<<<<<<< HEAD
# Norwegian Bokmål (Norway) translations for PROJECT.
# Copyright (C) 2022 ORGANIZATION
# This file is distributed under the same license as the PROJECT project.
# FIRST AUTHOR <EMAIL@ADDRESS>, 2022.
#
#, fuzzy
msgid ""
msgstr ""
"Project-Id-Version: PROJECT VERSION\n"
"Report-Msgid-Bugs-To: EMAIL@ADDRESS\n"
"POT-Creation-Date: 2022-04-06 21:19+0300\n"
"PO-Revision-Date: YEAR-MO-DA HO:MI+ZONE\n"
"Last-Translator: FULL NAME <EMAIL@ADDRESS>\n"
"Language: nb_NO\n"
"Language-Team: nb_NO <LL@li.org>\n"
"Plural-Forms: nplurals=2; plural=(n != 1)\n"
"MIME-Version: 1.0\n"
"Content-Type: text/plain; charset=utf-8\n"
"Content-Transfer-Encoding: 8bit\n"
"Generated-By: Babel 2.9.1\n"

#: app.py:497
=======
#: app.py:451
>>>>>>> 6ee4a805
msgid "program_contains_error"
msgstr "Dette programmet inneholder en feil, er du sikker på at du vil dele det?"

#: app.py:604
msgid "title_achievements"
msgstr "Hedy - Mine prestasjoner"

#: app.py:622 app.py:1030 website/teacher.py:363 website/teacher.py:372
msgid "not_teacher"
msgstr "Ser ut til at du ikke er en lærer!"

#: app.py:625
msgid "not_enrolled"
msgstr "Det ser ut som at du ikke er medlem i denne klassen!"

#: app.py:657
msgid "title_programs"
msgstr "Hedy - Mine programmer"

#: app.py:667 app.py:677 app.py:681 app.py:695 app.py:956 app.py:1275
#: website/admin.py:17 website/admin.py:25 website/admin.py:95
#: website/admin.py:112 website/admin.py:130 website/auth.py:653
#: website/auth.py:680 website/statistics.py:86
msgid "unauthorized"
msgstr "Du har ikke rettigheter til å se denne siden"

#: app.py:705
msgid "minutes"
msgstr "minutter"

#: app.py:708
msgid "hours"
msgstr "timer"

#: app.py:711
msgid "days"
msgstr "dager"

#: app.py:714
msgid "ago"
msgstr "{time} siden"

#: app.py:730 app.py:732 app.py:871 app.py:895 app.py:897
msgid "no_such_level"
msgstr "Dette Hedy nivået fins ikke!"

#: app.py:740 app.py:747 app.py:821 app.py:827
msgid "no_such_program"
msgstr "Dette Hedy programmet fins ikke!"

#: app.py:776
msgid "level_not_translated"
msgstr "Dette nivået er ikke oversatt til ditt språk (foreløpig!)"

#: app.py:778
msgid "level_not_class"
msgstr "Klassen din har ikke tilgang til dette nivået enda"

#: app.py:881 website/teacher.py:430 website/teacher.py:446
#: website/teacher.py:475 website/teacher.py:501
msgid "no_such_adventure"
msgstr "Dette eventyret eksisterer ikke!"

#: app.py:907
msgid "page_not_found"
msgstr "Vi klarte ikke å finne den siden!"

#: app.py:927
msgid "title_signup"
msgstr "Hedy - Opprett konto"

#: app.py:934
msgid "title_login"
msgstr "Hedy - Logg inn"

#: app.py:941
msgid "title_recover"
msgstr "Hedy - Gjennopprett konto"

#: app.py:957
msgid "title_reset"
msgstr "Hedy - Tilbakestill passord"

#: app.py:982
msgid "title_my-profile"
msgstr "Hedy - Min konto"

#: app.py:997
msgid "title_learn-more"
msgstr "Hedy - Lær mer"

#: app.py:1002
msgid "title_privacy"
msgstr "Hedy - Personvernsvilkår"

#: app.py:1009
msgid "title_landing-page"
msgstr "Velkommen til Hedy!"

#: app.py:1011
msgid "not_user"
msgstr "Ser ut til at du ikke er logget inn!"

#: app.py:1026
msgid "title_for-teacher"
msgstr "Hedy - For lærere"

#: app.py:1037
msgid "title_start"
msgstr "Hedy - Et gradvis programmeringsspråk"

#: app.py:1090
msgid "title_explore"
msgstr "Hedy - Utforsk"

#: app.py:1108 app.py:1110
msgid "translate_error"
msgstr ""
"Noe gikk galt når vi prøvde å oversette koden. Prøv å kjøre koden for å "
"se om den inneholder en feil. Kode med feil i kan ikke oversettes."

#: app.py:1219 website/auth.py:241 website/auth.py:290 website/auth.py:426
#: website/auth.py:451 website/auth.py:481 website/auth.py:587
#: website/auth.py:619 website/auth.py:659 website/auth.py:686
#: website/teacher.py:90 website/teacher.py:125 website/teacher.py:197
#: website/teacher.py:253 website/teacher.py:300 website/teacher.py:341
#: website/teacher.py:377 website/teacher.py:457 website/teacher.py:515
msgid "ajax_error"
msgstr "Det skjedde noe feil, vennligst prøv igjen."

#: app.py:1222
msgid "image_invalid"
msgstr "Bildet du valgte er ugyldig."

#: app.py:1224
msgid "personal_text_invalid"
msgstr "Din personlige tekst er ugyldig."

#: app.py:1226 app.py:1232
msgid "favourite_program_invalid"
msgstr "Ditt valgte favorittprogram er ugyldig."

#: app.py:1244 app.py:1245
msgid "public_profile_updated"
msgstr "Din offentlige profil ble oppdatert."

#: app.py:1279 app.py:1303
msgid "user_not_private"
msgstr ""
"Denne brukeren eksisterer ikke, eller så har de ikke opprettet en "
"offentlig profil"

#: app.py:1312
msgid "invalid_teacher_invitation_code"
msgstr ""
"Invitasjonskoden til å bli lærer er ugyldig. For å bli en Hedy-lærer, ta "
"kontakt med hedy@felienne.com. Felienne er fra Nederland, så skriv helst "
"på engelsk."

#: utils.py:203
msgid "default_404"
msgstr "Vi klarte ikke finne den siden..."

#: utils.py:205
msgid "default_403"
msgstr "Ser ut til at du ikke har rettigheter til å gjøre det..."

#: utils.py:207
msgid "default_500"
msgstr "Noe gikk galt..."

#: content/error-messages.txt:1
msgid "Wrong Level"
msgstr ""
"Det var korrekt Hedy kode, men det var feil nivå. Du skrev "
"{offending_keyword} for nivå {working_level}. Tips: {tip}"

#: content/error-messages.txt:2
msgid "Incomplete"
msgstr ""
"Oisann! Du glemte litt kode! På linje {line_number}, må du legge til "
"tekst etter {incomplete_command}."

#: content/error-messages.txt:3
msgid "Invalid"
msgstr ""
"{invalid_command} er ikke en Hedy nivå {level} kommando. Mente du "
"{guessed_command}?"

#: content/error-messages.txt:4
msgid "Invalid Space"
msgstr ""
"Oisann! Du begynte linjen med et mellomrom på linje {line_number}. "
"Mellomrom forvirrer datamaskiner, kan du fjerne det?"

#: content/error-messages.txt:5
msgid "Has Blanks"
msgstr "Koden din er uferdig. Den inneholder tomrom du må erstatte med kode."

#: content/error-messages.txt:6
msgid "No Indentation"
msgstr ""
"Du brukte for få mellomrom på linje {line_number}. Du brukte "
"{leading_spaces} mellomrom, dette er ikke nok. Start hver nye kodeblokk "
"med {indent_size} mellomrom mer enn linjen før."

#: content/error-messages.txt:7
msgid "Unexpected Indentation"
msgstr ""
"Du brukte for mange mellomrom på linje {line_number}. Du brukte "
"{leading_spaces} mellomrom, dette er for mange. Start hver nye kodeblokk "
"med {indent_size} mellomrom mer enn linjen før."

#: content/error-messages.txt:8
msgid "Parse"
msgstr ""
"Koden du skrev inn er ikke korrekt Hedy kode. Det er en feil på linje "
"{location[0]}, på posisjon {location[1]}. Du skrev {character_found}, men"
" det er ikke lov."

#: content/error-messages.txt:9
msgid "Unquoted Text"
msgstr ""
"Vær forsiktig. Hvis du spør eller skriver ut noe så må du huske å begynne"
" og avslutte teksten med en apostrof. Du glemte en apostrof en plass."

#: content/error-messages.txt:10
msgid "Unquoted Assignment"
msgstr ""
"Fra dette nivået må du skrive teksten til høyre for `er`-kodeordet inni "
"apostrofer. Du glemte det for teksten {text}."

#: content/error-messages.txt:11
msgid "Unquoted Equality Check"
msgstr ""
"Hvis du har lyst til å sjekke om en variabel er lik flere ord, må ordene "
"være inni to apostrofer. For eksempel 'her er ordene mine'!"

#: content/error-messages.txt:12
msgid "Var Undefined"
msgstr ""
"Du prøvde å bruke variabelen {name}, men den finnes ikke. Det kan også "
"være at du prøvde å bruke ordet {name} men at du glemte apostrof-tegnene."

#: content/error-messages.txt:13
msgid "Cyclic Var Definition"
msgstr ""
"Variabelen {variable} må opprettes og gis en verdi før du kan bruke den "
"på høyre siden av hvis-kommandoen"

#: content/error-messages.txt:14
msgid "Lonely Echo"
msgstr ""
"Du brukte ekko før spør-kommandoen, eller ekko uten å bruke spør-"
"kommandoen. Først må du spørre om inndata, så kan du bruke ekko."

#: content/error-messages.txt:15
msgid "Too Big"
msgstr ""
"Oi! Programmet ditt har {lines_of_code} kodelinjer, imponerende! Vi "
"klarer desverre bare å prossessere {max_lines} linjer på dette nivået. "
"Gjør programmet ditt mindre og prøv igjen."

#: content/error-messages.txt:16
msgid "Invalid Argument Type"
msgstr ""
"Du kan ikke bruke {command} med {invalid_argument} fordi det er "
"{invalid_type}. Prøv å endre {invalid_argument} til {allowed_types}."

#: content/error-messages.txt:17
msgid "Invalid Argument"
msgstr ""
"Du kan ikke bruke kommandoen {command} med {invalid_argument}. Prøv å "
"endre {invalid_argument} til {allowed_types}."

#: content/error-messages.txt:18
msgid "Invalid Type Combination"
msgstr ""
"Du kan ikke bruke {invalid_argument} og {invalid_argument_2} i {command} "
"fordi en er {invalid_type} og den andre er {invalid_type_2}. Prøv å endre"
" {invalid_argument} til {invalid_type_2} eller {invalid_argument_2} til "
"{invalid_type}."

#: content/error-messages.txt:19
msgid "Unsupported Float"
msgstr ""
"Desimaltall er ikke støttet enda, men de er det om noen nivåer. Du må "
"endre {value} til ett heltall på dette nivået."

#: content/error-messages.txt:20
msgid "Locked Language Feature"
msgstr ""
"Du bruker {concept}! Det er fantastisk, men {concept} er ikke låst opp "
"enda! Det vil bli låst opp på et senere nivå."

#: content/error-messages.txt:21
msgid "Missing Command"
msgstr "Det ser ut som du glemte å bruke en kommando på linje line {line_number}."

#: content/error-messages.txt:22
msgid "Unsupported String Value"
msgstr ""

#: content/error-messages.txt:23
msgid "ask_needs_var"
msgstr ""
"Fra nivå 2, må du lagre svaret fra spør-kommandoen i en variabel "
"spørsmålet inni apostrofer. For eksempel: navn er spør Hva heter du?"

#: content/error-messages.txt:24
msgid "echo_out"
msgstr ""
"Fra nivå 2 er ikke ekko nødvendig lenger. Du kan skrive ut svaret på et "
"spørsmål med spør- og skriv-kommandoene. For eksempel: \n"
"navn er spør Hva heter du?\n"
"skriv hallo navn"

#: content/error-messages.txt:25
msgid "space"
msgstr "et mellomrom"

#: content/error-messages.txt:26
msgid "comma"
msgstr "et komma"

#: content/error-messages.txt:27
msgid "question mark"
msgstr "et spørsmålstegn"

#: content/error-messages.txt:28
msgid "newline"
msgstr "en ny linje"

#: content/error-messages.txt:29
msgid "period"
msgstr "et punktum"

#: content/error-messages.txt:30
msgid "exclamation mark"
msgstr "et utropstegn"

#: content/error-messages.txt:31
msgid "dash"
msgstr "en bindestrek"

#: content/error-messages.txt:32
msgid "star"
msgstr "en stjerne"

#: content/error-messages.txt:33
msgid "single quotes"
msgstr "en enkelapostrof"

#: content/error-messages.txt:34
msgid "double quotes"
msgstr "dobbelapostrof"

#: content/error-messages.txt:35
msgid "slash"
msgstr "en skråstrek"

#: content/error-messages.txt:36
msgid "string"
msgstr "tekst"

#: content/error-messages.txt:37
msgid "nested blocks"
msgstr "en blokk i en blokk"

#: content/error-messages.txt:38
msgid "or"
msgstr "eller"

#: content/error-messages.txt:39
msgid "number"
msgstr "et tall"

#: content/error-messages.txt:40
msgid "integer"
msgstr "et tall"

#: content/error-messages.txt:41
msgid "float"
msgstr "et tall"

#: content/error-messages.txt:42
msgid "list"
msgstr "en liste"

#: content/error-messages.txt:43
msgid "input"
msgstr "inndata fra spør-kommandoen"

#: templates/cheatsheet.html:14
msgid "cheatsheet_title"
msgstr "Skjul hjelpeark"

#: templates/class-overview.html:16
msgid "visible_columns"
msgstr "Synlige kolonner"

#: templates/class-overview.html:21 templates/class-overview.html:64
#: templates/class-overview.html:108 templates/create-accounts.html:16
#: templates/login.html:12 templates/profile.html:86 templates/recover.html:8
#: templates/signup.html:10
msgid "username"
msgstr "Brukernavn"

#: templates/class-overview.html:25 templates/class-overview.html:65
msgid "last_login"
msgstr "Forrige innlogging"

#: templates/class-overview.html:29 templates/class-overview.html:66
msgid "highest_level_reached"
msgstr "Høyeste nivå nådd"

#: templates/class-overview.html:35 templates/class-overview.html:67
msgid "number_programs"
msgstr "Antall programmer"

#: templates/class-overview.html:39 templates/class-overview.html:68
msgid "programs"
msgstr "Program"

#: templates/class-overview.html:43 templates/class-overview.html:69
msgid "latest_shared_program"
msgstr "Forrige delte program"

#: templates/class-overview.html:49 templates/class-overview.html:70
#: templates/class-overview.html:83 templates/profile.html:144
#: templates/profile.html:146 templates/profile.html:159
msgid "change_password"
msgstr "Endre passord"

#: templates/class-overview.html:53 templates/class-overview.html:71
msgid "remove_student"
msgstr "Fjern elev"

#: templates/class-overview.html:81
msgid "page"
msgstr "side"

#: templates/class-overview.html:83
msgid "enter_password"
msgstr "Oppgi ett nytt passord for"

#: templates/class-overview.html:83
msgid "password_change_prompt"
msgstr "Er du sikker på du vil endre dette passordet?"

#: templates/class-overview.html:84
msgid "remove_student_prompt"
msgstr "Er du sikker du vil fjerne eleven fra klassen?"

#: templates/class-overview.html:84 templates/class-overview.html:120
#: templates/customize-adventure.html:52 templates/for-teachers.html:34
#: templates/for-teachers.html:44
msgid "remove"
msgstr "Fjern"

#: templates/class-overview.html:90
msgid "class_link"
msgstr "Lenke til å bli med i klassen"

#: templates/class-overview.html:92 templates/customize-class.html:5
msgid "customize_class"
msgstr "Tilpass innstillingene for klassen"

#: templates/class-overview.html:93 templates/for-teachers.html:23
msgid "class_name_prompt"
msgstr "Vennligst oppgi navnet på klassen"

#: templates/class-overview.html:93
msgid "rename_class"
msgstr "Gi klassen nytt navn"

#: templates/class-overview.html:94
msgid "invite_prompt"
msgstr "Oppgi et brukernavn"

#: templates/class-overview.html:94
msgid "invite_student"
msgstr "Inviter en elev"

#: templates/class-overview.html:95
msgid "class_stats"
msgstr "Statistikk over klassen"

#: templates/class-overview.html:98 templates/customize-adventure.html:59
msgid "back_to_teachers_page"
msgstr "Gå tilbake til lærersiden"

#: templates/class-overview.html:99
msgid "delete_class_prompt"
msgstr "Er du sikker på at du vil slette klassen?"

#: templates/class-overview.html:99
msgid "delete_class"
msgstr "Slett klassen for alltid"

#: templates/class-overview.html:103
msgid "pending_invites"
msgstr "Ubesvarte invitasjoner"

#: templates/class-overview.html:109
msgid "invite_date"
msgstr "Invitasjonsdato"

#: templates/class-overview.html:110
msgid "expiration_date"
msgstr "Utløpsdato"

#: templates/class-overview.html:111
msgid "remove_invite"
msgstr "Fjern invitasjon"

#: templates/class-overview.html:120 templates/profile.html:15
msgid "delete_invite_prompt"
msgstr "Er du sikker på at du vil fjerne denne klasseinvitasjonen?"

#: templates/class-prejoin.html:7
msgid "class_already_joined"
msgstr "Du er allerede elev i denne klassen"

#: templates/class-prejoin.html:11
msgid "goto_profile"
msgstr "Gå til min profil"

#: templates/class-prejoin.html:15 templates/profile.html:12
msgid "prompt_join_class"
msgstr "Vil du bli med i denne klassen?"

#: templates/class-prejoin.html:17 website/teacher.py:183
msgid "join_prompt"
msgstr "Du trenger en konto for å bli med i klassen. Vil du logge inn nå?"

#: templates/class-prejoin.html:17 templates/profile.html:14
msgid "join_class"
msgstr "Bli med i klassen"

#: templates/class-stats.html:22 templates/customize-class.html:155
msgid "back_to_class"
msgstr "Gå tilbake til klassen"

#: templates/code-page.html:25 templates/code-page.html:34
#: templates/customize-class.html:28 templates/customize-class.html:64
#: templates/customize-class.html:71 templates/customize-class.html:94
#: templates/incl-adventure-tabs.html:5 templates/level-page.html:6
#: templates/level-page.html:11 templates/quiz/startquiz.html:10
#: templates/view-program-page.html:12 templates/view-program-page.html:30
msgid "level_title"
msgstr "Nivå"

#: templates/create-accounts.html:5
msgid "create_multiple_accounts"
msgstr "Opprett flere kontoer"

#: templates/create-accounts.html:7
msgid "accounts_intro"
msgstr ""
"På denne siden kan du opprette kontoer for flere elever samtidig. Det er "
"også mulig å legge de til i en av klassene dine. Ved å trykke på den "
"grønnne + knappen til høyre på bunnen av skjermen kan du legge til ekstra"
" rader. Du kan slette rader ved å trykke på det tilsvarende røde krysset."
" Pass på at ingen rader er tomme når du trykker på \"Opprett kontoer\". "
"Vennligst pass på at hvert brukernavn og epost er unik og at passordet er"
" <b>minst</b> 6 tegn."

#: templates/create-accounts.html:10
msgid "create_accounts_prompt"
msgstr "Er du sikker på at du vil opprette disse kontoene?"

#: templates/create-accounts.html:17 templates/learn-more.html:10
#: templates/profile.html:89 templates/recover.html:8 templates/signup.html:13
msgid "email"
msgstr "E-post"

#: templates/create-accounts.html:18 templates/login.html:15
#: templates/reset.html:8 templates/signup.html:19
msgid "password"
msgstr "Passord"

#: templates/create-accounts.html:20
msgid "select_class"
msgstr "Velg klasse"

#: templates/create-accounts.html:36 templates/programs.html:26
msgid "reset_view"
msgstr "Tilbakestill"

#: templates/create-accounts.html:37 templates/for-teachers.html:55
msgid "create_accounts"
msgstr "Opprett flere kontoer"

#: templates/customize-adventure.html:5
msgid "customize_adventure"
msgstr "Tilpass eventyr"

#: templates/customize-adventure.html:7
msgid "update_adventure_prompt"
msgstr "Er du sikker på at du vil oppdatere dette eventyret?"

#: templates/customize-adventure.html:10
msgid "general_settings"
msgstr "Generelle innstillinger"

#: templates/customize-adventure.html:12 templates/for-teachers.html:9
#: templates/for-teachers.html:30
msgid "name"
msgstr "Navn"

#: templates/customize-adventure.html:16 templates/customize-adventure.html:18
#: templates/explore.html:20 templates/explore.html:48
#: templates/for-teachers.html:31 templates/programs.html:12
#: templates/programs.html:41 templates/programs.html:52
msgid "level"
msgstr "Nivå"

#: templates/customize-adventure.html:25
msgid "adventure_exp_1"
msgstr ""
"Skriv inn ditt ønskede eventyr på høyre side. Etter du har laget et "
"eventyr kan du inkludere det i en av klassene dine under "
"\"tilpasninger\". Hvis du vil inkludere en kommando i eventyret vennligst"
" bruk kodeblokker som dette:"

#: templates/customize-adventure.html:31
msgid "adventure_exp_2"
msgstr ""
"Hvis du vil vise en kodesnuttet, for eksempel for å gi en elev en mal "
"eller kodeeksempel, bruk pre-tag som dette:"

#: templates/customize-adventure.html:39
msgid "adventure_exp_3"
msgstr ""
"Du kan bruke \"forhåndsvis\" knappen til å se en stilert versjon av "
"eventyret ditt. For å se eventyret på en egen side, velg \"vis\" fra "
"lærersiden."

#: templates/customize-adventure.html:43 templates/customize-class.html:28
#: templates/customize-class.html:93 templates/explore.html:26
#: templates/programs.html:18 templates/programs.html:48
#: templates/view-adventure.html:6
msgid "adventure"
msgstr "Eventyr"

#: templates/customize-adventure.html:44
msgid "template_code"
msgstr ""
"Dette er forklaringen for eventyret mitt!\n"
"\n"
"På denne måten kan jeg vise en kommando: <code>skriv</code>\n"
"\n"
"Men noen ganger ønsker jeg å vise en kodesnutt, som dette:\n"
"<pre>\n"
"spør Hva er navnet ditt?\n"
"ekko så navnet ditt er\n"
"</pre>"

#: templates/customize-adventure.html:47
msgid "adventure_terms"
msgstr "Jeg tillater at eventyret mitt kan offentliggjøres på Hedy."

#: templates/customize-adventure.html:50
msgid "preview"
msgstr "Forhåndsvis"

#: templates/customize-adventure.html:51 templates/customize-class.html:150
msgid "save"
msgstr "Lagre"

#: templates/customize-adventure.html:52 templates/for-teachers.html:44
msgid "delete_adventure_prompt"
msgstr "Er du sikker på at du vil fjerne dette eventyret?"

#: templates/customize-class.html:7
msgid "customize_class_exp_1"
msgstr ""
"Hei! På denne siden kan du tilpasse innstillingene for klassen din. Du "
"kan velge hva elevene dine skal kunne se ved å velge nivåer og eventyr.\n"
"Som standard vil alle nivåer og standardeventyr vil være valgt. Du kan "
"også legge til dine egne eventyr til nivåer. <b>Merk:</b> Det er ikke "
"alle eventyr som er tilgjengelig for alle nivåer.\n"
"For å tilpasse innstillingene kan du gjøre slik:"

#: templates/customize-class.html:10
msgid "customize_class_step_1"
msgstr "Velg nivåer for klassen din ved å trykke på \"Nivå knappenene\""

#: templates/customize-class.html:11
msgid "customize_class_step_2"
msgstr ""
"\"Avkrysningsbokser\" vil dukke opp for eventyrene som er tilgjengelig "
"for de valgte nivåene"

#: templates/customize-class.html:12
msgid "customize_class_step_3"
msgstr "Velg hvilke eventyr du ønsker at skal være tilgjengelig"

#: templates/customize-class.html:13
msgid "customize_class_step_4"
msgstr ""
"Trykk på navnet til et eventyr for å legge til eller fjerne det for alle "
"nivåer"

#: templates/customize-class.html:14
msgid "customize_class_step_5"
msgstr "Legg til dine egne eventyr"

#: templates/customize-class.html:15
msgid "customize_class_step_6"
msgstr ""
"Velg en dato for når hvert nivå skal gjøres tilgjengelig (du kan også la "
"feltene være tomme)"

#: templates/customize-class.html:16
msgid "customize_class_step_7"
msgstr "Velg resten av innstillingene"

#: templates/customize-class.html:17
msgid "customize_class_step_8"
msgstr "Trykk \"Lagre\" -> Så er du ferdig!"

#: templates/customize-class.html:20
msgid "customize_class_exp_2"
msgstr ""
"Du kan alltids komme tilbake senere og endre disse innstillingene. Du kan"
" for eksempel gjøre spesifikke evntyr og nivåer tilgjengelig når du "
"underviser en klasse.\n"
"På denne måten er det lett for deg å bestemme hvilke nivåer og eventyr "
"elevene dine skal jobbe med.\n"
"Hvis du har lyst til å gjøre alt tilgjengelig for klassen din, er det "
"lettest å bare fjerne alle tilpasningene du har gjort."

#: templates/customize-class.html:23
msgid "select_adventures"
msgstr "Velg eventyr"

#: templates/customize-class.html:59
msgid "opening_dates"
msgstr "Dato for tilgjengeliggjøring"

#: templates/customize-class.html:65
msgid "opening_date"
msgstr "Dato for tilgjengeliggjøring"

#: templates/customize-class.html:77
msgid "directly_available"
msgstr "Åpne på direkten"

#: templates/customize-class.html:88
msgid "select_own_adventures"
msgstr "Velg egne eventyr"

#: templates/customize-class.html:95 templates/customize-class.html:121
#: templates/profile.html:47 templates/profile.html:121
#: templates/profile.html:130 templates/signup.html:26 templates/signup.html:45
#: templates/signup.html:53
msgid "select"
msgstr "Velg"

#: templates/customize-class.html:115
msgid "other_settings"
msgstr "Andre innstillinger"

#: templates/customize-class.html:120
msgid "option"
msgstr "Valg"

#: templates/customize-class.html:126
msgid "mandatory_mode"
msgstr "Obligatorisk utviklermodus"

#: templates/customize-class.html:132
msgid "hide_cheatsheet"
msgstr "Skjul hjelpeark"

#: templates/customize-class.html:138
msgid "hide_keyword_switcher"
msgstr "hide keyboard switcher"

#: templates/customize-class.html:149
msgid "reset_adventure_prompt"
msgstr "Er du sikker på at du vil tilbakestille alle valgte eventyr?"

#: templates/customize-class.html:149
msgid "reset_adventures"
msgstr "Tilbakestill valgte eventyr"

#: templates/customize-class.html:153
msgid "remove_customizations_prompt"
msgstr "Er du sikker på at du vil fjerne tilpasningene for denne klassen?"

#: templates/customize-class.html:154
msgid "remove_customization"
msgstr "Fjern tilpasninger"

#: templates/error-page.html:12
msgid "go_back_to_main"
msgstr "Gå tilbake til hovedsiden"

#: templates/explore.html:12
msgid "explore_programs"
msgstr "Utforsk programmer"

#: templates/explore.html:14
msgid "explore_explanation"
msgstr ""
"På denne siden kan du se gjennom programmer laget av andre Hedybrukere. "
"Du kan filtrere på både Hedy nivå og eventyr. Trykk på \"Se program\" for"
" å åpne programmet og kjøre det. Program med en rød overskrift inneholder"
" en feil. Du kan fortsatt åpne programmet, men når du kjører det vil du "
"få en feil. Du kan selvfølgelig prøve å fikse feilen! Hvis personen som "
"har laget programmet har en offentlig profil så kan du trykke på "
"brukernavnet for å besøke profilen. På profilen vil du finne alle "
"programmene de har delt og mye annet!"

#: templates/explore.html:35 templates/programs.html:27
msgid "search_button"
msgstr "Search"

#: templates/explore.html:51
msgid "creator"
msgstr "Skaper"

#: templates/explore.html:57
msgid "view_program"
msgstr "Se program"

#: templates/for-teachers.html:5 templates/profile.html:71
#: templates/profile.html:73
msgid "my_classes"
msgstr "Mine klasser"

#: templates/for-teachers.html:10
msgid "students"
msgstr "elever"

#: templates/for-teachers.html:23 templates/landing-page.html:23
msgid "create_class"
msgstr "Opprett en ny klasse"

#: templates/for-teachers.html:26
msgid "my_adventures"
msgstr "Mine eventyr"

#: templates/for-teachers.html:32
msgid "last_update"
msgstr "Sist oppdatert"

#: templates/for-teachers.html:33 templates/for-teachers.html:43
msgid "view"
msgstr "Se"

#: templates/for-teachers.html:50
msgid "adventure_prompt"
msgstr "Vennligst skriv inn navnet på eventyret"

#: templates/for-teachers.html:50 website/teacher.py:510
msgid "create_adventure"
msgstr "Opprett eventyr"

#: templates/for-teachers.html:53
msgid "create_student_accounts"
msgstr "Opprett kontoer til elever"

#: templates/for-teachers.html:113
msgid "teacher_welcome"
msgstr ""
"Velkommen til Hedy! Du er nå den stolte eier av en lærerkonto som gir deg"
" muligheten til å lage klasser og invitere elever."

#: templates/incl-adventure-tabs.html:22
msgid "specific_adventure_mode"
msgstr ""
"Du er for øyeblikket i eventyret '{adventure}', trykk på 'Hedy' for å se "
"alle eventyr."

#: templates/incl-adventure-tabs.html:68
msgid "go_to_quiz"
msgstr "Gå til quiz"

#: templates/incl-editor-and-output.html:95
msgid "variables"
msgstr "Variables"

#: templates/incl-editor-and-output.html:111
msgid "enter_text"
msgstr "Skriv inn svaret ditt her..."

#: templates/incl-editor-and-output.html:112
msgid "enter"
msgstr "Send inn"

#: templates/incl-editor-and-output.html:121
msgid "run_code_button"
msgstr "Kjør kode"

#: templates/incl-editor-and-output.html:123
msgid "edit_code_button"
msgstr "Endre kode"

#: templates/incl-editor-and-output.html:129
msgid "read_code_label"
msgstr "Les høyt"

#: templates/incl-editor-and-output.html:139
#: templates/incl-editor-and-output.html:148
msgid "regress_button"
msgstr "Gå tilbake til nivå {level}"

#: templates/incl-editor-and-output.html:142
#: templates/incl-editor-and-output.html:151
msgid "advance_button"
msgstr "Gå til nivå {level}"

#: templates/incl-editor-and-output.html:165
msgid "developers_mode"
msgstr "Programmeringsmodus"

#: templates/incl-menubar.html:8
msgid "nav_start"
msgstr "Hjem"

#: templates/incl-menubar.html:9
msgid "nav_hedy"
msgstr "Hedy"

#: templates/incl-menubar.html:10
msgid "nav_explore"
msgstr "Utforsk"

#: templates/incl-menubar.html:11
msgid "nav_learn_more"
msgstr "Lær mer"

#: templates/incl-menubar.html:13 templates/public-page.html:56
msgid "program_header"
msgstr "Mine programmer"

#: templates/incl-menubar.html:20
msgid "my_achievements"
msgstr "Mine prestasjoner"

#: templates/incl-menubar.html:23
msgid "my_account"
msgstr "Min konto"

#: templates/incl-menubar.html:27
msgid "for_teachers"
msgstr "For lærere"

#: templates/incl-menubar.html:31
msgid "logout"
msgstr "Logg ut"

#: templates/incl-menubar.html:36 templates/login.html:19
#: templates/signup.html:109
msgid "login"
msgstr "Logg inn"

#: templates/incl-menubar.html:45
msgid "search"
msgstr "Søk..."

#: templates/landing-page.html:6
msgid "welcome"
msgstr "Velkommen"

#: templates/landing-page.html:7
msgid "intro_text_landing_page"
msgstr ""
"Velkommen til Hedys fantastiske verden! Her kan du lære å programmere i "
"små steg, uten unødvendige kompliserte greier. Vi begynner rolig på nivå "
"1, og bygger sakte men sikkert opp kunnskapen til å lage mer komplekse "
"programmer! Velg et av alternativene under for å komme i gang"

#: templates/landing-page.html:14 templates/landing-page.html:36
msgid "general_text_landing_page"
msgstr "Begynn med nivå 1 forklaringer"

#: templates/landing-page.html:16 templates/landing-page.html:38
#: templates/landing-page.html:45 templates/landing-page.html:52
msgid "start_programming"
msgstr "Begynn å programmere"

#: templates/landing-page.html:21
msgid "create_class_text"
msgstr "Grupper elevene dine i klasser og endre innholdet i hver klasse."

#: templates/landing-page.html:28
msgid "read_docs_text"
msgstr ""
"Besøk vår bruksanvisning for lærere for undervisningsplaner og en "
"oversikt over vanlige feil som elevene gjør."

#: templates/landing-page.html:30
msgid "read_docs"
msgstr "Lær mer om Hedy"

#: templates/landing-page.html:43
msgid "story_text"
msgstr "Lag din egen historie"

#: templates/landing-page.html:50
msgid "turtle_text"
msgstr "Lag en tegning med kode"

#: templates/layout.html:20 templates/signup.html:64
msgid "yes"
msgstr "Ja"

#: templates/layout.html:21 templates/signup.html:68
msgid "no"
msgstr "Nei"

#: templates/layout.html:29
msgid "ok"
msgstr "OK"

#: templates/layout.html:30
msgid "cancel"
msgstr "Avbryt"

#: templates/layout.html:43 templates/programs.html:68
#: templates/programs.html:76
msgid "copy_link_to_share"
msgstr "Kopier lenken for å dele"

#: templates/layout.html:83 templates/quiz/endquiz.html:18
#: templates/quiz/quiz.html:29
msgid "achievement_earned"
msgstr "Du oppnådde en prestasjon!"

#: templates/learn-more.html:7
msgid "mailing_title"
msgstr "Abonner på nyhetsbrevet fra Hedy"

#: templates/learn-more.html:14
msgid "surname"
msgstr "Fornavn"

#: templates/learn-more.html:18
msgid "lastname"
msgstr "Etternavn"

#: templates/learn-more.html:22 templates/profile.html:128
#: templates/signup.html:52
msgid "country"
msgstr "Land"

#: templates/learn-more.html:31
msgid "subscribe"
msgstr "Abonner"

#: templates/learn-more.html:32
msgid "required_field"
msgstr "Felter merket med en * er påkrevd"

#: templates/learn-more.html:35
msgid "previous_campaigns"
msgstr "Se tidligere kampanjer"

#: templates/level-page.html:8
msgid "step_title"
msgstr "Oppgave"

#: templates/level-page.html:12
msgid "save_code_button"
msgstr "Lagre kode"

#: templates/level-page.html:13
msgid "share_code_button"
msgstr "Lagre og del koden"

#: templates/level-page.html:31
msgid "try_button"
msgstr "Prøv"

#: templates/login.html:10
msgid "login_long"
msgstr "Logg inn på kontoen din"

#: templates/login.html:26 website/auth.py:254
msgid "no_account"
msgstr "Ingen konto?"

#: templates/login.html:28 templates/signup.html:6 templates/signup.html:105
msgid "create_account"
msgstr "Opprett konto"

#: templates/login.html:33
msgid "forgot_password"
msgstr "Glemt passord?"

#: templates/main-page.html:9
msgid "main_title"
msgstr "Hedy"

#: templates/main-page.html:10
msgid "main_subtitle"
msgstr "Et gradvis programmeringsspråk"

#: templates/main-page.html:13
msgid "try_it"
msgstr "Prøv det"

#: templates/profile.html:4
msgid "account_overview"
msgstr "Kontooversikt"

#: templates/profile.html:6 templates/profile.html:8
msgid "my_messages"
msgstr "Mine meldinger"

#: templates/profile.html:11
msgid "invite_message"
msgstr "Du har mottatt en invitasjon til å bli med i en klasse"

#: templates/profile.html:12
msgid "sent_by"
msgstr "Invitasjonen ble sendt av"

#: templates/profile.html:15
msgid "delete_invite"
msgstr "Slett invitasjon"

#: templates/profile.html:21 templates/profile.html:23
msgid "public_profile"
msgstr "Offentlig profil"

#: templates/profile.html:24
msgid "public_profile_visit"
msgstr "Du kan besøke din offentlige profil! Trykk"

#: templates/profile.html:24
msgid "public_profile_link"
msgstr "her"

#: templates/profile.html:27
msgid "profile_picture"
msgstr "Profilbilde"

#: templates/profile.html:40
msgid "personal_text"
msgstr "Personlig tekst"

#: templates/profile.html:41
msgid "your_personal_text"
msgstr "Din personlige tekst..."

#: templates/profile.html:45
msgid "favourite_program"
msgstr "Favorittprogram"

#: templates/profile.html:56
msgid "public_profile_info"
msgstr ""
"Ved å huke av i denne boksen gjør jeg profilen min synlig for alle. Vær "
"forsiktig slik at du ikke deler personlig informasjon som navnet ditt "
"eller adressen din, fordi alle vil kunne se det!"

#: templates/profile.html:59
msgid "update_public"
msgstr "Oppdater offentlig profil"

#: templates/profile.html:61 templates/profile.html:141
msgid "are_you_sure"
msgstr "Er du sikker? Du kan ikke angre på denne handlingen."

#: templates/profile.html:61
msgid "delete_public"
msgstr "Slett offentlig profil"

#: templates/profile.html:76
msgid "self_removal_prompt"
msgstr "Er du sikker på at du vil forlate denne klassen?"

#: templates/profile.html:76
msgid "leave_class"
msgstr "Forlat klassen"

#: templates/profile.html:81 templates/profile.html:84
msgid "settings"
msgstr "Mine personlige innstillinger"

#: templates/profile.html:92 templates/signup.html:41
msgid "birth_year"
msgstr "Fødselsår"

#: templates/profile.html:95 templates/signup.html:25
msgid "preferred_language"
msgstr "Foretrukket språk"

#: templates/profile.html:105 templates/signup.html:34
msgid "preferred_keyword_language"
msgstr "Fortrukket språk for nøkkelord"

#: templates/profile.html:119 templates/signup.html:44
msgid "gender"
msgstr "Kjønn"

#: templates/profile.html:122 templates/signup.html:46
msgid "female"
msgstr "Jente"

#: templates/profile.html:123 templates/signup.html:47
msgid "male"
msgstr "Gutt"

#: templates/profile.html:124 templates/signup.html:48
msgid "other"
msgstr "Annet"

#: templates/profile.html:137
msgid "update_profile"
msgstr "Oppdater profil"

#: templates/profile.html:141
msgid "destroy_profile"
msgstr "Slett profil"

#: templates/profile.html:148
msgid "current_password"
msgstr "Nåværende passord"

#: templates/profile.html:152
msgid "new_password"
msgstr "Nytt passord"

#: templates/profile.html:156
msgid "repeat_new_password"
msgstr "Gjenta nytt passord"

#: templates/programs.html:7
msgid "recent"
msgstr "Mine siste programmer"

#: templates/programs.html:35 templates/view-program-page.html:7
msgid "submitted_header"
msgstr "Dette programmet har blitt sendt inn og kan ikke endres."

#: templates/programs.html:40
msgid "title"
msgstr "Tittel"

#: templates/programs.html:42 templates/view-program-page.html:8
msgid "last_edited"
msgstr "Sist endret"

#: templates/programs.html:59
msgid "favourite_confirm"
msgstr "Er du sikker på at du vil velge dette som ditt favorittprogram?"

#: templates/programs.html:67 templates/programs.html:72
msgid "open"
msgstr "Åpne"

#: templates/programs.html:68
msgid "copy_clipboard"
msgstr "Kopiert til utklippstavlen"

#: templates/programs.html:69 templates/programs.html:73
msgid "delete_confirm"
msgstr "Er du sikker på at du vil slette dette programmet?"

#: templates/programs.html:69 templates/programs.html:73
msgid "delete"
msgstr "Slett"

#: templates/programs.html:75
msgid "unshare_confirm"
msgstr "Er du sikker på at du vil gjøre dette til et privat program?"

#: templates/programs.html:75
msgid "unshare"
msgstr "Angre deling"

#: templates/programs.html:77
msgid "submit_warning"
msgstr "Er du sikker på at du vil sende inn dette programmet?"

#: templates/programs.html:77
msgid "submit_program"
msgstr "Send inn"

#: templates/programs.html:80
msgid "share_confirm"
msgstr "Er du sikker på at du vil gjøre dette til et offentlig synlig program?"

#: templates/programs.html:80
msgid "share"
msgstr "Del"

#: templates/programs.html:86
msgid "no_programs"
msgstr "Du har ingen programmer enda."

#: templates/programs.html:88
msgid "write_first_program"
msgstr "Lag ditt første program!"

#: templates/public-page.html:16
msgid "achievements"
msgstr "prestasjoner"

#: templates/public-page.html:28 templates/public-page.html:30
msgid "amount_created"
msgstr "programmer opprettet"

#: templates/public-page.html:34 templates/public-page.html:36
msgid "amount_saved"
msgstr "programmer lagret"

#: templates/public-page.html:40 templates/public-page.html:42
msgid "amount_submitted"
msgstr "programmer sendt inn"

#: templates/public-page.html:50
msgid "last_achievement"
msgstr "Nyeste prestasjon"

#: templates/public-page.html:85
msgid "no_shared_programs"
msgstr "har ingen delte programmer..."

#: templates/recover.html:6
msgid "recover_password"
msgstr "Be om at passordet tilbakestilles"

#: templates/recover.html:11
msgid "send_password_recovery"
msgstr "Send meg en tilbakestillingslenke for passordet mitt"

#: templates/reset.html:6 templates/reset.html:19
msgid "reset_password"
msgstr "Tilbakestill passord"

#: templates/reset.html:12 templates/signup.html:22
msgid "password_repeat"
msgstr "Gjenta passord"

#: templates/signup.html:7
msgid "create_account_explanation"
msgstr "Med en egen konto kan du lagre programmene dine."

#: templates/signup.html:16
msgid "email_repeat"
msgstr "Gjenta epost"

#: templates/signup.html:60
msgid "programming_experience"
msgstr "Har du programmeringserfaring?"

#: templates/signup.html:74
msgid "languages"
msgstr "Hvilke av disse programmeringsspråkene har du brukt før?"

#: templates/signup.html:79
msgid "other_block"
msgstr "Et annet blokk-språk"

#: templates/signup.html:85
msgid "other_text"
msgstr "Et annet tekstspråk"

#: templates/signup.html:91
msgid "request_teacher"
msgstr "Vil du søke om lærerkonto?"

#: templates/signup.html:94
msgid "subscribe_newsletter"
msgstr "Abonner på nyhetsbrevet"

#: templates/signup.html:99
msgid "agree_with"
msgstr "Jeg godkjenner"

#: templates/signup.html:99
msgid "privacy_terms"
msgstr "personvernsvilkårene"

#: templates/signup.html:102
msgid "agree_third_party"
msgstr ""
"Jeg godkjenner å bli kontaktet av partnere av Leiden Universitet med "
"markedsføring (valgfritt)"

#: templates/signup.html:109
msgid "already_account"
msgstr "Har du allerede en konto?"

#: templates/teacher-invitation.html:5
msgid "teacher_invitation_require_login"
msgstr ""
"For å sette opp profilen din som en lærer må du logge inn. Hvis du ikke "
"har en konto, vennligst lag en."

#: templates/view-program-page.html:13
msgid "by"
msgstr "av"

#: templates/quiz/endquiz.html:27
msgid "end_quiz"
msgstr "Slutt på quizen"

#: templates/quiz/endquiz.html:28 templates/quiz/quiz-result-overview.html:23
msgid "score"
msgstr "Poengsum"

#: templates/quiz/endquiz.html:37 templates/quiz/quiz-result-overview.html:108
msgid "go_to_level"
msgstr "Gå til nivå"

#: templates/quiz/feedback.html:8 templates/quiz/quiz.html:16
msgid "question"
msgstr "Spørsmål"

#: templates/quiz/feedback.html:17
msgid "feedback_success"
msgstr "Bra!"

#: templates/quiz/feedback.html:23
msgid "feedback_failure"
msgstr "Feil!"

#: templates/quiz/feedback.html:36
msgid "correct_answer"
msgstr "Det rette svaret er"

#: templates/quiz/feedback.html:52
msgid "go_to_question"
msgstr "Gå til spørsmål"

#: templates/quiz/feedback.html:56
msgid "go_to_quiz_result"
msgstr "Gå til quiz oppsummeringen"

#: templates/quiz/quiz-result-overview.html:22
msgid "results_quiz"
msgstr "Quiz oppsummering"

#: templates/quiz/quiz-result-overview.html:45
msgid "correct"
msgstr "Korrekt"

#: templates/quiz/quiz-result-overview.html:62
msgid "incorrect"
msgstr "Ikke korrekt!"

#: templates/quiz/quiz-result-overview.html:91
#: templates/quiz/quiz-result-overview.html:95
#: templates/quiz/quiz-result-overview.html:99 templates/quiz/quiz.html:16
msgid "attempt"
msgstr "forsøk"

#: templates/quiz/quiz.html:49 templates/quiz/quiz.html:55
#: templates/quiz/quiz_question.html:15
msgid "hint"
msgstr "Hint?"

#: templates/quiz/quiz_question.html:53
msgid "go_to_answer"
msgstr "Gå til svar"

#: templates/quiz/quiz_question.html:55
msgid "submit_answer"
msgstr "Svar på spørsmål"

#: templates/quiz/startquiz.html:9
msgid "start_quiz"
msgstr "Start quiz"

#: templates/quiz/startquiz.html:15
msgid "go_to_first_question"
msgstr "Gå til spørsmål 1"

#: website/admin.py:18 website/admin.py:85 website/admin.py:106
#: website/admin.py:124 website/admin.py:131
msgid "title_admin"
msgstr "Hedy - Administrator side"

#: website/auth.py:183 website/auth.py:243 website/auth.py:375
#: website/auth.py:380 website/auth.py:428 website/auth.py:589
#: website/auth.py:598 website/auth.py:621 website/auth.py:661
#: website/auth.py:668 website/auth.py:688 website/teacher.py:302
#: website/teacher.py:343
msgid "username_invalid"
msgstr "Ditt brukernavn er ugylidig."

#: website/auth.py:185
msgid "username_special"
msgstr "Brukernavnet kan ikke inneholde `:` eller `@`."

#: website/auth.py:187
msgid "username_three"
msgstr "Brukernavnet må være *minst* tre bokstaver langt."

#: website/auth.py:189 website/auth.py:483 website/auth.py:690
#: website/auth.py:695
msgid "email_invalid"
msgstr "Vennligst fyll inn en gylid epost."

#: website/auth.py:191 website/auth.py:245 website/auth.py:430
#: website/auth.py:453 website/auth.py:465 website/auth.py:625
msgid "password_invalid"
msgstr "Passordet ditt er ugyldig."

#: website/auth.py:193
msgid "passwords_six"
msgstr "Alle passord må være *minst* seks tegn langt."

#: website/auth.py:254
msgid "invalid_username_password"
msgstr "Ugyldig brukernavn/passord."

#: website/auth.py:299 website/auth.py:301
msgid "repeat_match_email"
msgstr "Epostene du fylte inn er ikke like."

#: website/auth.py:303 website/auth.py:455 website/auth.py:459
#: website/auth.py:629
msgid "repeat_match_password"
msgstr "Passordene du fylte inn er ikke like."

#: website/auth.py:305 website/auth.py:485
msgid "language_invalid"
msgstr "Vennligst velg et gylid språk."

#: website/auth.py:307
msgid "agree_invalid"
msgstr "Du må godkjenne personvernsvilkårene."

#: website/auth.py:309 website/auth.py:488
msgid "keyword_language_invalid"
msgstr ""
"Vennligst velg et gyldig språk for nøkkelord (velg ditt eget språk eller "
"engelsk)."

#: website/auth.py:314 website/auth.py:493
msgid "year_invalid"
msgstr "Vennligst fyll inn et år mellom 1900 og {year}."

#: website/auth.py:317 website/auth.py:496
msgid "gender_invalid"
msgstr "Vennligst velg et gyldig kjønn (jente, gutt, annet)."

#: website/auth.py:320 website/auth.py:499
msgid "country_invalid"
msgstr "Vennligst velg et gyldig land."

#: website/auth.py:322 website/auth.py:325 website/auth.py:501
#: website/auth.py:504
msgid "experience_invalid"
msgstr "Vennligst velg svar på spørsmål om programmeringserfaring (Ja/Nei)."

#: website/auth.py:328 website/auth.py:507
msgid "programming_invalid"
msgstr "Vennligst velg et gyldig programmeringsspråk."

#: website/auth.py:331
msgid "exists_username"
msgstr "Brukernavn er allerede i bruk."

#: website/auth.py:333 website/auth.py:515
msgid "exists_email"
msgstr "Eposten er allerede i bruk."

#: website/auth.py:373 website/auth.py:388 website/auth.py:623
#: website/auth.py:633
msgid "token_invalid"
msgstr "Ugylig token."

#: website/auth.py:432 website/auth.py:457 website/auth.py:627
msgid "password_six"
msgstr "Passordet ditt må inneholde minst seks tegn."

#: website/auth.py:435 website/auth.py:438
msgid "password_change_not_allowed"
msgstr "Du har ikke lov til å endre passordet til denne brukeren."

#: website/auth.py:443
msgid "password_change_success"
msgstr "Passordet til eleven din ble endret."

#: website/auth.py:474
msgid "password_updated"
msgstr "Passord oppdatert."

#: website/auth.py:555
msgid "profile_updated"
msgstr "Profil oppdatert."

#: website/auth.py:558
msgid "profile_updated_reload"
msgstr "Profil oppdatert, siden lastes på nytt."

#: website/auth.py:612
msgid "sent_password_recovery"
msgstr ""
"Du vil snart motta en epost med instruksjoner om hvordan du "
"tilbakestiller passordet ditt."

#: website/auth.py:645
msgid "password_resetted"
msgstr "Passordet har blitt tilbakestilt. Du blir nå sendt til logg-inn siden."

#: website/auth.py:663
msgid "teacher_invalid"
msgstr "Lærer-verdien din er ugyldig."

#: website/programs.py:41
msgid "delete_success"
msgstr "Programmet ble slettet."

#: website/programs.py:55
msgid "save_prompt"
msgstr "Du må ha en konto for å lagre programmet ditt. Vil du logge inn nå?"

#: website/programs.py:60
msgid "overwrite_warning"
msgstr ""
"Du har allerede et program med dette navnet. Hvis du lagrer programmet "
"vil det overskrive det gamle, er du sikker?"

#: website/programs.py:87
msgid "save_parse_warning"
msgstr "Programmet inneholder en feil, er du sikker på at du vil lagre det?"

#: website/programs.py:131 website/programs.py:132
msgid "save_success_detail"
msgstr "Programmet ble lagret."

#: website/programs.py:160
msgid "share_success_detail"
msgstr "Programmet ble delt."

#: website/programs.py:162
msgid "unshare_success_detail"
msgstr "Programmet er ikke lengre delt."

#: website/programs.py:202
msgid "favourite_success"
msgstr "Programmet er nå ditt favorittprogram."

#: website/statistics.py:37 website/teacher.py:28 website/teacher.py:36
#: website/teacher.py:211 website/teacher.py:233 website/teacher.py:245
#: website/teacher.py:312 website/teacher.py:351
msgid "retrieve_class_error"
msgstr "Kun lærere kan hente info om klasser"

#: website/statistics.py:41 website/teacher.py:39 website/teacher.py:133
#: website/teacher.py:152 website/teacher.py:214 website/teacher.py:236
#: website/teacher.py:248 website/teacher.py:315 website/teacher.py:354
msgid "no_such_class"
msgstr "Denne Hedy-klassen fins ikke"

#: website/statistics.py:45
msgid "title_class statistics"
msgstr "Min statistikk"

#: website/teacher.py:76
msgid "title_class-overview"
msgstr "Hedy - Klasseoversikt"

#: website/teacher.py:85
msgid "only_teacher_create_class"
msgstr "Kun lærere kan opprette klasser!"

#: website/teacher.py:92 website/teacher.py:127
msgid "class_name_invalid"
msgstr "Klassenavnet er ugyldig."

#: website/teacher.py:94 website/teacher.py:129
msgid "class_name_empty"
msgstr "Du skrev ikke inn et klassenavn!"

#: website/teacher.py:100
msgid "class_name_duplicate"
msgstr "Du har allerede en klasse med dette navnet."

#: website/teacher.py:164 website/teacher.py:180 website/teacher.py:542
msgid "invalid_class_link"
msgstr "Ugyldig lenke for å bli med i klassen."

#: website/teacher.py:168 website/teacher.py:170
msgid "title_join-class"
msgstr "Hedy - Bli med i klassen"

#: website/teacher.py:224
msgid "title_customize-class"
msgstr "Hedy - Tilpass klasse"

#: website/teacher.py:239
msgid "customization_deleted"
msgstr "Tilpassningene ble slettet."

#: website/teacher.py:292
msgid "class_customize_success"
msgstr "Tilpassningene ble lagret."

#: website/teacher.py:306
msgid "username_empty"
msgstr "Du skrev ikke inn et brukernavn!"

#: website/teacher.py:319
msgid "student_not_existing"
msgstr "Dette brukernavnet eksisterer ikke."

#: website/teacher.py:321
msgid "student_already_in_class"
msgstr "Denne eleven er allerede del av klassen din."

#: website/teacher.py:323
msgid "student_already_invite"
msgstr "Denne eleven har allerede fått en invitasjon. Har de glemt å svare?"

#: website/teacher.py:382
msgid "no_accounts"
msgstr "Det er ingen oppgitte kontoer å opprette."

#: website/teacher.py:393
msgid "unique_usernames"
msgstr "Alle brukernavnene må være unike."

#: website/teacher.py:396
msgid "unique_emails"
msgstr "Alle epostene må være unike."

#: website/teacher.py:407
msgid "usernames_exist"
msgstr "Et eller flere brukernavn er allerede i bruk."

#: website/teacher.py:410
msgid "emails_exist"
msgstr "En eller fler epostadresser er allerede i bruk."

#: website/teacher.py:421
msgid "accounts_created"
msgstr "Kontoene ble opprettet."

#: website/teacher.py:427 website/teacher.py:432 website/teacher.py:443
#: website/teacher.py:472 website/teacher.py:498
msgid "retrieve_adventure_error"
msgstr "Du har ikke lov til å se dette eventyret!"

#: website/teacher.py:437
msgid "title_view-adventure"
msgstr "Hedy - Se eventyr"

#: website/teacher.py:448
msgid "title_customize-adventure"
msgstr "Hedy - Tilpass eventyr"

#: website/teacher.py:459
msgid "adventure_id_invalid"
msgstr "Eventyr IDen er ugyldig."

#: website/teacher.py:461 website/teacher.py:517
msgid "adventure_name_invalid"
msgstr "Eventyrnavnet er ugyldig."

#: website/teacher.py:463
msgid "level_invalid"
msgstr "Dette Hedynivået er ugyldig."

#: website/teacher.py:465
msgid "content_invalid"
msgstr "Eventyret er ugyldig."

#: website/teacher.py:467
msgid "adventure_length"
msgstr "Eventyret ditt må være minst 20 tegn."

#: website/teacher.py:469
msgid "public_invalid"
msgstr "Dette avtale valget er ugyldig"

#: website/teacher.py:480 website/teacher.py:524
msgid "adventure_duplicate"
msgstr "Du har allerede et eventyr med dette navnet."

#: website/teacher.py:492
msgid "adventure_updated"
msgstr "Eventyret har blitt oppdatert!"

#: website/teacher.py:519
msgid "adventure_empty"
msgstr "Du skrev ikke noe navn på eventyret!"

<<<<<<< HEAD
#~ msgid "Empty Program"
#~ msgstr ""
#~ "Du laget et tomt program. Skriv "
#~ "Hedy-kode i det venstre kodefeltet og"
#~ " prøv igjen"
=======
#~ msgid "set_preferred_lang"
#~ msgstr ""
#~ "Hedy støtter nå foretrukket brukerspråk. "
#~ "Du kan velge et språk for din "
#~ "profil i \"Min profil\""

#~ msgid "statistics"
#~ msgstr "Min statistikk"
>>>>>>> 6ee4a805
<|MERGE_RESOLUTION|>--- conflicted
+++ resolved
@@ -1,4 +1,3 @@
-<<<<<<< HEAD
 # Norwegian Bokmål (Norway) translations for PROJECT.
 # Copyright (C) 2022 ORGANIZATION
 # This file is distributed under the same license as the PROJECT project.
@@ -9,7 +8,7 @@
 msgstr ""
 "Project-Id-Version: PROJECT VERSION\n"
 "Report-Msgid-Bugs-To: EMAIL@ADDRESS\n"
-"POT-Creation-Date: 2022-04-06 21:19+0300\n"
+"POT-Creation-Date: 2022-04-07 14:12+0300\n"
 "PO-Revision-Date: YEAR-MO-DA HO:MI+ZONE\n"
 "Last-Translator: FULL NAME <EMAIL@ADDRESS>\n"
 "Language: nb_NO\n"
@@ -20,132 +19,129 @@
 "Content-Transfer-Encoding: 8bit\n"
 "Generated-By: Babel 2.9.1\n"
 
-#: app.py:497
-=======
 #: app.py:451
->>>>>>> 6ee4a805
 msgid "program_contains_error"
 msgstr "Dette programmet inneholder en feil, er du sikker på at du vil dele det?"
 
-#: app.py:604
+#: app.py:605
 msgid "title_achievements"
 msgstr "Hedy - Mine prestasjoner"
 
-#: app.py:622 app.py:1030 website/teacher.py:363 website/teacher.py:372
+#: app.py:623 app.py:1031 website/teacher.py:363 website/teacher.py:372
 msgid "not_teacher"
 msgstr "Ser ut til at du ikke er en lærer!"
 
-#: app.py:625
+#: app.py:626
 msgid "not_enrolled"
 msgstr "Det ser ut som at du ikke er medlem i denne klassen!"
 
-#: app.py:657
+#: app.py:658
 msgid "title_programs"
 msgstr "Hedy - Mine programmer"
 
-#: app.py:667 app.py:677 app.py:681 app.py:695 app.py:956 app.py:1275
+#: app.py:668 app.py:678 app.py:682 app.py:696 app.py:957 app.py:1276
 #: website/admin.py:17 website/admin.py:25 website/admin.py:95
 #: website/admin.py:112 website/admin.py:130 website/auth.py:653
 #: website/auth.py:680 website/statistics.py:86
 msgid "unauthorized"
 msgstr "Du har ikke rettigheter til å se denne siden"
 
-#: app.py:705
+#: app.py:706
 msgid "minutes"
 msgstr "minutter"
 
-#: app.py:708
+#: app.py:709
 msgid "hours"
 msgstr "timer"
 
-#: app.py:711
+#: app.py:712
 msgid "days"
 msgstr "dager"
 
-#: app.py:714
+#: app.py:715
 msgid "ago"
 msgstr "{time} siden"
 
-#: app.py:730 app.py:732 app.py:871 app.py:895 app.py:897
+#: app.py:731 app.py:733 app.py:872 app.py:896 app.py:898
 msgid "no_such_level"
 msgstr "Dette Hedy nivået fins ikke!"
 
-#: app.py:740 app.py:747 app.py:821 app.py:827
+#: app.py:741 app.py:748 app.py:822 app.py:828
 msgid "no_such_program"
 msgstr "Dette Hedy programmet fins ikke!"
 
-#: app.py:776
+#: app.py:777
 msgid "level_not_translated"
 msgstr "Dette nivået er ikke oversatt til ditt språk (foreløpig!)"
 
-#: app.py:778
+#: app.py:779
 msgid "level_not_class"
 msgstr "Klassen din har ikke tilgang til dette nivået enda"
 
-#: app.py:881 website/teacher.py:430 website/teacher.py:446
+#: app.py:882 website/teacher.py:430 website/teacher.py:446
 #: website/teacher.py:475 website/teacher.py:501
 msgid "no_such_adventure"
 msgstr "Dette eventyret eksisterer ikke!"
 
-#: app.py:907
+#: app.py:908
 msgid "page_not_found"
 msgstr "Vi klarte ikke å finne den siden!"
 
-#: app.py:927
+#: app.py:928
 msgid "title_signup"
 msgstr "Hedy - Opprett konto"
 
-#: app.py:934
+#: app.py:935
 msgid "title_login"
 msgstr "Hedy - Logg inn"
 
-#: app.py:941
+#: app.py:942
 msgid "title_recover"
 msgstr "Hedy - Gjennopprett konto"
 
-#: app.py:957
+#: app.py:958
 msgid "title_reset"
 msgstr "Hedy - Tilbakestill passord"
 
-#: app.py:982
+#: app.py:983
 msgid "title_my-profile"
 msgstr "Hedy - Min konto"
 
-#: app.py:997
+#: app.py:998
 msgid "title_learn-more"
 msgstr "Hedy - Lær mer"
 
-#: app.py:1002
+#: app.py:1003
 msgid "title_privacy"
 msgstr "Hedy - Personvernsvilkår"
 
-#: app.py:1009
+#: app.py:1010
 msgid "title_landing-page"
 msgstr "Velkommen til Hedy!"
 
-#: app.py:1011
+#: app.py:1012
 msgid "not_user"
 msgstr "Ser ut til at du ikke er logget inn!"
 
-#: app.py:1026
+#: app.py:1027
 msgid "title_for-teacher"
 msgstr "Hedy - For lærere"
 
-#: app.py:1037
+#: app.py:1038
 msgid "title_start"
 msgstr "Hedy - Et gradvis programmeringsspråk"
 
-#: app.py:1090
+#: app.py:1091
 msgid "title_explore"
 msgstr "Hedy - Utforsk"
 
-#: app.py:1108 app.py:1110
+#: app.py:1109 app.py:1111
 msgid "translate_error"
 msgstr ""
 "Noe gikk galt når vi prøvde å oversette koden. Prøv å kjøre koden for å "
 "se om den inneholder en feil. Kode med feil i kan ikke oversettes."
 
-#: app.py:1219 website/auth.py:241 website/auth.py:290 website/auth.py:426
+#: app.py:1220 website/auth.py:241 website/auth.py:290 website/auth.py:426
 #: website/auth.py:451 website/auth.py:481 website/auth.py:587
 #: website/auth.py:619 website/auth.py:659 website/auth.py:686
 #: website/teacher.py:90 website/teacher.py:125 website/teacher.py:197
@@ -154,29 +150,29 @@
 msgid "ajax_error"
 msgstr "Det skjedde noe feil, vennligst prøv igjen."
 
-#: app.py:1222
+#: app.py:1223
 msgid "image_invalid"
 msgstr "Bildet du valgte er ugyldig."
 
-#: app.py:1224
+#: app.py:1225
 msgid "personal_text_invalid"
 msgstr "Din personlige tekst er ugyldig."
 
-#: app.py:1226 app.py:1232
+#: app.py:1227 app.py:1233
 msgid "favourite_program_invalid"
 msgstr "Ditt valgte favorittprogram er ugyldig."
 
-#: app.py:1244 app.py:1245
+#: app.py:1245 app.py:1246
 msgid "public_profile_updated"
 msgstr "Din offentlige profil ble oppdatert."
 
-#: app.py:1279 app.py:1303
+#: app.py:1280 app.py:1304
 msgid "user_not_private"
 msgstr ""
 "Denne brukeren eksisterer ikke, eller så har de ikke opprettet en "
 "offentlig profil"
 
-#: app.py:1312
+#: app.py:1313
 msgid "invalid_teacher_invitation_code"
 msgstr ""
 "Invitasjonskoden til å bli lærer er ugyldig. For å bli en Hedy-lærer, ta "
@@ -1282,7 +1278,7 @@
 msgid "open"
 msgstr "Åpne"
 
-#: templates/programs.html:68
+#: templates/programs.html:68 templates/programs.html:76
 msgid "copy_clipboard"
 msgstr "Kopiert til utklippstavlen"
 
@@ -1814,19 +1810,17 @@
 msgid "adventure_empty"
 msgstr "Du skrev ikke noe navn på eventyret!"
 
-<<<<<<< HEAD
+#~ msgid "set_preferred_lang"
+#~ msgstr ""
+#~ "Hedy støtter nå foretrukket brukerspråk. "
+#~ "Du kan velge et språk for din "
+#~ "profil i \"Min profil\""
+
+#~ msgid "statistics"
+#~ msgstr "Min statistikk"
+
 #~ msgid "Empty Program"
 #~ msgstr ""
 #~ "Du laget et tomt program. Skriv "
 #~ "Hedy-kode i det venstre kodefeltet og"
 #~ " prøv igjen"
-=======
-#~ msgid "set_preferred_lang"
-#~ msgstr ""
-#~ "Hedy støtter nå foretrukket brukerspråk. "
-#~ "Du kan velge et språk for din "
-#~ "profil i \"Min profil\""
-
-#~ msgid "statistics"
-#~ msgstr "Min statistikk"
->>>>>>> 6ee4a805
