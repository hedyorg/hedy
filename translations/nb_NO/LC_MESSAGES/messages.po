--- conflicted
+++ resolved
@@ -1,8 +1,4 @@
-<<<<<<< HEAD
 #: app.py:438
-=======
-#: app.py:451
->>>>>>> 945056a7
 msgid "program_contains_error"
 msgstr "Dette programmet inneholder en feil, er du sikker på at du vil dele det?"
 
