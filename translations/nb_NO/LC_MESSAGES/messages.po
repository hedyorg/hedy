
msgid ""
msgstr ""
"Project-Id-Version: PACKAGE VERSION\n"
"Report-Msgid-Bugs-To: \n"
<<<<<<< HEAD
"POT-Creation-Date: 2022-08-25 14:50+0200\n"
"PO-Revision-Date: 2022-08-25 09:56+0000\n"
=======
"POT-Creation-Date: 2022-08-25 10:29+0200\n"
"PO-Revision-Date: 2022-08-28 13:54+0000\n"
>>>>>>> b809cf9f
"Last-Translator: Anonymous <noreply@weblate.org>\n"
"Language: nb_NO\n"
"Language-Team: nb_NO <LL@li.org>\n"
"Plural-Forms: nplurals=2; plural=n != 1;\n"
"MIME-Version: 1.0\n"
"Content-Type: text/plain; charset=utf-8\n"
"Content-Transfer-Encoding: 8bit\n"
<<<<<<< HEAD
"Generated-By: Babel 2.10.1\n"
=======
"Plural-Forms: nplurals=2; plural=n != 1;\n"
"X-Generator: Weblate 4.14.1-dev\n"
>>>>>>> b809cf9f

msgid "program_contains_error"
msgstr "Dette programmet inneholder en feil, er du sikker på at du vil dele det?"

msgid "title_achievements"
msgstr "Hedy - Mine prestasjoner"

msgid "not_teacher"
msgstr "Ser ut til at du ikke er en lærer!"

msgid "not_enrolled"
msgstr "Det ser ut som at du ikke er medlem i denne klassen!"

msgid "title_programs"
msgstr "Hedy - Mine programmer"

msgid "unauthorized"
msgstr "Du har ikke rettigheter til å se denne siden"

msgid "title_for-teacher"
msgstr "Hedy - For lærere"

msgid "no_such_level"
msgstr "Dette Hedy nivået fins ikke!"

msgid "no_such_program"
msgstr "Dette Hedy programmet fins ikke!"

msgid "level_not_class"
msgstr "Klassen din har ikke tilgang til dette nivået enda"

msgid "no_such_adventure"
msgstr "Dette eventyret eksisterer ikke!"

msgid "page_not_found"
msgstr "Vi klarte ikke å finne den siden!"

msgid "title_signup"
msgstr "Hedy - Opprett konto"

msgid "title_login"
msgstr "Hedy - Logg inn"

msgid "title_recover"
msgstr "Hedy - Gjennopprett konto"

msgid "title_reset"
msgstr "Hedy - Tilbakestill passord"

msgid "title_my-profile"
msgstr "Hedy - Min konto"

msgid "title_learn-more"
msgstr "Hedy - Lær mer"

msgid "title_privacy"
msgstr "Hedy - Personvernsvilkår"

msgid "title_start"
msgstr "Hedy - Et gradvis programmeringsspråk"

msgid "title_landing-page"
msgstr "Velkommen til Hedy!"

msgid "title_explore"
msgstr "Hedy - Utforsk"

#, fuzzy
msgid "no_such_highscore"
msgstr "Dette Hedy nivået fins ikke!"

msgid "translate_error"
msgstr "Noe gikk galt når vi prøvde å oversette koden. Prøv å kjøre koden for å se om den inneholder en feil. Kode med feil i kan ikke oversettes."

#, fuzzy
msgid "tutorial_code_snippet"
msgstr "Skjul hjelpeark"

#, fuzzy
msgid "invalid_tutorial_step"
msgstr "Invalid tutorial step"

#, fuzzy
msgid "tutorial_title_not_found"
msgstr "Vi klarte ikke å finne den siden!"

#, fuzzy
msgid "tutorial_message_not_found"
msgstr "Du har mottatt en invitasjon til å bli med i en klasse"

msgid "ajax_error"
msgstr "Det skjedde noe feil, vennligst prøv igjen."

msgid "image_invalid"
msgstr "Bildet du valgte er ugyldig."

msgid "personal_text_invalid"
msgstr "Din personlige tekst er ugyldig."

msgid "favourite_program_invalid"
msgstr "Ditt valgte favorittprogram er ugyldig."

msgid "public_profile_updated"
msgstr "Din offentlige profil ble oppdatert."

msgid "user_not_private"
msgstr "Denne brukeren eksisterer ikke, eller så har de ikke opprettet en offentlig profil"

msgid "invalid_teacher_invitation_code"
msgstr "Invitasjonskoden til å bli lærer er ugyldig. For å bli en Hedy-lærer, ta kontakt med hello@hedy.org. Felienne er fra Nederland, så skriv helst på engelsk."

msgid "default_404"
msgstr "Vi klarte ikke finne den siden..."

msgid "default_403"
msgstr "Ser ut til at du ikke har rettigheter til å gjøre det..."

msgid "default_500"
msgstr "Noe gikk galt..."

msgid "Wrong Level"
msgstr "Det var korrekt Hedy kode, men det var feil nivå. Du skrev {offending_keyword} for nivå {working_level}. Tips: {tip}"

msgid "Incomplete"
msgstr "Oisann! Du glemte litt kode! På linje {line_number}, må du legge til tekst etter {incomplete_command}."

msgid "Invalid"
msgstr "{invalid_command} er ikke en Hedy nivå {level} kommando. Mente du {guessed_command}?"

msgid "Invalid Space"
msgstr "Oisann! Du begynte linjen med et mellomrom på linje {line_number}. Mellomrom forvirrer datamaskiner, kan du fjerne det?"

msgid "Has Blanks"
msgstr "Koden din er uferdig. Den inneholder tomrom du må erstatte med kode."

msgid "No Indentation"
msgstr "Du brukte for få mellomrom på linje {line_number}. Du brukte {leading_spaces} mellomrom, dette er ikke nok. Start hver nye kodeblokk med {indent_size} mellomrom mer enn linjen før."

msgid "Unexpected Indentation"
msgstr "Du brukte for mange mellomrom på linje {line_number}. Du brukte {leading_spaces} mellomrom, dette er for mange. Start hver nye kodeblokk med {indent_size} mellomrom mer enn linjen før."

msgid "Parse"
msgstr "Koden du skrev inn er ikke korrekt Hedy kode. Det er en feil på linje {location[0]}, på posisjon {location[1]}. Du skrev {character_found}, men det er ikke lov."

msgid "Unquoted Text"
msgstr "Vær forsiktig. Hvis du spør eller skriver ut noe så må du huske å begynne og avslutte teksten med en apostrof. Du glemte en apostrof en plass."

msgid "Unquoted Assignment"
msgstr "Fra dette nivået må du skrive teksten til høyre for `er`-kodeordet inni apostrofer. Du glemte det for teksten {text}."

msgid "Unquoted Equality Check"
msgstr "Hvis du har lyst til å sjekke om en variabel er lik flere ord, må ordene være inni to apostrofer. For eksempel 'her er ordene mine'!"

msgid "Var Undefined"
msgstr "Du prøvde å bruke variabelen {name}, men den finnes ikke. Det kan også være at du prøvde å bruke ordet {name} men at du glemte apostrof-tegnene."

msgid "Access Before Assign"
msgstr "You tried to use the variable {name} on line {access_line_number}, but you set it on line {definition_line_number}. Set a variable before using it."

msgid "Cyclic Var Definition"
msgstr "Variabelen {variable} må opprettes og gis en verdi før du kan bruke den på høyre siden av hvis-kommandoen"

msgid "Lonely Echo"
msgstr "Du brukte ekko før spør-kommandoen, eller ekko uten å bruke spør-kommandoen. Først må du spørre om inndata, så kan du bruke ekko."

msgid "Too Big"
msgstr "Oi! Programmet ditt har {lines_of_code} kodelinjer, imponerende! Vi klarer desverre bare å prossessere {max_lines} linjer på dette nivået. Gjør programmet ditt mindre og prøv igjen."

msgid "Invalid Argument Type"
msgstr "Du kan ikke bruke {command} med {invalid_argument} fordi det er {invalid_type}. Prøv å endre {invalid_argument} til {allowed_types}."

msgid "Invalid Argument"
msgstr "Du kan ikke bruke kommandoen {command} med {invalid_argument}. Prøv å endre {invalid_argument} til {allowed_types}."

msgid "Invalid Type Combination"
msgstr "Du kan ikke bruke {invalid_argument} og {invalid_argument_2} i {command} fordi en er {invalid_type} og den andre er {invalid_type_2}. Prøv å endre {invalid_argument} til {invalid_type_2} eller {invalid_argument_2} til {invalid_type}."

msgid "Unsupported Float"
msgstr "Desimaltall er ikke støttet enda, men de er det om noen nivåer. Du må endre {value} til ett heltall på dette nivået."

msgid "Locked Language Feature"
msgstr "Du bruker {concept}! Det er fantastisk, men {concept} er ikke låst opp enda! Det vil bli låst opp på et senere nivå."

msgid "Missing Command"
msgstr "Det ser ut som du glemte å bruke en kommando på linje line {line_number}."

#, fuzzy
msgid "Missing Inner Command"
msgstr "Det ser ut som du glemte å bruke en kommando på linje line {line_number}."

#, fuzzy
msgid "Incomplete Repeat"
msgstr "It looks like you forgot to use {command} with the repeat command you used on line {line_number}."

#, fuzzy
msgid "Unsupported String Value"
msgstr "Text values cannot contain {invalid_value}."

msgid "ask_needs_var"
msgstr "Fra nivå 2, må du lagre svaret fra spør-kommandoen i en variabel spørsmålet inni apostrofer. For eksempel: navn er spør Hva heter du?"

msgid "echo_out"
msgstr ""
"Fra nivå 2 er ikke ekko nødvendig lenger. Du kan skrive ut svaret på et spørsmål med spør- og skriv-kommandoene. For eksempel: \n"
"navn er spør Hva heter du?\n"
"skriv hallo navn"

msgid "space"
msgstr "et mellomrom"

msgid "comma"
msgstr "et komma"

msgid "question mark"
msgstr "et spørsmålstegn"

msgid "newline"
msgstr "en ny linje"

msgid "period"
msgstr "et punktum"

msgid "exclamation mark"
msgstr "et utropstegn"

msgid "dash"
msgstr "en bindestrek"

msgid "star"
msgstr "en stjerne"

msgid "single quotes"
msgstr "en enkelapostrof"

msgid "double quotes"
msgstr "dobbelapostrof"

msgid "slash"
msgstr "en skråstrek"

msgid "string"
msgstr "tekst"

msgid "nested blocks"
msgstr "en blokk i en blokk"

msgid "or"
msgstr "eller"

msgid "number"
msgstr "et tall"

msgid "integer"
msgstr "et tall"

msgid "float"
msgstr "et tall"

msgid "list"
msgstr "en liste"

msgid "input"
msgstr "inndata fra spør-kommandoen"

msgid "general"
msgstr "Generelle Prestasjoner"

msgid "programs_created"
msgstr "Programmer laget"

msgid "programs_saved"
msgstr "Lagring av programmer"

msgid "programs_submitted"
msgstr "Innsendte programmer"

msgid "teacher"
msgstr "Lærer"

msgid "hidden"
msgstr "Skjult"

msgid "hedy_achievements"
msgstr "Hedy Prestasjoner"

#, fuzzy
msgid "achievements_logo_alt"
msgstr "prestasjoner"

#, fuzzy
msgid "achievements_check_icon_alt"
msgstr "Du oppnådde en prestasjon!"

msgid "cheatsheet_title"
msgstr "Skjul hjelpeark"

#, fuzzy
msgid "hedy_logo_alt"
msgstr "Hedy logo"

msgid "back_to_class"
msgstr "Gå tilbake til klassen"

msgid "class_name_prompt"
msgstr "Vennligst oppgi navnet på klassen"

msgid "username"
msgstr "Brukernavn"

msgid "last_login"
msgstr "Forrige innlogging"

msgid "highest_level_reached"
msgstr "Høyeste nivå nådd"

msgid "number_programs"
msgstr "Antall programmer"

msgid "programs"
msgstr "Program"

msgid "password"
msgstr "Passord"

msgid "remove"
msgstr "Fjern"

msgid "page"
msgstr "side"

msgid "enter_password"
msgstr "Oppgi ett nytt passord for"

msgid "password_change_prompt"
msgstr "Er du sikker på du vil endre dette passordet?"

msgid "remove_student_prompt"
msgstr "Er du sikker du vil fjerne eleven fra klassen?"

#, fuzzy
msgid "add_students"
msgstr "elever"

msgid "customize_class"
msgstr "Tilpass innstillingene for klassen"

msgid "class_stats"
msgstr "Statistikk over klassen"

#, fuzzy
msgid "class_logs"
msgstr "Forrige innlogging"

msgid "back_to_teachers_page"
msgstr "Gå tilbake til lærersiden"

#, fuzzy
msgid "add_students_options"
msgstr "Opprett kontoer til elever"

#, fuzzy
msgid "copy_link_success"
msgstr "Kopier lenken for å dele"

#, fuzzy
msgid "copy_join_link"
msgstr "Please copy and paste this link into a new tab:"

msgid "invite_prompt"
msgstr "Oppgi et brukernavn"

#, fuzzy
msgid "invite_by_username"
msgstr "Alle brukernavnene må være unike."

msgid "create_accounts"
msgstr "Opprett flere kontoer"

msgid "pending_invites"
msgstr "Ubesvarte invitasjoner"

msgid "invite_date"
msgstr "Invitasjonsdato"

msgid "expiration_date"
msgstr "Utløpsdato"

msgid "delete_invite_prompt"
msgstr "Er du sikker på at du vil fjerne denne klasseinvitasjonen?"

msgid "class_already_joined"
msgstr "Du er allerede elev i denne klassen"

#, fuzzy
msgid "error_logo_alt"
msgstr "Error logo"

msgid "goto_profile"
msgstr "Gå til min profil"

msgid "prompt_join_class"
msgstr "Vil du bli med i denne klassen?"

msgid "join_prompt"
msgstr "Du trenger en konto for å bli med i klassen. Vil du logge inn nå?"

msgid "join_class"
msgstr "Bli med i klassen"

#, fuzzy
msgid "next_step_tutorial"
msgstr "Next step >>>"

msgid "level_title"
msgstr "Nivå"

msgid "create_multiple_accounts"
msgstr "Opprett flere kontoer"

msgid "accounts_intro"
msgstr "På denne siden kan du opprette kontoer for flere elever samtidig. Det er også mulig å legge de til i en av klassene dine. Ved å trykke på den grønnne + knappen til høyre på bunnen av skjermen kan du legge til ekstra rader. Du kan slette rader ved å trykke på det tilsvarende røde krysset. Pass på at ingen rader er tomme når du trykker på \"Opprett kontoer\". Vennligst pass på at hvert brukernavn og epost er unik og at passordet er <b>minst</b> 6 tegn."

msgid "create_accounts_prompt"
msgstr "Er du sikker på at du vil opprette disse kontoene?"

msgid "class"
msgstr ""

#, fuzzy
msgid "download_login_credentials"
msgstr ""

msgid "yes"
msgstr "Ja"

msgid "no"
msgstr "Nei"

msgid "generate_passwords"
msgstr ""

msgid "reset_view"
msgstr "Tilbakestill"

msgid "customize_adventure"
msgstr "Tilpass eventyr"

msgid "update_adventure_prompt"
msgstr "Er du sikker på at du vil oppdatere dette eventyret?"

msgid "general_settings"
msgstr "Generelle innstillinger"

msgid "name"
msgstr "Navn"

msgid "level"
msgstr "Nivå"

msgid "adventure_exp_1"
msgstr "Skriv inn ditt ønskede eventyr på høyre side. Etter du har laget et eventyr kan du inkludere det i en av klassene dine under \"tilpasninger\". Hvis du vil inkludere en kommando i eventyret vennligst bruk kodeblokker som dette:"

msgid "adventure_exp_2"
msgstr "Hvis du vil vise en kodesnuttet, for eksempel for å gi en elev en mal eller kodeeksempel, bruk pre-tag som dette:"

#, fuzzy
msgid "hello_world"
msgstr "Hello world!"

msgid "adventure_exp_3"
msgstr "Du kan bruke \"forhåndsvis\" knappen til å se en stilert versjon av eventyret ditt. For å se eventyret på en egen side, velg \"vis\" fra lærersiden."

msgid "adventure"
msgstr "Eventyr"

msgid "template_code"
msgstr ""
"Dette er forklaringen for eventyret mitt!\n"
"\n"
"På denne måten kan jeg vise en kommando: <code>skriv</code>\n"
"\n"
"Men noen ganger ønsker jeg å vise en kodesnutt, som dette:\n"
"<pre>\n"
"spør Hva er navnet ditt?\n"
"ekko så navnet ditt er\n"
"</pre>"

msgid "adventure_terms"
msgstr "Jeg tillater at eventyret mitt kan offentliggjøres på Hedy."

#, fuzzy
msgid "directly_add_adventure_to_classes"
msgstr "Do you want to add this adventure directly to one of your classes?"

msgid "preview"
msgstr "Forhåndsvis"

msgid "save"
msgstr "Lagre"

msgid "delete_adventure_prompt"
msgstr "Er du sikker på at du vil fjerne dette eventyret?"

msgid "customize_class_exp_1"
msgstr ""
"Hei! På denne siden kan du tilpasse innstillingene for klassen din. Du kan velge hva elevene dine skal kunne se ved å velge nivåer og eventyr.\n"
"Som standard vil alle nivåer og standardeventyr vil være valgt. Du kan også legge til dine egne eventyr til nivåer. <b>Merk:</b> Det er ikke alle eventyr som er tilgjengelig for alle nivåer.\n"
"For å tilpasse innstillingene kan du gjøre slik:"

msgid "customize_class_step_1"
msgstr "Velg nivåer for klassen din ved å trykke på \"Nivå knappenene\""

msgid "customize_class_step_2"
msgstr "\"Avkrysningsbokser\" vil dukke opp for eventyrene som er tilgjengelig for de valgte nivåene"

msgid "customize_class_step_3"
msgstr "Velg hvilke eventyr du ønsker at skal være tilgjengelig"

msgid "customize_class_step_4"
msgstr "Trykk på navnet til et eventyr for å legge til eller fjerne det for alle nivåer"

msgid "customize_class_step_5"
msgstr "Legg til dine egne eventyr"

msgid "customize_class_step_6"
msgstr "Velg en dato for når hvert nivå skal gjøres tilgjengelig (du kan også la feltene være tomme)"

msgid "customize_class_step_7"
msgstr "Velg resten av innstillingene"

msgid "customize_class_step_8"
msgstr "Trykk \"Lagre\" -> Så er du ferdig!"

msgid "customize_class_exp_2"
msgstr ""
"Du kan alltids komme tilbake senere og endre disse innstillingene. Du kan for eksempel gjøre spesifikke evntyr og nivåer tilgjengelig når du underviser en klasse.\n"
"På denne måten er det lett for deg å bestemme hvilke nivåer og eventyr elevene dine skal jobbe med.\n"
"Hvis du har lyst til å gjøre alt tilgjengelig for klassen din, er det lettest å bare fjerne alle tilpasningene du har gjort."

msgid "select_adventures"
msgstr "Velg eventyr"

msgid "opening_dates"
msgstr "Dato for tilgjengeliggjøring"

msgid "opening_date"
msgstr "Dato for tilgjengeliggjøring"

msgid "directly_available"
msgstr "Åpne på direkten"

msgid "select_own_adventures"
msgstr "Velg egne eventyr"

msgid "select"
msgstr "Velg"

msgid "other_settings"
msgstr "Andre innstillinger"

msgid "option"
msgstr "Valg"

msgid "mandatory_mode"
msgstr "Obligatorisk utviklermodus"

msgid "hide_cheatsheet"
msgstr "Skjul hjelpeark"

msgid "hide_keyword_switcher"
msgstr "hide keyboard switcher"

#, fuzzy
msgid "hide_quiz"
msgstr "Slutt på quizen"

#, fuzzy
msgid "hide_parsons"
msgstr "Hide parsons"

msgid "reset_adventure_prompt"
msgstr "Er du sikker på at du vil tilbakestille alle valgte eventyr?"

msgid "reset_adventures"
msgstr "Tilbakestill valgte eventyr"

msgid "remove_customizations_prompt"
msgstr "Er du sikker på at du vil fjerne tilpasningene for denne klassen?"

msgid "remove_customization"
msgstr "Fjern tilpasninger"

#, fuzzy
msgid "unsaved_class_changes"
msgstr "There are unsaved changes, are you sure you want to leave this page?"

msgid "go_back_to_main"
msgstr "Gå tilbake til hovedsiden"

msgid "explore_programs"
msgstr "Utforsk programmer"

msgid "explore_explanation"
msgstr "På denne siden kan du se gjennom programmer laget av andre Hedybrukere. Du kan filtrere på både Hedy nivå og eventyr. Trykk på \"Se program\" for å åpne programmet og kjøre det. Program med en rød overskrift inneholder en feil. Du kan fortsatt åpne programmet, men når du kjører det vil du få en feil. Du kan selvfølgelig prøve å fikse feilen! Hvis personen som har laget programmet har en offentlig profil så kan du trykke på brukernavnet for å besøke profilen. På profilen vil du finne alle programmene de har delt og mye annet!"

#, fuzzy
msgid "language"
msgstr "Hvilke av disse programmeringsspråkene har du brukt før?"

#, fuzzy
msgid "search_button"
msgstr "Search"

#, fuzzy
msgid "hedy_choice_title"
msgstr "Hedy's Choice"

msgid "creator"
msgstr "Skaper"

msgid "view_program"
msgstr "Se program"

#, fuzzy
msgid "report_program"
msgstr "Are you sure you want to report this program?"

msgid "my_classes"
msgstr "Mine klasser"

msgid "students"
msgstr "elever"

msgid "view"
msgstr "Se"

#, fuzzy
msgid "duplicate"
msgstr "Duplicate"

msgid "delete_class_prompt"
msgstr "Er du sikker på at du vil slette klassen?"

msgid "create_class"
msgstr "Opprett en ny klasse"

msgid "my_adventures"
msgstr "Mine eventyr"

msgid "last_update"
msgstr "Sist oppdatert"

#, fuzzy
msgid "edit"
msgstr "Edit"

msgid "adventure_prompt"
msgstr "Vennligst skriv inn navnet på eventyret"

msgid "create_adventure"
msgstr "Opprett eventyr"

msgid "teacher_welcome"
msgstr "Velkommen til Hedy! Du er nå den stolte eier av en lærerkonto som gir deg muligheten til å lage klasser og invitere elever."

#, fuzzy
msgid "highscores"
msgstr "Poengsum"

#, fuzzy
msgid "highscore_explanation"
msgstr "På denne siden kan du se gjennom programmer laget av andre Hedybrukere. Du kan filtrere på både Hedy nivå og eventyr. Trykk på \"Se program\" for å åpne programmet og kjøre det. Program med en rød overskrift inneholder en feil. Du kan fortsatt åpne programmet, men når du kjører det vil du få en feil. Du kan selvfølgelig prøve å fikse feilen! Hvis personen som har laget programmet har en offentlig profil så kan du trykke på brukernavnet for å besøke profilen. På profilen vil du finne alle programmene de har delt og mye annet!"

#, fuzzy
msgid "highscore_no_public_profile"
msgstr "You don't have a public profile and are therefore not listed on the highscores. Do you wish to create one?"

#, fuzzy
msgid "create_public_profile"
msgstr "Offentlig profil"

#, fuzzy
msgid "whole_world"
msgstr "The world"

#, fuzzy
msgid "your_class"
msgstr "Mine klasser"

msgid "achievements"
msgstr "prestasjoner"

#, fuzzy
msgid "country_title"
msgstr "Vennligst velg et gyldig land."

msgid "last_achievement"
msgstr "Nyeste prestasjon"

#, fuzzy
msgid "ago"
msgstr "{timestamp} ago"

#, fuzzy
msgid "parsons_title"
msgstr "Hedy"

#, fuzzy
msgid "quiz_tab"
msgstr "End quiz"

msgid "specific_adventure_mode"
msgstr "Du er for øyeblikket i eventyret '{adventure}', trykk på 'Hedy' for å se alle eventyr."

msgid "example_code_header"
msgstr "Eksempel Hedykode"

msgid "variables"
msgstr "Variables"

msgid "enter_text"
msgstr "Skriv inn svaret ditt her..."

msgid "enter"
msgstr "Send inn"

#, fuzzy
msgid "already_program_running"
msgstr "Begynn å programmere"

msgid "run_code_button"
msgstr "Kjør kode"

#, fuzzy
msgid "stop_code_button"
msgstr "Lagre kode"

#, fuzzy
msgid "next_exercise"
msgstr "Next exercise"

msgid "edit_code_button"
msgstr "Endre kode"

#, fuzzy
msgid "repair_program_logo_alt"
msgstr "Repair program icon"

msgid "delete_confirm"
msgstr "Er du sikker på at du vil slette dette programmet?"

msgid "delete"
msgstr "Slett"

msgid "read_code_label"
msgstr "Les høyt"

msgid "regress_button"
msgstr "Gå tilbake til nivå {level}"

msgid "advance_button"
msgstr "Gå til nivå {level}"

msgid "developers_mode"
msgstr "Programmeringsmodus"

msgid "nav_start"
msgstr "Hjem"

msgid "nav_hedy"
msgstr "Hedy"

msgid "nav_explore"
msgstr "Utforsk"

msgid "nav_learn_more"
msgstr "Lær mer"

msgid "program_header"
msgstr "Mine programmer"

msgid "my_achievements"
msgstr "Mine prestasjoner"

msgid "my_account"
msgstr "Min konto"

msgid "for_teachers"
msgstr "For lærere"

#, fuzzy
msgid "teacher_manual"
msgstr "Teacher manual"

msgid "logout"
msgstr "Logg ut"

msgid "login"
msgstr "Logg inn"

msgid "search"
msgstr "Søk..."

#, fuzzy
msgid "keyword_support"
msgstr "Translated keywords"

#, fuzzy
msgid "non_keyword_support"
msgstr "Translated content"

#, fuzzy
msgid "welcome"
msgstr "Velkommen til Hedy! Du er nå den stolte eier av en lærerkonto som gir deg muligheten til å lage klasser og invitere elever."

#, fuzzy
msgid "welcome_back"
msgstr "Velkommen til Hedy! Du er nå den stolte eier av en lærerkonto som gir deg muligheten til å lage klasser og invitere elever."

#, fuzzy
msgid "teacher_tutorial_logo_alt"
msgstr "Du har mottatt en invitasjon til å bli med i en klasse"

#, fuzzy
msgid "start_teacher_tutorial"
msgstr "Start teacher tutorial"

#, fuzzy
msgid "hedy_tutorial_logo_alt"
msgstr "Start hedy tutorial"

#, fuzzy
msgid "start_hedy_tutorial"
msgstr "Start hedy tutorial"

#, fuzzy
msgid "start_programming_logo_alt"
msgstr "Directly start programming"

#, fuzzy
msgid "start_programming"
msgstr "Directly start programming"

#, fuzzy
msgid "explore_programs_logo_alt"
msgstr "Utforsk programmer"

#, fuzzy
msgid "your_account"
msgstr "Ingen konto?"

#, fuzzy
msgid "profile_logo_alt"
msgstr "Profil oppdatert."

#, fuzzy
msgid "no_public_profile"
msgstr "Offentlig profil"

#, fuzzy
msgid "create_question"
msgstr "Do you want to create one?"

msgid "amount_created"
msgstr "programmer opprettet"

msgid "amount_saved"
msgstr "programmer lagret"

msgid "amount_submitted"
msgstr "programmer sendt inn"

#, fuzzy
msgid "your_last_program"
msgstr "Favorittprogram"

msgid "ok"
msgstr "OK"

msgid "cancel"
msgstr "Avbryt"

msgid "copy_link_to_share"
msgstr "Kopier lenken for å dele"

msgid "achievement_earned"
msgstr "Du oppnådde en prestasjon!"

msgid "mailing_title"
msgstr "Abonner på nyhetsbrevet fra Hedy"

msgid "email"
msgstr "E-post"

msgid "surname"
msgstr "Fornavn"

msgid "lastname"
msgstr "Etternavn"

msgid "country"
msgstr "Land"

msgid "subscribe"
msgstr "Abonner"

msgid "required_field"
msgstr "Felter merket med en * er påkrevd"

msgid "previous_campaigns"
msgstr "Se tidligere kampanjer"

msgid "step_title"
msgstr "Oppgave"

msgid "save_code_button"
msgstr "Lagre kode"

msgid "share_code_button"
msgstr "Lagre og del koden"

msgid "try_button"
msgstr "Prøv"

#, fuzzy
msgid "commands"
msgstr "Commands"

#, fuzzy
msgid "english"
msgstr "English"

msgid "login_long"
msgstr "Logg inn på kontoen din"

msgid "no_account"
msgstr "Ingen konto?"

msgid "create_account"
msgstr "Opprett konto"

msgid "forgot_password"
msgstr "Glemt passord?"

msgid "main_title"
msgstr "Hedy"

msgid "main_subtitle"
msgstr "Et gradvis programmeringsspråk"

msgid "try_it"
msgstr "Prøv det"

#, fuzzy
msgid "exercise"
msgstr "Exercise"

#, fuzzy
msgid "what_should_my_code_do"
msgstr "What should my code do?"

#, fuzzy
msgid "teacher_account_request"
msgstr "You have a pending teacher account request"

msgid "account_overview"
msgstr "Kontooversikt"

msgid "my_messages"
msgstr "Mine meldinger"

msgid "invite_message"
msgstr "Du har mottatt en invitasjon til å bli med i en klasse"

msgid "sent_by"
msgstr "Invitasjonen ble sendt av"

msgid "delete_invite"
msgstr "Slett invitasjon"

msgid "public_profile"
msgstr "Offentlig profil"

#, fuzzy
msgid "visit_own_public_profile"
msgstr "Offentlig profil"

msgid "profile_picture"
msgstr "Profilbilde"

msgid "personal_text"
msgstr "Personlig tekst"

msgid "your_personal_text"
msgstr "Din personlige tekst..."

msgid "favourite_program"
msgstr "Favorittprogram"

msgid "public_profile_info"
msgstr "Ved å huke av i denne boksen gjør jeg profilen min synlig for alle. Vær forsiktig slik at du ikke deler personlig informasjon som navnet ditt eller adressen din, fordi alle vil kunne se det!"

msgid "update_public"
msgstr "Oppdater offentlig profil"

msgid "are_you_sure"
msgstr "Er du sikker? Du kan ikke angre på denne handlingen."

msgid "delete_public"
msgstr "Slett offentlig profil"

msgid "self_removal_prompt"
msgstr "Er du sikker på at du vil forlate denne klassen?"

msgid "leave_class"
msgstr "Forlat klassen"

msgid "settings"
msgstr "Mine personlige innstillinger"

msgid "birth_year"
msgstr "Fødselsår"

msgid "preferred_language"
msgstr "Foretrukket språk"

msgid "preferred_keyword_language"
msgstr "Fortrukket språk for nøkkelord"

msgid "gender"
msgstr "Kjønn"

msgid "female"
msgstr "Jente"

msgid "male"
msgstr "Gutt"

msgid "other"
msgstr "Annet"

msgid "update_profile"
msgstr "Oppdater profil"

msgid "destroy_profile"
msgstr "Slett profil"

msgid "change_password"
msgstr "Endre passord"

#, fuzzy
msgid "current_password"
msgstr "Current password"

msgid "new_password"
msgstr "Nytt passord"

msgid "repeat_new_password"
msgstr "Gjenta nytt passord"

msgid "request_teacher"
msgstr "Vil du søke om lærerkonto?"

#, fuzzy
msgid "request_teacher_account"
msgstr "Request teacher account"

msgid "recent"
msgstr "Mine siste programmer"

msgid "all"
msgstr ""

msgid "submitted"
msgstr ""

msgid "submitted_header"
msgstr "Dette programmet har blitt sendt inn og kan ikke endres."

msgid "title"
msgstr "Tittel"

msgid "last_edited"
msgstr "Sist endret"

msgid "favourite_confirm"
msgstr "Er du sikker på at du vil velge dette som ditt favorittprogram?"

msgid "open"
msgstr "Åpne"

msgid "copy_clipboard"
msgstr "Kopiert til utklippstavlen"

msgid "unshare_confirm"
msgstr "Er du sikker på at du vil gjøre dette til et privat program?"

msgid "unshare"
msgstr "Angre deling"

msgid "submit_warning"
msgstr "Er du sikker på at du vil sende inn dette programmet?"

msgid "submit_program"
msgstr "Send inn"

msgid "share_confirm"
msgstr "Er du sikker på at du vil gjøre dette til et offentlig synlig program?"

msgid "share"
msgstr "Del"

msgid "no_programs"
msgstr "Du har ingen programmer enda."

msgid "write_first_program"
msgstr "Lag ditt første program!"

#, fuzzy
msgid "certified_teacher"
msgstr "Certified teacher"

#, fuzzy
msgid "admin"
msgstr "Admin"

#, fuzzy
msgid "distinguished_user"
msgstr "Distinguished user"

#, fuzzy
msgid "contributor"
msgstr "Contributor"

msgid "no_shared_programs"
msgstr "har ingen delte programmer..."

#, fuzzy
msgid "quiz_logo_alt"
msgstr "Quiz logo"

#, fuzzy
msgid "start_quiz"
msgstr "Start quiz"

msgid "go_to_first_question"
msgstr "Gå til spørsmål 1"

msgid "question"
msgstr "Spørsmål"

#, fuzzy
msgid "hint"
msgstr "Hint?"

msgid "submit_answer"
msgstr "Svar på spørsmål"

msgid "feedback_success"
msgstr "Bra!"

msgid "feedback_failure"
msgstr "Feil!"

msgid "correct_answer"
msgstr "Det rette svaret er"

msgid "go_to_question"
msgstr "Gå til spørsmål"

msgid "go_to_quiz_result"
msgstr "Gå til quiz oppsummeringen"

msgid "end_quiz"
msgstr "Slutt på quizen"

msgid "score"
msgstr "Poengsum"

msgid "recover_password"
msgstr "Be om at passordet tilbakestilles"

msgid "send_password_recovery"
msgstr "Send meg en tilbakestillingslenke for passordet mitt"

msgid "reset_password"
msgstr "Tilbakestill passord"

msgid "password_repeat"
msgstr "Gjenta passord"

msgid "create_account_explanation"
msgstr "Med en egen konto kan du lagre programmene dine."

msgid "programming_experience"
msgstr "Har du programmeringserfaring?"

msgid "languages"
msgstr "Hvilke av disse programmeringsspråkene har du brukt før?"

msgid "other_block"
msgstr "Et annet blokk-språk"

msgid "other_text"
msgstr "Et annet tekstspråk"

msgid "subscribe_newsletter"
msgstr "Abonner på nyhetsbrevet"

msgid "agree_with"
msgstr "Jeg godkjenner"

msgid "privacy_terms"
msgstr "personvernsvilkårene"

msgid "agree_third_party"
msgstr "Jeg godkjenner å bli kontaktet av partnere av Leiden Universitet med markedsføring (valgfritt)"

msgid "already_account"
msgstr "Har du allerede en konto?"

msgid "teacher_invitation_require_login"
msgstr "For å sette opp profilen din som en lærer må du logge inn. Hvis du ikke har en konto, vennligst lag en."

msgid "by"
msgstr "av"

#, fuzzy
msgid "percentage_achieved"
msgstr "Achieved by {percentage}% of the users"

msgid "title_admin"
msgstr "Hedy - Administrator side"

msgid "username_invalid"
msgstr "Ditt brukernavn er ugylidig."

msgid "username_special"
msgstr "Brukernavnet kan ikke inneholde `:` eller `@`."

msgid "username_three"
msgstr "Brukernavnet må være *minst* tre bokstaver langt."

msgid "password_invalid"
msgstr "Passordet ditt er ugyldig."

msgid "passwords_six"
msgstr "Alle passord må være *minst* seks tegn langt."

msgid "email_invalid"
msgstr "Vennligst fyll inn en gylid epost."

#, fuzzy
msgid "mail_error_change_processed"
msgstr "Something went wrong when sending a validation mail, the changes are still correctly processed."

msgid "invalid_username_password"
msgstr "Ugyldig brukernavn/passord."

msgid "repeat_match_password"
msgstr "Passordene du fylte inn er ikke like."

msgid "language_invalid"
msgstr "Vennligst velg et gylid språk."

msgid "agree_invalid"
msgstr "Du må godkjenne personvernsvilkårene."

msgid "keyword_language_invalid"
msgstr "Vennligst velg et gyldig språk for nøkkelord (velg ditt eget språk eller engelsk)."

msgid "year_invalid"
msgstr "Vennligst fyll inn et år mellom 1900 og {current_year}."

msgid "gender_invalid"
msgstr "Vennligst velg et gyldig kjønn (jente, gutt, annet)."

msgid "country_invalid"
msgstr "Vennligst velg et gyldig land."

msgid "experience_invalid"
msgstr "Vennligst velg svar på spørsmål om programmeringserfaring (Ja/Nei)."

msgid "programming_invalid"
msgstr "Vennligst velg et gyldig programmeringsspråk."

msgid "exists_username"
msgstr "Brukernavn er allerede i bruk."

msgid "exists_email"
msgstr "Eposten er allerede i bruk."

msgid "token_invalid"
msgstr "Ugylig token."

msgid "password_six"
msgstr "Passordet ditt må inneholde minst seks tegn."

msgid "password_change_not_allowed"
msgstr "Du har ikke lov til å endre passordet til denne brukeren."

msgid "password_change_success"
msgstr "Passordet til eleven din ble endret."

msgid "password_updated"
msgstr "Passord oppdatert."

msgid "profile_updated_reload"
msgstr "Profil oppdatert, siden lastes på nytt."

msgid "profile_updated"
msgstr "Profil oppdatert."

msgid "sent_password_recovery"
msgstr "Du vil snart motta en epost med instruksjoner om hvordan du tilbakestiller passordet ditt."

msgid "password_resetted"
msgstr "Passordet har blitt tilbakestilt. Du blir nå sendt til logg-inn siden."

#, fuzzy
msgid "already_teacher"
msgstr "You already have a teacher account."

#, fuzzy
msgid "already_teacher_request"
msgstr "You already have a pending teacher request."

#, fuzzy
msgid "teacher_account_success"
msgstr "You successfully requested a teacher account."

msgid "teacher_invalid"
msgstr "Lærer-verdien din er ugyldig."

#, fuzzy
msgid "mail_welcome_verify_body"
msgstr ""
"Your Hedy account has been created successfully. Welcome!\n"
"Please click on this link to verify your email address: {link}"

#, fuzzy
msgid "mail_change_password_body"
msgstr "Endre passord"

#, fuzzy
msgid "mail_recover_password_body"
msgstr "Be om at passordet tilbakestilles"

#, fuzzy
msgid "mail_reset_password_body"
msgstr "Tilbakestill passord"

#, fuzzy
msgid "mail_welcome_teacher_body"
msgstr ""
"<strong>Welcome!</strong>\n"
"Congratulations on your brand new Hedy teachers account. Welcome to the world wide community of Hedy teachers!\n"
"<strong>What teachers accounts can do</strong>\n"
"With your teacher account, you have the option to create classes. Your students can than join your classes and you can see their progress. Classes are made and managed though the for <a href=\"https://hedycode.com/for-teachers\">teachers page</a>.\n"
"<strong>How to share ideas</strong>\n"
"If you are using Hedy in class, you probably have ideas for improvements! You can share those ideas with us on the <a href=\"https://github.com/Felienne/hedy/discussions/categories/ideas\">Ideas Discussion</a>.\n"
"<strong>How to ask for help</strong>\n"
"If anything is unclear, you can post in the <a href=\"https://github.com/Felienne/hedy/discussions/categories/q-a\">Q&A discussion</a>, or <a href=\"mailto: hello@hedy.org\">send us an email</a>.\n"
"Keep programming!"

#, fuzzy
msgid "mail_welcome_verify_subject"
msgstr "Welcome to Hedy"

#, fuzzy
msgid "mail_change_password_subject"
msgstr "Endre passord"

#, fuzzy
msgid "mail_recover_password_subject"
msgstr "Be om at passordet tilbakestilles"

#, fuzzy
msgid "mail_reset_password_subject"
msgstr "Tilbakestill passord"

#, fuzzy
msgid "mail_welcome_teacher_subject"
msgstr "Your Hedy teacher account is ready"

#, fuzzy
msgid "user"
msgstr "Brukernavn"

#, fuzzy
msgid "mail_hello"
msgstr "Hi {username}!"

#, fuzzy
msgid "mail_goodbye"
msgstr ""
"Thank you!\n"
"The Hedy team"

#, fuzzy
msgid "copy_mail_link"
msgstr "Please copy and paste this link into a new tab:"

#, fuzzy
msgid "link"
msgstr "Logg inn"

#, fuzzy
msgid "exercise_doesnt_exist"
msgstr "This exercise doesn't exist"

msgid "delete_success"
msgstr "Programmet ble slettet."

msgid "save_prompt"
msgstr "Du må ha en konto for å lagre programmet ditt. Vil du logge inn nå?"

msgid "overwrite_warning"
msgstr "Du har allerede et program med dette navnet. Hvis du lagrer programmet vil det overskrive det gamle, er du sikker?"

msgid "save_parse_warning"
msgstr "Programmet inneholder en feil, er du sikker på at du vil lagre det?"

msgid "save_success_detail"
msgstr "Programmet ble lagret."

msgid "share_success_detail"
msgstr "Programmet ble delt."

msgid "unshare_success_detail"
msgstr "Programmet er ikke lengre delt."

msgid "favourite_success"
msgstr "Programmet er nå ditt favorittprogram."

#, fuzzy
msgid "report_failure"
msgstr "This program does not exist or is not public"

#, fuzzy
msgid "report_success"
msgstr "This program has been reported"

msgid "level_invalid"
msgstr "Dette Hedynivået er ugyldig."

#, fuzzy
msgid "question_doesnt_exist"
msgstr "This question does not exist"

#, fuzzy
msgid "question_invalid"
msgstr "Ugylig token."

#, fuzzy
msgid "answer_invalid"
msgstr "Passordet ditt er ugyldig."

#, fuzzy
msgid "too_many_attempts"
msgstr "Too many attempts"

msgid "retrieve_class_error"
msgstr "Kun lærere kan hente info om klasser"

msgid "no_such_class"
msgstr "Denne Hedy-klassen fins ikke"

msgid "title_class statistics"
msgstr "Min statistikk"

#, fuzzy
msgid "title_class logs"
msgstr "Hedy - Bli med i klassen"

msgid "title_class-overview"
msgstr "Hedy - Klasseoversikt"

msgid "only_teacher_create_class"
msgstr "Kun lærere kan opprette klasser!"

msgid "class_name_invalid"
msgstr "Klassenavnet er ugyldig."

msgid "class_name_empty"
msgstr "Du skrev ikke inn et klassenavn!"

msgid "class_name_duplicate"
msgstr "Du har allerede en klasse med dette navnet."

msgid "invalid_class_link"
msgstr "Ugyldig lenke for å bli med i klassen."

msgid "title_join-class"
msgstr "Hedy - Bli med i klassen"

msgid "title_customize-class"
msgstr "Hedy - Tilpass klasse"

msgid "customization_deleted"
msgstr "Tilpassningene ble slettet."

msgid "class_customize_success"
msgstr "Tilpassningene ble lagret."

msgid "username_empty"
msgstr "Du skrev ikke inn et brukernavn!"

msgid "student_not_existing"
msgstr "Dette brukernavnet eksisterer ikke."

msgid "student_already_in_class"
msgstr "Denne eleven er allerede del av klassen din."

msgid "student_already_invite"
msgstr "Denne eleven har allerede fått en invitasjon. Har de glemt å svare?"

msgid "no_accounts"
msgstr "Det er ingen oppgitte kontoer å opprette."

msgid "unique_usernames"
msgstr "Alle brukernavnene må være unike."

msgid "usernames_exist"
msgstr "Et eller flere brukernavn er allerede i bruk."

msgid "accounts_created"
msgstr "Kontoene ble opprettet."

msgid "retrieve_adventure_error"
msgstr "Du har ikke lov til å se dette eventyret!"

msgid "title_view-adventure"
msgstr "Hedy - Se eventyr"

msgid "title_customize-adventure"
msgstr "Hedy - Tilpass eventyr"

msgid "adventure_id_invalid"
msgstr "Eventyr IDen er ugyldig."

msgid "adventure_name_invalid"
msgstr "Eventyrnavnet er ugyldig."

msgid "content_invalid"
msgstr "Eventyret er ugyldig."

msgid "adventure_length"
msgstr "Eventyret ditt må være minst 20 tegn."

msgid "public_invalid"
msgstr "Dette avtale valget er ugyldig"

#, fuzzy
msgid "classes_invalid"
msgstr "The list of selected classes is invalid"

msgid "adventure_duplicate"
msgstr "Du har allerede et eventyr med dette navnet."

#, fuzzy
msgid "something_went_wrong_keyword_parsing"
msgstr ""

msgid "adventure_updated"
msgstr "Eventyret har blitt oppdatert!"

msgid "adventure_empty"
msgstr "Du skrev ikke noe navn på eventyret!"



#, fuzzy
msgid "all"
msgstr "All"

<<<<<<< HEAD
#~ msgid "teacher_tutorial_end_message"
#~ msgstr "Du har mottatt en invitasjon til å bli med i en klasse"
=======
#, fuzzy
msgid "submitted"
msgstr "Submitted"
>>>>>>> b809cf9f
<|MERGE_RESOLUTION|>--- conflicted
+++ resolved
@@ -1,28 +1,17 @@
-
 msgid ""
 msgstr ""
 "Project-Id-Version: PACKAGE VERSION\n"
 "Report-Msgid-Bugs-To: \n"
-<<<<<<< HEAD
-"POT-Creation-Date: 2022-08-25 14:50+0200\n"
-"PO-Revision-Date: 2022-08-25 09:56+0000\n"
-=======
 "POT-Creation-Date: 2022-08-25 10:29+0200\n"
 "PO-Revision-Date: 2022-08-28 13:54+0000\n"
->>>>>>> b809cf9f
 "Last-Translator: Anonymous <noreply@weblate.org>\n"
+"Language-Team: nb_NO <LL@li.org>\n"
 "Language: nb_NO\n"
-"Language-Team: nb_NO <LL@li.org>\n"
-"Plural-Forms: nplurals=2; plural=n != 1;\n"
 "MIME-Version: 1.0\n"
 "Content-Type: text/plain; charset=utf-8\n"
 "Content-Transfer-Encoding: 8bit\n"
-<<<<<<< HEAD
-"Generated-By: Babel 2.10.1\n"
-=======
 "Plural-Forms: nplurals=2; plural=n != 1;\n"
 "X-Generator: Weblate 4.14.1-dev\n"
->>>>>>> b809cf9f
 
 msgid "program_contains_error"
 msgstr "Dette programmet inneholder en feil, er du sikker på at du vil dele det?"
@@ -448,9 +437,6 @@
 msgid "create_accounts_prompt"
 msgstr "Er du sikker på at du vil opprette disse kontoene?"
 
-msgid "class"
-msgstr ""
-
 #, fuzzy
 msgid "download_login_credentials"
 msgstr ""
@@ -460,9 +446,6 @@
 
 msgid "no"
 msgstr "Nei"
-
-msgid "generate_passwords"
-msgstr ""
 
 msgid "reset_view"
 msgstr "Tilbakestill"
@@ -1599,11 +1582,6 @@
 msgid "all"
 msgstr "All"
 
-<<<<<<< HEAD
-#~ msgid "teacher_tutorial_end_message"
-#~ msgstr "Du har mottatt en invitasjon til å bli med i en klasse"
-=======
 #, fuzzy
 msgid "submitted"
-msgstr "Submitted"
->>>>>>> b809cf9f
+msgstr "Submitted"