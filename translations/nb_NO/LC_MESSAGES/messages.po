# Norwegian Bokmål (Norway) translations for PROJECT.
# Copyright (C) 2023 ORGANIZATION
# This file is distributed under the same license as the PROJECT project.
# FIRST AUTHOR <EMAIL@ADDRESS>, 2023.
#
msgid ""
msgstr ""
"Project-Id-Version: PROJECT VERSION\n"
"Report-Msgid-Bugs-To: EMAIL@ADDRESS\n"
<<<<<<< HEAD
"POT-Creation-Date: 2024-02-01 09:02+0100\n"
"PO-Revision-Date: 2024-01-24 20:21+0000\n"
=======
"POT-Creation-Date: 2024-01-18 10:49+0100\n"
"PO-Revision-Date: 2024-02-10 12:08+0000\n"
>>>>>>> 6bc92eeb
"Last-Translator: Prefill add-on <noreply-addon-prefill@weblate.org>\n"
"Language: nb_NO\n"
"Language-Team: nb_NO <LL@li.org>\n"
"Plural-Forms: nplurals=2; plural=n != 1;\n"
"MIME-Version: 1.0\n"
"Content-Type: text/plain; charset=utf-8\n"
"Content-Transfer-Encoding: 8bit\n"
"Generated-By: Babel 2.14.0\n"

#, fuzzy
msgid "Access Before Assign"
msgstr "You tried to use the variable {name} on line {access_line_number}, but you set it on line {definition_line_number}. Set a variable before using it."

msgid "Cyclic Var Definition"
msgstr "Variabelen {variable} må opprettes og gis en verdi før du kan bruke den på høyre siden av hvis-kommandoen"

#, fuzzy
msgid "Function Undefined"
msgstr "You tried to use the function {name}, but you didn't define it."

msgid "Has Blanks"
msgstr "Koden din er uferdig. Den inneholder tomrom du må erstatte med kode."

msgid "Incomplete"
msgstr "Oisann! Du glemte litt kode! På linje {line_number}, må du legge til tekst etter {incomplete_command}."

#, fuzzy
msgid "Incomplete Repeat"
msgstr "It looks like you forgot to use {command} with the repeat command you used on line {line_number}."

msgid "Invalid"
msgstr "{invalid_command} er ikke en Hedy nivå {level} kommando. Mente du {guessed_command}?"

msgid "Invalid Argument"
msgstr "Du kan ikke bruke kommandoen {command} med {invalid_argument}. Prøv å endre {invalid_argument} til {allowed_types}."

msgid "Invalid Argument Type"
msgstr "Du kan ikke bruke {command} med {invalid_argument} fordi det er {invalid_type}. Prøv å endre {invalid_argument} til {allowed_types}."

#, fuzzy
msgid "Invalid At Command"
msgstr "The {at} command may not be used from level 16 onward. You can use square brackets to use an element from a list, for example `friends[i]`, `lucky_numbers[{random}]`."

msgid "Invalid Space"
msgstr "Oisann! Du begynte linjen med et mellomrom på linje {line_number}. Mellomrom forvirrer datamaskiner, kan du fjerne det?"

msgid "Invalid Type Combination"
msgstr "Du kan ikke bruke {invalid_argument} og {invalid_argument_2} i {command} fordi en er {invalid_type} og den andre er {invalid_type_2}. Prøv å endre {invalid_argument} til {invalid_type_2} eller {invalid_argument_2} til {invalid_type}."

msgid "Locked Language Feature"
msgstr "Du bruker {concept}! Det er fantastisk, men {concept} er ikke låst opp enda! Det vil bli låst opp på et senere nivå."

msgid "Lonely Echo"
msgstr "Du brukte ekko før spør-kommandoen, eller ekko uten å bruke spør-kommandoen. Først må du spørre om inndata, så kan du bruke ekko."

#, fuzzy
msgid "Lonely Text"
msgstr "It looks like you forgot to use a command with the text you put in line {line_number}"

#, fuzzy
msgid "Missing Additional Command"
msgstr "It looks like you forgot to complete writing {command} on line {line_number}."

msgid "Missing Command"
msgstr "Det ser ut som du glemte å bruke en kommando på linje line {line_number}."

#, fuzzy
msgid "Missing Inner Command"
msgstr "Det ser ut som du glemte å bruke en kommando på linje line {line_number}."

#, fuzzy
msgid "Missing Variable"
msgstr "It looks like your {command} is missing a variable at the start of the line."

#, fuzzy
msgid "Misspelled At Command"
msgstr "It looks like you might have misspelled the {command} command, instead you wrote {invalid_argument} in line {line_number}."

msgid "No Indentation"
msgstr "Du brukte for få mellomrom på linje {line_number}. Du brukte {leading_spaces} mellomrom, dette er ikke nok. Start hver nye kodeblokk med {indent_size} mellomrom mer enn linjen før."

#, fuzzy
msgid "Non Decimal Variable"
msgstr "At line {line_number}, you might have tried using a number which Hedy does not like very much! Try changing it to a decimal number like 2."

msgid "Parse"
msgstr "Koden du skrev inn er ikke korrekt Hedy kode. Det er en feil på linje {location[0]}, på posisjon {location[1]}. Du skrev {character_found}, men det er ikke lov."

#, fuzzy
msgid "Pressit Missing Else"
msgstr "You forgot to add what happens when you press a different key, add an {else} to your code"

msgid "Too Big"
msgstr "Oi! Programmet ditt har {lines_of_code} kodelinjer, imponerende! Vi klarer desverre bare å prossessere {max_lines} linjer på dette nivået. Gjør programmet ditt mindre og prøv igjen."

msgid "Unexpected Indentation"
msgstr "Du brukte for mange mellomrom på linje {line_number}. Du brukte {leading_spaces} mellomrom, dette er for mange. Start hver nye kodeblokk med {indent_size} mellomrom mer enn linjen før."

msgid "Unquoted Assignment"
msgstr "Fra dette nivået må du skrive teksten til høyre for `er`-kodeordet inni apostrofer. Du glemte det for teksten {text}."

msgid "Unquoted Equality Check"
msgstr "Hvis du har lyst til å sjekke om en variabel er lik flere ord, må ordene være inni to apostrofer. For eksempel 'her er ordene mine'!"

msgid "Unquoted Text"
msgstr "Vær forsiktig. Hvis du spør eller skriver ut noe så må du huske å begynne og avslutte teksten med en apostrof. Du glemte en apostrof en plass."

msgid "Unsupported Float"
msgstr "Desimaltall er ikke støttet enda, men de er det om noen nivåer. Du må endre {value} til ett heltall på dette nivået."

#, fuzzy
msgid "Unsupported String Value"
msgstr "Text values cannot contain {invalid_value}."

#, fuzzy
msgid "Unused Variable"
msgstr "You defined the variable {variable_name} on line {line_number}, but you did not use it."

msgid "Var Undefined"
msgstr "Du prøvde å bruke variabelen {name}, men den finnes ikke. Det kan også være at du prøvde å bruke ordet {name} men at du glemte apostrof-tegnene."

msgid "Wrong Level"
msgstr "Det var korrekt Hedy kode, men det var feil nivå. Du skrev {offending_keyword} for nivå {working_level}. Tips: {tip}"

#, fuzzy
msgid "Wrong Number of Arguments"
msgstr "Your function used the wrong number of arguments. You provided {used_number} but the function {name} needs {defined_number}"

msgid "account_overview"
msgstr "Kontooversikt"

msgid "accounts_created"
msgstr "Kontoene ble opprettet."

msgid "accounts_intro"
msgstr "På denne siden kan du opprette kontoer for flere elever samtidig. Det er også mulig å legge de til i en av klassene dine. Ved å trykke på den grønnne + knappen til høyre på bunnen av skjermen kan du legge til ekstra rader. Du kan slette rader ved å trykke på det tilsvarende røde krysset. Pass på at ingen rader er tomme når du trykker på \"Opprett kontoer\". Vennligst pass på at hvert brukernavn og epost er unik og at passordet er <b>minst</b> 6 tegn."

msgid "achievement_earned"
msgstr "Du oppnådde en prestasjon!"

msgid "achievements"
msgstr "prestasjoner"

#, fuzzy
msgid "achievements_check_icon_alt"
msgstr "Du oppnådde en prestasjon!"

#, fuzzy
msgid "achievements_logo_alt"
msgstr "prestasjoner"

#, fuzzy
msgid "add"
msgstr "Add"

#, fuzzy
msgid "add_students"
msgstr "elever"

#, fuzzy
msgid "add_students_options"
msgstr "Opprett kontoer til elever"

#, fuzzy
msgid "admin"
msgstr "Admin"

msgid "advance_button"
msgstr "Gå til nivå {level}"

msgid "adventure"
msgstr "Eventyr"

#, fuzzy
msgid "adventure_cloned"
msgstr "Adventure is cloned"

msgid "adventure_duplicate"
msgstr "Du har allerede et eventyr med dette navnet."

msgid "adventure_empty"
msgstr "Du skrev ikke noe navn på eventyret!"

msgid "adventure_exp_1"
msgstr "Skriv inn ditt ønskede eventyr på høyre side. Etter du har laget et eventyr kan du inkludere det i en av klassene dine under \"tilpasninger\". Hvis du vil inkludere en kommando i eventyret vennligst bruk kodeblokker som dette:"

msgid "adventure_exp_2"
msgstr "Hvis du vil vise en kodesnuttet, for eksempel for å gi en elev en mal eller kodeeksempel, bruk pre-tag som dette:"

msgid "adventure_exp_3"
msgstr "Du kan bruke \"forhåndsvis\" knappen til å se en stilert versjon av eventyret ditt. For å se eventyret på en egen side, velg \"vis\" fra lærersiden."

msgid "adventure_exp_classes"
msgstr ""

msgid "adventure_id_invalid"
msgstr "Eventyr IDen er ugyldig."

msgid "adventure_length"
msgstr "Eventyret ditt må være minst 20 tegn."

msgid "adventure_name_invalid"
msgstr "Eventyrnavnet er ugyldig."

msgid "adventure_prompt"
msgstr "Vennligst skriv inn navnet på eventyret"

msgid "adventure_terms"
msgstr "Jeg tillater at eventyret mitt kan offentliggjøres på Hedy."

msgid "adventure_updated"
msgstr "Eventyret har blitt oppdatert!"

#, fuzzy
msgid "adventures"
msgstr "Available Adventures"

#, fuzzy
msgid "adventures_info"
msgstr "Each Hedy level has built-in exercises for students, which we call adventures. You can create your own adventures and add them to your classes. With your own adventures you can create adventures that are relevant and interesting for your students. You can find more information about creating your own adventures <a href=\"https://hedy.org/for-teachers/manual/features\">here</a>."

#, fuzzy
msgid "adventures_restored"
msgstr "The default adventures have been restored!"

#, fuzzy
msgid "ago"
msgstr "{timestamp} ago"

msgid "agree_invalid"
msgstr "Du må godkjenne personvernsvilkårene."

msgid "agree_with"
msgstr "Jeg godkjenner"

msgid "ajax_error"
msgstr "Det skjedde noe feil, vennligst prøv igjen."

#, fuzzy
msgid "all"
msgstr "All"

#, fuzzy
msgid "all_class_highscores"
msgstr "All students visible in class highscores"

msgid "already_account"
msgstr "Har du allerede en konto?"

#, fuzzy
msgid "already_program_running"
msgstr "Begynn å programmere"

#, fuzzy
msgid "already_teacher"
msgstr "You already have a teacher account."

#, fuzzy
msgid "already_teacher_request"
msgstr "You already have a pending teacher request."

msgid "amount_created"
msgstr "programmer opprettet"

msgid "amount_saved"
msgstr "programmer lagret"

msgid "amount_submitted"
msgstr "programmer sendt inn"

msgid "are_you_sure"
msgstr "Er du sikker? Du kan ikke angre på denne handlingen."

msgid "ask_needs_var"
msgstr "Fra nivå 2, må du lagre svaret fra spør-kommandoen i en variabel spørsmålet inni apostrofer. For eksempel: navn er spør Hva heter du?"

msgid "back_to_class"
msgstr "Gå tilbake til klassen"

msgid "back_to_teachers_page"
msgstr "Gå tilbake til lærersiden"

#, fuzzy
msgid "become_a_sponsor"
msgstr "Become a sponsor"

msgid "birth_year"
msgstr "Fødselsår"

msgid "by"
msgstr "av"

msgid "cancel"
msgstr "Avbryt"

#, fuzzy
msgid "cant_parse_exception"
msgstr "Couldn't parse the program"

#, fuzzy
msgid "catch_index_exception"
msgstr "You tried to access the list {list_name} but it is either empty or the index is not there."

#, fuzzy
msgid "catch_value_exception"
msgstr "While running your program the command {command} received the value {value} which is not allowed. {suggestion}."

#, fuzzy
msgid "certificate"
msgstr "Certificate of Completion"

#, fuzzy
msgid "certified_teacher"
msgstr "Certified teacher"

msgid "change_password"
msgstr "Endre passord"

msgid "cheatsheet_title"
msgstr "Skjul hjelpeark"

msgid "class_already_joined"
msgstr "Du er allerede elev i denne klassen"

msgid "class_customize_success"
msgstr "Tilpassningene ble lagret."

#, fuzzy
msgid "class_live"
msgstr "Live statistics"

msgid "class_name_duplicate"
msgstr "Du har allerede en klasse med dette navnet."

msgid "class_name_empty"
msgstr "Du skrev ikke inn et klassenavn!"

msgid "class_name_invalid"
msgstr "Klassenavnet er ugyldig."

msgid "class_name_prompt"
msgstr "Vennligst oppgi navnet på klassen"

#, fuzzy
msgid "class_overview"
msgstr "Class overview"

#, fuzzy
msgid "class_survey_description"
msgstr "We would like to get a better overview of our Hedy users. By providing these answers, you would help improve Hedy. Thank you!"

#, fuzzy
msgid "class_survey_later"
msgstr "Remind me tomorrow"

#, fuzzy
msgid "class_survey_question1"
msgstr "What is the age range in your class?"

#, fuzzy
msgid "class_survey_question2"
msgstr "What is the spoken language in your class?"

#, fuzzy
msgid "class_survey_question3"
msgstr "What is the gender balance in your class?"

#, fuzzy
msgid "class_survey_question4"
msgstr "What distinguishes your students from others?"

#, fuzzy
msgid "classes_info"
msgstr "Create a class to follow the progress of each student in dashboard, and to customize the adventures your students see, and even adding your own! You can create as many classes as you like, and each class can have multiple teachers each one with different roles. You can also add as many students as you want, but mind that each student can only be in one class at a time. You can find more information about classes in the <a href=\"https://hedy.org/for-teachers/manual/preparations#for-teachers\">teacher manual</a>."

#, fuzzy
msgid "clone"
msgstr "Clone"

#, fuzzy
msgid "cloned_times"
msgstr "Clones"

#, fuzzy
msgid "close"
msgstr "Sluiten"

msgid "comma"
msgstr "et komma"

#, fuzzy
msgid "command_not_available_yet_exception"
msgstr "Command not available yet"

#, fuzzy
msgid "command_unavailable_exception"
msgstr "Command not correct anymore"

#, fuzzy
msgid "commands"
msgstr "Commands"

#, fuzzy
msgid "common_errors"
msgstr "Common errors"

#, fuzzy
msgid "congrats_message"
msgstr "Congratulations, {username}, you have completed Hedy!"

msgid "content_invalid"
msgstr "Eventyret er ugyldig."

#, fuzzy
msgid "contributor"
msgstr "Contributor"

msgid "copy_clipboard"
msgstr "Kopiert til utklippstavlen"

#, fuzzy
msgid "copy_code"
msgstr "Copy code"

#, fuzzy
msgid "copy_join_link"
msgstr "Please copy and paste this link into a new tab:"

#, fuzzy
msgid "copy_link_success"
msgstr "Kopier lenken for å dele"

msgid "copy_link_to_share"
msgstr "Kopier lenken for å dele"

#, fuzzy
msgid "copy_mail_link"
msgstr "Please copy and paste this link into a new tab:"

msgid "correct_answer"
msgstr "Det rette svaret er"

msgid "country"
msgstr "Land"

msgid "country_invalid"
msgstr "Vennligst velg et gyldig land."

#, fuzzy
msgid "country_title"
msgstr "Vennligst velg et gyldig land."

msgid "create_account"
msgstr "Opprett konto"

msgid "create_accounts"
msgstr "Opprett flere kontoer"

msgid "create_accounts_prompt"
msgstr "Er du sikker på at du vil opprette disse kontoene?"

msgid "create_adventure"
msgstr "Opprett eventyr"

msgid "create_class"
msgstr "Opprett en ny klasse"

msgid "create_multiple_accounts"
msgstr "Opprett flere kontoer"

#, fuzzy
msgid "create_public_profile"
msgstr "Offentlig profil"

#, fuzzy
msgid "create_question"
msgstr "Do you want to create one?"

#, fuzzy
msgid "create_student_account"
msgstr "Create an account"

#, fuzzy
msgid "create_student_account_explanation"
msgstr "You can save your own programs with an account."

#, fuzzy
msgid "create_teacher_account"
msgstr "Create a teacher account"

#, fuzzy
msgid "create_teacher_account_explanation"
msgstr "With a teacher account, you can save your programs and see the results of your students."

msgid "creator"
msgstr "Skaper"

#, fuzzy
msgid "current_password"
msgstr "Current password"

msgid "customization_deleted"
msgstr "Tilpassningene ble slettet."

msgid "customize_adventure"
msgstr "Tilpass eventyr"

msgid "customize_class"
msgstr "Tilpass innstillingene for klassen"

msgid "dash"
msgstr "en bindestrek"

msgid "default_403"
msgstr "Ser ut til at du ikke har rettigheter til å gjøre det..."

msgid "default_404"
msgstr "Vi klarte ikke finne den siden..."

msgid "default_500"
msgstr "Noe gikk galt..."

msgid "delete"
msgstr "Slett"

msgid "delete_adventure_prompt"
msgstr "Er du sikker på at du vil fjerne dette eventyret?"

msgid "delete_class_prompt"
msgstr "Er du sikker på at du vil slette klassen?"

msgid "delete_confirm"
msgstr "Er du sikker på at du vil slette dette programmet?"

msgid "delete_invite"
msgstr "Slett invitasjon"

msgid "delete_invite_prompt"
msgstr "Er du sikker på at du vil fjerne denne klasseinvitasjonen?"

msgid "delete_public"
msgstr "Slett offentlig profil"

msgid "delete_success"
msgstr "Programmet ble slettet."

msgid "destroy_profile"
msgstr "Slett profil"

msgid "developers_mode"
msgstr "Programmeringsmodus"

msgid "directly_available"
msgstr "Åpne på direkten"

#, fuzzy
msgid "disable"
msgstr "Disable"

#, fuzzy
msgid "disabled"
msgstr "Disabled"

#, fuzzy
msgid "disabled_button_quiz"
msgstr "Your quiz score is below the threshold, try again!"

#, fuzzy
msgid "discord_server"
msgstr "Discord server"

#, fuzzy
msgid "distinguished_user"
msgstr "Distinguished user"

msgid "double quotes"
msgstr "dobbelapostrof"

#, fuzzy
msgid "download"
msgstr "Download"

#, fuzzy
msgid "download_login_credentials"
msgstr "Do you want to download the login credentials after the accounts creation?"

#, fuzzy
msgid "duplicate"
msgstr "Duplicate"

#, fuzzy
msgid "echo_and_ask_mismatch_exception"
msgstr "Echo and ask mismatch"

msgid "echo_out"
msgstr ""
"Fra nivå 2 er ikke ekko nødvendig lenger. Du kan skrive ut svaret på et spørsmål med spør- og skriv-kommandoene. For eksempel: \n"
"navn er spør Hva heter du?\n"
"skriv hallo navn"

#, fuzzy
msgid "edit_adventure"
msgstr "Edit adventure"

msgid "edit_code_button"
msgstr "Endre kode"

msgid "email"
msgstr "E-post"

msgid "email_invalid"
msgstr "Vennligst fyll inn en gylid epost."

msgid "end_quiz"
msgstr "Slutt på quizen"

#, fuzzy
msgid "english"
msgstr "English"

msgid "enter"
msgstr "Send inn"

msgid "enter_password"
msgstr "Oppgi ett nytt passord for"

msgid "enter_text"
msgstr "Skriv inn svaret ditt her..."

#, fuzzy
msgid "error_logo_alt"
msgstr "Error logo"

msgid "exclamation mark"
msgstr "et utropstegn"

#, fuzzy
msgid "exercise"
msgstr "Exercise"

#, fuzzy
msgid "exercise_doesnt_exist"
msgstr "This exercise doesn't exist"

msgid "exists_email"
msgstr "Eposten er allerede i bruk."

msgid "exists_username"
msgstr "Brukernavn er allerede i bruk."

#, fuzzy
msgid "exit_preview_mode"
msgstr "Exit preview mode"

msgid "experience_invalid"
msgstr "Vennligst velg svar på spørsmål om programmeringserfaring (Ja/Nei)."

msgid "expiration_date"
msgstr "Utløpsdato"

msgid "explore_explanation"
msgstr "På denne siden kan du se gjennom programmer laget av andre Hedybrukere. Du kan filtrere på både Hedy nivå og eventyr. Trykk på \"Se program\" for å åpne programmet og kjøre det. Program med en rød overskrift inneholder en feil. Du kan fortsatt åpne programmet, men når du kjører det vil du få en feil. Du kan selvfølgelig prøve å fikse feilen! Hvis personen som har laget programmet har en offentlig profil så kan du trykke på brukernavnet for å besøke profilen. På profilen vil du finne alle programmene de har delt og mye annet!"

msgid "explore_programs"
msgstr "Utforsk programmer"

#, fuzzy
msgid "explore_programs_logo_alt"
msgstr "Utforsk programmer"

#, fuzzy
msgid "favorite_program"
msgstr "Favorite program"

msgid "favourite_confirm"
msgstr "Er du sikker på at du vil velge dette som ditt favorittprogram?"

msgid "favourite_program"
msgstr "Favorittprogram"

msgid "favourite_program_invalid"
msgstr "Ditt valgte favorittprogram er ugyldig."

msgid "favourite_success"
msgstr "Programmet er nå ditt favorittprogram."

msgid "female"
msgstr "Jente"

msgid "float"
msgstr "et tall"

msgid "for_teachers"
msgstr "For lærere"

msgid "forgot_password"
msgstr "Glemt passord?"

#, fuzzy
msgid "from_another_teacher"
msgstr "From another teacher"

#, fuzzy
msgid "from_magazine_website"
msgstr "From a magazine or website"

#, fuzzy
msgid "from_video"
msgstr "From a video"

#, fuzzy
msgid "fun_statistics_msg"
msgstr "Here are some fun statistics!"

msgid "gender"
msgstr "Kjønn"

msgid "gender_invalid"
msgstr "Vennligst velg et gyldig kjønn (jente, gutt, annet)."

msgid "general"
msgstr "Generelle Prestasjoner"

msgid "general_settings"
msgstr "Generelle innstillinger"

#, fuzzy
msgid "generate_passwords"
msgstr "Generate passwords"

#, fuzzy
msgid "get_certificate"
msgstr "Get your certificate!"

#, fuzzy
msgid "give_link_to_teacher"
msgstr "Give the following link to your teacher:"

msgid "go_back_to_main"
msgstr "Gå tilbake til hovedsiden"

msgid "go_to_question"
msgstr "Gå til spørsmål"

msgid "go_to_quiz_result"
msgstr "Gå til quiz oppsummeringen"

msgid "goto_profile"
msgstr "Gå til min profil"

#, fuzzy
msgid "grid_overview"
msgstr "Overview of programs per adventure"

#, fuzzy
msgid "hand_in"
msgstr "Hand in"

#, fuzzy
msgid "hand_in_exercise"
msgstr "Hand in exercise"

#, fuzzy
msgid "heard_about_hedy"
msgstr "How have you heard about Hedy?"

#, fuzzy
msgid "heard_about_invalid"
msgstr "Please select a valid way you heard about us."

msgid "hedy_achievements"
msgstr "Hedy Prestasjoner"

#, fuzzy
msgid "hedy_choice_title"
msgstr "Hedy's Choice"

#, fuzzy
msgid "hedy_logo_alt"
msgstr "Hedy logo"

#, fuzzy
msgid "hedy_on_github"
msgstr "Hedy on Github"

#, fuzzy
msgid "hedy_tutorial_logo_alt"
msgstr "Start hedy tutorial"

msgid "hello_logo"
msgstr "Hallo!"

#, fuzzy
msgid "hello_world"
msgstr "Hello world!"

msgid "hidden"
msgstr "Skjult"

msgid "hide_cheatsheet"
msgstr "Skjul hjelpeark"

msgid "hide_keyword_switcher"
msgstr "hide keyboard switcher"

#, fuzzy
msgid "hide_parsons"
msgstr "Hide parsons"

#, fuzzy
msgid "hide_quiz"
msgstr "Slutt på quizen"

msgid "highest_level_reached"
msgstr "Høyeste nivå nådd"

#, fuzzy
msgid "highest_quiz_score"
msgstr "Highest quiz score"

#, fuzzy
msgid "highscore_explanation"
msgstr "På denne siden kan du se gjennom programmer laget av andre Hedybrukere. Du kan filtrere på både Hedy nivå og eventyr. Trykk på \"Se program\" for å åpne programmet og kjøre det. Program med en rød overskrift inneholder en feil. Du kan fortsatt åpne programmet, men når du kjører det vil du få en feil. Du kan selvfølgelig prøve å fikse feilen! Hvis personen som har laget programmet har en offentlig profil så kan du trykke på brukernavnet for å besøke profilen. På profilen vil du finne alle programmene de har delt og mye annet!"

#, fuzzy
msgid "highscore_no_public_profile"
msgstr "You don't have a public profile and are therefore not listed on the highscores. Do you wish to create one?"

#, fuzzy
msgid "highscores"
msgstr "Poengsum"

#, fuzzy
msgid "hint"
msgstr "Hint?"

#, fuzzy
msgid "ill_work_some_more"
msgstr "I'll work on it a little longer"

msgid "image_invalid"
msgstr "Bildet du valgte er ugyldig."

#, fuzzy
msgid "incomplete_command_exception"
msgstr "Incomplete Command"

#, fuzzy
msgid "incorrect_handling_of_quotes_exception"
msgstr "Incorrect handling of quotes"

#, fuzzy
msgid "incorrect_use_of_types_exception"
msgstr "Incorrect use of types"

#, fuzzy
msgid "incorrect_use_of_variable_exception"
msgstr "Incorrect use of variable"

#, fuzzy
msgid "indentation_exception"
msgstr "Incorrect Indentation"

msgid "input"
msgstr "inndata fra spør-kommandoen"

msgid "integer"
msgstr "et tall"

msgid "invalid_class_link"
msgstr "Ugyldig lenke for å bli med i klassen."

#, fuzzy
msgid "invalid_command_exception"
msgstr "Invalid command"

#, fuzzy
msgid "invalid_keyword_language_comment"
msgstr "# The provided keyword language is invalid, keyword language is set to English"

#, fuzzy
msgid "invalid_language_comment"
msgstr "# The provided language is invalid, language set to English"

#, fuzzy
msgid "invalid_level_comment"
msgstr "# The provided level is invalid, level is set to level 1"

#, fuzzy
msgid "invalid_program_comment"
msgstr "# The provided program is invalid, please try again"

msgid "invalid_teacher_invitation_code"
msgstr "Invitasjonskoden til å bli lærer er ugyldig. For å bli en Hedy-lærer, ta kontakt med hello@hedy.org. Felienne er fra Nederland, så skriv helst på engelsk."

#, fuzzy
msgid "invalid_tutorial_step"
msgstr "Invalid tutorial step"

msgid "invalid_username_password"
msgstr "Ugyldig brukernavn/passord."

#, fuzzy
msgid "invite_by_username"
msgstr "Alle brukernavnene må være unike."

msgid "invite_date"
msgstr "Invitasjonsdato"

msgid "invite_message"
msgstr "Du har mottatt en invitasjon til å bli med i en klasse"

msgid "invite_prompt"
msgstr "Oppgi et brukernavn"

#, fuzzy
msgid "invite_teacher"
msgstr "Invite a teacher"

msgid "join_class"
msgstr "Bli med i klassen"

msgid "join_prompt"
msgstr "Du trenger en konto for å bli med i klassen. Vil du logge inn nå?"

msgid "keyword_language_invalid"
msgstr "Vennligst velg et gyldig språk for nøkkelord (velg ditt eget språk eller engelsk)."

#, fuzzy
msgid "language"
msgstr "Language"

msgid "language_invalid"
msgstr "Vennligst velg et gylid språk."

msgid "languages"
msgstr "Hvilke av disse programmeringsspråkene har du brukt før?"

msgid "last_achievement"
msgstr "Nyeste prestasjon"

msgid "last_edited"
msgstr "Sist endret"

#, fuzzy
msgid "last_error"
msgstr "Last error"

msgid "last_login"
msgstr "Forrige innlogging"

#, fuzzy
msgid "last_program"
msgstr "Last program"

msgid "last_update"
msgstr "Sist oppdatert"

msgid "lastname"
msgstr "Etternavn"

msgid "leave_class"
msgstr "Forlat klassen"

msgid "level"
msgstr "Nivå"

#, fuzzy
msgid "level_accessible"
msgstr "Level is open to students"

#, fuzzy
msgid "level_disabled"
msgstr "Level disabled"

#, fuzzy
msgid "level_future"
msgstr "This level will open automatically after the opening date"

msgid "level_invalid"
msgstr "Dette Hedynivået er ugyldig."

msgid "level_not_class"
msgstr "Klassen din har ikke tilgang til dette nivået enda"

msgid "level_title"
msgstr "Nivå"

#, fuzzy
msgid "levels"
msgstr "levels"

#, fuzzy
msgid "link"
msgstr "Logg inn"

msgid "list"
msgstr "en liste"

#, fuzzy
msgid "live_dashboard"
msgstr "Live Dashboard"

#, fuzzy
msgid "logged_in_to_share"
msgstr "You must be logged in to save and share a program."

msgid "login"
msgstr "Logg inn"

msgid "login_long"
msgstr "Logg inn på kontoen din"

#, fuzzy
msgid "login_to_save_your_work"
msgstr "Log in to save your work"

msgid "logout"
msgstr "Logg ut"

#, fuzzy
msgid "longest_program"
msgstr "Longest program"

#, fuzzy
msgid "mail_change_password_body"
msgstr "Endre passord"

#, fuzzy
msgid "mail_change_password_subject"
msgstr "Endre passord"

#, fuzzy
msgid "mail_error_change_processed"
msgstr "Something went wrong when sending a validation mail, the changes are still correctly processed."

#, fuzzy
msgid "mail_goodbye"
msgstr ""
"Thank you!\n"
"The Hedy team"

#, fuzzy
msgid "mail_hello"
msgstr "Hi {username}!"

#, fuzzy
msgid "mail_recover_password_body"
msgstr ""
"By clicking on this link, you can set a new Hedy password. This link is valid for <b>4</b> hours.\n"
"If you haven't required a password reset, please ignore this email: {link}"

msgid "mail_recover_password_subject"
msgstr "Be om at passordet tilbakestilles."

#, fuzzy
msgid "mail_reset_password_body"
msgstr "Tilbakestill passord"

#, fuzzy
msgid "mail_reset_password_subject"
msgstr "Tilbakestill passord"

#, fuzzy
msgid "mail_welcome_teacher_body"
msgstr ""
"<strong>Welcome!</strong>\n"
"Congratulations on your brand new Hedy teachers account. Welcome to the world wide community of Hedy teachers!\n"
"<strong>What teachers accounts can do</strong>\n"
"With your teacher account, you have the option to create classes. Your students can than join your classes and you can see their progress. Classes are made and managed though the for <a href=\"https://hedycode.com/for-teachers\">teachers page</a>.\n"
"<strong>How to share ideas</strong>\n"
"If you are using Hedy in class, you probably have ideas for improvements! You can share those ideas with us on the <a href=\"https://github.com/hedyorg/hedy/discussions/categories/ideas\">Ideas Discussion</a>.\n"
"<strong>How to ask for help</strong>\n"
"If anything is unclear, you can post in the <a href=\"https://github.com/hedyorg/hedy/discussions/categories/q-a\">Q&A discussion</a>, or <a href=\"mailto: hello@hedy.org\">send us an email</a>.\n"
"Keep programming!"

#, fuzzy
msgid "mail_welcome_teacher_subject"
msgstr "Your Hedy teacher account is ready"

#, fuzzy
msgid "mail_welcome_verify_body"
msgstr ""
"Your Hedy account has been created successfully. Welcome!\n"
"Please click on this link to verify your email address: {link}"

#, fuzzy
msgid "mail_welcome_verify_subject"
msgstr "Welcome to Hedy"

msgid "mailing_title"
msgstr "Abonner på nyhetsbrevet fra Hedy"

msgid "main_subtitle"
msgstr "Et gradvis programmeringsspråk"

msgid "main_title"
msgstr "Hedy"

#, fuzzy
msgid "make_sure_you_are_done"
msgstr "Make sure you are done! You will not be able to change your program anymore after you click \"Hand in\"."

msgid "male"
msgstr "Gutt"

msgid "mandatory_mode"
msgstr "Obligatorisk utviklermodus"

msgid "my_account"
msgstr "Min konto"

msgid "my_achievements"
msgstr "Mine prestasjoner"

msgid "my_adventures"
msgstr "Mine eventyr"

msgid "my_classes"
msgstr "Mine klasser"

msgid "my_messages"
msgstr "Mine meldinger"

#, fuzzy
msgid "my_public_profile"
msgstr "My public profile"

msgid "name"
msgstr "Navn"

msgid "nav_explore"
msgstr "Utforsk"

msgid "nav_hedy"
msgstr "Hedy"

msgid "nav_learn_more"
msgstr "Lær mer"

msgid "nav_start"
msgstr "Hjem"

msgid "nested blocks"
msgstr "en blokk i en blokk"

msgid "new_password"
msgstr "Nytt passord"

#, fuzzy
msgid "new_password_repeat"
msgstr "Repeat new password"

msgid "newline"
msgstr "en ny linje"

#, fuzzy
msgid "next_exercise"
msgstr "Next exercise"

#, fuzzy
msgid "next_page"
msgstr "Next page"

#, fuzzy
msgid "next_step_tutorial"
msgstr "Next step >>>"

msgid "no"
msgstr "Nei"

msgid "no_account"
msgstr "Ingen konto?"

msgid "no_accounts"
msgstr "Det er ingen oppgitte kontoer å opprette."

#, fuzzy
msgid "no_adventures_yet"
msgstr "There are no public adventures yet..."

#, fuzzy
msgid "no_certificate"
msgstr "This user hasn't earned the Hedy Certificate of Completion"

#, fuzzy
msgid "no_more_flat_if"
msgstr "Starting in level 8, the code after {if} needs to be placed on the next line and start with 4 spaces."

#, fuzzy
msgid "no_programs"
msgstr "Du har ingen programmer enda."

#, fuzzy
msgid "no_public_profile"
msgstr "Offentlig profil"

msgid "no_shared_programs"
msgstr "har ingen delte programmer..."

msgid "no_such_adventure"
msgstr "Dette eventyret eksisterer ikke!"

msgid "no_such_class"
msgstr "Denne Hedy-klassen fins ikke"

#, fuzzy
msgid "no_such_highscore"
msgstr "Dette Hedy nivået fins ikke!"

msgid "no_such_level"
msgstr "Dette Hedy nivået fins ikke!"

msgid "no_such_program"
msgstr "Dette Hedy programmet fins ikke!"

#, fuzzy
msgid "no_tag"
msgstr "No tag provided!"

msgid "not_enrolled"
msgstr "Det ser ut som at du ikke er medlem i denne klassen!"

#, fuzzy
msgid "not_in_class_no_handin"
msgstr "You are not in a class, so there's no need for you to hand in anything."

#, fuzzy
msgid "not_logged_in_cantsave"
msgstr "Your program will not be saved."

#, fuzzy
msgid "not_logged_in_handin"
msgstr "You must be logged in to hand in an assignment."

msgid "not_teacher"
msgstr "Ser ut til at du ikke er en lærer!"

msgid "number"
msgstr "et tall"

#, fuzzy
msgid "number_achievements"
msgstr "Number of achievements"

#, fuzzy
msgid "number_lines"
msgstr "Number of lines"

msgid "number_programs"
msgstr "Antall programmer"

msgid "ok"
msgstr "OK"

#, fuzzy
msgid "only_you_can_see"
msgstr "Only you can see this program."

msgid "open"
msgstr "Åpne"

msgid "opening_date"
msgstr "Dato for tilgjengeliggjøring"

msgid "opening_dates"
msgstr "Dato for tilgjengeliggjøring"

msgid "option"
msgstr "Valg"

msgid "or"
msgstr "eller"

msgid "other"
msgstr "Annet"

msgid "other_block"
msgstr "Et annet blokk-språk"

msgid "other_settings"
msgstr "Andre innstillinger"

#, fuzzy
msgid "other_source"
msgstr "Other"

msgid "other_text"
msgstr "Et annet tekstspråk"

msgid "overwrite_warning"
msgstr "Du har allerede et program med dette navnet. Hvis du lagrer programmet vil det overskrive det gamle, er du sikker?"

#, fuzzy
msgid "owner"
msgstr "Owner"

msgid "page"
msgstr "side"

msgid "page_not_found"
msgstr "Vi klarte ikke å finne den siden!"

#, fuzzy
msgid "parsons_title"
msgstr "Hedy"

msgid "password"
msgstr "Passord"

msgid "password_change_not_allowed"
msgstr "Du har ikke lov til å endre passordet til denne brukeren."

msgid "password_change_prompt"
msgstr "Er du sikker på du vil endre dette passordet?"

msgid "password_change_success"
msgstr "Passordet til eleven din ble endret."

msgid "password_invalid"
msgstr "Passordet ditt er ugyldig."

msgid "password_repeat"
msgstr "Gjenta passord"

msgid "password_resetted"
msgstr "Passordet har blitt tilbakestilt. Du blir nå sendt til logg-inn siden."

msgid "password_six"
msgstr "Passordet ditt må inneholde minst seks tegn."

msgid "password_updated"
msgstr "Passord oppdatert."

msgid "passwords_six"
msgstr "Alle passord må være *minst* seks tegn langt."

msgid "pending_invites"
msgstr "Ubesvarte invitasjoner"

#, fuzzy
msgid "people_with_a_link"
msgstr "Other people with a link can see this program. It also can be found on the \"Explore\" page."

#, fuzzy
msgid "percentage"
msgstr "percentage"

#, fuzzy
msgid "percentage_achieved"
msgstr "Achieved by {percentage}% of the users"

msgid "period"
msgstr "et punktum"

msgid "personal_text"
msgstr "Personlig tekst"

msgid "personal_text_invalid"
msgstr "Din personlige tekst er ugyldig."

#, fuzzy
msgid "postfix_classname"
msgstr "Postfix classname"

msgid "preferred_keyword_language"
msgstr "Fortrukket språk for nøkkelord"

msgid "preferred_language"
msgstr "Foretrukket språk"

msgid "preview"
msgstr "Forhåndsvis"

#, fuzzy
msgid "previewing_adventure"
msgstr "Previewing adventure"

#, fuzzy
msgid "previewing_class"
msgstr "You are previewing class <em>{class_name}</em> as a teacher."

msgid "previous_campaigns"
msgstr "Se tidligere kampanjer"

msgid "print_logo"
msgstr "skriv"

msgid "privacy_terms"
msgstr "personvernsvilkårene"

#, fuzzy
msgid "private"
msgstr "Private"

#, fuzzy
msgid "profile_logo_alt"
msgstr "Profil oppdatert."

msgid "profile_picture"
msgstr "Profilbilde"

msgid "profile_updated"
msgstr "Profil oppdatert."

msgid "profile_updated_reload"
msgstr "Profil oppdatert, siden lastes på nytt."

msgid "program_contains_error"
msgstr "Dette programmet inneholder en feil, er du sikker på at du vil dele det?"

msgid "program_header"
msgstr "Mine programmer"

#, fuzzy
msgid "program_too_large_exception"
msgstr "Programs too large"

msgid "programming_experience"
msgstr "Har du programmeringserfaring?"

msgid "programming_invalid"
msgstr "Vennligst velg et gyldig programmeringsspråk."

msgid "programs"
msgstr "Program"

msgid "programs_created"
msgstr "Programmer laget"

msgid "programs_saved"
msgstr "Lagring av programmer"

msgid "programs_submitted"
msgstr "Innsendte programmer"

msgid "prompt_join_class"
msgstr "Vil du bli med i denne klassen?"

#, fuzzy
msgid "public"
msgstr "Public"

msgid "public_adventures"
msgstr "Browse public adventures"

msgid "public_invalid"
msgstr "Dette avtale valget er ugyldig"

msgid "public_profile"
msgstr "Offentlig profil"

msgid "public_profile_info"
msgstr "Ved å huke av i denne boksen gjør jeg profilen min synlig for alle. Vær forsiktig slik at du ikke deler personlig informasjon som navnet ditt eller adressen din, fordi alle vil kunne se det!"

msgid "public_profile_updated"
msgstr "Din offentlige profil ble oppdatert."

#, fuzzy
msgid "pygame_waiting_for_input"
msgstr "Waiting for a button press..."

msgid "question mark"
msgstr "et spørsmålstegn"

#, fuzzy
msgid "quiz_logo_alt"
msgstr "Quiz logo"

#, fuzzy
msgid "quiz_score"
msgstr "Quiz score"

#, fuzzy
msgid "quiz_tab"
msgstr "Quiz"

#, fuzzy
msgid "quiz_threshold_not_reached"
msgstr "Quiz threshold not reached to unlock this level"

msgid "read_code_label"
msgstr "Les høyt"

msgid "recent"
msgstr "Mine siste programmer"

msgid "recover_password"
msgstr "Be om at passordet tilbakestilles"

msgid "regress_button"
msgstr "Gå tilbake til nivå {level}"

msgid "remove"
msgstr "Fjern"

msgid "remove_customization"
msgstr "Fjern tilpasninger"

msgid "remove_customizations_prompt"
msgstr "Er du sikker på at du vil fjerne tilpasningene for denne klassen?"

msgid "remove_student_prompt"
msgstr "Er du sikker du vil fjerne eleven fra klassen?"

#, fuzzy
msgid "remove_user_prompt"
msgstr "Confirm removing this user from the class."

#, fuzzy
msgid "repair_program_logo_alt"
msgstr "Repair program icon"

#, fuzzy
msgid "repeat_dep"
msgstr "Starting in level 8, {repeat} needs to be used with indentation. You can see examples on the {repeat} tab in level 8."

msgid "repeat_match_password"
msgstr "Passordene du fylte inn er ikke like."

msgid "repeat_new_password"
msgstr "Gjenta nytt passord"

#, fuzzy
msgid "report_failure"
msgstr "This program does not exist or is not public"

#, fuzzy
msgid "report_program"
msgstr "Are you sure you want to report this program?"

#, fuzzy
msgid "report_success"
msgstr "This program has been reported"

msgid "request_teacher"
msgstr "Vil du søke om lærerkonto?"

#, fuzzy
msgid "request_teacher_account"
msgstr "Request teacher account"

msgid "required_field"
msgstr "Felter merket med en * er påkrevd"

msgid "reset_adventure_prompt"
msgstr "Er du sikker på at du vil tilbakestille alle valgte eventyr?"

msgid "reset_adventures"
msgstr "Tilbakestill valgte eventyr"

#, fuzzy
msgid "reset_button"
msgstr "Reset"

msgid "reset_password"
msgstr "Tilbakestill passord"

msgid "reset_view"
msgstr "Tilbakestill"

msgid "retrieve_adventure_error"
msgstr "Du har ikke lov til å se dette eventyret!"

msgid "retrieve_class_error"
msgstr "Kun lærere kan hente info om klasser"

#, fuzzy
msgid "retrieve_tag_error"
msgstr "Error retrieving tags"

#, fuzzy
msgid "role"
msgstr "Role"

msgid "run_code_button"
msgstr "Kjør kode"

#, fuzzy
msgid "runs_over_time"
msgstr "Runs over time"

msgid "save"
msgstr "Lagre"

msgid "save_parse_warning"
msgstr "Programmet inneholder en feil, er du sikker på at du vil lagre det?"

msgid "save_prompt"
msgstr "Du må ha en konto for å lagre programmet ditt. Vil du logge inn nå?"

msgid "save_success_detail"
msgstr "Programmet ble lagret."

msgid "score"
msgstr "Poengsum"

msgid "search"
msgstr "Søk..."

#, fuzzy
msgid "search_button"
msgstr "Search"

#, fuzzy
msgid "second_teacher"
msgstr "Second teacher"

#, fuzzy
msgid "second_teacher_copy_prompt"
msgstr "Are you sure you want to copy this teacher?"

#, fuzzy
msgid "second_teacher_prompt"
msgstr "Enter a teacher username to invite them."

#, fuzzy
msgid "second_teacher_warning"
msgstr "All teachers in this class can customize it."

#, fuzzy
msgid "see_certificate"
msgstr "See {username} certificate!"

msgid "select"
msgstr "Velg"

msgid "select_adventures"
msgstr "Velg eventyr"

#, fuzzy
msgid "select_all"
msgstr "Select all"

#, fuzzy
msgid "select_lang"
msgstr "Select language"

#, fuzzy
msgid "select_tag"
msgstr "Select tag"

#, fuzzy
msgid "selected"
msgstr "Selected"

msgid "self_removal_prompt"
msgstr "Er du sikker på at du vil forlate denne klassen?"

msgid "send_password_recovery"
msgstr "Send meg en tilbakestillingslenke for passordet mitt"

msgid "sent_by"
msgstr "Invitasjonen ble sendt av"

msgid "sent_password_recovery"
msgstr "Du vil snart motta en epost med instruksjoner om hvordan du tilbakestiller passordet ditt."

msgid "settings"
msgstr "Mine personlige innstillinger"

msgid "share"
msgstr "Del"

#, fuzzy
msgid "share_by_giving_link"
msgstr "Show your program to other people by giving them the link below:"

msgid "share_confirm"
msgstr "Er du sikker på at du vil gjøre dette til et offentlig synlig program?"

msgid "share_success_detail"
msgstr "Programmet ble delt."

#, fuzzy
msgid "share_your_program"
msgstr "Share your program"

#, fuzzy
msgid "signup_student_or_teacher"
msgstr "Are you a student or a teacher?"

msgid "single quotes"
msgstr "en enkelapostrof"

msgid "slash"
msgstr "en skråstrek"

#, fuzzy
msgid "slides"
msgstr "Slides"

#, fuzzy
msgid "slides_info"
msgstr "For each level of Hedy, we have created slides to help you teach. The slides contain explanations of each level, and Hedy examples that you can run inside the slides. Just click the link and get started! the Introduction slides are a general explanation of Hedy before level 1 The slides were created using <a href=\"https://slides.com\">slides.com</a>. If you want to adapt them yourself, you can download them, and then upload the resulting zip file to <a href=\"https://slides.com\">slides.com</a>. You can find more information about the slides in the <a href=\"https://hedy.org/for-teachers/manual/features\">teacher's manual</a>."

#, fuzzy
msgid "social_media"
msgstr "Social media"

#, fuzzy
msgid "something_went_wrong_keyword_parsing"
msgstr "There is a mistake in your adventure, are all keywords correctly surrounded with { }?"

msgid "space"
msgstr "et mellomrom"

msgid "star"
msgstr "en stjerne"

#, fuzzy
msgid "start_hedy_tutorial"
msgstr "Start hedy tutorial"

#, fuzzy
msgid "start_programming"
msgstr "Directly start programming"

#, fuzzy
msgid "start_programming_logo_alt"
msgstr "Directly start programming"

#, fuzzy
msgid "start_quiz"
msgstr "Start quiz"

#, fuzzy
msgid "start_teacher_tutorial"
msgstr "Start teacher tutorial"

msgid "step_title"
msgstr "Oppgave"

#, fuzzy
msgid "stop_code_button"
msgstr "Lagre kode"

msgid "string"
msgstr "tekst"

#, fuzzy
msgid "student"
msgstr "Student"

msgid "student_already_in_class"
msgstr "Denne eleven er allerede del av klassen din."

msgid "student_already_invite"
msgstr "Denne eleven har allerede fått en invitasjon. Har de glemt å svare?"

#, fuzzy
msgid "student_details"
msgstr "Student details"

#, fuzzy
msgid "student_list"
msgstr "Student list"

#, fuzzy
msgid "student_not_allowed_in_class"
msgstr "Student not allowed in class"

msgid "student_not_existing"
msgstr "Dette brukernavnet eksisterer ikke."

#, fuzzy
msgid "student_signup_header"
msgstr "Student"

msgid "students"
msgstr "elever"

#, fuzzy
msgid "submission_time"
msgstr "Handed in at"

msgid "submit_answer"
msgstr "Svar på spørsmål"

msgid "submit_program"
msgstr "Send inn"

msgid "submit_warning"
msgstr "Er du sikker på at du vil sende inn dette programmet?"

#, fuzzy
msgid "submitted"
msgstr "Submitted"

msgid "submitted_header"
msgstr "Dette programmet har blitt sendt inn og kan ikke endres."

msgid "subscribe"
msgstr "Abonner"

msgid "subscribe_newsletter"
msgstr "Abonner på nyhetsbrevet"

#, fuzzy
msgid "suggestion_color"
msgstr "Try using another color"

#, fuzzy
msgid "suggestion_note"
msgstr "Use a note between C0 and B9 or a number between 1 and 70"

#, fuzzy
msgid "suggestion_number"
msgstr "Try changing the value to a number"

msgid "surname"
msgstr "Fornavn"

#, fuzzy
msgid "survey"
msgstr "Survey"

#, fuzzy
msgid "survey_completed"
msgstr "Survey completed"

#, fuzzy
msgid "survey_skip"
msgstr "Don't show this again"

#, fuzzy
msgid "survey_submit"
msgstr "Submit"

#, fuzzy
msgid "tag_in_adventure"
msgstr "Tag in adventure"

#, fuzzy
msgid "tag_input_placeholder"
msgstr "Enter a new tag"

#, fuzzy
msgid "tags"
msgstr "Tags"

msgid "teacher"
msgstr "Lærer"

#, fuzzy
msgid "teacher_account_request"
msgstr "You have a pending teacher account request"

#, fuzzy
msgid "teacher_account_success"
msgstr "You successfully requested a teacher account."

msgid "teacher_invalid"
msgstr "Lærer-verdien din er ugyldig."

msgid "teacher_invitation_require_login"
msgstr "For å sette opp profilen din som en lærer må du logge inn. Hvis du ikke har en konto, vennligst lag en."

#, fuzzy
msgid "teacher_manual"
msgstr "Teacher manual"

#, fuzzy
msgid "teacher_signup_header"
msgstr "Teacher"

#, fuzzy
msgid "teacher_tutorial_logo_alt"
msgstr "Du har mottatt en invitasjon til å bli med i en klasse"

msgid "teacher_welcome"
msgstr "Velkommen til Hedy! Du er nå den stolte eier av en lærerkonto som gir deg muligheten til å lage klasser og invitere elever."

#, fuzzy
msgid "teachers"
msgstr "Teachers"

msgid "template_code"
msgstr ""
"Dette er forklaringen for eventyret mitt!\n"
"\n"
"På denne måten kan jeg vise en kommando: <code>skriv</code>\n"
"\n"
"Men noen ganger ønsker jeg å vise en kodesnutt, som dette:\n"
"<pre>\n"
"spør Hva er navnet ditt?\n"
"ekko så navnet ditt er\n"
"</pre>"

#, fuzzy
msgid "this_turns_in_assignment"
msgstr "This turns in your assignment to your teacher."

msgid "title"
msgstr "Tittel"

msgid "title_achievements"
msgstr "Hedy - Mine prestasjoner"

msgid "title_admin"
msgstr "Hedy - Administrator side"

#, fuzzy
msgid "title_class grid_overview"
msgstr "Hedy - Grid overview"

#, fuzzy
msgid "title_class live_statistics"
msgstr "Hedy - Live Statistics"

msgid "title_class-overview"
msgstr "Hedy - Klasseoversikt"

msgid "title_customize-adventure"
msgstr "Hedy - Tilpass eventyr"

msgid "title_customize-class"
msgstr "Hedy - Tilpass klasse"

msgid "title_explore"
msgstr "Hedy - Utforsk"

msgid "title_for-teacher"
msgstr "Hedy - For lærere"

msgid "title_join-class"
msgstr "Hedy - Bli med i klassen"

msgid "title_landing-page"
msgstr "Velkommen til Hedy!"

msgid "title_learn-more"
msgstr "Hedy - Lær mer"

msgid "title_login"
msgstr "Hedy - Logg inn"

msgid "title_my-profile"
msgstr "Hedy - Min konto"

msgid "title_privacy"
msgstr "Hedy - Personvernsvilkår"

msgid "title_programs"
msgstr "Hedy - Mine programmer"

#, fuzzy
msgid "title_public-adventures"
msgstr "Hedy - Public adventures"

msgid "title_recover"
msgstr "Hedy - Gjennopprett konto"

msgid "title_reset"
msgstr "Hedy - Tilbakestill passord"

msgid "title_signup"
msgstr "Hedy - Opprett konto"

msgid "title_start"
msgstr "Hedy - Et gradvis programmeringsspråk"

msgid "title_view-adventure"
msgstr "Hedy - Se eventyr"

msgid "token_invalid"
msgstr "Ugylig token."

#, fuzzy
msgid "tooltip_level_locked"
msgstr "Your teacher disabled this level"

msgid "translate_error"
msgstr "Noe gikk galt når vi prøvde å oversette koden. Prøv å kjøre koden for å se om den inneholder en feil. Kode med feil i kan ikke oversettes."

#, fuzzy
msgid "translating_hedy"
msgstr "Translating Hedy"

#, fuzzy
msgid "translator"
msgstr "Translator"

msgid "try_it"
msgstr "Prøv det"

#, fuzzy
msgid "tutorial"
msgstr "Tutorial"

#, fuzzy
msgid "tutorial_code_snippet"
msgstr "Skjul hjelpeark"

#, fuzzy
msgid "tutorial_message_not_found"
msgstr "Du har mottatt en invitasjon til å bli med i en klasse"

#, fuzzy
msgid "tutorial_title_not_found"
msgstr "Vi klarte ikke å finne den siden!"

msgid "unauthorized"
msgstr "Du har ikke rettigheter til å se denne siden"

msgid "unique_usernames"
msgstr "Alle brukernavnene må være unike."

#, fuzzy
msgid "unlock_thresholds"
msgstr "Unlock level thresholds"

#, fuzzy
msgid "unsaved_class_changes"
msgstr "There are unsaved changes, are you sure you want to leave this page?"

msgid "unshare"
msgstr "Angre deling"

msgid "unshare_confirm"
msgstr "Er du sikker på at du vil gjøre dette til et privat program?"

msgid "unshare_success_detail"
msgstr "Programmet er ikke lengre delt."

msgid "update_adventure_prompt"
msgstr "Er du sikker på at du vil oppdatere dette eventyret?"

msgid "update_profile"
msgstr "Oppdater profil"

msgid "update_public"
msgstr "Oppdater offentlig profil"

#, fuzzy
msgid "updating_indicator"
msgstr "Updating"

#, fuzzy
msgid "use_of_blanks_exception"
msgstr "Use of blanks in programs"

#, fuzzy
msgid "use_of_nested_functions_exception"
msgstr "Use of nested functions"

#, fuzzy
msgid "user"
msgstr "Brukernavn"

#, fuzzy
msgid "user_inexistent"
msgstr "This user doesn't exist"

msgid "user_not_private"
msgstr "Denne brukeren eksisterer ikke, eller så har de ikke opprettet en offentlig profil"

msgid "username"
msgstr "Brukernavn"

msgid "username_empty"
msgstr "Du skrev ikke inn et brukernavn!"

msgid "username_invalid"
msgstr "Ditt brukernavn er ugylidig."

msgid "username_special"
msgstr "Brukernavnet kan ikke inneholde `:` eller `@`."

msgid "username_three"
msgstr "Brukernavnet må være *minst* tre bokstaver langt."

msgid "usernames_exist"
msgstr "Et eller flere brukernavn er allerede i bruk."

#, fuzzy
msgid "value"
msgstr "Value"

msgid "variables"
msgstr "Variables"

msgid "view_program"
msgstr "Se program"

#, fuzzy
msgid "welcome"
msgstr "Velkommen til Hedy! Du er nå den stolte eier av en lærerkonto som gir deg muligheten til å lage klasser og invitere elever."

#, fuzzy
msgid "welcome_back"
msgstr "Velkommen til Hedy! Du er nå den stolte eier av en lærerkonto som gir deg muligheten til å lage klasser og invitere elever."

#, fuzzy
msgid "what_is_your_role"
msgstr "What is your role?"

#, fuzzy
msgid "what_should_my_code_do"
msgstr "What should my code do?"

#, fuzzy
msgid "whole_world"
msgstr "The world"

msgid "year_invalid"
msgstr "Vennligst fyll inn et år mellom 1900 og {current_year}."

msgid "yes"
msgstr "Ja"

#, fuzzy
msgid "your_account"
msgstr "Ingen konto?"

#, fuzzy
msgid "your_class"
msgstr "Mine klasser"

#, fuzzy
msgid "your_last_program"
msgstr "Favorittprogram"

msgid "your_personal_text"
msgstr "Din personlige tekst..."

#, fuzzy
msgid "your_program"
msgstr "Your program"

#~ msgid "create_account_explanation"
#~ msgstr "Med en egen konto kan du lagre programmene dine."

#~ msgid "only_teacher_create_class"
#~ msgstr "Kun lærere kan opprette klasser!"

#~ msgid "keyword_support"
#~ msgstr "Translated keywords"

#~ msgid "non_keyword_support"
#~ msgstr "Translated content"

#~ msgid "try_button"
#~ msgstr "Prøv"

#~ msgid "select_own_adventures"
#~ msgstr "Velg egne eventyr"

#~ msgid "edit"
#~ msgstr "Edit"

#~ msgid "view"
#~ msgstr "Se"

#~ msgid "class"
#~ msgstr "Class"

#~ msgid "save_code_button"
#~ msgstr "Lagre kode"

#~ msgid "share_code_button"
#~ msgstr "Lagre og del koden"

#~ msgid "classes_invalid"
#~ msgstr "The list of selected classes is invalid"

#~ msgid "directly_add_adventure_to_classes"
#~ msgstr "Do you want to add this adventure directly to one of your classes?"

#~ msgid "hand_in_assignment"
#~ msgstr "Hand in assignment"

#~ msgid "select_a_level"
#~ msgstr "Select a level"

#~ msgid "answer_invalid"
#~ msgstr "Passordet ditt er ugyldig."

#~ msgid "available_adventures_level"
#~ msgstr "Available adventures level"

#~ msgid "customize_class_exp_1"
#~ msgstr ""
#~ "Hei! På denne siden kan du tilpasse innstillingene for klassen din. Du kan velge hva elevene dine skal kunne se ved å velge nivåer og eventyr.\n"
#~ "Som standard vil alle nivåer og standardeventyr vil være valgt. Du kan også legge til dine egne eventyr til nivåer. <b>Merk:</b> Det er ikke alle eventyr som er tilgjengelig for alle nivåer.\n"
#~ "For å tilpasse innstillingene kan du gjøre slik:"

#~ msgid "customize_class_exp_2"
#~ msgstr ""
#~ "Du kan alltids komme tilbake senere og endre disse innstillingene. Du kan for eksempel gjøre spesifikke evntyr og nivåer tilgjengelig når du underviser en klasse.\n"
#~ "På denne måten er det lett for deg å bestemme hvilke nivåer og eventyr elevene dine skal jobbe med.\n"
#~ "Hvis du har lyst til å gjøre alt tilgjengelig for klassen din, er det lettest å bare fjerne alle tilpasningene du har gjort."

#~ msgid "customize_class_step_1"
#~ msgstr "Velg nivåer for klassen din ved å trykke på \"Nivå knappenene\""

#~ msgid "customize_class_step_2"
#~ msgstr "\"Avkrysningsbokser\" vil dukke opp for eventyrene som er tilgjengelig for de valgte nivåene"

#~ msgid "customize_class_step_3"
#~ msgstr "Velg hvilke eventyr du ønsker at skal være tilgjengelig"

#~ msgid "customize_class_step_4"
#~ msgstr "Trykk på navnet til et eventyr for å legge til eller fjerne det for alle nivåer"

#~ msgid "customize_class_step_5"
#~ msgstr "Legg til dine egne eventyr"

#~ msgid "customize_class_step_6"
#~ msgstr "Velg en dato for når hvert nivå skal gjøres tilgjengelig (du kan også la feltene være tomme)"

#~ msgid "customize_class_step_7"
#~ msgstr "Velg resten av innstillingene"

#~ msgid "customize_class_step_8"
#~ msgstr "Trykk \"Lagre\" -> Så er du ferdig!"

#~ msgid "example_code_header"
#~ msgstr "Eksempel Hedykode"

#~ msgid "feedback_failure"
#~ msgstr "Feil!"

#~ msgid "feedback_success"
#~ msgstr "Bra!"

#~ msgid "go_to_first_question"
#~ msgstr "Gå til spørsmål 1"

#~ msgid "question"
#~ msgstr "Spørsmål"

#~ msgid "question_doesnt_exist"
#~ msgstr "This question does not exist"

#~ msgid "question_invalid"
#~ msgstr "Ugylig token."

#~ msgid "select_levels"
#~ msgstr "Select levels"

#~ msgid "too_many_attempts"
#~ msgstr "Too many attempts"

#~ msgid "class_logs"
#~ msgstr "Forrige innlogging"

#~ msgid "class_stats"
#~ msgstr "Statistikk over klassen"

#~ msgid "visit_own_public_profile"
#~ msgstr "Offentlig profil"

#~ msgid "title_class logs"
#~ msgstr "Hedy - Bli med i klassen"

#~ msgid "title_class statistics"
#~ msgstr "Min statistikk"

#~ msgid "disabled_button_locked"
#~ msgstr "Your teacher hasn't unlocked this level yet"

#~ msgid "duplicate_tag"
#~ msgstr "You already have a tag with this name."

#~ msgid "tag_deleted"
#~ msgstr "This tag was successfully deleted."

#~ msgid "no_tags"
#~ msgstr "No tags yet."

#~ msgid "apply_filters"
#~ msgstr "Apply filters"

#~ msgid "write_first_program"
<<<<<<< HEAD
#~ msgstr "Lag ditt første program!"
=======
#~ msgstr "Lag ditt første program!"
>>>>>>> 6bc92eeb
<|MERGE_RESOLUTION|>--- conflicted
+++ resolved
@@ -7,20 +7,16 @@
 msgstr ""
 "Project-Id-Version: PROJECT VERSION\n"
 "Report-Msgid-Bugs-To: EMAIL@ADDRESS\n"
-<<<<<<< HEAD
-"POT-Creation-Date: 2024-02-01 09:02+0100\n"
-"PO-Revision-Date: 2024-01-24 20:21+0000\n"
-=======
 "POT-Creation-Date: 2024-01-18 10:49+0100\n"
 "PO-Revision-Date: 2024-02-10 12:08+0000\n"
->>>>>>> 6bc92eeb
 "Last-Translator: Prefill add-on <noreply-addon-prefill@weblate.org>\n"
+"Language-Team: nb_NO <LL@li.org>\n"
 "Language: nb_NO\n"
-"Language-Team: nb_NO <LL@li.org>\n"
-"Plural-Forms: nplurals=2; plural=n != 1;\n"
 "MIME-Version: 1.0\n"
 "Content-Type: text/plain; charset=utf-8\n"
 "Content-Transfer-Encoding: 8bit\n"
+"Plural-Forms: nplurals=2; plural=n != 1;\n"
+"X-Generator: Weblate 5.4-dev\n"
 "Generated-By: Babel 2.14.0\n"
 
 #, fuzzy
@@ -205,9 +201,6 @@
 
 msgid "adventure_exp_3"
 msgstr "Du kan bruke \"forhåndsvis\" knappen til å se en stilert versjon av eventyret ditt. For å se eventyret på en egen side, velg \"vis\" fra lærersiden."
-
-msgid "adventure_exp_classes"
-msgstr ""
 
 msgid "adventure_id_invalid"
 msgstr "Eventyr IDen er ugyldig."
@@ -2289,8 +2282,4 @@
 #~ msgstr "Apply filters"
 
 #~ msgid "write_first_program"
-<<<<<<< HEAD
-#~ msgstr "Lag ditt første program!"
-=======
-#~ msgstr "Lag ditt første program!"
->>>>>>> 6bc92eeb
+#~ msgstr "Lag ditt første program!"