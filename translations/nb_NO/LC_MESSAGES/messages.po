--- conflicted
+++ resolved
@@ -2540,12 +2540,8 @@
 #~ msgid "title_class live_statistics"
 #~ msgstr "Hedy - Live Statistics"
 
-<<<<<<< HEAD
 #~ msgid "explore_explanation"
 #~ msgstr "På denne siden kan du se gjennom programmer laget av andre Hedybrukere. Du kan filtrere på både Hedy nivå og eventyr. Trykk på \"Se program\" for å åpne programmet og kjøre det. Program med en rød overskrift inneholder en feil. Du kan fortsatt åpne programmet, men når du kjører det vil du få en feil. Du kan selvfølgelig prøve å fikse feilen! Hvis personen som har laget programmet har en offentlig profil så kan du trykke på brukernavnet for å besøke profilen. På profilen vil du finne alle programmene de har delt og mye annet!"
-=======
-#~ msgid "available_in"
-#~ msgstr "Available in:"
 
 #~ msgid "common_errors"
 #~ msgstr "Common errors"
@@ -2567,4 +2563,3 @@
 
 #~ msgid "student_details"
 #~ msgstr "Student details"
->>>>>>> ee1b94aa
