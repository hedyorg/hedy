
msgid ""
msgstr ""
"Project-Id-Version: PACKAGE VERSION\n"
"Report-Msgid-Bugs-To: \n"
<<<<<<< HEAD
"POT-Creation-Date: 2022-06-28 18:27+0300\n"
"PO-Revision-Date: 2022-06-24 06:10+0000\n"
=======
"POT-Creation-Date: 2022-06-27 10:59+0200\n"
"PO-Revision-Date: 2022-06-28 13:25+0000\n"
>>>>>>> 0c6c88b4
"Last-Translator: Anonymous <noreply@weblate.org>\n"
"Language: nb_NO\n"
"Language-Team: nb_NO <LL@li.org>\n"
"Plural-Forms: nplurals=2; plural=n != 1\n"
"MIME-Version: 1.0\n"
"Content-Type: text/plain; charset=utf-8\n"
"Content-Transfer-Encoding: 8bit\n"
"Generated-By: Babel 2.9.1\n"

#: app.py:417
msgid "program_contains_error"
msgstr "Dette programmet inneholder en feil, er du sikker på at du vil dele det?"

#: app.py:627
msgid "title_achievements"
msgstr "Hedy - Mine prestasjoner"

#: app.py:644 app.py:748 app.py:1090 website/teacher.py:361
#: website/teacher.py:372
msgid "not_teacher"
msgstr "Ser ut til at du ikke er en lærer!"

#: app.py:647
msgid "not_enrolled"
msgstr "Det ser ut som at du ikke er medlem i denne klassen!"

#: app.py:686
msgid "title_programs"
msgstr "Hedy - Mine programmer"

#: app.py:696 app.py:706 app.py:710 app.py:725 app.py:1005 app.py:1544
#: website/admin.py:17 website/admin.py:24 website/admin.py:92
#: website/admin.py:111 website/admin.py:129 website/admin.py:136
<<<<<<< HEAD
#: website/admin.py:144 website/auth.py:716 website/auth.py:743
#: website/programs.py:210 website/statistics.py:100
=======
#: website/auth.py:716 website/auth.py:743 website/programs.py:210
#: website/statistics.py:86
>>>>>>> 0c6c88b4
msgid "unauthorized"
msgstr "Du har ikke rettigheter til å se denne siden"

#: app.py:762 app.py:1107
msgid "title_for-teacher"
msgstr "Hedy - For lærere"

#: app.py:779 app.py:781 app.py:923 app.py:945 app.py:947
msgid "no_such_level"
msgstr "Dette Hedy nivået fins ikke!"

#: app.py:789 app.py:796 app.py:877 app.py:883
msgid "no_such_program"
msgstr "Dette Hedy programmet fins ikke!"

#: app.py:819
msgid "level_not_class"
msgstr "Klassen din har ikke tilgang til dette nivået enda"

#: app.py:928 website/teacher.py:421 website/teacher.py:437
#: website/teacher.py:466 website/teacher.py:492
msgid "no_such_adventure"
msgstr "Dette eventyret eksisterer ikke!"

#: app.py:956 app.py:1209
msgid "page_not_found"
msgstr "Vi klarte ikke å finne den siden!"

#: app.py:976
msgid "title_signup"
msgstr "Hedy - Opprett konto"

#: app.py:983
msgid "title_login"
msgstr "Hedy - Logg inn"

#: app.py:990
msgid "title_recover"
msgstr "Hedy - Gjennopprett konto"

#: app.py:1006
msgid "title_reset"
msgstr "Hedy - Tilbakestill passord"

#: app.py:1032
msgid "title_my-profile"
msgstr "Hedy - Min konto"

#: app.py:1048
msgid "title_learn-more"
msgstr "Hedy - Lær mer"

#: app.py:1054
msgid "title_privacy"
msgstr "Hedy - Personvernsvilkår"

#: app.py:1064
msgid "title_start"
msgstr "Hedy - Et gradvis programmeringsspråk"

#: app.py:1082
msgid "title_landing-page"
msgstr "Velkommen til Hedy!"

#: app.py:1200
msgid "title_explore"
msgstr "Hedy - Utforsk"

#: app.py:1220 app.py:1225
#, fuzzy
msgid "no_such_highscore"
msgstr "Dette Hedy nivået fins ikke!"

#: app.py:1253 app.py:1255
msgid "translate_error"
msgstr ""
"Noe gikk galt når vi prøvde å oversette koden. Prøv å kjøre koden for å "
"se om den inneholder en feil. Kode med feil i kan ikke oversettes."

#: app.py:1260 app.py:1294
#, fuzzy
msgid "tutorial_start_title"
msgstr "Welcome to Hedy!"

#: app.py:1260
#, fuzzy
msgid "tutorial_start_message"
msgstr "In this tutorial we will explain all the Hedy features step-by-step."

#: app.py:1262
#, fuzzy
msgid "tutorial_editor_title"
msgstr "The code editor"

#: app.py:1262
#, fuzzy
msgid "tutorial_editor_message"
msgstr "In this window you write all the code, try typing something!"

#: app.py:1264
#, fuzzy
msgid "tutorial_output_title"
msgstr "The output window"

#: app.py:1264
#, fuzzy
msgid "tutorial_output_message"
msgstr "The result of the code you execute will be shown here"

#: app.py:1266
#, fuzzy
msgid "tutorial_run_title"
msgstr "The run button"

#: app.py:1266
#, fuzzy
msgid "tutorial_run_message"
msgstr "With this button you can run your program! Shall we give it a try?"

#: app.py:1268
#, fuzzy
msgid "tutorial_tryit_title"
msgstr "Try it out!"

#: app.py:1268
#, fuzzy
msgid "tutorial_tryit_message"
msgstr "Du har mottatt en invitasjon til å bli med i en klasse"

#: app.py:1270
#, fuzzy
msgid "tutorial_speakaloud_title"
msgstr "The end!"

#: app.py:1270
#, fuzzy
msgid "tutorial_speakaloud_message"
msgstr "Click on 'next step' to really start coding with Hedy!"

#: app.py:1272
#, fuzzy
msgid "tutorial_speakaloud_run_title"
msgstr "The end!"

#: app.py:1272
#, fuzzy
msgid "tutorial_speakaloud_run_message"
msgstr "Click on 'next step' to really start coding with Hedy!"

#: app.py:1274
#, fuzzy
msgid "tutorial_nextlevel_title"
msgstr "Skjul hjelpeark"

#: app.py:1274
#, fuzzy
msgid "tutorial_nextlevel_message"
msgstr "Du har mottatt en invitasjon til å bli med i en klasse"

#: app.py:1276
#, fuzzy
msgid "tutorial_leveldefault_title"
msgstr "Level explanation"

#: app.py:1276
#, fuzzy
msgid "tutorial_leveldefault_message"
msgstr ""
"The first tab always contains the level explanation. In each level new "
"commands will be explained here."

#: app.py:1278
#, fuzzy
msgid "tutorial_adventures_title"
msgstr "Tilpass eventyr"

#: app.py:1278
#, fuzzy
msgid "tutorial_adventures_message"
msgstr "Tilpass eventyr"

#: app.py:1280
#, fuzzy
msgid "tutorial_quiz_title"
msgstr "Quiz"

#: app.py:1280
#, fuzzy
msgid "tutorial_quiz_message"
msgstr ""
"At the end of each level you can make the quiz. This way you can verify "
"if you understand everything."

#: app.py:1282
#, fuzzy
msgid "tutorial_saveshare_title"
msgstr "Saving & sharing"

#: app.py:1282
#, fuzzy
msgid "tutorial_saveshare_message"
msgstr "You can save and share all your created programs with other Hedy users."

#: app.py:1284
#, fuzzy
msgid "tutorial_cheatsheet_title"
msgstr "Skjul hjelpeark"

#: app.py:1284
#, fuzzy
msgid "tutorial_cheatsheet_message"
msgstr ""
"If you forgot a command you can always use the cheatsheet. It shows a "
"list of all commands you can use in the current level."

#: app.py:1286 app.py:1306
#, fuzzy
msgid "tutorial_end_title"
msgstr "The end!"

#: app.py:1286
#, fuzzy
msgid "tutorial_end_message"
msgstr "Click on 'next step' to really start coding with Hedy!"

#: app.py:1288 app.py:1308
#, fuzzy
msgid "tutorial_title_not_found"
msgstr "Vi klarte ikke å finne den siden!"

#: app.py:1288 app.py:1308
#, fuzzy
msgid "tutorial_message_not_found"
msgstr "Du har mottatt en invitasjon til å bli med i en klasse"

#: app.py:1294
#, fuzzy
msgid "teacher_tutorial_start_message"
msgstr "Du har mottatt en invitasjon til å bli med i en klasse"

#: app.py:1296
#, fuzzy
msgid "tutorial_class_title"
msgstr "Skjul hjelpeark"

#: app.py:1296
#, fuzzy
msgid "tutorial_class_message"
msgstr "Tilpass eventyr"

#: app.py:1298
#, fuzzy
msgid "tutorial_customize_class_title"
msgstr "Skjul hjelpeark"

#: app.py:1298
#, fuzzy
msgid "tutorial_customize_class_message"
msgstr "Tilpass eventyr"

#: app.py:1300
#, fuzzy
msgid "tutorial_own_adventures_title"
msgstr "Tilpass eventyr"

#: app.py:1300
#, fuzzy
msgid "tutorial_own_adventures_message"
msgstr "Tilpass eventyr"

#: app.py:1302
#, fuzzy
msgid "tutorial_accounts_title"
msgstr "Tilpass eventyr"

#: app.py:1302
#, fuzzy
msgid "tutorial_accounts_message"
msgstr "Tilpass eventyr"

#: app.py:1304
#, fuzzy
msgid "tutorial_documentation_title"
msgstr "Skjul hjelpeark"

#: app.py:1304
#, fuzzy
msgid "tutorial_documentation_message"
msgstr "Tilpass eventyr"

#: app.py:1306
#, fuzzy
msgid "teacher_tutorial_end_message"
msgstr "Du har mottatt en invitasjon til å bli med i en klasse"

#: app.py:1316
#, fuzzy
msgid "tutorial_code_snippet"
msgstr "Skjul hjelpeark"

#: app.py:1320 app.py:1330
msgid "invalid_tutorial_step"
msgstr ""

#: app.py:1483 website/auth.py:278 website/auth.py:333 website/auth.py:469
#: website/auth.py:494 website/auth.py:524 website/auth.py:637
#: website/auth.py:675 website/auth.py:722 website/auth.py:749
#: website/quiz.py:43 website/quiz.py:69 website/teacher.py:88
#: website/teacher.py:123 website/teacher.py:195 website/teacher.py:251
#: website/teacher.py:298 website/teacher.py:339 website/teacher.py:377
#: website/teacher.py:448 website/teacher.py:506
msgid "ajax_error"
msgstr "Det skjedde noe feil, vennligst prøv igjen."

#: app.py:1486
msgid "image_invalid"
msgstr "Bildet du valgte er ugyldig."

#: app.py:1488
msgid "personal_text_invalid"
msgstr "Din personlige tekst er ugyldig."

#: app.py:1490 app.py:1496
msgid "favourite_program_invalid"
msgstr "Ditt valgte favorittprogram er ugyldig."

#: app.py:1510 app.py:1511
msgid "public_profile_updated"
msgstr "Din offentlige profil ble oppdatert."

#: app.py:1548 app.py:1573
msgid "user_not_private"
msgstr ""
"Denne brukeren eksisterer ikke, eller så har de ikke opprettet en "
"offentlig profil"

#: app.py:1581
msgid "invalid_teacher_invitation_code"
msgstr ""
"Invitasjonskoden til å bli lærer er ugyldig. For å bli en Hedy-lærer, ta "
"kontakt med hedy@felienne.com. Felienne er fra Nederland, så skriv helst "
"på engelsk."

#: utils.py:292
msgid "default_404"
msgstr "Vi klarte ikke finne den siden..."

#: utils.py:294
msgid "default_403"
msgstr "Ser ut til at du ikke har rettigheter til å gjøre det..."

#: utils.py:296
msgid "default_500"
msgstr "Noe gikk galt..."

#: content/error-messages.txt:1
msgid "Wrong Level"
msgstr ""

#: content/error-messages.txt:2
msgid "Incomplete"
msgstr ""

#: content/error-messages.txt:3
#, fuzzy
msgid "Invalid"
msgstr "Vennligst fyll inn et år mellom 1900 og {year}."

#: content/error-messages.txt:4
msgid "Invalid Space"
msgstr ""

#: content/error-messages.txt:5
msgid "Has Blanks"
msgstr ""

#: content/error-messages.txt:6
msgid "No Indentation"
msgstr ""

#: content/error-messages.txt:7
msgid "Unexpected Indentation"
msgstr ""

#: content/error-messages.txt:8
msgid "Parse"
msgstr ""

#: content/error-messages.txt:9
msgid "Unquoted Text"
msgstr ""

#: content/error-messages.txt:10
msgid "Unquoted Assignment"
msgstr ""

#: content/error-messages.txt:11
msgid "Unquoted Equality Check"
msgstr ""

#: content/error-messages.txt:12
msgid "Var Undefined"
msgstr ""

#: content/error-messages.txt:13
msgid "Cyclic Var Definition"
msgstr ""

#: content/error-messages.txt:14
msgid "Lonely Echo"
msgstr ""

#: content/error-messages.txt:15
msgid "Too Big"
msgstr ""

#: content/error-messages.txt:16
msgid "Invalid Argument Type"
msgstr ""

#: content/error-messages.txt:17
msgid "Invalid Argument"
msgstr ""

#: content/error-messages.txt:18
#, fuzzy
msgid "Invalid Type Combination"
msgstr ""
"Invitasjonskoden til å bli lærer er ugyldig. For å bli en Hedy-lærer, ta "
"kontakt med hedy@felienne.com. Felienne er fra Nederland, så skriv helst "
"på engelsk."

#: content/error-messages.txt:19
msgid "Unsupported Float"
msgstr ""

#: content/error-messages.txt:20
msgid "Locked Language Feature"
msgstr ""

#: content/error-messages.txt:21
msgid "Missing Command"
msgstr ""

#: content/error-messages.txt:22
msgid "Missing Inner Command"
msgstr ""

#: content/error-messages.txt:23
msgid "Unsupported String Value"
msgstr ""

#: content/error-messages.txt:24
msgid "ask_needs_var"
msgstr ""

#: content/error-messages.txt:25
msgid "echo_out"
msgstr ""

#: content/error-messages.txt:26
msgid "space"
msgstr ""

#: content/error-messages.txt:27
msgid "comma"
msgstr ""

#: content/error-messages.txt:28
#, fuzzy
msgid "question mark"
msgstr "Ugylig token."

#: content/error-messages.txt:29
msgid "newline"
msgstr ""

#: content/error-messages.txt:30
msgid "period"
msgstr ""

#: content/error-messages.txt:31
msgid "exclamation mark"
msgstr ""

#: content/error-messages.txt:32
msgid "dash"
msgstr ""

#: content/error-messages.txt:33
msgid "star"
msgstr ""

#: content/error-messages.txt:34
msgid "single quotes"
msgstr ""

#: content/error-messages.txt:35
msgid "double quotes"
msgstr ""

#: content/error-messages.txt:36
msgid "slash"
msgstr ""

#: content/error-messages.txt:37
msgid "string"
msgstr ""

#: content/error-messages.txt:38
msgid "nested blocks"
msgstr ""

#: content/error-messages.txt:39
msgid "or"
msgstr ""

#: content/error-messages.txt:40
#, fuzzy
msgid "number"
msgstr "Brukernavn"

#: content/error-messages.txt:41
msgid "integer"
msgstr ""

#: content/error-messages.txt:42
msgid "float"
msgstr ""

#: content/error-messages.txt:43
msgid "list"
msgstr ""

#: content/error-messages.txt:44
msgid "input"
msgstr ""

#: templates/achievements.html:5
#, fuzzy
msgid "general"
msgstr "Vennligst velg et gyldig kjønn (jente, gutt, annet)."

#: templates/achievements.html:9
#, fuzzy
msgid "programs_created"
msgstr "Kontoene ble opprettet."

#: templates/achievements.html:10
#, fuzzy
msgid "programs_saved"
msgstr "Vennligst velg et gyldig programmeringsspråk."

#: templates/achievements.html:11
msgid "programs_submitted"
msgstr ""

#: templates/achievements.html:13 templates/achievements.html:25
#, fuzzy
msgid "teacher"
msgstr "Ser ut til at du ikke er en lærer!"

#: templates/achievements.html:16 templates/achievements.html:53
msgid "hidden"
msgstr ""

#: templates/achievements.html:23
#, fuzzy
msgid "hedy_achievements"
msgstr "Hedy - Mine prestasjoner"

#: templates/achievements.html:36 templates/achievements.html:50
#: templates/landing-page.html:89 templates/layout.html:92
#: templates/public-page.html:51
#, fuzzy
msgid "achievements_logo_alt"
msgstr "Hedy - Mine prestasjoner"

#: templates/achievements.html:37
msgid "achievements_check_icon_alt"
msgstr ""

#: templates/base_email.html:3 templates/cheatsheet.html:15
#: templates/incl-menubar.html:4
msgid "hedy_logo_alt"
msgstr ""

#: templates/cheatsheet.html:14
#, fuzzy
msgid "cheatsheet_title"
msgstr "Skjul hjelpeark"

#: templates/class-logs.html:10 templates/class-stats.html:22
#: templates/create-accounts.html:41 templates/customize-class.html:166
msgid "back_to_class"
msgstr ""

#: templates/class-overview.html:13 templates/for-teachers.html:32
#, fuzzy
msgid "class_name_prompt"
msgstr "Du skrev ikke inn et klassenavn!"

<<<<<<< HEAD
#: templates/class-overview.html:19 templates/class-overview.html:66
#: templates/create-accounts.html:16 templates/highscores.html:22
#: templates/login.html:12 templates/profile.html:87 templates/recover.html:8
#: templates/signup.html:10
#, fuzzy
=======
#: templates/class-overview.html:19 templates/class-overview.html:65
#: templates/create-accounts.html:16 templates/highscores.html:25
#: templates/login.html:12 templates/profile.html:87 templates/recover.html:8
#: templates/signup.html:10
>>>>>>> 0c6c88b4
msgid "username"
msgstr "Brukernavnet må være *minst* tre bokstaver langt."

#: templates/class-overview.html:20
#, fuzzy
msgid "last_login"
msgstr "Hedy - Logg inn"

#: templates/class-overview.html:21
msgid "highest_level_reached"
msgstr ""

#: templates/class-overview.html:22
#, fuzzy
msgid "number_programs"
msgstr "Hedy - Mine programmer"

#: templates/class-overview.html:23
#, fuzzy
msgid "programs"
msgstr "Hedy - Mine programmer"

#: templates/class-overview.html:24 templates/create-accounts.html:17
#: templates/login.html:15 templates/reset.html:8 templates/signup.html:19
#, fuzzy
msgid "password"
msgstr "Passordet ditt må inneholde minst seks tegn."

#: templates/class-overview.html:25 templates/class-overview.html:69
#: templates/customize-adventure.html:52 templates/for-teachers.html:43
#: templates/for-teachers.html:53
msgid "remove"
msgstr ""

#: templates/class-overview.html:35
msgid "page"
msgstr ""

#: templates/class-overview.html:36
#, fuzzy
msgid "enter_password"
msgstr ""
"Du vil snart motta en epost med instruksjoner om hvordan du "
"tilbakestiller passordet ditt."

#: templates/class-overview.html:36
#, fuzzy
msgid "password_change_prompt"
msgstr "Du har ikke lov til å endre passordet til denne brukeren."

#: templates/class-overview.html:37
msgid "remove_student_prompt"
msgstr ""

#: templates/class-overview.html:44
msgid "add_students"
msgstr ""

#: templates/class-overview.html:45 templates/customize-class.html:5
#, fuzzy
msgid "customize_class"
msgstr "Hedy - Tilpass klasse"

#: templates/class-overview.html:46
#, fuzzy
msgid "class_stats"
msgstr "Min statistikk"

#: templates/class-overview.html:47
#, fuzzy
msgid "class_logs"
msgstr "Hedy - Bli med i klassen"

#: templates/class-overview.html:48 templates/customize-adventure.html:59
msgid "back_to_teachers_page"
msgstr ""

#: templates/class-overview.html:49
#, fuzzy
msgid "delete_class_prompt"
msgstr "Kun lærere kan hente info om klasser"

#: templates/class-overview.html:49
#, fuzzy
msgid "delete_class"
msgstr "Programmet ble slettet."

#: templates/class-overview.html:52
#, fuzzy
msgid "add_students_options"
msgstr "Dette brukernavnet eksisterer ikke."

#: templates/class-overview.html:54
msgid "copy_link_success"
msgstr ""

#: templates/class-overview.html:54
#, fuzzy
msgid "copy_join_link"
msgstr "Please copy and paste this link into a new tab:"

#: templates/class-overview.html:55
#, fuzzy
msgid "invite_prompt"
msgstr "Du må ha en konto for å lagre programmet ditt. Vil du logge inn nå?"

#: templates/class-overview.html:55
#, fuzzy
msgid "invite_by_username"
msgstr "Alle brukernavnene må være unike."

#: templates/class-overview.html:56 templates/create-accounts.html:45
#, fuzzy
msgid "create_accounts"
msgstr "Det er ingen oppgitte kontoer å opprette."

#: templates/class-overview.html:61
msgid "pending_invites"
msgstr ""

#: templates/class-overview.html:67
msgid "invite_date"
msgstr ""

#: templates/class-overview.html:68
msgid "expiration_date"
msgstr ""

#: templates/class-overview.html:78 templates/profile.html:15
msgid "delete_invite_prompt"
msgstr ""

#: templates/class-prejoin.html:7
#, fuzzy
msgid "class_already_joined"
msgstr "Klassenavnet er ugyldig."

#: templates/class-prejoin.html:9 templates/error-page.html:6
msgid "error_logo_alt"
msgstr ""

#: templates/class-prejoin.html:11
#, fuzzy
msgid "goto_profile"
msgstr "Hedy - Min konto"

#: templates/class-prejoin.html:15 templates/profile.html:12
#, fuzzy
msgid "prompt_join_class"
msgstr "Hedy - Bli med i klassen"

#: templates/class-prejoin.html:17 website/teacher.py:181
msgid "join_prompt"
msgstr "Du trenger en konto for å bli med i klassen. Vil du logge inn nå?"

#: templates/class-prejoin.html:17 templates/profile.html:14
#, fuzzy
msgid "join_class"
msgstr "Hedy - Bli med i klassen"

#: templates/code-page.html:8 templates/for-teachers.html:9
msgid "next_step_tutorial"
msgstr ""

#: templates/code-page.html:34 templates/code-page.html:44
#: templates/customize-class.html:28 templates/customize-class.html:64
#: templates/customize-class.html:71 templates/customize-class.html:95
#: templates/level-page.html:6 templates/level-page.html:11
#: templates/quiz.html:8 templates/view-program-page.html:12
#: templates/view-program-page.html:28
#, fuzzy
msgid "level_title"
msgstr "Dette Hedynivået er ugyldig."

#: templates/create-accounts.html:5
msgid "create_multiple_accounts"
msgstr ""

#: templates/create-accounts.html:7
#, fuzzy
msgid "accounts_intro"
msgstr "Kontoene ble opprettet."

#: templates/create-accounts.html:10
msgid "create_accounts_prompt"
msgstr ""

#: templates/create-accounts.html:25
msgid "download_login_credentials"
msgstr ""

#: templates/create-accounts.html:29 templates/layout.html:22
#: templates/signup.html:64
msgid "yes"
msgstr ""

#: templates/create-accounts.html:33 templates/layout.html:23
#: templates/signup.html:68
msgid "no"
msgstr ""

#: templates/create-accounts.html:44 templates/programs.html:24
msgid "reset_view"
msgstr ""

#: templates/customize-adventure.html:5
#, fuzzy
msgid "customize_adventure"
msgstr "Hedy - Tilpass eventyr"

#: templates/customize-adventure.html:7
#, fuzzy
msgid "update_adventure_prompt"
msgstr "Du skrev ikke noe navn på eventyret!"

#: templates/customize-adventure.html:10
msgid "general_settings"
msgstr ""

#: templates/customize-adventure.html:12 templates/for-teachers.html:18
#: templates/for-teachers.html:39
msgid "name"
msgstr ""

#: templates/customize-adventure.html:16 templates/customize-adventure.html:18
#: templates/explore.html:28 templates/explore.html:59
#: templates/explore.html:87 templates/for-teachers.html:40
#: templates/programs.html:12 templates/programs.html:39
#: templates/programs.html:47
msgid "level"
msgstr ""

#: templates/customize-adventure.html:25
#, fuzzy
msgid "adventure_exp_1"
msgstr "Du skrev ikke noe navn på eventyret!"

#: templates/customize-adventure.html:31
#, fuzzy
msgid "adventure_exp_2"
msgstr "Du skrev ikke noe navn på eventyret!"

#: templates/customize-adventure.html:36
#, fuzzy
msgid "hello_world_snippet"
msgstr "Skjul hjelpeark"

#: templates/customize-adventure.html:39
#, fuzzy
msgid "adventure_exp_3"
msgstr "Du skrev ikke noe navn på eventyret!"

#: templates/customize-adventure.html:43 templates/customize-class.html:28
#: templates/customize-class.html:94 templates/explore.html:22
#: templates/programs.html:18 templates/programs.html:40
#: templates/view-adventure.html:6
#, fuzzy
msgid "adventure"
msgstr "Du skrev ikke noe navn på eventyret!"

#: templates/customize-adventure.html:44
msgid "template_code"
msgstr ""

#: templates/customize-adventure.html:47
#, fuzzy
msgid "adventure_terms"
msgstr "Du skrev ikke noe navn på eventyret!"

#: templates/customize-adventure.html:50
msgid "preview"
msgstr ""

#: templates/customize-adventure.html:51 templates/customize-class.html:161
msgid "save"
msgstr ""

#: templates/customize-adventure.html:52 templates/for-teachers.html:53
#, fuzzy
msgid "delete_adventure_prompt"
msgstr "Du skrev ikke noe navn på eventyret!"

#: templates/customize-class.html:7
#, fuzzy
msgid "customize_class_exp_1"
msgstr "Skjul hjelpeark"

#: templates/customize-class.html:10
#, fuzzy
msgid "customize_class_step_1"
msgstr "Skjul hjelpeark"

#: templates/customize-class.html:11
#, fuzzy
msgid "customize_class_step_2"
msgstr "Skjul hjelpeark"

#: templates/customize-class.html:12
#, fuzzy
msgid "customize_class_step_3"
msgstr "Skjul hjelpeark"

#: templates/customize-class.html:13
#, fuzzy
msgid "customize_class_step_4"
msgstr "Skjul hjelpeark"

#: templates/customize-class.html:14
#, fuzzy
msgid "customize_class_step_5"
msgstr "Skjul hjelpeark"

#: templates/customize-class.html:15
#, fuzzy
msgid "customize_class_step_6"
msgstr "Skjul hjelpeark"

#: templates/customize-class.html:16
#, fuzzy
msgid "customize_class_step_7"
msgstr "Skjul hjelpeark"

#: templates/customize-class.html:17
#, fuzzy
msgid "customize_class_step_8"
msgstr "Skjul hjelpeark"

#: templates/customize-class.html:20
#, fuzzy
msgid "customize_class_exp_2"
msgstr "Skjul hjelpeark"

#: templates/customize-class.html:23
#, fuzzy
msgid "select_adventures"
msgstr "Opprett eventyr"

#: templates/customize-class.html:59
msgid "opening_dates"
msgstr ""

#: templates/customize-class.html:65
msgid "opening_date"
msgstr ""

#: templates/customize-class.html:75 templates/customize-class.html:77
msgid "directly_available"
msgstr ""

#: templates/customize-class.html:89
#, fuzzy
msgid "select_own_adventures"
msgstr "Opprett eventyr"

#: templates/customize-class.html:96 templates/customize-class.html:120
#: templates/profile.html:47 templates/profile.html:122
#: templates/profile.html:131 templates/signup.html:26 templates/signup.html:45
#: templates/signup.html:53
msgid "select"
msgstr ""

#: templates/customize-class.html:114
msgid "other_settings"
msgstr ""

#: templates/customize-class.html:119
msgid "option"
msgstr ""

#: templates/customize-class.html:125
msgid "mandatory_mode"
msgstr ""

#: templates/customize-class.html:131
#, fuzzy
msgid "hide_cheatsheet"
msgstr "Skjul hjelpeark"

#: templates/customize-class.html:137
msgid "hide_keyword_switcher"
msgstr ""

#: templates/customize-class.html:143
msgid "hide_quiz"
msgstr ""

#: templates/customize-class.html:149
msgid "hide_parsons"
msgstr ""

#: templates/customize-class.html:160
#, fuzzy
msgid "reset_adventure_prompt"
msgstr "Du skrev ikke noe navn på eventyret!"

#: templates/customize-class.html:160
#, fuzzy
msgid "reset_adventures"
msgstr "Opprett eventyr"

#: templates/customize-class.html:164
#, fuzzy
msgid "remove_customizations_prompt"
msgstr "Tilpassningene ble slettet."

#: templates/customize-class.html:165
#, fuzzy
msgid "remove_customization"
msgstr "Tilpassningene ble slettet."

#: templates/customize-class.html:182
msgid "unsaved_class_changes"
msgstr ""

#: templates/error-page.html:12
msgid "go_back_to_main"
msgstr ""

#: templates/explore.html:12 templates/landing-page.html:33
#, fuzzy
msgid "explore_programs"
msgstr "Hedy - Mine programmer"

#: templates/explore.html:15
msgid "explore_explanation"
msgstr ""

#: templates/explore.html:34
#, fuzzy
msgid "language"
msgstr "Vennligst velg et gylid språk."

#: templates/explore.html:42 templates/programs.html:25
msgid "search_button"
msgstr ""

#: templates/explore.html:50
msgid "hedy_choice_title"
msgstr ""

#: templates/explore.html:62 templates/explore.html:90
msgid "creator"
msgstr ""

#: templates/explore.html:68 templates/explore.html:96
#, fuzzy
msgid "view_program"
msgstr "Hedy - Mine programmer"

#: templates/for-teachers.html:14 templates/profile.html:72
#: templates/profile.html:74
msgid "my_classes"
msgstr ""

#: templates/for-teachers.html:19
msgid "students"
msgstr ""

#: templates/for-teachers.html:32
#, fuzzy
msgid "create_class"
msgstr "Kun lærere kan opprette klasser!"

#: templates/for-teachers.html:35
#, fuzzy
msgid "my_adventures"
msgstr "Opprett eventyr"

#: templates/for-teachers.html:41
#, fuzzy
msgid "last_update"
msgstr "Passord oppdatert."

#: templates/for-teachers.html:42 templates/for-teachers.html:52
msgid "view"
msgstr ""

#: templates/for-teachers.html:59
#, fuzzy
msgid "adventure_prompt"
msgstr "Du skrev ikke noe navn på eventyret!"

#: templates/for-teachers.html:59 website/teacher.py:501
msgid "create_adventure"
msgstr "Opprett eventyr"

#: templates/for-teachers.html:116
#, fuzzy
msgid "teacher_welcome"
msgstr "Lærer-verdien din er ugyldig."

#: templates/highscores.html:8
msgid "whole_world"
msgstr ""

<<<<<<< HEAD
#: templates/highscores.html:10
=======
#: templates/highscores.html:7
#, fuzzy
msgid "highscore_explanation"
msgstr ""
"På denne siden kan du se gjennom programmer laget av andre Hedybrukere. "
"Du kan filtrere på både Hedy nivå og eventyr. Trykk på \"Se program\" for"
" å åpne programmet og kjøre det. Program med en rød overskrift inneholder"
" en feil. Du kan fortsatt åpne programmet, men når du kjører det vil du "
"få en feil. Du kan selvfølgelig prøve å fikse feilen! Hvis personen som "
"har laget programmet har en offentlig profil så kan du trykke på "
"brukernavnet for å besøke profilen. På profilen vil du finne alle "
"programmene de har delt og mye annet!"

#: templates/highscores.html:11
#, fuzzy
msgid "whole_world"
msgstr "The world"

#: templates/highscores.html:13
#, fuzzy
msgid "your_country"
msgstr "Ingen konto?"

#: templates/highscores.html:16
#, fuzzy
msgid "your_class"
msgstr "Mine klasser"

#: templates/highscores.html:26 templates/landing-page.html:52
#: templates/public-page.html:16
msgid "achievements"
msgstr "prestasjoner"

#: templates/highscores.html:27 templates/learn-more.html:22
#: templates/profile.html:129 templates/signup.html:52
msgid "country"
msgstr "Land"

#: templates/highscores.html:28 templates/landing-page.html:88
#: templates/public-page.html:50
msgid "last_achievement"
msgstr "Nyeste prestasjon"

#: templates/highscores.html:37
#, fuzzy
msgid "ago"
msgstr "{timestamp} ago"

#: templates/incl-adventure-tabs.html:14
>>>>>>> 0c6c88b4
#, fuzzy
msgid "your_country"
msgstr "Ingen konto?"

#: templates/highscores.html:13
#, fuzzy
msgid "your_class"
msgstr "Denne Hedy-klassen fins ikke"

#: templates/highscores.html:23 templates/landing-page.html:52
#: templates/public-page.html:16
#, fuzzy
msgid "achievements"
msgstr "Hedy - Mine prestasjoner"

#: templates/highscores.html:24 templates/learn-more.html:22
#: templates/profile.html:129 templates/signup.html:52
#, fuzzy
msgid "country"
msgstr "Vennligst velg et gyldig land."

#: templates/highscores.html:25 templates/landing-page.html:88
#: templates/public-page.html:50
#, fuzzy
msgid "last_achievement"
msgstr "Hedy - Mine prestasjoner"

#: templates/highscores.html:34
msgid "ago"
msgstr ""

#: templates/incl-adventure-tabs.html:14
msgid "parsons_title"
msgstr ""

#: templates/incl-adventure-tabs.html:25
msgid "quiz_tab"
msgstr ""

#: templates/incl-adventure-tabs.html:29
#, fuzzy
msgid "specific_adventure_mode"
msgstr "Dette eventyret eksisterer ikke!"

#: templates/incl-adventure-tabs.html:44 templates/incl-adventure-tabs.html:57
msgid "example_code_header"
msgstr ""

#: templates/incl-editor-and-output.html:103
msgid "variables"
msgstr ""

#: templates/incl-editor-and-output.html:119
msgid "enter_text"
msgstr ""

#: templates/incl-editor-and-output.html:120
msgid "enter"
msgstr ""

#: templates/incl-editor-and-output.html:130
msgid "already_program_running"
msgstr ""

#: templates/incl-editor-and-output.html:130
msgid "run_code_button"
msgstr ""

#: templates/incl-editor-and-output.html:131
msgid "stop_code_button"
msgstr ""

#: templates/incl-editor-and-output.html:142
msgid "next_exercise"
msgstr ""

#: templates/incl-editor-and-output.html:144
msgid "edit_code_button"
msgstr ""

#: templates/incl-editor-and-output.html:146
msgid "repair_program_logo_alt"
msgstr ""

#: templates/incl-editor-and-output.html:150
msgid "read_code_label"
msgstr ""

#: templates/incl-editor-and-output.html:160
#: templates/incl-editor-and-output.html:169
msgid "regress_button"
msgstr ""

#: templates/incl-editor-and-output.html:163
#: templates/incl-editor-and-output.html:172 templates/quiz.html:153
msgid "advance_button"
msgstr ""

#: templates/incl-editor-and-output.html:186
msgid "developers_mode"
msgstr ""

#: templates/incl-menubar.html:8
#, fuzzy
msgid "nav_start"
msgstr "Hedy - Et gradvis programmeringsspråk"

#: templates/incl-menubar.html:9
msgid "nav_hedy"
msgstr ""

#: templates/incl-menubar.html:10
#, fuzzy
msgid "nav_explore"
msgstr "Hedy - Utforsk"

#: templates/incl-menubar.html:11
#, fuzzy
msgid "nav_learn_more"
msgstr "Hedy - Lær mer"

#: templates/incl-menubar.html:13 templates/public-page.html:56
#, fuzzy
msgid "program_header"
msgstr "Dette programmet inneholder en feil, er du sikker på at du vil dele det?"

#: templates/incl-menubar.html:20
#, fuzzy
msgid "highscores"
<<<<<<< HEAD
msgstr "Dette Hedy nivået fins ikke!"

#: templates/incl-menubar.html:24
#, fuzzy
=======
msgstr "Poengsum"

#: templates/incl-menubar.html:24
>>>>>>> 0c6c88b4
msgid "my_achievements"
msgstr "Hedy - Mine prestasjoner"

#: templates/incl-menubar.html:27
<<<<<<< HEAD
#, fuzzy
=======
>>>>>>> 0c6c88b4
msgid "my_account"
msgstr "Ingen konto?"

#: templates/incl-menubar.html:31
<<<<<<< HEAD
#, fuzzy
=======
>>>>>>> 0c6c88b4
msgid "for_teachers"
msgstr "Ser ut til at du ikke er en lærer!"

#: templates/incl-menubar.html:35
msgid "logout"
msgstr ""

#: templates/incl-menubar.html:40 templates/login.html:19
#: templates/signup.html:109
#, fuzzy
msgid "login"
msgstr "Logg inn"

#: templates/incl-menubar.html:49
<<<<<<< HEAD
#, fuzzy
=======
>>>>>>> 0c6c88b4
msgid "search"
msgstr "Brukernavn"

#: templates/incl-menubar.html:54
<<<<<<< HEAD
=======
#, fuzzy
>>>>>>> 0c6c88b4
msgid "keyword_support"
msgstr ""

#: templates/incl-menubar.html:62
<<<<<<< HEAD
=======
#, fuzzy
>>>>>>> 0c6c88b4
msgid "non_keyword_support"
msgstr ""

#: templates/landing-page.html:6
msgid "welcome"
msgstr ""

#: templates/landing-page.html:6
msgid "welcome_back"
msgstr ""

#: templates/landing-page.html:11
#, fuzzy
msgid "teacher_tutorial_logo_alt"
msgstr "Du har mottatt en invitasjon til å bli med i en klasse"

#: templates/landing-page.html:13
#, fuzzy
msgid "start_teacher_tutorial"
msgstr "Du har mottatt en invitasjon til å bli med i en klasse"

#: templates/landing-page.html:18
msgid "hedy_tutorial_logo_alt"
msgstr ""

#: templates/landing-page.html:20
msgid "start_hedy_tutorial"
msgstr ""

#: templates/landing-page.html:25
#, fuzzy
msgid "start_programming_logo_alt"
msgstr "Vennligst velg et gyldig programmeringsspråk."

#: templates/landing-page.html:27
#, fuzzy
msgid "start_programming"
msgstr "Hedy - Mine programmer"

#: templates/landing-page.html:31
msgid "explore_programs_logo_alt"
msgstr ""

#: templates/landing-page.html:39
#, fuzzy
msgid "your_account"
msgstr "Ingen konto?"

#: templates/landing-page.html:43 templates/landing-page.html:45
#: templates/profile.html:33 templates/public-page.html:7
#: templates/public-page.html:9
#, fuzzy
msgid "profile_logo_alt"
msgstr "Profil oppdatert."

#: templates/landing-page.html:59
#, fuzzy
msgid "no_public_profile"
msgstr "Din offentlige profil ble oppdatert."

#: templates/landing-page.html:66 templates/landing-page.html:68
#: templates/public-page.html:28 templates/public-page.html:30
#, fuzzy
msgid "amount_created"
msgstr "Kontoene ble opprettet."

#: templates/landing-page.html:72 templates/landing-page.html:74
#: templates/public-page.html:34 templates/public-page.html:36
#, fuzzy
msgid "amount_saved"
msgstr "Kontoene ble opprettet."

#: templates/landing-page.html:78 templates/landing-page.html:80
#: templates/public-page.html:40 templates/public-page.html:42
msgid "amount_submitted"
<<<<<<< HEAD
msgstr ""
=======
msgstr "programmer sendt inn"
>>>>>>> 0c6c88b4

#: templates/landing-page.html:95
#, fuzzy
msgid "your_last_program"
msgstr "Dette Hedy programmet fins ikke!"

#: templates/layout.html:31
msgid "ok"
msgstr ""

#: templates/layout.html:32
msgid "cancel"
msgstr ""

#: templates/layout.html:45 templates/programs.html:68
#: templates/programs.html:76
msgid "copy_link_to_share"
msgstr ""

#: templates/layout.html:91
#, fuzzy
msgid "achievement_earned"
msgstr "Hedy - Mine prestasjoner"

#: templates/learn-more.html:7
msgid "mailing_title"
msgstr ""

#: templates/learn-more.html:10 templates/profile.html:90
#: templates/recover.html:8 templates/signup.html:13
msgid "email"
msgstr ""

#: templates/learn-more.html:14
#, fuzzy
msgid "surname"
msgstr "Brukernavn er allerede i bruk."

#: templates/learn-more.html:18
msgid "lastname"
<<<<<<< HEAD
msgstr ""
=======
msgstr "Etternavn"
>>>>>>> 0c6c88b4

#: templates/learn-more.html:31
msgid "subscribe"
msgstr ""

#: templates/learn-more.html:32
msgid "required_field"
msgstr ""

#: templates/learn-more.html:35
msgid "previous_campaigns"
msgstr ""

#: templates/level-page.html:8
msgid "step_title"
msgstr ""

#: templates/level-page.html:12
msgid "save_code_button"
msgstr ""

#: templates/level-page.html:13
msgid "share_code_button"
msgstr ""

#: templates/level-page.html:31
msgid "try_button"
msgstr ""

#: templates/login.html:10
msgid "login_long"
msgstr ""

#: templates/login.html:26 website/auth.py:291
msgid "no_account"
msgstr "Ingen konto?"

#: templates/login.html:28 templates/signup.html:6 templates/signup.html:105
#, fuzzy
msgid "create_account"
msgstr "Ingen konto?"

#: templates/login.html:33
#, fuzzy
msgid "forgot_password"
msgstr "Passordene du fylte inn er ikke like."

#: templates/main-page.html:10
msgid "main_title"
msgstr ""

#: templates/main-page.html:11
msgid "main_subtitle"
msgstr ""

#: templates/main-page.html:14
msgid "try_it"
msgstr ""

#: templates/parsons.html:6 templates/parsons.html:8
msgid "exercise"
msgstr ""

#: templates/parsons.html:27
<<<<<<< HEAD
=======
#, fuzzy
>>>>>>> 0c6c88b4
msgid "what_should_my_code_do"
msgstr ""

#: templates/profile.html:4
#, fuzzy
msgid "account_overview"
msgstr "Kontoene ble opprettet."

#: templates/profile.html:6 templates/profile.html:8
msgid "my_messages"
msgstr ""

#: templates/profile.html:11
#, fuzzy
msgid "invite_message"
msgstr "Du har mottatt en invitasjon til å bli med i en klasse"

#: templates/profile.html:12
msgid "sent_by"
msgstr ""

#: templates/profile.html:15
#, fuzzy
msgid "delete_invite"
msgstr "Denne eleven har allerede fått en invitasjon. Har de glemt å svare?"

#: templates/profile.html:21 templates/profile.html:23
#, fuzzy
msgid "public_profile"
msgstr "Din offentlige profil ble oppdatert."

#: templates/profile.html:24
#, fuzzy
msgid "public_profile_visit"
msgstr "Din offentlige profil ble oppdatert."

#: templates/profile.html:24
#, fuzzy
msgid "public_profile_link"
msgstr "Din offentlige profil ble oppdatert."

#: templates/profile.html:27
#, fuzzy
msgid "profile_picture"
msgstr "Profil oppdatert."

#: templates/profile.html:40
#, fuzzy
msgid "personal_text"
msgstr "Din personlige tekst er ugyldig."

#: templates/profile.html:41
#, fuzzy
msgid "your_personal_text"
msgstr "Din personlige tekst er ugyldig."

#: templates/profile.html:45
#, fuzzy
msgid "favourite_program"
msgstr "Ditt valgte favorittprogram er ugyldig."

#: templates/profile.html:56
#, fuzzy
msgid "public_profile_info"
msgstr "Din offentlige profil ble oppdatert."

#: templates/profile.html:59
msgid "update_public"
msgstr ""

#: templates/profile.html:61 templates/profile.html:142
msgid "are_you_sure"
msgstr ""

#: templates/profile.html:61
#, fuzzy
msgid "delete_public"
msgstr "Programmet ble slettet."

#: templates/profile.html:77
#, fuzzy
msgid "self_removal_prompt"
msgstr "Du må ha en konto for å lagre programmet ditt. Vil du logge inn nå?"

#: templates/profile.html:77
#, fuzzy
msgid "leave_class"
msgstr "Klassen din har ikke tilgang til dette nivået enda"

#: templates/profile.html:82 templates/profile.html:85
msgid "settings"
msgstr ""

#: templates/profile.html:93 templates/signup.html:41
msgid "birth_year"
msgstr ""

#: templates/profile.html:96 templates/signup.html:25
msgid "preferred_language"
msgstr ""

#: templates/profile.html:106 templates/signup.html:34
#, fuzzy
msgid "preferred_keyword_language"
msgstr ""
"Vennligst velg et gyldig språk for nøkkelord (velg ditt eget språk eller "
"engelsk)."

#: templates/profile.html:120 templates/signup.html:44
#, fuzzy
msgid "gender"
msgstr "Vennligst velg et gyldig kjønn (jente, gutt, annet)."

#: templates/profile.html:123 templates/signup.html:46
msgid "female"
msgstr ""

#: templates/profile.html:124 templates/signup.html:47
msgid "male"
msgstr ""

#: templates/profile.html:125 templates/signup.html:48
#, fuzzy
msgid "other"
msgstr "Ser ut til at du ikke er en lærer!"

#: templates/profile.html:138
#, fuzzy
msgid "update_profile"
msgstr "Hedy - Min konto"

#: templates/profile.html:142
msgid "destroy_profile"
msgstr ""

#: templates/profile.html:145 templates/profile.html:147
#: templates/profile.html:160
#, fuzzy
msgid "change_password"
msgstr "Endre passord"

#: templates/profile.html:149
#, fuzzy
msgid "current_password"
msgstr "Passordene du fylte inn er ikke like."

#: templates/profile.html:153
#, fuzzy
msgid "new_password"
msgstr "Passordet ditt må inneholde minst seks tegn."

#: templates/profile.html:157
#, fuzzy
msgid "repeat_new_password"
msgstr "Passordene du fylte inn er ikke like."

#: templates/programs.html:7
msgid "recent"
msgstr ""

#: templates/programs.html:33 templates/view-program-page.html:7
msgid "submitted_header"
msgstr ""

#: templates/programs.html:38
#, fuzzy
msgid "title"
msgstr "Hedy - Et gradvis programmeringsspråk"

#: templates/programs.html:41 templates/view-program-page.html:8
msgid "last_edited"
msgstr ""

#: templates/programs.html:59
#, fuzzy
msgid "favourite_confirm"
msgstr "Programmet er nå ditt favorittprogram."

#: templates/programs.html:67 templates/programs.html:72
msgid "open"
msgstr ""

#: templates/programs.html:68 templates/programs.html:76
msgid "copy_clipboard"
msgstr ""

#: templates/programs.html:69 templates/programs.html:73
msgid "delete_confirm"
msgstr ""

#: templates/programs.html:69 templates/programs.html:73
#, fuzzy
msgid "delete"
msgstr "Programmet ble slettet."

#: templates/programs.html:75
msgid "unshare_confirm"
msgstr ""

#: templates/programs.html:75
msgid "unshare"
msgstr ""

#: templates/programs.html:77
#, fuzzy
msgid "submit_warning"
msgstr ""
"Du har allerede et program med dette navnet. Hvis du lagrer programmet "
"vil det overskrive det gamle, er du sikker?"

#: templates/programs.html:77
#, fuzzy
msgid "submit_program"
msgstr "Hedy - Mine programmer"

#: templates/programs.html:80
msgid "share_confirm"
msgstr ""

#: templates/programs.html:80
msgid "share"
msgstr ""

#: templates/programs.html:86
#, fuzzy
msgid "no_programs"
msgstr "Dette Hedy programmet fins ikke!"

#: templates/programs.html:88
#, fuzzy
msgid "write_first_program"
msgstr "Hedy - Mine programmer"

#: templates/public-page.html:85
#, fuzzy
msgid "no_shared_programs"
msgstr "Dette Hedy programmet fins ikke!"

#: templates/quiz.html:4
msgid "quiz_logo_alt"
msgstr ""

#: templates/quiz.html:7
msgid "start_quiz"
msgstr ""

#: templates/quiz.html:13
msgid "go_to_first_question"
msgstr ""

#: templates/quiz.html:22 templates/quiz.html:24 templates/quiz.html:105
<<<<<<< HEAD
#, fuzzy
=======
>>>>>>> 0c6c88b4
msgid "question"
msgstr "Ugylig token."

#: templates/quiz.html:39
<<<<<<< HEAD
=======
#, fuzzy
>>>>>>> 0c6c88b4
msgid "hint"
msgstr ""

#: templates/quiz.html:51 templates/quiz.html:59 templates/quiz.html:69
#: templates/quiz.html:77 templates/quiz.html:87 templates/quiz.html:95
msgid "submit_answer"
msgstr ""

#: templates/quiz.html:112
<<<<<<< HEAD
#, fuzzy
=======
>>>>>>> 0c6c88b4
msgid "feedback_success"
msgstr "Programmet er nå ditt favorittprogram."

#: templates/quiz.html:117
msgid "feedback_failure"
msgstr ""

#: templates/quiz.html:125
msgid "correct_answer"
msgstr ""

#: templates/quiz.html:134
msgid "go_to_question"
msgstr ""

#: templates/quiz.html:137
msgid "go_to_quiz_result"
msgstr ""

#: templates/quiz.html:144
msgid "end_quiz"
msgstr ""

#: templates/quiz.html:145
msgid "score"
msgstr ""

#: templates/recover.html:6
#, fuzzy
msgid "recover_password"
msgstr "Be om at passordet tilbakestilles"

#: templates/recover.html:11
#, fuzzy
msgid "send_password_recovery"
msgstr ""
"Du vil snart motta en epost med instruksjoner om hvordan du "
"tilbakestiller passordet ditt."

#: templates/reset.html:6 templates/reset.html:19
#, fuzzy
msgid "reset_password"
msgstr "Passordene du fylte inn er ikke like."

#: templates/reset.html:12 templates/signup.html:22
#, fuzzy
msgid "password_repeat"
msgstr "Passordet har blitt tilbakestilt. Du blir nå sendt til logg-inn siden."

#: templates/signup.html:7
msgid "create_account_explanation"
msgstr ""

#: templates/signup.html:16
#, fuzzy
msgid "email_repeat"
msgstr "Hedy - Tilbakestill passord"

#: templates/signup.html:60
#, fuzzy
msgid "programming_experience"
msgstr "Vennligst velg et gyldig programmeringsspråk."

#: templates/signup.html:74
#, fuzzy
msgid "languages"
msgstr "Vennligst velg et gylid språk."

#: templates/signup.html:79
msgid "other_block"
msgstr ""

#: templates/signup.html:85
msgid "other_text"
msgstr ""

#: templates/signup.html:91
#, fuzzy
msgid "request_teacher"
msgstr "Ser ut til at du ikke er en lærer!"

#: templates/signup.html:94
msgid "subscribe_newsletter"
msgstr ""

#: templates/signup.html:99
#, fuzzy
msgid "agree_with"
msgstr "Du må godkjenne personvernsvilkårene."

#: templates/signup.html:99
msgid "privacy_terms"
msgstr ""

#: templates/signup.html:102
msgid "agree_third_party"
msgstr ""

#: templates/signup.html:109
#, fuzzy
msgid "already_account"
msgstr "Ingen konto?"

#: templates/teacher-invitation.html:5
#, fuzzy
msgid "teacher_invitation_require_login"
msgstr ""
"Invitasjonskoden til å bli lærer er ugyldig. For å bli en Hedy-lærer, ta "
"kontakt med hedy@felienne.com. Felienne er fra Nederland, så skriv helst "
"på engelsk."

#: templates/view-program-page.html:13
msgid "by"
msgstr ""

#: website/achievements.py:170
#, fuzzy
msgid "percentage_achieved"
msgstr "Achieved by {percentage}% of the users"

#: website/admin.py:18 website/admin.py:84 website/admin.py:105
#: website/admin.py:123 website/admin.py:130 website/admin.py:137
#: website/admin.py:161
msgid "title_admin"
msgstr "Hedy - Administrator side"

#: website/auth.py:182 website/auth.py:195 website/auth.py:280
#: website/auth.py:418 website/auth.py:423 website/auth.py:471
#: website/auth.py:639 website/auth.py:648 website/auth.py:677
#: website/auth.py:724 website/auth.py:731 website/auth.py:751
#: website/teacher.py:300 website/teacher.py:341
msgid "username_invalid"
msgstr "Ditt brukernavn er ugylidig."

#: website/auth.py:184 website/auth.py:197
msgid "username_special"
msgstr "Brukernavnet kan ikke inneholde `:` eller `@`."

#: website/auth.py:186 website/auth.py:199
msgid "username_three"
msgstr "Brukernavnet må være *minst* tre bokstaver langt."

#: website/auth.py:188 website/auth.py:203 website/auth.py:282
#: website/auth.py:473 website/auth.py:496 website/auth.py:508
#: website/auth.py:681
msgid "password_invalid"
msgstr "Passordet ditt er ugyldig."

#: website/auth.py:190 website/auth.py:205
msgid "passwords_six"
msgstr "Alle passord må være *minst* seks tegn langt."

#: website/auth.py:201 website/auth.py:535 website/auth.py:753
#: website/auth.py:758
msgid "email_invalid"
msgstr "Vennligst fyll inn en gylid epost."

#: website/auth.py:291
msgid "invalid_username_password"
msgstr "Ugyldig brukernavn/passord."

#: website/auth.py:342 website/auth.py:344
msgid "repeat_match_email"
msgstr "Epostene du fylte inn er ikke like."

#: website/auth.py:346 website/auth.py:498 website/auth.py:502
#: website/auth.py:685
msgid "repeat_match_password"
msgstr "Passordene du fylte inn er ikke like."

#: website/auth.py:348 website/auth.py:526
msgid "language_invalid"
msgstr "Vennligst velg et gylid språk."

#: website/auth.py:350
msgid "agree_invalid"
msgstr "Du må godkjenne personvernsvilkårene."

#: website/auth.py:352 website/auth.py:529
msgid "keyword_language_invalid"
msgstr ""
"Vennligst velg et gyldig språk for nøkkelord (velg ditt eget språk eller "
"engelsk)."

#: website/auth.py:357 website/auth.py:540
msgid "year_invalid"
msgstr "Vennligst fyll inn et år mellom 1900 og {year}."

#: website/auth.py:360 website/auth.py:543
msgid "gender_invalid"
msgstr "Vennligst velg et gyldig kjønn (jente, gutt, annet)."

#: website/auth.py:363 website/auth.py:546
msgid "country_invalid"
msgstr "Vennligst velg et gyldig land."

#: website/auth.py:365 website/auth.py:368 website/auth.py:548
#: website/auth.py:551
msgid "experience_invalid"
msgstr "Vennligst velg svar på spørsmål om programmeringserfaring (Ja/Nei)."

#: website/auth.py:371 website/auth.py:554
msgid "programming_invalid"
msgstr "Vennligst velg et gyldig programmeringsspråk."

#: website/auth.py:374
msgid "exists_username"
msgstr "Brukernavn er allerede i bruk."

#: website/auth.py:376 website/auth.py:562
msgid "exists_email"
msgstr "Eposten er allerede i bruk."

#: website/auth.py:416 website/auth.py:431 website/auth.py:679
#: website/auth.py:689
msgid "token_invalid"
msgstr "Ugylig token."

#: website/auth.py:475 website/auth.py:500 website/auth.py:683
msgid "password_six"
msgstr "Passordet ditt må inneholde minst seks tegn."

#: website/auth.py:478 website/auth.py:481
msgid "password_change_not_allowed"
msgstr "Du har ikke lov til å endre passordet til denne brukeren."

#: website/auth.py:486
msgid "password_change_success"
msgstr "Passordet til eleven din ble endret."

#: website/auth.py:517
msgid "password_updated"
msgstr "Passord oppdatert."

#: website/auth.py:605
msgid "profile_updated"
msgstr "Profil oppdatert."

#: website/auth.py:608
msgid "profile_updated_reload"
msgstr "Profil oppdatert, siden lastes på nytt."

#: website/auth.py:668
msgid "sent_password_recovery"
msgstr ""
"Du vil snart motta en epost med instruksjoner om hvordan du "
"tilbakestiller passordet ditt."

#: website/auth.py:708
msgid "password_resetted"
msgstr "Passordet har blitt tilbakestilt. Du blir nå sendt til logg-inn siden."

#: website/auth.py:726
msgid "teacher_invalid"
msgstr "Lærer-verdien din er ugyldig."

#: website/auth.py:814
#, fuzzy
msgid "mail_welcome_verify_body"
msgstr ""
"Your Hedy account has been created successfully. Welcome!\n"
"Please click on this link to verify your email address: {link}"

#: website/auth.py:816
#, fuzzy
msgid "mail_change_password_body"
msgstr "Endre passord"

#: website/auth.py:818
#, fuzzy
msgid "mail_recover_password_body"
msgstr "Be om at passordet tilbakestilles"

#: website/auth.py:820
#, fuzzy
msgid "mail_reset_password_body"
msgstr "Tilbakestill passord"

#: website/auth.py:822
#, fuzzy
msgid "mail_welcome_teacher_body"
msgstr ""
"<strong>Welcome!</strong>\n"
"Congratulations on your brand new Hedy teachers account. Welcome to the "
"world wide community of Hedy teachers!\n"
"<strong>What teachers accounts can do</strong>\n"
"With your teacher account, you have the option to create classes. Your "
"students can than join your classes and you can see their progress. "
"Classes are made and managed though the for <a "
"href=\"https://hedycode.com/for-teachers\">teachers page</a>.\n"
"<strong>How to share ideas</strong>\n"
"If you are using Hedy in class, you probably have ideas for improvements!"
" You can share those ideas with us on the <a "
"href=\"https://github.com/Felienne/hedy/discussions/categories/ideas\">Ideas"
" Discussion</a>.\n"
"<strong>How to ask for help</strong>\n"
"If anything is unclear, you can post in the <a "
"href=\"https://github.com/Felienne/hedy/discussions/categories/q-a\">Q&A "
"discussion</a>, or <a href=\"mailto: hedy@felienne.com\">send us an "
"email</a>.\n"
"Keep programming!"

#: website/auth.py:828
#, fuzzy
msgid "mail_welcome_verify_subject"
msgstr "Welcome to Hedy"

#: website/auth.py:830
#, fuzzy
msgid "mail_change_password_subject"
msgstr "Endre passord"

#: website/auth.py:832
#, fuzzy
msgid "mail_recover_password_subject"
msgstr "Be om at passordet tilbakestilles"

#: website/auth.py:834
#, fuzzy
msgid "mail_reset_password_subject"
msgstr "Tilbakestill passord"

#: website/auth.py:836
#, fuzzy
msgid "mail_welcome_teacher_subject"
msgstr "Your Hedy teacher account is ready"

#: website/auth.py:840
#, fuzzy
msgid "user"
msgstr "Brukernavn"

#: website/auth.py:845
#, fuzzy
msgid "mail_hello"
msgstr "Hi {username}!"

#: website/auth.py:847
#, fuzzy
msgid "mail_goodbye"
msgstr ""
"Thank you!\n"
"The Hedy team"

#: website/auth.py:855
#, fuzzy
msgid "copy_mail_link"
msgstr "Please copy and paste this link into a new tab:"

#: website/auth.py:856
#, fuzzy
msgid "link"
msgstr "Logg inn"

#: website/parsons.py:20
#, fuzzy
msgid "exercise_doesnt_exist"
msgstr "This exercise doesn't exist"

#: website/programs.py:41
msgid "delete_success"
msgstr "Programmet ble slettet."

#: website/programs.py:55
msgid "save_prompt"
msgstr "Du må ha en konto for å lagre programmet ditt. Vil du logge inn nå?"

#: website/programs.py:60
msgid "overwrite_warning"
msgstr ""
"Du har allerede et program med dette navnet. Hvis du lagrer programmet "
"vil det overskrive det gamle, er du sikker?"

#: website/programs.py:87
msgid "save_parse_warning"
msgstr "Programmet inneholder en feil, er du sikker på at du vil lagre det?"

#: website/programs.py:131 website/programs.py:132
msgid "save_success_detail"
msgstr "Programmet ble lagret."

#: website/programs.py:160
msgid "share_success_detail"
msgstr "Programmet ble delt."

#: website/programs.py:162
msgid "unshare_success_detail"
msgstr "Programmet er ikke lengre delt."

#: website/programs.py:202
msgid "favourite_success"
msgstr "Programmet er nå ditt favorittprogram."

#: website/quiz.py:45 website/quiz.py:71 website/teacher.py:454
msgid "level_invalid"
msgstr "Dette Hedynivået er ugyldig."

#: website/quiz.py:60 website/quiz.py:86
msgid "question_doesnt_exist"
msgstr ""

#: website/quiz.py:73
#, fuzzy
msgid "question_invalid"
msgstr "Ugylig token."

#: website/quiz.py:75
#, fuzzy
msgid "answer_invalid"
msgstr "Passordet ditt er ugyldig."

#: website/quiz.py:83
msgid "too_many_attempts"
msgstr ""

#: website/statistics.py:37 website/statistics.py:51 website/teacher.py:27
#: website/teacher.py:35 website/teacher.py:209 website/teacher.py:231
#: website/teacher.py:243 website/teacher.py:310 website/teacher.py:349
msgid "retrieve_class_error"
msgstr "Kun lærere kan hente info om klasser"

#: website/statistics.py:41 website/statistics.py:55 website/teacher.py:38
#: website/teacher.py:131 website/teacher.py:150 website/teacher.py:212
#: website/teacher.py:234 website/teacher.py:246 website/teacher.py:313
#: website/teacher.py:352 website/teacher.py:364
msgid "no_such_class"
msgstr "Denne Hedy-klassen fins ikke"

#: website/statistics.py:45
msgid "title_class statistics"
msgstr "Min statistikk"

#: website/statistics.py:59
#, fuzzy
msgid "title_class logs"
msgstr "Hedy - Bli med i klassen"

#: website/teacher.py:74
msgid "title_class-overview"
msgstr "Hedy - Klasseoversikt"

#: website/teacher.py:83
msgid "only_teacher_create_class"
msgstr "Kun lærere kan opprette klasser!"

#: website/teacher.py:90 website/teacher.py:125
msgid "class_name_invalid"
msgstr "Klassenavnet er ugyldig."

#: website/teacher.py:92 website/teacher.py:127
msgid "class_name_empty"
msgstr "Du skrev ikke inn et klassenavn!"

#: website/teacher.py:98
msgid "class_name_duplicate"
msgstr "Du har allerede en klasse med dette navnet."

#: website/teacher.py:162 website/teacher.py:178 website/teacher.py:533
msgid "invalid_class_link"
msgstr "Ugyldig lenke for å bli med i klassen."

#: website/teacher.py:166 website/teacher.py:168
msgid "title_join-class"
msgstr "Hedy - Bli med i klassen"

#: website/teacher.py:222
msgid "title_customize-class"
msgstr "Hedy - Tilpass klasse"

#: website/teacher.py:237
msgid "customization_deleted"
msgstr "Tilpassningene ble slettet."

#: website/teacher.py:290
msgid "class_customize_success"
msgstr "Tilpassningene ble lagret."

#: website/teacher.py:304
msgid "username_empty"
msgstr "Du skrev ikke inn et brukernavn!"

#: website/teacher.py:317
msgid "student_not_existing"
msgstr "Dette brukernavnet eksisterer ikke."

#: website/teacher.py:319
msgid "student_already_in_class"
msgstr "Denne eleven er allerede del av klassen din."

#: website/teacher.py:321
msgid "student_already_invite"
msgstr "Denne eleven har allerede fått en invitasjon. Har de glemt å svare?"

#: website/teacher.py:382
msgid "no_accounts"
msgstr "Det er ingen oppgitte kontoer å opprette."

#: website/teacher.py:392
msgid "unique_usernames"
msgstr "Alle brukernavnene må være unike."

#: website/teacher.py:401
msgid "usernames_exist"
msgstr "Et eller flere brukernavn er allerede i bruk."

#: website/teacher.py:412
msgid "accounts_created"
msgstr "Kontoene ble opprettet."

#: website/teacher.py:418 website/teacher.py:423 website/teacher.py:434
#: website/teacher.py:463 website/teacher.py:489
msgid "retrieve_adventure_error"
msgstr "Du har ikke lov til å se dette eventyret!"

#: website/teacher.py:428
msgid "title_view-adventure"
msgstr "Hedy - Se eventyr"

#: website/teacher.py:439
msgid "title_customize-adventure"
msgstr "Hedy - Tilpass eventyr"

#: website/teacher.py:450
msgid "adventure_id_invalid"
msgstr "Eventyr IDen er ugyldig."

#: website/teacher.py:452 website/teacher.py:508
msgid "adventure_name_invalid"
msgstr "Eventyrnavnet er ugyldig."

#: website/teacher.py:456
msgid "content_invalid"
msgstr "Eventyret er ugyldig."

#: website/teacher.py:458
msgid "adventure_length"
msgstr "Eventyret ditt må være minst 20 tegn."

#: website/teacher.py:460
msgid "public_invalid"
msgstr "Dette avtale valget er ugyldig"

#: website/teacher.py:471 website/teacher.py:515
msgid "adventure_duplicate"
msgstr "Du har allerede et eventyr med dette navnet."

#: website/teacher.py:483
msgid "adventure_updated"
msgstr "Eventyret har blitt oppdatert!"

#: website/teacher.py:510
msgid "adventure_empty"
msgstr "Du skrev ikke noe navn på eventyret!"

#~ msgid "set_preferred_lang"
#~ msgstr ""
#~ "Hedy støtter nå foretrukket brukerspråk. "
#~ "Du kan velge et språk for din "
#~ "profil i \"Min profil\""

#~ msgid "statistics"
#~ msgstr "Min statistikk"

#~ msgid "Empty Program"
#~ msgstr ""
#~ "Du laget et tomt program. Skriv "
#~ "Hedy-kode i det venstre kodefeltet og"
#~ " prøv igjen"

#~ msgid "level_not_translated"
#~ msgstr "Dette nivået er ikke oversatt til ditt språk (foreløpig!)"

#~ msgid "unique_emails"
#~ msgstr "Alle epostene må være unike."

#~ msgid "emails_exist"
#~ msgstr "En eller fler epostadresser er allerede i bruk."

#~ msgid "intro_text_landing_page"
#~ msgstr ""
#~ "Velkommen til Hedys fantastiske verden! "
#~ "Her kan du lære å programmere i"
#~ " små steg, uten unødvendige kompliserte "
#~ "greier. Vi begynner rolig på nivå "
#~ "1, og bygger sakte men sikkert opp"
#~ " kunnskapen til å lage mer komplekse"
#~ " programmer! Velg et av alternativene "
#~ "under for å komme i gang"

#~ msgid "general_text_landing_page"
#~ msgstr "Begynn med nivå 1 forklaringer"

#~ msgid "start_programming"
#~ msgstr "Directly start programming"

#~ msgid "create_class_text"
#~ msgstr "Grupper elevene dine i klasser og endre innholdet i hver klasse."

#~ msgid "read_docs_text"
#~ msgstr ""
#~ "Besøk vår bruksanvisning for lærere for"
#~ " undervisningsplaner og en oversikt over"
#~ " vanlige feil som elevene gjør."

#~ msgid "read_docs"
#~ msgstr "Lær mer om Hedy"

#~ msgid "story_text"
#~ msgstr "Lag din egen historie"

#~ msgid "turtle_text"
#~ msgstr "Lag en tegning med kode"

#~ msgid "welcome"
#~ msgstr ""
#~ "Velkommen til Hedy! Du er nå den"
#~ " stolte eier av en lærerkonto som "
#~ "gir deg muligheten til å lage "
#~ "klasser og invitere elever."

#~ msgid "landing_page_intro"
#~ msgstr "Velkommen til Hedy!"

#~ msgid "landing_page_teacher"
#~ msgstr ""
#~ "If you haven't used Hedy before, "
#~ "we advise you to start with the"
#~ " teacher tutorial."

#~ msgid "landing_page_student"
#~ msgstr "Inviter en elev"

#~ msgid "teacher_tutorial_start_title"
#~ msgstr "Skjul hjelpeark"

#~ msgid "not_user"
#~ msgstr "Ser ut til at du ikke er logget inn!"

#~ msgid "welcome_landing_page"
#~ msgstr "Velkommen til Hedy!"

#~ msgid "welcome_back_landing_page"
#~ msgstr "Velkommen til Hedy!"

#~ msgid "tutorial_code_output"
#~ msgstr "Skjul hjelpeark"

#~ msgid "end"
#~ msgstr "Kjønn"

#~ msgid "quiz_description"
#~ msgstr "Spørsmål"

#~ msgid "go_to_quiz"
#~ msgstr "Gå til quiz"

#~ msgid "go_to_level"
#~ msgstr "Gå til nivå"

#~ msgid "results_quiz"
#~ msgstr "Quiz oppsummering"

#~ msgid "correct"
#~ msgstr "Korrekt"

#~ msgid "incorrect"
#~ msgstr "Ikke korrekt!"

#~ msgid "attempt"
#~ msgstr "forsøk"

#~ msgid "go_to_answer"
#~ msgstr "Gå til svar"

#~ msgid "minutes"
#~ msgstr "minutter"

#~ msgid "hours"
#~ msgstr "timer"

#~ msgid "days"
#~ msgstr "dager"

#~ msgid "ago"
#~ msgstr "{time} siden"

#~ msgid "visible_columns"
#~ msgstr "Synlige kolonner"

#~ msgid "latest_shared_program"
#~ msgstr "Forrige delte program"

#~ msgid "remove_student"
#~ msgstr "Fjern elev"

#~ msgid "rename_class"
#~ msgstr "Gi klassen nytt navn"

#~ msgid "remove_invite"
#~ msgstr "Fjern invitasjon"

#~ msgid "class_link"
#~ msgstr "Lenke til å bli med i klassen"

#~ msgid "invite_student"
#~ msgstr "Inviter en elev"

#~ msgid "start_parsons"
#~ msgstr "Directly start programming"

#~ msgid "go_to_first_exercise"
#~ msgstr "Gå til spørsmål 1"

#~ msgid "select_class"
#~ msgstr "Velg klasse"

#~ msgid "Wrong Level"
#~ msgstr ""
#~ "Det var korrekt Hedy kode, men det"
#~ " var feil nivå. Du skrev "
#~ "{offending_keyword} for nivå {working_level}. "
#~ "Tips: {tip}"

#~ msgid "Incomplete"
#~ msgstr ""
#~ "Oisann! Du glemte litt kode! På "
#~ "linje {line_number}, må du legge til "
#~ "tekst etter {incomplete_command}."

#~ msgid "Invalid"
#~ msgstr ""
#~ "{invalid_command} er ikke en Hedy nivå"
#~ " {level} kommando. Mente du "
#~ "{guessed_command}?"

#~ msgid "Invalid Space"
#~ msgstr ""
#~ "Oisann! Du begynte linjen med et "
#~ "mellomrom på linje {line_number}. Mellomrom"
#~ " forvirrer datamaskiner, kan du fjerne "
#~ "det?"

#~ msgid "Has Blanks"
#~ msgstr "Koden din er uferdig. Den inneholder tomrom du må erstatte med kode."

#~ msgid "No Indentation"
#~ msgstr ""
#~ "Du brukte for få mellomrom på "
#~ "linje {line_number}. Du brukte "
#~ "{leading_spaces} mellomrom, dette er ikke "
#~ "nok. Start hver nye kodeblokk med "
#~ "{indent_size} mellomrom mer enn linjen "
#~ "før."

#~ msgid "Unexpected Indentation"
#~ msgstr ""
#~ "Du brukte for mange mellomrom på "
#~ "linje {line_number}. Du brukte "
#~ "{leading_spaces} mellomrom, dette er for "
#~ "mange. Start hver nye kodeblokk med "
#~ "{indent_size} mellomrom mer enn linjen "
#~ "før."

#~ msgid "Parse"
#~ msgstr ""
#~ "Koden du skrev inn er ikke korrekt"
#~ " Hedy kode. Det er en feil på"
#~ " linje {location[0]}, på posisjon "
#~ "{location[1]}. Du skrev {character_found}, men"
#~ " det er ikke lov."

#~ msgid "Unquoted Text"
#~ msgstr ""
#~ "Vær forsiktig. Hvis du spør eller "
#~ "skriver ut noe så må du huske "
#~ "å begynne og avslutte teksten med "
#~ "en apostrof. Du glemte en apostrof "
#~ "en plass."

#~ msgid "Unquoted Assignment"
#~ msgstr ""
#~ "Fra dette nivået må du skrive "
#~ "teksten til høyre for `er`-kodeordet "
#~ "inni apostrofer. Du glemte det for "
#~ "teksten {text}."

#~ msgid "Unquoted Equality Check"
#~ msgstr ""
#~ "Hvis du har lyst til å sjekke "
#~ "om en variabel er lik flere ord,"
#~ " må ordene være inni to apostrofer."
#~ " For eksempel 'her er ordene mine'!"

#~ msgid "Var Undefined"
#~ msgstr ""
#~ "Du prøvde å bruke variabelen {name}, "
#~ "men den finnes ikke. Det kan også"
#~ " være at du prøvde å bruke "
#~ "ordet {name} men at du glemte "
#~ "apostrof-tegnene."

#~ msgid "Cyclic Var Definition"
#~ msgstr ""
#~ "Variabelen {variable} må opprettes og "
#~ "gis en verdi før du kan bruke "
#~ "den på høyre siden av hvis-"
#~ "kommandoen"

#~ msgid "Lonely Echo"
#~ msgstr ""
#~ "Du brukte ekko før spør-kommandoen, "
#~ "eller ekko uten å bruke spør-"
#~ "kommandoen. Først må du spørre om "
#~ "inndata, så kan du bruke ekko."

#~ msgid "Too Big"
#~ msgstr ""
#~ "Oi! Programmet ditt har {lines_of_code} "
#~ "kodelinjer, imponerende! Vi klarer desverre"
#~ " bare å prossessere {max_lines} linjer "
#~ "på dette nivået. Gjør programmet ditt"
#~ " mindre og prøv igjen."

#~ msgid "Invalid Argument Type"
#~ msgstr ""
#~ "Du kan ikke bruke {command} med "
#~ "{invalid_argument} fordi det er "
#~ "{invalid_type}. Prøv å endre "
#~ "{invalid_argument} til {allowed_types}."

#~ msgid "Invalid Argument"
#~ msgstr ""
#~ "Du kan ikke bruke kommandoen {command}"
#~ " med {invalid_argument}. Prøv å endre "
#~ "{invalid_argument} til {allowed_types}."

#~ msgid "Invalid Type Combination"
#~ msgstr ""
#~ "Du kan ikke bruke {invalid_argument} og"
#~ " {invalid_argument_2} i {command} fordi en"
#~ " er {invalid_type} og den andre er"
#~ " {invalid_type_2}. Prøv å endre "
#~ "{invalid_argument} til {invalid_type_2} eller "
#~ "{invalid_argument_2} til {invalid_type}."

#~ msgid "Unsupported Float"
#~ msgstr ""
#~ "Desimaltall er ikke støttet enda, men"
#~ " de er det om noen nivåer. Du"
#~ " må endre {value} til ett heltall "
#~ "på dette nivået."

#~ msgid "Locked Language Feature"
#~ msgstr ""
#~ "Du bruker {concept}! Det er fantastisk,"
#~ " men {concept} er ikke låst opp "
#~ "enda! Det vil bli låst opp på "
#~ "et senere nivå."

#~ msgid "Missing Command"
#~ msgstr ""
#~ "Det ser ut som du glemte å "
#~ "bruke en kommando på linje line "
#~ "{line_number}."

#~ msgid "Missing Inner Command"
#~ msgstr ""
#~ "Det ser ut som du glemte å "
#~ "bruke en kommando på linje line "
#~ "{line_number}."

#~ msgid "Unsupported String Value"
#~ msgstr "Text values cannot contain {invalid_value}."

#~ msgid "ask_needs_var"
#~ msgstr ""
#~ "Fra nivå 2, må du lagre svaret "
#~ "fra spør-kommandoen i en variabel "
#~ "spørsmålet inni apostrofer. For eksempel: "
#~ "navn er spør Hva heter du?"

#~ msgid "echo_out"
#~ msgstr ""
#~ "Fra nivå 2 er ikke ekko nødvendig"
#~ " lenger. Du kan skrive ut svaret "
#~ "på et spørsmål med spør- og "
#~ "skriv-kommandoene. For eksempel: \n"
#~ "navn er spør Hva heter du?\n"
#~ "skriv hallo navn"

#~ msgid "space"
#~ msgstr "et mellomrom"

#~ msgid "comma"
#~ msgstr "et komma"

#~ msgid "question mark"
#~ msgstr "et spørsmålstegn"

#~ msgid "newline"
#~ msgstr "en ny linje"

#~ msgid "period"
#~ msgstr "et punktum"

#~ msgid "exclamation mark"
#~ msgstr "et utropstegn"

#~ msgid "dash"
#~ msgstr "en bindestrek"

#~ msgid "star"
#~ msgstr "en stjerne"

#~ msgid "single quotes"
#~ msgstr "en enkelapostrof"

#~ msgid "double quotes"
#~ msgstr "dobbelapostrof"

#~ msgid "slash"
#~ msgstr "en skråstrek"

#~ msgid "string"
#~ msgstr "tekst"

#~ msgid "nested blocks"
#~ msgstr "en blokk i en blokk"

#~ msgid "or"
#~ msgstr "eller"

#~ msgid "number"
#~ msgstr "et tall"

#~ msgid "integer"
#~ msgstr "et tall"

#~ msgid "float"
#~ msgstr "et tall"

#~ msgid "list"
#~ msgstr "en liste"

#~ msgid "input"
#~ msgstr "inndata fra spør-kommandoen"

#~ msgid "general"
#~ msgstr "Generelle Prestasjoner"

#~ msgid "programs_created"
#~ msgstr "Programmer laget"

#~ msgid "programs_saved"
#~ msgstr "Lagring av programmer"

#~ msgid "programs_submitted"
#~ msgstr "Innsendte programmer"

#~ msgid "teacher"
#~ msgstr "Lærer"

#~ msgid "hidden"
#~ msgstr "Skjult"

#~ msgid "hedy_achievements"
#~ msgstr "Hedy Prestasjoner"

#~ msgid "achievements_logo_alt"
#~ msgstr "prestasjoner"

#~ msgid "achievements_check_icon_alt"
#~ msgstr "Du oppnådde en prestasjon!"

#~ msgid "hedy_logo_alt"
#~ msgstr "Hedy logo"

#~ msgid "cheatsheet_title"
#~ msgstr "Skjul hjelpeark"

#~ msgid "class_name_prompt"
#~ msgstr "Vennligst oppgi navnet på klassen"

#~ msgid "username"
#~ msgstr "Brukernavn"

#~ msgid "last_login"
#~ msgstr "Forrige innlogging"

#~ msgid "highest_level_reached"
#~ msgstr "Høyeste nivå nådd"

#~ msgid "number_programs"
#~ msgstr "Antall programmer"

#~ msgid "programs"
#~ msgstr "Program"

#~ msgid "password"
#~ msgstr "Passord"

#~ msgid "remove"
#~ msgstr "Fjern"

#~ msgid "page"
#~ msgstr "side"

#~ msgid "enter_password"
#~ msgstr "Oppgi ett nytt passord for"

#~ msgid "password_change_prompt"
#~ msgstr "Er du sikker på du vil endre dette passordet?"

#~ msgid "remove_student_prompt"
#~ msgstr "Er du sikker du vil fjerne eleven fra klassen?"

#~ msgid "add_students"
#~ msgstr "elever"

#~ msgid "customize_class"
#~ msgstr "Tilpass innstillingene for klassen"

#~ msgid "class_stats"
#~ msgstr "Statistikk over klassen"

#~ msgid "back_to_teachers_page"
#~ msgstr "Gå tilbake til lærersiden"

#~ msgid "delete_class_prompt"
#~ msgstr "Er du sikker på at du vil slette klassen?"

#~ msgid "delete_class"
#~ msgstr "Slett klassen for alltid"

#~ msgid "add_students_options"
#~ msgstr "Opprett kontoer til elever"

#~ msgid "copy_link_success"
#~ msgstr "Kopier lenken for å dele"

#~ msgid "copy_join_link"
#~ msgstr "Please copy and paste this link into a new tab:"

#~ msgid "invite_prompt"
#~ msgstr "Oppgi et brukernavn"

#~ msgid "invite_by_username"
#~ msgstr "Alle brukernavnene må være unike."

#~ msgid "create_accounts"
#~ msgstr "Opprett flere kontoer"

#~ msgid "pending_invites"
#~ msgstr "Ubesvarte invitasjoner"

#~ msgid "invite_date"
#~ msgstr "Invitasjonsdato"

#~ msgid "expiration_date"
#~ msgstr "Utløpsdato"

#~ msgid "delete_invite_prompt"
#~ msgstr "Er du sikker på at du vil fjerne denne klasseinvitasjonen?"

#~ msgid "class_already_joined"
#~ msgstr "Du er allerede elev i denne klassen"

#~ msgid "error_logo_alt"
#~ msgstr "Error logo"

#~ msgid "goto_profile"
#~ msgstr "Gå til min profil"

#~ msgid "prompt_join_class"
#~ msgstr "Vil du bli med i denne klassen?"

#~ msgid "join_class"
#~ msgstr "Bli med i klassen"

#~ msgid "back_to_class"
#~ msgstr "Gå tilbake til klassen"

#~ msgid "next_step_tutorial"
#~ msgstr "Next step >>>"

#~ msgid "level_title"
#~ msgstr "Nivå"

#~ msgid "create_multiple_accounts"
#~ msgstr "Opprett flere kontoer"

#~ msgid "accounts_intro"
#~ msgstr ""
#~ "På denne siden kan du opprette "
#~ "kontoer for flere elever samtidig. Det"
#~ " er også mulig å legge de til"
#~ " i en av klassene dine. Ved å"
#~ " trykke på den grønnne + knappen "
#~ "til høyre på bunnen av skjermen "
#~ "kan du legge til ekstra rader. Du"
#~ " kan slette rader ved å trykke "
#~ "på det tilsvarende røde krysset. Pass"
#~ " på at ingen rader er tomme når"
#~ " du trykker på \"Opprett kontoer\". "
#~ "Vennligst pass på at hvert brukernavn"
#~ " og epost er unik og at "
#~ "passordet er <b>minst</b> 6 tegn."

#~ msgid "create_accounts_prompt"
#~ msgstr "Er du sikker på at du vil opprette disse kontoene?"

#~ msgid "download_login_credentials"
#~ msgstr ""

#~ msgid "yes"
#~ msgstr "Ja"

#~ msgid "no"
#~ msgstr "Nei"

#~ msgid "reset_view"
#~ msgstr "Tilbakestill"

#~ msgid "customize_adventure"
#~ msgstr "Tilpass eventyr"

#~ msgid "update_adventure_prompt"
#~ msgstr "Er du sikker på at du vil oppdatere dette eventyret?"

#~ msgid "general_settings"
#~ msgstr "Generelle innstillinger"

#~ msgid "name"
#~ msgstr "Navn"

#~ msgid "level"
#~ msgstr "Nivå"

#~ msgid "adventure_exp_1"
#~ msgstr ""
#~ "Skriv inn ditt ønskede eventyr på "
#~ "høyre side. Etter du har laget et"
#~ " eventyr kan du inkludere det i "
#~ "en av klassene dine under "
#~ "\"tilpasninger\". Hvis du vil inkludere "
#~ "en kommando i eventyret vennligst bruk"
#~ " kodeblokker som dette:"

#~ msgid "adventure_exp_2"
#~ msgstr ""
#~ "Hvis du vil vise en kodesnuttet, "
#~ "for eksempel for å gi en elev "
#~ "en mal eller kodeeksempel, bruk pre-"
#~ "tag som dette:"

#~ msgid "hello_world_snippet"
#~ msgstr "Skjul hjelpeark"

#~ msgid "adventure_exp_3"
#~ msgstr ""
#~ "Du kan bruke \"forhåndsvis\" knappen til"
#~ " å se en stilert versjon av "
#~ "eventyret ditt. For å se eventyret "
#~ "på en egen side, velg \"vis\" fra"
#~ " lærersiden."

#~ msgid "adventure"
#~ msgstr "Eventyr"

#~ msgid "template_code"
#~ msgstr ""
#~ "Dette er forklaringen for eventyret mitt!\n"
#~ "\n"
#~ "På denne måten kan jeg vise en kommando: <code>skriv</code>\n"
#~ "\n"
#~ "Men noen ganger ønsker jeg å vise en kodesnutt, som dette:\n"
#~ "<pre>\n"
#~ "spør Hva er navnet ditt?\n"
#~ "ekko så navnet ditt er\n"
#~ "</pre>"

#~ msgid "adventure_terms"
#~ msgstr "Jeg tillater at eventyret mitt kan offentliggjøres på Hedy."

#~ msgid "preview"
#~ msgstr "Forhåndsvis"

#~ msgid "save"
#~ msgstr "Lagre"

#~ msgid "delete_adventure_prompt"
#~ msgstr "Er du sikker på at du vil fjerne dette eventyret?"

#~ msgid "customize_class_exp_1"
#~ msgstr ""
#~ "Hei! På denne siden kan du "
#~ "tilpasse innstillingene for klassen din. "
#~ "Du kan velge hva elevene dine skal"
#~ " kunne se ved å velge nivåer og"
#~ " eventyr.\n"
#~ "Som standard vil alle nivåer og "
#~ "standardeventyr vil være valgt. Du kan"
#~ " også legge til dine egne eventyr "
#~ "til nivåer. <b>Merk:</b> Det er ikke "
#~ "alle eventyr som er tilgjengelig for "
#~ "alle nivåer.\n"
#~ "For å tilpasse innstillingene kan du gjøre slik:"

#~ msgid "customize_class_step_1"
#~ msgstr "Velg nivåer for klassen din ved å trykke på \"Nivå knappenene\""

#~ msgid "customize_class_step_2"
#~ msgstr ""
#~ "\"Avkrysningsbokser\" vil dukke opp for "
#~ "eventyrene som er tilgjengelig for de"
#~ " valgte nivåene"

#~ msgid "customize_class_step_3"
#~ msgstr "Velg hvilke eventyr du ønsker at skal være tilgjengelig"

#~ msgid "customize_class_step_4"
#~ msgstr ""
#~ "Trykk på navnet til et eventyr for"
#~ " å legge til eller fjerne det "
#~ "for alle nivåer"

#~ msgid "customize_class_step_5"
#~ msgstr "Legg til dine egne eventyr"

#~ msgid "customize_class_step_6"
#~ msgstr ""
#~ "Velg en dato for når hvert nivå"
#~ " skal gjøres tilgjengelig (du kan "
#~ "også la feltene være tomme)"

#~ msgid "customize_class_step_7"
#~ msgstr "Velg resten av innstillingene"

#~ msgid "customize_class_step_8"
#~ msgstr "Trykk \"Lagre\" -> Så er du ferdig!"

#~ msgid "customize_class_exp_2"
#~ msgstr ""
#~ "Du kan alltids komme tilbake senere "
#~ "og endre disse innstillingene. Du kan"
#~ " for eksempel gjøre spesifikke evntyr "
#~ "og nivåer tilgjengelig når du underviser"
#~ " en klasse.\n"
#~ "På denne måten er det lett for "
#~ "deg å bestemme hvilke nivåer og "
#~ "eventyr elevene dine skal jobbe med."
#~ "\n"
#~ "Hvis du har lyst til å gjøre "
#~ "alt tilgjengelig for klassen din, er "
#~ "det lettest å bare fjerne alle "
#~ "tilpasningene du har gjort."

#~ msgid "select_adventures"
#~ msgstr "Velg eventyr"

#~ msgid "opening_dates"
#~ msgstr "Dato for tilgjengeliggjøring"

#~ msgid "opening_date"
#~ msgstr "Dato for tilgjengeliggjøring"

#~ msgid "directly_available"
#~ msgstr "Åpne på direkten"

#~ msgid "select_own_adventures"
#~ msgstr "Velg egne eventyr"

#~ msgid "select"
#~ msgstr "Velg"

#~ msgid "other_settings"
#~ msgstr "Andre innstillinger"

#~ msgid "option"
#~ msgstr "Valg"

#~ msgid "mandatory_mode"
#~ msgstr "Obligatorisk utviklermodus"

#~ msgid "hide_cheatsheet"
#~ msgstr "Skjul hjelpeark"

#~ msgid "hide_keyword_switcher"
#~ msgstr "hide keyboard switcher"

#~ msgid "hide_quiz"
#~ msgstr "Slutt på quizen"

#~ msgid "hide_parsons"
#~ msgstr "Hide parsons"

#~ msgid "reset_adventure_prompt"
#~ msgstr "Er du sikker på at du vil tilbakestille alle valgte eventyr?"

#~ msgid "reset_adventures"
#~ msgstr "Tilbakestill valgte eventyr"

#~ msgid "remove_customizations_prompt"
#~ msgstr "Er du sikker på at du vil fjerne tilpasningene for denne klassen?"

#~ msgid "remove_customization"
#~ msgstr "Fjern tilpasninger"

#~ msgid "unsaved_class_changes"
#~ msgstr "There are unsaved changes, are you sure you want to leave this page?"

#~ msgid "go_back_to_main"
#~ msgstr "Gå tilbake til hovedsiden"

#~ msgid "explore_programs"
#~ msgstr "Utforsk programmer"

#~ msgid "explore_explanation"
#~ msgstr ""
#~ "På denne siden kan du se gjennom"
#~ " programmer laget av andre Hedybrukere. "
#~ "Du kan filtrere på både Hedy nivå"
#~ " og eventyr. Trykk på \"Se program\""
#~ " for å åpne programmet og kjøre "
#~ "det. Program med en rød overskrift "
#~ "inneholder en feil. Du kan fortsatt "
#~ "åpne programmet, men når du kjører "
#~ "det vil du få en feil. Du "
#~ "kan selvfølgelig prøve å fikse feilen!"
#~ " Hvis personen som har laget "
#~ "programmet har en offentlig profil så"
#~ " kan du trykke på brukernavnet for"
#~ " å besøke profilen. På profilen vil"
#~ " du finne alle programmene de har "
#~ "delt og mye annet!"

#~ msgid "language"
#~ msgstr "Hvilke av disse programmeringsspråkene har du brukt før?"

#~ msgid "search_button"
#~ msgstr "Search"

#~ msgid "hedy_choice_title"
#~ msgstr "Hedy's Choice"

#~ msgid "creator"
#~ msgstr "Skaper"

#~ msgid "view_program"
#~ msgstr "Se program"

#~ msgid "my_classes"
#~ msgstr "Mine klasser"

#~ msgid "students"
#~ msgstr "elever"

#~ msgid "create_class"
#~ msgstr "Opprett en ny klasse"

#~ msgid "my_adventures"
#~ msgstr "Mine eventyr"

#~ msgid "last_update"
#~ msgstr "Sist oppdatert"

#~ msgid "view"
#~ msgstr "Se"

#~ msgid "adventure_prompt"
#~ msgstr "Vennligst skriv inn navnet på eventyret"

#~ msgid "teacher_welcome"
#~ msgstr ""
#~ "Velkommen til Hedy! Du er nå den"
#~ " stolte eier av en lærerkonto som "
#~ "gir deg muligheten til å lage "
#~ "klasser og invitere elever."

#~ msgid "parsons_title"
#~ msgstr "Hedy"

#~ msgid "quiz_tab"
#~ msgstr "End quiz"

#~ msgid "specific_adventure_mode"
#~ msgstr ""
#~ "Du er for øyeblikket i eventyret "
#~ "'{adventure}', trykk på 'Hedy' for å "
#~ "se alle eventyr."

#~ msgid "example_code_header"
#~ msgstr "Eksempel Hedykode"

#~ msgid "variables"
#~ msgstr "Variables"

#~ msgid "enter_text"
#~ msgstr "Skriv inn svaret ditt her..."

#~ msgid "enter"
#~ msgstr "Send inn"

#~ msgid "already_program_running"
#~ msgstr "Begynn å programmere"

#~ msgid "run_code_button"
#~ msgstr "Kjør kode"

#~ msgid "stop_code_button"
#~ msgstr "Lagre kode"

#~ msgid "next_exercise"
#~ msgstr "Next exercise"

#~ msgid "edit_code_button"
#~ msgstr "Endre kode"

#~ msgid "repair_program_logo_alt"
#~ msgstr "Repair program icon"

#~ msgid "read_code_label"
#~ msgstr "Les høyt"

#~ msgid "regress_button"
#~ msgstr "Gå tilbake til nivå {level}"

#~ msgid "advance_button"
#~ msgstr "Gå til nivå {level}"

#~ msgid "developers_mode"
#~ msgstr "Programmeringsmodus"

#~ msgid "nav_start"
#~ msgstr "Hjem"

#~ msgid "nav_hedy"
#~ msgstr "Hedy"

#~ msgid "nav_explore"
#~ msgstr "Utforsk"

#~ msgid "nav_learn_more"
#~ msgstr "Lær mer"

#~ msgid "program_header"
#~ msgstr "Mine programmer"

#~ msgid "my_achievements"
#~ msgstr "Mine prestasjoner"

#~ msgid "my_account"
#~ msgstr "Min konto"

#~ msgid "for_teachers"
#~ msgstr "For lærere"

#~ msgid "logout"
#~ msgstr "Logg ut"

#~ msgid "login"
#~ msgstr "Logg inn"

#~ msgid "search"
#~ msgstr "Søk..."

#~ msgid "keyword_support"
#~ msgstr "Translated keywords"

#~ msgid "non_keyword_support"
#~ msgstr "Translated content"

#~ msgid "welcome_back"
#~ msgstr ""
#~ "Velkommen til Hedy! Du er nå den"
#~ " stolte eier av en lærerkonto som "
#~ "gir deg muligheten til å lage "
#~ "klasser og invitere elever."

#~ msgid "teacher_tutorial_logo_alt"
#~ msgstr "Du har mottatt en invitasjon til å bli med i en klasse"

#~ msgid "start_teacher_tutorial"
#~ msgstr "Start teacher tutorial"

#~ msgid "hedy_tutorial_logo_alt"
#~ msgstr "Start hedy tutorial"

#~ msgid "start_hedy_tutorial"
#~ msgstr "Start hedy tutorial"

#~ msgid "start_programming_logo_alt"
#~ msgstr "Directly start programming"

#~ msgid "explore_programs_logo_alt"
#~ msgstr "Utforsk programmer"

#~ msgid "your_account"
#~ msgstr "Ingen konto?"

#~ msgid "profile_logo_alt"
#~ msgstr "Profil oppdatert."

#~ msgid "achievements"
#~ msgstr "prestasjoner"

#~ msgid "no_public_profile"
#~ msgstr "Offentlig profil"

#~ msgid "amount_created"
#~ msgstr "programmer opprettet"

#~ msgid "amount_saved"
#~ msgstr "programmer lagret"

#~ msgid "amount_submitted"
#~ msgstr "programmer sendt inn"

#~ msgid "last_achievement"
#~ msgstr "Nyeste prestasjon"

#~ msgid "your_last_program"
#~ msgstr "Favorittprogram"

#~ msgid "ok"
#~ msgstr "OK"

#~ msgid "cancel"
#~ msgstr "Avbryt"

#~ msgid "copy_link_to_share"
#~ msgstr "Kopier lenken for å dele"

#~ msgid "achievement_earned"
#~ msgstr "Du oppnådde en prestasjon!"

#~ msgid "mailing_title"
#~ msgstr "Abonner på nyhetsbrevet fra Hedy"

#~ msgid "email"
#~ msgstr "E-post"

#~ msgid "surname"
#~ msgstr "Fornavn"

#~ msgid "lastname"
#~ msgstr "Etternavn"

#~ msgid "country"
#~ msgstr "Land"

#~ msgid "subscribe"
#~ msgstr "Abonner"

#~ msgid "required_field"
#~ msgstr "Felter merket med en * er påkrevd"

#~ msgid "previous_campaigns"
#~ msgstr "Se tidligere kampanjer"

#~ msgid "step_title"
#~ msgstr "Oppgave"

#~ msgid "save_code_button"
#~ msgstr "Lagre kode"

#~ msgid "share_code_button"
#~ msgstr "Lagre og del koden"

#~ msgid "try_button"
#~ msgstr "Prøv"

#~ msgid "login_long"
#~ msgstr "Logg inn på kontoen din"

#~ msgid "create_account"
#~ msgstr "Opprett konto"

#~ msgid "forgot_password"
#~ msgstr "Glemt passord?"

#~ msgid "main_title"
#~ msgstr "Hedy"

#~ msgid "main_subtitle"
#~ msgstr "Et gradvis programmeringsspråk"

#~ msgid "try_it"
#~ msgstr "Prøv det"

#~ msgid "exercise"
#~ msgstr "Exercise"

#~ msgid "what_should_my_code_do"
#~ msgstr "What should my code do?"

#~ msgid "account_overview"
#~ msgstr "Kontooversikt"

#~ msgid "my_messages"
#~ msgstr "Mine meldinger"

#~ msgid "invite_message"
#~ msgstr "Du har mottatt en invitasjon til å bli med i en klasse"

#~ msgid "sent_by"
#~ msgstr "Invitasjonen ble sendt av"

#~ msgid "delete_invite"
#~ msgstr "Slett invitasjon"

#~ msgid "public_profile"
#~ msgstr "Offentlig profil"

#~ msgid "public_profile_visit"
#~ msgstr "Du kan besøke din offentlige profil! Trykk"

#~ msgid "public_profile_link"
#~ msgstr "her"

#~ msgid "profile_picture"
#~ msgstr "Profilbilde"

#~ msgid "personal_text"
#~ msgstr "Personlig tekst"

#~ msgid "your_personal_text"
#~ msgstr "Din personlige tekst..."

#~ msgid "favourite_program"
#~ msgstr "Favorittprogram"

#~ msgid "public_profile_info"
#~ msgstr ""
#~ "Ved å huke av i denne boksen "
#~ "gjør jeg profilen min synlig for "
#~ "alle. Vær forsiktig slik at du "
#~ "ikke deler personlig informasjon som "
#~ "navnet ditt eller adressen din, fordi"
#~ " alle vil kunne se det!"

#~ msgid "update_public"
#~ msgstr "Oppdater offentlig profil"

#~ msgid "are_you_sure"
#~ msgstr "Er du sikker? Du kan ikke angre på denne handlingen."

#~ msgid "delete_public"
#~ msgstr "Slett offentlig profil"

#~ msgid "self_removal_prompt"
#~ msgstr "Er du sikker på at du vil forlate denne klassen?"

#~ msgid "leave_class"
#~ msgstr "Forlat klassen"

#~ msgid "settings"
#~ msgstr "Mine personlige innstillinger"

#~ msgid "birth_year"
#~ msgstr "Fødselsår"

#~ msgid "preferred_language"
#~ msgstr "Foretrukket språk"

#~ msgid "preferred_keyword_language"
#~ msgstr "Fortrukket språk for nøkkelord"

#~ msgid "gender"
#~ msgstr "Kjønn"

#~ msgid "female"
#~ msgstr "Jente"

#~ msgid "male"
#~ msgstr "Gutt"

#~ msgid "other"
#~ msgstr "Annet"

#~ msgid "update_profile"
#~ msgstr "Oppdater profil"

#~ msgid "destroy_profile"
#~ msgstr "Slett profil"

#~ msgid "change_password"
#~ msgstr "Endre passord"

#~ msgid "current_password"
#~ msgstr "Nåværende passord"

#~ msgid "new_password"
#~ msgstr "Nytt passord"

#~ msgid "repeat_new_password"
#~ msgstr "Gjenta nytt passord"

#~ msgid "recent"
#~ msgstr "Mine siste programmer"

#~ msgid "submitted_header"
#~ msgstr "Dette programmet har blitt sendt inn og kan ikke endres."

#~ msgid "title"
#~ msgstr "Tittel"

#~ msgid "last_edited"
#~ msgstr "Sist endret"

#~ msgid "favourite_confirm"
#~ msgstr "Er du sikker på at du vil velge dette som ditt favorittprogram?"

#~ msgid "open"
#~ msgstr "Åpne"

#~ msgid "copy_clipboard"
#~ msgstr "Kopiert til utklippstavlen"

#~ msgid "delete_confirm"
#~ msgstr "Er du sikker på at du vil slette dette programmet?"

#~ msgid "delete"
#~ msgstr "Slett"

#~ msgid "unshare_confirm"
#~ msgstr "Er du sikker på at du vil gjøre dette til et privat program?"

#~ msgid "unshare"
#~ msgstr "Angre deling"

#~ msgid "submit_warning"
#~ msgstr "Er du sikker på at du vil sende inn dette programmet?"

#~ msgid "submit_program"
#~ msgstr "Send inn"

#~ msgid "share_confirm"
#~ msgstr "Er du sikker på at du vil gjøre dette til et offentlig synlig program?"

#~ msgid "share"
#~ msgstr "Del"

#~ msgid "no_programs"
#~ msgstr "Du har ingen programmer enda."

#~ msgid "write_first_program"
#~ msgstr "Lag ditt første program!"

#~ msgid "no_shared_programs"
#~ msgstr "har ingen delte programmer..."

#~ msgid "quiz_logo_alt"
#~ msgstr "Quiz logo"

#~ msgid "start_quiz"
#~ msgstr "Start quiz"

#~ msgid "go_to_first_question"
#~ msgstr "Gå til spørsmål 1"

#~ msgid "question"
#~ msgstr "Spørsmål"

#~ msgid "hint"
#~ msgstr "Hint?"

#~ msgid "submit_answer"
#~ msgstr "Svar på spørsmål"

#~ msgid "feedback_success"
#~ msgstr "Bra!"

#~ msgid "feedback_failure"
#~ msgstr "Feil!"

#~ msgid "correct_answer"
#~ msgstr "Det rette svaret er"

#~ msgid "go_to_question"
#~ msgstr "Gå til spørsmål"

#~ msgid "go_to_quiz_result"
#~ msgstr "Gå til quiz oppsummeringen"

#~ msgid "end_quiz"
#~ msgstr "Slutt på quizen"

#~ msgid "score"
#~ msgstr "Poengsum"

#~ msgid "recover_password"
#~ msgstr "Be om at passordet tilbakestilles"

#~ msgid "send_password_recovery"
#~ msgstr "Send meg en tilbakestillingslenke for passordet mitt"

#~ msgid "reset_password"
#~ msgstr "Tilbakestill passord"

#~ msgid "password_repeat"
#~ msgstr "Gjenta passord"

#~ msgid "create_account_explanation"
#~ msgstr "Med en egen konto kan du lagre programmene dine."

#~ msgid "email_repeat"
#~ msgstr "Gjenta epost"

#~ msgid "programming_experience"
#~ msgstr "Har du programmeringserfaring?"

#~ msgid "languages"
#~ msgstr "Hvilke av disse programmeringsspråkene har du brukt før?"

#~ msgid "other_block"
#~ msgstr "Et annet blokk-språk"

#~ msgid "other_text"
#~ msgstr "Et annet tekstspråk"

#~ msgid "request_teacher"
#~ msgstr "Vil du søke om lærerkonto?"

#~ msgid "subscribe_newsletter"
#~ msgstr "Abonner på nyhetsbrevet"

#~ msgid "agree_with"
#~ msgstr "Jeg godkjenner"

#~ msgid "privacy_terms"
#~ msgstr "personvernsvilkårene"

#~ msgid "agree_third_party"
#~ msgstr ""
#~ "Jeg godkjenner å bli kontaktet av "
#~ "partnere av Leiden Universitet med "
#~ "markedsføring (valgfritt)"

#~ msgid "already_account"
#~ msgstr "Har du allerede en konto?"

#~ msgid "teacher_invitation_require_login"
#~ msgstr ""
#~ "For å sette opp profilen din som"
#~ " en lærer må du logge inn. Hvis"
#~ " du ikke har en konto, vennligst "
#~ "lag en."

#~ msgid "by"
#~ msgstr "av"
<|MERGE_RESOLUTION|>--- conflicted
+++ resolved
@@ -3,13 +3,8 @@
 msgstr ""
 "Project-Id-Version: PACKAGE VERSION\n"
 "Report-Msgid-Bugs-To: \n"
-<<<<<<< HEAD
-"POT-Creation-Date: 2022-06-28 18:27+0300\n"
-"PO-Revision-Date: 2022-06-24 06:10+0000\n"
-=======
-"POT-Creation-Date: 2022-06-27 10:59+0200\n"
+"POT-Creation-Date: 2022-06-28 18:38+0300\n"
 "PO-Revision-Date: 2022-06-28 13:25+0000\n"
->>>>>>> 0c6c88b4
 "Last-Translator: Anonymous <noreply@weblate.org>\n"
 "Language: nb_NO\n"
 "Language-Team: nb_NO <LL@li.org>\n"
@@ -40,16 +35,11 @@
 msgid "title_programs"
 msgstr "Hedy - Mine programmer"
 
-#: app.py:696 app.py:706 app.py:710 app.py:725 app.py:1005 app.py:1544
+#: app.py:696 app.py:706 app.py:710 app.py:725 app.py:1005 app.py:1550
 #: website/admin.py:17 website/admin.py:24 website/admin.py:92
 #: website/admin.py:111 website/admin.py:129 website/admin.py:136
-<<<<<<< HEAD
 #: website/admin.py:144 website/auth.py:716 website/auth.py:743
 #: website/programs.py:210 website/statistics.py:100
-=======
-#: website/auth.py:716 website/auth.py:743 website/programs.py:210
-#: website/statistics.py:86
->>>>>>> 0c6c88b4
 msgid "unauthorized"
 msgstr "Du har ikke rettigheter til å se denne siden"
 
@@ -118,243 +108,243 @@
 msgid "title_explore"
 msgstr "Hedy - Utforsk"
 
-#: app.py:1220 app.py:1225
+#: app.py:1221 app.py:1226
 #, fuzzy
 msgid "no_such_highscore"
 msgstr "Dette Hedy nivået fins ikke!"
 
-#: app.py:1253 app.py:1255
+#: app.py:1255 app.py:1257
 msgid "translate_error"
 msgstr ""
 "Noe gikk galt når vi prøvde å oversette koden. Prøv å kjøre koden for å "
 "se om den inneholder en feil. Kode med feil i kan ikke oversettes."
 
-#: app.py:1260 app.py:1294
+#: app.py:1262 app.py:1296
 #, fuzzy
 msgid "tutorial_start_title"
 msgstr "Welcome to Hedy!"
 
-#: app.py:1260
+#: app.py:1262
 #, fuzzy
 msgid "tutorial_start_message"
 msgstr "In this tutorial we will explain all the Hedy features step-by-step."
 
-#: app.py:1262
+#: app.py:1264
 #, fuzzy
 msgid "tutorial_editor_title"
 msgstr "The code editor"
 
-#: app.py:1262
+#: app.py:1264
 #, fuzzy
 msgid "tutorial_editor_message"
 msgstr "In this window you write all the code, try typing something!"
 
-#: app.py:1264
+#: app.py:1266
 #, fuzzy
 msgid "tutorial_output_title"
 msgstr "The output window"
 
-#: app.py:1264
+#: app.py:1266
 #, fuzzy
 msgid "tutorial_output_message"
 msgstr "The result of the code you execute will be shown here"
 
-#: app.py:1266
+#: app.py:1268
 #, fuzzy
 msgid "tutorial_run_title"
 msgstr "The run button"
 
-#: app.py:1266
+#: app.py:1268
 #, fuzzy
 msgid "tutorial_run_message"
 msgstr "With this button you can run your program! Shall we give it a try?"
 
-#: app.py:1268
+#: app.py:1270
 #, fuzzy
 msgid "tutorial_tryit_title"
 msgstr "Try it out!"
 
-#: app.py:1268
+#: app.py:1270
 #, fuzzy
 msgid "tutorial_tryit_message"
 msgstr "Du har mottatt en invitasjon til å bli med i en klasse"
 
-#: app.py:1270
+#: app.py:1272
 #, fuzzy
 msgid "tutorial_speakaloud_title"
 msgstr "The end!"
 
-#: app.py:1270
+#: app.py:1272
 #, fuzzy
 msgid "tutorial_speakaloud_message"
 msgstr "Click on 'next step' to really start coding with Hedy!"
 
-#: app.py:1272
+#: app.py:1274
 #, fuzzy
 msgid "tutorial_speakaloud_run_title"
 msgstr "The end!"
 
-#: app.py:1272
+#: app.py:1274
 #, fuzzy
 msgid "tutorial_speakaloud_run_message"
 msgstr "Click on 'next step' to really start coding with Hedy!"
 
-#: app.py:1274
+#: app.py:1276
 #, fuzzy
 msgid "tutorial_nextlevel_title"
 msgstr "Skjul hjelpeark"
 
-#: app.py:1274
+#: app.py:1276
 #, fuzzy
 msgid "tutorial_nextlevel_message"
 msgstr "Du har mottatt en invitasjon til å bli med i en klasse"
 
-#: app.py:1276
+#: app.py:1278
 #, fuzzy
 msgid "tutorial_leveldefault_title"
 msgstr "Level explanation"
 
-#: app.py:1276
+#: app.py:1278
 #, fuzzy
 msgid "tutorial_leveldefault_message"
 msgstr ""
 "The first tab always contains the level explanation. In each level new "
 "commands will be explained here."
 
-#: app.py:1278
+#: app.py:1280
 #, fuzzy
 msgid "tutorial_adventures_title"
 msgstr "Tilpass eventyr"
 
-#: app.py:1278
+#: app.py:1280
 #, fuzzy
 msgid "tutorial_adventures_message"
 msgstr "Tilpass eventyr"
 
-#: app.py:1280
+#: app.py:1282
 #, fuzzy
 msgid "tutorial_quiz_title"
 msgstr "Quiz"
 
-#: app.py:1280
+#: app.py:1282
 #, fuzzy
 msgid "tutorial_quiz_message"
 msgstr ""
 "At the end of each level you can make the quiz. This way you can verify "
 "if you understand everything."
 
-#: app.py:1282
+#: app.py:1284
 #, fuzzy
 msgid "tutorial_saveshare_title"
 msgstr "Saving & sharing"
 
-#: app.py:1282
+#: app.py:1284
 #, fuzzy
 msgid "tutorial_saveshare_message"
 msgstr "You can save and share all your created programs with other Hedy users."
 
-#: app.py:1284
+#: app.py:1286
 #, fuzzy
 msgid "tutorial_cheatsheet_title"
 msgstr "Skjul hjelpeark"
 
-#: app.py:1284
+#: app.py:1286
 #, fuzzy
 msgid "tutorial_cheatsheet_message"
 msgstr ""
 "If you forgot a command you can always use the cheatsheet. It shows a "
 "list of all commands you can use in the current level."
 
-#: app.py:1286 app.py:1306
+#: app.py:1288 app.py:1308
 #, fuzzy
 msgid "tutorial_end_title"
 msgstr "The end!"
 
-#: app.py:1286
+#: app.py:1288
 #, fuzzy
 msgid "tutorial_end_message"
 msgstr "Click on 'next step' to really start coding with Hedy!"
 
-#: app.py:1288 app.py:1308
+#: app.py:1290 app.py:1310
 #, fuzzy
 msgid "tutorial_title_not_found"
 msgstr "Vi klarte ikke å finne den siden!"
 
-#: app.py:1288 app.py:1308
+#: app.py:1290 app.py:1310
 #, fuzzy
 msgid "tutorial_message_not_found"
 msgstr "Du har mottatt en invitasjon til å bli med i en klasse"
 
-#: app.py:1294
+#: app.py:1296
 #, fuzzy
 msgid "teacher_tutorial_start_message"
 msgstr "Du har mottatt en invitasjon til å bli med i en klasse"
 
-#: app.py:1296
+#: app.py:1298
 #, fuzzy
 msgid "tutorial_class_title"
 msgstr "Skjul hjelpeark"
 
-#: app.py:1296
+#: app.py:1298
 #, fuzzy
 msgid "tutorial_class_message"
 msgstr "Tilpass eventyr"
 
-#: app.py:1298
+#: app.py:1300
 #, fuzzy
 msgid "tutorial_customize_class_title"
 msgstr "Skjul hjelpeark"
 
-#: app.py:1298
+#: app.py:1300
 #, fuzzy
 msgid "tutorial_customize_class_message"
 msgstr "Tilpass eventyr"
 
-#: app.py:1300
+#: app.py:1302
 #, fuzzy
 msgid "tutorial_own_adventures_title"
 msgstr "Tilpass eventyr"
 
-#: app.py:1300
+#: app.py:1302
 #, fuzzy
 msgid "tutorial_own_adventures_message"
 msgstr "Tilpass eventyr"
 
-#: app.py:1302
+#: app.py:1304
 #, fuzzy
 msgid "tutorial_accounts_title"
 msgstr "Tilpass eventyr"
 
-#: app.py:1302
+#: app.py:1304
 #, fuzzy
 msgid "tutorial_accounts_message"
 msgstr "Tilpass eventyr"
 
-#: app.py:1304
+#: app.py:1306
 #, fuzzy
 msgid "tutorial_documentation_title"
 msgstr "Skjul hjelpeark"
 
-#: app.py:1304
+#: app.py:1306
 #, fuzzy
 msgid "tutorial_documentation_message"
 msgstr "Tilpass eventyr"
 
-#: app.py:1306
+#: app.py:1308
 #, fuzzy
 msgid "teacher_tutorial_end_message"
 msgstr "Du har mottatt en invitasjon til å bli med i en klasse"
 
-#: app.py:1316
+#: app.py:1318
 #, fuzzy
 msgid "tutorial_code_snippet"
 msgstr "Skjul hjelpeark"
 
-#: app.py:1320 app.py:1330
+#: app.py:1322 app.py:1332
 msgid "invalid_tutorial_step"
 msgstr ""
 
-#: app.py:1483 website/auth.py:278 website/auth.py:333 website/auth.py:469
+#: app.py:1489 website/auth.py:278 website/auth.py:333 website/auth.py:469
 #: website/auth.py:494 website/auth.py:524 website/auth.py:637
 #: website/auth.py:675 website/auth.py:722 website/auth.py:749
 #: website/quiz.py:43 website/quiz.py:69 website/teacher.py:88
@@ -364,29 +354,29 @@
 msgid "ajax_error"
 msgstr "Det skjedde noe feil, vennligst prøv igjen."
 
-#: app.py:1486
+#: app.py:1492
 msgid "image_invalid"
 msgstr "Bildet du valgte er ugyldig."
 
-#: app.py:1488
+#: app.py:1494
 msgid "personal_text_invalid"
 msgstr "Din personlige tekst er ugyldig."
 
-#: app.py:1490 app.py:1496
+#: app.py:1496 app.py:1502
 msgid "favourite_program_invalid"
 msgstr "Ditt valgte favorittprogram er ugyldig."
 
-#: app.py:1510 app.py:1511
+#: app.py:1516 app.py:1517
 msgid "public_profile_updated"
 msgstr "Din offentlige profil ble oppdatert."
 
-#: app.py:1548 app.py:1573
+#: app.py:1554 app.py:1579
 msgid "user_not_private"
 msgstr ""
 "Denne brukeren eksisterer ikke, eller så har de ikke opprettet en "
 "offentlig profil"
 
-#: app.py:1581
+#: app.py:1587
 msgid "invalid_teacher_invitation_code"
 msgstr ""
 "Invitasjonskoden til å bli lærer er ugyldig. For å bli en Hedy-lærer, ta "
@@ -408,357 +398,379 @@
 #: content/error-messages.txt:1
 msgid "Wrong Level"
 msgstr ""
+"Det var korrekt Hedy kode, men det var feil nivå. Du skrev "
+"{offending_keyword} for nivå {working_level}. Tips: {tip}"
 
 #: content/error-messages.txt:2
 msgid "Incomplete"
 msgstr ""
+"Oisann! Du glemte litt kode! På linje {line_number}, må du legge til "
+"tekst etter {incomplete_command}."
 
 #: content/error-messages.txt:3
-#, fuzzy
 msgid "Invalid"
-msgstr "Vennligst fyll inn et år mellom 1900 og {year}."
+msgstr ""
+"{invalid_command} er ikke en Hedy nivå {level} kommando. Mente du "
+"{guessed_command}?"
 
 #: content/error-messages.txt:4
 msgid "Invalid Space"
 msgstr ""
+"Oisann! Du begynte linjen med et mellomrom på linje {line_number}. "
+"Mellomrom forvirrer datamaskiner, kan du fjerne det?"
 
 #: content/error-messages.txt:5
 msgid "Has Blanks"
-msgstr ""
+msgstr "Koden din er uferdig. Den inneholder tomrom du må erstatte med kode."
 
 #: content/error-messages.txt:6
 msgid "No Indentation"
 msgstr ""
+"Du brukte for få mellomrom på linje {line_number}. Du brukte "
+"{leading_spaces} mellomrom, dette er ikke nok. Start hver nye kodeblokk "
+"med {indent_size} mellomrom mer enn linjen før."
 
 #: content/error-messages.txt:7
 msgid "Unexpected Indentation"
 msgstr ""
+"Du brukte for mange mellomrom på linje {line_number}. Du brukte "
+"{leading_spaces} mellomrom, dette er for mange. Start hver nye kodeblokk "
+"med {indent_size} mellomrom mer enn linjen før."
 
 #: content/error-messages.txt:8
 msgid "Parse"
 msgstr ""
+"Koden du skrev inn er ikke korrekt Hedy kode. Det er en feil på linje "
+"{location[0]}, på posisjon {location[1]}. Du skrev {character_found}, men"
+" det er ikke lov."
 
 #: content/error-messages.txt:9
 msgid "Unquoted Text"
 msgstr ""
+"Vær forsiktig. Hvis du spør eller skriver ut noe så må du huske å begynne"
+" og avslutte teksten med en apostrof. Du glemte en apostrof en plass."
 
 #: content/error-messages.txt:10
 msgid "Unquoted Assignment"
 msgstr ""
+"Fra dette nivået må du skrive teksten til høyre for `er`-kodeordet inni "
+"apostrofer. Du glemte det for teksten {text}."
 
 #: content/error-messages.txt:11
 msgid "Unquoted Equality Check"
 msgstr ""
+"Hvis du har lyst til å sjekke om en variabel er lik flere ord, må ordene "
+"være inni to apostrofer. For eksempel 'her er ordene mine'!"
 
 #: content/error-messages.txt:12
 msgid "Var Undefined"
 msgstr ""
+"Du prøvde å bruke variabelen {name}, men den finnes ikke. Det kan også "
+"være at du prøvde å bruke ordet {name} men at du glemte apostrof-tegnene."
 
 #: content/error-messages.txt:13
 msgid "Cyclic Var Definition"
 msgstr ""
+"Variabelen {variable} må opprettes og gis en verdi før du kan bruke den "
+"på høyre siden av hvis-kommandoen"
 
 #: content/error-messages.txt:14
 msgid "Lonely Echo"
 msgstr ""
+"Du brukte ekko før spør-kommandoen, eller ekko uten å bruke spør-"
+"kommandoen. Først må du spørre om inndata, så kan du bruke ekko."
 
 #: content/error-messages.txt:15
 msgid "Too Big"
 msgstr ""
+"Oi! Programmet ditt har {lines_of_code} kodelinjer, imponerende! Vi "
+"klarer desverre bare å prossessere {max_lines} linjer på dette nivået. "
+"Gjør programmet ditt mindre og prøv igjen."
 
 #: content/error-messages.txt:16
 msgid "Invalid Argument Type"
 msgstr ""
+"Du kan ikke bruke {command} med {invalid_argument} fordi det er "
+"{invalid_type}. Prøv å endre {invalid_argument} til {allowed_types}."
 
 #: content/error-messages.txt:17
 msgid "Invalid Argument"
 msgstr ""
+"Du kan ikke bruke kommandoen {command} med {invalid_argument}. Prøv å "
+"endre {invalid_argument} til {allowed_types}."
 
 #: content/error-messages.txt:18
-#, fuzzy
 msgid "Invalid Type Combination"
 msgstr ""
-"Invitasjonskoden til å bli lærer er ugyldig. For å bli en Hedy-lærer, ta "
-"kontakt med hedy@felienne.com. Felienne er fra Nederland, så skriv helst "
-"på engelsk."
+"Du kan ikke bruke {invalid_argument} og {invalid_argument_2} i {command} "
+"fordi en er {invalid_type} og den andre er {invalid_type_2}. Prøv å endre"
+" {invalid_argument} til {invalid_type_2} eller {invalid_argument_2} til "
+"{invalid_type}."
 
 #: content/error-messages.txt:19
 msgid "Unsupported Float"
 msgstr ""
+"Desimaltall er ikke støttet enda, men de er det om noen nivåer. Du må "
+"endre {value} til ett heltall på dette nivået."
 
 #: content/error-messages.txt:20
 msgid "Locked Language Feature"
 msgstr ""
+"Du bruker {concept}! Det er fantastisk, men {concept} er ikke låst opp "
+"enda! Det vil bli låst opp på et senere nivå."
 
 #: content/error-messages.txt:21
 msgid "Missing Command"
-msgstr ""
+msgstr "Det ser ut som du glemte å bruke en kommando på linje line {line_number}."
 
 #: content/error-messages.txt:22
+#, fuzzy
 msgid "Missing Inner Command"
-msgstr ""
+msgstr "Det ser ut som du glemte å bruke en kommando på linje line {line_number}."
 
 #: content/error-messages.txt:23
+#, fuzzy
 msgid "Unsupported String Value"
-msgstr ""
+msgstr "Text values cannot contain {invalid_value}."
 
 #: content/error-messages.txt:24
 msgid "ask_needs_var"
 msgstr ""
+"Fra nivå 2, må du lagre svaret fra spør-kommandoen i en variabel "
+"spørsmålet inni apostrofer. For eksempel: navn er spør Hva heter du?"
 
 #: content/error-messages.txt:25
 msgid "echo_out"
 msgstr ""
+"Fra nivå 2 er ikke ekko nødvendig lenger. Du kan skrive ut svaret på et "
+"spørsmål med spør- og skriv-kommandoene. For eksempel: \n"
+"navn er spør Hva heter du?\n"
+"skriv hallo navn"
 
 #: content/error-messages.txt:26
 msgid "space"
-msgstr ""
+msgstr "et mellomrom"
 
 #: content/error-messages.txt:27
 msgid "comma"
-msgstr ""
+msgstr "et komma"
 
 #: content/error-messages.txt:28
-#, fuzzy
 msgid "question mark"
-msgstr "Ugylig token."
+msgstr "et spørsmålstegn"
 
 #: content/error-messages.txt:29
 msgid "newline"
-msgstr ""
+msgstr "en ny linje"
 
 #: content/error-messages.txt:30
 msgid "period"
-msgstr ""
+msgstr "et punktum"
 
 #: content/error-messages.txt:31
 msgid "exclamation mark"
-msgstr ""
+msgstr "et utropstegn"
 
 #: content/error-messages.txt:32
 msgid "dash"
-msgstr ""
+msgstr "en bindestrek"
 
 #: content/error-messages.txt:33
 msgid "star"
-msgstr ""
+msgstr "en stjerne"
 
 #: content/error-messages.txt:34
 msgid "single quotes"
-msgstr ""
+msgstr "en enkelapostrof"
 
 #: content/error-messages.txt:35
 msgid "double quotes"
-msgstr ""
+msgstr "dobbelapostrof"
 
 #: content/error-messages.txt:36
 msgid "slash"
-msgstr ""
+msgstr "en skråstrek"
 
 #: content/error-messages.txt:37
 msgid "string"
-msgstr ""
+msgstr "tekst"
 
 #: content/error-messages.txt:38
 msgid "nested blocks"
-msgstr ""
+msgstr "en blokk i en blokk"
 
 #: content/error-messages.txt:39
 msgid "or"
-msgstr ""
+msgstr "eller"
 
 #: content/error-messages.txt:40
-#, fuzzy
 msgid "number"
-msgstr "Brukernavn"
+msgstr "et tall"
 
 #: content/error-messages.txt:41
 msgid "integer"
-msgstr ""
+msgstr "et tall"
 
 #: content/error-messages.txt:42
 msgid "float"
-msgstr ""
+msgstr "et tall"
 
 #: content/error-messages.txt:43
 msgid "list"
-msgstr ""
+msgstr "en liste"
 
 #: content/error-messages.txt:44
 msgid "input"
-msgstr ""
+msgstr "inndata fra spør-kommandoen"
 
 #: templates/achievements.html:5
-#, fuzzy
 msgid "general"
-msgstr "Vennligst velg et gyldig kjønn (jente, gutt, annet)."
+msgstr "Generelle Prestasjoner"
 
 #: templates/achievements.html:9
-#, fuzzy
 msgid "programs_created"
-msgstr "Kontoene ble opprettet."
+msgstr "Programmer laget"
 
 #: templates/achievements.html:10
-#, fuzzy
 msgid "programs_saved"
-msgstr "Vennligst velg et gyldig programmeringsspråk."
+msgstr "Lagring av programmer"
 
 #: templates/achievements.html:11
 msgid "programs_submitted"
-msgstr ""
-
-#: templates/achievements.html:13 templates/achievements.html:25
-#, fuzzy
+msgstr "Innsendte programmer"
+
+#: templates/achievements.html:13 templates/achievements.html:26
 msgid "teacher"
-msgstr "Ser ut til at du ikke er en lærer!"
-
-#: templates/achievements.html:16 templates/achievements.html:53
+msgstr "Lærer"
+
+#: templates/achievements.html:16 templates/achievements.html:54
 msgid "hidden"
-msgstr ""
+msgstr "Skjult"
 
 #: templates/achievements.html:23
-#, fuzzy
 msgid "hedy_achievements"
-msgstr "Hedy - Mine prestasjoner"
-
-#: templates/achievements.html:36 templates/achievements.html:50
+msgstr "Hedy Prestasjoner"
+
+#: templates/achievements.html:37 templates/achievements.html:51
 #: templates/landing-page.html:89 templates/layout.html:92
 #: templates/public-page.html:51
 #, fuzzy
 msgid "achievements_logo_alt"
-msgstr "Hedy - Mine prestasjoner"
-
-#: templates/achievements.html:37
+msgstr "prestasjoner"
+
+#: templates/achievements.html:38
+#, fuzzy
 msgid "achievements_check_icon_alt"
-msgstr ""
+msgstr "Du oppnådde en prestasjon!"
 
 #: templates/base_email.html:3 templates/cheatsheet.html:15
 #: templates/incl-menubar.html:4
+#, fuzzy
 msgid "hedy_logo_alt"
-msgstr ""
+msgstr "Hedy logo"
 
 #: templates/cheatsheet.html:14
-#, fuzzy
 msgid "cheatsheet_title"
 msgstr "Skjul hjelpeark"
 
 #: templates/class-logs.html:10 templates/class-stats.html:22
 #: templates/create-accounts.html:41 templates/customize-class.html:166
 msgid "back_to_class"
-msgstr ""
-
-#: templates/class-overview.html:13 templates/for-teachers.html:32
-#, fuzzy
+msgstr "Gå tilbake til klassen"
+
+#: templates/class-overview.html:13 templates/for-teachers.html:35
 msgid "class_name_prompt"
-msgstr "Du skrev ikke inn et klassenavn!"
-
-<<<<<<< HEAD
+msgstr "Vennligst oppgi navnet på klassen"
+
 #: templates/class-overview.html:19 templates/class-overview.html:66
-#: templates/create-accounts.html:16 templates/highscores.html:22
-#: templates/login.html:12 templates/profile.html:87 templates/recover.html:8
+#: templates/create-accounts.html:16 templates/highscores.html:25
+#: templates/login.html:12 templates/profile.html:89 templates/recover.html:8
 #: templates/signup.html:10
-#, fuzzy
-=======
-#: templates/class-overview.html:19 templates/class-overview.html:65
-#: templates/create-accounts.html:16 templates/highscores.html:25
-#: templates/login.html:12 templates/profile.html:87 templates/recover.html:8
-#: templates/signup.html:10
->>>>>>> 0c6c88b4
 msgid "username"
-msgstr "Brukernavnet må være *minst* tre bokstaver langt."
+msgstr "Brukernavn"
 
 #: templates/class-overview.html:20
-#, fuzzy
 msgid "last_login"
-msgstr "Hedy - Logg inn"
+msgstr "Forrige innlogging"
 
 #: templates/class-overview.html:21
 msgid "highest_level_reached"
-msgstr ""
+msgstr "Høyeste nivå nådd"
 
 #: templates/class-overview.html:22
-#, fuzzy
 msgid "number_programs"
-msgstr "Hedy - Mine programmer"
+msgstr "Antall programmer"
 
 #: templates/class-overview.html:23
-#, fuzzy
 msgid "programs"
-msgstr "Hedy - Mine programmer"
+msgstr "Program"
 
 #: templates/class-overview.html:24 templates/create-accounts.html:17
 #: templates/login.html:15 templates/reset.html:8 templates/signup.html:19
-#, fuzzy
 msgid "password"
-msgstr "Passordet ditt må inneholde minst seks tegn."
+msgstr "Passord"
 
 #: templates/class-overview.html:25 templates/class-overview.html:69
-#: templates/customize-adventure.html:52 templates/for-teachers.html:43
-#: templates/for-teachers.html:53
+#: templates/customize-adventure.html:52 templates/for-teachers.html:46
+#: templates/for-teachers.html:56
 msgid "remove"
-msgstr ""
+msgstr "Fjern"
 
 #: templates/class-overview.html:35
 msgid "page"
-msgstr ""
+msgstr "side"
 
 #: templates/class-overview.html:36
-#, fuzzy
 msgid "enter_password"
-msgstr ""
-"Du vil snart motta en epost med instruksjoner om hvordan du "
-"tilbakestiller passordet ditt."
+msgstr "Oppgi ett nytt passord for"
 
 #: templates/class-overview.html:36
-#, fuzzy
 msgid "password_change_prompt"
-msgstr "Du har ikke lov til å endre passordet til denne brukeren."
+msgstr "Er du sikker på du vil endre dette passordet?"
 
 #: templates/class-overview.html:37
 msgid "remove_student_prompt"
-msgstr ""
+msgstr "Er du sikker du vil fjerne eleven fra klassen?"
 
 #: templates/class-overview.html:44
+#, fuzzy
 msgid "add_students"
-msgstr ""
+msgstr "elever"
 
 #: templates/class-overview.html:45 templates/customize-class.html:5
-#, fuzzy
 msgid "customize_class"
-msgstr "Hedy - Tilpass klasse"
+msgstr "Tilpass innstillingene for klassen"
 
 #: templates/class-overview.html:46
-#, fuzzy
 msgid "class_stats"
-msgstr "Min statistikk"
+msgstr "Statistikk over klassen"
 
 #: templates/class-overview.html:47
 #, fuzzy
 msgid "class_logs"
-msgstr "Hedy - Bli med i klassen"
+msgstr "Forrige innlogging"
 
 #: templates/class-overview.html:48 templates/customize-adventure.html:59
 msgid "back_to_teachers_page"
-msgstr ""
+msgstr "Gå tilbake til lærersiden"
 
 #: templates/class-overview.html:49
-#, fuzzy
 msgid "delete_class_prompt"
-msgstr "Kun lærere kan hente info om klasser"
+msgstr "Er du sikker på at du vil slette klassen?"
 
 #: templates/class-overview.html:49
-#, fuzzy
 msgid "delete_class"
-msgstr "Programmet ble slettet."
+msgstr "Slett klassen for alltid"
 
 #: templates/class-overview.html:52
 #, fuzzy
 msgid "add_students_options"
-msgstr "Dette brukernavnet eksisterer ikke."
+msgstr "Opprett kontoer til elever"
 
 #: templates/class-overview.html:54
+#, fuzzy
 msgid "copy_link_success"
-msgstr ""
+msgstr "Kopier lenken for å dele"
 
 #: templates/class-overview.html:54
 #, fuzzy
@@ -766,9 +778,8 @@
 msgstr "Please copy and paste this link into a new tab:"
 
 #: templates/class-overview.html:55
-#, fuzzy
 msgid "invite_prompt"
-msgstr "Du må ha en konto for å lagre programmet ditt. Vil du logge inn nå?"
+msgstr "Oppgi et brukernavn"
 
 #: templates/class-overview.html:55
 #, fuzzy
@@ -776,57 +787,54 @@
 msgstr "Alle brukernavnene må være unike."
 
 #: templates/class-overview.html:56 templates/create-accounts.html:45
-#, fuzzy
 msgid "create_accounts"
-msgstr "Det er ingen oppgitte kontoer å opprette."
+msgstr "Opprett flere kontoer"
 
 #: templates/class-overview.html:61
 msgid "pending_invites"
-msgstr ""
+msgstr "Ubesvarte invitasjoner"
 
 #: templates/class-overview.html:67
 msgid "invite_date"
-msgstr ""
+msgstr "Invitasjonsdato"
 
 #: templates/class-overview.html:68
 msgid "expiration_date"
-msgstr ""
-
-#: templates/class-overview.html:78 templates/profile.html:15
+msgstr "Utløpsdato"
+
+#: templates/class-overview.html:78 templates/profile.html:16
 msgid "delete_invite_prompt"
-msgstr ""
+msgstr "Er du sikker på at du vil fjerne denne klasseinvitasjonen?"
 
 #: templates/class-prejoin.html:7
-#, fuzzy
 msgid "class_already_joined"
-msgstr "Klassenavnet er ugyldig."
+msgstr "Du er allerede elev i denne klassen"
 
 #: templates/class-prejoin.html:9 templates/error-page.html:6
+#, fuzzy
 msgid "error_logo_alt"
-msgstr ""
+msgstr "Error logo"
 
 #: templates/class-prejoin.html:11
-#, fuzzy
 msgid "goto_profile"
-msgstr "Hedy - Min konto"
-
-#: templates/class-prejoin.html:15 templates/profile.html:12
-#, fuzzy
+msgstr "Gå til min profil"
+
+#: templates/class-prejoin.html:15 templates/profile.html:13
 msgid "prompt_join_class"
-msgstr "Hedy - Bli med i klassen"
+msgstr "Vil du bli med i denne klassen?"
 
 #: templates/class-prejoin.html:17 website/teacher.py:181
 msgid "join_prompt"
 msgstr "Du trenger en konto for å bli med i klassen. Vil du logge inn nå?"
 
-#: templates/class-prejoin.html:17 templates/profile.html:14
-#, fuzzy
+#: templates/class-prejoin.html:17 templates/profile.html:15
 msgid "join_class"
-msgstr "Hedy - Bli med i klassen"
+msgstr "Bli med i klassen"
 
 #: templates/code-page.html:8 templates/for-teachers.html:9
+#, fuzzy
 msgid "next_step_tutorial"
-msgstr ""
+msgstr "Next step >>>"
 
 #: templates/code-page.html:34 templates/code-page.html:44
 #: templates/customize-class.html:28 templates/customize-class.html:64
@@ -834,77 +842,85 @@
 #: templates/level-page.html:6 templates/level-page.html:11
 #: templates/quiz.html:8 templates/view-program-page.html:12
 #: templates/view-program-page.html:28
-#, fuzzy
 msgid "level_title"
-msgstr "Dette Hedynivået er ugyldig."
+msgstr "Nivå"
 
 #: templates/create-accounts.html:5
 msgid "create_multiple_accounts"
-msgstr ""
+msgstr "Opprett flere kontoer"
 
 #: templates/create-accounts.html:7
-#, fuzzy
 msgid "accounts_intro"
-msgstr "Kontoene ble opprettet."
+msgstr ""
+"På denne siden kan du opprette kontoer for flere elever samtidig. Det er "
+"også mulig å legge de til i en av klassene dine. Ved å trykke på den "
+"grønnne + knappen til høyre på bunnen av skjermen kan du legge til ekstra"
+" rader. Du kan slette rader ved å trykke på det tilsvarende røde krysset."
+" Pass på at ingen rader er tomme når du trykker på \"Opprett kontoer\". "
+"Vennligst pass på at hvert brukernavn og epost er unik og at passordet er"
+" <b>minst</b> 6 tegn."
 
 #: templates/create-accounts.html:10
 msgid "create_accounts_prompt"
-msgstr ""
+msgstr "Er du sikker på at du vil opprette disse kontoene?"
 
 #: templates/create-accounts.html:25
+#, fuzzy
 msgid "download_login_credentials"
 msgstr ""
 
 #: templates/create-accounts.html:29 templates/layout.html:22
 #: templates/signup.html:64
 msgid "yes"
-msgstr ""
+msgstr "Ja"
 
 #: templates/create-accounts.html:33 templates/layout.html:23
 #: templates/signup.html:68
 msgid "no"
-msgstr ""
-
-#: templates/create-accounts.html:44 templates/programs.html:24
+msgstr "Nei"
+
+#: templates/create-accounts.html:44 templates/programs.html:23
 msgid "reset_view"
-msgstr ""
+msgstr "Tilbakestill"
 
 #: templates/customize-adventure.html:5
-#, fuzzy
 msgid "customize_adventure"
-msgstr "Hedy - Tilpass eventyr"
+msgstr "Tilpass eventyr"
 
 #: templates/customize-adventure.html:7
-#, fuzzy
 msgid "update_adventure_prompt"
-msgstr "Du skrev ikke noe navn på eventyret!"
+msgstr "Er du sikker på at du vil oppdatere dette eventyret?"
 
 #: templates/customize-adventure.html:10
 msgid "general_settings"
-msgstr ""
-
-#: templates/customize-adventure.html:12 templates/for-teachers.html:18
-#: templates/for-teachers.html:39
+msgstr "Generelle innstillinger"
+
+#: templates/customize-adventure.html:12 templates/for-teachers.html:20
+#: templates/for-teachers.html:42
 msgid "name"
-msgstr ""
+msgstr "Navn"
 
 #: templates/customize-adventure.html:16 templates/customize-adventure.html:18
-#: templates/explore.html:28 templates/explore.html:59
-#: templates/explore.html:87 templates/for-teachers.html:40
-#: templates/programs.html:12 templates/programs.html:39
-#: templates/programs.html:47
+#: templates/explore.html:28 templates/explore.html:57
+#: templates/explore.html:85 templates/for-teachers.html:43
+#: templates/programs.html:12 templates/programs.html:37
+#: templates/programs.html:45
 msgid "level"
-msgstr ""
+msgstr "Nivå"
 
 #: templates/customize-adventure.html:25
-#, fuzzy
 msgid "adventure_exp_1"
-msgstr "Du skrev ikke noe navn på eventyret!"
+msgstr ""
+"Skriv inn ditt ønskede eventyr på høyre side. Etter du har laget et "
+"eventyr kan du inkludere det i en av klassene dine under "
+"\"tilpasninger\". Hvis du vil inkludere en kommando i eventyret vennligst"
+" bruk kodeblokker som dette:"
 
 #: templates/customize-adventure.html:31
-#, fuzzy
 msgid "adventure_exp_2"
-msgstr "Du skrev ikke noe navn på eventyret!"
+msgstr ""
+"Hvis du vil vise en kodesnuttet, for eksempel for å gi en elev en mal "
+"eller kodeeksempel, bruk pre-tag som dette:"
 
 #: templates/customize-adventure.html:36
 #, fuzzy
@@ -912,259 +928,195 @@
 msgstr "Skjul hjelpeark"
 
 #: templates/customize-adventure.html:39
-#, fuzzy
 msgid "adventure_exp_3"
-msgstr "Du skrev ikke noe navn på eventyret!"
+msgstr ""
+"Du kan bruke \"forhåndsvis\" knappen til å se en stilert versjon av "
+"eventyret ditt. For å se eventyret på en egen side, velg \"vis\" fra "
+"lærersiden."
 
 #: templates/customize-adventure.html:43 templates/customize-class.html:28
 #: templates/customize-class.html:94 templates/explore.html:22
-#: templates/programs.html:18 templates/programs.html:40
+#: templates/programs.html:18 templates/programs.html:38
 #: templates/view-adventure.html:6
-#, fuzzy
 msgid "adventure"
-msgstr "Du skrev ikke noe navn på eventyret!"
+msgstr "Eventyr"
 
 #: templates/customize-adventure.html:44
 msgid "template_code"
 msgstr ""
+"Dette er forklaringen for eventyret mitt!\n"
+"\n"
+"På denne måten kan jeg vise en kommando: <code>skriv</code>\n"
+"\n"
+"Men noen ganger ønsker jeg å vise en kodesnutt, som dette:\n"
+"<pre>\n"
+"spør Hva er navnet ditt?\n"
+"ekko så navnet ditt er\n"
+"</pre>"
 
 #: templates/customize-adventure.html:47
-#, fuzzy
 msgid "adventure_terms"
-msgstr "Du skrev ikke noe navn på eventyret!"
+msgstr "Jeg tillater at eventyret mitt kan offentliggjøres på Hedy."
 
 #: templates/customize-adventure.html:50
 msgid "preview"
-msgstr ""
+msgstr "Forhåndsvis"
 
 #: templates/customize-adventure.html:51 templates/customize-class.html:161
 msgid "save"
-msgstr ""
-
-#: templates/customize-adventure.html:52 templates/for-teachers.html:53
-#, fuzzy
+msgstr "Lagre"
+
+#: templates/customize-adventure.html:52 templates/for-teachers.html:56
 msgid "delete_adventure_prompt"
-msgstr "Du skrev ikke noe navn på eventyret!"
+msgstr "Er du sikker på at du vil fjerne dette eventyret?"
 
 #: templates/customize-class.html:7
-#, fuzzy
 msgid "customize_class_exp_1"
-msgstr "Skjul hjelpeark"
+msgstr ""
+"Hei! På denne siden kan du tilpasse innstillingene for klassen din. Du "
+"kan velge hva elevene dine skal kunne se ved å velge nivåer og eventyr.\n"
+"Som standard vil alle nivåer og standardeventyr vil være valgt. Du kan "
+"også legge til dine egne eventyr til nivåer. <b>Merk:</b> Det er ikke "
+"alle eventyr som er tilgjengelig for alle nivåer.\n"
+"For å tilpasse innstillingene kan du gjøre slik:"
 
 #: templates/customize-class.html:10
-#, fuzzy
 msgid "customize_class_step_1"
-msgstr "Skjul hjelpeark"
+msgstr "Velg nivåer for klassen din ved å trykke på \"Nivå knappenene\""
 
 #: templates/customize-class.html:11
-#, fuzzy
 msgid "customize_class_step_2"
-msgstr "Skjul hjelpeark"
+msgstr ""
+"\"Avkrysningsbokser\" vil dukke opp for eventyrene som er tilgjengelig "
+"for de valgte nivåene"
 
 #: templates/customize-class.html:12
-#, fuzzy
 msgid "customize_class_step_3"
-msgstr "Skjul hjelpeark"
+msgstr "Velg hvilke eventyr du ønsker at skal være tilgjengelig"
 
 #: templates/customize-class.html:13
-#, fuzzy
 msgid "customize_class_step_4"
-msgstr "Skjul hjelpeark"
+msgstr ""
+"Trykk på navnet til et eventyr for å legge til eller fjerne det for alle "
+"nivåer"
 
 #: templates/customize-class.html:14
-#, fuzzy
 msgid "customize_class_step_5"
-msgstr "Skjul hjelpeark"
+msgstr "Legg til dine egne eventyr"
 
 #: templates/customize-class.html:15
-#, fuzzy
 msgid "customize_class_step_6"
-msgstr "Skjul hjelpeark"
+msgstr ""
+"Velg en dato for når hvert nivå skal gjøres tilgjengelig (du kan også la "
+"feltene være tomme)"
 
 #: templates/customize-class.html:16
-#, fuzzy
 msgid "customize_class_step_7"
-msgstr "Skjul hjelpeark"
+msgstr "Velg resten av innstillingene"
 
 #: templates/customize-class.html:17
-#, fuzzy
 msgid "customize_class_step_8"
-msgstr "Skjul hjelpeark"
+msgstr "Trykk \"Lagre\" -> Så er du ferdig!"
 
 #: templates/customize-class.html:20
-#, fuzzy
 msgid "customize_class_exp_2"
-msgstr "Skjul hjelpeark"
+msgstr ""
+"Du kan alltids komme tilbake senere og endre disse innstillingene. Du kan"
+" for eksempel gjøre spesifikke evntyr og nivåer tilgjengelig når du "
+"underviser en klasse.\n"
+"På denne måten er det lett for deg å bestemme hvilke nivåer og eventyr "
+"elevene dine skal jobbe med.\n"
+"Hvis du har lyst til å gjøre alt tilgjengelig for klassen din, er det "
+"lettest å bare fjerne alle tilpasningene du har gjort."
 
 #: templates/customize-class.html:23
-#, fuzzy
 msgid "select_adventures"
-msgstr "Opprett eventyr"
+msgstr "Velg eventyr"
 
 #: templates/customize-class.html:59
 msgid "opening_dates"
-msgstr ""
+msgstr "Dato for tilgjengeliggjøring"
 
 #: templates/customize-class.html:65
 msgid "opening_date"
-msgstr ""
+msgstr "Dato for tilgjengeliggjøring"
 
 #: templates/customize-class.html:75 templates/customize-class.html:77
 msgid "directly_available"
-msgstr ""
+msgstr "Åpne på direkten"
 
 #: templates/customize-class.html:89
-#, fuzzy
 msgid "select_own_adventures"
-msgstr "Opprett eventyr"
+msgstr "Velg egne eventyr"
 
 #: templates/customize-class.html:96 templates/customize-class.html:120
-#: templates/profile.html:47 templates/profile.html:122
-#: templates/profile.html:131 templates/signup.html:26 templates/signup.html:45
+#: templates/profile.html:50 templates/profile.html:124
+#: templates/profile.html:133 templates/signup.html:26 templates/signup.html:45
 #: templates/signup.html:53
 msgid "select"
-msgstr ""
+msgstr "Velg"
 
 #: templates/customize-class.html:114
 msgid "other_settings"
-msgstr ""
+msgstr "Andre innstillinger"
 
 #: templates/customize-class.html:119
 msgid "option"
-msgstr ""
+msgstr "Valg"
 
 #: templates/customize-class.html:125
 msgid "mandatory_mode"
-msgstr ""
+msgstr "Obligatorisk utviklermodus"
 
 #: templates/customize-class.html:131
-#, fuzzy
 msgid "hide_cheatsheet"
 msgstr "Skjul hjelpeark"
 
 #: templates/customize-class.html:137
 msgid "hide_keyword_switcher"
-msgstr ""
+msgstr "hide keyboard switcher"
 
 #: templates/customize-class.html:143
+#, fuzzy
 msgid "hide_quiz"
-msgstr ""
+msgstr "Slutt på quizen"
 
 #: templates/customize-class.html:149
+#, fuzzy
 msgid "hide_parsons"
-msgstr ""
+msgstr "Hide parsons"
 
 #: templates/customize-class.html:160
-#, fuzzy
 msgid "reset_adventure_prompt"
-msgstr "Du skrev ikke noe navn på eventyret!"
+msgstr "Er du sikker på at du vil tilbakestille alle valgte eventyr?"
 
 #: templates/customize-class.html:160
-#, fuzzy
 msgid "reset_adventures"
-msgstr "Opprett eventyr"
+msgstr "Tilbakestill valgte eventyr"
 
 #: templates/customize-class.html:164
-#, fuzzy
 msgid "remove_customizations_prompt"
-msgstr "Tilpassningene ble slettet."
+msgstr "Er du sikker på at du vil fjerne tilpasningene for denne klassen?"
 
 #: templates/customize-class.html:165
-#, fuzzy
 msgid "remove_customization"
-msgstr "Tilpassningene ble slettet."
+msgstr "Fjern tilpasninger"
 
 #: templates/customize-class.html:182
+#, fuzzy
 msgid "unsaved_class_changes"
-msgstr ""
+msgstr "There are unsaved changes, are you sure you want to leave this page?"
 
 #: templates/error-page.html:12
 msgid "go_back_to_main"
-msgstr ""
+msgstr "Gå tilbake til hovedsiden"
 
 #: templates/explore.html:12 templates/landing-page.html:33
-#, fuzzy
 msgid "explore_programs"
-msgstr "Hedy - Mine programmer"
+msgstr "Utforsk programmer"
 
 #: templates/explore.html:15
 msgid "explore_explanation"
-msgstr ""
-
-#: templates/explore.html:34
-#, fuzzy
-msgid "language"
-msgstr "Vennligst velg et gylid språk."
-
-#: templates/explore.html:42 templates/programs.html:25
-msgid "search_button"
-msgstr ""
-
-#: templates/explore.html:50
-msgid "hedy_choice_title"
-msgstr ""
-
-#: templates/explore.html:62 templates/explore.html:90
-msgid "creator"
-msgstr ""
-
-#: templates/explore.html:68 templates/explore.html:96
-#, fuzzy
-msgid "view_program"
-msgstr "Hedy - Mine programmer"
-
-#: templates/for-teachers.html:14 templates/profile.html:72
-#: templates/profile.html:74
-msgid "my_classes"
-msgstr ""
-
-#: templates/for-teachers.html:19
-msgid "students"
-msgstr ""
-
-#: templates/for-teachers.html:32
-#, fuzzy
-msgid "create_class"
-msgstr "Kun lærere kan opprette klasser!"
-
-#: templates/for-teachers.html:35
-#, fuzzy
-msgid "my_adventures"
-msgstr "Opprett eventyr"
-
-#: templates/for-teachers.html:41
-#, fuzzy
-msgid "last_update"
-msgstr "Passord oppdatert."
-
-#: templates/for-teachers.html:42 templates/for-teachers.html:52
-msgid "view"
-msgstr ""
-
-#: templates/for-teachers.html:59
-#, fuzzy
-msgid "adventure_prompt"
-msgstr "Du skrev ikke noe navn på eventyret!"
-
-#: templates/for-teachers.html:59 website/teacher.py:501
-msgid "create_adventure"
-msgstr "Opprett eventyr"
-
-#: templates/for-teachers.html:116
-#, fuzzy
-msgid "teacher_welcome"
-msgstr "Lærer-verdien din er ugyldig."
-
-#: templates/highscores.html:8
-msgid "whole_world"
-msgstr ""
-
-<<<<<<< HEAD
-#: templates/highscores.html:10
-=======
-#: templates/highscores.html:7
-#, fuzzy
-msgid "highscore_explanation"
 msgstr ""
 "På denne siden kan du se gjennom programmer laget av andre Hedybrukere. "
 "Du kan filtrere på både Hedy nivå og eventyr. Trykk på \"Se program\" for"
@@ -1175,15 +1127,85 @@
 "brukernavnet for å besøke profilen. På profilen vil du finne alle "
 "programmene de har delt og mye annet!"
 
+#: templates/explore.html:34
+#, fuzzy
+msgid "language"
+msgstr "Hvilke av disse programmeringsspråkene har du brukt før?"
+
+#: templates/explore.html:41 templates/programs.html:24
+#, fuzzy
+msgid "search_button"
+msgstr "Search"
+
+#: templates/explore.html:48
+#, fuzzy
+msgid "hedy_choice_title"
+msgstr "Hedy's Choice"
+
+#: templates/explore.html:60 templates/explore.html:88
+msgid "creator"
+msgstr "Skaper"
+
+#: templates/explore.html:66 templates/explore.html:94
+msgid "view_program"
+msgstr "Se program"
+
+#: templates/for-teachers.html:15 templates/profile.html:71
+#: templates/profile.html:73
+msgid "my_classes"
+msgstr "Mine klasser"
+
+#: templates/for-teachers.html:22
+msgid "students"
+msgstr "elever"
+
+#: templates/for-teachers.html:35
+msgid "create_class"
+msgstr "Opprett en ny klasse"
+
+#: templates/for-teachers.html:38
+msgid "my_adventures"
+msgstr "Mine eventyr"
+
+#: templates/for-teachers.html:44
+msgid "last_update"
+msgstr "Sist oppdatert"
+
+#: templates/for-teachers.html:45 templates/for-teachers.html:55
+msgid "view"
+msgstr "Se"
+
+#: templates/for-teachers.html:62
+msgid "adventure_prompt"
+msgstr "Vennligst skriv inn navnet på eventyret"
+
+#: templates/for-teachers.html:62 website/teacher.py:501
+msgid "create_adventure"
+msgstr "Opprett eventyr"
+
+#: templates/for-teachers.html:120
+msgid "teacher_welcome"
+msgstr ""
+"Velkommen til Hedy! Du er nå den stolte eier av en lærerkonto som gir deg"
+" muligheten til å lage klasser og invitere elever."
+
+#: templates/highscores.html:7
+#, fuzzy
+msgid "highscore_explanation"
+msgstr ""
+"På denne siden kan du se gjennom programmer laget av andre Hedybrukere. "
+"Du kan filtrere på både Hedy nivå og eventyr. Trykk på \"Se program\" for"
+" å åpne programmet og kjøre det. Program med en rød overskrift inneholder"
+" en feil. Du kan fortsatt åpne programmet, men når du kjører det vil du "
+"få en feil. Du kan selvfølgelig prøve å fikse feilen! Hvis personen som "
+"har laget programmet har en offentlig profil så kan du trykke på "
+"brukernavnet for å besøke profilen. På profilen vil du finne alle "
+"programmene de har delt og mye annet!"
+
 #: templates/highscores.html:11
 #, fuzzy
 msgid "whole_world"
 msgstr "The world"
-
-#: templates/highscores.html:13
-#, fuzzy
-msgid "your_country"
-msgstr "Ingen konto?"
 
 #: templates/highscores.html:16
 #, fuzzy
@@ -1196,7 +1218,7 @@
 msgstr "prestasjoner"
 
 #: templates/highscores.html:27 templates/learn-more.html:22
-#: templates/profile.html:129 templates/signup.html:52
+#: templates/profile.html:131 templates/signup.html:52
 msgid "country"
 msgstr "Land"
 
@@ -1205,212 +1227,162 @@
 msgid "last_achievement"
 msgstr "Nyeste prestasjon"
 
-#: templates/highscores.html:37
+#: templates/highscores.html:37 templates/programs.html:51
 #, fuzzy
 msgid "ago"
 msgstr "{timestamp} ago"
 
 #: templates/incl-adventure-tabs.html:14
->>>>>>> 0c6c88b4
-#, fuzzy
-msgid "your_country"
-msgstr "Ingen konto?"
-
-#: templates/highscores.html:13
-#, fuzzy
-msgid "your_class"
-msgstr "Denne Hedy-klassen fins ikke"
-
-#: templates/highscores.html:23 templates/landing-page.html:52
-#: templates/public-page.html:16
-#, fuzzy
-msgid "achievements"
-msgstr "Hedy - Mine prestasjoner"
-
-#: templates/highscores.html:24 templates/learn-more.html:22
-#: templates/profile.html:129 templates/signup.html:52
-#, fuzzy
-msgid "country"
-msgstr "Vennligst velg et gyldig land."
-
-#: templates/highscores.html:25 templates/landing-page.html:88
-#: templates/public-page.html:50
-#, fuzzy
-msgid "last_achievement"
-msgstr "Hedy - Mine prestasjoner"
-
-#: templates/highscores.html:34
-msgid "ago"
-msgstr ""
-
-#: templates/incl-adventure-tabs.html:14
+#, fuzzy
 msgid "parsons_title"
-msgstr ""
+msgstr "Hedy"
 
 #: templates/incl-adventure-tabs.html:25
+#, fuzzy
 msgid "quiz_tab"
-msgstr ""
+msgstr "End quiz"
 
 #: templates/incl-adventure-tabs.html:29
-#, fuzzy
 msgid "specific_adventure_mode"
-msgstr "Dette eventyret eksisterer ikke!"
+msgstr ""
+"Du er for øyeblikket i eventyret '{adventure}', trykk på 'Hedy' for å se "
+"alle eventyr."
 
 #: templates/incl-adventure-tabs.html:44 templates/incl-adventure-tabs.html:57
 msgid "example_code_header"
-msgstr ""
+msgstr "Eksempel Hedykode"
 
 #: templates/incl-editor-and-output.html:103
 msgid "variables"
-msgstr ""
+msgstr "Variables"
 
 #: templates/incl-editor-and-output.html:119
 msgid "enter_text"
-msgstr ""
+msgstr "Skriv inn svaret ditt her..."
 
 #: templates/incl-editor-and-output.html:120
 msgid "enter"
-msgstr ""
+msgstr "Send inn"
 
 #: templates/incl-editor-and-output.html:130
+#, fuzzy
 msgid "already_program_running"
-msgstr ""
+msgstr "Begynn å programmere"
 
 #: templates/incl-editor-and-output.html:130
 msgid "run_code_button"
-msgstr ""
+msgstr "Kjør kode"
 
 #: templates/incl-editor-and-output.html:131
+#, fuzzy
 msgid "stop_code_button"
-msgstr ""
+msgstr "Lagre kode"
 
 #: templates/incl-editor-and-output.html:142
+#, fuzzy
 msgid "next_exercise"
-msgstr ""
+msgstr "Next exercise"
 
 #: templates/incl-editor-and-output.html:144
 msgid "edit_code_button"
-msgstr ""
+msgstr "Endre kode"
 
 #: templates/incl-editor-and-output.html:146
+#, fuzzy
 msgid "repair_program_logo_alt"
-msgstr ""
+msgstr "Repair program icon"
 
 #: templates/incl-editor-and-output.html:150
 msgid "read_code_label"
-msgstr ""
+msgstr "Les høyt"
 
 #: templates/incl-editor-and-output.html:160
 #: templates/incl-editor-and-output.html:169
 msgid "regress_button"
-msgstr ""
+msgstr "Gå tilbake til nivå {level}"
 
 #: templates/incl-editor-and-output.html:163
 #: templates/incl-editor-and-output.html:172 templates/quiz.html:153
 msgid "advance_button"
-msgstr ""
+msgstr "Gå til nivå {level}"
 
 #: templates/incl-editor-and-output.html:186
 msgid "developers_mode"
-msgstr ""
+msgstr "Programmeringsmodus"
+
+#: templates/incl-menubar.html:5
+msgid "nav_start"
+msgstr "Hjem"
+
+#: templates/incl-menubar.html:6
+msgid "nav_hedy"
+msgstr "Hedy"
+
+#: templates/incl-menubar.html:7
+msgid "nav_explore"
+msgstr "Utforsk"
 
 #: templates/incl-menubar.html:8
-#, fuzzy
-msgid "nav_start"
-msgstr "Hedy - Et gradvis programmeringsspråk"
-
-#: templates/incl-menubar.html:9
-msgid "nav_hedy"
-msgstr ""
-
-#: templates/incl-menubar.html:10
-#, fuzzy
-msgid "nav_explore"
-msgstr "Hedy - Utforsk"
-
-#: templates/incl-menubar.html:11
-#, fuzzy
 msgid "nav_learn_more"
-msgstr "Hedy - Lær mer"
-
-#: templates/incl-menubar.html:13 templates/public-page.html:56
-#, fuzzy
+msgstr "Lær mer"
+
+#: templates/incl-menubar.html:10 templates/public-page.html:56
 msgid "program_header"
-msgstr "Dette programmet inneholder en feil, er du sikker på at du vil dele det?"
+msgstr "Mine programmer"
+
+#: templates/incl-menubar.html:16
+#, fuzzy
+msgid "highscores"
+msgstr "Poengsum"
+
+#: templates/incl-menubar.html:17
+msgid "my_achievements"
+msgstr "Mine prestasjoner"
+
+#: templates/incl-menubar.html:18
+msgid "my_account"
+msgstr "Min konto"
 
 #: templates/incl-menubar.html:20
-#, fuzzy
-msgid "highscores"
-<<<<<<< HEAD
-msgstr "Dette Hedy nivået fins ikke!"
-
-#: templates/incl-menubar.html:24
-#, fuzzy
-=======
-msgstr "Poengsum"
-
-#: templates/incl-menubar.html:24
->>>>>>> 0c6c88b4
-msgid "my_achievements"
-msgstr "Hedy - Mine prestasjoner"
-
-#: templates/incl-menubar.html:27
-<<<<<<< HEAD
-#, fuzzy
-=======
->>>>>>> 0c6c88b4
-msgid "my_account"
-msgstr "Ingen konto?"
-
-#: templates/incl-menubar.html:31
-<<<<<<< HEAD
-#, fuzzy
-=======
->>>>>>> 0c6c88b4
 msgid "for_teachers"
-msgstr "Ser ut til at du ikke er en lærer!"
-
-#: templates/incl-menubar.html:35
+msgstr "For lærere"
+
+#: templates/incl-menubar.html:22
 msgid "logout"
-msgstr ""
-
-#: templates/incl-menubar.html:40 templates/login.html:19
+msgstr "Logg ut"
+
+#: templates/incl-menubar.html:26 templates/login.html:19
 #: templates/signup.html:109
-#, fuzzy
 msgid "login"
 msgstr "Logg inn"
 
-#: templates/incl-menubar.html:49
-<<<<<<< HEAD
-#, fuzzy
-=======
->>>>>>> 0c6c88b4
+#: templates/incl-menubar.html:38
 msgid "search"
-msgstr "Brukernavn"
-
-#: templates/incl-menubar.html:54
-<<<<<<< HEAD
-=======
-#, fuzzy
->>>>>>> 0c6c88b4
+msgstr "Søk..."
+
+#: templates/incl-menubar.html:43
+#, fuzzy
 msgid "keyword_support"
-msgstr ""
-
-#: templates/incl-menubar.html:62
-<<<<<<< HEAD
-=======
-#, fuzzy
->>>>>>> 0c6c88b4
+msgstr "Translated keywords"
+
+#: templates/incl-menubar.html:51
+#, fuzzy
 msgid "non_keyword_support"
-msgstr ""
+msgstr "Translated content"
 
 #: templates/landing-page.html:6
+#, fuzzy
 msgid "welcome"
 msgstr ""
+"Velkommen til Hedy! Du er nå den stolte eier av en lærerkonto som gir deg"
+" muligheten til å lage klasser og invitere elever."
 
 #: templates/landing-page.html:6
+#, fuzzy
 msgid "welcome_back"
 msgstr ""
+"Velkommen til Hedy! Du er nå den stolte eier av en lærerkonto som gir deg"
+" muligheten til å lage klasser og invitere elever."
 
 #: templates/landing-page.html:11
 #, fuzzy
@@ -1420,29 +1392,32 @@
 #: templates/landing-page.html:13
 #, fuzzy
 msgid "start_teacher_tutorial"
-msgstr "Du har mottatt en invitasjon til å bli med i en klasse"
+msgstr "Start teacher tutorial"
 
 #: templates/landing-page.html:18
+#, fuzzy
 msgid "hedy_tutorial_logo_alt"
-msgstr ""
+msgstr "Start hedy tutorial"
 
 #: templates/landing-page.html:20
+#, fuzzy
 msgid "start_hedy_tutorial"
-msgstr ""
+msgstr "Start hedy tutorial"
 
 #: templates/landing-page.html:25
 #, fuzzy
 msgid "start_programming_logo_alt"
-msgstr "Vennligst velg et gyldig programmeringsspråk."
+msgstr "Directly start programming"
 
 #: templates/landing-page.html:27
 #, fuzzy
 msgid "start_programming"
-msgstr "Hedy - Mine programmer"
+msgstr "Directly start programming"
 
 #: templates/landing-page.html:31
+#, fuzzy
 msgid "explore_programs_logo_alt"
-msgstr ""
+msgstr "Utforsk programmer"
 
 #: templates/landing-page.html:39
 #, fuzzy
@@ -1450,7 +1425,7 @@
 msgstr "Ingen konto?"
 
 #: templates/landing-page.html:43 templates/landing-page.html:45
-#: templates/profile.html:33 templates/public-page.html:7
+#: templates/profile.html:36 templates/public-page.html:7
 #: templates/public-page.html:9
 #, fuzzy
 msgid "profile_logo_alt"
@@ -1459,531 +1434,460 @@
 #: templates/landing-page.html:59
 #, fuzzy
 msgid "no_public_profile"
-msgstr "Din offentlige profil ble oppdatert."
+msgstr "Offentlig profil"
 
 #: templates/landing-page.html:66 templates/landing-page.html:68
 #: templates/public-page.html:28 templates/public-page.html:30
-#, fuzzy
 msgid "amount_created"
-msgstr "Kontoene ble opprettet."
+msgstr "programmer opprettet"
 
 #: templates/landing-page.html:72 templates/landing-page.html:74
 #: templates/public-page.html:34 templates/public-page.html:36
-#, fuzzy
 msgid "amount_saved"
-msgstr "Kontoene ble opprettet."
+msgstr "programmer lagret"
 
 #: templates/landing-page.html:78 templates/landing-page.html:80
 #: templates/public-page.html:40 templates/public-page.html:42
 msgid "amount_submitted"
-<<<<<<< HEAD
-msgstr ""
-=======
 msgstr "programmer sendt inn"
->>>>>>> 0c6c88b4
 
 #: templates/landing-page.html:95
 #, fuzzy
 msgid "your_last_program"
-msgstr "Dette Hedy programmet fins ikke!"
+msgstr "Favorittprogram"
 
 #: templates/layout.html:31
 msgid "ok"
-msgstr ""
+msgstr "OK"
 
 #: templates/layout.html:32
 msgid "cancel"
-msgstr ""
-
-#: templates/layout.html:45 templates/programs.html:68
-#: templates/programs.html:76
+msgstr "Avbryt"
+
+#: templates/layout.html:45 templates/programs.html:66
+#: templates/programs.html:74
 msgid "copy_link_to_share"
-msgstr ""
+msgstr "Kopier lenken for å dele"
 
 #: templates/layout.html:91
-#, fuzzy
 msgid "achievement_earned"
-msgstr "Hedy - Mine prestasjoner"
+msgstr "Du oppnådde en prestasjon!"
 
 #: templates/learn-more.html:7
 msgid "mailing_title"
-msgstr ""
-
-#: templates/learn-more.html:10 templates/profile.html:90
+msgstr "Abonner på nyhetsbrevet fra Hedy"
+
+#: templates/learn-more.html:10 templates/profile.html:92
 #: templates/recover.html:8 templates/signup.html:13
 msgid "email"
-msgstr ""
+msgstr "E-post"
 
 #: templates/learn-more.html:14
-#, fuzzy
 msgid "surname"
-msgstr "Brukernavn er allerede i bruk."
+msgstr "Fornavn"
 
 #: templates/learn-more.html:18
 msgid "lastname"
-<<<<<<< HEAD
-msgstr ""
-=======
 msgstr "Etternavn"
->>>>>>> 0c6c88b4
 
 #: templates/learn-more.html:31
 msgid "subscribe"
-msgstr ""
+msgstr "Abonner"
 
 #: templates/learn-more.html:32
 msgid "required_field"
-msgstr ""
+msgstr "Felter merket med en * er påkrevd"
 
 #: templates/learn-more.html:35
 msgid "previous_campaigns"
-msgstr ""
+msgstr "Se tidligere kampanjer"
 
 #: templates/level-page.html:8
 msgid "step_title"
-msgstr ""
+msgstr "Oppgave"
 
 #: templates/level-page.html:12
 msgid "save_code_button"
-msgstr ""
+msgstr "Lagre kode"
 
 #: templates/level-page.html:13
 msgid "share_code_button"
-msgstr ""
+msgstr "Lagre og del koden"
 
 #: templates/level-page.html:31
 msgid "try_button"
-msgstr ""
+msgstr "Prøv"
 
 #: templates/login.html:10
 msgid "login_long"
-msgstr ""
+msgstr "Logg inn på kontoen din"
 
 #: templates/login.html:26 website/auth.py:291
 msgid "no_account"
 msgstr "Ingen konto?"
 
 #: templates/login.html:28 templates/signup.html:6 templates/signup.html:105
-#, fuzzy
 msgid "create_account"
-msgstr "Ingen konto?"
+msgstr "Opprett konto"
 
 #: templates/login.html:33
-#, fuzzy
 msgid "forgot_password"
-msgstr "Passordene du fylte inn er ikke like."
+msgstr "Glemt passord?"
 
 #: templates/main-page.html:10
 msgid "main_title"
-msgstr ""
+msgstr "Hedy"
 
 #: templates/main-page.html:11
 msgid "main_subtitle"
-msgstr ""
+msgstr "Et gradvis programmeringsspråk"
 
 #: templates/main-page.html:14
 msgid "try_it"
-msgstr ""
+msgstr "Prøv det"
 
 #: templates/parsons.html:6 templates/parsons.html:8
+#, fuzzy
 msgid "exercise"
-msgstr ""
+msgstr "Exercise"
 
 #: templates/parsons.html:27
-<<<<<<< HEAD
-=======
-#, fuzzy
->>>>>>> 0c6c88b4
+#, fuzzy
 msgid "what_should_my_code_do"
-msgstr ""
+msgstr "What should my code do?"
 
 #: templates/profile.html:4
-#, fuzzy
 msgid "account_overview"
-msgstr "Kontoene ble opprettet."
-
-#: templates/profile.html:6 templates/profile.html:8
+msgstr "Kontooversikt"
+
+#: templates/profile.html:7 templates/profile.html:9
 msgid "my_messages"
-msgstr ""
-
-#: templates/profile.html:11
-#, fuzzy
+msgstr "Mine meldinger"
+
+#: templates/profile.html:12
 msgid "invite_message"
 msgstr "Du har mottatt en invitasjon til å bli med i en klasse"
 
-#: templates/profile.html:12
+#: templates/profile.html:13
 msgid "sent_by"
-msgstr ""
-
-#: templates/profile.html:15
-#, fuzzy
+msgstr "Invitasjonen ble sendt av"
+
+#: templates/profile.html:16
 msgid "delete_invite"
-msgstr "Denne eleven har allerede fått en invitasjon. Har de glemt å svare?"
-
-#: templates/profile.html:21 templates/profile.html:23
-#, fuzzy
+msgstr "Slett invitasjon"
+
+#: templates/profile.html:22 templates/profile.html:24
 msgid "public_profile"
-msgstr "Din offentlige profil ble oppdatert."
-
-#: templates/profile.html:24
-#, fuzzy
-msgid "public_profile_visit"
-msgstr "Din offentlige profil ble oppdatert."
-
-#: templates/profile.html:24
-#, fuzzy
-msgid "public_profile_link"
-msgstr "Din offentlige profil ble oppdatert."
-
-#: templates/profile.html:27
-#, fuzzy
+msgstr "Offentlig profil"
+
+#: templates/profile.html:26
+#, fuzzy
+msgid "visit_own_public_profile"
+msgstr "Offentlig profil"
+
+#: templates/profile.html:30
 msgid "profile_picture"
-msgstr "Profil oppdatert."
-
-#: templates/profile.html:40
-#, fuzzy
+msgstr "Profilbilde"
+
+#: templates/profile.html:43
 msgid "personal_text"
-msgstr "Din personlige tekst er ugyldig."
-
-#: templates/profile.html:41
-#, fuzzy
+msgstr "Personlig tekst"
+
+#: templates/profile.html:44
 msgid "your_personal_text"
-msgstr "Din personlige tekst er ugyldig."
-
-#: templates/profile.html:45
-#, fuzzy
+msgstr "Din personlige tekst..."
+
+#: templates/profile.html:48
 msgid "favourite_program"
-msgstr "Ditt valgte favorittprogram er ugyldig."
-
-#: templates/profile.html:56
-#, fuzzy
+msgstr "Favorittprogram"
+
+#: templates/profile.html:59
 msgid "public_profile_info"
-msgstr "Din offentlige profil ble oppdatert."
-
-#: templates/profile.html:59
+msgstr ""
+"Ved å huke av i denne boksen gjør jeg profilen min synlig for alle. Vær "
+"forsiktig slik at du ikke deler personlig informasjon som navnet ditt "
+"eller adressen din, fordi alle vil kunne se det!"
+
+#: templates/profile.html:62
 msgid "update_public"
-msgstr ""
-
-#: templates/profile.html:61 templates/profile.html:142
+msgstr "Oppdater offentlig profil"
+
+#: templates/profile.html:64 templates/profile.html:143
 msgid "are_you_sure"
-msgstr ""
-
-#: templates/profile.html:61
-#, fuzzy
+msgstr "Er du sikker? Du kan ikke angre på denne handlingen."
+
+#: templates/profile.html:64
 msgid "delete_public"
-msgstr "Programmet ble slettet."
-
-#: templates/profile.html:77
-#, fuzzy
+msgstr "Slett offentlig profil"
+
+#: templates/profile.html:78
 msgid "self_removal_prompt"
-msgstr "Du må ha en konto for å lagre programmet ditt. Vil du logge inn nå?"
-
-#: templates/profile.html:77
-#, fuzzy
+msgstr "Er du sikker på at du vil forlate denne klassen?"
+
+#: templates/profile.html:78
 msgid "leave_class"
-msgstr "Klassen din har ikke tilgang til dette nivået enda"
-
-#: templates/profile.html:82 templates/profile.html:85
+msgstr "Forlat klassen"
+
+#: templates/profile.html:84 templates/profile.html:87
 msgid "settings"
-msgstr ""
-
-#: templates/profile.html:93 templates/signup.html:41
+msgstr "Mine personlige innstillinger"
+
+#: templates/profile.html:95 templates/signup.html:41
 msgid "birth_year"
-msgstr ""
-
-#: templates/profile.html:96 templates/signup.html:25
+msgstr "Fødselsår"
+
+#: templates/profile.html:98 templates/signup.html:25
 msgid "preferred_language"
-msgstr ""
-
-#: templates/profile.html:106 templates/signup.html:34
-#, fuzzy
+msgstr "Foretrukket språk"
+
+#: templates/profile.html:108 templates/signup.html:34
 msgid "preferred_keyword_language"
-msgstr ""
-"Vennligst velg et gyldig språk for nøkkelord (velg ditt eget språk eller "
-"engelsk)."
-
-#: templates/profile.html:120 templates/signup.html:44
-#, fuzzy
+msgstr "Fortrukket språk for nøkkelord"
+
+#: templates/profile.html:122 templates/signup.html:44
 msgid "gender"
-msgstr "Vennligst velg et gyldig kjønn (jente, gutt, annet)."
-
-#: templates/profile.html:123 templates/signup.html:46
+msgstr "Kjønn"
+
+#: templates/profile.html:125 templates/signup.html:46
 msgid "female"
-msgstr ""
-
-#: templates/profile.html:124 templates/signup.html:47
+msgstr "Jente"
+
+#: templates/profile.html:126 templates/signup.html:47
 msgid "male"
-msgstr ""
-
-#: templates/profile.html:125 templates/signup.html:48
-#, fuzzy
+msgstr "Gutt"
+
+#: templates/profile.html:127 templates/signup.html:48
 msgid "other"
-msgstr "Ser ut til at du ikke er en lærer!"
-
-#: templates/profile.html:138
-#, fuzzy
+msgstr "Annet"
+
+#: templates/profile.html:140
 msgid "update_profile"
-msgstr "Hedy - Min konto"
-
-#: templates/profile.html:142
+msgstr "Oppdater profil"
+
+#: templates/profile.html:143
 msgid "destroy_profile"
-msgstr ""
+msgstr "Slett profil"
 
 #: templates/profile.html:145 templates/profile.html:147
 #: templates/profile.html:160
-#, fuzzy
 msgid "change_password"
 msgstr "Endre passord"
 
 #: templates/profile.html:149
-#, fuzzy
 msgid "current_password"
-msgstr "Passordene du fylte inn er ikke like."
+msgstr "Nåværende passord"
 
 #: templates/profile.html:153
-#, fuzzy
 msgid "new_password"
-msgstr "Passordet ditt må inneholde minst seks tegn."
+msgstr "Nytt passord"
 
 #: templates/profile.html:157
-#, fuzzy
 msgid "repeat_new_password"
-msgstr "Passordene du fylte inn er ikke like."
+msgstr "Gjenta nytt passord"
 
 #: templates/programs.html:7
 msgid "recent"
-msgstr ""
-
-#: templates/programs.html:33 templates/view-program-page.html:7
+msgstr "Mine siste programmer"
+
+#: templates/programs.html:31 templates/view-program-page.html:7
 msgid "submitted_header"
-msgstr ""
-
-#: templates/programs.html:38
-#, fuzzy
+msgstr "Dette programmet har blitt sendt inn og kan ikke endres."
+
+#: templates/programs.html:36
 msgid "title"
-msgstr "Hedy - Et gradvis programmeringsspråk"
-
-#: templates/programs.html:41 templates/view-program-page.html:8
+msgstr "Tittel"
+
+#: templates/programs.html:39 templates/view-program-page.html:8
 msgid "last_edited"
-msgstr ""
-
-#: templates/programs.html:59
-#, fuzzy
+msgstr "Sist endret"
+
+#: templates/programs.html:57
 msgid "favourite_confirm"
-msgstr "Programmet er nå ditt favorittprogram."
-
-#: templates/programs.html:67 templates/programs.html:72
+msgstr "Er du sikker på at du vil velge dette som ditt favorittprogram?"
+
+#: templates/programs.html:65 templates/programs.html:70
 msgid "open"
-msgstr ""
-
-#: templates/programs.html:68 templates/programs.html:76
+msgstr "Åpne"
+
+#: templates/programs.html:66 templates/programs.html:74
 msgid "copy_clipboard"
-msgstr ""
-
-#: templates/programs.html:69 templates/programs.html:73
+msgstr "Kopiert til utklippstavlen"
+
+#: templates/programs.html:67 templates/programs.html:71
 msgid "delete_confirm"
-msgstr ""
-
-#: templates/programs.html:69 templates/programs.html:73
-#, fuzzy
+msgstr "Er du sikker på at du vil slette dette programmet?"
+
+#: templates/programs.html:67 templates/programs.html:71
 msgid "delete"
-msgstr "Programmet ble slettet."
+msgstr "Slett"
+
+#: templates/programs.html:73
+msgid "unshare_confirm"
+msgstr "Er du sikker på at du vil gjøre dette til et privat program?"
+
+#: templates/programs.html:73
+msgid "unshare"
+msgstr "Angre deling"
 
 #: templates/programs.html:75
-msgid "unshare_confirm"
-msgstr ""
+msgid "submit_warning"
+msgstr "Er du sikker på at du vil sende inn dette programmet?"
 
 #: templates/programs.html:75
-msgid "unshare"
-msgstr ""
-
-#: templates/programs.html:77
-#, fuzzy
-msgid "submit_warning"
-msgstr ""
-"Du har allerede et program med dette navnet. Hvis du lagrer programmet "
-"vil det overskrive det gamle, er du sikker?"
-
-#: templates/programs.html:77
-#, fuzzy
 msgid "submit_program"
-msgstr "Hedy - Mine programmer"
-
-#: templates/programs.html:80
+msgstr "Send inn"
+
+#: templates/programs.html:78
 msgid "share_confirm"
-msgstr ""
-
-#: templates/programs.html:80
+msgstr "Er du sikker på at du vil gjøre dette til et offentlig synlig program?"
+
+#: templates/programs.html:78
 msgid "share"
-msgstr ""
+msgstr "Del"
+
+#: templates/programs.html:84
+msgid "no_programs"
+msgstr "Du har ingen programmer enda."
 
 #: templates/programs.html:86
-#, fuzzy
-msgid "no_programs"
-msgstr "Dette Hedy programmet fins ikke!"
-
-#: templates/programs.html:88
-#, fuzzy
 msgid "write_first_program"
-msgstr "Hedy - Mine programmer"
+msgstr "Lag ditt første program!"
 
 #: templates/public-page.html:85
-#, fuzzy
 msgid "no_shared_programs"
-msgstr "Dette Hedy programmet fins ikke!"
+msgstr "har ingen delte programmer..."
 
 #: templates/quiz.html:4
+#, fuzzy
 msgid "quiz_logo_alt"
-msgstr ""
+msgstr "Quiz logo"
 
 #: templates/quiz.html:7
+#, fuzzy
 msgid "start_quiz"
-msgstr ""
+msgstr "Start quiz"
 
 #: templates/quiz.html:13
 msgid "go_to_first_question"
-msgstr ""
+msgstr "Gå til spørsmål 1"
 
 #: templates/quiz.html:22 templates/quiz.html:24 templates/quiz.html:105
-<<<<<<< HEAD
-#, fuzzy
-=======
->>>>>>> 0c6c88b4
 msgid "question"
-msgstr "Ugylig token."
+msgstr "Spørsmål"
 
 #: templates/quiz.html:39
-<<<<<<< HEAD
-=======
-#, fuzzy
->>>>>>> 0c6c88b4
+#, fuzzy
 msgid "hint"
-msgstr ""
+msgstr "Hint?"
 
 #: templates/quiz.html:51 templates/quiz.html:59 templates/quiz.html:69
 #: templates/quiz.html:77 templates/quiz.html:87 templates/quiz.html:95
 msgid "submit_answer"
-msgstr ""
+msgstr "Svar på spørsmål"
 
 #: templates/quiz.html:112
-<<<<<<< HEAD
-#, fuzzy
-=======
->>>>>>> 0c6c88b4
 msgid "feedback_success"
-msgstr "Programmet er nå ditt favorittprogram."
+msgstr "Bra!"
 
 #: templates/quiz.html:117
 msgid "feedback_failure"
-msgstr ""
+msgstr "Feil!"
 
 #: templates/quiz.html:125
 msgid "correct_answer"
-msgstr ""
+msgstr "Det rette svaret er"
 
 #: templates/quiz.html:134
 msgid "go_to_question"
-msgstr ""
+msgstr "Gå til spørsmål"
 
 #: templates/quiz.html:137
 msgid "go_to_quiz_result"
-msgstr ""
+msgstr "Gå til quiz oppsummeringen"
 
 #: templates/quiz.html:144
 msgid "end_quiz"
-msgstr ""
+msgstr "Slutt på quizen"
 
 #: templates/quiz.html:145
 msgid "score"
-msgstr ""
+msgstr "Poengsum"
 
 #: templates/recover.html:6
-#, fuzzy
 msgid "recover_password"
 msgstr "Be om at passordet tilbakestilles"
 
 #: templates/recover.html:11
-#, fuzzy
 msgid "send_password_recovery"
-msgstr ""
-"Du vil snart motta en epost med instruksjoner om hvordan du "
-"tilbakestiller passordet ditt."
+msgstr "Send meg en tilbakestillingslenke for passordet mitt"
 
 #: templates/reset.html:6 templates/reset.html:19
-#, fuzzy
 msgid "reset_password"
-msgstr "Passordene du fylte inn er ikke like."
+msgstr "Tilbakestill passord"
 
 #: templates/reset.html:12 templates/signup.html:22
-#, fuzzy
 msgid "password_repeat"
-msgstr "Passordet har blitt tilbakestilt. Du blir nå sendt til logg-inn siden."
+msgstr "Gjenta passord"
 
 #: templates/signup.html:7
 msgid "create_account_explanation"
-msgstr ""
+msgstr "Med en egen konto kan du lagre programmene dine."
 
 #: templates/signup.html:16
-#, fuzzy
 msgid "email_repeat"
-msgstr "Hedy - Tilbakestill passord"
+msgstr "Gjenta epost"
 
 #: templates/signup.html:60
-#, fuzzy
 msgid "programming_experience"
-msgstr "Vennligst velg et gyldig programmeringsspråk."
+msgstr "Har du programmeringserfaring?"
 
 #: templates/signup.html:74
-#, fuzzy
 msgid "languages"
-msgstr "Vennligst velg et gylid språk."
+msgstr "Hvilke av disse programmeringsspråkene har du brukt før?"
 
 #: templates/signup.html:79
 msgid "other_block"
-msgstr ""
+msgstr "Et annet blokk-språk"
 
 #: templates/signup.html:85
 msgid "other_text"
-msgstr ""
+msgstr "Et annet tekstspråk"
 
 #: templates/signup.html:91
-#, fuzzy
 msgid "request_teacher"
-msgstr "Ser ut til at du ikke er en lærer!"
+msgstr "Vil du søke om lærerkonto?"
 
 #: templates/signup.html:94
 msgid "subscribe_newsletter"
-msgstr ""
+msgstr "Abonner på nyhetsbrevet"
 
 #: templates/signup.html:99
-#, fuzzy
 msgid "agree_with"
-msgstr "Du må godkjenne personvernsvilkårene."
+msgstr "Jeg godkjenner"
 
 #: templates/signup.html:99
 msgid "privacy_terms"
-msgstr ""
+msgstr "personvernsvilkårene"
 
 #: templates/signup.html:102
 msgid "agree_third_party"
 msgstr ""
+"Jeg godkjenner å bli kontaktet av partnere av Leiden Universitet med "
+"markedsføring (valgfritt)"
 
 #: templates/signup.html:109
-#, fuzzy
 msgid "already_account"
-msgstr "Ingen konto?"
+msgstr "Har du allerede en konto?"
 
 #: templates/teacher-invitation.html:5
-#, fuzzy
 msgid "teacher_invitation_require_login"
 msgstr ""
-"Invitasjonskoden til å bli lærer er ugyldig. For å bli en Hedy-lærer, ta "
-"kontakt med hedy@felienne.com. Felienne er fra Nederland, så skriv helst "
-"på engelsk."
+"For å sette opp profilen din som en lærer må du logge inn. Hvis du ikke "
+"har en konto, vennligst lag en."
 
 #: templates/view-program-page.html:13
 msgid "by"
-msgstr ""
+msgstr "av"
 
 #: website/achievements.py:170
 #, fuzzy
@@ -2463,7 +2367,7 @@
 #~ msgstr "Begynn med nivå 1 forklaringer"
 
 #~ msgid "start_programming"
-#~ msgstr "Directly start programming"
+#~ msgstr "Begynn å programmere"
 
 #~ msgid "create_class_text"
 #~ msgstr "Grupper elevene dine i klasser og endre innholdet i hver klasse."
@@ -2484,11 +2388,7 @@
 #~ msgstr "Lag en tegning med kode"
 
 #~ msgid "welcome"
-#~ msgstr ""
-#~ "Velkommen til Hedy! Du er nå den"
-#~ " stolte eier av en lærerkonto som "
-#~ "gir deg muligheten til å lage "
-#~ "klasser og invitere elever."
+#~ msgstr "Velkommen"
 
 #~ msgid "landing_page_intro"
 #~ msgstr "Velkommen til Hedy!"
@@ -2586,1138 +2486,11 @@
 #~ msgid "select_class"
 #~ msgstr "Velg klasse"
 
-#~ msgid "Wrong Level"
-#~ msgstr ""
-#~ "Det var korrekt Hedy kode, men det"
-#~ " var feil nivå. Du skrev "
-#~ "{offending_keyword} for nivå {working_level}. "
-#~ "Tips: {tip}"
-
-#~ msgid "Incomplete"
-#~ msgstr ""
-#~ "Oisann! Du glemte litt kode! På "
-#~ "linje {line_number}, må du legge til "
-#~ "tekst etter {incomplete_command}."
-
-#~ msgid "Invalid"
-#~ msgstr ""
-#~ "{invalid_command} er ikke en Hedy nivå"
-#~ " {level} kommando. Mente du "
-#~ "{guessed_command}?"
-
-#~ msgid "Invalid Space"
-#~ msgstr ""
-#~ "Oisann! Du begynte linjen med et "
-#~ "mellomrom på linje {line_number}. Mellomrom"
-#~ " forvirrer datamaskiner, kan du fjerne "
-#~ "det?"
-
-#~ msgid "Has Blanks"
-#~ msgstr "Koden din er uferdig. Den inneholder tomrom du må erstatte med kode."
-
-#~ msgid "No Indentation"
-#~ msgstr ""
-#~ "Du brukte for få mellomrom på "
-#~ "linje {line_number}. Du brukte "
-#~ "{leading_spaces} mellomrom, dette er ikke "
-#~ "nok. Start hver nye kodeblokk med "
-#~ "{indent_size} mellomrom mer enn linjen "
-#~ "før."
-
-#~ msgid "Unexpected Indentation"
-#~ msgstr ""
-#~ "Du brukte for mange mellomrom på "
-#~ "linje {line_number}. Du brukte "
-#~ "{leading_spaces} mellomrom, dette er for "
-#~ "mange. Start hver nye kodeblokk med "
-#~ "{indent_size} mellomrom mer enn linjen "
-#~ "før."
-
-#~ msgid "Parse"
-#~ msgstr ""
-#~ "Koden du skrev inn er ikke korrekt"
-#~ " Hedy kode. Det er en feil på"
-#~ " linje {location[0]}, på posisjon "
-#~ "{location[1]}. Du skrev {character_found}, men"
-#~ " det er ikke lov."
-
-#~ msgid "Unquoted Text"
-#~ msgstr ""
-#~ "Vær forsiktig. Hvis du spør eller "
-#~ "skriver ut noe så må du huske "
-#~ "å begynne og avslutte teksten med "
-#~ "en apostrof. Du glemte en apostrof "
-#~ "en plass."
-
-#~ msgid "Unquoted Assignment"
-#~ msgstr ""
-#~ "Fra dette nivået må du skrive "
-#~ "teksten til høyre for `er`-kodeordet "
-#~ "inni apostrofer. Du glemte det for "
-#~ "teksten {text}."
-
-#~ msgid "Unquoted Equality Check"
-#~ msgstr ""
-#~ "Hvis du har lyst til å sjekke "
-#~ "om en variabel er lik flere ord,"
-#~ " må ordene være inni to apostrofer."
-#~ " For eksempel 'her er ordene mine'!"
-
-#~ msgid "Var Undefined"
-#~ msgstr ""
-#~ "Du prøvde å bruke variabelen {name}, "
-#~ "men den finnes ikke. Det kan også"
-#~ " være at du prøvde å bruke "
-#~ "ordet {name} men at du glemte "
-#~ "apostrof-tegnene."
-
-#~ msgid "Cyclic Var Definition"
-#~ msgstr ""
-#~ "Variabelen {variable} må opprettes og "
-#~ "gis en verdi før du kan bruke "
-#~ "den på høyre siden av hvis-"
-#~ "kommandoen"
-
-#~ msgid "Lonely Echo"
-#~ msgstr ""
-#~ "Du brukte ekko før spør-kommandoen, "
-#~ "eller ekko uten å bruke spør-"
-#~ "kommandoen. Først må du spørre om "
-#~ "inndata, så kan du bruke ekko."
-
-#~ msgid "Too Big"
-#~ msgstr ""
-#~ "Oi! Programmet ditt har {lines_of_code} "
-#~ "kodelinjer, imponerende! Vi klarer desverre"
-#~ " bare å prossessere {max_lines} linjer "
-#~ "på dette nivået. Gjør programmet ditt"
-#~ " mindre og prøv igjen."
-
-#~ msgid "Invalid Argument Type"
-#~ msgstr ""
-#~ "Du kan ikke bruke {command} med "
-#~ "{invalid_argument} fordi det er "
-#~ "{invalid_type}. Prøv å endre "
-#~ "{invalid_argument} til {allowed_types}."
-
-#~ msgid "Invalid Argument"
-#~ msgstr ""
-#~ "Du kan ikke bruke kommandoen {command}"
-#~ " med {invalid_argument}. Prøv å endre "
-#~ "{invalid_argument} til {allowed_types}."
-
-#~ msgid "Invalid Type Combination"
-#~ msgstr ""
-#~ "Du kan ikke bruke {invalid_argument} og"
-#~ " {invalid_argument_2} i {command} fordi en"
-#~ " er {invalid_type} og den andre er"
-#~ " {invalid_type_2}. Prøv å endre "
-#~ "{invalid_argument} til {invalid_type_2} eller "
-#~ "{invalid_argument_2} til {invalid_type}."
-
-#~ msgid "Unsupported Float"
-#~ msgstr ""
-#~ "Desimaltall er ikke støttet enda, men"
-#~ " de er det om noen nivåer. Du"
-#~ " må endre {value} til ett heltall "
-#~ "på dette nivået."
-
-#~ msgid "Locked Language Feature"
-#~ msgstr ""
-#~ "Du bruker {concept}! Det er fantastisk,"
-#~ " men {concept} er ikke låst opp "
-#~ "enda! Det vil bli låst opp på "
-#~ "et senere nivå."
-
-#~ msgid "Missing Command"
-#~ msgstr ""
-#~ "Det ser ut som du glemte å "
-#~ "bruke en kommando på linje line "
-#~ "{line_number}."
-
-#~ msgid "Missing Inner Command"
-#~ msgstr ""
-#~ "Det ser ut som du glemte å "
-#~ "bruke en kommando på linje line "
-#~ "{line_number}."
-
-#~ msgid "Unsupported String Value"
-#~ msgstr "Text values cannot contain {invalid_value}."
-
-#~ msgid "ask_needs_var"
-#~ msgstr ""
-#~ "Fra nivå 2, må du lagre svaret "
-#~ "fra spør-kommandoen i en variabel "
-#~ "spørsmålet inni apostrofer. For eksempel: "
-#~ "navn er spør Hva heter du?"
-
-#~ msgid "echo_out"
-#~ msgstr ""
-#~ "Fra nivå 2 er ikke ekko nødvendig"
-#~ " lenger. Du kan skrive ut svaret "
-#~ "på et spørsmål med spør- og "
-#~ "skriv-kommandoene. For eksempel: \n"
-#~ "navn er spør Hva heter du?\n"
-#~ "skriv hallo navn"
-
-#~ msgid "space"
-#~ msgstr "et mellomrom"
-
-#~ msgid "comma"
-#~ msgstr "et komma"
-
-#~ msgid "question mark"
-#~ msgstr "et spørsmålstegn"
-
-#~ msgid "newline"
-#~ msgstr "en ny linje"
-
-#~ msgid "period"
-#~ msgstr "et punktum"
-
-#~ msgid "exclamation mark"
-#~ msgstr "et utropstegn"
-
-#~ msgid "dash"
-#~ msgstr "en bindestrek"
-
-#~ msgid "star"
-#~ msgstr "en stjerne"
-
-#~ msgid "single quotes"
-#~ msgstr "en enkelapostrof"
-
-#~ msgid "double quotes"
-#~ msgstr "dobbelapostrof"
-
-#~ msgid "slash"
-#~ msgstr "en skråstrek"
-
-#~ msgid "string"
-#~ msgstr "tekst"
-
-#~ msgid "nested blocks"
-#~ msgstr "en blokk i en blokk"
-
-#~ msgid "or"
-#~ msgstr "eller"
-
-#~ msgid "number"
-#~ msgstr "et tall"
-
-#~ msgid "integer"
-#~ msgstr "et tall"
-
-#~ msgid "float"
-#~ msgstr "et tall"
-
-#~ msgid "list"
-#~ msgstr "en liste"
-
-#~ msgid "input"
-#~ msgstr "inndata fra spør-kommandoen"
-
-#~ msgid "general"
-#~ msgstr "Generelle Prestasjoner"
-
-#~ msgid "programs_created"
-#~ msgstr "Programmer laget"
-
-#~ msgid "programs_saved"
-#~ msgstr "Lagring av programmer"
-
-#~ msgid "programs_submitted"
-#~ msgstr "Innsendte programmer"
-
-#~ msgid "teacher"
-#~ msgstr "Lærer"
-
-#~ msgid "hidden"
-#~ msgstr "Skjult"
-
-#~ msgid "hedy_achievements"
-#~ msgstr "Hedy Prestasjoner"
-
-#~ msgid "achievements_logo_alt"
-#~ msgstr "prestasjoner"
-
-#~ msgid "achievements_check_icon_alt"
-#~ msgstr "Du oppnådde en prestasjon!"
-
-#~ msgid "hedy_logo_alt"
-#~ msgstr "Hedy logo"
-
-#~ msgid "cheatsheet_title"
-#~ msgstr "Skjul hjelpeark"
-
-#~ msgid "class_name_prompt"
-#~ msgstr "Vennligst oppgi navnet på klassen"
-
-#~ msgid "username"
-#~ msgstr "Brukernavn"
-
-#~ msgid "last_login"
-#~ msgstr "Forrige innlogging"
-
-#~ msgid "highest_level_reached"
-#~ msgstr "Høyeste nivå nådd"
-
-#~ msgid "number_programs"
-#~ msgstr "Antall programmer"
-
-#~ msgid "programs"
-#~ msgstr "Program"
-
-#~ msgid "password"
-#~ msgstr "Passord"
-
-#~ msgid "remove"
-#~ msgstr "Fjern"
-
-#~ msgid "page"
-#~ msgstr "side"
-
-#~ msgid "enter_password"
-#~ msgstr "Oppgi ett nytt passord for"
-
-#~ msgid "password_change_prompt"
-#~ msgstr "Er du sikker på du vil endre dette passordet?"
-
-#~ msgid "remove_student_prompt"
-#~ msgstr "Er du sikker du vil fjerne eleven fra klassen?"
-
-#~ msgid "add_students"
-#~ msgstr "elever"
-
-#~ msgid "customize_class"
-#~ msgstr "Tilpass innstillingene for klassen"
-
-#~ msgid "class_stats"
-#~ msgstr "Statistikk over klassen"
-
-#~ msgid "back_to_teachers_page"
-#~ msgstr "Gå tilbake til lærersiden"
-
-#~ msgid "delete_class_prompt"
-#~ msgstr "Er du sikker på at du vil slette klassen?"
-
-#~ msgid "delete_class"
-#~ msgstr "Slett klassen for alltid"
-
-#~ msgid "add_students_options"
-#~ msgstr "Opprett kontoer til elever"
-
-#~ msgid "copy_link_success"
-#~ msgstr "Kopier lenken for å dele"
-
-#~ msgid "copy_join_link"
-#~ msgstr "Please copy and paste this link into a new tab:"
-
-#~ msgid "invite_prompt"
-#~ msgstr "Oppgi et brukernavn"
-
-#~ msgid "invite_by_username"
-#~ msgstr "Alle brukernavnene må være unike."
-
-#~ msgid "create_accounts"
-#~ msgstr "Opprett flere kontoer"
-
-#~ msgid "pending_invites"
-#~ msgstr "Ubesvarte invitasjoner"
-
-#~ msgid "invite_date"
-#~ msgstr "Invitasjonsdato"
-
-#~ msgid "expiration_date"
-#~ msgstr "Utløpsdato"
-
-#~ msgid "delete_invite_prompt"
-#~ msgstr "Er du sikker på at du vil fjerne denne klasseinvitasjonen?"
-
-#~ msgid "class_already_joined"
-#~ msgstr "Du er allerede elev i denne klassen"
-
-#~ msgid "error_logo_alt"
-#~ msgstr "Error logo"
-
-#~ msgid "goto_profile"
-#~ msgstr "Gå til min profil"
-
-#~ msgid "prompt_join_class"
-#~ msgstr "Vil du bli med i denne klassen?"
-
-#~ msgid "join_class"
-#~ msgstr "Bli med i klassen"
-
-#~ msgid "back_to_class"
-#~ msgstr "Gå tilbake til klassen"
-
-#~ msgid "next_step_tutorial"
-#~ msgstr "Next step >>>"
-
-#~ msgid "level_title"
-#~ msgstr "Nivå"
-
-#~ msgid "create_multiple_accounts"
-#~ msgstr "Opprett flere kontoer"
-
-#~ msgid "accounts_intro"
-#~ msgstr ""
-#~ "På denne siden kan du opprette "
-#~ "kontoer for flere elever samtidig. Det"
-#~ " er også mulig å legge de til"
-#~ " i en av klassene dine. Ved å"
-#~ " trykke på den grønnne + knappen "
-#~ "til høyre på bunnen av skjermen "
-#~ "kan du legge til ekstra rader. Du"
-#~ " kan slette rader ved å trykke "
-#~ "på det tilsvarende røde krysset. Pass"
-#~ " på at ingen rader er tomme når"
-#~ " du trykker på \"Opprett kontoer\". "
-#~ "Vennligst pass på at hvert brukernavn"
-#~ " og epost er unik og at "
-#~ "passordet er <b>minst</b> 6 tegn."
-
-#~ msgid "create_accounts_prompt"
-#~ msgstr "Er du sikker på at du vil opprette disse kontoene?"
-
-#~ msgid "download_login_credentials"
-#~ msgstr ""
-
-#~ msgid "yes"
-#~ msgstr "Ja"
-
-#~ msgid "no"
-#~ msgstr "Nei"
-
-#~ msgid "reset_view"
-#~ msgstr "Tilbakestill"
-
-#~ msgid "customize_adventure"
-#~ msgstr "Tilpass eventyr"
-
-#~ msgid "update_adventure_prompt"
-#~ msgstr "Er du sikker på at du vil oppdatere dette eventyret?"
-
-#~ msgid "general_settings"
-#~ msgstr "Generelle innstillinger"
-
-#~ msgid "name"
-#~ msgstr "Navn"
-
-#~ msgid "level"
-#~ msgstr "Nivå"
-
-#~ msgid "adventure_exp_1"
-#~ msgstr ""
-#~ "Skriv inn ditt ønskede eventyr på "
-#~ "høyre side. Etter du har laget et"
-#~ " eventyr kan du inkludere det i "
-#~ "en av klassene dine under "
-#~ "\"tilpasninger\". Hvis du vil inkludere "
-#~ "en kommando i eventyret vennligst bruk"
-#~ " kodeblokker som dette:"
-
-#~ msgid "adventure_exp_2"
-#~ msgstr ""
-#~ "Hvis du vil vise en kodesnuttet, "
-#~ "for eksempel for å gi en elev "
-#~ "en mal eller kodeeksempel, bruk pre-"
-#~ "tag som dette:"
-
-#~ msgid "hello_world_snippet"
-#~ msgstr "Skjul hjelpeark"
-
-#~ msgid "adventure_exp_3"
-#~ msgstr ""
-#~ "Du kan bruke \"forhåndsvis\" knappen til"
-#~ " å se en stilert versjon av "
-#~ "eventyret ditt. For å se eventyret "
-#~ "på en egen side, velg \"vis\" fra"
-#~ " lærersiden."
-
-#~ msgid "adventure"
-#~ msgstr "Eventyr"
-
-#~ msgid "template_code"
-#~ msgstr ""
-#~ "Dette er forklaringen for eventyret mitt!\n"
-#~ "\n"
-#~ "På denne måten kan jeg vise en kommando: <code>skriv</code>\n"
-#~ "\n"
-#~ "Men noen ganger ønsker jeg å vise en kodesnutt, som dette:\n"
-#~ "<pre>\n"
-#~ "spør Hva er navnet ditt?\n"
-#~ "ekko så navnet ditt er\n"
-#~ "</pre>"
-
-#~ msgid "adventure_terms"
-#~ msgstr "Jeg tillater at eventyret mitt kan offentliggjøres på Hedy."
-
-#~ msgid "preview"
-#~ msgstr "Forhåndsvis"
-
-#~ msgid "save"
-#~ msgstr "Lagre"
-
-#~ msgid "delete_adventure_prompt"
-#~ msgstr "Er du sikker på at du vil fjerne dette eventyret?"
-
-#~ msgid "customize_class_exp_1"
-#~ msgstr ""
-#~ "Hei! På denne siden kan du "
-#~ "tilpasse innstillingene for klassen din. "
-#~ "Du kan velge hva elevene dine skal"
-#~ " kunne se ved å velge nivåer og"
-#~ " eventyr.\n"
-#~ "Som standard vil alle nivåer og "
-#~ "standardeventyr vil være valgt. Du kan"
-#~ " også legge til dine egne eventyr "
-#~ "til nivåer. <b>Merk:</b> Det er ikke "
-#~ "alle eventyr som er tilgjengelig for "
-#~ "alle nivåer.\n"
-#~ "For å tilpasse innstillingene kan du gjøre slik:"
-
-#~ msgid "customize_class_step_1"
-#~ msgstr "Velg nivåer for klassen din ved å trykke på \"Nivå knappenene\""
-
-#~ msgid "customize_class_step_2"
-#~ msgstr ""
-#~ "\"Avkrysningsbokser\" vil dukke opp for "
-#~ "eventyrene som er tilgjengelig for de"
-#~ " valgte nivåene"
-
-#~ msgid "customize_class_step_3"
-#~ msgstr "Velg hvilke eventyr du ønsker at skal være tilgjengelig"
-
-#~ msgid "customize_class_step_4"
-#~ msgstr ""
-#~ "Trykk på navnet til et eventyr for"
-#~ " å legge til eller fjerne det "
-#~ "for alle nivåer"
-
-#~ msgid "customize_class_step_5"
-#~ msgstr "Legg til dine egne eventyr"
-
-#~ msgid "customize_class_step_6"
-#~ msgstr ""
-#~ "Velg en dato for når hvert nivå"
-#~ " skal gjøres tilgjengelig (du kan "
-#~ "også la feltene være tomme)"
-
-#~ msgid "customize_class_step_7"
-#~ msgstr "Velg resten av innstillingene"
-
-#~ msgid "customize_class_step_8"
-#~ msgstr "Trykk \"Lagre\" -> Så er du ferdig!"
-
-#~ msgid "customize_class_exp_2"
-#~ msgstr ""
-#~ "Du kan alltids komme tilbake senere "
-#~ "og endre disse innstillingene. Du kan"
-#~ " for eksempel gjøre spesifikke evntyr "
-#~ "og nivåer tilgjengelig når du underviser"
-#~ " en klasse.\n"
-#~ "På denne måten er det lett for "
-#~ "deg å bestemme hvilke nivåer og "
-#~ "eventyr elevene dine skal jobbe med."
-#~ "\n"
-#~ "Hvis du har lyst til å gjøre "
-#~ "alt tilgjengelig for klassen din, er "
-#~ "det lettest å bare fjerne alle "
-#~ "tilpasningene du har gjort."
-
-#~ msgid "select_adventures"
-#~ msgstr "Velg eventyr"
-
-#~ msgid "opening_dates"
-#~ msgstr "Dato for tilgjengeliggjøring"
-
-#~ msgid "opening_date"
-#~ msgstr "Dato for tilgjengeliggjøring"
-
-#~ msgid "directly_available"
-#~ msgstr "Åpne på direkten"
-
-#~ msgid "select_own_adventures"
-#~ msgstr "Velg egne eventyr"
-
-#~ msgid "select"
-#~ msgstr "Velg"
-
-#~ msgid "other_settings"
-#~ msgstr "Andre innstillinger"
-
-#~ msgid "option"
-#~ msgstr "Valg"
-
-#~ msgid "mandatory_mode"
-#~ msgstr "Obligatorisk utviklermodus"
-
-#~ msgid "hide_cheatsheet"
-#~ msgstr "Skjul hjelpeark"
-
-#~ msgid "hide_keyword_switcher"
-#~ msgstr "hide keyboard switcher"
-
-#~ msgid "hide_quiz"
-#~ msgstr "Slutt på quizen"
-
-#~ msgid "hide_parsons"
-#~ msgstr "Hide parsons"
-
-#~ msgid "reset_adventure_prompt"
-#~ msgstr "Er du sikker på at du vil tilbakestille alle valgte eventyr?"
-
-#~ msgid "reset_adventures"
-#~ msgstr "Tilbakestill valgte eventyr"
-
-#~ msgid "remove_customizations_prompt"
-#~ msgstr "Er du sikker på at du vil fjerne tilpasningene for denne klassen?"
-
-#~ msgid "remove_customization"
-#~ msgstr "Fjern tilpasninger"
-
-#~ msgid "unsaved_class_changes"
-#~ msgstr "There are unsaved changes, are you sure you want to leave this page?"
-
-#~ msgid "go_back_to_main"
-#~ msgstr "Gå tilbake til hovedsiden"
-
-#~ msgid "explore_programs"
-#~ msgstr "Utforsk programmer"
-
-#~ msgid "explore_explanation"
-#~ msgstr ""
-#~ "På denne siden kan du se gjennom"
-#~ " programmer laget av andre Hedybrukere. "
-#~ "Du kan filtrere på både Hedy nivå"
-#~ " og eventyr. Trykk på \"Se program\""
-#~ " for å åpne programmet og kjøre "
-#~ "det. Program med en rød overskrift "
-#~ "inneholder en feil. Du kan fortsatt "
-#~ "åpne programmet, men når du kjører "
-#~ "det vil du få en feil. Du "
-#~ "kan selvfølgelig prøve å fikse feilen!"
-#~ " Hvis personen som har laget "
-#~ "programmet har en offentlig profil så"
-#~ " kan du trykke på brukernavnet for"
-#~ " å besøke profilen. På profilen vil"
-#~ " du finne alle programmene de har "
-#~ "delt og mye annet!"
-
-#~ msgid "language"
-#~ msgstr "Hvilke av disse programmeringsspråkene har du brukt før?"
-
-#~ msgid "search_button"
-#~ msgstr "Search"
-
-#~ msgid "hedy_choice_title"
-#~ msgstr "Hedy's Choice"
-
-#~ msgid "creator"
-#~ msgstr "Skaper"
-
-#~ msgid "view_program"
-#~ msgstr "Se program"
-
-#~ msgid "my_classes"
-#~ msgstr "Mine klasser"
-
-#~ msgid "students"
-#~ msgstr "elever"
-
-#~ msgid "create_class"
-#~ msgstr "Opprett en ny klasse"
-
-#~ msgid "my_adventures"
-#~ msgstr "Mine eventyr"
-
-#~ msgid "last_update"
-#~ msgstr "Sist oppdatert"
-
-#~ msgid "view"
-#~ msgstr "Se"
-
-#~ msgid "adventure_prompt"
-#~ msgstr "Vennligst skriv inn navnet på eventyret"
-
-#~ msgid "teacher_welcome"
-#~ msgstr ""
-#~ "Velkommen til Hedy! Du er nå den"
-#~ " stolte eier av en lærerkonto som "
-#~ "gir deg muligheten til å lage "
-#~ "klasser og invitere elever."
-
-#~ msgid "parsons_title"
-#~ msgstr "Hedy"
-
-#~ msgid "quiz_tab"
-#~ msgstr "End quiz"
-
-#~ msgid "specific_adventure_mode"
-#~ msgstr ""
-#~ "Du er for øyeblikket i eventyret "
-#~ "'{adventure}', trykk på 'Hedy' for å "
-#~ "se alle eventyr."
-
-#~ msgid "example_code_header"
-#~ msgstr "Eksempel Hedykode"
-
-#~ msgid "variables"
-#~ msgstr "Variables"
-
-#~ msgid "enter_text"
-#~ msgstr "Skriv inn svaret ditt her..."
-
-#~ msgid "enter"
-#~ msgstr "Send inn"
-
-#~ msgid "already_program_running"
-#~ msgstr "Begynn å programmere"
-
-#~ msgid "run_code_button"
-#~ msgstr "Kjør kode"
-
-#~ msgid "stop_code_button"
-#~ msgstr "Lagre kode"
-
-#~ msgid "next_exercise"
-#~ msgstr "Next exercise"
-
-#~ msgid "edit_code_button"
-#~ msgstr "Endre kode"
-
-#~ msgid "repair_program_logo_alt"
-#~ msgstr "Repair program icon"
-
-#~ msgid "read_code_label"
-#~ msgstr "Les høyt"
-
-#~ msgid "regress_button"
-#~ msgstr "Gå tilbake til nivå {level}"
-
-#~ msgid "advance_button"
-#~ msgstr "Gå til nivå {level}"
-
-#~ msgid "developers_mode"
-#~ msgstr "Programmeringsmodus"
-
-#~ msgid "nav_start"
-#~ msgstr "Hjem"
-
-#~ msgid "nav_hedy"
-#~ msgstr "Hedy"
-
-#~ msgid "nav_explore"
-#~ msgstr "Utforsk"
-
-#~ msgid "nav_learn_more"
-#~ msgstr "Lær mer"
-
-#~ msgid "program_header"
-#~ msgstr "Mine programmer"
-
-#~ msgid "my_achievements"
-#~ msgstr "Mine prestasjoner"
-
-#~ msgid "my_account"
-#~ msgstr "Min konto"
-
-#~ msgid "for_teachers"
-#~ msgstr "For lærere"
-
-#~ msgid "logout"
-#~ msgstr "Logg ut"
-
-#~ msgid "login"
-#~ msgstr "Logg inn"
-
-#~ msgid "search"
-#~ msgstr "Søk..."
-
-#~ msgid "keyword_support"
-#~ msgstr "Translated keywords"
-
-#~ msgid "non_keyword_support"
-#~ msgstr "Translated content"
-
-#~ msgid "welcome_back"
-#~ msgstr ""
-#~ "Velkommen til Hedy! Du er nå den"
-#~ " stolte eier av en lærerkonto som "
-#~ "gir deg muligheten til å lage "
-#~ "klasser og invitere elever."
-
-#~ msgid "teacher_tutorial_logo_alt"
-#~ msgstr "Du har mottatt en invitasjon til å bli med i en klasse"
-
-#~ msgid "start_teacher_tutorial"
-#~ msgstr "Start teacher tutorial"
-
-#~ msgid "hedy_tutorial_logo_alt"
-#~ msgstr "Start hedy tutorial"
-
-#~ msgid "start_hedy_tutorial"
-#~ msgstr "Start hedy tutorial"
-
-#~ msgid "start_programming_logo_alt"
-#~ msgstr "Directly start programming"
-
-#~ msgid "explore_programs_logo_alt"
-#~ msgstr "Utforsk programmer"
-
-#~ msgid "your_account"
+#~ msgid "your_country"
 #~ msgstr "Ingen konto?"
-
-#~ msgid "profile_logo_alt"
-#~ msgstr "Profil oppdatert."
-
-#~ msgid "achievements"
-#~ msgstr "prestasjoner"
-
-#~ msgid "no_public_profile"
-#~ msgstr "Offentlig profil"
-
-#~ msgid "amount_created"
-#~ msgstr "programmer opprettet"
-
-#~ msgid "amount_saved"
-#~ msgstr "programmer lagret"
-
-#~ msgid "amount_submitted"
-#~ msgstr "programmer sendt inn"
-
-#~ msgid "last_achievement"
-#~ msgstr "Nyeste prestasjon"
-
-#~ msgid "your_last_program"
-#~ msgstr "Favorittprogram"
-
-#~ msgid "ok"
-#~ msgstr "OK"
-
-#~ msgid "cancel"
-#~ msgstr "Avbryt"
-
-#~ msgid "copy_link_to_share"
-#~ msgstr "Kopier lenken for å dele"
-
-#~ msgid "achievement_earned"
-#~ msgstr "Du oppnådde en prestasjon!"
-
-#~ msgid "mailing_title"
-#~ msgstr "Abonner på nyhetsbrevet fra Hedy"
-
-#~ msgid "email"
-#~ msgstr "E-post"
-
-#~ msgid "surname"
-#~ msgstr "Fornavn"
-
-#~ msgid "lastname"
-#~ msgstr "Etternavn"
-
-#~ msgid "country"
-#~ msgstr "Land"
-
-#~ msgid "subscribe"
-#~ msgstr "Abonner"
-
-#~ msgid "required_field"
-#~ msgstr "Felter merket med en * er påkrevd"
-
-#~ msgid "previous_campaigns"
-#~ msgstr "Se tidligere kampanjer"
-
-#~ msgid "step_title"
-#~ msgstr "Oppgave"
-
-#~ msgid "save_code_button"
-#~ msgstr "Lagre kode"
-
-#~ msgid "share_code_button"
-#~ msgstr "Lagre og del koden"
-
-#~ msgid "try_button"
-#~ msgstr "Prøv"
-
-#~ msgid "login_long"
-#~ msgstr "Logg inn på kontoen din"
-
-#~ msgid "create_account"
-#~ msgstr "Opprett konto"
-
-#~ msgid "forgot_password"
-#~ msgstr "Glemt passord?"
-
-#~ msgid "main_title"
-#~ msgstr "Hedy"
-
-#~ msgid "main_subtitle"
-#~ msgstr "Et gradvis programmeringsspråk"
-
-#~ msgid "try_it"
-#~ msgstr "Prøv det"
-
-#~ msgid "exercise"
-#~ msgstr "Exercise"
-
-#~ msgid "what_should_my_code_do"
-#~ msgstr "What should my code do?"
-
-#~ msgid "account_overview"
-#~ msgstr "Kontooversikt"
-
-#~ msgid "my_messages"
-#~ msgstr "Mine meldinger"
-
-#~ msgid "invite_message"
-#~ msgstr "Du har mottatt en invitasjon til å bli med i en klasse"
-
-#~ msgid "sent_by"
-#~ msgstr "Invitasjonen ble sendt av"
-
-#~ msgid "delete_invite"
-#~ msgstr "Slett invitasjon"
-
-#~ msgid "public_profile"
-#~ msgstr "Offentlig profil"
 
 #~ msgid "public_profile_visit"
 #~ msgstr "Du kan besøke din offentlige profil! Trykk"
 
 #~ msgid "public_profile_link"
 #~ msgstr "her"
-
-#~ msgid "profile_picture"
-#~ msgstr "Profilbilde"
-
-#~ msgid "personal_text"
-#~ msgstr "Personlig tekst"
-
-#~ msgid "your_personal_text"
-#~ msgstr "Din personlige tekst..."
-
-#~ msgid "favourite_program"
-#~ msgstr "Favorittprogram"
-
-#~ msgid "public_profile_info"
-#~ msgstr ""
-#~ "Ved å huke av i denne boksen "
-#~ "gjør jeg profilen min synlig for "
-#~ "alle. Vær forsiktig slik at du "
-#~ "ikke deler personlig informasjon som "
-#~ "navnet ditt eller adressen din, fordi"
-#~ " alle vil kunne se det!"
-
-#~ msgid "update_public"
-#~ msgstr "Oppdater offentlig profil"
-
-#~ msgid "are_you_sure"
-#~ msgstr "Er du sikker? Du kan ikke angre på denne handlingen."
-
-#~ msgid "delete_public"
-#~ msgstr "Slett offentlig profil"
-
-#~ msgid "self_removal_prompt"
-#~ msgstr "Er du sikker på at du vil forlate denne klassen?"
-
-#~ msgid "leave_class"
-#~ msgstr "Forlat klassen"
-
-#~ msgid "settings"
-#~ msgstr "Mine personlige innstillinger"
-
-#~ msgid "birth_year"
-#~ msgstr "Fødselsår"
-
-#~ msgid "preferred_language"
-#~ msgstr "Foretrukket språk"
-
-#~ msgid "preferred_keyword_language"
-#~ msgstr "Fortrukket språk for nøkkelord"
-
-#~ msgid "gender"
-#~ msgstr "Kjønn"
-
-#~ msgid "female"
-#~ msgstr "Jente"
-
-#~ msgid "male"
-#~ msgstr "Gutt"
-
-#~ msgid "other"
-#~ msgstr "Annet"
-
-#~ msgid "update_profile"
-#~ msgstr "Oppdater profil"
-
-#~ msgid "destroy_profile"
-#~ msgstr "Slett profil"
-
-#~ msgid "change_password"
-#~ msgstr "Endre passord"
-
-#~ msgid "current_password"
-#~ msgstr "Nåværende passord"
-
-#~ msgid "new_password"
-#~ msgstr "Nytt passord"
-
-#~ msgid "repeat_new_password"
-#~ msgstr "Gjenta nytt passord"
-
-#~ msgid "recent"
-#~ msgstr "Mine siste programmer"
-
-#~ msgid "submitted_header"
-#~ msgstr "Dette programmet har blitt sendt inn og kan ikke endres."
-
-#~ msgid "title"
-#~ msgstr "Tittel"
-
-#~ msgid "last_edited"
-#~ msgstr "Sist endret"
-
-#~ msgid "favourite_confirm"
-#~ msgstr "Er du sikker på at du vil velge dette som ditt favorittprogram?"
-
-#~ msgid "open"
-#~ msgstr "Åpne"
-
-#~ msgid "copy_clipboard"
-#~ msgstr "Kopiert til utklippstavlen"
-
-#~ msgid "delete_confirm"
-#~ msgstr "Er du sikker på at du vil slette dette programmet?"
-
-#~ msgid "delete"
-#~ msgstr "Slett"
-
-#~ msgid "unshare_confirm"
-#~ msgstr "Er du sikker på at du vil gjøre dette til et privat program?"
-
-#~ msgid "unshare"
-#~ msgstr "Angre deling"
-
-#~ msgid "submit_warning"
-#~ msgstr "Er du sikker på at du vil sende inn dette programmet?"
-
-#~ msgid "submit_program"
-#~ msgstr "Send inn"
-
-#~ msgid "share_confirm"
-#~ msgstr "Er du sikker på at du vil gjøre dette til et offentlig synlig program?"
-
-#~ msgid "share"
-#~ msgstr "Del"
-
-#~ msgid "no_programs"
-#~ msgstr "Du har ingen programmer enda."
-
-#~ msgid "write_first_program"
-#~ msgstr "Lag ditt første program!"
-
-#~ msgid "no_shared_programs"
-#~ msgstr "har ingen delte programmer..."
-
-#~ msgid "quiz_logo_alt"
-#~ msgstr "Quiz logo"
-
-#~ msgid "start_quiz"
-#~ msgstr "Start quiz"
-
-#~ msgid "go_to_first_question"
-#~ msgstr "Gå til spørsmål 1"
-
-#~ msgid "question"
-#~ msgstr "Spørsmål"
-
-#~ msgid "hint"
-#~ msgstr "Hint?"
-
-#~ msgid "submit_answer"
-#~ msgstr "Svar på spørsmål"
-
-#~ msgid "feedback_success"
-#~ msgstr "Bra!"
-
-#~ msgid "feedback_failure"
-#~ msgstr "Feil!"
-
-#~ msgid "correct_answer"
-#~ msgstr "Det rette svaret er"
-
-#~ msgid "go_to_question"
-#~ msgstr "Gå til spørsmål"
-
-#~ msgid "go_to_quiz_result"
-#~ msgstr "Gå til quiz oppsummeringen"
-
-#~ msgid "end_quiz"
-#~ msgstr "Slutt på quizen"
-
-#~ msgid "score"
-#~ msgstr "Poengsum"
-
-#~ msgid "recover_password"
-#~ msgstr "Be om at passordet tilbakestilles"
-
-#~ msgid "send_password_recovery"
-#~ msgstr "Send meg en tilbakestillingslenke for passordet mitt"
-
-#~ msgid "reset_password"
-#~ msgstr "Tilbakestill passord"
-
-#~ msgid "password_repeat"
-#~ msgstr "Gjenta passord"
-
-#~ msgid "create_account_explanation"
-#~ msgstr "Med en egen konto kan du lagre programmene dine."
-
-#~ msgid "email_repeat"
-#~ msgstr "Gjenta epost"
-
-#~ msgid "programming_experience"
-#~ msgstr "Har du programmeringserfaring?"
-
-#~ msgid "languages"
-#~ msgstr "Hvilke av disse programmeringsspråkene har du brukt før?"
-
-#~ msgid "other_block"
-#~ msgstr "Et annet blokk-språk"
-
-#~ msgid "other_text"
-#~ msgstr "Et annet tekstspråk"
-
-#~ msgid "request_teacher"
-#~ msgstr "Vil du søke om lærerkonto?"
-
-#~ msgid "subscribe_newsletter"
-#~ msgstr "Abonner på nyhetsbrevet"
-
-#~ msgid "agree_with"
-#~ msgstr "Jeg godkjenner"
-
-#~ msgid "privacy_terms"
-#~ msgstr "personvernsvilkårene"
-
-#~ msgid "agree_third_party"
-#~ msgstr ""
-#~ "Jeg godkjenner å bli kontaktet av "
-#~ "partnere av Leiden Universitet med "
-#~ "markedsføring (valgfritt)"
-
-#~ msgid "already_account"
-#~ msgstr "Har du allerede en konto?"
-
-#~ msgid "teacher_invitation_require_login"
-#~ msgstr ""
-#~ "For å sette opp profilen din som"
-#~ " en lærer må du logge inn. Hvis"
-#~ " du ikke har en konto, vennligst "
-#~ "lag en."
-
-#~ msgid "by"
-#~ msgstr "av"
