
msgid ""
msgstr ""
"Project-Id-Version: PACKAGE VERSION\n"
"Report-Msgid-Bugs-To: \n"
<<<<<<< HEAD
"POT-Creation-Date: 2023-03-03 19:42+0100\n"
=======
"POT-Creation-Date: 2023-03-03 19:20+0100\n"
>>>>>>> 6639afe0
"PO-Revision-Date: 2023-02-16 15:59+0000\n"
"Last-Translator: Anonymous <noreply@weblate.org>\n"
"Language: nb_NO\n"
"Language-Team: nb_NO <LL@li.org>\n"
"Plural-Forms: nplurals=2; plural=n != 1;\n"
"MIME-Version: 1.0\n"
"Content-Type: text/plain; charset=utf-8\n"
"Content-Transfer-Encoding: 8bit\n"
"Generated-By: Babel 2.10.3\n"

msgid "Access Before Assign"
msgstr "You tried to use the variable {name} on line {access_line_number}, but you set it on line {definition_line_number}. Set a variable before using it."

msgid "Cyclic Var Definition"
msgstr "Variabelen {variable} må opprettes og gis en verdi før du kan bruke den på høyre siden av hvis-kommandoen"

msgid "Has Blanks"
msgstr "Koden din er uferdig. Den inneholder tomrom du må erstatte med kode."

msgid "Incomplete"
msgstr "Oisann! Du glemte litt kode! På linje {line_number}, må du legge til tekst etter {incomplete_command}."

#, fuzzy
msgid "Incomplete Repeat"
msgstr "It looks like you forgot to use {command} with the repeat command you used on line {line_number}."

msgid "Invalid"
msgstr "{invalid_command} er ikke en Hedy nivå {level} kommando. Mente du {guessed_command}?"

msgid "Invalid Argument"
msgstr "Du kan ikke bruke kommandoen {command} med {invalid_argument}. Prøv å endre {invalid_argument} til {allowed_types}."

msgid "Invalid Argument Type"
msgstr "Du kan ikke bruke {command} med {invalid_argument} fordi det er {invalid_type}. Prøv å endre {invalid_argument} til {allowed_types}."

msgid "Invalid At Command"
msgstr ""

msgid "Invalid Space"
msgstr "Oisann! Du begynte linjen med et mellomrom på linje {line_number}. Mellomrom forvirrer datamaskiner, kan du fjerne det?"

msgid "Invalid Type Combination"
msgstr "Du kan ikke bruke {invalid_argument} og {invalid_argument_2} i {command} fordi en er {invalid_type} og den andre er {invalid_type_2}. Prøv å endre {invalid_argument} til {invalid_type_2} eller {invalid_argument_2} til {invalid_type}."

msgid "Locked Language Feature"
msgstr "Du bruker {concept}! Det er fantastisk, men {concept} er ikke låst opp enda! Det vil bli låst opp på et senere nivå."

msgid "Lonely Echo"
msgstr "Du brukte ekko før spør-kommandoen, eller ekko uten å bruke spør-kommandoen. Først må du spørre om inndata, så kan du bruke ekko."

#, fuzzy
msgid "Lonely Text"
msgstr "It looks like you forgot to use a command with the text you put in line {line_number}"

msgid "Missing Command"
msgstr "Det ser ut som du glemte å bruke en kommando på linje line {line_number}."

#, fuzzy
msgid "Missing Inner Command"
msgstr "Det ser ut som du glemte å bruke en kommando på linje line {line_number}."

msgid "No Indentation"
msgstr "Du brukte for få mellomrom på linje {line_number}. Du brukte {leading_spaces} mellomrom, dette er ikke nok. Start hver nye kodeblokk med {indent_size} mellomrom mer enn linjen før."

msgid "Parse"
msgstr "Koden du skrev inn er ikke korrekt Hedy kode. Det er en feil på linje {location[0]}, på posisjon {location[1]}. Du skrev {character_found}, men det er ikke lov."

msgid "Too Big"
msgstr "Oi! Programmet ditt har {lines_of_code} kodelinjer, imponerende! Vi klarer desverre bare å prossessere {max_lines} linjer på dette nivået. Gjør programmet ditt mindre og prøv igjen."

msgid "Unexpected Indentation"
msgstr "Du brukte for mange mellomrom på linje {line_number}. Du brukte {leading_spaces} mellomrom, dette er for mange. Start hver nye kodeblokk med {indent_size} mellomrom mer enn linjen før."

msgid "Unquoted Assignment"
msgstr "Fra dette nivået må du skrive teksten til høyre for `er`-kodeordet inni apostrofer. Du glemte det for teksten {text}."

msgid "Unquoted Equality Check"
msgstr "Hvis du har lyst til å sjekke om en variabel er lik flere ord, må ordene være inni to apostrofer. For eksempel 'her er ordene mine'!"

msgid "Unquoted Text"
msgstr "Vær forsiktig. Hvis du spør eller skriver ut noe så må du huske å begynne og avslutte teksten med en apostrof. Du glemte en apostrof en plass."

msgid "Unsupported Float"
msgstr "Desimaltall er ikke støttet enda, men de er det om noen nivåer. Du må endre {value} til ett heltall på dette nivået."

#, fuzzy
msgid "Unsupported String Value"
msgstr "Text values cannot contain {invalid_value}."

msgid "Var Undefined"
msgstr "Du prøvde å bruke variabelen {name}, men den finnes ikke. Det kan også være at du prøvde å bruke ordet {name} men at du glemte apostrof-tegnene."

msgid "Wrong Level"
msgstr "Det var korrekt Hedy kode, men det var feil nivå. Du skrev {offending_keyword} for nivå {working_level}. Tips: {tip}"

msgid "account_overview"
msgstr "Kontooversikt"

msgid "accounts_created"
msgstr "Kontoene ble opprettet."

msgid "accounts_intro"
msgstr "På denne siden kan du opprette kontoer for flere elever samtidig. Det er også mulig å legge de til i en av klassene dine. Ved å trykke på den grønnne + knappen til høyre på bunnen av skjermen kan du legge til ekstra rader. Du kan slette rader ved å trykke på det tilsvarende røde krysset. Pass på at ingen rader er tomme når du trykker på \"Opprett kontoer\". Vennligst pass på at hvert brukernavn og epost er unik og at passordet er <b>minst</b> 6 tegn."

msgid "achievement_earned"
msgstr "Du oppnådde en prestasjon!"

msgid "achievements"
msgstr "prestasjoner"

#, fuzzy
msgid "achievements_check_icon_alt"
msgstr "Du oppnådde en prestasjon!"

#, fuzzy
msgid "achievements_logo_alt"
msgstr "prestasjoner"

#, fuzzy
msgid "add_students"
msgstr "elever"

#, fuzzy
msgid "add_students_options"
msgstr "Opprett kontoer til elever"

#, fuzzy
msgid "admin"
msgstr "Admin"

msgid "advance_button"
msgstr "Gå til nivå {level}"

msgid "adventure"
msgstr "Eventyr"

msgid "adventure_duplicate"
msgstr "Du har allerede et eventyr med dette navnet."

msgid "adventure_empty"
msgstr "Du skrev ikke noe navn på eventyret!"

msgid "adventure_exp_1"
msgstr "Skriv inn ditt ønskede eventyr på høyre side. Etter du har laget et eventyr kan du inkludere det i en av klassene dine under \"tilpasninger\". Hvis du vil inkludere en kommando i eventyret vennligst bruk kodeblokker som dette:"

msgid "adventure_exp_2"
msgstr "Hvis du vil vise en kodesnuttet, for eksempel for å gi en elev en mal eller kodeeksempel, bruk pre-tag som dette:"

msgid "adventure_exp_3"
msgstr "Du kan bruke \"forhåndsvis\" knappen til å se en stilert versjon av eventyret ditt. For å se eventyret på en egen side, velg \"vis\" fra lærersiden."

msgid "adventure_id_invalid"
msgstr "Eventyr IDen er ugyldig."

msgid "adventure_length"
msgstr "Eventyret ditt må være minst 20 tegn."

msgid "adventure_name_invalid"
msgstr "Eventyrnavnet er ugyldig."

msgid "adventure_prompt"
msgstr "Vennligst skriv inn navnet på eventyret"

msgid "adventure_terms"
msgstr "Jeg tillater at eventyret mitt kan offentliggjøres på Hedy."

msgid "adventure_updated"
msgstr "Eventyret har blitt oppdatert!"

#, fuzzy
msgid "ago"
msgstr "{timestamp} ago"

msgid "agree_invalid"
msgstr "Du må godkjenne personvernsvilkårene."

msgid "agree_third_party"
msgstr "Jeg godkjenner å bli kontaktet av partnere av Leiden Universitet med markedsføring (valgfritt)"

msgid "agree_with"
msgstr "Jeg godkjenner"

msgid "ajax_error"
msgstr "Det skjedde noe feil, vennligst prøv igjen."

#, fuzzy
msgid "all"
msgstr ""

#, fuzzy
msgid "all_class_highscores"
msgstr "All students visible in class highscores"

msgid "already_account"
msgstr "Har du allerede en konto?"

#, fuzzy
msgid "already_program_running"
msgstr "Begynn å programmere"

#, fuzzy
msgid "already_teacher"
msgstr "You already have a teacher account."

#, fuzzy
msgid "already_teacher_request"
msgstr "You already have a pending teacher request."

msgid "amount_created"
msgstr "programmer opprettet"

msgid "amount_saved"
msgstr "programmer lagret"

msgid "amount_submitted"
msgstr "programmer sendt inn"

#, fuzzy
msgid "answer_invalid"
msgstr "Passordet ditt er ugyldig."

msgid "are_you_sure"
msgstr "Er du sikker? Du kan ikke angre på denne handlingen."

msgid "ask_needs_var"
msgstr "Fra nivå 2, må du lagre svaret fra spør-kommandoen i en variabel spørsmålet inni apostrofer. For eksempel: navn er spør Hva heter du?"

#, fuzzy
msgid "available_adventures_level"
msgstr "Available adventures level"

msgid "back_to_class"
msgstr "Gå tilbake til klassen"

msgid "back_to_teachers_page"
msgstr "Gå tilbake til lærersiden"

#, fuzzy
msgid "become_a_sponsor"
msgstr "Become a sponsor"

msgid "birth_year"
msgstr "Fødselsår"

msgid "by"
msgstr "av"

msgid "cancel"
msgstr "Avbryt"

#, fuzzy
msgid "catch_index_exception"
msgstr "You tried to access the list {list_name} but it is either empty or the index is not there."

#, fuzzy
msgid "certificate"
msgstr "Certificate of Completion"

#, fuzzy
msgid "certified_teacher"
msgstr "Certified teacher"

msgid "change_password"
msgstr "Endre passord"

msgid "cheatsheet_title"
msgstr "Skjul hjelpeark"

msgid "class_already_joined"
msgstr "Du er allerede elev i denne klassen"

msgid "class_customize_success"
msgstr "Tilpassningene ble lagret."

#, fuzzy
msgid "class_logs"
msgstr "Forrige innlogging"

msgid "class_name_duplicate"
msgstr "Du har allerede en klasse med dette navnet."

msgid "class_name_empty"
msgstr "Du skrev ikke inn et klassenavn!"

msgid "class_name_invalid"
msgstr "Klassenavnet er ugyldig."

msgid "class_name_prompt"
msgstr "Vennligst oppgi navnet på klassen"

msgid "class_stats"
msgstr "Statistikk over klassen"

#, fuzzy
msgid "classes_invalid"
msgstr "The list of selected classes is invalid"

msgid "comma"
msgstr "et komma"

#, fuzzy
msgid "commands"
msgstr "Commands"

#, fuzzy
msgid "congrats_message"
msgstr "Congratulations, {username}, you have completed Hedy!"

msgid "content_invalid"
msgstr "Eventyret er ugyldig."

#, fuzzy
msgid "contributor"
msgstr "Contributor"

msgid "copy_clipboard"
msgstr "Kopiert til utklippstavlen"

#, fuzzy
msgid "copy_join_link"
msgstr "Please copy and paste this link into a new tab:"

#, fuzzy
msgid "copy_link_success"
msgstr "Kopier lenken for å dele"

msgid "copy_link_to_share"
msgstr "Kopier lenken for å dele"

#, fuzzy
msgid "copy_mail_link"
msgstr "Please copy and paste this link into a new tab:"

msgid "correct_answer"
msgstr "Det rette svaret er"

msgid "country"
msgstr "Land"

msgid "country_invalid"
msgstr "Vennligst velg et gyldig land."

#, fuzzy
msgid "country_title"
msgstr "Vennligst velg et gyldig land."

msgid "create_account"
msgstr "Opprett konto"

msgid "create_accounts"
msgstr "Opprett flere kontoer"

msgid "create_accounts_prompt"
msgstr "Er du sikker på at du vil opprette disse kontoene?"

msgid "create_adventure"
msgstr "Opprett eventyr"

msgid "create_class"
msgstr "Opprett en ny klasse"

msgid "create_multiple_accounts"
msgstr "Opprett flere kontoer"

#, fuzzy
msgid "create_public_profile"
msgstr "Offentlig profil"

#, fuzzy
msgid "create_question"
msgstr "Do you want to create one?"

#, fuzzy
msgid "create_student_account"
msgstr "Create an account"

#, fuzzy
msgid "create_student_account_explanation"
msgstr "You can save your own programs with an account."

#, fuzzy
msgid "create_teacher_account"
msgstr "Create a teacher account"

#, fuzzy
msgid "create_teacher_account_explanation"
msgstr "With a teacher account, you can save your programs and see the results of your students."

msgid "creator"
msgstr "Skaper"

#, fuzzy
msgid "current_password"
msgstr "Current password"

msgid "customization_deleted"
msgstr "Tilpassningene ble slettet."

msgid "customize_adventure"
msgstr "Tilpass eventyr"

msgid "customize_class"
msgstr "Tilpass innstillingene for klassen"

msgid "customize_class_exp_1"
msgstr ""
"Hei! På denne siden kan du tilpasse innstillingene for klassen din. Du kan velge hva elevene dine skal kunne se ved å velge nivåer og eventyr.\n"
"Som standard vil alle nivåer og standardeventyr vil være valgt. Du kan også legge til dine egne eventyr til nivåer. <b>Merk:</b> Det er ikke alle eventyr som er tilgjengelig for alle nivåer.\n"
"For å tilpasse innstillingene kan du gjøre slik:"

msgid "customize_class_exp_2"
msgstr ""
"Du kan alltids komme tilbake senere og endre disse innstillingene. Du kan for eksempel gjøre spesifikke evntyr og nivåer tilgjengelig når du underviser en klasse.\n"
"På denne måten er det lett for deg å bestemme hvilke nivåer og eventyr elevene dine skal jobbe med.\n"
"Hvis du har lyst til å gjøre alt tilgjengelig for klassen din, er det lettest å bare fjerne alle tilpasningene du har gjort."

msgid "customize_class_step_1"
msgstr "Velg nivåer for klassen din ved å trykke på \"Nivå knappenene\""

msgid "customize_class_step_2"
msgstr "\"Avkrysningsbokser\" vil dukke opp for eventyrene som er tilgjengelig for de valgte nivåene"

msgid "customize_class_step_3"
msgstr "Velg hvilke eventyr du ønsker at skal være tilgjengelig"

msgid "customize_class_step_4"
msgstr "Trykk på navnet til et eventyr for å legge til eller fjerne det for alle nivåer"

msgid "customize_class_step_5"
msgstr "Legg til dine egne eventyr"

msgid "customize_class_step_6"
msgstr "Velg en dato for når hvert nivå skal gjøres tilgjengelig (du kan også la feltene være tomme)"

msgid "customize_class_step_7"
msgstr "Velg resten av innstillingene"

msgid "customize_class_step_8"
msgstr "Trykk \"Lagre\" -> Så er du ferdig!"

msgid "dash"
msgstr "en bindestrek"

msgid "default_403"
msgstr "Ser ut til at du ikke har rettigheter til å gjøre det..."

msgid "default_404"
msgstr "Vi klarte ikke finne den siden..."

msgid "default_500"
msgstr "Noe gikk galt..."

msgid "delete"
msgstr "Slett"

msgid "delete_adventure_prompt"
msgstr "Er du sikker på at du vil fjerne dette eventyret?"

msgid "delete_class_prompt"
msgstr "Er du sikker på at du vil slette klassen?"

msgid "delete_confirm"
msgstr "Er du sikker på at du vil slette dette programmet?"

msgid "delete_invite"
msgstr "Slett invitasjon"

msgid "delete_invite_prompt"
msgstr "Er du sikker på at du vil fjerne denne klasseinvitasjonen?"

msgid "delete_public"
msgstr "Slett offentlig profil"

msgid "delete_success"
msgstr "Programmet ble slettet."

msgid "destroy_profile"
msgstr "Slett profil"

msgid "developers_mode"
msgstr "Programmeringsmodus"

#, fuzzy
msgid "directly_add_adventure_to_classes"
msgstr "Do you want to add this adventure directly to one of your classes?"

msgid "directly_available"
msgstr "Åpne på direkten"

#, fuzzy
msgid "disabled_button_locked"
msgstr "Your teacher hasn't unlocked this level yet"

#, fuzzy
msgid "disabled_button_quiz"
msgstr "Your quiz score is below the threshold, try again!"

#, fuzzy
msgid "discord_server"
msgstr "Discord server"

#, fuzzy
msgid "distinguished_user"
msgstr "Distinguished user"

msgid "double quotes"
msgstr "dobbelapostrof"

#, fuzzy
msgid "download"
msgstr "Download"

#, fuzzy
msgid "download_login_credentials"
msgstr ""

#, fuzzy
msgid "duplicate"
msgstr "Duplicate"

msgid "echo_out"
msgstr ""
"Fra nivå 2 er ikke ekko nødvendig lenger. Du kan skrive ut svaret på et spørsmål med spør- og skriv-kommandoene. For eksempel: \n"
"navn er spør Hva heter du?\n"
"skriv hallo navn"

msgid "edit_code_button"
msgstr "Endre kode"

msgid "email"
msgstr "E-post"

msgid "email_invalid"
msgstr "Vennligst fyll inn en gylid epost."

msgid "end_quiz"
msgstr "Slutt på quizen"

#, fuzzy
msgid "english"
msgstr "English"

msgid "enter"
msgstr "Send inn"

msgid "enter_password"
msgstr "Oppgi ett nytt passord for"

msgid "enter_text"
msgstr "Skriv inn svaret ditt her..."

#, fuzzy
msgid "error_logo_alt"
msgstr "Error logo"

msgid "example_code_header"
msgstr "Eksempel Hedykode"

msgid "exclamation mark"
msgstr "et utropstegn"

#, fuzzy
msgid "exercise"
msgstr "Exercise"

#, fuzzy
msgid "exercise_doesnt_exist"
msgstr "This exercise doesn't exist"

msgid "exists_email"
msgstr "Eposten er allerede i bruk."

msgid "exists_username"
msgstr "Brukernavn er allerede i bruk."

msgid "experience_invalid"
msgstr "Vennligst velg svar på spørsmål om programmeringserfaring (Ja/Nei)."

msgid "expiration_date"
msgstr "Utløpsdato"

msgid "explore_explanation"
msgstr "På denne siden kan du se gjennom programmer laget av andre Hedybrukere. Du kan filtrere på både Hedy nivå og eventyr. Trykk på \"Se program\" for å åpne programmet og kjøre det. Program med en rød overskrift inneholder en feil. Du kan fortsatt åpne programmet, men når du kjører det vil du få en feil. Du kan selvfølgelig prøve å fikse feilen! Hvis personen som har laget programmet har en offentlig profil så kan du trykke på brukernavnet for å besøke profilen. På profilen vil du finne alle programmene de har delt og mye annet!"

msgid "explore_programs"
msgstr "Utforsk programmer"

#, fuzzy
msgid "explore_programs_logo_alt"
msgstr "Utforsk programmer"

msgid "favourite_confirm"
msgstr "Er du sikker på at du vil velge dette som ditt favorittprogram?"

msgid "favourite_program"
msgstr "Favorittprogram"

msgid "favourite_program_invalid"
msgstr "Ditt valgte favorittprogram er ugyldig."

msgid "favourite_success"
msgstr "Programmet er nå ditt favorittprogram."

msgid "feedback_failure"
msgstr "Feil!"

msgid "feedback_success"
msgstr "Bra!"

msgid "female"
msgstr "Jente"

msgid "float"
msgstr "et tall"

msgid "for_teachers"
msgstr "For lærere"

msgid "forgot_password"
msgstr "Glemt passord?"

#, fuzzy
msgid "from_another_teacher"
msgstr "From another teacher"

#, fuzzy
msgid "from_magazine_website"
msgstr "From a magazine or website"

#, fuzzy
msgid "from_video"
msgstr "From a video"

#, fuzzy
msgid "fun_statistics_msg"
msgstr "Here are some fun statistics!"

msgid "gender"
msgstr "Kjønn"

msgid "gender_invalid"
msgstr "Vennligst velg et gyldig kjønn (jente, gutt, annet)."

msgid "general"
msgstr "Generelle Prestasjoner"

msgid "general_settings"
msgstr "Generelle innstillinger"

#, fuzzy
msgid "generate_passwords"
msgstr "Generate passwords"

#, fuzzy
msgid "get_certificate"
msgstr "Get your certificate!"

msgid "go_back_to_main"
msgstr "Gå tilbake til hovedsiden"

msgid "go_to_first_question"
msgstr "Gå til spørsmål 1"

msgid "go_to_question"
msgstr "Gå til spørsmål"

msgid "go_to_quiz_result"
msgstr "Gå til quiz oppsummeringen"

msgid "goto_profile"
msgstr "Gå til min profil"

#, fuzzy
msgid "heard_about_hedy"
msgstr "How have you heard about Hedy?"

#, fuzzy
msgid "heard_about_invalid"
msgstr "Please select a valid way you heard about us."

msgid "hedy_achievements"
msgstr "Hedy Prestasjoner"

#, fuzzy
msgid "hedy_choice_title"
msgstr "Hedy's Choice"

#, fuzzy
msgid "hedy_logo_alt"
msgstr "Hedy logo"

#, fuzzy
msgid "hedy_on_github"
msgstr "Hedy on Github"

#, fuzzy
msgid "hedy_tutorial_logo_alt"
msgstr "Start hedy tutorial"

#, fuzzy
msgid "hello_world"
msgstr "Hello world!"

msgid "hidden"
msgstr "Skjult"

msgid "hide_cheatsheet"
msgstr "Skjul hjelpeark"

msgid "hide_keyword_switcher"
msgstr "hide keyboard switcher"

#, fuzzy
msgid "hide_parsons"
msgstr "Hide parsons"

#, fuzzy
msgid "hide_quiz"
msgstr "Slutt på quizen"

msgid "highest_level_reached"
msgstr "Høyeste nivå nådd"

#, fuzzy
msgid "highest_quiz_score"
msgstr "Highest quiz score"

#, fuzzy
msgid "highscore_explanation"
msgstr "På denne siden kan du se gjennom programmer laget av andre Hedybrukere. Du kan filtrere på både Hedy nivå og eventyr. Trykk på \"Se program\" for å åpne programmet og kjøre det. Program med en rød overskrift inneholder en feil. Du kan fortsatt åpne programmet, men når du kjører det vil du få en feil. Du kan selvfølgelig prøve å fikse feilen! Hvis personen som har laget programmet har en offentlig profil så kan du trykke på brukernavnet for å besøke profilen. På profilen vil du finne alle programmene de har delt og mye annet!"

#, fuzzy
msgid "highscore_no_public_profile"
msgstr "You don't have a public profile and are therefore not listed on the highscores. Do you wish to create one?"

#, fuzzy
msgid "highscores"
msgstr "Poengsum"

#, fuzzy
msgid "hint"
msgstr "Hint?"

msgid "image_invalid"
msgstr "Bildet du valgte er ugyldig."

msgid "input"
msgstr "inndata fra spør-kommandoen"

msgid "integer"
msgstr "et tall"

msgid "invalid_class_link"
msgstr "Ugyldig lenke for å bli med i klassen."

msgid "invalid_teacher_invitation_code"
msgstr "Invitasjonskoden til å bli lærer er ugyldig. For å bli en Hedy-lærer, ta kontakt med hello@hedy.org. Felienne er fra Nederland, så skriv helst på engelsk."

#, fuzzy
msgid "invalid_tutorial_step"
msgstr "Invalid tutorial step"

msgid "invalid_username_password"
msgstr "Ugyldig brukernavn/passord."

#, fuzzy
msgid "invite_by_username"
msgstr "Alle brukernavnene må være unike."

msgid "invite_date"
msgstr "Invitasjonsdato"

msgid "invite_message"
msgstr "Du har mottatt en invitasjon til å bli med i en klasse"

msgid "invite_prompt"
msgstr "Oppgi et brukernavn"

msgid "join_class"
msgstr "Bli med i klassen"

msgid "join_prompt"
msgstr "Du trenger en konto for å bli med i klassen. Vil du logge inn nå?"

msgid "keyword_language_invalid"
msgstr "Vennligst velg et gyldig språk for nøkkelord (velg ditt eget språk eller engelsk)."

msgid "language_invalid"
msgstr "Vennligst velg et gylid språk."

msgid "languages"
msgstr "Hvilke av disse programmeringsspråkene har du brukt før?"

msgid "last_achievement"
msgstr "Nyeste prestasjon"

msgid "last_edited"
msgstr "Sist endret"

msgid "last_login"
msgstr "Forrige innlogging"

msgid "last_update"
msgstr "Sist oppdatert"

msgid "lastname"
msgstr "Etternavn"

msgid "leave_class"
msgstr "Forlat klassen"

msgid "level"
msgstr "Nivå"

msgid "level_invalid"
msgstr "Dette Hedynivået er ugyldig."

msgid "level_not_class"
msgstr "Klassen din har ikke tilgang til dette nivået enda"

msgid "level_title"
msgstr "Nivå"

#, fuzzy
msgid "link"
msgstr "Logg inn"

msgid "list"
msgstr "en liste"

msgid "login"
msgstr "Logg inn"

msgid "login_long"
msgstr "Logg inn på kontoen din"

msgid "logout"
msgstr "Logg ut"

#, fuzzy
msgid "longest_program"
msgstr "Longest program"

#, fuzzy
msgid "mail_change_password_body"
msgstr "Endre passord"

#, fuzzy
msgid "mail_change_password_subject"
msgstr "Endre passord"

#, fuzzy
msgid "mail_error_change_processed"
msgstr "Something went wrong when sending a validation mail, the changes are still correctly processed."

#, fuzzy
msgid "mail_goodbye"
msgstr ""
"Thank you!\n"
"The Hedy team"

#, fuzzy
msgid "mail_hello"
msgstr "Hi {username}!"

#, fuzzy
msgid "mail_recover_password_body"
msgstr "Be om at passordet tilbakestilles"

#, fuzzy
msgid "mail_recover_password_subject"
msgstr "Be om at passordet tilbakestilles"

#, fuzzy
msgid "mail_reset_password_body"
msgstr "Tilbakestill passord"

#, fuzzy
msgid "mail_reset_password_subject"
msgstr "Tilbakestill passord"

#, fuzzy
msgid "mail_welcome_teacher_body"
msgstr ""
"<strong>Welcome!</strong>\n"
"Congratulations on your brand new Hedy teachers account. Welcome to the world wide community of Hedy teachers!\n"
"<strong>What teachers accounts can do</strong>\n"
"With your teacher account, you have the option to create classes. Your students can than join your classes and you can see their progress. Classes are made and managed though the for <a href=\"https://hedycode.com/for-teachers\">teachers page</a>.\n"
"<strong>How to share ideas</strong>\n"
"If you are using Hedy in class, you probably have ideas for improvements! You can share those ideas with us on the <a href=\"https://github.com/Felienne/hedy/discussions/categories/ideas\">Ideas Discussion</a>.\n"
"<strong>How to ask for help</strong>\n"
"If anything is unclear, you can post in the <a href=\"https://github.com/Felienne/hedy/discussions/categories/q-a\">Q&A discussion</a>, or <a href=\"mailto: hello@hedy.org\">send us an email</a>.\n"
"Keep programming!"

#, fuzzy
msgid "mail_welcome_teacher_subject"
msgstr "Your Hedy teacher account is ready"

#, fuzzy
msgid "mail_welcome_verify_body"
msgstr ""
"Your Hedy account has been created successfully. Welcome!\n"
"Please click on this link to verify your email address: {link}"

#, fuzzy
msgid "mail_welcome_verify_subject"
msgstr "Welcome to Hedy"

msgid "mailing_title"
msgstr "Abonner på nyhetsbrevet fra Hedy"

msgid "main_subtitle"
msgstr "Et gradvis programmeringsspråk"

msgid "main_title"
msgstr "Hedy"

msgid "male"
msgstr "Gutt"

msgid "mandatory_mode"
msgstr "Obligatorisk utviklermodus"

msgid "my_account"
msgstr "Min konto"

msgid "my_achievements"
msgstr "Mine prestasjoner"

msgid "my_adventures"
msgstr "Mine eventyr"

msgid "my_classes"
msgstr "Mine klasser"

msgid "my_messages"
msgstr "Mine meldinger"

msgid "name"
msgstr "Navn"

msgid "nav_explore"
msgstr "Utforsk"

msgid "nav_hedy"
msgstr "Hedy"

msgid "nav_learn_more"
msgstr "Lær mer"

msgid "nav_start"
msgstr "Hjem"

msgid "nested blocks"
msgstr "en blokk i en blokk"

msgid "new_password"
msgstr "Nytt passord"

msgid "newline"
msgstr "en ny linje"

#, fuzzy
msgid "next_exercise"
msgstr "Next exercise"

#, fuzzy
msgid "next_step_tutorial"
msgstr "Next step >>>"

msgid "no"
msgstr "Nei"

msgid "no_account"
msgstr "Ingen konto?"

msgid "no_accounts"
msgstr "Det er ingen oppgitte kontoer å opprette."
<<<<<<< HEAD

#, fuzzy
msgid "no_certificate"
msgstr "This user hasn't earned the Hedy Certificate of Completion"
=======

#, fuzzy
msgid "no_certificate"
msgstr "This user hasn't earned the Hedy Certificate of Completion"

msgid "no_more_flat_if"
msgstr ""
>>>>>>> 6639afe0

msgid "no_programs"
msgstr "Du har ingen programmer enda."

#, fuzzy
msgid "no_public_profile"
msgstr "Offentlig profil"

msgid "no_shared_programs"
msgstr "har ingen delte programmer..."

msgid "no_such_adventure"
msgstr "Dette eventyret eksisterer ikke!"

msgid "no_such_class"
msgstr "Denne Hedy-klassen fins ikke"

#, fuzzy
msgid "no_such_highscore"
msgstr "Dette Hedy nivået fins ikke!"

msgid "no_such_level"
msgstr "Dette Hedy nivået fins ikke!"

msgid "no_such_program"
msgstr "Dette Hedy programmet fins ikke!"

msgid "not_enrolled"
msgstr "Det ser ut som at du ikke er medlem i denne klassen!"

msgid "not_teacher"
msgstr "Ser ut til at du ikke er en lærer!"

msgid "number"
msgstr "et tall"

#, fuzzy
msgid "number_achievements"
msgstr "Number of achievements"

#, fuzzy
msgid "number_lines"
msgstr "Number of lines"

msgid "number_programs"
msgstr "Antall programmer"

msgid "ok"
msgstr "OK"

msgid "open"
msgstr "Åpne"

msgid "opening_date"
msgstr "Dato for tilgjengeliggjøring"

msgid "opening_dates"
msgstr "Dato for tilgjengeliggjøring"

msgid "option"
msgstr "Valg"

msgid "or"
msgstr "eller"

msgid "other"
msgstr "Annet"

msgid "other_block"
msgstr "Et annet blokk-språk"

msgid "other_settings"
msgstr "Andre innstillinger"

#, fuzzy
msgid "other_source"
msgstr "Other"

msgid "other_text"
msgstr "Et annet tekstspråk"

msgid "overwrite_warning"
msgstr "Du har allerede et program med dette navnet. Hvis du lagrer programmet vil det overskrive det gamle, er du sikker?"

msgid "page"
msgstr "side"

msgid "page_not_found"
msgstr "Vi klarte ikke å finne den siden!"

#, fuzzy
msgid "parsons_title"
msgstr "Hedy"

msgid "password"
msgstr "Passord"

msgid "password_change_not_allowed"
msgstr "Du har ikke lov til å endre passordet til denne brukeren."

msgid "password_change_prompt"
msgstr "Er du sikker på du vil endre dette passordet?"

msgid "password_change_success"
msgstr "Passordet til eleven din ble endret."

msgid "password_invalid"
msgstr "Passordet ditt er ugyldig."

msgid "password_repeat"
msgstr "Gjenta passord"

msgid "password_resetted"
msgstr "Passordet har blitt tilbakestilt. Du blir nå sendt til logg-inn siden."

msgid "password_six"
msgstr "Passordet ditt må inneholde minst seks tegn."

msgid "password_updated"
msgstr "Passord oppdatert."

msgid "passwords_six"
msgstr "Alle passord må være *minst* seks tegn langt."

msgid "pending_invites"
msgstr "Ubesvarte invitasjoner"

#, fuzzy
msgid "percentage"
msgstr "percentage"

#, fuzzy
msgid "percentage_achieved"
msgstr "Achieved by {percentage}% of the users"

msgid "period"
msgstr "et punktum"

msgid "personal_text"
msgstr "Personlig tekst"

msgid "personal_text_invalid"
msgstr "Din personlige tekst er ugyldig."

#, fuzzy
msgid "postfix_classname"
msgstr "Postfix classname"

msgid "preferred_keyword_language"
msgstr "Fortrukket språk for nøkkelord"

msgid "preferred_language"
msgstr "Foretrukket språk"

msgid "preview"
msgstr "Forhåndsvis"

msgid "previous_campaigns"
msgstr "Se tidligere kampanjer"

msgid "privacy_terms"
msgstr "personvernsvilkårene"

#, fuzzy
msgid "profile_logo_alt"
msgstr "Profil oppdatert."

msgid "profile_picture"
msgstr "Profilbilde"

msgid "profile_updated"
msgstr "Profil oppdatert."

msgid "profile_updated_reload"
msgstr "Profil oppdatert, siden lastes på nytt."

msgid "program_contains_error"
msgstr "Dette programmet inneholder en feil, er du sikker på at du vil dele det?"

msgid "program_header"
msgstr "Mine programmer"

msgid "programming_experience"
msgstr "Har du programmeringserfaring?"

msgid "programming_invalid"
msgstr "Vennligst velg et gyldig programmeringsspråk."

msgid "programs"
msgstr "Program"

msgid "programs_created"
msgstr "Programmer laget"

msgid "programs_saved"
msgstr "Lagring av programmer"

msgid "programs_submitted"
msgstr "Innsendte programmer"

msgid "prompt_join_class"
msgstr "Vil du bli med i denne klassen?"

msgid "public_invalid"
msgstr "Dette avtale valget er ugyldig"

msgid "public_profile"
msgstr "Offentlig profil"

msgid "public_profile_info"
msgstr "Ved å huke av i denne boksen gjør jeg profilen min synlig for alle. Vær forsiktig slik at du ikke deler personlig informasjon som navnet ditt eller adressen din, fordi alle vil kunne se det!"

msgid "public_profile_updated"
msgstr "Din offentlige profil ble oppdatert."

#, fuzzy
msgid "pygame_waiting_for_input"
msgstr "Waiting for a button press..."

msgid "question"
msgstr "Spørsmål"

msgid "question mark"
msgstr "et spørsmålstegn"

#, fuzzy
msgid "question_doesnt_exist"
msgstr "This question does not exist"

#, fuzzy
msgid "question_invalid"
msgstr "Ugylig token."

#, fuzzy
msgid "quiz_logo_alt"
msgstr "Quiz logo"

#, fuzzy
msgid "quiz_score"
msgstr ""

#, fuzzy
msgid "quiz_tab"
msgstr "Quiz"

#, fuzzy
msgid "quiz_threshold_not_reached"
msgstr "Quiz threshold not reached to unlock this level"

msgid "read_code_label"
msgstr "Les høyt"

msgid "recent"
msgstr "Mine siste programmer"

msgid "recover_password"
msgstr "Be om at passordet tilbakestilles"

msgid "regress_button"
msgstr "Gå tilbake til nivå {level}"

msgid "remove"
msgstr "Fjern"

msgid "remove_customization"
msgstr "Fjern tilpasninger"

msgid "remove_customizations_prompt"
msgstr "Er du sikker på at du vil fjerne tilpasningene for denne klassen?"

msgid "remove_student_prompt"
msgstr "Er du sikker du vil fjerne eleven fra klassen?"

#, fuzzy
msgid "repair_program_logo_alt"
msgstr "Repair program icon"

msgid "repeat_match_password"
msgstr "Passordene du fylte inn er ikke like."

msgid "repeat_new_password"
msgstr "Gjenta nytt passord"

#, fuzzy
msgid "report_failure"
msgstr "This program does not exist or is not public"

#, fuzzy
msgid "report_program"
msgstr "Are you sure you want to report this program?"

#, fuzzy
msgid "report_success"
msgstr "This program has been reported"

msgid "request_teacher"
msgstr "Vil du søke om lærerkonto?"

#, fuzzy
msgid "request_teacher_account"
msgstr "Request teacher account"

msgid "required_field"
msgstr "Felter merket med en * er påkrevd"

msgid "reset_adventure_prompt"
msgstr "Er du sikker på at du vil tilbakestille alle valgte eventyr?"

msgid "reset_adventures"
msgstr "Tilbakestill valgte eventyr"

msgid "reset_password"
msgstr "Tilbakestill passord"

msgid "reset_view"
msgstr "Tilbakestill"

msgid "retrieve_adventure_error"
msgstr "Du har ikke lov til å se dette eventyret!"

msgid "retrieve_class_error"
msgstr "Kun lærere kan hente info om klasser"

msgid "run_code_button"
msgstr "Kjør kode"

msgid "save"
msgstr "Lagre"

msgid "save_code_button"
msgstr "Lagre kode"

msgid "save_parse_warning"
msgstr "Programmet inneholder en feil, er du sikker på at du vil lagre det?"

msgid "save_prompt"
msgstr "Du må ha en konto for å lagre programmet ditt. Vil du logge inn nå?"

msgid "save_success_detail"
msgstr "Programmet ble lagret."

msgid "score"
msgstr "Poengsum"

msgid "search"
msgstr "Søk..."

#, fuzzy
msgid "search_button"
msgstr "Search"

#, fuzzy
msgid "see_certificate"
msgstr "See {username} certificate!"

msgid "select"
msgstr "Velg"

#, fuzzy
msgid "select_a_level"
msgstr "Select a level"

msgid "select_adventures"
msgstr "Velg eventyr"

#, fuzzy
msgid "select_levels"
msgstr "Select levels"

msgid "self_removal_prompt"
msgstr "Er du sikker på at du vil forlate denne klassen?"

msgid "send_password_recovery"
msgstr "Send meg en tilbakestillingslenke for passordet mitt"

msgid "sent_by"
msgstr "Invitasjonen ble sendt av"

msgid "sent_password_recovery"
msgstr "Du vil snart motta en epost med instruksjoner om hvordan du tilbakestiller passordet ditt."

msgid "settings"
msgstr "Mine personlige innstillinger"

msgid "share"
msgstr "Del"

msgid "share_code_button"
msgstr "Lagre og del koden"

msgid "share_confirm"
msgstr "Er du sikker på at du vil gjøre dette til et offentlig synlig program?"

msgid "share_success_detail"
msgstr "Programmet ble delt."

#, fuzzy
msgid "signup_student_or_teacher"
msgstr "Are you a student or a teacher?"

msgid "single quotes"
msgstr "en enkelapostrof"

msgid "slash"
msgstr "en skråstrek"

#, fuzzy
msgid "social_media"
msgstr "Social media"

#, fuzzy
msgid "something_went_wrong_keyword_parsing"
msgstr ""

msgid "space"
msgstr "et mellomrom"

msgid "star"
msgstr "en stjerne"

#, fuzzy
msgid "start_hedy_tutorial"
msgstr "Start hedy tutorial"

#, fuzzy
msgid "start_programming"
msgstr "Directly start programming"

#, fuzzy
msgid "start_programming_logo_alt"
msgstr "Directly start programming"

#, fuzzy
msgid "start_quiz"
msgstr "Start quiz"

#, fuzzy
msgid "start_teacher_tutorial"
msgstr "Start teacher tutorial"

msgid "step_title"
msgstr "Oppgave"

#, fuzzy
msgid "stop_code_button"
msgstr "Lagre kode"

msgid "string"
msgstr "tekst"

msgid "student_already_in_class"
msgstr "Denne eleven er allerede del av klassen din."

msgid "student_already_invite"
msgstr "Denne eleven har allerede fått en invitasjon. Har de glemt å svare?"

msgid "student_not_existing"
msgstr "Dette brukernavnet eksisterer ikke."

#, fuzzy
msgid "student_signup_header"
msgstr "Student"

msgid "students"
msgstr "elever"

#, fuzzy
msgid "submission_time"
msgstr "Handed in at"

msgid "submit_answer"
msgstr "Svar på spørsmål"

msgid "submit_program"
msgstr "Send inn"

msgid "submit_warning"
msgstr "Er du sikker på at du vil sende inn dette programmet?"

#, fuzzy
msgid "submitted"
msgstr ""

msgid "submitted_header"
msgstr "Dette programmet har blitt sendt inn og kan ikke endres."

msgid "subscribe"
msgstr "Abonner"

msgid "subscribe_newsletter"
msgstr "Abonner på nyhetsbrevet"

msgid "surname"
msgstr "Fornavn"

msgid "teacher"
msgstr "Lærer"

#, fuzzy
msgid "teacher_account_request"
msgstr "You have a pending teacher account request"

#, fuzzy
msgid "teacher_account_success"
msgstr "You successfully requested a teacher account."

msgid "teacher_invalid"
msgstr "Lærer-verdien din er ugyldig."

msgid "teacher_invitation_require_login"
msgstr "For å sette opp profilen din som en lærer må du logge inn. Hvis du ikke har en konto, vennligst lag en."

#, fuzzy
msgid "teacher_manual"
msgstr "Teacher manual"

#, fuzzy
msgid "teacher_signup_header"
msgstr "Teacher"

#, fuzzy
msgid "teacher_tutorial_logo_alt"
msgstr "Du har mottatt en invitasjon til å bli med i en klasse"

msgid "teacher_welcome"
msgstr "Velkommen til Hedy! Du er nå den stolte eier av en lærerkonto som gir deg muligheten til å lage klasser og invitere elever."

msgid "template_code"
msgstr ""
"Dette er forklaringen for eventyret mitt!\n"
"\n"
"På denne måten kan jeg vise en kommando: <code>skriv</code>\n"
"\n"
"Men noen ganger ønsker jeg å vise en kodesnutt, som dette:\n"
"<pre>\n"
"spør Hva er navnet ditt?\n"
"ekko så navnet ditt er\n"
"</pre>"

msgid "title"
msgstr "Tittel"

msgid "title_achievements"
msgstr "Hedy - Mine prestasjoner"

msgid "title_admin"
msgstr "Hedy - Administrator side"

#, fuzzy
msgid "title_class logs"
msgstr "Hedy - Bli med i klassen"

msgid "title_class statistics"
msgstr "Min statistikk"

msgid "title_class-overview"
msgstr "Hedy - Klasseoversikt"

msgid "title_customize-adventure"
msgstr "Hedy - Tilpass eventyr"

msgid "title_customize-class"
msgstr "Hedy - Tilpass klasse"

msgid "title_explore"
msgstr "Hedy - Utforsk"

msgid "title_for-teacher"
msgstr "Hedy - For lærere"

msgid "title_join-class"
msgstr "Hedy - Bli med i klassen"

msgid "title_landing-page"
msgstr "Velkommen til Hedy!"

msgid "title_learn-more"
msgstr "Hedy - Lær mer"

msgid "title_login"
msgstr "Hedy - Logg inn"

msgid "title_my-profile"
msgstr "Hedy - Min konto"

msgid "title_privacy"
msgstr "Hedy - Personvernsvilkår"

msgid "title_programs"
msgstr "Hedy - Mine programmer"

msgid "title_recover"
msgstr "Hedy - Gjennopprett konto"

msgid "title_reset"
msgstr "Hedy - Tilbakestill passord"

msgid "title_signup"
msgstr "Hedy - Opprett konto"

msgid "title_start"
msgstr "Hedy - Et gradvis programmeringsspråk"

msgid "title_view-adventure"
msgstr "Hedy - Se eventyr"

msgid "token_invalid"
msgstr "Ugylig token."

#, fuzzy
msgid "too_many_attempts"
msgstr "Too many attempts"

msgid "translate_error"
msgstr "Noe gikk galt når vi prøvde å oversette koden. Prøv å kjøre koden for å se om den inneholder en feil. Kode med feil i kan ikke oversettes."

#, fuzzy
msgid "translating_hedy"
msgstr "Translating Hedy"

msgid "try_it"
msgstr "Prøv det"

#, fuzzy
msgid "tutorial"
msgstr "Tutorial"

#, fuzzy
msgid "tutorial_code_snippet"
msgstr "Skjul hjelpeark"

#, fuzzy
msgid "tutorial_message_not_found"
msgstr "Du har mottatt en invitasjon til å bli med i en klasse"

#, fuzzy
msgid "tutorial_title_not_found"
msgstr "Vi klarte ikke å finne den siden!"

msgid "unauthorized"
msgstr "Du har ikke rettigheter til å se denne siden"

msgid "unique_usernames"
msgstr "Alle brukernavnene må være unike."

#, fuzzy
msgid "unlock_thresholds"
msgstr "Unlock level thresholds"

#, fuzzy
msgid "unsaved_class_changes"
msgstr "There are unsaved changes, are you sure you want to leave this page?"

msgid "unshare"
msgstr "Angre deling"

msgid "unshare_confirm"
msgstr "Er du sikker på at du vil gjøre dette til et privat program?"

msgid "unshare_success_detail"
msgstr "Programmet er ikke lengre delt."

msgid "update_adventure_prompt"
msgstr "Er du sikker på at du vil oppdatere dette eventyret?"

msgid "update_profile"
msgstr "Oppdater profil"

msgid "update_public"
msgstr "Oppdater offentlig profil"

#, fuzzy
msgid "user"
msgstr "Brukernavn"

#, fuzzy
msgid "user_inexistent"
msgstr "This user doesn't exist"

msgid "user_not_private"
msgstr "Denne brukeren eksisterer ikke, eller så har de ikke opprettet en offentlig profil"

msgid "username"
msgstr "Brukernavn"

msgid "username_empty"
msgstr "Du skrev ikke inn et brukernavn!"

msgid "username_invalid"
msgstr "Ditt brukernavn er ugylidig."

msgid "username_special"
msgstr "Brukernavnet kan ikke inneholde `:` eller `@`."

msgid "username_three"
msgstr "Brukernavnet må være *minst* tre bokstaver langt."

msgid "usernames_exist"
msgstr "Et eller flere brukernavn er allerede i bruk."

#, fuzzy
msgid "value"
msgstr "Value"

msgid "variables"
msgstr "Variables"

msgid "view_program"
msgstr "Se program"

#, fuzzy
msgid "visit_own_public_profile"
msgstr "Offentlig profil"

#, fuzzy
msgid "welcome"
msgstr "Velkommen til Hedy! Du er nå den stolte eier av en lærerkonto som gir deg muligheten til å lage klasser og invitere elever."

#, fuzzy
msgid "welcome_back"
msgstr "Velkommen til Hedy! Du er nå den stolte eier av en lærerkonto som gir deg muligheten til å lage klasser og invitere elever."

#, fuzzy
msgid "what_should_my_code_do"
msgstr "What should my code do?"

#, fuzzy
msgid "whole_world"
msgstr "The world"

msgid "write_first_program"
msgstr "Lag ditt første program!"

msgid "year_invalid"
msgstr "Vennligst fyll inn et år mellom 1900 og {current_year}."

msgid "yes"
msgstr "Ja"

#, fuzzy
msgid "your_account"
msgstr "Ingen konto?"

#, fuzzy
msgid "your_class"
msgstr "Mine klasser"

#, fuzzy
msgid "your_last_program"
msgstr "Favorittprogram"

msgid "your_personal_text"
msgstr "Din personlige tekst..."

#~ msgid "create_account_explanation"
#~ msgstr "Med en egen konto kan du lagre programmene dine."

#~ msgid "only_teacher_create_class"
#~ msgstr "Kun lærere kan opprette klasser!"

#~ msgid "language"
#~ msgstr "Hvilke av disse programmeringsspråkene har du brukt før?"

#~ msgid "keyword_support"
#~ msgstr "Translated keywords"

#~ msgid "non_keyword_support"
#~ msgstr "Translated content"

#~ msgid "try_button"
#~ msgstr "Prøv"

#~ msgid "select_own_adventures"
#~ msgstr "Velg egne eventyr"

#~ msgid "edit"
#~ msgstr "Edit"

#~ msgid "view"
#~ msgstr "Se"

#~ msgid "class"
#~ msgstr "Class"
<|MERGE_RESOLUTION|>--- conflicted
+++ resolved
@@ -3,11 +3,7 @@
 msgstr ""
 "Project-Id-Version: PACKAGE VERSION\n"
 "Report-Msgid-Bugs-To: \n"
-<<<<<<< HEAD
-"POT-Creation-Date: 2023-03-03 19:42+0100\n"
-=======
 "POT-Creation-Date: 2023-03-03 19:20+0100\n"
->>>>>>> 6639afe0
 "PO-Revision-Date: 2023-02-16 15:59+0000\n"
 "Last-Translator: Anonymous <noreply@weblate.org>\n"
 "Language: nb_NO\n"
@@ -986,20 +982,13 @@
 
 msgid "no_accounts"
 msgstr "Det er ingen oppgitte kontoer å opprette."
-<<<<<<< HEAD
 
 #, fuzzy
 msgid "no_certificate"
 msgstr "This user hasn't earned the Hedy Certificate of Completion"
-=======
-
-#, fuzzy
-msgid "no_certificate"
-msgstr "This user hasn't earned the Hedy Certificate of Completion"
 
 msgid "no_more_flat_if"
 msgstr ""
->>>>>>> 6639afe0
 
 msgid "no_programs"
 msgstr "Du har ingen programmer enda."
