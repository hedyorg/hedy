--- conflicted
+++ resolved
@@ -1,18 +1,13 @@
 # Norwegian Bokmål (Norway) translations for PROJECT.
-# Copyright (C) 2022 ORGANIZATION
 # This file is distributed under the same license as the PROJECT project.
-# FIRST AUTHOR <EMAIL@ADDRESS>, 2022.
 #
 #, fuzzy
 msgid ""
 msgstr ""
-"Project-Id-Version: PROJECT VERSION\n"
-"Report-Msgid-Bugs-To: EMAIL@ADDRESS\n"
+"Project-Id-Version: Hedy\n"
+"Report-Msgid-Bugs-To: hedy@felienne.com\n"
 "POT-Creation-Date: 2022-04-07 14:12+0300\n"
-"PO-Revision-Date: YEAR-MO-DA HO:MI+ZONE\n"
-"Last-Translator: FULL NAME <EMAIL@ADDRESS>\n"
 "Language: nb_NO\n"
-"Language-Team: nb_NO <LL@li.org>\n"
 "Plural-Forms: nplurals=2; plural=(n != 1)\n"
 "MIME-Version: 1.0\n"
 "Content-Type: text/plain; charset=utf-8\n"
@@ -1808,7 +1803,6 @@
 
 #: website/teacher.py:519
 msgid "adventure_empty"
-<<<<<<< HEAD
 msgstr "Du skrev ikke noe navn på eventyret!"
 
 #~ msgid "set_preferred_lang"
@@ -1825,6 +1819,3 @@
 #~ "Du laget et tomt program. Skriv "
 #~ "Hedy-kode i det venstre kodefeltet og"
 #~ " prøv igjen"
-=======
-msgstr "Du skrev ikke noe navn på eventyret!"
->>>>>>> 592a3edf
