--- conflicted
+++ resolved
@@ -2395,15 +2395,5 @@
 #~ msgid "back_to_class"
 #~ msgstr "Gå tilbake til klassen"
 
-<<<<<<< HEAD
-#~ msgid "open_adventures"
+#~ msgid "classes"
 #~ msgstr ""
-
-#~ msgid "open_classes"
-#~ msgstr ""
-
-#~ msgid "open_slides"
-=======
-#~ msgid "classes"
->>>>>>> fa009d5b
-#~ msgstr ""
