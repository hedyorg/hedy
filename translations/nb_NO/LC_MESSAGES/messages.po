<<<<<<< HEAD
# Norwegian Bokmål (Norway) translations for PROJECT.
# Copyright (C) 2022 ORGANIZATION
# This file is distributed under the same license as the PROJECT project.
# FIRST AUTHOR <EMAIL@ADDRESS>, 2022.
#
#, fuzzy
msgid ""
msgstr ""
"Project-Id-Version: PROJECT VERSION\n"
"Report-Msgid-Bugs-To: EMAIL@ADDRESS\n"
"POT-Creation-Date: 2022-04-06 14:40+0300\n"
"PO-Revision-Date: YEAR-MO-DA HO:MI+ZONE\n"
"Last-Translator: FULL NAME <EMAIL@ADDRESS>\n"
"Language: nb_NO\n"
"Language-Team: nb_NO <LL@li.org>\n"
"Plural-Forms: nplurals=2; plural=(n != 1)\n"
"MIME-Version: 1.0\n"
"Content-Type: text/plain; charset=utf-8\n"
"Content-Transfer-Encoding: 8bit\n"
"Generated-By: Babel 2.9.1\n"

=======
>>>>>>> 31023be4
#: app.py:497
msgid "program_contains_error"
msgstr "Dette programmet inneholder en feil, er du sikker på at du vil dele det?"

#: app.py:649
msgid "title_achievements"
msgstr "Hedy - Mine prestasjoner"

#: app.py:666 app.py:1057 website/teacher.py:363 website/teacher.py:372
msgid "not_teacher"
msgstr "Ser ut til at du ikke er en lærer!"

#: app.py:669
msgid "not_enrolled"
msgstr "Det ser ut som at du ikke er medlem i denne klassen!"

#: app.py:701
msgid "title_programs"
msgstr "Hedy - Mine programmer"

#: app.py:711 app.py:721 app.py:725 app.py:739 app.py:1000 app.py:1302
#: website/admin.py:17 website/admin.py:25 website/admin.py:95
#: website/admin.py:112 website/admin.py:130 website/auth.py:653
#: website/auth.py:680 website/statistics.py:86
msgid "unauthorized"
msgstr "Du har ikke rettigheter til å se denne siden"

#: app.py:749
msgid "minutes"
msgstr "minutter"

#: app.py:752
msgid "hours"
msgstr "timer"

#: app.py:755
msgid "days"
msgstr "dager"

#: app.py:758
msgid "ago"
msgstr "{time} siden"

#: app.py:774 app.py:776 app.py:915 app.py:939 app.py:941
msgid "no_such_level"
msgstr "Dette Hedy nivået fins ikke!"

#: app.py:784 app.py:791 app.py:865 app.py:871
msgid "no_such_program"
msgstr "Dette Hedy programmet fins ikke!"

#: app.py:820
msgid "level_not_translated"
msgstr "Dette nivået er ikke oversatt til ditt språk (foreløpig!)"

#: app.py:822
msgid "level_not_class"
msgstr "Klassen din har ikke tilgang til dette nivået enda"

#: app.py:925 website/teacher.py:430 website/teacher.py:446
#: website/teacher.py:475 website/teacher.py:501
msgid "no_such_adventure"
msgstr "Dette eventyret eksisterer ikke!"

#: app.py:951
msgid "page_not_found"
msgstr "Vi klarte ikke å finne den siden!"

#: app.py:971
msgid "title_signup"
msgstr "Hedy - Opprett konto"

#: app.py:978
msgid "title_login"
msgstr "Hedy - Logg inn"

#: app.py:985
msgid "title_recover"
msgstr "Hedy - Gjennopprett konto"

#: app.py:1001
msgid "title_reset"
msgstr "Hedy - Tilbakestill passord"

#: app.py:1010
msgid "title_my-profile"
msgstr "Hedy - Min konto"

#: app.py:1024
msgid "title_learn-more"
msgstr "Hedy - Lær mer"

#: app.py:1029
msgid "title_privacy"
msgstr "Hedy - Personvernsvilkår"

#: app.py:1036
msgid "title_landing-page"
msgstr "Velkommen til Hedy!"

#: app.py:1038
msgid "not_user"
msgstr "Ser ut til at du ikke er logget inn!"

#: app.py:1053
msgid "title_for-teacher"
msgstr "Hedy - For lærere"

#: app.py:1064
msgid "title_start"
msgstr "Hedy - Et gradvis programmeringsspråk"

#: app.py:1117
msgid "title_explore"
msgstr "Hedy - Utforsk"

#: app.py:1135 app.py:1137
msgid "translate_error"
msgstr ""
"Noe gikk galt når vi prøvde å oversette koden. Prøv å kjøre koden for å "
"se om den inneholder en feil. Kode med feil i kan ikke oversettes."

#: app.py:1246 website/auth.py:241 website/auth.py:290 website/auth.py:426
#: website/auth.py:451 website/auth.py:481 website/auth.py:587
#: website/auth.py:619 website/auth.py:659 website/auth.py:686
#: website/teacher.py:90 website/teacher.py:125 website/teacher.py:197
#: website/teacher.py:253 website/teacher.py:300 website/teacher.py:341
#: website/teacher.py:377 website/teacher.py:457 website/teacher.py:515
msgid "ajax_error"
msgstr "Det skjedde noe feil, vennligst prøv igjen."

#: app.py:1249
msgid "image_invalid"
msgstr "Bildet du valgte er ugyldig."

#: app.py:1251
msgid "personal_text_invalid"
msgstr "Din personlige tekst er ugyldig."

#: app.py:1253 app.py:1259
msgid "favourite_program_invalid"
msgstr "Ditt valgte favorittprogram er ugyldig."

#: app.py:1271 app.py:1272
msgid "public_profile_updated"
msgstr "Din offentlige profil ble oppdatert."

#: app.py:1306 app.py:1330
msgid "user_not_private"
msgstr ""
"Denne brukeren eksisterer ikke, eller så har de ikke opprettet en "
"offentlig profil"

#: app.py:1339
msgid "invalid_teacher_invitation_code"
msgstr ""
"Invitasjonskoden til å bli lærer er ugyldig. For å bli en Hedy-lærer, ta "
"kontakt med hedy@felienne.com. Felienne er fra Nederland, så skriv helst "
"på engelsk."

#: utils.py:203
msgid "default_404"
msgstr "Vi klarte ikke finne den siden..."

#: utils.py:205
msgid "default_403"
msgstr "Ser ut til at du ikke har rettigheter til å gjøre det..."

#: utils.py:207
msgid "default_500"
msgstr "Noe gikk galt..."

#: content/error-messages.txt:1
msgid "Wrong Level"
msgstr ""
"Det var korrekt Hedy kode, men det var feil nivå. Du skrev "
"{offending_keyword} for nivå {working_level}. Tips: {tip}"

#: content/error-messages.txt:2
msgid "Incomplete"
msgstr ""
"Oisann! Du glemte litt kode! På linje {line_number}, må du legge til "
"tekst etter {incomplete_command}."

#: content/error-messages.txt:3
msgid "Invalid"
msgstr ""
"{invalid_command} er ikke en Hedy nivå {level} kommando. Mente du "
"{guessed_command}?"

#: content/error-messages.txt:4
msgid "Invalid Space"
msgstr ""
"Oisann! Du begynte linjen med et mellomrom på linje {line_number}. "
"Mellomrom forvirrer datamaskiner, kan du fjerne det?"

#: content/error-messages.txt:5
msgid "Has Blanks"
msgstr "Koden din er uferdig. Den inneholder tomrom du må erstatte med kode."

#: content/error-messages.txt:6
msgid "No Indentation"
msgstr ""
"Du brukte for få mellomrom på linje {line_number}. Du brukte "
"{leading_spaces} mellomrom, dette er ikke nok. Start hver nye kodeblokk "
"med {indent_size} mellomrom mer enn linjen før."

#: content/error-messages.txt:7
msgid "Unexpected Indentation"
msgstr ""
"Du brukte for mange mellomrom på linje {line_number}. Du brukte "
"{leading_spaces} mellomrom, dette er for mange. Start hver nye kodeblokk "
"med {indent_size} mellomrom mer enn linjen før."

#: content/error-messages.txt:8
msgid "Parse"
msgstr ""
"Koden du skrev inn er ikke korrekt Hedy kode. Det er en feil på linje "
"{location[0]}, på posisjon {location[1]}. Du skrev {character_found}, men"
" det er ikke lov."

#: content/error-messages.txt:9
msgid "Unquoted Text"
msgstr ""
"Vær forsiktig. Hvis du spør eller skriver ut noe så må du huske å begynne"
" og avslutte teksten med en apostrof. Du glemte en apostrof en plass."

#: content/error-messages.txt:10
msgid "Unquoted Assignment"
msgstr ""
"Fra dette nivået må du skrive teksten til høyre for `er`-kodeordet inni "
"apostrofer. Du glemte det for teksten {text}."

#: content/error-messages.txt:11
msgid "Unquoted Equality Check"
msgstr ""
"Hvis du har lyst til å sjekke om en variabel er lik flere ord, må ordene "
"være inni to apostrofer. For eksempel 'her er ordene mine'!"

#: content/error-messages.txt:12
msgid "Var Undefined"
msgstr ""
"Du prøvde å bruke variabelen {name}, men den finnes ikke. Det kan også "
"være at du prøvde å bruke ordet {name} men at du glemte apostrof-tegnene."

#: content/error-messages.txt:13
msgid "Cyclic Var Definition"
msgstr ""
"Variabelen {variable} må opprettes og gis en verdi før du kan bruke den "
"på høyre siden av hvis-kommandoen"

#: content/error-messages.txt:14
msgid "Lonely Echo"
msgstr ""
"Du brukte ekko før spør-kommandoen, eller ekko uten å bruke spør-"
"kommandoen. Først må du spørre om inndata, så kan du bruke ekko."

#: content/error-messages.txt:15
msgid "Too Big"
msgstr ""
"Oi! Programmet ditt har {lines_of_code} kodelinjer, imponerende! Vi "
"klarer desverre bare å prossessere {max_lines} linjer på dette nivået. "
"Gjør programmet ditt mindre og prøv igjen."

#: content/error-messages.txt:16
msgid "Invalid Argument Type"
msgstr ""
"Du kan ikke bruke {command} med {invalid_argument} fordi det er "
"{invalid_type}. Prøv å endre {invalid_argument} til {allowed_types}."

#: content/error-messages.txt:17
msgid "Invalid Argument"
msgstr ""
"Du kan ikke bruke kommandoen {command} med {invalid_argument}. Prøv å "
"endre {invalid_argument} til {allowed_types}."

#: content/error-messages.txt:18
msgid "Invalid Type Combination"
msgstr ""
"Du kan ikke bruke {invalid_argument} og {invalid_argument_2} i "
"{command} fordi en er {invalid_type} og den andre er {invalid_type_2}. "
"Prøv å endre {invalid_argument} til {invalid_type_2} eller "
"{invalid_argument_2} til {invalid_type}."

#: content/error-messages.txt:19
msgid "Unsupported Float"
msgstr ""
"Desimaltall er ikke støttet enda, men de er det om noen nivåer. Du må "
"endre {value} til ett heltall på dette nivået."

#: content/error-messages.txt:20
msgid "Locked Language Feature"
msgstr ""
"Du bruker {concept}! Det er fantastisk, men {concept} er ikke låst opp "
"enda! Det vil bli låst opp på et senere nivå."

#: content/error-messages.txt:21
msgid "Missing Command"
msgstr "Det ser ut som du glemte å bruke en kommando på linje line {line_number}."

#: content/error-messages.txt:22
msgid "Unsupported String Value"
msgstr ""

#: content/error-messages.txt:23
msgid "ask_needs_var"
msgstr ""
"Fra nivå 2, må du lagre svaret fra spør-kommandoen i en variabel "
"spørsmålet inni apostrofer. For eksempel: navn er spør Hva heter du?"

#: content/error-messages.txt:24
msgid "echo_out"
msgstr ""
"Fra nivå 2 er ikke ekko nødvendig lenger. Du kan skrive ut svaret på et "
"spørsmål med spør- og skriv-kommandoene. For eksempel: \n"
"navn er spør Hva heter du?\n"
"skriv hallo navn"

#: content/error-messages.txt:25
msgid "space"
msgstr "et mellomrom"

#: content/error-messages.txt:26
msgid "comma"
msgstr "et komma"

#: content/error-messages.txt:27
msgid "question mark"
msgstr "et spørsmålstegn"

#: content/error-messages.txt:28
msgid "newline"
msgstr "en ny linje"

#: content/error-messages.txt:29
msgid "period"
msgstr "et punktum"

#: content/error-messages.txt:30
msgid "exclamation mark"
msgstr "et utropstegn"

#: content/error-messages.txt:31
msgid "dash"
msgstr "en bindestrek"

#: content/error-messages.txt:32
msgid "star"
msgstr "en stjerne"

#: content/error-messages.txt:33
msgid "single quotes"
msgstr "en enkelapostrof"

#: content/error-messages.txt:34
msgid "double quotes"
msgstr "dobbelapostrof"

#: content/error-messages.txt:35
msgid "slash"
msgstr "en skråstrek"

#: content/error-messages.txt:36
msgid "string"
msgstr "tekst"

#: content/error-messages.txt:37
msgid "nested blocks"
msgstr "en blokk i en blokk"

#: content/error-messages.txt:38
msgid "or"
msgstr "eller"

#: content/error-messages.txt:39
msgid "number"
msgstr "et tall"

#: content/error-messages.txt:40
msgid "integer"
msgstr "et tall"

#: content/error-messages.txt:41
msgid "float"
msgstr "et tall"

#: content/error-messages.txt:42
msgid "list"
msgstr "en liste"

#: content/error-messages.txt:43
msgid "input"
msgstr "inndata fra spør-kommandoen"

#: templates/cheatsheet.html:14
msgid "cheatsheet_title"
msgstr "Skjul hjelpeark"

#: templates/class-overview.html:16
msgid "visible_columns"
msgstr "Synlige kolonner"

#: templates/class-overview.html:21 templates/class-overview.html:64
#: templates/class-overview.html:108 templates/create-accounts.html:16
#: templates/login.html:12 templates/profile.html:93 templates/recover.html:8
#: templates/signup.html:10
msgid "username"
msgstr "Brukernavn"

#: templates/class-overview.html:25 templates/class-overview.html:65
msgid "last_login"
msgstr "Forrige innlogging"

#: templates/class-overview.html:29 templates/class-overview.html:66
msgid "highest_level_reached"
msgstr "Høyeste nivå nådd"

#: templates/class-overview.html:35 templates/class-overview.html:67
#: templates/profile.html:74
msgid "number_programs"
msgstr "Antall programmer"

#: templates/class-overview.html:39 templates/class-overview.html:68
msgid "programs"
msgstr "Program"

#: templates/class-overview.html:43 templates/class-overview.html:69
msgid "latest_shared_program"
msgstr "Forrige delte program"

#: templates/class-overview.html:49 templates/class-overview.html:70
#: templates/class-overview.html:83 templates/profile.html:151
#: templates/profile.html:153 templates/profile.html:166
msgid "change_password"
msgstr "Endre passord"

#: templates/class-overview.html:53 templates/class-overview.html:71
msgid "remove_student"
msgstr "Fjern elev"

#: templates/class-overview.html:81
msgid "page"
msgstr "side"

#: templates/class-overview.html:83
msgid "enter_password"
msgstr "Oppgi ett nytt passord for"

#: templates/class-overview.html:83
msgid "password_change_prompt"
msgstr "Er du sikker på du vil endre dette passordet?"

#: templates/class-overview.html:84
msgid "remove_student_prompt"
msgstr "Er du sikker du vil fjerne eleven fra klassen?"

#: templates/class-overview.html:84 templates/class-overview.html:120
#: templates/customize-adventure.html:52 templates/for-teachers.html:34
#: templates/for-teachers.html:44
msgid "remove"
msgstr "Fjern"

#: templates/class-overview.html:90
msgid "class_link"
msgstr "Lenke til å bli med i klassen"

#: templates/class-overview.html:92 templates/customize-class.html:5
msgid "customize_class"
msgstr "Tilpass innstillingene for klassen"

#: templates/class-overview.html:93 templates/for-teachers.html:23
msgid "class_name_prompt"
msgstr "Vennligst oppgi navnet på klassen"

#: templates/class-overview.html:93
msgid "rename_class"
msgstr "Gi klassen nytt navn"

#: templates/class-overview.html:94
msgid "invite_prompt"
msgstr "Oppgi et brukernavn"

#: templates/class-overview.html:94
msgid "invite_student"
msgstr "Inviter en elev"

#: templates/class-overview.html:95
msgid "class_stats"
msgstr "Statistikk over klassen"

#: templates/class-overview.html:98 templates/customize-adventure.html:59
msgid "back_to_teachers_page"
msgstr "Gå tilbake til lærersiden"

#: templates/class-overview.html:99
msgid "delete_class_prompt"
msgstr "Er du sikker på at du vil slette klassen?"

#: templates/class-overview.html:99
msgid "delete_class"
msgstr "Slett klassen for alltid"

#: templates/class-overview.html:103
msgid "pending_invites"
msgstr "Ubesvarte invitasjoner"

#: templates/class-overview.html:109
msgid "invite_date"
msgstr "Invitasjonsdato"

#: templates/class-overview.html:110
msgid "expiration_date"
msgstr "Utløpsdato"

#: templates/class-overview.html:111
msgid "remove_invite"
msgstr "Fjern invitasjon"

#: templates/class-overview.html:120 templates/profile.html:15
msgid "delete_invite_prompt"
msgstr "Er du sikker på at du vil fjerne denne klasseinvitasjonen?"

#: templates/class-prejoin.html:7
msgid "class_already_joined"
msgstr "Du er allerede elev i denne klassen"

#: templates/class-prejoin.html:11
msgid "goto_profile"
msgstr "Gå til min profil"

#: templates/class-prejoin.html:15 templates/profile.html:12
msgid "prompt_join_class"
msgstr "Vil du bli med i denne klassen?"

#: templates/class-prejoin.html:17 website/teacher.py:183
msgid "join_prompt"
msgstr "Du trenger en konto for å bli med i klassen. Vil du logge inn nå?"

#: templates/class-prejoin.html:17 templates/profile.html:14
msgid "join_class"
msgstr "Bli med i klassen"

#: templates/class-stats.html:22 templates/customize-class.html:155
msgid "back_to_class"
msgstr "Gå tilbake til klassen"

#: templates/code-page.html:25 templates/code-page.html:34
#: templates/customize-class.html:28 templates/customize-class.html:64
#: templates/customize-class.html:71 templates/customize-class.html:94
#: templates/incl-adventure-tabs.html:5 templates/level-page.html:6
#: templates/level-page.html:11 templates/quiz/startquiz.html:10
#: templates/view-program-page.html:12 templates/view-program-page.html:30
msgid "level_title"
msgstr "Nivå"

#: templates/create-accounts.html:5
msgid "create_multiple_accounts"
msgstr "Opprett flere kontoer"

#: templates/create-accounts.html:7
msgid "accounts_intro"
msgstr ""
"På denne siden kan du opprette kontoer for flere elever samtidig. Det er "
"også mulig å legge de til i en av klassene dine. Ved å trykke på den "
"grønnne + knappen til høyre på bunnen av skjermen kan du legge til ekstra"
" rader. Du kan slette rader ved å trykke på det tilsvarende røde krysset."
" Pass på at ingen rader er tomme når du trykker på \"Opprett kontoer\". "
"Vennligst pass på at hvert brukernavn og epost er unik og at passordet er"
" <b>minst</b> 6 tegn."

#: templates/create-accounts.html:10
msgid "create_accounts_prompt"
msgstr "Er du sikker på at du vil opprette disse kontoene?"

#: templates/create-accounts.html:17 templates/learn-more.html:10
#: templates/profile.html:96 templates/recover.html:8 templates/signup.html:13
msgid "email"
msgstr "E-post"

#: templates/create-accounts.html:18 templates/login.html:15
#: templates/reset.html:8 templates/signup.html:19
msgid "password"
msgstr "Passord"

#: templates/create-accounts.html:20
msgid "select_class"
msgstr "Velg klasse"

#: templates/create-accounts.html:36 templates/programs.html:26
msgid "reset_view"
msgstr "Tilbakestill"

#: templates/create-accounts.html:37 templates/for-teachers.html:55
msgid "create_accounts"
msgstr "Opprett flere kontoer"

#: templates/customize-adventure.html:5
msgid "customize_adventure"
msgstr "Tilpass eventyr"

#: templates/customize-adventure.html:7
msgid "update_adventure_prompt"
msgstr "Er du sikker på at du vil oppdatere dette eventyret?"

#: templates/customize-adventure.html:10
msgid "general_settings"
msgstr "Generelle innstillinger"

#: templates/customize-adventure.html:12 templates/for-teachers.html:9
#: templates/for-teachers.html:30
msgid "name"
msgstr "Navn"

#: templates/customize-adventure.html:16 templates/customize-adventure.html:18
#: templates/explore.html:20 templates/explore.html:48
#: templates/for-teachers.html:31 templates/programs.html:12
#: templates/programs.html:41 templates/programs.html:52
msgid "level"
msgstr "Nivå"

#: templates/customize-adventure.html:25
msgid "adventure_exp_1"
msgstr ""
"Skriv inn ditt ønskede eventyr på høyre side. Etter du har laget et "
"eventyr kan du inkludere det i en av klassene dine under "
"\"tilpasninger\". Hvis du vil inkludere en kommando i eventyret vennligst"
" bruk kodeblokker som dette:"

#: templates/customize-adventure.html:31
msgid "adventure_exp_2"
msgstr ""
"Hvis du vil vise en kodesnuttet, for eksempel for å gi en elev en mal "
"eller kodeeksempel, bruk pre-tag som dette:"

#: templates/customize-adventure.html:39
msgid "adventure_exp_3"
msgstr ""
"Du kan bruke \"forhåndsvis\" knappen til å se en stilert versjon av "
"eventyret ditt. For å se eventyret på en egen side, velg \"vis\" fra "
"lærersiden."

#: templates/customize-adventure.html:43 templates/customize-class.html:28
#: templates/customize-class.html:93 templates/explore.html:26
#: templates/programs.html:18 templates/programs.html:48
#: templates/view-adventure.html:6
msgid "adventure"
msgstr "Eventyr"

#: templates/customize-adventure.html:44
msgid "template_code"
msgstr ""
"Dette er forklaringen for eventyret mitt!\n"
"\n"
"På denne måten kan jeg vise en kommando: <code>skriv</code>\n"
"\n"
"Men noen ganger ønsker jeg å vise en kodesnutt, som dette:\n"
"<pre>\n"
"spør Hva er navnet ditt?\n"
"ekko så navnet ditt er\n"
"</pre>"

#: templates/customize-adventure.html:47
msgid "adventure_terms"
msgstr "Jeg tillater at eventyret mitt kan offentliggjøres på Hedy."

#: templates/customize-adventure.html:50
msgid "preview"
msgstr "Forhåndsvis"

#: templates/customize-adventure.html:51 templates/customize-class.html:150
msgid "save"
msgstr "Lagre"

#: templates/customize-adventure.html:52 templates/for-teachers.html:44
msgid "delete_adventure_prompt"
msgstr "Er du sikker på at du vil fjerne dette eventyret?"

#: templates/customize-class.html:7
msgid "customize_class_exp_1"
msgstr ""
"Hei! På denne siden kan du tilpasse innstillingene for klassen din. Du "
"kan velge hva elevene dine skal kunne se ved å velge nivåer og eventyr.\n"
"Som standard vil alle nivåer og standardeventyr vil være valgt. Du kan "
"også legge til dine egne eventyr til nivåer. <b>Merk:</b> Det er ikke "
"alle eventyr som er tilgjengelig for alle nivåer.\n"
"For å tilpasse innstillingene kan du gjøre slik:"

#: templates/customize-class.html:10
msgid "customize_class_step_1"
msgstr "Velg nivåer for klassen din ved å trykke på \"Nivå knappenene\""

#: templates/customize-class.html:11
msgid "customize_class_step_2"
msgstr ""
"\"Avkrysningsbokser\" vil dukke opp for eventyrene som er tilgjengelig "
"for de valgte nivåene"

#: templates/customize-class.html:12
msgid "customize_class_step_3"
msgstr "Velg hvilke eventyr du ønsker at skal være tilgjengelig"

#: templates/customize-class.html:13
msgid "customize_class_step_4"
msgstr ""
"Trykk på navnet til et eventyr for å legge til eller fjerne det for alle "
"nivåer"

#: templates/customize-class.html:14
msgid "customize_class_step_5"
msgstr "Legg til dine egne eventyr"

#: templates/customize-class.html:15
msgid "customize_class_step_6"
msgstr ""
"Velg en dato for når hvert nivå skal gjøres tilgjengelig (du kan også la "
"feltene være tomme)"

#: templates/customize-class.html:16
msgid "customize_class_step_7"
msgstr "Velg resten av innstillingene"

#: templates/customize-class.html:17
msgid "customize_class_step_8"
msgstr "Trykk \"Lagre\" -> Så er du ferdig!"

#: templates/customize-class.html:20
msgid "customize_class_exp_2"
msgstr ""
"Du kan alltids komme tilbake senere og endre disse innstillingene. Du kan"
" for eksempel gjøre spesifikke evntyr og nivåer tilgjengelig når du "
"underviser en klasse.\n"
"På denne måten er det lett for deg å bestemme hvilke nivåer og eventyr "
"elevene dine skal jobbe med.\n"
"Hvis du har lyst til å gjøre alt tilgjengelig for klassen din, er det "
"lettest å bare fjerne alle tilpasningene du har gjort."

#: templates/customize-class.html:23
msgid "select_adventures"
msgstr "Velg eventyr"

#: templates/customize-class.html:59
msgid "opening_dates"
msgstr "Dato for tilgjengeliggjøring"

#: templates/customize-class.html:65
msgid "opening_date"
msgstr "Dato for tilgjengeliggjøring"

#: templates/customize-class.html:77
msgid "directly_available"
msgstr "Åpne på direkten"

#: templates/customize-class.html:88
msgid "select_own_adventures"
msgstr "Velg egne eventyr"

#: templates/customize-class.html:95 templates/customize-class.html:121
#: templates/profile.html:47 templates/profile.html:128
#: templates/profile.html:137 templates/signup.html:26 templates/signup.html:45
#: templates/signup.html:53
msgid "select"
msgstr "Velg"

#: templates/customize-class.html:115
msgid "other_settings"
msgstr "Andre innstillinger"

#: templates/customize-class.html:120
msgid "option"
msgstr "Valg"

#: templates/customize-class.html:126
msgid "mandatory_mode"
msgstr "Obligatorisk utviklermodus"

#: templates/customize-class.html:132
msgid "hide_cheatsheet"
msgstr "Skjul hjelpeark"

#: templates/customize-class.html:138
msgid "hide_keyword_switcher"
msgstr "hide keyboard switcher"

#: templates/customize-class.html:149
msgid "reset_adventure_prompt"
msgstr "Er du sikker på at du vil tilbakestille alle valgte eventyr?"

#: templates/customize-class.html:149
msgid "reset_adventures"
msgstr "Tilbakestill valgte eventyr"

#: templates/customize-class.html:153
msgid "remove_customizations_prompt"
msgstr "Er du sikker på at du vil fjerne tilpasningene for denne klassen?"

#: templates/customize-class.html:154
msgid "remove_customization"
msgstr "Fjern tilpasninger"

#: templates/error-page.html:12
msgid "go_back_to_main"
msgstr "Gå tilbake til hovedsiden"

#: templates/explore.html:12
msgid "explore_programs"
msgstr "Utforsk programmer"

#: templates/explore.html:14
msgid "explore_explanation"
msgstr ""
"På denne siden kan du se gjennom programmer laget av andre Hedybrukere. "
"Du kan filtrere på både Hedy nivå og eventyr. Trykk på \"Se program\" for"
" å åpne programmet og kjøre det. Program med en rød overskrift inneholder"
" en feil. Du kan fortsatt åpne programmet, men når du kjører det vil du "
"få en feil. Du kan selvfølgelig prøve å fikse feilen! Hvis personen som "
"har laget programmet har en offentlig profil så kan du trykke på "
"brukernavnet for å besøke profilen. På profilen vil du finne alle "
"programmene de har delt og mye annet!"

#: templates/explore.html:35 templates/programs.html:27
msgid "search_button"
msgstr "Search"

#: templates/explore.html:51
msgid "creator"
msgstr "Skaper"

#: templates/explore.html:57
msgid "view_program"
msgstr "Se program"

#: templates/for-teachers.html:5 templates/profile.html:78
#: templates/profile.html:80
msgid "my_classes"
msgstr "Mine klasser"

#: templates/for-teachers.html:10
msgid "students"
msgstr "elever"

#: templates/for-teachers.html:23 templates/landing-page.html:23
msgid "create_class"
msgstr "Opprett en ny klasse"

#: templates/for-teachers.html:26
msgid "my_adventures"
msgstr "Mine eventyr"

#: templates/for-teachers.html:32
msgid "last_update"
msgstr "Sist oppdatert"

#: templates/for-teachers.html:33 templates/for-teachers.html:43
msgid "view"
msgstr "Se"

#: templates/for-teachers.html:50
msgid "adventure_prompt"
msgstr "Vennligst skriv inn navnet på eventyret"

#: templates/for-teachers.html:50 website/teacher.py:510
msgid "create_adventure"
msgstr "Opprett eventyr"

#: templates/for-teachers.html:53
msgid "create_student_accounts"
msgstr "Opprett kontoer til elever"

#: templates/for-teachers.html:113
msgid "teacher_welcome"
msgstr ""
"Velkommen til Hedy! Du er nå den stolte eier av en lærerkonto som gir deg"
" muligheten til å lage klasser og invitere elever."

#: templates/incl-adventure-tabs.html:22
msgid "specific_adventure_mode"
msgstr ""
"Du er for øyeblikket i eventyret '{adventure}', trykk på 'Hedy' for å se "
"alle eventyr."

#: templates/incl-adventure-tabs.html:68
msgid "go_to_quiz"
msgstr "Gå til quiz"

#: templates/incl-editor-and-output.html:95
msgid "variables"
msgstr "Variables"

#: templates/incl-editor-and-output.html:111
msgid "enter_text"
msgstr "Skriv inn svaret ditt her..."

#: templates/incl-editor-and-output.html:112
msgid "enter"
msgstr "Send inn"

#: templates/incl-editor-and-output.html:121
msgid "run_code_button"
msgstr "Kjør kode"

#: templates/incl-editor-and-output.html:123
msgid "edit_code_button"
msgstr "Endre kode"

#: templates/incl-editor-and-output.html:129
msgid "read_code_label"
msgstr "Les høyt"

#: templates/incl-editor-and-output.html:139
#: templates/incl-editor-and-output.html:148
msgid "regress_button"
msgstr "Gå tilbake til nivå {level}"

#: templates/incl-editor-and-output.html:142
#: templates/incl-editor-and-output.html:151
msgid "advance_button"
msgstr "Gå til nivå {level}"

#: templates/incl-editor-and-output.html:165
msgid "developers_mode"
msgstr "Programmeringsmodus"

#: templates/incl-menubar.html:8
msgid "nav_start"
msgstr "Hjem"

#: templates/incl-menubar.html:9
msgid "nav_hedy"
msgstr "Hedy"

#: templates/incl-menubar.html:10
msgid "nav_explore"
msgstr "Utforsk"

#: templates/incl-menubar.html:11
msgid "nav_learn_more"
msgstr "Lær mer"

#: templates/incl-menubar.html:13 templates/public-page.html:56
msgid "program_header"
msgstr "Mine programmer"

#: templates/incl-menubar.html:20
msgid "my_achievements"
msgstr "Mine prestasjoner"

#: templates/incl-menubar.html:23
msgid "my_account"
msgstr "Min konto"

#: templates/incl-menubar.html:27
msgid "for_teachers"
msgstr "For lærere"

#: templates/incl-menubar.html:31
msgid "logout"
msgstr "Logg ut"

#: templates/incl-menubar.html:36 templates/login.html:19
#: templates/signup.html:109
msgid "login"
msgstr "Logg inn"

#: templates/incl-menubar.html:45
msgid "search"
msgstr "Søk..."

#: templates/landing-page.html:6
msgid "welcome"
msgstr "Velkommen"

#: templates/landing-page.html:7
msgid "intro_text_landing_page"
msgstr ""
"Velkommen til Hedys fantastiske verden! Her kan du lære å programmere i "
"små steg, uten unødvendige kompliserte greier. Vi begynner rolig på nivå "
"1, og bygger sakte men sikkert opp kunnskapen til å lage mer komplekse "
"programmer! Velg et av alternativene under for å komme i gang"

#: templates/landing-page.html:14 templates/landing-page.html:36
msgid "general_text_landing_page"
msgstr "Begynn med nivå 1 forklaringer"

#: templates/landing-page.html:16 templates/landing-page.html:38
#: templates/landing-page.html:45 templates/landing-page.html:52
msgid "start_programming"
msgstr "Begynn å programmere"

#: templates/landing-page.html:21
msgid "create_class_text"
msgstr "Grupper elevene dine i klasser og endre innholdet i hver klasse."

#: templates/landing-page.html:28
msgid "read_docs_text"
msgstr ""
"Besøk vår bruksanvisning for lærere for undervisningsplaner og en "
"oversikt over vanlige feil som elevene gjør."

#: templates/landing-page.html:30
msgid "read_docs"
msgstr "Lær mer om Hedy"

#: templates/landing-page.html:43
msgid "story_text"
msgstr "Lag din egen historie"

#: templates/landing-page.html:50
msgid "turtle_text"
msgstr "Lag en tegning med kode"

#: templates/layout.html:20 templates/signup.html:64
msgid "yes"
msgstr "Ja"

#: templates/layout.html:21 templates/signup.html:68
msgid "no"
msgstr "Nei"

#: templates/layout.html:29
msgid "ok"
msgstr "OK"

#: templates/layout.html:30
msgid "cancel"
msgstr "Avbryt"

#: templates/layout.html:43 templates/programs.html:68
#: templates/programs.html:76
msgid "copy_link_to_share"
msgstr "Kopier lenken for å dele"

#: templates/layout.html:78
msgid "set_preferred_lang"
msgstr ""
"Hedy støtter nå foretrukket brukerspråk. Du kan velge et språk for din "
"profil i \"Min profil\""

#: templates/layout.html:86 templates/quiz/endquiz.html:18
#: templates/quiz/quiz.html:29
msgid "achievement_earned"
msgstr "Du oppnådde en prestasjon!"

#: templates/learn-more.html:7
msgid "mailing_title"
msgstr "Abonner på nyhetsbrevet fra Hedy"

#: templates/learn-more.html:14
msgid "surname"
msgstr "Fornavn"

#: templates/learn-more.html:18
msgid "lastname"
msgstr "Etternavn"

#: templates/learn-more.html:22 templates/profile.html:135
#: templates/signup.html:52
msgid "country"
msgstr "Land"

#: templates/learn-more.html:31
msgid "subscribe"
msgstr "Abonner"

#: templates/learn-more.html:32
msgid "required_field"
msgstr "Felter merket med en * er påkrevd"

#: templates/learn-more.html:35
msgid "previous_campaigns"
msgstr "Se tidligere kampanjer"

#: templates/level-page.html:8
msgid "step_title"
msgstr "Oppgave"

#: templates/level-page.html:12
msgid "save_code_button"
msgstr "Lagre kode"

#: templates/level-page.html:13
msgid "share_code_button"
msgstr "Lagre og del koden"

#: templates/level-page.html:31
msgid "try_button"
msgstr "Prøv"

#: templates/login.html:10
msgid "login_long"
msgstr "Logg inn på kontoen din"

#: templates/login.html:26 website/auth.py:254
msgid "no_account"
msgstr "Ingen konto?"

#: templates/login.html:28 templates/signup.html:6 templates/signup.html:105
msgid "create_account"
msgstr "Opprett konto"

#: templates/login.html:33
msgid "forgot_password"
msgstr "Glemt passord?"

#: templates/main-page.html:9
msgid "main_title"
msgstr "Hedy"

#: templates/main-page.html:10
msgid "main_subtitle"
msgstr "Et gradvis programmeringsspråk"

#: templates/main-page.html:13
msgid "try_it"
msgstr "Prøv det"

#: templates/profile.html:4
msgid "account_overview"
msgstr "Kontooversikt"

#: templates/profile.html:6 templates/profile.html:8
msgid "my_messages"
msgstr "Mine meldinger"

#: templates/profile.html:11
msgid "invite_message"
msgstr "Du har mottatt en invitasjon til å bli med i en klasse"

#: templates/profile.html:12
msgid "sent_by"
msgstr "Invitasjonen ble sendt av"

#: templates/profile.html:15
msgid "delete_invite"
msgstr "Slett invitasjon"

#: templates/profile.html:21 templates/profile.html:23
msgid "public_profile"
msgstr "Offentlig profil"

#: templates/profile.html:24
msgid "public_profile_visit"
msgstr "Du kan besøke din offentlige profil! Trykk"

#: templates/profile.html:24
msgid "public_profile_link"
msgstr "her"

#: templates/profile.html:27
msgid "profile_picture"
msgstr "Profilbilde"

#: templates/profile.html:40
msgid "personal_text"
msgstr "Personlig tekst"

#: templates/profile.html:41
msgid "your_personal_text"
msgstr "Din personlige tekst..."

#: templates/profile.html:45
msgid "favourite_program"
msgstr "Favorittprogram"

#: templates/profile.html:56
msgid "public_profile_info"
msgstr ""
"Ved å huke av i denne boksen gjør jeg profilen min synlig for alle. Vær "
"forsiktig slik at du ikke deler personlig informasjon som navnet ditt "
"eller adressen din, fordi alle vil kunne se det!"

#: templates/profile.html:59
msgid "update_public"
msgstr "Oppdater offentlig profil"

#: templates/profile.html:61 templates/profile.html:148
msgid "are_you_sure"
msgstr "Er du sikker? Du kan ikke angre på denne handlingen."

#: templates/profile.html:61
msgid "delete_public"
msgstr "Slett offentlig profil"

#: templates/profile.html:70 templates/profile.html:72
msgid "statistics"
msgstr "Min statistikk"

#: templates/profile.html:83
msgid "self_removal_prompt"
msgstr "Er du sikker på at du vil forlate denne klassen?"

#: templates/profile.html:83
msgid "leave_class"
msgstr "Forlat klassen"

#: templates/profile.html:88 templates/profile.html:91
msgid "settings"
msgstr "Mine personlige innstillinger"

#: templates/profile.html:99 templates/signup.html:41
msgid "birth_year"
msgstr "Fødselsår"

#: templates/profile.html:102 templates/signup.html:25
msgid "preferred_language"
msgstr "Foretrukket språk"

#: templates/profile.html:112 templates/signup.html:34
msgid "preferred_keyword_language"
msgstr "Fortrukket språk for nøkkelord"

#: templates/profile.html:126 templates/signup.html:44
msgid "gender"
msgstr "Kjønn"

#: templates/profile.html:129 templates/signup.html:46
msgid "female"
msgstr "Jente"

#: templates/profile.html:130 templates/signup.html:47
msgid "male"
msgstr "Gutt"

#: templates/profile.html:131 templates/signup.html:48
msgid "other"
msgstr "Annet"

#: templates/profile.html:144
msgid "update_profile"
msgstr "Oppdater profil"

#: templates/profile.html:148
msgid "destroy_profile"
msgstr "Slett profil"

#: templates/profile.html:155
msgid "current_password"
msgstr "Nåværende passord"

#: templates/profile.html:159
msgid "new_password"
msgstr "Nytt passord"

#: templates/profile.html:163
msgid "repeat_new_password"
msgstr "Gjenta nytt passord"

#: templates/programs.html:7
msgid "recent"
msgstr "Mine siste programmer"

#: templates/programs.html:35 templates/view-program-page.html:7
msgid "submitted_header"
msgstr "Dette programmet har blitt sendt inn og kan ikke endres."

#: templates/programs.html:40
msgid "title"
msgstr "Tittel"

#: templates/programs.html:42 templates/view-program-page.html:8
msgid "last_edited"
msgstr "Sist endret"

#: templates/programs.html:59
msgid "favourite_confirm"
msgstr "Er du sikker på at du vil velge dette som ditt favorittprogram?"

#: templates/programs.html:67 templates/programs.html:72
msgid "open"
msgstr "Åpne"

#: templates/programs.html:68
msgid "copy_clipboard"
msgstr "Kopiert til utklippstavlen"

#: templates/programs.html:69 templates/programs.html:73
msgid "delete_confirm"
msgstr "Er du sikker på at du vil slette dette programmet?"

#: templates/programs.html:69 templates/programs.html:73
msgid "delete"
msgstr "Slett"

#: templates/programs.html:75
msgid "unshare_confirm"
msgstr "Er du sikker på at du vil gjøre dette til et privat program?"

#: templates/programs.html:75
msgid "unshare"
msgstr "Angre deling"

#: templates/programs.html:77
msgid "submit_warning"
msgstr "Er du sikker på at du vil sende inn dette programmet?"

#: templates/programs.html:77
msgid "submit_program"
msgstr "Send inn"

#: templates/programs.html:80
msgid "share_confirm"
msgstr "Er du sikker på at du vil gjøre dette til et offentlig synlig program?"

#: templates/programs.html:80
msgid "share"
msgstr "Del"

#: templates/programs.html:86
msgid "no_programs"
msgstr "Du har ingen programmer enda."

#: templates/programs.html:88
msgid "write_first_program"
msgstr "Lag ditt første program!"

#: templates/public-page.html:16
msgid "achievements"
msgstr "prestasjoner"

#: templates/public-page.html:28 templates/public-page.html:30
msgid "amount_created"
msgstr "programmer opprettet"

#: templates/public-page.html:34 templates/public-page.html:36
msgid "amount_saved"
msgstr "programmer lagret"

#: templates/public-page.html:40 templates/public-page.html:42
msgid "amount_submitted"
msgstr "programmer sendt inn"

#: templates/public-page.html:50
msgid "last_achievement"
msgstr "Nyeste prestasjon"

#: templates/public-page.html:85
msgid "no_shared_programs"
msgstr "har ingen delte programmer..."

#: templates/recover.html:6
msgid "recover_password"
msgstr "Be om at passordet tilbakestilles"

#: templates/recover.html:11
msgid "send_password_recovery"
msgstr "Send meg en tilbakestillingslenke for passordet mitt"

#: templates/reset.html:6 templates/reset.html:19
msgid "reset_password"
msgstr "Tilbakestill passord"

#: templates/reset.html:12 templates/signup.html:22
msgid "password_repeat"
msgstr "Gjenta passord"

#: templates/signup.html:7
msgid "create_account_explanation"
msgstr "Med en egen konto kan du lagre programmene dine."

#: templates/signup.html:16
msgid "email_repeat"
msgstr "Gjenta epost"

#: templates/signup.html:60
msgid "programming_experience"
msgstr "Har du programmeringserfaring?"

#: templates/signup.html:74
msgid "languages"
msgstr "Hvilke av disse programmeringsspråkene har du brukt før?"

#: templates/signup.html:79
msgid "other_block"
msgstr "Et annet blokk-språk"

#: templates/signup.html:85
msgid "other_text"
msgstr "Et annet tekstspråk"

#: templates/signup.html:91
msgid "request_teacher"
msgstr "Vil du søke om lærerkonto?"

#: templates/signup.html:94
msgid "subscribe_newsletter"
msgstr "Abonner på nyhetsbrevet"

#: templates/signup.html:99
msgid "agree_with"
msgstr "Jeg godkjenner"

#: templates/signup.html:99
msgid "privacy_terms"
msgstr "personvernsvilkårene"

#: templates/signup.html:102
msgid "agree_third_party"
msgstr ""
"Jeg godkjenner å bli kontaktet av partnere av Leiden Universitet med "
"markedsføring (valgfritt)"

#: templates/signup.html:109
msgid "already_account"
msgstr "Har du allerede en konto?"

#: templates/teacher-invitation.html:5
msgid "teacher_invitation_require_login"
msgstr ""
"For å sette opp profilen din som en lærer må du logge inn. Hvis du ikke "
"har en konto, vennligst lag en."

#: templates/view-program-page.html:13
msgid "by"
msgstr "av"

#: templates/quiz/endquiz.html:27
msgid "end_quiz"
msgstr "Slutt på quizen"

#: templates/quiz/endquiz.html:28 templates/quiz/quiz-result-overview.html:23
msgid "score"
msgstr "Poengsum"

#: templates/quiz/endquiz.html:37 templates/quiz/quiz-result-overview.html:108
msgid "go_to_level"
msgstr "Gå til nivå"

#: templates/quiz/feedback.html:8 templates/quiz/quiz.html:16
msgid "question"
msgstr "Spørsmål"

#: templates/quiz/feedback.html:17
msgid "feedback_success"
msgstr "Bra!"

#: templates/quiz/feedback.html:23
msgid "feedback_failure"
msgstr "Feil!"

#: templates/quiz/feedback.html:36
msgid "correct_answer"
msgstr "Det rette svaret er"

#: templates/quiz/feedback.html:52
msgid "go_to_question"
msgstr "Gå til spørsmål"

#: templates/quiz/feedback.html:56
msgid "go_to_quiz_result"
msgstr "Gå til quiz oppsummeringen"

#: templates/quiz/quiz-result-overview.html:22
msgid "results_quiz"
msgstr "Quiz oppsummering"

#: templates/quiz/quiz-result-overview.html:45
msgid "correct"
msgstr "Korrekt"

#: templates/quiz/quiz-result-overview.html:62
msgid "incorrect"
msgstr "Ikke korrekt!"

#: templates/quiz/quiz-result-overview.html:91
#: templates/quiz/quiz-result-overview.html:95
#: templates/quiz/quiz-result-overview.html:99 templates/quiz/quiz.html:16
msgid "attempt"
msgstr "forsøk"

#: templates/quiz/quiz.html:49 templates/quiz/quiz.html:55
#: templates/quiz/quiz_question.html:15
msgid "hint"
msgstr "Hint?"

#: templates/quiz/quiz_question.html:53
msgid "go_to_answer"
msgstr "Gå til svar"

#: templates/quiz/quiz_question.html:55
msgid "submit_answer"
msgstr "Svar på spørsmål"

#: templates/quiz/startquiz.html:9
msgid "start_quiz"
msgstr "Start quiz"

#: templates/quiz/startquiz.html:15
msgid "go_to_first_question"
msgstr "Gå til spørsmål 1"

#: website/admin.py:18 website/admin.py:85 website/admin.py:106
#: website/admin.py:124 website/admin.py:131
msgid "title_admin"
msgstr "Hedy - Administrator side"

#: website/auth.py:183 website/auth.py:243 website/auth.py:375
#: website/auth.py:380 website/auth.py:428 website/auth.py:589
#: website/auth.py:598 website/auth.py:621 website/auth.py:661
#: website/auth.py:668 website/auth.py:688 website/teacher.py:302
#: website/teacher.py:343
msgid "username_invalid"
msgstr "Ditt brukernavn er ugylidig."

#: website/auth.py:185
msgid "username_special"
msgstr "Brukernavnet kan ikke inneholde `:` eller `@`."

#: website/auth.py:187
msgid "username_three"
msgstr "Brukernavnet må være *minst* tre bokstaver langt."

#: website/auth.py:189 website/auth.py:483 website/auth.py:690
#: website/auth.py:695
msgid "email_invalid"
msgstr "Vennligst fyll inn en gylid epost."

#: website/auth.py:191 website/auth.py:245 website/auth.py:430
#: website/auth.py:453 website/auth.py:465 website/auth.py:625
msgid "password_invalid"
msgstr "Passordet ditt er ugyldig."

#: website/auth.py:193
msgid "passwords_six"
msgstr "Alle passord må være *minst* seks tegn langt."

#: website/auth.py:254
msgid "invalid_username_password"
msgstr "Ugyldig brukernavn/passord."

#: website/auth.py:299 website/auth.py:301
msgid "repeat_match_email"
msgstr "Epostene du fylte inn er ikke like."

#: website/auth.py:303 website/auth.py:455 website/auth.py:459
#: website/auth.py:629
msgid "repeat_match_password"
msgstr "Passordene du fylte inn er ikke like."

#: website/auth.py:305 website/auth.py:485
msgid "language_invalid"
msgstr "Vennligst velg et gylid språk."

#: website/auth.py:307
msgid "agree_invalid"
msgstr "Du må godkjenne personvernsvilkårene."

#: website/auth.py:309 website/auth.py:488
msgid "keyword_language_invalid"
msgstr ""
"Vennligst velg et gyldig språk for nøkkelord (velg ditt eget språk eller "
"engelsk)."

#: website/auth.py:314 website/auth.py:493
msgid "year_invalid"
msgstr "Vennligst fyll inn et år mellom 1900 og {year}."

#: website/auth.py:317 website/auth.py:496
msgid "gender_invalid"
msgstr "Vennligst velg et gyldig kjønn (jente, gutt, annet)."

#: website/auth.py:320 website/auth.py:499
msgid "country_invalid"
msgstr "Vennligst velg et gyldig land."

#: website/auth.py:322 website/auth.py:325 website/auth.py:501
#: website/auth.py:504
msgid "experience_invalid"
msgstr "Vennligst velg svar på spørsmål om programmeringserfaring (Ja/Nei)."

#: website/auth.py:328 website/auth.py:507
msgid "programming_invalid"
msgstr "Vennligst velg et gyldig programmeringsspråk."

#: website/auth.py:331
msgid "exists_username"
msgstr "Brukernavn er allerede i bruk."

#: website/auth.py:333 website/auth.py:515
msgid "exists_email"
msgstr "Eposten er allerede i bruk."

#: website/auth.py:373 website/auth.py:388 website/auth.py:623
#: website/auth.py:633
msgid "token_invalid"
msgstr "Ugylig token."

#: website/auth.py:432 website/auth.py:457 website/auth.py:627
msgid "password_six"
msgstr "Passordet ditt må inneholde minst seks tegn."

#: website/auth.py:435 website/auth.py:438
msgid "password_change_not_allowed"
msgstr "Du har ikke lov til å endre passordet til denne brukeren."

#: website/auth.py:443
msgid "password_change_success"
msgstr "Passordet til eleven din ble endret."

#: website/auth.py:474
msgid "password_updated"
msgstr "Passord oppdatert."

#: website/auth.py:555
msgid "profile_updated"
msgstr "Profil oppdatert."

#: website/auth.py:558
msgid "profile_updated_reload"
msgstr "Profil oppdatert, siden lastes på nytt."

#: website/auth.py:612
msgid "sent_password_recovery"
msgstr ""
"Du vil snart motta en epost med instruksjoner om hvordan du "
"tilbakestiller passordet ditt."

#: website/auth.py:645
msgid "password_resetted"
msgstr "Passordet har blitt tilbakestilt. Du blir nå sendt til logg-inn siden."

#: website/auth.py:663
msgid "teacher_invalid"
msgstr "Lærer-verdien din er ugyldig."

#: website/programs.py:41
msgid "delete_success"
msgstr "Programmet ble slettet."

#: website/programs.py:55
msgid "save_prompt"
msgstr "Du må ha en konto for å lagre programmet ditt. Vil du logge inn nå?"

#: website/programs.py:60
msgid "overwrite_warning"
msgstr ""
"Du har allerede et program med dette navnet. Hvis du lagrer programmet "
"vil det overskrive det gamle, er du sikker?"

#: website/programs.py:87
msgid "save_parse_warning"
msgstr "Programmet inneholder en feil, er du sikker på at du vil lagre det?"

#: website/programs.py:131 website/programs.py:132
msgid "save_success_detail"
msgstr "Programmet ble lagret."

#: website/programs.py:160
msgid "share_success_detail"
msgstr "Programmet ble delt."

#: website/programs.py:162
msgid "unshare_success_detail"
msgstr "Programmet er ikke lengre delt."

#: website/programs.py:202
msgid "favourite_success"
msgstr "Programmet er nå ditt favorittprogram."

#: website/statistics.py:37 website/teacher.py:28 website/teacher.py:36
#: website/teacher.py:211 website/teacher.py:233 website/teacher.py:245
#: website/teacher.py:312 website/teacher.py:351
msgid "retrieve_class_error"
msgstr "Kun lærere kan hente info om klasser"

#: website/statistics.py:41 website/teacher.py:39 website/teacher.py:133
#: website/teacher.py:152 website/teacher.py:214 website/teacher.py:236
#: website/teacher.py:248 website/teacher.py:315 website/teacher.py:354
msgid "no_such_class"
msgstr "Denne Hedy-klassen fins ikke"

#: website/statistics.py:45
msgid "title_class statistics"
msgstr "Min statistikk"

#: website/teacher.py:76
msgid "title_class-overview"
msgstr "Hedy - Klasseoversikt"

#: website/teacher.py:85
msgid "only_teacher_create_class"
msgstr "Kun lærere kan opprette klasser!"

#: website/teacher.py:92 website/teacher.py:127
msgid "class_name_invalid"
msgstr "Klassenavnet er ugyldig."

#: website/teacher.py:94 website/teacher.py:129
msgid "class_name_empty"
msgstr "Du skrev ikke inn et klassenavn!"

#: website/teacher.py:100
msgid "class_name_duplicate"
msgstr "Du har allerede en klasse med dette navnet."

#: website/teacher.py:164 website/teacher.py:180 website/teacher.py:542
msgid "invalid_class_link"
msgstr "Ugyldig lenke for å bli med i klassen."

#: website/teacher.py:168 website/teacher.py:170
msgid "title_join-class"
msgstr "Hedy - Bli med i klassen"

#: website/teacher.py:224
msgid "title_customize-class"
msgstr "Hedy - Tilpass klasse"

#: website/teacher.py:239
msgid "customization_deleted"
msgstr "Tilpassningene ble slettet."

#: website/teacher.py:292
msgid "class_customize_success"
msgstr "Tilpassningene ble lagret."

#: website/teacher.py:306
msgid "username_empty"
msgstr "Du skrev ikke inn et brukernavn!"

#: website/teacher.py:319
msgid "student_not_existing"
msgstr "Dette brukernavnet eksisterer ikke."

#: website/teacher.py:321
msgid "student_already_in_class"
msgstr "Denne eleven er allerede del av klassen din."

#: website/teacher.py:323
msgid "student_already_invite"
msgstr "Denne eleven har allerede fått en invitasjon. Har de glemt å svare?"

#: website/teacher.py:382
msgid "no_accounts"
msgstr "Det er ingen oppgitte kontoer å opprette."

#: website/teacher.py:393
msgid "unique_usernames"
msgstr "Alle brukernavnene må være unike."

#: website/teacher.py:396
msgid "unique_emails"
msgstr "Alle epostene må være unike."

#: website/teacher.py:407
msgid "usernames_exist"
msgstr "Et eller flere brukernavn er allerede i bruk."

#: website/teacher.py:410
msgid "emails_exist"
msgstr "En eller fler epostadresser er allerede i bruk."

#: website/teacher.py:421
msgid "accounts_created"
msgstr "Kontoene ble opprettet."

#: website/teacher.py:427 website/teacher.py:432 website/teacher.py:443
#: website/teacher.py:472 website/teacher.py:498
msgid "retrieve_adventure_error"
msgstr "Du har ikke lov til å se dette eventyret!"

#: website/teacher.py:437
msgid "title_view-adventure"
msgstr "Hedy - Se eventyr"

#: website/teacher.py:448
msgid "title_customize-adventure"
msgstr "Hedy - Tilpass eventyr"

#: website/teacher.py:459
msgid "adventure_id_invalid"
msgstr "Eventyr IDen er ugyldig."

#: website/teacher.py:461 website/teacher.py:517
msgid "adventure_name_invalid"
msgstr "Eventyrnavnet er ugyldig."

#: website/teacher.py:463
msgid "level_invalid"
msgstr "Dette Hedynivået er ugyldig."

#: website/teacher.py:465
msgid "content_invalid"
msgstr "Eventyret er ugyldig."

#: website/teacher.py:467
msgid "adventure_length"
msgstr "Eventyret ditt må være minst 20 tegn."

#: website/teacher.py:469
msgid "public_invalid"
msgstr "Dette avtale valget er ugyldig"

#: website/teacher.py:480 website/teacher.py:524
msgid "adventure_duplicate"
msgstr "Du har allerede et eventyr med dette navnet."

#: website/teacher.py:492
msgid "adventure_updated"
msgstr "Eventyret har blitt oppdatert!"

#: website/teacher.py:519
msgid "adventure_empty"
msgstr "Du skrev ikke noe navn på eventyret!"

#~ msgid "Empty Program"
#~ msgstr ""
#~ "Du laget et tomt program. Skriv "
#~ "Hedy-kode i det venstre kodefeltet og"
#~ " prøv igjen"
<|MERGE_RESOLUTION|>--- conflicted
+++ resolved
@@ -1,4 +1,3 @@
-<<<<<<< HEAD
 # Norwegian Bokmål (Norway) translations for PROJECT.
 # Copyright (C) 2022 ORGANIZATION
 # This file is distributed under the same license as the PROJECT project.
@@ -9,7 +8,7 @@
 msgstr ""
 "Project-Id-Version: PROJECT VERSION\n"
 "Report-Msgid-Bugs-To: EMAIL@ADDRESS\n"
-"POT-Creation-Date: 2022-04-06 14:40+0300\n"
+"POT-Creation-Date: 2022-04-06 21:19+0300\n"
 "PO-Revision-Date: YEAR-MO-DA HO:MI+ZONE\n"
 "Last-Translator: FULL NAME <EMAIL@ADDRESS>\n"
 "Language: nb_NO\n"
@@ -20,8 +19,6 @@
 "Content-Transfer-Encoding: 8bit\n"
 "Generated-By: Babel 2.9.1\n"
 
-=======
->>>>>>> 31023be4
 #: app.py:497
 msgid "program_contains_error"
 msgstr "Dette programmet inneholder en feil, er du sikker på at du vil dele det?"
@@ -301,10 +298,10 @@
 #: content/error-messages.txt:18
 msgid "Invalid Type Combination"
 msgstr ""
-"Du kan ikke bruke {invalid_argument} og {invalid_argument_2} i "
-"{command} fordi en er {invalid_type} og den andre er {invalid_type_2}. "
-"Prøv å endre {invalid_argument} til {invalid_type_2} eller "
-"{invalid_argument_2} til {invalid_type}."
+"Du kan ikke bruke {invalid_argument} og {invalid_argument_2} i {command} "
+"fordi en er {invalid_type} og den andre er {invalid_type_2}. Prøv å endre"
+" {invalid_argument} til {invalid_type_2} eller {invalid_argument_2} til "
+"{invalid_type}."
 
 #: content/error-messages.txt:19
 msgid "Unsupported Float"
