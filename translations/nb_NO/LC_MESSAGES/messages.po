--- conflicted
+++ resolved
@@ -6,11 +6,7 @@
 msgid "title_achievements"
 msgstr "Hedy - Mine prestasjoner"
 
-<<<<<<< HEAD
-#: app.py:615 app.py:1022 website/teacher.py:363 website/teacher.py:372
-=======
 #: app.py:615 app.py:1024 website/teacher.py:363 website/teacher.py:372
->>>>>>> 31e56a25
 msgid "not_teacher"
 msgstr "Ser ut til at du ikke er en lærer!"
 
@@ -22,11 +18,7 @@
 msgid "title_programs"
 msgstr "Hedy - Mine programmer"
 
-<<<<<<< HEAD
-#: app.py:667 app.py:677 app.py:681 app.py:696 app.py:939 app.py:1291
-=======
 #: app.py:667 app.py:677 app.py:681 app.py:696 app.py:941 app.py:1293
->>>>>>> 31e56a25
 #: website/admin.py:17 website/admin.py:25 website/admin.py:95
 #: website/admin.py:112 website/admin.py:130 website/auth.py:660
 #: website/auth.py:687 website/statistics.py:86
@@ -49,19 +41,11 @@
 msgid "ago"
 msgstr "{time} siden"
 
-<<<<<<< HEAD
-#: app.py:731 app.py:733 app.py:857 app.py:879 app.py:881
-msgid "no_such_level"
-msgstr "Dette Hedy nivået fins ikke!"
-
-#: app.py:741 app.py:748 app.py:811 app.py:817
-=======
 #: app.py:731 app.py:733 app.py:859 app.py:881 app.py:883
 msgid "no_such_level"
 msgstr "Dette Hedy nivået fins ikke!"
 
 #: app.py:741 app.py:748 app.py:813 app.py:819
->>>>>>> 31e56a25
 msgid "no_such_program"
 msgstr "Dette Hedy programmet fins ikke!"
 
@@ -69,11 +53,7 @@
 msgid "level_not_class"
 msgstr "Klassen din har ikke tilgang til dette nivået enda"
 
-<<<<<<< HEAD
-#: app.py:862 website/teacher.py:430 website/teacher.py:446
-=======
 #: app.py:864 website/teacher.py:430 website/teacher.py:446
->>>>>>> 31e56a25
 #: website/teacher.py:475 website/teacher.py:501
 msgid "no_such_adventure"
 msgstr "Dette eventyret eksisterer ikke!"
@@ -98,41 +78,6 @@
 msgid "title_reset"
 msgstr "Hedy - Tilbakestill passord"
 
-<<<<<<< HEAD
-#: app.py:966
-msgid "title_my-profile"
-msgstr "Hedy - Min konto"
-
-#: app.py:982
-msgid "title_learn-more"
-msgstr "Hedy - Lær mer"
-
-#: app.py:988
-msgid "title_privacy"
-msgstr "Hedy - Personvernsvilkår"
-
-#: app.py:995
-msgid "title_landing-page"
-msgstr "Velkommen til Hedy!"
-
-#: app.py:997
-msgid "not_user"
-msgstr "Ser ut til at du ikke er logget inn!"
-
-#: app.py:1018
-msgid "title_for-teacher"
-msgstr "Hedy - For lærere"
-
-#: app.py:1029
-msgid "title_start"
-msgstr "Hedy - Et gradvis programmeringsspråk"
-
-#: app.py:1090
-msgid "title_explore"
-msgstr "Hedy - Utforsk"
-
-#: app.py:1110 app.py:1112
-=======
 #: app.py:968
 msgid "title_my-profile"
 msgstr "Hedy - Min konto"
@@ -166,46 +111,20 @@
 msgstr "Hedy - Utforsk"
 
 #: app.py:1112 app.py:1114
->>>>>>> 31e56a25
 msgid "translate_error"
 msgstr ""
 "Noe gikk galt når vi prøvde å oversette koden. Prøv å kjøre koden for å "
 "se om den inneholder en feil. Kode med feil i kan ikke oversettes."
 
-<<<<<<< HEAD
-#: app.py:1230 website/auth.py:244 website/auth.py:293 website/auth.py:429
-#: website/auth.py:454 website/auth.py:484 website/auth.py:589
-#: website/auth.py:620 website/auth.py:660 website/auth.py:687
-=======
 #: app.py:1232 website/auth.py:250 website/auth.py:299 website/auth.py:435
 #: website/auth.py:460 website/auth.py:490 website/auth.py:595
 #: website/auth.py:626 website/auth.py:666 website/auth.py:693
->>>>>>> 31e56a25
 #: website/teacher.py:90 website/teacher.py:125 website/teacher.py:197
 #: website/teacher.py:253 website/teacher.py:300 website/teacher.py:341
 #: website/teacher.py:377 website/teacher.py:457 website/teacher.py:515
 msgid "ajax_error"
 msgstr "Det skjedde noe feil, vennligst prøv igjen."
 
-<<<<<<< HEAD
-#: app.py:1233
-msgid "image_invalid"
-msgstr "Bildet du valgte er ugyldig."
-
-#: app.py:1235
-msgid "personal_text_invalid"
-msgstr "Din personlige tekst er ugyldig."
-
-#: app.py:1237 app.py:1243
-msgid "favourite_program_invalid"
-msgstr "Ditt valgte favorittprogram er ugyldig."
-
-#: app.py:1257 app.py:1258
-msgid "public_profile_updated"
-msgstr "Din offentlige profil ble oppdatert."
-
-#: app.py:1295 app.py:1321
-=======
 #: app.py:1235
 msgid "image_invalid"
 msgstr "Bildet du valgte er ugyldig."
@@ -223,17 +142,12 @@
 msgstr "Din offentlige profil ble oppdatert."
 
 #: app.py:1297 app.py:1323
->>>>>>> 31e56a25
 msgid "user_not_private"
 msgstr ""
 "Denne brukeren eksisterer ikke, eller så har de ikke opprettet en "
 "offentlig profil"
 
-<<<<<<< HEAD
-#: app.py:1329
-=======
 #: app.py:1331
->>>>>>> 31e56a25
 msgid "invalid_teacher_invitation_code"
 msgstr ""
 "Invitasjonskoden til å bli lærer er ugyldig. For å bli en Hedy-lærer, ta "
@@ -622,13 +536,13 @@
 msgid "join_class"
 msgstr "Bli med i klassen"
 
-#: templates/class-stats.html:22 templates/customize-class.html:160
+#: templates/class-stats.html:22 templates/customize-class.html:155
 msgid "back_to_class"
 msgstr "Gå tilbake til klassen"
 
 #: templates/code-page.html:25 templates/code-page.html:35
 #: templates/customize-class.html:28 templates/customize-class.html:64
-#: templates/customize-class.html:71 templates/customize-class.html:95
+#: templates/customize-class.html:71 templates/customize-class.html:94
 #: templates/level-page.html:6 templates/level-page.html:11
 #: templates/quiz/startquiz.html:10 templates/view-program-page.html:12
 #: templates/view-program-page.html:28
@@ -722,11 +636,7 @@
 "lærersiden."
 
 #: templates/customize-adventure.html:43 templates/customize-class.html:28
-<<<<<<< HEAD
-#: templates/customize-class.html:94 templates/explore.html:26
-=======
 #: templates/customize-class.html:93 templates/explore.html:26
->>>>>>> 31e56a25
 #: templates/programs.html:18 templates/programs.html:46
 #: templates/view-adventure.html:6
 msgid "adventure"
@@ -753,7 +663,7 @@
 msgid "preview"
 msgstr "Forhåndsvis"
 
-#: templates/customize-adventure.html:51 templates/customize-class.html:155
+#: templates/customize-adventure.html:51 templates/customize-class.html:150
 msgid "save"
 msgstr "Lagre"
 
@@ -836,55 +746,50 @@
 msgid "directly_available"
 msgstr "Åpne på direkten"
 
-#: templates/customize-class.html:89
+#: templates/customize-class.html:88
 msgid "select_own_adventures"
 msgstr "Velg egne eventyr"
 
-#: templates/customize-class.html:96 templates/customize-class.html:120
+#: templates/customize-class.html:95 templates/customize-class.html:121
 #: templates/profile.html:47 templates/profile.html:121
 #: templates/profile.html:130 templates/signup.html:26 templates/signup.html:45
 #: templates/signup.html:53
 msgid "select"
 msgstr "Velg"
 
-#: templates/customize-class.html:114
+#: templates/customize-class.html:115
 msgid "other_settings"
 msgstr "Andre innstillinger"
 
-#: templates/customize-class.html:119
+#: templates/customize-class.html:120
 msgid "option"
 msgstr "Valg"
 
-#: templates/customize-class.html:125
+#: templates/customize-class.html:126
 msgid "mandatory_mode"
 msgstr "Obligatorisk utviklermodus"
 
-#: templates/customize-class.html:131
+#: templates/customize-class.html:132
 msgid "hide_cheatsheet"
 msgstr "Skjul hjelpeark"
 
-#: templates/customize-class.html:137
+#: templates/customize-class.html:138
 msgid "hide_keyword_switcher"
 msgstr "hide keyboard switcher"
 
-#: templates/customize-class.html:143
-#, fuzzy
-msgid "hide_quiz"
-msgstr "Slutt på quizen"
-
-#: templates/customize-class.html:154
+#: templates/customize-class.html:149
 msgid "reset_adventure_prompt"
 msgstr "Er du sikker på at du vil tilbakestille alle valgte eventyr?"
 
-#: templates/customize-class.html:154
+#: templates/customize-class.html:149
 msgid "reset_adventures"
 msgstr "Tilbakestill valgte eventyr"
 
-#: templates/customize-class.html:158
+#: templates/customize-class.html:153
 msgid "remove_customizations_prompt"
 msgstr "Er du sikker på at du vil fjerne tilpasningene for denne klassen?"
 
-#: templates/customize-class.html:159
+#: templates/customize-class.html:154
 msgid "remove_customization"
 msgstr "Fjern tilpasninger"
 
@@ -963,40 +868,28 @@
 "Velkommen til Hedy! Du er nå den stolte eier av en lærerkonto som gir deg"
 " muligheten til å lage klasser og invitere elever."
 
-#: templates/incl-adventure-tabs.html:18
+#: templates/incl-adventure-tabs.html:19
 #, fuzzy
 msgid "quiz_tab"
 msgstr "End quiz"
 
-#: templates/incl-adventure-tabs.html:21
+#: templates/incl-adventure-tabs.html:23
 msgid "specific_adventure_mode"
 msgstr ""
 "Du er for øyeblikket i eventyret '{adventure}', trykk på 'Hedy' for å se "
 "alle eventyr."
 
-<<<<<<< HEAD
-#: templates/incl-adventure-tabs.html:66
-=======
 #: templates/incl-adventure-tabs.html:69
->>>>>>> 31e56a25
 #, fuzzy
 msgid "end"
 msgstr "Kjønn"
 
-<<<<<<< HEAD
-#: templates/incl-adventure-tabs.html:67
-=======
 #: templates/incl-adventure-tabs.html:70
->>>>>>> 31e56a25
 #, fuzzy
 msgid "quiz_description"
 msgstr "Spørsmål"
 
-<<<<<<< HEAD
-#: templates/incl-adventure-tabs.html:68
-=======
 #: templates/incl-adventure-tabs.html:71
->>>>>>> 31e56a25
 msgid "go_to_quiz"
 msgstr "Gå til quiz"
 
