--- conflicted
+++ resolved
@@ -2704,7 +2704,6 @@
 #~ msgid "classes"
 #~ msgstr ""
 
-<<<<<<< HEAD
 #~ msgid "Adventure"
 #~ msgstr ""
 
@@ -2718,7 +2717,7 @@
 #~ msgstr ""
 
 #~ msgid "Delete"
-=======
+#~ msgstr ""
+
 #~ msgid "select_class"
->>>>>>> 8eb9a26c
 #~ msgstr ""
