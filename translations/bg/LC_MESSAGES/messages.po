--- conflicted
+++ resolved
@@ -2914,13 +2914,6 @@
 #~ msgid "survey_completed"
 #~ msgstr ""
 
-<<<<<<< HEAD
-#~ msgid "complete"
-#~ msgstr ""
-
-#~ msgid "share"
-#~ msgstr ""
-=======
 #~ msgid "disable_explore_page"
 #~ msgstr ""
 
@@ -2932,4 +2925,3 @@
 
 #~ msgid "title_explore"
 #~ msgstr "Хеди - Разучи"
->>>>>>> 8dee6c69
