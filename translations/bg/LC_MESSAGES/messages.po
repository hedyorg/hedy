# Bulgarian translations for PROJECT.
# Copyright (C) 2024 ORGANIZATION
# This file is distributed under the same license as the PROJECT project.
# FIRST AUTHOR <EMAIL@ADDRESS>, 2024.
#
msgid ""
msgstr ""
"Project-Id-Version: PROJECT VERSION\n"
"Report-Msgid-Bugs-To: EMAIL@ADDRESS\n"
"POT-Creation-Date: 2024-05-27 13:48+0000\n"
"PO-Revision-Date: 2024-07-08 10:19+0000\n"
"Last-Translator: Prefill add-on <noreply-addon-prefill@weblate.org>\n"
"Language-Team: bg <LL@li.org>\n"
"Language: bg\n"
"MIME-Version: 1.0\n"
"Content-Type: text/plain; charset=utf-8\n"
"Content-Transfer-Encoding: 8bit\n"
"Plural-Forms: nplurals=2; plural=n != 1;\n"
"X-Generator: Weblate 5.7-dev\n"
"Generated-By: Babel 2.14.0\n"

#, fuzzy
msgid "Access Before Assign"
msgstr "You tried to use the variable {name} on line {access_line_number}, but you set it on line {definition_line_number}. Set a variable before using it."

#, fuzzy
msgid "Cyclic Var Definition"
msgstr "The name `{variable}` needs to be set before you can use it on the right-hand side of the `{is}` command."

#, fuzzy
msgid "Else Without If Error"
msgstr "On line {line_number} you used an `{else}` but there is no `{if}` on the line before it."

#, fuzzy
msgid "Function Undefined"
msgstr "You tried to use the function {name}, but you didn't define it."

#, fuzzy
msgid "Has Blanks"
msgstr "Кодът ти е непълен. Съдържа празни места, който трябва да замениш с програмен код."

#, fuzzy
msgid "Incomplete"
msgstr "Момент, кодът ти не е пълен! На ред {line_number} е нужно да напишеш текст след `{incomplete_command}`."

#, fuzzy
msgid "Incomplete Repeat"
msgstr "It looks like you forgot to use a `{command}` with the `{repeat}` command you used on line {line_number}."

#, fuzzy
msgid "Invalid"
msgstr "`{invalid_command}` не е валидна команда в ниво {level} на Хеди. Може би имаш предвид `{guessed_command}`?"

#, fuzzy
msgid "Invalid Argument"
msgstr "You cannot use the command `{command}` with `{invalid_argument}`. Try changing `{invalid_argument}` to {allowed_types}."

#, fuzzy
msgid "Invalid Argument Type"
msgstr "You cannot use `{command}` with `{invalid_argument}` because it is {invalid_type}. Try changing `{invalid_argument}` to {allowed_types}."

#, fuzzy
msgid "Invalid At Command"
msgstr "The `{command}` command may not be used from level 16 onward. You can use square brackets to use an element from a list, for example `friends[i]`, `lucky_numbers[{random}]`."

#, fuzzy
msgid "Invalid Space"
msgstr "Ой! Написал(а) си шпация в началото на {line_number}. Шпациите объркват компютрите."

#, fuzzy
msgid "Invalid Type Combination"
msgstr "You cannot use `{invalid_argument}` and `{invalid_argument_2}` with `{command}` because one is {invalid_type} and the other is {invalid_type_2}. Try changing `{invalid_argument}` to {invalid_type_2} or `{invalid_argument_2}` to {invalid_type}."

#, fuzzy
msgid "Lonely Echo"
msgstr "You used an `{echo}` before an `{ask}`, or an `{echo}` without an `{ask}`. Place an `{ask}` before the `{echo}`."

#, fuzzy
msgid "Lonely Text"
msgstr "It looks like you forgot to use a command with the text you used in line {line_number}"

#, fuzzy
msgid "Missing Additional Command"
msgstr "It looks like you forgot to complete writing `{command}` on line {line_number}. Try adding `{missing_command}` to your code."

#, fuzzy
msgid "Missing Colon Error"
msgstr "Starting at level 17, `{command}` needs a `:`. It looks like you forgot to use one at the end of line {line_number}."

#, fuzzy
msgid "Missing Command"
msgstr "It looks like you forgot to use a command on line {line_number}."

#, fuzzy
msgid "Missing Inner Command"
msgstr "It looks like you forgot to use a command with the `{command}` statement you used on line {line_number}."

#, fuzzy
msgid "Missing Square Brackets"
msgstr "It looks like you forgot to use square brackets `[]` around the list you were creating on line {line_number}."

#, fuzzy
msgid "Missing Variable"
msgstr "It looks like your `{command}` is missing a variable at the start of the line."

#, fuzzy
msgid "Misspelled At Command"
msgstr "It looks like you might have misspelled the `{command}` command, instead you wrote `{invalid_argument}` in line {line_number}."

#, fuzzy
msgid "No Indentation"
msgstr "You used too few spaces in line {line_number}. You used {leading_spaces} spaces, which is not enough. Start every new block with {indent_size} spaces more than the line before."

#, fuzzy
msgid "Non Decimal Variable"
msgstr "At line {line_number}, you might have tried using a number which Hedy does not like very much! Try changing it to a decimal number like 2."

#, fuzzy
msgid "Parse"
msgstr "Този код не е валиден на Хеди. Има грешка на {location[0]}, на позиция {location[1]}. Написаното `{character_found}`, не е валидно."

#, fuzzy
msgid "Pressit Missing Else"
msgstr "You forgot to add what happens when you press a different key, add an `{else}` to your code"

#, fuzzy
msgid "Runtime Index Error"
msgstr "You tried to access the list {name} but it is either empty or the index is not there."

#, fuzzy
msgid "Runtime Value Error"
msgstr "While running your program the command `{command}` received the value `{value}` which is not allowed. {tip}."

#, fuzzy
msgid "Runtime Values Error"
msgstr "While running your program the command `{command}` received the values `{value}` and `{value}` which are not allowed. {tip}."

msgid "Save Microbit code "
msgstr "Изтегли код за Микробит"

#, fuzzy
msgid "Too Big"
msgstr "Уау! Написал(а) си много код, цели {lines_of_code} реда! в това ниво Хеди има лимит за обработка до {max_lines} реда. Пренапиши си редовете то лимита и пробвай пак!"

#, fuzzy
msgid "Too Few Indents"
msgstr "You used too few leading spaces in line {line_number}. You used {leading_spaces} spaces, which is too few."

#, fuzzy
msgid "Too Many Indents"
msgstr "You used too many leading spaces in line {line_number}. You used {leading_spaces} spaces, which is too many."

#, fuzzy
msgid "Unexpected Indentation"
msgstr "You used too many spaces in line {line_number}. You used {leading_spaces} spaces, which is too much. Start every new block with {indent_size} spaces more than the line before."

#, fuzzy
msgid "Unquoted Assignment"
msgstr "From this level, you need to place texts to the right of the `{is}` between quotes. You forgot that for the text {text}."

#, fuzzy
msgid "Unquoted Equality Check"
msgstr "If you want to check if a variable is equal to multiple words, the words should be surrounded by quotation marks!"

#, fuzzy
msgid "Unquoted Text"
msgstr "Be careful. If you `{ask}` or `{print}` something, the text should start and finish with a quotation mark. You forgot that for the text {unquotedtext}."

#, fuzzy
msgid "Unsupported Float"
msgstr "Non-integer numbers are not supported yet but they will be in a few levels. For now change `{value}` to an integer."

#, fuzzy
msgid "Unsupported String Value"
msgstr "Text values cannot contain `{invalid_value}`."

#, fuzzy
msgid "Unused Variable"
msgstr "You defined the variable {variable_name} on line {line_number}, but you did not use it."

#, fuzzy
msgid "Var Undefined"
msgstr "Опитваш се да принтираш променливата `{name}`, но май си забравил(а) да й дадеш стойност. А може би се опитваш да принтираш думата `{name}`, а си забравил(а) отваряща или затваряща кавичка."

#, fuzzy
msgid "Wrong Level"
msgstr "Кодът ти беше правилен, но принадлежи към друго ниво. Ти използва `{offending_keyword}` за ниво {working_level}. Съвет: {tip}"

#, fuzzy
msgid "Wrong Number of Arguments"
msgstr "Your function used the wrong number of arguments. You provided {used_number} but the function {name} needs {defined_number}"

#, fuzzy
msgid "account_overview"
msgstr "Account overview"

#, fuzzy
msgid "accounts_created"
msgstr "Accounts were successfully created."

#, fuzzy
msgid "accounts_intro"
msgstr "On this page you can create accounts for multiple students at once. These are automatically added to the current class, so make sure the class shown above is the right one! Every username needs to be unique in the entire Hedy system. You can use 'Postfix classname' to add your class name to all accounts. If you manually enter passwords, these need to be <b>at least</b> 6 characters."

#, fuzzy
msgid "actions"
msgstr "Actions"

#, fuzzy
msgid "add"
msgstr "Add"

#, fuzzy
msgid "add_students"
msgstr "Add students"

#, fuzzy
msgid "add_your_language"
msgstr "Add your language!"

#, fuzzy
msgid "admin"
msgstr "Admin"

msgid "advance_button"
msgstr "Продължи към ниво {level}"

msgid "adventure"
msgstr "Авантюра"

#, fuzzy
msgid "adventure_cloned"
msgstr "Adventure is cloned"

#, fuzzy
msgid "adventure_code_button"
msgstr "Adventure Code"

#, fuzzy
msgid "adventure_codeblock_button"
msgstr "Use this button when you want to create a block of code that students can run in your adventure. Tip: put the selection at the end of the last line of the code block and <kbd>Enter</kbd> 3 times to type after a code block."

#, fuzzy
msgid "adventure_duplicate"
msgstr "You already have an adventure with this name."

#, fuzzy
msgid "adventure_empty"
msgstr "You didn't enter an adventure name!"

#, fuzzy
msgid "adventure_exp_3"
msgstr "Make sure you always surround keywords with { } when you write them outside of code blocks, then they are recognized correctly. You can use the \"preview\" button to view a styled version of your adventure. To view the adventure on a dedicated page, select \"view\" from the teachers page."

msgid "adventure_exp_classes"
msgstr "Your adventure is used within the following classes"

#, fuzzy
msgid "adventure_flagged"
msgstr "The adventure was flagged successfully."

#, fuzzy
msgid "adventure_id_invalid"
msgstr "This adventure id is invalid."

#, fuzzy
msgid "adventure_length"
msgstr "Your adventure has to be at least 20 characters."

#, fuzzy
msgid "adventure_name_invalid"
msgstr "This adventure name is invalid."

#, fuzzy
msgid "adventure_prompt"
msgstr "Please enter the name of the adventure"

#, fuzzy
msgid "adventure_terms"
msgstr "I agree that my adventure might be made publicly available on Hedy."

#, fuzzy
msgid "adventure_updated"
msgstr "The adventure has been updated!"

#, fuzzy
msgid "adventures"
msgstr "Adventures"

#, fuzzy
msgid "adventures_completed"
msgstr "Adventures completed: {number_of_adventures}"

#, fuzzy
msgid "adventures_info"
msgstr "Each Hedy level has built-in exercises for students, which we call adventures. You can create your own adventures and add them to your classes. With your own adventures you can create adventures that are relevant and interesting for your students. You can find more information about creating your own adventures <a href=\"https://hedy.org/for-teachers/manual/features\">here</a>."

#, fuzzy
msgid "adventures_restored"
msgstr "The default adventures have been restored."

#, fuzzy
msgid "adventures_tried"
msgstr "Adventures tried"

#, fuzzy
msgid "ago"
msgstr "{timestamp} ago"

#, fuzzy
msgid "agree_invalid"
msgstr "You have to agree with the privacy terms."

#, fuzzy
msgid "agree_with"
msgstr "I agree to the"

#, fuzzy
msgid "ajax_error"
msgstr "There was an error, please try again."

#, fuzzy
msgid "all"
msgstr "All"

#, fuzzy
msgid "all_class_highscores"
msgstr "All students visible in class highscores"

msgid "already_account"
msgstr "Вече имаш акаунт?"

#, fuzzy
msgid "already_program_running"
msgstr "There is already a program running, finish that one first."

#, fuzzy
msgid "already_teacher"
msgstr "You already have a teacher account."

#, fuzzy
msgid "already_teacher_request"
msgstr "You already have a pending teacher request."

msgid "are_you_sure"
msgstr "Внимание! Това действие е необратимо."

#, fuzzy
msgid "ask_needs_var"
msgstr "Starting in level 2, `{ask}` needs to be used with a variable. Example: name `{is}` `{ask}` What is your name?"

msgid "available_in"
msgstr "Available in:"

#, fuzzy
msgid "become_a_sponsor"
msgstr "Become a sponsor"

msgid "birth_year"
msgstr "Година на раждане"

#, fuzzy
msgid "bug"
msgstr "Bug"

msgid "by"
msgstr "от"

#, fuzzy
msgid "cancel"
msgstr "Cancel"

#, fuzzy
msgid "cant_parse_exception"
msgstr "Couldn't parse the program"

#, fuzzy
msgid "certificate"
msgstr "Certificate of Completion"

#, fuzzy
msgid "certified_teacher"
msgstr "Certified teacher"

msgid "change_password"
msgstr "Смяна на паролата"

#, fuzzy
msgid "cheatsheet_title"
msgstr "Cheatsheet"

#, fuzzy
msgid "class_already_joined"
msgstr "You are already a student of class"

#, fuzzy
msgid "class_customize_success"
msgstr "Class successfully customized."

#, fuzzy
msgid "class_graph_explanation"
msgstr "In this graph you can see represented the numbers of adventures your students have attempted (meaning they have done meaninful work in that adventure), with respect to the number of errors and successful runs."

#, fuzzy
msgid "class_name_duplicate"
msgstr "You already have a class with this name."

#, fuzzy
msgid "class_name_empty"
msgstr "You didn't enter a class name!"

#, fuzzy
msgid "class_name_invalid"
msgstr "This class name is invalid."

#, fuzzy
msgid "class_name_prompt"
msgstr "Please enter the name of the new class"

#, fuzzy
msgid "class_performance_graph"
msgstr "Class performance graph"

#, fuzzy
msgid "class_survey_description"
msgstr "We would like to get a better overview of our Hedy users. By providing these answers, you would help improve Hedy. Thank you!"

#, fuzzy
msgid "class_survey_later"
msgstr "Remind me tomorrow"

#, fuzzy
msgid "class_survey_question1"
msgstr "What is the age range in your class?"

#, fuzzy
msgid "class_survey_question2"
msgstr "What is the spoken language in your class?"

#, fuzzy
msgid "class_survey_question3"
msgstr "What is the gender balance in your class?"

#, fuzzy
msgid "class_survey_question4"
msgstr "What distinguishes your students from others?"

#, fuzzy
msgid "classes"
msgstr "Classes"

#, fuzzy
msgid "classes_info"
msgstr "Create a class to follow the progress of each student in dashboard, and to customize the adventures your students see, and even adding your own! You can create as many classes as you like, and each class can have multiple teachers each one with different roles. You can also add as many students as you want, but mind that each student can only be in one class at a time. You can find more information about classes in the <a href=\"https://hedy.org/for-teachers/manual/preparations#for-teachers\">teacher manual</a>."

#, fuzzy
msgid "clone"
msgstr "Clone"

#, fuzzy
msgid "cloned_times"
msgstr "Clones"

#, fuzzy
msgid "close"
msgstr "Close"

msgid "comma"
msgstr "запетая"

#, fuzzy
msgid "command_not_available_yet_exception"
msgstr "Command not available yet"

#, fuzzy
msgid "command_unavailable_exception"
msgstr "Command not correct anymore"

#, fuzzy
msgid "commands"
msgstr "Commands"

#, fuzzy
msgid "congrats_message"
msgstr "Congratulations, {username}, you have reached the following results with Hedy!"

msgid "connect_guest_teacher"
msgstr "I would like to be connected with a guest teacher who can give a few lessons"

#, fuzzy
msgid "constant_variable_role"
msgstr "constant"

#, fuzzy
msgid "content_invalid"
msgstr "This adventure is invalid."

#, fuzzy
msgid "contributor"
msgstr "Contributor"

#, fuzzy
msgid "copy_clipboard"
msgstr "Successfully copied to clipboard"

#, fuzzy
msgid "copy_code"
msgstr "Copy code"

#, fuzzy
msgid "copy_join_link"
msgstr "Copy join link"

#, fuzzy
msgid "copy_link_success"
msgstr "Join link successfully copied to clipboard"

#, fuzzy
msgid "copy_link_to_share"
msgstr "Copy link to share"

#, fuzzy
msgid "copy_mail_link"
msgstr "Please copy and paste this link into a new tab:"

#, fuzzy
msgid "correct_answer"
msgstr "The correct answer is"

msgid "country"
msgstr "Държава"

#, fuzzy
msgid "country_invalid"
msgstr "Please select a valid country."

msgid "create_account"
msgstr "Направи си акаунт"

#, fuzzy
msgid "create_accounts"
msgstr "Create accounts"

#, fuzzy
msgid "create_accounts_prompt"
msgstr "Are you sure you want to create these accounts?"

#, fuzzy
msgid "create_adventure"
msgstr "Create adventure"

#, fuzzy
msgid "create_class"
msgstr "Create a new class"

#, fuzzy
msgid "create_multiple_accounts"
msgstr "Create multiple accounts"

#, fuzzy
msgid "create_question"
msgstr "Do you want to create one?"

#, fuzzy
msgid "create_student_account"
msgstr "Create an account"

#, fuzzy
msgid "create_student_account_explanation"
msgstr "You can save your own programs with an account."

#, fuzzy
msgid "create_teacher_account"
msgstr "Create a teacher account"

#, fuzzy
msgid "create_teacher_account_explanation"
msgstr "With a teacher account, you can save your programs and see the results of your students."

#, fuzzy
msgid "creator"
msgstr "Creator"

#, fuzzy
msgid "current_password"
msgstr "Current password"

#, fuzzy
msgid "customization_deleted"
msgstr "Customizations successfully deleted."

#, fuzzy
msgid "customize"
msgstr "Customize"

#, fuzzy
msgid "customize_adventure"
msgstr "Customize adventure"

#, fuzzy
msgid "customize_class"
msgstr "Customize class"

msgid "dash"
msgstr "тире"

#, fuzzy
msgid "default_401"
msgstr "Looks like you aren't authorized..."

#, fuzzy
msgid "default_403"
msgstr "Looks like this action is forbidden..."

#, fuzzy
msgid "default_404"
msgstr "We could not find that page..."

#, fuzzy
msgid "default_500"
msgstr "Something went wrong..."

msgid "delete"
msgstr "Изтрий"

#, fuzzy
msgid "delete_adventure_prompt"
msgstr "Are you sure you want to remove this adventure?"

#, fuzzy
msgid "delete_class_prompt"
msgstr "Are you sure you want to delete the class?"

#, fuzzy
msgid "delete_confirm"
msgstr "Are you sure you want to delete the program?"

#, fuzzy
msgid "delete_invite"
msgstr "Delete invitation"

#, fuzzy
msgid "delete_invite_prompt"
msgstr "Are you sure you want to remove this class invitation?"

#, fuzzy
msgid "delete_public"
msgstr "Delete public profile"

#, fuzzy
msgid "delete_success"
msgstr "Program deleted successfully."

#, fuzzy
msgid "delete_tag_prompt"
msgstr "Are you sure you want to delete this tag?"

msgid "destroy_profile"
msgstr "Изтриване на акаунта"

#, fuzzy
msgid "developers_mode"
msgstr "Programmer's mode"

#, fuzzy
msgid "directly_available"
msgstr "Directly open"

#, fuzzy
msgid "disable"
msgstr "Disable"

#, fuzzy
msgid "disable_explore_page"
msgstr "Disable explore page"

#, fuzzy
msgid "disable_parsons"
msgstr "Disable all puzzles"

#, fuzzy
msgid "disable_quizes"
msgstr "Disable all quizes"

#, fuzzy
msgid "disabled"
msgstr "Disabled"

#, fuzzy
msgid "disabled_button_quiz"
msgstr "Your quiz score is below the threshold, try again!"

#, fuzzy
msgid "discord_server"
msgstr "Discord server"

#, fuzzy
msgid "distinguished_user"
msgstr "Distinguished user"

msgid "double quotes"
msgstr "кавички"

#, fuzzy
msgid "download"
msgstr "Download"

#, fuzzy
msgid "download_login_credentials"
msgstr "Do you want to download the login credentials after the accounts creation?"

#, fuzzy
msgid "duplicate"
msgstr "Duplicate"

#, fuzzy
msgid "echo_and_ask_mismatch_exception"
msgstr "Echo and ask mismatch"

#, fuzzy
msgid "echo_out"
msgstr "Starting in level 2 `{echo}` is no longer needed. You can repeat an answer with `{ask}` and `{print}` now. Example: `name {is} {ask} What are you called? {print} hello name`"

#, fuzzy
msgid "edit_adventure"
msgstr "Edit adventure"

msgid "edit_code_button"
msgstr "Промени кода"

msgid "email"
msgstr "Имейл адрес"

msgid "email_invalid"
msgstr "Валиден имейл."

#, fuzzy
msgid "end_quiz"
msgstr "Quiz end"

#, fuzzy
msgid "english"
msgstr "English"

msgid "enter"
msgstr "Въведи"

#, fuzzy
msgid "enter_password"
msgstr "Enter a new password for"

msgid "enter_text"
msgstr "Въведи отговора си тук..."

#, fuzzy
msgid "error_logo_alt"
msgstr "Error logo"

#, fuzzy
msgid "errors"
msgstr "Errors"

msgid "exclamation mark"
msgstr "удивителен знак"

#, fuzzy
msgid "exercise"
msgstr "Exercise"

#, fuzzy
msgid "exercise_doesnt_exist"
msgstr "This exercise doesn't exist"

#, fuzzy
msgid "exists_email"
msgstr "That email is already in use."

#, fuzzy
msgid "exists_username"
msgstr "That username is already in use."

#, fuzzy
msgid "exit_preview_mode"
msgstr "Exit preview mode"

#, fuzzy
msgid "experience_invalid"
msgstr "Please select a valid experience, choose (Yes, No)."

#, fuzzy
msgid "expiration_date"
msgstr "Expiration date"

#, fuzzy
msgid "explore_programs"
msgstr "Explore programs"

#, fuzzy
msgid "explore_programs_logo_alt"
msgstr "Explore programs icon"

#, fuzzy
msgid "favorite_program"
msgstr "Favorite program"

#, fuzzy
msgid "favourite_confirm"
msgstr "Are you sure you want to set this program as your favourite?"

#, fuzzy
msgid "favourite_program"
msgstr "Favourite program"

#, fuzzy
msgid "favourite_program_invalid"
msgstr "Your chosen favourite program is invalid."

#, fuzzy
msgid "favourite_success"
msgstr "Your program is set as favourite."

#, fuzzy
msgid "feature"
msgstr "Feature"

#, fuzzy
msgid "feedback"
msgstr "Feedback"

#, fuzzy
msgid "feedback_message_error"
msgstr "Something went wrong, please try again later."

#, fuzzy
msgid "feedback_message_success"
msgstr "Thank you, we recieved your feedback and will contact you if needed."

#, fuzzy
msgid "feedback_modal_message"
msgstr "Please send us a message with a category. We appreciate your help to improve Hedy!"

msgid "female"
msgstr "Женски"

#, fuzzy
msgid "flag_adventure_prompt"
msgstr "Do you want to flag this adventure so that we check its appropriateness?"

#, fuzzy
msgid "float"
msgstr "a number"

#, fuzzy
msgid "for_teachers"
msgstr "For teachers"

#, fuzzy
msgid "forgot_password"
msgstr "Forgot your password?"

#, fuzzy
msgid "from_another_teacher"
msgstr "From another teacher"

#, fuzzy
msgid "from_magazine_website"
msgstr "From a magazine or website"

#, fuzzy
msgid "from_video"
msgstr "From a video"

#, fuzzy
msgid "fun_statistics_msg"
msgstr "Here are some fun statistics!"

msgid "gender"
msgstr "Пол"

#, fuzzy
msgid "gender_invalid"
msgstr "Please select a valid gender, choose (Female, Male, Other)."

#, fuzzy
msgid "general_settings"
msgstr "General settings"

#, fuzzy
msgid "generate_passwords"
msgstr "Generate passwords"

#, fuzzy
msgid "get_certificate"
msgstr "Get your certificate!"

#, fuzzy
msgid "give_link_to_teacher"
msgstr "Give the following link to your teacher:"

#, fuzzy
msgid "go_back"
msgstr "Go back"

#, fuzzy
msgid "go_back_to_main"
msgstr "Go back to main page"

#, fuzzy
msgid "go_to_question"
msgstr "Go to question"

#, fuzzy
msgid "go_to_quiz_result"
msgstr "Go to quiz result"

#, fuzzy
msgid "goto_profile"
msgstr "Go to my profile"

#, fuzzy
msgid "graph_title"
msgstr "Errors per adventure completed on level {level}"

#, fuzzy
msgid "hand_in"
msgstr "Hand in"

#, fuzzy
msgid "hand_in_exercise"
msgstr "Hand in exercise"

#, fuzzy
msgid "heard_about_hedy"
msgstr "How have you heard about Hedy?"

#, fuzzy
msgid "heard_about_invalid"
msgstr "Please select a valid way you heard about us."

#, fuzzy
msgid "hedy_choice_title"
msgstr "Hedy's Choice"

#, fuzzy
msgid "hedy_introduction_slides"
msgstr "Hedy Introduction Slides"

#, fuzzy
msgid "hedy_logo_alt"
msgstr "Hedy logo"

#, fuzzy
msgid "hedy_on_github"
msgstr "Hedy on Github"

#, fuzzy
msgid "hedy_tutorial_logo_alt"
msgstr "Hedy tutorial icon"

msgid "hello_logo"
msgstr "Здравей"

#, fuzzy
msgid "hide_cheatsheet"
msgstr "Hide cheatsheet"

#, fuzzy
msgid "hide_keyword_switcher"
msgstr "Hide keyword switcher"

#, fuzzy
msgid "highest_level_reached"
msgstr "Highest level reached"

#, fuzzy
msgid "highest_quiz_score"
msgstr "Highest quiz score"

#, fuzzy
msgid "hint"
msgstr "Hint?"

#, fuzzy
msgid "ill_work_some_more"
msgstr "I'll work on it a little longer"

#, fuzzy
msgid "image_invalid"
msgstr "The image you chose is invalid."

#, fuzzy
msgid "incomplete_command_exception"
msgstr "Incomplete Command"

#, fuzzy
msgid "incorrect_handling_of_quotes_exception"
msgstr "Incorrect handling of quotes"

#, fuzzy
msgid "incorrect_use_of_types_exception"
msgstr "Incorrect use of types"

#, fuzzy
msgid "incorrect_use_of_variable_exception"
msgstr "Incorrect use of variable"

#, fuzzy
msgid "indentation_exception"
msgstr "Incorrect Indentation"

msgid "input"
msgstr "input from `{ask}`"

#, fuzzy
msgid "input_variable_role"
msgstr "input"

#, fuzzy
msgid "integer"
msgstr "a number"

#, fuzzy
msgid "invalid_class_link"
msgstr "Invalid link for joining the class."

#, fuzzy
msgid "invalid_command_exception"
msgstr "Invalid command"

#, fuzzy
msgid "invalid_keyword_language_comment"
msgstr "# The provided keyword language is invalid, keyword language is set to English"

#, fuzzy
msgid "invalid_language_comment"
msgstr "# The provided language is invalid, language set to English"

#, fuzzy
msgid "invalid_level_comment"
msgstr "# The provided level is invalid, level is set to level 1"

#, fuzzy
msgid "invalid_program_comment"
msgstr "# The provided program is invalid, please try again"

msgid "invalid_teacher_invitation_code"
msgstr "Този код не е валиден."

#, fuzzy
msgid "invalid_tutorial_step"
msgstr "Invalid tutorial step"

#, fuzzy
msgid "invalid_username_password"
msgstr "Invalid username/password."

#, fuzzy
msgid "invite_by_username"
msgstr "Invite by username"

#, fuzzy
msgid "invite_date"
msgstr "Invite date"

#, fuzzy
msgid "invite_message"
msgstr "You have received an invitation to join class"

#, fuzzy
msgid "invite_prompt"
msgstr "Enter a username"

#, fuzzy
msgid "invite_teacher"
msgstr "Invite a teacher"

#, fuzzy
msgid "join_class"
msgstr "Join class"

#, fuzzy
msgid "join_prompt"
msgstr "You need to have an account to join a class. Would you like to login now?"

#, fuzzy
msgid "keybinding_waiting_for_keypress"
msgstr "Waiting for a button press..."

#, fuzzy
msgid "keyword_language_invalid"
msgstr "Please select a valid keyword language (select English or your own language)."

#, fuzzy
msgid "landcode_phone_number"
msgstr "Please also add your country's landcode"

#, fuzzy
msgid "language"
msgstr "Language"

#, fuzzy
msgid "language_invalid"
msgstr "Please select a valid language."

#, fuzzy
msgid "languages"
msgstr "Which of these programming languages have you used before?"

#, fuzzy
msgid "last_edited"
msgstr "Last edited"

#, fuzzy
msgid "last_update"
msgstr "Last update"

#, fuzzy
msgid "lastname"
msgstr "Last Name"

#, fuzzy
msgid "leave_class"
msgstr "Leave class"

msgid "level"
msgstr "Ниво"

#, fuzzy
msgid "level_accessible"
msgstr "Level is open to students"

#, fuzzy
msgid "level_disabled"
msgstr "Level disabled"

#, fuzzy
msgid "level_future"
msgstr "This level automatically opens on "

#, fuzzy
msgid "level_invalid"
msgstr "This Hedy level is invalid."

msgid "level_not_class"
msgstr "Това ниво не е налично в твоя клас все още"

msgid "level_title"
msgstr "Ниво"

#, fuzzy
msgid "levels"
msgstr "levels"

#, fuzzy
msgid "link"
msgstr "Link"

msgid "list"
msgstr "a list"

#, fuzzy
msgid "list_variable_role"
msgstr "list"

#, fuzzy
msgid "logged_in_to_share"
msgstr "You must be logged in to save and share a program."

msgid "login"
msgstr "Вход"

msgid "login_long"
msgstr "Влез с твоя акаунт"

#, fuzzy
msgid "login_to_save_your_work"
msgstr "Log in to save your work"

msgid "logout"
msgstr "Изход"

#, fuzzy
msgid "longest_program"
msgstr "Longest program"

#, fuzzy
msgid "mail_change_password_body"
msgstr ""
"Your Hedy password has been changed. If you did this, all is good.\n"
"If you didn't change your password, please contact us immediately by replying to this email."

#, fuzzy
msgid "mail_change_password_subject"
msgstr "Your Hedy password has been changed"

#, fuzzy
msgid "mail_error_change_processed"
msgstr "Something went wrong when sending a validation mail, the changes are still correctly processed."

#, fuzzy
msgid "mail_goodbye"
msgstr ""
"Keep programming!\n"
"The Hedy team"

#, fuzzy
msgid "mail_hello"
msgstr "Hi {username}!"

#, fuzzy
msgid "mail_recover_password_body"
msgstr ""
"By clicking on this link, you can set a new Hedy password. This link is valid for <b>4</b> hours.\n"
"If you haven't required a password reset, please ignore this email: {link}"

msgid "mail_recover_password_subject"
msgstr "Поискайте повторно задаване на парола."

#, fuzzy
msgid "mail_reset_password_body"
msgstr ""
"Your Hedy password has been reset to a new one. If you did this, all is good.\n"
"If you didn't change your password, please contact us immediately by replying to this email."

#, fuzzy
msgid "mail_reset_password_subject"
msgstr "Your Hedy password has been reset"

#, fuzzy
msgid "mail_welcome_teacher_body"
msgstr ""
"<strong>Welcome!</strong>\n"
"Congratulations on your brand new Hedy teacher's account. Welcome to the world wide community of Hedy teachers!\n"
"\n"
"<strong>What teacher's accounts can do</strong>\n"
"There are a number of extra options unlocked for you now.\n"
"\n"
"1. Extra explanation is available in the <a href=\"https://hedy.org/for-teachers/manual\">teacher's manual</a>.\n"
"2. With your teacher account, you can create classes. Your students can than join your classes and you can see their progress. Classes are made and managed though the for <a href=\"https://hedycode.com/for-teachers\">teachers page</a>.\n"
"3. You can fully customize your classes, for example you can open and close levels, enable or disable adventures and author your own adventures!\n"
"\n"
"<strong>Join our online community!</strong>\n"
"All Hedy teachers, programmers and other fans are welcome to join our <a href=\"https://discord.gg/8yY7dEme9r\">Discord server</a>. This is the ideal place to chat about Hedy: we have channels where you can show your cool projects and lessons, channels to report bugs, and channels to chat with other teachers and with the Hedy team.\n"
"\n"
"<strong>How to ask for help </strong>\n"
"If anything is unclear, you can let us know on Discord, or <a href=\"mailto: hello@hedy.org\">send us an email</a>.\n"
"\n"
"<strong>How to report bugs</strong>\n"
"In Discord, we have a channel for reporting bugs, called #bugs. That is the perfect place to let us know about issues you are running into. If you know how to use GitHub, you can create an <a href=\"https://github.com/hedyorg/hedy/issues/new?assignees=&labels=&template=bug_report.md&title=%5BBUG%5D\">issue</a> there.\n"

#, fuzzy
msgid "mail_welcome_teacher_subject"
msgstr "Your Hedy teacher account is ready"

#, fuzzy
msgid "mail_welcome_verify_body"
msgstr ""
"Your Hedy account has been created successfully. Welcome!\n"
"Please click on this link to verify your email address: {link}"

#, fuzzy
msgid "mail_welcome_verify_subject"
msgstr "Welcome to Hedy"

#, fuzzy
msgid "mailing_title"
msgstr "Subscribe to the Hedy newsletter"

msgid "main_subtitle"
msgstr "Градуален език за програмиране"

msgid "main_title"
msgstr "Hedy"

#, fuzzy
msgid "make_sure_you_are_done"
msgstr "Make sure you are done! You will not be able to change your program anymore after you click \"Hand in\"."

msgid "male"
msgstr "Мъжки"

#, fuzzy
msgid "mandatory_mode"
msgstr "Mandatory developer's mode"

#, fuzzy
msgid "more_options"
msgstr "More options"

#, fuzzy
msgid "multiple_keywords_warning"
msgstr "You are trying to use the keyword {orig_keyword}, but this keyword might have several meanings. Please choose the one you're trying to use from this list and copy paste it in your code, curly braces included: {keyword_list}"

msgid "multiple_levels_warning"
msgstr "We've noticed you have both selected several levels and included code snippets in your adventure, this might cause issues with the syntax highlighter and the automatic translation of keywords"

#, fuzzy
msgid "my_account"
msgstr "My account"

#, fuzzy
msgid "my_adventures"
msgstr "My adventures"

#, fuzzy
msgid "my_classes"
msgstr "My classes"

#, fuzzy
msgid "my_messages"
msgstr "My messages"

#, fuzzy
msgid "my_public_profile"
msgstr "My public profile"

#, fuzzy
msgid "name"
msgstr "Name"

#, fuzzy
msgid "nav_explore"
msgstr "Explore"

msgid "nav_hedy"
msgstr "Хеди"

msgid "nav_learn_more"
msgstr "Повече информация"

msgid "nav_start"
msgstr "Главна"

msgid "new_password"
msgstr "Нова парола"

#, fuzzy
msgid "new_password_repeat"
msgstr "Repeat new password"

msgid "newline"
msgstr "нов ред"

#, fuzzy
msgid "next_exercise"
msgstr "Next exercise"

#, fuzzy
msgid "next_page"
msgstr "Next page"

#, fuzzy
msgid "next_step_tutorial"
msgstr "Next step >>>"

msgid "no"
msgstr "Не"

msgid "no_account"
msgstr "Нямаш акаунт?"

#, fuzzy
msgid "no_accounts"
msgstr "There are no accounts to create."

#, fuzzy
msgid "no_adventures_yet"
msgstr "There are no public adventures yet..."

#, fuzzy
msgid "no_more_flat_if"
msgstr "Starting in level 8, the code after `{if}` needs to be placed on the next line and start with 4 spaces."

#, fuzzy
msgid "no_programs"
msgstr "There are no programs."

#, fuzzy
msgid "no_public_profile"
msgstr "You don't have a public profile text yet..."

#, fuzzy
msgid "no_shared_programs"
msgstr "has no shared programs..."

msgid "no_such_adventure"
msgstr "Това приключение не съществува!"

#, fuzzy
msgid "no_such_class"
msgstr "No such Hedy class."

msgid "no_such_level"
msgstr "Няма такова ниво в Хеди!"

msgid "no_such_program"
msgstr "Няма такава Хеди програма!"

#, fuzzy
msgid "no_tag"
msgstr "No tag provided!"

#, fuzzy
msgid "not_adventure_yet"
msgstr "You must fill in an adventure name first"

msgid "not_enrolled"
msgstr "Изжлежда, че не си в този клас!"

#, fuzzy
msgid "not_in_class_no_handin"
msgstr "You are not in a class, so there's no need for you to hand in anything."

#, fuzzy
msgid "not_logged_in_cantsave"
msgstr "Your program will not be saved."

#, fuzzy
msgid "not_logged_in_handin"
msgstr "You must be logged in to hand in an assignment."

msgid "not_teacher"
msgstr "Изглежда, че ти не си учител!"

#, fuzzy
msgid "number"
msgstr "a number"

#, fuzzy
msgid "number_lines"
msgstr "Number of lines"

#, fuzzy
msgid "number_of_errors"
msgstr "Number of errors: {number_of_errors}"

#, fuzzy
msgid "number_programs"
msgstr "Number of programs ran"

#, fuzzy
msgid "ok"
msgstr "OK"

msgid "one_level_error"
msgstr ""

#, fuzzy
msgid "only_you_can_see"
msgstr "Only you can see this program."

msgid "open"
msgstr "Отвори"

#, fuzzy
msgid "opening_date"
msgstr "Opening date"

#, fuzzy
msgid "opening_dates"
msgstr "Opening dates"

#, fuzzy
msgid "option"
msgstr "Option"

msgid "or"
msgstr "или"

msgid "other"
msgstr "Друг"

#, fuzzy
msgid "other_block"
msgstr "Another block language"

#, fuzzy
msgid "other_settings"
msgstr "Other settings"

#, fuzzy
msgid "other_source"
msgstr "Other"

#, fuzzy
msgid "other_text"
msgstr "Another text language"

#, fuzzy
msgid "overwrite_warning"
msgstr "You already have a program with this name, saving this program will replace the old one. Are you sure?"

#, fuzzy
msgid "owner"
msgstr "Owner"

msgid "page_not_found"
msgstr "Не можахме да намерим тази страница!"

#, fuzzy
msgid "pair_with_teacher"
msgstr "I would like to be paired with another teacher for help"

#, fuzzy
msgid "parsons_title"
msgstr "Puzzle"

msgid "password"
msgstr "Парола"

#, fuzzy
msgid "password_change_not_allowed"
msgstr "You're not allowed to change the password of this user."

#, fuzzy
msgid "password_change_prompt"
msgstr "Are you sure you want to change this password?"

#, fuzzy
msgid "password_change_success"
msgstr "Password of your student is successfully changed."

#, fuzzy
msgid "password_invalid"
msgstr "Your password is invalid."

msgid "password_repeat"
msgstr "Повтаряне на паролата"

#, fuzzy
msgid "password_resetted"
msgstr "Your password has been successfully reset. You are being redirected to the login page."

#, fuzzy
msgid "password_six"
msgstr "Your password must contain at least six characters."

#, fuzzy
msgid "password_updated"
msgstr "Password updated."

msgid "passwords_six"
msgstr "Паролата трябва да съдържа поне 6 символа."

#, fuzzy
msgid "pending_invites"
msgstr "Pending invites"

#, fuzzy
msgid "people_with_a_link"
msgstr "Other people with a link can see this program. It also can be found on the \"Explore\" page."

#, fuzzy
msgid "percentage"
msgstr "percentage"

msgid "period"
msgstr "точка"

#, fuzzy
msgid "personal_text"
msgstr "Personal text"

#, fuzzy
msgid "personal_text_invalid"
msgstr "Your personal text is invalid."

#, fuzzy
msgid "phone_number"
msgstr "Phone number"

#, fuzzy
msgid "postfix_classname"
msgstr "Postfix classname"

#, fuzzy
msgid "preferred_keyword_language"
msgstr "Preferred keyword language"

#, fuzzy
msgid "preferred_language"
msgstr "Preferred language"

#, fuzzy
msgid "preview"
msgstr "Preview"

#, fuzzy
msgid "preview_teacher_mode"
msgstr "This account is for you to try out Hedy, note that you need to sign out and create an actual account to save your progress."

#, fuzzy
msgid "previewing_adventure"
msgstr "Previewing adventure"

#, fuzzy
msgid "previewing_class"
msgstr "You are previewing class <em>{class_name}</em> as a teacher."

#, fuzzy
msgid "previous_campaigns"
msgstr "View previous campaigns"

#, fuzzy
msgid "previous_page"
msgstr "Previous page"

msgid "print_logo"
msgstr "принтирай"

#, fuzzy
msgid "privacy_terms"
msgstr "Privacy terms"

#, fuzzy
msgid "private"
msgstr "Private"

#, fuzzy
msgid "profile_logo_alt"
msgstr "Profile icon."

#, fuzzy
msgid "profile_picture"
msgstr "Profile picture"

#, fuzzy
msgid "profile_updated"
msgstr "Profile updated."

#, fuzzy
msgid "profile_updated_reload"
msgstr "Profile updated, page will be re-loaded."

msgid "program_contains_error"
msgstr "В тази програма има грешка, сигурни ли сте че искате да я споделите?"

#, fuzzy
msgid "program_header"
msgstr "My programs"

#, fuzzy
msgid "program_too_large_exception"
msgstr "Programs too large"

#, fuzzy
msgid "programming_experience"
msgstr "Do you have programming experience?"

#, fuzzy
msgid "programming_invalid"
msgstr "Please select a valid programming language."

#, fuzzy
msgid "programs"
msgstr "Programs"

#, fuzzy
msgid "prompt_join_class"
msgstr "Do you want to join this class?"

#, fuzzy
msgid "public"
msgstr "Public"

msgid "public_adventures"
msgstr "Browse public adventures"

#, fuzzy
msgid "public_content"
msgstr "Public content"

#, fuzzy
msgid "public_content_info"
msgstr "You can also look for public adventures and use them as an example."

#, fuzzy
msgid "public_invalid"
msgstr "This agreement selection is invalid"

#, fuzzy
msgid "public_profile"
msgstr "Public profile"

#, fuzzy
msgid "public_profile_info"
msgstr "By selecting this box I make my profile visible for everyone. Be careful not to share personal information like your name or home address, because everyone will be able to see it!"

#, fuzzy
msgid "public_profile_updated"
msgstr "Public profile updated, page will be re-loaded."

msgid "question mark"
msgstr "въпросителен знак"

#, fuzzy
msgid "quiz_logo_alt"
msgstr "Quiz logo"

#, fuzzy
msgid "quiz_score"
msgstr "Quiz score"

#, fuzzy
msgid "quiz_tab"
msgstr "Quiz"

#, fuzzy
msgid "quiz_threshold_not_reached"
msgstr "Quiz threshold not reached to unlock this level"

msgid "read_code_label"
msgstr "Прочети на глас"

msgid "recent"
msgstr "Моите посленди програми"

msgid "recover_password"
msgstr "Поискайте повторно задаване на парола"

msgid "regress_button"
msgstr "Върни се назад {level}"

#, fuzzy
msgid "remove"
msgstr "Remove"

#, fuzzy
msgid "remove_customization"
msgstr "Remove customization"

#, fuzzy
msgid "remove_customizations_prompt"
msgstr "Are you sure you want to remove this class's customizations?"

#, fuzzy
msgid "remove_student_prompt"
msgstr "Are you sure you want to remove the student from the class?"

#, fuzzy
msgid "remove_user_prompt"
msgstr "Confirm removing this user from the class."

#, fuzzy
msgid "repair_program_logo_alt"
msgstr "Repair program icon"

#, fuzzy
msgid "repeat_dep"
msgstr "Starting in level 8, `{repeat}` needs to be used with indentation. You can see examples on the `{repeat}` tab in level 8."

msgid "repeat_match_password"
msgstr "Повторената парола не съвпада с първата."

msgid "repeat_new_password"
msgstr "Повтаряне на паролата"

#, fuzzy
msgid "report_failure"
msgstr "This program does not exist or is not public"

#, fuzzy
msgid "report_program"
msgstr "Are you sure you want to report this program?"

#, fuzzy
msgid "report_success"
msgstr "This program has been reported"

#, fuzzy
msgid "request_invalid"
msgstr "Request invalid"

#, fuzzy
msgid "request_teacher"
msgstr "Would you like to apply for a teacher's account?"

#, fuzzy
msgid "request_teacher_account"
msgstr "Request teacher account"

#, fuzzy
msgid "required_field"
msgstr "Fields marked with an * are required"

#, fuzzy
msgid "reset_adventure_prompt"
msgstr "Are you sure you want to reset all selected adventures?"

#, fuzzy
msgid "reset_adventures"
msgstr "Reset selected adventures"

#, fuzzy
msgid "reset_button"
msgstr "Reset"

#, fuzzy
msgid "reset_password"
msgstr "Reset password"

#, fuzzy
msgid "reset_view"
msgstr "Reset"

#, fuzzy
msgid "retrieve_adventure_error"
msgstr "You're not allowed to view this adventure!"

#, fuzzy
msgid "retrieve_class_error"
msgstr "Only teachers can retrieve classes"

#, fuzzy
msgid "retrieve_tag_error"
msgstr "Error retrieving tags"

#, fuzzy
msgid "role"
msgstr "Role"

msgid "run_code_button"
msgstr "Тествай кода"

#, fuzzy
msgid "save_parse_warning"
msgstr "This program contains an error, are you sure you want to save it?"

#, fuzzy
msgid "save_prompt"
msgstr "You need to have an account to save your program. Would you like to login now?"

#, fuzzy
msgid "save_success_detail"
msgstr "Program saved successfully."

#, fuzzy
msgid "score"
msgstr "Score"

#, fuzzy
msgid "search"
msgstr "Search..."

#, fuzzy
msgid "search_button"
msgstr "Search"

#, fuzzy
msgid "second_teacher"
msgstr "Second teacher"

#, fuzzy
msgid "second_teacher_copy_prompt"
msgstr "Are you sure you want to copy this teacher?"

#, fuzzy
msgid "second_teacher_prompt"
msgstr "Enter a teacher username to invite them."

#, fuzzy
msgid "second_teacher_warning"
msgstr "All teachers in this class can customize it."

#, fuzzy
msgid "see_certificate"
msgstr "See {username} certificate!"

msgid "select"
msgstr "Избери"

#, fuzzy
msgid "select_adventures"
msgstr "Select and order adventures"

msgid "select_all"
msgstr "Select all"

#, fuzzy
msgid "select_lang"
msgstr "Select language"

msgid "select_levels"
msgstr "Избери нива"

#, fuzzy
msgid "select_tag"
msgstr "Select tag"

msgid "selected"
msgstr "Selected"

#, fuzzy
msgid "self_removal_prompt"
msgstr "Are you sure you want to leave this class?"

#, fuzzy
msgid "send_password_recovery"
msgstr "Send me a password recovery link"

#, fuzzy
msgid "sent_by"
msgstr "This invitation is sent by"

#, fuzzy
msgid "sent_password_recovery"
msgstr "You should soon receive an email with instructions on how to reset your password."

#, fuzzy
msgid "settings"
msgstr "My personal settings"

#, fuzzy
msgid "share_by_giving_link"
msgstr "Show your program to other people by giving them the link below:"

#, fuzzy
msgid "share_your_program"
msgstr "Share your program"

#, fuzzy
msgid "signup_student_or_teacher"
msgstr "Are you a student or a teacher?"

msgid "single quotes"
msgstr "апострофи"

msgid "slash"
msgstr "наклонена черта"

#, fuzzy
msgid "sleeping"
msgstr "Sleeping..."

#, fuzzy
msgid "slides"
msgstr "Slides"

#, fuzzy
msgid "slides_for_level"
msgstr "Slides for level"

#, fuzzy
msgid "slides_info"
msgstr "For each level of Hedy, we have created slides to help you teach. The slides contain explanations of each level, and Hedy examples that you can run inside the slides. Just click the link and get started! the Introduction slides are a general explanation of Hedy before level 1 The slides were created using <a href=\"https://slides.com\">slides.com</a>. If you want to adapt them yourself, you can download them, and then upload the resulting zip file to <a href=\"https://slides.com\">slides.com</a>. You can find more information about the slides in the <a href=\"https://hedy.org/for-teachers/manual/features\">teacher's manual</a>."

#, fuzzy
msgid "social_media"
msgstr "Social media"

#, fuzzy
msgid "solution_example"
msgstr "Solution Example"

#, fuzzy
msgid "solution_example_explanation"
msgstr "This is where the solution of your adventure goes. This can be used if you want to share this adventure with other teacher's, so they can know what your suggested solution is."

#, fuzzy
msgid "something_went_wrong_keyword_parsing"
msgstr "There is a mistake in your adventure, are all keywords correctly surrounded with { }?"

msgid "space"
msgstr "шпация"

msgid "star"
msgstr "звезда"

#, fuzzy
msgid "start_hedy_tutorial"
msgstr "Start hedy tutorial"

#, fuzzy
msgid "start_learning"
msgstr "Start learning"

#, fuzzy
msgid "start_programming"
msgstr "Start programming"

#, fuzzy
msgid "start_programming_logo_alt"
msgstr "Start programming icon"

msgid "start_quiz"
msgstr "Започни теста"

#, fuzzy
msgid "start_teacher_tutorial"
msgstr "Start teacher tutorial"

#, fuzzy
msgid "start_teaching"
msgstr "Start teaching"

msgid "step_title"
msgstr "Задача"

#, fuzzy
msgid "stepper_variable_role"
msgstr "stepper"

#, fuzzy
msgid "stop_code_button"
msgstr "Stop program"

#, fuzzy
msgid "string"
msgstr "text"

#, fuzzy
msgid "student"
msgstr "Student"

#, fuzzy
msgid "student_already_in_class"
msgstr "This student is already in your class."

#, fuzzy
msgid "student_already_invite"
msgstr "This student already has a pending invitation."

#, fuzzy
msgid "student_not_allowed_in_class"
msgstr "Student not allowed in class"

#, fuzzy
msgid "student_not_existing"
msgstr "This username doesn't exist."

#, fuzzy
msgid "student_signup_header"
msgstr "Student"

#, fuzzy
msgid "students"
msgstr "students"

#, fuzzy
msgid "submission_time"
msgstr "Handed in at"

#, fuzzy
msgid "submit_answer"
msgstr "Answer question"

#, fuzzy
msgid "submit_program"
msgstr "Submit"

#, fuzzy
msgid "submit_warning"
msgstr "Are you sure you want to submit this program?"

#, fuzzy
msgid "submitted"
msgstr "Submitted"

#, fuzzy
msgid "submitted_header"
msgstr "This is a submitted program and can't be altered."

#, fuzzy
msgid "subscribe"
msgstr "Subscribe"

msgid "subscribe_newsletter"
msgstr "Абонирай се за нашия журнал"

#, fuzzy
msgid "successful_runs"
msgstr "Successful runs: {successful_runs}"

#, fuzzy
msgid "suggestion_color"
msgstr "Try using another color"

#, fuzzy
msgid "suggestion_note"
msgstr "Use a note between C0 and B9 or a number between 1 and 70"

#, fuzzy
msgid "suggestion_number"
msgstr "Try changing the value to a number"

msgid "suggestion_numbers_or_strings"
msgstr "Try changing the values to be all text or all numbers"

#, fuzzy
msgid "surname"
msgstr "First Name"

#, fuzzy
msgid "survey"
msgstr "Survey"

#, fuzzy
msgid "survey_completed"
msgstr "Survey completed"

#, fuzzy
msgid "survey_skip"
msgstr "Don't show this again"

#, fuzzy
msgid "survey_submit"
msgstr "Submit"

#, fuzzy
msgid "tag_in_adventure"
msgstr "Tag in adventure"

#, fuzzy
msgid "tag_input_placeholder"
msgstr "Enter a new tag"

#, fuzzy
msgid "tags"
msgstr "Tags"

#, fuzzy
msgid "teacher"
msgstr "Teacher"

#, fuzzy
msgid "teacher_account_request"
msgstr "You have a pending teacher account request"

#, fuzzy
msgid "teacher_account_success"
msgstr "You successfully requested a teacher account."

#, fuzzy
msgid "teacher_invalid"
msgstr "Your teacher value is invalid."

#, fuzzy
msgid "teacher_invitation_require_login"
msgstr "To set up your profile as a teacher, we will need you to log in. If you don't have an account, please create one."

#, fuzzy
msgid "teacher_manual"
msgstr "Teacher manual"

#, fuzzy
msgid "teacher_signup_header"
msgstr "Teacher"

#, fuzzy
msgid "teacher_tutorial_logo_alt"
msgstr "Teacher tutorial icon"

#, fuzzy
msgid "teacher_welcome"
msgstr "Welcome to Hedy! Your are now the proud owner of a teachers account which allows you to create classes and invite students."

#, fuzzy
msgid "teachers"
msgstr "Teachers"

#, fuzzy
msgid "template_code"
msgstr ""
"This is the explanation of my adventure!\n"
"\n"
"This way I can show a command: <code>print</code>\n"
"\n"
"But sometimes I might want to show a piece of code, like this:\n"
"<pre>\n"
"ask What's your name?\n"
"echo so your name is \n"
"</pre>"

#, fuzzy
msgid "this_turns_in_assignment"
msgstr "This turns in your assignment to your teacher."

#, fuzzy
msgid "title"
msgstr "Title"

#, fuzzy
msgid "title_admin"
msgstr "Hedy - Administrator page"

#, fuzzy
msgid "title_class-overview"
msgstr "Hedy - Class overview"

#, fuzzy
msgid "title_customize-adventure"
msgstr "Hedy - Customize adventure"

#, fuzzy
msgid "title_customize-class"
msgstr "Hedy - Customize class"

msgid "title_explore"
msgstr "Хеди - Разучи"

msgid "title_for-teacher"
msgstr "Хеди - За учители"

#, fuzzy
msgid "title_join-class"
msgstr "Hedy - Join class"

msgid "title_landing-page"
msgstr "Добре дошъл в Хеди!"

msgid "title_learn-more"
msgstr "Хеди - Научи повече"

msgid "title_login"
msgstr "Хеди - Влез"

msgid "title_my-profile"
msgstr "Хеди - Моят акаунт"

msgid "title_privacy"
msgstr "Хеди - Условия за поверителност"

msgid "title_programs"
msgstr "Хеди - Мойте програми"

#, fuzzy
msgid "title_public-adventures"
msgstr "Hedy - Public adventures"

msgid "title_recover"
msgstr "Хеди - Възстанови акаунт"

msgid "title_reset"
msgstr "Хеди - Възстанови парола"

msgid "title_signup"
msgstr "Хеди - Създай акаунт"

msgid "title_start"
msgstr "Хеди - Постепеннен език за програмиране"

#, fuzzy
msgid "title_view-adventure"
msgstr "Hedy - View adventure"

#, fuzzy
msgid "token_invalid"
msgstr "Your token is invalid."

#, fuzzy
msgid "tooltip_level_locked"
msgstr "Your teacher disabled this level"

msgid "translate_error"
msgstr "Изникна проблем при превеждането на кода. Опитай се да компилираш кода за да видиш дали има грешка. Код с грешки не може да се преведе."

#, fuzzy
msgid "translating_hedy"
msgstr "Translating Hedy"

#, fuzzy
msgid "translator"
msgstr "Translator"

#, fuzzy
msgid "tutorial"
msgstr "Tutorial"

#, fuzzy
msgid "tutorial_code_snippet"
msgstr ""
"{print} Hello world!\n"
"{print} I'm learning Hedy with the tutorial!"

#, fuzzy
msgid "tutorial_message_not_found"
msgstr "We couldn't find the requested tutorial step..."

#, fuzzy
msgid "tutorial_title_not_found"
msgstr "Tutorial step not found"

msgid "unauthorized"
msgstr "Нямаш достъп до тази страница"

#, fuzzy
msgid "unfavourite_confirm"
msgstr "Are you sure you want to unfavourite this program?"

#, fuzzy
msgid "unfavourite_success"
msgstr "Your program is unfavourited."

msgid "unique_usernames"
msgstr "All usernames need to be unique."

#, fuzzy
msgid "unknown_variable_role"
msgstr "unknown"

#, fuzzy
msgid "unlock_thresholds"
msgstr "Unlock level thresholds"

#, fuzzy
msgid "unsaved_class_changes"
msgstr "There are unsaved changes, are you sure you want to leave this page?"

#, fuzzy
msgid "unsubmit_program"
msgstr "Unsubmit program"

#, fuzzy
msgid "unsubmit_warning"
msgstr "Are you sure you want to unsubmit this program?"

#, fuzzy
msgid "unsubmitted"
msgstr "Unsubmitted"

#, fuzzy
msgid "update_adventure_prompt"
msgstr "Are you sure you want to update this adventure?"

#, fuzzy
msgid "update_public"
msgstr "Update public profile"

#, fuzzy
msgid "updating_indicator"
msgstr "Updating"

#, fuzzy
msgid "use_of_blanks_exception"
msgstr "Use of blanks in programs"

#, fuzzy
msgid "use_of_nested_functions_exception"
msgstr "Use of nested functions"

#, fuzzy
msgid "used_in"
msgstr "Used in:"

#, fuzzy
msgid "user"
msgstr "user"

#, fuzzy
msgid "user_inexistent"
msgstr "This user doesn't exist"

#, fuzzy
msgid "user_not_private"
msgstr "This user either doesn't exist or doesn't have a public profile"

msgid "username"
msgstr "Потребителско име"

#, fuzzy
msgid "username_empty"
msgstr "You didn't enter an username!"

#, fuzzy
msgid "username_invalid"
msgstr "Your username is invalid."

msgid "username_special"
msgstr "Символите `:` or `@` не са позволени."

msgid "username_three"
msgstr "Потребителското име трябва да съдържа поне три символа."

#, fuzzy
msgid "usernames_exist"
msgstr "One or more usernames is already in use."

#, fuzzy
msgid "value"
msgstr "Value"

#, fuzzy
msgid "view_adventures"
msgstr "View adventures"

#, fuzzy
msgid "view_classes"
msgstr "View classes"

#, fuzzy
msgid "view_program"
msgstr "View program"

msgid "view_slides"
msgstr "View slides"

#, fuzzy
msgid "waiting_for_submit"
msgstr "Waiting for submit"

#, fuzzy
msgid "walker_variable_role"
msgstr "walker"

#, fuzzy
msgid "welcome"
msgstr "Welcome"

#, fuzzy
msgid "welcome_back"
msgstr "Welcome back"

#, fuzzy
msgid "what_is_your_role"
msgstr "What is your role?"

#, fuzzy
msgid "what_should_my_code_do"
msgstr "What should my code do?"

#, fuzzy
msgid "year_invalid"
msgstr "Please enter a year between 1900 and {current_year}."

msgid "yes"
msgstr "Да"

#, fuzzy
msgid "your_account"
msgstr "Your profile"

#, fuzzy
msgid "your_last_program"
msgstr "Your last saved program"

#, fuzzy
msgid "your_personal_text"
msgstr "Your personal text..."

msgid "your_program"
msgstr "Your program"

#~ msgid "create_account_explanation"
#~ msgstr "Ако работиш от твой личен акаунт, ще можеш да си записваш програмите."

#~ msgid "only_teacher_create_class"
#~ msgstr "Only teachers are allowed to create classes!"

#~ msgid "keyword_support"
#~ msgstr "Translated keywords"

#~ msgid "non_keyword_support"
#~ msgstr "Translated content"

#~ msgid "try_button"
#~ msgstr "Пробвай"

#~ msgid "select_own_adventures"
#~ msgstr "Select own adventures"

#~ msgid "edit"
#~ msgstr "Edit"

#~ msgid "view"
#~ msgstr "View"

#~ msgid "class"
#~ msgstr "Class"

#~ msgid "save_code_button"
#~ msgstr "Save code"

#~ msgid "share_code_button"
#~ msgstr "Save & share code"

#~ msgid "classes_invalid"
#~ msgstr "The list of selected classes is invalid"

#~ msgid "directly_add_adventure_to_classes"
#~ msgstr "Do you want to add this adventure directly to one of your classes?"

#~ msgid "hand_in_assignment"
#~ msgstr "Hand in assignment"

#~ msgid "select_a_level"
#~ msgstr "Select a level"

#~ msgid "answer_invalid"
#~ msgstr "Your password is invalid."

#~ msgid "available_adventures_level"
#~ msgstr "Available adventures level"

#~ msgid "customize_class_exp_1"
#~ msgstr "Customize class"

#~ msgid "customize_class_exp_2"
#~ msgstr "Customize class"

#~ msgid "customize_class_step_1"
#~ msgstr "Customize class"

#~ msgid "customize_class_step_2"
#~ msgstr "Customize class"

#~ msgid "customize_class_step_3"
#~ msgstr "Customize class"

#~ msgid "customize_class_step_4"
#~ msgstr "Customize class"

#~ msgid "customize_class_step_5"
#~ msgstr "Customize class"

#~ msgid "customize_class_step_6"
#~ msgstr "Customize class"

#~ msgid "customize_class_step_7"
#~ msgstr "Customize class"

#~ msgid "customize_class_step_8"
#~ msgstr "Customize class"

#~ msgid "example_code_header"
#~ msgstr "Примерен код на Хеди"

#~ msgid "feedback_failure"
#~ msgstr "Wrong!"

#~ msgid "feedback_success"
#~ msgstr "Good!"

#~ msgid "go_to_first_question"
#~ msgstr "Go to question 1"

#~ msgid "question"
#~ msgstr "Question"

#~ msgid "question_doesnt_exist"
#~ msgstr "This question does not exist"

#~ msgid "question_invalid"
#~ msgstr "Your token is invalid."

#~ msgid "too_many_attempts"
#~ msgstr "Too many attempts"

#~ msgid "class_logs"
#~ msgstr "Last login"

#~ msgid "class_stats"
#~ msgstr "Show class statistics"

#~ msgid "visit_own_public_profile"
#~ msgstr "Public profile"

#~ msgid "title_class logs"
#~ msgstr "Hedy - Join class"

#~ msgid "title_class statistics"
#~ msgstr "My statistics"

#~ msgid "disabled_button_locked"
#~ msgstr "Your teacher hasn't unlocked this level yet"

#~ msgid "duplicate_tag"
#~ msgstr "You already have a tag with this name."

#~ msgid "tag_deleted"
#~ msgstr "This tag was successfully deleted."

#~ msgid "no_tags"
#~ msgstr "No tags yet."

#~ msgid "apply_filters"
#~ msgstr "Apply filters"

#~ msgid "write_first_program"
#~ msgstr "Напиши първата си програма!"

#~ msgid "share_confirm"
#~ msgstr "Are you sure you want to make the program public?"

#~ msgid "share_success_detail"
#~ msgstr "Program shared successfully."

#~ msgid "unshare_confirm"
#~ msgstr "Are you sure you want to make the program private?"

#~ msgid "unshare_success_detail"
#~ msgstr "Program unshared successfully."

#~ msgid "adventure_exp_1"
#~ msgstr "Type your adventure of choice on the right-hand side. After creating your adventure you can include it in one of your classes under \"customizations\". If you want to include a command in your adventure please use code anchors like this:"

#~ msgid "hello_world"
#~ msgstr "Hello world!"

#~ msgid "adventure_exp_2"
#~ msgstr "If you want to show actual code snippets, for example to give student a template or example of the code. Please use pre anchors like this:"

#~ msgid "hide_parsons"
#~ msgstr "Hide parsons"

#~ msgid "hide_quiz"
#~ msgstr "Hide quiz"

#~ msgid "back_to_class"
#~ msgstr "Go back to class"

#~ msgid "Locked Language Feature"
#~ msgstr "You are using {concept}! That is awesome, but {concept} is not unlocked yet! It will be unlocked in a later level."

#~ msgid "nested blocks"
#~ msgstr "a block in a block"

#~ msgid "save"
#~ msgstr "Save"

#~ msgid "update_profile"
#~ msgstr "Обновяване на профила"

#~ msgid "variables"
#~ msgstr "Variables"

#~ msgid "add_students_options"
#~ msgstr "Add students options"

#~ msgid "class_live"
#~ msgstr "Live statistics"

#~ msgid "class_overview"
#~ msgstr "Class overview"

#~ msgid "last_login"
#~ msgstr "Last login"

#~ msgid "page"
#~ msgstr "page"

#~ msgid "student_list"
#~ msgstr "Student list"

#~ msgid "title_class grid_overview"
#~ msgstr "Hedy - Grid overview"

#~ msgid "title_class live_statistics"
#~ msgstr "Hedy - Live Statistics"

#~ msgid "amount_created"
#~ msgstr "programs created"

#~ msgid "amount_saved"
#~ msgstr "programs saved"

<<<<<<< HEAD
#~ msgid "achievements_check_icon_alt"
#~ msgstr "Achievement check icon"

#~ msgid "country_title"
#~ msgstr "Country"

#~ msgid "create_public_profile"
#~ msgstr "Create public profile"

#~ msgid "general"
#~ msgstr "General"

#~ msgid "hedy_achievements"
#~ msgstr "Hedy achievements"

#~ msgid "hidden"
#~ msgstr "Hidden"

#~ msgid "highscore_explanation"
#~ msgstr "On this page you can view the current Highscores, based on the amount of achievements gathered. View the ranking for either all users, your country or your class. Click on a username to view their public profile."

#~ msgid "highscore_no_public_profile"
#~ msgstr "You don't have a public profile and are therefore not listed on the highscores. Do you wish to create one?"

#~ msgid "highscores"
#~ msgstr "Highscores"

#~ msgid "my_achievements"
#~ msgstr "My achievements"

#~ msgid "no_such_highscore"
#~ msgstr "Highscores"

#~ msgid "programs_created"
#~ msgstr "Programs created"

#~ msgid "programs_saved"
#~ msgstr "Programs saved"

#~ msgid "programs_submitted"
#~ msgstr "Programs submitted"

#~ msgid "title_achievements"
#~ msgstr "Хеди - Мойте постижения"

#~ msgid "whole_world"
#~ msgstr "The world"

#~ msgid "your_class"
#~ msgstr "Your class"

#~ msgid "achievement_earned"
#~ msgstr "You've earned an achievement!"

#~ msgid "percentage_achieved"
#~ msgstr "Achieved by {percentage}% of the users"

#~ msgid "achievements"
#~ msgstr "achievements"

#~ msgid "achievements_logo_alt"
#~ msgstr "Achievement logo"

#~ msgid "amount_submitted"
#~ msgstr "programs submitted"

#~ msgid "last_achievement"
#~ msgstr "Last earned achievement"

#~ msgid "no_certificate"
#~ msgstr "This user hasn't earned the Hedy Certificate of Completion"

#~ msgid "number_achievements"
#~ msgstr "Number of achievements"
=======
#~ msgid "common_errors"
#~ msgstr "Common errors"

#~ msgid "grid_overview"
#~ msgstr "Overview of programs per adventure"

#~ msgid "last_error"
#~ msgstr "Last error"

#~ msgid "last_program"
#~ msgstr "Last program"

#~ msgid "live_dashboard"
#~ msgstr "Live Dashboard"

#~ msgid "runs_over_time"
#~ msgstr "Runs over time"

#~ msgid "student_details"
#~ msgstr "Student details"

#~ msgid "explore_explanation"
#~ msgstr "On this page you can look through programs created by other Hedy users. You can filter on both a Hedy level and adventure. Click on \"View program\" to open a program and run it. Programs with a red header contain a mistake. You can still open the program, but running it will result in an error. You can of course try to fix it! If the creator has a public profile you can click their username to visit their profile. There you will find all their shared programs and much more!"
>>>>>>> 69cb01f0
<|MERGE_RESOLUTION|>--- conflicted
+++ resolved
@@ -2653,7 +2653,6 @@
 #~ msgid "amount_saved"
 #~ msgstr "programs saved"
 
-<<<<<<< HEAD
 #~ msgid "achievements_check_icon_alt"
 #~ msgstr "Achievement check icon"
 
@@ -2728,7 +2727,6 @@
 
 #~ msgid "number_achievements"
 #~ msgstr "Number of achievements"
-=======
 #~ msgid "common_errors"
 #~ msgstr "Common errors"
 
@@ -2752,4 +2750,3 @@
 
 #~ msgid "explore_explanation"
 #~ msgstr "On this page you can look through programs created by other Hedy users. You can filter on both a Hedy level and adventure. Click on \"View program\" to open a program and run it. Programs with a red header contain a mistake. You can still open the program, but running it will result in an error. You can of course try to fix it! If the creator has a public profile you can click their username to visit their profile. There you will find all their shared programs and much more!"
->>>>>>> 69cb01f0
