--- conflicted
+++ resolved
@@ -2921,10 +2921,9 @@
 #~ msgid "survey_completed"
 #~ msgstr ""
 
-<<<<<<< HEAD
 #~ msgid "put"
 #~ msgstr ""
-=======
+
 #~ msgid "disable_explore_page"
 #~ msgstr ""
 
@@ -2936,4 +2935,3 @@
 
 #~ msgid "title_explore"
 #~ msgstr "Хеди - Разучи"
->>>>>>> 8dee6c69
