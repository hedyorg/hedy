# Bulgarian translations for PROJECT.
# Copyright (C) 2024 ORGANIZATION
# This file is distributed under the same license as the PROJECT project.
# FIRST AUTHOR <EMAIL@ADDRESS>, 2024.
#
#, fuzzy
msgid ""
msgstr ""
"Project-Id-Version: PROJECT VERSION\n"
"Report-Msgid-Bugs-To: EMAIL@ADDRESS\n"
"POT-Creation-Date: 2000-01-01 00:00+0000\n"
"PO-Revision-Date: 2000-01-01 00:00+0000\n"
"Last-Translator: Someone <someone@example.com>\n"
"Language: bg\n"
"Language-Team: bg <LL@li.org>\n"
"Plural-Forms: nplurals=2; plural=(n != 1);\n"
"MIME-Version: 1.0\n"
"Content-Type: text/plain; charset=utf-8\n"
"Content-Transfer-Encoding: 8bit\n"
"Generated-By: Babel 2.14.0\n"

msgid "Access Before Assign"
msgstr ""

msgid "Cyclic Var Definition"
msgstr "The name `{variable}` needs to be set before you can use it on the right-hand side of the is command"

msgid "Function Undefined"
msgstr ""

msgid "Has Blanks"
msgstr ""

msgid "Incomplete"
msgstr "Момент, кодът ти не е пълен! На ред {line_number} е нужно да напишеш текст след `{incomplete_command}`."

msgid "Incomplete Repeat"
msgstr "It looks like you forgot to use `{command}` with the repeat command you used on line {line_number}."

msgid "Invalid"
msgstr "`{invalid_command}` не е валидна команда в ниво {level} на Хеди. Може би имаш предвид `{guessed_command}`?"

msgid "Invalid Argument"
msgstr "You cannot use the command `{command}` with `{invalid_argument}` . Try changing `{invalid_argument}` to {allowed_types}."

msgid "Invalid Argument Type"
msgstr "You cannot use `{command}` with `{invalid_argument}` because it is {invalid_type}. Try changing `{invalid_argument}` to {allowed_types}."

msgid "Invalid At Command"
msgstr "The `{command}` command may not be used from level 16 onward. You can use square brackets to use an element from a list, for example `friends[i]`, `lucky_numbers[{random}]`."

msgid "Invalid Space"
msgstr ""

msgid "Invalid Type Combination"
msgstr "You cannot use `{invalid_argument}` and `{invalid_argument_2}` with `{command}` because one is {invalid_type} and the other is {invalid_type_2}. Try changing `{invalid_argument}` to {invalid_type_2} or `{invalid_argument_2}` to {invalid_type}."

#, fuzzy
msgid "Lonely Echo"
msgstr ""

msgid "Lonely Text"
msgstr ""

msgid "Missing Additional Command"
msgstr "It looks like you forgot to complete writing `{command}` on line {line_number}."

msgid "Missing Command"
msgstr ""

msgid "Missing Inner Command"
msgstr "It looks like you forgot to use a command with the `{command}` statement you used on line {line_number}."

msgid "Missing Square Brackets"
msgstr "It looks like you forgot to use square brackets `[]` around the list you were creating on line {line_number}."

msgid "Missing Variable"
msgstr "It looks like your `{command}` is missing a variable at the start of the line."

msgid "Misspelled At Command"
msgstr "It looks like you might have misspelled the `{command}` command, instead you wrote `{invalid_argument}` in line {line_number}."

msgid "No Indentation"
msgstr ""

msgid "Non Decimal Variable"
msgstr ""

msgid "Parse"
msgstr "Този код не е валиден на Хеди. Има грешка на {location[0]}, на позиция {location[1]}. Написаното `{character_found}`, не е валидно."

msgid "Pressit Missing Else"
msgstr "You forgot to add what happens when you press a different key, add an `{else}` to your code"

#, fuzzy
msgid "Runtime Index Error"
msgstr "You tried to access the list {name} but it is either empty or the index is not there."

#, fuzzy
msgid "Runtime Value Error"
msgstr "While running your program the command `{command}` received the value `{value}` which is not allowed. {tip}."

msgid "Runtime Values Error"
msgstr "While running your program the command `{command}` received the values `{value}` and `{value}` which are not allowed. {tip}."

msgid "Save Microbit code "
msgstr ""

msgid "Too Big"
msgstr ""

#, fuzzy
msgid "Too Few Indents"
msgstr "You used too few leading spaces in line {line_number}. You used {leading_spaces} spaces, which is too few."

#, fuzzy
msgid "Too Many Indents"
msgstr "You used too many leading spaces in line {line_number}. You used {leading_spaces} spaces, which is too many."

#, fuzzy
msgid "Unexpected Indentation"
msgstr ""

msgid "Unquoted Assignment"
msgstr ""

msgid "Unquoted Equality Check"
msgstr ""

#, fuzzy
msgid "Unquoted Text"
msgstr ""

msgid "Unsupported Float"
msgstr "Non-integer numbers are not supported yet but they will be in a few levels. For now change `{value}` to an integer."

msgid "Unsupported String Value"
msgstr "Text values cannot contain `{invalid_value}`."

msgid "Unused Variable"
msgstr ""

msgid "Var Undefined"
msgstr "Опитваш се да принтираш променливата `{name}`, но май си забравил(а) да й дадеш стойност. А може би се опитваш да принтираш думата `{name}`, а си забравил(а) отваряща или затваряща кавичка."

msgid "Wrong Level"
msgstr "Кодът ти беше правилен, но принадлежи към друго ниво. Ти използва `{offending_keyword}` за ниво {working_level}. Съвет: {tip}"

msgid "Wrong Number of Arguments"
msgstr ""

msgid "account_overview"
msgstr ""

msgid "accounts_created"
msgstr ""

msgid "accounts_intro"
msgstr ""

msgid "achievement_earned"
msgstr ""

msgid "achievements"
msgstr ""

msgid "achievements_check_icon_alt"
msgstr ""

msgid "achievements_logo_alt"
msgstr ""

msgid "actions"
msgstr ""

msgid "add"
msgstr ""

msgid "add_students"
msgstr ""

msgid "add_students_options"
msgstr ""

msgid "admin"
msgstr ""

msgid "advance_button"
msgstr ""

msgid "adventure"
msgstr ""

msgid "adventure_cloned"
msgstr ""

msgid "adventure_code_button"
msgstr ""

msgid "adventure_codeblock_button"
msgstr ""

msgid "adventure_duplicate"
msgstr ""

msgid "adventure_empty"
msgstr ""

msgid "adventure_exp_3"
msgstr ""

msgid "adventure_exp_classes"
msgstr ""

msgid "adventure_id_invalid"
msgstr ""

msgid "adventure_length"
msgstr ""

msgid "adventure_name_invalid"
msgstr ""

msgid "adventure_prompt"
msgstr ""

msgid "adventure_terms"
msgstr ""

msgid "adventure_updated"
msgstr ""

msgid "adventures"
msgstr ""

msgid "adventures_info"
msgstr ""

msgid "adventures_restored"
msgstr ""

msgid "ago"
msgstr ""

msgid "agree_invalid"
msgstr ""

msgid "agree_with"
msgstr ""

msgid "ajax_error"
msgstr ""

msgid "all"
msgstr ""

msgid "all_class_highscores"
msgstr ""

msgid "already_account"
msgstr ""

msgid "already_program_running"
msgstr ""

msgid "already_teacher"
msgstr ""

msgid "already_teacher_request"
msgstr ""

msgid "amount_created"
msgstr ""

msgid "amount_saved"
msgstr ""

msgid "amount_submitted"
msgstr ""

msgid "are_you_sure"
msgstr ""

msgid "ask_needs_var"
msgstr ""

msgid "available_in"
msgstr ""

msgid "become_a_sponsor"
msgstr ""

msgid "birth_year"
msgstr ""

msgid "bug"
msgstr ""

msgid "by"
msgstr ""

msgid "cancel"
msgstr ""

msgid "cant_parse_exception"
msgstr ""

#, fuzzy
msgid "certificate"
msgstr ""

msgid "certified_teacher"
msgstr ""

msgid "change_password"
msgstr ""

msgid "cheatsheet_title"
msgstr ""

msgid "class_already_joined"
msgstr ""

msgid "class_customize_success"
msgstr ""

msgid "class_live"
msgstr ""

msgid "class_name_duplicate"
msgstr ""

msgid "class_name_empty"
msgstr ""

msgid "class_name_invalid"
msgstr ""

msgid "class_name_prompt"
msgstr ""

msgid "class_overview"
msgstr ""

msgid "class_survey_description"
msgstr ""

msgid "class_survey_later"
msgstr ""

msgid "class_survey_question1"
msgstr ""

msgid "class_survey_question2"
msgstr ""

msgid "class_survey_question3"
msgstr ""

msgid "class_survey_question4"
msgstr ""

msgid "classes"
msgstr ""

msgid "classes_info"
msgstr ""

msgid "clone"
msgstr ""

msgid "cloned_times"
msgstr ""

msgid "close"
msgstr ""

msgid "comma"
msgstr ""

msgid "command_not_available_yet_exception"
msgstr ""

msgid "command_unavailable_exception"
msgstr ""

msgid "commands"
msgstr ""

msgid "common_errors"
msgstr ""

msgid "congrats_message"
msgstr ""

msgid "content_invalid"
msgstr ""

msgid "contributor"
msgstr ""

msgid "copy_clipboard"
msgstr ""

msgid "copy_code"
msgstr ""

msgid "copy_join_link"
msgstr ""

msgid "copy_link_success"
msgstr ""

msgid "copy_link_to_share"
msgstr ""

msgid "copy_mail_link"
msgstr ""

msgid "correct_answer"
msgstr ""

msgid "country"
msgstr ""

msgid "country_invalid"
msgstr ""

msgid "country_title"
msgstr ""

msgid "create_account"
msgstr ""

msgid "create_accounts"
msgstr ""

msgid "create_accounts_prompt"
msgstr ""

msgid "create_adventure"
msgstr ""

msgid "create_class"
msgstr ""

msgid "create_multiple_accounts"
msgstr ""

msgid "create_public_profile"
msgstr ""

msgid "create_question"
msgstr ""

msgid "create_student_account"
msgstr ""

msgid "create_student_account_explanation"
msgstr ""

msgid "create_teacher_account"
msgstr ""

msgid "create_teacher_account_explanation"
msgstr ""

msgid "creator"
msgstr ""

msgid "current_password"
msgstr ""

msgid "customization_deleted"
msgstr ""

msgid "customize"
msgstr ""

msgid "customize_adventure"
msgstr ""

msgid "customize_class"
msgstr ""

msgid "dash"
msgstr ""

msgid "default_403"
msgstr ""

msgid "default_404"
msgstr ""

msgid "default_500"
msgstr ""

msgid "delete"
msgstr ""

msgid "delete_adventure_prompt"
msgstr ""

msgid "delete_class_prompt"
msgstr ""

msgid "delete_confirm"
msgstr ""

msgid "delete_invite"
msgstr ""

msgid "delete_invite_prompt"
msgstr ""

msgid "delete_public"
msgstr ""

msgid "delete_success"
msgstr ""

msgid "destroy_profile"
msgstr ""

msgid "developers_mode"
msgstr ""

msgid "directly_available"
msgstr ""

msgid "disable"
msgstr ""

msgid "disable_parsons"
msgstr ""

msgid "disable_quizes"
msgstr ""

msgid "disabled"
msgstr ""

msgid "disabled_button_quiz"
msgstr ""

msgid "discord_server"
msgstr ""

msgid "distinguished_user"
msgstr ""

msgid "double quotes"
msgstr ""

msgid "download"
msgstr ""

msgid "download_login_credentials"
msgstr ""

msgid "duplicate"
msgstr ""

msgid "echo_and_ask_mismatch_exception"
msgstr ""

msgid "echo_out"
msgstr ""

msgid "edit_adventure"
msgstr ""

msgid "edit_code_button"
msgstr ""

msgid "email"
msgstr ""

msgid "email_invalid"
msgstr ""

msgid "end_quiz"
msgstr ""

msgid "english"
msgstr ""

msgid "enter"
msgstr ""

msgid "enter_password"
msgstr ""

msgid "enter_text"
msgstr ""

msgid "error_logo_alt"
msgstr ""

msgid "exclamation mark"
msgstr ""

msgid "exercise"
msgstr ""

msgid "exercise_doesnt_exist"
msgstr ""

msgid "exists_email"
msgstr ""

msgid "exists_username"
msgstr ""

msgid "exit_preview_mode"
msgstr ""

msgid "experience_invalid"
msgstr ""

msgid "expiration_date"
msgstr ""

msgid "explore_explanation"
msgstr ""

msgid "explore_programs"
msgstr ""

msgid "explore_programs_logo_alt"
msgstr ""

msgid "favorite_program"
msgstr ""

msgid "favourite_confirm"
msgstr ""

msgid "favourite_program"
msgstr ""

msgid "favourite_program_invalid"
msgstr ""

msgid "favourite_success"
msgstr ""

msgid "feature"
msgstr ""

msgid "feedback"
msgstr ""

msgid "feedback_message_error"
msgstr ""

msgid "feedback_message_success"
msgstr ""

msgid "feedback_modal_message"
msgstr ""

msgid "female"
msgstr ""

msgid "float"
msgstr ""

msgid "for_teachers"
msgstr ""

msgid "forgot_password"
msgstr ""

msgid "from_another_teacher"
msgstr ""

msgid "from_magazine_website"
msgstr ""

msgid "from_video"
msgstr ""

msgid "fun_statistics_msg"
msgstr ""

msgid "gender"
msgstr ""

msgid "gender_invalid"
msgstr ""

msgid "general"
msgstr ""

msgid "general_settings"
msgstr ""

msgid "generate_passwords"
msgstr ""

msgid "get_certificate"
msgstr ""

msgid "give_link_to_teacher"
msgstr ""

msgid "go_back"
msgstr ""

msgid "go_back_to_main"
msgstr ""

msgid "go_to_question"
msgstr ""

msgid "go_to_quiz_result"
msgstr ""

msgid "goto_profile"
msgstr ""

msgid "grid_overview"
msgstr ""

msgid "hand_in"
msgstr ""

msgid "hand_in_exercise"
msgstr ""

msgid "heard_about_hedy"
msgstr ""

msgid "heard_about_invalid"
msgstr ""

msgid "hedy_achievements"
msgstr ""

msgid "hedy_choice_title"
msgstr ""

msgid "hedy_introduction_slides"
msgstr ""

msgid "hedy_logo_alt"
msgstr ""

msgid "hedy_on_github"
msgstr ""

msgid "hedy_tutorial_logo_alt"
msgstr ""

msgid "hello_logo"
msgstr ""

msgid "hidden"
msgstr ""

msgid "hide_cheatsheet"
msgstr ""

msgid "hide_keyword_switcher"
msgstr ""

msgid "highest_level_reached"
msgstr ""

msgid "highest_quiz_score"
msgstr ""

msgid "highscore_explanation"
msgstr ""

msgid "highscore_no_public_profile"
msgstr ""

msgid "highscores"
msgstr ""

msgid "hint"
msgstr ""

msgid "ill_work_some_more"
msgstr ""

msgid "image_invalid"
msgstr ""

msgid "incomplete_command_exception"
msgstr ""

msgid "incorrect_handling_of_quotes_exception"
msgstr ""

msgid "incorrect_use_of_types_exception"
msgstr ""

msgid "incorrect_use_of_variable_exception"
msgstr ""

msgid "indentation_exception"
msgstr ""

msgid "input"
msgstr "input from `{ask}`"

msgid "integer"
msgstr ""

msgid "invalid_class_link"
msgstr ""

msgid "invalid_command_exception"
msgstr ""

msgid "invalid_keyword_language_comment"
msgstr ""

msgid "invalid_language_comment"
msgstr ""

msgid "invalid_level_comment"
msgstr ""

msgid "invalid_program_comment"
msgstr ""

msgid "invalid_teacher_invitation_code"
msgstr ""

msgid "invalid_tutorial_step"
msgstr ""

msgid "invalid_username_password"
msgstr ""

msgid "invite_by_username"
msgstr ""

msgid "invite_date"
msgstr ""

msgid "invite_message"
msgstr ""

msgid "invite_prompt"
msgstr ""

msgid "invite_teacher"
msgstr ""

msgid "join_class"
msgstr ""

msgid "join_prompt"
msgstr ""

<<<<<<< HEAD
=======
#, fuzzy
msgid "keybinding_waiting_for_keypress"
msgstr "Waiting for a button press..."

#, fuzzy
>>>>>>> e1755133
msgid "keyword_language_invalid"
msgstr ""

msgid "language"
msgstr ""

msgid "language_invalid"
msgstr ""

msgid "languages"
msgstr ""

msgid "last_achievement"
msgstr ""

msgid "last_edited"
msgstr ""

msgid "last_error"
msgstr ""

msgid "last_login"
msgstr ""

msgid "last_program"
msgstr ""

msgid "last_update"
msgstr ""

msgid "lastname"
msgstr ""

msgid "leave_class"
msgstr ""

msgid "level"
msgstr ""

msgid "level_accessible"
msgstr ""

msgid "level_disabled"
msgstr ""

msgid "level_future"
msgstr ""

msgid "level_invalid"
msgstr ""

msgid "level_not_class"
msgstr ""

msgid "level_title"
msgstr ""

msgid "levels"
msgstr ""

msgid "link"
msgstr ""

msgid "list"
msgstr ""

msgid "live_dashboard"
msgstr ""

msgid "logged_in_to_share"
msgstr ""

msgid "login"
msgstr ""

msgid "login_long"
msgstr ""

msgid "login_to_save_your_work"
msgstr ""

msgid "logout"
msgstr ""

msgid "longest_program"
msgstr ""

msgid "mail_change_password_body"
msgstr ""

msgid "mail_change_password_subject"
msgstr ""

msgid "mail_error_change_processed"
msgstr ""

msgid "mail_goodbye"
msgstr ""

msgid "mail_hello"
msgstr ""

msgid "mail_recover_password_body"
msgstr ""

msgid "mail_recover_password_subject"
msgstr ""

msgid "mail_reset_password_body"
msgstr ""

msgid "mail_reset_password_subject"
msgstr ""

msgid "mail_welcome_teacher_body"
msgstr ""

msgid "mail_welcome_teacher_subject"
msgstr ""

msgid "mail_welcome_verify_body"
msgstr ""

msgid "mail_welcome_verify_subject"
msgstr ""

msgid "mailing_title"
msgstr ""

msgid "main_subtitle"
msgstr ""

msgid "main_title"
msgstr ""

msgid "make_sure_you_are_done"
msgstr ""

msgid "male"
msgstr ""

msgid "mandatory_mode"
msgstr ""

msgid "more_options"
msgstr ""

msgid "multiple_levels_warning"
msgstr ""

msgid "my_account"
msgstr ""

msgid "my_achievements"
msgstr ""

msgid "my_adventures"
msgstr ""

msgid "my_classes"
msgstr ""

msgid "my_messages"
msgstr ""

msgid "my_public_profile"
msgstr ""

msgid "name"
msgstr ""

msgid "nav_explore"
msgstr ""

msgid "nav_hedy"
msgstr ""

msgid "nav_learn_more"
msgstr ""

msgid "nav_start"
msgstr ""

msgid "new_password"
msgstr ""

msgid "new_password_repeat"
msgstr ""

msgid "newline"
msgstr ""

msgid "next_exercise"
msgstr ""

msgid "next_page"
msgstr ""

msgid "next_step_tutorial"
msgstr ""

msgid "no"
msgstr ""

msgid "no_account"
msgstr ""

msgid "no_accounts"
msgstr ""

msgid "no_adventures_yet"
msgstr ""

msgid "no_certificate"
msgstr ""

msgid "no_more_flat_if"
msgstr "Starting in level 8, the code after `{if}` needs to be placed on the next line and start with 4 spaces."

msgid "no_programs"
msgstr ""

msgid "no_public_profile"
msgstr ""

msgid "no_shared_programs"
msgstr ""

msgid "no_such_adventure"
msgstr ""

msgid "no_such_class"
msgstr ""

msgid "no_such_highscore"
msgstr ""

msgid "no_such_level"
msgstr ""

msgid "no_such_program"
msgstr ""

msgid "no_tag"
msgstr ""

msgid "not_enrolled"
msgstr ""

msgid "not_in_class_no_handin"
msgstr ""

msgid "not_logged_in_cantsave"
msgstr ""

msgid "not_logged_in_handin"
msgstr ""

msgid "not_teacher"
msgstr ""

msgid "number"
msgstr ""

msgid "number_achievements"
msgstr ""

msgid "number_lines"
msgstr ""

msgid "number_programs"
msgstr ""

msgid "ok"
msgstr ""

msgid "only_you_can_see"
msgstr ""

msgid "open"
msgstr ""

msgid "opening_date"
msgstr ""

msgid "opening_dates"
msgstr ""

msgid "option"
msgstr ""

msgid "or"
msgstr ""

msgid "other"
msgstr ""

msgid "other_block"
msgstr ""

msgid "other_settings"
msgstr ""

msgid "other_source"
msgstr ""

msgid "other_text"
msgstr ""

msgid "overwrite_warning"
msgstr ""

msgid "owner"
msgstr ""

msgid "page"
msgstr ""

msgid "page_not_found"
msgstr ""

msgid "pair_with_teacher"
msgstr ""

msgid "parsons_title"
msgstr ""

msgid "password"
msgstr ""

msgid "password_change_not_allowed"
msgstr ""

msgid "password_change_prompt"
msgstr ""

msgid "password_change_success"
msgstr ""

msgid "password_invalid"
msgstr ""

msgid "password_repeat"
msgstr ""

msgid "password_resetted"
msgstr ""

msgid "password_six"
msgstr ""

msgid "password_updated"
msgstr ""

msgid "passwords_six"
msgstr ""

msgid "pending_invites"
msgstr ""

msgid "people_with_a_link"
msgstr ""

msgid "percentage"
msgstr ""

msgid "percentage_achieved"
msgstr ""

msgid "period"
msgstr ""

msgid "personal_text"
msgstr ""

msgid "personal_text_invalid"
msgstr ""

msgid "postfix_classname"
msgstr ""

msgid "preferred_keyword_language"
msgstr ""

msgid "preferred_language"
msgstr ""

msgid "preview"
msgstr ""

msgid "previewing_adventure"
msgstr ""

msgid "previewing_class"
msgstr ""

msgid "previous_campaigns"
msgstr ""

msgid "print_logo"
msgstr ""

msgid "privacy_terms"
msgstr ""

msgid "private"
msgstr ""

msgid "profile_logo_alt"
msgstr ""

msgid "profile_picture"
msgstr ""

msgid "profile_updated"
msgstr ""

msgid "profile_updated_reload"
msgstr ""

msgid "program_contains_error"
msgstr ""

msgid "program_header"
msgstr ""

msgid "program_too_large_exception"
msgstr ""

msgid "programming_experience"
msgstr ""

msgid "programming_invalid"
msgstr ""

msgid "programs"
msgstr ""

msgid "programs_created"
msgstr ""

msgid "programs_saved"
msgstr ""

msgid "programs_submitted"
msgstr ""

msgid "prompt_join_class"
msgstr ""

msgid "public"
msgstr ""

msgid "public_adventures"
msgstr ""

msgid "public_content"
msgstr ""

msgid "public_content_info"
msgstr ""

msgid "public_invalid"
msgstr ""

msgid "public_profile"
msgstr ""

msgid "public_profile_info"
msgstr ""

msgid "public_profile_updated"
msgstr ""

<<<<<<< HEAD
msgid "pygame_waiting_for_input"
msgstr ""

=======
>>>>>>> e1755133
msgid "question mark"
msgstr ""

msgid "quiz_logo_alt"
msgstr ""

msgid "quiz_score"
msgstr ""

msgid "quiz_tab"
msgstr ""

msgid "quiz_threshold_not_reached"
msgstr ""

msgid "read_code_label"
msgstr ""

msgid "recent"
msgstr ""

msgid "recover_password"
msgstr ""

msgid "regress_button"
msgstr ""

msgid "remove"
msgstr ""

msgid "remove_customization"
msgstr ""

msgid "remove_customizations_prompt"
msgstr ""

msgid "remove_student_prompt"
msgstr ""

msgid "remove_user_prompt"
msgstr ""

msgid "repair_program_logo_alt"
msgstr ""

msgid "repeat_dep"
msgstr "Starting in level 8, `{repeat}` needs to be used with indentation. You can see examples on the `{repeat}` tab in level 8."

msgid "repeat_match_password"
msgstr ""

msgid "repeat_new_password"
msgstr ""

msgid "report_failure"
msgstr ""

msgid "report_program"
msgstr ""

msgid "report_success"
msgstr ""

msgid "request_teacher"
msgstr ""

msgid "request_teacher_account"
msgstr ""

msgid "required_field"
msgstr ""

msgid "reset_adventure_prompt"
msgstr ""

msgid "reset_adventures"
msgstr ""

msgid "reset_button"
msgstr ""

msgid "reset_password"
msgstr ""

msgid "reset_view"
msgstr ""

msgid "retrieve_adventure_error"
msgstr ""

msgid "retrieve_class_error"
msgstr ""

msgid "retrieve_tag_error"
msgstr ""

msgid "role"
msgstr ""

msgid "run_code_button"
msgstr ""

msgid "runs_over_time"
msgstr ""

msgid "save"
msgstr ""

msgid "save_parse_warning"
msgstr ""

msgid "save_prompt"
msgstr ""

msgid "save_success_detail"
msgstr ""

msgid "score"
msgstr ""

msgid "search"
msgstr ""

msgid "search_button"
msgstr ""

msgid "second_teacher"
msgstr ""

msgid "second_teacher_copy_prompt"
msgstr ""

msgid "second_teacher_prompt"
msgstr ""

msgid "second_teacher_warning"
msgstr ""

msgid "see_certificate"
msgstr ""

msgid "select"
msgstr ""

msgid "select_adventures"
msgstr ""

msgid "select_all"
msgstr ""

msgid "select_lang"
msgstr ""

msgid "select_levels"
msgstr ""

msgid "select_tag"
msgstr ""

msgid "selected"
msgstr ""

msgid "self_removal_prompt"
msgstr ""

msgid "send_password_recovery"
msgstr ""

msgid "sent_by"
msgstr ""

msgid "sent_password_recovery"
msgstr ""

msgid "settings"
msgstr ""

msgid "share_by_giving_link"
msgstr ""

msgid "share_your_program"
msgstr ""

msgid "signup_student_or_teacher"
msgstr ""

msgid "single quotes"
msgstr ""

msgid "slash"
msgstr ""

msgid "sleeping"
msgstr ""

msgid "slides"
msgstr ""

msgid "slides_for_level"
msgstr ""

msgid "slides_info"
msgstr ""

msgid "social_media"
msgstr ""

msgid "something_went_wrong_keyword_parsing"
msgstr ""

msgid "space"
msgstr ""

msgid "star"
msgstr ""

msgid "start_hedy_tutorial"
msgstr ""

msgid "start_learning"
msgstr ""

msgid "start_programming"
msgstr ""

msgid "start_programming_logo_alt"
msgstr ""

msgid "start_quiz"
msgstr ""

msgid "start_teacher_tutorial"
msgstr ""

msgid "start_teaching"
msgstr ""

msgid "step_title"
msgstr ""

msgid "stop_code_button"
msgstr ""

msgid "string"
msgstr ""

msgid "student"
msgstr ""

msgid "student_already_in_class"
msgstr ""

msgid "student_already_invite"
msgstr ""

msgid "student_details"
msgstr ""

msgid "student_list"
msgstr ""

msgid "student_not_allowed_in_class"
msgstr ""

msgid "student_not_existing"
msgstr ""

msgid "student_signup_header"
msgstr ""

msgid "students"
msgstr ""

msgid "submission_time"
msgstr ""

msgid "submit_answer"
msgstr ""

msgid "submit_program"
msgstr ""

msgid "submit_warning"
msgstr ""

msgid "submitted"
msgstr ""

msgid "submitted_header"
msgstr ""

msgid "subscribe"
msgstr ""

msgid "subscribe_newsletter"
msgstr ""

msgid "suggestion_color"
msgstr ""

msgid "suggestion_note"
msgstr ""

msgid "suggestion_number"
msgstr ""

msgid "suggestion_numbers_or_strings"
msgstr ""

msgid "surname"
msgstr ""

msgid "survey"
msgstr ""

msgid "survey_completed"
msgstr ""

msgid "survey_skip"
msgstr ""

msgid "survey_submit"
msgstr ""

msgid "tag_in_adventure"
msgstr ""

msgid "tag_input_placeholder"
msgstr ""

msgid "tags"
msgstr ""

msgid "teacher"
msgstr ""

msgid "teacher_account_request"
msgstr ""

msgid "teacher_account_success"
msgstr ""

msgid "teacher_invalid"
msgstr ""

msgid "teacher_invitation_require_login"
msgstr ""

msgid "teacher_manual"
msgstr ""

msgid "teacher_signup_header"
msgstr ""

msgid "teacher_tutorial_logo_alt"
msgstr ""

msgid "teacher_welcome"
msgstr ""

msgid "teachers"
msgstr ""

msgid "template_code"
msgstr ""
"This is the explanation of my adventure!\n"
"\n"
"This way I can show a command: <code>{print}</code>\n"
"\n"
"But sometimes I might want to show a piece of code, like this:\n"
"<pre>\n"
"ask What's your name?\n"
"echo so your name is \n"
"</pre>"

msgid "this_turns_in_assignment"
msgstr ""

msgid "title"
msgstr ""

msgid "title_achievements"
msgstr ""

msgid "title_admin"
msgstr ""

msgid "title_class grid_overview"
msgstr ""

msgid "title_class live_statistics"
msgstr ""

msgid "title_class-overview"
msgstr ""

msgid "title_customize-adventure"
msgstr ""

msgid "title_customize-class"
msgstr ""

msgid "title_explore"
msgstr ""

msgid "title_for-teacher"
msgstr ""

msgid "title_join-class"
msgstr ""

msgid "title_landing-page"
msgstr ""

msgid "title_learn-more"
msgstr ""

msgid "title_login"
msgstr ""

msgid "title_my-profile"
msgstr ""

msgid "title_privacy"
msgstr ""

msgid "title_programs"
msgstr ""

msgid "title_public-adventures"
msgstr ""

msgid "title_recover"
msgstr ""

msgid "title_reset"
msgstr ""

msgid "title_signup"
msgstr ""

msgid "title_start"
msgstr ""

msgid "title_view-adventure"
msgstr ""

msgid "token_invalid"
msgstr ""

msgid "tooltip_level_locked"
msgstr ""

msgid "translate_error"
msgstr ""

msgid "translating_hedy"
msgstr ""

msgid "translator"
msgstr ""

msgid "tutorial"
msgstr ""

msgid "tutorial_code_snippet"
msgstr ""
"{print} Hello world!\n"
"{print} I'm learning Hedy with the tutorial!"

msgid "tutorial_message_not_found"
msgstr ""

msgid "tutorial_title_not_found"
msgstr ""

msgid "unauthorized"
msgstr ""

msgid "unique_usernames"
msgstr ""

msgid "unlock_thresholds"
msgstr ""

msgid "unsaved_class_changes"
msgstr ""

<<<<<<< HEAD
=======
#, fuzzy
msgid "unsubmit_program"
msgstr "Unsubmit program"

#, fuzzy
msgid "unsubmit_warning"
msgstr "Are you sure you want to unsubmit this program?"

#, fuzzy
msgid "unsubmitted"
msgstr "Unsubmitted"

#, fuzzy
>>>>>>> e1755133
msgid "update_adventure_prompt"
msgstr ""

msgid "update_profile"
msgstr ""

msgid "update_public"
msgstr ""

msgid "updating_indicator"
msgstr ""

msgid "use_of_blanks_exception"
msgstr ""

msgid "use_of_nested_functions_exception"
msgstr ""

msgid "used_in"
msgstr ""

msgid "user"
msgstr ""

msgid "user_inexistent"
msgstr ""

msgid "user_not_private"
msgstr ""

msgid "username"
msgstr ""

msgid "username_empty"
msgstr ""

msgid "username_invalid"
msgstr ""

msgid "username_special"
msgstr ""

msgid "username_three"
msgstr ""

msgid "usernames_exist"
msgstr ""

msgid "value"
msgstr ""

msgid "variables"
msgstr ""

msgid "view_adventures"
msgstr ""

msgid "view_classes"
msgstr ""

msgid "view_program"
msgstr ""

msgid "view_slides"
msgstr ""

msgid "welcome"
msgstr ""

msgid "welcome_back"
msgstr ""

msgid "what_is_your_role"
msgstr ""

msgid "what_should_my_code_do"
msgstr ""

msgid "whole_world"
msgstr ""

msgid "year_invalid"
msgstr ""

msgid "yes"
msgstr ""

msgid "your_account"
msgstr ""

msgid "your_class"
msgstr ""

msgid "your_last_program"
msgstr ""

msgid "your_personal_text"
msgstr ""

msgid "your_program"
msgstr "Your program"

#~ msgid "create_account_explanation"
#~ msgstr "Ако работиш от твой личен акаунт, ще можеш да си записваш програмите."

#~ msgid "only_teacher_create_class"
#~ msgstr "Only teachers are allowed to create classes!"

#~ msgid "keyword_support"
#~ msgstr "Translated keywords"

#~ msgid "non_keyword_support"
#~ msgstr "Translated content"

#~ msgid "try_button"
#~ msgstr "Пробвай"

#~ msgid "select_own_adventures"
#~ msgstr "Select own adventures"

#~ msgid "edit"
#~ msgstr "Edit"

#~ msgid "view"
#~ msgstr "View"

#~ msgid "class"
#~ msgstr "Class"

#~ msgid "save_code_button"
#~ msgstr "Save code"

#~ msgid "share_code_button"
#~ msgstr "Save & share code"

#~ msgid "classes_invalid"
#~ msgstr "The list of selected classes is invalid"

#~ msgid "directly_add_adventure_to_classes"
#~ msgstr "Do you want to add this adventure directly to one of your classes?"

#~ msgid "hand_in_assignment"
#~ msgstr "Hand in assignment"

#~ msgid "select_a_level"
#~ msgstr "Select a level"

#~ msgid "answer_invalid"
#~ msgstr "Your password is invalid."

#~ msgid "available_adventures_level"
#~ msgstr "Available adventures level"

#~ msgid "customize_class_exp_1"
#~ msgstr "Customize class"

#~ msgid "customize_class_exp_2"
#~ msgstr "Customize class"

#~ msgid "customize_class_step_1"
#~ msgstr "Customize class"

#~ msgid "customize_class_step_2"
#~ msgstr "Customize class"

#~ msgid "customize_class_step_3"
#~ msgstr "Customize class"

#~ msgid "customize_class_step_4"
#~ msgstr "Customize class"

#~ msgid "customize_class_step_5"
#~ msgstr "Customize class"

#~ msgid "customize_class_step_6"
#~ msgstr "Customize class"

#~ msgid "customize_class_step_7"
#~ msgstr "Customize class"

#~ msgid "customize_class_step_8"
#~ msgstr "Customize class"

#~ msgid "example_code_header"
#~ msgstr "Примерен код на Хеди"

#~ msgid "feedback_failure"
#~ msgstr "Wrong!"

#~ msgid "feedback_success"
#~ msgstr "Good!"

#~ msgid "go_to_first_question"
#~ msgstr "Go to question 1"

#~ msgid "question"
#~ msgstr "Question"

#~ msgid "question_doesnt_exist"
#~ msgstr "This question does not exist"

#~ msgid "question_invalid"
#~ msgstr "Your token is invalid."

#~ msgid "too_many_attempts"
#~ msgstr "Too many attempts"

#~ msgid "class_logs"
#~ msgstr "Last login"

#~ msgid "class_stats"
#~ msgstr "Show class statistics"

#~ msgid "visit_own_public_profile"
#~ msgstr "Public profile"

#~ msgid "title_class logs"
#~ msgstr "Hedy - Join class"

#~ msgid "title_class statistics"
#~ msgstr "My statistics"

#~ msgid "disabled_button_locked"
#~ msgstr "Your teacher hasn't unlocked this level yet"

#~ msgid "duplicate_tag"
#~ msgstr "You already have a tag with this name."

#~ msgid "tag_deleted"
#~ msgstr "This tag was successfully deleted."

#~ msgid "no_tags"
#~ msgstr "No tags yet."

#~ msgid "apply_filters"
#~ msgstr "Apply filters"

#~ msgid "write_first_program"
#~ msgstr "Напиши първата си програма!"

#~ msgid "share_confirm"
#~ msgstr "Are you sure you want to make the program public?"

#~ msgid "share_success_detail"
#~ msgstr "Program shared successfully."

#~ msgid "unshare_confirm"
#~ msgstr "Are you sure you want to make the program private?"

#~ msgid "unshare_success_detail"
#~ msgstr "Program unshared successfully."

#~ msgid "adventure_exp_1"
#~ msgstr "Type your adventure of choice on the right-hand side. After creating your adventure you can include it in one of your classes under \"customizations\". If you want to include a command in your adventure please use code anchors like this:"

#~ msgid "hello_world"
#~ msgstr "Hello world!"

#~ msgid "adventure_exp_2"
#~ msgstr "If you want to show actual code snippets, for example to give student a template or example of the code. Please use pre anchors like this:"

#~ msgid "hide_parsons"
#~ msgstr "Hide parsons"

#~ msgid "hide_quiz"
#~ msgstr "Hide quiz"

#~ msgid "back_to_class"
#~ msgstr "Go back to class"

#~ msgid "Locked Language Feature"
#~ msgstr "You are using {concept}! That is awesome, but {concept} is not unlocked yet! It will be unlocked in a later level."

#~ msgid "nested blocks"
#~ msgstr "a block in a block"
<|MERGE_RESOLUTION|>--- conflicted
+++ resolved
@@ -1,9 +1,8 @@
 # Bulgarian translations for PROJECT.
-# Copyright (C) 2024 ORGANIZATION
+# Copyright (C) 2023 ORGANIZATION
 # This file is distributed under the same license as the PROJECT project.
-# FIRST AUTHOR <EMAIL@ADDRESS>, 2024.
+# FIRST AUTHOR <EMAIL@ADDRESS>, 2023.
 #
-#, fuzzy
 msgid ""
 msgstr ""
 "Project-Id-Version: PROJECT VERSION\n"
@@ -13,82 +12,99 @@
 "Last-Translator: Someone <someone@example.com>\n"
 "Language: bg\n"
 "Language-Team: bg <LL@li.org>\n"
-"Plural-Forms: nplurals=2; plural=(n != 1);\n"
+"Plural-Forms: nplurals=2; plural=n != 1;\n"
 "MIME-Version: 1.0\n"
 "Content-Type: text/plain; charset=utf-8\n"
 "Content-Transfer-Encoding: 8bit\n"
 "Generated-By: Babel 2.14.0\n"
 
+#, fuzzy
 msgid "Access Before Assign"
-msgstr ""
-
+msgstr "You tried to use the variable {name} on line {access_line_number}, but you set it on line {definition_line_number}. Set a variable before using it."
+
+#, fuzzy
 msgid "Cyclic Var Definition"
 msgstr "The name `{variable}` needs to be set before you can use it on the right-hand side of the is command"
 
+#, fuzzy
 msgid "Function Undefined"
-msgstr ""
+msgstr "You tried to use the function {name}, but you didn't define it."
 
 msgid "Has Blanks"
-msgstr ""
+msgstr "Кодът ти е непълен. Съдържа празни места, който трябва да замениш с програмен код."
 
 msgid "Incomplete"
 msgstr "Момент, кодът ти не е пълен! На ред {line_number} е нужно да напишеш текст след `{incomplete_command}`."
 
+#, fuzzy
 msgid "Incomplete Repeat"
 msgstr "It looks like you forgot to use `{command}` with the repeat command you used on line {line_number}."
 
 msgid "Invalid"
 msgstr "`{invalid_command}` не е валидна команда в ниво {level} на Хеди. Може би имаш предвид `{guessed_command}`?"
 
+#, fuzzy
 msgid "Invalid Argument"
 msgstr "You cannot use the command `{command}` with `{invalid_argument}` . Try changing `{invalid_argument}` to {allowed_types}."
 
+#, fuzzy
 msgid "Invalid Argument Type"
 msgstr "You cannot use `{command}` with `{invalid_argument}` because it is {invalid_type}. Try changing `{invalid_argument}` to {allowed_types}."
 
+#, fuzzy
 msgid "Invalid At Command"
 msgstr "The `{command}` command may not be used from level 16 onward. You can use square brackets to use an element from a list, for example `friends[i]`, `lucky_numbers[{random}]`."
 
 msgid "Invalid Space"
-msgstr ""
-
+msgstr "Ой! Написал(а) си шпация в началото на {line_number}. Шпациите объркват компютрите."
+
+#, fuzzy
 msgid "Invalid Type Combination"
 msgstr "You cannot use `{invalid_argument}` and `{invalid_argument_2}` with `{command}` because one is {invalid_type} and the other is {invalid_type_2}. Try changing `{invalid_argument}` to {invalid_type_2} or `{invalid_argument_2}` to {invalid_type}."
 
 #, fuzzy
 msgid "Lonely Echo"
-msgstr ""
-
+msgstr "Използваш командата echo пред командата ask, или echo без ask преди него. Правило: първо е ask, а после echo."
+
+#, fuzzy
 msgid "Lonely Text"
-msgstr ""
-
+msgstr "It looks like you forgot to use a command with the text you put in line {line_number}"
+
+#, fuzzy
 msgid "Missing Additional Command"
 msgstr "It looks like you forgot to complete writing `{command}` on line {line_number}."
 
+#, fuzzy
 msgid "Missing Command"
-msgstr ""
-
+msgstr "It looks like you forgot to use a command on line {line_number}."
+
+#, fuzzy
 msgid "Missing Inner Command"
 msgstr "It looks like you forgot to use a command with the `{command}` statement you used on line {line_number}."
 
 msgid "Missing Square Brackets"
 msgstr "It looks like you forgot to use square brackets `[]` around the list you were creating on line {line_number}."
 
+#, fuzzy
 msgid "Missing Variable"
 msgstr "It looks like your `{command}` is missing a variable at the start of the line."
 
+#, fuzzy
 msgid "Misspelled At Command"
 msgstr "It looks like you might have misspelled the `{command}` command, instead you wrote `{invalid_argument}` in line {line_number}."
 
+#, fuzzy
 msgid "No Indentation"
-msgstr ""
-
+msgstr "You used too few spaces in line {line_number}. You used {leading_spaces} spaces, which is not enough. Start every new block with {indent_size} spaces more than the line before."
+
+#, fuzzy
 msgid "Non Decimal Variable"
-msgstr ""
+msgstr "At line {line_number}, you might have tried using a number which Hedy does not like very much! Try changing it to a decimal number like 2."
 
 msgid "Parse"
 msgstr "Този код не е валиден на Хеди. Има грешка на {location[0]}, на позиция {location[1]}. Написаното `{character_found}`, не е валидно."
 
+#, fuzzy
 msgid "Pressit Missing Else"
 msgstr "You forgot to add what happens when you press a different key, add an `{else}` to your code"
 
@@ -104,10 +120,10 @@
 msgstr "While running your program the command `{command}` received the values `{value}` and `{value}` which are not allowed. {tip}."
 
 msgid "Save Microbit code "
-msgstr ""
+msgstr "Изтегли код за Микробит"
 
 msgid "Too Big"
-msgstr ""
+msgstr "Уау! Написал(а) си много код, цели {lines_of_code} реда! в това ниво Хеди има лимит за обработка до {max_lines} реда. Пренапиши си редовете то лимита и пробвай пак!"
 
 #, fuzzy
 msgid "Too Few Indents"
@@ -119,26 +135,31 @@
 
 #, fuzzy
 msgid "Unexpected Indentation"
-msgstr ""
-
+msgstr "You used too many spaces in line {line_number}. You used {leading_spaces} spaces, which is too much. Start every new block with {indent_size} spaces more than the line before."
+
+#, fuzzy
 msgid "Unquoted Assignment"
-msgstr ""
-
+msgstr "From this level, you need to place texts to the right of the `is` between quotes. You forgot that for the text {text}."
+
+#, fuzzy
 msgid "Unquoted Equality Check"
-msgstr ""
+msgstr "If you want to check if a variable is equal to multiple words, the words should be surrounded by quotation marks!"
 
 #, fuzzy
 msgid "Unquoted Text"
-msgstr ""
-
+msgstr "Съвет! Заедно с командата print е нужно да ползваш кавички около текста. Някъде вероятно си забравил(а) кавичка."
+
+#, fuzzy
 msgid "Unsupported Float"
 msgstr "Non-integer numbers are not supported yet but they will be in a few levels. For now change `{value}` to an integer."
 
+#, fuzzy
 msgid "Unsupported String Value"
 msgstr "Text values cannot contain `{invalid_value}`."
 
+#, fuzzy
 msgid "Unused Variable"
-msgstr ""
+msgstr "You defined the variable {variable_name} on line {line_number}, but you did not use it."
 
 msgid "Var Undefined"
 msgstr "Опитваш се да принтираш променливата `{name}`, но май си забравил(а) да й дадеш стойност. А може би се опитваш да принтираш думата `{name}`, а си забравил(а) отваряща или затваряща кавичка."
@@ -146,1569 +167,1982 @@
 msgid "Wrong Level"
 msgstr "Кодът ти беше правилен, но принадлежи към друго ниво. Ти използва `{offending_keyword}` за ниво {working_level}. Съвет: {tip}"
 
+#, fuzzy
 msgid "Wrong Number of Arguments"
-msgstr ""
-
+msgstr "Your function used the wrong number of arguments. You provided {used_number} but the function {name} needs {defined_number}"
+
+#, fuzzy
 msgid "account_overview"
-msgstr ""
-
+msgstr "Account overview"
+
+#, fuzzy
 msgid "accounts_created"
-msgstr ""
-
+msgstr "Accounts where successfully created."
+
+#, fuzzy
 msgid "accounts_intro"
-msgstr ""
-
+msgstr "On this page you can create accounts for multiple students at the same time. It is also possible to directly add them to one of your classes. By pressing the green + on the bottom right of the page you can add extra rows. You can delete a row by pressing the corresponding red cross. Make sure no rows are empty when you press \"Create accounts\". Please keep in mind that every username and mail address needs to be unique and the password needs to be <b>at least</b> 6 characters."
+
+#, fuzzy
 msgid "achievement_earned"
-msgstr ""
-
+msgstr "You've earned an achievement!"
+
+#, fuzzy
 msgid "achievements"
-msgstr ""
-
+msgstr "achievements"
+
+#, fuzzy
 msgid "achievements_check_icon_alt"
-msgstr ""
-
+msgstr "You've earned an achievement!"
+
+#, fuzzy
 msgid "achievements_logo_alt"
-msgstr ""
-
-msgid "actions"
-msgstr ""
-
+msgstr "achievements"
+
+#, fuzzy
 msgid "add"
-msgstr ""
-
+msgstr "Add"
+
+#, fuzzy
 msgid "add_students"
-msgstr ""
-
+msgstr "students"
+
+#, fuzzy
 msgid "add_students_options"
-msgstr ""
-
+msgstr "Create student accounts"
+
+#, fuzzy
 msgid "admin"
-msgstr ""
+msgstr "Admin"
 
 msgid "advance_button"
-msgstr ""
+msgstr "Продължи към ниво {level}"
 
 msgid "adventure"
-msgstr ""
-
+msgstr "Авантюра"
+
+#, fuzzy
 msgid "adventure_cloned"
-msgstr ""
-
+msgstr "Adventure is cloned"
+
+#, fuzzy
 msgid "adventure_code_button"
-msgstr ""
-
+msgstr "Adventure Code"
+
+#, fuzzy
 msgid "adventure_codeblock_button"
-msgstr ""
-
+msgstr "Use this button when you want to create a block of code that students can run in your adventure. Tip: put the selection at the end of the last line of the code block and <kbd>Enter</kbd> 3 times to type after a code block."
+
+#, fuzzy
 msgid "adventure_duplicate"
-msgstr ""
-
+msgstr "You already have an adventure with this name."
+
+#, fuzzy
 msgid "adventure_empty"
-msgstr ""
-
+msgstr "You didn't enter an adventure name!"
+
+#, fuzzy
 msgid "adventure_exp_3"
-msgstr ""
+msgstr "You can use the \"preview\" button to view a styled version of your adventure. To view the adventure on a dedicated page, select \"view\" from the teachers page."
 
 msgid "adventure_exp_classes"
-msgstr ""
-
+msgstr "Your adventure is used within the following classes"
+
+#, fuzzy
 msgid "adventure_id_invalid"
-msgstr ""
-
+msgstr "This adventure id is invalid."
+
+#, fuzzy
 msgid "adventure_length"
-msgstr ""
-
+msgstr "Your adventure has to be at least 20 characters."
+
+#, fuzzy
 msgid "adventure_name_invalid"
-msgstr ""
-
+msgstr "This adventure name is invalid."
+
+#, fuzzy
 msgid "adventure_prompt"
-msgstr ""
-
+msgstr "Please enter the name of the adventure"
+
+#, fuzzy
 msgid "adventure_terms"
-msgstr ""
-
+msgstr "I agree that my adventure might be made publicly available on Hedy."
+
+#, fuzzy
 msgid "adventure_updated"
-msgstr ""
-
-msgid "adventures"
-msgstr ""
-
+msgstr "The adventure has been updated!"
+
+#, fuzzy
 msgid "adventures_info"
-msgstr ""
-
+msgstr "Each Hedy level has built-in exercises for students, which we call adventures. You can create your own adventures and add them to your classes. With your own adventures you can create adventures that are relevant and interesting for your students. You can find more information about creating your own adventures <a href=\"https://hedy.org/for-teachers/manual/features\">here</a>."
+
+#, fuzzy
 msgid "adventures_restored"
-msgstr ""
-
+msgstr "The default adventures have been restored!"
+
+#, fuzzy
 msgid "ago"
-msgstr ""
-
+msgstr "{timestamp} ago"
+
+#, fuzzy
 msgid "agree_invalid"
-msgstr ""
-
+msgstr "You have to agree with the privacy terms."
+
+#, fuzzy
 msgid "agree_with"
-msgstr ""
-
+msgstr "I agree to the"
+
+#, fuzzy
 msgid "ajax_error"
-msgstr ""
-
+msgstr "There was an error, please try again."
+
+#, fuzzy
 msgid "all"
-msgstr ""
-
+msgstr "All"
+
+#, fuzzy
 msgid "all_class_highscores"
-msgstr ""
+msgstr "All students visible in class highscores"
 
 msgid "already_account"
-msgstr ""
-
+msgstr "Вече имаш акаунт?"
+
+#, fuzzy
 msgid "already_program_running"
-msgstr ""
-
+msgstr "Start programming"
+
+#, fuzzy
 msgid "already_teacher"
-msgstr ""
-
+msgstr "You already have a teacher account."
+
+#, fuzzy
 msgid "already_teacher_request"
-msgstr ""
-
+msgstr "You already have a pending teacher request."
+
+#, fuzzy
 msgid "amount_created"
-msgstr ""
-
+msgstr "programs created"
+
+#, fuzzy
 msgid "amount_saved"
-msgstr ""
-
+msgstr "programs saved"
+
+#, fuzzy
 msgid "amount_submitted"
-msgstr ""
+msgstr "programs submitted"
 
 msgid "are_you_sure"
-msgstr ""
-
+msgstr "Внимание! Това действие е необратимо."
+
+#, fuzzy
 msgid "ask_needs_var"
-msgstr ""
-
+msgstr "От ниво 2 нагоре, командата ask изисква променлива. Например: name is ask What are you called?"
+
+#, fuzzy
 msgid "available_in"
-msgstr ""
-
+msgstr "Available in:"
+
+#, fuzzy
 msgid "become_a_sponsor"
-msgstr ""
+msgstr "Become a sponsor"
 
 msgid "birth_year"
-msgstr ""
-
+msgstr "Година на раждане"
+
+#, fuzzy
 msgid "bug"
-msgstr ""
+msgstr "Bug"
 
 msgid "by"
-msgstr ""
-
+msgstr "от"
+
+#, fuzzy
 msgid "cancel"
-msgstr ""
-
+msgstr "Cancel"
+
+#, fuzzy
 msgid "cant_parse_exception"
-msgstr ""
+msgstr "Couldn't parse the program"
 
 #, fuzzy
 msgid "certificate"
-msgstr ""
-
+msgstr "Certificate of Completion"
+
+#, fuzzy
 msgid "certified_teacher"
-msgstr ""
+msgstr "Certified teacher"
 
 msgid "change_password"
-msgstr ""
-
+msgstr "Смяна на паролата"
+
+#, fuzzy
 msgid "cheatsheet_title"
-msgstr ""
-
+msgstr "Hide cheatsheet"
+
+#, fuzzy
 msgid "class_already_joined"
-msgstr ""
-
+msgstr "You are already a student of class"
+
+#, fuzzy
 msgid "class_customize_success"
-msgstr ""
-
+msgstr "Class successfully customized."
+
+#, fuzzy
 msgid "class_live"
-msgstr ""
-
+msgstr "Live statistics"
+
+#, fuzzy
 msgid "class_name_duplicate"
-msgstr ""
-
+msgstr "You already have a class with this name."
+
+#, fuzzy
 msgid "class_name_empty"
-msgstr ""
-
+msgstr "You didn't enter a class name!"
+
+#, fuzzy
 msgid "class_name_invalid"
-msgstr ""
-
+msgstr "This class name is invalid."
+
+#, fuzzy
 msgid "class_name_prompt"
-msgstr ""
-
+msgstr "Please enter the name of the class"
+
+#, fuzzy
 msgid "class_overview"
-msgstr ""
-
+msgstr "Class overview"
+
+#, fuzzy
 msgid "class_survey_description"
-msgstr ""
-
+msgstr "We would like to get a better overview of our Hedy users. By providing these answers, you would help improve Hedy. Thank you!"
+
+#, fuzzy
 msgid "class_survey_later"
-msgstr ""
-
+msgstr "Remind me tomorrow"
+
+#, fuzzy
 msgid "class_survey_question1"
-msgstr ""
-
+msgstr "What is the age range in your class?"
+
+#, fuzzy
 msgid "class_survey_question2"
-msgstr ""
-
+msgstr "What is the spoken language in your class?"
+
+#, fuzzy
 msgid "class_survey_question3"
-msgstr ""
-
+msgstr "What is the gender balance in your class?"
+
+#, fuzzy
 msgid "class_survey_question4"
-msgstr ""
-
-msgid "classes"
-msgstr ""
-
+msgstr "What distinguishes your students from others?"
+
+#, fuzzy
 msgid "classes_info"
-msgstr ""
-
+msgstr "Create a class to follow the progress of each student in dashboard, and to customize the adventures your students see, and even adding your own! You can create as many classes as you like, and each class can have multiple teachers each one with different roles. You can also add as many students as you want, but mind that each student can only be in one class at a time. You can find more information about classes in the <a href=\"https://hedy.org/for-teachers/manual/preparations#for-teachers\">teacher manual</a>."
+
+#, fuzzy
 msgid "clone"
-msgstr ""
-
+msgstr "Clone"
+
+#, fuzzy
 msgid "cloned_times"
-msgstr ""
-
+msgstr "Clones"
+
+#, fuzzy
 msgid "close"
-msgstr ""
+msgstr "Sluiten"
 
 msgid "comma"
-msgstr ""
-
+msgstr "запетая"
+
+#, fuzzy
 msgid "command_not_available_yet_exception"
-msgstr ""
-
+msgstr "Command not available yet"
+
+#, fuzzy
 msgid "command_unavailable_exception"
-msgstr ""
-
+msgstr "Command not correct anymore"
+
+#, fuzzy
 msgid "commands"
-msgstr ""
-
+msgstr "Commands"
+
+#, fuzzy
 msgid "common_errors"
-msgstr ""
-
+msgstr "Common errors"
+
+#, fuzzy
 msgid "congrats_message"
-msgstr ""
-
+msgstr "Congratulations, {username}, you have completed Hedy!"
+
+#, fuzzy
 msgid "content_invalid"
-msgstr ""
-
+msgstr "This adventure is invalid."
+
+#, fuzzy
 msgid "contributor"
-msgstr ""
-
+msgstr "Contributor"
+
+#, fuzzy
 msgid "copy_clipboard"
-msgstr ""
-
+msgstr "Successfully copied to clipboard"
+
+#, fuzzy
 msgid "copy_code"
-msgstr ""
-
+msgstr "Copy code"
+
+#, fuzzy
 msgid "copy_join_link"
-msgstr ""
-
+msgstr "Please copy and paste this link into a new tab:"
+
+#, fuzzy
 msgid "copy_link_success"
-msgstr ""
-
+msgstr "Copy link to share"
+
+#, fuzzy
 msgid "copy_link_to_share"
-msgstr ""
-
+msgstr "Copy link to share"
+
+#, fuzzy
 msgid "copy_mail_link"
-msgstr ""
-
+msgstr "Please copy and paste this link into a new tab:"
+
+#, fuzzy
 msgid "correct_answer"
-msgstr ""
+msgstr "The correct answer is"
 
 msgid "country"
-msgstr ""
-
+msgstr "Държава"
+
+#, fuzzy
 msgid "country_invalid"
-msgstr ""
-
+msgstr "Please select a valid country."
+
+#, fuzzy
 msgid "country_title"
-msgstr ""
+msgstr "Please select a valid country."
 
 msgid "create_account"
-msgstr ""
-
+msgstr "Направи си акаунт"
+
+#, fuzzy
 msgid "create_accounts"
-msgstr ""
-
+msgstr "Create multiple accounts"
+
+#, fuzzy
 msgid "create_accounts_prompt"
-msgstr ""
-
+msgstr "Are you sure you want to create these accounts?"
+
+#, fuzzy
 msgid "create_adventure"
-msgstr ""
-
+msgstr "Create adventure"
+
+#, fuzzy
 msgid "create_class"
-msgstr ""
-
+msgstr "Create a new class"
+
+#, fuzzy
 msgid "create_multiple_accounts"
-msgstr ""
-
+msgstr "Create multiple accounts"
+
+#, fuzzy
 msgid "create_public_profile"
-msgstr ""
-
+msgstr "Public profile"
+
+#, fuzzy
 msgid "create_question"
-msgstr ""
-
+msgstr "Do you want to create one?"
+
+#, fuzzy
 msgid "create_student_account"
-msgstr ""
-
+msgstr "Create an account"
+
+#, fuzzy
 msgid "create_student_account_explanation"
-msgstr ""
-
+msgstr "You can save your own programs with an account."
+
+#, fuzzy
 msgid "create_teacher_account"
-msgstr ""
-
+msgstr "Create a teacher account"
+
+#, fuzzy
 msgid "create_teacher_account_explanation"
-msgstr ""
-
+msgstr "With a teacher account, you can save your programs and see the results of your students."
+
+#, fuzzy
 msgid "creator"
-msgstr ""
-
+msgstr "Creator"
+
+#, fuzzy
 msgid "current_password"
-msgstr ""
-
+msgstr "Current password"
+
+#, fuzzy
 msgid "customization_deleted"
-msgstr ""
-
-msgid "customize"
-msgstr ""
-
+msgstr "Customizations successfully deleted."
+
+#, fuzzy
 msgid "customize_adventure"
-msgstr ""
-
+msgstr "Customize adventure"
+
+#, fuzzy
 msgid "customize_class"
-msgstr ""
+msgstr "Customize class"
 
 msgid "dash"
-msgstr ""
-
+msgstr "тире"
+
+#, fuzzy
 msgid "default_403"
-msgstr ""
-
+msgstr "Looks like you aren't authorized..."
+
+#, fuzzy
 msgid "default_404"
-msgstr ""
-
+msgstr "We could not find that page..."
+
+#, fuzzy
 msgid "default_500"
-msgstr ""
+msgstr "Something went wrong..."
 
 msgid "delete"
-msgstr ""
-
+msgstr "Изтрий"
+
+#, fuzzy
 msgid "delete_adventure_prompt"
-msgstr ""
-
+msgstr "Are you sure you want to remove this adventure?"
+
+#, fuzzy
 msgid "delete_class_prompt"
-msgstr ""
-
+msgstr "Are you sure you want to delete the class?"
+
+#, fuzzy
 msgid "delete_confirm"
-msgstr ""
-
+msgstr "Are you sure you want to delete the program?"
+
+#, fuzzy
 msgid "delete_invite"
-msgstr ""
-
+msgstr "Delete invitation"
+
+#, fuzzy
 msgid "delete_invite_prompt"
-msgstr ""
-
+msgstr "Are you sure you want to remove this class invitation?"
+
+#, fuzzy
 msgid "delete_public"
-msgstr ""
-
+msgstr "Delete public profile"
+
+#, fuzzy
 msgid "delete_success"
-msgstr ""
+msgstr "Program deleted successfully."
 
 msgid "destroy_profile"
-msgstr ""
-
+msgstr "Изтриване на акаунта"
+
+#, fuzzy
 msgid "developers_mode"
-msgstr ""
-
+msgstr "Programmer's mode"
+
+#, fuzzy
 msgid "directly_available"
-msgstr ""
-
+msgstr "Directly open"
+
+#, fuzzy
 msgid "disable"
-msgstr ""
-
+msgstr "Disable"
+
+#, fuzzy
 msgid "disable_parsons"
-msgstr ""
-
+msgstr "Disable all puzzles"
+
+#, fuzzy
 msgid "disable_quizes"
-msgstr ""
-
+msgstr "Disable all quizes"
+
+#, fuzzy
 msgid "disabled"
-msgstr ""
-
+msgstr "Disabled"
+
+#, fuzzy
 msgid "disabled_button_quiz"
-msgstr ""
-
+msgstr "Your quiz score is below the threshold, try again!"
+
+#, fuzzy
 msgid "discord_server"
-msgstr ""
-
+msgstr "Discord server"
+
+#, fuzzy
 msgid "distinguished_user"
-msgstr ""
+msgstr "Distinguished user"
 
 msgid "double quotes"
-msgstr ""
-
+msgstr "кавички"
+
+#, fuzzy
 msgid "download"
-msgstr ""
-
+msgstr "Download"
+
+#, fuzzy
 msgid "download_login_credentials"
-msgstr ""
-
+msgstr "Do you want to download the login credentials after the accounts creation?"
+
+#, fuzzy
 msgid "duplicate"
-msgstr ""
-
+msgstr "Duplicate"
+
+#, fuzzy
 msgid "echo_and_ask_mismatch_exception"
-msgstr ""
-
+msgstr "Echo and ask mismatch"
+
+#, fuzzy
 msgid "echo_out"
-msgstr ""
-
+msgstr "От ниво 2 нагоре командата echo не е необходима. Вече можеш да потвориш отговор чрез командите ask и print. Например: name is ask What are you called? print hello name"
+
+#, fuzzy
 msgid "edit_adventure"
-msgstr ""
+msgstr "Edit adventure"
 
 msgid "edit_code_button"
-msgstr ""
+msgstr "Промени кода"
 
 msgid "email"
-msgstr ""
+msgstr "Имейл адрес"
 
 msgid "email_invalid"
-msgstr ""
-
+msgstr "Валиден имейл."
+
+#, fuzzy
 msgid "end_quiz"
-msgstr ""
-
+msgstr "Quiz end"
+
+#, fuzzy
 msgid "english"
-msgstr ""
+msgstr "English"
 
 msgid "enter"
-msgstr ""
-
+msgstr "Въведи"
+
+#, fuzzy
 msgid "enter_password"
-msgstr ""
+msgstr "Enter a new password for"
 
 msgid "enter_text"
-msgstr ""
-
+msgstr "Въведи отговора си тук..."
+
+#, fuzzy
 msgid "error_logo_alt"
-msgstr ""
+msgstr "Error logo"
 
 msgid "exclamation mark"
-msgstr ""
-
+msgstr "удивителен знак"
+
+#, fuzzy
 msgid "exercise"
-msgstr ""
-
+msgstr "Exercise"
+
+#, fuzzy
 msgid "exercise_doesnt_exist"
-msgstr ""
-
+msgstr "This exercise doesn't exist"
+
+#, fuzzy
 msgid "exists_email"
-msgstr ""
-
+msgstr "That email is already in use."
+
+#, fuzzy
 msgid "exists_username"
-msgstr ""
-
+msgstr "That username is already in use."
+
+#, fuzzy
 msgid "exit_preview_mode"
-msgstr ""
-
+msgstr "Exit preview mode"
+
+#, fuzzy
 msgid "experience_invalid"
-msgstr ""
-
+msgstr "Please select a valid experience, choose (Yes, No)."
+
+#, fuzzy
 msgid "expiration_date"
-msgstr ""
-
+msgstr "Expiration date"
+
+#, fuzzy
 msgid "explore_explanation"
-msgstr ""
-
+msgstr "On this page you can look through programs created by other Hedy users. You can filter on both a Hedy level and adventure. Click on \"View program\" to open a program and run it. Programs with a red header contain a mistake. You can still open the program, but running it will result in an error. You can of course try to fix it! If the creator has a public profile you can click their username to visit their profile. There you will find all their shared programs and much more!"
+
+#, fuzzy
 msgid "explore_programs"
-msgstr ""
-
+msgstr "Explore programs"
+
+#, fuzzy
 msgid "explore_programs_logo_alt"
-msgstr ""
-
+msgstr "Explore programs"
+
+#, fuzzy
 msgid "favorite_program"
-msgstr ""
-
+msgstr "Favorite program"
+
+#, fuzzy
 msgid "favourite_confirm"
-msgstr ""
-
+msgstr "Are you sure you want to set this program as your favourite?"
+
+#, fuzzy
 msgid "favourite_program"
-msgstr ""
-
+msgstr "Favourite program"
+
+#, fuzzy
 msgid "favourite_program_invalid"
-msgstr ""
-
+msgstr "Your chosen favourite program is invalid."
+
+#, fuzzy
 msgid "favourite_success"
-msgstr ""
-
+msgstr "Your program is set as favourite."
+
+#, fuzzy
 msgid "feature"
-msgstr ""
-
+msgstr "Feature"
+
+#, fuzzy
 msgid "feedback"
-msgstr ""
-
+msgstr "Feedback"
+
+#, fuzzy
 msgid "feedback_message_error"
-msgstr ""
-
+msgstr "Something went wrong, please try again later."
+
+#, fuzzy
 msgid "feedback_message_success"
-msgstr ""
-
+msgstr "Thank you, we recieved your feedback and will contact you if needed."
+
+#, fuzzy
 msgid "feedback_modal_message"
-msgstr ""
+msgstr "Please send us a message with a category. We appreciate your help to improve Hedy!"
 
 msgid "female"
-msgstr ""
-
+msgstr "Женски"
+
+#, fuzzy
 msgid "float"
-msgstr ""
-
+msgstr "a number"
+
+#, fuzzy
 msgid "for_teachers"
-msgstr ""
-
+msgstr "For teachers"
+
+#, fuzzy
 msgid "forgot_password"
-msgstr ""
-
+msgstr "Forgot your password?"
+
+#, fuzzy
 msgid "from_another_teacher"
-msgstr ""
-
+msgstr "From another teacher"
+
+#, fuzzy
 msgid "from_magazine_website"
-msgstr ""
-
+msgstr "From a magazine or website"
+
+#, fuzzy
 msgid "from_video"
-msgstr ""
-
+msgstr "From a video"
+
+#, fuzzy
 msgid "fun_statistics_msg"
-msgstr ""
+msgstr "Here are some fun statistics!"
 
 msgid "gender"
-msgstr ""
-
+msgstr "Пол"
+
+#, fuzzy
 msgid "gender_invalid"
-msgstr ""
-
+msgstr "Please select a valid gender, choose (Female, Male, Other)."
+
+#, fuzzy
 msgid "general"
-msgstr ""
-
+msgstr "Пол"
+
+#, fuzzy
 msgid "general_settings"
-msgstr ""
-
+msgstr "General settings"
+
+#, fuzzy
 msgid "generate_passwords"
-msgstr ""
-
+msgstr "Generate passwords"
+
+#, fuzzy
 msgid "get_certificate"
-msgstr ""
-
+msgstr "Get your certificate!"
+
+#, fuzzy
 msgid "give_link_to_teacher"
-msgstr ""
-
+msgstr "Give the following link to your teacher:"
+
+#, fuzzy
 msgid "go_back"
-msgstr ""
-
+msgstr "Go back"
+
+#, fuzzy
 msgid "go_back_to_main"
-msgstr ""
-
+msgstr "Go back to main page"
+
+#, fuzzy
 msgid "go_to_question"
-msgstr ""
-
+msgstr "Go to question"
+
+#, fuzzy
 msgid "go_to_quiz_result"
-msgstr ""
-
+msgstr "Go to quiz result"
+
+#, fuzzy
 msgid "goto_profile"
-msgstr ""
-
+msgstr "Go to my profile"
+
+#, fuzzy
 msgid "grid_overview"
-msgstr ""
-
+msgstr "Overview of programs per adventure"
+
+#, fuzzy
 msgid "hand_in"
-msgstr ""
-
+msgstr "Hand in"
+
+#, fuzzy
 msgid "hand_in_exercise"
-msgstr ""
-
+msgstr "Hand in exercise"
+
+#, fuzzy
 msgid "heard_about_hedy"
-msgstr ""
-
+msgstr "How have you heard about Hedy?"
+
+#, fuzzy
 msgid "heard_about_invalid"
-msgstr ""
-
+msgstr "Please select a valid way you heard about us."
+
+#, fuzzy
 msgid "hedy_achievements"
-msgstr ""
-
+msgstr "My achievements"
+
+#, fuzzy
 msgid "hedy_choice_title"
-msgstr ""
-
-msgid "hedy_introduction_slides"
-msgstr ""
-
+msgstr "Hedy's Choice"
+
+#, fuzzy
 msgid "hedy_logo_alt"
-msgstr ""
-
+msgstr "Hedy logo"
+
+#, fuzzy
 msgid "hedy_on_github"
-msgstr ""
-
+msgstr "Hedy on Github"
+
+#, fuzzy
 msgid "hedy_tutorial_logo_alt"
-msgstr ""
+msgstr "Start hedy tutorial"
 
 msgid "hello_logo"
-msgstr ""
-
+msgstr "Здравей"
+
+#, fuzzy
 msgid "hidden"
-msgstr ""
-
+msgstr "Hint?"
+
+#, fuzzy
 msgid "hide_cheatsheet"
-msgstr ""
-
+msgstr "Hide cheatsheet"
+
+#, fuzzy
 msgid "hide_keyword_switcher"
-msgstr ""
-
+msgstr "Hide keyword switcher"
+
+#, fuzzy
 msgid "highest_level_reached"
-msgstr ""
-
+msgstr "Highest level reached"
+
+#, fuzzy
 msgid "highest_quiz_score"
-msgstr ""
-
+msgstr "Highest quiz score"
+
+#, fuzzy
 msgid "highscore_explanation"
-msgstr ""
-
+msgstr "On this page you can look through programs created by other Hedy users. You can filter on both a Hedy level and adventure. Click on \"View program\" to open a program and run it. Programs with a red header contain a mistake. You can still open the program, but running it will result in an error. You can of course try to fix it! If the creator has a public profile you can click their username to visit their profile. There you will find all their shared programs and much more!"
+
+#, fuzzy
 msgid "highscore_no_public_profile"
-msgstr ""
-
+msgstr "You don't have a public profile and are therefore not listed on the highscores. Do you wish to create one?"
+
+#, fuzzy
 msgid "highscores"
-msgstr ""
-
+msgstr "Score"
+
+#, fuzzy
 msgid "hint"
-msgstr ""
-
+msgstr "Hint?"
+
+#, fuzzy
 msgid "ill_work_some_more"
-msgstr ""
-
+msgstr "I'll work on it a little longer"
+
+#, fuzzy
 msgid "image_invalid"
-msgstr ""
-
+msgstr "Your chosen image is invalid."
+
+#, fuzzy
 msgid "incomplete_command_exception"
-msgstr ""
-
+msgstr "Incomplete Command"
+
+#, fuzzy
 msgid "incorrect_handling_of_quotes_exception"
-msgstr ""
-
+msgstr "Incorrect handling of quotes"
+
+#, fuzzy
 msgid "incorrect_use_of_types_exception"
-msgstr ""
-
+msgstr "Incorrect use of types"
+
+#, fuzzy
 msgid "incorrect_use_of_variable_exception"
-msgstr ""
-
+msgstr "Incorrect use of variable"
+
+#, fuzzy
 msgid "indentation_exception"
-msgstr ""
-
+msgstr "Incorrect Indentation"
+
+#, fuzzy
 msgid "input"
 msgstr "input from `{ask}`"
 
+#, fuzzy
 msgid "integer"
-msgstr ""
-
+msgstr "a number"
+
+#, fuzzy
 msgid "invalid_class_link"
-msgstr ""
-
+msgstr "Invalid link for joining the class."
+
+#, fuzzy
 msgid "invalid_command_exception"
-msgstr ""
-
+msgstr "Invalid command"
+
+#, fuzzy
 msgid "invalid_keyword_language_comment"
-msgstr ""
-
+msgstr "# The provided keyword language is invalid, keyword language is set to English"
+
+#, fuzzy
 msgid "invalid_language_comment"
-msgstr ""
-
+msgstr "# The provided language is invalid, language set to English"
+
+#, fuzzy
 msgid "invalid_level_comment"
-msgstr ""
-
+msgstr "# The provided level is invalid, level is set to level 1"
+
+#, fuzzy
 msgid "invalid_program_comment"
-msgstr ""
+msgstr "# The provided program is invalid, please try again"
 
 msgid "invalid_teacher_invitation_code"
-msgstr ""
-
+msgstr "Този код не е валиден."
+
+#, fuzzy
 msgid "invalid_tutorial_step"
-msgstr ""
-
+msgstr "Invalid tutorial step"
+
+#, fuzzy
 msgid "invalid_username_password"
-msgstr ""
-
+msgstr "Invalid username/password."
+
+#, fuzzy
 msgid "invite_by_username"
-msgstr ""
-
+msgstr "All usernames need to be unique."
+
+#, fuzzy
 msgid "invite_date"
-msgstr ""
-
+msgstr "Invite date"
+
+#, fuzzy
 msgid "invite_message"
-msgstr ""
-
+msgstr "You have received an invitation to join class"
+
+#, fuzzy
 msgid "invite_prompt"
-msgstr ""
-
+msgstr "Enter a username"
+
+#, fuzzy
 msgid "invite_teacher"
-msgstr ""
-
+msgstr "Invite a teacher"
+
+#, fuzzy
 msgid "join_class"
-msgstr ""
-
+msgstr "Join class"
+
+#, fuzzy
 msgid "join_prompt"
-msgstr ""
-
-<<<<<<< HEAD
-=======
+msgstr "You need to have an account to join a class. Would you like to login now?"
+
 #, fuzzy
 msgid "keybinding_waiting_for_keypress"
 msgstr "Waiting for a button press..."
 
 #, fuzzy
->>>>>>> e1755133
 msgid "keyword_language_invalid"
-msgstr ""
-
+msgstr "Please select a valid keyword language (select English or your own language)."
+
+#, fuzzy
 msgid "language"
-msgstr ""
-
+msgstr "Language"
+
+#, fuzzy
 msgid "language_invalid"
-msgstr ""
-
+msgstr "Please select a valid language."
+
+#, fuzzy
 msgid "languages"
-msgstr ""
-
+msgstr "Which of these programming languages have you used before?"
+
+#, fuzzy
 msgid "last_achievement"
-msgstr ""
-
+msgstr "Last earned achievement"
+
+#, fuzzy
 msgid "last_edited"
-msgstr ""
-
+msgstr "Last edited"
+
+#, fuzzy
 msgid "last_error"
-msgstr ""
-
+msgstr "Last error"
+
+#, fuzzy
 msgid "last_login"
-msgstr ""
-
+msgstr "Last login"
+
+#, fuzzy
 msgid "last_program"
-msgstr ""
-
+msgstr "Last program"
+
+#, fuzzy
 msgid "last_update"
-msgstr ""
-
+msgstr "Last update"
+
+#, fuzzy
 msgid "lastname"
-msgstr ""
-
+msgstr "Name"
+
+#, fuzzy
 msgid "leave_class"
-msgstr ""
+msgstr "Leave class"
 
 msgid "level"
-msgstr ""
-
+msgstr "Ниво"
+
+#, fuzzy
 msgid "level_accessible"
-msgstr ""
-
+msgstr "Level is open to students"
+
+#, fuzzy
 msgid "level_disabled"
-msgstr ""
-
+msgstr "Level disabled"
+
+#, fuzzy
 msgid "level_future"
-msgstr ""
-
+msgstr "This level will open automatically after the opening date"
+
+#, fuzzy
 msgid "level_invalid"
-msgstr ""
+msgstr "This Hedy level in invalid."
 
 msgid "level_not_class"
-msgstr ""
+msgstr "Това ниво не е налично в твоя клас все още"
 
 msgid "level_title"
-msgstr ""
-
+msgstr "Ниво"
+
+#, fuzzy
 msgid "levels"
-msgstr ""
-
+msgstr "levels"
+
+#, fuzzy
 msgid "link"
-msgstr ""
-
+msgstr "Вход"
+
+#, fuzzy
 msgid "list"
-msgstr ""
-
+msgstr "a list"
+
+#, fuzzy
 msgid "live_dashboard"
-msgstr ""
-
+msgstr "Live Dashboard"
+
+#, fuzzy
 msgid "logged_in_to_share"
-msgstr ""
+msgstr "You must be logged in to save and share a program."
 
 msgid "login"
-msgstr ""
+msgstr "Вход"
 
 msgid "login_long"
-msgstr ""
-
+msgstr "Влез с твоя акаунт"
+
+#, fuzzy
 msgid "login_to_save_your_work"
-msgstr ""
+msgstr "Log in to save your work"
 
 msgid "logout"
-msgstr ""
-
+msgstr "Изход"
+
+#, fuzzy
 msgid "longest_program"
-msgstr ""
-
+msgstr "Longest program"
+
+#, fuzzy
 msgid "mail_change_password_body"
-msgstr ""
-
+msgstr "Смяна на паролата"
+
+#, fuzzy
 msgid "mail_change_password_subject"
-msgstr ""
-
+msgstr "Смяна на паролата"
+
+#, fuzzy
 msgid "mail_error_change_processed"
-msgstr ""
-
+msgstr "Something went wrong when sending a validation mail, the changes are still correctly processed."
+
+#, fuzzy
 msgid "mail_goodbye"
 msgstr ""
-
+"Thank you!\n"
+"The Hedy team"
+
+#, fuzzy
 msgid "mail_hello"
-msgstr ""
-
+msgstr "Hi {username}!"
+
+#, fuzzy
 msgid "mail_recover_password_body"
 msgstr ""
+"By clicking on this link, you can set a new Hedy password. This link is valid for <b>4</b> hours.\n"
+"If you haven't required a password reset, please ignore this email: {link}"
 
 msgid "mail_recover_password_subject"
-msgstr ""
-
+msgstr "Поискайте повторно задаване на парола."
+
+#, fuzzy
 msgid "mail_reset_password_body"
-msgstr ""
-
+msgstr "Reset password"
+
+#, fuzzy
 msgid "mail_reset_password_subject"
-msgstr ""
-
+msgstr "Reset password"
+
+#, fuzzy
 msgid "mail_welcome_teacher_body"
 msgstr ""
-
+"<strong>Welcome!</strong>\n"
+"Congratulations on your brand new Hedy teachers account. Welcome to the world wide community of Hedy teachers!\n"
+"<strong>What teachers accounts can do</strong>\n"
+"With your teacher account, you have the option to create classes. Your students can than join your classes and you can see their progress. Classes are made and managed though the for <a href=\"https://hedycode.com/for-teachers\">teachers page</a>.\n"
+"<strong>How to share ideas</strong>\n"
+"If you are using Hedy in class, you probably have ideas for improvements! You can share those ideas with us on the <a href=\"https://github.com/hedyorg/hedy/discussions/categories/ideas\">Ideas Discussion</a>.\n"
+"<strong>How to ask for help</strong>\n"
+"If anything is unclear, you can post in the <a href=\"https://github.com/hedyorg/hedy/discussions/categories/q-a\">Q&A discussion</a>, or <a href=\"mailto: hello@hedy.org\">send us an email</a>.\n"
+"Keep programming!"
+
+#, fuzzy
 msgid "mail_welcome_teacher_subject"
-msgstr ""
-
+msgstr "Your Hedy teacher account is ready"
+
+#, fuzzy
 msgid "mail_welcome_verify_body"
 msgstr ""
-
+"Your Hedy account has been created successfully. Welcome!\n"
+"Please click on this link to verify your email address: {link}"
+
+#, fuzzy
 msgid "mail_welcome_verify_subject"
-msgstr ""
-
+msgstr "Welcome to Hedy"
+
+#, fuzzy
 msgid "mailing_title"
-msgstr ""
+msgstr "Hedy"
 
 msgid "main_subtitle"
-msgstr ""
+msgstr "Градуален език за програмиране"
 
 msgid "main_title"
-msgstr ""
-
+msgstr "Hedy"
+
+#, fuzzy
 msgid "make_sure_you_are_done"
-msgstr ""
+msgstr "Make sure you are done! You will not be able to change your program anymore after you click \"Hand in\"."
 
 msgid "male"
-msgstr ""
-
+msgstr "Мъжки"
+
+#, fuzzy
 msgid "mandatory_mode"
-msgstr ""
-
+msgstr "Mandatory developer's mode"
+
+#, fuzzy
 msgid "more_options"
-msgstr ""
-
+msgstr "More options"
+
+#, fuzzy
 msgid "multiple_levels_warning"
-msgstr ""
-
+msgstr "We've noticed you have both selected several levels and included code snippets in your adventure, this might cause issues with the syntax highlighter and the automatic translation of keywords"
+
+#, fuzzy
 msgid "my_account"
-msgstr ""
-
+msgstr "My account"
+
+#, fuzzy
 msgid "my_achievements"
-msgstr ""
-
+msgstr "My achievements"
+
+#, fuzzy
 msgid "my_adventures"
-msgstr ""
-
+msgstr "My adventures"
+
+#, fuzzy
 msgid "my_classes"
-msgstr ""
-
+msgstr "My classes"
+
+#, fuzzy
 msgid "my_messages"
-msgstr ""
-
+msgstr "My messages"
+
+#, fuzzy
 msgid "my_public_profile"
-msgstr ""
-
+msgstr "My public profile"
+
+#, fuzzy
 msgid "name"
-msgstr ""
-
+msgstr "Name"
+
+#, fuzzy
 msgid "nav_explore"
-msgstr ""
+msgstr "Explore"
 
 msgid "nav_hedy"
-msgstr ""
+msgstr "Хеди"
 
 msgid "nav_learn_more"
-msgstr ""
+msgstr "Повече информация"
 
 msgid "nav_start"
-msgstr ""
+msgstr "Главна"
 
 msgid "new_password"
-msgstr ""
-
+msgstr "Нова парола"
+
+#, fuzzy
 msgid "new_password_repeat"
-msgstr ""
+msgstr "Repeat new password"
 
 msgid "newline"
-msgstr ""
-
+msgstr "нов ред"
+
+#, fuzzy
 msgid "next_exercise"
-msgstr ""
-
+msgstr "Next exercise"
+
+#, fuzzy
 msgid "next_page"
-msgstr ""
-
+msgstr "Next page"
+
+#, fuzzy
 msgid "next_step_tutorial"
-msgstr ""
+msgstr "Next step >>>"
 
 msgid "no"
-msgstr ""
+msgstr "Не"
 
 msgid "no_account"
-msgstr ""
-
+msgstr "Нямаш акаунт?"
+
+#, fuzzy
 msgid "no_accounts"
-msgstr ""
-
+msgstr "There are no accounts to create."
+
+#, fuzzy
 msgid "no_adventures_yet"
-msgstr ""
-
+msgstr "There are no public adventures yet..."
+
+#, fuzzy
 msgid "no_certificate"
-msgstr ""
-
+msgstr "This user hasn't earned the Hedy Certificate of Completion"
+
+#, fuzzy
 msgid "no_more_flat_if"
 msgstr "Starting in level 8, the code after `{if}` needs to be placed on the next line and start with 4 spaces."
 
+#, fuzzy
 msgid "no_programs"
-msgstr ""
-
+msgstr "Нямаш програми."
+
+#, fuzzy
 msgid "no_public_profile"
-msgstr ""
-
+msgstr "Public profile"
+
+#, fuzzy
 msgid "no_shared_programs"
-msgstr ""
+msgstr "has no shared programs..."
 
 msgid "no_such_adventure"
-msgstr ""
-
+msgstr "Това приключение не съществува!"
+
+#, fuzzy
 msgid "no_such_class"
-msgstr ""
-
+msgstr "No such Hedy class"
+
+#, fuzzy
 msgid "no_such_highscore"
-msgstr ""
+msgstr "Няма такова ниво в Хеди!"
 
 msgid "no_such_level"
-msgstr ""
+msgstr "Няма такова ниво в Хеди!"
 
 msgid "no_such_program"
-msgstr ""
-
+msgstr "Няма такава Хеди програма!"
+
+#, fuzzy
 msgid "no_tag"
-msgstr ""
+msgstr "No tag provided!"
 
 msgid "not_enrolled"
-msgstr ""
-
+msgstr "Изжлежда, че не си в този клас!"
+
+#, fuzzy
 msgid "not_in_class_no_handin"
-msgstr ""
-
+msgstr "You are not in a class, so there's no need for you to hand in anything."
+
+#, fuzzy
 msgid "not_logged_in_cantsave"
-msgstr ""
-
+msgstr "Your program will not be saved."
+
+#, fuzzy
 msgid "not_logged_in_handin"
-msgstr ""
+msgstr "You must be logged in to hand in an assignment."
 
 msgid "not_teacher"
-msgstr ""
-
+msgstr "Изглежда, че ти не си учител!"
+
+#, fuzzy
 msgid "number"
-msgstr ""
-
+msgstr "a number"
+
+#, fuzzy
 msgid "number_achievements"
-msgstr ""
-
+msgstr "Number of achievements"
+
+#, fuzzy
 msgid "number_lines"
-msgstr ""
-
+msgstr "Number of lines"
+
+#, fuzzy
 msgid "number_programs"
-msgstr ""
-
+msgstr "Number of programs"
+
+#, fuzzy
 msgid "ok"
-msgstr ""
-
+msgstr "OK"
+
+#, fuzzy
 msgid "only_you_can_see"
-msgstr ""
+msgstr "Only you can see this program."
 
 msgid "open"
-msgstr ""
-
+msgstr "Отвори"
+
+#, fuzzy
 msgid "opening_date"
-msgstr ""
-
+msgstr "Opening date"
+
+#, fuzzy
 msgid "opening_dates"
-msgstr ""
-
+msgstr "Opening dates"
+
+#, fuzzy
 msgid "option"
-msgstr ""
+msgstr "Option"
 
 msgid "or"
-msgstr ""
+msgstr "или"
 
 msgid "other"
-msgstr ""
-
+msgstr "Друг"
+
+#, fuzzy
 msgid "other_block"
-msgstr ""
-
+msgstr "Another block language"
+
+#, fuzzy
 msgid "other_settings"
-msgstr ""
-
+msgstr "Other settings"
+
+#, fuzzy
 msgid "other_source"
-msgstr ""
-
+msgstr "Other"
+
+#, fuzzy
 msgid "other_text"
-msgstr ""
-
+msgstr "Another text language"
+
+#, fuzzy
 msgid "overwrite_warning"
-msgstr ""
-
+msgstr "You already have a program with this name, saving this program will overwrite the old one. Are you sure?"
+
+#, fuzzy
 msgid "owner"
-msgstr ""
-
+msgstr "Owner"
+
+#, fuzzy
 msgid "page"
-msgstr ""
+msgstr "page"
 
 msgid "page_not_found"
-msgstr ""
-
+msgstr "Не можахме да намерим тази страница!"
+
+#, fuzzy
 msgid "pair_with_teacher"
-msgstr ""
-
+msgstr "I would like to be paired with another teacher for help"
+
+#, fuzzy
 msgid "parsons_title"
-msgstr ""
+msgstr "Hedy"
 
 msgid "password"
-msgstr ""
-
+msgstr "Парола"
+
+#, fuzzy
 msgid "password_change_not_allowed"
-msgstr ""
-
+msgstr "You're not allowed to change the password of this user."
+
+#, fuzzy
 msgid "password_change_prompt"
-msgstr ""
-
+msgstr "Are you sure you want to change this password?"
+
+#, fuzzy
 msgid "password_change_success"
-msgstr ""
-
+msgstr "Password of your student is successfully changed."
+
+#, fuzzy
 msgid "password_invalid"
-msgstr ""
+msgstr "Your password is invalid."
 
 msgid "password_repeat"
-msgstr ""
-
+msgstr "Повтаряне на паролата"
+
+#, fuzzy
 msgid "password_resetted"
-msgstr ""
-
+msgstr "Your password has been successfully reset. You are being redirected to the login page."
+
+#, fuzzy
 msgid "password_six"
-msgstr ""
-
+msgstr "Your password must contain at least six characters."
+
+#, fuzzy
 msgid "password_updated"
-msgstr ""
+msgstr "Password updated."
 
 msgid "passwords_six"
-msgstr ""
-
+msgstr "Паролата трябва да съдържа поне 6 символа."
+
+#, fuzzy
 msgid "pending_invites"
-msgstr ""
-
+msgstr "Pending invites"
+
+#, fuzzy
 msgid "people_with_a_link"
-msgstr ""
-
+msgstr "Other people with a link can see this program. It also can be found on the \"Explore\" page."
+
+#, fuzzy
 msgid "percentage"
-msgstr ""
-
+msgstr "percentage"
+
+#, fuzzy
 msgid "percentage_achieved"
-msgstr ""
+msgstr "Achieved by {percentage}% of the users"
 
 msgid "period"
-msgstr ""
-
+msgstr "точка"
+
+#, fuzzy
 msgid "personal_text"
-msgstr ""
-
+msgstr "Personal text"
+
+#, fuzzy
 msgid "personal_text_invalid"
-msgstr ""
-
+msgstr "Your personal text is invalid."
+
+#, fuzzy
 msgid "postfix_classname"
-msgstr ""
-
+msgstr "Postfix classname"
+
+#, fuzzy
 msgid "preferred_keyword_language"
-msgstr ""
-
+msgstr "Preferred keyword language"
+
+#, fuzzy
 msgid "preferred_language"
-msgstr ""
-
+msgstr "Preferred language"
+
+#, fuzzy
 msgid "preview"
-msgstr ""
-
+msgstr "Preview"
+
+#, fuzzy
 msgid "previewing_adventure"
-msgstr ""
-
+msgstr "Previewing adventure"
+
+#, fuzzy
 msgid "previewing_class"
-msgstr ""
-
+msgstr "You are previewing class <em>{class_name}</em> as a teacher."
+
+#, fuzzy
 msgid "previous_campaigns"
-msgstr ""
+msgstr "View previous campaigns"
 
 msgid "print_logo"
-msgstr ""
-
+msgstr "принтирай"
+
+#, fuzzy
 msgid "privacy_terms"
-msgstr ""
-
+msgstr "privacy terms"
+
+#, fuzzy
 msgid "private"
-msgstr ""
-
+msgstr "Private"
+
+#, fuzzy
 msgid "profile_logo_alt"
-msgstr ""
-
+msgstr "Profile updated."
+
+#, fuzzy
 msgid "profile_picture"
-msgstr ""
-
+msgstr "Profile picture"
+
+#, fuzzy
 msgid "profile_updated"
-msgstr ""
-
+msgstr "Profile updated."
+
+#, fuzzy
 msgid "profile_updated_reload"
-msgstr ""
+msgstr "Profile updated, page will be re-loaded."
 
 msgid "program_contains_error"
-msgstr ""
-
+msgstr "В тази програма има грешка, сигурни ли сте че искате да я споделите?"
+
+#, fuzzy
 msgid "program_header"
-msgstr ""
-
+msgstr "My programs"
+
+#, fuzzy
 msgid "program_too_large_exception"
-msgstr ""
-
+msgstr "Programs too large"
+
+#, fuzzy
 msgid "programming_experience"
-msgstr ""
-
+msgstr "Do you have programming experience?"
+
+#, fuzzy
 msgid "programming_invalid"
-msgstr ""
-
+msgstr "Please select a valid programming language."
+
+#, fuzzy
 msgid "programs"
-msgstr ""
-
+msgstr "Programs"
+
+#, fuzzy
 msgid "programs_created"
-msgstr ""
-
+msgstr "My programs"
+
+#, fuzzy
 msgid "programs_saved"
-msgstr ""
-
+msgstr "Programs"
+
+#, fuzzy
 msgid "programs_submitted"
-msgstr ""
-
+msgstr "programs submitted"
+
+#, fuzzy
 msgid "prompt_join_class"
-msgstr ""
-
+msgstr "Do you want to join this class?"
+
+#, fuzzy
 msgid "public"
-msgstr ""
+msgstr "Public"
 
 msgid "public_adventures"
-msgstr ""
-
-msgid "public_content"
-msgstr ""
-
-msgid "public_content_info"
-msgstr ""
-
+msgstr "Browse public adventures"
+
+#, fuzzy
 msgid "public_invalid"
-msgstr ""
-
+msgstr "This agreement selection is invalid"
+
+#, fuzzy
 msgid "public_profile"
-msgstr ""
-
+msgstr "Public profile"
+
+#, fuzzy
 msgid "public_profile_info"
-msgstr ""
-
+msgstr "By selecting this box I make my profile visible for everyone. Be careful not to share personal information like your name or home address, because everyone will be able to see it!"
+
+#, fuzzy
 msgid "public_profile_updated"
-msgstr ""
-
-<<<<<<< HEAD
-msgid "pygame_waiting_for_input"
-msgstr ""
-
-=======
->>>>>>> e1755133
+msgstr "Public profile updated."
+
 msgid "question mark"
-msgstr ""
-
+msgstr "въпросителен знак"
+
+#, fuzzy
 msgid "quiz_logo_alt"
-msgstr ""
-
+msgstr "Quiz logo"
+
+#, fuzzy
 msgid "quiz_score"
-msgstr ""
-
+msgstr "Quiz score"
+
+#, fuzzy
 msgid "quiz_tab"
-msgstr ""
-
+msgstr "Quiz"
+
+#, fuzzy
 msgid "quiz_threshold_not_reached"
-msgstr ""
+msgstr "Quiz threshold not reached to unlock this level"
 
 msgid "read_code_label"
-msgstr ""
+msgstr "Прочети на глас"
 
 msgid "recent"
-msgstr ""
+msgstr "Моите посленди програми"
 
 msgid "recover_password"
-msgstr ""
+msgstr "Поискайте повторно задаване на парола"
 
 msgid "regress_button"
-msgstr ""
-
+msgstr "Върни се назад {level}"
+
+#, fuzzy
 msgid "remove"
-msgstr ""
-
+msgstr "Remove"
+
+#, fuzzy
 msgid "remove_customization"
-msgstr ""
-
+msgstr "Remove customization"
+
+#, fuzzy
 msgid "remove_customizations_prompt"
-msgstr ""
-
+msgstr "Are you sure you want to remove this class their customizations?"
+
+#, fuzzy
 msgid "remove_student_prompt"
-msgstr ""
-
+msgstr "Are you sure you want to remove the student from the class?"
+
+#, fuzzy
 msgid "remove_user_prompt"
-msgstr ""
-
+msgstr "Confirm removing this user from the class."
+
+#, fuzzy
 msgid "repair_program_logo_alt"
-msgstr ""
-
+msgstr "Repair program icon"
+
+#, fuzzy
 msgid "repeat_dep"
 msgstr "Starting in level 8, `{repeat}` needs to be used with indentation. You can see examples on the `{repeat}` tab in level 8."
 
 msgid "repeat_match_password"
-msgstr ""
+msgstr "Повторената парола не съвпада с първата."
 
 msgid "repeat_new_password"
-msgstr ""
-
+msgstr "Повтаряне на паролата"
+
+#, fuzzy
 msgid "report_failure"
-msgstr ""
-
+msgstr "This program does not exist or is not public"
+
+#, fuzzy
 msgid "report_program"
-msgstr ""
-
+msgstr "Are you sure you want to report this program?"
+
+#, fuzzy
 msgid "report_success"
-msgstr ""
-
+msgstr "This program has been reported"
+
+#, fuzzy
 msgid "request_teacher"
-msgstr ""
-
+msgstr "Would you like to apply for a teacher's account?"
+
+#, fuzzy
 msgid "request_teacher_account"
-msgstr ""
-
+msgstr "Request teacher account"
+
+#, fuzzy
 msgid "required_field"
-msgstr ""
-
+msgstr "Fields marked with an * are required"
+
+#, fuzzy
 msgid "reset_adventure_prompt"
-msgstr ""
-
+msgstr "Are you sure you want to reset all selected adventures?"
+
+#, fuzzy
 msgid "reset_adventures"
-msgstr ""
-
+msgstr "Reset selected adventures"
+
+#, fuzzy
 msgid "reset_button"
-msgstr ""
-
+msgstr "Reset"
+
+#, fuzzy
 msgid "reset_password"
-msgstr ""
-
+msgstr "Reset password"
+
+#, fuzzy
 msgid "reset_view"
-msgstr ""
-
+msgstr "Reset"
+
+#, fuzzy
 msgid "retrieve_adventure_error"
-msgstr ""
-
+msgstr "You're not allowed to view this adventure!"
+
+#, fuzzy
 msgid "retrieve_class_error"
-msgstr ""
-
+msgstr "Only teachers can retrieve classes"
+
+#, fuzzy
 msgid "retrieve_tag_error"
-msgstr ""
-
+msgstr "Error retrieving tags"
+
+#, fuzzy
 msgid "role"
-msgstr ""
+msgstr "Role"
 
 msgid "run_code_button"
-msgstr ""
-
+msgstr "Тествай кода"
+
+#, fuzzy
 msgid "runs_over_time"
-msgstr ""
-
+msgstr "Runs over time"
+
+#, fuzzy
 msgid "save"
-msgstr ""
-
+msgstr "Save"
+
+#, fuzzy
 msgid "save_parse_warning"
-msgstr ""
-
+msgstr "This program contains an error, are you sure you want to save it?"
+
+#, fuzzy
 msgid "save_prompt"
-msgstr ""
-
+msgstr "You need to have an account to save your program. Would you like to login now?"
+
+#, fuzzy
 msgid "save_success_detail"
-msgstr ""
-
+msgstr "Program saved successfully."
+
+#, fuzzy
 msgid "score"
-msgstr ""
-
+msgstr "Score"
+
+#, fuzzy
 msgid "search"
-msgstr ""
-
+msgstr "Search..."
+
+#, fuzzy
 msgid "search_button"
-msgstr ""
-
+msgstr "Save & share code"
+
+#, fuzzy
 msgid "second_teacher"
-msgstr ""
-
+msgstr "Second teacher"
+
+#, fuzzy
 msgid "second_teacher_copy_prompt"
-msgstr ""
-
+msgstr "Are you sure you want to copy this teacher?"
+
+#, fuzzy
 msgid "second_teacher_prompt"
-msgstr ""
-
+msgstr "Enter a teacher username to invite them."
+
+#, fuzzy
 msgid "second_teacher_warning"
-msgstr ""
-
+msgstr "All teachers in this class can customize it."
+
+#, fuzzy
 msgid "see_certificate"
-msgstr ""
+msgstr "See {username} certificate!"
 
 msgid "select"
-msgstr ""
-
+msgstr "Избери"
+
+#, fuzzy
 msgid "select_adventures"
-msgstr ""
-
+msgstr "Select adventures"
+
+#, fuzzy
 msgid "select_all"
-msgstr ""
-
+msgstr "Select all"
+
+#, fuzzy
 msgid "select_lang"
-msgstr ""
+msgstr "Select language"
 
 msgid "select_levels"
-msgstr ""
-
+msgstr "Избери нива"
+
+#, fuzzy
 msgid "select_tag"
-msgstr ""
-
+msgstr "Select tag"
+
+#, fuzzy
 msgid "selected"
-msgstr ""
-
+msgstr "Selected"
+
+#, fuzzy
 msgid "self_removal_prompt"
-msgstr ""
-
+msgstr "Are you sure you want to leave this class?"
+
+#, fuzzy
 msgid "send_password_recovery"
-msgstr ""
-
+msgstr "Send me a password recovery link"
+
+#, fuzzy
 msgid "sent_by"
-msgstr ""
-
+msgstr "This invitation is sent by"
+
+#, fuzzy
 msgid "sent_password_recovery"
-msgstr ""
-
+msgstr "You should soon receive an email with instructions on how to reset your password."
+
+#, fuzzy
 msgid "settings"
-msgstr ""
-
+msgstr "My personal settings"
+
+#, fuzzy
 msgid "share_by_giving_link"
-msgstr ""
-
+msgstr "Show your program to other people by giving them the link below:"
+
+#, fuzzy
 msgid "share_your_program"
-msgstr ""
-
+msgstr "Share your program"
+
+#, fuzzy
 msgid "signup_student_or_teacher"
-msgstr ""
+msgstr "Are you a student or a teacher?"
 
 msgid "single quotes"
-msgstr ""
+msgstr "апострофи"
 
 msgid "slash"
-msgstr ""
-
+msgstr "наклонена черта"
+
+#, fuzzy
 msgid "sleeping"
-msgstr ""
-
+msgstr "Sleeping..."
+
+#, fuzzy
 msgid "slides"
-msgstr ""
-
-msgid "slides_for_level"
-msgstr ""
-
+msgstr "Slides"
+
+#, fuzzy
 msgid "slides_info"
-msgstr ""
-
+msgstr "For each level of Hedy, we have created slides to help you teach. The slides contain explanations of each level, and Hedy examples that you can run inside the slides. Just click the link and get started! the Introduction slides are a general explanation of Hedy before level 1 The slides were created using <a href=\"https://slides.com\">slides.com</a>. If you want to adapt them yourself, you can download them, and then upload the resulting zip file to <a href=\"https://slides.com\">slides.com</a>. You can find more information about the slides in the <a href=\"https://hedy.org/for-teachers/manual/features\">teacher's manual</a>."
+
+#, fuzzy
 msgid "social_media"
-msgstr ""
-
+msgstr "Social media"
+
+#, fuzzy
 msgid "something_went_wrong_keyword_parsing"
-msgstr ""
+msgstr "There is a mistake in your adventure, are all keywords correctly surrounded with { }?"
 
 msgid "space"
-msgstr ""
+msgstr "шпация"
 
 msgid "star"
-msgstr ""
-
+msgstr "звезда"
+
+#, fuzzy
 msgid "start_hedy_tutorial"
-msgstr ""
-
+msgstr "Start hedy tutorial"
+
+#, fuzzy
 msgid "start_learning"
-msgstr ""
-
+msgstr "Start learning"
+
+#, fuzzy
 msgid "start_programming"
-msgstr ""
-
+msgstr "Directly start programming"
+
+#, fuzzy
 msgid "start_programming_logo_alt"
-msgstr ""
+msgstr "Directly start programming"
 
 msgid "start_quiz"
-msgstr ""
-
+msgstr "Започни теста"
+
+#, fuzzy
 msgid "start_teacher_tutorial"
-msgstr ""
-
+msgstr "Start teacher tutorial"
+
+#, fuzzy
 msgid "start_teaching"
-msgstr ""
+msgstr "Start teaching"
 
 msgid "step_title"
-msgstr ""
-
+msgstr "Задача"
+
+#, fuzzy
 msgid "stop_code_button"
-msgstr ""
-
+msgstr "Save code"
+
+#, fuzzy
 msgid "string"
-msgstr ""
-
+msgstr "text"
+
+#, fuzzy
 msgid "student"
-msgstr ""
-
+msgstr "Student"
+
+#, fuzzy
 msgid "student_already_in_class"
-msgstr ""
-
+msgstr "This student is already in your class."
+
+#, fuzzy
 msgid "student_already_invite"
-msgstr ""
-
+msgstr "This student already has a pending invitation."
+
+#, fuzzy
 msgid "student_details"
-msgstr ""
-
+msgstr "Student details"
+
+#, fuzzy
 msgid "student_list"
-msgstr ""
-
+msgstr "Student list"
+
+#, fuzzy
 msgid "student_not_allowed_in_class"
-msgstr ""
-
+msgstr "Student not allowed in class"
+
+#, fuzzy
 msgid "student_not_existing"
-msgstr ""
-
+msgstr "This username doesn't exist."
+
+#, fuzzy
 msgid "student_signup_header"
-msgstr ""
-
+msgstr "Student"
+
+#, fuzzy
 msgid "students"
-msgstr ""
-
+msgstr "students"
+
+#, fuzzy
 msgid "submission_time"
-msgstr ""
-
+msgstr "Handed in at"
+
+#, fuzzy
 msgid "submit_answer"
-msgstr ""
-
+msgstr "Answer question"
+
+#, fuzzy
 msgid "submit_program"
-msgstr ""
-
+msgstr "Submit"
+
+#, fuzzy
 msgid "submit_warning"
-msgstr ""
-
+msgstr "Are you sure you want to submit this program?"
+
+#, fuzzy
 msgid "submitted"
-msgstr ""
-
+msgstr "Submitted"
+
+#, fuzzy
 msgid "submitted_header"
-msgstr ""
-
+msgstr "This is a submitted program and can't be altered."
+
+#, fuzzy
 msgid "subscribe"
-msgstr ""
+msgstr "Абонирай се за нашия журнал"
 
 msgid "subscribe_newsletter"
-msgstr ""
-
+msgstr "Абонирай се за нашия журнал"
+
+#, fuzzy
 msgid "suggestion_color"
-msgstr ""
-
+msgstr "Try using another color"
+
+#, fuzzy
 msgid "suggestion_note"
-msgstr ""
-
+msgstr "Use a note between C0 and B9 or a number between 1 and 70"
+
+#, fuzzy
 msgid "suggestion_number"
-msgstr ""
+msgstr "Try changing the value to a number"
 
 msgid "suggestion_numbers_or_strings"
-msgstr ""
-
+msgstr "Try changing the values to be all text or all numbers"
+
+#, fuzzy
 msgid "surname"
-msgstr ""
-
+msgstr "Потребителско име"
+
+#, fuzzy
 msgid "survey"
-msgstr ""
-
+msgstr "Survey"
+
+#, fuzzy
 msgid "survey_completed"
-msgstr ""
-
+msgstr "Survey completed"
+
+#, fuzzy
 msgid "survey_skip"
-msgstr ""
-
+msgstr "Don't show this again"
+
+#, fuzzy
 msgid "survey_submit"
-msgstr ""
-
+msgstr "Submit"
+
+#, fuzzy
 msgid "tag_in_adventure"
-msgstr ""
-
+msgstr "Tag in adventure"
+
+#, fuzzy
 msgid "tag_input_placeholder"
-msgstr ""
-
+msgstr "Enter a new tag"
+
+#, fuzzy
 msgid "tags"
-msgstr ""
-
+msgstr "Tags"
+
+#, fuzzy
 msgid "teacher"
-msgstr ""
-
+msgstr "Looks like you are not a teacher!"
+
+#, fuzzy
 msgid "teacher_account_request"
-msgstr ""
-
+msgstr "You have a pending teacher account request"
+
+#, fuzzy
 msgid "teacher_account_success"
-msgstr ""
-
+msgstr "You successfully requested a teacher account."
+
+#, fuzzy
 msgid "teacher_invalid"
-msgstr ""
-
+msgstr "Your teacher value is invalid."
+
+#, fuzzy
 msgid "teacher_invitation_require_login"
-msgstr ""
-
+msgstr "To set up your profile as a teacher we will need you to log in. If you don't have an account, please create one."
+
+#, fuzzy
 msgid "teacher_manual"
-msgstr ""
-
+msgstr "Teacher manual"
+
+#, fuzzy
 msgid "teacher_signup_header"
-msgstr ""
-
+msgstr "Teacher"
+
+#, fuzzy
 msgid "teacher_tutorial_logo_alt"
-msgstr ""
-
+msgstr "You have received an invitation to join class"
+
+#, fuzzy
 msgid "teacher_welcome"
-msgstr ""
-
+msgstr "Welcome to Hedy! Your are now the proud owner of a teachers account which allows you to create classes and invite students."
+
+#, fuzzy
 msgid "teachers"
-msgstr ""
-
+msgstr "Teachers"
+
+#, fuzzy
 msgid "template_code"
 msgstr ""
 "This is the explanation of my adventure!\n"
@@ -1721,121 +2155,141 @@
 "echo so your name is \n"
 "</pre>"
 
+#, fuzzy
 msgid "this_turns_in_assignment"
-msgstr ""
-
+msgstr "This turns in your assignment to your teacher."
+
+#, fuzzy
 msgid "title"
-msgstr ""
+msgstr "Title"
 
 msgid "title_achievements"
-msgstr ""
-
+msgstr "Хеди - Мойте постижения"
+
+#, fuzzy
 msgid "title_admin"
-msgstr ""
-
+msgstr "Hedy - Administrator page"
+
+#, fuzzy
 msgid "title_class grid_overview"
-msgstr ""
-
+msgstr "Hedy - Grid overview"
+
+#, fuzzy
 msgid "title_class live_statistics"
-msgstr ""
-
+msgstr "Hedy - Live Statistics"
+
+#, fuzzy
 msgid "title_class-overview"
-msgstr ""
-
+msgstr "Hedy - Class overview"
+
+#, fuzzy
 msgid "title_customize-adventure"
-msgstr ""
-
+msgstr "Hedy - Customize adventure"
+
+#, fuzzy
 msgid "title_customize-class"
-msgstr ""
+msgstr "Hedy - Customize class"
 
 msgid "title_explore"
-msgstr ""
+msgstr "Хеди - Разучи"
 
 msgid "title_for-teacher"
-msgstr ""
-
+msgstr "Хеди - За учители"
+
+#, fuzzy
 msgid "title_join-class"
-msgstr ""
+msgstr "Hedy - Join class"
 
 msgid "title_landing-page"
-msgstr ""
+msgstr "Добре дошъл в Хеди!"
 
 msgid "title_learn-more"
-msgstr ""
+msgstr "Хеди - Научи повече"
 
 msgid "title_login"
-msgstr ""
+msgstr "Хеди - Влез"
 
 msgid "title_my-profile"
-msgstr ""
+msgstr "Хеди - Моят акаунт"
 
 msgid "title_privacy"
-msgstr ""
+msgstr "Хеди - Условия за поверителност"
 
 msgid "title_programs"
-msgstr ""
-
+msgstr "Хеди - Мойте програми"
+
+#, fuzzy
 msgid "title_public-adventures"
-msgstr ""
+msgstr "Hedy - Public adventures"
 
 msgid "title_recover"
-msgstr ""
+msgstr "Хеди - Възстанови акаунт"
 
 msgid "title_reset"
-msgstr ""
+msgstr "Хеди - Възстанови парола"
 
 msgid "title_signup"
-msgstr ""
+msgstr "Хеди - Създай акаунт"
 
 msgid "title_start"
-msgstr ""
-
+msgstr "Хеди - Постепеннен език за програмиране"
+
+#, fuzzy
 msgid "title_view-adventure"
-msgstr ""
-
+msgstr "Hedy - View adventure"
+
+#, fuzzy
 msgid "token_invalid"
-msgstr ""
-
+msgstr "Your token is invalid."
+
+#, fuzzy
 msgid "tooltip_level_locked"
-msgstr ""
+msgstr "Your teacher disabled this level"
 
 msgid "translate_error"
-msgstr ""
-
+msgstr "Изникна проблем при превеждането на кода. Опитай се да компилираш кода за да видиш дали има грешка. Код с грешки не може да се преведе."
+
+#, fuzzy
 msgid "translating_hedy"
-msgstr ""
-
+msgstr "Translating Hedy"
+
+#, fuzzy
 msgid "translator"
-msgstr ""
-
+msgstr "Translator"
+
+#, fuzzy
 msgid "tutorial"
-msgstr ""
-
+msgstr "Tutorial"
+
+#, fuzzy
 msgid "tutorial_code_snippet"
 msgstr ""
 "{print} Hello world!\n"
 "{print} I'm learning Hedy with the tutorial!"
 
+#, fuzzy
 msgid "tutorial_message_not_found"
-msgstr ""
-
+msgstr "You have received an invitation to join class"
+
+#, fuzzy
 msgid "tutorial_title_not_found"
-msgstr ""
+msgstr "We could not find that page!"
 
 msgid "unauthorized"
-msgstr ""
-
+msgstr "Нямаш достъп до тази страница"
+
+#, fuzzy
 msgid "unique_usernames"
-msgstr ""
-
+msgstr "All usernames need to be unique."
+
+#, fuzzy
 msgid "unlock_thresholds"
-msgstr ""
-
+msgstr "Unlock level thresholds"
+
+#, fuzzy
 msgid "unsaved_class_changes"
-msgstr ""
-
-<<<<<<< HEAD
-=======
+msgstr "There are unsaved changes, are you sure you want to leave this page?"
+
 #, fuzzy
 msgid "unsubmit_program"
 msgstr "Unsubmit program"
@@ -1849,106 +2303,121 @@
 msgstr "Unsubmitted"
 
 #, fuzzy
->>>>>>> e1755133
 msgid "update_adventure_prompt"
-msgstr ""
+msgstr "Are you sure you want to update this adventure?"
 
 msgid "update_profile"
-msgstr ""
-
+msgstr "Обновяване на профила"
+
+#, fuzzy
 msgid "update_public"
-msgstr ""
-
+msgstr "Update public profile"
+
+#, fuzzy
 msgid "updating_indicator"
-msgstr ""
-
+msgstr "Updating"
+
+#, fuzzy
 msgid "use_of_blanks_exception"
-msgstr ""
-
+msgstr "Use of blanks in programs"
+
+#, fuzzy
 msgid "use_of_nested_functions_exception"
-msgstr ""
-
+msgstr "Use of nested functions"
+
+#, fuzzy
 msgid "used_in"
-msgstr ""
-
+msgstr "Used in:"
+
+#, fuzzy
 msgid "user"
-msgstr ""
-
+msgstr "Потребителско име"
+
+#, fuzzy
 msgid "user_inexistent"
-msgstr ""
-
+msgstr "This user doesn't exist"
+
+#, fuzzy
 msgid "user_not_private"
-msgstr ""
+msgstr "This user doesn't exist or doesn't have a public profile"
 
 msgid "username"
-msgstr ""
-
+msgstr "Потребителско име"
+
+#, fuzzy
 msgid "username_empty"
-msgstr ""
-
+msgstr "You didn't enter an username!"
+
+#, fuzzy
 msgid "username_invalid"
-msgstr ""
+msgstr "Your username is invalid."
 
 msgid "username_special"
-msgstr ""
+msgstr "Символите `:` or `@` не са позволени."
 
 msgid "username_three"
-msgstr ""
-
+msgstr "Потребителското име трябва да съдържа поне три символа."
+
+#, fuzzy
 msgid "usernames_exist"
-msgstr ""
-
+msgstr "One or more usernames is already in use."
+
+#, fuzzy
 msgid "value"
-msgstr ""
-
+msgstr "Value"
+
+#, fuzzy
 msgid "variables"
-msgstr ""
-
-msgid "view_adventures"
-msgstr ""
-
-msgid "view_classes"
-msgstr ""
-
+msgstr "Variables"
+
+#, fuzzy
 msgid "view_program"
-msgstr ""
-
-msgid "view_slides"
-msgstr ""
-
+msgstr "View program"
+
+#, fuzzy
 msgid "welcome"
-msgstr ""
-
+msgstr "Welcome to Hedy! Your are now the proud owner of a teachers account which allows you to create classes and invite students."
+
+#, fuzzy
 msgid "welcome_back"
-msgstr ""
-
+msgstr "Welcome to Hedy! Your are now the proud owner of a teachers account which allows you to create classes and invite students."
+
+#, fuzzy
 msgid "what_is_your_role"
-msgstr ""
-
+msgstr "What is your role?"
+
+#, fuzzy
 msgid "what_should_my_code_do"
-msgstr ""
-
+msgstr "What should my code do?"
+
+#, fuzzy
 msgid "whole_world"
-msgstr ""
-
+msgstr "The world"
+
+#, fuzzy
 msgid "year_invalid"
-msgstr ""
+msgstr "Please enter a year between 1900 and {current_year}."
 
 msgid "yes"
-msgstr ""
-
+msgstr "Да"
+
+#, fuzzy
 msgid "your_account"
-msgstr ""
-
+msgstr "Нямаш акаунт?"
+
+#, fuzzy
 msgid "your_class"
-msgstr ""
-
+msgstr "My classes"
+
+#, fuzzy
 msgid "your_last_program"
-msgstr ""
-
+msgstr "Favourite program"
+
+#, fuzzy
 msgid "your_personal_text"
-msgstr ""
-
+msgstr "Your personal text..."
+
+#, fuzzy
 msgid "your_program"
 msgstr "Your program"
 
@@ -2090,6 +2559,9 @@
 #~ msgid "write_first_program"
 #~ msgstr "Напиши първата си програма!"
 
+#~ msgid "adventures"
+#~ msgstr "Available Adventures"
+
 #~ msgid "share_confirm"
 #~ msgstr "Are you sure you want to make the program public?"
 
