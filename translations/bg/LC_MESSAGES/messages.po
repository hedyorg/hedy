--- conflicted
+++ resolved
@@ -214,13 +214,9 @@
 msgid "adventure_exp_classes"
 msgstr ""
 
-<<<<<<< HEAD
 msgid "adventure_flagged"
 msgstr ""
 
-#, fuzzy
-=======
->>>>>>> 34d63fb1
 msgid "adventure_id_invalid"
 msgstr ""
 
@@ -683,13 +679,9 @@
 msgid "female"
 msgstr ""
 
-<<<<<<< HEAD
 msgid "flag_adventure_prompt"
 msgstr ""
 
-#, fuzzy
-=======
->>>>>>> 34d63fb1
 msgid "float"
 msgstr ""
 
