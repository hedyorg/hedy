--- conflicted
+++ resolved
@@ -3,13 +3,8 @@
 msgstr ""
 "Project-Id-Version: PACKAGE VERSION\n"
 "Report-Msgid-Bugs-To: \n"
-<<<<<<< HEAD
-"POT-Creation-Date: 2022-08-30 14:06+0200\n"
-"PO-Revision-Date: 2022-08-29 07:56+0000\n"
-=======
 "POT-Creation-Date: 2022-08-25 10:29+0200\n"
 "PO-Revision-Date: 2022-09-25 22:28+0000\n"
->>>>>>> 1459f0d7
 "Last-Translator: Anonymous <noreply@weblate.org>\n"
 "Language: bg\n"
 "Language-Team: bg <LL@li.org>\n"
@@ -17,12 +12,8 @@
 "MIME-Version: 1.0\n"
 "Content-Type: text/plain; charset=utf-8\n"
 "Content-Transfer-Encoding: 8bit\n"
-<<<<<<< HEAD
-"Generated-By: Babel 2.10.1\n"
-=======
 "Plural-Forms: nplurals=2; plural=n != 1;\n"
 "X-Generator: Weblate 4.14.1\n"
->>>>>>> 1459f0d7
 
 msgid "program_contains_error"
 msgstr "В тази програма има грешка, сигурни ли сте че искате да я споделите?"
@@ -523,10 +514,6 @@
 
 msgid "no"
 msgstr "Не"
-
-#, fuzzy
-msgid "generate_passwords"
-msgstr "Generate passwords"
 
 #, fuzzy
 msgid "reset_view"
@@ -1249,13 +1236,6 @@
 msgid "recent"
 msgstr "Моите посленди програми"
 
-#, fuzzy
-msgid "all"
-msgstr ""
-
-#, fuzzy
-msgid "submitted"
-msgstr ""
 
 #, fuzzy
 msgid "submitted_header"
@@ -1846,8 +1826,6 @@
 #, fuzzy
 msgid "adventure_empty"
 msgstr "You didn't enter an adventure name!"
-<<<<<<< HEAD
-=======
 
 #, fuzzy
 msgid "all"
@@ -1867,5 +1845,4 @@
 
 #, fuzzy
 msgid "hide_quiz"
-msgstr "Hide quiz"
->>>>>>> 1459f0d7
+msgstr "Hide quiz"