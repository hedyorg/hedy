--- conflicted
+++ resolved
@@ -3017,9 +3017,9 @@
 #~ msgid "survey_completed"
 #~ msgstr ""
 
-<<<<<<< HEAD
 #~ msgid "put"
-=======
+#~ msgstr ""
+
 #~ msgid "disable_explore_page"
 #~ msgstr ""
 
@@ -3030,5 +3030,4 @@
 #~ msgstr ""
 
 #~ msgid "title_explore"
->>>>>>> 8dee6c69
 #~ msgstr ""
