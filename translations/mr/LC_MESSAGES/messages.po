--- conflicted
+++ resolved
@@ -1970,12 +1970,6 @@
 #~ msgid "survey_completed"
 #~ msgstr ""
 
-<<<<<<< HEAD
-#~ msgid "complete"
-#~ msgstr ""
-
-#~ msgid "share"
-=======
 #~ msgid "disable_explore_page"
 #~ msgstr ""
 
@@ -1986,5 +1980,4 @@
 #~ msgstr ""
 
 #~ msgid "title_explore"
->>>>>>> 8dee6c69
 #~ msgstr ""
