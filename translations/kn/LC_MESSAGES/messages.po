--- conflicted
+++ resolved
@@ -1976,9 +1976,9 @@
 #~ msgid "survey_completed"
 #~ msgstr ""
 
-<<<<<<< HEAD
 #~ msgid "put"
-=======
+#~ msgstr ""
+
 #~ msgid "disable_explore_page"
 #~ msgstr ""
 
@@ -1989,5 +1989,4 @@
 #~ msgstr ""
 
 #~ msgid "title_explore"
->>>>>>> 8dee6c69
 #~ msgstr ""
