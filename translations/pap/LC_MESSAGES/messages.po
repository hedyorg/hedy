<<<<<<< HEAD
=======
# pap translations for PROJECT.
# Copyright (C) 2023 ORGANIZATION
# This file is distributed under the same license as the PROJECT project.
# FIRST AUTHOR <EMAIL@ADDRESS>, 2023.
#
#, fuzzy
msgid ""
msgstr ""
"Project-Id-Version: PROJECT VERSION\n"
"Report-Msgid-Bugs-To: EMAIL@ADDRESS\n"
"POT-Creation-Date: 2023-11-27 20:54+0100\n"
"PO-Revision-Date: YEAR-MO-DA HO:MI+ZONE\n"
"Last-Translator: FULL NAME <EMAIL@ADDRESS>\n"
"Language: pap\n"
"Language-Team: pap <LL@li.org>\n"
"MIME-Version: 1.0\n"
"Content-Type: text/plain; charset=utf-8\n"
"Content-Transfer-Encoding: 8bit\n"
"Generated-By: Babel 2.11.0\n"

>>>>>>> f7e3be19
#, fuzzy
msgid "Access Before Assign"
msgstr ""
"You tried to use the variable {name} on line {access_line_number}, but "
"you set it on line {definition_line_number}. Set a variable before using "
"it."

#, fuzzy
msgid "Cyclic Var Definition"
msgstr ""
"The name {variable} needs to be set before you can use it on the right-"
"hand side of the {is} command."

#, fuzzy
msgid "Has Blanks"
msgstr ""
"Your code is incomplete. It contains blanks that you have to replace with"
" code."

#, fuzzy
msgid "Incomplete"
msgstr ""
"Oops! You forgot a bit of code! On line {line_number}, you need to enter "
"text behind {incomplete_command}."

#, fuzzy
msgid "Incomplete Repeat"
msgstr ""
"It looks like you forgot to use a command with the {repeat} command you "
"used on line {line_number}."

#, fuzzy
msgid "Invalid"
msgstr ""
"{invalid_command} is not a Hedy level {level} command. Did you mean "
"{guessed_command}?"

#, fuzzy
msgid "Invalid Argument"
msgstr ""
"You cannot use the command {command} with {invalid_argument}. Try "
"changing {invalid_argument} to {allowed_types}."

#, fuzzy
msgid "Invalid Argument Type"
msgstr ""
"You cannot use {command} with {invalid_argument} because it is "
"{invalid_type}. Try changing {invalid_argument} to {allowed_types}."

#, fuzzy
msgid "Invalid At Command"
msgstr ""
"The {at} command may not be used from level 16 onward. You can use square"
" brackets to use an element from a list, for example `friends[i]`, "
"`lucky_numbers[{random}]`."

#, fuzzy
msgid "Invalid Space"
msgstr ""
"Oops! You started a line with a space on line {line_number}. Spaces "
"confuse computers, can you remove it?"

#, fuzzy
msgid "Invalid Type Combination"
msgstr ""
"You cannot use {invalid_argument} and {invalid_argument_2} with {command}"
" because one is {invalid_type} and the other is {invalid_type_2}. Try "
"changing {invalid_argument} to {invalid_type_2} or {invalid_argument_2} "
"to {invalid_type}."

#, fuzzy
msgid "Locked Language Feature"
msgstr ""
"You are using {concept}! That is awesome, but {concept} is not unlocked "
"yet! It will be unlocked in a later level."

#, fuzzy
msgid "Lonely Echo"
msgstr ""
"You used an {echo} before an {ask}, or an {echo} without an {ask}. Place "
"an {ask} before the {echo}."

#, fuzzy
msgid "Lonely Text"
msgstr ""
"It looks like you forgot to use a command with the text you used in line "
"{line_number}"

#, fuzzy
msgid "Missing Command"
msgstr "It looks like you forgot to use a command on line {line_number}."

#, fuzzy
msgid "Missing Inner Command"
msgstr ""
"It looks like you forgot to use a command with the {command} statement "
"you used on line {line_number}."

#, fuzzy
msgid "Misspelled At Command"
msgstr "It looks like you might have misspelled the {command} command, instead you wrote {invalid_argument} in line {line_number}."

#, fuzzy
msgid "No Indentation"
msgstr ""
"You used too few spaces in line {line_number}. You used {leading_spaces} "
"spaces, which is not enough. Start every new block with {indent_size} "
"spaces more than the line before."

#, fuzzy
msgid "Parse"
msgstr ""
"The code you entered is not valid Hedy code. There is a mistake on line "
"{location[0]}, at position {location[1]}. You typed {character_found}, "
"but that is not allowed."

#, fuzzy
msgid "Pressit Missing Else"
msgstr ""
"You forgot to add what happens when you press a different key, add an "
"{else} to your code"

#, fuzzy
msgid "Too Big"
msgstr ""
"Wow! Your program has an impressive {lines_of_code} lines of code! But we"
" can only process {max_lines} lines in this level. Make your program "
"smaller and try again."

#, fuzzy
msgid "Unexpected Indentation"
msgstr ""
"You used too many spaces in line {line_number}. You used {leading_spaces}"
" spaces, which is too much. Start every new block with {indent_size} "
"spaces more than the line before."

#, fuzzy
msgid "Unquoted Assignment"
msgstr ""
"From this level, you need to place texts to the right of the {is} between"
" quotes. You forgot that for the text {text}."

#, fuzzy
msgid "Unquoted Equality Check"
msgstr ""
"If you want to check if a variable is equal to multiple words, the words "
"should be surrounded by quotation marks!"

#, fuzzy
msgid "Unquoted Text"
msgstr ""
"Be careful. If you {ask} or {print} something, the text should start and "
"finish with a quotation mark. You forgot that for the text "
"{unquotedtext}."

#, fuzzy
msgid "Unsupported Float"
msgstr ""
"Non-integer numbers are not supported yet but they will be in a few "
"levels. For now change {value} to an integer."

#, fuzzy
msgid "Unsupported String Value"
msgstr "Text values cannot contain {invalid_value}."

#, fuzzy
msgid "Var Undefined"
msgstr ""
"You tried to use the variable {name}, but you didn't set it. It is also "
"possible that you were trying to use the word {name} but forgot quotation"
" marks."

#, fuzzy
msgid "Wrong Level"
msgstr ""
"That was correct Hedy code, but not at the right level. You wrote "
"{offending_keyword} for level {working_level}. Tip: {tip}"

#, fuzzy
msgid "account_overview"
msgstr "Account overview"

#, fuzzy
msgid "accounts_created"
msgstr "Accounts where successfully created."

#, fuzzy
msgid "accounts_intro"
msgstr ""
"On this page you can create accounts for multiple students at once. These"
" are automatically added to the current class, so make sure the class "
"shown above is the right one! Every username needs to be unique in the "
"entire Hedy system. You can use 'Postfix classname' to add your class "
"name to all accounts. If you manually enter passwords, these need to be "
"<b>at least</b> 6 characters."

#, fuzzy
msgid "achievement_earned"
msgstr "You've earned an achievement!"

#, fuzzy
msgid "achievements"
msgstr "achievements"

#, fuzzy
msgid "achievements_check_icon_alt"
msgstr "Achievement check icon"

#, fuzzy
msgid "achievements_logo_alt"
msgstr "Achievement logo"

#, fuzzy
msgid "add"
msgstr "Add"

#, fuzzy
msgid "add_students"
msgstr "Add students"

#, fuzzy
msgid "add_students_options"
msgstr "Add students options"

#, fuzzy
msgid "admin"
msgstr "Admin"

#, fuzzy
msgid "advance_button"
msgstr "Go to level {level}"

#, fuzzy
msgid "adventure"
msgstr "Adventure"

msgid "adventure_cloned"
msgstr ""

#, fuzzy
msgid "adventure_duplicate"
msgstr "You already have an adventure with this name."

#, fuzzy
msgid "adventure_empty"
msgstr "You didn't enter an adventure name!"

#, fuzzy
msgid "adventure_exp_1"
msgstr ""
"Type your adventure of choice on the right-hand side. After creating your"
" adventure you can include it in one of your classes under "
"\"customizations\". If you want to include a command in your adventure "
"please use code anchors like this:"

#, fuzzy
msgid "adventure_exp_2"
msgstr ""
"If you want to show actual code snippets, for example to give student a "
"template or example of the code. Please use pre anchors like this:"

#, fuzzy
msgid "adventure_exp_3"
msgstr ""
"Make sure you always surround keywords with { }, then they are recognized"
" correctly. You can use the \"preview\" button to view a styled version "
"of your adventure. To view the adventure on a dedicated page, select "
"\"view\" from the teachers page."

#, fuzzy
msgid "adventure_id_invalid"
msgstr "This adventure id is invalid."

#, fuzzy
msgid "adventure_length"
msgstr "Your adventure has to be at least 20 characters."

#, fuzzy
msgid "adventure_name_invalid"
msgstr "This adventure name is invalid."

#, fuzzy
msgid "adventure_prompt"
msgstr "Please enter the name of the adventure"

#, fuzzy
msgid "adventure_terms"
msgstr "I agree that my adventure might be made publicly available on Hedy."

#, fuzzy
msgid "adventure_updated"
msgstr "The adventure has been updated!"

#, fuzzy
msgid "adventures"
msgstr "Available Adventures"

#, fuzzy
msgid "adventures_restored"
msgstr "The default adventures have been restored."

#, fuzzy
msgid "ago"
msgstr "{timestamp} ago"

#, fuzzy
msgid "agree_invalid"
msgstr "You have to agree with the privacy terms."

#, fuzzy
msgid "agree_with"
msgstr "I agree to the"

#, fuzzy
msgid "ajax_error"
msgstr "There was an error, please try again."

#, fuzzy
msgid "all"
msgstr "All"

#, fuzzy
msgid "all_class_highscores"
msgstr "All students visible in class highscores"

#, fuzzy
msgid "already_account"
msgstr "Already have an account?"

#, fuzzy
msgid "already_program_running"
msgstr "There is already a program running, finish that one first."

#, fuzzy
msgid "already_teacher"
msgstr "You already have a teacher account."

#, fuzzy
msgid "already_teacher_request"
msgstr "You already have a pending teacher request."

#, fuzzy
msgid "amount_created"
msgstr "programs created"

#, fuzzy
msgid "amount_saved"
msgstr "programs saved"

#, fuzzy
msgid "amount_submitted"
msgstr "programs submitted"

msgid "apply_filters"
msgstr ""

#, fuzzy
msgid "are_you_sure"
msgstr "Are you sure? You cannot revert this action."

#, fuzzy
msgid "ask_needs_var"
msgstr ""
"Starting in level 2, {ask} needs to be used with a variable. Example: "
"name {is} {ask} What is your name?"

#, fuzzy
msgid "back_to_class"
msgstr "Go back to class"

#, fuzzy
msgid "back_to_teachers_page"
msgstr "Go back to teachers page"

#, fuzzy
msgid "become_a_sponsor"
msgstr "Become a sponsor"

#, fuzzy
msgid "birth_year"
msgstr "Birth year"

#, fuzzy
msgid "by"
msgstr "by"

#, fuzzy
msgid "cancel"
msgstr "Cancel"

#, fuzzy
msgid "cant_parse_exception"
msgstr "Couldn't parse the program"

#, fuzzy
msgid "catch_index_exception"
msgstr ""
"You tried to access the list {list_name} but it is either empty or the "
"index is not there."

#, fuzzy
msgid "catch_value_exception"
msgstr "While running your program the command {command} received the value {value} which is not allowed. {suggestion}."

#, fuzzy
msgid "certificate"
msgstr "Certificate of Completion"

#, fuzzy
msgid "certified_teacher"
msgstr "Certified teacher"

#, fuzzy
msgid "change_password"
msgstr "Change password"

#, fuzzy
msgid "cheatsheet_title"
msgstr "Cheatsheet"

#, fuzzy
msgid "class_already_joined"
msgstr "You are already a student of class"

#, fuzzy
msgid "class_customize_success"
msgstr "Class successfully customized."

#, fuzzy
msgid "class_live"
msgstr "Live statistics"

#, fuzzy
msgid "class_name_duplicate"
msgstr "You already have a class with this name."

#, fuzzy
msgid "class_name_empty"
msgstr "You didn't enter a class name!"

#, fuzzy
msgid "class_name_invalid"
msgstr "This class name is invalid."

#, fuzzy
msgid "class_name_prompt"
msgstr "Please enter the name of the new class"

#, fuzzy
msgid "class_overview"
msgstr "Class overview"

msgid "clone"
msgstr ""

msgid "cloned_times"
msgstr ""

#, fuzzy
msgid "class_survey_description"
msgstr "We would like to get a better overview of our Hedy users. By providing these answers, you would help improve Hedy. Thank you!"

#, fuzzy
msgid "class_survey_later"
msgstr "Remind me tomorrow"

#, fuzzy
msgid "class_survey_question1"
msgstr "What is the age range in your class?"

#, fuzzy
msgid "class_survey_question2"
msgstr "What is the spoken language in your class?"

#, fuzzy
msgid "class_survey_question3"
msgstr "What is the gender balance in your class?"

#, fuzzy
msgid "class_survey_question4"
msgstr "What distinguishes your students from others?"

#, fuzzy
msgid "close"
msgstr "Close"

#, fuzzy
msgid "comma"
msgstr "a comma"

#, fuzzy
msgid "command_not_available_yet_exception"
msgstr "Command not available yet"

#, fuzzy
msgid "command_unavailable_exception"
msgstr "Command not correct anymore"

#, fuzzy
msgid "commands"
msgstr "Commands"

#, fuzzy
msgid "common_errors"
msgstr "Common errors"

#, fuzzy
msgid "congrats_message"
msgstr ""
"Congratulations, {username}, you have reached the following results with "
"Hedy!"

#, fuzzy
msgid "content_invalid"
msgstr "This adventure is invalid."

#, fuzzy
msgid "contributor"
msgstr "Contributor"

#, fuzzy
msgid "copy_clipboard"
msgstr "Successfully copied to clipboard"

#, fuzzy
msgid "copy_join_link"
msgstr "Copy join link"

#, fuzzy
msgid "copy_link_success"
msgstr "Join link successfully copied to clipboard"

#, fuzzy
msgid "copy_link_to_share"
msgstr "Copy link to share"

#, fuzzy
msgid "copy_mail_link"
msgstr "Please copy and paste this link into a new tab:"

#, fuzzy
msgid "correct_answer"
msgstr "The correct answer is"

#, fuzzy
msgid "country"
msgstr "Country"

#, fuzzy
msgid "country_invalid"
msgstr "Please select a valid country."

#, fuzzy
msgid "country_title"
msgstr "Country"

#, fuzzy
msgid "create_account"
msgstr "Create account"

#, fuzzy
msgid "create_accounts"
msgstr "Create accounts"

#, fuzzy
msgid "create_accounts_prompt"
msgstr "Are you sure you want to create these accounts?"

#, fuzzy
msgid "create_adventure"
msgstr "Create adventure"

#, fuzzy
msgid "create_class"
msgstr "Create a new class"

#, fuzzy
msgid "create_multiple_accounts"
msgstr "Create multiple accounts"

#, fuzzy
msgid "create_public_profile"
msgstr "Create public profile"

#, fuzzy
msgid "create_question"
msgstr "Do you want to create one?"

#, fuzzy
msgid "create_student_account"
msgstr "Create an account"

#, fuzzy
msgid "create_student_account_explanation"
msgstr "You can save your own programs with an account."

#, fuzzy
msgid "create_teacher_account"
msgstr "Create a teacher account"

#, fuzzy
msgid "create_teacher_account_explanation"
msgstr ""
"With a teacher account, you can save your programs and see the results of"
" your students."

#, fuzzy
msgid "creator"
msgstr "Creator"

#, fuzzy
msgid "current_password"
msgstr "Current password"

#, fuzzy
msgid "customization_deleted"
msgstr "Customizations successfully deleted."

#, fuzzy
msgid "customize_adventure"
msgstr "Customize adventure"

#, fuzzy
msgid "customize_class"
msgstr "Customize class"

#, fuzzy
msgid "dash"
msgstr "a dash"

#, fuzzy
msgid "default_403"
msgstr "Looks like you aren't authorized..."

#, fuzzy
msgid "default_404"
msgstr "We could not find that page..."

#, fuzzy
msgid "default_500"
msgstr "Something went wrong..."

#, fuzzy
msgid "delete"
msgstr "Delete"

#, fuzzy
msgid "delete_adventure_prompt"
msgstr "Are you sure you want to remove this adventure?"

#, fuzzy
msgid "delete_class_prompt"
msgstr "Are you sure you want to delete the class?"

#, fuzzy
msgid "delete_confirm"
msgstr "Are you sure you want to delete the program?"

#, fuzzy
msgid "delete_invite"
msgstr "Delete invitation"

#, fuzzy
msgid "delete_invite_prompt"
msgstr "Are you sure you want to remove this class invitation?"

#, fuzzy
msgid "delete_public"
msgstr "Delete public profile"

#, fuzzy
msgid "delete_success"
msgstr "Program deleted successfully."

#, fuzzy
msgid "destroy_profile"
msgstr "Delete profile"

#, fuzzy
msgid "developers_mode"
msgstr "Programmer's mode"

#, fuzzy
msgid "directly_available"
msgstr "Directly open"

#, fuzzy
msgid "disable"
msgstr "Disable"

#, fuzzy
msgid "disabled"
msgstr "Disabled"

#, fuzzy
msgid "disabled_button_quiz"
msgstr "Your quiz score is below the threshold, try again!"

#, fuzzy
msgid "discord_server"
msgstr "Discord server"

#, fuzzy
msgid "distinguished_user"
msgstr "Distinguished user"

#, fuzzy
msgid "double quotes"
msgstr "double quotes"

#, fuzzy
msgid "download"
msgstr "Download"

#, fuzzy
msgid "download_login_credentials"
msgstr "Do you want to download the login credentials after the accounts creation?"

#, fuzzy
msgid "duplicate"
msgstr "Duplicate"

#, fuzzy
msgid "echo_and_ask_mismatch_exception"
msgstr "Echo and ask mismatch"

#, fuzzy
msgid "echo_out"
msgstr ""
"Starting in level 2 `{echo}` is no longer needed. You can repeat an "
"answer with `{ask}` and `{print}` now. Example: `name {is} {ask} What are"
" you called? {print} hello name`"

msgid "edit_adventure"
msgstr ""

#, fuzzy
msgid "edit_code_button"
msgstr "Edit code"

#, fuzzy
msgid "email"
msgstr "Email"

#, fuzzy
msgid "email_invalid"
msgstr "Please enter a valid email."

#, fuzzy
msgid "end_quiz"
msgstr "Quiz end"

#, fuzzy
msgid "english"
msgstr "English"

#, fuzzy
msgid "enter"
msgstr "Enter"

#, fuzzy
msgid "enter_password"
msgstr "Enter a new password for"

#, fuzzy
msgid "enter_text"
msgstr "Enter your answer here..."

#, fuzzy
msgid "error_logo_alt"
msgstr "Error logo"

#, fuzzy
msgid "exclamation mark"
msgstr "an exclamation mark"

#, fuzzy
msgid "exercise"
msgstr "Exercise"

#, fuzzy
msgid "exercise_doesnt_exist"
msgstr "This exercise doesn't exist"

#, fuzzy
msgid "exists_email"
msgstr "That email is already in use."

#, fuzzy
msgid "exists_username"
msgstr "That username is already in use."

#, fuzzy
msgid "experience_invalid"
msgstr "Please select a valid experience, choose (Yes, No)."

#, fuzzy
msgid "expiration_date"
msgstr "Expiration date"

#, fuzzy
msgid "explore_explanation"
msgstr ""
"On this page you can look through programs created by other Hedy users. "
"You can filter on both a Hedy level and adventure. Click on \"View "
"program\" to open a program and run it. Programs with a red header "
"contain a mistake. You can still open the program, but running it will "
"result in an error. You can of course try to fix it! If the creator has a"
" public profile you can click their username to visit their profile. "
"There you will find all their shared programs and much more!"

#, fuzzy
msgid "explore_programs"
msgstr "Explore programs"

#, fuzzy
msgid "explore_programs_logo_alt"
msgstr "Explore programs icon"

#, fuzzy
msgid "favorite_program"
msgstr "Favorite program"

#, fuzzy
msgid "favourite_confirm"
msgstr "Are you sure you want to set this program as your favourite?"

#, fuzzy
msgid "favourite_program"
msgstr "Favourite program"

#, fuzzy
msgid "favourite_program_invalid"
msgstr "Your chosen favourite program is invalid."

#, fuzzy
msgid "favourite_success"
msgstr "Your program is set as favourite."

#, fuzzy
msgid "female"
msgstr "Female"

#, fuzzy
msgid "float"
msgstr "a number"

#, fuzzy
msgid "for_teachers"
msgstr "For teachers"

#, fuzzy
msgid "forgot_password"
msgstr "Forgot your password?"

#, fuzzy
msgid "from_another_teacher"
msgstr "From another teacher"

#, fuzzy
msgid "from_magazine_website"
msgstr "From a magazine or website"

#, fuzzy
msgid "from_video"
msgstr "From a video"

#, fuzzy
msgid "fun_statistics_msg"
msgstr "Here are some fun statistics!"

#, fuzzy
msgid "gender"
msgstr "Gender"

#, fuzzy
msgid "gender_invalid"
msgstr "Please select a valid gender, choose (Female, Male, Other)."

#, fuzzy
msgid "general"
msgstr "General"

#, fuzzy
msgid "general_settings"
msgstr "General settings"

#, fuzzy
msgid "generate_passwords"
msgstr "Generate passwords"

#, fuzzy
msgid "get_certificate"
msgstr "Get your certificate!"

#, fuzzy
msgid "give_link_to_teacher"
msgstr "Give the following link to your teacher:"

#, fuzzy
msgid "go_back_to_main"
msgstr "Go back to main page"

#, fuzzy
msgid "go_to_question"
msgstr "Go to question"

#, fuzzy
msgid "go_to_quiz_result"
msgstr "Go to quiz result"

#, fuzzy
msgid "goto_profile"
msgstr "Go to my profile"

#, fuzzy
msgid "grid_overview"
msgstr "Overview of programs per adventure"

#, fuzzy
msgid "hand_in"
msgstr "Hand in"

#, fuzzy
msgid "hand_in_exercise"
msgstr "Hand in exercise"

#, fuzzy
msgid "heard_about_hedy"
msgstr "How have you heard about Hedy?"

#, fuzzy
msgid "heard_about_invalid"
msgstr "Please select a valid way you heard about us."

#, fuzzy
msgid "hedy_achievements"
msgstr "Hedy achievements"

#, fuzzy
msgid "hedy_choice_title"
msgstr "Hedy's Choice"

#, fuzzy
msgid "hedy_logo_alt"
msgstr "Hedy logo"

#, fuzzy
msgid "hedy_on_github"
msgstr "Hedy on Github"

#, fuzzy
msgid "hedy_tutorial_logo_alt"
msgstr "Hedy tutorial icon"

#, fuzzy
msgid "hello_logo"
msgstr "hello"

#, fuzzy
msgid "hello_world"
msgstr "Hello world!"

#, fuzzy
msgid "hidden"
msgstr "Hidden"

#, fuzzy
msgid "hide_cheatsheet"
msgstr "Hide cheatsheet"

#, fuzzy
msgid "hide_keyword_switcher"
msgstr "Hide keyword switcher"

#, fuzzy
msgid "hide_parsons"
msgstr "Hide puzzle"

#, fuzzy
msgid "hide_quiz"
msgstr "Hide quiz"

#, fuzzy
msgid "highest_level_reached"
msgstr "Highest level reached"

#, fuzzy
msgid "highest_quiz_score"
msgstr "Highest quiz score"

#, fuzzy
msgid "highscore_explanation"
msgstr ""
"On this page you can view the current Highscores, based on the amount of "
"achievements gathered. View the ranking for either all users, your "
"country or your class. Click on a username to view their public profile."

#, fuzzy
msgid "highscore_no_public_profile"
msgstr ""
"You don't have a public profile and are therefore not listed on the "
"highscores. Do you wish to create one?"

#, fuzzy
msgid "highscores"
msgstr "Highscores"

#, fuzzy
msgid "hint"
msgstr "Hint?"

#, fuzzy
msgid "ill_work_some_more"
msgstr "I'll work on it a little longer"

#, fuzzy
msgid "image_invalid"
msgstr "The image you chose image is invalid."

#, fuzzy
msgid "incomplete_command_exception"
msgstr "Incomplete Command"

#, fuzzy
msgid "incorrect_handling_of_quotes_exception"
msgstr "Incorrect handling of quotes"

#, fuzzy
msgid "incorrect_use_of_types_exception"
msgstr "Incorrect use of types"

#, fuzzy
msgid "incorrect_use_of_variable_exception"
msgstr "Incorrect use of variable"

#, fuzzy
msgid "indentation_exception"
msgstr "Incorrect Indentation"

#, fuzzy
msgid "input"
msgstr "input from {ask}"

#, fuzzy
msgid "integer"
msgstr "a number"

#, fuzzy
msgid "invalid_class_link"
msgstr "Invalid link for joining the class."

#, fuzzy
msgid "invalid_command_exception"
msgstr "Invalid command"

#, fuzzy
msgid "invalid_keyword_language_comment"
msgstr ""
"# The provided keyword language is invalid, keyword language is set to "
"English"

#, fuzzy
msgid "invalid_language_comment"
msgstr "# The provided language is invalid, language set to English"

#, fuzzy
msgid "invalid_level_comment"
msgstr "# The provided level is invalid, level is set to level 1"

#, fuzzy
msgid "invalid_program_comment"
msgstr "# The provided program is invalid, please try again"

#, fuzzy
msgid "invalid_teacher_invitation_code"
msgstr ""
"The teacher invitation code is invalid. To become a teacher, reach out to"
" hello@hedy.org."

#, fuzzy
msgid "invalid_tutorial_step"
msgstr "Invalid tutorial step"

#, fuzzy
msgid "invalid_username_password"
msgstr "Invalid username/password."

#, fuzzy
msgid "invite_by_username"
msgstr "Invite by username"

#, fuzzy
msgid "invite_date"
msgstr "Invite date"

#, fuzzy
msgid "invite_message"
msgstr "You have received an invitation to join class"

#, fuzzy
msgid "invite_prompt"
msgstr "Enter a username"

#, fuzzy
msgid "invite_teacher"
msgstr "Invite a teacher"

#, fuzzy
msgid "join_class"
msgstr "Join class"

#, fuzzy
msgid "join_prompt"
msgstr "You need to have an account to join a class. Would you like to login now?"

#, fuzzy
msgid "keyword_language_invalid"
msgstr ""
"Please select a valid keyword language (select English or your own "
"language)."

#, fuzzy
msgid "language"
msgstr "Language"

#, fuzzy
msgid "language_invalid"
msgstr "Please select a valid language."

#, fuzzy
msgid "languages"
msgstr "Which of these programming languages have you used before?"

#, fuzzy
msgid "last_achievement"
msgstr "Last earned achievement"

#, fuzzy
msgid "last_edited"
msgstr "Last edited"

#, fuzzy
msgid "last_error"
msgstr "Last error"

#, fuzzy
msgid "last_login"
msgstr "Last login"

#, fuzzy
msgid "last_program"
msgstr "Last program"

#, fuzzy
msgid "last_update"
msgstr "Last update"

#, fuzzy
msgid "lastname"
msgstr "Last Name"

#, fuzzy
msgid "leave_class"
msgstr "Leave class"

#, fuzzy
msgid "level"
msgstr "Level"

#, fuzzy
msgid "level_accessible"
msgstr "Level is open to students"

#, fuzzy
msgid "level_disabled"
msgstr "Level disabled"

#, fuzzy
msgid "level_future"
msgstr "This level automatically opens on "

#, fuzzy
msgid "level_invalid"
msgstr "This Hedy level in invalid."

#, fuzzy
msgid "level_not_class"
msgstr "This level has not been made available in your class yet"

#, fuzzy
msgid "level_title"
msgstr "Level"

#, fuzzy
msgid "link"
msgstr "Link"

#, fuzzy
msgid "list"
msgstr "a list"

#, fuzzy
msgid "live_dashboard"
msgstr "Live Dashboard"

#, fuzzy
msgid "logged_in_to_share"
msgstr "You must be logged in to save and share a program."

#, fuzzy
msgid "login"
msgstr "Log in"

#, fuzzy
msgid "login_long"
msgstr "Log in to your account"

#, fuzzy
msgid "login_to_save_your_work"
msgstr "Log in to save your work"

#, fuzzy
msgid "logout"
msgstr "Log out"

#, fuzzy
msgid "longest_program"
msgstr "Longest program"

#, fuzzy
msgid "mail_change_password_body"
msgstr ""
"Your Hedy password has been changed. If you did this, all is good.\n"
<<<<<<< HEAD
"If you didn't change your password, please contact us immediately by "
"replying to this email."
=======
"If you didn't change your password, please contact us immediately by replying to this email."
>>>>>>> f7e3be19

#, fuzzy
msgid "mail_change_password_subject"
msgstr "Your Hedy password has been changed"

#, fuzzy
msgid "mail_error_change_processed"
msgstr ""
"Something went wrong when sending a validation mail, the changes are "
"still correctly processed."

#, fuzzy
msgid "mail_goodbye"
msgstr ""
"Keep programming!\n"
"The Hedy team"

#, fuzzy
msgid "mail_hello"
msgstr "Hi {username}!"

#, fuzzy
msgid "mail_recover_password_body"
msgstr ""
<<<<<<< HEAD
"By clicking on this link, you can set a new Hedy password. This link is "
"valid for <b>4</b> hours.\n"
=======
"By clicking on this link, you can set a new Hedy password. This link is valid for <b>4</b> hours.\n"
>>>>>>> f7e3be19
"If you haven't required a password reset, please ignore this email: {link}"

#, fuzzy
msgid "mail_recover_password_subject"
msgstr "Request a password reset."

#, fuzzy
msgid "mail_reset_password_body"
msgstr ""
<<<<<<< HEAD
"Your Hedy password has been reset to a new one. If you did this, all is "
"good.\n"
"If you didn't change your password, please contact us immediately by "
"replying to this email."
=======
"Your Hedy password has been reset to a new one. If you did this, all is good.\n"
"If you didn't change your password, please contact us immediately by replying to this email."
>>>>>>> f7e3be19

#, fuzzy
msgid "mail_reset_password_subject"
msgstr "Your Hedy password has been reset"

#, fuzzy
msgid "mail_welcome_teacher_body"
msgstr ""
"<strong>Welcome!</strong>\n"
<<<<<<< HEAD
"Congratulations on your brand new Hedy teacher's account. Welcome to the "
"world wide community of Hedy teachers!\n"
=======
"Congratulations on your brand new Hedy teacher's account. Welcome to the world wide community of Hedy teachers!\n"
>>>>>>> f7e3be19
"\n"
"<strong>What teacher's accounts can do</strong>\n"
"There are a number of extra options unlocked for you now.\n"
"\n"
<<<<<<< HEAD
"1. Extra explanation is available in the <a href=\"https://hedy.org/for-"
"teachers/manual\">teacher's manual</a>.\n"
"2. With your teacher account, you can create classes. Your students can "
"than join your classes and you can see their progress. Classes are made "
"and managed though the for <a href=\"https://hedycode.com/for-"
"teachers\">teachers page</a>.\n"
"3. You can fully customize your classes, for example you can open and "
"close levels, enable or disable adventures and author your own "
"adventures!\n"
"\n"
"<strong>Join our online community!</strong>\n"
"All Hedy teachers, programmers and other fans are welcome to join our <a "
"href=\"https://discord.gg/8yY7dEme9r\">Discord server</a>. This is the "
"ideal place to chat about Hedy: we have channels where you can show your "
"cool projects and lessons, channels to report bugs, and channels to chat "
"with other teachers and with the Hedy team.\n"
"\n"
"<strong>How to ask for help </strong>\n"
"If anything is unclear, you can let us know on Discord, or <a "
"href=\"mailto: hello@hedy.org\">send us an email</a>.\n"
"\n"
"<strong>How to report bugs</strong>\n"
"In Discord, we have a channel for reporting bugs, called #bugs. That is "
"the perfect place to let us know about issues you are running into. If "
"you know how to use GitHub, you can create an <a "
"href=\"https://github.com/hedyorg/hedy/issues/new?assignees=&labels=&template=bug_report.md&title=%5BBUG%5D\">issue</a>"
" there.\n"
=======
"1. Extra explanation is available in the <a href=\"https://hedy.org/for-teachers/manual\">teacher's manual</a>.\n"
"2. With your teacher account, you can create classes. Your students can than join your classes and you can see their progress. Classes are made and managed though the for <a href=\"https://hedycode.com/for-teachers\">teachers page</a>.\n"
"3. You can fully customize your classes, for example you can open and close levels, enable or disable adventures and author your own adventures!\n"
"\n"
"<strong>Join our online community!</strong>\n"
"All Hedy teachers, programmers and other fans are welcome to join our <a href=\"https://discord.gg/8yY7dEme9r\">Discord server</a>. This is the ideal place to chat about Hedy: we have channels where you can show your cool projects and lessons, channels to report bugs, and channels to chat with other teachers and with the Hedy team.\n"
"\n"
"<strong>How to ask for help </strong>\n"
"If anything is unclear, you can let us know on Discord, or <a href=\"mailto: hello@hedy.org\">send us an email</a>.\n"
"\n"
"<strong>How to report bugs</strong>\n"
"In Discord, we have a channel for reporting bugs, called #bugs. That is the perfect place to let us know about issues you are running into. If you know how to use GitHub, you can create an <a href=\"https://github.com/hedyorg/hedy/issues/new?assignees=&labels=&template=bug_report.md&title=%5BBUG%5D\">issue</a> there.\n"
>>>>>>> f7e3be19

#, fuzzy
msgid "mail_welcome_teacher_subject"
msgstr "Your Hedy teacher account is ready"

#, fuzzy
msgid "mail_welcome_verify_body"
msgstr ""
"Your Hedy account has been created successfully. Welcome!\n"
"Please click on this link to verify your email address: {link}"

#, fuzzy
msgid "mail_welcome_verify_subject"
msgstr "Welcome to Hedy"

#, fuzzy
msgid "mailing_title"
msgstr "Subscribe to the Hedy newsletter"

#, fuzzy
msgid "main_subtitle"
msgstr "Textual programming for the classroom"

#, fuzzy
msgid "main_title"
msgstr "Hedy"

#, fuzzy
msgid "make_sure_you_are_done"
msgstr ""
"Make sure you are done! You will not be able to change your program "
"anymore after you click \"Hand in\"."

#, fuzzy
msgid "male"
msgstr "Male"

#, fuzzy
msgid "mandatory_mode"
msgstr "Mandatory developer's mode"

#, fuzzy
msgid "my_account"
msgstr "My account"

#, fuzzy
msgid "my_achievements"
msgstr "My achievements"

#, fuzzy
msgid "my_adventures"
msgstr "My adventures"

#, fuzzy
msgid "my_classes"
msgstr "My classes"

#, fuzzy
msgid "my_messages"
msgstr "My messages"

#, fuzzy
msgid "my_public_profile"
msgstr "My public profile"

#, fuzzy
msgid "name"
msgstr "Name"

#, fuzzy
msgid "nav_explore"
msgstr "Explore"

#, fuzzy
msgid "nav_hedy"
msgstr "Hedy"

#, fuzzy
msgid "nav_learn_more"
msgstr "Learn more"

#, fuzzy
msgid "nav_start"
msgstr "Home"

#, fuzzy
msgid "nested blocks"
msgstr "a block in a block"

#, fuzzy
msgid "new_password"
msgstr "New password"

#, fuzzy
msgid "new_password_repeat"
msgstr "Repeat new password"

#, fuzzy
msgid "newline"
msgstr "a new line"

#, fuzzy
msgid "next_exercise"
msgstr "Next exercise"

#, fuzzy
msgid "next_page"
msgstr "Next page"

#, fuzzy
msgid "next_step_tutorial"
msgstr "Next step >>>"

#, fuzzy
msgid "no"
msgstr "No"

#, fuzzy
msgid "no_account"
msgstr "No account?"

#, fuzzy
msgid "no_accounts"
msgstr "There are no accounts to create."

msgid "no_adventures_yet"
msgstr ""

#, fuzzy
msgid "no_certificate"
msgstr "This user hasn't earned the Hedy Certificate of Completion"

#, fuzzy
msgid "no_more_flat_if"
msgstr ""
"Starting in level 8, the code after {if} needs to be placed on the next "
"line and start with 4 spaces."

#, fuzzy
msgid "no_programs"
msgstr "You have no programs yet."

#, fuzzy
msgid "no_public_profile"
msgstr "You don't have a public profile text yet..."

#, fuzzy
msgid "no_shared_programs"
msgstr "has no shared programs..."

#, fuzzy
msgid "no_such_adventure"
msgstr "This adventure doesn't exist!"

#, fuzzy
msgid "no_such_class"
msgstr "No such Hedy class."

#, fuzzy
msgid "no_such_highscore"
msgstr "Highscores"

#, fuzzy
msgid "no_such_level"
msgstr "No such Hedy level!"

#, fuzzy
msgid "no_such_program"
msgstr "No such Hedy program!"

#, fuzzy
msgid "no_tag"
msgstr "No tag provided!"

#, fuzzy
msgid "not_enrolled"
msgstr "Looks like you are not in this class!"

#, fuzzy
msgid "not_in_class_no_handin"
msgstr "You are not in a class, so there's no need for you to hand in anything."

#, fuzzy
msgid "not_logged_in_cantsave"
msgstr "Your program will not be saved."

#, fuzzy
msgid "not_logged_in_handin"
msgstr "You must be logged in to hand in an assignment."

#, fuzzy
msgid "not_teacher"
msgstr "Looks like you are not a teacher!"

#, fuzzy
msgid "number"
msgstr "a number"

#, fuzzy
msgid "number_achievements"
msgstr "Number of achievements"

#, fuzzy
msgid "number_lines"
msgstr "Number of lines"

#, fuzzy
msgid "number_programs"
msgstr "Number of programs ran"

#, fuzzy
msgid "ok"
msgstr "OK"

#, fuzzy
msgid "only_you_can_see"
msgstr "Only you can see this program."

#, fuzzy
msgid "open"
msgstr "Open"

#, fuzzy
msgid "opening_date"
msgstr "Opening date"

#, fuzzy
msgid "opening_dates"
msgstr "Opening dates"

#, fuzzy
msgid "option"
msgstr "Option"

#, fuzzy
msgid "or"
msgstr "or"

#, fuzzy
msgid "other"
msgstr "Other"

#, fuzzy
msgid "other_block"
msgstr "Another block language"

#, fuzzy
msgid "other_settings"
msgstr "Other settings"

#, fuzzy
msgid "other_source"
msgstr "Other"

#, fuzzy
msgid "other_text"
msgstr "Another text language"

#, fuzzy
msgid "overwrite_warning"
msgstr ""
"You already have a program with this name, saving this program will "
"replace the old one. Are you sure?"

#, fuzzy
msgid "page"
msgstr "page"

#, fuzzy
msgid "page_not_found"
msgstr "We couldn't find that page!"

#, fuzzy
msgid "parsons_title"
msgstr "Puzzle"

#, fuzzy
msgid "password"
msgstr "Password"

#, fuzzy
msgid "password_change_not_allowed"
msgstr "You're not allowed to change the password of this user."

#, fuzzy
msgid "password_change_prompt"
msgstr "Are you sure you want to change this password?"

#, fuzzy
msgid "password_change_success"
msgstr "Password of your student is successfully changed."

#, fuzzy
msgid "password_invalid"
msgstr "Your password is invalid."

#, fuzzy
msgid "password_repeat"
msgstr "Repeat password"

#, fuzzy
msgid "password_resetted"
msgstr ""
"Your password has been successfully reset. You are being redirected to "
"the login page."

#, fuzzy
msgid "password_six"
msgstr "Your password must contain at least six characters."

#, fuzzy
msgid "password_updated"
msgstr "Password updated."

#, fuzzy
msgid "passwords_six"
msgstr "All passwords need to be six characters or longer."

#, fuzzy
msgid "pending_invites"
msgstr "Pending invites"

#, fuzzy
msgid "people_with_a_link"
msgstr ""
"Other people with a link can see this program. It also can be found on "
"the \"Explore\" page."

#, fuzzy
msgid "percentage"
msgstr "percentage"

#, fuzzy
msgid "percentage_achieved"
msgstr "Achieved by {percentage}% of the users"

#, fuzzy
msgid "period"
msgstr "a period"

#, fuzzy
msgid "personal_text"
msgstr "Personal text"

#, fuzzy
msgid "personal_text_invalid"
msgstr "Your personal text is invalid."

#, fuzzy
msgid "postfix_classname"
msgstr "Postfix classname"

#, fuzzy
msgid "preferred_keyword_language"
msgstr "Preferred keyword language"

#, fuzzy
msgid "preferred_language"
msgstr "Preferred language"

#, fuzzy
msgid "preview"
msgstr "Preview"

#, fuzzy
msgid "previous_campaigns"
msgstr "View previous campaigns"

#, fuzzy
msgid "print_logo"
msgstr "print"

#, fuzzy
msgid "privacy_terms"
msgstr "Privacy terms"

#, fuzzy
msgid "private"
msgstr "Private"

#, fuzzy
msgid "profile_logo_alt"
msgstr "Profile icon."

#, fuzzy
msgid "profile_picture"
msgstr "Profile picture"

#, fuzzy
msgid "profile_updated"
msgstr "Profile updated."

#, fuzzy
msgid "profile_updated_reload"
msgstr "Profile updated, page will be re-loaded."

#, fuzzy
msgid "program_contains_error"
msgstr "This program contains an error, are you sure you want to share it?"

#, fuzzy
msgid "program_header"
msgstr "My programs"

#, fuzzy
msgid "program_too_large_exception"
msgstr "Programs too large"

#, fuzzy
msgid "programming_experience"
msgstr "Do you have programming experience?"

#, fuzzy
msgid "programming_invalid"
msgstr "Please select a valid programming language."

#, fuzzy
msgid "programs"
msgstr "Programs"

#, fuzzy
msgid "programs_created"
msgstr "Programs created"

#, fuzzy
msgid "programs_saved"
msgstr "Programs saved"

#, fuzzy
msgid "programs_submitted"
msgstr "Programs submitted"

#, fuzzy
msgid "prompt_join_class"
msgstr "Do you want to join this class?"

#, fuzzy
msgid "public"
msgstr "Public"

msgid "public_adventures"
msgstr ""

#, fuzzy
msgid "public_invalid"
msgstr "This agreement selection is invalid"

#, fuzzy
msgid "public_profile"
msgstr "Public profile"

#, fuzzy
msgid "public_profile_info"
msgstr ""
"By selecting this box I make my profile visible for everyone. Be careful "
"not to share personal information like your name or home address, because"
" everyone will be able to see it!"

#, fuzzy
msgid "public_profile_updated"
msgstr "Public profile updated, page will be re-loaded."

#, fuzzy
msgid "pygame_waiting_for_input"
msgstr "Waiting for a button press..."

#, fuzzy
msgid "question mark"
msgstr "a question mark"

#, fuzzy
msgid "quiz_logo_alt"
msgstr "Quiz logo"

#, fuzzy
msgid "quiz_score"
msgstr "Quiz score"

#, fuzzy
msgid "quiz_tab"
msgstr "Quiz"

#, fuzzy
msgid "quiz_threshold_not_reached"
msgstr "Quiz threshold not reached to unlock this level"

#, fuzzy
msgid "read_code_label"
msgstr "Read aloud"

#, fuzzy
msgid "recent"
msgstr "My recent programs"

#, fuzzy
msgid "recover_password"
msgstr "Request a password reset"

#, fuzzy
msgid "regress_button"
msgstr "Go back to level {level}"

#, fuzzy
msgid "remove"
msgstr "Remove"

#, fuzzy
msgid "remove_customization"
msgstr "Remove customization"

#, fuzzy
msgid "remove_customizations_prompt"
msgstr "Are you sure you want to remove this class's customizations?"

#, fuzzy
msgid "remove_student_prompt"
msgstr "Are you sure you want to remove the student from the class?"

#, fuzzy
msgid "remove_user_prompt"
msgstr "Confirm removing this user from the class."

#, fuzzy
msgid "repair_program_logo_alt"
msgstr "Repair program icon"

#, fuzzy
msgid "repeat_match_password"
msgstr "The repeated password does not match."

#, fuzzy
msgid "repeat_new_password"
msgstr "Repeat new password"

#, fuzzy
msgid "report_failure"
msgstr "This program does not exist or is not public"

#, fuzzy
msgid "report_program"
msgstr "Are you sure you want to report this program?"

#, fuzzy
msgid "report_success"
msgstr "This program has been reported"

#, fuzzy
msgid "request_teacher"
msgstr "Would you like to apply for a teacher's account?"

#, fuzzy
msgid "request_teacher_account"
msgstr "Request teacher account"

#, fuzzy
msgid "required_field"
msgstr "Fields marked with an * are required"

#, fuzzy
msgid "reset_adventure_prompt"
msgstr "Are you sure you want to reset all selected adventures?"

#, fuzzy
msgid "reset_adventures"
msgstr "Reset selected adventures"

#, fuzzy
msgid "reset_button"
msgstr "Reset"

#, fuzzy
msgid "reset_password"
msgstr "Reset password"

#, fuzzy
msgid "reset_view"
msgstr "Reset"

#, fuzzy
msgid "retrieve_adventure_error"
msgstr "You're not allowed to view this adventure!"

#, fuzzy
msgid "retrieve_class_error"
msgstr "Only teachers can retrieve classes"

msgid "retrieve_tag_error"
msgstr ""

#, fuzzy
msgid "role"
msgstr "Role"

#, fuzzy
msgid "run_code_button"
msgstr "Run code"

#, fuzzy
msgid "runs_over_time"
msgstr "Runs over time"

#, fuzzy
msgid "save"
msgstr "Save"

#, fuzzy
msgid "save_parse_warning"
msgstr "This program contains an error, are you sure you want to save it?"

#, fuzzy
msgid "save_prompt"
msgstr ""
"You need to have an account to save your program. Would you like to login"
" now?"

#, fuzzy
msgid "save_success_detail"
msgstr "Program saved successfully."

#, fuzzy
msgid "score"
msgstr "Score"

#, fuzzy
msgid "search"
msgstr "Search..."

#, fuzzy
msgid "search_button"
msgstr "Search"

#, fuzzy
msgid "second_teacher"
msgstr "Second teacher"

#, fuzzy
msgid "second_teacher_prompt"
msgstr "Enter a teacher username to invite them."

#, fuzzy
msgid "second_teacher_warning"
msgstr "All teachers in this class can customize it."

#, fuzzy
msgid "see_certificate"
msgstr "See {username} certificate!"

#, fuzzy
msgid "select"
msgstr "Select"

#, fuzzy
msgid "select_adventures"
msgstr "Select and order adventures"

msgid "select_lang"
msgstr ""

msgid "select_tag"
msgstr ""

#, fuzzy
msgid "self_removal_prompt"
msgstr "Are you sure you want to leave this class?"

#, fuzzy
msgid "send_password_recovery"
msgstr "Send me a password recovery link"

#, fuzzy
msgid "sent_by"
msgstr "This invitation is sent by"

#, fuzzy
msgid "sent_password_recovery"
msgstr ""
"You should soon receive an email with instructions on how to reset your "
"password."

#, fuzzy
msgid "settings"
msgstr "My personal settings"

#, fuzzy
msgid "share"
msgstr "Share"

#, fuzzy
msgid "share_by_giving_link"
msgstr "Show your program to other people by giving them the link below:"

#, fuzzy
msgid "share_confirm"
msgstr "Are you sure you want to make the program public?"

#, fuzzy
msgid "share_success_detail"
msgstr "Program shared successfully."

#, fuzzy
msgid "share_your_program"
msgstr "Share your program"

#, fuzzy
msgid "signup_student_or_teacher"
msgstr "Are you a student or a teacher?"

#, fuzzy
msgid "single quotes"
msgstr "a single quote"

#, fuzzy
msgid "slash"
msgstr "a slash"

#, fuzzy
msgid "social_media"
msgstr "Social media"

#, fuzzy
msgid "something_went_wrong_keyword_parsing"
msgstr ""
"There is a mistake in your adventure, are all keywords correctly "
"surrounded with { }?"

#, fuzzy
msgid "space"
msgstr "a space"

#, fuzzy
msgid "star"
msgstr "a star"

#, fuzzy
msgid "start_hedy_tutorial"
msgstr "Start hedy tutorial"

#, fuzzy
msgid "start_programming"
msgstr "Start programming"

#, fuzzy
msgid "start_programming_logo_alt"
msgstr "Start programming icon"

#, fuzzy
msgid "start_quiz"
msgstr "Start quiz"

#, fuzzy
msgid "start_teacher_tutorial"
msgstr "Start teacher tutorial"

#, fuzzy
msgid "step_title"
msgstr "Assignment"

#, fuzzy
msgid "stop_code_button"
msgstr "Stop program"

#, fuzzy
msgid "string"
msgstr "text"

#, fuzzy
msgid "student"
msgstr "Student"

#, fuzzy
msgid "student_already_in_class"
msgstr "This student is already in your class."

#, fuzzy
msgid "student_already_invite"
msgstr "This student already has a pending invitation."

msgid "student_details"
msgstr ""

#, fuzzy
msgid "student_list"
msgstr "Student list"

#, fuzzy
msgid "student_not_existing"
msgstr "This username doesn't exist."

#, fuzzy
msgid "student_signup_header"
msgstr "Student"

#, fuzzy
msgid "students"
msgstr "students"

#, fuzzy
msgid "submission_time"
msgstr "Handed in at"

#, fuzzy
msgid "submit_answer"
msgstr "Answer question"

#, fuzzy
msgid "submit_program"
msgstr "Submit"

#, fuzzy
msgid "submit_warning"
msgstr "Are you sure you want to submit this program?"

#, fuzzy
msgid "submitted"
msgstr "Submitted"

#, fuzzy
msgid "submitted_header"
msgstr "This is a submitted program and can't be altered."

#, fuzzy
msgid "subscribe"
msgstr "Subscribe"

#, fuzzy
msgid "subscribe_newsletter"
msgstr "Subscribe to the newsletter"

#, fuzzy
msgid "suggestion_color"
msgstr "Try using another color"

#, fuzzy
msgid "suggestion_number"
msgstr "Try changing the value to a number"

#, fuzzy
msgid "surname"
msgstr "First Name"

<<<<<<< HEAD
=======
#, fuzzy
msgid "survey_skip"
msgstr "Don't show this again"

#, fuzzy
msgid "survey_submit"
msgstr "Submit"

>>>>>>> f7e3be19
msgid "tag_in_adventure"
msgstr ""

#, fuzzy
msgid "tag_input_placeholder"
msgstr "Enter a new tag"

#, fuzzy
msgid "tags"
msgstr "Tags"

#, fuzzy
msgid "teacher"
msgstr "Teacher"

#, fuzzy
msgid "teacher_account_request"
msgstr "You have a pending teacher account request"

#, fuzzy
msgid "teacher_account_success"
msgstr "You successfully requested a teacher account."

#, fuzzy
msgid "teacher_invalid"
msgstr "Your teacher value is invalid."

#, fuzzy
msgid "teacher_invitation_require_login"
msgstr ""
"To set up your profile as a teacher, we will need you to log in. If you "
"don't have an account, please create one."

#, fuzzy
msgid "teacher_manual"
msgstr "Teacher manual"

#, fuzzy
msgid "teacher_signup_header"
msgstr "Teacher"

#, fuzzy
msgid "teacher_tutorial_logo_alt"
msgstr "Teacher tutorial icon"

#, fuzzy
msgid "teacher_welcome"
msgstr ""
"Welcome to Hedy! Your are now the proud owner of a teachers account which"
" allows you to create classes and invite students."

#, fuzzy
msgid "teachers"
msgstr "Teachers"

#, fuzzy
msgid "template_code"
msgstr ""
"This is the explanation of my adventure!\n"
"\n"
"This way I can show a command: <code>{print}</code>\n"
"\n"
"But sometimes I might want to show a piece of code, like this:\n"
"<pre>\n"
"{ask} What's your name?\n"
"{echo} so your name is \n"
"</pre>"

#, fuzzy
msgid "this_turns_in_assignment"
msgstr "This turns in your assignment to your teacher."

#, fuzzy
msgid "title"
msgstr "Title"

#, fuzzy
msgid "title_achievements"
msgstr "Hedy - My achievements"

#, fuzzy
msgid "title_admin"
msgstr "Hedy - Administrator page"

#, fuzzy
msgid "title_class grid_overview"
msgstr "Hedy - Grid overview"

#, fuzzy
msgid "title_class live_statistics"
msgstr "Hedy - Live Statistics"

#, fuzzy
msgid "title_class-overview"
msgstr "Hedy - Class overview"

#, fuzzy
msgid "title_customize-adventure"
msgstr "Hedy - Customize adventure"

#, fuzzy
msgid "title_customize-class"
msgstr "Hedy - Customize class"

#, fuzzy
msgid "title_explore"
msgstr "Hedy - Explore"

#, fuzzy
msgid "title_for-teacher"
msgstr "Hedy - For teachers"

#, fuzzy
msgid "title_join-class"
msgstr "Hedy - Join class"

#, fuzzy
msgid "title_landing-page"
msgstr "Welcome to Hedy!"

#, fuzzy
msgid "title_learn-more"
msgstr "Hedy - Learn more"

#, fuzzy
msgid "title_login"
msgstr "Hedy - Login"

#, fuzzy
msgid "title_my-profile"
msgstr "Hedy - My account"

#, fuzzy
msgid "title_privacy"
msgstr "Hedy - Privacy terms"

#, fuzzy
msgid "title_programs"
msgstr "Hedy - My programs"

msgid "title_public-adventures"
msgstr ""

#, fuzzy
msgid "title_recover"
msgstr "Hedy - Recover account"

#, fuzzy
msgid "title_reset"
msgstr "Hedy - Reset password"

#, fuzzy
msgid "title_signup"
msgstr "Hedy - Create an account"

#, fuzzy
msgid "title_start"
msgstr "Hedy - Textual programming made easy"

#, fuzzy
msgid "title_view-adventure"
msgstr "Hedy - View adventure"

#, fuzzy
msgid "token_invalid"
msgstr "Your token is invalid."

msgid "tooltip_level_locked"
msgstr ""

#, fuzzy
msgid "translate_error"
msgstr ""
"Something went wrong while translating the code. Try running the code to "
"see if it has an error. Code with errors can not be translated."

#, fuzzy
msgid "translating_hedy"
msgstr "Translating Hedy"

#, fuzzy
msgid "translator"
msgstr "Translator"

#, fuzzy
msgid "try_it"
msgstr "Try it"

#, fuzzy
msgid "tutorial"
msgstr "Tutorial"

#, fuzzy
msgid "tutorial_code_snippet"
msgstr ""
"{print} Hello world!\n"
"{print} I'm learning Hedy with the tutorial!"

#, fuzzy
msgid "tutorial_message_not_found"
msgstr "We couldn't find the requested tutorial step..."

#, fuzzy
msgid "tutorial_title_not_found"
msgstr "Tutorial step not found"

#, fuzzy
msgid "unauthorized"
msgstr "You don't have access rights for this page"

#, fuzzy
msgid "unique_usernames"
msgstr "All usernames need to be unique."

#, fuzzy
msgid "unlock_thresholds"
msgstr "Unlock level thresholds"

#, fuzzy
msgid "unsaved_class_changes"
msgstr "There are unsaved changes, are you sure you want to leave this page?"

#, fuzzy
msgid "unshare"
msgstr "Unshare"

#, fuzzy
msgid "unshare_confirm"
msgstr "Are you sure you want to make the program private?"

#, fuzzy
msgid "unshare_success_detail"
msgstr "Program unshared successfully."

#, fuzzy
msgid "update_adventure_prompt"
msgstr "Are you sure you want to update this adventure?"

#, fuzzy
msgid "update_profile"
msgstr "Update profile"

#, fuzzy
msgid "update_public"
msgstr "Update public profile"

#, fuzzy
msgid "updating_indicator"
msgstr "Updating"

#, fuzzy
msgid "use_of_blanks_exception"
msgstr "Use of blanks in programs"

#, fuzzy
msgid "use_of_nested_functions_exception"
msgstr "Use of nested functions"

#, fuzzy
msgid "user"
msgstr "user"

#, fuzzy
msgid "user_inexistent"
msgstr "This user doesn't exist"

#, fuzzy
msgid "user_not_private"
msgstr "This user either doesn't exist or doesn't have a public profile"

#, fuzzy
msgid "username"
msgstr "Username"

#, fuzzy
msgid "username_empty"
msgstr "You didn't enter an username!"

#, fuzzy
msgid "username_invalid"
msgstr "Your username is invalid."

#, fuzzy
msgid "username_special"
msgstr "Username cannot contain `:` or `@`."

#, fuzzy
msgid "username_three"
msgstr "Username must contain at least three characters."

#, fuzzy
msgid "usernames_exist"
msgstr "One or more usernames is already in use."

#, fuzzy
msgid "value"
msgstr "Value"

#, fuzzy
msgid "variables"
msgstr "Variables"

#, fuzzy
msgid "view_program"
msgstr "View program"

#, fuzzy
msgid "welcome"
msgstr "Welcome"

#, fuzzy
msgid "welcome_back"
msgstr "Welcome back"

#, fuzzy
msgid "what_is_your_role"
msgstr "What is your role?"

#, fuzzy
msgid "what_should_my_code_do"
msgstr "What should my code do?"

#, fuzzy
msgid "whole_world"
msgstr "The world"

#, fuzzy
msgid "write_first_program"
msgstr "Write your first program!"

#, fuzzy
msgid "year_invalid"
msgstr "Please enter a year between 1900 and {current_year}."

#, fuzzy
msgid "yes"
msgstr "Yes"

#, fuzzy
msgid "your_account"
msgstr "Your profile"

#, fuzzy
msgid "your_class"
msgstr "Your class"

#, fuzzy
msgid "your_last_program"
msgstr "Your last saved program"

#, fuzzy
msgid "your_personal_text"
msgstr "Your personal text..."

#, fuzzy
msgid "your_program"
msgstr "Your program"

#~ msgid "disabled_button_locked"
#~ msgstr "Your teacher hasn't unlocked this level yet"

#~ msgid "duplicate_tag"
#~ msgstr "You already have a tag with this name."

#~ msgid "tag_deleted"
#~ msgstr "This tag was successfully deleted."
<<<<<<< HEAD
=======

#~ msgid "no_tags"
#~ msgstr "No tags yet."
>>>>>>> f7e3be19
<|MERGE_RESOLUTION|>--- conflicted
+++ resolved
@@ -1,5 +1,3 @@
-<<<<<<< HEAD
-=======
 # pap translations for PROJECT.
 # Copyright (C) 2023 ORGANIZATION
 # This file is distributed under the same license as the PROJECT project.
@@ -20,7 +18,6 @@
 "Content-Transfer-Encoding: 8bit\n"
 "Generated-By: Babel 2.11.0\n"
 
->>>>>>> f7e3be19
 #, fuzzy
 msgid "Access Before Assign"
 msgstr ""
@@ -1255,12 +1252,7 @@
 msgid "mail_change_password_body"
 msgstr ""
 "Your Hedy password has been changed. If you did this, all is good.\n"
-<<<<<<< HEAD
-"If you didn't change your password, please contact us immediately by "
-"replying to this email."
-=======
 "If you didn't change your password, please contact us immediately by replying to this email."
->>>>>>> f7e3be19
 
 #, fuzzy
 msgid "mail_change_password_subject"
@@ -1285,12 +1277,7 @@
 #, fuzzy
 msgid "mail_recover_password_body"
 msgstr ""
-<<<<<<< HEAD
-"By clicking on this link, you can set a new Hedy password. This link is "
-"valid for <b>4</b> hours.\n"
-=======
 "By clicking on this link, you can set a new Hedy password. This link is valid for <b>4</b> hours.\n"
->>>>>>> f7e3be19
 "If you haven't required a password reset, please ignore this email: {link}"
 
 #, fuzzy
@@ -1300,15 +1287,8 @@
 #, fuzzy
 msgid "mail_reset_password_body"
 msgstr ""
-<<<<<<< HEAD
-"Your Hedy password has been reset to a new one. If you did this, all is "
-"good.\n"
-"If you didn't change your password, please contact us immediately by "
-"replying to this email."
-=======
 "Your Hedy password has been reset to a new one. If you did this, all is good.\n"
 "If you didn't change your password, please contact us immediately by replying to this email."
->>>>>>> f7e3be19
 
 #, fuzzy
 msgid "mail_reset_password_subject"
@@ -1318,45 +1298,11 @@
 msgid "mail_welcome_teacher_body"
 msgstr ""
 "<strong>Welcome!</strong>\n"
-<<<<<<< HEAD
-"Congratulations on your brand new Hedy teacher's account. Welcome to the "
-"world wide community of Hedy teachers!\n"
-=======
 "Congratulations on your brand new Hedy teacher's account. Welcome to the world wide community of Hedy teachers!\n"
->>>>>>> f7e3be19
 "\n"
 "<strong>What teacher's accounts can do</strong>\n"
 "There are a number of extra options unlocked for you now.\n"
 "\n"
-<<<<<<< HEAD
-"1. Extra explanation is available in the <a href=\"https://hedy.org/for-"
-"teachers/manual\">teacher's manual</a>.\n"
-"2. With your teacher account, you can create classes. Your students can "
-"than join your classes and you can see their progress. Classes are made "
-"and managed though the for <a href=\"https://hedycode.com/for-"
-"teachers\">teachers page</a>.\n"
-"3. You can fully customize your classes, for example you can open and "
-"close levels, enable or disable adventures and author your own "
-"adventures!\n"
-"\n"
-"<strong>Join our online community!</strong>\n"
-"All Hedy teachers, programmers and other fans are welcome to join our <a "
-"href=\"https://discord.gg/8yY7dEme9r\">Discord server</a>. This is the "
-"ideal place to chat about Hedy: we have channels where you can show your "
-"cool projects and lessons, channels to report bugs, and channels to chat "
-"with other teachers and with the Hedy team.\n"
-"\n"
-"<strong>How to ask for help </strong>\n"
-"If anything is unclear, you can let us know on Discord, or <a "
-"href=\"mailto: hello@hedy.org\">send us an email</a>.\n"
-"\n"
-"<strong>How to report bugs</strong>\n"
-"In Discord, we have a channel for reporting bugs, called #bugs. That is "
-"the perfect place to let us know about issues you are running into. If "
-"you know how to use GitHub, you can create an <a "
-"href=\"https://github.com/hedyorg/hedy/issues/new?assignees=&labels=&template=bug_report.md&title=%5BBUG%5D\">issue</a>"
-" there.\n"
-=======
 "1. Extra explanation is available in the <a href=\"https://hedy.org/for-teachers/manual\">teacher's manual</a>.\n"
 "2. With your teacher account, you can create classes. Your students can than join your classes and you can see their progress. Classes are made and managed though the for <a href=\"https://hedycode.com/for-teachers\">teachers page</a>.\n"
 "3. You can fully customize your classes, for example you can open and close levels, enable or disable adventures and author your own adventures!\n"
@@ -1369,7 +1315,6 @@
 "\n"
 "<strong>How to report bugs</strong>\n"
 "In Discord, we have a channel for reporting bugs, called #bugs. That is the perfect place to let us know about issues you are running into. If you know how to use GitHub, you can create an <a href=\"https://github.com/hedyorg/hedy/issues/new?assignees=&labels=&template=bug_report.md&title=%5BBUG%5D\">issue</a> there.\n"
->>>>>>> f7e3be19
 
 #, fuzzy
 msgid "mail_welcome_teacher_subject"
@@ -2210,8 +2155,6 @@
 msgid "surname"
 msgstr "First Name"
 
-<<<<<<< HEAD
-=======
 #, fuzzy
 msgid "survey_skip"
 msgstr "Don't show this again"
@@ -2220,7 +2163,6 @@
 msgid "survey_submit"
 msgstr "Submit"
 
->>>>>>> f7e3be19
 msgid "tag_in_adventure"
 msgstr ""
 
@@ -2587,9 +2529,6 @@
 
 #~ msgid "tag_deleted"
 #~ msgstr "This tag was successfully deleted."
-<<<<<<< HEAD
-=======
 
 #~ msgid "no_tags"
 #~ msgstr "No tags yet."
->>>>>>> f7e3be19
