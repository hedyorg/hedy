# pap translations for PROJECT.
# Copyright (C) 2023 ORGANIZATION
# This file is distributed under the same license as the PROJECT project.
# FIRST AUTHOR <EMAIL@ADDRESS>, 2023.
#
msgid ""
msgstr ""
"Project-Id-Version: PROJECT VERSION\n"
"Report-Msgid-Bugs-To: EMAIL@ADDRESS\n"
"POT-Creation-Date: 2000-01-01 00:00+0000\n"
"PO-Revision-Date: 2024-10-25 06:21+0000\n"
"Last-Translator: Prefill add-on <noreply-addon-prefill@weblate.org>\n"
"Language-Team: pap <LL@li.org>\n"
"Language: pap\n"
"MIME-Version: 1.0\n"
"Content-Type: text/plain; charset=utf-8\n"
"Content-Transfer-Encoding: 8bit\n"
"Plural-Forms: nplurals=2; plural=n != 1;\n"
"X-Generator: Weblate 5.8.2-dev\n"
"Generated-By: Babel 2.14.0\n"

#, fuzzy
msgid "Access Before Assign"
msgstr ""

#, fuzzy
msgid "Cyclic Var Definition"
msgstr "The name `{variable}` needs to be set before you can use it on the right-hand side of the `{is}` command."

#, fuzzy
msgid "Else Without If Error"
msgstr ""

#, fuzzy
msgid "Function Undefined"
msgstr ""

#, fuzzy
msgid "Has Blanks"
msgstr ""

#, fuzzy
msgid "Incomplete"
msgstr ""

#, fuzzy
msgid "Incomplete Repeat"
msgstr ""

#, fuzzy
msgid "Invalid"
msgstr ""

#, fuzzy
msgid "Invalid Argument"
msgstr ""

#, fuzzy
msgid "Invalid Argument Type"
msgstr ""

#, fuzzy
msgid "Invalid At Command"
msgstr ""

#, fuzzy
msgid "Invalid Space"
msgstr ""

#, fuzzy
msgid "Invalid Type Combination"
msgstr ""

#, fuzzy
msgid "Lonely Echo"
msgstr ""

#, fuzzy
msgid "Lonely Text"
msgstr ""

#, fuzzy
msgid "Missing Additional Command"
msgstr ""

#, fuzzy
msgid "Missing Colon Error"
msgstr ""

#, fuzzy
msgid "Missing Command"
msgstr ""

#, fuzzy
msgid "Missing Inner Command"
msgstr ""

#, fuzzy
msgid "Missing Square Brackets"
msgstr ""

#, fuzzy
msgid "Missing Variable"
msgstr ""

#, fuzzy
msgid "Misspelled At Command"
msgstr ""

#, fuzzy
msgid "No Indentation"
msgstr ""

#, fuzzy
msgid "Non Decimal Variable"
msgstr ""

#, fuzzy
msgid "Parse"
msgstr ""

#, fuzzy
msgid "Pressit Missing Else"
msgstr ""

#, fuzzy
msgid "Runtime Index Error"
msgstr ""

#, fuzzy
msgid "Runtime Value Error"
msgstr ""

#, fuzzy
msgid "Runtime Values Error"
msgstr ""

#, fuzzy
msgid "Save Microbit code "
msgstr ""

#, fuzzy
msgid "Too Big"
msgstr ""

#, fuzzy
msgid "Too Few Indents"
msgstr ""

#, fuzzy
msgid "Too Many Indents"
msgstr ""

#, fuzzy
msgid "Unexpected Indentation"
msgstr ""

#, fuzzy
msgid "Unquoted Assignment"
msgstr ""

#, fuzzy
msgid "Unquoted Equality Check"
msgstr ""

#, fuzzy
msgid "Unquoted Text"
msgstr "Be careful. If you `{ask}` or `{print}` something, the text should start and finish with a quotation mark. You forgot that for the text {unquotedtext}."

#, fuzzy
msgid "Unsupported Float"
msgstr ""

#, fuzzy
msgid "Unsupported String Value"
msgstr ""

#, fuzzy
msgid "Unused Variable"
msgstr ""

#, fuzzy
msgid "Var Undefined"
msgstr ""

#, fuzzy
msgid "Wrong Level"
msgstr ""

#, fuzzy
msgid "Wrong Number of Arguments"
msgstr ""

msgid "about_this_adventure"
msgstr ""

#, fuzzy
msgid "account_overview"
msgstr ""

#, fuzzy
msgid "actions"
msgstr ""

#, fuzzy
msgid "add"
msgstr ""

#, fuzzy
msgid "add_students"
msgstr ""

#, fuzzy
msgid "add_your_language"
msgstr ""

#, fuzzy
msgid "admin"
msgstr ""

#, fuzzy
msgid "advance_button"
msgstr ""

#, fuzzy
msgid "adventure"
msgstr ""

#, fuzzy
msgid "adventure_cloned"
msgstr ""

#, fuzzy
msgid "adventure_code_button"
msgstr ""

#, fuzzy
msgid "adventure_codeblock_button"
msgstr ""

#, fuzzy
msgid "adventure_duplicate"
msgstr ""

#, fuzzy
msgid "adventure_empty"
msgstr ""

#, fuzzy
msgid "adventure_exp_3"
msgstr "Make sure you always surround keywords with { }, then they are recognized correctly. You can use the \"preview\" button to view a styled version of your adventure. To view the adventure on a dedicated page, select \"view\" from the teachers page."

msgid "adventure_exp_classes"
msgstr ""

#, fuzzy
msgid "adventure_flagged"
msgstr ""

#, fuzzy
msgid "adventure_id_invalid"
msgstr ""

#, fuzzy
msgid "adventure_length"
msgstr ""

#, fuzzy
msgid "adventure_name_invalid"
msgstr ""

#, fuzzy
msgid "adventure_terms"
msgstr ""

#, fuzzy
msgid "adventure_updated"
msgstr ""

#, fuzzy
msgid "adventures_completed"
msgstr ""

#, fuzzy
msgid "adventures_info"
msgstr ""

#, fuzzy
msgid "adventures_restored"
msgstr ""

#, fuzzy
msgid "adventures_ticked"
msgstr ""

#, fuzzy
msgid "adventures_tried"
msgstr ""

#, fuzzy
msgid "ago"
msgstr ""

#, fuzzy
msgid "agree_invalid"
msgstr ""

#, fuzzy
msgid "agree_with"
msgstr ""

#, fuzzy
msgid "ajax_error"
msgstr ""

#, fuzzy
msgid "all"
msgstr ""

#, fuzzy
msgid "all_class_highscores"
msgstr ""

#, fuzzy
msgid "all_rows_missing_separator"
msgstr ""

#, fuzzy
msgid "already_account"
msgstr ""

#, fuzzy
msgid "already_program_running"
msgstr ""

#, fuzzy
msgid "are_you_sure"
msgstr ""

#, fuzzy
msgid "ask_needs_var"
msgstr ""

msgid "available_in"
msgstr ""

msgid "back_to_class"
msgstr ""

#, fuzzy
msgid "become_a_sponsor"
msgstr ""

#, fuzzy
msgid "birth_year"
msgstr ""

#, fuzzy
msgid "by"
msgstr ""

#, fuzzy
msgid "cancel"
msgstr ""

#, fuzzy
msgid "cant_parse_exception"
msgstr ""

#, fuzzy
msgid "certificate"
msgstr ""

#, fuzzy
msgid "certified_teacher"
msgstr ""

#, fuzzy
msgid "change_password"
msgstr ""

#, fuzzy
msgid "cheatsheet_title"
msgstr ""

#, fuzzy
msgid "class_already_joined"
msgstr ""

#, fuzzy
msgid "class_customize_success"
msgstr ""

#, fuzzy
msgid "class_graph_explanation"
msgstr ""

#, fuzzy
msgid "class_logs"
msgstr ""

#, fuzzy
msgid "class_name_duplicate"
msgstr ""

#, fuzzy
msgid "class_name_empty"
msgstr ""

#, fuzzy
msgid "class_name_invalid"
msgstr ""

#, fuzzy
msgid "class_name_prompt"
msgstr ""

#, fuzzy
msgid "class_performance_graph"
msgstr ""

#, fuzzy
msgid "class_survey_description"
msgstr ""

#, fuzzy
msgid "class_survey_later"
msgstr ""

#, fuzzy
msgid "class_survey_question1"
msgstr ""

#, fuzzy
msgid "class_survey_question2"
msgstr ""

#, fuzzy
msgid "class_survey_question3"
msgstr ""

#, fuzzy
msgid "class_survey_question4"
msgstr ""

#, fuzzy
msgid "classes_info"
msgstr ""

#, fuzzy
msgid "clone"
msgstr ""

#, fuzzy
msgid "cloned_times"
msgstr ""

#, fuzzy
msgid "close"
msgstr ""

#, fuzzy
msgid "comma"
msgstr ""

#, fuzzy
msgid "command_not_available_yet_exception"
msgstr ""

#, fuzzy
msgid "command_unavailable_exception"
msgstr ""

#, fuzzy
msgid "commands"
msgstr ""

#, fuzzy
msgid "complete"
msgstr ""

#, fuzzy
msgid "congrats_message"
msgstr ""

#, fuzzy
msgid "connect_guest_teacher"
msgstr ""

#, fuzzy
msgid "constant_variable_role"
msgstr ""

msgid "containing"
msgstr ""

#, fuzzy
msgid "content_invalid"
msgstr ""

#, fuzzy
msgid "continue"
msgstr ""

#, fuzzy
msgid "contributor"
msgstr ""

#, fuzzy
msgid "copy_accounts_to_clipboard"
msgstr ""

#, fuzzy
msgid "copy_clipboard"
msgstr ""

#, fuzzy
msgid "copy_code"
msgstr ""

#, fuzzy
msgid "copy_join_link"
msgstr ""

#, fuzzy
msgid "copy_link_success"
msgstr ""

#, fuzzy
msgid "copy_link_to_share"
msgstr ""

#, fuzzy
msgid "copy_mail_link"
msgstr ""

#, fuzzy
msgid "correct_answer"
msgstr ""

#, fuzzy
msgid "country"
msgstr ""

#, fuzzy
msgid "country_invalid"
msgstr ""

#, fuzzy
msgid "create_account"
msgstr ""

#, fuzzy
msgid "create_accounts"
msgstr ""

#, fuzzy
msgid "create_accounts_placeholder"
msgstr ""

#, fuzzy
msgid "create_accounts_prompt"
msgstr ""

#, fuzzy
msgid "create_adventure"
msgstr ""

#, fuzzy
msgid "create_class"
msgstr ""

#, fuzzy
msgid "create_student_account"
msgstr ""

#, fuzzy
msgid "create_student_account_explanation"
msgstr ""

#, fuzzy
msgid "create_student_accounts"
msgstr ""

#, fuzzy
msgid "create_teacher_account"
msgstr ""

#, fuzzy
msgid "create_teacher_account_explanation"
msgstr ""

#, fuzzy
msgid "create_usernames_and_passwords_desc"
msgstr ""

#, fuzzy
msgid "create_usernames_and_passwords_title"
msgstr ""

#, fuzzy
msgid "create_usernames_desc"
msgstr ""

#, fuzzy
msgid "create_usernames_title"
msgstr ""

#, fuzzy
msgid "creator"
msgstr ""

#, fuzzy
msgid "current_password"
msgstr ""

#, fuzzy
msgid "customization_deleted"
msgstr ""

#, fuzzy
msgid "customize"
msgstr ""

#, fuzzy
msgid "customize_adventure"
msgstr ""

#, fuzzy
msgid "customize_class"
msgstr ""

#, fuzzy
msgid "dash"
msgstr ""

#, fuzzy
msgid "debug"
msgstr ""

#, fuzzy
msgid "default_401"
msgstr ""

#, fuzzy
msgid "default_403"
msgstr ""

#, fuzzy
msgid "default_404"
msgstr ""

#, fuzzy
msgid "default_500"
msgstr ""

#, fuzzy
msgid "delete"
msgstr ""

#, fuzzy
msgid "delete_adventure_prompt"
msgstr ""

#, fuzzy
msgid "delete_class_prompt"
msgstr ""

#, fuzzy
msgid "delete_confirm"
msgstr ""

#, fuzzy
msgid "delete_invite"
msgstr ""

#, fuzzy
msgid "delete_invite_prompt"
msgstr ""

#, fuzzy
msgid "delete_public"
msgstr ""

#, fuzzy
msgid "delete_success"
msgstr ""

#, fuzzy
msgid "delete_tag_prompt"
msgstr ""

#, fuzzy
msgid "destroy_profile"
msgstr ""

#, fuzzy
msgid "developers_mode"
msgstr ""

#, fuzzy
msgid "directly_available"
msgstr ""

#, fuzzy
msgid "disable"
msgstr ""

#, fuzzy
msgid "disable_explore_page"
msgstr ""

#, fuzzy
msgid "disable_parsons"
msgstr ""

#, fuzzy
msgid "disable_quizes"
msgstr ""

#, fuzzy
msgid "disabled"
msgstr ""

#, fuzzy
msgid "disabled_button_quiz"
msgstr ""

#, fuzzy
msgid "discord_server"
msgstr ""

#, fuzzy
msgid "distinguished_user"
msgstr ""

#, fuzzy
msgid "double quotes"
msgstr ""

#, fuzzy
msgid "download"
msgstr ""

#, fuzzy
msgid "duplicate"
msgstr ""

#, fuzzy
msgid "echo_and_ask_mismatch_exception"
msgstr ""

#, fuzzy
msgid "echo_out"
msgstr ""

#, fuzzy
msgid "edit_adventure"
msgstr ""

#, fuzzy
msgid "edit_code_button"
msgstr ""

#, fuzzy
msgid "email"
msgstr ""

#, fuzzy
msgid "email_invalid"
msgstr ""

#, fuzzy
msgid "end_quiz"
msgstr ""

#, fuzzy
msgid "english"
msgstr ""

#, fuzzy
msgid "enter"
msgstr ""

#, fuzzy
msgid "enter_password"
msgstr ""

#, fuzzy
msgid "enter_text"
msgstr ""

#, fuzzy
msgid "error_logo_alt"
msgstr ""

#, fuzzy
msgid "errors"
msgstr ""

#, fuzzy
msgid "exclamation mark"
msgstr ""

#, fuzzy
msgid "exercise"
msgstr ""

#, fuzzy
msgid "exercise_doesnt_exist"
msgstr ""

#, fuzzy
msgid "exists_email"
msgstr ""

#, fuzzy
msgid "exists_username"
msgstr ""

#, fuzzy
msgid "exit_preview_mode"
msgstr ""

#, fuzzy
msgid "experience_invalid"
msgstr ""

#, fuzzy
msgid "expiration_date"
msgstr ""

#, fuzzy
msgid "favorite_program"
msgstr ""

#, fuzzy
msgid "favourite_confirm"
msgstr ""

#, fuzzy
msgid "favourite_program"
msgstr ""

#, fuzzy
msgid "favourite_program_invalid"
msgstr ""

#, fuzzy
msgid "favourite_success"
msgstr ""

#, fuzzy
msgid "feedback_message_error"
msgstr ""

#, fuzzy
msgid "female"
msgstr ""

#, fuzzy
msgid "flag_adventure_prompt"
msgstr ""

#, fuzzy
msgid "float"
msgstr ""

#, fuzzy
msgid "for_teachers"
msgstr ""

#, fuzzy
msgid "forgot_password"
msgstr ""

#, fuzzy
msgid "from_another_teacher"
msgstr ""

#, fuzzy
msgid "from_magazine_website"
msgstr ""

#, fuzzy
msgid "from_video"
msgstr ""

#, fuzzy
msgid "fun_statistics_msg"
msgstr ""

#, fuzzy
msgid "gender"
msgstr ""

#, fuzzy
msgid "gender_invalid"
msgstr ""

#, fuzzy
msgid "general_settings"
msgstr ""

#, fuzzy
msgid "get_certificate"
msgstr ""

#, fuzzy
msgid "give_link_to_teacher"
msgstr ""

#, fuzzy
msgid "go_back"
msgstr ""

#, fuzzy
msgid "go_back_to_main"
msgstr ""

#, fuzzy
msgid "go_to_question"
msgstr ""

#, fuzzy
msgid "go_to_quiz_result"
msgstr ""

msgid "go_to_your_clone"
msgstr ""

#, fuzzy
msgid "goto_profile"
msgstr ""

#, fuzzy
msgid "graph_title"
msgstr ""

#, fuzzy
msgid "hand_in"
msgstr ""

#, fuzzy
msgid "hand_in_exercise"
msgstr ""

#, fuzzy
msgid "heard_about_hedy"
msgstr ""

#, fuzzy
msgid "heard_about_invalid"
msgstr ""

#, fuzzy
msgid "hedy_choice_title"
msgstr ""

#, fuzzy
msgid "hedy_introduction_slides"
msgstr ""

#, fuzzy
msgid "hedy_logo_alt"
msgstr ""

#, fuzzy
msgid "hedy_on_github"
msgstr ""

#, fuzzy
msgid "hello_logo"
msgstr ""

#, fuzzy
msgid "hide_adventures"
msgstr ""

#, fuzzy
msgid "hide_cheatsheet"
msgstr ""

#, fuzzy
msgid "hide_classes"
msgstr ""

#, fuzzy
msgid "hide_keyword_switcher"
msgstr ""

#, fuzzy
msgid "hide_slides"
msgstr ""

#, fuzzy
msgid "highest_level_reached"
msgstr ""

#, fuzzy
msgid "highest_quiz_score"
msgstr ""

#, fuzzy
msgid "hint"
msgstr ""

#, fuzzy
msgid "ill_work_some_more"
msgstr ""

#, fuzzy
msgid "image_invalid"
msgstr "The image you chose image is invalid."

#, fuzzy
msgid "incomplete_command_exception"
msgstr ""

#, fuzzy
msgid "incorrect_handling_of_quotes_exception"
msgstr ""

#, fuzzy
msgid "incorrect_use_of_types_exception"
msgstr ""

#, fuzzy
msgid "incorrect_use_of_variable_exception"
msgstr ""

#, fuzzy
msgid "indentation_exception"
msgstr ""

#, fuzzy
msgid "input"
msgstr ""

#, fuzzy
msgid "input_variable_role"
msgstr ""

#, fuzzy
msgid "integer"
msgstr ""

#, fuzzy
msgid "invalid_class_link"
msgstr ""

#, fuzzy
msgid "invalid_command_exception"
msgstr ""

#, fuzzy
msgid "invalid_keyword_language_comment"
msgstr ""

#, fuzzy
msgid "invalid_language_comment"
msgstr ""

#, fuzzy
msgid "invalid_level_comment"
msgstr ""

#, fuzzy
msgid "invalid_program_comment"
msgstr ""

#, fuzzy
msgid "invalid_teacher_invitation_code"
msgstr ""

#, fuzzy
msgid "invalid_tutorial_step"
msgstr ""

#, fuzzy
msgid "invalid_username_password"
msgstr ""

#, fuzzy
msgid "invite_by_username"
msgstr ""

#, fuzzy
msgid "invite_date"
msgstr ""

#, fuzzy
msgid "invite_message"
msgstr ""

#, fuzzy
msgid "invite_prompt"
msgstr ""

#, fuzzy
msgid "invite_teacher"
msgstr ""

#, fuzzy
msgid "join_class"
msgstr ""

#, fuzzy
msgid "join_prompt"
msgstr ""

#, fuzzy
msgid "keybinding_waiting_for_keypress"
msgstr ""

#, fuzzy
msgid "keyword_language_invalid"
msgstr ""

#, fuzzy
msgid "landcode_phone_number"
msgstr ""

#, fuzzy
msgid "language"
msgstr ""

#, fuzzy
msgid "language_invalid"
msgstr ""

#, fuzzy
msgid "languages"
msgstr ""

#, fuzzy
msgid "last_edited"
msgstr ""

#, fuzzy
msgid "last_update"
msgstr ""

#, fuzzy
msgid "lastname"
msgstr ""

#, fuzzy
msgid "leave_class"
msgstr ""

#, fuzzy
msgid "level"
msgstr ""

#, fuzzy
msgid "level_accessible"
msgstr ""

#, fuzzy
msgid "level_disabled"
msgstr ""

#, fuzzy
msgid "level_future"
msgstr ""

#, fuzzy
msgid "level_invalid"
msgstr ""

#, fuzzy
msgid "level_not_class"
msgstr ""

#, fuzzy
msgid "level_title"
msgstr ""

#, fuzzy
msgid "levels"
msgstr ""

#, fuzzy
msgid "link"
msgstr ""

#, fuzzy
msgid "list"
msgstr ""

#, fuzzy
msgid "list_variable_role"
msgstr ""

#, fuzzy
msgid "logged_in_to_share"
msgstr ""

#, fuzzy
msgid "login"
msgstr ""

#, fuzzy
msgid "login_long"
msgstr ""

#, fuzzy
msgid "login_to_save_your_work"
msgstr ""

#, fuzzy
msgid "logout"
msgstr ""

#, fuzzy
msgid "longest_program"
msgstr ""

#, fuzzy
msgid "mail_change_password_body"
msgstr ""

#, fuzzy
msgid "mail_change_password_subject"
msgstr ""

#, fuzzy
msgid "mail_error_change_processed"
msgstr ""

#, fuzzy
msgid "mail_goodbye"
msgstr ""

#, fuzzy
msgid "mail_hello"
msgstr ""

#, fuzzy
msgid "mail_recover_password_body"
msgstr ""

#, fuzzy
msgid "mail_recover_password_subject"
msgstr ""

#, fuzzy
msgid "mail_reset_password_body"
msgstr ""

#, fuzzy
msgid "mail_reset_password_subject"
msgstr ""

#, fuzzy
msgid "mail_welcome_teacher_body"
msgstr ""

#, fuzzy
msgid "mail_welcome_teacher_subject"
msgstr ""

#, fuzzy
msgid "mail_welcome_verify_body"
msgstr ""

#, fuzzy
msgid "mail_welcome_verify_subject"
msgstr ""

#, fuzzy
msgid "mailing_title"
msgstr ""

#, fuzzy
msgid "main_subtitle"
msgstr ""

#, fuzzy
msgid "main_title"
msgstr ""

#, fuzzy
msgid "make_sure_you_are_done"
msgstr ""

#, fuzzy
msgid "male"
msgstr ""

#, fuzzy
msgid "mandatory_mode"
msgstr ""

#, fuzzy
msgid "more_info"
msgstr ""

#, fuzzy
msgid "more_options"
msgstr ""

#, fuzzy
msgid "multiple_keywords_warning"
msgstr ""

msgid "multiple_levels_warning"
msgstr ""

#, fuzzy
msgid "my_account"
msgstr ""

#, fuzzy
msgid "my_adventures"
msgstr ""

#, fuzzy
msgid "my_classes"
msgstr ""

#, fuzzy
msgid "my_messages"
msgstr ""

#, fuzzy
msgid "my_public_profile"
msgstr ""

#, fuzzy
msgid "name"
msgstr ""

#, fuzzy
msgid "nav_explore"
msgstr ""

#, fuzzy
msgid "nav_hedy"
msgstr ""

#, fuzzy
msgid "nav_learn_more"
msgstr ""

#, fuzzy
msgid "nav_start"
msgstr ""

#, fuzzy
msgid "new_password"
msgstr ""

#, fuzzy
msgid "new_password_repeat"
msgstr ""

#, fuzzy
msgid "newline"
msgstr ""

#, fuzzy
msgid "next_adventure"
msgstr ""

#, fuzzy
msgid "next_exercise"
msgstr ""

#, fuzzy
msgid "next_page"
msgstr ""

#, fuzzy
msgid "next_step_tutorial"
msgstr ""

#, fuzzy
msgid "next_student"
msgstr ""

#, fuzzy
msgid "no"
msgstr ""

#, fuzzy
msgid "no_account"
msgstr ""

#, fuzzy
msgid "no_accounts"
msgstr ""

#, fuzzy
msgid "no_adventures_yet"
msgstr ""

#, fuzzy
msgid "no_more_flat_if"
msgstr ""

#, fuzzy
msgid "no_programs"
msgstr ""

#, fuzzy
msgid "no_shared_programs"
msgstr ""

#, fuzzy
msgid "no_students"
msgstr ""

#, fuzzy
msgid "no_such_adventure"
msgstr ""

#, fuzzy
msgid "no_such_class"
msgstr ""

#, fuzzy
msgid "no_such_level"
msgstr ""

#, fuzzy
msgid "no_such_program"
msgstr ""

#, fuzzy
msgid "no_tag"
msgstr ""

#, fuzzy
msgid "not_adventure_yet"
msgstr ""

#, fuzzy
msgid "not_enrolled"
msgstr ""

#, fuzzy
msgid "not_in_class_no_handin"
msgstr ""

#, fuzzy
msgid "not_logged_in_cantsave"
msgstr ""

#, fuzzy
msgid "not_logged_in_handin"
msgstr ""

#, fuzzy
msgid "not_teacher"
msgstr ""

#, fuzzy
msgid "number"
msgstr ""

#, fuzzy
msgid "number_lines"
msgstr ""

#, fuzzy
msgid "number_of_errors"
msgstr ""

#, fuzzy
msgid "number_programs"
msgstr ""

#, fuzzy
msgid "ok"
msgstr ""

#, fuzzy
msgid "one_level_error"
msgstr ""

#, fuzzy
msgid "only_you_can_see"
msgstr ""

#, fuzzy
msgid "open"
msgstr ""

#, fuzzy
msgid "opening_date"
msgstr ""

#, fuzzy
msgid "opening_dates"
msgstr ""

#, fuzzy
msgid "option"
msgstr ""

#, fuzzy
msgid "or"
msgstr ""

#, fuzzy
msgid "other"
msgstr ""

#, fuzzy
msgid "other_block"
msgstr ""

#, fuzzy
msgid "other_settings"
msgstr ""

#, fuzzy
msgid "other_source"
msgstr ""

#, fuzzy
msgid "other_text"
msgstr ""

#, fuzzy
msgid "overwrite_warning"
msgstr ""

#, fuzzy
msgid "owner"
msgstr ""

#, fuzzy
msgid "page_not_found"
msgstr ""

#, fuzzy
msgid "pair_with_teacher"
msgstr ""

#, fuzzy
msgid "parsons_title"
msgstr ""

#, fuzzy
msgid "password"
msgstr ""

#, fuzzy
msgid "password_change_not_allowed"
msgstr ""

#, fuzzy
msgid "password_change_prompt"
msgstr ""

#, fuzzy
msgid "password_change_success"
msgstr ""

#, fuzzy
msgid "password_invalid"
msgstr ""

#, fuzzy
msgid "password_repeat"
msgstr ""

#, fuzzy
msgid "password_resetted"
msgstr ""

#, fuzzy
msgid "password_six"
msgstr ""

#, fuzzy
msgid "password_updated"
msgstr ""

#, fuzzy
msgid "passwords_six"
msgstr ""

#, fuzzy
msgid "passwords_too_short"
msgstr ""

#, fuzzy
msgid "pending_invites"
msgstr ""

#, fuzzy
msgid "people_with_a_link"
msgstr ""

#, fuzzy
msgid "percentage"
msgstr ""

#, fuzzy
msgid "period"
msgstr ""

#, fuzzy
msgid "personal_text"
msgstr ""

#, fuzzy
msgid "personal_text_invalid"
msgstr ""

#, fuzzy
msgid "phone_number"
msgstr ""

#, fuzzy
msgid "preferred_keyword_language"
msgstr ""

#, fuzzy
msgid "preferred_language"
msgstr ""

#, fuzzy
msgid "preview"
msgstr ""

#, fuzzy
msgid "preview_teacher_mode"
msgstr ""

#, fuzzy
msgid "previewing_adventure"
msgstr ""

#, fuzzy
msgid "previewing_class"
msgstr ""

#, fuzzy
msgid "previous_campaigns"
msgstr ""

#, fuzzy
msgid "previous_page"
msgstr ""

#, fuzzy
msgid "print_accounts"
msgstr ""

msgid "print_accounts_title"
msgstr ""

#, fuzzy
msgid "print_logo"
msgstr ""

#, fuzzy
msgid "privacy_terms"
msgstr ""

#, fuzzy
msgid "private"
msgstr ""

#, fuzzy
msgid "profile_logo_alt"
msgstr ""

#, fuzzy
msgid "profile_picture"
msgstr ""

#, fuzzy
msgid "profile_updated"
msgstr ""

#, fuzzy
msgid "profile_updated_reload"
msgstr ""

#, fuzzy
msgid "program_contains_error"
msgstr ""

#, fuzzy
msgid "program_header"
msgstr ""

#, fuzzy
msgid "program_too_large_exception"
msgstr ""

#, fuzzy
msgid "programming_experience"
msgstr ""

#, fuzzy
msgid "programming_invalid"
msgstr ""

#, fuzzy
msgid "programs"
msgstr ""

#, fuzzy
msgid "prompt_join_class"
msgstr ""

#, fuzzy
msgid "provided_username_duplicates"
msgstr ""

#, fuzzy
msgid "public"
msgstr ""

msgid "public_adventures"
msgstr ""

#, fuzzy
msgid "public_content"
msgstr ""

#, fuzzy
msgid "public_content_info"
msgstr ""

#, fuzzy
msgid "public_invalid"
msgstr ""

#, fuzzy
msgid "public_profile"
msgstr ""

#, fuzzy
msgid "public_profile_info"
msgstr ""

#, fuzzy
msgid "public_profile_updated"
msgstr ""

#, fuzzy
msgid "put"
msgstr ""

#, fuzzy
msgid "question mark"
msgstr ""

#, fuzzy
msgid "quiz_logo_alt"
msgstr ""

#, fuzzy
msgid "quiz_score"
msgstr ""

#, fuzzy
msgid "quiz_tab"
msgstr ""

#, fuzzy
msgid "quiz_threshold_not_reached"
msgstr ""

#, fuzzy
msgid "read_code_label"
msgstr ""

#, fuzzy
msgid "recent"
msgstr ""

#, fuzzy
msgid "recover_password"
msgstr ""

#, fuzzy
msgid "regress_button"
msgstr ""

#, fuzzy
msgid "remove"
msgstr ""

#, fuzzy
msgid "remove_customization"
msgstr ""

#, fuzzy
msgid "remove_customizations_prompt"
msgstr ""

#, fuzzy
msgid "remove_student_prompt"
msgstr ""

#, fuzzy
msgid "remove_user_prompt"
msgstr ""

msgid "rename_class"
msgstr ""

msgid "rename_class_prompt"
msgstr ""

#, fuzzy
msgid "repair_program_logo_alt"
msgstr ""

#, fuzzy
msgid "repeat_dep"
msgstr ""

#, fuzzy
msgid "repeat_match_password"
msgstr ""

#, fuzzy
msgid "repeat_new_password"
msgstr ""

#, fuzzy
msgid "report_failure"
msgstr ""

#, fuzzy
msgid "report_program"
msgstr ""

#, fuzzy
msgid "report_success"
msgstr ""

#, fuzzy
msgid "request_invalid"
msgstr ""

#, fuzzy
msgid "request_teacher"
msgstr ""

#, fuzzy
msgid "request_teacher_account"
msgstr ""

#, fuzzy
msgid "required_field"
msgstr ""

#, fuzzy
msgid "reset_adventure_prompt"
msgstr ""

#, fuzzy
msgid "reset_adventures"
msgstr ""

#, fuzzy
msgid "reset_button"
msgstr ""

#, fuzzy
msgid "reset_password"
msgstr ""

#, fuzzy
msgid "restart"
msgstr ""

#, fuzzy
msgid "retrieve_adventure_error"
msgstr ""

#, fuzzy
msgid "retrieve_class_error"
msgstr ""

#, fuzzy
msgid "retrieve_tag_error"
msgstr ""

#, fuzzy
msgid "role"
msgstr ""

#, fuzzy
msgid "run_code_button"
msgstr ""

#, fuzzy
msgid "save_parse_warning"
msgstr ""

#, fuzzy
msgid "save_prompt"
msgstr ""

#, fuzzy
msgid "save_success_detail"
msgstr ""

#, fuzzy
msgid "score"
msgstr ""

#, fuzzy
msgid "search"
msgstr ""

#, fuzzy
msgid "search_button"
msgstr ""

#, fuzzy
msgid "second_teacher"
msgstr ""

#, fuzzy
msgid "second_teacher_copy_prompt"
msgstr ""

#, fuzzy
msgid "second_teacher_prompt"
msgstr ""

#, fuzzy
msgid "second_teacher_warning"
msgstr ""

#, fuzzy
msgid "see_certificate"
msgstr ""

#, fuzzy
msgid "select"
msgstr ""

#, fuzzy
msgid "select_adventures"
msgstr ""

msgid "select_all"
msgstr ""

msgid "select_classes"
msgstr ""

#, fuzzy
msgid "select_lang"
msgstr ""

msgid "select_levels"
msgstr ""

msgid "selected"
msgstr ""

#, fuzzy
msgid "self_removal_prompt"
msgstr ""

#, fuzzy
msgid "send_password_recovery"
msgstr ""

#, fuzzy
msgid "sent_by"
msgstr ""

#, fuzzy
msgid "sent_password_recovery"
msgstr ""

#, fuzzy
msgid "settings"
msgstr ""

#, fuzzy
msgid "share"
msgstr ""

#, fuzzy
msgid "share_by_giving_link"
msgstr ""

#, fuzzy
msgid "share_your_program"
msgstr ""

#, fuzzy
msgid "signup_student_or_teacher"
msgstr ""

#, fuzzy
msgid "single quotes"
msgstr ""

#, fuzzy
msgid "slash"
msgstr ""

#, fuzzy
msgid "sleeping"
msgstr ""

#, fuzzy
msgid "slides"
msgstr ""

#, fuzzy
msgid "slides_for_level"
msgstr ""

#, fuzzy
msgid "slides_info"
msgstr ""

#, fuzzy
msgid "social_media"
msgstr ""

#, fuzzy
msgid "solution_example"
msgstr ""

#, fuzzy
msgid "solution_example_explanation"
msgstr ""

#, fuzzy
msgid "some_rows_missing_separator"
msgstr ""

#, fuzzy
msgid "something_went_wrong_keyword_parsing"
msgstr ""

#, fuzzy
msgid "space"
msgstr ""

#, fuzzy
msgid "star"
msgstr ""

#, fuzzy
msgid "start_learning"
msgstr ""

#, fuzzy
msgid "start_quiz"
msgstr ""

#, fuzzy
msgid "start_teaching"
msgstr ""

#, fuzzy
msgid "step_title"
msgstr ""

#, fuzzy
msgid "stepper_variable_role"
msgstr ""

#, fuzzy
msgid "stop"
msgstr ""

#, fuzzy
msgid "stop_code_button"
msgstr ""

#, fuzzy
msgid "string"
msgstr ""

#, fuzzy
msgid "student"
msgstr ""

#, fuzzy
msgid "student_accounts_created"
msgstr ""

#, fuzzy
msgid "student_adventures_table"
msgstr ""

#, fuzzy
msgid "student_adventures_table_explanation"
msgstr ""

#, fuzzy
msgid "student_already_in_class"
msgstr ""

#, fuzzy
msgid "student_already_invite"
msgstr ""

#, fuzzy
msgid "student_in_another_class"
msgstr ""

#, fuzzy
msgid "student_information"
msgstr ""

#, fuzzy
msgid "student_information_explanation"
msgstr ""

#, fuzzy
msgid "student_not_existing"
msgstr ""

#, fuzzy
msgid "student_signup_header"
msgstr ""

#, fuzzy
msgid "students"
msgstr ""

#, fuzzy
msgid "submission_time"
msgstr ""

#, fuzzy
msgid "submit_answer"
msgstr ""

#, fuzzy
msgid "submit_program"
msgstr ""

#, fuzzy
msgid "submit_warning"
msgstr ""

#, fuzzy
msgid "submitted"
msgstr ""

#, fuzzy
msgid "submitted_header"
msgstr ""

#, fuzzy
msgid "subscribe"
msgstr ""

#, fuzzy
msgid "subscribe_newsletter"
msgstr ""

#, fuzzy
msgid "successful_runs"
msgstr ""

#, fuzzy
msgid "suggestion_color"
msgstr ""

#, fuzzy
msgid "suggestion_note"
msgstr ""

#, fuzzy
msgid "suggestion_number"
msgstr ""

msgid "suggestion_numbers_or_strings"
msgstr ""

#, fuzzy
msgid "surname"
msgstr ""

#, fuzzy
msgid "survey"
msgstr ""

#, fuzzy
msgid "survey_completed"
msgstr ""

#, fuzzy
msgid "survey_skip"
msgstr ""

#, fuzzy
msgid "survey_submit"
msgstr ""

#, fuzzy
msgid "tag_in_adventure"
msgstr ""

#, fuzzy
msgid "tag_input_placeholder"
msgstr ""

#, fuzzy
msgid "tags"
msgstr ""

#, fuzzy
msgid "teacher"
msgstr ""

#, fuzzy
msgid "teacher_invalid"
msgstr ""

#, fuzzy
msgid "teacher_invitation_require_login"
msgstr ""

#, fuzzy
msgid "teacher_manual"
msgstr ""

#, fuzzy
msgid "teacher_signup_header"
msgstr ""

#, fuzzy
msgid "teacher_welcome"
msgstr ""

#, fuzzy
msgid "teachers"
msgstr ""

#, fuzzy
msgid "template_code"
msgstr ""
"This is the explanation of my adventure!\n"
"\n"
"This way I can show a command: <code>{print}</code>\n"
"\n"
"But sometimes I might want to show a piece of code, like this:\n"
"<pre>\n"
"ask What's your name?\n"
"echo so your name is \n"
"</pre>"

msgid "this_adventure_has_an_example_solution"
msgstr ""

#, fuzzy
msgid "this_turns_in_assignment"
msgstr ""

#, fuzzy
msgid "title"
msgstr ""

#, fuzzy
msgid "title_admin"
msgstr ""

#, fuzzy
msgid "title_class-overview"
msgstr ""

#, fuzzy
msgid "title_customize-adventure"
msgstr ""

#, fuzzy
msgid "title_customize-class"
msgstr ""

#, fuzzy
msgid "title_explore"
msgstr ""

#, fuzzy
msgid "title_for-teacher"
msgstr ""

#, fuzzy
msgid "title_join-class"
msgstr ""

#, fuzzy
msgid "title_learn-more"
msgstr ""

#, fuzzy
msgid "title_login"
msgstr ""

#, fuzzy
msgid "title_my-profile"
msgstr ""

#, fuzzy
msgid "title_privacy"
msgstr ""

#, fuzzy
msgid "title_programs"
msgstr ""

#, fuzzy
msgid "title_public-adventures"
msgstr ""

#, fuzzy
msgid "title_recover"
msgstr ""

#, fuzzy
msgid "title_reset"
msgstr ""

#, fuzzy
msgid "title_signup"
msgstr ""

#, fuzzy
msgid "title_start"
msgstr ""

#, fuzzy
msgid "title_view-adventure"
msgstr ""

#, fuzzy
msgid "token_invalid"
msgstr ""

#, fuzzy
msgid "too_many_accounts"
msgstr ""

#, fuzzy
msgid "tooltip_level_locked"
msgstr ""

#, fuzzy
msgid "translate_error"
msgstr ""

#, fuzzy
msgid "translating_hedy"
msgstr ""

#, fuzzy
msgid "translator"
msgstr ""

#, fuzzy
msgid "turned_into_teacher"
msgstr ""

#, fuzzy
msgid "tutorial"
msgstr ""

#, fuzzy
msgid "tutorial_code_snippet"
msgstr ""

#, fuzzy
msgid "tutorial_message_not_found"
msgstr ""

#, fuzzy
msgid "tutorial_title_not_found"
msgstr ""

#, fuzzy
msgid "unauthorized"
msgstr ""

#, fuzzy
msgid "unfavourite_confirm"
msgstr ""

#, fuzzy
msgid "unfavourite_success"
msgstr ""

#, fuzzy
msgid "unknown_variable_role"
msgstr ""

#, fuzzy
msgid "unlock_thresholds"
msgstr ""

#, fuzzy
msgid "unsaved_class_changes"
msgstr ""

#, fuzzy
msgid "unsubmit_program"
msgstr ""

#, fuzzy
msgid "unsubmit_warning"
msgstr ""

#, fuzzy
msgid "unsubmitted"
msgstr ""

#, fuzzy
msgid "update_adventure_prompt"
msgstr ""

#, fuzzy
msgid "update_public"
msgstr ""

#, fuzzy
msgid "updating_indicator"
msgstr ""

#, fuzzy
msgid "use_custom_passwords"
msgstr ""

#, fuzzy
msgid "use_generated_passwords"
msgstr ""

#, fuzzy
msgid "use_of_blanks_exception"
msgstr ""

#, fuzzy
msgid "use_of_nested_functions_exception"
msgstr ""

#, fuzzy
msgid "used_in"
msgstr ""

#, fuzzy
msgid "user"
msgstr ""

#, fuzzy
msgid "user_inexistent"
msgstr ""

#, fuzzy
msgid "user_not_private"
msgstr ""

#, fuzzy
msgid "username"
msgstr ""

#, fuzzy
msgid "username_contains_invalid_symbol"
msgstr ""

#, fuzzy
msgid "username_contains_separator"
msgstr ""

#, fuzzy
msgid "username_empty"
msgstr ""

#, fuzzy
msgid "username_invalid"
msgstr ""

#, fuzzy
msgid "username_special"
msgstr ""

#, fuzzy
msgid "username_three"
msgstr ""

#, fuzzy
msgid "usernames_too_short"
msgstr ""

#, fuzzy
msgid "usernames_unavailable"
msgstr ""

#, fuzzy
msgid "value"
msgstr ""

#, fuzzy
msgid "view_adventures"
msgstr ""

#, fuzzy
msgid "view_classes"
msgstr ""

#, fuzzy
msgid "view_program"
msgstr ""

#, fuzzy
msgid "view_slides"
msgstr ""

#, fuzzy
msgid "waiting_for_submit"
msgstr ""

#, fuzzy
msgid "walker_variable_role"
msgstr ""

msgid "website"
msgstr ""

#, fuzzy
msgid "what_is_your_role"
msgstr ""

#, fuzzy
msgid "what_should_my_code_do"
msgstr ""

msgid "workbook_circle_question_text"
msgstr ""

msgid "workbook_circle_question_title"
msgstr ""

msgid "workbook_define_question_text"
msgstr ""

msgid "workbook_define_question_title"
msgstr ""

msgid "workbook_input_question_text"
msgstr ""

msgid "workbook_input_question_title"
msgstr ""

msgid "workbook_multiple_choice_question_text"
msgstr ""

msgid "workbook_multiple_choice_question_title"
msgstr ""

msgid "workbook_open_question_title"
msgstr ""

msgid "workbook_output_question_text"
msgstr ""

msgid "workbook_output_question_title"
msgstr ""

#, fuzzy
msgid "year_invalid"
msgstr ""

#, fuzzy
msgid "yes"
msgstr ""

#, fuzzy
msgid "your_personal_text"
msgstr ""

#, fuzzy
msgid "your_program"
msgstr ""

#~ msgid "disabled_button_locked"
#~ msgstr "Your teacher hasn't unlocked this level yet"

#~ msgid "duplicate_tag"
#~ msgstr "You already have a tag with this name."

#~ msgid "tag_deleted"
#~ msgstr "This tag was successfully deleted."

#~ msgid "no_tags"
#~ msgstr "No tags yet."

#~ msgid "apply_filters"
#~ msgstr "Apply filters"

#~ msgid "write_first_program"
#~ msgstr "Write your first program!"

#~ msgid "share_confirm"
#~ msgstr "Are you sure you want to make the program public?"

#~ msgid "share_success_detail"
#~ msgstr "Program shared successfully."

#~ msgid "try_it"
#~ msgstr "Try it"

#~ msgid "unshare_confirm"
#~ msgstr "Are you sure you want to make the program private?"

#~ msgid "unshare_success_detail"
#~ msgstr "Program unshared successfully."

#~ msgid "adventure_exp_2"
#~ msgstr "If you want to show actual code snippets, for example to give student a template or example of the code. Please use pre anchors like this:"

#~ msgid "hello_world"
#~ msgstr "Hello world!"

#~ msgid "adventure_exp_1"
#~ msgstr "Type your adventure of choice on the right-hand side. After creating your adventure you can include it in one of your classes under \"customizations\". If you want to include a command in your adventure please use code anchors like this:"

#~ msgid "hide_parsons"
#~ msgstr "Hide puzzle"

#~ msgid "hide_quiz"
#~ msgstr "Hide quiz"

#~ msgid "Locked Language Feature"
#~ msgstr "You are using {concept}! That is awesome, but {concept} is not unlocked yet! It will be unlocked in a later level."

#~ msgid "nested blocks"
#~ msgstr "a block in a block"

#~ msgid "save"
#~ msgstr "Save"

#~ msgid "update_profile"
#~ msgstr "Update profile"

#~ msgid "variables"
#~ msgstr "Variables"

#~ msgid "add_students_options"
#~ msgstr "Add students options"

#~ msgid "class_live"
#~ msgstr "Live statistics"

#~ msgid "class_overview"
#~ msgstr "Class overview"

#~ msgid "last_login"
#~ msgstr "Last login"

#~ msgid "page"
#~ msgstr "page"

#~ msgid "student_list"
#~ msgstr "Student list"

#~ msgid "title_class grid_overview"
#~ msgstr "Hedy - Grid overview"

#~ msgid "title_class live_statistics"
#~ msgstr "Hedy - Live Statistics"

#~ msgid "amount_created"
#~ msgstr "programs created"

#~ msgid "amount_saved"
#~ msgstr "programs saved"

#~ msgid "common_errors"
#~ msgstr "Common errors"

#~ msgid "grid_overview"
#~ msgstr "Overview of programs per adventure"

#~ msgid "last_error"
#~ msgstr "Last error"

#~ msgid "last_program"
#~ msgstr "Last program"

#~ msgid "live_dashboard"
#~ msgstr "Live Dashboard"

#~ msgid "runs_over_time"
#~ msgstr "Runs over time"

#~ msgid "student_details"
#~ msgstr "Student details"

#~ msgid "explore_explanation"
#~ msgstr "On this page you can look through programs created by other Hedy users. You can filter on both a Hedy level and adventure. Click on \"View program\" to open a program and run it. Programs with a red header contain a mistake. You can still open the program, but running it will result in an error. You can of course try to fix it! If the creator has a public profile you can click their username to visit their profile. There you will find all their shared programs and much more!"

#~ msgid "create_question"
#~ msgstr "Do you want to create one?"

#~ msgid "explore_programs"
#~ msgstr "Explore programs"

#~ msgid "explore_programs_logo_alt"
#~ msgstr "Explore programs icon"

#~ msgid "hedy_tutorial_logo_alt"
#~ msgstr "Hedy tutorial icon"

#~ msgid "no_public_profile"
#~ msgstr "You don't have a public profile text yet..."

#~ msgid "start_hedy_tutorial"
#~ msgstr "Start hedy tutorial"

#~ msgid "start_programming"
#~ msgstr "Start programming"

#~ msgid "start_programming_logo_alt"
#~ msgstr "Start programming icon"

#~ msgid "start_teacher_tutorial"
#~ msgstr "Start teacher tutorial"

#~ msgid "teacher_tutorial_logo_alt"
#~ msgstr "Teacher tutorial icon"

#~ msgid "title_landing-page"
#~ msgstr "Welcome to Hedy!"

#~ msgid "welcome"
#~ msgstr "Welcome"

#~ msgid "welcome_back"
#~ msgstr "Welcome back"

#~ msgid "your_account"
#~ msgstr "Your profile"

#~ msgid "your_last_program"
#~ msgstr "Your last saved program"

#~ msgid "already_teacher"
#~ msgstr "You already have a teacher account."

#~ msgid "already_teacher_request"
#~ msgstr "You already have a pending teacher request."

#~ msgid "teacher_account_request"
#~ msgstr "You have a pending teacher account request"

#~ msgid "teacher_account_success"
#~ msgstr "You successfully requested a teacher account."

#~ msgid "student_not_allowed_in_class"
#~ msgstr "Student not allowed in class"

#~ msgid "accounts_created"
#~ msgstr "Accounts where successfully created."

#~ msgid "accounts_intro"
#~ msgstr "On this page you can create accounts for multiple students at once. These are automatically added to the current class, so make sure the class shown above is the right one! Every username needs to be unique in the entire Hedy system. You can use 'Postfix classname' to add your class name to all accounts. If you manually enter passwords, these need to be <b>at least</b> 6 characters."

#~ msgid "create_multiple_accounts"
#~ msgstr "Create multiple accounts"

#~ msgid "download_login_credentials"
#~ msgstr "Do you want to download the login credentials after the accounts creation?"

#~ msgid "generate_passwords"
#~ msgstr "Generate passwords"

#~ msgid "postfix_classname"
#~ msgstr "Postfix classname"

#~ msgid "reset_view"
#~ msgstr "Reset"

#~ msgid "unique_usernames"
#~ msgstr "All usernames need to be unique."

#~ msgid "usernames_exist"
#~ msgstr "One or more usernames is already in use."

#~ msgid "**Question**: What is the output of this code?"
#~ msgstr ""

#~ msgid "Output"
#~ msgstr ""

#~ msgid "clear"
#~ msgstr ""

#~ msgid "bug"
#~ msgstr ""

#~ msgid "feature"
#~ msgstr ""

#~ msgid "feedback"
#~ msgstr ""

#~ msgid "feedback_message_success"
#~ msgstr ""

#~ msgid "feedback_modal_message"
#~ msgstr ""

#~ msgid "adventures"
#~ msgstr ""

#~ msgid "classes"
#~ msgstr ""

<<<<<<< HEAD
#~ msgid "Adventure"
#~ msgstr ""

#~ msgid "Answer"
#~ msgstr ""

#~ msgid "adventure_prompt"
#~ msgstr ""

#~ msgid "select_tag"
#~ msgstr ""

#~ msgid "Delete"
=======
#~ msgid "select_class"
>>>>>>> 8eb9a26c
#~ msgstr ""
<|MERGE_RESOLUTION|>--- conflicted
+++ resolved
@@ -2821,7 +2821,6 @@
 #~ msgid "classes"
 #~ msgstr ""
 
-<<<<<<< HEAD
 #~ msgid "Adventure"
 #~ msgstr ""
 
@@ -2835,7 +2834,7 @@
 #~ msgstr ""
 
 #~ msgid "Delete"
-=======
+#~ msgstr ""
+
 #~ msgid "select_class"
->>>>>>> 8eb9a26c
 #~ msgstr ""
