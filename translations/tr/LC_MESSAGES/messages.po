--- conflicted
+++ resolved
@@ -1,5 +1,3 @@
-<<<<<<< HEAD
-=======
 msgid ""
 msgstr ""
 "Project-Id-Version: PACKAGE VERSION\n"
@@ -16,7 +14,6 @@
 "X-Generator: Weblate 5.1\n"
 "Generated-By: Babel 2.11.0\n"
 
->>>>>>> 6c469ef5
 msgid "Access Before Assign"
 msgstr "{name} değişkenini {access_line_number} numaralı satırda kullanmaya çalıştınız, ancak {definition_line_number} numaralı satırda ayarladınız. Bir değişkeni, onu kullanmadan önce ayarlayın."
 
@@ -81,13 +78,8 @@
 msgstr "{line_number} satırında çok fazla boşluk kullandınız. {leading_spaces} boşluk kullandınız, ama bu çok fazla. Her yeni bloğu bir önceki satırdan {indent_size} boşluk daha fazla olacak şekilde başlatın."
 
 msgid "Unquoted Assignment"
-<<<<<<< HEAD
-msgstr "Bu seviyeden itibaren, `eşit` ifadesinin sağındaki metinleri tırnak işaretleri arasında yerleştirmeniz gerekir. Bunu {text} metni için unuttunuz."
-=======
-msgstr ""
 "Bu seviyeden itibaren, `{is}` ifadesinin sağındaki metinleri tırnak "
 "işaretleri arasında yerleştirmeniz gerekir. Bunu {text} metni için unuttunuz."
->>>>>>> 6c469ef5
 
 msgid "Unquoted Equality Check"
 msgstr "Bir değişkenin birden fazla kelimeden oluşan bir ifadeye eşit olup olmadığını kontrol etmek istiyorsanız, kelimeler tırnak işaretleriyle çevrelenmelidir!"
@@ -471,14 +463,10 @@
 msgstr "yankıla ve sor uyuşmazlığı"
 
 msgid "echo_out"
-<<<<<<< HEAD
-msgstr "2. seviyeden itibaren, {echo} artık gerekli değildir. Şimdi bir cevabı {ask} ve {print} kullanarak tekrarlayabilirsiniz. Örnek: isim {is} {ask} Senin adın ne? {print} merhaba isim"
-=======
 msgstr ""
 "2. seviyeden itibaren, `{echo}` artık gerekli değildir. Şimdi bir cevabı "
 "`{ask}` ve `{print}` kullanarak tekrarlayabilirsiniz. Örnek: `isim {is} "
 "{ask} Senin adın ne? {print} merhaba isim`"
->>>>>>> 6c469ef5
 
 msgid "edit_code_button"
 msgstr "Kodu düzenle"
@@ -1737,8 +1725,6 @@
 msgid "your_program"
 msgstr "Programınız"
 
-<<<<<<< HEAD
-=======
 msgid "new_password_repeat"
 msgstr "Yeni şifreyi tekrarla"
 
@@ -1756,7 +1742,7 @@
 msgid "invalid_program_comment"
 msgstr "# Belirtilen program geçersiz, lütfen tekrar deneyin"
 
->>>>>>> 6c469ef5
+
 #~ msgid "class_logs"
 #~ msgstr "Last login"
 
