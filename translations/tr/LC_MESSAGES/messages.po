# Turkish translations for PROJECT.
# Copyright (C) 2023 ORGANIZATION
# This file is distributed under the same license as the PROJECT project.
# FIRST AUTHOR <EMAIL@ADDRESS>, 2023.
#
msgid ""
msgstr ""
"Project-Id-Version: PROJECT VERSION\n"
"Report-Msgid-Bugs-To: EMAIL@ADDRESS\n"
"POT-Creation-Date: 2000-01-01 00:00+0000\n"
"PO-Revision-Date: 2024-05-16 14:13+0000\n"
"Last-Translator: Prefill add-on <noreply-addon-prefill@weblate.org>\n"
"Language-Team: tr <LL@li.org>\n"
"Language: tr\n"
"MIME-Version: 1.0\n"
"Content-Type: text/plain; charset=utf-8\n"
"Content-Transfer-Encoding: 8bit\n"
"Plural-Forms: nplurals=1; plural=0;\n"
"X-Generator: Weblate 5.6-dev\n"
"Generated-By: Babel 2.14.0\n"

msgid ""
"\n"
"                enter_password"
msgstr ""

msgid "Access Before Assign"
msgstr "{name} değişkenini {access_line_number} numaralı satırda kullanmaya çalıştınız, ancak {definition_line_number} numaralı satırda ayarladınız. Bir değişkeni, onu kullanmadan önce ayarlayın."

msgid "Cyclic Var Definition"
msgstr "`{is}` komutunun sağ tarafında kullanabilmeniz için `{variable}` adının daha önceden ayarlanması gerekir."

#, fuzzy
msgid "Else Without If Error"
msgstr "On line {line_number} you used an `{else}` but there is no `{if}` on the line before it."

#, fuzzy
msgid "Function Undefined"
msgstr "You tried to use the function {name}, but you didn't define it."

msgid "Has Blanks"
msgstr "Kodunuz tamamlanmamış. Kod ile değiştirmeniz gereken boşluklar var."

msgid "Incomplete"
msgstr "Oops! Bir kod parçasını unuttunuz! {line_number} numaralı satırda, `{incomplete_command}` satırının arkasına metin girmeniz gerekir."

msgid "Incomplete Repeat"
msgstr "Görünüşe göre {line_number} numaralı satırda kullandığınız `{repeat}` komutuyla birlikte bir komut kullanmayı unutmuşsunuz."

msgid "Invalid"
msgstr "`{invalid_command}` bir Hedy seviye {level} komutu değildir. `{guessed_command}` demek mi istediniz?"

msgid "Invalid Argument"
msgstr "`{command}` komutunu `{invalid_argument}` ile kullanamazsınız. `{invalid_argument}` 'ı {allowed_types} olarak değiştirmeyi deneyin."

msgid "Invalid Argument Type"
msgstr "`{command}` komutu ile birlikte `{invalid_argument}` kullanamazsınız çünkü bu bir {invalid_type}. `{invalid_argument}` 'ı {allowed_types} olarak değiştirmeyi deneyin."

msgid "Invalid At Command"
msgstr "`{command}` komutu 16. seviyeden itibaren kullanılamaz. Bir listeden bir öğe kullanmak için köşeli parantez kullanabilirsiniz, örneğin `arkadaşlar[i]`, `şanslı_sayılar[{random}]`."

msgid "Invalid Space"
msgstr "Oops! {line_number} numaralı satır boşlukla başladınız. Boşluklar bilgisayarların kafasını karıştırır, kaldırabilir misiniz?"

msgid "Invalid Type Combination"
msgstr "`{command}` komutu ile `{invalid_argument}` ve `{invalid_argument_2}` kullanamazsınız çünkü biri bir {invalid_type} diğeri bir {invalid_type_2}. `{invalid_argument}` 'ı {invalid_type_2} olarak ya da `{invalid_argument_2}` 'ı {invalid_type} olarak değiştirmeyi deneyin."

msgid "Lonely Echo"
msgstr "Bir `{ask}`'dan önce bir `{echo}` veya `{ask}` olmadan bir `{echo}` kullandınız. `{echo}`'dan önce bir `{ask}` yerleştirin."

msgid "Lonely Text"
msgstr "Görünüşe göre {line_number} numaralı satırda kullandığınız metinle birlikte bir komut kullanmayı unutmuşsunuz"

#, fuzzy
msgid "Missing Additional Command"
msgstr "It looks like you forgot to complete writing `{command}` on line {line_number}."

#, fuzzy
msgid "Missing Colon Error"
msgstr "Starting at level 17, `{command}` needs a `:`. It looks like you forgot to use one at the end of line {line_number}."

msgid "Missing Command"
msgstr "Görünüşe göre {line_number} numaralı satırda bir komut kullanmayı unutmuşsunuz."

msgid "Missing Inner Command"
msgstr "Görünüşe göre {line_number} satırında kullandığınız `{command}` deyimiyle bir komut kullanmayı unutmuşsunuz."

msgid "Missing Square Brackets"
msgstr "It looks like you forgot to use square brackets `[]` around the list you were creating on line {line_number}."

#, fuzzy
msgid "Missing Variable"
msgstr "It looks like your `{command}` is missing a variable at the start of the line."

#, fuzzy
msgid "Misspelled At Command"
msgstr "It looks like you might have misspelled the `{command}` command, instead you wrote `{invalid_argument}` in line {line_number}."

msgid "No Indentation"
msgstr "{line_number} numaralı satırda çok az boşluk kullandınız. {leading_spaces} boşluk kullandınız, ama bu yeterli değil. Her yeni bloğu bir önceki satırdan {indent_size} boşluk daha fazla içeride olacak şekilde başlatın."

#, fuzzy
msgid "Non Decimal Variable"
msgstr "At line {line_number}, you might have tried using a number which Hedy does not like very much! Try changing it to a decimal number like 2."

msgid "Parse"
msgstr "Girdiğiniz kod geçerli bir Hedy kodu değil. {location[0]} numaralı satırda, {location[1]} numaralı konumda bir hata var. `{character_found}` yazdınız, ancak buna izin verilmez."

msgid "Pressit Missing Else"
msgstr "Farklı bir tuşa bastığınızda ne olacağını eklemeyi unuttunuz, kodunuza bir `{else}` ekleyin"

msgid "Runtime Index Error"
msgstr "{name} listesine erişmeye çalıştınız ancak liste ya boş ya da istenen dizin orada değil."

#, fuzzy
msgid "Runtime Value Error"
msgstr "While running your program the command `{command}` received the value `{value}` which is not allowed. {tip}."

msgid "Runtime Values Error"
msgstr "While running your program the command `{command}` received the values `{value}` and `{value}` which are not allowed. {tip}."

#, fuzzy
msgid "Save Microbit code "
msgstr "Save Microbit code"

msgid "Too Big"
msgstr "Vay canına! Programınızda etkileyici sayıda {lines_of_code} kod satırı var! Ancak bu seviyede yalnızca {max_lines} satır işleyebiliyoruz. Programınızı biraz küçültün ve tekrar deneyin."

#, fuzzy
msgid "Too Few Indents"
msgstr "You used too few leading spaces in line {line_number}. You used {leading_spaces} spaces, which is too few."

#, fuzzy
msgid "Too Many Indents"
msgstr "You used too many leading spaces in line {line_number}. You used {leading_spaces} spaces, which is too many."

msgid "Unexpected Indentation"
msgstr "{line_number} satırında çok fazla boşluk kullandınız. {leading_spaces} boşluk kullandınız, ama bu çok fazla. Her yeni bloğu bir önceki satırdan {indent_size} boşluk daha fazla olacak şekilde başlatın."

#, fuzzy
msgid "Unquoted Assignment"
msgstr "Bu seviyeden itibaren, `{is}` ifadesinin sağındaki metinleri tırnak işaretleri arasında yerleştirmeniz gerekir. Bunu {text} metni için unuttunuz."

msgid "Unquoted Equality Check"
msgstr "Bir değişkenin birden fazla kelimeden oluşan bir ifadeye eşit olup olmadığını kontrol etmek istiyorsanız, kelimeler tırnak işaretleriyle çevrelenmelidir!"

msgid "Unquoted Text"
msgstr "Dikkatli olun. Bir şeyi `{ask}` veya `{print}` yaparsanız, artık bu metin tırnak işaretiyle başlamalı ve bitmelidir. Bunu {unquotedtext} metni için unuttunuz."

msgid "Unsupported Float"
msgstr "Tamsayı-olmayan sayılar bu seviyede desteklenmemektedir, ancak birkaç seviye sonra desteklenecektir. Şimdilik `{value}` öğesini bir tamsayı olarak değiştirin."

msgid "Unsupported String Value"
msgstr "Metin değerleri `{invalid_value}` içeremez."

#, fuzzy
msgid "Unused Variable"
msgstr "You defined the variable {variable_name} on line {line_number}, but you did not use it."

#, fuzzy
msgid "Var Undefined"
msgstr "{name} değişkenini kullanmaya çalıştınız, ancak bunu ayarlamadınız. Ayrıca {name} kelimesini kullanmaya çalışmış ancak tırnak işaretlerini unutmuş olmanız da mümkündür."

msgid "Wrong Level"
msgstr "Bu doğru bir Hedy koduydu, ancak kullanımı doğru seviyede değildi. Seviye {working_level} için `{offending_keyword}` yazmışsınız. İpucu: {tip}"

#, fuzzy
msgid "Wrong Number of Arguments"
msgstr "Your function used the wrong number of arguments. You provided {used_number} but the function {name} needs {defined_number}"

msgid "account_overview"
msgstr "Hesaba genel bakış"

#, fuzzy
msgid "accounts_created"
msgstr "Hesaplar başarıyla oluşturuldu."

msgid "accounts_intro"
msgstr "Bu sayfada aynı anda birden fazla öğrenci için hesap oluşturabilirsiniz. Bunlar otomatik olarak mevcut sınıfa eklenir, bu nedenle yukarıda gösterilen sınıfın doğru sınıf olduğundan emin olun! Her kullanıcı adının tüm Hedy sistemi içinde benzersiz olması gerekir. Sınıf adınızı tüm hesaplara eklemek için 'sınıf ismi soneki' kullanabilirsiniz. Parolaları elle giriyorsanız, bunların <b>en az</b> 6 karakter olması gerekir."

msgid "achievement_earned"
msgstr "Bir başarım kazandın!"

msgid "achievements"
msgstr "Başarımlar"

msgid "achievements_check_icon_alt"
msgstr "Başarım kontrol simgesi"

msgid "achievements_logo_alt"
msgstr "Başarım logosu"

#, fuzzy
msgid "actions"
msgstr "Actions"

#, fuzzy
msgid "add"
msgstr "Add"

msgid "add_students"
msgstr "Öğrenci ekleyin"

<<<<<<< HEAD
=======
msgid "add_students_options"
msgstr "Öğrenci seçenekleri ekleyin"

#, fuzzy
msgid "add_your_language"
msgstr "Add your language!"

>>>>>>> c9fc7a70
msgid "admin"
msgstr "Yönetici"

msgid "advance_button"
msgstr "{level}. seviye git"

msgid "adventure"
msgstr "Macera"

#, fuzzy
msgid "adventure_cloned"
msgstr "Adventure is cloned"

#, fuzzy
msgid "adventure_code_button"
msgstr "Adventure Code"

#, fuzzy
msgid "adventure_codeblock_button"
msgstr "Use this button when you want to create a block of code that students can run in your adventure. Tip: put the selection at the end of the last line of the code block and <kbd>Enter</kbd> 3 times to type after a code block."

msgid "adventure_duplicate"
msgstr "Bu isimle bir maceranız zaten var."

msgid "adventure_empty"
msgstr "Bir macera ismi girmediniz!"

#, fuzzy
msgid "adventure_exp_3"
msgstr "Anahtar kelimeleri her zaman { } ile çevrelediğinizden emin olun, böylece doğru şekilde tanınırlar. Maceranızın işlenmiş şeklini görüntülemek için \"önizleme\" düğmesini kullanabilirsiniz. Macerayı, ona özel bir sayfada görüntülemek için öğretmenler sayfasından \"görüntüle\"yi seçin."

#, fuzzy
msgid "adventure_exp_classes"
msgstr "Your adventure is used within the following classes"

msgid "adventure_id_invalid"
msgstr "Bu macera kimliği geçersiz."

msgid "adventure_length"
msgstr "Maceranız en az 20 karakterden oluşmalıdır."

msgid "adventure_name_invalid"
msgstr "Bu macera ismi geçersiz."

msgid "adventure_prompt"
msgstr "Lütfen maceranın ismini girin"

msgid "adventure_terms"
msgstr "Maceramın Hedy'de herkese açık hale getirilebileceğini kabul ediyorum."

msgid "adventure_updated"
msgstr "Macera güncellendi!"

#, fuzzy
msgid "adventures"
msgstr "Adventures"

#, fuzzy
msgid "adventures_info"
msgstr "Each Hedy level has built-in exercises for students, which we call adventures. You can create your own adventures and add them to your classes. With your own adventures you can create adventures that are relevant and interesting for your students. You can find more information about creating your own adventures <a href=\"https://hedy.org/for-teachers/manual/features\">here</a>."

msgid "adventures_restored"
msgstr "Varsayılan maceralar geri yüklendi."

msgid "ago"
msgstr "{timestamp} önce"

msgid "agree_invalid"
msgstr "Gizlilik koşullarını kabul etmeniz gerekir."

msgid "agree_with"
msgstr "Kabul ediyorum:"

msgid "ajax_error"
msgstr "Bir hata oluştu, lütfen tekrar deneyin."

msgid "all"
msgstr "Tümü"

msgid "all_class_highscores"
msgstr "Tüm öğrenciler sınıfın yüksek puanlarında görünür"

msgid "already_account"
msgstr "Zaten bir hesabınız var mı?"

msgid "already_program_running"
msgstr "Şu anda çalışan bir program var, önce onu bitirin."

msgid "already_teacher"
msgstr "Zaten bir öğretmen hesabınız var."

msgid "already_teacher_request"
msgstr "Zaten bekleyen bir öğretmen talebiniz var."

msgid "amount_created"
msgstr "oluşturulan programlar"

msgid "amount_saved"
msgstr "kaydedilen programlar"

msgid "amount_submitted"
msgstr "teslim edilen programlar"

msgid "are_you_sure"
msgstr "Emin misiniz? Bu işlemi geri alamazsınız."

msgid "ask_needs_var"
msgstr "2. seviyeden itibaren, `{ask}` bir değişkenle birlikte kullanılmalıdır. Örnek: isim `{is}` `{ask}` Senin adın ne?"

#, fuzzy
msgid "available_in"
msgstr "Available in:"

msgid "back_to_class"
msgstr ""

msgid "become_a_sponsor"
msgstr "Sponsor olun"

msgid "birth_year"
msgstr "Doğum yılı"

#, fuzzy
msgid "bug"
msgstr "Bug"

msgid "by"
msgstr "tarafından"

msgid "cancel"
msgstr "İptal"

msgid "cant_parse_exception"
msgstr "Program ayrıştırılamadı"

msgid "certificate"
msgstr "Tamamlama Sertifikası"

msgid "certified_teacher"
msgstr "Sertifikalı öğretmen"

msgid "change_password"
msgstr "Şifre değiştirme"

msgid "cheatsheet_title"
msgstr "Kopyakağıdı"

msgid "class_already_joined"
msgstr "Siz zaten bir sınıfın öğrencisisiniz"

msgid "class_customize_success"
msgstr "Sınıf başarıyla özelleştirildi."

msgid "class_name_duplicate"
msgstr "Bu isimde bir sınıfınız zaten var."

msgid "class_name_empty"
msgstr "Bir sınıf ismi girmediniz!"

msgid "class_name_invalid"
msgstr "Bu sınıf ismi geçersiz."

msgid "class_name_prompt"
msgstr "Lütfen yeni sınıfın ismini girin"

#, fuzzy
msgid "class_survey_description"
msgstr "We would like to get a better overview of our Hedy users. By providing these answers, you would help improve Hedy. Thank you!"

#, fuzzy
msgid "class_survey_later"
msgstr "Remind me tomorrow"

#, fuzzy
msgid "class_survey_question1"
msgstr "What is the age range in your class?"

#, fuzzy
msgid "class_survey_question2"
msgstr "What is the spoken language in your class?"

#, fuzzy
msgid "class_survey_question3"
msgstr "What is the gender balance in your class?"

#, fuzzy
msgid "class_survey_question4"
msgstr "What distinguishes your students from others?"

#, fuzzy
msgid "classes"
msgstr "Classes"

#, fuzzy
msgid "classes_info"
msgstr "Create a class to follow the progress of each student in dashboard, and to customize the adventures your students see, and even adding your own! You can create as many classes as you like, and each class can have multiple teachers each one with different roles. You can also add as many students as you want, but mind that each student can only be in one class at a time. You can find more information about classes in the <a href=\"https://hedy.org/for-teachers/manual/preparations#for-teachers\">teacher manual</a>."

#, fuzzy
msgid "clone"
msgstr "Clone"

#, fuzzy
msgid "cloned_times"
msgstr "Clones"

msgid "close"
msgstr "Kapat"

msgid "comma"
msgstr "bir virgül"

msgid "command_not_available_yet_exception"
msgstr "Komut henüz kullanılabilir değil"

msgid "command_unavailable_exception"
msgstr "Komut artık geçerli değil"

msgid "commands"
msgstr "Komutlar"

msgid "common_errors"
msgstr "Yaygın hatalar"

msgid "congrats_message"
msgstr "Tebrikler {username}, Hedy ile aşağıdaki sonuçlara ulaştınız!"

#, fuzzy
msgid "connect_guest_teacher"
msgstr "I would like to be connected with a guest teacher who can give a few lessons"

msgid "content_invalid"
msgstr "Bu macera geçersiz."

msgid "contributor"
msgstr "Katılımcı"

msgid "copy_clipboard"
msgstr "Panoya başarıyla kopyalandı"

#, fuzzy
msgid "copy_code"
msgstr "Copy code"

msgid "copy_link_to_share"
msgstr "Paylaşmak için bağlantıyı kopyalayın"

msgid "copy_mail_link"
msgstr "Lütfen bu bağlantıyı kopyalayıp yeni bir sekmeye yapıştırın:"

msgid "correct_answer"
msgstr "Doğru cevap şudur"

msgid "country"
msgstr "Ülke"

msgid "country_invalid"
msgstr "Lütfen geçerli bir ülke seçin."

msgid "country_title"
msgstr "Ülke"

msgid "create_account"
msgstr "Hesap oluştur"

msgid "create_accounts"
msgstr "Çoklu hesaplar oluştur"

msgid "create_accounts_prompt"
msgstr "Bu hesapları oluşturmak istediğinizden emin misiniz?"

msgid "create_adventure"
msgstr "Macera oluşturun"

msgid "create_class"
msgstr "Yeni bir sınıf oluşturun"

msgid "create_multiple_accounts"
msgstr "Birden fazla hesap oluşturun"

msgid "create_public_profile"
msgstr "Herkese açık profil oluşturun"

msgid "create_question"
msgstr "Bir tane oluşturmak ister misiniz?"

msgid "create_student_account"
msgstr "Bir hesap oluşturun"

msgid "create_student_account_explanation"
msgstr "Bir hesap ile kendi programlarınızı kaydedebilirsiniz."

msgid "create_teacher_account"
msgstr "Bir öğretmen hesabı oluşturun"

msgid "create_teacher_account_explanation"
msgstr "Bir öğretmen hesabı ile programlarınızı kaydedebilir ve öğrencilerinizin sonuçlarını görebilirsiniz."

msgid "creator"
msgstr "Oluşturucu"

msgid "current_password"
msgstr "Geçerli şifre"

msgid "customization_deleted"
msgstr "Özelleştirmeler başarıyla silindi."

#, fuzzy
msgid "customize"
msgstr "Customize"

msgid "customize_adventure"
msgstr "Macerayı özelleştirin"

msgid "customize_class"
msgstr "Sınıfı özelleştirin"

msgid "dash"
msgstr "bir çizgi"

msgid "default_401"
msgstr "Görünüşe göre yetkiniz yok..."

#, fuzzy
msgid "default_403"
msgstr "Looks like this action is forbidden..."

msgid "default_404"
msgstr "O sayfayı bulamadık..."

msgid "default_500"
msgstr "Bir şeyler ters gitti..."

msgid "delete"
msgstr "Sil"

msgid "delete_adventure_prompt"
msgstr "Bu macerayı kaldırmak istediğinizden emin misiniz?"

msgid "delete_class_prompt"
msgstr "Sınıfı silmek istediğinizden emin misiniz?"

msgid "delete_confirm"
msgstr "Programı silmek istediğinizden emin misiniz?"

msgid "delete_invite"
msgstr "Davetiyeyi sil"

msgid "delete_invite_prompt"
msgstr "Bu sınıf davetini kaldırmak istediğinizden emin misiniz?"

msgid "delete_public"
msgstr "Herkese açık profili sil"

msgid "delete_success"
msgstr "Program başarıyla silindi."

msgid "destroy_profile"
msgstr "Profili sil"

msgid "developers_mode"
msgstr "Programcı kipi"

msgid "directly_available"
msgstr "Doğrudan açın"

msgid "disable"
msgstr "Devre dışı bırak"

#, fuzzy
msgid "disable_explore_page"
msgstr "Disable explore page"

#, fuzzy
msgid "disable_parsons"
msgstr "Disable all puzzles"

#, fuzzy
msgid "disable_quizes"
msgstr "Disable all quizes"

msgid "disabled"
msgstr "Devre dışı"

msgid "disabled_button_quiz"
msgstr "Sınav puanınız barajın altında, tekrar deneyin!"

msgid "discord_server"
msgstr "Discord sunucusu"

msgid "distinguished_user"
msgstr "Seçkin kullanıcı"

msgid "double quotes"
msgstr "çift tırnak"

msgid "download"
msgstr "İndir"

msgid "download_login_credentials"
msgstr "Hesaplar oluşturulduktan sonra oturum açma kimlik bilgilerini indirmek istiyor musunuz?"

msgid "duplicate"
msgstr "Yinele"

msgid "echo_and_ask_mismatch_exception"
msgstr "yankıla ve sor uyuşmazlığı"

msgid "echo_out"
msgstr "2. seviyeden itibaren, `{echo}` artık gerekli değildir. Şimdi bir cevabı `{ask}` ve `{print}` kullanarak tekrarlayabilirsiniz. Örnek: `isim {is} {ask} Senin adın ne? {print} merhaba isim`"

#, fuzzy
msgid "edit_adventure"
msgstr "Edit adventure"

msgid "edit_code_button"
msgstr "Kodu düzenle"

msgid "email"
msgstr "E-posta"

msgid "email_invalid"
msgstr "Lütfen geçerli bir e-posta girin."

msgid "end_quiz"
msgstr "Sınav sonu"

msgid "english"
msgstr "İngilizce"

msgid "enter"
msgstr "Girin"

msgid "enter_text"
msgstr "Cevabınızı buraya girin..."

msgid "error_logo_alt"
msgstr "Hata logosu"

msgid "exclamation mark"
msgstr "bir ünlem işareti"

msgid "exercise"
msgstr "Alıştırma"

msgid "exercise_doesnt_exist"
msgstr "Bu alıştırma mevcut değil"

msgid "exists_email"
msgstr "Bu e-posta zaten kullanılıyor."

msgid "exists_username"
msgstr "Bu kullanıcı adı zaten kullanılıyor."

#, fuzzy
msgid "exit_preview_mode"
msgstr "Exit preview mode"

msgid "experience_invalid"
msgstr "Lütfen geçerli bir deneyim seçin, (Evet, Hayır) seçeneğini işaretleyin."

msgid "explore_explanation"
msgstr "Bu sayfada diğer Hedy kullanıcıları tarafından oluşturulan programlara bakabilirsiniz. Hem Hedy seviyesine hem de maceraya göre filtreleme yapabilirsiniz. Bir programı açmak ve çalıştırmak için \"Programı görüntüle \"ye tıklayın. Kırmızı başlıklı programlar bir hata içerir. Programı yine de açabilirsiniz, ancak çalıştırmak bir hatayla sonuçlanacaktır. Elbette düzeltmeyi deneyebilirsiniz! Oluşturan kişinin herkese açık bir profili varsa, profilini ziyaret etmek için kullanıcı adına tıklayabilirsiniz. Orada tüm paylaşılan programlarını ve çok daha fazlasını bulacaksınız!"

msgid "explore_programs"
msgstr "Programları keşfet"

msgid "explore_programs_logo_alt"
msgstr "Programları keşfet simgesi"

msgid "favorite_program"
msgstr "Favori program"

msgid "favourite_confirm"
msgstr "Bu programı favori programınız olarak ayarlamak istediğinizden emin misiniz?"

msgid "favourite_program"
msgstr "Favori program"

msgid "favourite_program_invalid"
msgstr "Seçtiğiniz favori program geçersiz."

msgid "favourite_success"
msgstr "Programınız favori olarak ayarlanmıştır."

#, fuzzy
msgid "feature"
msgstr "Feature"

#, fuzzy
msgid "feedback"
msgstr "Feedback"

#, fuzzy
msgid "feedback_message_error"
msgstr "Something went wrong, please try again later."

#, fuzzy
msgid "feedback_message_success"
msgstr "Thank you, we recieved your feedback and will contact you if needed."

#, fuzzy
msgid "feedback_modal_message"
msgstr "Please send us a message with a category. We appreciate your help to improve Hedy!"

msgid "female"
msgstr "Kadın"

msgid "float"
msgstr "bir sayı"

msgid "for_teachers"
msgstr "Öğretmenler için"

msgid "forgot_password"
msgstr "Şifrenizi mi unuttunuz?"

msgid "from_another_teacher"
msgstr "Başka bir öğretmenden"

msgid "from_magazine_website"
msgstr "Bir dergiden veya web sitesinden"

msgid "from_video"
msgstr "Bir videodan"

msgid "fun_statistics_msg"
msgstr "İşte bazı eğlenceli istatistikler!"

msgid "gender"
msgstr "Cinsiyet"

msgid "gender_invalid"
msgstr "Lütfen geçerli bir cinsiyet seçin (Kadın, Erkek, Diğer)."

msgid "general"
msgstr "Genel"

msgid "general_settings"
msgstr "Genel ayarlar"

msgid "generate_passwords"
msgstr "Şifreler oluşturma"

msgid "get_certificate"
msgstr "Sertifikanızı alın!"

msgid "give_link_to_teacher"
msgstr "Aşağıdaki bağlantıyı öğretmeninize verin:"

#, fuzzy
msgid "go_back"
msgstr "Go back"

msgid "go_back_to_main"
msgstr "Ana sayfaya geri dön"

msgid "go_to_question"
msgstr "Soruya git"

msgid "go_to_quiz_result"
msgstr "Kısa sınav sonucuna git"

msgid "goto_profile"
msgstr "Profilime git"

msgid "grid_overview"
msgstr "Macera başına programlara genel bakış"

msgid "hand_in"
msgstr "Teslim et"

msgid "hand_in_exercise"
msgstr "Alıştırmayı teslim et"

msgid "heard_about_hedy"
msgstr "Hedy'yi nereden duydunuz?"

msgid "heard_about_invalid"
msgstr "Lütfen bizden haberdar olduğunuz geçerli bir yolu seçin."

msgid "hedy_achievements"
msgstr "Hedy başarımları"

msgid "hedy_choice_title"
msgstr "Hedy'nin Seçimi"

#, fuzzy
msgid "hedy_introduction_slides"
msgstr "Hedy Introduction Slides"

msgid "hedy_logo_alt"
msgstr "Hedy logosu"

msgid "hedy_on_github"
msgstr "Github'da Hedy"

msgid "hedy_tutorial_logo_alt"
msgstr "Hedy öğretici simgesi"

msgid "hello_logo"
msgstr "Merhaba"

msgid "hidden"
msgstr "Gizli"

msgid "hide_cheatsheet"
msgstr "Kopya kağıdını gizle"

msgid "hide_keyword_switcher"
msgstr "Anahtar kelime değiştiriciyi gizle"

msgid "highest_level_reached"
msgstr "Ulaşılan en yüksek seviye"

msgid "highest_quiz_score"
msgstr "En yüksek kısa sınav puanı"

msgid "highscore_explanation"
msgstr "Bu sayfada, toplanan başarımların miktarına bağlı olarak, mevcut Yüksek Puanları görüntüleyebilirsiniz. Tüm kullanıcıların, ülkenizin veya sınıfınızın sıralamasını görüntüleyin. Herkese açık profilini görüntülemek için bir kullanıcı ismine tıklayın."

msgid "highscore_no_public_profile"
msgstr "Herkese açık bir profiliniz yok ve bu nedenle yüksek skorlarda listelenmiyorsunuz. Bir tane oluşturmak ister misiniz?"

msgid "highscores"
msgstr "Yüksek puanlar"

msgid "hint"
msgstr "İpucu?"

msgid "ill_work_some_more"
msgstr "Üzerinde biraz daha çalışacağım"

#, fuzzy
msgid "image_invalid"
msgstr "Seçtiğiniz resim geçersiz."

msgid "incomplete_command_exception"
msgstr "Tamamlanmamış Komut"

msgid "incorrect_handling_of_quotes_exception"
msgstr "Tırnak işaretlerinin yanlış kullanımı"

msgid "incorrect_use_of_types_exception"
msgstr "Tiplerin yanlış kullanımı"

msgid "incorrect_use_of_variable_exception"
msgstr "Değişkenin yanlış kullanımı"

msgid "indentation_exception"
msgstr "Yanlış Girintileme"

msgid "input"
msgstr "`{ask}`'dan alınan girdi"

msgid "integer"
msgstr "bir sayı"

msgid "invalid_class_link"
msgstr "Sınıfa katılmak için geçersiz bağlantı."

msgid "invalid_command_exception"
msgstr "Geçersiz komut"

msgid "invalid_keyword_language_comment"
msgstr "# Belirtilen anahtar kelime dili geçersiz, bu yüzden anahtar sözcük dili İngilizce olarak ayarlandı"

msgid "invalid_language_comment"
msgstr "# Belirtilen dil geçersiz, bu yüzden dil İngilizce olarak ayarlandı"

msgid "invalid_level_comment"
msgstr "# Belirtilen seviye geçersizdir, bu yüzden seviye 1 olarak ayarlandı"

msgid "invalid_program_comment"
msgstr "# Belirtilen program geçersiz, lütfen tekrar deneyin"

msgid "invalid_teacher_invitation_code"
msgstr "Öğretmen davet kodu geçersizdir. Öğretmen olmak için, hello@hedy.org adresine ulaşın."

msgid "invalid_tutorial_step"
msgstr "Geçersiz eğitici adımı"

msgid "invalid_username_password"
msgstr "Geçersiz kullanıcı adı/şifre."

msgid "invite_message"
msgstr "Sınıfa katılmak için bir davetiye aldınız"

#, fuzzy
msgid "invite_teacher"
msgstr "Invite a teacher"

msgid "join_class"
msgstr "Sınıfa katılın"

msgid "join_prompt"
msgstr "Bir sınıfa katılmak için bir hesabınızın olması gerekir. Şimdi giriş yapmak ister misiniz?"

msgid "keybinding_waiting_for_keypress"
msgstr "Bir düğmeye basılmasını bekliyorum..."

msgid "keyword_language_invalid"
msgstr "Lütfen geçerli bir anahtar kelime dili seçin (İngilizce, Türkçe veya kendi dilinizi seçin)."

#, fuzzy
msgid "landcode_phone_number"
msgstr "Please also add your country's landcode"

msgid "language"
msgstr "Dil"

msgid "language_invalid"
msgstr "Lütfen geçerli bir dil seçin."

msgid "languages"
msgstr "Daha önce bu programlama dillerinden hangilerini kullandınız?"

msgid "last_achievement"
msgstr "Son kazanılan başarım"

msgid "last_edited"
msgstr "Son düzenleme"

msgid "last_error"
msgstr "Son hata"

msgid "last_program"
msgstr "Son program"

msgid "last_update"
msgstr "Son güncelleme"

msgid "lastname"
msgstr "Soyadı"

msgid "leave_class"
msgstr "Sınıftan ayrılın"

msgid "level"
msgstr "Seviye"

msgid "level_accessible"
msgstr "Seviye öğrencilere açıktır"

msgid "level_disabled"
msgstr "Seviye devre dışı"

msgid "level_future"
msgstr "Bu seviye otomatik olarak açılacak "

#, fuzzy
msgid "level_invalid"
msgstr "Bu Hedy seviyesi geçersiz."

msgid "level_not_class"
msgstr "Bu seviye henüz sınıfınızda kullanıma açılmadı"

msgid "level_title"
msgstr "Seviye"

#, fuzzy
msgid "levels"
msgstr "levels"

msgid "link"
msgstr "Bağlantı"

msgid "list"
msgstr "bir liste"

msgid "live_dashboard"
msgstr "Canlı Yazı Tahtası"

msgid "logged_in_to_share"
msgstr "Bir programı kaydetmek ve paylaşmak için oturum açmış olmanız gerekir."

msgid "login"
msgstr "Giriş yap"

msgid "login_long"
msgstr "Hesabınıza giriş yapın"

msgid "login_to_save_your_work"
msgstr "Çalışmanızı kaydetmek için giriş yapın"

msgid "logout"
msgstr "Oturumu kapatın"

msgid "longest_program"
msgstr "En uzun program"

msgid "mail_change_password_body"
msgstr ""
"Hedy şifreniz değiştirildi. Eğer bunu siz yaptıysanız, her şey yolunda demektir.\n"
"Şifrenizi siz değiştirmediyseniz, lütfen bu e-postayı yanıtlayarak hemen bizimle iletişime geçin."

msgid "mail_change_password_subject"
msgstr "Hedy şifreniz değiştirildi"

msgid "mail_error_change_processed"
msgstr "Doğrulama postası gönderilirken bir şeyler yanlış gitti, yine de değişiklikler doğru şekilde kaydedildi."

msgid "mail_goodbye"
msgstr ""
"Programlamaya devam edin!\n"
"Hedy ekibi"

msgid "mail_hello"
msgstr "Merhaba {username}!"

msgid "mail_recover_password_body"
msgstr ""
"Bu bağlantıya tıklayarak yeni bir Hedy şifresi belirleyebilirsiniz. Bu bağlantı <b>4</b> saat süreyle geçerlidir.\n"
"Şifre sıfırlama talebiniz olmadıysa lütfen bu e-postayı dikkate almayın: {link}"

msgid "mail_recover_password_subject"
msgstr "Şifre sıfırlama talebinde bulunun."

msgid "mail_reset_password_body"
msgstr ""
"Hedy şifreniz yeni bir şifre ile sıfırlandı. Eğer bunu siz yaptıysanız, her şey yolunda demektir.\n"
"Şifrenizi siz değiştirmediyseniz, lütfen bu e-postayı yanıtlayarak hemen bizimle iletişime geçin."

msgid "mail_reset_password_subject"
msgstr "Hedy şifreniz sıfırlandı"

msgid "mail_welcome_teacher_body"
msgstr ""
"<strong>Hoş geldiniz!</strong>\n"
"Yepyeni Hedy öğretmen hesabınız için tebrikler. Hedy öğretmenlerinin dünya çapındaki topluluğuna hoş geldiniz!\n"
"\n"
"<strong>Öğretmen hesapları neler yapabilir</strong>\n"
"Artık sizin için açılmış bir dizi ek seçenek var.\n"
"\n"
"1. Ek açıklamalar <a href=\"https://hedy.org/for-teachers/manual\">öğretmen kılavuzu</a> 'da bulunabilir.\n"
"2. Öğretmen hesabınızla sınıflar oluşturabilirsiniz. Öğrencileriniz daha sonra sınıflarınıza katılabilir ve ilerlemelerini görebilirsiniz. Sınıflar, öğretmen hesabı üzerinden yapılır ve <a href=\"https://hedycode.com/for-teachers\">öğretmen sayfası</a> 'ndan yönetilir..\n"
"3. Sınıflarınızı tamamen özelleştirebilirsiniz, örneğin seviyeleri açıp kapatabilir, maceraları etkinleştirebilir veya devre dışı bırakabilir ve kendi maceralarınızı yazabilirsiniz!\n"
"\n"
"<strong>Çevrimiçi topluluğumuza katılın!</strong>\n"
"Tüm Hedy öğretmenleri, programcıları ve diğer hayranları <a href=\"https://discord.gg/8yY7dEme9r\">Discord sunucumuza</a> katılmaya davetlidir. Burası Hedy hakkında sohbet etmek için ideal bir yer: harika projelerinizi ve derslerinizi gösterebileceğiniz kanallarımız, hataları bildirebileceğiniz kanallarımız ve diğer öğretmenlerle ve Hedy ekibiyle sohbet edebileceğiniz kanallarımız var.\n"
"\n"
"<strong>Nasıl yardım istenir </strong>\n"
"Anlaşılmayan bir şey varsa, Discord'da bize bildirebilir veya <a href=\"mailto: hello@hedy.org\">bize bir e-posta gönderebilirsiniz</a>.\n"
"\n"
"<strong>Hatalar nasıl bildirilir</strong>\n"
"Discord'da, hataları bildirmek için #bugs adında bir kanalımız var. Karşılaştığınız sorunları bize bildirmek için mükemmel bir yer. GitHub'ı nasıl kullanacağınızı biliyorsanız, orada bir <a href=\"https://github.com/hedyorg/hedy/issues/new?assignees=&labels=&template=bug_report.md&title=%5BBUG%5D\">sorun bildirimi (issue)</a> açabilirsiniz.\n"

msgid "mail_welcome_teacher_subject"
msgstr "Hedy öğretmen hesabınız hazır"

msgid "mail_welcome_verify_body"
msgstr ""
"Hedy hesabınız başarıyla oluşturuldu. Hoş geldiniz!\n"
"E-posta adresinizi doğrulamak için lütfen bu bağlantıya tıklayın: {link}"

msgid "mail_welcome_verify_subject"
msgstr "Hedy'ye Hoş Geldiniz"

msgid "mailing_title"
msgstr "Hedy haber bültenine abone olun"

msgid "main_subtitle"
msgstr "Sınıf için metinsel programlama"

msgid "main_title"
msgstr "Hedy"

msgid "make_sure_you_are_done"
msgstr "İşinizin tamamen bittiğinden emin olun! \"Teslim Et\" düğmesine tıkladıktan sonra artık programınızı değiştiremeyeceksiniz."

msgid "male"
msgstr "Erkek"

msgid "mandatory_mode"
msgstr "Zorunlu geliştirici kipi"

#, fuzzy
msgid "more_options"
msgstr "More options"

#, fuzzy
msgid "multiple_keywords_warning"
msgstr "You are trying to use the keyword {orig_keyword}, but this keyword might have several meanings. Please choose the one you're trying to use from this list and copy paste it in your code, curly braces included: {keyword_list}"

msgid "multiple_levels_warning"
msgstr "We've noticed you have both selected several levels and included code snippets in your adventure, this might cause issues with the syntax highlighter and the automatic translation of keywords"

msgid "my_account"
msgstr "Hesabım"

msgid "my_achievements"
msgstr "Başarımlarım"

msgid "my_adventures"
msgstr "Maceralarım"

msgid "my_classes"
msgstr "Sınıflarım"

msgid "my_messages"
msgstr "Mesajlarım"

msgid "my_public_profile"
msgstr "Herkese açık profilim"

msgid "name"
msgstr "İsim"

msgid "nav_explore"
msgstr "Keşfet"

msgid "nav_hedy"
msgstr "Hedy"

msgid "nav_learn_more"
msgstr "Daha fazla bilgi edinin"

msgid "nav_start"
msgstr "Ana sayfa"

msgid "new_password"
msgstr "Yeni şifre"

msgid "new_password_repeat"
msgstr "Yeni şifreyi tekrarla"

msgid "newline"
msgstr "yeni bir satır"

msgid "next_exercise"
msgstr "Sonraki alıştırma"

msgid "next_page"
msgstr "Sonraki sayfa"

msgid "next_step_tutorial"
msgstr "Sonraki adım >>>"

msgid "no"
msgstr "Hayır"

msgid "no_account"
msgstr "Hesabınız yok mu?"

msgid "no_accounts"
msgstr "Oluşturulacak hesap bulunamadı."

#, fuzzy
msgid "no_adventures_yet"
msgstr "There are no public adventures yet..."

msgid "no_certificate"
msgstr "Bu kullanıcı Hedy Tamamlama Sertifikasını henüz kazanmadı"

msgid "no_more_flat_if"
msgstr "8. seviyeden itibaren, `{if}`'den sonraki kodun bir sonraki satıra yerleştirilmesi ve satırın 4 boşlukla başlaması gerekir."

#, fuzzy
msgid "no_programs"
msgstr "Henüz hiç bir programınız yok."

msgid "no_public_profile"
msgstr "Henüz herkese açık bir profil metniniz yok..."

msgid "no_shared_programs"
msgstr "paylaşılan programı yok..."

msgid "no_such_adventure"
msgstr "Böyle bir macera bulunmuyor!"

msgid "no_such_class"
msgstr "Böyle bir Hedy sınıfı yok."

msgid "no_such_highscore"
msgstr "Yüksek puanlar"

msgid "no_such_level"
msgstr "Böyle bir Hedy seviyesi yok!"

msgid "no_such_program"
msgstr "Böyle bir Hedy programı yok!"

#, fuzzy
msgid "no_tag"
msgstr "No tag provided!"

msgid "not_enrolled"
msgstr "Görünüşe göre bu sınıfta değilsiniz!"

msgid "not_in_class_no_handin"
msgstr "Bir sınıfta değilsiniz, bu yüzden herhangi bir şey teslim etmenize gerek yok."

msgid "not_logged_in_cantsave"
msgstr "Programınız kaydedilmeyecektir."

msgid "not_logged_in_handin"
msgstr "Bir ödevi teslim etmek için oturum açmış olmanız gerekir."

msgid "not_teacher"
msgstr "Görünüşe göre bir öğretmen değilsiniz!"

msgid "number"
msgstr "bir sayı"

msgid "number_achievements"
msgstr "Başarımların sayısı"

msgid "number_lines"
msgstr "Satırların sayısı"

msgid "number_programs"
msgstr "Çalıştırılan programların sayısı"

msgid "ok"
msgstr "TAMAM"

msgid "only_you_can_see"
msgstr "Bu programı sadece siz görebilirsiniz."

msgid "open"
msgstr "Aç"

msgid "opening_date"
msgstr "Açılış tarihi"

msgid "opening_dates"
msgstr "Açılış tarihleri"

msgid "option"
msgstr "Seçenek"

msgid "or"
msgstr "veya"

msgid "other"
msgstr "Diğer"

msgid "other_block"
msgstr "Başka bir blok programlama dili"

msgid "other_settings"
msgstr "Diğer ayarlar"

msgid "other_source"
msgstr "Diğer"

msgid "other_text"
msgstr "Başka bir metin dili"

msgid "overwrite_warning"
msgstr "Bu isimde bir programınız zaten var, bu programı kaydederseniz eskisinin yerini alacaktır, ve eskisi silinecektir. Emin misiniz?"

#, fuzzy
msgid "owner"
msgstr "Owner"

msgid "page_not_found"
msgstr "Aradığın sayfayı bulamadık!"

#, fuzzy
msgid "pair_with_teacher"
msgstr "I would like to be paired with another teacher for help"

msgid "parsons_title"
msgstr "Yap-boz"

msgid "password"
msgstr "Şifre"

msgid "password_change_not_allowed"
msgstr "Bu kullanıcının parolasını değiştirme izniniz yok."

msgid "password_change_prompt"
msgstr "Bu şifreyi değiştirmek istediğinizden emin misiniz?"

msgid "password_change_success"
msgstr "Öğrencinizin şifresi başarıyla değiştirilmiştir."

msgid "password_invalid"
msgstr "Şifreniz geçersiz."

msgid "password_repeat"
msgstr "Şifreyi yinele"

msgid "password_resetted"
msgstr "Şifreniz başarıyla sıfırlandı. Giriş sayfasına yönlendiriliyorsunuz."

msgid "password_six"
msgstr "Parolanız en az altı karakter içermelidir."

msgid "password_updated"
msgstr "Şifre güncellendi."

msgid "passwords_six"
msgstr "Tüm parolaların altı karakter veya daha uzun olması gerekir."

msgid "people_with_a_link"
msgstr "Bağlantıya sahip olan diğer kişiler bu programı doğrudan görebilir. Ayrıca \"Keşfet\" sayfasında da aranıp bulunabilir."

msgid "percentage"
msgstr "yüzde"

msgid "percentage_achieved"
msgstr "Kullanıcıların {percentage}% kadarı tarafından başarılmıştır"

msgid "period"
msgstr "bir nokta"

msgid "personal_text"
msgstr "Kişisel metin"

msgid "personal_text_invalid"
msgstr "Kişisel metniniz geçersizdir."

#, fuzzy
msgid "phone_number"
msgstr "Phone number"

msgid "postfix_classname"
msgstr "Sınıf adı son eki"

msgid "preferred_keyword_language"
msgstr "Tercih edilen anahtar kelime dili"

msgid "preferred_language"
msgstr "Tercih edilen dil"

msgid "preview"
msgstr "Önizleme"

#, fuzzy
msgid "previewing_adventure"
msgstr "Previewing adventure"

#, fuzzy
msgid "previewing_class"
msgstr "You are previewing class <em>{class_name}</em> as a teacher."

msgid "previous_campaigns"
msgstr "Önceki bültenleri görüntüle"

#, fuzzy
msgid "previous_page"
msgstr "Previous page"

msgid "print_logo"
msgstr "yazdır"

msgid "privacy_terms"
msgstr "Gizlilik koşulları"

msgid "private"
msgstr "Özel"

msgid "profile_logo_alt"
msgstr "Profil simgesi."

msgid "profile_picture"
msgstr "Profil resmi"

msgid "profile_updated"
msgstr "Profil güncellendi."

msgid "profile_updated_reload"
msgstr "Profil güncellendi, sayfa yeniden yüklenecek."

msgid "program_contains_error"
msgstr "Bu program bir hata içeriyor, paylaşmak istediğinizden emin misiniz?"

msgid "program_header"
msgstr "Programlarım"

msgid "program_too_large_exception"
msgstr "Programlar çok büyük"

msgid "programming_experience"
msgstr "Programlama deneyiminiz var mı?"

msgid "programming_invalid"
msgstr "Lütfen geçerli bir programlama dili seçin."

msgid "programs"
msgstr "Programlar"

msgid "programs_created"
msgstr "Oluşturulan programlar"

msgid "programs_saved"
msgstr "Kaydedilen programlar"

msgid "programs_submitted"
msgstr "Teslim edilen programlar"

msgid "prompt_join_class"
msgstr "Bu sınıfa katılmak istiyor musunuz?"

msgid "public"
msgstr "Herkese açık"

msgid "public_adventures"
msgstr "Browse public adventures"

#, fuzzy
msgid "public_content"
msgstr "Public content"

#, fuzzy
msgid "public_content_info"
msgstr "You can also look for public adventures and use them as an example."

msgid "public_invalid"
msgstr "Bu anlaşma seçimi geçersizdir"

msgid "public_profile"
msgstr "Herkese açık profil"

msgid "public_profile_info"
msgstr "Bu kutuyu seçerek profilimi herkes için görünür hale getiriyorum. Adınız veya ev adresiniz gibi kişisel bilgilerinizi paylaşmamaya dikkat edin, çünkü bunları herkes görebilecektir!"

msgid "public_profile_updated"
msgstr "Herkese açık profiliniz güncellendi, sayfa yeniden yüklenecek."

msgid "question mark"
msgstr "bir soru işareti"

msgid "quiz_logo_alt"
msgstr "Kısa sınav logosu"

msgid "quiz_score"
msgstr "Kısa sınav puanı"

msgid "quiz_tab"
msgstr "Kısa sınav"

msgid "quiz_threshold_not_reached"
msgstr "Bu seviyenin kilidini açmak için gereken kısa sınav puan eşiğine ulaşılmadı"

msgid "read_code_label"
msgstr "Yüksek sesle oku"

msgid "recent"
msgstr "Son uğraştığım programlarım"

msgid "recover_password"
msgstr "Şifre sıfırlama isteğinde bulunun"

msgid "regress_button"
msgstr "{level}. seviyeye geri dönün"

msgid "remove"
msgstr "Kaldır"

msgid "remove_customization"
msgstr "Özelleştirmeyi kaldırın"

msgid "remove_customizations_prompt"
msgstr "Bu sınıfın özelleştirmelerini kaldırmak istediğinizden emin misiniz?"

msgid "repair_program_logo_alt"
msgstr "Program onarım simgesi"

#, fuzzy
msgid "repeat_dep"
msgstr "Starting in level 8, `{repeat}` needs to be used with indentation. You can see examples on the `{repeat}` tab in level 8."

msgid "repeat_match_password"
msgstr "Yinelenen şifre eşleşmiyor."

msgid "repeat_new_password"
msgstr "Yeni şifreyi tekrarla"

msgid "report_failure"
msgstr "Bu program mevcut değil veya herkese açık değil"

msgid "report_program"
msgstr "Bu programı bildirmek istediğinizden emin misiniz?"

msgid "report_success"
msgstr "Bu program rapor edilmiştir"

msgid "request_teacher"
msgstr "Öğretmen hesabı için başvurmak ister misiniz?"

msgid "request_teacher_account"
msgstr "Öğretmen hesabı için başvurun"

msgid "required_field"
msgstr "* ile işaretlenmiş alanlar zorunludur"

msgid "reset_adventure_prompt"
msgstr "Seçilen tüm maceraları sıfırlamak istediğinizden emin misiniz?"

msgid "reset_adventures"
msgstr "Seçili maceraları sıfırla"

msgid "reset_button"
msgstr "Sıfırla"

msgid "reset_password"
msgstr "Şifreyi sıfırla"

msgid "reset_view"
msgstr "Sıfırla"

msgid "retrieve_adventure_error"
msgstr "Bu macerayı görüntülemenize izin verilmiyor!"

msgid "retrieve_class_error"
msgstr "Sadece öğretmenler sınıfları geri alabilir"

#, fuzzy
msgid "retrieve_tag_error"
msgstr "Error retrieving tags"

#, fuzzy
msgid "role"
msgstr "Role"

msgid "run_code_button"
msgstr "Kodu çalıştır"

msgid "runs_over_time"
msgstr "Şimdiye kadar ki çalıştırmalar"

msgid "save_parse_warning"
msgstr "Bu program bir hata içeriyor, kaydetmek istediğinizden emin misiniz?"

msgid "save_prompt"
msgstr "Programınızı kaydetmek için bir hesabınızın olması gerekir. Şimdi giriş yapmak ister misiniz?"

msgid "save_success_detail"
msgstr "Program başarıyla kaydedildi."

msgid "score"
msgstr "Puan"

msgid "search"
msgstr "Ara..."

msgid "search_button"
msgstr "Ara"

#, fuzzy
msgid "second_teacher"
msgstr "Second teacher"

#, fuzzy
msgid "second_teacher_copy_prompt"
msgstr "Are you sure you want to copy this teacher?"

#, fuzzy
msgid "second_teacher_prompt"
msgstr "Enter a teacher username to invite them."

msgid "see_certificate"
msgstr "{username} sertifikasına bakın!"

msgid "select"
msgstr "Seçin"

msgid "select_adventures"
msgstr "Maceraları seçin ve sıralayın"

msgid "select_all"
msgstr "Select all"

#, fuzzy
msgid "select_lang"
msgstr "Select language"

msgid "select_levels"
msgstr "Select levels"

#, fuzzy
msgid "select_tag"
msgstr "Select tag"

msgid "selected"
msgstr "Selected"

msgid "self_removal_prompt"
msgstr "Bu sınıftan ayrılmak istediğinize emin misiniz?"

msgid "send_password_recovery"
msgstr "Bana bir şifre kurtarma bağlantısı gönder"

msgid "sent_by"
msgstr "Bu davetiye şu kişi tarafından gönderilmiştir"

msgid "sent_password_recovery"
msgstr "Yakında şifrenizi nasıl sıfırlayacağınıza ilişkin talimatları içeren bir e-posta alacaksınız."

msgid "settings"
msgstr "Kişisel ayarlarım"

msgid "share_by_giving_link"
msgstr "Aşağıdaki bağlantıyı vererek programınızı diğer insanlara gösterin:"

msgid "share_your_program"
msgstr "Programınızı paylaşın"

msgid "signup_student_or_teacher"
msgstr "Öğrenci misiniz yoksa öğretmen mi?"

msgid "single quotes"
msgstr "bir tek tırnak"

msgid "slash"
msgstr "bir sağa eğik çizgi"

#, fuzzy
msgid "sleeping"
msgstr "Sleeping..."

#, fuzzy
msgid "slides"
msgstr "Slides"

#, fuzzy
msgid "slides_for_level"
msgstr "Slides for level"

#, fuzzy
msgid "slides_info"
msgstr "For each level of Hedy, we have created slides to help you teach. The slides contain explanations of each level, and Hedy examples that you can run inside the slides. Just click the link and get started! the Introduction slides are a general explanation of Hedy before level 1 The slides were created using <a href=\"https://slides.com\">slides.com</a>. If you want to adapt them yourself, you can download them, and then upload the resulting zip file to <a href=\"https://slides.com\">slides.com</a>. You can find more information about the slides in the <a href=\"https://hedy.org/for-teachers/manual/features\">teacher's manual</a>."

msgid "social_media"
msgstr "Sosyal medya"

msgid "something_went_wrong_keyword_parsing"
msgstr "Maceranızda bir hata var, tüm anahtar kelimeler { } ile doğru şekilde çevrelenmiş mi?"

msgid "space"
msgstr "bir boşluk"

msgid "star"
msgstr "bir yıldız"

msgid "start_hedy_tutorial"
msgstr "Hedy öğreticisini başlat"

#, fuzzy
msgid "start_learning"
msgstr "Start learning"

msgid "start_programming"
msgstr "Programlamaya başlayın"

msgid "start_programming_logo_alt"
msgstr "Programlamayı başlat simgesi"

msgid "start_quiz"
msgstr "Kısa sınavı başlatın"

msgid "start_teacher_tutorial"
msgstr "Öğretmen öğreticisini başlatın"

#, fuzzy
msgid "start_teaching"
msgstr "Start teaching"

msgid "step_title"
msgstr "Ödev"

msgid "stop_code_button"
msgstr "Programı durdur"

msgid "string"
msgstr "metin"

#, fuzzy
msgid "student"
msgstr "Student"

msgid "student_already_in_class"
msgstr "Bu öğrenci zaten sizin sınıfınızda."

msgid "student_already_invite"
msgstr "Bu öğrencinin zaten bekleyen bir daveti var."

#, fuzzy
msgid "student_details"
msgstr "Student details"

#, fuzzy
msgid "student_not_allowed_in_class"
msgstr "Student not allowed in class"

msgid "student_not_existing"
msgstr "Bu kullanıcı adı mevcut değil."

msgid "student_signup_header"
msgstr "Öğrenci"

msgid "students"
msgstr "öğrenciler"

msgid "submission_time"
msgstr "Teslim edilme zamanı"

msgid "submit_answer"
msgstr "Soruyu cevaplayın"

msgid "submit_program"
msgstr "Teslim edin"

msgid "submit_warning"
msgstr "Bu programı teslim etmek istediğinizden emin misiniz?"

msgid "submitted"
msgstr "Teslim edildi"

msgid "submitted_header"
msgstr "Bu teslim edilmiş bir programdır ve üzerinde değişiklik yapılamaz."

msgid "subscribe"
msgstr "Abone Olun"

msgid "subscribe_newsletter"
msgstr "Haber bültenine abone olun"

#, fuzzy
msgid "suggestion_color"
msgstr "Try using another color"

#, fuzzy
msgid "suggestion_note"
msgstr "Use a note between C0 and B9 or a number between 1 and 70"

#, fuzzy
msgid "suggestion_number"
msgstr "Try changing the value to a number"

msgid "suggestion_numbers_or_strings"
msgstr "Try changing the values to be all text or all numbers"

msgid "surname"
msgstr "İlk Adınız"

#, fuzzy
msgid "survey"
msgstr "Survey"

#, fuzzy
msgid "survey_completed"
msgstr "Survey completed"

#, fuzzy
msgid "survey_skip"
msgstr "Don't show this again"

#, fuzzy
msgid "survey_submit"
msgstr "Submit"

#, fuzzy
msgid "tag_in_adventure"
msgstr "Tag in adventure"

#, fuzzy
msgid "tag_input_placeholder"
msgstr "Enter a new tag"

#, fuzzy
msgid "tags"
msgstr "Tags"

msgid "teacher"
msgstr "Öğretmen"

msgid "teacher_account_request"
msgstr "Bekleyen bir öğretmen hesabı talebiniz var"

msgid "teacher_account_success"
msgstr "Bir öğretmen hesabı talebiniz başarıyla alındı."

msgid "teacher_invalid"
msgstr "Öğretmen değeriniz geçersiz."

msgid "teacher_invitation_require_login"
msgstr "Bir öğretmen olarak profilinizi oluşturmak için oturum açmanız gerekmektedir. Eğer bir hesabınız yoksa, lütfen bir hesap oluşturun."

msgid "teacher_manual"
msgstr "Öğretmen kılavuzu"

msgid "teacher_signup_header"
msgstr "Öğretmen"

msgid "teacher_tutorial_logo_alt"
msgstr "Öğretmen öğretici simgesi"

msgid "teacher_welcome"
msgstr "Hedy'ye hoş geldiniz! Artık sınıflar oluşturmanıza ve öğrencileri davet etmenize olanak tanıyan bir öğretmen hesabının gururlu sahibisiniz."

msgid "template_code"
msgstr ""
"Bu benim maceramın açıklaması!\n"
"\n"
"Bir komutu bu şekilde gösterebilirim: <code>{print}</code>\n"
"\n"
"Ama bazen de bir kod parçası göstermek isteyebilirim, bunun gibi:\n"
"<pre>\n"
"ask Adın ne senin?\n"
"echo Demek senin adın \n"
"</pre>"

msgid "this_turns_in_assignment"
msgstr "Bu, ödevinizi öğretmeninize teslim etmenizi sağlar."

msgid "title"
msgstr "Bulmaca"

msgid "title_achievements"
msgstr "Hedy - Başarılarım"

msgid "title_admin"
msgstr "Hedy - Yönetici sayfası"

msgid "title_class grid_overview"
msgstr "Hedy - Izgara görünümü"

msgid "title_class live_statistics"
msgstr "Hedy - Canlı İstatistikler"

msgid "title_class-overview"
msgstr "Hedy - Sınıfa genel bakış"

msgid "title_customize-adventure"
msgstr "Hedy - Macerayı özelleştirin"

msgid "title_customize-class"
msgstr "Hedy - Sınıfı özelleştirin"

msgid "title_explore"
msgstr "Hedy - Keşfet"

msgid "title_for-teacher"
msgstr "Hedy - Öğretmenler için"

msgid "title_join-class"
msgstr "Hedy - Sınıfa katılın"

msgid "title_landing-page"
msgstr "Hedy'ye hoş geldiniz!"

msgid "title_learn-more"
msgstr "Hedy - Daha fazlasını öğrenin"

msgid "title_login"
msgstr "Hedy - Giriş"

msgid "title_my-profile"
msgstr "Hedy - Hesabım"

msgid "title_privacy"
msgstr "Hedy - Gizlilik koşulları"

msgid "title_programs"
msgstr "Hedy - Programlarım"

#, fuzzy
msgid "title_public-adventures"
msgstr "Hedy - Public adventures"

msgid "title_recover"
msgstr "Hedy - Hesabı kurtar"

msgid "title_reset"
msgstr "Hedy - Şifreyi sıfırla"

msgid "title_signup"
msgstr "Hedy - Bir hesap oluşturun"

msgid "title_start"
msgstr "Hedy - Metinsel programlama kolaylaştı"

msgid "title_view-adventure"
msgstr "Hedy - Macerayı görüntüle"

msgid "token_invalid"
msgstr "Bağlanma jeton dizesi geçersiz."

#, fuzzy
msgid "tooltip_level_locked"
msgstr "Your teacher disabled this level"

msgid "translate_error"
msgstr "Kodu çevirirken bir şeyler yanlış gitti. Hata olup olmadığını görmek için kodu çalıştırmayı deneyin. Hata içeren kod çevrilemez."

msgid "translating_hedy"
msgstr "Hedy'nin çevirisini yapmak"

msgid "translator"
msgstr "Çevirmen"

msgid "tutorial"
msgstr "Öğretici"

msgid "tutorial_code_snippet"
msgstr ""
"{print} Merhaba dünya!\n"
"{print} Hedy'yi kullanmayı öğretici ile öğreniyorum!"

msgid "tutorial_message_not_found"
msgstr "İstenen öğretici adımı bulamadık..."

msgid "tutorial_title_not_found"
msgstr "Öğretici adım bulunamadı"

msgid "unauthorized"
msgstr "Bu sayfa için erişim izniniz yok"

#, fuzzy
msgid "unfavourite_confirm"
msgstr "Are you sure you want to unfavourite this program?"

#, fuzzy
msgid "unfavourite_success"
msgstr "Your program is unfavourited."

msgid "unique_usernames"
msgstr "Tüm kullanıcı adlarının benzersiz olması gerekir."

msgid "unlock_thresholds"
msgstr "Seviye eşiklerinin kilidini aç"

msgid "unsaved_class_changes"
msgstr "Kaydedilmemiş değişiklikler var, bu sayfadan ayrılmak istediğinize emin misiniz?"

#, fuzzy
msgid "unsubmit_program"
msgstr "Unsubmit program"

#, fuzzy
msgid "unsubmit_warning"
msgstr "Are you sure you want to unsubmit this program?"

#, fuzzy
msgid "unsubmitted"
msgstr "Unsubmitted"

msgid "update_adventure_prompt"
msgstr "Bu macerayı güncellemek istediğinize emin misiniz?"

msgid "update_public"
msgstr "Herkese açık profili güncelle"

msgid "updating_indicator"
msgstr "Güncelleniyor"

msgid "use_of_blanks_exception"
msgstr "Programlarda boşlukların kullanılması"

msgid "use_of_nested_functions_exception"
msgstr "İç içe fonksiyonların kullanımı"

#, fuzzy
msgid "used_in"
msgstr "Used in:"

msgid "user"
msgstr "kullanıcı"

msgid "user_inexistent"
msgstr "Bu kullanıcı mevcut değil"

msgid "user_not_private"
msgstr "Bu kullanıcı ya mevcut değil ya da herkese açık bir profili yok"

msgid "username"
msgstr "Kullanıcı Adı"

msgid "username_empty"
msgstr "Bir kullanıcı adı girmediniz!"

msgid "username_invalid"
msgstr "Kullanıcı adınız geçersiz."

msgid "username_special"
msgstr "Kullanıcı adı `:` veya `@` içeremez."

msgid "username_three"
msgstr "Kullanıcı adı en az üç karakter içermelidir."

msgid "usernames_exist"
msgstr "Bir veya daha fazla kullanıcı adı zaten kullanımda."

msgid "value"
msgstr "Değer"

#, fuzzy
msgid "view_adventures"
msgstr "View adventures"

#, fuzzy
msgid "view_classes"
msgstr "View classes"

msgid "view_program"
msgstr "Programı görüntüle"

#, fuzzy
msgid "view_slides"
msgstr "View slides"

msgid "waiting_for_submit"
msgstr ""

msgid "welcome"
msgstr "Hoş geldiniz"

msgid "welcome_back"
msgstr "Tekrar hoş geldiniz"

msgid "what_is_your_role"
msgstr "Göreviniz nedir?"

msgid "what_should_my_code_do"
msgstr "Kodumun ne yapması gerekiyor?"

msgid "whole_world"
msgstr "Dünya"

msgid "year_invalid"
msgstr "Lütfen 1900 ile {current_year} arasında bir yıl girin."

msgid "yes"
msgstr "Evet"

msgid "your_account"
msgstr "Profiliniz"

msgid "your_class"
msgstr "Sınıfınız"

msgid "your_last_program"
msgstr "Son kaydettiğiniz program"

msgid "your_personal_text"
msgstr "Kişisel metniniz..."

msgid "your_program"
msgstr "Programınız"

#~ msgid "class_logs"
#~ msgstr "Last login"

#~ msgid "class_stats"
#~ msgstr "Show class statistics"

#~ msgid "visit_own_public_profile"
#~ msgstr "Public profile"

#~ msgid "create_account_explanation"
#~ msgstr "Having your own account allows you to save your programs."

#~ msgid "only_teacher_create_class"
#~ msgstr "Only teachers are allowed to create classes!"

#~ msgid "keyword_support"
#~ msgstr "Translated keywords"

#~ msgid "non_keyword_support"
#~ msgstr "Translated content"

#~ msgid "try_button"
#~ msgstr "Try"

#~ msgid "select_own_adventures"
#~ msgstr "Select own adventures"

#~ msgid "view"
#~ msgstr "View"

#~ msgid "class"
#~ msgstr "Class"

#~ msgid "save_code_button"
#~ msgstr "Save code"

#~ msgid "share_code_button"
#~ msgstr "Save & share code"

#~ msgid "classes_invalid"
#~ msgstr "The list of selected classes is invalid"

#~ msgid "directly_add_adventure_to_classes"
#~ msgstr "Do you want to add this adventure directly to one of your classes?"

#~ msgid "hand_in_assignment"
#~ msgstr "Hand in assignment"

#~ msgid "select_a_level"
#~ msgstr "Select a level"

#~ msgid "answer_invalid"
#~ msgstr "Your password is invalid."

#~ msgid "available_adventures_level"
#~ msgstr "Available adventures level"

#~ msgid "customize_class_exp_1"
#~ msgstr "Customize class"

#~ msgid "customize_class_exp_2"
#~ msgstr "Customize class"

#~ msgid "customize_class_step_1"
#~ msgstr "Customize class"

#~ msgid "customize_class_step_2"
#~ msgstr "Customize class"

#~ msgid "customize_class_step_3"
#~ msgstr "Customize class"

#~ msgid "customize_class_step_4"
#~ msgstr "Customize class"

#~ msgid "customize_class_step_5"
#~ msgstr "Customize class"

#~ msgid "customize_class_step_6"
#~ msgstr "Customize class"

#~ msgid "customize_class_step_7"
#~ msgstr "Customize class"

#~ msgid "customize_class_step_8"
#~ msgstr "Customize class"

#~ msgid "example_code_header"
#~ msgstr "Örnek kod"

#~ msgid "feedback_failure"
#~ msgstr "Wrong!"

#~ msgid "feedback_success"
#~ msgstr "Good!"

#~ msgid "go_to_first_question"
#~ msgstr "Go to question 1"

#~ msgid "question"
#~ msgstr "Question"

#~ msgid "question_doesnt_exist"
#~ msgstr "This question does not exist"

#~ msgid "question_invalid"
#~ msgstr "Your token is invalid."

#~ msgid "too_many_attempts"
#~ msgstr "Too many attempts"

#~ msgid "disabled_button_locked"
#~ msgstr "Öğretmeniniz henüz bu seviyenin kilidini açmadı"

#~ msgid "duplicate_tag"
#~ msgstr "You already have a tag with this name."

#~ msgid "tag_deleted"
#~ msgstr "This tag was successfully deleted."

#~ msgid "no_tags"
#~ msgstr "No tags yet."

#~ msgid "apply_filters"
#~ msgstr "Apply filters"

#~ msgid "write_first_program"
#~ msgstr "İlk programınızı yazın!"

#~ msgid "adventure_exp_1"
#~ msgstr "Seçtiğiniz macerayı sağ tarafa yazın. Maceranızı oluşturduktan sonra \"özelleştirmeler\" altındaki sınıflarınızdan birine dahil edebilirsiniz. Eğer maceranıza bir komut eklemek istiyorsanız lütfen aşağıdaki gibi kod çapaları kullanın:"

#~ msgid "adventure_exp_2"
#~ msgstr "Gerçek kod parçacıklarını göstermek istiyorsanız, örneğin öğrencilere bir şablon veya kod örneği vermek için, lütfen bunun gibi ön çapalar kullanın:"

#~ msgid "hello_world"
#~ msgstr "Merhaba dünya!"

#~ msgid "share_confirm"
#~ msgstr "Programı herkese açık yapmak istediğinizden emin misiniz?"

#~ msgid "share_success_detail"
#~ msgstr "Program başarıyla paylaşıldı."

#~ msgid "unshare_confirm"
#~ msgstr "Programı tekrar size özel yapmak istediğinizden emin misiniz?"

#~ msgid "unshare_success_detail"
#~ msgstr "Programın paylaşılması başarıyla kaldırıldı."

#~ msgid "hide_parsons"
#~ msgstr "Yap-bozu gizle"

#~ msgid "hide_quiz"
#~ msgstr "Kısa sınavı gizle"

#~ msgid "back_to_class"
#~ msgstr "Sınıfına geri dön"

#~ msgid "Locked Language Feature"
#~ msgstr "{concept} kullanıyorsunuz! Bu harika, ancak {concept} kilidi henüz açılmadı! Bunun kullanımı daha sonraki bir seviyede açılacak."

#~ msgid "nested blocks"
#~ msgstr "bir blok içinde bir blok"

#~ msgid "save"
#~ msgstr "Kaydet"

#~ msgid "update_profile"
#~ msgstr "Profili güncelle"

<<<<<<< HEAD
#~ msgid "multiple_levels_warning"
#~ msgstr "We've noticed you have both selected several levels and included code snippets in your adventure, this might cause issues with the syntax highlighter and the automatic translation of keywords"

#~ msgid "add_students_options"
#~ msgstr "Öğrenci seçenekleri ekleyin"

#~ msgid "class_live"
#~ msgstr "Canlı istatistikler"

#~ msgid "class_overview"
#~ msgstr "Sınıfa genel bakış"

#~ msgid "copy_join_link"
#~ msgstr "Katılma bağlantısını kopyala"

#~ msgid "copy_link_success"
#~ msgstr "Katılma bağlantısı panoya başarıyla kopyalandı"

#~ msgid "expiration_date"
#~ msgstr "Son kullanma tarihi"

#~ msgid "invite_by_username"
#~ msgstr "Kullanıcı adına göre davet et"

#~ msgid "invite_date"
#~ msgstr "Davet tarihi"

#~ msgid "invite_prompt"
#~ msgstr "Bir kullanıcı adı girin"

#~ msgid "last_login"
#~ msgstr "Son giriş"

#~ msgid "page"
#~ msgstr "sayfa"

#~ msgid "pending_invites"
#~ msgstr "Bekleyen davetler"

#~ msgid "remove_student_prompt"
#~ msgstr "Öğrenciyi bu sınıftan çıkarmak istediğinize emin misiniz?"

#~ msgid "remove_user_prompt"
#~ msgstr "Confirm removing this user from the class."

#~ msgid "second_teacher_warning"
#~ msgstr "All teachers in this class can customize it."

#~ msgid "student_list"
#~ msgstr "Öğrenci listesi"

#~ msgid "teachers"
#~ msgstr "Teachers"

#~ msgid "enter_password"
#~ msgstr "Şunun için yeni bir şifre girin"
=======
#~ msgid "variables"
#~ msgstr "Değişkenler"
>>>>>>> c9fc7a70
<|MERGE_RESOLUTION|>--- conflicted
+++ resolved
@@ -201,8 +201,6 @@
 msgid "add_students"
 msgstr "Öğrenci ekleyin"
 
-<<<<<<< HEAD
-=======
 msgid "add_students_options"
 msgstr "Öğrenci seçenekleri ekleyin"
 
@@ -210,7 +208,6 @@
 msgid "add_your_language"
 msgstr "Add your language!"
 
->>>>>>> c9fc7a70
 msgid "admin"
 msgstr "Yönetici"
 
@@ -2225,9 +2222,8 @@
 #~ msgid "update_profile"
 #~ msgstr "Profili güncelle"
 
-<<<<<<< HEAD
-#~ msgid "multiple_levels_warning"
-#~ msgstr "We've noticed you have both selected several levels and included code snippets in your adventure, this might cause issues with the syntax highlighter and the automatic translation of keywords"
+#~ msgid "variables"
+#~ msgstr "Değişkenler"
 
 #~ msgid "add_students_options"
 #~ msgstr "Öğrenci seçenekleri ekleyin"
@@ -2282,7 +2278,3 @@
 
 #~ msgid "enter_password"
 #~ msgstr "Şunun için yeni bir şifre girin"
-=======
-#~ msgid "variables"
-#~ msgstr "Değişkenler"
->>>>>>> c9fc7a70
