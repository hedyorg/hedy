# Turkish translations for PROJECT.
# Copyright (C) 2023 ORGANIZATION
# This file is distributed under the same license as the PROJECT project.
# FIRST AUTHOR <EMAIL@ADDRESS>, 2023.
#
msgid ""
msgstr ""
"Project-Id-Version: PROJECT VERSION\n"
"Report-Msgid-Bugs-To: EMAIL@ADDRESS\n"
"POT-Creation-Date: 2000-01-01 00:00+0000\n"
"PO-Revision-Date: 2025-05-15 10:21+0000\n"
"Last-Translator: Anonymous <noreply@weblate.org>\n"
"Language-Team: tr <LL@li.org>\n"
"Language: tr\n"
"MIME-Version: 1.0\n"
"Content-Type: text/plain; charset=utf-8\n"
"Content-Transfer-Encoding: 8bit\n"
"Plural-Forms: nplurals=1; plural=0;\n"
"X-Generator: Weblate 5.12-dev\n"
"Generated-By: Babel 2.14.0\n"

msgid "Access Before Assign"
msgstr "`{access_line_number}` numaralı satırdaki \"`{name}`\" değişkeninin, değeri ayarlanmadan kullanıldığını tespit ettik. Değişkeni kullanmadan önce değerini ayarlayabilir misiniz?"

msgid "Cyclic Var Definition"
msgstr "\"`{variable}`\" değişkeninin değeri ayarlanmadan önce \"`{is}`\" komutunun sağ tarafında kullanıldığını tespit ettik. Değişkeni kullanmadan önce değerini ayarlayabilir misiniz?"

msgid "Else Without If Error"
msgstr "`{line_number}` numaralı satırda \"`{if}`\" kullanmadan bir \"`{else}`\" kullanıldığını tespit ettik. \"`{else}`\" kullanmadan önce bir \"`{if}`\" yazmayı deneyebilir misiniz?"

msgid "Function Undefined"
msgstr "\"`{name}`\" isimli fonksiyonun tanımlanmadan kullanıldığını tespit ettik. Fonksiyonu kullanmadan önce tanımlayabilir misiniz?"

msgid "Has Blanks"
msgstr "Bu kodun tamamlanmamış olduğunu tespit ettik. Boşlukları doldurabilir misiniz?"

msgid "Incomplete"
msgstr "`{line_number}` numaralı satırdaki \"`{incomplete_command}`\" komutunda kodun bir kısmının eksik olduğunu tespit ettik. Eksik olan kısmı eklemeyi deneyebilir misiniz?"

msgid "Incomplete Repeat"
msgstr "`{line_number}` numaralı satırdaki \"`{repeat}`\" ifadesinin yanında bir \"`{command}`\" komutunun eksik olduğunu tespit ettik. Eksik komutu eklemeyi deneyebilir misiniz?"

msgid "Invalid"
msgstr "\"`{invalid_command}`\" ifadesinin Hedy seviye {level} komutu olmadığını tespit ettik. \"`{guessed_command}`\" kullanmayı deneyebilir misiniz?"

msgid "Invalid Argument"
msgstr "\"`{command}`\" komutununun \"`{invalid_argument}`\" ile kullanılamayacağını tespit ettik. \"`{invalid_argument}`\" argümanını bir \"`{allowed_types}`\" olarak değiştirmeyi deneyebilir misiniz?"

msgid "Invalid Argument Type"
msgstr "\"`{command}`\" komutunun \"`{invalid_argument}`\" ile çalışmadığını tespit ettik, çünkü bu argüman bir \"`{invalid_type}`\". \"`{invalid_argument}`\" değerini \"`{allowed_types}`\" türüne değiştirmeyi deneyebilir misiniz?"

msgid "Invalid At Command"
msgstr "\"`{command}`\" komutunun seviye 16'dan itibaren kullanılamayabileceğini tespit ettik. Listeler için köşeli parantezler, \"`[ ]`\", kullanmayı deneyebilir misiniz?"

msgid "Invalid Space"
msgstr "\"`{line_number}`\" numaralı satırın başında boşlukla başladığını tespit ettik. Boşluğu kaldırmayı deneyebilir misiniz?"

msgid "Invalid Type Combination"
msgstr "\"`{invalid_argument}`\" ve \"`{invalid_argument_2}`\" argümanlarının \"`{command}`\" ile kullanılamayacağını tespit ettik, çünkü biri bir \"`{invalid_type}`\" ve diğeri bir \"` {invalid_type_2}`\". \"`{invalid_argument}`\" için \"`{invalid_type_2}`\" veya \"`{invalid_argument_2}`\" için \"`{invalid_type}`\" tür değişimi yapmayı deneyebilir misiniz?"

msgid "Lonely Echo"
msgstr "Bir \"`{echo}`\" ifadesinin bir \"`{ask}`\" kullanılmadan önce ya da hiç olmadan kullanıldığını tespit ettik. \"`{echo}`\" komutundan önce bir \"`{ask}`\" yazmayı deneyebilir misiniz?"

msgid "Lonely Text"
msgstr "Kodun, `{line_number}` numaralı satırda kullanılan metinle ilgili bir komutunun eksik olduğunu tespit ettik. Gerekli komutu metinle birlikte yazmayı deneyebilir misiniz?"

msgid "Missing Additional Command"
msgstr "`{line_number}` numaralı satırdaki \"`{command}`\" komutunda bir şeyin eksik olduğunu tespit ettik. Kodunuzda bir \"`{missing_command}`\" kullanmayı deneyebilir misiniz?"

msgid "Missing Colon Error"
msgstr "\"`{command}`\" ifadesi için `{line_number}` numaralı satırın sonunda bir \"`:`\" işaretine ihtiyaç olduğunu tespit ettik. Seviye 17'den itibaren komutların sonuna `:` eklemeye başlayabilir misiniz?"

msgid "Missing Command"
msgstr "Kodun, `{line_number}` numaralı satırda bir komutunun eksik göründüğünü tespit ettik. Hangi komutu kullanmanız gerektiğini bulmak için alıştırma bölümüne göz atmayı deneyebilir misiniz?"

msgid "Missing Inner Command"
msgstr "`{line_number}` numaralı satırdaki kodun,\"`{command}`\" için bir komutunun eksik olduğunu tespit ettik. Hangi komutun kullanılacağını bulmak için alıştırma bölümüne bakmayı deneyebilir misiniz?"

msgid "Missing Square Brackets"
msgstr "`{line_number}` numaralı satırda oluşturduğunuz listede köşeli parantezlerin, \"`[ ]`\", eksik olduğunu tespit ettik. Listesinin etrafına köşeli parantezleri, `[ ]`, eklemeyi deneyebilir misiniz?"

msgid "Missing Variable"
msgstr "\"`{command}`\" için satırın başında bir değişkenin eksik olduğunu tespit ettik. Değişkeni \"`{command}`\" komutundan önce yazmayı deneyebilir misiniz?``"

msgid "Misspelled At Command"
msgstr "\"`{invalid_argument}`\" argümanının, `{line_number}` numaralı satırda bir yazım hatası olduğunu tespit ettik. Bunun yerine \"`{command}`\" yazmayı deneyebilir misiniz?."

msgid "No Indentation"
msgstr "`{line_number}` numaralı satırda, girinti için çok az sayıda (`{leading_spaces}`) boşluk kullanılmış gibi göründüğünü tespit ettik. Her yeni blok için girintiyi `{indent_size}` kadar arttırmayı deneyebilir misiniz?."

msgid "Non Decimal Variable"
msgstr "`{line_number}` numaralı satırda, Hedy'nin desteklemediği bir sayı kullandığınızı tespit ettik! Bir ondalıklı sayı kullanmayı deneyebilir misiniz?"

msgid "Parse"
msgstr "`{location[0]}` numaralı satırda bir \"`{character_found}`\" karakterinin kullanıldığını tespit ettik, ama buna izin verilmez. Kodunuzda eksik veya fazlalık bir karakter aramayı deneyebilir misiniz?"

msgid "Pressit Missing Else"
msgstr "Kodunuzda, diğer tuşlara basıldığında ne olacağını belirleyecek eksik bir \"`{else}`\" olduğunu tespit ettik. Kodunuza bir `{else}` eklemeyi deneyebilir misiniz?"

msgid "Runtime Index Error"
msgstr "\"`{name}`\" listesi boş ya da indeksinin eksik olduğunu tespit ettik. Lütfen listenin boş olmadığından emin olun veya eksik indeks için \"`[ ]`\" içine bir sayı yazmayı deneyin?"

msgid "Runtime Value Error"
msgstr "\"`{command}`\" komutunun izin verilmeyen bir \"`{value}`\" değerini aldığını tespit ettik. {tip}."

msgid "Runtime Values Error"
msgstr "\"`{command}`\" komutunun izin verilmeyen \"`{value}`\" ve \"`{value}`\" değerlerini aldığını tespit ettik. {tip}."

msgid "Save Microbit code "
msgstr "Microbit kodunu kaydet"

msgid "Too Big"
msgstr "Bu programın `{lines_of_code}` satırdan oluştuğunu tespit ettik, ancak sadece `{max_lines}` kadar satır işleyebiliyoruz. Programınızı kısaltmayı deneyebilir misiniz?"

msgid "Too Few Indents"
msgstr "`{line_number}` numaralı satırda çok az sayıda (`{leading_spaces}`) boşluk olduğunu tespit ettik. Fazladan bir boşluk eklemeyi deneyebilir misiniz?"

msgid "Too Many Indents"
msgstr "`{line_number}` numaralı satırda çok fazla (`{leading_spaces}`) boşluk olduğunu tespit ettik. Fazlalık olan boşlukları kaldırmayı deneyebilir misiniz?"

msgid "Unexpected Indentation"
msgstr "`{line_number}` numaralı satırda çok fazla (`{leading_spaces}`) boşluk olduğunu tespit ettik. Her yeni blok başına `{indent_size}` kadar daha fazla boşluk eklemeyi deneyebilir misiniz?"

msgid "Unquoted Assignment"
msgstr "`{is}` komutunun sağındaki metnin tırnaklar arasına yazılmadığını tespit ettik. Bu seviyede, metni tırnak işaretleri arasında yazmaya başlamanız gerekir. Bunu \"`{text}`\" metni için yapmayı deneyin"

msgid "Unquoted Equality Check"
msgstr "Kodun, bir değişkenin birden fazla kelimeye eşit olup olmadığını kontrol etmeye çalıştığını tespit ettik. Kontrol etmek istediğiniz kelimeler için tırnak işareti kullanmayı deneyebilir misiniz?"

msgid "Unquoted Text"
msgstr "\"'{ask}`\" veya \"`{print}`\" için tırnak işaretlerinin eksik olduğunu tespit ettik. \"`{unquotedtext}`\" için tırnak işareti eklemeyi deneyebilir misiniz?"

msgid "Unsupported Float"
msgstr "Bu kodun, tamsayılar dışında henüz desteklenmeyen sayıları kullandığını tespit ettik. \"`{value}`\" değerini bir tamsayı olarak değiştirmeyi deneyebilir misiniz?"

msgid "Unsupported String Value"
msgstr "Metnin, içinde bulunmaması gerek değerler, \"`{invalid_value}`\", kullandığını tespit ettik. Yazılan değeri kaldırmayı veya türünü değiştirmeyi deneyebilir misiniz?"

msgid "Unused Variable"
msgstr "\"` {variable_name}`\" isimli değişkeninin `{line_number}` numaralı satırda tanımlandığını ancak hiç kullanılmadığını tespit ettik. Bu tanımlı değişkeni kullanmayı veya kaldırmayı deneyebilir misiniz?"

msgid "Var Undefined"
msgstr "\"`{name}`\" isimli değişkeninin henüz ayarlanmadan önce kullanıldığını tespit ettik. Bu değişkeni, kullanılmadan önce ayarlayabilir misiniz veya bu bir değişken değilse `{name}` kelimesini tırnak işaretleri içinde kullanabilir misiniz?"

msgid "Wrong Level"
msgstr "Yazılan kodun doğru Hedy kodu olduğunu, ancak seviye `{working_level}` için kullanılmaması gereken \"`{offending_keyword}`\" kelimesinin kullanıldığını tespit ettik. {tip}"

msgid "Wrong Number of Arguments"
msgstr "\"`{name}`\" fonksiyonunun yanlış sayıda argümana, `{used_number}`, sahip olduğunu tespit ettik. Bunun yerine `{defined_number}` tane kullanmayı deneyebilir misiniz?"

msgid "about_this_adventure"
msgstr "Bu macera hakkında"

msgid "account_overview"
msgstr "Hesaba genel bakış"

msgid "actions"
msgstr "Eylemler"

msgid "add"
msgstr "Ekle"

msgid "add_students"
msgstr "Öğrenci ekleyin"

msgid "add_your_language"
msgstr "Dilinizi ekleyin!"

msgid "admin"
msgstr "Yönetici"

msgid "adventure"
msgstr "Macera"

msgid "adventure_cloned"
msgstr "Macera klonlandı"

msgid "adventure_code_button"
msgstr "Macera Kodu"

msgid "adventure_codeblock_button"
msgstr "Öğrencilerin maceranızda çalıştırabileceği bir kod bloğu oluşturmak istediğinizde bu düğmeyi kullanın. İpucu: bir kod bloğundan sonra yazmak için, seçimi kod bloğunun son satırının sonuna getirin ve 3 kez <kbd>Enter</kbd> tuşuna basın."

msgid "adventure_duplicate"
msgstr "Bu isimle bir maceranız zaten var."

msgid "adventure_empty"
msgstr "Bir macera ismi girmediniz!"

#, fuzzy
msgid "adventure_exp_3"
msgstr "Anahtar kelimeleri kod bloklarının dışında yazarken de her zaman `{ }` ile çevrelediğinizden emin olun, böylece doğru şekilde tanınırlar. Maceranızın işlenmiş şeklini görüntülemek için \"önizleme\" düğmesini kullanabilirsiniz. Macerayı, ona özel bir sayfada görüntülemek için öğretmenler sayfasından \"görüntüle\"yi seçin."

msgid "adventure_exp_classes"
msgstr "Maceranız aşağıdaki sınıflarda kullanılır"

msgid "adventure_flagged"
msgstr "Macera başarılı bir şekilde işaretlendi."

msgid "adventure_id_invalid"
msgstr "Bu macera kimliği geçersiz."

msgid "adventure_length"
msgstr "Maceranız en az 20 karakterden oluşmalıdır."

msgid "adventure_name_invalid"
msgstr "Bu macera ismi geçersiz."

msgid "adventure_terms"
msgstr "Maceramın Hedy'de herkese açık hale getirilebileceğini kabul ediyorum."

msgid "adventure_updated"
msgstr "Macera güncellendi!"

msgid "adventures_completed"
msgstr "Tamamlanan maceralar: `{number_of_adventures}`"

msgid "adventures_info"
msgstr "Her Hedy seviyesi, öğrenciler için macera olarak adlandırdığımız yerleşik alıştırmalara sahiptir. Kendi maceralarınızı oluşturabilir ve bunları sınıflarınıza ekleyebilirsiniz. Kendi maceralarınızla öğrencileriniz için alakalı ve ilginç maceralar oluşturabilirsiniz. Kendi maceralarınızı oluşturma hakkında daha fazla bilgiyi <a href=\"https://hedy.org/for-teachers/manual/features\"> bu linkten </a> bulabilirsiniz."

msgid "adventures_restored"
msgstr "Varsayılan maceralar geri yüklendi."

msgid "adventures_ticked"
msgstr "Maceralar işaretlendi"

msgid "adventures_tried"
msgstr "Maceralar denendi"

msgid "ago"
msgstr "{timestamp} önce"

msgid "agree_invalid"
msgstr "Gizlilik koşullarını kabul etmeniz gerekir."

msgid "agree_with"
msgstr "Kabul ediyorum:"

msgid "ajax_error"
msgstr "Bir hata oluştu, lütfen tekrar deneyin."

msgid "all"
msgstr "Tümü"

msgid "all_rows_missing_separator"
msgstr "Satırların hiçbiri noktalı virgül içermiyor. Belki de şifreleri otomatik olarak oluşturmamıza izin vermek istiyorsunuzdur? Eğer öyleyse, parolalar geçiş düğmesine tıklayın ve hesapları tekrar oluşturun. Durum böyle değilse, şu satırlarda kullanıcı adlarını ve parolalarını ayırmak için noktalı virgül kullanın: `{rows}`"

msgid "already_account"
msgstr "Zaten bir hesabınız var mı?"

msgid "already_program_running"
msgstr "Şu anda çalışan bir program var, önce onu bitirin."

msgid "are_you_sure"
msgstr "Emin misiniz? Bu işlemi geri alamazsınız."

msgid "ask_needs_var"
msgstr "Seviye 2'den itibaren, \"`{ask}`\" komutu bir değişkenle birlikte kullanılmalıdır. Örnek: isim `{is}` `{ask}` Senin adın ne?"

msgid "available_in"
msgstr "Şurada mevcut:"

msgid "back_to_class"
msgstr "Sınıfına geri dön"

msgid "become_a_sponsor"
msgstr "Sponsor olun"

msgid "birth_year"
msgstr "Doğum yılı"

msgid "by"
msgstr "tarafından"

msgid "cancel"
msgstr "İptal"

msgid "cant_parse_exception"
msgstr "Program ayrıştırılamadı"

msgid "certified_teacher"
msgstr "Sertifikalı Öğretmen"

msgid "change_password"
msgstr "Şifre değiştirme"

msgid "cheatsheet_title"
msgstr "Kopyakağıdı"

msgid "class_already_joined"
msgstr "Siz zaten bir sınıfın öğrencisisiniz"

msgid "class_customize_success"
msgstr "Sınıf başarıyla özelleştirildi."

msgid "class_graph_explanation"
msgstr "Bu grafikte, öğrencilerinizin denedikleri maceraların sayılarını (yani o macerada anlamlı bir çalışma yaptıklarını), hatalı deneme ve başarılı çalıştırma sayılarıyla karşılaştırmalı olarak sunulmuş görebilirsiniz."

msgid "class_logs"
msgstr "Son Giriş"

msgid "class_name_duplicate"
msgstr "Bu isimde bir sınıfınız zaten var."

msgid "class_name_empty"
msgstr "Bir sınıf ismi girmediniz!"

msgid "class_name_invalid"
msgstr "Bu sınıf ismi geçersiz."

msgid "class_name_prompt"
msgstr "Lütfen yeni sınıfın ismini girin"

msgid "class_performance_graph"
msgstr "Sınıf performans grafiği"

msgid "class_survey_description"
msgstr "Hedy kullanıcılarımız hakkında daha iyi bir genel bakış elde etmek istiyoruz. Bu yanıtları vererek Hedy'nin geliştirilmesine yardımcı olabilirsiniz. Teşekkür ederiz!"

msgid "class_survey_later"
msgstr "Yarın bana tekrar hatırlat"

msgid "class_survey_question1"
msgstr "Sınıfınızdaki yaş aralığı nedir?"

msgid "class_survey_question2"
msgstr "Sınıfınızda konuşma dili nedir?"

msgid "class_survey_question3"
msgstr "Sınıfınızdaki cinsiyet dengesi nasıl?"

msgid "class_survey_question4"
msgstr "Öğrencilerinizi diğerlerinden ayıran nelerdir?"

#, fuzzy
msgid "classes_info"
msgstr ""

#, fuzzy
msgid "clone"
msgstr ""

#, fuzzy
msgid "cloned_times"
msgstr ""

msgid "close"
msgstr "Kapat"

msgid "comma"
msgstr "bir virgül"

msgid "command_not_available_yet_exception"
msgstr "Komut henüz kullanılabilir değil"

msgid "command_unavailable_exception"
msgstr "Komut artık geçerli değil"

msgid "commands"
msgstr "Komutlar"

#, fuzzy
msgid "connect_guest_teacher"
msgstr ""

#, fuzzy
msgid "constant_variable_role"
msgstr ""

msgid "containing"
msgstr ""

msgid "content_invalid"
msgstr "Bu macera geçersiz."

#, fuzzy
msgid "continue"
msgstr ""

msgid "contributor"
msgstr "Katılımcı"

#, fuzzy
msgid "copy_accounts_to_clipboard"
msgstr ""

msgid "copy_clipboard"
msgstr "Panoya başarıyla kopyalandı"

#, fuzzy
msgid "copy_code"
msgstr ""

msgid "copy_link_to_share"
msgstr "Paylaşmak için bağlantıyı kopyalayın"

msgid "copy_mail_link"
msgstr "Lütfen bu bağlantıyı kopyalayıp yeni bir sekmeye yapıştırın:"

msgid "country"
msgstr "Ülke"

msgid "country_invalid"
msgstr "Lütfen geçerli bir ülke seçin."

msgid "create_account"
msgstr "Hesap oluştur"

msgid "create_accounts"
msgstr "Çoklu hesaplar oluştur"

#, fuzzy
msgid "create_accounts_placeholder"
msgstr ""

msgid "create_accounts_prompt"
msgstr ""

msgid "create_adventure"
msgstr "Macera oluşturun"

msgid "create_class"
msgstr "Yeni bir sınıf oluşturun"

msgid "create_student_account"
msgstr "Bir hesap oluşturun"

msgid "create_student_account_explanation"
msgstr "Bir hesap ile kendi programlarınızı kaydedebilirsiniz."

#, fuzzy
msgid "create_student_accounts"
msgstr ""

msgid "create_teacher_account"
msgstr "Bir öğretmen hesabı oluşturun"

msgid "create_teacher_account_explanation"
msgstr "Bir öğretmen hesabı ile programlarınızı kaydedebilir ve öğrencilerinizin sonuçlarını görebilirsiniz."

#, fuzzy
msgid "create_usernames_and_passwords_desc"
msgstr ""

#, fuzzy
msgid "create_usernames_and_passwords_title"
msgstr ""

#, fuzzy
msgid "create_usernames_desc"
msgstr ""

#, fuzzy
msgid "create_usernames_title"
msgstr ""

msgid "creator"
msgstr "Oluşturucu"

msgid "current_password"
msgstr "Geçerli şifre"

msgid "customization_deleted"
msgstr "Özelleştirmeler başarıyla silindi."

#, fuzzy
msgid "customize"
msgstr ""

msgid "customize_adventure"
msgstr "Macerayı özelleştirin"

msgid "customize_class"
msgstr "Sınıfı özelleştirin"

msgid "danger_zone"
msgstr ""

msgid "dash"
msgstr "bir çizgi"

#, fuzzy
msgid "debug"
msgstr ""

msgid "default_401"
msgstr "Görünüşe göre yetkiniz yok..."

#, fuzzy
msgid "default_403"
msgstr ""

msgid "default_404"
msgstr "O sayfayı bulamadık..."

msgid "default_500"
msgstr "Bir şeyler ters gitti..."

msgid "delete"
msgstr "Sil"

msgid "delete_adventure_prompt"
msgstr "Bu macerayı kaldırmak istediğinizden emin misiniz?"

msgid "delete_class_prompt"
msgstr "Sınıfı silmek istediğinizden emin misiniz?"

msgid "delete_confirm"
msgstr "Programı silmek istediğinizden emin misiniz?"

msgid "delete_invite"
msgstr "Davetiyeyi sil"

msgid "delete_invite_prompt"
msgstr "Bu sınıf davetini kaldırmak istediğinizden emin misiniz?"

msgid "delete_public"
msgstr "Herkese açık profili sil"

msgid "delete_success"
msgstr "Program başarıyla silindi."

#, fuzzy
msgid "delete_tag_prompt"
msgstr ""

msgid "destroy_account"
msgstr "Profili sil"

msgid "destroy_account_message"
msgstr ""

msgid "directly_available"
msgstr "Doğrudan açın"

msgid "disable"
msgstr "Devre dışı bırak"

msgid "disabled"
msgstr "Devre dışı"

msgid "discord_server"
msgstr "Discord sunucusu"

msgid "distinguished_user"
msgstr "Seçkin kullanıcı"

msgid "double quotes"
msgstr "çift tırnak"

msgid "download"
msgstr "İndir"

msgid "duplicate"
msgstr "Yinele"

msgid "echo_and_ask_mismatch_exception"
msgstr "yankıla ve sor uyuşmazlığı"

msgid "echo_out"
msgstr "2. seviyeden itibaren, `{echo}` artık gerekli değildir. Şimdi bir cevabı `{ask}` ve `{print}` kullanarak tekrarlayabilirsiniz. Örnek: `isim {is} {ask} Senin adın ne? {print} merhaba isim`"

#, fuzzy
msgid "edit_adventure"
msgstr ""

msgid "edit_code_button"
msgstr "Kodu düzenle"

msgid "email"
msgstr "E-posta"

msgid "email_invalid"
msgstr "Lütfen geçerli bir e-posta girin."

msgid "english"
msgstr "İngilizce"

msgid "enter"
msgstr "Girin"

msgid "enter_password"
msgstr "Şunun için yeni bir şifre girin"

msgid "enter_text"
msgstr "Cevabınızı buraya girin..."

msgid "error_logo_alt"
msgstr "Hata logosu"

#, fuzzy
msgid "errors"
msgstr ""

msgid "exclamation mark"
msgstr "bir ünlem işareti"

msgid "exists_email"
msgstr "Bu e-posta zaten kullanılıyor."

msgid "exists_username"
msgstr "Bu kullanıcı adı zaten kullanılıyor."

#, fuzzy
msgid "exit_preview_mode"
msgstr ""

msgid "expand_output"
msgstr ""

msgid "experience_invalid"
msgstr "Lütfen geçerli bir deneyim seçin, (Evet, Hayır) seçeneğini işaretleyin."

msgid "expiration_date"
msgstr "Son kullanma tarihi"

msgid "favorite_program"
msgstr "Favori program"

msgid "favourite_confirm"
msgstr "Bu programı favori programınız olarak ayarlamak istediğinizden emin misiniz?"

msgid "favourite_program"
msgstr "Favori program"

msgid "favourite_program_invalid"
msgstr "Seçtiğiniz favori program geçersiz."

msgid "favourite_success"
msgstr "Programınız favori olarak ayarlanmıştır."

#, fuzzy
msgid "feedback_message_error"
msgstr ""

msgid "female"
msgstr "Kadın"

#, fuzzy
msgid "flag_adventure_prompt"
msgstr ""

msgid "float"
msgstr "bir sayı"

msgid "for_teachers"
msgstr "Öğretmenler için"

msgid "forgot_password"
msgstr "Şifrenizi mi unuttunuz?"

msgid "from_another_teacher"
msgstr "Başka bir öğretmenden"

msgid "from_magazine_website"
msgstr "Bir dergiden veya web sitesinden"

msgid "from_video"
msgstr "Bir videodan"

msgid "gender"
msgstr "Cinsiyet"

msgid "gender_invalid"
msgstr "Lütfen geçerli bir cinsiyet seçin (Kadın, Erkek, Diğer)."

msgid "general_settings"
msgstr "Genel ayarlar"

msgid "give_link_to_teacher"
msgstr "Aşağıdaki bağlantıyı öğretmeninize verin:"

#, fuzzy
msgid "go_back"
msgstr ""

msgid "go_back_to_main"
msgstr "Ana sayfaya geri dön"

msgid "go_to_your_clone"
msgstr ""

msgid "goto_profile"
msgstr "Profilime git"

#, fuzzy
msgid "graph_title"
msgstr ""

msgid "hand_in"
msgstr "Teslim et"

msgid "hand_in_exercise"
msgstr "Alıştırmayı teslim et"

msgid "heard_about_hedy"
msgstr "Hedy'yi nereden duydunuz?"

msgid "heard_about_invalid"
msgstr "Lütfen bizden haberdar olduğunuz geçerli bir yolu seçin."

#, fuzzy
msgid "hedy_introduction_slides"
msgstr ""

msgid "hedy_logo_alt"
msgstr "Hedy logosu"

msgid "hedy_on_github"
msgstr "Github'da Hedy"

msgid "hello_logo"
msgstr "Merhaba"

#, fuzzy
msgid "hide_adventures"
msgstr ""

#, fuzzy
msgid "hide_classes"
msgstr ""

msgid "hide_keyword_switcher"
msgstr "Anahtar kelime değiştiriciyi gizle"

#, fuzzy
msgid "hide_slides"
msgstr ""

msgid "highest_level_reached"
msgstr "Ulaşılan en yüksek seviye"

msgid "ill_work_some_more"
msgstr "Üzerinde biraz daha çalışacağım"

#, fuzzy
msgid "image_invalid"
msgstr "Seçtiğiniz resim geçersiz."

msgid "incomplete_command_exception"
msgstr "Tamamlanmamış Komut"

msgid "incorrect_handling_of_quotes_exception"
msgstr "Tırnak işaretlerinin yanlış kullanımı"

msgid "incorrect_use_of_types_exception"
msgstr "Tiplerin yanlış kullanımı"

msgid "incorrect_use_of_variable_exception"
msgstr "Değişkenin yanlış kullanımı"

msgid "indentation_exception"
msgstr "Yanlış Girintileme"

msgid "input"
msgstr "`{ask}`'dan alınan girdi"

#, fuzzy
msgid "input_variable_role"
msgstr ""

msgid "integer"
msgstr "bir sayı"

msgid "invalid_class_link"
msgstr "Sınıfa katılmak için geçersiz bağlantı."

msgid "invalid_command_exception"
msgstr "Geçersiz komut"

msgid "invalid_keyword_language_comment"
msgstr "# Belirtilen anahtar kelime dili geçersiz, bu yüzden anahtar sözcük dili İngilizce olarak ayarlandı"

msgid "invalid_language_comment"
msgstr "# Belirtilen dil geçersiz, bu yüzden dil İngilizce olarak ayarlandı"

msgid "invalid_level_comment"
msgstr "# Belirtilen seviye geçersizdir, bu yüzden seviye 1 olarak ayarlandı"

msgid "invalid_program_comment"
msgstr "# Belirtilen program geçersiz, lütfen tekrar deneyin"

msgid "invalid_teacher_invitation_code"
msgstr "Öğretmen davet kodu geçersizdir. Öğretmen olmak için, hello@hedy.org adresine ulaşın."

msgid "invalid_username_password"
msgstr "Geçersiz kullanıcı adı/şifre."

msgid "invitations_sent"
msgstr ""

msgid "invite"
msgstr ""

msgid "invite_by_username"
msgstr "Kullanıcı adına göre davet et"

msgid "invite_date"
msgstr "Davet tarihi"

msgid "invite_message"
msgstr "Sınıfa katılmak için bir davetiye aldınız"

msgid "invite_prompt"
msgstr "Bir kullanıcı adı girin"

#, fuzzy
msgid "invite_teacher"
msgstr ""

msgid "join_class"
msgstr "Sınıfa katılın"

msgid "join_prompt"
msgstr "Bir sınıfa katılmak için bir hesabınızın olması gerekir. Şimdi giriş yapmak ister misiniz?"

#, fuzzy
msgid "keybinding_waiting_for_keypress"
msgstr "Bir düğmeye basılmasını bekliyorum..."

msgid "keyword_language_invalid"
msgstr "Lütfen geçerli bir anahtar kelime dili seçin (İngilizce, Türkçe veya kendi dilinizi seçin)."

#, fuzzy
msgid "landcode_phone_number"
msgstr ""

msgid "language"
msgstr "Dil"

msgid "language_invalid"
msgstr "Lütfen geçerli bir dil seçin."

msgid "languages"
msgstr "Daha önce bu programlama dillerinden hangilerini kullandınız?"

msgid "last_edited"
msgstr "Son düzenleme"

msgid "last_update"
msgstr "Son güncelleme"

msgid "lastname"
msgstr "Soyadı"

msgid "leave_class"
msgstr "Sınıftan ayrılın"

msgid "level"
msgstr "Seviye"

msgid "level_accessible"
msgstr "Seviye öğrencilere açıktır"

msgid "level_disabled"
msgstr "Seviye devre dışı"

msgid "level_future"
msgstr "Bu seviye otomatik olarak açılacak "

#, fuzzy
msgid "level_invalid"
msgstr "Bu Hedy seviyesi geçersiz."

msgid "level_not_class"
msgstr "Bu seviye henüz sınıfınızda kullanıma açılmadı"

msgid "level_title"
msgstr "Seviye"

#, fuzzy
msgid "levels"
msgstr ""

msgid "link"
msgstr "Bağlantı"

msgid "list"
msgstr "bir liste"

#, fuzzy
msgid "list_variable_role"
msgstr ""

msgid "logged_in_to_share"
msgstr "Bir programı kaydetmek ve paylaşmak için oturum açmış olmanız gerekir."

msgid "login"
msgstr "Giriş yap"

msgid "login_long"
msgstr "Hesabınıza giriş yapın"

msgid "login_to_save_your_work"
msgstr "Çalışmanızı kaydetmek için giriş yapın"

msgid "logout"
msgstr "Oturumu kapatın"

msgid "mail_change_password_body"
msgstr ""
"Hedy şifreniz değiştirildi. Eğer bunu siz yaptıysanız, her şey yolunda demektir.\n"
"Şifrenizi siz değiştirmediyseniz, lütfen bu e-postayı yanıtlayarak hemen bizimle iletişime geçin."

msgid "mail_change_password_subject"
msgstr "Hedy şifreniz değiştirildi"

msgid "mail_error_change_processed"
msgstr "Doğrulama postası gönderilirken bir şeyler yanlış gitti, yine de değişiklikler doğru şekilde kaydedildi."

msgid "mail_goodbye"
msgstr ""
"Programlamaya devam edin!\n"
"Hedy ekibi"

msgid "mail_hello"
msgstr "Merhaba {username}!"

msgid "mail_recover_password_body"
msgstr ""
"Bu bağlantıya tıklayarak yeni bir Hedy şifresi belirleyebilirsiniz. Bu bağlantı <b>4</b> saat süreyle geçerlidir.\n"
"Şifre sıfırlama talebiniz olmadıysa lütfen bu e-postayı dikkate almayın: {link}"

msgid "mail_recover_password_subject"
msgstr "Şifre sıfırlama talebinde bulunun."

msgid "mail_reset_password_body"
msgstr ""
"Hedy şifreniz yeni bir şifre ile sıfırlandı. Eğer bunu siz yaptıysanız, her şey yolunda demektir.\n"
"Şifrenizi siz değiştirmediyseniz, lütfen bu e-postayı yanıtlayarak hemen bizimle iletişime geçin."

msgid "mail_reset_password_subject"
msgstr "Hedy şifreniz sıfırlandı"

msgid "mail_welcome_teacher_body"
msgstr ""
"<strong>Hoş geldiniz!</strong>\n"
"Yepyeni Hedy öğretmen hesabınız için tebrikler. Hedy öğretmenlerinin dünya çapındaki topluluğuna hoş geldiniz!\n"
"\n"
"<strong>Öğretmen hesapları neler yapabilir</strong>\n"
"Artık sizin için açılmış bir dizi ek seçenek var.\n"
"\n"
"1. Ek açıklamalar <a href=\"https://hedy.org/for-teachers/manual\">öğretmen kılavuzu</a> 'da bulunabilir.\n"
"2. Öğretmen hesabınızla sınıflar oluşturabilirsiniz. Öğrencileriniz daha sonra sınıflarınıza katılabilir ve ilerlemelerini görebilirsiniz. Sınıflar, öğretmen hesabı üzerinden yapılır ve <a href=\"https://hedycode.com/for-teachers\">öğretmen sayfası</a> 'ndan yönetilir..\n"
"3. Sınıflarınızı tamamen özelleştirebilirsiniz, örneğin seviyeleri açıp kapatabilir, maceraları etkinleştirebilir veya devre dışı bırakabilir ve kendi maceralarınızı yazabilirsiniz!\n"
"\n"
"<strong>Çevrimiçi topluluğumuza katılın!</strong>\n"
"Tüm Hedy öğretmenleri, programcıları ve diğer hayranları <a href=\"https://discord.gg/8yY7dEme9r\">Discord sunucumuza</a> katılmaya davetlidir. Burası Hedy hakkında sohbet etmek için ideal bir yer: harika projelerinizi ve derslerinizi gösterebileceğiniz kanallarımız, hataları bildirebileceğiniz kanallarımız ve diğer öğretmenlerle ve Hedy ekibiyle sohbet edebileceğiniz kanallarımız var.\n"
"\n"
"<strong>Nasıl yardım istenir </strong>\n"
"Anlaşılmayan bir şey varsa, Discord'da bize bildirebilir veya <a href=\"mailto: hello@hedy.org\">bize bir e-posta gönderebilirsiniz</a>.\n"
"\n"
"<strong>Hatalar nasıl bildirilir</strong>\n"
"Discord'da, hataları bildirmek için #bugs adında bir kanalımız var. Karşılaştığınız sorunları bize bildirmek için mükemmel bir yer. GitHub'ı nasıl kullanacağınızı biliyorsanız, orada bir <a href=\"https://github.com/hedyorg/hedy/issues/new?assignees=&labels=&template=bug_report.md&title=%5BBUG%5D\">sorun bildirimi (issue)</a> açabilirsiniz.\n"

msgid "mail_welcome_teacher_subject"
msgstr "Hedy öğretmen hesabınız hazır"

msgid "mail_welcome_verify_body"
msgstr ""
"Hedy hesabınız başarıyla oluşturuldu. Hoş geldiniz!\n"
"E-posta adresinizi doğrulamak için lütfen bu bağlantıya tıklayın: {link}"

msgid "mail_welcome_verify_subject"
msgstr "Hedy'ye Hoş Geldiniz"

msgid "mailing_title"
msgstr "Hedy haber bültenine abone olun"

msgid "main_subtitle"
msgstr "Sınıf için metinsel programlama"

msgid "main_title"
msgstr ""

msgid "make_sure_you_are_done"
msgstr "İşinizin tamamen bittiğinden emin olun! \"Teslim Et\" düğmesine tıkladıktan sonra artık programınızı değiştiremeyeceksiniz."

msgid "male"
msgstr "Erkek"

#, fuzzy
msgid "more_info"
msgstr ""

#, fuzzy
msgid "more_options"
msgstr ""

#, fuzzy
msgid "multiple_keywords_warning"
msgstr ""

msgid "multiple_levels_warning"
msgstr ""

msgid "my_account"
msgstr "Hesabım"

msgid "my_adventures"
msgstr "Maceralarım"

msgid "my_classes"
msgstr "Sınıflarım"

msgid "my_messages"
msgstr "Mesajlarım"

msgid "my_public_profile"
msgstr "Herkese açık profilim"

msgid "name"
msgstr "İsim"

msgid "nav_hedy"
msgstr ""

msgid "nav_learn_more"
msgstr "Daha fazla bilgi edinin"

msgid "nav_start"
msgstr "Ana sayfa"

msgid "new_password"
msgstr "Yeni şifre"

msgid "new_password_repeat"
msgstr "Yeni şifreyi tekrarla"

msgid "newline"
msgstr "yeni bir satır"

msgid "newsletter"
msgstr ""

#, fuzzy
msgid "next_adventure"
msgstr ""

msgid "next_page"
msgstr "Sonraki sayfa"

#, fuzzy
msgid "next_student"
msgstr ""

msgid "no"
msgstr "Hayır"

msgid "no_account"
msgstr "Hesabınız yok mu?"

msgid "no_accounts"
msgstr "Oluşturulacak hesap bulunamadı."

#, fuzzy
msgid "no_adventures_yet"
msgstr ""

msgid "no_more_flat_if"
msgstr "8. seviyeden itibaren, `{if}`'den sonraki kodun bir sonraki satıra yerleştirilmesi ve satırın 4 boşlukla başlaması gerekir."

#, fuzzy
msgid "no_programs"
msgstr "Henüz hiç bir programınız yok."

msgid "no_shared_programs"
msgstr "paylaşılan programı yok..."

#, fuzzy
msgid "no_students"
msgstr ""

msgid "no_such_adventure"
msgstr "Böyle bir macera bulunmuyor!"

msgid "no_such_class"
msgstr "Böyle bir Hedy sınıfı yok."

msgid "no_such_level"
msgstr "Böyle bir Hedy seviyesi yok!"

msgid "no_such_program"
msgstr "Böyle bir Hedy programı yok!"

#, fuzzy
msgid "no_tag"
msgstr ""

msgid "no_usernames_found"
msgstr ""

#, fuzzy
msgid "not_adventure_yet"
msgstr ""

msgid "not_enrolled"
msgstr "Görünüşe göre bu sınıfta değilsiniz!"

msgid "not_in_class_no_handin"
msgstr "Bir sınıfta değilsiniz, bu yüzden herhangi bir şey teslim etmenize gerek yok."

msgid "not_logged_in_cantsave"
msgstr "Programınız kaydedilmeyecektir."

msgid "not_logged_in_handin"
msgstr "Bir ödevi teslim etmek için oturum açmış olmanız gerekir."

msgid "not_teacher"
msgstr "Görünüşe göre bir öğretmen değilsiniz!"

msgid "number"
msgstr "bir sayı"

msgid "number_lines"
msgstr "Satırların sayısı"

#, fuzzy
msgid "number_of_errors"
msgstr ""

msgid "ok"
msgstr "TAMAM"

#, fuzzy
msgid "one_level_error"
msgstr ""

msgid "only_you_can_see"
msgstr "Bu programı sadece siz görebilirsiniz."

msgid "open"
msgstr "Aç"

msgid "opening_date"
msgstr "Açılış tarihi"

msgid "opening_dates"
msgstr "Açılış tarihleri"

msgid "option"
msgstr "Seçenek"

msgid "or"
msgstr "veya"

msgid "other"
msgstr "Diğer"

msgid "other_block"
msgstr "Başka bir blok programlama dili"

msgid "other_settings"
msgstr "Diğer ayarlar"

msgid "other_source"
msgstr "Diğer"

msgid "other_text"
msgstr "Başka bir metin dili"

msgid "overwrite_warning"
msgstr "Bu isimde bir programınız zaten var, bu programı kaydederseniz eskisinin yerini alacaktır, ve eskisi silinecektir. Emin misiniz?"

#, fuzzy
msgid "owner"
msgstr ""

msgid "page_not_found"
msgstr "Aradığın sayfayı bulamadık!"

#, fuzzy
msgid "pair_with_teacher"
msgstr ""

<<<<<<< HEAD
msgid "parsons_title"
msgstr ""

=======
>>>>>>> 58ead06e
msgid "password"
msgstr "Şifre"

msgid "password_change_not_allowed"
msgstr "Bu kullanıcının parolasını değiştirme izniniz yok."

msgid "password_change_prompt"
msgstr "Bu şifreyi değiştirmek istediğinizden emin misiniz?"

msgid "password_change_success"
msgstr "Öğrencinizin şifresi başarıyla değiştirilmiştir."

msgid "password_invalid"
msgstr "Şifreniz geçersiz."

msgid "password_repeat"
msgstr "Şifreyi yinele"

msgid "password_resetted"
msgstr "Şifreniz başarıyla sıfırlandı. Giriş sayfasına yönlendiriliyorsunuz."

msgid "password_six"
msgstr "Parolanız en az altı karakter içermelidir."

msgid "password_updated"
msgstr "Şifre güncellendi."

msgid "passwords_six"
msgstr "Tüm parolaların altı karakter veya daha uzun olması gerekir."

#, fuzzy
msgid "passwords_too_short"
msgstr ""

msgid "pending_invites"
msgstr "Bekleyen davetler"

#, fuzzy
msgid "people_with_a_link"
msgstr "Bağlantıya sahip olan diğer kişiler bu programı doğrudan görebilir. Ayrıca \"Keşfet\" sayfasında da aranıp bulunabilir."

msgid "period"
msgstr "bir nokta"

msgid "personal_text"
msgstr "Kişisel metin"

msgid "personal_text_invalid"
msgstr "Kişisel metniniz geçersizdir."

#, fuzzy
msgid "phone_number"
msgstr ""

msgid "preferred_keyword_language"
msgstr "Tercih edilen anahtar kelime dili"

msgid "preferred_language"
msgstr "Tercih edilen dil"

msgid "preview"
msgstr "Önizleme"

#, fuzzy
msgid "preview_teacher_mode"
msgstr ""

#, fuzzy
msgid "previewing_adventure"
msgstr ""

#, fuzzy
msgid "previewing_class"
msgstr ""

msgid "previous_campaigns"
msgstr "Önceki bültenleri görüntüle"

#, fuzzy
msgid "previous_page"
msgstr ""

#, fuzzy
msgid "print_accounts"
msgstr ""

msgid "print_accounts_title"
msgstr ""

msgid "print_logo"
msgstr "yazdır"

msgid "privacy_terms"
msgstr "Gizlilik koşulları"

msgid "private"
msgstr "Özel"

msgid "profile_logo_alt"
msgstr "Profil simgesi."

msgid "profile_picture"
msgstr "Profil resmi"

msgid "profile_updated"
msgstr "Profil güncellendi."

msgid "profile_updated_reload"
msgstr "Profil güncellendi, sayfa yeniden yüklenecek."

msgid "program_contains_error"
msgstr "Bu program bir hata içeriyor, paylaşmak istediğinizden emin misiniz?"

msgid "program_header"
msgstr "Programlarım"

msgid "program_too_large_exception"
msgstr "Programlar çok büyük"

msgid "programming_experience"
msgstr "Programlama deneyiminiz var mı?"

msgid "programming_invalid"
msgstr "Lütfen geçerli bir programlama dili seçin."

msgid "programs"
msgstr "Programlar"

msgid "prompt_join_class"
msgstr "Bu sınıfa katılmak istiyor musunuz?"

#, fuzzy
msgid "provided_username_duplicates"
msgstr ""

msgid "public"
msgstr "Herkese açık"

msgid "public_adventures"
msgstr ""

#, fuzzy
msgid "public_content"
msgstr ""

#, fuzzy
msgid "public_content_info"
msgstr ""

msgid "public_invalid"
msgstr "Bu anlaşma seçimi geçersizdir"

msgid "public_profile"
msgstr "Herkese açık profil"

msgid "public_profile_info"
msgstr "Bu kutuyu seçerek profilimi herkes için görünür hale getiriyorum. Adınız veya ev adresiniz gibi kişisel bilgilerinizi paylaşmamaya dikkat edin, çünkü bunları herkes görebilecektir!"

msgid "public_profile_updated"
msgstr "Herkese açık profiliniz güncellendi, sayfa yeniden yüklenecek."

msgid "question mark"
msgstr "bir soru işareti"

<<<<<<< HEAD
msgid "quiz_tab"
msgstr ""

=======
>>>>>>> 58ead06e
msgid "read_code_label"
msgstr "Yüksek sesle oku"

msgid "recent"
msgstr "Son uğraştığım programlarım"

msgid "recover_password"
msgstr "Şifre sıfırlama isteğinde bulunun"

msgid "remove"
msgstr "Kaldır"

msgid "remove_customization"
msgstr "Özelleştirmeyi kaldırın"

msgid "remove_customizations_prompt"
msgstr "Bu sınıfın özelleştirmelerini kaldırmak istediğinizden emin misiniz?"

msgid "remove_student_prompt"
msgstr "Öğrenciyi bu sınıftan çıkarmak istediğinize emin misiniz?"

#, fuzzy
msgid "remove_user_prompt"
msgstr ""

msgid "rename_class"
msgstr ""

msgid "rename_class_prompt"
msgstr ""

msgid "repair_program_logo_alt"
msgstr "Program onarım simgesi"

#, fuzzy
msgid "repeat_dep"
msgstr ""

msgid "repeat_match_password"
msgstr "Yinelenen şifre eşleşmiyor."

msgid "repeat_new_password"
msgstr "Yeni şifreyi tekrarla"

msgid "report_failure"
msgstr "Bu program mevcut değil veya herkese açık değil"

msgid "report_program"
msgstr "Bu programı bildirmek istediğinizden emin misiniz?"

msgid "report_success"
msgstr "Bu program rapor edilmiştir"

#, fuzzy
msgid "request_invalid"
msgstr ""

msgid "request_teacher"
msgstr "Öğretmen hesabı için başvurmak ister misiniz?"

msgid "request_teacher_account"
msgstr "Öğretmen hesabı için başvurun"

msgid "required_field"
msgstr "* ile işaretlenmiş alanlar zorunludur"

msgid "reset_adventure_prompt"
msgstr "Seçilen tüm maceraları sıfırlamak istediğinizden emin misiniz?"

msgid "reset_adventures"
msgstr "Seçili maceraları sıfırla"

msgid "reset_button"
msgstr "Sıfırla"

msgid "reset_password"
msgstr "Şifreyi sıfırla"

#, fuzzy
msgid "restart"
msgstr ""

msgid "retrieve_adventure_error"
msgstr "Bu macerayı görüntülemenize izin verilmiyor!"

msgid "retrieve_class_error"
msgstr "Sadece öğretmenler sınıfları geri alabilir"

#, fuzzy
msgid "retrieve_tag_error"
msgstr ""

#, fuzzy
msgid "role"
msgstr ""

msgid "run_code_button"
msgstr "Kodu Çalıştır"

msgid "save_parse_warning"
msgstr "Bu program bir hata içeriyor, kaydetmek istediğinizden emin misiniz?"

msgid "save_prompt"
msgstr "Programınızı kaydetmek için bir hesabınızın olması gerekir. Şimdi giriş yapmak ister misiniz?"

msgid "save_success_detail"
msgstr "Program başarıyla kaydedildi."

msgid "save_turtle_drawing"
msgstr ""

msgid "search"
msgstr "Ara..."

msgid "search_button"
msgstr "Ara"

#, fuzzy
msgid "second_teacher"
msgstr ""

#, fuzzy
msgid "second_teacher_copy_prompt"
msgstr ""

#, fuzzy
msgid "second_teacher_prompt"
msgstr ""

#, fuzzy
msgid "second_teacher_warning"
msgstr ""

msgid "see_adventure_shared_class"
msgstr ""

msgid "see_certificate"
msgstr "{username} sertifikasına bakın!"

msgid "select"
msgstr "Seçin"

msgid "select_adventures"
msgstr "Maceraları seçin ve sıralayın"

msgid "select_all"
msgstr ""

msgid "select_classes"
msgstr ""

#, fuzzy
msgid "select_lang"
msgstr ""

msgid "select_levels"
msgstr ""

msgid "selected"
msgstr ""

msgid "self_removal_prompt"
msgstr "Bu sınıftan ayrılmak istediğinize emin misiniz?"

msgid "send_password_recovery"
msgstr "Bana bir şifre kurtarma bağlantısı gönder"

msgid "sent_by"
msgstr "Bu davetiye şu kişi tarafından gönderilmiştir"

msgid "sent_password_recovery"
msgstr "Yakında şifrenizi nasıl sıfırlayacağınıza ilişkin talimatları içeren bir e-posta alacaksınız."

msgid "settings"
msgstr "Kişisel ayarlarım"

msgid "share_by_giving_link"
msgstr "Aşağıdaki bağlantıyı vererek programınızı diğer insanlara gösterin:"

msgid "share_your_program"
msgstr "Programınızı paylaşın"

msgid "show_editor"
msgstr ""

msgid "signup_student_or_teacher"
msgstr "Öğrenci misiniz yoksa öğretmen mi?"

msgid "single quotes"
msgstr "bir tek tırnak"

msgid "slash"
msgstr "bir sağa eğik çizgi"

#, fuzzy
msgid "sleeping"
msgstr ""

#, fuzzy
msgid "slides"
msgstr ""

#, fuzzy
msgid "slides_for_level"
msgstr ""

#, fuzzy
msgid "slides_info"
msgstr ""

msgid "social_media"
msgstr "Sosyal medya"

msgid "solution"
msgstr ""

#, fuzzy
msgid "solution_example"
msgstr ""

#, fuzzy
msgid "solution_example_explanation"
msgstr ""

#, fuzzy
msgid "some_rows_missing_separator"
msgstr ""

#, fuzzy
msgid "something_went_wrong_keyword_parsing"
msgstr "Maceranızda bir hata var, tüm anahtar kelimeler { } ile doğru şekilde çevrelenmiş mi?"

msgid "space"
msgstr "bir boşluk"

msgid "star"
msgstr "bir yıldız"

#, fuzzy
msgid "start_learning"
msgstr ""

#, fuzzy
msgid "start_teaching"
msgstr ""

msgid "step_title"
msgstr "Ödev"

#, fuzzy
msgid "stepper_variable_role"
msgstr ""

#, fuzzy
msgid "stop"
msgstr ""

msgid "stop_code_button"
msgstr "Programı durdur"

msgid "string"
msgstr "metin"

#, fuzzy
msgid "student_accounts_created"
msgstr ""

#, fuzzy
msgid "student_adventures_table"
msgstr ""

#, fuzzy
msgid "student_adventures_table_explanation"
msgstr ""

msgid "student_already_invite"
msgstr "Bu öğrencinin zaten bekleyen bir daveti var."

#, fuzzy
msgid "student_in_another_class"
msgstr ""

#, fuzzy
msgid "student_information"
msgstr ""

#, fuzzy
msgid "student_information_explanation"
msgstr ""

msgid "student_signup_header"
msgstr "Öğrenci"

msgid "students"
msgstr "öğrenciler"

msgid "submission_time"
msgstr "Teslim edilme zamanı"

msgid "submit_program"
msgstr "Teslim edin"

msgid "submit_warning"
msgstr "Bu programı teslim etmek istediğinizden emin misiniz?"

msgid "submitted"
msgstr "Teslim edildi"

#, fuzzy
msgid "submitted_header"
msgstr "Bu teslim edilmiş bir programdır ve üzerinde değişiklik yapılamaz."

msgid "subscribe"
msgstr "Abone Olun"

msgid "subscribe_message"
msgstr ""

msgid "subscribe_newsletter"
msgstr "Haber bültenine abone olun"

msgid "subscribed_header"
msgstr ""

msgid "subscribed_message"
msgstr ""

#, fuzzy
msgid "successful_runs"
msgstr ""

msgid "successfully_subscribed"
msgstr ""

#, fuzzy
msgid "suggestion_color"
msgstr ""

#, fuzzy
msgid "suggestion_note"
msgstr ""

#, fuzzy
msgid "suggestion_number"
msgstr ""

msgid "suggestion_numbers_or_strings"
msgstr ""

msgid "surname"
msgstr "İlk Adınız"

#, fuzzy
msgid "survey_skip"
msgstr ""

#, fuzzy
msgid "survey_submit"
msgstr ""

#, fuzzy
msgid "tag_in_adventure"
msgstr ""

#, fuzzy
msgid "tag_input_placeholder"
msgstr ""

#, fuzzy
msgid "tags"
msgstr ""

msgid "teacher"
msgstr "Öğretmen"

msgid "teacher_invalid"
msgstr "Öğretmen değeriniz geçersiz."

msgid "teacher_invitation_require_login"
msgstr "Bir öğretmen olarak profilinizi oluşturmak için oturum açmanız gerekmektedir. Eğer bir hesabınız yoksa, lütfen bir hesap oluşturun."

msgid "teacher_manual"
msgstr "Öğretmen kılavuzu"

msgid "teacher_signup_header"
msgstr "Öğretmen"

msgid "teacher_welcome"
msgstr "Hedy'ye hoş geldiniz! Artık sınıflar oluşturmanıza ve öğrencileri davet etmenize olanak tanıyan bir öğretmen hesabının gururlu sahibisiniz."

#, fuzzy
msgid "teachers"
msgstr ""

#, fuzzy
msgid "template_code"
msgstr ""
"Bu benim maceramın açıklaması!\n"
"\n"
"Bir komutu bu şekilde gösterebilirim: <code>{print}</code>\n"
"\n"
"Ama bazen de bir kod parçası göstermek isteyebilirim, bunun gibi:\n"
"<pre>\n"
"ask Adın ne senin?\n"
"echo Demek senin adın \n"
"</pre>"

msgid "this_adventure_has_an_example_solution"
msgstr ""

msgid "this_turns_in_assignment"
msgstr "Bu, ödevinizi öğretmeninize teslim etmenizi sağlar."

msgid "title"
msgstr "Bulmaca"

msgid "title_admin"
msgstr "Hedy - Yönetici sayfası"

msgid "title_class-overview"
msgstr "Hedy - Sınıfa genel bakış"

msgid "title_customize-adventure"
msgstr "Hedy - Macerayı özelleştirin"

msgid "title_customize-class"
msgstr "Hedy - Sınıfı özelleştirin"

msgid "title_for-teacher"
msgstr "Hedy - Öğretmenler için"

msgid "title_learn-more"
msgstr "Hedy - Daha fazlasını öğrenin"

msgid "title_login"
msgstr "Hedy - Giriş"

msgid "title_my-profile"
msgstr "Hedy - Hesabım"

msgid "title_privacy"
msgstr "Hedy - Gizlilik koşulları"

msgid "title_programs"
msgstr "Hedy - Programlarım"

#, fuzzy
msgid "title_public-adventures"
msgstr ""

msgid "title_recover"
msgstr "Hedy - Hesabı kurtar"

msgid "title_reset"
msgstr "Hedy - Şifreyi sıfırla"

msgid "title_signup"
msgstr "Hedy - Bir hesap oluşturun"

msgid "title_start"
msgstr "Hedy - Metinsel programlama kolaylaştı"

msgid "title_view-adventure"
msgstr "Hedy - Macerayı görüntüle"

msgid "token_invalid"
msgstr "Bağlanma jeton dizesi geçersiz."

#, fuzzy
msgid "too_many_accounts"
msgstr ""

msgid "tooltip_level_locked"
msgstr ""

msgid "translate_error"
msgstr "Kodu çevirirken bir şeyler yanlış gitti. Hata olup olmadığını görmek için kodu çalıştırmayı deneyin. Hata içeren kod çevrilemez."

msgid "translating_hedy"
msgstr "Hedy'nin çevirisini yapmak"

msgid "translator"
msgstr "Çevirmen"

#, fuzzy
msgid "turned_into_teacher"
msgstr ""

msgid "unauthorized"
msgstr "Bu sayfa için erişim izniniz yok"

#, fuzzy
msgid "unfavourite_confirm"
msgstr ""

#, fuzzy
msgid "unfavourite_success"
msgstr ""

#, fuzzy
msgid "unknown_variable_role"
msgstr ""

msgid "unsaved_class_changes"
msgstr "Kaydedilmemiş değişiklikler var, bu sayfadan ayrılmak istediğinize emin misiniz?"

#, fuzzy
msgid "unsubmit_program"
msgstr ""

#, fuzzy
msgid "unsubmit_warning"
msgstr ""

#, fuzzy
msgid "unsubmitted"
msgstr ""

msgid "unsubscribed_header"
msgstr ""

msgid "unsubscribed_message"
msgstr ""

msgid "update_adventure_prompt"
msgstr "Bu macerayı güncellemek istediğinize emin misiniz?"

msgid "update_public"
msgstr "Herkese açık profili güncelle"

msgid "updating_indicator"
msgstr "Güncelleniyor"

#, fuzzy
msgid "use_custom_passwords"
msgstr ""

#, fuzzy
msgid "use_generated_passwords"
msgstr ""

msgid "use_of_blanks_exception"
msgstr "Programlarda boşlukların kullanılması"

msgid "use_of_nested_functions_exception"
msgstr "İç içe fonksiyonların kullanımı"

#, fuzzy
msgid "used_in"
msgstr ""

msgid "user"
msgstr "kullanıcı"

msgid "user_not_private"
msgstr "Bu kullanıcı ya mevcut değil ya da herkese açık bir profili yok"

msgid "username"
msgstr "Kullanıcı Adı"

#, fuzzy
msgid "username_contains_invalid_symbol"
msgstr ""

#, fuzzy
msgid "username_contains_separator"
msgstr ""

msgid "username_empty"
msgstr "Bir kullanıcı adı girmediniz!"

msgid "username_invalid"
msgstr "Kullanıcı adınız geçersiz."

msgid "username_special"
msgstr "Kullanıcı adı `:` veya `@` içeremez."

msgid "username_three"
msgstr "Kullanıcı adı en az üç karakter içermelidir."

#, fuzzy
msgid "usernames_too_short"
msgstr ""

#, fuzzy
msgid "usernames_unavailable"
msgstr ""

#, fuzzy
msgid "view_adventures"
msgstr ""

#, fuzzy
msgid "view_classes"
msgstr ""

msgid "view_program"
msgstr "Programı görüntüle"

#, fuzzy
msgid "view_slides"
msgstr ""

#, fuzzy
msgid "waiting_for_submit"
msgstr ""

#, fuzzy
msgid "walker_variable_role"
msgstr ""

msgid "website"
msgstr ""

msgid "what_is_your_role"
msgstr "Göreviniz nedir?"

msgid "workbook_circle_question_text"
msgstr ""

msgid "workbook_circle_question_title"
msgstr ""

msgid "workbook_define_question_text"
msgstr ""

msgid "workbook_define_question_title"
msgstr ""

msgid "workbook_input_question_text"
msgstr ""

msgid "workbook_input_question_title"
msgstr ""

msgid "workbook_multiple_choice_question_text"
msgstr ""

msgid "workbook_multiple_choice_question_title"
msgstr ""

msgid "workbook_open_question_title"
msgstr ""

msgid "workbook_output_question_text"
msgstr ""

msgid "workbook_output_question_title"
msgstr ""

msgid "year_invalid"
msgstr "Lütfen 1900 ile {current_year} arasında bir yıl girin."

msgid "yes"
msgstr "Evet"

msgid "your_personal_text"
msgstr "Kişisel metniniz..."

msgid "your_program"
msgstr "Programınız"

#~ msgid "class_stats"
#~ msgstr "Show class statistics"

#~ msgid "visit_own_public_profile"
#~ msgstr "Public profile"

#~ msgid "create_account_explanation"
#~ msgstr "Having your own account allows you to save your programs."

#~ msgid "only_teacher_create_class"
#~ msgstr "Only teachers are allowed to create classes!"

#~ msgid "keyword_support"
#~ msgstr "Translated keywords"

#~ msgid "non_keyword_support"
#~ msgstr "Translated content"

#~ msgid "try_button"
#~ msgstr "Try"

#~ msgid "select_own_adventures"
#~ msgstr "Select own adventures"

#~ msgid "view"
#~ msgstr "View"

#~ msgid "class"
#~ msgstr "Class"

#~ msgid "save_code_button"
#~ msgstr "Save code"

#~ msgid "share_code_button"
#~ msgstr "Save & share code"

#~ msgid "classes_invalid"
#~ msgstr "The list of selected classes is invalid"

#~ msgid "directly_add_adventure_to_classes"
#~ msgstr "Do you want to add this adventure directly to one of your classes?"

#~ msgid "hand_in_assignment"
#~ msgstr "Hand in assignment"

#~ msgid "select_a_level"
#~ msgstr "Select a level"

#~ msgid "answer_invalid"
#~ msgstr "Your password is invalid."

#~ msgid "available_adventures_level"
#~ msgstr "Available adventures level"

#~ msgid "customize_class_exp_1"
#~ msgstr "Customize class"

#~ msgid "customize_class_exp_2"
#~ msgstr "Customize class"

#~ msgid "customize_class_step_1"
#~ msgstr "Customize class"

#~ msgid "customize_class_step_2"
#~ msgstr "Customize class"

#~ msgid "customize_class_step_3"
#~ msgstr "Customize class"

#~ msgid "customize_class_step_4"
#~ msgstr "Customize class"

#~ msgid "customize_class_step_5"
#~ msgstr "Customize class"

#~ msgid "customize_class_step_6"
#~ msgstr "Customize class"

#~ msgid "customize_class_step_7"
#~ msgstr "Customize class"

#~ msgid "customize_class_step_8"
#~ msgstr "Customize class"

#~ msgid "example_code_header"
#~ msgstr "Örnek kod"

#~ msgid "feedback_failure"
#~ msgstr "Wrong!"

#~ msgid "feedback_success"
#~ msgstr "Good!"

#~ msgid "go_to_first_question"
#~ msgstr "Go to question 1"

#~ msgid "question"
#~ msgstr "Question"

#~ msgid "question_doesnt_exist"
#~ msgstr "This question does not exist"

#~ msgid "question_invalid"
#~ msgstr "Your token is invalid."

#~ msgid "too_many_attempts"
#~ msgstr "Too many attempts"

#~ msgid "disabled_button_locked"
#~ msgstr "Öğretmeniniz henüz bu seviyenin kilidini açmadı"

#~ msgid "duplicate_tag"
#~ msgstr "You already have a tag with this name."

#~ msgid "tag_deleted"
#~ msgstr "This tag was successfully deleted."

#~ msgid "no_tags"
#~ msgstr "No tags yet."

#~ msgid "apply_filters"
#~ msgstr "Apply filters"

#~ msgid "write_first_program"
#~ msgstr "İlk programınızı yazın!"

#~ msgid "adventure_exp_1"
#~ msgstr "Seçtiğiniz macerayı sağ tarafa yazın. Maceranızı oluşturduktan sonra \"özelleştirmeler\" altındaki sınıflarınızdan birine dahil edebilirsiniz. Eğer maceranıza bir komut eklemek istiyorsanız lütfen aşağıdaki gibi kod çapaları kullanın:"

#~ msgid "adventure_exp_2"
#~ msgstr "Gerçek kod parçacıklarını göstermek istiyorsanız, örneğin öğrencilere bir şablon veya kod örneği vermek için, lütfen bunun gibi ön çapalar kullanın:"

#~ msgid "hello_world"
#~ msgstr "Merhaba dünya!"

#~ msgid "share_confirm"
#~ msgstr "Programı herkese açık yapmak istediğinizden emin misiniz?"

#~ msgid "share_success_detail"
#~ msgstr "Program başarıyla paylaşıldı."

#~ msgid "unshare_confirm"
#~ msgstr "Programı tekrar size özel yapmak istediğinizden emin misiniz?"

#~ msgid "unshare_success_detail"
#~ msgstr "Programın paylaşılması başarıyla kaldırıldı."

#~ msgid "hide_parsons"
#~ msgstr "Yap-bozu gizle"

#~ msgid "hide_quiz"
#~ msgstr "Kısa sınavı gizle"

#~ msgid "Locked Language Feature"
#~ msgstr "{concept} kullanıyorsunuz! Bu harika, ancak {concept} kilidi henüz açılmadı! Bunun kullanımı daha sonraki bir seviyede açılacak."

#~ msgid "nested blocks"
#~ msgstr "bir blok içinde bir blok"

#~ msgid "save"
#~ msgstr "Kaydet"

#~ msgid "update_profile"
#~ msgstr "Profili güncelle"

#~ msgid "variables"
#~ msgstr "Değişkenler"

#~ msgid "explore_explanation"
#~ msgstr "Bu sayfada diğer Hedy kullanıcıları tarafından oluşturulan programlara bakabilirsiniz. Hem Hedy seviyesine hem de maceraya göre filtreleme yapabilirsiniz. Bir programı açmak ve çalıştırmak için \"Programı görüntüle \"ye tıklayın. Kırmızı başlıklı programlar bir hata içerir. Programı yine de açabilirsiniz, ancak çalıştırmak bir hatayla sonuçlanacaktır. Elbette düzeltmeyi deneyebilirsiniz! Oluşturan kişinin herkese açık bir profili varsa, profilini ziyaret etmek için kullanıcı adına tıklayabilirsiniz. Orada tüm paylaşılan programlarını ve çok daha fazlasını bulacaksınız!"

#~ msgid "common_errors"
#~ msgstr "Yaygın hatalar"

#~ msgid "grid_overview"
#~ msgstr "Macera başına programlara genel bakış"

#~ msgid "last_error"
#~ msgstr "Son hata"

#~ msgid "last_program"
#~ msgstr "Son program"

#~ msgid "live_dashboard"
#~ msgstr "Canlı Yazı Tahtası"

#~ msgid "runs_over_time"
#~ msgstr "Şimdiye kadar ki çalıştırmalar"

#~ msgid "student_details"
#~ msgstr "Student details"

#~ msgid "achievements_check_icon_alt"
#~ msgstr "Başarım kontrol simgesi"

#~ msgid "country_title"
#~ msgstr "Ülke"

#~ msgid "create_public_profile"
#~ msgstr "Herkese açık profil oluşturun"

#~ msgid "general"
#~ msgstr "Genel"

#~ msgid "hedy_achievements"
#~ msgstr "Hedy başarımları"

#~ msgid "hidden"
#~ msgstr "Gizli"

#~ msgid "highscore_explanation"
#~ msgstr "Bu sayfada, toplanan başarımların miktarına bağlı olarak, mevcut Yüksek Puanları görüntüleyebilirsiniz. Tüm kullanıcıların, ülkenizin veya sınıfınızın sıralamasını görüntüleyin. Herkese açık profilini görüntülemek için bir kullanıcı ismine tıklayın."

#~ msgid "highscore_no_public_profile"
#~ msgstr "Herkese açık bir profiliniz yok ve bu nedenle yüksek skorlarda listelenmiyorsunuz. Bir tane oluşturmak ister misiniz?"

#~ msgid "highscores"
#~ msgstr "Yüksek puanlar"

#~ msgid "my_achievements"
#~ msgstr "Başarımlarım"

#~ msgid "no_such_highscore"
#~ msgstr "Yüksek puanlar"

#~ msgid "programs_created"
#~ msgstr "Oluşturulan programlar"

#~ msgid "programs_saved"
#~ msgstr "Kaydedilen programlar"

#~ msgid "programs_submitted"
#~ msgstr "Teslim edilen programlar"

#~ msgid "title_achievements"
#~ msgstr "Hedy - Başarılarım"

#~ msgid "whole_world"
#~ msgstr "Dünya"

#~ msgid "your_class"
#~ msgstr "Sınıfınız"

#~ msgid "achievement_earned"
#~ msgstr "Bir başarım kazandın!"

#~ msgid "percentage_achieved"
#~ msgstr "Kullanıcıların {percentage}% kadarı tarafından başarılmıştır"

#~ msgid "achievements"
#~ msgstr "Başarımlar"

#~ msgid "achievements_logo_alt"
#~ msgstr "Başarım logosu"

#~ msgid "amount_submitted"
#~ msgstr "teslim edilen programlar"

#~ msgid "last_achievement"
#~ msgstr "Son kazanılan başarım"

#~ msgid "no_certificate"
#~ msgstr "Bu kullanıcı Hedy Tamamlama Sertifikasını henüz kazanmadı"

#~ msgid "number_achievements"
#~ msgstr "Başarımların sayısı"

#~ msgid "create_question"
#~ msgstr "Bir tane oluşturmak ister misiniz?"

#~ msgid "explore_programs"
#~ msgstr "Programları keşfet"

#~ msgid "explore_programs_logo_alt"
#~ msgstr "Programları keşfet simgesi"

#~ msgid "hedy_tutorial_logo_alt"
#~ msgstr "Hedy öğretici simgesi"

#~ msgid "no_public_profile"
#~ msgstr "Henüz herkese açık bir profil metniniz yok..."

#~ msgid "start_hedy_tutorial"
#~ msgstr "Hedy öğreticisini başlat"

#~ msgid "start_programming"
#~ msgstr "Programlamaya başlayın"

#~ msgid "start_programming_logo_alt"
#~ msgstr "Programlamayı başlat simgesi"

#~ msgid "start_teacher_tutorial"
#~ msgstr "Öğretmen öğreticisini başlatın"

#~ msgid "teacher_tutorial_logo_alt"
#~ msgstr "Öğretmen öğretici simgesi"

#~ msgid "title_landing-page"
#~ msgstr "Hedy'ye hoş geldiniz!"

#~ msgid "welcome"
#~ msgstr "Hoş geldiniz"

#~ msgid "welcome_back"
#~ msgstr "Tekrar hoş geldiniz"

#~ msgid "your_account"
#~ msgstr "Profiliniz"

#~ msgid "your_last_program"
#~ msgstr "Son kaydettiğiniz program"

#~ msgid "already_teacher"
#~ msgstr "Zaten bir öğretmen hesabınız var."

#~ msgid "already_teacher_request"
#~ msgstr "Zaten bekleyen bir öğretmen talebiniz var."

#~ msgid "teacher_account_request"
#~ msgstr "Bekleyen bir öğretmen hesabı talebiniz var"

#~ msgid "teacher_account_success"
#~ msgstr "Bir öğretmen hesabı talebiniz başarıyla alındı."

#~ msgid "student_not_allowed_in_class"
#~ msgstr "Student not allowed in class"

#~ msgid "accounts_created"
#~ msgstr "Hesaplar başarıyla oluşturuldu."

#~ msgid "accounts_intro"
#~ msgstr "Bu sayfada aynı anda birden fazla öğrenci için hesap oluşturabilirsiniz. Bunlar otomatik olarak mevcut sınıfa eklenir, bu nedenle yukarıda gösterilen sınıfın doğru sınıf olduğundan emin olun! Her kullanıcı adının tüm Hedy sistemi içinde benzersiz olması gerekir. Sınıf adınızı tüm hesaplara eklemek için 'sınıf ismi soneki' kullanabilirsiniz. Parolaları elle giriyorsanız, bunların <b>en az</b> 6 karakter olması gerekir."

#~ msgid "create_multiple_accounts"
#~ msgstr "Birden fazla hesap oluşturun"

#~ msgid "download_login_credentials"
#~ msgstr "Hesaplar oluşturulduktan sonra oturum açma kimlik bilgilerini indirmek istiyor musunuz?"

#~ msgid "generate_passwords"
#~ msgstr "Şifreler oluşturma"

#~ msgid "postfix_classname"
#~ msgstr "Sınıf adı son eki"

#~ msgid "reset_view"
#~ msgstr "Sıfırla"

#~ msgid "unique_usernames"
#~ msgstr "Tüm kullanıcı adlarının benzersiz olması gerekir."

#~ msgid "usernames_exist"
#~ msgstr "Bir veya daha fazla kullanıcı adı zaten kullanımda."

#~ msgid "**Question**: What is the output of this code?"
#~ msgstr ""

#~ msgid "Output"
#~ msgstr ""

#~ msgid "clear"
#~ msgstr ""

#~ msgid "bug"
#~ msgstr ""

#~ msgid "feature"
#~ msgstr ""

#~ msgid "feedback"
#~ msgstr ""

#~ msgid "feedback_message_success"
#~ msgstr ""

#~ msgid "feedback_modal_message"
#~ msgstr ""

#~ msgid "adventures"
#~ msgstr ""

#~ msgid "classes"
#~ msgstr ""

#~ msgid "Adventure"
#~ msgstr ""

#~ msgid "Answer"
#~ msgstr ""

#~ msgid "adventure_prompt"
#~ msgstr "Lütfen maceranın ismini girin"

#~ msgid "select_tag"
#~ msgstr ""

#~ msgid "Delete"
#~ msgstr ""

#~ msgid "select_class"
#~ msgstr ""

#~ msgid "survey"
#~ msgstr ""

#~ msgid "survey_completed"
#~ msgstr ""

#~ msgid "invalid_tutorial_step"
#~ msgstr "Geçersiz eğitici adımı"

#~ msgid "next_step_tutorial"
#~ msgstr "Sonraki adım >>>"

#~ msgid "tutorial"
#~ msgstr "Öğretici"

#~ msgid "tutorial_code_snippet"
#~ msgstr ""
#~ "{print} Merhaba dünya!\n"
#~ "{print} Hedy'yi kullanmayı öğretici ile öğreniyorum!"

#~ msgid "tutorial_message_not_found"
#~ msgstr "İstenen öğretici adımı bulamadık..."

#~ msgid "tutorial_title_not_found"
#~ msgstr "Öğretici adım bulunamadı"

#~ msgid "put"
#~ msgstr ""

#~ msgid "disable_explore_page"
#~ msgstr ""

#~ msgid "hedy_choice_title"
#~ msgstr "Hedy'nin Seçimi"

#~ msgid "nav_explore"
#~ msgstr "Keşfet"

#~ msgid "title_explore"
#~ msgstr "Hedy - Keşfet"

#~ msgid "all_class_highscores"
#~ msgstr "Tüm öğrenciler sınıfın yüksek puanlarında görünür"

#~ msgid "hide_cheatsheet"
#~ msgstr "Kopya kağıdını gizle"

#~ msgid "advance_button"
#~ msgstr "{level}. seviyeye git"

#~ msgid "correct_answer"
#~ msgstr "Doğru cevap şudur"

#~ msgid "developers_mode"
#~ msgstr "Programcı kipi"

#~ msgid "disable_parsons"
#~ msgstr ""

#~ msgid "disable_quizes"
#~ msgstr ""

#~ msgid "disabled_button_quiz"
#~ msgstr "Sınav puanınız barajın altında, tekrar deneyin!"

#~ msgid "end_quiz"
#~ msgstr "Sınav sonu"

#~ msgid "exercise"
#~ msgstr "Alıştırma"

#~ msgid "exercise_doesnt_exist"
#~ msgstr "Bu alıştırma mevcut değil"

#~ msgid "get_certificate"
#~ msgstr "Sertifikanızı alın!"

#~ msgid "go_to_question"
#~ msgstr "Soruya git"

#~ msgid "go_to_quiz_result"
#~ msgstr "Kısa sınav sonucuna git"

#~ msgid "hint"
#~ msgstr "İpucu?"

#~ msgid "next_exercise"
#~ msgstr "Sonraki alıştırma"

#~ msgid "percentage"
#~ msgstr "yüzde"

#~ msgid "quiz_logo_alt"
#~ msgstr "Kısa sınav logosu"

#~ msgid "quiz_score"
#~ msgstr "Kısa sınav puanı"

#~ msgid "quiz_threshold_not_reached"
#~ msgstr "Bu seviyenin kilidini açmak için gereken kısa sınav puan eşiğine ulaşılmadı"

#~ msgid "regress_button"
#~ msgstr "{level}. seviyeye geri dönün"

#~ msgid "score"
#~ msgstr "Puan"

#~ msgid "start_quiz"
#~ msgstr "Kısa sınavı başlatın"

#~ msgid "submit_answer"
#~ msgstr "Soruyu cevaplayın"

#~ msgid "title_join-class"
#~ msgstr "Hedy - Sınıfa katılın"

#~ msgid "unlock_thresholds"
#~ msgstr "Seviye eşiklerinin kilidini aç"

#~ msgid "value"
#~ msgstr "Değer"

#~ msgid "what_should_my_code_do"
#~ msgstr "Kodumun ne yapması gerekiyor?"

#~ msgid "certificate"
#~ msgstr "Tamamlama Sertifikası"

#~ msgid "congrats_message"
#~ msgstr "Tebrikler {username}, Hedy ile aşağıdaki sonuçlara ulaştınız!"

#~ msgid "fun_statistics_msg"
#~ msgstr "İşte bazı eğlenceli istatistikler!"

#~ msgid "highest_quiz_score"
#~ msgstr "En yüksek kısa sınav puanı"

#~ msgid "longest_program"
#~ msgstr "En uzun program"

#~ msgid "number_programs"
#~ msgstr "Çalıştırılan programların sayısı"

#~ msgid "user_inexistent"
#~ msgstr "Bu kullanıcı mevcut değil"

#~ msgid "copy_join_link"
#~ msgstr "Katılma bağlantısını kopyala"

#~ msgid "copy_link_success"
#~ msgstr "Katılma bağlantısı panoya başarıyla kopyalandı"

#~ msgid "mandatory_mode"
#~ msgstr "Zorunlu geliştirici kipi"
<<<<<<< HEAD
=======

#~ msgid "parsons_title"
#~ msgstr ""

#~ msgid "quiz_tab"
#~ msgstr ""
>>>>>>> 58ead06e
<|MERGE_RESOLUTION|>--- conflicted
+++ resolved
@@ -1173,12 +1173,6 @@
 msgid "pair_with_teacher"
 msgstr ""
 
-<<<<<<< HEAD
-msgid "parsons_title"
-msgstr ""
-
-=======
->>>>>>> 58ead06e
 msgid "password"
 msgstr "Şifre"
 
@@ -1343,12 +1337,6 @@
 msgid "question mark"
 msgstr "bir soru işareti"
 
-<<<<<<< HEAD
-msgid "quiz_tab"
-msgstr ""
-
-=======
->>>>>>> 58ead06e
 msgid "read_code_label"
 msgstr "Yüksek sesle oku"
 
@@ -2567,12 +2555,9 @@
 
 #~ msgid "mandatory_mode"
 #~ msgstr "Zorunlu geliştirici kipi"
-<<<<<<< HEAD
-=======
 
 #~ msgid "parsons_title"
 #~ msgstr ""
 
 #~ msgid "quiz_tab"
 #~ msgstr ""
->>>>>>> 58ead06e
