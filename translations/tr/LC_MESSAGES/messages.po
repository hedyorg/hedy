# Turkish translations for PROJECT.
# Copyright (C) 2023 ORGANIZATION
# This file is distributed under the same license as the PROJECT project.
# FIRST AUTHOR <EMAIL@ADDRESS>, 2023.
#
msgid ""
msgstr ""
"Project-Id-Version: PROJECT VERSION\n"
"Report-Msgid-Bugs-To: EMAIL@ADDRESS\n"
"POT-Creation-Date: 2000-01-01 00:00+0000\n"
"PO-Revision-Date: 2024-12-03 06:18+0000\n"
"Last-Translator: Anonymous <noreply@weblate.org>\n"
"Language-Team: tr <LL@li.org>\n"
"Language: tr\n"
"MIME-Version: 1.0\n"
"Content-Type: text/plain; charset=utf-8\n"
"Content-Transfer-Encoding: 8bit\n"
"Plural-Forms: nplurals=1; plural=0;\n"
"X-Generator: Weblate 5.9-dev\n"
"Generated-By: Babel 2.14.0\n"

msgid "Access Before Assign"
msgstr "Satır {access_line_number}'de/da {name} değişkeninin ayarlanmadan önce kullanıldığını tespit ettik. Değişkeni kullanmadan önce ayarlayabilir misiniz?"

msgid "Cyclic Var Definition"
msgstr "{variable} değişkeninin {is} komutunun sağ tarafında ayarlanmadan önce kullanıldığını tespit ettik. Değişkeni kullanılmadan önce ayarlayabilir misiniz?"

msgid "Else Without If Error"
msgstr "Satır {line_number}'de/da `{if}`'den önce bir `{else}` kullanıldığını tespit ettik. `{else}`'den önce bir `{if}` ayarlamayı deneyebilir misiniz?"

msgid "Function Undefined"
msgstr "{name} fonksiyonunun tanımlanmadan önce kullanıldığını tespit ettik. Fonksiyonu kullanılmadan önce tanımlayabilir misiniz?"

msgid "Has Blanks"
msgstr "Kodun tamamlanmamış gibi göründüğünü tespit ettik. Boşlukları doldurabilir misiniz?"

#, fuzzy
msgid "Incomplete"
msgstr "Koddaki bir bölümün '{incomplete_command}' içinde, '{line_number}' satırda eksik olduğunu tespit ettik. Eksik olanı eklemeyi deneyebilir misiniz?"

msgid "Incomplete Repeat"
msgstr "Satır {line_number}'daki `{repeat}` ifadesinin yanında bir `{command}` komutunun eksik olduğunu tespit ettik. Eksik komutu eklemeyi deneyebilir misiniz?"

msgid "Invalid"
msgstr "`{invalid_command}` ifadesinin Hedy düzey {level} komutu olmadığını tespit ettik. `{guessed_command}` kullanmayı deneyebilir misiniz?"

msgid "Invalid Argument"
msgstr "`{command}` komutunu `{invalid_argument}` ile kullanamazsınız. `{invalid_argument}` 'ı {allowed_types} olarak değiştirmeyi deneyebilir misiniz?"

msgid "Invalid Argument Type"
msgstr "`{command}` ifadesinin `{invalid_argument}` ile çalışmadığını, çünkü {invalid_type} olduğunu tespit ettik. `{invalid_argument}`'ı {allowed_types} ile değiştirmeyi deneyebilir misiniz?"

msgid "Invalid At Command"
msgstr "`{command}` ifadesinin 16. seviyeden itibaren kullanılamayabileceğini tespit ettik. Listeler için kare parantez `[]` kullanmayı deneyebilir misiniz?"

msgid "Invalid Space"
msgstr "Satır {line_number}'in bir boşlukla başladığını tespit ettik. Boşluğu kaldırmayı deneyebilir misiniz?"

msgid "Invalid Type Combination"
msgstr "`{invalid_argument}` ve `{invalid_argument_2}` ifadelerinin `{command}` ile kullanılamadığını tespit ettik, çünkü biri {invalid_type} ve diğeri {invalid_type_2}. `{invalid_argument}`'ı {invalid_type_2} veya `{invalid_argument_2}`'yi {invalid_type} ile değiştirmeyi deneyebilir misiniz?"

msgid "Lonely Echo"
msgstr "Bir {echo} ifadesinin {ask} kullanılmadan veya öncesinde kullanıldığını tespit ettik. {echo}'dan önce {ask} yazmayı deneyebilir misiniz?"

msgid "Lonely Text"
msgstr "Kodun, satır {line_number}'de/da kullanılan metinle ilgili bir komut eksik olduğunu tespit ettik. Gerekli komutu metinle birlikte yazmayı deneyebilir misiniz?"

#, fuzzy
msgid "Missing Additional Command"
msgstr "Koddaki {line_number} satırında `{command}` komutunun bir şeyi eksik olduğunu tespit ettik. Kodunuzda `{missing_command}` kullanmayı deneyebilir misiniz?\""

msgid "Missing Colon Error"
msgstr "`{command}` ifadesesinin satır {line_number}'nin sonunda bir `:` işaretine ihtiyacı olduğunu tespit ettik. 17. seviyeden itibaren komutların sonuna `:` eklemeye başlayabilir misiniz?"

msgid "Missing Command"
msgstr "Kodunun, satır {line_number}'da bir komutun eksik olduğunu tespit ettik. Hangi komutu kullanmanız gerektiğini bulmak için macera bölümüne göz atmayı deneyebilir misiniz?"

#, fuzzy
msgid "Missing Inner Command"
msgstr "Görünüşe göre {line_number} satırında kullandığınız `{command}` deyimiyle bir komut kullanmayı unutmuşsunuz."

#, fuzzy
msgid "Missing Square Brackets"
msgstr "{line_number} satırında oluşturduğunuz listede köşeli parantez '[]' eksik. Lütfen listenin etrafına köşeli parantez '[]' eklemeyi deneyebilir misiniz?"

#, fuzzy
msgid "Missing Variable"
msgstr ""

#, fuzzy
msgid "Misspelled At Command"
msgstr ""

#, fuzzy
msgid "No Indentation"
msgstr "{line_number} numaralı satırda çok az boşluk kullandınız. {leading_spaces} boşluk kullandınız, ama bu yeterli değil. Her yeni bloğu bir önceki satırdan {indent_size} boşluk daha fazla içeride olacak şekilde başlatın."

#, fuzzy
msgid "Non Decimal Variable"
msgstr "{line_number} satırında Hedy'nin desteklemediği bir sayı kullandığınızı tespit ettik! 2 gibi bir ondalık sayı kullanmayı deneyebilir misiniz?"

#, fuzzy
msgid "Parse"
msgstr "Girdiğiniz kod geçerli bir Hedy kodu değil. {location[0]} numaralı satırda, {location[1]} numaralı konumda bir hata var. `{character_found}` yazdınız, ancak buna izin verilmez."

#, fuzzy
msgid "Pressit Missing Else"
msgstr "Kodunuzun, diğer tuşlara basıldığında ne olacağını belirlemek için bir {else} eksik olduğunu tespit ettik. Kodunuza bir {else} eklemeyi deneyebilir misiniz?"

#, fuzzy
msgid "Runtime Index Error"
msgstr "{name} listesi boş ya da indeksinin eksik olduğunu tespit ettik. Lütfen listenin boş olmadığından emin olun veya eksik indeks için '[]' içine bir sayı yazmayı deneyin."

#, fuzzy
msgid "Runtime Value Error"
msgstr ""

#, fuzzy
msgid "Runtime Values Error"
msgstr ""

msgid "Save Microbit code "
msgstr "Microbit codenu kaydet"

msgid "Too Big"
msgstr "Programın {lines_of_code} satırdan oluştuğunu tespit ettik, ancak sadece {max_lines} kadar satır işleyebiliyoruz. Programınızı kısaltmayı deneyebilir misiniz?"

msgid "Too Few Indents"
msgstr "Satır {line_number}'de/da çok az ({leading_spaces}) boşluk olduğunu tespit ettik. Ekstra bir boşluk eklemeyi deneyebilir misiniz?"

msgid "Too Many Indents"
msgstr "Satır {line_number}'de/da çok fazla ({leading_spaces}) boşluk olduğunu tespit ettik. Fazladan olan boşlukları kaldırmayı deneyebilir misiniz?"

#, fuzzy
msgid "Unexpected Indentation"
msgstr "{line_number} satırında çok fazla boşluk kullandınız. {leading_spaces} boşluk kullandınız, ama bu çok fazla. Her yeni bloğu bir önceki satırdan {indent_size} boşluk daha fazla olacak şekilde başlatın."

#, fuzzy
msgid "Unquoted Assignment"
msgstr "Bu seviyeden itibaren, `{is}` ifadesinin sağındaki metinleri tırnak işaretleri arasında yerleştirmeniz gerekir. Bunu {text} metni için unuttunuz."

#, fuzzy
msgid "Unquoted Equality Check"
msgstr "Bir değişkenin birden fazla kelimeden oluşan bir ifadeye eşit olup olmadığını kontrol etmek istiyorsanız, kelimeler tırnak işaretleriyle çevrelenmelidir!"

#, fuzzy
msgid "Unquoted Text"
msgstr "Dikkatli olun. Bir şeyi `{ask}` veya `{print}` yaparsanız, artık bu metin tırnak işaretiyle başlamalı ve bitmelidir. Bunu {unquotedtext} metni için unuttunuz."

#, fuzzy
msgid "Unsupported Float"
msgstr "Tamsayı-olmayan sayılar bu seviyede desteklenmemektedir, ancak birkaç seviye sonra desteklenecektir. Şimdilik `{value}` öğesini bir tamsayı olarak değiştirin."

#, fuzzy
msgid "Unsupported String Value"
msgstr "Metin değerleri `{invalid_value}` içeremez."

#, fuzzy
msgid "Unused Variable"
msgstr ""

#, fuzzy
msgid "Var Undefined"
msgstr "{name} değişkenini kullanmaya çalıştınız, ancak bunu ayarlamadınız. Ayrıca {name} kelimesini kullanmaya çalışmış ancak tırnak işaretlerini unutmuş olmanız da mümkündür."

#, fuzzy
msgid "Wrong Level"
msgstr "Bu doğru bir Hedy koduydu, ancak kullanımı doğru seviyede değildi. Seviye {working_level} için `{offending_keyword}` yazmışsınız. İpucu: {tip}"

#, fuzzy
msgid "Wrong Number of Arguments"
msgstr ""

msgid "about_this_adventure"
msgstr ""

msgid "account_overview"
msgstr "Hesaba genel bakış"

#, fuzzy
msgid "actions"
msgstr ""

#, fuzzy
msgid "add"
msgstr ""

msgid "add_students"
msgstr "Öğrenci ekleyin"

#, fuzzy
msgid "add_your_language"
msgstr ""

msgid "admin"
msgstr "Yönetici"

msgid "advance_button"
msgstr "{level}. seviye git"

msgid "adventure"
msgstr "Macera"

#, fuzzy
msgid "adventure_cloned"
msgstr ""

#, fuzzy
msgid "adventure_code_button"
msgstr ""

#, fuzzy
msgid "adventure_codeblock_button"
msgstr ""

msgid "adventure_duplicate"
msgstr "Bu isimle bir maceranız zaten var."

msgid "adventure_empty"
msgstr "Bir macera ismi girmediniz!"

#, fuzzy
msgid "adventure_exp_3"
msgstr "Anahtar kelimeleri her zaman { } ile çevrelediğinizden emin olun, böylece doğru şekilde tanınırlar. Maceranızın işlenmiş şeklini görüntülemek için \"önizleme\" düğmesini kullanabilirsiniz. Macerayı, ona özel bir sayfada görüntülemek için öğretmenler sayfasından \"görüntüle\"yi seçin."

#, fuzzy
msgid "adventure_exp_classes"
msgstr ""

#, fuzzy
msgid "adventure_flagged"
msgstr ""

msgid "adventure_id_invalid"
msgstr "Bu macera kimliği geçersiz."

msgid "adventure_length"
msgstr "Maceranız en az 20 karakterden oluşmalıdır."

msgid "adventure_name_invalid"
msgstr "Bu macera ismi geçersiz."

msgid "adventure_terms"
msgstr "Maceramın Hedy'de herkese açık hale getirilebileceğini kabul ediyorum."

msgid "adventure_updated"
msgstr "Macera güncellendi!"

#, fuzzy
msgid "adventures_completed"
msgstr ""

#, fuzzy
msgid "adventures_info"
msgstr ""

msgid "adventures_restored"
msgstr "Varsayılan maceralar geri yüklendi."

#, fuzzy
msgid "adventures_ticked"
msgstr ""

#, fuzzy
msgid "adventures_tried"
msgstr ""

msgid "ago"
msgstr "{timestamp} önce"

msgid "agree_invalid"
msgstr "Gizlilik koşullarını kabul etmeniz gerekir."

msgid "agree_with"
msgstr "Kabul ediyorum:"

msgid "ajax_error"
msgstr "Bir hata oluştu, lütfen tekrar deneyin."

msgid "all"
msgstr "Tümü"

msgid "all_class_highscores"
msgstr "Tüm öğrenciler sınıfın yüksek puanlarında görünür"

#, fuzzy
msgid "all_rows_missing_separator"
msgstr ""

msgid "already_account"
msgstr "Zaten bir hesabınız var mı?"

msgid "already_program_running"
msgstr "Şu anda çalışan bir program var, önce onu bitirin."

msgid "are_you_sure"
msgstr "Emin misiniz? Bu işlemi geri alamazsınız."

msgid "ask_needs_var"
msgstr "2. seviyeden itibaren, `{ask}` bir değişkenle birlikte kullanılmalıdır. Örnek: isim `{is}` `{ask}` Senin adın ne?"

msgid "available_in"
msgstr ""

msgid "back_to_class"
msgstr "Sınıfına geri dön"

msgid "become_a_sponsor"
msgstr "Sponsor olun"

msgid "birth_year"
msgstr "Doğum yılı"

msgid "by"
msgstr "tarafından"

msgid "cancel"
msgstr "İptal"

msgid "cant_parse_exception"
msgstr "Program ayrıştırılamadı"

msgid "certificate"
msgstr "Tamamlama Sertifikası"

msgid "certified_teacher"
msgstr "Sertifikalı öğretmen"

msgid "change_password"
msgstr "Şifre değiştirme"

msgid "cheatsheet_title"
msgstr "Kopyakağıdı"

msgid "class_already_joined"
msgstr "Siz zaten bir sınıfın öğrencisisiniz"

msgid "class_customize_success"
msgstr "Sınıf başarıyla özelleştirildi."

#, fuzzy
msgid "class_graph_explanation"
msgstr ""

msgid "class_logs"
msgstr ""

msgid "class_name_duplicate"
msgstr "Bu isimde bir sınıfınız zaten var."

msgid "class_name_empty"
msgstr "Bir sınıf ismi girmediniz!"

msgid "class_name_invalid"
msgstr "Bu sınıf ismi geçersiz."

msgid "class_name_prompt"
msgstr "Lütfen yeni sınıfın ismini girin"

#, fuzzy
msgid "class_performance_graph"
msgstr ""

#, fuzzy
msgid "class_survey_description"
msgstr ""

#, fuzzy
msgid "class_survey_later"
msgstr ""

#, fuzzy
msgid "class_survey_question1"
msgstr ""

#, fuzzy
msgid "class_survey_question2"
msgstr ""

#, fuzzy
msgid "class_survey_question3"
msgstr ""

#, fuzzy
msgid "class_survey_question4"
msgstr ""

#, fuzzy
msgid "classes_info"
msgstr ""

#, fuzzy
msgid "clone"
msgstr ""

#, fuzzy
msgid "cloned_times"
msgstr ""

msgid "close"
msgstr "Kapat"

msgid "comma"
msgstr "bir virgül"

msgid "command_not_available_yet_exception"
msgstr "Komut henüz kullanılabilir değil"

msgid "command_unavailable_exception"
msgstr "Komut artık geçerli değil"

msgid "commands"
msgstr "Komutlar"

#, fuzzy
msgid "complete"
msgstr ""

msgid "congrats_message"
msgstr "Tebrikler {username}, Hedy ile aşağıdaki sonuçlara ulaştınız!"

#, fuzzy
msgid "connect_guest_teacher"
msgstr ""

#, fuzzy
msgid "constant_variable_role"
msgstr ""

msgid "containing"
msgstr ""

msgid "content_invalid"
msgstr "Bu macera geçersiz."

#, fuzzy
msgid "continue"
msgstr ""

msgid "contributor"
msgstr "Katılımcı"

#, fuzzy
msgid "copy_accounts_to_clipboard"
msgstr ""

msgid "copy_clipboard"
msgstr "Panoya başarıyla kopyalandı"

#, fuzzy
msgid "copy_code"
msgstr ""

msgid "copy_join_link"
msgstr "Katılma bağlantısını kopyala"

msgid "copy_link_success"
msgstr "Katılma bağlantısı panoya başarıyla kopyalandı"

msgid "copy_link_to_share"
msgstr "Paylaşmak için bağlantıyı kopyalayın"

msgid "copy_mail_link"
msgstr "Lütfen bu bağlantıyı kopyalayıp yeni bir sekmeye yapıştırın:"

msgid "correct_answer"
msgstr "Doğru cevap şudur"

msgid "country"
msgstr "Ülke"

msgid "country_invalid"
msgstr "Lütfen geçerli bir ülke seçin."

msgid "create_account"
msgstr "Hesap oluştur"

msgid "create_accounts"
msgstr "Çoklu hesaplar oluştur"

#, fuzzy
msgid "create_accounts_placeholder"
msgstr ""

msgid "create_accounts_prompt"
msgstr ""

msgid "create_adventure"
msgstr "Macera oluşturun"

msgid "create_class"
msgstr "Yeni bir sınıf oluşturun"

msgid "create_student_account"
msgstr "Bir hesap oluşturun"

msgid "create_student_account_explanation"
msgstr "Bir hesap ile kendi programlarınızı kaydedebilirsiniz."

#, fuzzy
msgid "create_student_accounts"
msgstr ""

msgid "create_teacher_account"
msgstr "Bir öğretmen hesabı oluşturun"

msgid "create_teacher_account_explanation"
msgstr "Bir öğretmen hesabı ile programlarınızı kaydedebilir ve öğrencilerinizin sonuçlarını görebilirsiniz."

#, fuzzy
msgid "create_usernames_and_passwords_desc"
msgstr ""

#, fuzzy
msgid "create_usernames_and_passwords_title"
msgstr ""

#, fuzzy
msgid "create_usernames_desc"
msgstr ""

#, fuzzy
msgid "create_usernames_title"
msgstr ""

msgid "creator"
msgstr "Oluşturucu"

msgid "current_password"
msgstr "Geçerli şifre"

msgid "customization_deleted"
msgstr "Özelleştirmeler başarıyla silindi."

#, fuzzy
msgid "customize"
msgstr ""

msgid "customize_adventure"
msgstr "Macerayı özelleştirin"

msgid "customize_class"
msgstr "Sınıfı özelleştirin"

msgid "dash"
msgstr "bir çizgi"

#, fuzzy
msgid "debug"
msgstr ""

msgid "default_401"
msgstr "Görünüşe göre yetkiniz yok..."

#, fuzzy
msgid "default_403"
msgstr ""

msgid "default_404"
msgstr "O sayfayı bulamadık..."

msgid "default_500"
msgstr "Bir şeyler ters gitti..."

msgid "delete"
msgstr "Sil"

msgid "delete_adventure_prompt"
msgstr "Bu macerayı kaldırmak istediğinizden emin misiniz?"

msgid "delete_class_prompt"
msgstr "Sınıfı silmek istediğinizden emin misiniz?"

msgid "delete_confirm"
msgstr "Programı silmek istediğinizden emin misiniz?"

msgid "delete_invite"
msgstr "Davetiyeyi sil"

msgid "delete_invite_prompt"
msgstr "Bu sınıf davetini kaldırmak istediğinizden emin misiniz?"

msgid "delete_public"
msgstr "Herkese açık profili sil"

msgid "delete_success"
msgstr "Program başarıyla silindi."

#, fuzzy
msgid "delete_tag_prompt"
msgstr ""

msgid "destroy_profile"
msgstr "Profili sil"

msgid "developers_mode"
msgstr "Programcı kipi"

msgid "directly_available"
msgstr "Doğrudan açın"

msgid "disable"
msgstr "Devre dışı bırak"

#, fuzzy
msgid "disable_explore_page"
msgstr ""

#, fuzzy
msgid "disable_parsons"
msgstr ""

#, fuzzy
msgid "disable_quizes"
msgstr ""

msgid "disabled"
msgstr "Devre dışı"

msgid "disabled_button_quiz"
msgstr "Sınav puanınız barajın altında, tekrar deneyin!"

msgid "discord_server"
msgstr "Discord sunucusu"

msgid "distinguished_user"
msgstr "Seçkin kullanıcı"

msgid "double quotes"
msgstr "çift tırnak"

msgid "download"
msgstr "İndir"

msgid "duplicate"
msgstr "Yinele"

msgid "echo_and_ask_mismatch_exception"
msgstr "yankıla ve sor uyuşmazlığı"

msgid "echo_out"
msgstr "2. seviyeden itibaren, `{echo}` artık gerekli değildir. Şimdi bir cevabı `{ask}` ve `{print}` kullanarak tekrarlayabilirsiniz. Örnek: `isim {is} {ask} Senin adın ne? {print} merhaba isim`"

#, fuzzy
msgid "edit_adventure"
msgstr ""

msgid "edit_code_button"
msgstr "Kodu düzenle"

msgid "email"
msgstr "E-posta"

msgid "email_invalid"
msgstr "Lütfen geçerli bir e-posta girin."

msgid "end_quiz"
msgstr "Sınav sonu"

msgid "english"
msgstr "İngilizce"

msgid "enter"
msgstr "Girin"

msgid "enter_password"
msgstr "Şunun için yeni bir şifre girin"

msgid "enter_text"
msgstr "Cevabınızı buraya girin..."

msgid "error_logo_alt"
msgstr "Hata logosu"

#, fuzzy
msgid "errors"
msgstr ""

msgid "exclamation mark"
msgstr "bir ünlem işareti"

msgid "exercise"
msgstr "Alıştırma"

msgid "exercise_doesnt_exist"
msgstr "Bu alıştırma mevcut değil"

msgid "exists_email"
msgstr "Bu e-posta zaten kullanılıyor."

msgid "exists_username"
msgstr "Bu kullanıcı adı zaten kullanılıyor."

#, fuzzy
msgid "exit_preview_mode"
msgstr ""

msgid "experience_invalid"
msgstr "Lütfen geçerli bir deneyim seçin, (Evet, Hayır) seçeneğini işaretleyin."

msgid "expiration_date"
msgstr "Son kullanma tarihi"

msgid "favorite_program"
msgstr "Favori program"

msgid "favourite_confirm"
msgstr "Bu programı favori programınız olarak ayarlamak istediğinizden emin misiniz?"

msgid "favourite_program"
msgstr "Favori program"

msgid "favourite_program_invalid"
msgstr "Seçtiğiniz favori program geçersiz."

msgid "favourite_success"
msgstr "Programınız favori olarak ayarlanmıştır."

#, fuzzy
msgid "feedback_message_error"
msgstr ""

msgid "female"
msgstr "Kadın"

#, fuzzy
msgid "flag_adventure_prompt"
msgstr ""

msgid "float"
msgstr "bir sayı"

msgid "for_teachers"
msgstr "Öğretmenler için"

msgid "forgot_password"
msgstr "Şifrenizi mi unuttunuz?"

msgid "from_another_teacher"
msgstr "Başka bir öğretmenden"

msgid "from_magazine_website"
msgstr "Bir dergiden veya web sitesinden"

msgid "from_video"
msgstr "Bir videodan"

msgid "fun_statistics_msg"
msgstr "İşte bazı eğlenceli istatistikler!"

msgid "gender"
msgstr "Cinsiyet"

msgid "gender_invalid"
msgstr "Lütfen geçerli bir cinsiyet seçin (Kadın, Erkek, Diğer)."

msgid "general_settings"
msgstr "Genel ayarlar"

msgid "get_certificate"
msgstr "Sertifikanızı alın!"

msgid "give_link_to_teacher"
msgstr "Aşağıdaki bağlantıyı öğretmeninize verin:"

#, fuzzy
msgid "go_back"
msgstr ""

msgid "go_back_to_main"
msgstr "Ana sayfaya geri dön"

msgid "go_to_question"
msgstr "Soruya git"

msgid "go_to_quiz_result"
msgstr "Kısa sınav sonucuna git"

msgid "go_to_your_clone"
msgstr ""

msgid "goto_profile"
msgstr "Profilime git"

#, fuzzy
msgid "graph_title"
msgstr ""

msgid "hand_in"
msgstr "Teslim et"

msgid "hand_in_exercise"
msgstr "Alıştırmayı teslim et"

msgid "heard_about_hedy"
msgstr "Hedy'yi nereden duydunuz?"

msgid "heard_about_invalid"
msgstr "Lütfen bizden haberdar olduğunuz geçerli bir yolu seçin."

msgid "hedy_choice_title"
msgstr "Hedy'nin Seçimi"

#, fuzzy
msgid "hedy_introduction_slides"
msgstr ""

msgid "hedy_logo_alt"
msgstr "Hedy logosu"

msgid "hedy_on_github"
msgstr "Github'da Hedy"

msgid "hello_logo"
msgstr "Merhaba"

#, fuzzy
msgid "hide_adventures"
msgstr ""

msgid "hide_cheatsheet"
msgstr "Kopya kağıdını gizle"

#, fuzzy
msgid "hide_classes"
msgstr ""

msgid "hide_keyword_switcher"
msgstr "Anahtar kelime değiştiriciyi gizle"

#, fuzzy
msgid "hide_slides"
msgstr ""

msgid "highest_level_reached"
msgstr "Ulaşılan en yüksek seviye"

msgid "highest_quiz_score"
msgstr "En yüksek kısa sınav puanı"

msgid "hint"
msgstr "İpucu?"

msgid "ill_work_some_more"
msgstr "Üzerinde biraz daha çalışacağım"

#, fuzzy
msgid "image_invalid"
msgstr "Seçtiğiniz resim geçersiz."

msgid "incomplete_command_exception"
msgstr "Tamamlanmamış Komut"

msgid "incorrect_handling_of_quotes_exception"
msgstr "Tırnak işaretlerinin yanlış kullanımı"

msgid "incorrect_use_of_types_exception"
msgstr "Tiplerin yanlış kullanımı"

msgid "incorrect_use_of_variable_exception"
msgstr "Değişkenin yanlış kullanımı"

msgid "indentation_exception"
msgstr "Yanlış Girintileme"

msgid "input"
msgstr "`{ask}`'dan alınan girdi"

#, fuzzy
msgid "input_variable_role"
msgstr ""

msgid "integer"
msgstr "bir sayı"

msgid "invalid_class_link"
msgstr "Sınıfa katılmak için geçersiz bağlantı."

msgid "invalid_command_exception"
msgstr "Geçersiz komut"

msgid "invalid_keyword_language_comment"
msgstr "# Belirtilen anahtar kelime dili geçersiz, bu yüzden anahtar sözcük dili İngilizce olarak ayarlandı"

msgid "invalid_language_comment"
msgstr "# Belirtilen dil geçersiz, bu yüzden dil İngilizce olarak ayarlandı"

msgid "invalid_level_comment"
msgstr "# Belirtilen seviye geçersizdir, bu yüzden seviye 1 olarak ayarlandı"

msgid "invalid_program_comment"
msgstr "# Belirtilen program geçersiz, lütfen tekrar deneyin"

msgid "invalid_teacher_invitation_code"
msgstr "Öğretmen davet kodu geçersizdir. Öğretmen olmak için, hello@hedy.org adresine ulaşın."

msgid "invalid_tutorial_step"
msgstr "Geçersiz eğitici adımı"

msgid "invalid_username_password"
msgstr "Geçersiz kullanıcı adı/şifre."

msgid "invite_by_username"
msgstr "Kullanıcı adına göre davet et"

msgid "invite_date"
msgstr "Davet tarihi"

msgid "invite_message"
msgstr "Sınıfa katılmak için bir davetiye aldınız"

msgid "invite_prompt"
msgstr "Bir kullanıcı adı girin"

#, fuzzy
msgid "invite_teacher"
msgstr ""

msgid "join_class"
msgstr "Sınıfa katılın"

msgid "join_prompt"
msgstr "Bir sınıfa katılmak için bir hesabınızın olması gerekir. Şimdi giriş yapmak ister misiniz?"

#, fuzzy
msgid "keybinding_waiting_for_keypress"
msgstr "Bir düğmeye basılmasını bekliyorum..."

msgid "keyword_language_invalid"
msgstr "Lütfen geçerli bir anahtar kelime dili seçin (İngilizce, Türkçe veya kendi dilinizi seçin)."

#, fuzzy
msgid "landcode_phone_number"
msgstr ""

msgid "language"
msgstr "Dil"

msgid "language_invalid"
msgstr "Lütfen geçerli bir dil seçin."

msgid "languages"
msgstr "Daha önce bu programlama dillerinden hangilerini kullandınız?"

msgid "last_edited"
msgstr "Son düzenleme"

msgid "last_update"
msgstr "Son güncelleme"

msgid "lastname"
msgstr "Soyadı"

msgid "leave_class"
msgstr "Sınıftan ayrılın"

msgid "level"
msgstr "Seviye"

msgid "level_accessible"
msgstr "Seviye öğrencilere açıktır"

msgid "level_disabled"
msgstr "Seviye devre dışı"

msgid "level_future"
msgstr "Bu seviye otomatik olarak açılacak "

#, fuzzy
msgid "level_invalid"
msgstr "Bu Hedy seviyesi geçersiz."

msgid "level_not_class"
msgstr "Bu seviye henüz sınıfınızda kullanıma açılmadı"

msgid "level_title"
msgstr "Seviye"

#, fuzzy
msgid "levels"
msgstr ""

msgid "link"
msgstr "Bağlantı"

msgid "list"
msgstr "bir liste"

#, fuzzy
msgid "list_variable_role"
msgstr ""

msgid "logged_in_to_share"
msgstr "Bir programı kaydetmek ve paylaşmak için oturum açmış olmanız gerekir."

msgid "login"
msgstr "Giriş yap"

msgid "login_long"
msgstr "Hesabınıza giriş yapın"

msgid "login_to_save_your_work"
msgstr "Çalışmanızı kaydetmek için giriş yapın"

msgid "logout"
msgstr "Oturumu kapatın"

msgid "longest_program"
msgstr "En uzun program"

msgid "mail_change_password_body"
msgstr ""
"Hedy şifreniz değiştirildi. Eğer bunu siz yaptıysanız, her şey yolunda demektir.\n"
"Şifrenizi siz değiştirmediyseniz, lütfen bu e-postayı yanıtlayarak hemen bizimle iletişime geçin."

msgid "mail_change_password_subject"
msgstr "Hedy şifreniz değiştirildi"

msgid "mail_error_change_processed"
msgstr "Doğrulama postası gönderilirken bir şeyler yanlış gitti, yine de değişiklikler doğru şekilde kaydedildi."

msgid "mail_goodbye"
msgstr ""
"Programlamaya devam edin!\n"
"Hedy ekibi"

msgid "mail_hello"
msgstr "Merhaba {username}!"

msgid "mail_recover_password_body"
msgstr ""
"Bu bağlantıya tıklayarak yeni bir Hedy şifresi belirleyebilirsiniz. Bu bağlantı <b>4</b> saat süreyle geçerlidir.\n"
"Şifre sıfırlama talebiniz olmadıysa lütfen bu e-postayı dikkate almayın: {link}"

msgid "mail_recover_password_subject"
msgstr "Şifre sıfırlama talebinde bulunun."

msgid "mail_reset_password_body"
msgstr ""
"Hedy şifreniz yeni bir şifre ile sıfırlandı. Eğer bunu siz yaptıysanız, her şey yolunda demektir.\n"
"Şifrenizi siz değiştirmediyseniz, lütfen bu e-postayı yanıtlayarak hemen bizimle iletişime geçin."

msgid "mail_reset_password_subject"
msgstr "Hedy şifreniz sıfırlandı"

msgid "mail_welcome_teacher_body"
msgstr ""
"<strong>Hoş geldiniz!</strong>\n"
"Yepyeni Hedy öğretmen hesabınız için tebrikler. Hedy öğretmenlerinin dünya çapındaki topluluğuna hoş geldiniz!\n"
"\n"
"<strong>Öğretmen hesapları neler yapabilir</strong>\n"
"Artık sizin için açılmış bir dizi ek seçenek var.\n"
"\n"
"1. Ek açıklamalar <a href=\"https://hedy.org/for-teachers/manual\">öğretmen kılavuzu</a> 'da bulunabilir.\n"
"2. Öğretmen hesabınızla sınıflar oluşturabilirsiniz. Öğrencileriniz daha sonra sınıflarınıza katılabilir ve ilerlemelerini görebilirsiniz. Sınıflar, öğretmen hesabı üzerinden yapılır ve <a href=\"https://hedycode.com/for-teachers\">öğretmen sayfası</a> 'ndan yönetilir..\n"
"3. Sınıflarınızı tamamen özelleştirebilirsiniz, örneğin seviyeleri açıp kapatabilir, maceraları etkinleştirebilir veya devre dışı bırakabilir ve kendi maceralarınızı yazabilirsiniz!\n"
"\n"
"<strong>Çevrimiçi topluluğumuza katılın!</strong>\n"
"Tüm Hedy öğretmenleri, programcıları ve diğer hayranları <a href=\"https://discord.gg/8yY7dEme9r\">Discord sunucumuza</a> katılmaya davetlidir. Burası Hedy hakkında sohbet etmek için ideal bir yer: harika projelerinizi ve derslerinizi gösterebileceğiniz kanallarımız, hataları bildirebileceğiniz kanallarımız ve diğer öğretmenlerle ve Hedy ekibiyle sohbet edebileceğiniz kanallarımız var.\n"
"\n"
"<strong>Nasıl yardım istenir </strong>\n"
"Anlaşılmayan bir şey varsa, Discord'da bize bildirebilir veya <a href=\"mailto: hello@hedy.org\">bize bir e-posta gönderebilirsiniz</a>.\n"
"\n"
"<strong>Hatalar nasıl bildirilir</strong>\n"
"Discord'da, hataları bildirmek için #bugs adında bir kanalımız var. Karşılaştığınız sorunları bize bildirmek için mükemmel bir yer. GitHub'ı nasıl kullanacağınızı biliyorsanız, orada bir <a href=\"https://github.com/hedyorg/hedy/issues/new?assignees=&labels=&template=bug_report.md&title=%5BBUG%5D\">sorun bildirimi (issue)</a> açabilirsiniz.\n"

msgid "mail_welcome_teacher_subject"
msgstr "Hedy öğretmen hesabınız hazır"

msgid "mail_welcome_verify_body"
msgstr ""
"Hedy hesabınız başarıyla oluşturuldu. Hoş geldiniz!\n"
"E-posta adresinizi doğrulamak için lütfen bu bağlantıya tıklayın: {link}"

msgid "mail_welcome_verify_subject"
msgstr "Hedy'ye Hoş Geldiniz"

msgid "mailing_title"
msgstr "Hedy haber bültenine abone olun"

msgid "main_subtitle"
msgstr "Sınıf için metinsel programlama"

msgid "main_title"
msgstr ""

msgid "make_sure_you_are_done"
msgstr "İşinizin tamamen bittiğinden emin olun! \"Teslim Et\" düğmesine tıkladıktan sonra artık programınızı değiştiremeyeceksiniz."

msgid "male"
msgstr "Erkek"

msgid "mandatory_mode"
msgstr "Zorunlu geliştirici kipi"

#, fuzzy
msgid "more_info"
msgstr ""

#, fuzzy
msgid "more_options"
msgstr ""

#, fuzzy
msgid "multiple_keywords_warning"
msgstr ""

msgid "multiple_levels_warning"
msgstr ""

msgid "my_account"
msgstr "Hesabım"

msgid "my_adventures"
msgstr "Maceralarım"

msgid "my_classes"
msgstr "Sınıflarım"

msgid "my_messages"
msgstr "Mesajlarım"

msgid "my_public_profile"
msgstr "Herkese açık profilim"

msgid "name"
msgstr "İsim"

msgid "nav_explore"
msgstr "Keşfet"

msgid "nav_hedy"
msgstr ""

msgid "nav_learn_more"
msgstr "Daha fazla bilgi edinin"

msgid "nav_start"
msgstr "Ana sayfa"

msgid "new_password"
msgstr "Yeni şifre"

msgid "new_password_repeat"
msgstr "Yeni şifreyi tekrarla"

msgid "newline"
msgstr "yeni bir satır"

#, fuzzy
msgid "next_adventure"
msgstr ""

msgid "next_exercise"
msgstr "Sonraki alıştırma"

msgid "next_page"
msgstr "Sonraki sayfa"

msgid "next_step_tutorial"
msgstr "Sonraki adım >>>"

#, fuzzy
msgid "next_student"
msgstr ""

msgid "no"
msgstr "Hayır"

msgid "no_account"
msgstr "Hesabınız yok mu?"

msgid "no_accounts"
msgstr "Oluşturulacak hesap bulunamadı."

#, fuzzy
msgid "no_adventures_yet"
msgstr ""

msgid "no_more_flat_if"
msgstr "8. seviyeden itibaren, `{if}`'den sonraki kodun bir sonraki satıra yerleştirilmesi ve satırın 4 boşlukla başlaması gerekir."

#, fuzzy
msgid "no_programs"
msgstr "Henüz hiç bir programınız yok."

msgid "no_shared_programs"
msgstr "paylaşılan programı yok..."

#, fuzzy
msgid "no_students"
msgstr ""

msgid "no_such_adventure"
msgstr "Böyle bir macera bulunmuyor!"

msgid "no_such_class"
msgstr "Böyle bir Hedy sınıfı yok."

msgid "no_such_level"
msgstr "Böyle bir Hedy seviyesi yok!"

msgid "no_such_program"
msgstr "Böyle bir Hedy programı yok!"

#, fuzzy
msgid "no_tag"
msgstr ""

#, fuzzy
msgid "not_adventure_yet"
msgstr ""

msgid "not_enrolled"
msgstr "Görünüşe göre bu sınıfta değilsiniz!"

msgid "not_in_class_no_handin"
msgstr "Bir sınıfta değilsiniz, bu yüzden herhangi bir şey teslim etmenize gerek yok."

msgid "not_logged_in_cantsave"
msgstr "Programınız kaydedilmeyecektir."

msgid "not_logged_in_handin"
msgstr "Bir ödevi teslim etmek için oturum açmış olmanız gerekir."

msgid "not_teacher"
msgstr "Görünüşe göre bir öğretmen değilsiniz!"

msgid "number"
msgstr "bir sayı"

msgid "number_lines"
msgstr "Satırların sayısı"

#, fuzzy
msgid "number_of_errors"
msgstr ""

msgid "number_programs"
msgstr "Çalıştırılan programların sayısı"

msgid "ok"
msgstr "TAMAM"

#, fuzzy
msgid "one_level_error"
msgstr ""

msgid "only_you_can_see"
msgstr "Bu programı sadece siz görebilirsiniz."

msgid "open"
msgstr "Aç"

msgid "opening_date"
msgstr "Açılış tarihi"

msgid "opening_dates"
msgstr "Açılış tarihleri"

msgid "option"
msgstr "Seçenek"

msgid "or"
msgstr "veya"

msgid "other"
msgstr "Diğer"

msgid "other_block"
msgstr "Başka bir blok programlama dili"

msgid "other_settings"
msgstr "Diğer ayarlar"

msgid "other_source"
msgstr "Diğer"

msgid "other_text"
msgstr "Başka bir metin dili"

msgid "overwrite_warning"
msgstr "Bu isimde bir programınız zaten var, bu programı kaydederseniz eskisinin yerini alacaktır, ve eskisi silinecektir. Emin misiniz?"

#, fuzzy
msgid "owner"
msgstr ""

msgid "page_not_found"
msgstr "Aradığın sayfayı bulamadık!"

#, fuzzy
msgid "pair_with_teacher"
msgstr ""

msgid "parsons_title"
msgstr "Yap-boz"

msgid "password"
msgstr "Şifre"

msgid "password_change_not_allowed"
msgstr "Bu kullanıcının parolasını değiştirme izniniz yok."

msgid "password_change_prompt"
msgstr "Bu şifreyi değiştirmek istediğinizden emin misiniz?"

msgid "password_change_success"
msgstr "Öğrencinizin şifresi başarıyla değiştirilmiştir."

msgid "password_invalid"
msgstr "Şifreniz geçersiz."

msgid "password_repeat"
msgstr "Şifreyi yinele"

msgid "password_resetted"
msgstr "Şifreniz başarıyla sıfırlandı. Giriş sayfasına yönlendiriliyorsunuz."

msgid "password_six"
msgstr "Parolanız en az altı karakter içermelidir."

msgid "password_updated"
msgstr "Şifre güncellendi."

msgid "passwords_six"
msgstr "Tüm parolaların altı karakter veya daha uzun olması gerekir."

#, fuzzy
msgid "passwords_too_short"
msgstr ""

msgid "pending_invites"
msgstr "Bekleyen davetler"

msgid "people_with_a_link"
msgstr "Bağlantıya sahip olan diğer kişiler bu programı doğrudan görebilir. Ayrıca \"Keşfet\" sayfasında da aranıp bulunabilir."

msgid "percentage"
msgstr "yüzde"

msgid "period"
msgstr "bir nokta"

msgid "personal_text"
msgstr "Kişisel metin"

msgid "personal_text_invalid"
msgstr "Kişisel metniniz geçersizdir."

#, fuzzy
msgid "phone_number"
msgstr ""

msgid "preferred_keyword_language"
msgstr "Tercih edilen anahtar kelime dili"

msgid "preferred_language"
msgstr "Tercih edilen dil"

msgid "preview"
msgstr "Önizleme"

#, fuzzy
msgid "preview_teacher_mode"
msgstr ""

#, fuzzy
msgid "previewing_adventure"
msgstr ""

#, fuzzy
msgid "previewing_class"
msgstr ""

msgid "previous_campaigns"
msgstr "Önceki bültenleri görüntüle"

#, fuzzy
msgid "previous_page"
msgstr ""

#, fuzzy
msgid "print_accounts"
msgstr ""

msgid "print_accounts_title"
msgstr ""

msgid "print_logo"
msgstr "yazdır"

msgid "privacy_terms"
msgstr "Gizlilik koşulları"

msgid "private"
msgstr "Özel"

msgid "profile_logo_alt"
msgstr "Profil simgesi."

msgid "profile_picture"
msgstr "Profil resmi"

msgid "profile_updated"
msgstr "Profil güncellendi."

msgid "profile_updated_reload"
msgstr "Profil güncellendi, sayfa yeniden yüklenecek."

msgid "program_contains_error"
msgstr "Bu program bir hata içeriyor, paylaşmak istediğinizden emin misiniz?"

msgid "program_header"
msgstr "Programlarım"

msgid "program_too_large_exception"
msgstr "Programlar çok büyük"

msgid "programming_experience"
msgstr "Programlama deneyiminiz var mı?"

msgid "programming_invalid"
msgstr "Lütfen geçerli bir programlama dili seçin."

msgid "programs"
msgstr "Programlar"

msgid "prompt_join_class"
msgstr "Bu sınıfa katılmak istiyor musunuz?"

#, fuzzy
msgid "provided_username_duplicates"
msgstr ""

msgid "public"
msgstr "Herkese açık"

msgid "public_adventures"
msgstr ""

#, fuzzy
msgid "public_content"
msgstr ""

#, fuzzy
msgid "public_content_info"
msgstr ""

msgid "public_invalid"
msgstr "Bu anlaşma seçimi geçersizdir"

msgid "public_profile"
msgstr "Herkese açık profil"

msgid "public_profile_info"
msgstr "Bu kutuyu seçerek profilimi herkes için görünür hale getiriyorum. Adınız veya ev adresiniz gibi kişisel bilgilerinizi paylaşmamaya dikkat edin, çünkü bunları herkes görebilecektir!"

msgid "public_profile_updated"
msgstr "Herkese açık profiliniz güncellendi, sayfa yeniden yüklenecek."

#, fuzzy
msgid "put"
msgstr ""

msgid "question mark"
msgstr "bir soru işareti"

msgid "quiz_logo_alt"
msgstr "Kısa sınav logosu"

msgid "quiz_score"
msgstr "Kısa sınav puanı"

msgid "quiz_tab"
msgstr "Kısa sınav"

msgid "quiz_threshold_not_reached"
msgstr "Bu seviyenin kilidini açmak için gereken kısa sınav puan eşiğine ulaşılmadı"

msgid "read_code_label"
msgstr "Yüksek sesle oku"

msgid "recent"
msgstr "Son uğraştığım programlarım"

msgid "recover_password"
msgstr "Şifre sıfırlama isteğinde bulunun"

msgid "regress_button"
msgstr "{level}. seviyeye geri dönün"

msgid "remove"
msgstr "Kaldır"

msgid "remove_customization"
msgstr "Özelleştirmeyi kaldırın"

msgid "remove_customizations_prompt"
msgstr "Bu sınıfın özelleştirmelerini kaldırmak istediğinizden emin misiniz?"

msgid "remove_student_prompt"
msgstr "Öğrenciyi bu sınıftan çıkarmak istediğinize emin misiniz?"

#, fuzzy
msgid "remove_user_prompt"
msgstr ""

msgid "rename_class"
msgstr ""

msgid "rename_class_prompt"
msgstr ""

msgid "repair_program_logo_alt"
msgstr "Program onarım simgesi"

#, fuzzy
msgid "repeat_dep"
msgstr ""

msgid "repeat_match_password"
msgstr "Yinelenen şifre eşleşmiyor."

msgid "repeat_new_password"
msgstr "Yeni şifreyi tekrarla"

msgid "report_failure"
msgstr "Bu program mevcut değil veya herkese açık değil"

msgid "report_program"
msgstr "Bu programı bildirmek istediğinizden emin misiniz?"

msgid "report_success"
msgstr "Bu program rapor edilmiştir"

#, fuzzy
msgid "request_invalid"
msgstr ""

msgid "request_teacher"
msgstr "Öğretmen hesabı için başvurmak ister misiniz?"

msgid "request_teacher_account"
msgstr "Öğretmen hesabı için başvurun"

msgid "required_field"
msgstr "* ile işaretlenmiş alanlar zorunludur"

msgid "reset_adventure_prompt"
msgstr "Seçilen tüm maceraları sıfırlamak istediğinizden emin misiniz?"

msgid "reset_adventures"
msgstr "Seçili maceraları sıfırla"

msgid "reset_button"
msgstr "Sıfırla"

msgid "reset_password"
msgstr "Şifreyi sıfırla"

#, fuzzy
msgid "restart"
msgstr ""

msgid "retrieve_adventure_error"
msgstr "Bu macerayı görüntülemenize izin verilmiyor!"

msgid "retrieve_class_error"
msgstr "Sadece öğretmenler sınıfları geri alabilir"

#, fuzzy
msgid "retrieve_tag_error"
msgstr ""

#, fuzzy
msgid "role"
msgstr ""

msgid "run_code_button"
msgstr "Kodu çalıştır"

msgid "save_parse_warning"
msgstr "Bu program bir hata içeriyor, kaydetmek istediğinizden emin misiniz?"

msgid "save_prompt"
msgstr "Programınızı kaydetmek için bir hesabınızın olması gerekir. Şimdi giriş yapmak ister misiniz?"

msgid "save_success_detail"
msgstr "Program başarıyla kaydedildi."

msgid "score"
msgstr "Puan"

msgid "search"
msgstr "Ara..."

msgid "search_button"
msgstr "Ara"

#, fuzzy
msgid "second_teacher"
msgstr ""

#, fuzzy
msgid "second_teacher_copy_prompt"
msgstr ""

#, fuzzy
msgid "second_teacher_prompt"
msgstr ""

#, fuzzy
msgid "second_teacher_warning"
msgstr ""

msgid "see_certificate"
msgstr "{username} sertifikasına bakın!"

msgid "select"
msgstr "Seçin"

msgid "select_adventures"
msgstr "Maceraları seçin ve sıralayın"

msgid "select_all"
msgstr ""

msgid "select_classes"
msgstr ""

#, fuzzy
msgid "select_lang"
msgstr ""

msgid "select_levels"
msgstr ""

msgid "selected"
msgstr ""

msgid "self_removal_prompt"
msgstr "Bu sınıftan ayrılmak istediğinize emin misiniz?"

msgid "send_password_recovery"
msgstr "Bana bir şifre kurtarma bağlantısı gönder"

msgid "sent_by"
msgstr "Bu davetiye şu kişi tarafından gönderilmiştir"

msgid "sent_password_recovery"
msgstr "Yakında şifrenizi nasıl sıfırlayacağınıza ilişkin talimatları içeren bir e-posta alacaksınız."

msgid "settings"
msgstr "Kişisel ayarlarım"

#, fuzzy
msgid "share"
msgstr ""

msgid "share_by_giving_link"
msgstr "Aşağıdaki bağlantıyı vererek programınızı diğer insanlara gösterin:"

msgid "share_your_program"
msgstr "Programınızı paylaşın"

msgid "signup_student_or_teacher"
msgstr "Öğrenci misiniz yoksa öğretmen mi?"

msgid "single quotes"
msgstr "bir tek tırnak"

msgid "slash"
msgstr "bir sağa eğik çizgi"

#, fuzzy
msgid "sleeping"
msgstr ""

#, fuzzy
msgid "slides"
msgstr ""

#, fuzzy
msgid "slides_for_level"
msgstr ""

#, fuzzy
msgid "slides_info"
msgstr ""

msgid "social_media"
msgstr "Sosyal medya"

#, fuzzy
msgid "solution_example"
msgstr ""

#, fuzzy
msgid "solution_example_explanation"
msgstr ""

#, fuzzy
msgid "some_rows_missing_separator"
msgstr ""

msgid "something_went_wrong_keyword_parsing"
msgstr "Maceranızda bir hata var, tüm anahtar kelimeler { } ile doğru şekilde çevrelenmiş mi?"

msgid "space"
msgstr "bir boşluk"

msgid "star"
msgstr "bir yıldız"

#, fuzzy
msgid "start_learning"
msgstr ""

msgid "start_quiz"
msgstr "Kısa sınavı başlatın"

#, fuzzy
msgid "start_teaching"
msgstr ""

msgid "step_title"
msgstr "Ödev"

#, fuzzy
msgid "stepper_variable_role"
msgstr ""

#, fuzzy
msgid "stop"
msgstr ""

msgid "stop_code_button"
msgstr "Programı durdur"

msgid "string"
msgstr "metin"

#, fuzzy
msgid "student"
msgstr ""

#, fuzzy
msgid "student_accounts_created"
msgstr ""

#, fuzzy
msgid "student_adventures_table"
msgstr ""

#, fuzzy
msgid "student_adventures_table_explanation"
msgstr ""

msgid "student_already_in_class"
msgstr "Bu öğrenci zaten sizin sınıfınızda."

msgid "student_already_invite"
msgstr "Bu öğrencinin zaten bekleyen bir daveti var."

#, fuzzy
msgid "student_in_another_class"
msgstr ""

#, fuzzy
msgid "student_information"
msgstr ""

#, fuzzy
msgid "student_information_explanation"
msgstr ""

msgid "student_not_existing"
msgstr "Bu kullanıcı adı mevcut değil."

msgid "student_signup_header"
msgstr "Öğrenci"

msgid "students"
msgstr "öğrenciler"

msgid "submission_time"
msgstr "Teslim edilme zamanı"

msgid "submit_answer"
msgstr "Soruyu cevaplayın"

msgid "submit_program"
msgstr "Teslim edin"

msgid "submit_warning"
msgstr "Bu programı teslim etmek istediğinizden emin misiniz?"

msgid "submitted"
msgstr "Teslim edildi"

msgid "submitted_header"
msgstr "Bu teslim edilmiş bir programdır ve üzerinde değişiklik yapılamaz."

msgid "subscribe"
msgstr "Abone Olun"

msgid "subscribe_newsletter"
msgstr "Haber bültenine abone olun"

#, fuzzy
msgid "successful_runs"
msgstr ""

#, fuzzy
msgid "suggestion_color"
msgstr ""

#, fuzzy
msgid "suggestion_note"
msgstr ""

#, fuzzy
msgid "suggestion_number"
msgstr ""

msgid "suggestion_numbers_or_strings"
msgstr ""

msgid "surname"
msgstr "İlk Adınız"

#, fuzzy
msgid "survey"
msgstr ""

#, fuzzy
msgid "survey_completed"
msgstr ""

#, fuzzy
msgid "survey_skip"
msgstr ""

#, fuzzy
msgid "survey_submit"
msgstr ""

#, fuzzy
msgid "tag_in_adventure"
msgstr ""

#, fuzzy
msgid "tag_input_placeholder"
msgstr ""

#, fuzzy
msgid "tags"
msgstr ""

msgid "teacher"
msgstr "Öğretmen"

msgid "teacher_invalid"
msgstr "Öğretmen değeriniz geçersiz."

msgid "teacher_invitation_require_login"
msgstr "Bir öğretmen olarak profilinizi oluşturmak için oturum açmanız gerekmektedir. Eğer bir hesabınız yoksa, lütfen bir hesap oluşturun."

msgid "teacher_manual"
msgstr "Öğretmen kılavuzu"

msgid "teacher_signup_header"
msgstr "Öğretmen"

msgid "teacher_welcome"
msgstr "Hedy'ye hoş geldiniz! Artık sınıflar oluşturmanıza ve öğrencileri davet etmenize olanak tanıyan bir öğretmen hesabının gururlu sahibisiniz."

#, fuzzy
msgid "teachers"
msgstr ""

msgid "template_code"
msgstr ""
"Bu benim maceramın açıklaması!\n"
"\n"
"Bir komutu bu şekilde gösterebilirim: <code>{print}</code>\n"
"\n"
"Ama bazen de bir kod parçası göstermek isteyebilirim, bunun gibi:\n"
"<pre>\n"
"ask Adın ne senin?\n"
"echo Demek senin adın \n"
"</pre>"

msgid "this_adventure_has_an_example_solution"
msgstr ""

msgid "this_turns_in_assignment"
msgstr "Bu, ödevinizi öğretmeninize teslim etmenizi sağlar."

msgid "title"
msgstr "Bulmaca"

msgid "title_admin"
msgstr "Hedy - Yönetici sayfası"

msgid "title_class-overview"
msgstr "Hedy - Sınıfa genel bakış"

msgid "title_customize-adventure"
msgstr "Hedy - Macerayı özelleştirin"

msgid "title_customize-class"
msgstr "Hedy - Sınıfı özelleştirin"

msgid "title_explore"
msgstr "Hedy - Keşfet"

msgid "title_for-teacher"
msgstr "Hedy - Öğretmenler için"

msgid "title_join-class"
msgstr "Hedy - Sınıfa katılın"

msgid "title_learn-more"
msgstr "Hedy - Daha fazlasını öğrenin"

msgid "title_login"
msgstr "Hedy - Giriş"

msgid "title_my-profile"
msgstr "Hedy - Hesabım"

msgid "title_privacy"
msgstr "Hedy - Gizlilik koşulları"

msgid "title_programs"
msgstr "Hedy - Programlarım"

#, fuzzy
msgid "title_public-adventures"
msgstr ""

msgid "title_recover"
msgstr "Hedy - Hesabı kurtar"

msgid "title_reset"
msgstr "Hedy - Şifreyi sıfırla"

msgid "title_signup"
msgstr "Hedy - Bir hesap oluşturun"

msgid "title_start"
msgstr "Hedy - Metinsel programlama kolaylaştı"

msgid "title_view-adventure"
msgstr "Hedy - Macerayı görüntüle"

msgid "token_invalid"
msgstr "Bağlanma jeton dizesi geçersiz."

#, fuzzy
msgid "too_many_accounts"
msgstr ""

#, fuzzy
msgid "tooltip_level_locked"
msgstr ""

msgid "translate_error"
msgstr "Kodu çevirirken bir şeyler yanlış gitti. Hata olup olmadığını görmek için kodu çalıştırmayı deneyin. Hata içeren kod çevrilemez."

msgid "translating_hedy"
msgstr "Hedy'nin çevirisini yapmak"

msgid "translator"
msgstr "Çevirmen"

#, fuzzy
msgid "turned_into_teacher"
msgstr ""

msgid "tutorial"
msgstr "Öğretici"

msgid "tutorial_code_snippet"
msgstr ""
"{print} Merhaba dünya!\n"
"{print} Hedy'yi kullanmayı öğretici ile öğreniyorum!"

msgid "tutorial_message_not_found"
msgstr "İstenen öğretici adımı bulamadık..."

msgid "tutorial_title_not_found"
msgstr "Öğretici adım bulunamadı"

msgid "unauthorized"
msgstr "Bu sayfa için erişim izniniz yok"

#, fuzzy
msgid "unfavourite_confirm"
msgstr ""

#, fuzzy
msgid "unfavourite_success"
msgstr ""

#, fuzzy
msgid "unknown_variable_role"
msgstr ""

msgid "unlock_thresholds"
msgstr "Seviye eşiklerinin kilidini aç"

msgid "unsaved_class_changes"
msgstr "Kaydedilmemiş değişiklikler var, bu sayfadan ayrılmak istediğinize emin misiniz?"

#, fuzzy
msgid "unsubmit_program"
msgstr ""

#, fuzzy
msgid "unsubmit_warning"
msgstr ""

#, fuzzy
msgid "unsubmitted"
msgstr ""

msgid "update_adventure_prompt"
msgstr "Bu macerayı güncellemek istediğinize emin misiniz?"

msgid "update_public"
msgstr "Herkese açık profili güncelle"

msgid "updating_indicator"
msgstr "Güncelleniyor"

#, fuzzy
msgid "use_custom_passwords"
msgstr ""

#, fuzzy
msgid "use_generated_passwords"
msgstr ""

msgid "use_of_blanks_exception"
msgstr "Programlarda boşlukların kullanılması"

msgid "use_of_nested_functions_exception"
msgstr "İç içe fonksiyonların kullanımı"

#, fuzzy
msgid "used_in"
msgstr ""

msgid "user"
msgstr "kullanıcı"

msgid "user_inexistent"
msgstr "Bu kullanıcı mevcut değil"

msgid "user_not_private"
msgstr "Bu kullanıcı ya mevcut değil ya da herkese açık bir profili yok"

msgid "username"
msgstr "Kullanıcı Adı"

#, fuzzy
msgid "username_contains_invalid_symbol"
msgstr ""

#, fuzzy
msgid "username_contains_separator"
msgstr ""

msgid "username_empty"
msgstr "Bir kullanıcı adı girmediniz!"

msgid "username_invalid"
msgstr "Kullanıcı adınız geçersiz."

msgid "username_special"
msgstr "Kullanıcı adı `:` veya `@` içeremez."

msgid "username_three"
msgstr "Kullanıcı adı en az üç karakter içermelidir."

#, fuzzy
msgid "usernames_too_short"
msgstr ""

#, fuzzy
msgid "usernames_unavailable"
msgstr ""

msgid "value"
msgstr "Değer"

#, fuzzy
msgid "view_adventures"
msgstr ""

#, fuzzy
msgid "view_classes"
msgstr ""

msgid "view_program"
msgstr "Programı görüntüle"

#, fuzzy
msgid "view_slides"
msgstr ""

#, fuzzy
msgid "waiting_for_submit"
msgstr ""

#, fuzzy
msgid "walker_variable_role"
msgstr ""

msgid "website"
msgstr ""

msgid "what_is_your_role"
msgstr "Göreviniz nedir?"

msgid "what_should_my_code_do"
msgstr "Kodumun ne yapması gerekiyor?"

msgid "workbook_circle_question_text"
msgstr ""

msgid "workbook_circle_question_title"
msgstr ""

msgid "workbook_define_question_text"
msgstr ""

msgid "workbook_define_question_title"
msgstr ""

msgid "workbook_input_question_text"
msgstr ""

msgid "workbook_input_question_title"
msgstr ""

msgid "workbook_multiple_choice_question_text"
msgstr ""

msgid "workbook_multiple_choice_question_title"
msgstr ""

msgid "workbook_open_question_title"
msgstr ""

msgid "workbook_output_question_text"
msgstr ""

msgid "workbook_output_question_title"
msgstr ""

msgid "year_invalid"
msgstr "Lütfen 1900 ile {current_year} arasında bir yıl girin."

msgid "yes"
msgstr "Evet"

msgid "your_personal_text"
msgstr "Kişisel metniniz..."

msgid "your_program"
msgstr "Programınız"

#~ msgid "class_stats"
#~ msgstr "Show class statistics"

#~ msgid "visit_own_public_profile"
#~ msgstr "Public profile"

#~ msgid "create_account_explanation"
#~ msgstr "Having your own account allows you to save your programs."

#~ msgid "only_teacher_create_class"
#~ msgstr "Only teachers are allowed to create classes!"

#~ msgid "keyword_support"
#~ msgstr "Translated keywords"

#~ msgid "non_keyword_support"
#~ msgstr "Translated content"

#~ msgid "try_button"
#~ msgstr "Try"

#~ msgid "select_own_adventures"
#~ msgstr "Select own adventures"

#~ msgid "view"
#~ msgstr "View"

#~ msgid "class"
#~ msgstr "Class"

#~ msgid "save_code_button"
#~ msgstr "Save code"

#~ msgid "share_code_button"
#~ msgstr "Save & share code"

#~ msgid "classes_invalid"
#~ msgstr "The list of selected classes is invalid"

#~ msgid "directly_add_adventure_to_classes"
#~ msgstr "Do you want to add this adventure directly to one of your classes?"

#~ msgid "hand_in_assignment"
#~ msgstr "Hand in assignment"

#~ msgid "select_a_level"
#~ msgstr "Select a level"

#~ msgid "answer_invalid"
#~ msgstr "Your password is invalid."

#~ msgid "available_adventures_level"
#~ msgstr "Available adventures level"

#~ msgid "customize_class_exp_1"
#~ msgstr "Customize class"

#~ msgid "customize_class_exp_2"
#~ msgstr "Customize class"

#~ msgid "customize_class_step_1"
#~ msgstr "Customize class"

#~ msgid "customize_class_step_2"
#~ msgstr "Customize class"

#~ msgid "customize_class_step_3"
#~ msgstr "Customize class"

#~ msgid "customize_class_step_4"
#~ msgstr "Customize class"

#~ msgid "customize_class_step_5"
#~ msgstr "Customize class"

#~ msgid "customize_class_step_6"
#~ msgstr "Customize class"

#~ msgid "customize_class_step_7"
#~ msgstr "Customize class"

#~ msgid "customize_class_step_8"
#~ msgstr "Customize class"

#~ msgid "example_code_header"
#~ msgstr "Örnek kod"

#~ msgid "feedback_failure"
#~ msgstr "Wrong!"

#~ msgid "feedback_success"
#~ msgstr "Good!"

#~ msgid "go_to_first_question"
#~ msgstr "Go to question 1"

#~ msgid "question"
#~ msgstr "Question"

#~ msgid "question_doesnt_exist"
#~ msgstr "This question does not exist"

#~ msgid "question_invalid"
#~ msgstr "Your token is invalid."

#~ msgid "too_many_attempts"
#~ msgstr "Too many attempts"

#~ msgid "disabled_button_locked"
#~ msgstr "Öğretmeniniz henüz bu seviyenin kilidini açmadı"

#~ msgid "duplicate_tag"
#~ msgstr "You already have a tag with this name."

#~ msgid "tag_deleted"
#~ msgstr "This tag was successfully deleted."

#~ msgid "no_tags"
#~ msgstr "No tags yet."

#~ msgid "apply_filters"
#~ msgstr "Apply filters"

#~ msgid "write_first_program"
#~ msgstr "İlk programınızı yazın!"

#~ msgid "adventure_exp_1"
#~ msgstr "Seçtiğiniz macerayı sağ tarafa yazın. Maceranızı oluşturduktan sonra \"özelleştirmeler\" altındaki sınıflarınızdan birine dahil edebilirsiniz. Eğer maceranıza bir komut eklemek istiyorsanız lütfen aşağıdaki gibi kod çapaları kullanın:"

#~ msgid "adventure_exp_2"
#~ msgstr "Gerçek kod parçacıklarını göstermek istiyorsanız, örneğin öğrencilere bir şablon veya kod örneği vermek için, lütfen bunun gibi ön çapalar kullanın:"

#~ msgid "hello_world"
#~ msgstr "Merhaba dünya!"

#~ msgid "share_confirm"
#~ msgstr "Programı herkese açık yapmak istediğinizden emin misiniz?"

#~ msgid "share_success_detail"
#~ msgstr "Program başarıyla paylaşıldı."

#~ msgid "unshare_confirm"
#~ msgstr "Programı tekrar size özel yapmak istediğinizden emin misiniz?"

#~ msgid "unshare_success_detail"
#~ msgstr "Programın paylaşılması başarıyla kaldırıldı."

#~ msgid "hide_parsons"
#~ msgstr "Yap-bozu gizle"

#~ msgid "hide_quiz"
#~ msgstr "Kısa sınavı gizle"

#~ msgid "Locked Language Feature"
#~ msgstr "{concept} kullanıyorsunuz! Bu harika, ancak {concept} kilidi henüz açılmadı! Bunun kullanımı daha sonraki bir seviyede açılacak."

#~ msgid "nested blocks"
#~ msgstr "bir blok içinde bir blok"

#~ msgid "save"
#~ msgstr "Kaydet"

#~ msgid "update_profile"
#~ msgstr "Profili güncelle"

#~ msgid "variables"
#~ msgstr "Değişkenler"

#~ msgid "explore_explanation"
#~ msgstr "Bu sayfada diğer Hedy kullanıcıları tarafından oluşturulan programlara bakabilirsiniz. Hem Hedy seviyesine hem de maceraya göre filtreleme yapabilirsiniz. Bir programı açmak ve çalıştırmak için \"Programı görüntüle \"ye tıklayın. Kırmızı başlıklı programlar bir hata içerir. Programı yine de açabilirsiniz, ancak çalıştırmak bir hatayla sonuçlanacaktır. Elbette düzeltmeyi deneyebilirsiniz! Oluşturan kişinin herkese açık bir profili varsa, profilini ziyaret etmek için kullanıcı adına tıklayabilirsiniz. Orada tüm paylaşılan programlarını ve çok daha fazlasını bulacaksınız!"

#~ msgid "common_errors"
#~ msgstr "Yaygın hatalar"

#~ msgid "grid_overview"
#~ msgstr "Macera başına programlara genel bakış"

#~ msgid "last_error"
#~ msgstr "Son hata"

#~ msgid "last_program"
#~ msgstr "Son program"

#~ msgid "live_dashboard"
#~ msgstr "Canlı Yazı Tahtası"

#~ msgid "runs_over_time"
#~ msgstr "Şimdiye kadar ki çalıştırmalar"

#~ msgid "student_details"
#~ msgstr "Student details"

#~ msgid "achievements_check_icon_alt"
#~ msgstr "Başarım kontrol simgesi"

#~ msgid "country_title"
#~ msgstr "Ülke"

#~ msgid "create_public_profile"
#~ msgstr "Herkese açık profil oluşturun"

#~ msgid "general"
#~ msgstr "Genel"

#~ msgid "hedy_achievements"
#~ msgstr "Hedy başarımları"

#~ msgid "hidden"
#~ msgstr "Gizli"

#~ msgid "highscore_explanation"
#~ msgstr "Bu sayfada, toplanan başarımların miktarına bağlı olarak, mevcut Yüksek Puanları görüntüleyebilirsiniz. Tüm kullanıcıların, ülkenizin veya sınıfınızın sıralamasını görüntüleyin. Herkese açık profilini görüntülemek için bir kullanıcı ismine tıklayın."

#~ msgid "highscore_no_public_profile"
#~ msgstr "Herkese açık bir profiliniz yok ve bu nedenle yüksek skorlarda listelenmiyorsunuz. Bir tane oluşturmak ister misiniz?"

#~ msgid "highscores"
#~ msgstr "Yüksek puanlar"

#~ msgid "my_achievements"
#~ msgstr "Başarımlarım"

#~ msgid "no_such_highscore"
#~ msgstr "Yüksek puanlar"

#~ msgid "programs_created"
#~ msgstr "Oluşturulan programlar"

#~ msgid "programs_saved"
#~ msgstr "Kaydedilen programlar"

#~ msgid "programs_submitted"
#~ msgstr "Teslim edilen programlar"

#~ msgid "title_achievements"
#~ msgstr "Hedy - Başarılarım"

#~ msgid "whole_world"
#~ msgstr "Dünya"

#~ msgid "your_class"
#~ msgstr "Sınıfınız"

#~ msgid "achievement_earned"
#~ msgstr "Bir başarım kazandın!"

#~ msgid "percentage_achieved"
#~ msgstr "Kullanıcıların {percentage}% kadarı tarafından başarılmıştır"

#~ msgid "achievements"
#~ msgstr "Başarımlar"

#~ msgid "achievements_logo_alt"
#~ msgstr "Başarım logosu"

#~ msgid "amount_submitted"
#~ msgstr "teslim edilen programlar"

#~ msgid "last_achievement"
#~ msgstr "Son kazanılan başarım"

#~ msgid "no_certificate"
#~ msgstr "Bu kullanıcı Hedy Tamamlama Sertifikasını henüz kazanmadı"

#~ msgid "number_achievements"
#~ msgstr "Başarımların sayısı"

#~ msgid "create_question"
#~ msgstr "Bir tane oluşturmak ister misiniz?"

#~ msgid "explore_programs"
#~ msgstr "Programları keşfet"

#~ msgid "explore_programs_logo_alt"
#~ msgstr "Programları keşfet simgesi"

#~ msgid "hedy_tutorial_logo_alt"
#~ msgstr "Hedy öğretici simgesi"

#~ msgid "no_public_profile"
#~ msgstr "Henüz herkese açık bir profil metniniz yok..."

#~ msgid "start_hedy_tutorial"
#~ msgstr "Hedy öğreticisini başlat"

#~ msgid "start_programming"
#~ msgstr "Programlamaya başlayın"

#~ msgid "start_programming_logo_alt"
#~ msgstr "Programlamayı başlat simgesi"

#~ msgid "start_teacher_tutorial"
#~ msgstr "Öğretmen öğreticisini başlatın"

#~ msgid "teacher_tutorial_logo_alt"
#~ msgstr "Öğretmen öğretici simgesi"

#~ msgid "title_landing-page"
#~ msgstr "Hedy'ye hoş geldiniz!"

#~ msgid "welcome"
#~ msgstr "Hoş geldiniz"

#~ msgid "welcome_back"
#~ msgstr "Tekrar hoş geldiniz"

#~ msgid "your_account"
#~ msgstr "Profiliniz"

#~ msgid "your_last_program"
#~ msgstr "Son kaydettiğiniz program"

#~ msgid "already_teacher"
#~ msgstr "Zaten bir öğretmen hesabınız var."

#~ msgid "already_teacher_request"
#~ msgstr "Zaten bekleyen bir öğretmen talebiniz var."

#~ msgid "teacher_account_request"
#~ msgstr "Bekleyen bir öğretmen hesabı talebiniz var"

#~ msgid "teacher_account_success"
#~ msgstr "Bir öğretmen hesabı talebiniz başarıyla alındı."

#~ msgid "student_not_allowed_in_class"
#~ msgstr "Student not allowed in class"

#~ msgid "accounts_created"
#~ msgstr "Hesaplar başarıyla oluşturuldu."

#~ msgid "accounts_intro"
#~ msgstr "Bu sayfada aynı anda birden fazla öğrenci için hesap oluşturabilirsiniz. Bunlar otomatik olarak mevcut sınıfa eklenir, bu nedenle yukarıda gösterilen sınıfın doğru sınıf olduğundan emin olun! Her kullanıcı adının tüm Hedy sistemi içinde benzersiz olması gerekir. Sınıf adınızı tüm hesaplara eklemek için 'sınıf ismi soneki' kullanabilirsiniz. Parolaları elle giriyorsanız, bunların <b>en az</b> 6 karakter olması gerekir."

#~ msgid "create_multiple_accounts"
#~ msgstr "Birden fazla hesap oluşturun"

#~ msgid "download_login_credentials"
#~ msgstr "Hesaplar oluşturulduktan sonra oturum açma kimlik bilgilerini indirmek istiyor musunuz?"

#~ msgid "generate_passwords"
#~ msgstr "Şifreler oluşturma"

#~ msgid "postfix_classname"
#~ msgstr "Sınıf adı son eki"

#~ msgid "reset_view"
#~ msgstr "Sıfırla"

#~ msgid "unique_usernames"
#~ msgstr "Tüm kullanıcı adlarının benzersiz olması gerekir."

#~ msgid "usernames_exist"
#~ msgstr "Bir veya daha fazla kullanıcı adı zaten kullanımda."

#~ msgid "**Question**: What is the output of this code?"
#~ msgstr ""

#~ msgid "Output"
#~ msgstr ""

#~ msgid "clear"
#~ msgstr ""

#~ msgid "bug"
#~ msgstr ""

#~ msgid "feature"
#~ msgstr ""

#~ msgid "feedback"
#~ msgstr ""

#~ msgid "feedback_message_success"
#~ msgstr ""

#~ msgid "feedback_modal_message"
#~ msgstr ""

#~ msgid "adventures"
#~ msgstr ""

#~ msgid "classes"
#~ msgstr ""

<<<<<<< HEAD
#~ msgid "Adventure"
#~ msgstr ""

#~ msgid "Answer"
#~ msgstr ""

#~ msgid "adventure_prompt"
#~ msgstr "Lütfen maceranın ismini girin"

#~ msgid "select_tag"
#~ msgstr ""

#~ msgid "Delete"
=======
#~ msgid "select_class"
>>>>>>> 8eb9a26c
#~ msgstr ""
<|MERGE_RESOLUTION|>--- conflicted
+++ resolved
@@ -2558,7 +2558,6 @@
 #~ msgid "classes"
 #~ msgstr ""
 
-<<<<<<< HEAD
 #~ msgid "Adventure"
 #~ msgstr ""
 
@@ -2572,7 +2571,7 @@
 #~ msgstr ""
 
 #~ msgid "Delete"
-=======
+#~ msgstr ""
+
 #~ msgid "select_class"
->>>>>>> 8eb9a26c
 #~ msgstr ""
