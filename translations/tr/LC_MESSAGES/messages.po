# Turkish translations for PROJECT.
# Copyright (C) 2023 ORGANIZATION
# This file is distributed under the same license as the PROJECT project.
# FIRST AUTHOR <EMAIL@ADDRESS>, 2023.
#
msgid ""
msgstr ""
"Project-Id-Version: PROJECT VERSION\n"
"Report-Msgid-Bugs-To: EMAIL@ADDRESS\n"
"POT-Creation-Date: 2000-01-01 00:00+0000\n"
"PO-Revision-Date: 2025-01-31 06:48+0000\n"
"Last-Translator: Anonymous <noreply@weblate.org>\n"
"Language-Team: tr <LL@li.org>\n"
"Language: tr\n"
"MIME-Version: 1.0\n"
"Content-Type: text/plain; charset=utf-8\n"
"Content-Transfer-Encoding: 8bit\n"
"Plural-Forms: nplurals=1; plural=0;\n"
"X-Generator: Weblate 5.10-dev\n"
"Generated-By: Babel 2.14.0\n"

msgid "Access Before Assign"
msgstr "`{access_line_number}` numaralı satırdaki \"`{name}`\" değişkeninin, değeri ayarlanmadan kullanıldığını tespit ettik. Değişkeni kullanmadan önce değerini ayarlayabilir misiniz?"

msgid "Cyclic Var Definition"
msgstr "\"`{variable}`\" değişkeninin değeri ayarlanmadan önce \"`{is}`\" komutunun sağ tarafında kullanıldığını tespit ettik. Değişkeni kullanmadan önce değerini ayarlayabilir misiniz?"

msgid "Else Without If Error"
msgstr "`{line_number}` numaralı satırda \"`{if}`\" kullanmadan bir \"`{else}`\" kullanıldığını tespit ettik. \"`{else}`\" kullanmadan önce bir \"`{if}`\" yazmayı deneyebilir misiniz?"

msgid "Function Undefined"
msgstr "\"`{name}`\" isimli fonksiyonun tanımlanmadan kullanıldığını tespit ettik. Fonksiyonu kullanmadan önce tanımlayabilir misiniz?"

msgid "Has Blanks"
msgstr "Bu kodun tamamlanmamış olduğunu tespit ettik. Boşlukları doldurabilir misiniz?"

msgid "Incomplete"
msgstr "`{line_number}` numaralı satırdaki \"`{incomplete_command}`\" komutunda kodun bir kısmının eksik olduğunu tespit ettik. Eksik olan kısmı eklemeyi deneyebilir misiniz?"

msgid "Incomplete Repeat"
msgstr "`{line_number}` numaralı satırdaki \"`{repeat}`\" ifadesinin yanında bir \"`{command}`\" komutunun eksik olduğunu tespit ettik. Eksik komutu eklemeyi deneyebilir misiniz?"

msgid "Invalid"
msgstr "\"`{invalid_command}`\" ifadesinin Hedy seviye {level} komutu olmadığını tespit ettik. \"`{guessed_command}`\" kullanmayı deneyebilir misiniz?"

msgid "Invalid Argument"
msgstr "\"`{command}`\" komutununun \"`{invalid_argument}`\" ile kullanılamayacağını tespit ettik. \"`{invalid_argument}`\" argümanını bir \"`{allowed_types}`\" olarak değiştirmeyi deneyebilir misiniz?"

msgid "Invalid Argument Type"
msgstr "\"`{command}`\" komutunun \"`{invalid_argument}`\" ile çalışmadığını tespit ettik, çünkü bu argüman bir \"`{invalid_type}`\". \"`{invalid_argument}`\" değerini \"`{allowed_types}`\" türüne değiştirmeyi deneyebilir misiniz?"

msgid "Invalid At Command"
msgstr "\"`{command}`\" komutunun seviye 16'dan itibaren kullanılamayabileceğini tespit ettik. Listeler için köşeli parantezler, \"`[ ]`\", kullanmayı deneyebilir misiniz?"

msgid "Invalid Space"
msgstr "\"`{line_number}`\" numaralı satırın başında boşlukla başladığını tespit ettik. Boşluğu kaldırmayı deneyebilir misiniz?"

msgid "Invalid Type Combination"
msgstr "\"`{invalid_argument}`\" ve \"`{invalid_argument_2}`\" argümanlarının \"`{command}`\" ile kullanılamayacağını tespit ettik, çünkü biri bir \"`{invalid_type}`\" ve diğeri bir \"` {invalid_type_2}`\". \"`{invalid_argument}`\" için \"`{invalid_type_2}`\" veya \"`{invalid_argument_2}`\" için \"`{invalid_type}`\" tür değişimi yapmayı deneyebilir misiniz?"

msgid "Lonely Echo"
msgstr "Bir \"`{echo}`\" ifadesinin bir \"`{ask}`\" kullanılmadan önce ya da hiç olmadan kullanıldığını tespit ettik. \"`{echo}`\" komutundan önce bir \"`{ask}`\" yazmayı deneyebilir misiniz?"

msgid "Lonely Text"
msgstr "Kodun, `{line_number}` numaralı satırda kullanılan metinle ilgili bir komutunun eksik olduğunu tespit ettik. Gerekli komutu metinle birlikte yazmayı deneyebilir misiniz?"

msgid "Missing Additional Command"
msgstr "`{line_number}` numaralı satırdaki \"`{command}`\" komutunda bir şeyin eksik olduğunu tespit ettik. Kodunuzda bir \"`{missing_command}`\" kullanmayı deneyebilir misiniz?"

msgid "Missing Colon Error"
msgstr "\"`{command}`\" ifadesi için `{line_number}` numaralı satırın sonunda bir \"`:`\" işaretine ihtiyaç olduğunu tespit ettik. Seviye 17'den itibaren komutların sonuna `:` eklemeye başlayabilir misiniz?"

msgid "Missing Command"
msgstr "Kodun, `{line_number}` numaralı satırda bir komutunun eksik göründüğünü tespit ettik. Hangi komutu kullanmanız gerektiğini bulmak için alıştırma bölümüne göz atmayı deneyebilir misiniz?"

msgid "Missing Inner Command"
msgstr "`{line_number}` numaralı satırdaki kodun,\"`{command}`\" için bir komutunun eksik olduğunu tespit ettik. Hangi komutun kullanılacağını bulmak için alıştırma bölümüne bakmayı deneyebilir misiniz?"

msgid "Missing Square Brackets"
msgstr "`{line_number}` numaralı satırda oluşturduğunuz listede köşeli parantezlerin, \"`[ ]`\", eksik olduğunu tespit ettik. Listesinin etrafına köşeli parantezleri, `[ ]`, eklemeyi deneyebilir misiniz?"

msgid "Missing Variable"
msgstr "\"`{command}`\" için satırın başında bir değişkenin eksik olduğunu tespit ettik. Değişkeni \"`{command}`\" komutundan önce yazmayı deneyebilir misiniz?``"

msgid "Misspelled At Command"
msgstr "\"`{invalid_argument}`\" argümanının, `{line_number}` numaralı satırda bir yazım hatası olduğunu tespit ettik. Bunun yerine \"`{command}`\" yazmayı deneyebilir misiniz?."

msgid "No Indentation"
msgstr "`{line_number}` numaralı satırda, girinti için çok az sayıda (`{leading_spaces}`) boşluk kullanılmış gibi göründüğünü tespit ettik. Her yeni blok için girintiyi `{indent_size}` kadar arttırmayı deneyebilir misiniz?."

msgid "Non Decimal Variable"
msgstr "`{line_number}` numaralı satırda, Hedy'nin desteklemediği bir sayı kullandığınızı tespit ettik! Bir ondalıklı sayı kullanmayı deneyebilir misiniz?"

msgid "Parse"
msgstr "`{location[0]}` numaralı satırda bir \"`{character_found}`\" karakterinin kullanıldığını tespit ettik, ama buna izin verilmez. Kodunuzda eksik veya fazlalık bir karakter aramayı deneyebilir misiniz?"

msgid "Pressit Missing Else"
msgstr "Kodunuzda, diğer tuşlara basıldığında ne olacağını belirleyecek eksik bir \"`{else}`\" olduğunu tespit ettik. Kodunuza bir `{else}` eklemeyi deneyebilir misiniz?"

msgid "Runtime Index Error"
msgstr "\"`{name}`\" listesi boş ya da indeksinin eksik olduğunu tespit ettik. Lütfen listenin boş olmadığından emin olun veya eksik indeks için \"`[ ]`\" içine bir sayı yazmayı deneyin?"

msgid "Runtime Value Error"
msgstr "\"`{command}`\" komutunun izin verilmeyen bir \"`{value}`\" değerini aldığını tespit ettik. {tip}."

msgid "Runtime Values Error"
msgstr "\"`{command}`\" komutunun izin verilmeyen \"`{value}`\" ve \"`{value}`\" değerlerini aldığını tespit ettik. {tip}."

msgid "Save Microbit code "
msgstr "Microbit kodunu kaydet"

msgid "Too Big"
msgstr "Bu programın `{lines_of_code}` satırdan oluştuğunu tespit ettik, ancak sadece `{max_lines}` kadar satır işleyebiliyoruz. Programınızı kısaltmayı deneyebilir misiniz?"

msgid "Too Few Indents"
msgstr "`{line_number}` numaralı satırda çok az sayıda (`{leading_spaces}`) boşluk olduğunu tespit ettik. Fazladan bir boşluk eklemeyi deneyebilir misiniz?"

msgid "Too Many Indents"
msgstr "`{line_number}` numaralı satırda çok fazla (`{leading_spaces}`) boşluk olduğunu tespit ettik. Fazlalık olan boşlukları kaldırmayı deneyebilir misiniz?"

msgid "Unexpected Indentation"
msgstr "`{line_number}` numaralı satırda çok fazla (`{leading_spaces}`) boşluk olduğunu tespit ettik. Her yeni blok başına `{indent_size}` kadar daha fazla boşluk eklemeyi deneyebilir misiniz?"

msgid "Unquoted Assignment"
msgstr "`{is}` komutunun sağındaki metnin tırnaklar arasına yazılmadığını tespit ettik. Bu seviyede, metni tırnak işaretleri arasında yazmaya başlamanız gerekir. Bunu \"`{text}`\" metni için yapmayı deneyin"

msgid "Unquoted Equality Check"
msgstr "Kodun, bir değişkenin birden fazla kelimeye eşit olup olmadığını kontrol etmeye çalıştığını tespit ettik. Kontrol etmek istediğiniz kelimeler için tırnak işareti kullanmayı deneyebilir misiniz?"

msgid "Unquoted Text"
msgstr "\"'{ask}`\" veya \"`{print}`\" için tırnak işaretlerinin eksik olduğunu tespit ettik. \"`{unquotedtext}`\" için tırnak işareti eklemeyi deneyebilir misiniz?"

msgid "Unsupported Float"
msgstr "Bu kodun, tamsayılar dışında henüz desteklenmeyen sayıları kullandığını tespit ettik. \"`{value}`\" değerini bir tamsayı olarak değiştirmeyi deneyebilir misiniz?"

msgid "Unsupported String Value"
msgstr "Metnin, içinde bulunmaması gerek değerler, \"`{invalid_value}`\", kullandığını tespit ettik. Yazılan değeri kaldırmayı veya türünü değiştirmeyi deneyebilir misiniz?"

msgid "Unused Variable"
msgstr "\"` {variable_name}`\" isimli değişkeninin `{line_number}` numaralı satırda tanımlandığını ancak hiç kullanılmadığını tespit ettik. Bu tanımlı değişkeni kullanmayı veya kaldırmayı deneyebilir misiniz?"

msgid "Var Undefined"
msgstr "\"`{name}`\" isimli değişkeninin henüz ayarlanmadan önce kullanıldığını tespit ettik. Bu değişkeni, kullanılmadan önce ayarlayabilir misiniz veya bu bir değişken değilse `{name}` kelimesini tırnak işaretleri içinde kullanabilir misiniz?"

msgid "Wrong Level"
msgstr "Yazılan kodun doğru Hedy kodu olduğunu, ancak seviye `{working_level}` için kullanılmaması gereken \"`{offending_keyword}`\" kelimesinin kullanıldığını tespit ettik. {tip}"

msgid "Wrong Number of Arguments"
msgstr "\"`{name}`\" fonksiyonunun yanlış sayıda argümana, `{used_number}`, sahip olduğunu tespit ettik. Bunun yerine `{defined_number}` tane kullanmayı deneyebilir misiniz?"

msgid "about_this_adventure"
msgstr "Bu macera hakkında"

msgid "account_overview"
msgstr "Hesaba genel bakış"

msgid "actions"
msgstr "Eylemler"

msgid "add"
msgstr "Ekle"

msgid "add_students"
msgstr "Öğrenci ekleyin"

msgid "add_your_language"
msgstr "Dilinizi ekleyin!"

msgid "admin"
msgstr "Yönetici"

msgid "advance_button"
msgstr "{level}. seviyeye git"

msgid "adventure"
msgstr "Macera"

msgid "adventure_cloned"
msgstr "Macera klonlandı"

msgid "adventure_code_button"
msgstr "Macera Kodu"

msgid "adventure_codeblock_button"
msgstr "Öğrencilerin maceranızda çalıştırabileceği bir kod bloğu oluşturmak istediğinizde bu düğmeyi kullanın. İpucu: bir kod bloğundan sonra yazmak için, seçimi kod bloğunun son satırının sonuna getirin ve 3 kez <kbd>Enter</kbd> tuşuna basın."

msgid "adventure_duplicate"
msgstr "Bu isimle bir maceranız zaten var."

msgid "adventure_empty"
msgstr "Bir macera ismi girmediniz!"

#, fuzzy
msgid "adventure_exp_3"
msgstr "Anahtar kelimeleri kod bloklarının dışında yazarken de her zaman `{ }` ile çevrelediğinizden emin olun, böylece doğru şekilde tanınırlar. Maceranızın işlenmiş şeklini görüntülemek için \"önizleme\" düğmesini kullanabilirsiniz. Macerayı, ona özel bir sayfada görüntülemek için öğretmenler sayfasından \"görüntüle\"yi seçin."

msgid "adventure_exp_classes"
msgstr "Maceranız aşağıdaki sınıflarda kullanılır"

msgid "adventure_flagged"
msgstr "Macera başarılı bir şekilde işaretlendi."

msgid "adventure_id_invalid"
msgstr "Bu macera kimliği geçersiz."

msgid "adventure_length"
msgstr "Maceranız en az 20 karakterden oluşmalıdır."

msgid "adventure_name_invalid"
msgstr "Bu macera ismi geçersiz."

msgid "adventure_terms"
msgstr "Maceramın Hedy'de herkese açık hale getirilebileceğini kabul ediyorum."

msgid "adventure_updated"
msgstr "Macera güncellendi!"

msgid "adventures_completed"
msgstr "Tamamlanan maceralar: `{number_of_adventures}`"

msgid "adventures_info"
msgstr "Her Hedy seviyesi, öğrenciler için macera olarak adlandırdığımız yerleşik alıştırmalara sahiptir. Kendi maceralarınızı oluşturabilir ve bunları sınıflarınıza ekleyebilirsiniz. Kendi maceralarınızla öğrencileriniz için alakalı ve ilginç maceralar oluşturabilirsiniz. Kendi maceralarınızı oluşturma hakkında daha fazla bilgiyi <a href=\"https://hedy.org/for-teachers/manual/features\"> bu linkten </a> bulabilirsiniz."

msgid "adventures_restored"
msgstr "Varsayılan maceralar geri yüklendi."

msgid "adventures_ticked"
msgstr "Maceralar işaretlendi"

msgid "adventures_tried"
msgstr "Maceralar denendi"

msgid "ago"
msgstr "{timestamp} önce"

msgid "agree_invalid"
msgstr "Gizlilik koşullarını kabul etmeniz gerekir."

msgid "agree_with"
msgstr "Kabul ediyorum:"

msgid "ajax_error"
msgstr "Bir hata oluştu, lütfen tekrar deneyin."

msgid "all"
msgstr "Tümü"

msgid "all_class_highscores"
msgstr "Tüm öğrenciler sınıfın yüksek puanlarında görünür"

msgid "all_rows_missing_separator"
msgstr "Satırların hiçbiri noktalı virgül içermiyor. Belki de şifreleri otomatik olarak oluşturmamıza izin vermek istiyorsunuzdur? Eğer öyleyse, parolalar geçiş düğmesine tıklayın ve hesapları tekrar oluşturun. Durum böyle değilse, şu satırlarda kullanıcı adlarını ve parolalarını ayırmak için noktalı virgül kullanın: `{rows}`"

msgid "already_account"
msgstr "Zaten bir hesabınız var mı?"

msgid "already_program_running"
msgstr "Şu anda çalışan bir program var, önce onu bitirin."

msgid "are_you_sure"
msgstr "Emin misiniz? Bu işlemi geri alamazsınız."

msgid "ask_needs_var"
msgstr "Seviye 2'den itibaren, \"`{ask}`\" komutu bir değişkenle birlikte kullanılmalıdır. Örnek: isim `{is}` `{ask}` Senin adın ne?"

msgid "available_in"
msgstr "Şurada mevcut:"

msgid "back_to_class"
msgstr "Sınıfına geri dön"

msgid "become_a_sponsor"
msgstr "Sponsor olun"

msgid "birth_year"
msgstr "Doğum yılı"

msgid "by"
msgstr "tarafından"

msgid "cancel"
msgstr "İptal"

msgid "cant_parse_exception"
msgstr "Program ayrıştırılamadı"

msgid "certificate"
msgstr "Tamamlama Sertifikası"

msgid "certified_teacher"
msgstr "Sertifikalı Öğretmen"

msgid "change_password"
msgstr "Şifre değiştirme"

msgid "cheatsheet_title"
msgstr "Kopyakağıdı"

msgid "class_already_joined"
msgstr "Siz zaten bir sınıfın öğrencisisiniz"

msgid "class_customize_success"
msgstr "Sınıf başarıyla özelleştirildi."

msgid "class_graph_explanation"
msgstr "Bu grafikte, öğrencilerinizin denedikleri maceraların sayılarını (yani o macerada anlamlı bir çalışma yaptıklarını), hatalı deneme ve başarılı çalıştırma sayılarıyla karşılaştırmalı olarak sunulmuş görebilirsiniz."

msgid "class_logs"
msgstr "Son Giriş"

msgid "class_name_duplicate"
msgstr "Bu isimde bir sınıfınız zaten var."

msgid "class_name_empty"
msgstr "Bir sınıf ismi girmediniz!"

msgid "class_name_invalid"
msgstr "Bu sınıf ismi geçersiz."

msgid "class_name_prompt"
msgstr "Lütfen yeni sınıfın ismini girin"

msgid "class_performance_graph"
msgstr "Sınıf performans grafiği"

msgid "class_survey_description"
msgstr "Hedy kullanıcılarımız hakkında daha iyi bir genel bakış elde etmek istiyoruz. Bu yanıtları vererek Hedy'nin geliştirilmesine yardımcı olabilirsiniz. Teşekkür ederiz!"

msgid "class_survey_later"
msgstr "Yarın bana tekrar hatırlat"

msgid "class_survey_question1"
msgstr "Sınıfınızdaki yaş aralığı nedir?"

msgid "class_survey_question2"
msgstr "Sınıfınızda konuşma dili nedir?"

msgid "class_survey_question3"
msgstr "Sınıfınızdaki cinsiyet dengesi nasıl?"

msgid "class_survey_question4"
msgstr "Öğrencilerinizi diğerlerinden ayıran nelerdir?"

#, fuzzy
msgid "classes_info"
msgstr ""

#, fuzzy
msgid "clone"
msgstr ""

#, fuzzy
msgid "cloned_times"
msgstr ""

msgid "close"
msgstr "Kapat"

msgid "comma"
msgstr "bir virgül"

msgid "command_not_available_yet_exception"
msgstr "Komut henüz kullanılabilir değil"

msgid "command_unavailable_exception"
msgstr "Komut artık geçerli değil"

msgid "commands"
msgstr "Komutlar"

#, fuzzy
msgid "complete"
msgstr ""

msgid "congrats_message"
msgstr "Tebrikler {username}, Hedy ile aşağıdaki sonuçlara ulaştınız!"

#, fuzzy
msgid "connect_guest_teacher"
msgstr ""

#, fuzzy
msgid "constant_variable_role"
msgstr ""

msgid "containing"
msgstr ""

msgid "content_invalid"
msgstr "Bu macera geçersiz."

#, fuzzy
msgid "continue"
msgstr ""

msgid "contributor"
msgstr "Katılımcı"

#, fuzzy
msgid "copy_accounts_to_clipboard"
msgstr ""

msgid "copy_clipboard"
msgstr "Panoya başarıyla kopyalandı"

#, fuzzy
msgid "copy_code"
msgstr ""

msgid "copy_join_link"
msgstr "Katılma bağlantısını kopyala"

msgid "copy_link_success"
msgstr "Katılma bağlantısı panoya başarıyla kopyalandı"

msgid "copy_link_to_share"
msgstr "Paylaşmak için bağlantıyı kopyalayın"

msgid "copy_mail_link"
msgstr "Lütfen bu bağlantıyı kopyalayıp yeni bir sekmeye yapıştırın:"

msgid "correct_answer"
msgstr "Doğru cevap şudur"

msgid "country"
msgstr "Ülke"

msgid "country_invalid"
msgstr "Lütfen geçerli bir ülke seçin."

msgid "create_account"
msgstr "Hesap oluştur"

msgid "create_accounts"
msgstr "Çoklu hesaplar oluştur"

#, fuzzy
msgid "create_accounts_placeholder"
msgstr ""

msgid "create_accounts_prompt"
msgstr ""

msgid "create_adventure"
msgstr "Macera oluşturun"

msgid "create_class"
msgstr "Yeni bir sınıf oluşturun"

msgid "create_student_account"
msgstr "Bir hesap oluşturun"

msgid "create_student_account_explanation"
msgstr "Bir hesap ile kendi programlarınızı kaydedebilirsiniz."

#, fuzzy
msgid "create_student_accounts"
msgstr ""

msgid "create_teacher_account"
msgstr "Bir öğretmen hesabı oluşturun"

msgid "create_teacher_account_explanation"
msgstr "Bir öğretmen hesabı ile programlarınızı kaydedebilir ve öğrencilerinizin sonuçlarını görebilirsiniz."

#, fuzzy
msgid "create_usernames_and_passwords_desc"
msgstr ""

#, fuzzy
msgid "create_usernames_and_passwords_title"
msgstr ""

#, fuzzy
msgid "create_usernames_desc"
msgstr ""

#, fuzzy
msgid "create_usernames_title"
msgstr ""

msgid "creator"
msgstr "Oluşturucu"

msgid "current_password"
msgstr "Geçerli şifre"

msgid "customization_deleted"
msgstr "Özelleştirmeler başarıyla silindi."

#, fuzzy
msgid "customize"
msgstr ""

msgid "customize_adventure"
msgstr "Macerayı özelleştirin"

msgid "customize_class"
msgstr "Sınıfı özelleştirin"

msgid "dash"
msgstr "bir çizgi"

#, fuzzy
msgid "debug"
msgstr ""

msgid "default_401"
msgstr "Görünüşe göre yetkiniz yok..."

#, fuzzy
msgid "default_403"
msgstr ""

msgid "default_404"
msgstr "O sayfayı bulamadık..."

msgid "default_500"
msgstr "Bir şeyler ters gitti..."

msgid "delete"
msgstr "Sil"

msgid "delete_adventure_prompt"
msgstr "Bu macerayı kaldırmak istediğinizden emin misiniz?"

msgid "delete_class_prompt"
msgstr "Sınıfı silmek istediğinizden emin misiniz?"

msgid "delete_confirm"
msgstr "Programı silmek istediğinizden emin misiniz?"

msgid "delete_invite"
msgstr "Davetiyeyi sil"

msgid "delete_invite_prompt"
msgstr "Bu sınıf davetini kaldırmak istediğinizden emin misiniz?"

msgid "delete_public"
msgstr "Herkese açık profili sil"

msgid "delete_success"
msgstr "Program başarıyla silindi."

#, fuzzy
msgid "delete_tag_prompt"
msgstr ""

msgid "destroy_profile"
msgstr "Profili sil"

msgid "developers_mode"
msgstr "Programcı kipi"

msgid "directly_available"
msgstr "Doğrudan açın"

msgid "disable"
msgstr "Devre dışı bırak"

#, fuzzy
msgid "disable_explore_page"
msgstr ""

#, fuzzy
msgid "disable_parsons"
msgstr ""

#, fuzzy
msgid "disable_quizes"
msgstr ""

msgid "disabled"
msgstr "Devre dışı"

msgid "disabled_button_quiz"
msgstr "Sınav puanınız barajın altında, tekrar deneyin!"

msgid "discord_server"
msgstr "Discord sunucusu"

msgid "distinguished_user"
msgstr "Seçkin kullanıcı"

msgid "double quotes"
msgstr "çift tırnak"

msgid "download"
msgstr "İndir"

msgid "duplicate"
msgstr "Yinele"

msgid "echo_and_ask_mismatch_exception"
msgstr "yankıla ve sor uyuşmazlığı"

msgid "echo_out"
msgstr "2. seviyeden itibaren, `{echo}` artık gerekli değildir. Şimdi bir cevabı `{ask}` ve `{print}` kullanarak tekrarlayabilirsiniz. Örnek: `isim {is} {ask} Senin adın ne? {print} merhaba isim`"

#, fuzzy
msgid "edit_adventure"
msgstr ""

msgid "edit_code_button"
msgstr "Kodu düzenle"

msgid "email"
msgstr "E-posta"

msgid "email_invalid"
msgstr "Lütfen geçerli bir e-posta girin."

msgid "end_quiz"
msgstr "Sınav sonu"

msgid "english"
msgstr "İngilizce"

msgid "enter"
msgstr "Girin"

msgid "enter_password"
msgstr "Şunun için yeni bir şifre girin"

msgid "enter_text"
msgstr "Cevabınızı buraya girin..."

msgid "error_logo_alt"
msgstr "Hata logosu"

#, fuzzy
msgid "errors"
msgstr ""

msgid "exclamation mark"
msgstr "bir ünlem işareti"

msgid "exercise"
msgstr "Alıştırma"

msgid "exercise_doesnt_exist"
msgstr "Bu alıştırma mevcut değil"

msgid "exists_email"
msgstr "Bu e-posta zaten kullanılıyor."

msgid "exists_username"
msgstr "Bu kullanıcı adı zaten kullanılıyor."

#, fuzzy
msgid "exit_preview_mode"
msgstr ""

msgid "experience_invalid"
msgstr "Lütfen geçerli bir deneyim seçin, (Evet, Hayır) seçeneğini işaretleyin."

msgid "expiration_date"
msgstr "Son kullanma tarihi"

msgid "favorite_program"
msgstr "Favori program"

msgid "favourite_confirm"
msgstr "Bu programı favori programınız olarak ayarlamak istediğinizden emin misiniz?"

msgid "favourite_program"
msgstr "Favori program"

msgid "favourite_program_invalid"
msgstr "Seçtiğiniz favori program geçersiz."

msgid "favourite_success"
msgstr "Programınız favori olarak ayarlanmıştır."

#, fuzzy
msgid "feedback_message_error"
msgstr ""

msgid "female"
msgstr "Kadın"

#, fuzzy
msgid "flag_adventure_prompt"
msgstr ""

msgid "float"
msgstr "bir sayı"

msgid "for_teachers"
msgstr "Öğretmenler için"

msgid "forgot_password"
msgstr "Şifrenizi mi unuttunuz?"

msgid "from_another_teacher"
msgstr "Başka bir öğretmenden"

msgid "from_magazine_website"
msgstr "Bir dergiden veya web sitesinden"

msgid "from_video"
msgstr "Bir videodan"

msgid "fun_statistics_msg"
msgstr "İşte bazı eğlenceli istatistikler!"

msgid "gender"
msgstr "Cinsiyet"

msgid "gender_invalid"
msgstr "Lütfen geçerli bir cinsiyet seçin (Kadın, Erkek, Diğer)."

msgid "general_settings"
msgstr "Genel ayarlar"

msgid "get_certificate"
msgstr "Sertifikanızı alın!"

msgid "give_link_to_teacher"
msgstr "Aşağıdaki bağlantıyı öğretmeninize verin:"

#, fuzzy
msgid "go_back"
msgstr ""

msgid "go_back_to_main"
msgstr "Ana sayfaya geri dön"

msgid "go_to_question"
msgstr "Soruya git"

msgid "go_to_quiz_result"
msgstr "Kısa sınav sonucuna git"

msgid "go_to_your_clone"
msgstr ""

msgid "goto_profile"
msgstr "Profilime git"

#, fuzzy
msgid "graph_title"
msgstr ""

msgid "hand_in"
msgstr "Teslim et"

msgid "hand_in_exercise"
msgstr "Alıştırmayı teslim et"

msgid "heard_about_hedy"
msgstr "Hedy'yi nereden duydunuz?"

msgid "heard_about_invalid"
msgstr "Lütfen bizden haberdar olduğunuz geçerli bir yolu seçin."

msgid "hedy_choice_title"
msgstr "Hedy'nin Seçimi"

#, fuzzy
msgid "hedy_introduction_slides"
msgstr ""

msgid "hedy_logo_alt"
msgstr "Hedy logosu"

msgid "hedy_on_github"
msgstr "Github'da Hedy"

msgid "hello_logo"
msgstr "Merhaba"

#, fuzzy
msgid "hide_adventures"
msgstr ""

msgid "hide_cheatsheet"
msgstr "Kopya kağıdını gizle"

#, fuzzy
msgid "hide_classes"
msgstr ""

msgid "hide_keyword_switcher"
msgstr "Anahtar kelime değiştiriciyi gizle"

#, fuzzy
msgid "hide_slides"
msgstr ""

msgid "highest_level_reached"
msgstr "Ulaşılan en yüksek seviye"

msgid "highest_quiz_score"
msgstr "En yüksek kısa sınav puanı"

msgid "hint"
msgstr "İpucu?"

msgid "ill_work_some_more"
msgstr "Üzerinde biraz daha çalışacağım"

#, fuzzy
msgid "image_invalid"
msgstr "Seçtiğiniz resim geçersiz."

msgid "incomplete_command_exception"
msgstr "Tamamlanmamış Komut"

msgid "incorrect_handling_of_quotes_exception"
msgstr "Tırnak işaretlerinin yanlış kullanımı"

msgid "incorrect_use_of_types_exception"
msgstr "Tiplerin yanlış kullanımı"

msgid "incorrect_use_of_variable_exception"
msgstr "Değişkenin yanlış kullanımı"

msgid "indentation_exception"
msgstr "Yanlış Girintileme"

msgid "input"
msgstr "`{ask}`'dan alınan girdi"

#, fuzzy
msgid "input_variable_role"
msgstr ""

msgid "integer"
msgstr "bir sayı"

msgid "invalid_class_link"
msgstr "Sınıfa katılmak için geçersiz bağlantı."

msgid "invalid_command_exception"
msgstr "Geçersiz komut"

msgid "invalid_keyword_language_comment"
msgstr "# Belirtilen anahtar kelime dili geçersiz, bu yüzden anahtar sözcük dili İngilizce olarak ayarlandı"

msgid "invalid_language_comment"
msgstr "# Belirtilen dil geçersiz, bu yüzden dil İngilizce olarak ayarlandı"

msgid "invalid_level_comment"
msgstr "# Belirtilen seviye geçersizdir, bu yüzden seviye 1 olarak ayarlandı"

msgid "invalid_program_comment"
msgstr "# Belirtilen program geçersiz, lütfen tekrar deneyin"

msgid "invalid_teacher_invitation_code"
msgstr "Öğretmen davet kodu geçersizdir. Öğretmen olmak için, hello@hedy.org adresine ulaşın."

msgid "invalid_tutorial_step"
msgstr "Geçersiz eğitici adımı"

msgid "invalid_username_password"
msgstr "Geçersiz kullanıcı adı/şifre."

msgid "invitations_sent"
msgstr ""

msgid "invite_by_username"
msgstr "Kullanıcı adına göre davet et"

msgid "invite_date"
msgstr "Davet tarihi"

msgid "invite_message"
msgstr "Sınıfa katılmak için bir davetiye aldınız"

msgid "invite_prompt"
msgstr "Bir kullanıcı adı girin"

#, fuzzy
msgid "invite_teacher"
msgstr ""

msgid "join_class"
msgstr "Sınıfa katılın"

msgid "join_prompt"
msgstr "Bir sınıfa katılmak için bir hesabınızın olması gerekir. Şimdi giriş yapmak ister misiniz?"

#, fuzzy
msgid "keybinding_waiting_for_keypress"
msgstr "Bir düğmeye basılmasını bekliyorum..."

msgid "keyword_language_invalid"
msgstr "Lütfen geçerli bir anahtar kelime dili seçin (İngilizce, Türkçe veya kendi dilinizi seçin)."

#, fuzzy
msgid "landcode_phone_number"
msgstr ""

msgid "language"
msgstr "Dil"

msgid "language_invalid"
msgstr "Lütfen geçerli bir dil seçin."

msgid "languages"
msgstr "Daha önce bu programlama dillerinden hangilerini kullandınız?"

msgid "last_edited"
msgstr "Son düzenleme"

msgid "last_update"
msgstr "Son güncelleme"

msgid "lastname"
msgstr "Soyadı"

msgid "leave_class"
msgstr "Sınıftan ayrılın"

msgid "level"
msgstr "Seviye"

msgid "level_accessible"
msgstr "Seviye öğrencilere açıktır"

msgid "level_disabled"
msgstr "Seviye devre dışı"

msgid "level_future"
msgstr "Bu seviye otomatik olarak açılacak "

#, fuzzy
msgid "level_invalid"
msgstr "Bu Hedy seviyesi geçersiz."

msgid "level_not_class"
msgstr "Bu seviye henüz sınıfınızda kullanıma açılmadı"

msgid "level_title"
msgstr "Seviye"

#, fuzzy
msgid "levels"
msgstr ""

msgid "link"
msgstr "Bağlantı"

msgid "list"
msgstr "bir liste"

#, fuzzy
msgid "list_variable_role"
msgstr ""

msgid "logged_in_to_share"
msgstr "Bir programı kaydetmek ve paylaşmak için oturum açmış olmanız gerekir."

msgid "login"
msgstr "Giriş yap"

msgid "login_long"
msgstr "Hesabınıza giriş yapın"

msgid "login_to_save_your_work"
msgstr "Çalışmanızı kaydetmek için giriş yapın"

msgid "logout"
msgstr "Oturumu kapatın"

msgid "longest_program"
msgstr "En uzun program"

msgid "mail_change_password_body"
msgstr ""
"Hedy şifreniz değiştirildi. Eğer bunu siz yaptıysanız, her şey yolunda demektir.\n"
"Şifrenizi siz değiştirmediyseniz, lütfen bu e-postayı yanıtlayarak hemen bizimle iletişime geçin."

msgid "mail_change_password_subject"
msgstr "Hedy şifreniz değiştirildi"

msgid "mail_error_change_processed"
msgstr "Doğrulama postası gönderilirken bir şeyler yanlış gitti, yine de değişiklikler doğru şekilde kaydedildi."

msgid "mail_goodbye"
msgstr ""
"Programlamaya devam edin!\n"
"Hedy ekibi"

msgid "mail_hello"
msgstr "Merhaba {username}!"

msgid "mail_recover_password_body"
msgstr ""
"Bu bağlantıya tıklayarak yeni bir Hedy şifresi belirleyebilirsiniz. Bu bağlantı <b>4</b> saat süreyle geçerlidir.\n"
"Şifre sıfırlama talebiniz olmadıysa lütfen bu e-postayı dikkate almayın: {link}"

msgid "mail_recover_password_subject"
msgstr "Şifre sıfırlama talebinde bulunun."

msgid "mail_reset_password_body"
msgstr ""
"Hedy şifreniz yeni bir şifre ile sıfırlandı. Eğer bunu siz yaptıysanız, her şey yolunda demektir.\n"
"Şifrenizi siz değiştirmediyseniz, lütfen bu e-postayı yanıtlayarak hemen bizimle iletişime geçin."

msgid "mail_reset_password_subject"
msgstr "Hedy şifreniz sıfırlandı"

msgid "mail_welcome_teacher_body"
msgstr ""
"<strong>Hoş geldiniz!</strong>\n"
"Yepyeni Hedy öğretmen hesabınız için tebrikler. Hedy öğretmenlerinin dünya çapındaki topluluğuna hoş geldiniz!\n"
"\n"
"<strong>Öğretmen hesapları neler yapabilir</strong>\n"
"Artık sizin için açılmış bir dizi ek seçenek var.\n"
"\n"
"1. Ek açıklamalar <a href=\"https://hedy.org/for-teachers/manual\">öğretmen kılavuzu</a> 'da bulunabilir.\n"
"2. Öğretmen hesabınızla sınıflar oluşturabilirsiniz. Öğrencileriniz daha sonra sınıflarınıza katılabilir ve ilerlemelerini görebilirsiniz. Sınıflar, öğretmen hesabı üzerinden yapılır ve <a href=\"https://hedycode.com/for-teachers\">öğretmen sayfası</a> 'ndan yönetilir..\n"
"3. Sınıflarınızı tamamen özelleştirebilirsiniz, örneğin seviyeleri açıp kapatabilir, maceraları etkinleştirebilir veya devre dışı bırakabilir ve kendi maceralarınızı yazabilirsiniz!\n"
"\n"
"<strong>Çevrimiçi topluluğumuza katılın!</strong>\n"
"Tüm Hedy öğretmenleri, programcıları ve diğer hayranları <a href=\"https://discord.gg/8yY7dEme9r\">Discord sunucumuza</a> katılmaya davetlidir. Burası Hedy hakkında sohbet etmek için ideal bir yer: harika projelerinizi ve derslerinizi gösterebileceğiniz kanallarımız, hataları bildirebileceğiniz kanallarımız ve diğer öğretmenlerle ve Hedy ekibiyle sohbet edebileceğiniz kanallarımız var.\n"
"\n"
"<strong>Nasıl yardım istenir </strong>\n"
"Anlaşılmayan bir şey varsa, Discord'da bize bildirebilir veya <a href=\"mailto: hello@hedy.org\">bize bir e-posta gönderebilirsiniz</a>.\n"
"\n"
"<strong>Hatalar nasıl bildirilir</strong>\n"
"Discord'da, hataları bildirmek için #bugs adında bir kanalımız var. Karşılaştığınız sorunları bize bildirmek için mükemmel bir yer. GitHub'ı nasıl kullanacağınızı biliyorsanız, orada bir <a href=\"https://github.com/hedyorg/hedy/issues/new?assignees=&labels=&template=bug_report.md&title=%5BBUG%5D\">sorun bildirimi (issue)</a> açabilirsiniz.\n"

msgid "mail_welcome_teacher_subject"
msgstr "Hedy öğretmen hesabınız hazır"

msgid "mail_welcome_verify_body"
msgstr ""
"Hedy hesabınız başarıyla oluşturuldu. Hoş geldiniz!\n"
"E-posta adresinizi doğrulamak için lütfen bu bağlantıya tıklayın: {link}"

msgid "mail_welcome_verify_subject"
msgstr "Hedy'ye Hoş Geldiniz"

msgid "mailing_title"
msgstr "Hedy haber bültenine abone olun"

msgid "main_subtitle"
msgstr "Sınıf için metinsel programlama"

msgid "main_title"
msgstr ""

msgid "make_sure_you_are_done"
msgstr "İşinizin tamamen bittiğinden emin olun! \"Teslim Et\" düğmesine tıkladıktan sonra artık programınızı değiştiremeyeceksiniz."

msgid "male"
msgstr "Erkek"

msgid "mandatory_mode"
msgstr "Zorunlu geliştirici kipi"

#, fuzzy
msgid "more_info"
msgstr ""

#, fuzzy
msgid "more_options"
msgstr ""

#, fuzzy
msgid "multiple_keywords_warning"
msgstr ""

msgid "multiple_levels_warning"
msgstr ""

msgid "my_account"
msgstr "Hesabım"

msgid "my_adventures"
msgstr "Maceralarım"

msgid "my_classes"
msgstr "Sınıflarım"

msgid "my_messages"
msgstr "Mesajlarım"

msgid "my_public_profile"
msgstr "Herkese açık profilim"

msgid "name"
msgstr "İsim"

msgid "nav_explore"
msgstr "Keşfet"

msgid "nav_hedy"
msgstr ""

msgid "nav_learn_more"
msgstr "Daha fazla bilgi edinin"

msgid "nav_start"
msgstr "Ana sayfa"

msgid "new_password"
msgstr "Yeni şifre"

msgid "new_password_repeat"
msgstr "Yeni şifreyi tekrarla"

msgid "newline"
msgstr "yeni bir satır"

#, fuzzy
msgid "next_adventure"
msgstr ""

msgid "next_exercise"
msgstr "Sonraki alıştırma"

msgid "next_page"
msgstr "Sonraki sayfa"

msgid "next_step_tutorial"
msgstr "Sonraki adım >>>"

#, fuzzy
msgid "next_student"
msgstr ""

msgid "no"
msgstr "Hayır"

msgid "no_account"
msgstr "Hesabınız yok mu?"

msgid "no_accounts"
msgstr "Oluşturulacak hesap bulunamadı."

#, fuzzy
msgid "no_adventures_yet"
msgstr ""

msgid "no_more_flat_if"
msgstr "8. seviyeden itibaren, `{if}`'den sonraki kodun bir sonraki satıra yerleştirilmesi ve satırın 4 boşlukla başlaması gerekir."

#, fuzzy
msgid "no_programs"
msgstr "Henüz hiç bir programınız yok."

msgid "no_shared_programs"
msgstr "paylaşılan programı yok..."

#, fuzzy
msgid "no_students"
msgstr ""

msgid "no_such_adventure"
msgstr "Böyle bir macera bulunmuyor!"

msgid "no_such_class"
msgstr "Böyle bir Hedy sınıfı yok."

msgid "no_such_level"
msgstr "Böyle bir Hedy seviyesi yok!"

msgid "no_such_program"
msgstr "Böyle bir Hedy programı yok!"

#, fuzzy
msgid "no_tag"
msgstr ""

#, fuzzy
msgid "not_adventure_yet"
msgstr ""

msgid "not_enrolled"
msgstr "Görünüşe göre bu sınıfta değilsiniz!"

msgid "not_in_class_no_handin"
msgstr "Bir sınıfta değilsiniz, bu yüzden herhangi bir şey teslim etmenize gerek yok."

msgid "not_logged_in_cantsave"
msgstr "Programınız kaydedilmeyecektir."

msgid "not_logged_in_handin"
msgstr "Bir ödevi teslim etmek için oturum açmış olmanız gerekir."

msgid "not_teacher"
msgstr "Görünüşe göre bir öğretmen değilsiniz!"

msgid "number"
msgstr "bir sayı"

msgid "number_lines"
msgstr "Satırların sayısı"

#, fuzzy
msgid "number_of_errors"
msgstr ""

msgid "number_programs"
msgstr "Çalıştırılan programların sayısı"

msgid "ok"
msgstr "TAMAM"

#, fuzzy
msgid "one_level_error"
msgstr ""

msgid "only_you_can_see"
msgstr "Bu programı sadece siz görebilirsiniz."

msgid "open"
msgstr "Aç"

msgid "opening_date"
msgstr "Açılış tarihi"

msgid "opening_dates"
msgstr "Açılış tarihleri"

msgid "option"
msgstr "Seçenek"

msgid "or"
msgstr "veya"

msgid "other"
msgstr "Diğer"

msgid "other_block"
msgstr "Başka bir blok programlama dili"

msgid "other_settings"
msgstr "Diğer ayarlar"

msgid "other_source"
msgstr "Diğer"

msgid "other_text"
msgstr "Başka bir metin dili"

msgid "overwrite_warning"
msgstr "Bu isimde bir programınız zaten var, bu programı kaydederseniz eskisinin yerini alacaktır, ve eskisi silinecektir. Emin misiniz?"

#, fuzzy
msgid "owner"
msgstr ""

msgid "page_not_found"
msgstr "Aradığın sayfayı bulamadık!"

#, fuzzy
msgid "pair_with_teacher"
msgstr ""

msgid "parsons_title"
msgstr "Yap-boz"

msgid "password"
msgstr "Şifre"

msgid "password_change_not_allowed"
msgstr "Bu kullanıcının parolasını değiştirme izniniz yok."

msgid "password_change_prompt"
msgstr "Bu şifreyi değiştirmek istediğinizden emin misiniz?"

msgid "password_change_success"
msgstr "Öğrencinizin şifresi başarıyla değiştirilmiştir."

msgid "password_invalid"
msgstr "Şifreniz geçersiz."

msgid "password_repeat"
msgstr "Şifreyi yinele"

msgid "password_resetted"
msgstr "Şifreniz başarıyla sıfırlandı. Giriş sayfasına yönlendiriliyorsunuz."

msgid "password_six"
msgstr "Parolanız en az altı karakter içermelidir."

msgid "password_updated"
msgstr "Şifre güncellendi."

msgid "passwords_six"
msgstr "Tüm parolaların altı karakter veya daha uzun olması gerekir."

#, fuzzy
msgid "passwords_too_short"
msgstr ""

msgid "pending_invites"
msgstr "Bekleyen davetler"

msgid "people_with_a_link"
msgstr "Bağlantıya sahip olan diğer kişiler bu programı doğrudan görebilir. Ayrıca \"Keşfet\" sayfasında da aranıp bulunabilir."

msgid "percentage"
msgstr "yüzde"

msgid "period"
msgstr "bir nokta"

msgid "personal_text"
msgstr "Kişisel metin"

msgid "personal_text_invalid"
msgstr "Kişisel metniniz geçersizdir."

#, fuzzy
msgid "phone_number"
msgstr ""

msgid "preferred_keyword_language"
msgstr "Tercih edilen anahtar kelime dili"

msgid "preferred_language"
msgstr "Tercih edilen dil"

msgid "preview"
msgstr "Önizleme"

#, fuzzy
msgid "preview_teacher_mode"
msgstr ""

#, fuzzy
msgid "previewing_adventure"
msgstr ""

#, fuzzy
msgid "previewing_class"
msgstr ""

msgid "previous_campaigns"
msgstr "Önceki bültenleri görüntüle"

#, fuzzy
msgid "previous_page"
msgstr ""

#, fuzzy
msgid "print_accounts"
msgstr ""

msgid "print_accounts_title"
msgstr ""

msgid "print_logo"
msgstr "yazdır"

msgid "privacy_terms"
msgstr "Gizlilik koşulları"

msgid "private"
msgstr "Özel"

msgid "profile_logo_alt"
msgstr "Profil simgesi."

msgid "profile_picture"
msgstr "Profil resmi"

msgid "profile_updated"
msgstr "Profil güncellendi."

msgid "profile_updated_reload"
msgstr "Profil güncellendi, sayfa yeniden yüklenecek."

msgid "program_contains_error"
msgstr "Bu program bir hata içeriyor, paylaşmak istediğinizden emin misiniz?"

msgid "program_header"
msgstr "Programlarım"

msgid "program_too_large_exception"
msgstr "Programlar çok büyük"

msgid "programming_experience"
msgstr "Programlama deneyiminiz var mı?"

msgid "programming_invalid"
msgstr "Lütfen geçerli bir programlama dili seçin."

msgid "programs"
msgstr "Programlar"

msgid "prompt_join_class"
msgstr "Bu sınıfa katılmak istiyor musunuz?"

#, fuzzy
msgid "provided_username_duplicates"
msgstr ""

msgid "public"
msgstr "Herkese açık"

msgid "public_adventures"
msgstr ""

#, fuzzy
msgid "public_content"
msgstr ""

#, fuzzy
msgid "public_content_info"
msgstr ""

msgid "public_invalid"
msgstr "Bu anlaşma seçimi geçersizdir"

msgid "public_profile"
msgstr "Herkese açık profil"

msgid "public_profile_info"
msgstr "Bu kutuyu seçerek profilimi herkes için görünür hale getiriyorum. Adınız veya ev adresiniz gibi kişisel bilgilerinizi paylaşmamaya dikkat edin, çünkü bunları herkes görebilecektir!"

msgid "public_profile_updated"
msgstr "Herkese açık profiliniz güncellendi, sayfa yeniden yüklenecek."

#, fuzzy
msgid "put"
msgstr ""

msgid "question mark"
msgstr "bir soru işareti"

msgid "quiz_logo_alt"
msgstr "Kısa sınav logosu"

msgid "quiz_score"
msgstr "Kısa sınav puanı"

msgid "quiz_tab"
msgstr "Kısa sınav"

msgid "quiz_threshold_not_reached"
msgstr "Bu seviyenin kilidini açmak için gereken kısa sınav puan eşiğine ulaşılmadı"

msgid "read_code_label"
msgstr "Yüksek sesle oku"

msgid "recent"
msgstr "Son uğraştığım programlarım"

msgid "recover_password"
msgstr "Şifre sıfırlama isteğinde bulunun"

msgid "regress_button"
msgstr "{level}. seviyeye geri dönün"

msgid "remove"
msgstr "Kaldır"

msgid "remove_customization"
msgstr "Özelleştirmeyi kaldırın"

msgid "remove_customizations_prompt"
msgstr "Bu sınıfın özelleştirmelerini kaldırmak istediğinizden emin misiniz?"

msgid "remove_student_prompt"
msgstr "Öğrenciyi bu sınıftan çıkarmak istediğinize emin misiniz?"

#, fuzzy
msgid "remove_user_prompt"
msgstr ""

msgid "rename_class"
msgstr ""

msgid "rename_class_prompt"
msgstr ""

msgid "repair_program_logo_alt"
msgstr "Program onarım simgesi"

#, fuzzy
msgid "repeat_dep"
msgstr ""

msgid "repeat_match_password"
msgstr "Yinelenen şifre eşleşmiyor."

msgid "repeat_new_password"
msgstr "Yeni şifreyi tekrarla"

msgid "report_failure"
msgstr "Bu program mevcut değil veya herkese açık değil"

msgid "report_program"
msgstr "Bu programı bildirmek istediğinizden emin misiniz?"

msgid "report_success"
msgstr "Bu program rapor edilmiştir"

#, fuzzy
msgid "request_invalid"
msgstr ""

msgid "request_teacher"
msgstr "Öğretmen hesabı için başvurmak ister misiniz?"

msgid "request_teacher_account"
msgstr "Öğretmen hesabı için başvurun"

msgid "required_field"
msgstr "* ile işaretlenmiş alanlar zorunludur"

msgid "reset_adventure_prompt"
msgstr "Seçilen tüm maceraları sıfırlamak istediğinizden emin misiniz?"

msgid "reset_adventures"
msgstr "Seçili maceraları sıfırla"

msgid "reset_button"
msgstr "Sıfırla"

msgid "reset_password"
msgstr "Şifreyi sıfırla"

#, fuzzy
msgid "restart"
msgstr ""

msgid "retrieve_adventure_error"
msgstr "Bu macerayı görüntülemenize izin verilmiyor!"

msgid "retrieve_class_error"
msgstr "Sadece öğretmenler sınıfları geri alabilir"

#, fuzzy
msgid "retrieve_tag_error"
msgstr ""

#, fuzzy
msgid "role"
msgstr ""

msgid "run_code_button"
msgstr "Kodu Çalıştır"

msgid "save_parse_warning"
msgstr "Bu program bir hata içeriyor, kaydetmek istediğinizden emin misiniz?"

msgid "save_prompt"
msgstr "Programınızı kaydetmek için bir hesabınızın olması gerekir. Şimdi giriş yapmak ister misiniz?"

msgid "save_success_detail"
msgstr "Program başarıyla kaydedildi."

msgid "score"
msgstr "Puan"

msgid "search"
msgstr "Ara..."

msgid "search_button"
msgstr "Ara"

#, fuzzy
msgid "second_teacher"
msgstr ""

#, fuzzy
msgid "second_teacher_copy_prompt"
msgstr ""

#, fuzzy
msgid "second_teacher_prompt"
msgstr ""

#, fuzzy
msgid "second_teacher_warning"
msgstr ""

msgid "see_adventure_shared_class"
msgstr ""

msgid "see_certificate"
msgstr "{username} sertifikasına bakın!"

msgid "select"
msgstr "Seçin"

msgid "select_adventures"
msgstr "Maceraları seçin ve sıralayın"

msgid "select_all"
msgstr ""

msgid "select_classes"
msgstr ""

#, fuzzy
msgid "select_lang"
msgstr ""

msgid "select_levels"
msgstr ""

msgid "selected"
msgstr ""

msgid "self_removal_prompt"
msgstr "Bu sınıftan ayrılmak istediğinize emin misiniz?"

msgid "send_password_recovery"
msgstr "Bana bir şifre kurtarma bağlantısı gönder"

msgid "sent_by"
msgstr "Bu davetiye şu kişi tarafından gönderilmiştir"

msgid "sent_password_recovery"
msgstr "Yakında şifrenizi nasıl sıfırlayacağınıza ilişkin talimatları içeren bir e-posta alacaksınız."

msgid "settings"
msgstr "Kişisel ayarlarım"

#, fuzzy
msgid "share"
msgstr ""

msgid "share_by_giving_link"
msgstr "Aşağıdaki bağlantıyı vererek programınızı diğer insanlara gösterin:"

msgid "share_your_program"
msgstr "Programınızı paylaşın"

msgid "signup_student_or_teacher"
msgstr "Öğrenci misiniz yoksa öğretmen mi?"

msgid "single quotes"
msgstr "bir tek tırnak"

msgid "slash"
msgstr "bir sağa eğik çizgi"

#, fuzzy
msgid "sleeping"
msgstr ""

#, fuzzy
msgid "slides"
msgstr ""

#, fuzzy
msgid "slides_for_level"
msgstr ""

#, fuzzy
msgid "slides_info"
msgstr ""

msgid "social_media"
msgstr "Sosyal medya"

#, fuzzy
msgid "solution_example"
msgstr ""

#, fuzzy
msgid "solution_example_explanation"
msgstr ""

#, fuzzy
msgid "some_rows_missing_separator"
msgstr ""

#, fuzzy
msgid "something_went_wrong_keyword_parsing"
msgstr "Maceranızda bir hata var, tüm anahtar kelimeler { } ile doğru şekilde çevrelenmiş mi?"

msgid "space"
msgstr "bir boşluk"

msgid "star"
msgstr "bir yıldız"

#, fuzzy
msgid "start_learning"
msgstr ""

msgid "start_quiz"
msgstr "Kısa sınavı başlatın"

#, fuzzy
msgid "start_teaching"
msgstr ""

msgid "step_title"
msgstr "Ödev"

#, fuzzy
msgid "stepper_variable_role"
msgstr ""

#, fuzzy
msgid "stop"
msgstr ""

msgid "stop_code_button"
msgstr "Programı durdur"

msgid "string"
msgstr "metin"

#, fuzzy
msgid "student_accounts_created"
msgstr ""

#, fuzzy
msgid "student_adventures_table"
msgstr ""

#, fuzzy
msgid "student_adventures_table_explanation"
msgstr ""

msgid "student_already_invite"
msgstr "Bu öğrencinin zaten bekleyen bir daveti var."

#, fuzzy
msgid "student_in_another_class"
msgstr ""

#, fuzzy
msgid "student_information"
msgstr ""

#, fuzzy
msgid "student_information_explanation"
msgstr ""

msgid "student_signup_header"
msgstr "Öğrenci"

msgid "students"
msgstr "öğrenciler"

msgid "submission_time"
msgstr "Teslim edilme zamanı"

msgid "submit_answer"
msgstr "Soruyu cevaplayın"

msgid "submit_program"
msgstr "Teslim edin"

msgid "submit_warning"
msgstr "Bu programı teslim etmek istediğinizden emin misiniz?"

msgid "submitted"
msgstr "Teslim edildi"

msgid "submitted_header"
msgstr "Bu teslim edilmiş bir programdır ve üzerinde değişiklik yapılamaz."

msgid "subscribe"
msgstr "Abone Olun"

msgid "subscribe_newsletter"
msgstr "Haber bültenine abone olun"

#, fuzzy
msgid "successful_runs"
msgstr ""

#, fuzzy
msgid "suggestion_color"
msgstr ""

#, fuzzy
msgid "suggestion_note"
msgstr ""

#, fuzzy
msgid "suggestion_number"
msgstr ""

msgid "suggestion_numbers_or_strings"
msgstr ""

msgid "surname"
msgstr "İlk Adınız"

#, fuzzy
msgid "survey"
msgstr ""

#, fuzzy
msgid "survey_completed"
msgstr ""

#, fuzzy
msgid "survey_skip"
msgstr ""

#, fuzzy
msgid "survey_submit"
msgstr ""

#, fuzzy
msgid "tag_in_adventure"
msgstr ""

#, fuzzy
msgid "tag_input_placeholder"
msgstr ""

#, fuzzy
msgid "tags"
msgstr ""

msgid "teacher"
msgstr "Öğretmen"

msgid "teacher_invalid"
msgstr "Öğretmen değeriniz geçersiz."

msgid "teacher_invitation_require_login"
msgstr "Bir öğretmen olarak profilinizi oluşturmak için oturum açmanız gerekmektedir. Eğer bir hesabınız yoksa, lütfen bir hesap oluşturun."

msgid "teacher_manual"
msgstr "Öğretmen kılavuzu"

msgid "teacher_signup_header"
msgstr "Öğretmen"

msgid "teacher_welcome"
msgstr "Hedy'ye hoş geldiniz! Artık sınıflar oluşturmanıza ve öğrencileri davet etmenize olanak tanıyan bir öğretmen hesabının gururlu sahibisiniz."

#, fuzzy
msgid "teachers"
msgstr ""

#, fuzzy
msgid "template_code"
msgstr ""
"Bu benim maceramın açıklaması!\n"
"\n"
"Bir komutu bu şekilde gösterebilirim: <code>{print}</code>\n"
"\n"
"Ama bazen de bir kod parçası göstermek isteyebilirim, bunun gibi:\n"
"<pre>\n"
"ask Adın ne senin?\n"
"echo Demek senin adın \n"
"</pre>"

msgid "this_adventure_has_an_example_solution"
msgstr ""

msgid "this_turns_in_assignment"
msgstr "Bu, ödevinizi öğretmeninize teslim etmenizi sağlar."

msgid "title"
msgstr "Bulmaca"

msgid "title_admin"
msgstr "Hedy - Yönetici sayfası"

msgid "title_class-overview"
msgstr "Hedy - Sınıfa genel bakış"

msgid "title_customize-adventure"
msgstr "Hedy - Macerayı özelleştirin"

msgid "title_customize-class"
msgstr "Hedy - Sınıfı özelleştirin"

msgid "title_explore"
msgstr "Hedy - Keşfet"

msgid "title_for-teacher"
msgstr "Hedy - Öğretmenler için"

msgid "title_join-class"
msgstr "Hedy - Sınıfa katılın"

msgid "title_learn-more"
msgstr "Hedy - Daha fazlasını öğrenin"

msgid "title_login"
msgstr "Hedy - Giriş"

msgid "title_my-profile"
msgstr "Hedy - Hesabım"

msgid "title_privacy"
msgstr "Hedy - Gizlilik koşulları"

msgid "title_programs"
msgstr "Hedy - Programlarım"

#, fuzzy
msgid "title_public-adventures"
msgstr ""

msgid "title_recover"
msgstr "Hedy - Hesabı kurtar"

msgid "title_reset"
msgstr "Hedy - Şifreyi sıfırla"

msgid "title_signup"
msgstr "Hedy - Bir hesap oluşturun"

msgid "title_start"
msgstr "Hedy - Metinsel programlama kolaylaştı"

msgid "title_view-adventure"
msgstr "Hedy - Macerayı görüntüle"

msgid "token_invalid"
msgstr "Bağlanma jeton dizesi geçersiz."

#, fuzzy
msgid "too_many_accounts"
msgstr ""

#, fuzzy
msgid "tooltip_level_locked"
msgstr ""

msgid "translate_error"
msgstr "Kodu çevirirken bir şeyler yanlış gitti. Hata olup olmadığını görmek için kodu çalıştırmayı deneyin. Hata içeren kod çevrilemez."

msgid "translating_hedy"
msgstr "Hedy'nin çevirisini yapmak"

msgid "translator"
msgstr "Çevirmen"

#, fuzzy
msgid "turned_into_teacher"
msgstr ""

msgid "tutorial"
msgstr "Öğretici"

msgid "tutorial_code_snippet"
msgstr ""
"{print} Merhaba dünya!\n"
"{print} Hedy'yi kullanmayı öğretici ile öğreniyorum!"

msgid "tutorial_message_not_found"
msgstr "İstenen öğretici adımı bulamadık..."

msgid "tutorial_title_not_found"
msgstr "Öğretici adım bulunamadı"

msgid "unauthorized"
msgstr "Bu sayfa için erişim izniniz yok"

#, fuzzy
msgid "unfavourite_confirm"
msgstr ""

#, fuzzy
msgid "unfavourite_success"
msgstr ""

#, fuzzy
msgid "unknown_variable_role"
msgstr ""

msgid "unlock_thresholds"
msgstr "Seviye eşiklerinin kilidini aç"

msgid "unsaved_class_changes"
msgstr "Kaydedilmemiş değişiklikler var, bu sayfadan ayrılmak istediğinize emin misiniz?"

#, fuzzy
msgid "unsubmit_program"
msgstr ""

#, fuzzy
msgid "unsubmit_warning"
msgstr ""

#, fuzzy
msgid "unsubmitted"
msgstr ""

msgid "update_adventure_prompt"
msgstr "Bu macerayı güncellemek istediğinize emin misiniz?"

msgid "update_public"
msgstr "Herkese açık profili güncelle"

msgid "updating_indicator"
msgstr "Güncelleniyor"

#, fuzzy
msgid "use_custom_passwords"
msgstr ""

#, fuzzy
msgid "use_generated_passwords"
msgstr ""

msgid "use_of_blanks_exception"
msgstr "Programlarda boşlukların kullanılması"

msgid "use_of_nested_functions_exception"
msgstr "İç içe fonksiyonların kullanımı"

#, fuzzy
msgid "used_in"
msgstr ""

msgid "user"
msgstr "kullanıcı"

msgid "user_inexistent"
msgstr "Bu kullanıcı mevcut değil"

msgid "user_not_private"
msgstr "Bu kullanıcı ya mevcut değil ya da herkese açık bir profili yok"

msgid "username"
msgstr "Kullanıcı Adı"

#, fuzzy
msgid "username_contains_invalid_symbol"
msgstr ""

#, fuzzy
msgid "username_contains_separator"
msgstr ""

msgid "username_empty"
msgstr "Bir kullanıcı adı girmediniz!"

msgid "username_invalid"
msgstr "Kullanıcı adınız geçersiz."

msgid "username_special"
msgstr "Kullanıcı adı `:` veya `@` içeremez."

msgid "username_three"
msgstr "Kullanıcı adı en az üç karakter içermelidir."

#, fuzzy
msgid "usernames_too_short"
msgstr ""

#, fuzzy
msgid "usernames_unavailable"
msgstr ""

msgid "value"
msgstr "Değer"

#, fuzzy
msgid "view_adventures"
msgstr ""

#, fuzzy
msgid "view_classes"
msgstr ""

msgid "view_program"
msgstr "Programı görüntüle"

#, fuzzy
msgid "view_slides"
msgstr ""

#, fuzzy
msgid "waiting_for_submit"
msgstr ""

#, fuzzy
msgid "walker_variable_role"
msgstr ""

msgid "website"
msgstr ""

msgid "what_is_your_role"
msgstr "Göreviniz nedir?"

msgid "what_should_my_code_do"
msgstr "Kodumun ne yapması gerekiyor?"

msgid "workbook_circle_question_text"
msgstr ""

msgid "workbook_circle_question_title"
msgstr ""

msgid "workbook_define_question_text"
msgstr ""

msgid "workbook_define_question_title"
msgstr ""

msgid "workbook_input_question_text"
msgstr ""

msgid "workbook_input_question_title"
msgstr ""

msgid "workbook_multiple_choice_question_text"
msgstr ""

msgid "workbook_multiple_choice_question_title"
msgstr ""

msgid "workbook_open_question_title"
msgstr ""

msgid "workbook_output_question_text"
msgstr ""

msgid "workbook_output_question_title"
msgstr ""

msgid "year_invalid"
msgstr "Lütfen 1900 ile {current_year} arasında bir yıl girin."

msgid "yes"
msgstr "Evet"

msgid "your_personal_text"
msgstr "Kişisel metniniz..."

msgid "your_program"
msgstr "Programınız"

#~ msgid "class_stats"
#~ msgstr "Show class statistics"

#~ msgid "visit_own_public_profile"
#~ msgstr "Public profile"

#~ msgid "create_account_explanation"
#~ msgstr "Having your own account allows you to save your programs."

#~ msgid "only_teacher_create_class"
#~ msgstr "Only teachers are allowed to create classes!"

#~ msgid "keyword_support"
#~ msgstr "Translated keywords"

#~ msgid "non_keyword_support"
#~ msgstr "Translated content"

#~ msgid "try_button"
#~ msgstr "Try"

#~ msgid "select_own_adventures"
#~ msgstr "Select own adventures"

#~ msgid "view"
#~ msgstr "View"

#~ msgid "class"
#~ msgstr "Class"

#~ msgid "save_code_button"
#~ msgstr "Save code"

#~ msgid "share_code_button"
#~ msgstr "Save & share code"

#~ msgid "classes_invalid"
#~ msgstr "The list of selected classes is invalid"

#~ msgid "directly_add_adventure_to_classes"
#~ msgstr "Do you want to add this adventure directly to one of your classes?"

#~ msgid "hand_in_assignment"
#~ msgstr "Hand in assignment"

#~ msgid "select_a_level"
#~ msgstr "Select a level"

#~ msgid "answer_invalid"
#~ msgstr "Your password is invalid."

#~ msgid "available_adventures_level"
#~ msgstr "Available adventures level"

#~ msgid "customize_class_exp_1"
#~ msgstr "Customize class"

#~ msgid "customize_class_exp_2"
#~ msgstr "Customize class"

#~ msgid "customize_class_step_1"
#~ msgstr "Customize class"

#~ msgid "customize_class_step_2"
#~ msgstr "Customize class"

#~ msgid "customize_class_step_3"
#~ msgstr "Customize class"

#~ msgid "customize_class_step_4"
#~ msgstr "Customize class"

#~ msgid "customize_class_step_5"
#~ msgstr "Customize class"

#~ msgid "customize_class_step_6"
#~ msgstr "Customize class"

#~ msgid "customize_class_step_7"
#~ msgstr "Customize class"

#~ msgid "customize_class_step_8"
#~ msgstr "Customize class"

#~ msgid "example_code_header"
#~ msgstr "Örnek kod"

#~ msgid "feedback_failure"
#~ msgstr "Wrong!"

#~ msgid "feedback_success"
#~ msgstr "Good!"

#~ msgid "go_to_first_question"
#~ msgstr "Go to question 1"

#~ msgid "question"
#~ msgstr "Question"

#~ msgid "question_doesnt_exist"
#~ msgstr "This question does not exist"

#~ msgid "question_invalid"
#~ msgstr "Your token is invalid."

#~ msgid "too_many_attempts"
#~ msgstr "Too many attempts"

#~ msgid "disabled_button_locked"
#~ msgstr "Öğretmeniniz henüz bu seviyenin kilidini açmadı"

#~ msgid "duplicate_tag"
#~ msgstr "You already have a tag with this name."

#~ msgid "tag_deleted"
#~ msgstr "This tag was successfully deleted."

#~ msgid "no_tags"
#~ msgstr "No tags yet."

#~ msgid "apply_filters"
#~ msgstr "Apply filters"

#~ msgid "write_first_program"
#~ msgstr "İlk programınızı yazın!"

#~ msgid "adventure_exp_1"
#~ msgstr "Seçtiğiniz macerayı sağ tarafa yazın. Maceranızı oluşturduktan sonra \"özelleştirmeler\" altındaki sınıflarınızdan birine dahil edebilirsiniz. Eğer maceranıza bir komut eklemek istiyorsanız lütfen aşağıdaki gibi kod çapaları kullanın:"

#~ msgid "adventure_exp_2"
#~ msgstr "Gerçek kod parçacıklarını göstermek istiyorsanız, örneğin öğrencilere bir şablon veya kod örneği vermek için, lütfen bunun gibi ön çapalar kullanın:"

#~ msgid "hello_world"
#~ msgstr "Merhaba dünya!"

#~ msgid "share_confirm"
#~ msgstr "Programı herkese açık yapmak istediğinizden emin misiniz?"

#~ msgid "share_success_detail"
#~ msgstr "Program başarıyla paylaşıldı."

#~ msgid "unshare_confirm"
#~ msgstr "Programı tekrar size özel yapmak istediğinizden emin misiniz?"

#~ msgid "unshare_success_detail"
#~ msgstr "Programın paylaşılması başarıyla kaldırıldı."

#~ msgid "hide_parsons"
#~ msgstr "Yap-bozu gizle"

#~ msgid "hide_quiz"
#~ msgstr "Kısa sınavı gizle"

#~ msgid "Locked Language Feature"
#~ msgstr "{concept} kullanıyorsunuz! Bu harika, ancak {concept} kilidi henüz açılmadı! Bunun kullanımı daha sonraki bir seviyede açılacak."

#~ msgid "nested blocks"
#~ msgstr "bir blok içinde bir blok"

#~ msgid "save"
#~ msgstr "Kaydet"

#~ msgid "update_profile"
#~ msgstr "Profili güncelle"

#~ msgid "variables"
#~ msgstr "Değişkenler"

#~ msgid "explore_explanation"
#~ msgstr "Bu sayfada diğer Hedy kullanıcıları tarafından oluşturulan programlara bakabilirsiniz. Hem Hedy seviyesine hem de maceraya göre filtreleme yapabilirsiniz. Bir programı açmak ve çalıştırmak için \"Programı görüntüle \"ye tıklayın. Kırmızı başlıklı programlar bir hata içerir. Programı yine de açabilirsiniz, ancak çalıştırmak bir hatayla sonuçlanacaktır. Elbette düzeltmeyi deneyebilirsiniz! Oluşturan kişinin herkese açık bir profili varsa, profilini ziyaret etmek için kullanıcı adına tıklayabilirsiniz. Orada tüm paylaşılan programlarını ve çok daha fazlasını bulacaksınız!"

#~ msgid "common_errors"
#~ msgstr "Yaygın hatalar"

#~ msgid "grid_overview"
#~ msgstr "Macera başına programlara genel bakış"

#~ msgid "last_error"
#~ msgstr "Son hata"

#~ msgid "last_program"
#~ msgstr "Son program"

#~ msgid "live_dashboard"
#~ msgstr "Canlı Yazı Tahtası"

#~ msgid "runs_over_time"
#~ msgstr "Şimdiye kadar ki çalıştırmalar"

#~ msgid "student_details"
#~ msgstr "Student details"

#~ msgid "achievements_check_icon_alt"
#~ msgstr "Başarım kontrol simgesi"

#~ msgid "country_title"
#~ msgstr "Ülke"

#~ msgid "create_public_profile"
#~ msgstr "Herkese açık profil oluşturun"

#~ msgid "general"
#~ msgstr "Genel"

#~ msgid "hedy_achievements"
#~ msgstr "Hedy başarımları"

#~ msgid "hidden"
#~ msgstr "Gizli"

#~ msgid "highscore_explanation"
#~ msgstr "Bu sayfada, toplanan başarımların miktarına bağlı olarak, mevcut Yüksek Puanları görüntüleyebilirsiniz. Tüm kullanıcıların, ülkenizin veya sınıfınızın sıralamasını görüntüleyin. Herkese açık profilini görüntülemek için bir kullanıcı ismine tıklayın."

#~ msgid "highscore_no_public_profile"
#~ msgstr "Herkese açık bir profiliniz yok ve bu nedenle yüksek skorlarda listelenmiyorsunuz. Bir tane oluşturmak ister misiniz?"

#~ msgid "highscores"
#~ msgstr "Yüksek puanlar"

#~ msgid "my_achievements"
#~ msgstr "Başarımlarım"

#~ msgid "no_such_highscore"
#~ msgstr "Yüksek puanlar"

#~ msgid "programs_created"
#~ msgstr "Oluşturulan programlar"

#~ msgid "programs_saved"
#~ msgstr "Kaydedilen programlar"

#~ msgid "programs_submitted"
#~ msgstr "Teslim edilen programlar"

#~ msgid "title_achievements"
#~ msgstr "Hedy - Başarılarım"

#~ msgid "whole_world"
#~ msgstr "Dünya"

#~ msgid "your_class"
#~ msgstr "Sınıfınız"

#~ msgid "achievement_earned"
#~ msgstr "Bir başarım kazandın!"

#~ msgid "percentage_achieved"
#~ msgstr "Kullanıcıların {percentage}% kadarı tarafından başarılmıştır"

#~ msgid "achievements"
#~ msgstr "Başarımlar"

#~ msgid "achievements_logo_alt"
#~ msgstr "Başarım logosu"

#~ msgid "amount_submitted"
#~ msgstr "teslim edilen programlar"

#~ msgid "last_achievement"
#~ msgstr "Son kazanılan başarım"

#~ msgid "no_certificate"
#~ msgstr "Bu kullanıcı Hedy Tamamlama Sertifikasını henüz kazanmadı"

#~ msgid "number_achievements"
#~ msgstr "Başarımların sayısı"

#~ msgid "create_question"
#~ msgstr "Bir tane oluşturmak ister misiniz?"

#~ msgid "explore_programs"
#~ msgstr "Programları keşfet"

#~ msgid "explore_programs_logo_alt"
#~ msgstr "Programları keşfet simgesi"

#~ msgid "hedy_tutorial_logo_alt"
#~ msgstr "Hedy öğretici simgesi"

#~ msgid "no_public_profile"
#~ msgstr "Henüz herkese açık bir profil metniniz yok..."

#~ msgid "start_hedy_tutorial"
#~ msgstr "Hedy öğreticisini başlat"

#~ msgid "start_programming"
#~ msgstr "Programlamaya başlayın"

#~ msgid "start_programming_logo_alt"
#~ msgstr "Programlamayı başlat simgesi"

#~ msgid "start_teacher_tutorial"
#~ msgstr "Öğretmen öğreticisini başlatın"

#~ msgid "teacher_tutorial_logo_alt"
#~ msgstr "Öğretmen öğretici simgesi"

#~ msgid "title_landing-page"
#~ msgstr "Hedy'ye hoş geldiniz!"

#~ msgid "welcome"
#~ msgstr "Hoş geldiniz"

#~ msgid "welcome_back"
#~ msgstr "Tekrar hoş geldiniz"

#~ msgid "your_account"
#~ msgstr "Profiliniz"

#~ msgid "your_last_program"
#~ msgstr "Son kaydettiğiniz program"

#~ msgid "already_teacher"
#~ msgstr "Zaten bir öğretmen hesabınız var."

#~ msgid "already_teacher_request"
#~ msgstr "Zaten bekleyen bir öğretmen talebiniz var."

#~ msgid "teacher_account_request"
#~ msgstr "Bekleyen bir öğretmen hesabı talebiniz var"

#~ msgid "teacher_account_success"
#~ msgstr "Bir öğretmen hesabı talebiniz başarıyla alındı."

#~ msgid "student_not_allowed_in_class"
#~ msgstr "Student not allowed in class"

#~ msgid "accounts_created"
#~ msgstr "Hesaplar başarıyla oluşturuldu."

#~ msgid "accounts_intro"
#~ msgstr "Bu sayfada aynı anda birden fazla öğrenci için hesap oluşturabilirsiniz. Bunlar otomatik olarak mevcut sınıfa eklenir, bu nedenle yukarıda gösterilen sınıfın doğru sınıf olduğundan emin olun! Her kullanıcı adının tüm Hedy sistemi içinde benzersiz olması gerekir. Sınıf adınızı tüm hesaplara eklemek için 'sınıf ismi soneki' kullanabilirsiniz. Parolaları elle giriyorsanız, bunların <b>en az</b> 6 karakter olması gerekir."

#~ msgid "create_multiple_accounts"
#~ msgstr "Birden fazla hesap oluşturun"

#~ msgid "download_login_credentials"
#~ msgstr "Hesaplar oluşturulduktan sonra oturum açma kimlik bilgilerini indirmek istiyor musunuz?"

#~ msgid "generate_passwords"
#~ msgstr "Şifreler oluşturma"

#~ msgid "postfix_classname"
#~ msgstr "Sınıf adı son eki"

#~ msgid "reset_view"
#~ msgstr "Sıfırla"

#~ msgid "unique_usernames"
#~ msgstr "Tüm kullanıcı adlarının benzersiz olması gerekir."

#~ msgid "usernames_exist"
#~ msgstr "Bir veya daha fazla kullanıcı adı zaten kullanımda."

#~ msgid "**Question**: What is the output of this code?"
#~ msgstr ""

#~ msgid "Output"
#~ msgstr ""

#~ msgid "clear"
#~ msgstr ""

#~ msgid "bug"
#~ msgstr ""

#~ msgid "feature"
#~ msgstr ""

#~ msgid "feedback"
#~ msgstr ""

#~ msgid "feedback_message_success"
#~ msgstr ""

#~ msgid "feedback_modal_message"
#~ msgstr ""

#~ msgid "adventures"
#~ msgstr ""

#~ msgid "classes"
#~ msgstr ""

<<<<<<< HEAD
#~ msgid "student_already_in_class"
#~ msgstr "Bu öğrenci zaten sizin sınıfınızda."

#~ msgid "student_not_existing"
#~ msgstr "Bu kullanıcı adı mevcut değil."

#~ msgid "student"
=======
#~ msgid "Adventure"
#~ msgstr ""

#~ msgid "Answer"
#~ msgstr ""

#~ msgid "adventure_prompt"
#~ msgstr "Lütfen maceranın ismini girin"

#~ msgid "select_tag"
#~ msgstr ""

#~ msgid "Delete"
#~ msgstr ""

#~ msgid "select_class"
>>>>>>> 126b753e
#~ msgstr ""
<|MERGE_RESOLUTION|>--- conflicted
+++ resolved
@@ -2512,15 +2512,6 @@
 #~ msgid "classes"
 #~ msgstr ""
 
-<<<<<<< HEAD
-#~ msgid "student_already_in_class"
-#~ msgstr "Bu öğrenci zaten sizin sınıfınızda."
-
-#~ msgid "student_not_existing"
-#~ msgstr "Bu kullanıcı adı mevcut değil."
-
-#~ msgid "student"
-=======
 #~ msgid "Adventure"
 #~ msgstr ""
 
@@ -2537,5 +2528,4 @@
 #~ msgstr ""
 
 #~ msgid "select_class"
->>>>>>> 126b753e
 #~ msgstr ""
