--- conflicted
+++ resolved
@@ -2193,15 +2193,9 @@
 
 #~ msgid "back_to_class"
 #~ msgstr "Sınıfına geri dön"
-<<<<<<< HEAD
-=======
-
-#~ msgid "classes"
-#~ msgstr ""
 
 #~ msgid "Locked Language Feature"
 #~ msgstr "{concept} kullanıyorsunuz! Bu harika, ancak {concept} kilidi henüz açılmadı! Bunun kullanımı daha sonraki bir seviyede açılacak."
 
 #~ msgid "nested blocks"
 #~ msgstr "bir blok içinde bir blok"
->>>>>>> 675af909
