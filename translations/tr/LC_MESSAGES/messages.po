# Turkish translations for PROJECT.
# Copyright (C) 2023 ORGANIZATION
# This file is distributed under the same license as the PROJECT project.
# FIRST AUTHOR <EMAIL@ADDRESS>, 2023.
#
msgid ""
msgstr ""
"Project-Id-Version: PROJECT VERSION\n"
"Report-Msgid-Bugs-To: EMAIL@ADDRESS\n"
"POT-Creation-Date: 2000-01-01 00:00+0000\n"
"PO-Revision-Date: 2025-01-31 06:48+0000\n"
"Last-Translator: Anonymous <noreply@weblate.org>\n"
"Language-Team: tr <LL@li.org>\n"
"Language: tr\n"
"MIME-Version: 1.0\n"
"Content-Type: text/plain; charset=utf-8\n"
"Content-Transfer-Encoding: 8bit\n"
"Plural-Forms: nplurals=1; plural=0;\n"
"X-Generator: Weblate 5.10-dev\n"
"Generated-By: Babel 2.14.0\n"

msgid "Access Before Assign"
msgstr "`{access_line_number}` numaralı satırdaki \"`{name}`\" değişkeninin, değeri ayarlanmadan kullanıldığını tespit ettik. Değişkeni kullanmadan önce değerini ayarlayabilir misiniz?"

msgid "Cyclic Var Definition"
msgstr "\"`{variable}`\" değişkeninin değeri ayarlanmadan önce \"`{is}`\" komutunun sağ tarafında kullanıldığını tespit ettik. Değişkeni kullanmadan önce değerini ayarlayabilir misiniz?"

msgid "Else Without If Error"
msgstr "`{line_number}` numaralı satırda \"`{if}`\" kullanmadan bir \"`{else}`\" kullanıldığını tespit ettik. \"`{else}`\" kullanmadan önce bir \"`{if}`\" yazmayı deneyebilir misiniz?"

msgid "Function Undefined"
msgstr "\"`{name}`\" isimli fonksiyonun tanımlanmadan kullanıldığını tespit ettik. Fonksiyonu kullanmadan önce tanımlayabilir misiniz?"

msgid "Has Blanks"
msgstr "Bu kodun tamamlanmamış olduğunu tespit ettik. Boşlukları doldurabilir misiniz?"

msgid "Incomplete"
msgstr "`{line_number}` numaralı satırdaki \"`{incomplete_command}`\" komutunda kodun bir kısmının eksik olduğunu tespit ettik. Eksik olan kısmı eklemeyi deneyebilir misiniz?"

msgid "Incomplete Repeat"
msgstr "`{line_number}` numaralı satırdaki \"`{repeat}`\" ifadesinin yanında bir \"`{command}`\" komutunun eksik olduğunu tespit ettik. Eksik komutu eklemeyi deneyebilir misiniz?"

msgid "Invalid"
msgstr "\"`{invalid_command}`\" ifadesinin Hedy seviye {level} komutu olmadığını tespit ettik. \"`{guessed_command}`\" kullanmayı deneyebilir misiniz?"

msgid "Invalid Argument"
msgstr "\"`{command}`\" komutununun \"`{invalid_argument}`\" ile kullanılamayacağını tespit ettik. \"`{invalid_argument}`\" argümanını bir \"`{allowed_types}`\" olarak değiştirmeyi deneyebilir misiniz?"

msgid "Invalid Argument Type"
msgstr "\"`{command}`\" komutunun \"`{invalid_argument}`\" ile çalışmadığını tespit ettik, çünkü bu argüman bir \"`{invalid_type}`\". \"`{invalid_argument}`\" değerini \"`{allowed_types}`\" türüne değiştirmeyi deneyebilir misiniz?"

msgid "Invalid At Command"
msgstr "\"`{command}`\" komutunun seviye 16'dan itibaren kullanılamayabileceğini tespit ettik. Listeler için köşeli parantezler, \"`[ ]`\", kullanmayı deneyebilir misiniz?"

msgid "Invalid Space"
msgstr "\"`{line_number}`\" numaralı satırın başında boşlukla başladığını tespit ettik. Boşluğu kaldırmayı deneyebilir misiniz?"

msgid "Invalid Type Combination"
msgstr "\"`{invalid_argument}`\" ve \"`{invalid_argument_2}`\" argümanlarının \"`{command}`\" ile kullanılamayacağını tespit ettik, çünkü biri bir \"`{invalid_type}`\" ve diğeri bir \"` {invalid_type_2}`\". \"`{invalid_argument}`\" için \"`{invalid_type_2}`\" veya \"`{invalid_argument_2}`\" için \"`{invalid_type}`\" tür değişimi yapmayı deneyebilir misiniz?"

msgid "Lonely Echo"
msgstr "Bir \"`{echo}`\" ifadesinin bir \"`{ask}`\" kullanılmadan önce ya da hiç olmadan kullanıldığını tespit ettik. \"`{echo}`\" komutundan önce bir \"`{ask}`\" yazmayı deneyebilir misiniz?"

msgid "Lonely Text"
msgstr "Kodun, `{line_number}` numaralı satırda kullanılan metinle ilgili bir komutunun eksik olduğunu tespit ettik. Gerekli komutu metinle birlikte yazmayı deneyebilir misiniz?"

msgid "Missing Additional Command"
msgstr "`{line_number}` numaralı satırdaki \"`{command}`\" komutunda bir şeyin eksik olduğunu tespit ettik. Kodunuzda bir \"`{missing_command}`\" kullanmayı deneyebilir misiniz?"

msgid "Missing Colon Error"
msgstr "\"`{command}`\" ifadesi için `{line_number}` numaralı satırın sonunda bir \"`:`\" işaretine ihtiyaç olduğunu tespit ettik. Seviye 17'den itibaren komutların sonuna `:` eklemeye başlayabilir misiniz?"

msgid "Missing Command"
msgstr "Kodun, `{line_number}` numaralı satırda bir komutunun eksik göründüğünü tespit ettik. Hangi komutu kullanmanız gerektiğini bulmak için alıştırma bölümüne göz atmayı deneyebilir misiniz?"

msgid "Missing Inner Command"
msgstr "`{line_number}` numaralı satırdaki kodun,\"`{command}`\" için bir komutunun eksik olduğunu tespit ettik. Hangi komutun kullanılacağını bulmak için alıştırma bölümüne bakmayı deneyebilir misiniz?"

msgid "Missing Square Brackets"
msgstr "`{line_number}` numaralı satırda oluşturduğunuz listede köşeli parantezlerin, \"`[ ]`\", eksik olduğunu tespit ettik. Listesinin etrafına köşeli parantezleri, `[ ]`, eklemeyi deneyebilir misiniz?"

msgid "Missing Variable"
msgstr "\"`{command}`\" için satırın başında bir değişkenin eksik olduğunu tespit ettik. Değişkeni \"`{command}`\" komutundan önce yazmayı deneyebilir misiniz?``"

msgid "Misspelled At Command"
msgstr "\"`{invalid_argument}`\" argümanının, `{line_number}` numaralı satırda bir yazım hatası olduğunu tespit ettik. Bunun yerine \"`{command}`\" yazmayı deneyebilir misiniz?."

msgid "No Indentation"
msgstr "`{line_number}` numaralı satırda, girinti için çok az sayıda (`{leading_spaces}`) boşluk kullanılmış gibi göründüğünü tespit ettik. Her yeni blok için girintiyi `{indent_size}` kadar arttırmayı deneyebilir misiniz?."

msgid "Non Decimal Variable"
msgstr "`{line_number}` numaralı satırda, Hedy'nin desteklemediği bir sayı kullandığınızı tespit ettik! Bir ondalıklı sayı kullanmayı deneyebilir misiniz?"

msgid "Parse"
msgstr "`{location[0]}` numaralı satırda bir \"`{character_found}`\" karakterinin kullanıldığını tespit ettik, ama buna izin verilmez. Kodunuzda eksik veya fazlalık bir karakter aramayı deneyebilir misiniz?"

msgid "Pressit Missing Else"
msgstr "Kodunuzda, diğer tuşlara basıldığında ne olacağını belirleyecek eksik bir \"`{else}`\" olduğunu tespit ettik. Kodunuza bir `{else}` eklemeyi deneyebilir misiniz?"

msgid "Runtime Index Error"
msgstr "\"`{name}`\" listesi boş ya da indeksinin eksik olduğunu tespit ettik. Lütfen listenin boş olmadığından emin olun veya eksik indeks için \"`[ ]`\" içine bir sayı yazmayı deneyin?"

msgid "Runtime Value Error"
msgstr "\"`{command}`\" komutunun izin verilmeyen bir \"`{value}`\" değerini aldığını tespit ettik. {tip}."

msgid "Runtime Values Error"
msgstr "\"`{command}`\" komutunun izin verilmeyen \"`{value}`\" ve \"`{value}`\" değerlerini aldığını tespit ettik. {tip}."

msgid "Save Microbit code "
msgstr "Microbit kodunu kaydet"

msgid "Too Big"
msgstr "Bu programın `{lines_of_code}` satırdan oluştuğunu tespit ettik, ancak sadece `{max_lines}` kadar satır işleyebiliyoruz. Programınızı kısaltmayı deneyebilir misiniz?"

msgid "Too Few Indents"
msgstr "`{line_number}` numaralı satırda çok az sayıda (`{leading_spaces}`) boşluk olduğunu tespit ettik. Fazladan bir boşluk eklemeyi deneyebilir misiniz?"

msgid "Too Many Indents"
msgstr "`{line_number}` numaralı satırda çok fazla (`{leading_spaces}`) boşluk olduğunu tespit ettik. Fazlalık olan boşlukları kaldırmayı deneyebilir misiniz?"

msgid "Unexpected Indentation"
msgstr "`{line_number}` numaralı satırda çok fazla (`{leading_spaces}`) boşluk olduğunu tespit ettik. Her yeni blok başına `{indent_size}` kadar daha fazla boşluk eklemeyi deneyebilir misiniz?"

msgid "Unquoted Assignment"
msgstr "`{is}` komutunun sağındaki metnin tırnaklar arasına yazılmadığını tespit ettik. Bu seviyede, metni tırnak işaretleri arasında yazmaya başlamanız gerekir. Bunu \"`{text}`\" metni için yapmayı deneyin"

msgid "Unquoted Equality Check"
msgstr "Kodun, bir değişkenin birden fazla kelimeye eşit olup olmadığını kontrol etmeye çalıştığını tespit ettik. Kontrol etmek istediğiniz kelimeler için tırnak işareti kullanmayı deneyebilir misiniz?"

msgid "Unquoted Text"
msgstr "\"'{ask}`\" veya \"`{print}`\" için tırnak işaretlerinin eksik olduğunu tespit ettik. \"`{unquotedtext}`\" için tırnak işareti eklemeyi deneyebilir misiniz?"

msgid "Unsupported Float"
msgstr "Bu kodun, tamsayılar dışında henüz desteklenmeyen sayıları kullandığını tespit ettik. \"`{value}`\" değerini bir tamsayı olarak değiştirmeyi deneyebilir misiniz?"

msgid "Unsupported String Value"
msgstr "Metnin, içinde bulunmaması gerek değerler, \"`{invalid_value}`\", kullandığını tespit ettik. Yazılan değeri kaldırmayı veya türünü değiştirmeyi deneyebilir misiniz?"

msgid "Unused Variable"
msgstr "\"` {variable_name}`\" isimli değişkeninin `{line_number}` numaralı satırda tanımlandığını ancak hiç kullanılmadığını tespit ettik. Bu tanımlı değişkeni kullanmayı veya kaldırmayı deneyebilir misiniz?"

msgid "Var Undefined"
msgstr "\"`{name}`\" isimli değişkeninin henüz ayarlanmadan önce kullanıldığını tespit ettik. Bu değişkeni, kullanılmadan önce ayarlayabilir misiniz veya bu bir değişken değilse `{name}` kelimesini tırnak işaretleri içinde kullanabilir misiniz?"

msgid "Wrong Level"
msgstr "Yazılan kodun doğru Hedy kodu olduğunu, ancak seviye `{working_level}` için kullanılmaması gereken \"`{offending_keyword}`\" kelimesinin kullanıldığını tespit ettik. {tip}"

msgid "Wrong Number of Arguments"
msgstr "\"`{name}`\" fonksiyonunun yanlış sayıda argümana, `{used_number}`, sahip olduğunu tespit ettik. Bunun yerine `{defined_number}` tane kullanmayı deneyebilir misiniz?"

msgid "about_this_adventure"
msgstr "Bu macera hakkında"

msgid "account_overview"
msgstr "Hesaba genel bakış"

msgid "actions"
msgstr "Eylemler"

msgid "add"
msgstr "Ekle"

msgid "add_students"
msgstr "Öğrenci ekleyin"

msgid "add_your_language"
msgstr "Dilinizi ekleyin!"

msgid "admin"
msgstr "Yönetici"

msgid "advance_button"
msgstr "{level}. seviyeye git"

msgid "adventure"
msgstr "Macera"

msgid "adventure_cloned"
msgstr "Macera klonlandı"

msgid "adventure_code_button"
msgstr "Macera Kodu"

msgid "adventure_codeblock_button"
msgstr "Öğrencilerin maceranızda çalıştırabileceği bir kod bloğu oluşturmak istediğinizde bu düğmeyi kullanın. İpucu: bir kod bloğundan sonra yazmak için, seçimi kod bloğunun son satırının sonuna getirin ve 3 kez <kbd>Enter</kbd> tuşuna basın."

msgid "adventure_duplicate"
msgstr "Bu isimle bir maceranız zaten var."

msgid "adventure_empty"
msgstr "Bir macera ismi girmediniz!"

#, fuzzy
msgid "adventure_exp_3"
msgstr "Anahtar kelimeleri kod bloklarının dışında yazarken de her zaman `{ }` ile çevrelediğinizden emin olun, böylece doğru şekilde tanınırlar. Maceranızın işlenmiş şeklini görüntülemek için \"önizleme\" düğmesini kullanabilirsiniz. Macerayı, ona özel bir sayfada görüntülemek için öğretmenler sayfasından \"görüntüle\"yi seçin."

msgid "adventure_exp_classes"
msgstr "Maceranız aşağıdaki sınıflarda kullanılır"

msgid "adventure_flagged"
msgstr "Macera başarılı bir şekilde işaretlendi."

msgid "adventure_id_invalid"
msgstr "Bu macera kimliği geçersiz."

msgid "adventure_length"
msgstr "Maceranız en az 20 karakterden oluşmalıdır."

msgid "adventure_name_invalid"
msgstr "Bu macera ismi geçersiz."

msgid "adventure_terms"
msgstr "Maceramın Hedy'de herkese açık hale getirilebileceğini kabul ediyorum."

msgid "adventure_updated"
msgstr "Macera güncellendi!"

msgid "adventures_completed"
msgstr "Tamamlanan maceralar: `{number_of_adventures}`"

msgid "adventures_info"
msgstr "Her Hedy seviyesi, öğrenciler için macera olarak adlandırdığımız yerleşik alıştırmalara sahiptir. Kendi maceralarınızı oluşturabilir ve bunları sınıflarınıza ekleyebilirsiniz. Kendi maceralarınızla öğrencileriniz için alakalı ve ilginç maceralar oluşturabilirsiniz. Kendi maceralarınızı oluşturma hakkında daha fazla bilgiyi <a href=\"https://hedy.org/for-teachers/manual/features\"> bu linkten </a> bulabilirsiniz."

msgid "adventures_restored"
msgstr "Varsayılan maceralar geri yüklendi."

msgid "adventures_ticked"
msgstr "Maceralar işaretlendi"

msgid "adventures_tried"
msgstr "Maceralar denendi"

msgid "ago"
msgstr "{timestamp} önce"

msgid "agree_invalid"
msgstr "Gizlilik koşullarını kabul etmeniz gerekir."

msgid "agree_with"
msgstr "Kabul ediyorum:"

msgid "ajax_error"
msgstr "Bir hata oluştu, lütfen tekrar deneyin."

msgid "all"
msgstr "Tümü"

msgid "all_class_highscores"
msgstr "Tüm öğrenciler sınıfın yüksek puanlarında görünür"

msgid "all_rows_missing_separator"
msgstr "Satırların hiçbiri noktalı virgül içermiyor. Belki de şifreleri otomatik olarak oluşturmamıza izin vermek istiyorsunuzdur? Eğer öyleyse, parolalar geçiş düğmesine tıklayın ve hesapları tekrar oluşturun. Durum böyle değilse, şu satırlarda kullanıcı adlarını ve parolalarını ayırmak için noktalı virgül kullanın: `{rows}`"

msgid "already_account"
msgstr "Zaten bir hesabınız var mı?"

msgid "already_program_running"
msgstr "Şu anda çalışan bir program var, önce onu bitirin."

msgid "are_you_sure"
msgstr "Emin misiniz? Bu işlemi geri alamazsınız."

msgid "ask_needs_var"
msgstr "Seviye 2'den itibaren, \"`{ask}`\" komutu bir değişkenle birlikte kullanılmalıdır. Örnek: isim `{is}` `{ask}` Senin adın ne?"

msgid "available_in"
msgstr "Şurada mevcut:"

msgid "back_to_class"
msgstr "Sınıfına geri dön"

msgid "become_a_sponsor"
msgstr "Sponsor olun"

msgid "birth_year"
msgstr "Doğum yılı"

msgid "by"
msgstr "tarafından"

msgid "cancel"
msgstr "İptal"

msgid "cant_parse_exception"
msgstr "Program ayrıştırılamadı"

msgid "certificate"
msgstr "Tamamlama Sertifikası"

msgid "certified_teacher"
msgstr "Sertifikalı Öğretmen"

msgid "change_password"
msgstr "Şifre değiştirme"

msgid "cheatsheet_title"
msgstr "Kopyakağıdı"

msgid "class_already_joined"
msgstr "Siz zaten bir sınıfın öğrencisisiniz"

msgid "class_customize_success"
msgstr "Sınıf başarıyla özelleştirildi."

msgid "class_graph_explanation"
msgstr "Bu grafikte, öğrencilerinizin denedikleri maceraların sayılarını (yani o macerada anlamlı bir çalışma yaptıklarını), hatalı deneme ve başarılı çalıştırma sayılarıyla karşılaştırmalı olarak sunulmuş görebilirsiniz."

msgid "class_logs"
msgstr "Son Giriş"

msgid "class_name_duplicate"
msgstr "Bu isimde bir sınıfınız zaten var."

msgid "class_name_empty"
msgstr "Bir sınıf ismi girmediniz!"

msgid "class_name_invalid"
msgstr "Bu sınıf ismi geçersiz."

msgid "class_name_prompt"
msgstr "Lütfen yeni sınıfın ismini girin"

msgid "class_performance_graph"
msgstr "Sınıf performans grafiği"

msgid "class_survey_description"
msgstr "Hedy kullanıcılarımız hakkında daha iyi bir genel bakış elde etmek istiyoruz. Bu yanıtları vererek Hedy'nin geliştirilmesine yardımcı olabilirsiniz. Teşekkür ederiz!"

msgid "class_survey_later"
msgstr "Yarın bana tekrar hatırlat"

msgid "class_survey_question1"
msgstr "Sınıfınızdaki yaş aralığı nedir?"

msgid "class_survey_question2"
msgstr "Sınıfınızda konuşma dili nedir?"

msgid "class_survey_question3"
msgstr "Sınıfınızdaki cinsiyet dengesi nasıl?"

msgid "class_survey_question4"
msgstr "Öğrencilerinizi diğerlerinden ayıran nelerdir?"

#, fuzzy
msgid "classes_info"
msgstr ""

#, fuzzy
msgid "clone"
msgstr ""

#, fuzzy
msgid "cloned_times"
msgstr ""

msgid "close"
msgstr "Kapat"

msgid "comma"
msgstr "bir virgül"

msgid "command_not_available_yet_exception"
msgstr "Komut henüz kullanılabilir değil"

msgid "command_unavailable_exception"
msgstr "Komut artık geçerli değil"

msgid "commands"
msgstr "Komutlar"

msgid "congrats_message"
msgstr "Tebrikler {username}, Hedy ile aşağıdaki sonuçlara ulaştınız!"

#, fuzzy
msgid "connect_guest_teacher"
msgstr ""

#, fuzzy
msgid "constant_variable_role"
msgstr ""

msgid "containing"
msgstr ""

msgid "content_invalid"
msgstr "Bu macera geçersiz."

#, fuzzy
msgid "continue"
msgstr ""

msgid "contributor"
msgstr "Katılımcı"

#, fuzzy
msgid "copy_accounts_to_clipboard"
msgstr ""

msgid "copy_clipboard"
msgstr "Panoya başarıyla kopyalandı"

#, fuzzy
msgid "copy_code"
msgstr ""

msgid "copy_join_link"
msgstr "Katılma bağlantısını kopyala"

msgid "copy_link_success"
msgstr "Katılma bağlantısı panoya başarıyla kopyalandı"

msgid "copy_link_to_share"
msgstr "Paylaşmak için bağlantıyı kopyalayın"

msgid "copy_mail_link"
msgstr "Lütfen bu bağlantıyı kopyalayıp yeni bir sekmeye yapıştırın:"

msgid "correct_answer"
msgstr "Doğru cevap şudur"

msgid "country"
msgstr "Ülke"

msgid "country_invalid"
msgstr "Lütfen geçerli bir ülke seçin."

msgid "create_account"
msgstr "Hesap oluştur"

msgid "create_accounts"
msgstr "Çoklu hesaplar oluştur"

#, fuzzy
msgid "create_accounts_placeholder"
msgstr ""

msgid "create_accounts_prompt"
msgstr ""

msgid "create_adventure"
msgstr "Macera oluşturun"

msgid "create_class"
msgstr "Yeni bir sınıf oluşturun"

msgid "create_student_account"
msgstr "Bir hesap oluşturun"

msgid "create_student_account_explanation"
msgstr "Bir hesap ile kendi programlarınızı kaydedebilirsiniz."

#, fuzzy
msgid "create_student_accounts"
msgstr ""

msgid "create_teacher_account"
msgstr "Bir öğretmen hesabı oluşturun"

msgid "create_teacher_account_explanation"
msgstr "Bir öğretmen hesabı ile programlarınızı kaydedebilir ve öğrencilerinizin sonuçlarını görebilirsiniz."

#, fuzzy
msgid "create_usernames_and_passwords_desc"
msgstr ""

#, fuzzy
msgid "create_usernames_and_passwords_title"
msgstr ""

#, fuzzy
msgid "create_usernames_desc"
msgstr ""

#, fuzzy
msgid "create_usernames_title"
msgstr ""

msgid "creator"
msgstr "Oluşturucu"

msgid "current_password"
msgstr "Geçerli şifre"

msgid "customization_deleted"
msgstr "Özelleştirmeler başarıyla silindi."

#, fuzzy
msgid "customize"
msgstr ""

msgid "customize_adventure"
msgstr "Macerayı özelleştirin"

msgid "customize_class"
msgstr "Sınıfı özelleştirin"

msgid "danger_zone"
msgstr ""

msgid "dash"
msgstr "bir çizgi"

#, fuzzy
msgid "debug"
msgstr ""

msgid "default_401"
msgstr "Görünüşe göre yetkiniz yok..."

#, fuzzy
msgid "default_403"
msgstr ""

msgid "default_404"
msgstr "O sayfayı bulamadık..."

msgid "default_500"
msgstr "Bir şeyler ters gitti..."

msgid "delete"
msgstr "Sil"

msgid "delete_adventure_prompt"
msgstr "Bu macerayı kaldırmak istediğinizden emin misiniz?"

msgid "delete_class_prompt"
msgstr "Sınıfı silmek istediğinizden emin misiniz?"

msgid "delete_confirm"
msgstr "Programı silmek istediğinizden emin misiniz?"

msgid "delete_invite"
msgstr "Davetiyeyi sil"

msgid "delete_invite_prompt"
msgstr "Bu sınıf davetini kaldırmak istediğinizden emin misiniz?"

msgid "delete_public"
msgstr "Herkese açık profili sil"

msgid "delete_success"
msgstr "Program başarıyla silindi."

#, fuzzy
msgid "delete_tag_prompt"
msgstr ""

msgid "destroy_account"
msgstr "Profili sil"

msgid "destroy_account_message"
msgstr ""

msgid "developers_mode"
msgstr "Programcı kipi"

msgid "directly_available"
msgstr "Doğrudan açın"

msgid "disable"
msgstr "Devre dışı bırak"

#, fuzzy
msgid "disable_parsons"
msgstr ""

#, fuzzy
msgid "disable_quizes"
msgstr ""

msgid "disabled"
msgstr "Devre dışı"

msgid "disabled_button_quiz"
msgstr "Sınav puanınız barajın altında, tekrar deneyin!"

msgid "discord_server"
msgstr "Discord sunucusu"

msgid "distinguished_user"
msgstr "Seçkin kullanıcı"

msgid "double quotes"
msgstr "çift tırnak"

msgid "download"
msgstr "İndir"

msgid "duplicate"
msgstr "Yinele"

msgid "echo_and_ask_mismatch_exception"
msgstr "yankıla ve sor uyuşmazlığı"

msgid "echo_out"
msgstr "2. seviyeden itibaren, `{echo}` artık gerekli değildir. Şimdi bir cevabı `{ask}` ve `{print}` kullanarak tekrarlayabilirsiniz. Örnek: `isim {is} {ask} Senin adın ne? {print} merhaba isim`"

#, fuzzy
msgid "edit_adventure"
msgstr ""

msgid "edit_code_button"
msgstr "Kodu düzenle"

msgid "email"
msgstr "E-posta"

msgid "email_invalid"
msgstr "Lütfen geçerli bir e-posta girin."

msgid "end_quiz"
msgstr "Sınav sonu"

msgid "english"
msgstr "İngilizce"

msgid "enter"
msgstr "Girin"

msgid "enter_password"
msgstr "Şunun için yeni bir şifre girin"

msgid "enter_text"
msgstr "Cevabınızı buraya girin..."

msgid "error_logo_alt"
msgstr "Hata logosu"

#, fuzzy
msgid "errors"
msgstr ""

msgid "exclamation mark"
msgstr "bir ünlem işareti"

msgid "exercise"
msgstr "Alıştırma"

msgid "exercise_doesnt_exist"
msgstr "Bu alıştırma mevcut değil"

msgid "exists_email"
msgstr "Bu e-posta zaten kullanılıyor."

msgid "exists_username"
msgstr "Bu kullanıcı adı zaten kullanılıyor."

#, fuzzy
msgid "exit_preview_mode"
msgstr ""

msgid "experience_invalid"
msgstr "Lütfen geçerli bir deneyim seçin, (Evet, Hayır) seçeneğini işaretleyin."

msgid "expiration_date"
msgstr "Son kullanma tarihi"

msgid "favorite_program"
msgstr "Favori program"

msgid "favourite_confirm"
msgstr "Bu programı favori programınız olarak ayarlamak istediğinizden emin misiniz?"

msgid "favourite_program"
msgstr "Favori program"

msgid "favourite_program_invalid"
msgstr "Seçtiğiniz favori program geçersiz."

msgid "favourite_success"
msgstr "Programınız favori olarak ayarlanmıştır."

#, fuzzy
msgid "feedback_message_error"
msgstr ""

msgid "female"
msgstr "Kadın"

#, fuzzy
msgid "flag_adventure_prompt"
msgstr ""

msgid "float"
msgstr "bir sayı"

msgid "for_teachers"
msgstr "Öğretmenler için"

msgid "forgot_password"
msgstr "Şifrenizi mi unuttunuz?"

msgid "from_another_teacher"
msgstr "Başka bir öğretmenden"

msgid "from_magazine_website"
msgstr "Bir dergiden veya web sitesinden"

msgid "from_video"
msgstr "Bir videodan"

msgid "fun_statistics_msg"
msgstr "İşte bazı eğlenceli istatistikler!"

msgid "gender"
msgstr "Cinsiyet"

msgid "gender_invalid"
msgstr "Lütfen geçerli bir cinsiyet seçin (Kadın, Erkek, Diğer)."

msgid "general_settings"
msgstr "Genel ayarlar"

msgid "get_certificate"
msgstr "Sertifikanızı alın!"

msgid "give_link_to_teacher"
msgstr "Aşağıdaki bağlantıyı öğretmeninize verin:"

#, fuzzy
msgid "go_back"
msgstr ""

msgid "go_back_to_main"
msgstr "Ana sayfaya geri dön"

msgid "go_to_question"
msgstr "Soruya git"

msgid "go_to_quiz_result"
msgstr "Kısa sınav sonucuna git"

msgid "go_to_your_clone"
msgstr ""

msgid "goto_profile"
msgstr "Profilime git"

#, fuzzy
msgid "graph_title"
msgstr ""

msgid "hand_in"
msgstr "Teslim et"

msgid "hand_in_exercise"
msgstr "Alıştırmayı teslim et"

msgid "heard_about_hedy"
msgstr "Hedy'yi nereden duydunuz?"

msgid "heard_about_invalid"
msgstr "Lütfen bizden haberdar olduğunuz geçerli bir yolu seçin."

#, fuzzy
msgid "hedy_introduction_slides"
msgstr ""

msgid "hedy_logo_alt"
msgstr "Hedy logosu"

msgid "hedy_on_github"
msgstr "Github'da Hedy"

msgid "hello_logo"
msgstr "Merhaba"

#, fuzzy
msgid "hide_adventures"
msgstr ""

msgid "hide_cheatsheet"
msgstr "Kopya kağıdını gizle"

#, fuzzy
msgid "hide_classes"
msgstr ""

msgid "hide_keyword_switcher"
msgstr "Anahtar kelime değiştiriciyi gizle"

#, fuzzy
msgid "hide_slides"
msgstr ""

msgid "highest_level_reached"
msgstr "Ulaşılan en yüksek seviye"

msgid "highest_quiz_score"
msgstr "En yüksek kısa sınav puanı"

msgid "hint"
msgstr "İpucu?"

msgid "ill_work_some_more"
msgstr "Üzerinde biraz daha çalışacağım"

#, fuzzy
msgid "image_invalid"
msgstr "Seçtiğiniz resim geçersiz."

msgid "incomplete_command_exception"
msgstr "Tamamlanmamış Komut"

msgid "incorrect_handling_of_quotes_exception"
msgstr "Tırnak işaretlerinin yanlış kullanımı"

msgid "incorrect_use_of_types_exception"
msgstr "Tiplerin yanlış kullanımı"

msgid "incorrect_use_of_variable_exception"
msgstr "Değişkenin yanlış kullanımı"

msgid "indentation_exception"
msgstr "Yanlış Girintileme"

msgid "input"
msgstr "`{ask}`'dan alınan girdi"

#, fuzzy
msgid "input_variable_role"
msgstr ""

msgid "integer"
msgstr "bir sayı"

msgid "invalid_class_link"
msgstr "Sınıfa katılmak için geçersiz bağlantı."

msgid "invalid_command_exception"
msgstr "Geçersiz komut"

msgid "invalid_keyword_language_comment"
msgstr "# Belirtilen anahtar kelime dili geçersiz, bu yüzden anahtar sözcük dili İngilizce olarak ayarlandı"

msgid "invalid_language_comment"
msgstr "# Belirtilen dil geçersiz, bu yüzden dil İngilizce olarak ayarlandı"

msgid "invalid_level_comment"
msgstr "# Belirtilen seviye geçersizdir, bu yüzden seviye 1 olarak ayarlandı"

msgid "invalid_program_comment"
msgstr "# Belirtilen program geçersiz, lütfen tekrar deneyin"

msgid "invalid_teacher_invitation_code"
msgstr "Öğretmen davet kodu geçersizdir. Öğretmen olmak için, hello@hedy.org adresine ulaşın."

msgid "invalid_username_password"
msgstr "Geçersiz kullanıcı adı/şifre."

msgid "invitations_sent"
msgstr ""

msgid "invite"
msgstr ""

msgid "invite_by_username"
msgstr "Kullanıcı adına göre davet et"

msgid "invite_date"
msgstr "Davet tarihi"

msgid "invite_message"
msgstr "Sınıfa katılmak için bir davetiye aldınız"

msgid "invite_prompt"
msgstr "Bir kullanıcı adı girin"

#, fuzzy
msgid "invite_teacher"
msgstr ""

msgid "join_class"
msgstr "Sınıfa katılın"

msgid "join_prompt"
msgstr "Bir sınıfa katılmak için bir hesabınızın olması gerekir. Şimdi giriş yapmak ister misiniz?"

#, fuzzy
msgid "keybinding_waiting_for_keypress"
msgstr "Bir düğmeye basılmasını bekliyorum..."

msgid "keyword_language_invalid"
msgstr "Lütfen geçerli bir anahtar kelime dili seçin (İngilizce, Türkçe veya kendi dilinizi seçin)."

#, fuzzy
msgid "landcode_phone_number"
msgstr ""

msgid "language"
msgstr "Dil"

msgid "language_invalid"
msgstr "Lütfen geçerli bir dil seçin."

msgid "languages"
msgstr "Daha önce bu programlama dillerinden hangilerini kullandınız?"

msgid "last_edited"
msgstr "Son düzenleme"

msgid "last_update"
msgstr "Son güncelleme"

msgid "lastname"
msgstr "Soyadı"

msgid "leave_class"
msgstr "Sınıftan ayrılın"

msgid "level"
msgstr "Seviye"

msgid "level_accessible"
msgstr "Seviye öğrencilere açıktır"

msgid "level_disabled"
msgstr "Seviye devre dışı"

msgid "level_future"
msgstr "Bu seviye otomatik olarak açılacak "

#, fuzzy
msgid "level_invalid"
msgstr "Bu Hedy seviyesi geçersiz."

msgid "level_not_class"
msgstr "Bu seviye henüz sınıfınızda kullanıma açılmadı"

msgid "level_title"
msgstr "Seviye"

#, fuzzy
msgid "levels"
msgstr ""

msgid "link"
msgstr "Bağlantı"

msgid "list"
msgstr "bir liste"

#, fuzzy
msgid "list_variable_role"
msgstr ""

msgid "logged_in_to_share"
msgstr "Bir programı kaydetmek ve paylaşmak için oturum açmış olmanız gerekir."

msgid "login"
msgstr "Giriş yap"

msgid "login_long"
msgstr "Hesabınıza giriş yapın"

msgid "login_to_save_your_work"
msgstr "Çalışmanızı kaydetmek için giriş yapın"

msgid "logout"
msgstr "Oturumu kapatın"

msgid "longest_program"
msgstr "En uzun program"

msgid "mail_change_password_body"
msgstr ""
"Hedy şifreniz değiştirildi. Eğer bunu siz yaptıysanız, her şey yolunda demektir.\n"
"Şifrenizi siz değiştirmediyseniz, lütfen bu e-postayı yanıtlayarak hemen bizimle iletişime geçin."

msgid "mail_change_password_subject"
msgstr "Hedy şifreniz değiştirildi"

msgid "mail_error_change_processed"
msgstr "Doğrulama postası gönderilirken bir şeyler yanlış gitti, yine de değişiklikler doğru şekilde kaydedildi."

msgid "mail_goodbye"
msgstr ""
"Programlamaya devam edin!\n"
"Hedy ekibi"

msgid "mail_hello"
msgstr "Merhaba {username}!"

msgid "mail_recover_password_body"
msgstr ""
"Bu bağlantıya tıklayarak yeni bir Hedy şifresi belirleyebilirsiniz. Bu bağlantı <b>4</b> saat süreyle geçerlidir.\n"
"Şifre sıfırlama talebiniz olmadıysa lütfen bu e-postayı dikkate almayın: {link}"

msgid "mail_recover_password_subject"
msgstr "Şifre sıfırlama talebinde bulunun."

msgid "mail_reset_password_body"
msgstr ""
"Hedy şifreniz yeni bir şifre ile sıfırlandı. Eğer bunu siz yaptıysanız, her şey yolunda demektir.\n"
"Şifrenizi siz değiştirmediyseniz, lütfen bu e-postayı yanıtlayarak hemen bizimle iletişime geçin."

msgid "mail_reset_password_subject"
msgstr "Hedy şifreniz sıfırlandı"

msgid "mail_welcome_teacher_body"
msgstr ""
"<strong>Hoş geldiniz!</strong>\n"
"Yepyeni Hedy öğretmen hesabınız için tebrikler. Hedy öğretmenlerinin dünya çapındaki topluluğuna hoş geldiniz!\n"
"\n"
"<strong>Öğretmen hesapları neler yapabilir</strong>\n"
"Artık sizin için açılmış bir dizi ek seçenek var.\n"
"\n"
"1. Ek açıklamalar <a href=\"https://hedy.org/for-teachers/manual\">öğretmen kılavuzu</a> 'da bulunabilir.\n"
"2. Öğretmen hesabınızla sınıflar oluşturabilirsiniz. Öğrencileriniz daha sonra sınıflarınıza katılabilir ve ilerlemelerini görebilirsiniz. Sınıflar, öğretmen hesabı üzerinden yapılır ve <a href=\"https://hedycode.com/for-teachers\">öğretmen sayfası</a> 'ndan yönetilir..\n"
"3. Sınıflarınızı tamamen özelleştirebilirsiniz, örneğin seviyeleri açıp kapatabilir, maceraları etkinleştirebilir veya devre dışı bırakabilir ve kendi maceralarınızı yazabilirsiniz!\n"
"\n"
"<strong>Çevrimiçi topluluğumuza katılın!</strong>\n"
"Tüm Hedy öğretmenleri, programcıları ve diğer hayranları <a href=\"https://discord.gg/8yY7dEme9r\">Discord sunucumuza</a> katılmaya davetlidir. Burası Hedy hakkında sohbet etmek için ideal bir yer: harika projelerinizi ve derslerinizi gösterebileceğiniz kanallarımız, hataları bildirebileceğiniz kanallarımız ve diğer öğretmenlerle ve Hedy ekibiyle sohbet edebileceğiniz kanallarımız var.\n"
"\n"
"<strong>Nasıl yardım istenir </strong>\n"
"Anlaşılmayan bir şey varsa, Discord'da bize bildirebilir veya <a href=\"mailto: hello@hedy.org\">bize bir e-posta gönderebilirsiniz</a>.\n"
"\n"
"<strong>Hatalar nasıl bildirilir</strong>\n"
"Discord'da, hataları bildirmek için #bugs adında bir kanalımız var. Karşılaştığınız sorunları bize bildirmek için mükemmel bir yer. GitHub'ı nasıl kullanacağınızı biliyorsanız, orada bir <a href=\"https://github.com/hedyorg/hedy/issues/new?assignees=&labels=&template=bug_report.md&title=%5BBUG%5D\">sorun bildirimi (issue)</a> açabilirsiniz.\n"

msgid "mail_welcome_teacher_subject"
msgstr "Hedy öğretmen hesabınız hazır"

msgid "mail_welcome_verify_body"
msgstr ""
"Hedy hesabınız başarıyla oluşturuldu. Hoş geldiniz!\n"
"E-posta adresinizi doğrulamak için lütfen bu bağlantıya tıklayın: {link}"

msgid "mail_welcome_verify_subject"
msgstr "Hedy'ye Hoş Geldiniz"

msgid "mailing_title"
msgstr "Hedy haber bültenine abone olun"

msgid "main_subtitle"
msgstr "Sınıf için metinsel programlama"

msgid "main_title"
msgstr ""

msgid "make_sure_you_are_done"
msgstr "İşinizin tamamen bittiğinden emin olun! \"Teslim Et\" düğmesine tıkladıktan sonra artık programınızı değiştiremeyeceksiniz."

msgid "male"
msgstr "Erkek"

msgid "mandatory_mode"
msgstr "Zorunlu geliştirici kipi"

#, fuzzy
msgid "more_info"
msgstr ""

#, fuzzy
msgid "more_options"
msgstr ""

#, fuzzy
msgid "multiple_keywords_warning"
msgstr ""

msgid "multiple_levels_warning"
msgstr ""

msgid "my_account"
msgstr "Hesabım"

msgid "my_adventures"
msgstr "Maceralarım"

msgid "my_classes"
msgstr "Sınıflarım"

msgid "my_messages"
msgstr "Mesajlarım"

msgid "my_public_profile"
msgstr "Herkese açık profilim"

msgid "name"
msgstr "İsim"

msgid "nav_hedy"
msgstr ""

msgid "nav_learn_more"
msgstr "Daha fazla bilgi edinin"

msgid "nav_start"
msgstr "Ana sayfa"

msgid "new_password"
msgstr "Yeni şifre"

msgid "new_password_repeat"
msgstr "Yeni şifreyi tekrarla"

msgid "newline"
msgstr "yeni bir satır"

msgid "newsletter"
msgstr ""

#, fuzzy
msgid "next_adventure"
msgstr ""

msgid "next_exercise"
msgstr "Sonraki alıştırma"

msgid "next_page"
msgstr "Sonraki sayfa"

#, fuzzy
msgid "next_student"
msgstr ""

msgid "no"
msgstr "Hayır"

msgid "no_account"
msgstr "Hesabınız yok mu?"

msgid "no_accounts"
msgstr "Oluşturulacak hesap bulunamadı."

#, fuzzy
msgid "no_adventures_yet"
msgstr ""

msgid "no_more_flat_if"
msgstr "8. seviyeden itibaren, `{if}`'den sonraki kodun bir sonraki satıra yerleştirilmesi ve satırın 4 boşlukla başlaması gerekir."

#, fuzzy
msgid "no_programs"
msgstr "Henüz hiç bir programınız yok."

msgid "no_shared_programs"
msgstr "paylaşılan programı yok..."

#, fuzzy
msgid "no_students"
msgstr ""

msgid "no_such_adventure"
msgstr "Böyle bir macera bulunmuyor!"

msgid "no_such_class"
msgstr "Böyle bir Hedy sınıfı yok."

msgid "no_such_level"
msgstr "Böyle bir Hedy seviyesi yok!"

msgid "no_such_program"
msgstr "Böyle bir Hedy programı yok!"

#, fuzzy
msgid "no_tag"
msgstr ""

msgid "no_usernames_found"
msgstr ""

#, fuzzy
msgid "not_adventure_yet"
msgstr ""

msgid "not_enrolled"
msgstr "Görünüşe göre bu sınıfta değilsiniz!"

msgid "not_in_class_no_handin"
msgstr "Bir sınıfta değilsiniz, bu yüzden herhangi bir şey teslim etmenize gerek yok."

msgid "not_logged_in_cantsave"
msgstr "Programınız kaydedilmeyecektir."

msgid "not_logged_in_handin"
msgstr "Bir ödevi teslim etmek için oturum açmış olmanız gerekir."

msgid "not_teacher"
msgstr "Görünüşe göre bir öğretmen değilsiniz!"

msgid "number"
msgstr "bir sayı"

msgid "number_lines"
msgstr "Satırların sayısı"

#, fuzzy
msgid "number_of_errors"
msgstr ""

msgid "number_programs"
msgstr "Çalıştırılan programların sayısı"

msgid "ok"
msgstr "TAMAM"

#, fuzzy
msgid "one_level_error"
msgstr ""

msgid "only_you_can_see"
msgstr "Bu programı sadece siz görebilirsiniz."

msgid "open"
msgstr "Aç"

msgid "opening_date"
msgstr "Açılış tarihi"

msgid "opening_dates"
msgstr "Açılış tarihleri"

msgid "option"
msgstr "Seçenek"

msgid "or"
msgstr "veya"

msgid "other"
msgstr "Diğer"

msgid "other_block"
msgstr "Başka bir blok programlama dili"

msgid "other_settings"
msgstr "Diğer ayarlar"

msgid "other_source"
msgstr "Diğer"

msgid "other_text"
msgstr "Başka bir metin dili"

msgid "overwrite_warning"
msgstr "Bu isimde bir programınız zaten var, bu programı kaydederseniz eskisinin yerini alacaktır, ve eskisi silinecektir. Emin misiniz?"

#, fuzzy
msgid "owner"
msgstr ""

msgid "page_not_found"
msgstr "Aradığın sayfayı bulamadık!"

#, fuzzy
msgid "pair_with_teacher"
msgstr ""

msgid "parsons_title"
msgstr "Yap-boz"

msgid "password"
msgstr "Şifre"

msgid "password_change_not_allowed"
msgstr "Bu kullanıcının parolasını değiştirme izniniz yok."

msgid "password_change_prompt"
msgstr "Bu şifreyi değiştirmek istediğinizden emin misiniz?"

msgid "password_change_success"
msgstr "Öğrencinizin şifresi başarıyla değiştirilmiştir."

msgid "password_invalid"
msgstr "Şifreniz geçersiz."

msgid "password_repeat"
msgstr "Şifreyi yinele"

msgid "password_resetted"
msgstr "Şifreniz başarıyla sıfırlandı. Giriş sayfasına yönlendiriliyorsunuz."

msgid "password_six"
msgstr "Parolanız en az altı karakter içermelidir."

msgid "password_updated"
msgstr "Şifre güncellendi."

msgid "passwords_six"
msgstr "Tüm parolaların altı karakter veya daha uzun olması gerekir."

#, fuzzy
msgid "passwords_too_short"
msgstr ""

msgid "pending_invites"
msgstr "Bekleyen davetler"

msgid "people_with_a_link"
msgstr "Bağlantıya sahip olan diğer kişiler bu programı doğrudan görebilir. Ayrıca \"Keşfet\" sayfasında da aranıp bulunabilir."

msgid "percentage"
msgstr "yüzde"

msgid "period"
msgstr "bir nokta"

msgid "personal_text"
msgstr "Kişisel metin"

msgid "personal_text_invalid"
msgstr "Kişisel metniniz geçersizdir."

#, fuzzy
msgid "phone_number"
msgstr ""

msgid "preferred_keyword_language"
msgstr "Tercih edilen anahtar kelime dili"

msgid "preferred_language"
msgstr "Tercih edilen dil"

msgid "preview"
msgstr "Önizleme"

#, fuzzy
msgid "preview_teacher_mode"
msgstr ""

#, fuzzy
msgid "previewing_adventure"
msgstr ""

#, fuzzy
msgid "previewing_class"
msgstr ""

msgid "previous_campaigns"
msgstr "Önceki bültenleri görüntüle"

#, fuzzy
msgid "previous_page"
msgstr ""

#, fuzzy
msgid "print_accounts"
msgstr ""

msgid "print_accounts_title"
msgstr ""

msgid "print_logo"
msgstr "yazdır"

msgid "privacy_terms"
msgstr "Gizlilik koşulları"

msgid "private"
msgstr "Özel"

msgid "profile_logo_alt"
msgstr "Profil simgesi."

msgid "profile_picture"
msgstr "Profil resmi"

msgid "profile_updated"
msgstr "Profil güncellendi."

msgid "profile_updated_reload"
msgstr "Profil güncellendi, sayfa yeniden yüklenecek."

msgid "program_contains_error"
msgstr "Bu program bir hata içeriyor, paylaşmak istediğinizden emin misiniz?"

msgid "program_header"
msgstr "Programlarım"

msgid "program_too_large_exception"
msgstr "Programlar çok büyük"

msgid "programming_experience"
msgstr "Programlama deneyiminiz var mı?"

msgid "programming_invalid"
msgstr "Lütfen geçerli bir programlama dili seçin."

msgid "programs"
msgstr "Programlar"

msgid "prompt_join_class"
msgstr "Bu sınıfa katılmak istiyor musunuz?"

#, fuzzy
msgid "provided_username_duplicates"
msgstr ""

msgid "public"
msgstr "Herkese açık"

msgid "public_adventures"
msgstr ""

#, fuzzy
msgid "public_content"
msgstr ""

#, fuzzy
msgid "public_content_info"
msgstr ""

msgid "public_invalid"
msgstr "Bu anlaşma seçimi geçersizdir"

msgid "public_profile"
msgstr "Herkese açık profil"

msgid "public_profile_info"
msgstr "Bu kutuyu seçerek profilimi herkes için görünür hale getiriyorum. Adınız veya ev adresiniz gibi kişisel bilgilerinizi paylaşmamaya dikkat edin, çünkü bunları herkes görebilecektir!"

msgid "public_profile_updated"
msgstr "Herkese açık profiliniz güncellendi, sayfa yeniden yüklenecek."

#, fuzzy
msgid "put"
msgstr ""

msgid "question mark"
msgstr "bir soru işareti"

msgid "quiz_logo_alt"
msgstr "Kısa sınav logosu"

msgid "quiz_score"
msgstr "Kısa sınav puanı"

msgid "quiz_tab"
msgstr "Kısa sınav"

msgid "quiz_threshold_not_reached"
msgstr "Bu seviyenin kilidini açmak için gereken kısa sınav puan eşiğine ulaşılmadı"

msgid "read_code_label"
msgstr "Yüksek sesle oku"

msgid "recent"
msgstr "Son uğraştığım programlarım"

msgid "recover_password"
msgstr "Şifre sıfırlama isteğinde bulunun"

msgid "regress_button"
msgstr "{level}. seviyeye geri dönün"

msgid "remove"
msgstr "Kaldır"

msgid "remove_customization"
msgstr "Özelleştirmeyi kaldırın"

msgid "remove_customizations_prompt"
msgstr "Bu sınıfın özelleştirmelerini kaldırmak istediğinizden emin misiniz?"

msgid "remove_student_prompt"
msgstr "Öğrenciyi bu sınıftan çıkarmak istediğinize emin misiniz?"

#, fuzzy
msgid "remove_user_prompt"
msgstr ""

msgid "rename_class"
msgstr ""

msgid "rename_class_prompt"
msgstr ""

msgid "repair_program_logo_alt"
msgstr "Program onarım simgesi"

#, fuzzy
msgid "repeat_dep"
msgstr ""

msgid "repeat_match_password"
msgstr "Yinelenen şifre eşleşmiyor."

msgid "repeat_new_password"
msgstr "Yeni şifreyi tekrarla"

msgid "report_failure"
msgstr "Bu program mevcut değil veya herkese açık değil"

msgid "report_program"
msgstr "Bu programı bildirmek istediğinizden emin misiniz?"

msgid "report_success"
msgstr "Bu program rapor edilmiştir"

#, fuzzy
msgid "request_invalid"
msgstr ""

msgid "request_teacher"
msgstr "Öğretmen hesabı için başvurmak ister misiniz?"

msgid "request_teacher_account"
msgstr "Öğretmen hesabı için başvurun"

msgid "required_field"
msgstr "* ile işaretlenmiş alanlar zorunludur"

msgid "reset_adventure_prompt"
msgstr "Seçilen tüm maceraları sıfırlamak istediğinizden emin misiniz?"

msgid "reset_adventures"
msgstr "Seçili maceraları sıfırla"

msgid "reset_button"
msgstr "Sıfırla"

msgid "reset_password"
msgstr "Şifreyi sıfırla"

#, fuzzy
msgid "restart"
msgstr ""

msgid "retrieve_adventure_error"
msgstr "Bu macerayı görüntülemenize izin verilmiyor!"

msgid "retrieve_class_error"
msgstr "Sadece öğretmenler sınıfları geri alabilir"

#, fuzzy
msgid "retrieve_tag_error"
msgstr ""

#, fuzzy
msgid "role"
msgstr ""

msgid "run_code_button"
msgstr "Kodu Çalıştır"

msgid "save_parse_warning"
msgstr "Bu program bir hata içeriyor, kaydetmek istediğinizden emin misiniz?"

msgid "save_prompt"
msgstr "Programınızı kaydetmek için bir hesabınızın olması gerekir. Şimdi giriş yapmak ister misiniz?"

msgid "save_success_detail"
msgstr "Program başarıyla kaydedildi."

msgid "score"
msgstr "Puan"

msgid "search"
msgstr "Ara..."

msgid "search_button"
msgstr "Ara"

#, fuzzy
msgid "second_teacher"
msgstr ""

#, fuzzy
msgid "second_teacher_copy_prompt"
msgstr ""

#, fuzzy
msgid "second_teacher_prompt"
msgstr ""

#, fuzzy
msgid "second_teacher_warning"
msgstr ""

msgid "see_adventure_shared_class"
msgstr ""

msgid "see_certificate"
msgstr "{username} sertifikasına bakın!"

msgid "select"
msgstr "Seçin"

msgid "select_adventures"
msgstr "Maceraları seçin ve sıralayın"

msgid "select_all"
msgstr ""

msgid "select_classes"
msgstr ""

#, fuzzy
msgid "select_lang"
msgstr ""

msgid "select_levels"
msgstr ""

msgid "selected"
msgstr ""

msgid "self_removal_prompt"
msgstr "Bu sınıftan ayrılmak istediğinize emin misiniz?"

msgid "send_password_recovery"
msgstr "Bana bir şifre kurtarma bağlantısı gönder"

msgid "sent_by"
msgstr "Bu davetiye şu kişi tarafından gönderilmiştir"

msgid "sent_password_recovery"
msgstr "Yakında şifrenizi nasıl sıfırlayacağınıza ilişkin talimatları içeren bir e-posta alacaksınız."

msgid "settings"
msgstr "Kişisel ayarlarım"

msgid "share_by_giving_link"
msgstr "Aşağıdaki bağlantıyı vererek programınızı diğer insanlara gösterin:"

msgid "share_your_program"
msgstr "Programınızı paylaşın"

msgid "signup_student_or_teacher"
msgstr "Öğrenci misiniz yoksa öğretmen mi?"

msgid "single quotes"
msgstr "bir tek tırnak"

msgid "slash"
msgstr "bir sağa eğik çizgi"

#, fuzzy
msgid "sleeping"
msgstr ""

#, fuzzy
msgid "slides"
msgstr ""

#, fuzzy
msgid "slides_for_level"
msgstr ""

#, fuzzy
msgid "slides_info"
msgstr ""

msgid "social_media"
msgstr "Sosyal medya"

#, fuzzy
msgid "solution_example"
msgstr ""

#, fuzzy
msgid "solution_example_explanation"
msgstr ""

#, fuzzy
msgid "some_rows_missing_separator"
msgstr ""

#, fuzzy
msgid "something_went_wrong_keyword_parsing"
msgstr "Maceranızda bir hata var, tüm anahtar kelimeler { } ile doğru şekilde çevrelenmiş mi?"

msgid "space"
msgstr "bir boşluk"

msgid "star"
msgstr "bir yıldız"

#, fuzzy
msgid "start_learning"
msgstr ""

msgid "start_quiz"
msgstr "Kısa sınavı başlatın"

#, fuzzy
msgid "start_teaching"
msgstr ""

msgid "step_title"
msgstr "Ödev"

#, fuzzy
msgid "stepper_variable_role"
msgstr ""

#, fuzzy
msgid "stop"
msgstr ""

msgid "stop_code_button"
msgstr "Programı durdur"

msgid "string"
msgstr "metin"

#, fuzzy
msgid "student_accounts_created"
msgstr ""

#, fuzzy
msgid "student_adventures_table"
msgstr ""

#, fuzzy
msgid "student_adventures_table_explanation"
msgstr ""

msgid "student_already_invite"
msgstr "Bu öğrencinin zaten bekleyen bir daveti var."

#, fuzzy
msgid "student_in_another_class"
msgstr ""

#, fuzzy
msgid "student_information"
msgstr ""

#, fuzzy
msgid "student_information_explanation"
msgstr ""

msgid "student_signup_header"
msgstr "Öğrenci"

msgid "students"
msgstr "öğrenciler"

msgid "submission_time"
msgstr "Teslim edilme zamanı"

msgid "submit_answer"
msgstr "Soruyu cevaplayın"

msgid "submit_program"
msgstr "Teslim edin"

msgid "submit_warning"
msgstr "Bu programı teslim etmek istediğinizden emin misiniz?"

msgid "submitted"
msgstr "Teslim edildi"

msgid "submitted_header"
msgstr "Bu teslim edilmiş bir programdır ve üzerinde değişiklik yapılamaz."

msgid "subscribe"
msgstr "Abone Olun"

msgid "subscribe_message"
msgstr ""

msgid "subscribe_newsletter"
msgstr "Haber bültenine abone olun"

msgid "subscribed_header"
msgstr ""

msgid "subscribed_message"
msgstr ""

#, fuzzy
msgid "successful_runs"
msgstr ""

msgid "successfully_subscribed"
msgstr ""

#, fuzzy
msgid "suggestion_color"
msgstr ""

#, fuzzy
msgid "suggestion_note"
msgstr ""

#, fuzzy
msgid "suggestion_number"
msgstr ""

msgid "suggestion_numbers_or_strings"
msgstr ""

msgid "surname"
msgstr "İlk Adınız"

#, fuzzy
msgid "survey_skip"
msgstr ""

#, fuzzy
msgid "survey_submit"
msgstr ""

#, fuzzy
msgid "tag_in_adventure"
msgstr ""

#, fuzzy
msgid "tag_input_placeholder"
msgstr ""

#, fuzzy
msgid "tags"
msgstr ""

msgid "teacher"
msgstr "Öğretmen"

msgid "teacher_invalid"
msgstr "Öğretmen değeriniz geçersiz."

msgid "teacher_invitation_require_login"
msgstr "Bir öğretmen olarak profilinizi oluşturmak için oturum açmanız gerekmektedir. Eğer bir hesabınız yoksa, lütfen bir hesap oluşturun."

msgid "teacher_manual"
msgstr "Öğretmen kılavuzu"

msgid "teacher_signup_header"
msgstr "Öğretmen"

msgid "teacher_welcome"
msgstr "Hedy'ye hoş geldiniz! Artık sınıflar oluşturmanıza ve öğrencileri davet etmenize olanak tanıyan bir öğretmen hesabının gururlu sahibisiniz."

#, fuzzy
msgid "teachers"
msgstr ""

#, fuzzy
msgid "template_code"
msgstr ""
"Bu benim maceramın açıklaması!\n"
"\n"
"Bir komutu bu şekilde gösterebilirim: <code>{print}</code>\n"
"\n"
"Ama bazen de bir kod parçası göstermek isteyebilirim, bunun gibi:\n"
"<pre>\n"
"ask Adın ne senin?\n"
"echo Demek senin adın \n"
"</pre>"

msgid "this_adventure_has_an_example_solution"
msgstr ""

msgid "this_turns_in_assignment"
msgstr "Bu, ödevinizi öğretmeninize teslim etmenizi sağlar."

msgid "title"
msgstr "Bulmaca"

msgid "title_admin"
msgstr "Hedy - Yönetici sayfası"

msgid "title_class-overview"
msgstr "Hedy - Sınıfa genel bakış"

msgid "title_customize-adventure"
msgstr "Hedy - Macerayı özelleştirin"

msgid "title_customize-class"
msgstr "Hedy - Sınıfı özelleştirin"

msgid "title_for-teacher"
msgstr "Hedy - Öğretmenler için"

msgid "title_join-class"
msgstr "Hedy - Sınıfa katılın"

msgid "title_learn-more"
msgstr "Hedy - Daha fazlasını öğrenin"

msgid "title_login"
msgstr "Hedy - Giriş"

msgid "title_my-profile"
msgstr "Hedy - Hesabım"

msgid "title_privacy"
msgstr "Hedy - Gizlilik koşulları"

msgid "title_programs"
msgstr "Hedy - Programlarım"

#, fuzzy
msgid "title_public-adventures"
msgstr ""

msgid "title_recover"
msgstr "Hedy - Hesabı kurtar"

msgid "title_reset"
msgstr "Hedy - Şifreyi sıfırla"

msgid "title_signup"
msgstr "Hedy - Bir hesap oluşturun"

msgid "title_start"
msgstr "Hedy - Metinsel programlama kolaylaştı"

msgid "title_view-adventure"
msgstr "Hedy - Macerayı görüntüle"

msgid "token_invalid"
msgstr "Bağlanma jeton dizesi geçersiz."

#, fuzzy
msgid "too_many_accounts"
msgstr ""

msgid "tooltip_level_locked"
msgstr ""

msgid "translate_error"
msgstr "Kodu çevirirken bir şeyler yanlış gitti. Hata olup olmadığını görmek için kodu çalıştırmayı deneyin. Hata içeren kod çevrilemez."

msgid "translating_hedy"
msgstr "Hedy'nin çevirisini yapmak"

msgid "translator"
msgstr "Çevirmen"

#, fuzzy
msgid "turned_into_teacher"
msgstr ""

msgid "unauthorized"
msgstr "Bu sayfa için erişim izniniz yok"

#, fuzzy
msgid "unfavourite_confirm"
msgstr ""

#, fuzzy
msgid "unfavourite_success"
msgstr ""

#, fuzzy
msgid "unknown_variable_role"
msgstr ""

msgid "unlock_thresholds"
msgstr "Seviye eşiklerinin kilidini aç"

msgid "unsaved_class_changes"
msgstr "Kaydedilmemiş değişiklikler var, bu sayfadan ayrılmak istediğinize emin misiniz?"

#, fuzzy
msgid "unsubmit_program"
msgstr ""

#, fuzzy
msgid "unsubmit_warning"
msgstr ""

#, fuzzy
msgid "unsubmitted"
msgstr ""

msgid "unsubscribed_header"
msgstr ""

msgid "unsubscribed_message"
msgstr ""

msgid "update_adventure_prompt"
msgstr "Bu macerayı güncellemek istediğinize emin misiniz?"

msgid "update_public"
msgstr "Herkese açık profili güncelle"

msgid "updating_indicator"
msgstr "Güncelleniyor"

#, fuzzy
msgid "use_custom_passwords"
msgstr ""

#, fuzzy
msgid "use_generated_passwords"
msgstr ""

msgid "use_of_blanks_exception"
msgstr "Programlarda boşlukların kullanılması"

msgid "use_of_nested_functions_exception"
msgstr "İç içe fonksiyonların kullanımı"

#, fuzzy
msgid "used_in"
msgstr ""

msgid "user"
msgstr "kullanıcı"

msgid "user_inexistent"
msgstr "Bu kullanıcı mevcut değil"

msgid "user_not_private"
msgstr "Bu kullanıcı ya mevcut değil ya da herkese açık bir profili yok"

msgid "username"
msgstr "Kullanıcı Adı"

#, fuzzy
msgid "username_contains_invalid_symbol"
msgstr ""

#, fuzzy
msgid "username_contains_separator"
msgstr ""

msgid "username_empty"
msgstr "Bir kullanıcı adı girmediniz!"

msgid "username_invalid"
msgstr "Kullanıcı adınız geçersiz."

msgid "username_special"
msgstr "Kullanıcı adı `:` veya `@` içeremez."

msgid "username_three"
msgstr "Kullanıcı adı en az üç karakter içermelidir."

#, fuzzy
msgid "usernames_too_short"
msgstr ""

#, fuzzy
msgid "usernames_unavailable"
msgstr ""

msgid "value"
msgstr "Değer"

#, fuzzy
msgid "view_adventures"
msgstr ""

#, fuzzy
msgid "view_classes"
msgstr ""

msgid "view_program"
msgstr "Programı görüntüle"

#, fuzzy
msgid "view_slides"
msgstr ""

#, fuzzy
msgid "waiting_for_submit"
msgstr ""

#, fuzzy
msgid "walker_variable_role"
msgstr ""

msgid "website"
msgstr ""

msgid "what_is_your_role"
msgstr "Göreviniz nedir?"

msgid "what_should_my_code_do"
msgstr "Kodumun ne yapması gerekiyor?"

msgid "workbook_circle_question_text"
msgstr ""

msgid "workbook_circle_question_title"
msgstr ""

msgid "workbook_define_question_text"
msgstr ""

msgid "workbook_define_question_title"
msgstr ""

msgid "workbook_input_question_text"
msgstr ""

msgid "workbook_input_question_title"
msgstr ""

msgid "workbook_multiple_choice_question_text"
msgstr ""

msgid "workbook_multiple_choice_question_title"
msgstr ""

msgid "workbook_open_question_title"
msgstr ""

msgid "workbook_output_question_text"
msgstr ""

msgid "workbook_output_question_title"
msgstr ""

msgid "year_invalid"
msgstr "Lütfen 1900 ile {current_year} arasında bir yıl girin."

msgid "yes"
msgstr "Evet"

msgid "your_personal_text"
msgstr "Kişisel metniniz..."

msgid "your_program"
msgstr "Programınız"

#~ msgid "class_stats"
#~ msgstr "Show class statistics"

#~ msgid "visit_own_public_profile"
#~ msgstr "Public profile"

#~ msgid "create_account_explanation"
#~ msgstr "Having your own account allows you to save your programs."

#~ msgid "only_teacher_create_class"
#~ msgstr "Only teachers are allowed to create classes!"

#~ msgid "keyword_support"
#~ msgstr "Translated keywords"

#~ msgid "non_keyword_support"
#~ msgstr "Translated content"

#~ msgid "try_button"
#~ msgstr "Try"

#~ msgid "select_own_adventures"
#~ msgstr "Select own adventures"

#~ msgid "view"
#~ msgstr "View"

#~ msgid "class"
#~ msgstr "Class"

#~ msgid "save_code_button"
#~ msgstr "Save code"

#~ msgid "share_code_button"
#~ msgstr "Save & share code"

#~ msgid "classes_invalid"
#~ msgstr "The list of selected classes is invalid"

#~ msgid "directly_add_adventure_to_classes"
#~ msgstr "Do you want to add this adventure directly to one of your classes?"

#~ msgid "hand_in_assignment"
#~ msgstr "Hand in assignment"

#~ msgid "select_a_level"
#~ msgstr "Select a level"

#~ msgid "answer_invalid"
#~ msgstr "Your password is invalid."

#~ msgid "available_adventures_level"
#~ msgstr "Available adventures level"

#~ msgid "customize_class_exp_1"
#~ msgstr "Customize class"

#~ msgid "customize_class_exp_2"
#~ msgstr "Customize class"

#~ msgid "customize_class_step_1"
#~ msgstr "Customize class"

#~ msgid "customize_class_step_2"
#~ msgstr "Customize class"

#~ msgid "customize_class_step_3"
#~ msgstr "Customize class"

#~ msgid "customize_class_step_4"
#~ msgstr "Customize class"

#~ msgid "customize_class_step_5"
#~ msgstr "Customize class"

#~ msgid "customize_class_step_6"
#~ msgstr "Customize class"

#~ msgid "customize_class_step_7"
#~ msgstr "Customize class"

#~ msgid "customize_class_step_8"
#~ msgstr "Customize class"

#~ msgid "example_code_header"
#~ msgstr "Örnek kod"

#~ msgid "feedback_failure"
#~ msgstr "Wrong!"

#~ msgid "feedback_success"
#~ msgstr "Good!"

#~ msgid "go_to_first_question"
#~ msgstr "Go to question 1"

#~ msgid "question"
#~ msgstr "Question"

#~ msgid "question_doesnt_exist"
#~ msgstr "This question does not exist"

#~ msgid "question_invalid"
#~ msgstr "Your token is invalid."

#~ msgid "too_many_attempts"
#~ msgstr "Too many attempts"

#~ msgid "disabled_button_locked"
#~ msgstr "Öğretmeniniz henüz bu seviyenin kilidini açmadı"

#~ msgid "duplicate_tag"
#~ msgstr "You already have a tag with this name."

#~ msgid "tag_deleted"
#~ msgstr "This tag was successfully deleted."

#~ msgid "no_tags"
#~ msgstr "No tags yet."

#~ msgid "apply_filters"
#~ msgstr "Apply filters"

#~ msgid "write_first_program"
#~ msgstr "İlk programınızı yazın!"

#~ msgid "adventure_exp_1"
#~ msgstr "Seçtiğiniz macerayı sağ tarafa yazın. Maceranızı oluşturduktan sonra \"özelleştirmeler\" altındaki sınıflarınızdan birine dahil edebilirsiniz. Eğer maceranıza bir komut eklemek istiyorsanız lütfen aşağıdaki gibi kod çapaları kullanın:"

#~ msgid "adventure_exp_2"
#~ msgstr "Gerçek kod parçacıklarını göstermek istiyorsanız, örneğin öğrencilere bir şablon veya kod örneği vermek için, lütfen bunun gibi ön çapalar kullanın:"

#~ msgid "hello_world"
#~ msgstr "Merhaba dünya!"

#~ msgid "share_confirm"
#~ msgstr "Programı herkese açık yapmak istediğinizden emin misiniz?"

#~ msgid "share_success_detail"
#~ msgstr "Program başarıyla paylaşıldı."

#~ msgid "unshare_confirm"
#~ msgstr "Programı tekrar size özel yapmak istediğinizden emin misiniz?"

#~ msgid "unshare_success_detail"
#~ msgstr "Programın paylaşılması başarıyla kaldırıldı."

#~ msgid "hide_parsons"
#~ msgstr "Yap-bozu gizle"

#~ msgid "hide_quiz"
#~ msgstr "Kısa sınavı gizle"

#~ msgid "Locked Language Feature"
#~ msgstr "{concept} kullanıyorsunuz! Bu harika, ancak {concept} kilidi henüz açılmadı! Bunun kullanımı daha sonraki bir seviyede açılacak."

#~ msgid "nested blocks"
#~ msgstr "bir blok içinde bir blok"

#~ msgid "save"
#~ msgstr "Kaydet"

#~ msgid "update_profile"
#~ msgstr "Profili güncelle"

#~ msgid "variables"
#~ msgstr "Değişkenler"

#~ msgid "explore_explanation"
#~ msgstr "Bu sayfada diğer Hedy kullanıcıları tarafından oluşturulan programlara bakabilirsiniz. Hem Hedy seviyesine hem de maceraya göre filtreleme yapabilirsiniz. Bir programı açmak ve çalıştırmak için \"Programı görüntüle \"ye tıklayın. Kırmızı başlıklı programlar bir hata içerir. Programı yine de açabilirsiniz, ancak çalıştırmak bir hatayla sonuçlanacaktır. Elbette düzeltmeyi deneyebilirsiniz! Oluşturan kişinin herkese açık bir profili varsa, profilini ziyaret etmek için kullanıcı adına tıklayabilirsiniz. Orada tüm paylaşılan programlarını ve çok daha fazlasını bulacaksınız!"

#~ msgid "common_errors"
#~ msgstr "Yaygın hatalar"

#~ msgid "grid_overview"
#~ msgstr "Macera başına programlara genel bakış"

#~ msgid "last_error"
#~ msgstr "Son hata"

#~ msgid "last_program"
#~ msgstr "Son program"

#~ msgid "live_dashboard"
#~ msgstr "Canlı Yazı Tahtası"

#~ msgid "runs_over_time"
#~ msgstr "Şimdiye kadar ki çalıştırmalar"

#~ msgid "student_details"
#~ msgstr "Student details"

#~ msgid "achievements_check_icon_alt"
#~ msgstr "Başarım kontrol simgesi"

#~ msgid "country_title"
#~ msgstr "Ülke"

#~ msgid "create_public_profile"
#~ msgstr "Herkese açık profil oluşturun"

#~ msgid "general"
#~ msgstr "Genel"

#~ msgid "hedy_achievements"
#~ msgstr "Hedy başarımları"

#~ msgid "hidden"
#~ msgstr "Gizli"

#~ msgid "highscore_explanation"
#~ msgstr "Bu sayfada, toplanan başarımların miktarına bağlı olarak, mevcut Yüksek Puanları görüntüleyebilirsiniz. Tüm kullanıcıların, ülkenizin veya sınıfınızın sıralamasını görüntüleyin. Herkese açık profilini görüntülemek için bir kullanıcı ismine tıklayın."

#~ msgid "highscore_no_public_profile"
#~ msgstr "Herkese açık bir profiliniz yok ve bu nedenle yüksek skorlarda listelenmiyorsunuz. Bir tane oluşturmak ister misiniz?"

#~ msgid "highscores"
#~ msgstr "Yüksek puanlar"

#~ msgid "my_achievements"
#~ msgstr "Başarımlarım"

#~ msgid "no_such_highscore"
#~ msgstr "Yüksek puanlar"

#~ msgid "programs_created"
#~ msgstr "Oluşturulan programlar"

#~ msgid "programs_saved"
#~ msgstr "Kaydedilen programlar"

#~ msgid "programs_submitted"
#~ msgstr "Teslim edilen programlar"

#~ msgid "title_achievements"
#~ msgstr "Hedy - Başarılarım"

#~ msgid "whole_world"
#~ msgstr "Dünya"

#~ msgid "your_class"
#~ msgstr "Sınıfınız"

#~ msgid "achievement_earned"
#~ msgstr "Bir başarım kazandın!"

#~ msgid "percentage_achieved"
#~ msgstr "Kullanıcıların {percentage}% kadarı tarafından başarılmıştır"

#~ msgid "achievements"
#~ msgstr "Başarımlar"

#~ msgid "achievements_logo_alt"
#~ msgstr "Başarım logosu"

#~ msgid "amount_submitted"
#~ msgstr "teslim edilen programlar"

#~ msgid "last_achievement"
#~ msgstr "Son kazanılan başarım"

#~ msgid "no_certificate"
#~ msgstr "Bu kullanıcı Hedy Tamamlama Sertifikasını henüz kazanmadı"

#~ msgid "number_achievements"
#~ msgstr "Başarımların sayısı"

#~ msgid "create_question"
#~ msgstr "Bir tane oluşturmak ister misiniz?"

#~ msgid "explore_programs"
#~ msgstr "Programları keşfet"

#~ msgid "explore_programs_logo_alt"
#~ msgstr "Programları keşfet simgesi"

#~ msgid "hedy_tutorial_logo_alt"
#~ msgstr "Hedy öğretici simgesi"

#~ msgid "no_public_profile"
#~ msgstr "Henüz herkese açık bir profil metniniz yok..."

#~ msgid "start_hedy_tutorial"
#~ msgstr "Hedy öğreticisini başlat"

#~ msgid "start_programming"
#~ msgstr "Programlamaya başlayın"

#~ msgid "start_programming_logo_alt"
#~ msgstr "Programlamayı başlat simgesi"

#~ msgid "start_teacher_tutorial"
#~ msgstr "Öğretmen öğreticisini başlatın"

#~ msgid "teacher_tutorial_logo_alt"
#~ msgstr "Öğretmen öğretici simgesi"

#~ msgid "title_landing-page"
#~ msgstr "Hedy'ye hoş geldiniz!"

#~ msgid "welcome"
#~ msgstr "Hoş geldiniz"

#~ msgid "welcome_back"
#~ msgstr "Tekrar hoş geldiniz"

#~ msgid "your_account"
#~ msgstr "Profiliniz"

#~ msgid "your_last_program"
#~ msgstr "Son kaydettiğiniz program"

#~ msgid "already_teacher"
#~ msgstr "Zaten bir öğretmen hesabınız var."

#~ msgid "already_teacher_request"
#~ msgstr "Zaten bekleyen bir öğretmen talebiniz var."

#~ msgid "teacher_account_request"
#~ msgstr "Bekleyen bir öğretmen hesabı talebiniz var"

#~ msgid "teacher_account_success"
#~ msgstr "Bir öğretmen hesabı talebiniz başarıyla alındı."

#~ msgid "student_not_allowed_in_class"
#~ msgstr "Student not allowed in class"

#~ msgid "accounts_created"
#~ msgstr "Hesaplar başarıyla oluşturuldu."

#~ msgid "accounts_intro"
#~ msgstr "Bu sayfada aynı anda birden fazla öğrenci için hesap oluşturabilirsiniz. Bunlar otomatik olarak mevcut sınıfa eklenir, bu nedenle yukarıda gösterilen sınıfın doğru sınıf olduğundan emin olun! Her kullanıcı adının tüm Hedy sistemi içinde benzersiz olması gerekir. Sınıf adınızı tüm hesaplara eklemek için 'sınıf ismi soneki' kullanabilirsiniz. Parolaları elle giriyorsanız, bunların <b>en az</b> 6 karakter olması gerekir."

#~ msgid "create_multiple_accounts"
#~ msgstr "Birden fazla hesap oluşturun"

#~ msgid "download_login_credentials"
#~ msgstr "Hesaplar oluşturulduktan sonra oturum açma kimlik bilgilerini indirmek istiyor musunuz?"

#~ msgid "generate_passwords"
#~ msgstr "Şifreler oluşturma"

#~ msgid "postfix_classname"
#~ msgstr "Sınıf adı son eki"

#~ msgid "reset_view"
#~ msgstr "Sıfırla"

#~ msgid "unique_usernames"
#~ msgstr "Tüm kullanıcı adlarının benzersiz olması gerekir."

#~ msgid "usernames_exist"
#~ msgstr "Bir veya daha fazla kullanıcı adı zaten kullanımda."

#~ msgid "**Question**: What is the output of this code?"
#~ msgstr ""

#~ msgid "Output"
#~ msgstr ""

#~ msgid "clear"
#~ msgstr ""

#~ msgid "bug"
#~ msgstr ""

#~ msgid "feature"
#~ msgstr ""

#~ msgid "feedback"
#~ msgstr ""

#~ msgid "feedback_message_success"
#~ msgstr ""

#~ msgid "feedback_modal_message"
#~ msgstr ""

#~ msgid "adventures"
#~ msgstr ""

#~ msgid "classes"
#~ msgstr ""

#~ msgid "Adventure"
#~ msgstr ""

#~ msgid "Answer"
#~ msgstr ""

#~ msgid "adventure_prompt"
#~ msgstr "Lütfen maceranın ismini girin"

#~ msgid "select_tag"
#~ msgstr ""

#~ msgid "Delete"
#~ msgstr ""

#~ msgid "select_class"
#~ msgstr ""

#~ msgid "survey"
#~ msgstr ""

#~ msgid "survey_completed"
#~ msgstr ""

#~ msgid "invalid_tutorial_step"
#~ msgstr "Geçersiz eğitici adımı"

#~ msgid "next_step_tutorial"
#~ msgstr "Sonraki adım >>>"

#~ msgid "tutorial"
#~ msgstr "Öğretici"

#~ msgid "tutorial_code_snippet"
#~ msgstr ""
#~ "{print} Merhaba dünya!\n"
#~ "{print} Hedy'yi kullanmayı öğretici ile öğreniyorum!"

#~ msgid "tutorial_message_not_found"
#~ msgstr "İstenen öğretici adımı bulamadık..."

#~ msgid "tutorial_title_not_found"
#~ msgstr "Öğretici adım bulunamadı"

<<<<<<< HEAD
#~ msgid "complete"
#~ msgstr ""

#~ msgid "share"
#~ msgstr ""
=======
#~ msgid "disable_explore_page"
#~ msgstr ""

#~ msgid "hedy_choice_title"
#~ msgstr "Hedy'nin Seçimi"

#~ msgid "nav_explore"
#~ msgstr "Keşfet"

#~ msgid "title_explore"
#~ msgstr "Hedy - Keşfet"
>>>>>>> 8dee6c69
<|MERGE_RESOLUTION|>--- conflicted
+++ resolved
@@ -2539,13 +2539,6 @@
 #~ msgid "tutorial_title_not_found"
 #~ msgstr "Öğretici adım bulunamadı"
 
-<<<<<<< HEAD
-#~ msgid "complete"
-#~ msgstr ""
-
-#~ msgid "share"
-#~ msgstr ""
-=======
 #~ msgid "disable_explore_page"
 #~ msgstr ""
 
@@ -2557,4 +2550,3 @@
 
 #~ msgid "title_explore"
 #~ msgstr "Hedy - Keşfet"
->>>>>>> 8dee6c69
