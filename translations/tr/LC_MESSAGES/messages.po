
msgid ""
msgstr ""
"Project-Id-Version: PACKAGE VERSION\n"
"Report-Msgid-Bugs-To: \n"
<<<<<<< HEAD
"POT-Creation-Date: 2023-05-15 19:16+0200\n"
=======
"POT-Creation-Date: 2023-05-15 11:37-0400\n"
>>>>>>> 7b0d2e09
"PO-Revision-Date: 2023-04-06 07:18+0000\n"
"Last-Translator: Anonymous <noreply@weblate.org>\n"
"Language: tr\n"
"Language-Team: tr <LL@li.org>\n"
"Plural-Forms: nplurals=2; plural=n != 1;\n"
"MIME-Version: 1.0\n"
"Content-Type: text/plain; charset=utf-8\n"
"Content-Transfer-Encoding: 8bit\n"
"Generated-By: Babel 2.11.0\n"

#, fuzzy
msgid "Access Before Assign"
msgstr "You tried to use the variable {name} on line {access_line_number}, but you set it on line {definition_line_number}. Set a variable before using it."

#, fuzzy
msgid "Cyclic Var Definition"
msgstr "The name {variable} needs to be set before you can use it on the right-hand side of the is command"

#, fuzzy
msgid "Has Blanks"
msgstr "Your code is incomplete. It contains blanks that you have to replace with code."

#, fuzzy
msgid "Incomplete"
msgstr "Oops! You forgot a bit of code! On line {line_number}, you need to enter text behind {incomplete_command}."

#, fuzzy
msgid "Incomplete Repeat"
msgstr "It looks like you forgot to use {command} with the repeat command you used on line {line_number}."

#, fuzzy
msgid "Invalid"
msgstr "{invalid_command} is not a Hedy level {level} command. Did you mean {guessed_command}?"

#, fuzzy
msgid "Invalid Argument"
msgstr "You cannot use the command {command} with {invalid_argument} . Try changing {invalid_argument} to {allowed_types}."

#, fuzzy
msgid "Invalid Argument Type"
msgstr "You cannot use {command} with {invalid_argument} because it is {invalid_type}. Try changing {invalid_argument} to {allowed_types}."

#, fuzzy
msgid "Invalid At Command"
msgstr "The {at} command may not be used from level 16 onward. You can use square brackets to use an element from a list, for example `friends[i]`, `lucky_numbers[{random}]`."

#, fuzzy
msgid "Invalid Space"
msgstr "Oops! You started a line with a space on line {line_number}. Spaces confuse computers, can you remove it?"

#, fuzzy
msgid "Invalid Type Combination"
msgstr "You cannot use {invalid_argument} and {invalid_argument_2} with {command} because one is {invalid_type} and the other is {invalid_type_2}. Try changing {invalid_argument} to {invalid_type_2} or {invalid_argument_2} to {invalid_type}."

#, fuzzy
msgid "Locked Language Feature"
msgstr "You are using {concept}! That is awesome, but {concept} is not unlocked yet! It will be unlocked in a later level."

#, fuzzy
msgid "Lonely Echo"
msgstr "You used an echo before an ask, or an echo without an ask. First ask for input, then echo."

#, fuzzy
msgid "Lonely Text"
msgstr "It looks like you forgot to use a command with the text you put in line {line_number}"

#, fuzzy
msgid "Missing Command"
msgstr "It looks like you forgot to use a command on line {line_number}."

#, fuzzy
msgid "Missing Inner Command"
msgstr "It looks like you forgot to use a command with the {command} statement you used on line {line_number}."

#, fuzzy
msgid "No Indentation"
msgstr "You used too few spaces in line {line_number}. You used {leading_spaces} spaces, which is not enough. Start every new block with {indent_size} spaces more than the line before."

#, fuzzy
msgid "Parse"
msgstr "The code you entered is not valid Hedy code. There is a mistake on line {location[0]}, at position {location[1]}. You typed {character_found}, but that is not allowed."

#, fuzzy
msgid "Pressit Missing Else"
msgstr "You forgot to add what happens when you press a different key, add an {else} to your code"

#, fuzzy
msgid "Too Big"
msgstr "Wow! Your program has an impressive {lines_of_code} lines of code! But we can only process {max_lines} lines in this level. Make your program smaller and try again."

#, fuzzy
msgid "Unexpected Indentation"
msgstr "You used too many spaces in line {line_number}. You used {leading_spaces} spaces, which is too much. Start every new block with {indent_size} spaces more than the line before."

#, fuzzy
msgid "Unquoted Assignment"
msgstr "From this level, you need to place texts to the right of the `is` between quotes. You forgot that for the text {text}."

#, fuzzy
msgid "Unquoted Equality Check"
msgstr "If you want to check if a variable is equal to multiple words, the words should be surrounded by quotation marks!"

#, fuzzy
msgid "Unquoted Text"
msgstr "Be careful. If you ask or print something the text should start and finish with a quotation mark. You forgot one somewhere."

#, fuzzy
msgid "Unsupported Float"
msgstr "Non-integer numbers are not supported yet but they will be in a few levels. For now change {value} to an integer."

#, fuzzy
msgid "Unsupported String Value"
msgstr "Text values cannot contain {invalid_value}."

#, fuzzy
msgid "Var Undefined"
msgstr "You tried to use the variable {name}, but you did not set it. It is also possible that you were trying to use the word {name} but forgot quotation marks."

#, fuzzy
msgid "Wrong Level"
msgstr "That was correct Hedy code, but not at the right level. You wrote {offending_keyword} for level {working_level}. Tip: {tip}"

#, fuzzy
msgid "account_overview"
msgstr "Account overview"

#, fuzzy
msgid "accounts_created"
msgstr "Accounts where successfully created."

#, fuzzy
msgid "accounts_intro"
msgstr "On this page you can create accounts for multiple students at the same time. It is also possible to directly add them to one of your classes. By pressing the green + on the bottom right of the page you can add extra rows. You can delete a row by pressing the corresponding red cross. Make sure no rows are empty when you press \"Create accounts\". Please keep in mind that every username and mail address needs to be unique and the password needs to be <b>at least</b> 6 characters."

#, fuzzy
msgid "achievement_earned"
msgstr "You've earned an achievement!"

#, fuzzy
msgid "achievements"
msgstr "achievements"

#, fuzzy
msgid "achievements_check_icon_alt"
msgstr "You've earned an achievement!"

#, fuzzy
msgid "achievements_logo_alt"
msgstr "achievements"

#, fuzzy
msgid "add_students"
msgstr "students"

#, fuzzy
msgid "add_students_options"
msgstr "Create student accounts"

#, fuzzy
msgid "admin"
msgstr "Admin"

#, fuzzy
msgid "advance_button"
msgstr "Go to level {level}"

#, fuzzy
msgid "adventure"
msgstr "Adventure"

#, fuzzy
msgid "adventure_duplicate"
msgstr "You already have an adventure with this name."

#, fuzzy
msgid "adventure_empty"
msgstr "You didn't enter an adventure name!"

#, fuzzy
msgid "adventure_exp_1"
msgstr "Type your adventure of choice on the right-hand side. After creating your adventure you can include it in one of your classes under \"customizations\". If you want to include a command in your adventure please use code anchors like this:"

#, fuzzy
msgid "adventure_exp_2"
msgstr "If you want to show actual code snippets, for example to give student a template or example of the code. Please use pre anchors like this:"

#, fuzzy
msgid "adventure_exp_3"
msgstr "You can use the \"preview\" button to view a styled version of your adventure. To view the adventure on a dedicated page, select \"view\" from the teachers page."

#, fuzzy
msgid "adventure_id_invalid"
msgstr "This adventure id is invalid."

#, fuzzy
msgid "adventure_length"
msgstr "Your adventure has to be at least 20 characters."

#, fuzzy
msgid "adventure_name_invalid"
msgstr "This adventure name is invalid."

#, fuzzy
msgid "adventure_prompt"
msgstr "Please enter the name of the adventure"

#, fuzzy
msgid "adventure_terms"
msgstr "I agree that my adventure might be made publicly available on Hedy."

#, fuzzy
msgid "adventure_updated"
msgstr "The adventure has been updated!"

msgid "adventures"
msgstr ""

msgid "adventures_restored"
msgstr ""

#, fuzzy
msgid "ago"
msgstr "{timestamp} ago"

#, fuzzy
msgid "agree_invalid"
msgstr "You have to agree with the privacy terms."

#, fuzzy
msgid "agree_third_party"
msgstr "I consent to being contacted by partners of Leiden University with sales opportunities (optional)"

#, fuzzy
msgid "agree_with"
msgstr "I agree to the"

#, fuzzy
msgid "ajax_error"
msgstr "There was an error, please try again."

#, fuzzy
msgid "all"
msgstr "All"

#, fuzzy
msgid "all_class_highscores"
msgstr "All students visible in class highscores"

#, fuzzy
msgid "already_account"
msgstr "Already have an account?"

#, fuzzy
msgid "already_program_running"
msgstr "Start programming"

#, fuzzy
msgid "already_teacher"
msgstr "You already have a teacher account."

#, fuzzy
msgid "already_teacher_request"
msgstr "You already have a pending teacher request."

#, fuzzy
msgid "amount_created"
msgstr "programs created"

#, fuzzy
msgid "amount_saved"
msgstr "programs saved"

#, fuzzy
msgid "amount_submitted"
msgstr "programs submitted"

#, fuzzy
msgid "are_you_sure"
msgstr "Are you sure? You cannot revert this action."

#, fuzzy
msgid "ask_needs_var"
msgstr "Starting in level 2, ask needs to be used with a variable. Example: name is ask What are you called?"

#, fuzzy
msgid "back_to_class"
msgstr "Go back to class"

#, fuzzy
msgid "back_to_teachers_page"
msgstr "Go back to teachers page"

#, fuzzy
msgid "become_a_sponsor"
msgstr "Become a sponsor"

#, fuzzy
msgid "birth_year"
msgstr "Birth year"

#, fuzzy
msgid "by"
msgstr "by"

#, fuzzy
msgid "cancel"
msgstr "Cancel"

#, fuzzy
msgid "catch_index_exception"
msgstr "You tried to access the list {list_name} but it is either empty or the index is not there."

#, fuzzy
msgid "certificate"
msgstr "Certificate of Completion"

#, fuzzy
msgid "certified_teacher"
msgstr "Certified teacher"

#, fuzzy
msgid "change_password"
msgstr "Change password"

#, fuzzy
msgid "cheatsheet_title"
msgstr "Hide cheatsheet"

#, fuzzy
msgid "class_already_joined"
msgstr "You are already a student of class"

#, fuzzy
msgid "class_customize_success"
msgstr "Class successfully customized."

#, fuzzy
msgid "class_logs"
msgstr "Last login"

#, fuzzy
msgid "class_name_duplicate"
msgstr "You already have a class with this name."

#, fuzzy
msgid "class_name_empty"
msgstr "You didn't enter a class name!"

#, fuzzy
msgid "class_name_invalid"
msgstr "This class name is invalid."

#, fuzzy
msgid "class_name_prompt"
msgstr "Please enter the name of the class"

#, fuzzy
msgid "class_stats"
msgstr "Show class statistics"

#, fuzzy
msgid "close"
msgstr "Sluiten"

#, fuzzy
msgid "comma"
msgstr "a comma"

#, fuzzy
msgid "commands"
msgstr "Commands"

#, fuzzy
msgid "congrats_message"
msgstr "Congratulations, {username}, you have completed Hedy!"

#, fuzzy
msgid "content_invalid"
msgstr "This adventure is invalid."

#, fuzzy
msgid "contributor"
msgstr "Contributor"

#, fuzzy
msgid "copy_clipboard"
msgstr "Successfully copied to clipboard"

#, fuzzy
msgid "copy_join_link"
msgstr "Please copy and paste this link into a new tab:"

#, fuzzy
msgid "copy_link_success"
msgstr "Copy link to share"

#, fuzzy
msgid "copy_link_to_share"
msgstr "Copy link to share"

#, fuzzy
msgid "copy_mail_link"
msgstr "Please copy and paste this link into a new tab:"

#, fuzzy
msgid "correct_answer"
msgstr "The correct answer is"

#, fuzzy
msgid "country"
msgstr "Country"

#, fuzzy
msgid "country_invalid"
msgstr "Please select a valid country."

#, fuzzy
msgid "country_title"
msgstr "Please select a valid country."

msgid "create_account"
msgstr "Hesap oluştur"

#, fuzzy
msgid "create_accounts"
msgstr "Create multiple accounts"

#, fuzzy
msgid "create_accounts_prompt"
msgstr "Are you sure you want to create these accounts?"

#, fuzzy
msgid "create_adventure"
msgstr "Create adventure"

#, fuzzy
msgid "create_class"
msgstr "Create a new class"

#, fuzzy
msgid "create_multiple_accounts"
msgstr "Create multiple accounts"

#, fuzzy
msgid "create_public_profile"
msgstr "Public profile"

#, fuzzy
msgid "create_question"
msgstr "Do you want to create one?"

#, fuzzy
msgid "create_student_account"
msgstr "Create an account"

#, fuzzy
msgid "create_student_account_explanation"
msgstr "You can save your own programs with an account."

#, fuzzy
msgid "create_teacher_account"
msgstr "Create a teacher account"

#, fuzzy
msgid "create_teacher_account_explanation"
msgstr "With a teacher account, you can save your programs and see the results of your students."

#, fuzzy
msgid "creator"
msgstr "Creator"

#, fuzzy
msgid "current_password"
msgstr "Current password"

#, fuzzy
msgid "customization_deleted"
msgstr "Customizations successfully deleted."

#, fuzzy
msgid "customize_adventure"
msgstr "Customize adventure"

#, fuzzy
msgid "customize_class"
msgstr "Customize class"

#, fuzzy
msgid "dash"
msgstr "a dash"

#, fuzzy
msgid "default_403"
msgstr "Looks like you aren't authorized..."

#, fuzzy
msgid "default_404"
msgstr "We could not find that page..."

#, fuzzy
msgid "default_500"
msgstr "Something went wrong..."

#, fuzzy
msgid "delete"
msgstr "Delete"

#, fuzzy
msgid "delete_adventure_prompt"
msgstr "Are you sure you want to remove this adventure?"

#, fuzzy
msgid "delete_class_prompt"
msgstr "Are you sure you want to delete the class?"

#, fuzzy
msgid "delete_confirm"
msgstr "Are you sure you want to delete the program?"

#, fuzzy
msgid "delete_invite"
msgstr "Delete invitation"

#, fuzzy
msgid "delete_invite_prompt"
msgstr "Are you sure you want to remove this class invitation?"

#, fuzzy
msgid "delete_public"
msgstr "Delete public profile"

#, fuzzy
msgid "delete_success"
msgstr "Program deleted successfully."

#, fuzzy
msgid "destroy_profile"
msgstr "Delete profile"

#, fuzzy
msgid "developers_mode"
msgstr "Programmer's mode"

#, fuzzy
msgid "directly_available"
msgstr "Directly open"

msgid "disable"
msgstr ""

msgid "disabled"
msgstr ""

#, fuzzy
msgid "disabled_button_locked"
msgstr "Your teacher hasn't unlocked this level yet"

#, fuzzy
msgid "disabled_button_quiz"
msgstr "Your quiz score is below the threshold, try again!"

#, fuzzy
msgid "discord_server"
msgstr "Discord server"

#, fuzzy
msgid "distinguished_user"
msgstr "Distinguished user"

#, fuzzy
msgid "double quotes"
msgstr "double quotes"

#, fuzzy
msgid "download"
msgstr "Download"

#, fuzzy
msgid "download_login_credentials"
msgstr "Do you want to download the login credentials after the accounts creation?"

#, fuzzy
msgid "duplicate"
msgstr "Duplicate"

#, fuzzy
msgid "echo_out"
msgstr "Starting in level 2 echo is no longer needed. You can repeat an answer with ask and print now. Example: name is ask What are you called? print hello name"

#, fuzzy
msgid "edit_code_button"
msgstr "Edit code"

#, fuzzy
msgid "email"
msgstr "Email"

#, fuzzy
msgid "email_invalid"
msgstr "Please enter a valid email."

#, fuzzy
msgid "end_quiz"
msgstr "Quiz end"

#, fuzzy
msgid "english"
msgstr "English"

#, fuzzy
msgid "enter"
msgstr "Enter"

#, fuzzy
msgid "enter_password"
msgstr "Enter a new password for"

#, fuzzy
msgid "enter_text"
msgstr "Enter your answer here..."

#, fuzzy
msgid "error_logo_alt"
msgstr "Error logo"

#, fuzzy
msgid "exclamation mark"
msgstr "an exclamation mark"

#, fuzzy
msgid "exercise"
msgstr "Exercise"

#, fuzzy
msgid "exercise_doesnt_exist"
msgstr "This exercise doesn't exist"

#, fuzzy
msgid "exists_email"
msgstr "That email is already in use."

#, fuzzy
msgid "exists_username"
msgstr "That username is already in use."

#, fuzzy
msgid "experience_invalid"
msgstr "Please select a valid experience, choose (Yes, No)."

#, fuzzy
msgid "expiration_date"
msgstr "Expiration date"

#, fuzzy
msgid "explore_explanation"
msgstr "On this page you can look through programs created by other Hedy users. You can filter on both a Hedy level and adventure. Click on \"View program\" to open a program and run it. Programs with a red header contain a mistake. You can still open the program, but running it will result in an error. You can of course try to fix it! If the creator has a public profile you can click their username to visit their profile. There you will find all their shared programs and much more!"

#, fuzzy
msgid "explore_programs"
msgstr "Explore programs"

#, fuzzy
msgid "explore_programs_logo_alt"
msgstr "Explore programs"

#, fuzzy
msgid "favourite_confirm"
msgstr "Are you sure you want to set this program as your favourite?"

#, fuzzy
msgid "favourite_program"
msgstr "Favourite program"

#, fuzzy
msgid "favourite_program_invalid"
msgstr "Your chosen favourite program is invalid."

#, fuzzy
msgid "favourite_success"
msgstr "Your program is set as favourite."

#, fuzzy
msgid "female"
msgstr "Female"

#, fuzzy
msgid "float"
msgstr "a number"

#, fuzzy
msgid "for_teachers"
msgstr "For teachers"

msgid "forgot_password"
msgstr "Parolanızı mı unuttunuz?"

#, fuzzy
msgid "from_another_teacher"
msgstr "From another teacher"

#, fuzzy
msgid "from_magazine_website"
msgstr "From a magazine or website"

#, fuzzy
msgid "from_video"
msgstr "From a video"

#, fuzzy
msgid "fun_statistics_msg"
msgstr "Here are some fun statistics!"

#, fuzzy
msgid "gender"
msgstr "Gender"

#, fuzzy
msgid "gender_invalid"
msgstr "Please select a valid gender, choose (Female, Male, Other)."

#, fuzzy
msgid "general"
msgstr "Gender"

#, fuzzy
msgid "general_settings"
msgstr "General settings"

#, fuzzy
msgid "generate_passwords"
msgstr "Generate passwords"

#, fuzzy
msgid "get_certificate"
msgstr "Get your certificate!"

#, fuzzy
msgid "give_link_to_teacher"
msgstr "Give the following link to your teacher:"

#, fuzzy
msgid "go_back_to_main"
msgstr "Go back to main page"

#, fuzzy
msgid "go_to_question"
msgstr "Go to question"

#, fuzzy
msgid "go_to_quiz_result"
msgstr "Go to quiz result"

#, fuzzy
msgid "goto_profile"
msgstr "Go to my profile"

#, fuzzy
msgid "hand_in"
msgstr "Hand in"

#, fuzzy
msgid "hand_in_exercise"
msgstr "Hand in exercise"

#, fuzzy
msgid "heard_about_hedy"
msgstr "How have you heard about Hedy?"

#, fuzzy
msgid "heard_about_invalid"
msgstr "Please select a valid way you heard about us."

#, fuzzy
msgid "hedy_achievements"
msgstr "My achievements"

#, fuzzy
msgid "hedy_choice_title"
msgstr "Hedy's Choice"

#, fuzzy
msgid "hedy_logo_alt"
msgstr "Hedy logo"

#, fuzzy
msgid "hedy_on_github"
msgstr "Hedy on Github"

#, fuzzy
msgid "hedy_tutorial_logo_alt"
msgstr "Start hedy tutorial"

msgid "hello_logo"
msgstr "Merhaba!"

#, fuzzy
msgid "hello_world"
msgstr "Hello world!"

#, fuzzy
msgid "hidden"
msgstr "Hint?"

#, fuzzy
msgid "hide_cheatsheet"
msgstr "Hide cheatsheet"

#, fuzzy
msgid "hide_keyword_switcher"
msgstr "Hide keyword switcher"

#, fuzzy
msgid "hide_parsons"
msgstr "Hide parsons"

#, fuzzy
msgid "hide_quiz"
msgstr "Hide quiz"

#, fuzzy
msgid "highest_level_reached"
msgstr "Highest level reached"

#, fuzzy
msgid "highest_quiz_score"
msgstr "Highest quiz score"

#, fuzzy
msgid "highscore_explanation"
msgstr "On this page you can look through programs created by other Hedy users. You can filter on both a Hedy level and adventure. Click on \"View program\" to open a program and run it. Programs with a red header contain a mistake. You can still open the program, but running it will result in an error. You can of course try to fix it! If the creator has a public profile you can click their username to visit their profile. There you will find all their shared programs and much more!"

#, fuzzy
msgid "highscore_no_public_profile"
msgstr "You don't have a public profile and are therefore not listed on the highscores. Do you wish to create one?"

#, fuzzy
msgid "highscores"
msgstr "Score"

#, fuzzy
msgid "hint"
msgstr "Hint?"

#, fuzzy
msgid "ill_work_some_more"
msgstr "I'll work on it a little longer"

#, fuzzy
msgid "image_invalid"
msgstr "Your chosen image is invalid."

#, fuzzy
msgid "input"
msgstr "input from ask"

#, fuzzy
msgid "integer"
msgstr "a number"

#, fuzzy
msgid "invalid_class_link"
msgstr "Invalid link for joining the class."

#, fuzzy
msgid "invalid_teacher_invitation_code"
msgstr "The teacher invitation code is invalid. To become a teacher, reach out to hello@hedy.org."

#, fuzzy
msgid "invalid_tutorial_step"
msgstr "Invalid tutorial step"

#, fuzzy
msgid "invalid_username_password"
msgstr "Invalid username/password."

#, fuzzy
msgid "invite_by_username"
msgstr "All usernames need to be unique."

#, fuzzy
msgid "invite_date"
msgstr "Invite date"

#, fuzzy
msgid "invite_message"
msgstr "You have received an invitation to join class"

#, fuzzy
msgid "invite_prompt"
msgstr "Enter a username"

#, fuzzy
msgid "join_class"
msgstr "Join class"

#, fuzzy
msgid "join_prompt"
msgstr "You need to have an account to join a class. Would you like to login now?"

#, fuzzy
msgid "keyword_language_invalid"
msgstr "Please select a valid keyword language (select English or your own language)."

#, fuzzy
msgid "language_invalid"
msgstr "Please select a valid language."

#, fuzzy
msgid "languages"
msgstr "Which of these programming languages have you used before?"

#, fuzzy
msgid "last_achievement"
msgstr "Last earned achievement"

#, fuzzy
msgid "last_edited"
msgstr "Last edited"

#, fuzzy
msgid "last_login"
msgstr "Last login"

#, fuzzy
msgid "last_update"
msgstr "Last update"

#, fuzzy
msgid "lastname"
msgstr "Name"

#, fuzzy
msgid "leave_class"
msgstr "Leave class"

#, fuzzy
msgid "level"
msgstr "Level"

msgid "level_accessible"
msgstr ""

#, fuzzy
msgid "level_disabled"
msgstr "Level disabled"

msgid "level_future"
msgstr ""

#, fuzzy
msgid "level_invalid"
msgstr "This Hedy level in invalid."

#, fuzzy
msgid "level_not_class"
msgstr "You're in a class where this level has not been made available yet"

#, fuzzy
msgid "level_title"
msgstr "Level"

#, fuzzy
msgid "link"
msgstr "Oturum aç"

#, fuzzy
msgid "list"
msgstr "a list"

#, fuzzy
msgid "logged_in_to_share"
msgstr "You must be logged in to save and share a program."

msgid "login"
msgstr "Oturum aç"

msgid "login_long"
msgstr "Hesabınızda oturum açın"

msgid "login_to_save_your_work"
msgstr ""

#, fuzzy
msgid "logout"
msgstr "Log out"

#, fuzzy
msgid "longest_program"
msgstr "Longest program"

#, fuzzy
msgid "mail_change_password_body"
msgstr "Change password"

#, fuzzy
msgid "mail_change_password_subject"
msgstr "Change password"

#, fuzzy
msgid "mail_error_change_processed"
msgstr "Something went wrong when sending a validation mail, the changes are still correctly processed."

#, fuzzy
msgid "mail_goodbye"
msgstr ""
"Thank you!\n"
"The Hedy team"

#, fuzzy
msgid "mail_hello"
msgstr "Hi {username}!"

#, fuzzy
msgid "mail_recover_password_body"
msgstr "Request a password reset"

#, fuzzy
msgid "mail_recover_password_subject"
msgstr "Request a password reset"

#, fuzzy
msgid "mail_reset_password_body"
msgstr "Reset password"

#, fuzzy
msgid "mail_reset_password_subject"
msgstr "Reset password"

#, fuzzy
msgid "mail_welcome_teacher_body"
msgstr ""
"<strong>Welcome!</strong>\n"
"Congratulations on your brand new Hedy teachers account. Welcome to the world wide community of Hedy teachers!\n"
"<strong>What teachers accounts can do</strong>\n"
"With your teacher account, you have the option to create classes. Your students can than join your classes and you can see their progress. Classes are made and managed though the for <a href=\"https://hedycode.com/for-teachers\">teachers page</a>.\n"
"<strong>How to share ideas</strong>\n"
"If you are using Hedy in class, you probably have ideas for improvements! You can share those ideas with us on the <a href=\"https://github.com/Felienne/hedy/discussions/categories/ideas\">Ideas Discussion</a>.\n"
"<strong>How to ask for help</strong>\n"
"If anything is unclear, you can post in the <a href=\"https://github.com/Felienne/hedy/discussions/categories/q-a\">Q&A discussion</a>, or <a href=\"mailto: hello@hedy.org\">send us an email</a>.\n"
"Keep programming!"

#, fuzzy
msgid "mail_welcome_teacher_subject"
msgstr "Your Hedy teacher account is ready"

#, fuzzy
msgid "mail_welcome_verify_body"
msgstr ""
"Your Hedy account has been created successfully. Welcome!\n"
"Please click on this link to verify your email address: {link}"

#, fuzzy
msgid "mail_welcome_verify_subject"
msgstr "Welcome to Hedy"

#, fuzzy
msgid "mailing_title"
msgstr "Title"

#, fuzzy
msgid "main_subtitle"
msgstr "programs submitted"

#, fuzzy
msgid "main_title"
msgstr "Title"

#, fuzzy
msgid "make_sure_you_are_done"
msgstr "Make sure you are done! You will not be able to change your program anymore after you click \"Hand in\"."

#, fuzzy
msgid "male"
msgstr "Male"

#, fuzzy
msgid "mandatory_mode"
msgstr "Mandatory developer's mode"

#, fuzzy
msgid "my_account"
msgstr "My account"

#, fuzzy
msgid "my_achievements"
msgstr "My achievements"

#, fuzzy
msgid "my_adventures"
msgstr "My adventures"

#, fuzzy
msgid "my_classes"
msgstr "My classes"

#, fuzzy
msgid "my_messages"
msgstr "My messages"

#, fuzzy
msgid "name"
msgstr "Name"

#, fuzzy
msgid "nav_explore"
msgstr "Explore"

#, fuzzy
msgid "nav_hedy"
msgstr "Hedy"

#, fuzzy
msgid "nav_learn_more"
msgstr "Learn more"

#, fuzzy
msgid "nav_start"
msgstr "Home"

#, fuzzy
msgid "nested blocks"
msgstr "a block in a block"

#, fuzzy
msgid "new_password"
msgstr "New password"

#, fuzzy
msgid "newline"
msgstr "a new line"

#, fuzzy
msgid "next_exercise"
msgstr "Next exercise"

#, fuzzy
msgid "next_page"
msgstr "Next page"

#, fuzzy
msgid "next_step_tutorial"
msgstr "Next step >>>"

#, fuzzy
msgid "no"
msgstr "No"

msgid "no_account"
msgstr "Henüz hesabınız yok mu?"

#, fuzzy
msgid "no_accounts"
msgstr "There are no accounts to create."

#, fuzzy
msgid "no_certificate"
msgstr "This user hasn't earned the Hedy Certificate of Completion"

#, fuzzy
msgid "no_more_flat_if"
msgstr "Starting in level 8, the code after {if} needs to be placed on the next line and start with 4 spaces."

#, fuzzy
msgid "no_programs"
msgstr "You have no programs yet."

#, fuzzy
msgid "no_public_profile"
msgstr "Public profile"

#, fuzzy
msgid "no_shared_programs"
msgstr "has no shared programs..."

#, fuzzy
msgid "no_such_adventure"
msgstr "This adventure doesn't exist!"

#, fuzzy
msgid "no_such_class"
msgstr "No such Hedy class"

#, fuzzy
msgid "no_such_highscore"
msgstr "No such Hedy level!"

#, fuzzy
msgid "no_such_level"
msgstr "No such Hedy level!"

#, fuzzy
msgid "no_such_program"
msgstr "No such Hedy program!"

#, fuzzy
msgid "not_enrolled"
msgstr "Looks like you are not in this class!"

#, fuzzy
msgid "not_in_class_no_handin"
msgstr "You are not in a class, so there's no need for you to hand in anything."

msgid "not_logged_in_cantsave"
msgstr ""

#, fuzzy
msgid "not_logged_in_handin"
msgstr "You must be logged in to hand in an assignment."

#, fuzzy
msgid "not_teacher"
msgstr "Looks like you are not a teacher!"

#, fuzzy
msgid "number"
msgstr "a number"

#, fuzzy
msgid "number_achievements"
msgstr "Number of achievements"

#, fuzzy
msgid "number_lines"
msgstr "Number of lines"

#, fuzzy
msgid "number_programs"
msgstr "Number of programs"

#, fuzzy
msgid "ok"
msgstr "OK"

#, fuzzy
msgid "only_you_can_see"
msgstr "Only you can see this program."

#, fuzzy
msgid "open"
msgstr "Open"

#, fuzzy
msgid "opening_date"
msgstr "Opening date"

#, fuzzy
msgid "opening_dates"
msgstr "Opening dates"

#, fuzzy
msgid "option"
msgstr "Option"

msgid "or"
msgstr "veya"

#, fuzzy
msgid "other"
msgstr "Other"

#, fuzzy
msgid "other_block"
msgstr "Another block language"

#, fuzzy
msgid "other_settings"
msgstr "Other settings"

#, fuzzy
msgid "other_source"
msgstr "Other"

#, fuzzy
msgid "other_text"
msgstr "Another text language"

#, fuzzy
msgid "overwrite_warning"
msgstr "You already have a program with this name, saving this program will overwrite the old one. Are you sure?"

#, fuzzy
msgid "page"
msgstr "page"

#, fuzzy
msgid "page_not_found"
msgstr "We could not find that page!"

#, fuzzy
msgid "parsons_title"
msgstr "Title"

msgid "password"
msgstr "Parola"

#, fuzzy
msgid "password_change_not_allowed"
msgstr "You're not allowed to change the password of this user."

#, fuzzy
msgid "password_change_prompt"
msgstr "Are you sure you want to change this password?"

#, fuzzy
msgid "password_change_success"
msgstr "Password of your student is successfully changed."

#, fuzzy
msgid "password_invalid"
msgstr "Your password is invalid."

#, fuzzy
msgid "password_repeat"
msgstr "Repeat password"

#, fuzzy
msgid "password_resetted"
msgstr "Your password has been successfully reset. You are being redirected to the login page."

#, fuzzy
msgid "password_six"
msgstr "Your password must contain at least six characters."

#, fuzzy
msgid "password_updated"
msgstr "Password updated."

#, fuzzy
msgid "passwords_six"
msgstr "All passwords need to be six characters or longer."

#, fuzzy
msgid "pending_invites"
msgstr "Pending invites"

#, fuzzy
msgid "people_with_a_link"
msgstr "Other people with a link can see this program. It also can be found on the \"Explore\" page."

#, fuzzy
msgid "percentage"
msgstr "percentage"

#, fuzzy
msgid "percentage_achieved"
msgstr "Achieved by {percentage}% of the users"

#, fuzzy
msgid "period"
msgstr "a period"

#, fuzzy
msgid "personal_text"
msgstr "Personal text"

#, fuzzy
msgid "personal_text_invalid"
msgstr "Your personal text is invalid."

#, fuzzy
msgid "postfix_classname"
msgstr "Postfix classname"

#, fuzzy
msgid "preferred_keyword_language"
msgstr "Preferred keyword language"

#, fuzzy
msgid "preferred_language"
msgstr "Preferred language"

#, fuzzy
msgid "preview"
msgstr "Preview"

#, fuzzy
msgid "previous_campaigns"
msgstr "View previous campaigns"

msgid "print_logo"
msgstr "yazdır"

#, fuzzy
msgid "privacy_terms"
msgstr "privacy terms"

#, fuzzy
msgid "private"
msgstr "Private"

#, fuzzy
msgid "profile_logo_alt"
msgstr "Profile updated."

#, fuzzy
msgid "profile_picture"
msgstr "Profile picture"

#, fuzzy
msgid "profile_updated"
msgstr "Profile updated."

#, fuzzy
msgid "profile_updated_reload"
msgstr "Profile updated, page will be re-loaded."

#, fuzzy
msgid "program_contains_error"
msgstr "This program contains an error, are you sure you want to share it?"

#, fuzzy
msgid "program_header"
msgstr "My programs"

#, fuzzy
msgid "programming_experience"
msgstr "Do you have programming experience?"

#, fuzzy
msgid "programming_invalid"
msgstr "Please select a valid programming language."

#, fuzzy
msgid "programs"
msgstr "Programs"

#, fuzzy
msgid "programs_created"
msgstr "My programs"

#, fuzzy
msgid "programs_saved"
msgstr "Programs"

#, fuzzy
msgid "programs_submitted"
msgstr "programs submitted"

#, fuzzy
msgid "prompt_join_class"
msgstr "Do you want to join this class?"

#, fuzzy
msgid "public"
msgstr "Public"

#, fuzzy
msgid "public_invalid"
msgstr "This agreement selection is invalid"

#, fuzzy
msgid "public_profile"
msgstr "Public profile"

#, fuzzy
msgid "public_profile_info"
msgstr "By selecting this box I make my profile visible for everyone. Be careful not to share personal information like your name or home address, because everyone will be able to see it!"

#, fuzzy
msgid "public_profile_updated"
msgstr "Public profile updated."

#, fuzzy
msgid "pygame_waiting_for_input"
msgstr "Waiting for a button press..."

#, fuzzy
msgid "question mark"
msgstr "a question mark"

#, fuzzy
msgid "quiz_logo_alt"
msgstr "Quiz logo"

#, fuzzy
msgid "quiz_score"
msgstr "Quiz score"

#, fuzzy
msgid "quiz_tab"
msgstr "Quiz"

#, fuzzy
msgid "quiz_threshold_not_reached"
msgstr "Quiz threshold not reached to unlock this level"

#, fuzzy
msgid "read_code_label"
msgstr "Read aloud"

#, fuzzy
msgid "recent"
msgstr "My recent programs"

#, fuzzy
msgid "recover_password"
msgstr "Request a password reset"

#, fuzzy
msgid "regress_button"
msgstr "Go back to level {level}"

#, fuzzy
msgid "remove"
msgstr "Remove"

#, fuzzy
msgid "remove_customization"
msgstr "Remove customization"

#, fuzzy
msgid "remove_customizations_prompt"
msgstr "Are you sure you want to remove this class their customizations?"

#, fuzzy
msgid "remove_student_prompt"
msgstr "Are you sure you want to remove the student from the class?"

#, fuzzy
msgid "repair_program_logo_alt"
msgstr "Repair program icon"

#, fuzzy
msgid "repeat_match_password"
msgstr "The repeated password does not match."

#, fuzzy
msgid "repeat_new_password"
msgstr "Repeat new password"

#, fuzzy
msgid "report_failure"
msgstr "This program does not exist or is not public"

#, fuzzy
msgid "report_program"
msgstr "Are you sure you want to report this program?"

#, fuzzy
msgid "report_success"
msgstr "This program has been reported"

#, fuzzy
msgid "request_teacher"
msgstr "Would you like to apply for a teacher's account?"

#, fuzzy
msgid "request_teacher_account"
msgstr "Request teacher account"

#, fuzzy
msgid "required_field"
msgstr "Fields marked with an * are required"

#, fuzzy
msgid "reset_adventure_prompt"
msgstr "Are you sure you want to reset all selected adventures?"

#, fuzzy
msgid "reset_adventures"
msgstr "Reset selected adventures"

#, fuzzy
msgid "reset_password"
msgstr "Reset password"

#, fuzzy
msgid "reset_view"
msgstr "Reset"

#, fuzzy
msgid "retrieve_adventure_error"
msgstr "You're not allowed to view this adventure!"

#, fuzzy
msgid "retrieve_class_error"
msgstr "Only teachers can retrieve classes"

#, fuzzy
msgid "run_code_button"
msgstr "Run code"

#, fuzzy
msgid "save"
msgstr "Save"

#, fuzzy
msgid "save_parse_warning"
msgstr "This program contains an error, are you sure you want to save it?"

#, fuzzy
msgid "save_prompt"
msgstr "You need to have an account to save your program. Would you like to login now?"

#, fuzzy
msgid "save_success_detail"
msgstr "Program saved successfully."

#, fuzzy
msgid "score"
msgstr "Score"

#, fuzzy
msgid "search"
msgstr "Search..."

#, fuzzy
msgid "search_button"
msgstr "Save & share code"

#, fuzzy
msgid "see_certificate"
msgstr "See {username} certificate!"

#, fuzzy
msgid "select"
msgstr "Select"

#, fuzzy
msgid "select_adventures"
<<<<<<< HEAD
msgstr ""
=======
msgstr "Select adventures"
>>>>>>> 7b0d2e09

#, fuzzy
msgid "self_removal_prompt"
msgstr "Are you sure you want to leave this class?"

#, fuzzy
msgid "send_password_recovery"
msgstr "Send me a password recovery link"

#, fuzzy
msgid "sent_by"
msgstr "This invitation is sent by"

#, fuzzy
msgid "sent_password_recovery"
msgstr "You should soon receive an email with instructions on how to reset your password."

#, fuzzy
msgid "settings"
msgstr "My personal settings"

#, fuzzy
msgid "share"
msgstr "Share"

#, fuzzy
msgid "share_by_giving_link"
msgstr "Show your program to other people by giving them the link below:"

#, fuzzy
msgid "share_confirm"
msgstr "Are you sure you want to make the program public?"

#, fuzzy
msgid "share_success_detail"
msgstr "Program shared successfully."

#, fuzzy
msgid "share_your_program"
msgstr "Share your program"

#, fuzzy
msgid "signup_student_or_teacher"
msgstr "Are you a student or a teacher?"

#, fuzzy
msgid "single quotes"
msgstr "a single quote"

#, fuzzy
msgid "slash"
msgstr "a slash"

#, fuzzy
msgid "social_media"
msgstr "Social media"

#, fuzzy
msgid "something_went_wrong_keyword_parsing"
msgstr "There is a mistake in your adventure, are all keywords correctly surrounded with { }?"

#, fuzzy
msgid "space"
msgstr "a space"

#, fuzzy
msgid "star"
msgstr "a star"

#, fuzzy
msgid "start_hedy_tutorial"
msgstr "Start hedy tutorial"

#, fuzzy
msgid "start_programming"
msgstr "Directly start programming"

#, fuzzy
msgid "start_programming_logo_alt"
msgstr "Directly start programming"

#, fuzzy
msgid "start_quiz"
msgstr "Start quiz"

#, fuzzy
msgid "start_teacher_tutorial"
msgstr "Start teacher tutorial"

#, fuzzy
msgid "step_title"
msgstr "Assignment"

#, fuzzy
msgid "stop_code_button"
msgstr "Save code"

#, fuzzy
msgid "string"
msgstr "text"

#, fuzzy
msgid "student_already_in_class"
msgstr "This student is already in your class."

#, fuzzy
msgid "student_already_invite"
msgstr "This student already has a pending invitation."

#, fuzzy
msgid "student_not_existing"
msgstr "This username doesn't exist."

#, fuzzy
msgid "student_signup_header"
msgstr "Student"

#, fuzzy
msgid "students"
msgstr "students"

#, fuzzy
msgid "submission_time"
msgstr "Handed in at"

#, fuzzy
msgid "submit_answer"
msgstr "Answer question"

#, fuzzy
msgid "submit_program"
msgstr "Submit"

#, fuzzy
msgid "submit_warning"
msgstr "Are you sure you want to submit this program?"

#, fuzzy
msgid "submitted"
msgstr "Submitted"

#, fuzzy
msgid "submitted_header"
msgstr "This is a submitted program and can't be altered."

#, fuzzy
msgid "subscribe"
msgstr "Subscribe to the newsletter"

#, fuzzy
msgid "subscribe_newsletter"
msgstr "Subscribe to the newsletter"

#, fuzzy
msgid "surname"
msgstr "Kullanıcı adı"

#, fuzzy
msgid "teacher"
msgstr "Looks like you are not a teacher!"

#, fuzzy
msgid "teacher_account_request"
msgstr "You have a pending teacher account request"

#, fuzzy
msgid "teacher_account_success"
msgstr "You successfully requested a teacher account."

#, fuzzy
msgid "teacher_invalid"
msgstr "Your teacher value is invalid."

#, fuzzy
msgid "teacher_invitation_require_login"
msgstr "To set up your profile as a teacher we will need you to log in. If you don't have an account, please create one."

#, fuzzy
msgid "teacher_manual"
msgstr "Teacher manual"

#, fuzzy
msgid "teacher_signup_header"
msgstr "Teacher"

#, fuzzy
msgid "teacher_tutorial_logo_alt"
msgstr "You have received an invitation to join class"

#, fuzzy
msgid "teacher_welcome"
msgstr "Welcome to Hedy! Your are now the proud owner of a teachers account which allows you to create classes and invite students."

#, fuzzy
msgid "template_code"
msgstr ""
"This is the explanation of my adventure!\n"
"\n"
"This way I can show a command: <code>print</code>\n"
"\n"
"But sometimes I might want to show a piece of code, like this:\n"
"<pre>\n"
"ask What's your name?\n"
"echo so your name is \n"
"</pre>"

#, fuzzy
msgid "this_turns_in_assignment"
msgstr "This turns in your assignment to your teacher."

#, fuzzy
msgid "title"
msgstr "Title"

#, fuzzy
msgid "title_achievements"
msgstr "Hedy - My achievements"

#, fuzzy
msgid "title_admin"
msgstr "Hedy - Administrator page"

#, fuzzy
msgid "title_class logs"
msgstr "Hedy - Join class"

#, fuzzy
msgid "title_class statistics"
msgstr "My statistics"

#, fuzzy
msgid "title_class-overview"
msgstr "Hedy - Class overview"

#, fuzzy
msgid "title_customize-adventure"
msgstr "Hedy - Customize adventure"

#, fuzzy
msgid "title_customize-class"
msgstr "Hedy - Customize class"

#, fuzzy
msgid "title_explore"
msgstr "Hedy - Explore"

#, fuzzy
msgid "title_for-teacher"
msgstr "Hedy - For teachers"

#, fuzzy
msgid "title_join-class"
msgstr "Hedy - Join class"

#, fuzzy
msgid "title_landing-page"
msgstr "Welcome to Hedy!"

#, fuzzy
msgid "title_learn-more"
msgstr "Hedy - Learn more"

#, fuzzy
msgid "title_login"
msgstr "Hedy - Login"

#, fuzzy
msgid "title_my-profile"
msgstr "Hedy - My account"

#, fuzzy
msgid "title_privacy"
msgstr "Hedy - Privacy terms"

#, fuzzy
msgid "title_programs"
msgstr "Hedy - My programs"

#, fuzzy
msgid "title_recover"
msgstr "Hedy - Recover account"

#, fuzzy
msgid "title_reset"
msgstr "Hedy - Reset password"

#, fuzzy
msgid "title_signup"
msgstr "Hedy - Create an account"

#, fuzzy
msgid "title_start"
msgstr "Hedy - A gradual programming language"

#, fuzzy
msgid "title_view-adventure"
msgstr "Hedy - View adventure"

#, fuzzy
msgid "token_invalid"
msgstr "Your token is invalid."

#, fuzzy
msgid "translate_error"
msgstr "Something went wrong while translating the code. Try running the code to see if it has an error. Code with errors can not be translated."

#, fuzzy
msgid "translating_hedy"
msgstr "Translating Hedy"

#, fuzzy
msgid "try_it"
msgstr "Try"

#, fuzzy
msgid "tutorial"
msgstr "Tutorial"

#, fuzzy
msgid "tutorial_code_snippet"
msgstr "Hide cheatsheet"

#, fuzzy
msgid "tutorial_message_not_found"
msgstr "You have received an invitation to join class"

#, fuzzy
msgid "tutorial_title_not_found"
msgstr "We could not find that page!"

#, fuzzy
msgid "unauthorized"
msgstr "You don't have access rights for this page"

#, fuzzy
msgid "unique_usernames"
msgstr "All usernames need to be unique."

#, fuzzy
msgid "unlock_thresholds"
msgstr "Unlock level thresholds"

#, fuzzy
msgid "unsaved_class_changes"
msgstr "There are unsaved changes, are you sure you want to leave this page?"

#, fuzzy
msgid "unshare"
msgstr "Unshare"

#, fuzzy
msgid "unshare_confirm"
msgstr "Are you sure you want to make the program private?"

#, fuzzy
msgid "unshare_success_detail"
msgstr "Program unshared successfully."

#, fuzzy
msgid "update_adventure_prompt"
msgstr "Are you sure you want to update this adventure?"

#, fuzzy
msgid "update_profile"
msgstr "Update profile"

#, fuzzy
msgid "update_public"
msgstr "Update public profile"

msgid "updating_indicator"
msgstr ""

#, fuzzy
msgid "user"
msgstr "Kullanıcı adı"

#, fuzzy
msgid "user_inexistent"
msgstr "This user doesn't exist"

#, fuzzy
msgid "user_not_private"
msgstr "This user doesn't exist or doesn't have a public profile"

msgid "username"
msgstr "Kullanıcı adı"

#, fuzzy
msgid "username_empty"
msgstr "You didn't enter an username!"

#, fuzzy
msgid "username_invalid"
msgstr "Your username is invalid."

#, fuzzy
msgid "username_special"
msgstr "Username cannot contain `:` or `@`."

#, fuzzy
msgid "username_three"
msgstr "Username must contain at least three characters."

#, fuzzy
msgid "usernames_exist"
msgstr "One or more usernames is already in use."

#, fuzzy
msgid "value"
msgstr "Value"

#, fuzzy
msgid "variables"
msgstr "Variables"

#, fuzzy
msgid "view_program"
msgstr "View program"

#, fuzzy
msgid "visit_own_public_profile"
msgstr "Public profile"

#, fuzzy
msgid "welcome"
msgstr "Welcome to Hedy! Your are now the proud owner of a teachers account which allows you to create classes and invite students."

#, fuzzy
msgid "welcome_back"
msgstr "Welcome to Hedy! Your are now the proud owner of a teachers account which allows you to create classes and invite students."

#, fuzzy
msgid "what_should_my_code_do"
msgstr "What should my code do?"

#, fuzzy
msgid "whole_world"
msgstr "The world"

#, fuzzy
msgid "write_first_program"
msgstr "Write your first program!"

#, fuzzy
msgid "year_invalid"
msgstr "Please enter a year between 1900 and {current_year}."

#, fuzzy
msgid "yes"
msgstr "Yes"

#, fuzzy
msgid "your_account"
msgstr "Henüz hesabınız yok mu?"

#, fuzzy
msgid "your_class"
msgstr "My classes"

#, fuzzy
msgid "your_last_program"
msgstr "Favourite program"

#, fuzzy
msgid "your_personal_text"
msgstr "Your personal text..."

#, fuzzy
msgid "your_program"
msgstr "Your program"

#~ msgid "create_account_explanation"
#~ msgstr "Having your own account allows you to save your programs."

#~ msgid "only_teacher_create_class"
#~ msgstr "Only teachers are allowed to create classes!"

#~ msgid "language"
#~ msgstr "Which of these programming languages have you used before?"

#~ msgid "keyword_support"
#~ msgstr "Translated keywords"

#~ msgid "non_keyword_support"
#~ msgstr "Translated content"

#~ msgid "try_button"
#~ msgstr "Try"

#~ msgid "select_own_adventures"
#~ msgstr "Select own adventures"

#~ msgid "edit"
#~ msgstr "Edit"

#~ msgid "view"
#~ msgstr "View"

#~ msgid "class"
#~ msgstr "Class"

#~ msgid "save_code_button"
#~ msgstr "Save code"

#~ msgid "share_code_button"
#~ msgstr "Save & share code"

#~ msgid "classes_invalid"
#~ msgstr "The list of selected classes is invalid"

#~ msgid "directly_add_adventure_to_classes"
#~ msgstr "Do you want to add this adventure directly to one of your classes?"

#~ msgid "hand_in_assignment"
#~ msgstr "Hand in assignment"

#~ msgid "select_a_level"
#~ msgstr "Select a level"

#~ msgid "answer_invalid"
#~ msgstr "Your password is invalid."

#~ msgid "available_adventures_level"
#~ msgstr "Available adventures level"

#~ msgid "customize_class_exp_1"
#~ msgstr "Customize class"

#~ msgid "customize_class_exp_2"
#~ msgstr "Customize class"

#~ msgid "customize_class_step_1"
#~ msgstr "Customize class"

#~ msgid "customize_class_step_2"
#~ msgstr "Customize class"

#~ msgid "customize_class_step_3"
#~ msgstr "Customize class"

#~ msgid "customize_class_step_4"
#~ msgstr "Customize class"

#~ msgid "customize_class_step_5"
#~ msgstr "Customize class"

#~ msgid "customize_class_step_6"
#~ msgstr "Customize class"

#~ msgid "customize_class_step_7"
#~ msgstr "Customize class"

#~ msgid "customize_class_step_8"
#~ msgstr "Customize class"

#~ msgid "example_code_header"
#~ msgstr "Örnek kod"

#~ msgid "feedback_failure"
#~ msgstr "Wrong!"

#~ msgid "feedback_success"
#~ msgstr "Good!"

#~ msgid "go_to_first_question"
#~ msgstr "Go to question 1"

#~ msgid "question"
#~ msgstr "Question"

#~ msgid "question_doesnt_exist"
#~ msgstr "This question does not exist"

#~ msgid "question_invalid"
#~ msgstr "Your token is invalid."

#~ msgid "select_levels"
#~ msgstr ""

<<<<<<< HEAD
#~ msgid "unlock_thresholds"
#~ msgstr "Unlock level thresholds"

#~ msgid "value"
#~ msgstr "Value"

#~ msgid "example_code_header"
#~ msgstr "Örnek kod"
=======
#~ msgid "too_many_attempts"
#~ msgstr "Too many attempts"
>>>>>>> 7b0d2e09
<|MERGE_RESOLUTION|>--- conflicted
+++ resolved
@@ -3,11 +3,7 @@
 msgstr ""
 "Project-Id-Version: PACKAGE VERSION\n"
 "Report-Msgid-Bugs-To: \n"
-<<<<<<< HEAD
-"POT-Creation-Date: 2023-05-15 19:16+0200\n"
-=======
 "POT-Creation-Date: 2023-05-15 11:37-0400\n"
->>>>>>> 7b0d2e09
 "PO-Revision-Date: 2023-04-06 07:18+0000\n"
 "Last-Translator: Anonymous <noreply@weblate.org>\n"
 "Language: tr\n"
@@ -1628,11 +1624,7 @@
 
 #, fuzzy
 msgid "select_adventures"
-<<<<<<< HEAD
-msgstr ""
-=======
 msgstr "Select adventures"
->>>>>>> 7b0d2e09
 
 #, fuzzy
 msgid "self_removal_prompt"
@@ -2213,16 +2205,8 @@
 #~ msgid "select_levels"
 #~ msgstr ""
 
-<<<<<<< HEAD
-#~ msgid "unlock_thresholds"
-#~ msgstr "Unlock level thresholds"
-
-#~ msgid "value"
-#~ msgstr "Value"
+#~ msgid "too_many_attempts"
+#~ msgstr "Too many attempts"
 
 #~ msgid "example_code_header"
 #~ msgstr "Örnek kod"
-=======
-#~ msgid "too_many_attempts"
-#~ msgstr "Too many attempts"
->>>>>>> 7b0d2e09
