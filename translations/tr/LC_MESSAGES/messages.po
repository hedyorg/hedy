# Turkish translations for PROJECT.
# Copyright (C) 2023 ORGANIZATION
# This file is distributed under the same license as the PROJECT project.
# FIRST AUTHOR <EMAIL@ADDRESS>, 2023.
#
msgid ""
msgstr ""
"Project-Id-Version: PROJECT VERSION\n"
"Report-Msgid-Bugs-To: EMAIL@ADDRESS\n"
<<<<<<< HEAD
"POT-Creation-Date: 2024-01-09 13:43+0100\n"
"PO-Revision-Date: 2024-01-03 19:58+0000\n"
=======
"POT-Creation-Date: 2024-01-08 14:01+0100\n"
"PO-Revision-Date: 2024-01-09 09:26+0000\n"
>>>>>>> 2e4426b8
"Last-Translator: Prefill add-on <noreply-addon-prefill@weblate.org>\n"
"Language-Team: tr <LL@li.org>\n"
"Language: tr\n"
"MIME-Version: 1.0\n"
"Content-Type: text/plain; charset=utf-8\n"
"Content-Transfer-Encoding: 8bit\n"
"Plural-Forms: nplurals=1; plural=0;\n"
"X-Generator: Weblate 5.4-dev\n"
"Generated-By: Babel 2.14.0\n"

msgid "Access Before Assign"
msgstr "{name} değişkenini {access_line_number} numaralı satırda kullanmaya çalıştınız, ancak {definition_line_number} numaralı satırda ayarladınız. Bir değişkeni, onu kullanmadan önce ayarlayın."

msgid "Cyclic Var Definition"
msgstr "{is} komutunun sağ tarafında kullanabilmeniz için {variable} adının daha önceden ayarlanması gerekir."

#, fuzzy
msgid "Function Undefined"
msgstr "You tried to use the function {name}, but you didn't define it."

msgid "Has Blanks"
msgstr "Kodunuz tamamlanmamış. Kod ile değiştirmeniz gereken boşluklar var."

msgid "Incomplete"
msgstr "Oops! Bir kod parçasını unuttunuz! {line_number} numaralı satırda, {incomplete_command} satırının arkasına metin girmeniz gerekir."

<<<<<<< HEAD
=======
#, fuzzy
msgid "Incomplete For Command"
msgstr "It looks like you forgot to add a bit of code! On line {line_number} you need to add {command} to your code."

>>>>>>> 2e4426b8
msgid "Incomplete Repeat"
msgstr "Görünüşe göre {line_number} numaralı satırda kullandığınız {repeat} komutuyla birlikte bir komut kullanmayı unutmuşsunuz."

msgid "Invalid"
msgstr "{invalid_command} bir Hedy seviye {level} komutu değildir. {guessed_command} demek mi istediniz?"

msgid "Invalid Argument"
msgstr "{command} komutunu {invalid_argument} ile kullanamazsınız. {invalid_argument} 'ı {allowed_types} olarak değiştirmeyi deneyin."

msgid "Invalid Argument Type"
msgstr "{command} komutu ile birlikte {invalid_argument} kullanamazsınız çünkü bu bir {invalid_type}. {invalid_argument} 'ı {allowed_types} olarak değiştirmeyi deneyin."

msgid "Invalid At Command"
msgstr "{at} komutu 16. seviyeden itibaren kullanılamaz. Bir listeden bir öğe kullanmak için köşeli parantez kullanabilirsiniz, örneğin `arkadaşlar[i]`, `şanslı_sayılar[{random}]`."

msgid "Invalid Space"
msgstr "Oops! {line_number} numaralı satır boşlukla başladınız. Boşluklar bilgisayarların kafasını karıştırır, kaldırabilir misiniz?"

msgid "Invalid Type Combination"
msgstr "{command} komutu ile {invalid_argument} ve {invalid_argument_2} kullanamazsınız çünkü biri bir {invalid_type} diğeri bir {invalid_type_2}. {invalid_argument} 'ı {invalid_type_2} olarak ya da {invalid_argument_2} 'ı {invalid_type} olarak değiştirmeyi deneyin."

msgid "Locked Language Feature"
msgstr "{concept} kullanıyorsunuz! Bu harika, ancak {concept} kilidi henüz açılmadı! Bunun kullanımı daha sonraki bir seviyede açılacak."

msgid "Lonely Echo"
msgstr "Bir {ask}'dan önce bir {echo} veya {ask} olmadan bir {echo} kullandınız. {echo}'dan önce bir {ask} yerleştirin."

msgid "Lonely Text"
msgstr "Görünüşe göre {line_number} numaralı satırda kullandığınız metinle birlikte bir komut kullanmayı unutmuşsunuz"

<<<<<<< HEAD
=======
#, fuzzy
msgid "Missing Additional Command"
msgstr "It looks like you forgot to complete writing {command} on line {line_number}."

>>>>>>> 2e4426b8
msgid "Missing Command"
msgstr "Görünüşe göre {line_number} numaralı satırda bir komut kullanmayı unutmuşsunuz."

msgid "Missing Inner Command"
msgstr "Görünüşe göre {line_number} satırında kullandığınız {command} deyimiyle bir komut kullanmayı unutmuşsunuz."

msgid "Missing Variable"
msgstr ""

#, fuzzy
msgid "Misspelled At Command"
msgstr "It looks like you might have misspelled the {command} command, instead you wrote {invalid_argument} in line {line_number}."

msgid "No Indentation"
msgstr "{line_number} numaralı satırda çok az boşluk kullandınız. {leading_spaces} boşluk kullandınız, ama bu yeterli değil. Her yeni bloğu bir önceki satırdan {indent_size} boşluk daha fazla içeride olacak şekilde başlatın."

#, fuzzy
msgid "Non Decimal Variable"
msgstr "At line {line_number}, you might have tried using a number which Hedy does not like very much! Try changing it to a decimal number like 2."

msgid "Parse"
msgstr "Girdiğiniz kod geçerli bir Hedy kodu değil. {location[0]} numaralı satırda, {location[1]} numaralı konumda bir hata var. {character_found} yazdınız, ancak buna izin verilmez."

msgid "Pressit Missing Else"
msgstr "Farklı bir tuşa bastığınızda ne olacağını eklemeyi unuttunuz, kodunuza bir {else} ekleyin"

msgid "Too Big"
msgstr "Vay canına! Programınızda etkileyici sayıda {lines_of_code} kod satırı var! Ancak bu seviyede yalnızca {max_lines} satır işleyebiliyoruz. Programınızı biraz küçültün ve tekrar deneyin."

msgid "Unexpected Indentation"
msgstr "{line_number} satırında çok fazla boşluk kullandınız. {leading_spaces} boşluk kullandınız, ama bu çok fazla. Her yeni bloğu bir önceki satırdan {indent_size} boşluk daha fazla olacak şekilde başlatın."

msgid "Unquoted Assignment"
msgstr "Bu seviyeden itibaren, `{is}` ifadesinin sağındaki metinleri tırnak işaretleri arasında yerleştirmeniz gerekir. Bunu {text} metni için unuttunuz."

msgid "Unquoted Equality Check"
msgstr "Bir değişkenin birden fazla kelimeden oluşan bir ifadeye eşit olup olmadığını kontrol etmek istiyorsanız, kelimeler tırnak işaretleriyle çevrelenmelidir!"

msgid "Unquoted Text"
msgstr "Dikkatli olun. Bir şeyi {ask} veya {print} yaparsanız, artık bu metin tırnak işaretiyle başlamalı ve bitmelidir. Bunu {unquotedtext} metni için unuttunuz."

msgid "Unsupported Float"
msgstr "Tamsayı-olmayan sayılar bu seviyede desteklenmemektedir, ancak birkaç seviye sonra desteklenecektir. Şimdilik {value} öğesini bir tamsayı olarak değiştirin."

msgid "Unsupported String Value"
msgstr "Metin değerleri {invalid_value} içeremez."

#, fuzzy
msgid "Unused Variable"
msgstr "You defined the variable {variable_name} on line {line_number}, but you did not use it."

msgid "Var Undefined"
msgstr "{name} değişkenini kullanmaya çalıştınız, ancak bunu ayarlamadınız. Ayrıca {name} kelimesini kullanmaya çalışmış ancak tırnak işaretlerini unutmuş olmanız da mümkündür."

msgid "Wrong Level"
msgstr "Bu doğru bir Hedy koduydu, ancak kullanımı doğru seviyede değildi. Seviye {working_level} için {offending_keyword} yazmışsınız. İpucu: {tip}"

#, fuzzy
msgid "Wrong Number of Arguments"
msgstr "Your function used the wrong number of arguments. You provided {used_number} but the function {name} needs {defined_number}"

msgid "account_overview"
msgstr "Hesaba genel bakış"

msgid "accounts_created"
msgstr "Hesaplar başarıyla oluşturuldu."

msgid "accounts_intro"
msgstr "Bu sayfada aynı anda birden fazla öğrenci için hesap oluşturabilirsiniz. Bunlar otomatik olarak mevcut sınıfa eklenir, bu nedenle yukarıda gösterilen sınıfın doğru sınıf olduğundan emin olun! Her kullanıcı adının tüm Hedy sistemi içinde benzersiz olması gerekir. Sınıf adınızı tüm hesaplara eklemek için 'sınıf ismi soneki' kullanabilirsiniz. Parolaları elle giriyorsanız, bunların <b>en az</b> 6 karakter olması gerekir."

msgid "achievement_earned"
msgstr "Bir başarım kazandın!"

msgid "achievements"
msgstr "Başarımlar"

msgid "achievements_check_icon_alt"
msgstr "Başarım kontrol simgesi"

msgid "achievements_logo_alt"
msgstr "Başarım logosu"

#, fuzzy
msgid "add"
msgstr "Add"

msgid "add_students"
msgstr "Öğrenci ekleyin"

msgid "add_students_options"
msgstr "Öğrenci seçenekleri ekleyin"

msgid "admin"
msgstr "Yönetici"

msgid "advance_button"
msgstr "{level}. seviye git"

msgid "adventure"
msgstr "Macera"

#, fuzzy
msgid "adventure_cloned"
msgstr "Adventure is cloned"

msgid "adventure_duplicate"
msgstr "Bu isimle bir maceranız zaten var."

msgid "adventure_empty"
msgstr "Bir macera ismi girmediniz!"

msgid "adventure_exp_1"
msgstr "Seçtiğiniz macerayı sağ tarafa yazın. Maceranızı oluşturduktan sonra \"özelleştirmeler\" altındaki sınıflarınızdan birine dahil edebilirsiniz. Eğer maceranıza bir komut eklemek istiyorsanız lütfen aşağıdaki gibi kod çapaları kullanın:"

msgid "adventure_exp_2"
msgstr "Gerçek kod parçacıklarını göstermek istiyorsanız, örneğin öğrencilere bir şablon veya kod örneği vermek için, lütfen bunun gibi ön çapalar kullanın:"

msgid "adventure_exp_3"
msgstr "Anahtar kelimeleri her zaman { } ile çevrelediğinizden emin olun, böylece doğru şekilde tanınırlar. Maceranızın işlenmiş şeklini görüntülemek için \"önizleme\" düğmesini kullanabilirsiniz. Macerayı, ona özel bir sayfada görüntülemek için öğretmenler sayfasından \"görüntüle\"yi seçin."

msgid "adventure_id_invalid"
msgstr "Bu macera kimliği geçersiz."

msgid "adventure_length"
msgstr "Maceranız en az 20 karakterden oluşmalıdır."

msgid "adventure_name_invalid"
msgstr "Bu macera ismi geçersiz."

msgid "adventure_prompt"
msgstr "Lütfen maceranın ismini girin"

msgid "adventure_terms"
msgstr "Maceramın Hedy'de herkese açık hale getirilebileceğini kabul ediyorum."

msgid "adventure_updated"
msgstr "Macera güncellendi!"

msgid "adventures"
msgstr "Mevcut Maceralar"

#, fuzzy
msgid "adventures_info"
msgstr "Each Hedy level has built-in exercises for students, which we call adventures. You can create your own adventures and add them to your classes. With your own adventures you can create adventures that are relevant and interesting for your students. You can find more information about creating your own adventures <a href=\"https://hedy.org/for-teachers/manual/features\">here</a>."

msgid "adventures_restored"
msgstr "Varsayılan maceralar geri yüklendi."

msgid "ago"
msgstr "{timestamp} önce"

msgid "agree_invalid"
msgstr "Gizlilik koşullarını kabul etmeniz gerekir."

msgid "agree_with"
msgstr "Kabul ediyorum:"

msgid "ajax_error"
msgstr "Bir hata oluştu, lütfen tekrar deneyin."

msgid "all"
msgstr "Tümü"

msgid "all_class_highscores"
msgstr "Tüm öğrenciler sınıfın yüksek puanlarında görünür"

msgid "already_account"
msgstr "Zaten bir hesabınız var mı?"

msgid "already_program_running"
msgstr "Şu anda çalışan bir program var, önce onu bitirin."

msgid "already_teacher"
msgstr "Zaten bir öğretmen hesabınız var."

msgid "already_teacher_request"
msgstr "Zaten bekleyen bir öğretmen talebiniz var."

msgid "amount_created"
msgstr "oluşturulan programlar"

msgid "amount_saved"
msgstr "kaydedilen programlar"

msgid "amount_submitted"
msgstr "teslim edilen programlar"

#, fuzzy
msgid "apply_filters"
msgstr "Apply filters"

msgid "are_you_sure"
msgstr "Emin misiniz? Bu işlemi geri alamazsınız."

msgid "ask_needs_var"
msgstr "2. seviyeden itibaren, {ask} bir değişkenle birlikte kullanılmalıdır. Örnek: isim {is} {ask} Senin adın ne?"

msgid "back_to_class"
msgstr "Sınıfına geri dön"

msgid "back_to_teachers_page"
msgstr "Öğretmenler sayfasına geri dönün"

msgid "become_a_sponsor"
msgstr "Sponsor olun"

msgid "birth_year"
msgstr "Doğum yılı"

msgid "by"
msgstr "tarafından"

msgid "cancel"
msgstr "İptal"

msgid "cant_parse_exception"
msgstr "Program ayrıştırılamadı"

msgid "catch_index_exception"
msgstr "{list_name} listesine erişmeye çalıştınız ancak liste ya boş ya da istenen dizin orada değil."

#, fuzzy
msgid "catch_value_exception"
msgstr "While running your program the command {command} received the value {value} which is not allowed. {suggestion}."

msgid "certificate"
msgstr "Tamamlama Sertifikası"

msgid "certified_teacher"
msgstr "Sertifikalı öğretmen"

msgid "change_password"
msgstr "Şifre değiştirme"

msgid "cheatsheet_title"
msgstr "Kopyakağıdı"

msgid "class_already_joined"
msgstr "Siz zaten bir sınıfın öğrencisisiniz"

msgid "class_customize_success"
msgstr "Sınıf başarıyla özelleştirildi."

msgid "class_live"
msgstr "Canlı istatistikler"

msgid "class_name_duplicate"
msgstr "Bu isimde bir sınıfınız zaten var."

msgid "class_name_empty"
msgstr "Bir sınıf ismi girmediniz!"

msgid "class_name_invalid"
msgstr "Bu sınıf ismi geçersiz."

msgid "class_name_prompt"
msgstr "Lütfen yeni sınıfın ismini girin"

msgid "class_overview"
msgstr "Sınıfa genel bakış"

#, fuzzy
msgid "class_survey_description"
msgstr "We would like to get a better overview of our Hedy users. By providing these answers, you would help improve Hedy. Thank you!"

#, fuzzy
msgid "class_survey_later"
msgstr "Remind me tomorrow"

#, fuzzy
msgid "class_survey_question1"
msgstr "What is the age range in your class?"

#, fuzzy
msgid "class_survey_question2"
msgstr "What is the spoken language in your class?"

#, fuzzy
msgid "class_survey_question3"
msgstr "What is the gender balance in your class?"

#, fuzzy
msgid "class_survey_question4"
msgstr "What distinguishes your students from others?"

#, fuzzy
msgid "classes_info"
msgstr "Create a class to follow the progress of each student in dashboard, and to customize the adventures your students see, and even adding your own! You can create as many classes as you like, and each class can have multiple teachers each one with different roles. You can also add as many students as you want, but mind that each student can only be in one class at a time. You can find more information about classes in the <a href=\"https://hedy.org/for-teachers/manual/preparations#for-teachers\">teacher manual</a>."

#, fuzzy
msgid "clone"
msgstr "Clone"

#, fuzzy
msgid "cloned_times"
msgstr "Clones"

msgid "close"
msgstr "Kapat"

msgid "comma"
msgstr "bir virgül"

msgid "command_not_available_yet_exception"
msgstr "Komut henüz kullanılabilir değil"

msgid "command_unavailable_exception"
msgstr "Komut artık geçerli değil"

msgid "commands"
msgstr "Komutlar"

msgid "common_errors"
msgstr "Yaygın hatalar"

msgid "congrats_message"
msgstr "Tebrikler {username}, Hedy ile aşağıdaki sonuçlara ulaştınız!"

msgid "content_invalid"
msgstr "Bu macera geçersiz."

msgid "contributor"
msgstr "Katılımcı"

msgid "copy_clipboard"
msgstr "Panoya başarıyla kopyalandı"

msgid "copy_join_link"
msgstr "Katılma bağlantısını kopyala"

msgid "copy_link_success"
msgstr "Katılma bağlantısı panoya başarıyla kopyalandı"

msgid "copy_link_to_share"
msgstr "Paylaşmak için bağlantıyı kopyalayın"

msgid "copy_mail_link"
msgstr "Lütfen bu bağlantıyı kopyalayıp yeni bir sekmeye yapıştırın:"

msgid "correct_answer"
msgstr "Doğru cevap şudur"

msgid "country"
msgstr "Ülke"

msgid "country_invalid"
msgstr "Lütfen geçerli bir ülke seçin."

msgid "country_title"
msgstr "Ülke"

msgid "create_account"
msgstr "Hesap oluştur"

msgid "create_accounts"
msgstr "Çoklu hesaplar oluştur"

msgid "create_accounts_prompt"
msgstr "Bu hesapları oluşturmak istediğinizden emin misiniz?"

msgid "create_adventure"
msgstr "Macera oluşturun"

msgid "create_class"
msgstr "Yeni bir sınıf oluşturun"

msgid "create_multiple_accounts"
msgstr "Birden fazla hesap oluşturun"

msgid "create_public_profile"
msgstr "Herkese açık profil oluşturun"

msgid "create_question"
msgstr "Bir tane oluşturmak ister misiniz?"

msgid "create_student_account"
msgstr "Bir hesap oluşturun"

msgid "create_student_account_explanation"
msgstr "Bir hesap ile kendi programlarınızı kaydedebilirsiniz."

msgid "create_teacher_account"
msgstr "Bir öğretmen hesabı oluşturun"

msgid "create_teacher_account_explanation"
msgstr "Bir öğretmen hesabı ile programlarınızı kaydedebilir ve öğrencilerinizin sonuçlarını görebilirsiniz."

msgid "creator"
msgstr "Oluşturucu"

msgid "current_password"
msgstr "Geçerli şifre"

msgid "customization_deleted"
msgstr "Özelleştirmeler başarıyla silindi."

msgid "customize_adventure"
msgstr "Macerayı özelleştirin"

msgid "customize_class"
msgstr "Sınıfı özelleştirin"

msgid "dash"
msgstr "bir çizgi"

msgid "default_403"
msgstr "Görünüşe göre yetkiniz yok..."

msgid "default_404"
msgstr "O sayfayı bulamadık..."

msgid "default_500"
msgstr "Bir şeyler ters gitti..."

msgid "delete"
msgstr "Sil"

msgid "delete_adventure_prompt"
msgstr "Bu macerayı kaldırmak istediğinizden emin misiniz?"

msgid "delete_class_prompt"
msgstr "Sınıfı silmek istediğinizden emin misiniz?"

msgid "delete_confirm"
msgstr "Programı silmek istediğinizden emin misiniz?"

msgid "delete_invite"
msgstr "Davetiyeyi sil"

msgid "delete_invite_prompt"
msgstr "Bu sınıf davetini kaldırmak istediğinizden emin misiniz?"

msgid "delete_public"
msgstr "Herkese açık profili sil"

msgid "delete_success"
msgstr "Program başarıyla silindi."

msgid "destroy_profile"
msgstr "Profili sil"

msgid "developers_mode"
msgstr "Programcı kipi"

msgid "directly_available"
msgstr "Doğrudan açın"

msgid "disable"
msgstr "Devre dışı bırak"

msgid "disabled"
msgstr "Devre dışı"

msgid "disabled_button_quiz"
msgstr "Sınav puanınız barajın altında, tekrar deneyin!"

msgid "discord_server"
msgstr "Discord sunucusu"

msgid "distinguished_user"
msgstr "Seçkin kullanıcı"

msgid "double quotes"
msgstr "çift tırnak"

msgid "download"
msgstr "İndir"

msgid "download_login_credentials"
msgstr "Hesaplar oluşturulduktan sonra oturum açma kimlik bilgilerini indirmek istiyor musunuz?"

msgid "duplicate"
msgstr "Yinele"

msgid "echo_and_ask_mismatch_exception"
msgstr "yankıla ve sor uyuşmazlığı"

msgid "echo_out"
msgstr "2. seviyeden itibaren, `{echo}` artık gerekli değildir. Şimdi bir cevabı `{ask}` ve `{print}` kullanarak tekrarlayabilirsiniz. Örnek: `isim {is} {ask} Senin adın ne? {print} merhaba isim`"

#, fuzzy
msgid "edit_adventure"
msgstr "Edit adventure"

msgid "edit_code_button"
msgstr "Kodu düzenle"

msgid "email"
msgstr "E-posta"

msgid "email_invalid"
msgstr "Lütfen geçerli bir e-posta girin."

msgid "end_quiz"
msgstr "Sınav sonu"

msgid "english"
msgstr "İngilizce"

msgid "enter"
msgstr "Girin"

msgid "enter_password"
msgstr "Şunun için yeni bir şifre girin"

msgid "enter_text"
msgstr "Cevabınızı buraya girin..."

msgid "error_logo_alt"
msgstr "Hata logosu"

msgid "exclamation mark"
msgstr "bir ünlem işareti"

msgid "exercise"
msgstr "Alıştırma"

msgid "exercise_doesnt_exist"
msgstr "Bu alıştırma mevcut değil"

msgid "exists_email"
msgstr "Bu e-posta zaten kullanılıyor."

msgid "exists_username"
msgstr "Bu kullanıcı adı zaten kullanılıyor."

#, fuzzy
msgid "exit_preview_mode"
msgstr "Exit preview mode"

msgid "experience_invalid"
msgstr "Lütfen geçerli bir deneyim seçin, (Evet, Hayır) seçeneğini işaretleyin."

msgid "expiration_date"
msgstr "Son kullanma tarihi"

msgid "explore_explanation"
msgstr "Bu sayfada diğer Hedy kullanıcıları tarafından oluşturulan programlara bakabilirsiniz. Hem Hedy seviyesine hem de maceraya göre filtreleme yapabilirsiniz. Bir programı açmak ve çalıştırmak için \"Programı görüntüle \"ye tıklayın. Kırmızı başlıklı programlar bir hata içerir. Programı yine de açabilirsiniz, ancak çalıştırmak bir hatayla sonuçlanacaktır. Elbette düzeltmeyi deneyebilirsiniz! Oluşturan kişinin herkese açık bir profili varsa, profilini ziyaret etmek için kullanıcı adına tıklayabilirsiniz. Orada tüm paylaşılan programlarını ve çok daha fazlasını bulacaksınız!"

msgid "explore_programs"
msgstr "Programları keşfet"

msgid "explore_programs_logo_alt"
msgstr "Programları keşfet simgesi"

msgid "favorite_program"
msgstr "Favori program"

msgid "favourite_confirm"
msgstr "Bu programı favori programınız olarak ayarlamak istediğinizden emin misiniz?"

msgid "favourite_program"
msgstr "Favori program"

msgid "favourite_program_invalid"
msgstr "Seçtiğiniz favori program geçersiz."

msgid "favourite_success"
msgstr "Programınız favori olarak ayarlanmıştır."

msgid "female"
msgstr "Kadın"

msgid "float"
msgstr "bir sayı"

msgid "for_teachers"
msgstr "Öğretmenler için"

msgid "forgot_password"
msgstr "Şifrenizi mi unuttunuz?"

msgid "from_another_teacher"
msgstr "Başka bir öğretmenden"

msgid "from_magazine_website"
msgstr "Bir dergiden veya web sitesinden"

msgid "from_video"
msgstr "Bir videodan"

msgid "fun_statistics_msg"
msgstr "İşte bazı eğlenceli istatistikler!"

msgid "gender"
msgstr "Cinsiyet"

msgid "gender_invalid"
msgstr "Lütfen geçerli bir cinsiyet seçin (Kadın, Erkek, Diğer)."

msgid "general"
msgstr "Genel"

msgid "general_settings"
msgstr "Genel ayarlar"

msgid "generate_passwords"
msgstr "Şifreler oluşturma"

msgid "get_certificate"
msgstr "Sertifikanızı alın!"

msgid "give_link_to_teacher"
msgstr "Aşağıdaki bağlantıyı öğretmeninize verin:"

msgid "go_back_to_main"
msgstr "Ana sayfaya geri dön"

msgid "go_to_question"
msgstr "Soruya git"

msgid "go_to_quiz_result"
msgstr "Kısa sınav sonucuna git"

msgid "goto_profile"
msgstr "Profilime git"

msgid "grid_overview"
msgstr "Macera başına programlara genel bakış"

msgid "hand_in"
msgstr "Teslim et"

msgid "hand_in_exercise"
msgstr "Alıştırmayı teslim et"

msgid "heard_about_hedy"
msgstr "Hedy'yi nereden duydunuz?"

msgid "heard_about_invalid"
msgstr "Lütfen bizden haberdar olduğunuz geçerli bir yolu seçin."

msgid "hedy_achievements"
msgstr "Hedy başarımları"

msgid "hedy_choice_title"
msgstr "Hedy'nin Seçimi"

msgid "hedy_logo_alt"
msgstr "Hedy logosu"

msgid "hedy_on_github"
msgstr "Github'da Hedy"

msgid "hedy_tutorial_logo_alt"
msgstr "Hedy öğretici simgesi"

msgid "hello_logo"
msgstr "Merhaba"

msgid "hello_world"
msgstr "Merhaba dünya!"

msgid "hidden"
msgstr "Gizli"

msgid "hide_cheatsheet"
msgstr "Kopya kağıdını gizle"

msgid "hide_keyword_switcher"
msgstr "Anahtar kelime değiştiriciyi gizle"

msgid "hide_parsons"
msgstr "Yap-bozu gizle"

msgid "hide_quiz"
msgstr "Kısa sınavı gizle"

msgid "highest_level_reached"
msgstr "Ulaşılan en yüksek seviye"

msgid "highest_quiz_score"
msgstr "En yüksek kısa sınav puanı"

msgid "highscore_explanation"
msgstr "Bu sayfada, toplanan başarımların miktarına bağlı olarak, mevcut Yüksek Puanları görüntüleyebilirsiniz. Tüm kullanıcıların, ülkenizin veya sınıfınızın sıralamasını görüntüleyin. Herkese açık profilini görüntülemek için bir kullanıcı ismine tıklayın."

msgid "highscore_no_public_profile"
msgstr "Herkese açık bir profiliniz yok ve bu nedenle yüksek skorlarda listelenmiyorsunuz. Bir tane oluşturmak ister misiniz?"

msgid "highscores"
msgstr "Yüksek puanlar"

msgid "hint"
msgstr "İpucu?"

msgid "ill_work_some_more"
msgstr "Üzerinde biraz daha çalışacağım"

msgid "image_invalid"
msgstr "Seçtiğiniz resim geçersiz."

msgid "incomplete_command_exception"
msgstr "Tamamlanmamış Komut"

msgid "incorrect_handling_of_quotes_exception"
msgstr "Tırnak işaretlerinin yanlış kullanımı"

msgid "incorrect_use_of_types_exception"
msgstr "Tiplerin yanlış kullanımı"

msgid "incorrect_use_of_variable_exception"
msgstr "Değişkenin yanlış kullanımı"

msgid "indentation_exception"
msgstr "Yanlış Girintileme"

msgid "input"
msgstr "{ask}'dan alınan girdi"

msgid "integer"
msgstr "bir sayı"

msgid "invalid_class_link"
msgstr "Sınıfa katılmak için geçersiz bağlantı."

msgid "invalid_command_exception"
msgstr "Geçersiz komut"

msgid "invalid_keyword_language_comment"
msgstr "# Belirtilen anahtar kelime dili geçersiz, bu yüzden anahtar sözcük dili İngilizce olarak ayarlandı"

msgid "invalid_language_comment"
msgstr "# Belirtilen dil geçersiz, bu yüzden dil İngilizce olarak ayarlandı"

msgid "invalid_level_comment"
msgstr "# Belirtilen seviye geçersizdir, bu yüzden seviye 1 olarak ayarlandı"

msgid "invalid_program_comment"
msgstr "# Belirtilen program geçersiz, lütfen tekrar deneyin"

msgid "invalid_teacher_invitation_code"
msgstr "Öğretmen davet kodu geçersizdir. Öğretmen olmak için, hello@hedy.org adresine ulaşın."

msgid "invalid_tutorial_step"
msgstr "Geçersiz eğitici adımı"

msgid "invalid_username_password"
msgstr "Geçersiz kullanıcı adı/şifre."

msgid "invite_by_username"
msgstr "Kullanıcı adına göre davet et"

msgid "invite_date"
msgstr "Davet tarihi"

msgid "invite_message"
msgstr "Sınıfa katılmak için bir davetiye aldınız"

msgid "invite_prompt"
msgstr "Bir kullanıcı adı girin"

#, fuzzy
msgid "invite_teacher"
msgstr "Invite a teacher"

msgid "join_class"
msgstr "Sınıfa katılın"

msgid "join_prompt"
msgstr "Bir sınıfa katılmak için bir hesabınızın olması gerekir. Şimdi giriş yapmak ister misiniz?"

msgid "keyword_language_invalid"
msgstr "Lütfen geçerli bir anahtar kelime dili seçin (İngilizce, Türkçe veya kendi dilinizi seçin)."

msgid "language"
msgstr "Dil"

msgid "language_invalid"
msgstr "Lütfen geçerli bir dil seçin."

msgid "languages"
msgstr "Daha önce bu programlama dillerinden hangilerini kullandınız?"

msgid "last_achievement"
msgstr "Son kazanılan başarım"

msgid "last_edited"
msgstr "Son düzenleme"

msgid "last_error"
msgstr "Son hata"

msgid "last_login"
msgstr "Son giriş"

msgid "last_program"
msgstr "Son program"

msgid "last_update"
msgstr "Son güncelleme"

msgid "lastname"
msgstr "Soyadı"

msgid "leave_class"
msgstr "Sınıftan ayrılın"

msgid "level"
msgstr "Seviye"

msgid "level_accessible"
msgstr "Seviye öğrencilere açıktır"

msgid "level_disabled"
msgstr "Seviye devre dışı"

msgid "level_future"
msgstr "Bu seviye otomatik olarak açılacak "

msgid "level_invalid"
msgstr "Bu Hedy seviyesi geçersiz."

msgid "level_not_class"
msgstr "Bu seviye henüz sınıfınızda kullanıma açılmadı"

msgid "level_title"
msgstr "Seviye"

msgid "levels"
msgstr ""

msgid "link"
msgstr "Bağlantı"

msgid "list"
msgstr "bir liste"

msgid "live_dashboard"
msgstr "Canlı Yazı Tahtası"

msgid "logged_in_to_share"
msgstr "Bir programı kaydetmek ve paylaşmak için oturum açmış olmanız gerekir."

msgid "login"
msgstr "Giriş yap"

msgid "login_long"
msgstr "Hesabınıza giriş yapın"

msgid "login_to_save_your_work"
msgstr "Çalışmanızı kaydetmek için giriş yapın"

msgid "logout"
msgstr "Oturumu kapatın"

msgid "longest_program"
msgstr "En uzun program"

msgid "mail_change_password_body"
msgstr ""
"Hedy şifreniz değiştirildi. Eğer bunu siz yaptıysanız, her şey yolunda demektir.\n"
"Şifrenizi siz değiştirmediyseniz, lütfen bu e-postayı yanıtlayarak hemen bizimle iletişime geçin."

msgid "mail_change_password_subject"
msgstr "Hedy şifreniz değiştirildi"

msgid "mail_error_change_processed"
msgstr "Doğrulama postası gönderilirken bir şeyler yanlış gitti, yine de değişiklikler doğru şekilde kaydedildi."

msgid "mail_goodbye"
msgstr ""
"Programlamaya devam edin!\n"
"Hedy ekibi"

msgid "mail_hello"
msgstr "Merhaba {username}!"

msgid "mail_recover_password_body"
msgstr ""
"Bu bağlantıya tıklayarak yeni bir Hedy şifresi belirleyebilirsiniz. Bu bağlantı <b>4</b> saat süreyle geçerlidir.\n"
"Şifre sıfırlama talebiniz olmadıysa lütfen bu e-postayı dikkate almayın: {link}"

msgid "mail_recover_password_subject"
msgstr "Şifre sıfırlama talebinde bulunun."

msgid "mail_reset_password_body"
msgstr ""
"Hedy şifreniz yeni bir şifre ile sıfırlandı. Eğer bunu siz yaptıysanız, her şey yolunda demektir.\n"
"Şifrenizi siz değiştirmediyseniz, lütfen bu e-postayı yanıtlayarak hemen bizimle iletişime geçin."

msgid "mail_reset_password_subject"
msgstr "Hedy şifreniz sıfırlandı"

msgid "mail_welcome_teacher_body"
msgstr ""
"<strong>Hoş geldiniz!</strong>\n"
"Yepyeni Hedy öğretmen hesabınız için tebrikler. Hedy öğretmenlerinin dünya çapındaki topluluğuna hoş geldiniz!\n"
"\n"
"<strong>Öğretmen hesapları neler yapabilir</strong>\n"
"Artık sizin için açılmış bir dizi ek seçenek var.\n"
"\n"
"1. Ek açıklamalar <a href=\"https://hedy.org/for-teachers/manual\">öğretmen kılavuzu</a> 'da bulunabilir.\n"
"2. Öğretmen hesabınızla sınıflar oluşturabilirsiniz. Öğrencileriniz daha sonra sınıflarınıza katılabilir ve ilerlemelerini görebilirsiniz. Sınıflar, öğretmen hesabı üzerinden yapılır ve <a href=\"https://hedycode.com/for-teachers\">öğretmen sayfası</a> 'ndan yönetilir..\n"
"3. Sınıflarınızı tamamen özelleştirebilirsiniz, örneğin seviyeleri açıp kapatabilir, maceraları etkinleştirebilir veya devre dışı bırakabilir ve kendi maceralarınızı yazabilirsiniz!\n"
"\n"
"<strong>Çevrimiçi topluluğumuza katılın!</strong>\n"
"Tüm Hedy öğretmenleri, programcıları ve diğer hayranları <a href=\"https://discord.gg/8yY7dEme9r\">Discord sunucumuza</a> katılmaya davetlidir. Burası Hedy hakkında sohbet etmek için ideal bir yer: harika projelerinizi ve derslerinizi gösterebileceğiniz kanallarımız, hataları bildirebileceğiniz kanallarımız ve diğer öğretmenlerle ve Hedy ekibiyle sohbet edebileceğiniz kanallarımız var.\n"
"\n"
"<strong>Nasıl yardım istenir </strong>\n"
"Anlaşılmayan bir şey varsa, Discord'da bize bildirebilir veya <a href=\"mailto: hello@hedy.org\">bize bir e-posta gönderebilirsiniz</a>.\n"
"\n"
"<strong>Hatalar nasıl bildirilir</strong>\n"
"Discord'da, hataları bildirmek için #bugs adında bir kanalımız var. Karşılaştığınız sorunları bize bildirmek için mükemmel bir yer. GitHub'ı nasıl kullanacağınızı biliyorsanız, orada bir <a href=\"https://github.com/hedyorg/hedy/issues/new?assignees=&labels=&template=bug_report.md&title=%5BBUG%5D\">sorun bildirimi (issue)</a> açabilirsiniz.\n"

msgid "mail_welcome_teacher_subject"
msgstr "Hedy öğretmen hesabınız hazır"

msgid "mail_welcome_verify_body"
msgstr ""
"Hedy hesabınız başarıyla oluşturuldu. Hoş geldiniz!\n"
"E-posta adresinizi doğrulamak için lütfen bu bağlantıya tıklayın: {link}"

msgid "mail_welcome_verify_subject"
msgstr "Hedy'ye Hoş Geldiniz"

msgid "mailing_title"
msgstr "Hedy haber bültenine abone olun"

msgid "main_subtitle"
msgstr "Sınıf için metinsel programlama"

msgid "main_title"
msgstr "Hedy"

msgid "make_sure_you_are_done"
msgstr "İşinizin tamamen bittiğinden emin olun! \"Teslim Et\" düğmesine tıkladıktan sonra artık programınızı değiştiremeyeceksiniz."

msgid "male"
msgstr "Erkek"

msgid "mandatory_mode"
msgstr "Zorunlu geliştirici kipi"

msgid "my_account"
msgstr "Hesabım"

msgid "my_achievements"
msgstr "Başarımlarım"

msgid "my_adventures"
msgstr "Maceralarım"

msgid "my_classes"
msgstr "Sınıflarım"

msgid "my_messages"
msgstr "Mesajlarım"

msgid "my_public_profile"
msgstr "Herkese açık profilim"

msgid "name"
msgstr "İsim"

msgid "nav_explore"
msgstr "Keşfet"

msgid "nav_hedy"
msgstr "Hedy"

msgid "nav_learn_more"
msgstr "Daha fazla bilgi edinin"

msgid "nav_start"
msgstr "Ana sayfa"

msgid "nested blocks"
msgstr "bir blok içinde bir blok"

msgid "new_password"
msgstr "Yeni şifre"

msgid "new_password_repeat"
msgstr "Yeni şifreyi tekrarla"

msgid "newline"
msgstr "yeni bir satır"

msgid "next_exercise"
msgstr "Sonraki alıştırma"

msgid "next_page"
msgstr "Sonraki sayfa"

msgid "next_step_tutorial"
msgstr "Sonraki adım >>>"

msgid "no"
msgstr "Hayır"

msgid "no_account"
msgstr "Hesabınız yok mu?"

msgid "no_accounts"
msgstr "Oluşturulacak hesap bulunamadı."

#, fuzzy
msgid "no_adventures_yet"
msgstr "There are no public adventures yet..."

msgid "no_certificate"
msgstr "Bu kullanıcı Hedy Tamamlama Sertifikasını henüz kazanmadı"

msgid "no_more_flat_if"
msgstr "8. seviyeden itibaren, {if}'den sonraki kodun bir sonraki satıra yerleştirilmesi ve satırın 4 boşlukla başlaması gerekir."

msgid "no_programs"
msgstr "Henüz hiç bir programınız yok."

msgid "no_public_profile"
msgstr "Henüz herkese açık bir profil metniniz yok..."

msgid "no_shared_programs"
msgstr "paylaşılan programı yok..."

msgid "no_such_adventure"
msgstr "Böyle bir macera bulunmuyor!"

msgid "no_such_class"
msgstr "Böyle bir Hedy sınıfı yok."

msgid "no_such_highscore"
msgstr "Yüksek puanlar"

msgid "no_such_level"
msgstr "Böyle bir Hedy seviyesi yok!"

msgid "no_such_program"
msgstr "Böyle bir Hedy programı yok!"

#, fuzzy
msgid "no_tag"
msgstr "No tag provided!"

msgid "not_enrolled"
msgstr "Görünüşe göre bu sınıfta değilsiniz!"

msgid "not_in_class_no_handin"
msgstr "Bir sınıfta değilsiniz, bu yüzden herhangi bir şey teslim etmenize gerek yok."

msgid "not_logged_in_cantsave"
msgstr "Programınız kaydedilmeyecektir."

msgid "not_logged_in_handin"
msgstr "Bir ödevi teslim etmek için oturum açmış olmanız gerekir."

msgid "not_teacher"
msgstr "Görünüşe göre bir öğretmen değilsiniz!"

msgid "number"
msgstr "bir sayı"

msgid "number_achievements"
msgstr "Başarımların sayısı"

msgid "number_lines"
msgstr "Satırların sayısı"

msgid "number_programs"
msgstr "Çalıştırılan programların sayısı"

msgid "ok"
msgstr "TAMAM"

msgid "only_you_can_see"
msgstr "Bu programı sadece siz görebilirsiniz."

msgid "open"
msgstr "Aç"

msgid "opening_date"
msgstr "Açılış tarihi"

msgid "opening_dates"
msgstr "Açılış tarihleri"

msgid "option"
msgstr "Seçenek"

msgid "or"
msgstr "veya"

msgid "other"
msgstr "Diğer"

msgid "other_block"
msgstr "Başka bir blok programlama dili"

msgid "other_settings"
msgstr "Diğer ayarlar"

msgid "other_source"
msgstr "Diğer"

msgid "other_text"
msgstr "Başka bir metin dili"

msgid "overwrite_warning"
msgstr "Bu isimde bir programınız zaten var, bu programı kaydederseniz eskisinin yerini alacaktır, ve eskisi silinecektir. Emin misiniz?"

msgid "page"
msgstr "sayfa"

msgid "page_not_found"
msgstr "Aradığın sayfayı bulamadık!"

msgid "parsons_title"
msgstr "Yap-boz"

msgid "password"
msgstr "Şifre"

msgid "password_change_not_allowed"
msgstr "Bu kullanıcının parolasını değiştirme izniniz yok."

msgid "password_change_prompt"
msgstr "Bu şifreyi değiştirmek istediğinizden emin misiniz?"

msgid "password_change_success"
msgstr "Öğrencinizin şifresi başarıyla değiştirilmiştir."

msgid "password_invalid"
msgstr "Şifreniz geçersiz."

msgid "password_repeat"
msgstr "Şifreyi yinele"

msgid "password_resetted"
msgstr "Şifreniz başarıyla sıfırlandı. Giriş sayfasına yönlendiriliyorsunuz."

msgid "password_six"
msgstr "Parolanız en az altı karakter içermelidir."

msgid "password_updated"
msgstr "Şifre güncellendi."

msgid "passwords_six"
msgstr "Tüm parolaların altı karakter veya daha uzun olması gerekir."

msgid "pending_invites"
msgstr "Bekleyen davetler"

msgid "people_with_a_link"
msgstr "Bağlantıya sahip olan diğer kişiler bu programı doğrudan görebilir. Ayrıca \"Keşfet\" sayfasında da aranıp bulunabilir."

msgid "percentage"
msgstr "yüzde"

msgid "percentage_achieved"
msgstr "Kullanıcıların {percentage}% kadarı tarafından başarılmıştır"

msgid "period"
msgstr "bir nokta"

msgid "personal_text"
msgstr "Kişisel metin"

msgid "personal_text_invalid"
msgstr "Kişisel metniniz geçersizdir."

msgid "postfix_classname"
msgstr "Sınıf adı son eki"

msgid "preferred_keyword_language"
msgstr "Tercih edilen anahtar kelime dili"

msgid "preferred_language"
msgstr "Tercih edilen dil"

msgid "preview"
msgstr "Önizleme"

#, fuzzy
msgid "previewing_class"
msgstr "You are previewing class <em>{class_name}</em> as a teacher."

msgid "previous_campaigns"
msgstr "Önceki bültenleri görüntüle"

msgid "print_logo"
msgstr "yazdır"

msgid "privacy_terms"
msgstr "Gizlilik koşulları"

msgid "private"
msgstr "Özel"

msgid "profile_logo_alt"
msgstr "Profil simgesi."

msgid "profile_picture"
msgstr "Profil resmi"

msgid "profile_updated"
msgstr "Profil güncellendi."

msgid "profile_updated_reload"
msgstr "Profil güncellendi, sayfa yeniden yüklenecek."

msgid "program_contains_error"
msgstr "Bu program bir hata içeriyor, paylaşmak istediğinizden emin misiniz?"

msgid "program_header"
msgstr "Programlarım"

msgid "program_too_large_exception"
msgstr "Programlar çok büyük"

msgid "programming_experience"
msgstr "Programlama deneyiminiz var mı?"

msgid "programming_invalid"
msgstr "Lütfen geçerli bir programlama dili seçin."

msgid "programs"
msgstr "Programlar"

msgid "programs_created"
msgstr "Oluşturulan programlar"

msgid "programs_saved"
msgstr "Kaydedilen programlar"

msgid "programs_submitted"
msgstr "Teslim edilen programlar"

msgid "prompt_join_class"
msgstr "Bu sınıfa katılmak istiyor musunuz?"

msgid "public"
msgstr "Herkese açık"

msgid "public_invalid"
msgstr "Bu anlaşma seçimi geçersizdir"

msgid "public_profile"
msgstr "Herkese açık profil"

msgid "public_profile_info"
msgstr "Bu kutuyu seçerek profilimi herkes için görünür hale getiriyorum. Adınız veya ev adresiniz gibi kişisel bilgilerinizi paylaşmamaya dikkat edin, çünkü bunları herkes görebilecektir!"

msgid "public_profile_updated"
msgstr "Herkese açık profiliniz güncellendi, sayfa yeniden yüklenecek."

msgid "pygame_waiting_for_input"
msgstr "Bir düğmeye basılmasını bekliyorum..."

msgid "question mark"
msgstr "bir soru işareti"

msgid "quiz_logo_alt"
msgstr "Kısa sınav logosu"

msgid "quiz_score"
msgstr "Kısa sınav puanı"

msgid "quiz_tab"
msgstr "Kısa sınav"

msgid "quiz_threshold_not_reached"
msgstr "Bu seviyenin kilidini açmak için gereken kısa sınav puan eşiğine ulaşılmadı"

msgid "read_code_label"
msgstr "Yüksek sesle oku"

msgid "recent"
msgstr "Son uğraştığım programlarım"

msgid "recover_password"
msgstr "Şifre sıfırlama isteğinde bulunun"

msgid "regress_button"
msgstr "{level}. seviyeye geri dönün"

msgid "remove"
msgstr "Kaldır"

msgid "remove_customization"
msgstr "Özelleştirmeyi kaldırın"

msgid "remove_customizations_prompt"
msgstr "Bu sınıfın özelleştirmelerini kaldırmak istediğinizden emin misiniz?"

msgid "remove_student_prompt"
msgstr "Öğrenciyi bu sınıftan çıkarmak istediğinize emin misiniz?"

#, fuzzy
msgid "remove_user_prompt"
msgstr "Confirm removing this user from the class."

msgid "repair_program_logo_alt"
msgstr "Program onarım simgesi"

<<<<<<< HEAD
=======
#, fuzzy
msgid "repeat_dep"
msgstr "Starting in level 8, {repeat} needs to be used with indentation. You can see examples on the {repeat} tab in level 8."

>>>>>>> 2e4426b8
msgid "repeat_match_password"
msgstr "Yinelenen şifre eşleşmiyor."

msgid "repeat_new_password"
msgstr "Yeni şifreyi tekrarla"

msgid "report_failure"
msgstr "Bu program mevcut değil veya herkese açık değil"

msgid "report_program"
msgstr "Bu programı bildirmek istediğinizden emin misiniz?"

msgid "report_success"
msgstr "Bu program rapor edilmiştir"

msgid "request_teacher"
msgstr "Öğretmen hesabı için başvurmak ister misiniz?"

msgid "request_teacher_account"
msgstr "Öğretmen hesabı için başvurun"

msgid "required_field"
msgstr "* ile işaretlenmiş alanlar zorunludur"

msgid "reset_adventure_prompt"
msgstr "Seçilen tüm maceraları sıfırlamak istediğinizden emin misiniz?"

msgid "reset_adventures"
msgstr "Seçili maceraları sıfırla"

msgid "reset_button"
msgstr "Sıfırla"

msgid "reset_password"
msgstr "Şifreyi sıfırla"

msgid "reset_view"
msgstr "Sıfırla"

msgid "retrieve_adventure_error"
msgstr "Bu macerayı görüntülemenize izin verilmiyor!"

msgid "retrieve_class_error"
msgstr "Sadece öğretmenler sınıfları geri alabilir"

msgid "retrieve_tag_error"
msgstr ""

#, fuzzy
msgid "role"
msgstr "Role"

msgid "run_code_button"
msgstr "Kodu çalıştır"

msgid "runs_over_time"
msgstr "Şimdiye kadar ki çalıştırmalar"

msgid "save"
msgstr "Kaydet"

msgid "save_parse_warning"
msgstr "Bu program bir hata içeriyor, kaydetmek istediğinizden emin misiniz?"

msgid "save_prompt"
msgstr "Programınızı kaydetmek için bir hesabınızın olması gerekir. Şimdi giriş yapmak ister misiniz?"

msgid "save_success_detail"
msgstr "Program başarıyla kaydedildi."

msgid "score"
msgstr "Puan"

msgid "search"
msgstr "Ara..."

msgid "search_button"
msgstr "Ara"

#, fuzzy
msgid "second_teacher"
msgstr "Second teacher"

msgid "second_teacher_copy_prompt"
msgstr ""

#, fuzzy
msgid "second_teacher_prompt"
msgstr "Enter a teacher username to invite them."

#, fuzzy
msgid "second_teacher_warning"
msgstr "All teachers in this class can customize it."

msgid "see_certificate"
msgstr "{username} sertifikasına bakın!"

msgid "select"
msgstr "Seçin"

msgid "select_adventures"
msgstr "Maceraları seçin ve sıralayın"

msgid "select_all"
msgstr ""

#, fuzzy
msgid "select_lang"
msgstr "Select language"

#, fuzzy
msgid "select_tag"
msgstr "Select tag"

msgid "selected"
msgstr ""

msgid "self_removal_prompt"
msgstr "Bu sınıftan ayrılmak istediğinize emin misiniz?"

msgid "send_password_recovery"
msgstr "Bana bir şifre kurtarma bağlantısı gönder"

msgid "sent_by"
msgstr "Bu davetiye şu kişi tarafından gönderilmiştir"

msgid "sent_password_recovery"
msgstr "Yakında şifrenizi nasıl sıfırlayacağınıza ilişkin talimatları içeren bir e-posta alacaksınız."

msgid "settings"
msgstr "Kişisel ayarlarım"

msgid "share"
msgstr "Paylaş"

msgid "share_by_giving_link"
msgstr "Aşağıdaki bağlantıyı vererek programınızı diğer insanlara gösterin:"

msgid "share_confirm"
msgstr "Programı herkese açık yapmak istediğinizden emin misiniz?"

msgid "share_success_detail"
msgstr "Program başarıyla paylaşıldı."

msgid "share_your_program"
msgstr "Programınızı paylaşın"

msgid "signup_student_or_teacher"
msgstr "Öğrenci misiniz yoksa öğretmen mi?"

msgid "single quotes"
msgstr "bir tek tırnak"

msgid "slash"
msgstr "bir sağa eğik çizgi"

#, fuzzy
msgid "slides"
msgstr "Slides"

#, fuzzy
msgid "slides_info"
msgstr "For each level of Hedy, we have created slides to help you teach. The slides contain explanations of each level, and Hedy examples that you can run inside the slides. Just click the link and get started! the Introduction slides are a general explanation of Hedy before level 1 The slides were created using <a href=\"https://slides.com\">slides.com</a>. If you want to adapt them yourself, you can download them, and then upload the resulting zip file to <a href=\"https://slides.com\">slides.com</a>. You can find more information about the slides in the <a href=\"https://hedy.org/for-teachers/manual/features\">teacher's manual</a>."

msgid "social_media"
msgstr "Sosyal medya"

msgid "something_went_wrong_keyword_parsing"
msgstr "Maceranızda bir hata var, tüm anahtar kelimeler { } ile doğru şekilde çevrelenmiş mi?"

msgid "space"
msgstr "bir boşluk"

msgid "star"
msgstr "bir yıldız"

msgid "start_hedy_tutorial"
msgstr "Hedy öğreticisini başlat"

msgid "start_programming"
msgstr "Programlamaya başlayın"

msgid "start_programming_logo_alt"
msgstr "Programlamayı başlat simgesi"

msgid "start_quiz"
msgstr "Kısa sınavı başlatın"

msgid "start_teacher_tutorial"
msgstr "Öğretmen öğreticisini başlatın"

msgid "step_title"
msgstr "Ödev"

msgid "stop_code_button"
msgstr "Programı durdur"

msgid "string"
msgstr "metin"

#, fuzzy
msgid "student"
msgstr "Student"

msgid "student_already_in_class"
msgstr "Bu öğrenci zaten sizin sınıfınızda."

msgid "student_already_invite"
msgstr "Bu öğrencinin zaten bekleyen bir daveti var."

msgid "student_details"
msgstr ""

msgid "student_list"
msgstr "Öğrenci listesi"

msgid "student_not_allowed_in_class"
msgstr ""

msgid "student_not_existing"
msgstr "Bu kullanıcı adı mevcut değil."

msgid "student_signup_header"
msgstr "Öğrenci"

msgid "students"
msgstr "öğrenciler"

msgid "submission_time"
msgstr "Teslim edilme zamanı"

msgid "submit_answer"
msgstr "Soruyu cevaplayın"

msgid "submit_program"
msgstr "Teslim edin"

msgid "submit_warning"
msgstr "Bu programı teslim etmek istediğinizden emin misiniz?"

msgid "submitted"
msgstr "Teslim edildi"

msgid "submitted_header"
msgstr "Bu teslim edilmiş bir programdır ve üzerinde değişiklik yapılamaz."

msgid "subscribe"
msgstr "Abone Olun"

msgid "subscribe_newsletter"
msgstr "Haber bültenine abone olun"

#, fuzzy
msgid "suggestion_color"
msgstr "Try using another color"

#, fuzzy
msgid "suggestion_number"
msgstr "Try changing the value to a number"

msgid "surname"
msgstr "İlk Adınız"

msgid "survey"
msgstr ""

msgid "survey_completed"
msgstr ""

#, fuzzy
msgid "survey_skip"
msgstr "Don't show this again"

#, fuzzy
msgid "survey_submit"
msgstr "Submit"

msgid "tag_in_adventure"
msgstr ""

#, fuzzy
msgid "tag_input_placeholder"
msgstr "Enter a new tag"

#, fuzzy
msgid "tags"
msgstr "Tags"

msgid "teacher"
msgstr "Öğretmen"

msgid "teacher_account_request"
msgstr "Bekleyen bir öğretmen hesabı talebiniz var"

msgid "teacher_account_success"
msgstr "Bir öğretmen hesabı talebiniz başarıyla alındı."

msgid "teacher_invalid"
msgstr "Öğretmen değeriniz geçersiz."

msgid "teacher_invitation_require_login"
msgstr "Bir öğretmen olarak profilinizi oluşturmak için oturum açmanız gerekmektedir. Eğer bir hesabınız yoksa, lütfen bir hesap oluşturun."

msgid "teacher_manual"
msgstr "Öğretmen kılavuzu"

msgid "teacher_signup_header"
msgstr "Öğretmen"

msgid "teacher_tutorial_logo_alt"
msgstr "Öğretmen öğretici simgesi"

msgid "teacher_welcome"
msgstr "Hedy'ye hoş geldiniz! Artık sınıflar oluşturmanıza ve öğrencileri davet etmenize olanak tanıyan bir öğretmen hesabının gururlu sahibisiniz."

#, fuzzy
msgid "teachers"
msgstr "Teachers"

msgid "template_code"
msgstr ""
"Bu benim maceramın açıklaması!\n"
"\n"
"Bir komutu bu şekilde gösterebilirim: <code>{print}</code>\n"
"\n"
"Ama bazen de bir kod parçası göstermek isteyebilirim, bunun gibi:\n"
"<pre>\n"
"{ask} Adın ne senin?\n"
"{echo} Demek senin adın \n"
"</pre>"

msgid "this_turns_in_assignment"
msgstr "Bu, ödevinizi öğretmeninize teslim etmenizi sağlar."

msgid "title"
msgstr "Bulmaca"

msgid "title_achievements"
msgstr "Hedy - Başarılarım"

msgid "title_admin"
msgstr "Hedy - Yönetici sayfası"

msgid "title_class grid_overview"
msgstr "Hedy - Izgara görünümü"

msgid "title_class live_statistics"
msgstr "Hedy - Canlı İstatistikler"

msgid "title_class-overview"
msgstr "Hedy - Sınıfa genel bakış"

msgid "title_customize-adventure"
msgstr "Hedy - Macerayı özelleştirin"

msgid "title_customize-class"
msgstr "Hedy - Sınıfı özelleştirin"

msgid "title_explore"
msgstr "Hedy - Keşfet"

msgid "title_for-teacher"
msgstr "Hedy - Öğretmenler için"

msgid "title_join-class"
msgstr "Hedy - Sınıfa katılın"

msgid "title_landing-page"
msgstr "Hedy'ye hoş geldiniz!"

msgid "title_learn-more"
msgstr "Hedy - Daha fazlasını öğrenin"

msgid "title_login"
msgstr "Hedy - Giriş"

msgid "title_my-profile"
msgstr "Hedy - Hesabım"

msgid "title_privacy"
msgstr "Hedy - Gizlilik koşulları"

msgid "title_programs"
msgstr "Hedy - Programlarım"

msgid "title_public-adventures"
msgstr ""

msgid "title_recover"
msgstr "Hedy - Hesabı kurtar"

msgid "title_reset"
msgstr "Hedy - Şifreyi sıfırla"

msgid "title_signup"
msgstr "Hedy - Bir hesap oluşturun"

msgid "title_start"
msgstr "Hedy - Metinsel programlama kolaylaştı"

msgid "title_view-adventure"
msgstr "Hedy - Macerayı görüntüle"

msgid "token_invalid"
msgstr "Bağlanma jeton dizesi geçersiz."

#, fuzzy
msgid "tooltip_level_locked"
msgstr "Your teacher disabled this level"

msgid "translate_error"
msgstr "Kodu çevirirken bir şeyler yanlış gitti. Hata olup olmadığını görmek için kodu çalıştırmayı deneyin. Hata içeren kod çevrilemez."

msgid "translating_hedy"
msgstr "Hedy'nin çevirisini yapmak"

msgid "translator"
msgstr "Çevirmen"

msgid "try_it"
msgstr "Hadi Deneyin"

msgid "tutorial"
msgstr "Öğretici"

msgid "tutorial_code_snippet"
msgstr ""
"{print} Merhaba dünya!\n"
"{print} Hedy'yi kullanmayı öğretici ile öğreniyorum!"

msgid "tutorial_message_not_found"
msgstr "İstenen öğretici adımı bulamadık..."

msgid "tutorial_title_not_found"
msgstr "Öğretici adım bulunamadı"

msgid "unauthorized"
msgstr "Bu sayfa için erişim izniniz yok"

msgid "unique_usernames"
msgstr "Tüm kullanıcı adlarının benzersiz olması gerekir."

msgid "unlock_thresholds"
msgstr "Seviye eşiklerinin kilidini aç"

msgid "unsaved_class_changes"
msgstr "Kaydedilmemiş değişiklikler var, bu sayfadan ayrılmak istediğinize emin misiniz?"

msgid "unshare"
msgstr "Paylaşımı kaldır"

msgid "unshare_confirm"
msgstr "Programı tekrar size özel yapmak istediğinizden emin misiniz?"

msgid "unshare_success_detail"
msgstr "Programın paylaşılması başarıyla kaldırıldı."

msgid "update_adventure_prompt"
msgstr "Bu macerayı güncellemek istediğinize emin misiniz?"

msgid "update_profile"
msgstr "Profili güncelle"

msgid "update_public"
msgstr "Herkese açık profili güncelle"

msgid "updating_indicator"
msgstr "Güncelleniyor"

msgid "use_of_blanks_exception"
msgstr "Programlarda boşlukların kullanılması"

msgid "use_of_nested_functions_exception"
msgstr "İç içe fonksiyonların kullanımı"

msgid "user"
msgstr "kullanıcı"

msgid "user_inexistent"
msgstr "Bu kullanıcı mevcut değil"

msgid "user_not_private"
msgstr "Bu kullanıcı ya mevcut değil ya da herkese açık bir profili yok"

msgid "username"
msgstr "Kullanıcı Adı"

msgid "username_empty"
msgstr "Bir kullanıcı adı girmediniz!"

msgid "username_invalid"
msgstr "Kullanıcı adınız geçersiz."

msgid "username_special"
msgstr "Kullanıcı adı `:` veya `@` içeremez."

msgid "username_three"
msgstr "Kullanıcı adı en az üç karakter içermelidir."

msgid "usernames_exist"
msgstr "Bir veya daha fazla kullanıcı adı zaten kullanımda."

msgid "value"
msgstr "Değer"

msgid "variables"
msgstr "Değişkenler"

msgid "view_program"
msgstr "Programı görüntüle"

msgid "welcome"
msgstr "Hoş geldiniz"

msgid "welcome_back"
msgstr "Tekrar hoş geldiniz"

msgid "what_is_your_role"
msgstr "Göreviniz nedir?"

msgid "what_should_my_code_do"
msgstr "Kodumun ne yapması gerekiyor?"

msgid "whole_world"
msgstr "Dünya"

msgid "write_first_program"
msgstr "İlk programınızı yazın!"

msgid "year_invalid"
msgstr "Lütfen 1900 ile {current_year} arasında bir yıl girin."

msgid "yes"
msgstr "Evet"

msgid "your_account"
msgstr "Profiliniz"

msgid "your_class"
msgstr "Sınıfınız"

msgid "your_last_program"
msgstr "Son kaydettiğiniz program"

msgid "your_personal_text"
msgstr "Kişisel metniniz..."

msgid "your_program"
msgstr "Programınız"

#~ msgid "class_logs"
#~ msgstr "Last login"

#~ msgid "class_stats"
#~ msgstr "Show class statistics"

#~ msgid "visit_own_public_profile"
#~ msgstr "Public profile"

#~ msgid "create_account_explanation"
#~ msgstr "Having your own account allows you to save your programs."

#~ msgid "only_teacher_create_class"
#~ msgstr "Only teachers are allowed to create classes!"

#~ msgid "keyword_support"
#~ msgstr "Translated keywords"

#~ msgid "non_keyword_support"
#~ msgstr "Translated content"

#~ msgid "try_button"
#~ msgstr "Try"

#~ msgid "select_own_adventures"
#~ msgstr "Select own adventures"

#~ msgid "edit"
#~ msgstr "Edit"

#~ msgid "view"
#~ msgstr "View"

#~ msgid "class"
#~ msgstr "Class"

#~ msgid "save_code_button"
#~ msgstr "Save code"

#~ msgid "share_code_button"
#~ msgstr "Save & share code"

#~ msgid "classes_invalid"
#~ msgstr "The list of selected classes is invalid"

#~ msgid "directly_add_adventure_to_classes"
#~ msgstr "Do you want to add this adventure directly to one of your classes?"

#~ msgid "hand_in_assignment"
#~ msgstr "Hand in assignment"

#~ msgid "select_a_level"
#~ msgstr "Select a level"

#~ msgid "answer_invalid"
#~ msgstr "Your password is invalid."

#~ msgid "available_adventures_level"
#~ msgstr "Available adventures level"

#~ msgid "customize_class_exp_1"
#~ msgstr "Customize class"

#~ msgid "customize_class_exp_2"
#~ msgstr "Customize class"

#~ msgid "customize_class_step_1"
#~ msgstr "Customize class"

#~ msgid "customize_class_step_2"
#~ msgstr "Customize class"

#~ msgid "customize_class_step_3"
#~ msgstr "Customize class"

#~ msgid "customize_class_step_4"
#~ msgstr "Customize class"

#~ msgid "customize_class_step_5"
#~ msgstr "Customize class"

#~ msgid "customize_class_step_6"
#~ msgstr "Customize class"

#~ msgid "customize_class_step_7"
#~ msgstr "Customize class"

#~ msgid "customize_class_step_8"
#~ msgstr "Customize class"

#~ msgid "example_code_header"
#~ msgstr "Örnek kod"

#~ msgid "feedback_failure"
#~ msgstr "Wrong!"

#~ msgid "feedback_success"
#~ msgstr "Good!"

#~ msgid "go_to_first_question"
#~ msgstr "Go to question 1"

#~ msgid "question"
#~ msgstr "Question"

#~ msgid "question_doesnt_exist"
#~ msgstr "This question does not exist"

#~ msgid "question_invalid"
#~ msgstr "Your token is invalid."

#~ msgid "select_levels"
#~ msgstr "Select levels"

#~ msgid "too_many_attempts"
#~ msgstr "Too many attempts"

#~ msgid "disabled_button_locked"
#~ msgstr "Öğretmeniniz henüz bu seviyenin kilidini açmadı"

#~ msgid "duplicate_tag"
#~ msgstr "You already have a tag with this name."

#~ msgid "tag_deleted"
#~ msgstr "This tag was successfully deleted."

#~ msgid "no_tags"
#~ msgstr "No tags yet."

#~ msgid "public_adventures"
#~ msgstr "Public adventures"<|MERGE_RESOLUTION|>--- conflicted
+++ resolved
@@ -7,13 +7,8 @@
 msgstr ""
 "Project-Id-Version: PROJECT VERSION\n"
 "Report-Msgid-Bugs-To: EMAIL@ADDRESS\n"
-<<<<<<< HEAD
-"POT-Creation-Date: 2024-01-09 13:43+0100\n"
-"PO-Revision-Date: 2024-01-03 19:58+0000\n"
-=======
 "POT-Creation-Date: 2024-01-08 14:01+0100\n"
 "PO-Revision-Date: 2024-01-09 09:26+0000\n"
->>>>>>> 2e4426b8
 "Last-Translator: Prefill add-on <noreply-addon-prefill@weblate.org>\n"
 "Language-Team: tr <LL@li.org>\n"
 "Language: tr\n"
@@ -40,13 +35,10 @@
 msgid "Incomplete"
 msgstr "Oops! Bir kod parçasını unuttunuz! {line_number} numaralı satırda, {incomplete_command} satırının arkasına metin girmeniz gerekir."
 
-<<<<<<< HEAD
-=======
 #, fuzzy
 msgid "Incomplete For Command"
 msgstr "It looks like you forgot to add a bit of code! On line {line_number} you need to add {command} to your code."
 
->>>>>>> 2e4426b8
 msgid "Incomplete Repeat"
 msgstr "Görünüşe göre {line_number} numaralı satırda kullandığınız {repeat} komutuyla birlikte bir komut kullanmayı unutmuşsunuz."
 
@@ -77,21 +69,15 @@
 msgid "Lonely Text"
 msgstr "Görünüşe göre {line_number} numaralı satırda kullandığınız metinle birlikte bir komut kullanmayı unutmuşsunuz"
 
-<<<<<<< HEAD
-=======
 #, fuzzy
 msgid "Missing Additional Command"
 msgstr "It looks like you forgot to complete writing {command} on line {line_number}."
 
->>>>>>> 2e4426b8
 msgid "Missing Command"
 msgstr "Görünüşe göre {line_number} numaralı satırda bir komut kullanmayı unutmuşsunuz."
 
 msgid "Missing Inner Command"
 msgstr "Görünüşe göre {line_number} satırında kullandığınız {command} deyimiyle bir komut kullanmayı unutmuşsunuz."
-
-msgid "Missing Variable"
-msgstr ""
 
 #, fuzzy
 msgid "Misspelled At Command"
@@ -1379,13 +1365,10 @@
 msgid "repair_program_logo_alt"
 msgstr "Program onarım simgesi"
 
-<<<<<<< HEAD
-=======
 #, fuzzy
 msgid "repeat_dep"
 msgstr "Starting in level 8, {repeat} needs to be used with indentation. You can see examples on the {repeat} tab in level 8."
 
->>>>>>> 2e4426b8
 msgid "repeat_match_password"
 msgstr "Yinelenen şifre eşleşmiyor."
 
