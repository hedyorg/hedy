--- conflicted
+++ resolved
@@ -2363,10 +2363,8 @@
 #~ msgid "variables"
 #~ msgstr "Değişkenler"
 
-<<<<<<< HEAD
+#~ msgid "available_in"
+#~ msgstr "Available in:"
+
 #~ msgid "regress_button"
 #~ msgstr "{level}. seviyeye geri dönün"
-=======
-#~ msgid "available_in"
-#~ msgstr "Available in:"
->>>>>>> ae3ca4d3
