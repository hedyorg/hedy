# Turkish translations for PROJECT.
# Copyright (C) 2023 ORGANIZATION
# This file is distributed under the same license as the PROJECT project.
# FIRST AUTHOR <EMAIL@ADDRESS>, 2023.
#
msgid ""
msgstr ""
"Project-Id-Version: PROJECT VERSION\n"
"Report-Msgid-Bugs-To: EMAIL@ADDRESS\n"
"POT-Creation-Date: 2000-01-01 00:00+0000\n"
"PO-Revision-Date: 2025-01-31 06:48+0000\n"
"Last-Translator: Anonymous <noreply@weblate.org>\n"
"Language-Team: tr <LL@li.org>\n"
"Language: tr\n"
"MIME-Version: 1.0\n"
"Content-Type: text/plain; charset=utf-8\n"
"Content-Transfer-Encoding: 8bit\n"
"Plural-Forms: nplurals=1; plural=0;\n"
"X-Generator: Weblate 5.10-dev\n"
"Generated-By: Babel 2.14.0\n"

msgid "Access Before Assign"
msgstr "`{access_line_number}` numaralı satırdaki \"`{name}`\" değişkeninin, değeri ayarlanmadan kullanıldığını tespit ettik. Değişkeni kullanmadan önce değerini ayarlayabilir misiniz?"

msgid "Cyclic Var Definition"
msgstr "\"`{variable}`\" değişkeninin değeri ayarlanmadan önce \"`{is}`\" komutunun sağ tarafında kullanıldığını tespit ettik. Değişkeni kullanmadan önce değerini ayarlayabilir misiniz?"

msgid "Else Without If Error"
msgstr "`{line_number}` numaralı satırda \"`{if}`\" kullanmadan bir \"`{else}`\" kullanıldığını tespit ettik. \"`{else}`\" kullanmadan önce bir \"`{if}`\" yazmayı deneyebilir misiniz?"

msgid "Function Undefined"
msgstr "\"`{name}`\" isimli fonksiyonun tanımlanmadan kullanıldığını tespit ettik. Fonksiyonu kullanmadan önce tanımlayabilir misiniz?"

msgid "Has Blanks"
msgstr "Bu kodun tamamlanmamış olduğunu tespit ettik. Boşlukları doldurabilir misiniz?"

msgid "Incomplete"
msgstr "`{line_number}` numaralı satırdaki \"`{incomplete_command}`\" komutunda kodun bir kısmının eksik olduğunu tespit ettik. Eksik olan kısmı eklemeyi deneyebilir misiniz?"

msgid "Incomplete Repeat"
msgstr "`{line_number}` numaralı satırdaki \"`{repeat}`\" ifadesinin yanında bir \"`{command}`\" komutunun eksik olduğunu tespit ettik. Eksik komutu eklemeyi deneyebilir misiniz?"

msgid "Invalid"
msgstr "\"`{invalid_command}`\" ifadesinin Hedy seviye {level} komutu olmadığını tespit ettik. \"`{guessed_command}`\" kullanmayı deneyebilir misiniz?"

msgid "Invalid Argument"
msgstr "\"`{command}`\" komutununun \"`{invalid_argument}`\" ile kullanılamayacağını tespit ettik. \"`{invalid_argument}`\" argümanını bir \"`{allowed_types}`\" olarak değiştirmeyi deneyebilir misiniz?"

msgid "Invalid Argument Type"
msgstr "\"`{command}`\" komutunun \"`{invalid_argument}`\" ile çalışmadığını tespit ettik, çünkü bu argüman bir \"`{invalid_type}`\". \"`{invalid_argument}`\" değerini \"`{allowed_types}`\" türüne değiştirmeyi deneyebilir misiniz?"

msgid "Invalid At Command"
msgstr "\"`{command}`\" komutunun seviye 16'dan itibaren kullanılamayabileceğini tespit ettik. Listeler için köşeli parantezler, \"`[ ]`\", kullanmayı deneyebilir misiniz?"

msgid "Invalid Space"
msgstr "\"`{line_number}`\" numaralı satırın başında boşlukla başladığını tespit ettik. Boşluğu kaldırmayı deneyebilir misiniz?"

msgid "Invalid Type Combination"
msgstr "\"`{invalid_argument}`\" ve \"`{invalid_argument_2}`\" argümanlarının \"`{command}`\" ile kullanılamayacağını tespit ettik, çünkü biri bir \"`{invalid_type}`\" ve diğeri bir \"` {invalid_type_2}`\". \"`{invalid_argument}`\" için \"`{invalid_type_2}`\" veya \"`{invalid_argument_2}`\" için \"`{invalid_type}`\" tür değişimi yapmayı deneyebilir misiniz?"

msgid "Lonely Echo"
msgstr "Bir \"`{echo}`\" ifadesinin bir \"`{ask}`\" kullanılmadan önce ya da hiç olmadan kullanıldığını tespit ettik. \"`{echo}`\" komutundan önce bir \"`{ask}`\" yazmayı deneyebilir misiniz?"

msgid "Lonely Text"
msgstr "Kodun, `{line_number}` numaralı satırda kullanılan metinle ilgili bir komutunun eksik olduğunu tespit ettik. Gerekli komutu metinle birlikte yazmayı deneyebilir misiniz?"

msgid "Missing Additional Command"
msgstr "`{line_number}` numaralı satırdaki \"`{command}`\" komutunda bir şeyin eksik olduğunu tespit ettik. Kodunuzda bir \"`{missing_command}`\" kullanmayı deneyebilir misiniz?"

msgid "Missing Colon Error"
msgstr "\"`{command}`\" ifadesi için `{line_number}` numaralı satırın sonunda bir \"`:`\" işaretine ihtiyaç olduğunu tespit ettik. Seviye 17'den itibaren komutların sonuna `:` eklemeye başlayabilir misiniz?"

msgid "Missing Command"
msgstr "Kodun, `{line_number}` numaralı satırda bir komutunun eksik göründüğünü tespit ettik. Hangi komutu kullanmanız gerektiğini bulmak için alıştırma bölümüne göz atmayı deneyebilir misiniz?"

msgid "Missing Inner Command"
msgstr "`{line_number}` numaralı satırdaki kodun,\"`{command}`\" için bir komutunun eksik olduğunu tespit ettik. Hangi komutun kullanılacağını bulmak için alıştırma bölümüne bakmayı deneyebilir misiniz?"

msgid "Missing Square Brackets"
msgstr "`{line_number}` numaralı satırda oluşturduğunuz listede köşeli parantezlerin, \"`[ ]`\", eksik olduğunu tespit ettik. Listesinin etrafına köşeli parantezleri, `[ ]`, eklemeyi deneyebilir misiniz?"

msgid "Missing Variable"
msgstr "\"`{command}`\" için satırın başında bir değişkenin eksik olduğunu tespit ettik. Değişkeni \"`{command}`\" komutundan önce yazmayı deneyebilir misiniz?``"

msgid "Misspelled At Command"
msgstr "\"`{invalid_argument}`\" argümanının, `{line_number}` numaralı satırda bir yazım hatası olduğunu tespit ettik. Bunun yerine \"`{command}`\" yazmayı deneyebilir misiniz?."

msgid "No Indentation"
msgstr "`{line_number}` numaralı satırda, girinti için çok az sayıda (`{leading_spaces}`) boşluk kullanılmış gibi göründüğünü tespit ettik. Her yeni blok için girintiyi `{indent_size}` kadar arttırmayı deneyebilir misiniz?."

msgid "Non Decimal Variable"
msgstr "`{line_number}` numaralı satırda, Hedy'nin desteklemediği bir sayı kullandığınızı tespit ettik! Bir ondalıklı sayı kullanmayı deneyebilir misiniz?"

msgid "Parse"
msgstr "`{location[0]}` numaralı satırda bir \"`{character_found}`\" karakterinin kullanıldığını tespit ettik, ama buna izin verilmez. Kodunuzda eksik veya fazlalık bir karakter aramayı deneyebilir misiniz?"

msgid "Pressit Missing Else"
msgstr "Kodunuzda, diğer tuşlara basıldığında ne olacağını belirleyecek eksik bir \"`{else}`\" olduğunu tespit ettik. Kodunuza bir `{else}` eklemeyi deneyebilir misiniz?"

msgid "Runtime Index Error"
msgstr "\"`{name}`\" listesi boş ya da indeksinin eksik olduğunu tespit ettik. Lütfen listenin boş olmadığından emin olun veya eksik indeks için \"`[ ]`\" içine bir sayı yazmayı deneyin?"

msgid "Runtime Value Error"
msgstr "\"`{command}`\" komutunun izin verilmeyen bir \"`{value}`\" değerini aldığını tespit ettik. {tip}."

msgid "Runtime Values Error"
msgstr "\"`{command}`\" komutunun izin verilmeyen \"`{value}`\" ve \"`{value}`\" değerlerini aldığını tespit ettik. {tip}."

msgid "Save Microbit code "
msgstr "Microbit kodunu kaydet"

msgid "Too Big"
msgstr "Bu programın `{lines_of_code}` satırdan oluştuğunu tespit ettik, ancak sadece `{max_lines}` kadar satır işleyebiliyoruz. Programınızı kısaltmayı deneyebilir misiniz?"

msgid "Too Few Indents"
msgstr "`{line_number}` numaralı satırda çok az sayıda (`{leading_spaces}`) boşluk olduğunu tespit ettik. Fazladan bir boşluk eklemeyi deneyebilir misiniz?"

msgid "Too Many Indents"
msgstr "`{line_number}` numaralı satırda çok fazla (`{leading_spaces}`) boşluk olduğunu tespit ettik. Fazlalık olan boşlukları kaldırmayı deneyebilir misiniz?"

msgid "Unexpected Indentation"
msgstr "`{line_number}` numaralı satırda çok fazla (`{leading_spaces}`) boşluk olduğunu tespit ettik. Her yeni blok başına `{indent_size}` kadar daha fazla boşluk eklemeyi deneyebilir misiniz?"

msgid "Unquoted Assignment"
msgstr "`{is}` komutunun sağındaki metnin tırnaklar arasına yazılmadığını tespit ettik. Bu seviyede, metni tırnak işaretleri arasında yazmaya başlamanız gerekir. Bunu \"`{text}`\" metni için yapmayı deneyin"

msgid "Unquoted Equality Check"
msgstr "Kodun, bir değişkenin birden fazla kelimeye eşit olup olmadığını kontrol etmeye çalıştığını tespit ettik. Kontrol etmek istediğiniz kelimeler için tırnak işareti kullanmayı deneyebilir misiniz?"

msgid "Unquoted Text"
msgstr "\"'{ask}`\" veya \"`{print}`\" için tırnak işaretlerinin eksik olduğunu tespit ettik. \"`{unquotedtext}`\" için tırnak işareti eklemeyi deneyebilir misiniz?"

msgid "Unsupported Float"
msgstr "Bu kodun, tamsayılar dışında henüz desteklenmeyen sayıları kullandığını tespit ettik. \"`{value}`\" değerini bir tamsayı olarak değiştirmeyi deneyebilir misiniz?"

msgid "Unsupported String Value"
msgstr "Metnin, içinde bulunmaması gerek değerler, \"`{invalid_value}`\", kullandığını tespit ettik. Yazılan değeri kaldırmayı veya türünü değiştirmeyi deneyebilir misiniz?"

msgid "Unused Variable"
msgstr "\"` {variable_name}`\" isimli değişkeninin `{line_number}` numaralı satırda tanımlandığını ancak hiç kullanılmadığını tespit ettik. Bu tanımlı değişkeni kullanmayı veya kaldırmayı deneyebilir misiniz?"

msgid "Var Undefined"
msgstr "\"`{name}`\" isimli değişkeninin henüz ayarlanmadan önce kullanıldığını tespit ettik. Bu değişkeni, kullanılmadan önce ayarlayabilir misiniz veya bu bir değişken değilse `{name}` kelimesini tırnak işaretleri içinde kullanabilir misiniz?"

msgid "Wrong Level"
msgstr "Yazılan kodun doğru Hedy kodu olduğunu, ancak seviye `{working_level}` için kullanılmaması gereken \"`{offending_keyword}`\" kelimesinin kullanıldığını tespit ettik. {tip}"

msgid "Wrong Number of Arguments"
msgstr "\"`{name}`\" fonksiyonunun yanlış sayıda argümana, `{used_number}`, sahip olduğunu tespit ettik. Bunun yerine `{defined_number}` tane kullanmayı deneyebilir misiniz?"

msgid "about_this_adventure"
msgstr "Bu macera hakkında"

msgid "account_overview"
msgstr "Hesaba genel bakış"

msgid "actions"
msgstr "Eylemler"

msgid "add"
msgstr "Ekle"

msgid "add_students"
msgstr "Öğrenci ekleyin"

msgid "add_your_language"
msgstr "Dilinizi ekleyin!"

msgid "admin"
msgstr "Yönetici"

msgid "advance_button"
msgstr "{level}. seviyeye git"

msgid "adventure"
msgstr "Macera"

msgid "adventure_cloned"
msgstr "Macera klonlandı"

msgid "adventure_code_button"
msgstr "Macera Kodu"

msgid "adventure_codeblock_button"
msgstr "Öğrencilerin maceranızda çalıştırabileceği bir kod bloğu oluşturmak istediğinizde bu düğmeyi kullanın. İpucu: bir kod bloğundan sonra yazmak için, seçimi kod bloğunun son satırının sonuna getirin ve 3 kez <kbd>Enter</kbd> tuşuna basın."

msgid "adventure_duplicate"
msgstr "Bu isimle bir maceranız zaten var."

msgid "adventure_empty"
msgstr "Bir macera ismi girmediniz!"

#, fuzzy
msgid "adventure_exp_3"
msgstr "Anahtar kelimeleri kod bloklarının dışında yazarken de her zaman `{ }` ile çevrelediğinizden emin olun, böylece doğru şekilde tanınırlar. Maceranızın işlenmiş şeklini görüntülemek için \"önizleme\" düğmesini kullanabilirsiniz. Macerayı, ona özel bir sayfada görüntülemek için öğretmenler sayfasından \"görüntüle\"yi seçin."

msgid "adventure_exp_classes"
msgstr "Maceranız aşağıdaki sınıflarda kullanılır"

msgid "adventure_flagged"
msgstr "Macera başarılı bir şekilde işaretlendi."

msgid "adventure_id_invalid"
msgstr "Bu macera kimliği geçersiz."

msgid "adventure_length"
msgstr "Maceranız en az 20 karakterden oluşmalıdır."

msgid "adventure_name_invalid"
msgstr "Bu macera ismi geçersiz."

msgid "adventure_terms"
msgstr "Maceramın Hedy'de herkese açık hale getirilebileceğini kabul ediyorum."

msgid "adventure_updated"
msgstr "Macera güncellendi!"

msgid "adventures_completed"
msgstr "Tamamlanan maceralar: `{number_of_adventures}`"

msgid "adventures_info"
msgstr "Her Hedy seviyesi, öğrenciler için macera olarak adlandırdığımız yerleşik alıştırmalara sahiptir. Kendi maceralarınızı oluşturabilir ve bunları sınıflarınıza ekleyebilirsiniz. Kendi maceralarınızla öğrencileriniz için alakalı ve ilginç maceralar oluşturabilirsiniz. Kendi maceralarınızı oluşturma hakkında daha fazla bilgiyi <a href=\"https://hedy.org/for-teachers/manual/features\"> bu linkten </a> bulabilirsiniz."

msgid "adventures_restored"
msgstr "Varsayılan maceralar geri yüklendi."

msgid "adventures_ticked"
msgstr "Maceralar işaretlendi"

msgid "adventures_tried"
msgstr "Maceralar denendi"

msgid "ago"
msgstr "{timestamp} önce"

msgid "agree_invalid"
msgstr "Gizlilik koşullarını kabul etmeniz gerekir."

msgid "agree_with"
msgstr "Kabul ediyorum:"

msgid "ajax_error"
msgstr "Bir hata oluştu, lütfen tekrar deneyin."

msgid "all"
msgstr "Tümü"

msgid "all_class_highscores"
msgstr "Tüm öğrenciler sınıfın yüksek puanlarında görünür"

msgid "all_rows_missing_separator"
msgstr "Satırların hiçbiri noktalı virgül içermiyor. Belki de şifreleri otomatik olarak oluşturmamıza izin vermek istiyorsunuzdur? Eğer öyleyse, parolalar geçiş düğmesine tıklayın ve hesapları tekrar oluşturun. Durum böyle değilse, şu satırlarda kullanıcı adlarını ve parolalarını ayırmak için noktalı virgül kullanın: `{rows}`"

msgid "already_account"
msgstr "Zaten bir hesabınız var mı?"

msgid "already_program_running"
msgstr "Şu anda çalışan bir program var, önce onu bitirin."

msgid "are_you_sure"
msgstr "Emin misiniz? Bu işlemi geri alamazsınız."

msgid "ask_needs_var"
msgstr "Seviye 2'den itibaren, \"`{ask}`\" komutu bir değişkenle birlikte kullanılmalıdır. Örnek: isim `{is}` `{ask}` Senin adın ne?"

msgid "available_in"
msgstr "Şurada mevcut:"

msgid "back_to_class"
msgstr "Sınıfına geri dön"

msgid "become_a_sponsor"
msgstr "Sponsor olun"

msgid "birth_year"
msgstr "Doğum yılı"

msgid "by"
msgstr "tarafından"

msgid "cancel"
msgstr "İptal"

msgid "cant_parse_exception"
msgstr "Program ayrıştırılamadı"

msgid "certificate"
msgstr "Tamamlama Sertifikası"

msgid "certified_teacher"
msgstr "Sertifikalı Öğretmen"

msgid "change_password"
msgstr "Şifre değiştirme"

msgid "cheatsheet_title"
msgstr "Kopyakağıdı"

msgid "class_already_joined"
msgstr "Siz zaten bir sınıfın öğrencisisiniz"

msgid "class_customize_success"
msgstr "Sınıf başarıyla özelleştirildi."

msgid "class_graph_explanation"
msgstr "Bu grafikte, öğrencilerinizin denedikleri maceraların sayılarını (yani o macerada anlamlı bir çalışma yaptıklarını), hatalı deneme ve başarılı çalıştırma sayılarıyla karşılaştırmalı olarak sunulmuş görebilirsiniz."

msgid "class_logs"
msgstr "Son Giriş"

msgid "class_name_duplicate"
msgstr "Bu isimde bir sınıfınız zaten var."

msgid "class_name_empty"
msgstr "Bir sınıf ismi girmediniz!"

msgid "class_name_invalid"
msgstr "Bu sınıf ismi geçersiz."

msgid "class_name_prompt"
msgstr "Lütfen yeni sınıfın ismini girin"

msgid "class_performance_graph"
msgstr "Sınıf performans grafiği"

msgid "class_survey_description"
msgstr "Hedy kullanıcılarımız hakkında daha iyi bir genel bakış elde etmek istiyoruz. Bu yanıtları vererek Hedy'nin geliştirilmesine yardımcı olabilirsiniz. Teşekkür ederiz!"

msgid "class_survey_later"
msgstr "Yarın bana tekrar hatırlat"

msgid "class_survey_question1"
msgstr "Sınıfınızdaki yaş aralığı nedir?"

msgid "class_survey_question2"
msgstr "Sınıfınızda konuşma dili nedir?"

msgid "class_survey_question3"
msgstr "Sınıfınızdaki cinsiyet dengesi nasıl?"

msgid "class_survey_question4"
msgstr "Öğrencilerinizi diğerlerinden ayıran nelerdir?"

#, fuzzy
msgid "classes_info"
msgstr ""

#, fuzzy
msgid "clone"
msgstr ""

#, fuzzy
msgid "cloned_times"
msgstr ""

msgid "close"
msgstr "Kapat"

msgid "comma"
msgstr "bir virgül"

msgid "command_not_available_yet_exception"
msgstr "Komut henüz kullanılabilir değil"

msgid "command_unavailable_exception"
msgstr "Komut artık geçerli değil"

msgid "commands"
msgstr "Komutlar"

#, fuzzy
msgid "complete"
msgstr ""

msgid "congrats_message"
msgstr "Tebrikler {username}, Hedy ile aşağıdaki sonuçlara ulaştınız!"

#, fuzzy
msgid "connect_guest_teacher"
msgstr ""

#, fuzzy
msgid "constant_variable_role"
msgstr ""

msgid "containing"
msgstr ""

msgid "content_invalid"
msgstr "Bu macera geçersiz."

#, fuzzy
msgid "continue"
msgstr ""

msgid "contributor"
msgstr "Katılımcı"

#, fuzzy
msgid "copy_accounts_to_clipboard"
msgstr ""

msgid "copy_clipboard"
msgstr "Panoya başarıyla kopyalandı"

#, fuzzy
msgid "copy_code"
msgstr ""

msgid "copy_join_link"
msgstr "Katılma bağlantısını kopyala"

msgid "copy_link_success"
msgstr "Katılma bağlantısı panoya başarıyla kopyalandı"

msgid "copy_link_to_share"
msgstr "Paylaşmak için bağlantıyı kopyalayın"

msgid "copy_mail_link"
msgstr "Lütfen bu bağlantıyı kopyalayıp yeni bir sekmeye yapıştırın:"

msgid "correct_answer"
msgstr "Doğru cevap şudur"

msgid "country"
msgstr "Ülke"

msgid "country_invalid"
msgstr "Lütfen geçerli bir ülke seçin."

msgid "create_account"
msgstr "Hesap oluştur"

msgid "create_accounts"
msgstr "Çoklu hesaplar oluştur"

#, fuzzy
msgid "create_accounts_placeholder"
msgstr ""

msgid "create_accounts_prompt"
msgstr ""

msgid "create_adventure"
msgstr "Macera oluşturun"

msgid "create_class"
msgstr "Yeni bir sınıf oluşturun"

msgid "create_student_account"
msgstr "Bir hesap oluşturun"

msgid "create_student_account_explanation"
msgstr "Bir hesap ile kendi programlarınızı kaydedebilirsiniz."

#, fuzzy
msgid "create_student_accounts"
msgstr ""

msgid "create_teacher_account"
msgstr "Bir öğretmen hesabı oluşturun"

msgid "create_teacher_account_explanation"
msgstr "Bir öğretmen hesabı ile programlarınızı kaydedebilir ve öğrencilerinizin sonuçlarını görebilirsiniz."

#, fuzzy
msgid "create_usernames_and_passwords_desc"
msgstr ""

#, fuzzy
msgid "create_usernames_and_passwords_title"
msgstr ""

#, fuzzy
msgid "create_usernames_desc"
msgstr ""

#, fuzzy
msgid "create_usernames_title"
msgstr ""

msgid "creator"
msgstr "Oluşturucu"

msgid "current_password"
msgstr "Geçerli şifre"

msgid "customization_deleted"
msgstr "Özelleştirmeler başarıyla silindi."

#, fuzzy
msgid "customize"
msgstr ""

msgid "customize_adventure"
msgstr "Macerayı özelleştirin"

msgid "customize_class"
msgstr "Sınıfı özelleştirin"

msgid "danger_zone"
msgstr ""

msgid "dash"
msgstr "bir çizgi"

#, fuzzy
msgid "debug"
msgstr ""

msgid "default_401"
msgstr "Görünüşe göre yetkiniz yok..."

#, fuzzy
msgid "default_403"
msgstr ""

msgid "default_404"
msgstr "O sayfayı bulamadık..."

msgid "default_500"
msgstr "Bir şeyler ters gitti..."

msgid "delete"
msgstr "Sil"

msgid "delete_adventure_prompt"
msgstr "Bu macerayı kaldırmak istediğinizden emin misiniz?"

msgid "delete_class_prompt"
msgstr "Sınıfı silmek istediğinizden emin misiniz?"

msgid "delete_confirm"
msgstr "Programı silmek istediğinizden emin misiniz?"

msgid "delete_invite"
msgstr "Davetiyeyi sil"

msgid "delete_invite_prompt"
msgstr "Bu sınıf davetini kaldırmak istediğinizden emin misiniz?"

msgid "delete_public"
msgstr "Herkese açık profili sil"

msgid "delete_success"
msgstr "Program başarıyla silindi."

#, fuzzy
msgid "delete_tag_prompt"
msgstr ""

msgid "destroy_account"
msgstr "Profili sil"

msgid "destroy_account_message"
msgstr ""

msgid "developers_mode"
msgstr "Programcı kipi"

msgid "directly_available"
msgstr "Doğrudan açın"

msgid "disable"
msgstr "Devre dışı bırak"

#, fuzzy
msgid "disable_parsons"
msgstr ""

#, fuzzy
msgid "disable_quizes"
msgstr ""

msgid "disabled"
msgstr "Devre dışı"

msgid "disabled_button_quiz"
msgstr "Sınav puanınız barajın altında, tekrar deneyin!"

msgid "discord_server"
msgstr "Discord sunucusu"

msgid "distinguished_user"
msgstr "Seçkin kullanıcı"

msgid "double quotes"
msgstr "çift tırnak"

msgid "download"
msgstr "İndir"

msgid "duplicate"
msgstr "Yinele"

msgid "echo_and_ask_mismatch_exception"
msgstr "yankıla ve sor uyuşmazlığı"

msgid "echo_out"
msgstr "2. seviyeden itibaren, `{echo}` artık gerekli değildir. Şimdi bir cevabı `{ask}` ve `{print}` kullanarak tekrarlayabilirsiniz. Örnek: `isim {is} {ask} Senin adın ne? {print} merhaba isim`"

#, fuzzy
msgid "edit_adventure"
msgstr ""

msgid "edit_code_button"
msgstr "Kodu düzenle"

msgid "email"
msgstr "E-posta"

msgid "email_invalid"
msgstr "Lütfen geçerli bir e-posta girin."

msgid "end_quiz"
msgstr "Sınav sonu"

msgid "english"
msgstr "İngilizce"

msgid "enter"
msgstr "Girin"

msgid "enter_password"
msgstr "Şunun için yeni bir şifre girin"

msgid "enter_text"
msgstr "Cevabınızı buraya girin..."

msgid "error_logo_alt"
msgstr "Hata logosu"

#, fuzzy
msgid "errors"
msgstr ""

msgid "exclamation mark"
msgstr "bir ünlem işareti"

msgid "exercise"
msgstr "Alıştırma"

msgid "exercise_doesnt_exist"
msgstr "Bu alıştırma mevcut değil"

msgid "exists_email"
msgstr "Bu e-posta zaten kullanılıyor."

msgid "exists_username"
msgstr "Bu kullanıcı adı zaten kullanılıyor."

#, fuzzy
msgid "exit_preview_mode"
msgstr ""

msgid "experience_invalid"
msgstr "Lütfen geçerli bir deneyim seçin, (Evet, Hayır) seçeneğini işaretleyin."

msgid "expiration_date"
msgstr "Son kullanma tarihi"

msgid "favorite_program"
msgstr "Favori program"

msgid "favourite_confirm"
msgstr "Bu programı favori programınız olarak ayarlamak istediğinizden emin misiniz?"

msgid "favourite_program"
msgstr "Favori program"

msgid "favourite_program_invalid"
msgstr "Seçtiğiniz favori program geçersiz."

msgid "favourite_success"
msgstr "Programınız favori olarak ayarlanmıştır."

#, fuzzy
msgid "feedback_message_error"
msgstr ""

msgid "female"
msgstr "Kadın"

#, fuzzy
msgid "flag_adventure_prompt"
msgstr ""

msgid "float"
msgstr "bir sayı"

msgid "for_teachers"
msgstr "Öğretmenler için"

msgid "forgot_password"
msgstr "Şifrenizi mi unuttunuz?"

msgid "from_another_teacher"
msgstr "Başka bir öğretmenden"

msgid "from_magazine_website"
msgstr "Bir dergiden veya web sitesinden"

msgid "from_video"
msgstr "Bir videodan"

msgid "fun_statistics_msg"
msgstr "İşte bazı eğlenceli istatistikler!"

msgid "gender"
msgstr "Cinsiyet"

msgid "gender_invalid"
msgstr "Lütfen geçerli bir cinsiyet seçin (Kadın, Erkek, Diğer)."

msgid "general_settings"
msgstr "Genel ayarlar"

msgid "get_certificate"
msgstr "Sertifikanızı alın!"

msgid "give_link_to_teacher"
msgstr "Aşağıdaki bağlantıyı öğretmeninize verin:"

#, fuzzy
msgid "go_back"
msgstr ""

msgid "go_back_to_main"
msgstr "Ana sayfaya geri dön"

msgid "go_to_question"
msgstr "Soruya git"

msgid "go_to_quiz_result"
msgstr "Kısa sınav sonucuna git"

msgid "go_to_your_clone"
msgstr ""

msgid "goto_profile"
msgstr "Profilime git"

#, fuzzy
msgid "graph_title"
msgstr ""

msgid "hand_in"
msgstr "Teslim et"

msgid "hand_in_exercise"
msgstr "Alıştırmayı teslim et"

msgid "heard_about_hedy"
msgstr "Hedy'yi nereden duydunuz?"

msgid "heard_about_invalid"
msgstr "Lütfen bizden haberdar olduğunuz geçerli bir yolu seçin."

#, fuzzy
msgid "hedy_introduction_slides"
msgstr ""

msgid "hedy_logo_alt"
msgstr "Hedy logosu"

msgid "hedy_on_github"
msgstr "Github'da Hedy"

msgid "hello_logo"
msgstr "Merhaba"

#, fuzzy
msgid "hide_adventures"
msgstr ""

msgid "hide_cheatsheet"
msgstr "Kopya kağıdını gizle"

#, fuzzy
msgid "hide_classes"
msgstr ""

msgid "hide_keyword_switcher"
msgstr "Anahtar kelime değiştiriciyi gizle"

#, fuzzy
msgid "hide_slides"
msgstr ""

msgid "highest_level_reached"
msgstr "Ulaşılan en yüksek seviye"

msgid "highest_quiz_score"
msgstr "En yüksek kısa sınav puanı"

msgid "hint"
msgstr "İpucu?"

msgid "ill_work_some_more"
msgstr "Üzerinde biraz daha çalışacağım"

#, fuzzy
msgid "image_invalid"
msgstr "Seçtiğiniz resim geçersiz."

msgid "incomplete_command_exception"
msgstr "Tamamlanmamış Komut"

msgid "incorrect_handling_of_quotes_exception"
msgstr "Tırnak işaretlerinin yanlış kullanımı"

msgid "incorrect_use_of_types_exception"
msgstr "Tiplerin yanlış kullanımı"

msgid "incorrect_use_of_variable_exception"
msgstr "Değişkenin yanlış kullanımı"

msgid "indentation_exception"
msgstr "Yanlış Girintileme"

msgid "input"
msgstr "`{ask}`'dan alınan girdi"

#, fuzzy
msgid "input_variable_role"
msgstr ""

msgid "integer"
msgstr "bir sayı"

msgid "invalid_class_link"
msgstr "Sınıfa katılmak için geçersiz bağlantı."

msgid "invalid_command_exception"
msgstr "Geçersiz komut"

msgid "invalid_keyword_language_comment"
msgstr "# Belirtilen anahtar kelime dili geçersiz, bu yüzden anahtar sözcük dili İngilizce olarak ayarlandı"

msgid "invalid_language_comment"
msgstr "# Belirtilen dil geçersiz, bu yüzden dil İngilizce olarak ayarlandı"

msgid "invalid_level_comment"
msgstr "# Belirtilen seviye geçersizdir, bu yüzden seviye 1 olarak ayarlandı"

msgid "invalid_program_comment"
msgstr "# Belirtilen program geçersiz, lütfen tekrar deneyin"

msgid "invalid_teacher_invitation_code"
msgstr "Öğretmen davet kodu geçersizdir. Öğretmen olmak için, hello@hedy.org adresine ulaşın."

msgid "invalid_username_password"
msgstr "Geçersiz kullanıcı adı/şifre."

msgid "invitations_sent"
msgstr ""

msgid "invite"
msgstr ""

msgid "invite_by_username"
msgstr "Kullanıcı adına göre davet et"

msgid "invite_date"
msgstr "Davet tarihi"

msgid "invite_message"
msgstr "Sınıfa katılmak için bir davetiye aldınız"

msgid "invite_prompt"
msgstr "Bir kullanıcı adı girin"

#, fuzzy
msgid "invite_teacher"
msgstr ""

msgid "join_class"
msgstr "Sınıfa katılın"

msgid "join_prompt"
msgstr "Bir sınıfa katılmak için bir hesabınızın olması gerekir. Şimdi giriş yapmak ister misiniz?"

#, fuzzy
msgid "keybinding_waiting_for_keypress"
msgstr "Bir düğmeye basılmasını bekliyorum..."

msgid "keyword_language_invalid"
msgstr "Lütfen geçerli bir anahtar kelime dili seçin (İngilizce, Türkçe veya kendi dilinizi seçin)."

#, fuzzy
msgid "landcode_phone_number"
msgstr ""

msgid "language"
msgstr "Dil"

msgid "language_invalid"
msgstr "Lütfen geçerli bir dil seçin."

msgid "languages"
msgstr "Daha önce bu programlama dillerinden hangilerini kullandınız?"

msgid "last_edited"
msgstr "Son düzenleme"

msgid "last_update"
msgstr "Son güncelleme"

msgid "lastname"
msgstr "Soyadı"

msgid "leave_class"
msgstr "Sınıftan ayrılın"

msgid "level"
msgstr "Seviye"

msgid "level_accessible"
msgstr "Seviye öğrencilere açıktır"

msgid "level_disabled"
msgstr "Seviye devre dışı"

msgid "level_future"
msgstr "Bu seviye otomatik olarak açılacak "

#, fuzzy
msgid "level_invalid"
msgstr "Bu Hedy seviyesi geçersiz."

msgid "level_not_class"
msgstr "Bu seviye henüz sınıfınızda kullanıma açılmadı"

msgid "level_title"
msgstr "Seviye"

#, fuzzy
msgid "levels"
msgstr ""

msgid "link"
msgstr "Bağlantı"

msgid "list"
msgstr "bir liste"

#, fuzzy
msgid "list_variable_role"
msgstr ""

msgid "logged_in_to_share"
msgstr "Bir programı kaydetmek ve paylaşmak için oturum açmış olmanız gerekir."

msgid "login"
msgstr "Giriş yap"

msgid "login_long"
msgstr "Hesabınıza giriş yapın"

msgid "login_to_save_your_work"
msgstr "Çalışmanızı kaydetmek için giriş yapın"

msgid "logout"
msgstr "Oturumu kapatın"

msgid "longest_program"
msgstr "En uzun program"

msgid "mail_change_password_body"
msgstr ""
"Hedy şifreniz değiştirildi. Eğer bunu siz yaptıysanız, her şey yolunda demektir.\n"
"Şifrenizi siz değiştirmediyseniz, lütfen bu e-postayı yanıtlayarak hemen bizimle iletişime geçin."

msgid "mail_change_password_subject"
msgstr "Hedy şifreniz değiştirildi"

msgid "mail_error_change_processed"
msgstr "Doğrulama postası gönderilirken bir şeyler yanlış gitti, yine de değişiklikler doğru şekilde kaydedildi."

msgid "mail_goodbye"
msgstr ""
"Programlamaya devam edin!\n"
"Hedy ekibi"

msgid "mail_hello"
msgstr "Merhaba {username}!"

msgid "mail_recover_password_body"
msgstr ""
"Bu bağlantıya tıklayarak yeni bir Hedy şifresi belirleyebilirsiniz. Bu bağlantı <b>4</b> saat süreyle geçerlidir.\n"
"Şifre sıfırlama talebiniz olmadıysa lütfen bu e-postayı dikkate almayın: {link}"

msgid "mail_recover_password_subject"
msgstr "Şifre sıfırlama talebinde bulunun."

msgid "mail_reset_password_body"
msgstr ""
"Hedy şifreniz yeni bir şifre ile sıfırlandı. Eğer bunu siz yaptıysanız, her şey yolunda demektir.\n"
"Şifrenizi siz değiştirmediyseniz, lütfen bu e-postayı yanıtlayarak hemen bizimle iletişime geçin."

msgid "mail_reset_password_subject"
msgstr "Hedy şifreniz sıfırlandı"

msgid "mail_welcome_teacher_body"
msgstr ""
"<strong>Hoş geldiniz!</strong>\n"
"Yepyeni Hedy öğretmen hesabınız için tebrikler. Hedy öğretmenlerinin dünya çapındaki topluluğuna hoş geldiniz!\n"
"\n"
"<strong>Öğretmen hesapları neler yapabilir</strong>\n"
"Artık sizin için açılmış bir dizi ek seçenek var.\n"
"\n"
"1. Ek açıklamalar <a href=\"https://hedy.org/for-teachers/manual\">öğretmen kılavuzu</a> 'da bulunabilir.\n"
"2. Öğretmen hesabınızla sınıflar oluşturabilirsiniz. Öğrencileriniz daha sonra sınıflarınıza katılabilir ve ilerlemelerini görebilirsiniz. Sınıflar, öğretmen hesabı üzerinden yapılır ve <a href=\"https://hedycode.com/for-teachers\">öğretmen sayfası</a> 'ndan yönetilir..\n"
"3. Sınıflarınızı tamamen özelleştirebilirsiniz, örneğin seviyeleri açıp kapatabilir, maceraları etkinleştirebilir veya devre dışı bırakabilir ve kendi maceralarınızı yazabilirsiniz!\n"
"\n"
"<strong>Çevrimiçi topluluğumuza katılın!</strong>\n"
"Tüm Hedy öğretmenleri, programcıları ve diğer hayranları <a href=\"https://discord.gg/8yY7dEme9r\">Discord sunucumuza</a> katılmaya davetlidir. Burası Hedy hakkında sohbet etmek için ideal bir yer: harika projelerinizi ve derslerinizi gösterebileceğiniz kanallarımız, hataları bildirebileceğiniz kanallarımız ve diğer öğretmenlerle ve Hedy ekibiyle sohbet edebileceğiniz kanallarımız var.\n"
"\n"
"<strong>Nasıl yardım istenir </strong>\n"
"Anlaşılmayan bir şey varsa, Discord'da bize bildirebilir veya <a href=\"mailto: hello@hedy.org\">bize bir e-posta gönderebilirsiniz</a>.\n"
"\n"
"<strong>Hatalar nasıl bildirilir</strong>\n"
"Discord'da, hataları bildirmek için #bugs adında bir kanalımız var. Karşılaştığınız sorunları bize bildirmek için mükemmel bir yer. GitHub'ı nasıl kullanacağınızı biliyorsanız, orada bir <a href=\"https://github.com/hedyorg/hedy/issues/new?assignees=&labels=&template=bug_report.md&title=%5BBUG%5D\">sorun bildirimi (issue)</a> açabilirsiniz.\n"

msgid "mail_welcome_teacher_subject"
msgstr "Hedy öğretmen hesabınız hazır"

msgid "mail_welcome_verify_body"
msgstr ""
"Hedy hesabınız başarıyla oluşturuldu. Hoş geldiniz!\n"
"E-posta adresinizi doğrulamak için lütfen bu bağlantıya tıklayın: {link}"

msgid "mail_welcome_verify_subject"
msgstr "Hedy'ye Hoş Geldiniz"

msgid "mailing_title"
msgstr "Hedy haber bültenine abone olun"

msgid "main_subtitle"
msgstr "Sınıf için metinsel programlama"

msgid "main_title"
msgstr ""

msgid "make_sure_you_are_done"
msgstr "İşinizin tamamen bittiğinden emin olun! \"Teslim Et\" düğmesine tıkladıktan sonra artık programınızı değiştiremeyeceksiniz."

msgid "male"
msgstr "Erkek"

msgid "mandatory_mode"
msgstr "Zorunlu geliştirici kipi"

#, fuzzy
msgid "more_info"
msgstr ""

#, fuzzy
msgid "more_options"
msgstr ""

#, fuzzy
msgid "multiple_keywords_warning"
msgstr ""

msgid "multiple_levels_warning"
msgstr ""

msgid "my_account"
msgstr "Hesabım"

msgid "my_adventures"
msgstr "Maceralarım"

msgid "my_classes"
msgstr "Sınıflarım"

msgid "my_messages"
msgstr "Mesajlarım"

msgid "my_public_profile"
msgstr "Herkese açık profilim"

msgid "name"
msgstr "İsim"

msgid "nav_hedy"
msgstr ""

msgid "nav_learn_more"
msgstr "Daha fazla bilgi edinin"

msgid "nav_start"
msgstr "Ana sayfa"

msgid "new_password"
msgstr "Yeni şifre"

msgid "new_password_repeat"
msgstr "Yeni şifreyi tekrarla"

msgid "newline"
msgstr "yeni bir satır"

msgid "newsletter"
msgstr ""

#, fuzzy
msgid "next_adventure"
msgstr ""

msgid "next_exercise"
msgstr "Sonraki alıştırma"

msgid "next_page"
msgstr "Sonraki sayfa"

#, fuzzy
msgid "next_student"
msgstr ""

msgid "no"
msgstr "Hayır"

msgid "no_account"
msgstr "Hesabınız yok mu?"

msgid "no_accounts"
msgstr "Oluşturulacak hesap bulunamadı."

#, fuzzy
msgid "no_adventures_yet"
msgstr ""

msgid "no_more_flat_if"
msgstr "8. seviyeden itibaren, `{if}`'den sonraki kodun bir sonraki satıra yerleştirilmesi ve satırın 4 boşlukla başlaması gerekir."

#, fuzzy
msgid "no_programs"
msgstr "Henüz hiç bir programınız yok."

msgid "no_shared_programs"
msgstr "paylaşılan programı yok..."

#, fuzzy
msgid "no_students"
msgstr ""

msgid "no_such_adventure"
msgstr "Böyle bir macera bulunmuyor!"

msgid "no_such_class"
msgstr "Böyle bir Hedy sınıfı yok."

msgid "no_such_level"
msgstr "Böyle bir Hedy seviyesi yok!"

msgid "no_such_program"
msgstr "Böyle bir Hedy programı yok!"

#, fuzzy
msgid "no_tag"
msgstr ""

msgid "no_usernames_found"
msgstr ""

#, fuzzy
msgid "not_adventure_yet"
msgstr ""

msgid "not_enrolled"
msgstr "Görünüşe göre bu sınıfta değilsiniz!"

msgid "not_in_class_no_handin"
msgstr "Bir sınıfta değilsiniz, bu yüzden herhangi bir şey teslim etmenize gerek yok."

msgid "not_logged_in_cantsave"
msgstr "Programınız kaydedilmeyecektir."

msgid "not_logged_in_handin"
msgstr "Bir ödevi teslim etmek için oturum açmış olmanız gerekir."

msgid "not_teacher"
msgstr "Görünüşe göre bir öğretmen değilsiniz!"

msgid "number"
msgstr "bir sayı"

msgid "number_lines"
msgstr "Satırların sayısı"

#, fuzzy
msgid "number_of_errors"
msgstr ""

msgid "number_programs"
msgstr "Çalıştırılan programların sayısı"

msgid "ok"
msgstr "TAMAM"

#, fuzzy
msgid "one_level_error"
msgstr ""

msgid "only_you_can_see"
msgstr "Bu programı sadece siz görebilirsiniz."

msgid "open"
msgstr "Aç"

msgid "opening_date"
msgstr "Açılış tarihi"

msgid "opening_dates"
msgstr "Açılış tarihleri"

msgid "option"
msgstr "Seçenek"

msgid "or"
msgstr "veya"

msgid "other"
msgstr "Diğer"

msgid "other_block"
msgstr "Başka bir blok programlama dili"

msgid "other_settings"
msgstr "Diğer ayarlar"

msgid "other_source"
msgstr "Diğer"

msgid "other_text"
msgstr "Başka bir metin dili"

msgid "overwrite_warning"
msgstr "Bu isimde bir programınız zaten var, bu programı kaydederseniz eskisinin yerini alacaktır, ve eskisi silinecektir. Emin misiniz?"

#, fuzzy
msgid "owner"
msgstr ""

msgid "page_not_found"
msgstr "Aradığın sayfayı bulamadık!"

#, fuzzy
msgid "pair_with_teacher"
msgstr ""

msgid "parsons_title"
msgstr "Yap-boz"

msgid "password"
msgstr "Şifre"

msgid "password_change_not_allowed"
msgstr "Bu kullanıcının parolasını değiştirme izniniz yok."

msgid "password_change_prompt"
msgstr "Bu şifreyi değiştirmek istediğinizden emin misiniz?"

msgid "password_change_success"
msgstr "Öğrencinizin şifresi başarıyla değiştirilmiştir."

msgid "password_invalid"
msgstr "Şifreniz geçersiz."

msgid "password_repeat"
msgstr "Şifreyi yinele"

msgid "password_resetted"
msgstr "Şifreniz başarıyla sıfırlandı. Giriş sayfasına yönlendiriliyorsunuz."

msgid "password_six"
msgstr "Parolanız en az altı karakter içermelidir."

msgid "password_updated"
msgstr "Şifre güncellendi."

msgid "passwords_six"
msgstr "Tüm parolaların altı karakter veya daha uzun olması gerekir."

#, fuzzy
msgid "passwords_too_short"
msgstr ""

msgid "pending_invites"
msgstr "Bekleyen davetler"

msgid "people_with_a_link"
msgstr "Bağlantıya sahip olan diğer kişiler bu programı doğrudan görebilir. Ayrıca \"Keşfet\" sayfasında da aranıp bulunabilir."

msgid "percentage"
msgstr "yüzde"

msgid "period"
msgstr "bir nokta"

msgid "personal_text"
msgstr "Kişisel metin"

msgid "personal_text_invalid"
msgstr "Kişisel metniniz geçersizdir."

#, fuzzy
msgid "phone_number"
msgstr ""

msgid "preferred_keyword_language"
msgstr "Tercih edilen anahtar kelime dili"

msgid "preferred_language"
msgstr "Tercih edilen dil"

msgid "preview"
msgstr "Önizleme"

#, fuzzy
msgid "preview_teacher_mode"
msgstr ""

#, fuzzy
msgid "previewing_adventure"
msgstr ""

#, fuzzy
msgid "previewing_class"
msgstr ""

msgid "previous_campaigns"
msgstr "Önceki bültenleri görüntüle"

#, fuzzy
msgid "previous_page"
msgstr ""

#, fuzzy
msgid "print_accounts"
msgstr ""

msgid "print_accounts_title"
msgstr ""

msgid "print_logo"
msgstr "yazdır"

msgid "privacy_terms"
msgstr "Gizlilik koşulları"

msgid "private"
msgstr "Özel"

msgid "profile_logo_alt"
msgstr "Profil simgesi."

msgid "profile_picture"
msgstr "Profil resmi"

msgid "profile_updated"
msgstr "Profil güncellendi."

msgid "profile_updated_reload"
msgstr "Profil güncellendi, sayfa yeniden yüklenecek."

msgid "program_contains_error"
msgstr "Bu program bir hata içeriyor, paylaşmak istediğinizden emin misiniz?"

msgid "program_header"
msgstr "Programlarım"

msgid "program_too_large_exception"
msgstr "Programlar çok büyük"

msgid "programming_experience"
msgstr "Programlama deneyiminiz var mı?"

msgid "programming_invalid"
msgstr "Lütfen geçerli bir programlama dili seçin."

msgid "programs"
msgstr "Programlar"

msgid "prompt_join_class"
msgstr "Bu sınıfa katılmak istiyor musunuz?"

#, fuzzy
msgid "provided_username_duplicates"
msgstr ""

msgid "public"
msgstr "Herkese açık"

msgid "public_adventures"
msgstr ""

#, fuzzy
msgid "public_content"
msgstr ""

#, fuzzy
msgid "public_content_info"
msgstr ""

msgid "public_invalid"
msgstr "Bu anlaşma seçimi geçersizdir"

msgid "public_profile"
msgstr "Herkese açık profil"

msgid "public_profile_info"
msgstr "Bu kutuyu seçerek profilimi herkes için görünür hale getiriyorum. Adınız veya ev adresiniz gibi kişisel bilgilerinizi paylaşmamaya dikkat edin, çünkü bunları herkes görebilecektir!"

msgid "public_profile_updated"
msgstr "Herkese açık profiliniz güncellendi, sayfa yeniden yüklenecek."

msgid "question mark"
msgstr "bir soru işareti"

msgid "quiz_logo_alt"
msgstr "Kısa sınav logosu"

msgid "quiz_score"
msgstr "Kısa sınav puanı"

msgid "quiz_tab"
msgstr "Kısa sınav"

msgid "quiz_threshold_not_reached"
msgstr "Bu seviyenin kilidini açmak için gereken kısa sınav puan eşiğine ulaşılmadı"

msgid "read_code_label"
msgstr "Yüksek sesle oku"

msgid "recent"
msgstr "Son uğraştığım programlarım"

msgid "recover_password"
msgstr "Şifre sıfırlama isteğinde bulunun"

msgid "regress_button"
msgstr "{level}. seviyeye geri dönün"

msgid "remove"
msgstr "Kaldır"

msgid "remove_customization"
msgstr "Özelleştirmeyi kaldırın"

msgid "remove_customizations_prompt"
msgstr "Bu sınıfın özelleştirmelerini kaldırmak istediğinizden emin misiniz?"

msgid "remove_student_prompt"
msgstr "Öğrenciyi bu sınıftan çıkarmak istediğinize emin misiniz?"

#, fuzzy
msgid "remove_user_prompt"
msgstr ""

msgid "rename_class"
msgstr ""

msgid "rename_class_prompt"
msgstr ""

msgid "repair_program_logo_alt"
msgstr "Program onarım simgesi"

#, fuzzy
msgid "repeat_dep"
msgstr ""

msgid "repeat_match_password"
msgstr "Yinelenen şifre eşleşmiyor."

msgid "repeat_new_password"
msgstr "Yeni şifreyi tekrarla"

msgid "report_failure"
msgstr "Bu program mevcut değil veya herkese açık değil"

msgid "report_program"
msgstr "Bu programı bildirmek istediğinizden emin misiniz?"

msgid "report_success"
msgstr "Bu program rapor edilmiştir"

#, fuzzy
msgid "request_invalid"
msgstr ""

msgid "request_teacher"
msgstr "Öğretmen hesabı için başvurmak ister misiniz?"

msgid "request_teacher_account"
msgstr "Öğretmen hesabı için başvurun"

msgid "required_field"
msgstr "* ile işaretlenmiş alanlar zorunludur"

msgid "reset_adventure_prompt"
msgstr "Seçilen tüm maceraları sıfırlamak istediğinizden emin misiniz?"

msgid "reset_adventures"
msgstr "Seçili maceraları sıfırla"

msgid "reset_button"
msgstr "Sıfırla"

msgid "reset_password"
msgstr "Şifreyi sıfırla"

#, fuzzy
msgid "restart"
msgstr ""

msgid "retrieve_adventure_error"
msgstr "Bu macerayı görüntülemenize izin verilmiyor!"

msgid "retrieve_class_error"
msgstr "Sadece öğretmenler sınıfları geri alabilir"

#, fuzzy
msgid "retrieve_tag_error"
msgstr ""

#, fuzzy
msgid "role"
msgstr ""

msgid "run_code_button"
msgstr "Kodu Çalıştır"

msgid "save_parse_warning"
msgstr "Bu program bir hata içeriyor, kaydetmek istediğinizden emin misiniz?"

msgid "save_prompt"
msgstr "Programınızı kaydetmek için bir hesabınızın olması gerekir. Şimdi giriş yapmak ister misiniz?"

msgid "save_success_detail"
msgstr "Program başarıyla kaydedildi."

msgid "score"
msgstr "Puan"

msgid "search"
msgstr "Ara..."

msgid "search_button"
msgstr "Ara"

#, fuzzy
msgid "second_teacher"
msgstr ""

#, fuzzy
msgid "second_teacher_copy_prompt"
msgstr ""

#, fuzzy
msgid "second_teacher_prompt"
msgstr ""

#, fuzzy
msgid "second_teacher_warning"
msgstr ""

msgid "see_adventure_shared_class"
msgstr ""

msgid "see_certificate"
msgstr "{username} sertifikasına bakın!"

msgid "select"
msgstr "Seçin"

msgid "select_adventures"
msgstr "Maceraları seçin ve sıralayın"

msgid "select_all"
msgstr ""

msgid "select_classes"
msgstr ""

#, fuzzy
msgid "select_lang"
msgstr ""

msgid "select_levels"
msgstr ""

msgid "selected"
msgstr ""

msgid "self_removal_prompt"
msgstr "Bu sınıftan ayrılmak istediğinize emin misiniz?"

msgid "send_password_recovery"
msgstr "Bana bir şifre kurtarma bağlantısı gönder"

msgid "sent_by"
msgstr "Bu davetiye şu kişi tarafından gönderilmiştir"

msgid "sent_password_recovery"
msgstr "Yakında şifrenizi nasıl sıfırlayacağınıza ilişkin talimatları içeren bir e-posta alacaksınız."

msgid "settings"
msgstr "Kişisel ayarlarım"

#, fuzzy
msgid "share"
msgstr ""

msgid "share_by_giving_link"
msgstr "Aşağıdaki bağlantıyı vererek programınızı diğer insanlara gösterin:"

msgid "share_your_program"
msgstr "Programınızı paylaşın"

msgid "signup_student_or_teacher"
msgstr "Öğrenci misiniz yoksa öğretmen mi?"

msgid "single quotes"
msgstr "bir tek tırnak"

msgid "slash"
msgstr "bir sağa eğik çizgi"

#, fuzzy
msgid "sleeping"
msgstr ""

#, fuzzy
msgid "slides"
msgstr ""

#, fuzzy
msgid "slides_for_level"
msgstr ""

#, fuzzy
msgid "slides_info"
msgstr ""

msgid "social_media"
msgstr "Sosyal medya"

msgid "solution"
msgstr ""

#, fuzzy
msgid "solution_example"
msgstr ""

#, fuzzy
msgid "solution_example_explanation"
msgstr ""

#, fuzzy
msgid "some_rows_missing_separator"
msgstr ""

#, fuzzy
msgid "something_went_wrong_keyword_parsing"
msgstr "Maceranızda bir hata var, tüm anahtar kelimeler { } ile doğru şekilde çevrelenmiş mi?"

msgid "space"
msgstr "bir boşluk"

msgid "star"
msgstr "bir yıldız"

#, fuzzy
msgid "start_learning"
msgstr ""

msgid "start_quiz"
msgstr "Kısa sınavı başlatın"

#, fuzzy
msgid "start_teaching"
msgstr ""

msgid "step_title"
msgstr "Ödev"

#, fuzzy
msgid "stepper_variable_role"
msgstr ""

#, fuzzy
msgid "stop"
msgstr ""

msgid "stop_code_button"
msgstr "Programı durdur"

msgid "string"
msgstr "metin"

#, fuzzy
msgid "student_accounts_created"
msgstr ""

#, fuzzy
msgid "student_adventures_table"
msgstr ""

#, fuzzy
msgid "student_adventures_table_explanation"
msgstr ""

msgid "student_already_invite"
msgstr "Bu öğrencinin zaten bekleyen bir daveti var."

#, fuzzy
msgid "student_in_another_class"
msgstr ""

#, fuzzy
msgid "student_information"
msgstr ""

#, fuzzy
msgid "student_information_explanation"
msgstr ""

msgid "student_signup_header"
msgstr "Öğrenci"

msgid "students"
msgstr "öğrenciler"

msgid "submission_time"
msgstr "Teslim edilme zamanı"

msgid "submit_answer"
msgstr "Soruyu cevaplayın"

msgid "submit_program"
msgstr "Teslim edin"

msgid "submit_warning"
msgstr "Bu programı teslim etmek istediğinizden emin misiniz?"

msgid "submitted"
msgstr "Teslim edildi"

msgid "submitted_header"
msgstr "Bu teslim edilmiş bir programdır ve üzerinde değişiklik yapılamaz."

msgid "subscribe"
msgstr "Abone Olun"

msgid "subscribe_message"
msgstr ""

msgid "subscribe_newsletter"
msgstr "Haber bültenine abone olun"

msgid "subscribed_header"
msgstr ""

msgid "subscribed_message"
msgstr ""

#, fuzzy
msgid "successful_runs"
msgstr ""

msgid "successfully_subscribed"
msgstr ""

#, fuzzy
msgid "suggestion_color"
msgstr ""

#, fuzzy
msgid "suggestion_note"
msgstr ""

#, fuzzy
msgid "suggestion_number"
msgstr ""

msgid "suggestion_numbers_or_strings"
msgstr ""

msgid "surname"
msgstr "İlk Adınız"

#, fuzzy
msgid "survey_skip"
msgstr ""

#, fuzzy
msgid "survey_submit"
msgstr ""

#, fuzzy
msgid "tag_in_adventure"
msgstr ""

#, fuzzy
msgid "tag_input_placeholder"
msgstr ""

#, fuzzy
msgid "tags"
msgstr ""

msgid "teacher"
msgstr "Öğretmen"

msgid "teacher_invalid"
msgstr "Öğretmen değeriniz geçersiz."

msgid "teacher_invitation_require_login"
msgstr "Bir öğretmen olarak profilinizi oluşturmak için oturum açmanız gerekmektedir. Eğer bir hesabınız yoksa, lütfen bir hesap oluşturun."

msgid "teacher_manual"
msgstr "Öğretmen kılavuzu"

msgid "teacher_signup_header"
msgstr "Öğretmen"

msgid "teacher_welcome"
msgstr "Hedy'ye hoş geldiniz! Artık sınıflar oluşturmanıza ve öğrencileri davet etmenize olanak tanıyan bir öğretmen hesabının gururlu sahibisiniz."

#, fuzzy
msgid "teachers"
msgstr ""

#, fuzzy
msgid "template_code"
msgstr ""
"Bu benim maceramın açıklaması!\n"
"\n"
"Bir komutu bu şekilde gösterebilirim: <code>{print}</code>\n"
"\n"
"Ama bazen de bir kod parçası göstermek isteyebilirim, bunun gibi:\n"
"<pre>\n"
"ask Adın ne senin?\n"
"echo Demek senin adın \n"
"</pre>"

msgid "this_adventure_has_an_example_solution"
msgstr ""

msgid "this_turns_in_assignment"
msgstr "Bu, ödevinizi öğretmeninize teslim etmenizi sağlar."

msgid "title"
msgstr "Bulmaca"

msgid "title_admin"
msgstr "Hedy - Yönetici sayfası"

msgid "title_class-overview"
msgstr "Hedy - Sınıfa genel bakış"

msgid "title_customize-adventure"
msgstr "Hedy - Macerayı özelleştirin"

msgid "title_customize-class"
msgstr "Hedy - Sınıfı özelleştirin"

msgid "title_for-teacher"
msgstr "Hedy - Öğretmenler için"

msgid "title_join-class"
msgstr "Hedy - Sınıfa katılın"

msgid "title_learn-more"
msgstr "Hedy - Daha fazlasını öğrenin"

msgid "title_login"
msgstr "Hedy - Giriş"

msgid "title_my-profile"
msgstr "Hedy - Hesabım"

msgid "title_privacy"
msgstr "Hedy - Gizlilik koşulları"

msgid "title_programs"
msgstr "Hedy - Programlarım"

#, fuzzy
msgid "title_public-adventures"
msgstr ""

msgid "title_recover"
msgstr "Hedy - Hesabı kurtar"

msgid "title_reset"
msgstr "Hedy - Şifreyi sıfırla"

msgid "title_signup"
msgstr "Hedy - Bir hesap oluşturun"

msgid "title_start"
msgstr "Hedy - Metinsel programlama kolaylaştı"

msgid "title_view-adventure"
msgstr "Hedy - Macerayı görüntüle"

msgid "token_invalid"
msgstr "Bağlanma jeton dizesi geçersiz."

#, fuzzy
msgid "too_many_accounts"
msgstr ""

msgid "tooltip_level_locked"
msgstr ""

msgid "translate_error"
msgstr "Kodu çevirirken bir şeyler yanlış gitti. Hata olup olmadığını görmek için kodu çalıştırmayı deneyin. Hata içeren kod çevrilemez."

msgid "translating_hedy"
msgstr "Hedy'nin çevirisini yapmak"

msgid "translator"
msgstr "Çevirmen"

#, fuzzy
msgid "turned_into_teacher"
msgstr ""

msgid "unauthorized"
msgstr "Bu sayfa için erişim izniniz yok"

#, fuzzy
msgid "unfavourite_confirm"
msgstr ""

#, fuzzy
msgid "unfavourite_success"
msgstr ""

#, fuzzy
msgid "unknown_variable_role"
msgstr ""

msgid "unlock_thresholds"
msgstr "Seviye eşiklerinin kilidini aç"

msgid "unsaved_class_changes"
msgstr "Kaydedilmemiş değişiklikler var, bu sayfadan ayrılmak istediğinize emin misiniz?"

#, fuzzy
msgid "unsubmit_program"
msgstr ""

#, fuzzy
msgid "unsubmit_warning"
msgstr ""

#, fuzzy
msgid "unsubmitted"
msgstr ""

msgid "unsubscribed_header"
msgstr ""

msgid "unsubscribed_message"
msgstr ""

msgid "update_adventure_prompt"
msgstr "Bu macerayı güncellemek istediğinize emin misiniz?"

msgid "update_public"
msgstr "Herkese açık profili güncelle"

msgid "updating_indicator"
msgstr "Güncelleniyor"

#, fuzzy
msgid "use_custom_passwords"
msgstr ""

#, fuzzy
msgid "use_generated_passwords"
msgstr ""

msgid "use_of_blanks_exception"
msgstr "Programlarda boşlukların kullanılması"

msgid "use_of_nested_functions_exception"
msgstr "İç içe fonksiyonların kullanımı"

#, fuzzy
msgid "used_in"
msgstr ""

msgid "user"
msgstr "kullanıcı"

msgid "user_inexistent"
msgstr "Bu kullanıcı mevcut değil"

msgid "user_not_private"
msgstr "Bu kullanıcı ya mevcut değil ya da herkese açık bir profili yok"

msgid "username"
msgstr "Kullanıcı Adı"

#, fuzzy
msgid "username_contains_invalid_symbol"
msgstr ""

#, fuzzy
msgid "username_contains_separator"
msgstr ""

msgid "username_empty"
msgstr "Bir kullanıcı adı girmediniz!"

msgid "username_invalid"
msgstr "Kullanıcı adınız geçersiz."

msgid "username_special"
msgstr "Kullanıcı adı `:` veya `@` içeremez."

msgid "username_three"
msgstr "Kullanıcı adı en az üç karakter içermelidir."

#, fuzzy
msgid "usernames_too_short"
msgstr ""

#, fuzzy
msgid "usernames_unavailable"
msgstr ""

msgid "value"
msgstr "Değer"

#, fuzzy
msgid "view_adventures"
msgstr ""

#, fuzzy
msgid "view_classes"
msgstr ""

msgid "view_program"
msgstr "Programı görüntüle"

#, fuzzy
msgid "view_slides"
msgstr ""

#, fuzzy
msgid "waiting_for_submit"
msgstr ""

#, fuzzy
msgid "walker_variable_role"
msgstr ""

msgid "website"
msgstr ""

msgid "what_is_your_role"
msgstr "Göreviniz nedir?"

msgid "what_should_my_code_do"
msgstr "Kodumun ne yapması gerekiyor?"

msgid "workbook_circle_question_text"
msgstr ""

msgid "workbook_circle_question_title"
msgstr ""

msgid "workbook_define_question_text"
msgstr ""

msgid "workbook_define_question_title"
msgstr ""

msgid "workbook_input_question_text"
msgstr ""

msgid "workbook_input_question_title"
msgstr ""

msgid "workbook_multiple_choice_question_text"
msgstr ""

msgid "workbook_multiple_choice_question_title"
msgstr ""

msgid "workbook_open_question_title"
msgstr ""

msgid "workbook_output_question_text"
msgstr ""

msgid "workbook_output_question_title"
msgstr ""

msgid "year_invalid"
msgstr "Lütfen 1900 ile {current_year} arasında bir yıl girin."

msgid "yes"
msgstr "Evet"

msgid "your_personal_text"
msgstr "Kişisel metniniz..."

msgid "your_program"
msgstr "Programınız"

#~ msgid "class_stats"
#~ msgstr "Show class statistics"

#~ msgid "visit_own_public_profile"
#~ msgstr "Public profile"

#~ msgid "create_account_explanation"
#~ msgstr "Having your own account allows you to save your programs."

#~ msgid "only_teacher_create_class"
#~ msgstr "Only teachers are allowed to create classes!"

#~ msgid "keyword_support"
#~ msgstr "Translated keywords"

#~ msgid "non_keyword_support"
#~ msgstr "Translated content"

#~ msgid "try_button"
#~ msgstr "Try"

#~ msgid "select_own_adventures"
#~ msgstr "Select own adventures"

#~ msgid "view"
#~ msgstr "View"

#~ msgid "class"
#~ msgstr "Class"

#~ msgid "save_code_button"
#~ msgstr "Save code"

#~ msgid "share_code_button"
#~ msgstr "Save & share code"

#~ msgid "classes_invalid"
#~ msgstr "The list of selected classes is invalid"

#~ msgid "directly_add_adventure_to_classes"
#~ msgstr "Do you want to add this adventure directly to one of your classes?"

#~ msgid "hand_in_assignment"
#~ msgstr "Hand in assignment"

#~ msgid "select_a_level"
#~ msgstr "Select a level"

#~ msgid "answer_invalid"
#~ msgstr "Your password is invalid."

#~ msgid "available_adventures_level"
#~ msgstr "Available adventures level"

#~ msgid "customize_class_exp_1"
#~ msgstr "Customize class"

#~ msgid "customize_class_exp_2"
#~ msgstr "Customize class"

#~ msgid "customize_class_step_1"
#~ msgstr "Customize class"

#~ msgid "customize_class_step_2"
#~ msgstr "Customize class"

#~ msgid "customize_class_step_3"
#~ msgstr "Customize class"

#~ msgid "customize_class_step_4"
#~ msgstr "Customize class"

#~ msgid "customize_class_step_5"
#~ msgstr "Customize class"

#~ msgid "customize_class_step_6"
#~ msgstr "Customize class"

#~ msgid "customize_class_step_7"
#~ msgstr "Customize class"

#~ msgid "customize_class_step_8"
#~ msgstr "Customize class"

#~ msgid "example_code_header"
#~ msgstr "Örnek kod"

#~ msgid "feedback_failure"
#~ msgstr "Wrong!"

#~ msgid "feedback_success"
#~ msgstr "Good!"

#~ msgid "go_to_first_question"
#~ msgstr "Go to question 1"

#~ msgid "question"
#~ msgstr "Question"

#~ msgid "question_doesnt_exist"
#~ msgstr "This question does not exist"

#~ msgid "question_invalid"
#~ msgstr "Your token is invalid."

#~ msgid "too_many_attempts"
#~ msgstr "Too many attempts"

#~ msgid "disabled_button_locked"
#~ msgstr "Öğretmeniniz henüz bu seviyenin kilidini açmadı"

#~ msgid "duplicate_tag"
#~ msgstr "You already have a tag with this name."

#~ msgid "tag_deleted"
#~ msgstr "This tag was successfully deleted."

#~ msgid "no_tags"
#~ msgstr "No tags yet."

#~ msgid "apply_filters"
#~ msgstr "Apply filters"

#~ msgid "write_first_program"
#~ msgstr "İlk programınızı yazın!"

#~ msgid "adventure_exp_1"
#~ msgstr "Seçtiğiniz macerayı sağ tarafa yazın. Maceranızı oluşturduktan sonra \"özelleştirmeler\" altındaki sınıflarınızdan birine dahil edebilirsiniz. Eğer maceranıza bir komut eklemek istiyorsanız lütfen aşağıdaki gibi kod çapaları kullanın:"

#~ msgid "adventure_exp_2"
#~ msgstr "Gerçek kod parçacıklarını göstermek istiyorsanız, örneğin öğrencilere bir şablon veya kod örneği vermek için, lütfen bunun gibi ön çapalar kullanın:"

#~ msgid "hello_world"
#~ msgstr "Merhaba dünya!"

#~ msgid "share_confirm"
#~ msgstr "Programı herkese açık yapmak istediğinizden emin misiniz?"

#~ msgid "share_success_detail"
#~ msgstr "Program başarıyla paylaşıldı."

#~ msgid "unshare_confirm"
#~ msgstr "Programı tekrar size özel yapmak istediğinizden emin misiniz?"

#~ msgid "unshare_success_detail"
#~ msgstr "Programın paylaşılması başarıyla kaldırıldı."

#~ msgid "hide_parsons"
#~ msgstr "Yap-bozu gizle"

#~ msgid "hide_quiz"
#~ msgstr "Kısa sınavı gizle"

#~ msgid "Locked Language Feature"
#~ msgstr "{concept} kullanıyorsunuz! Bu harika, ancak {concept} kilidi henüz açılmadı! Bunun kullanımı daha sonraki bir seviyede açılacak."

#~ msgid "nested blocks"
#~ msgstr "bir blok içinde bir blok"

#~ msgid "save"
#~ msgstr "Kaydet"

#~ msgid "update_profile"
#~ msgstr "Profili güncelle"

#~ msgid "variables"
#~ msgstr "Değişkenler"

#~ msgid "explore_explanation"
#~ msgstr "Bu sayfada diğer Hedy kullanıcıları tarafından oluşturulan programlara bakabilirsiniz. Hem Hedy seviyesine hem de maceraya göre filtreleme yapabilirsiniz. Bir programı açmak ve çalıştırmak için \"Programı görüntüle \"ye tıklayın. Kırmızı başlıklı programlar bir hata içerir. Programı yine de açabilirsiniz, ancak çalıştırmak bir hatayla sonuçlanacaktır. Elbette düzeltmeyi deneyebilirsiniz! Oluşturan kişinin herkese açık bir profili varsa, profilini ziyaret etmek için kullanıcı adına tıklayabilirsiniz. Orada tüm paylaşılan programlarını ve çok daha fazlasını bulacaksınız!"

#~ msgid "common_errors"
#~ msgstr "Yaygın hatalar"

#~ msgid "grid_overview"
#~ msgstr "Macera başına programlara genel bakış"

#~ msgid "last_error"
#~ msgstr "Son hata"

#~ msgid "last_program"
#~ msgstr "Son program"

#~ msgid "live_dashboard"
#~ msgstr "Canlı Yazı Tahtası"

#~ msgid "runs_over_time"
#~ msgstr "Şimdiye kadar ki çalıştırmalar"

#~ msgid "student_details"
#~ msgstr "Student details"

#~ msgid "achievements_check_icon_alt"
#~ msgstr "Başarım kontrol simgesi"

#~ msgid "country_title"
#~ msgstr "Ülke"

#~ msgid "create_public_profile"
#~ msgstr "Herkese açık profil oluşturun"

#~ msgid "general"
#~ msgstr "Genel"

#~ msgid "hedy_achievements"
#~ msgstr "Hedy başarımları"

#~ msgid "hidden"
#~ msgstr "Gizli"

#~ msgid "highscore_explanation"
#~ msgstr "Bu sayfada, toplanan başarımların miktarına bağlı olarak, mevcut Yüksek Puanları görüntüleyebilirsiniz. Tüm kullanıcıların, ülkenizin veya sınıfınızın sıralamasını görüntüleyin. Herkese açık profilini görüntülemek için bir kullanıcı ismine tıklayın."

#~ msgid "highscore_no_public_profile"
#~ msgstr "Herkese açık bir profiliniz yok ve bu nedenle yüksek skorlarda listelenmiyorsunuz. Bir tane oluşturmak ister misiniz?"

#~ msgid "highscores"
#~ msgstr "Yüksek puanlar"

#~ msgid "my_achievements"
#~ msgstr "Başarımlarım"

#~ msgid "no_such_highscore"
#~ msgstr "Yüksek puanlar"

#~ msgid "programs_created"
#~ msgstr "Oluşturulan programlar"

#~ msgid "programs_saved"
#~ msgstr "Kaydedilen programlar"

#~ msgid "programs_submitted"
#~ msgstr "Teslim edilen programlar"

#~ msgid "title_achievements"
#~ msgstr "Hedy - Başarılarım"

#~ msgid "whole_world"
#~ msgstr "Dünya"

#~ msgid "your_class"
#~ msgstr "Sınıfınız"

#~ msgid "achievement_earned"
#~ msgstr "Bir başarım kazandın!"

#~ msgid "percentage_achieved"
#~ msgstr "Kullanıcıların {percentage}% kadarı tarafından başarılmıştır"

#~ msgid "achievements"
#~ msgstr "Başarımlar"

#~ msgid "achievements_logo_alt"
#~ msgstr "Başarım logosu"

#~ msgid "amount_submitted"
#~ msgstr "teslim edilen programlar"

#~ msgid "last_achievement"
#~ msgstr "Son kazanılan başarım"

#~ msgid "no_certificate"
#~ msgstr "Bu kullanıcı Hedy Tamamlama Sertifikasını henüz kazanmadı"

#~ msgid "number_achievements"
#~ msgstr "Başarımların sayısı"

#~ msgid "create_question"
#~ msgstr "Bir tane oluşturmak ister misiniz?"

#~ msgid "explore_programs"
#~ msgstr "Programları keşfet"

#~ msgid "explore_programs_logo_alt"
#~ msgstr "Programları keşfet simgesi"

#~ msgid "hedy_tutorial_logo_alt"
#~ msgstr "Hedy öğretici simgesi"

#~ msgid "no_public_profile"
#~ msgstr "Henüz herkese açık bir profil metniniz yok..."

#~ msgid "start_hedy_tutorial"
#~ msgstr "Hedy öğreticisini başlat"

#~ msgid "start_programming"
#~ msgstr "Programlamaya başlayın"

#~ msgid "start_programming_logo_alt"
#~ msgstr "Programlamayı başlat simgesi"

#~ msgid "start_teacher_tutorial"
#~ msgstr "Öğretmen öğreticisini başlatın"

#~ msgid "teacher_tutorial_logo_alt"
#~ msgstr "Öğretmen öğretici simgesi"

#~ msgid "title_landing-page"
#~ msgstr "Hedy'ye hoş geldiniz!"

#~ msgid "welcome"
#~ msgstr "Hoş geldiniz"

#~ msgid "welcome_back"
#~ msgstr "Tekrar hoş geldiniz"

#~ msgid "your_account"
#~ msgstr "Profiliniz"

#~ msgid "your_last_program"
#~ msgstr "Son kaydettiğiniz program"

#~ msgid "already_teacher"
#~ msgstr "Zaten bir öğretmen hesabınız var."

#~ msgid "already_teacher_request"
#~ msgstr "Zaten bekleyen bir öğretmen talebiniz var."

#~ msgid "teacher_account_request"
#~ msgstr "Bekleyen bir öğretmen hesabı talebiniz var"

#~ msgid "teacher_account_success"
#~ msgstr "Bir öğretmen hesabı talebiniz başarıyla alındı."

#~ msgid "student_not_allowed_in_class"
#~ msgstr "Student not allowed in class"

#~ msgid "accounts_created"
#~ msgstr "Hesaplar başarıyla oluşturuldu."

#~ msgid "accounts_intro"
#~ msgstr "Bu sayfada aynı anda birden fazla öğrenci için hesap oluşturabilirsiniz. Bunlar otomatik olarak mevcut sınıfa eklenir, bu nedenle yukarıda gösterilen sınıfın doğru sınıf olduğundan emin olun! Her kullanıcı adının tüm Hedy sistemi içinde benzersiz olması gerekir. Sınıf adınızı tüm hesaplara eklemek için 'sınıf ismi soneki' kullanabilirsiniz. Parolaları elle giriyorsanız, bunların <b>en az</b> 6 karakter olması gerekir."

#~ msgid "create_multiple_accounts"
#~ msgstr "Birden fazla hesap oluşturun"

#~ msgid "download_login_credentials"
#~ msgstr "Hesaplar oluşturulduktan sonra oturum açma kimlik bilgilerini indirmek istiyor musunuz?"

#~ msgid "generate_passwords"
#~ msgstr "Şifreler oluşturma"

#~ msgid "postfix_classname"
#~ msgstr "Sınıf adı son eki"

#~ msgid "reset_view"
#~ msgstr "Sıfırla"

#~ msgid "unique_usernames"
#~ msgstr "Tüm kullanıcı adlarının benzersiz olması gerekir."

#~ msgid "usernames_exist"
#~ msgstr "Bir veya daha fazla kullanıcı adı zaten kullanımda."

#~ msgid "**Question**: What is the output of this code?"
#~ msgstr ""

#~ msgid "Output"
#~ msgstr ""

#~ msgid "clear"
#~ msgstr ""

#~ msgid "bug"
#~ msgstr ""

#~ msgid "feature"
#~ msgstr ""

#~ msgid "feedback"
#~ msgstr ""

#~ msgid "feedback_message_success"
#~ msgstr ""

#~ msgid "feedback_modal_message"
#~ msgstr ""

#~ msgid "adventures"
#~ msgstr ""

#~ msgid "classes"
#~ msgstr ""

#~ msgid "Adventure"
#~ msgstr ""

#~ msgid "Answer"
#~ msgstr ""

#~ msgid "adventure_prompt"
#~ msgstr "Lütfen maceranın ismini girin"

#~ msgid "select_tag"
#~ msgstr ""

#~ msgid "Delete"
#~ msgstr ""

#~ msgid "select_class"
#~ msgstr ""

#~ msgid "survey"
#~ msgstr ""

#~ msgid "survey_completed"
#~ msgstr ""

#~ msgid "invalid_tutorial_step"
#~ msgstr "Geçersiz eğitici adımı"

#~ msgid "next_step_tutorial"
#~ msgstr "Sonraki adım >>>"

#~ msgid "tutorial"
#~ msgstr "Öğretici"

#~ msgid "tutorial_code_snippet"
#~ msgstr ""
#~ "{print} Merhaba dünya!\n"
#~ "{print} Hedy'yi kullanmayı öğretici ile öğreniyorum!"

#~ msgid "tutorial_message_not_found"
#~ msgstr "İstenen öğretici adımı bulamadık..."

#~ msgid "tutorial_title_not_found"
#~ msgstr "Öğretici adım bulunamadı"

<<<<<<< HEAD
#~ msgid "put"
#~ msgstr ""
=======
#~ msgid "disable_explore_page"
#~ msgstr ""

#~ msgid "hedy_choice_title"
#~ msgstr "Hedy'nin Seçimi"

#~ msgid "nav_explore"
#~ msgstr "Keşfet"

#~ msgid "title_explore"
#~ msgstr "Hedy - Keşfet"
>>>>>>> 8dee6c69
<|MERGE_RESOLUTION|>--- conflicted
+++ resolved
@@ -2546,10 +2546,9 @@
 #~ msgid "tutorial_title_not_found"
 #~ msgstr "Öğretici adım bulunamadı"
 
-<<<<<<< HEAD
 #~ msgid "put"
 #~ msgstr ""
-=======
+
 #~ msgid "disable_explore_page"
 #~ msgstr ""
 
@@ -2561,4 +2560,3 @@
 
 #~ msgid "title_explore"
 #~ msgstr "Hedy - Keşfet"
->>>>>>> 8dee6c69
