--- conflicted
+++ resolved
@@ -2335,12 +2335,8 @@
 #~ msgid "variables"
 #~ msgstr "Değişkenler"
 
-<<<<<<< HEAD
 #~ msgid "explore_explanation"
 #~ msgstr "Bu sayfada diğer Hedy kullanıcıları tarafından oluşturulan programlara bakabilirsiniz. Hem Hedy seviyesine hem de maceraya göre filtreleme yapabilirsiniz. Bir programı açmak ve çalıştırmak için \"Programı görüntüle \"ye tıklayın. Kırmızı başlıklı programlar bir hata içerir. Programı yine de açabilirsiniz, ancak çalıştırmak bir hatayla sonuçlanacaktır. Elbette düzeltmeyi deneyebilirsiniz! Oluşturan kişinin herkese açık bir profili varsa, profilini ziyaret etmek için kullanıcı adına tıklayabilirsiniz. Orada tüm paylaşılan programlarını ve çok daha fazlasını bulacaksınız!"
-=======
-#~ msgid "available_in"
-#~ msgstr "Available in:"
 
 #~ msgid "common_errors"
 #~ msgstr "Yaygın hatalar"
@@ -2362,4 +2358,3 @@
 
 #~ msgid "student_details"
 #~ msgstr "Student details"
->>>>>>> ee1b94aa
