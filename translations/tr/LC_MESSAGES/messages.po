# Turkish translations for PROJECT.
# Copyright (C) 2023 ORGANIZATION
# This file is distributed under the same license as the PROJECT project.
# FIRST AUTHOR <EMAIL@ADDRESS>, 2023.
#
msgid ""
msgstr ""
"Project-Id-Version: PROJECT VERSION\n"
"Report-Msgid-Bugs-To: EMAIL@ADDRESS\n"
"POT-Creation-Date: 2000-01-01 00:00+0000\n"
<<<<<<< HEAD
"PO-Revision-Date: 2024-09-06 12:29+0000\n"
=======
"PO-Revision-Date: 2024-09-06 14:38+0000\n"
>>>>>>> a4b751e3
"Last-Translator: Prefill add-on <noreply-addon-prefill@weblate.org>\n"
"Language-Team: tr <LL@li.org>\n"
"Language: tr\n"
"MIME-Version: 1.0\n"
"Content-Type: text/plain; charset=utf-8\n"
"Content-Transfer-Encoding: 8bit\n"
"Plural-Forms: nplurals=1; plural=0;\n"
"X-Generator: Weblate 5.8-dev\n"
"Generated-By: Babel 2.14.0\n"

#, fuzzy
msgid "Access Before Assign"
msgstr "{name} değişkenini {access_line_number} numaralı satırda kullanmaya çalıştınız, ancak {definition_line_number} numaralı satırda ayarladınız. Bir değişkeni, onu kullanmadan önce ayarlayın."

#, fuzzy
msgid "Cyclic Var Definition"
msgstr "`{is}` komutunun sağ tarafında kullanabilmeniz için `{variable}` adının daha önceden ayarlanması gerekir."

#, fuzzy
msgid "Else Without If Error"
msgstr "On line {line_number} you used an `{else}` but there is no `{if}` on the line before it."

#, fuzzy
msgid "Function Undefined"
msgstr "You tried to use the function {name}, but you didn't define it."

#, fuzzy
msgid "Has Blanks"
msgstr "Kodunuz tamamlanmamış. Kod ile değiştirmeniz gereken boşluklar var."

#, fuzzy
msgid "Incomplete"
msgstr "Oops! Bir kod parçasını unuttunuz! {line_number} numaralı satırda, `{incomplete_command}` satırının arkasına metin girmeniz gerekir."

#, fuzzy
msgid "Incomplete Repeat"
msgstr "Görünüşe göre {line_number} numaralı satırda kullandığınız `{repeat}` komutuyla birlikte bir komut kullanmayı unutmuşsunuz."

#, fuzzy
msgid "Invalid"
msgstr "`{invalid_command}` bir Hedy seviye {level} komutu değildir. `{guessed_command}` demek mi istediniz?"

#, fuzzy
msgid "Invalid Argument"
msgstr "`{command}` komutunu `{invalid_argument}` ile kullanamazsınız. `{invalid_argument}` 'ı {allowed_types} olarak değiştirmeyi deneyin."

#, fuzzy
msgid "Invalid Argument Type"
msgstr "`{command}` komutu ile birlikte `{invalid_argument}` kullanamazsınız çünkü bu bir {invalid_type}. `{invalid_argument}` 'ı {allowed_types} olarak değiştirmeyi deneyin."

#, fuzzy
msgid "Invalid At Command"
msgstr "`{command}` komutu 16. seviyeden itibaren kullanılamaz. Bir listeden bir öğe kullanmak için köşeli parantez kullanabilirsiniz, örneğin `arkadaşlar[i]`, `şanslı_sayılar[{random}]`."

#, fuzzy
msgid "Invalid Space"
msgstr "Oops! {line_number} numaralı satır boşlukla başladınız. Boşluklar bilgisayarların kafasını karıştırır, kaldırabilir misiniz?"

#, fuzzy
msgid "Invalid Type Combination"
msgstr "`{command}` komutu ile `{invalid_argument}` ve `{invalid_argument_2}` kullanamazsınız çünkü biri bir {invalid_type} diğeri bir {invalid_type_2}. `{invalid_argument}` 'ı {invalid_type_2} olarak ya da `{invalid_argument_2}` 'ı {invalid_type} olarak değiştirmeyi deneyin."

#, fuzzy
msgid "Lonely Echo"
msgstr "Bir `{ask}`'dan önce bir `{echo}` veya `{ask}` olmadan bir `{echo}` kullandınız. `{echo}`'dan önce bir `{ask}` yerleştirin."

#, fuzzy
msgid "Lonely Text"
msgstr "Görünüşe göre {line_number} numaralı satırda kullandığınız metinle birlikte bir komut kullanmayı unutmuşsunuz"

#, fuzzy
msgid "Missing Additional Command"
msgstr "It looks like you forgot to complete writing `{command}` on line {line_number}."

#, fuzzy
msgid "Missing Colon Error"
msgstr "Starting at level 17, `{command}` needs a `:`. It looks like you forgot to use one at the end of line {line_number}."

#, fuzzy
msgid "Missing Command"
msgstr "Görünüşe göre {line_number} numaralı satırda bir komut kullanmayı unutmuşsunuz."

#, fuzzy
msgid "Missing Inner Command"
msgstr "Görünüşe göre {line_number} satırında kullandığınız `{command}` deyimiyle bir komut kullanmayı unutmuşsunuz."

#, fuzzy
msgid "Missing Square Brackets"
msgstr "It looks like you forgot to use square brackets `[]` around the list you were creating on line {line_number}."

#, fuzzy
msgid "Missing Variable"
msgstr "It looks like your `{command}` is missing a variable at the start of the line."

#, fuzzy
msgid "Misspelled At Command"
msgstr "It looks like you might have misspelled the `{command}` command, instead you wrote `{invalid_argument}` in line {line_number}."

#, fuzzy
msgid "No Indentation"
msgstr "{line_number} numaralı satırda çok az boşluk kullandınız. {leading_spaces} boşluk kullandınız, ama bu yeterli değil. Her yeni bloğu bir önceki satırdan {indent_size} boşluk daha fazla içeride olacak şekilde başlatın."

#, fuzzy
msgid "Non Decimal Variable"
msgstr "At line {line_number}, you might have tried using a number which Hedy does not like very much! Try changing it to a decimal number like 2."

#, fuzzy
msgid "Parse"
msgstr "Girdiğiniz kod geçerli bir Hedy kodu değil. {location[0]} numaralı satırda, {location[1]} numaralı konumda bir hata var. `{character_found}` yazdınız, ancak buna izin verilmez."

#, fuzzy
msgid "Pressit Missing Else"
msgstr "Farklı bir tuşa bastığınızda ne olacağını eklemeyi unuttunuz, kodunuza bir `{else}` ekleyin"

#, fuzzy
msgid "Runtime Index Error"
msgstr "{name} listesine erişmeye çalıştınız ancak liste ya boş ya da istenen dizin orada değil."

#, fuzzy
msgid "Runtime Value Error"
msgstr "While running your program the command `{command}` received the value `{value}` which is not allowed. {tip}."

#, fuzzy
msgid "Runtime Values Error"
msgstr "While running your program the command `{command}` received the values `{value}` and `{value}` which are not allowed. {tip}."

#, fuzzy
msgid "Save Microbit code "
msgstr "Save Microbit code"

#, fuzzy
msgid "Too Big"
msgstr "Vay canına! Programınızda etkileyici sayıda {lines_of_code} kod satırı var! Ancak bu seviyede yalnızca {max_lines} satır işleyebiliyoruz. Programınızı biraz küçültün ve tekrar deneyin."

#, fuzzy
msgid "Too Few Indents"
msgstr "You used too few leading spaces in line {line_number}. You used {leading_spaces} spaces, which is too few."

#, fuzzy
msgid "Too Many Indents"
msgstr "You used too many leading spaces in line {line_number}. You used {leading_spaces} spaces, which is too many."

#, fuzzy
msgid "Unexpected Indentation"
msgstr "{line_number} satırında çok fazla boşluk kullandınız. {leading_spaces} boşluk kullandınız, ama bu çok fazla. Her yeni bloğu bir önceki satırdan {indent_size} boşluk daha fazla olacak şekilde başlatın."

#, fuzzy
msgid "Unquoted Assignment"
msgstr "Bu seviyeden itibaren, `{is}` ifadesinin sağındaki metinleri tırnak işaretleri arasında yerleştirmeniz gerekir. Bunu {text} metni için unuttunuz."

#, fuzzy
msgid "Unquoted Equality Check"
msgstr "Bir değişkenin birden fazla kelimeden oluşan bir ifadeye eşit olup olmadığını kontrol etmek istiyorsanız, kelimeler tırnak işaretleriyle çevrelenmelidir!"

#, fuzzy
msgid "Unquoted Text"
msgstr "Dikkatli olun. Bir şeyi `{ask}` veya `{print}` yaparsanız, artık bu metin tırnak işaretiyle başlamalı ve bitmelidir. Bunu {unquotedtext} metni için unuttunuz."

#, fuzzy
msgid "Unsupported Float"
msgstr "Tamsayı-olmayan sayılar bu seviyede desteklenmemektedir, ancak birkaç seviye sonra desteklenecektir. Şimdilik `{value}` öğesini bir tamsayı olarak değiştirin."

#, fuzzy
msgid "Unsupported String Value"
msgstr "Metin değerleri `{invalid_value}` içeremez."

#, fuzzy
msgid "Unused Variable"
msgstr "You defined the variable {variable_name} on line {line_number}, but you did not use it."

#, fuzzy
msgid "Var Undefined"
msgstr "{name} değişkenini kullanmaya çalıştınız, ancak bunu ayarlamadınız. Ayrıca {name} kelimesini kullanmaya çalışmış ancak tırnak işaretlerini unutmuş olmanız da mümkündür."

#, fuzzy
msgid "Wrong Level"
msgstr "Bu doğru bir Hedy koduydu, ancak kullanımı doğru seviyede değildi. Seviye {working_level} için `{offending_keyword}` yazmışsınız. İpucu: {tip}"

#, fuzzy
msgid "Wrong Number of Arguments"
msgstr "Your function used the wrong number of arguments. You provided {used_number} but the function {name} needs {defined_number}"

msgid "account_overview"
msgstr "Hesaba genel bakış"

#, fuzzy
msgid "accounts_created"
msgstr "Hesaplar başarıyla oluşturuldu."

msgid "accounts_intro"
msgstr "Bu sayfada aynı anda birden fazla öğrenci için hesap oluşturabilirsiniz. Bunlar otomatik olarak mevcut sınıfa eklenir, bu nedenle yukarıda gösterilen sınıfın doğru sınıf olduğundan emin olun! Her kullanıcı adının tüm Hedy sistemi içinde benzersiz olması gerekir. Sınıf adınızı tüm hesaplara eklemek için 'sınıf ismi soneki' kullanabilirsiniz. Parolaları elle giriyorsanız, bunların <b>en az</b> 6 karakter olması gerekir."

#, fuzzy
msgid "actions"
msgstr "Actions"

#, fuzzy
msgid "add"
msgstr "Add"

msgid "add_students"
msgstr "Öğrenci ekleyin"

#, fuzzy
msgid "add_your_language"
msgstr "Add your language!"

msgid "admin"
msgstr "Yönetici"

msgid "advance_button"
msgstr "{level}. seviye git"

msgid "adventure"
msgstr "Macera"

#, fuzzy
msgid "adventure_cloned"
msgstr "Adventure is cloned"

#, fuzzy
msgid "adventure_code_button"
msgstr "Adventure Code"

#, fuzzy
msgid "adventure_codeblock_button"
msgstr "Use this button when you want to create a block of code that students can run in your adventure. Tip: put the selection at the end of the last line of the code block and <kbd>Enter</kbd> 3 times to type after a code block."

msgid "adventure_duplicate"
msgstr "Bu isimle bir maceranız zaten var."

msgid "adventure_empty"
msgstr "Bir macera ismi girmediniz!"

#, fuzzy
msgid "adventure_exp_3"
msgstr "Anahtar kelimeleri her zaman { } ile çevrelediğinizden emin olun, böylece doğru şekilde tanınırlar. Maceranızın işlenmiş şeklini görüntülemek için \"önizleme\" düğmesini kullanabilirsiniz. Macerayı, ona özel bir sayfada görüntülemek için öğretmenler sayfasından \"görüntüle\"yi seçin."

#, fuzzy
msgid "adventure_exp_classes"
msgstr "Your adventure is used within the following classes"

#, fuzzy
msgid "adventure_flagged"
msgstr "The adventure was flagged successfully."

msgid "adventure_id_invalid"
msgstr "Bu macera kimliği geçersiz."

msgid "adventure_length"
msgstr "Maceranız en az 20 karakterden oluşmalıdır."

msgid "adventure_name_invalid"
msgstr "Bu macera ismi geçersiz."

msgid "adventure_prompt"
msgstr "Lütfen maceranın ismini girin"

msgid "adventure_terms"
msgstr "Maceramın Hedy'de herkese açık hale getirilebileceğini kabul ediyorum."

msgid "adventure_updated"
msgstr "Macera güncellendi!"

#, fuzzy
msgid "adventures"
msgstr "Adventures"

#, fuzzy
msgid "adventures_completed"
msgstr "Adventures completed: {number_of_adventures}"

#, fuzzy
msgid "adventures_info"
msgstr "Each Hedy level has built-in exercises for students, which we call adventures. You can create your own adventures and add them to your classes. With your own adventures you can create adventures that are relevant and interesting for your students. You can find more information about creating your own adventures <a href=\"https://hedy.org/for-teachers/manual/features\">here</a>."

msgid "adventures_restored"
msgstr "Varsayılan maceralar geri yüklendi."

#, fuzzy
msgid "adventures_ticked"
msgstr "Adventures ticked"

#, fuzzy
msgid "adventures_tried"
msgstr "Adventures tried"

msgid "ago"
msgstr "{timestamp} önce"

msgid "agree_invalid"
msgstr "Gizlilik koşullarını kabul etmeniz gerekir."

msgid "agree_with"
msgstr "Kabul ediyorum:"

msgid "ajax_error"
msgstr "Bir hata oluştu, lütfen tekrar deneyin."

msgid "all"
msgstr "Tümü"

msgid "all_class_highscores"
msgstr "Tüm öğrenciler sınıfın yüksek puanlarında görünür"

msgid "already_account"
msgstr "Zaten bir hesabınız var mı?"

msgid "already_program_running"
msgstr "Şu anda çalışan bir program var, önce onu bitirin."

msgid "are_you_sure"
msgstr "Emin misiniz? Bu işlemi geri alamazsınız."

msgid "ask_needs_var"
msgstr "2. seviyeden itibaren, `{ask}` bir değişkenle birlikte kullanılmalıdır. Örnek: isim `{is}` `{ask}` Senin adın ne?"

msgid "available_in"
msgstr "Available in:"

msgid "become_a_sponsor"
msgstr "Sponsor olun"

msgid "birth_year"
msgstr "Doğum yılı"

#, fuzzy
msgid "bug"
msgstr "Bug"

msgid "by"
msgstr "tarafından"

msgid "cancel"
msgstr "İptal"

msgid "cant_parse_exception"
msgstr "Program ayrıştırılamadı"

msgid "certificate"
msgstr "Tamamlama Sertifikası"

msgid "certified_teacher"
msgstr "Sertifikalı öğretmen"

msgid "change_password"
msgstr "Şifre değiştirme"

msgid "cheatsheet_title"
msgstr "Kopyakağıdı"

msgid "class_already_joined"
msgstr "Siz zaten bir sınıfın öğrencisisiniz"

msgid "class_customize_success"
msgstr "Sınıf başarıyla özelleştirildi."

#, fuzzy
msgid "class_graph_explanation"
msgstr "In this graph you can see represented the numbers of adventures your students have attempted (meaning they have done meaninful work in that adventure), with respect to the number of errors and successful runs."

msgid "class_logs"
msgstr "Last login"

msgid "class_name_duplicate"
msgstr "Bu isimde bir sınıfınız zaten var."

msgid "class_name_empty"
msgstr "Bir sınıf ismi girmediniz!"

msgid "class_name_invalid"
msgstr "Bu sınıf ismi geçersiz."

msgid "class_name_prompt"
msgstr "Lütfen yeni sınıfın ismini girin"

#, fuzzy
msgid "class_performance_graph"
msgstr "Class performance graph"

#, fuzzy
msgid "class_survey_description"
msgstr "We would like to get a better overview of our Hedy users. By providing these answers, you would help improve Hedy. Thank you!"

#, fuzzy
msgid "class_survey_later"
msgstr "Remind me tomorrow"

#, fuzzy
msgid "class_survey_question1"
msgstr "What is the age range in your class?"

#, fuzzy
msgid "class_survey_question2"
msgstr "What is the spoken language in your class?"

#, fuzzy
msgid "class_survey_question3"
msgstr "What is the gender balance in your class?"

#, fuzzy
msgid "class_survey_question4"
msgstr "What distinguishes your students from others?"

#, fuzzy
msgid "classes"
msgstr "Classes"

#, fuzzy
msgid "classes_info"
msgstr "Create a class to follow the progress of each student in dashboard, and to customize the adventures your students see, and even adding your own! You can create as many classes as you like, and each class can have multiple teachers each one with different roles. You can also add as many students as you want, but mind that each student can only be in one class at a time. You can find more information about classes in the <a href=\"https://hedy.org/for-teachers/manual/preparations#for-teachers\">teacher manual</a>."

#, fuzzy
msgid "clone"
msgstr "Clone"

#, fuzzy
msgid "cloned_times"
msgstr "Clones"

msgid "close"
msgstr "Kapat"

msgid "comma"
msgstr "bir virgül"

msgid "command_not_available_yet_exception"
msgstr "Komut henüz kullanılabilir değil"

msgid "command_unavailable_exception"
msgstr "Komut artık geçerli değil"

msgid "commands"
msgstr "Komutlar"

msgid "congrats_message"
msgstr "Tebrikler {username}, Hedy ile aşağıdaki sonuçlara ulaştınız!"

#, fuzzy
msgid "connect_guest_teacher"
msgstr "I would like to be connected with a guest teacher who can give a few lessons"

#, fuzzy
msgid "constant_variable_role"
msgstr "constant"

msgid "content_invalid"
msgstr "Bu macera geçersiz."

msgid "contributor"
msgstr "Katılımcı"

msgid "copy_clipboard"
msgstr "Panoya başarıyla kopyalandı"

#, fuzzy
msgid "copy_code"
msgstr "Copy code"

msgid "copy_join_link"
msgstr "Katılma bağlantısını kopyala"

msgid "copy_link_success"
msgstr "Katılma bağlantısı panoya başarıyla kopyalandı"

msgid "copy_link_to_share"
msgstr "Paylaşmak için bağlantıyı kopyalayın"

msgid "copy_mail_link"
msgstr "Lütfen bu bağlantıyı kopyalayıp yeni bir sekmeye yapıştırın:"

msgid "correct_answer"
msgstr "Doğru cevap şudur"

msgid "country"
msgstr "Ülke"

msgid "country_invalid"
msgstr "Lütfen geçerli bir ülke seçin."

msgid "create_account"
msgstr "Hesap oluştur"

msgid "create_accounts"
msgstr "Çoklu hesaplar oluştur"

msgid "create_accounts_prompt"
msgstr "Bu hesapları oluşturmak istediğinizden emin misiniz?"

msgid "create_adventure"
msgstr "Macera oluşturun"

msgid "create_class"
msgstr "Yeni bir sınıf oluşturun"

msgid "create_multiple_accounts"
msgstr "Birden fazla hesap oluşturun"

msgid "create_student_account"
msgstr "Bir hesap oluşturun"

msgid "create_student_account_explanation"
msgstr "Bir hesap ile kendi programlarınızı kaydedebilirsiniz."

msgid "create_teacher_account"
msgstr "Bir öğretmen hesabı oluşturun"

msgid "create_teacher_account_explanation"
msgstr "Bir öğretmen hesabı ile programlarınızı kaydedebilir ve öğrencilerinizin sonuçlarını görebilirsiniz."

msgid "creator"
msgstr "Oluşturucu"

msgid "current_password"
msgstr "Geçerli şifre"

msgid "customization_deleted"
msgstr "Özelleştirmeler başarıyla silindi."

#, fuzzy
msgid "customize"
msgstr "Customize"

msgid "customize_adventure"
msgstr "Macerayı özelleştirin"

msgid "customize_class"
msgstr "Sınıfı özelleştirin"

msgid "dash"
msgstr "bir çizgi"

msgid "default_401"
msgstr "Görünüşe göre yetkiniz yok..."

#, fuzzy
msgid "default_403"
msgstr "Looks like this action is forbidden..."

msgid "default_404"
msgstr "O sayfayı bulamadık..."

msgid "default_500"
msgstr "Bir şeyler ters gitti..."

msgid "delete"
msgstr "Sil"

msgid "delete_adventure_prompt"
msgstr "Bu macerayı kaldırmak istediğinizden emin misiniz?"

msgid "delete_class_prompt"
msgstr "Sınıfı silmek istediğinizden emin misiniz?"

msgid "delete_confirm"
msgstr "Programı silmek istediğinizden emin misiniz?"

msgid "delete_invite"
msgstr "Davetiyeyi sil"

msgid "delete_invite_prompt"
msgstr "Bu sınıf davetini kaldırmak istediğinizden emin misiniz?"

msgid "delete_public"
msgstr "Herkese açık profili sil"

msgid "delete_success"
msgstr "Program başarıyla silindi."

#, fuzzy
msgid "delete_tag_prompt"
msgstr "Are you sure you want to delete this tag?"

msgid "destroy_profile"
msgstr "Profili sil"

msgid "developers_mode"
msgstr "Programcı kipi"

msgid "directly_available"
msgstr "Doğrudan açın"

msgid "disable"
msgstr "Devre dışı bırak"

#, fuzzy
msgid "disable_explore_page"
msgstr "Disable explore page"

#, fuzzy
msgid "disable_parsons"
msgstr "Disable all puzzles"

#, fuzzy
msgid "disable_quizes"
msgstr "Disable all quizes"

msgid "disabled"
msgstr "Devre dışı"

msgid "disabled_button_quiz"
msgstr "Sınav puanınız barajın altında, tekrar deneyin!"

msgid "discord_server"
msgstr "Discord sunucusu"

msgid "distinguished_user"
msgstr "Seçkin kullanıcı"

msgid "double quotes"
msgstr "çift tırnak"

msgid "download"
msgstr "İndir"

msgid "download_login_credentials"
msgstr "Hesaplar oluşturulduktan sonra oturum açma kimlik bilgilerini indirmek istiyor musunuz?"

msgid "duplicate"
msgstr "Yinele"

msgid "echo_and_ask_mismatch_exception"
msgstr "yankıla ve sor uyuşmazlığı"

msgid "echo_out"
msgstr "2. seviyeden itibaren, `{echo}` artık gerekli değildir. Şimdi bir cevabı `{ask}` ve `{print}` kullanarak tekrarlayabilirsiniz. Örnek: `isim {is} {ask} Senin adın ne? {print} merhaba isim`"

#, fuzzy
msgid "edit_adventure"
msgstr "Edit adventure"

msgid "edit_code_button"
msgstr "Kodu düzenle"

msgid "email"
msgstr "E-posta"

msgid "email_invalid"
msgstr "Lütfen geçerli bir e-posta girin."

msgid "end_quiz"
msgstr "Sınav sonu"

msgid "english"
msgstr "İngilizce"

msgid "enter"
msgstr "Girin"

msgid "enter_password"
msgstr "Şunun için yeni bir şifre girin"

msgid "enter_text"
msgstr "Cevabınızı buraya girin..."

msgid "error_logo_alt"
msgstr "Hata logosu"

#, fuzzy
msgid "errors"
msgstr "Errors"

msgid "exclamation mark"
msgstr "bir ünlem işareti"

msgid "exercise"
msgstr "Alıştırma"

msgid "exercise_doesnt_exist"
msgstr "Bu alıştırma mevcut değil"

msgid "exists_email"
msgstr "Bu e-posta zaten kullanılıyor."

msgid "exists_username"
msgstr "Bu kullanıcı adı zaten kullanılıyor."

#, fuzzy
msgid "exit_preview_mode"
msgstr "Exit preview mode"

msgid "experience_invalid"
msgstr "Lütfen geçerli bir deneyim seçin, (Evet, Hayır) seçeneğini işaretleyin."

msgid "expiration_date"
msgstr "Son kullanma tarihi"

msgid "favorite_program"
msgstr "Favori program"

msgid "favourite_confirm"
msgstr "Bu programı favori programınız olarak ayarlamak istediğinizden emin misiniz?"

msgid "favourite_program"
msgstr "Favori program"

msgid "favourite_program_invalid"
msgstr "Seçtiğiniz favori program geçersiz."

msgid "favourite_success"
msgstr "Programınız favori olarak ayarlanmıştır."

#, fuzzy
msgid "feature"
msgstr "Feature"

#, fuzzy
msgid "feedback"
msgstr "Feedback"

#, fuzzy
msgid "feedback_message_error"
msgstr "Something went wrong, please try again later."

#, fuzzy
msgid "feedback_message_success"
msgstr "Thank you, we recieved your feedback and will contact you if needed."

#, fuzzy
msgid "feedback_modal_message"
msgstr "Please send us a message with a category. We appreciate your help to improve Hedy!"

msgid "female"
msgstr "Kadın"

#, fuzzy
msgid "flag_adventure_prompt"
msgstr "Do you want to flag this adventure so that we check its appropriateness?"

msgid "float"
msgstr "bir sayı"

msgid "for_teachers"
msgstr "Öğretmenler için"

msgid "forgot_password"
msgstr "Şifrenizi mi unuttunuz?"

msgid "from_another_teacher"
msgstr "Başka bir öğretmenden"

msgid "from_magazine_website"
msgstr "Bir dergiden veya web sitesinden"

msgid "from_video"
msgstr "Bir videodan"

msgid "fun_statistics_msg"
msgstr "İşte bazı eğlenceli istatistikler!"

msgid "gender"
msgstr "Cinsiyet"

msgid "gender_invalid"
msgstr "Lütfen geçerli bir cinsiyet seçin (Kadın, Erkek, Diğer)."

msgid "general_settings"
msgstr "Genel ayarlar"

msgid "generate_passwords"
msgstr "Şifreler oluşturma"

msgid "get_certificate"
msgstr "Sertifikanızı alın!"

msgid "give_link_to_teacher"
msgstr "Aşağıdaki bağlantıyı öğretmeninize verin:"

#, fuzzy
msgid "go_back"
msgstr "Go back"

msgid "go_back_to_main"
msgstr "Ana sayfaya geri dön"

msgid "go_to_question"
msgstr "Soruya git"

msgid "go_to_quiz_result"
msgstr "Kısa sınav sonucuna git"

msgid "goto_profile"
msgstr "Profilime git"

#, fuzzy
msgid "graph_title"
msgstr "Errors per adventure completed on level {level}"

msgid "hand_in"
msgstr "Teslim et"

msgid "hand_in_exercise"
msgstr "Alıştırmayı teslim et"

msgid "heard_about_hedy"
msgstr "Hedy'yi nereden duydunuz?"

msgid "heard_about_invalid"
msgstr "Lütfen bizden haberdar olduğunuz geçerli bir yolu seçin."

msgid "hedy_choice_title"
msgstr "Hedy'nin Seçimi"

#, fuzzy
msgid "hedy_introduction_slides"
msgstr "Hedy Introduction Slides"

msgid "hedy_logo_alt"
msgstr "Hedy logosu"

msgid "hedy_on_github"
msgstr "Github'da Hedy"

msgid "hello_logo"
msgstr "Merhaba"

#, fuzzy
msgid "hide_adventures"
msgstr "Hide adventures"

msgid "hide_cheatsheet"
msgstr "Kopya kağıdını gizle"

#, fuzzy
msgid "hide_classes"
msgstr "Hide classes"

msgid "hide_keyword_switcher"
msgstr "Anahtar kelime değiştiriciyi gizle"

#, fuzzy
msgid "hide_slides"
msgstr "Hide slides"

msgid "highest_level_reached"
msgstr "Ulaşılan en yüksek seviye"

msgid "highest_quiz_score"
msgstr "En yüksek kısa sınav puanı"

msgid "hint"
msgstr "İpucu?"

msgid "ill_work_some_more"
msgstr "Üzerinde biraz daha çalışacağım"

#, fuzzy
msgid "image_invalid"
msgstr "Seçtiğiniz resim geçersiz."

msgid "incomplete_command_exception"
msgstr "Tamamlanmamış Komut"

msgid "incorrect_handling_of_quotes_exception"
msgstr "Tırnak işaretlerinin yanlış kullanımı"

msgid "incorrect_use_of_types_exception"
msgstr "Tiplerin yanlış kullanımı"

msgid "incorrect_use_of_variable_exception"
msgstr "Değişkenin yanlış kullanımı"

msgid "indentation_exception"
msgstr "Yanlış Girintileme"

msgid "input"
msgstr "`{ask}`'dan alınan girdi"

#, fuzzy
msgid "input_variable_role"
msgstr "input"

msgid "integer"
msgstr "bir sayı"

msgid "invalid_class_link"
msgstr "Sınıfa katılmak için geçersiz bağlantı."

msgid "invalid_command_exception"
msgstr "Geçersiz komut"

msgid "invalid_keyword_language_comment"
msgstr "# Belirtilen anahtar kelime dili geçersiz, bu yüzden anahtar sözcük dili İngilizce olarak ayarlandı"

msgid "invalid_language_comment"
msgstr "# Belirtilen dil geçersiz, bu yüzden dil İngilizce olarak ayarlandı"

msgid "invalid_level_comment"
msgstr "# Belirtilen seviye geçersizdir, bu yüzden seviye 1 olarak ayarlandı"

msgid "invalid_program_comment"
msgstr "# Belirtilen program geçersiz, lütfen tekrar deneyin"

msgid "invalid_teacher_invitation_code"
msgstr "Öğretmen davet kodu geçersizdir. Öğretmen olmak için, hello@hedy.org adresine ulaşın."

msgid "invalid_tutorial_step"
msgstr "Geçersiz eğitici adımı"

msgid "invalid_username_password"
msgstr "Geçersiz kullanıcı adı/şifre."

msgid "invite_by_username"
msgstr "Kullanıcı adına göre davet et"

msgid "invite_date"
msgstr "Davet tarihi"

msgid "invite_message"
msgstr "Sınıfa katılmak için bir davetiye aldınız"

msgid "invite_prompt"
msgstr "Bir kullanıcı adı girin"

#, fuzzy
msgid "invite_teacher"
msgstr "Invite a teacher"

msgid "join_class"
msgstr "Sınıfa katılın"

msgid "join_prompt"
msgstr "Bir sınıfa katılmak için bir hesabınızın olması gerekir. Şimdi giriş yapmak ister misiniz?"

msgid "keybinding_waiting_for_keypress"
msgstr "Bir düğmeye basılmasını bekliyorum..."

msgid "keyword_language_invalid"
msgstr "Lütfen geçerli bir anahtar kelime dili seçin (İngilizce, Türkçe veya kendi dilinizi seçin)."

#, fuzzy
msgid "landcode_phone_number"
msgstr "Please also add your country's landcode"

msgid "language"
msgstr "Dil"

msgid "language_invalid"
msgstr "Lütfen geçerli bir dil seçin."

msgid "languages"
msgstr "Daha önce bu programlama dillerinden hangilerini kullandınız?"

msgid "last_edited"
msgstr "Son düzenleme"

msgid "last_update"
msgstr "Son güncelleme"

msgid "lastname"
msgstr "Soyadı"

msgid "leave_class"
msgstr "Sınıftan ayrılın"

msgid "level"
msgstr "Seviye"

msgid "level_accessible"
msgstr "Seviye öğrencilere açıktır"

msgid "level_disabled"
msgstr "Seviye devre dışı"

msgid "level_future"
msgstr "Bu seviye otomatik olarak açılacak "

#, fuzzy
msgid "level_invalid"
msgstr "Bu Hedy seviyesi geçersiz."

msgid "level_not_class"
msgstr "Bu seviye henüz sınıfınızda kullanıma açılmadı"

msgid "level_title"
msgstr "Seviye"

#, fuzzy
msgid "levels"
msgstr "levels"

msgid "link"
msgstr "Bağlantı"

msgid "list"
msgstr "bir liste"

#, fuzzy
msgid "list_variable_role"
msgstr "list"

msgid "logged_in_to_share"
msgstr "Bir programı kaydetmek ve paylaşmak için oturum açmış olmanız gerekir."

msgid "login"
msgstr "Giriş yap"

msgid "login_long"
msgstr "Hesabınıza giriş yapın"

msgid "login_to_save_your_work"
msgstr "Çalışmanızı kaydetmek için giriş yapın"

msgid "logout"
msgstr "Oturumu kapatın"

msgid "longest_program"
msgstr "En uzun program"

msgid "mail_change_password_body"
msgstr ""
"Hedy şifreniz değiştirildi. Eğer bunu siz yaptıysanız, her şey yolunda demektir.\n"
"Şifrenizi siz değiştirmediyseniz, lütfen bu e-postayı yanıtlayarak hemen bizimle iletişime geçin."

msgid "mail_change_password_subject"
msgstr "Hedy şifreniz değiştirildi"

msgid "mail_error_change_processed"
msgstr "Doğrulama postası gönderilirken bir şeyler yanlış gitti, yine de değişiklikler doğru şekilde kaydedildi."

msgid "mail_goodbye"
msgstr ""
"Programlamaya devam edin!\n"
"Hedy ekibi"

msgid "mail_hello"
msgstr "Merhaba {username}!"

msgid "mail_recover_password_body"
msgstr ""
"Bu bağlantıya tıklayarak yeni bir Hedy şifresi belirleyebilirsiniz. Bu bağlantı <b>4</b> saat süreyle geçerlidir.\n"
"Şifre sıfırlama talebiniz olmadıysa lütfen bu e-postayı dikkate almayın: {link}"

msgid "mail_recover_password_subject"
msgstr "Şifre sıfırlama talebinde bulunun."

msgid "mail_reset_password_body"
msgstr ""
"Hedy şifreniz yeni bir şifre ile sıfırlandı. Eğer bunu siz yaptıysanız, her şey yolunda demektir.\n"
"Şifrenizi siz değiştirmediyseniz, lütfen bu e-postayı yanıtlayarak hemen bizimle iletişime geçin."

msgid "mail_reset_password_subject"
msgstr "Hedy şifreniz sıfırlandı"

msgid "mail_welcome_teacher_body"
msgstr ""
"<strong>Hoş geldiniz!</strong>\n"
"Yepyeni Hedy öğretmen hesabınız için tebrikler. Hedy öğretmenlerinin dünya çapındaki topluluğuna hoş geldiniz!\n"
"\n"
"<strong>Öğretmen hesapları neler yapabilir</strong>\n"
"Artık sizin için açılmış bir dizi ek seçenek var.\n"
"\n"
"1. Ek açıklamalar <a href=\"https://hedy.org/for-teachers/manual\">öğretmen kılavuzu</a> 'da bulunabilir.\n"
"2. Öğretmen hesabınızla sınıflar oluşturabilirsiniz. Öğrencileriniz daha sonra sınıflarınıza katılabilir ve ilerlemelerini görebilirsiniz. Sınıflar, öğretmen hesabı üzerinden yapılır ve <a href=\"https://hedycode.com/for-teachers\">öğretmen sayfası</a> 'ndan yönetilir..\n"
"3. Sınıflarınızı tamamen özelleştirebilirsiniz, örneğin seviyeleri açıp kapatabilir, maceraları etkinleştirebilir veya devre dışı bırakabilir ve kendi maceralarınızı yazabilirsiniz!\n"
"\n"
"<strong>Çevrimiçi topluluğumuza katılın!</strong>\n"
"Tüm Hedy öğretmenleri, programcıları ve diğer hayranları <a href=\"https://discord.gg/8yY7dEme9r\">Discord sunucumuza</a> katılmaya davetlidir. Burası Hedy hakkında sohbet etmek için ideal bir yer: harika projelerinizi ve derslerinizi gösterebileceğiniz kanallarımız, hataları bildirebileceğiniz kanallarımız ve diğer öğretmenlerle ve Hedy ekibiyle sohbet edebileceğiniz kanallarımız var.\n"
"\n"
"<strong>Nasıl yardım istenir </strong>\n"
"Anlaşılmayan bir şey varsa, Discord'da bize bildirebilir veya <a href=\"mailto: hello@hedy.org\">bize bir e-posta gönderebilirsiniz</a>.\n"
"\n"
"<strong>Hatalar nasıl bildirilir</strong>\n"
"Discord'da, hataları bildirmek için #bugs adında bir kanalımız var. Karşılaştığınız sorunları bize bildirmek için mükemmel bir yer. GitHub'ı nasıl kullanacağınızı biliyorsanız, orada bir <a href=\"https://github.com/hedyorg/hedy/issues/new?assignees=&labels=&template=bug_report.md&title=%5BBUG%5D\">sorun bildirimi (issue)</a> açabilirsiniz.\n"

msgid "mail_welcome_teacher_subject"
msgstr "Hedy öğretmen hesabınız hazır"

msgid "mail_welcome_verify_body"
msgstr ""
"Hedy hesabınız başarıyla oluşturuldu. Hoş geldiniz!\n"
"E-posta adresinizi doğrulamak için lütfen bu bağlantıya tıklayın: {link}"

msgid "mail_welcome_verify_subject"
msgstr "Hedy'ye Hoş Geldiniz"

msgid "mailing_title"
msgstr "Hedy haber bültenine abone olun"

msgid "main_subtitle"
msgstr "Sınıf için metinsel programlama"

msgid "main_title"
msgstr "Hedy"

msgid "make_sure_you_are_done"
msgstr "İşinizin tamamen bittiğinden emin olun! \"Teslim Et\" düğmesine tıkladıktan sonra artık programınızı değiştiremeyeceksiniz."

msgid "male"
msgstr "Erkek"

msgid "mandatory_mode"
msgstr "Zorunlu geliştirici kipi"

#, fuzzy
msgid "more_info"
msgstr "More information"

#, fuzzy
msgid "more_options"
msgstr "More options"

#, fuzzy
msgid "multiple_keywords_warning"
msgstr "You are trying to use the keyword {orig_keyword}, but this keyword might have several meanings. Please choose the one you're trying to use from this list and copy paste it in your code, curly braces included: {keyword_list}"

msgid "multiple_levels_warning"
msgstr "We've noticed you have both selected several levels and included code snippets in your adventure, this might cause issues with the syntax highlighter and the automatic translation of keywords"

msgid "my_account"
msgstr "Hesabım"

msgid "my_adventures"
msgstr "Maceralarım"

msgid "my_classes"
msgstr "Sınıflarım"

msgid "my_messages"
msgstr "Mesajlarım"

msgid "my_public_profile"
msgstr "Herkese açık profilim"

msgid "name"
msgstr "İsim"

msgid "nav_explore"
msgstr "Keşfet"

msgid "nav_hedy"
msgstr "Hedy"

msgid "nav_learn_more"
msgstr "Daha fazla bilgi edinin"

msgid "nav_start"
msgstr "Ana sayfa"

msgid "new_password"
msgstr "Yeni şifre"

msgid "new_password_repeat"
msgstr "Yeni şifreyi tekrarla"

msgid "newline"
msgstr "yeni bir satır"

msgid "next_exercise"
msgstr "Sonraki alıştırma"

msgid "next_page"
msgstr "Sonraki sayfa"

msgid "next_step_tutorial"
msgstr "Sonraki adım >>>"

msgid "no"
msgstr "Hayır"

msgid "no_account"
msgstr "Hesabınız yok mu?"

msgid "no_accounts"
msgstr "Oluşturulacak hesap bulunamadı."

#, fuzzy
msgid "no_adventures_yet"
msgstr "There are no public adventures yet..."

msgid "no_more_flat_if"
msgstr "8. seviyeden itibaren, `{if}`'den sonraki kodun bir sonraki satıra yerleştirilmesi ve satırın 4 boşlukla başlaması gerekir."

#, fuzzy
msgid "no_programs"
msgstr "Henüz hiç bir programınız yok."

msgid "no_shared_programs"
msgstr "paylaşılan programı yok..."

#, fuzzy
msgid "no_students"
msgstr "There are no students in this class"

msgid "no_such_adventure"
msgstr "Böyle bir macera bulunmuyor!"

msgid "no_such_class"
msgstr "Böyle bir Hedy sınıfı yok."

msgid "no_such_level"
msgstr "Böyle bir Hedy seviyesi yok!"

msgid "no_such_program"
msgstr "Böyle bir Hedy programı yok!"

#, fuzzy
msgid "no_tag"
msgstr "No tag provided!"

#, fuzzy
msgid "not_adventure_yet"
msgstr "You must fill in an adventure name first"

msgid "not_enrolled"
msgstr "Görünüşe göre bu sınıfta değilsiniz!"

msgid "not_in_class_no_handin"
msgstr "Bir sınıfta değilsiniz, bu yüzden herhangi bir şey teslim etmenize gerek yok."

msgid "not_logged_in_cantsave"
msgstr "Programınız kaydedilmeyecektir."

msgid "not_logged_in_handin"
msgstr "Bir ödevi teslim etmek için oturum açmış olmanız gerekir."

msgid "not_teacher"
msgstr "Görünüşe göre bir öğretmen değilsiniz!"

msgid "number"
msgstr "bir sayı"

msgid "number_lines"
msgstr "Satırların sayısı"

#, fuzzy
msgid "number_of_errors"
msgstr "Number of errors: {number_of_errors}"

msgid "number_programs"
msgstr "Çalıştırılan programların sayısı"

msgid "ok"
msgstr "TAMAM"

#, fuzzy
msgid "one_level_error"
msgstr "You need to select at least one level."

msgid "only_you_can_see"
msgstr "Bu programı sadece siz görebilirsiniz."

msgid "open"
msgstr "Aç"

msgid "opening_date"
msgstr "Açılış tarihi"

msgid "opening_dates"
msgstr "Açılış tarihleri"

msgid "option"
msgstr "Seçenek"

msgid "or"
msgstr "veya"

msgid "other"
msgstr "Diğer"

msgid "other_block"
msgstr "Başka bir blok programlama dili"

msgid "other_settings"
msgstr "Diğer ayarlar"

msgid "other_source"
msgstr "Diğer"

msgid "other_text"
msgstr "Başka bir metin dili"

msgid "overwrite_warning"
msgstr "Bu isimde bir programınız zaten var, bu programı kaydederseniz eskisinin yerini alacaktır, ve eskisi silinecektir. Emin misiniz?"

#, fuzzy
msgid "owner"
msgstr "Owner"

msgid "page_not_found"
msgstr "Aradığın sayfayı bulamadık!"

#, fuzzy
msgid "pair_with_teacher"
msgstr "I would like to be paired with another teacher for help"

msgid "parsons_title"
msgstr "Yap-boz"

msgid "password"
msgstr "Şifre"

msgid "password_change_not_allowed"
msgstr "Bu kullanıcının parolasını değiştirme izniniz yok."

msgid "password_change_prompt"
msgstr "Bu şifreyi değiştirmek istediğinizden emin misiniz?"

msgid "password_change_success"
msgstr "Öğrencinizin şifresi başarıyla değiştirilmiştir."

msgid "password_invalid"
msgstr "Şifreniz geçersiz."

msgid "password_repeat"
msgstr "Şifreyi yinele"

msgid "password_resetted"
msgstr "Şifreniz başarıyla sıfırlandı. Giriş sayfasına yönlendiriliyorsunuz."

msgid "password_six"
msgstr "Parolanız en az altı karakter içermelidir."

msgid "password_updated"
msgstr "Şifre güncellendi."

msgid "passwords_six"
msgstr "Tüm parolaların altı karakter veya daha uzun olması gerekir."

msgid "pending_invites"
msgstr "Bekleyen davetler"

msgid "people_with_a_link"
msgstr "Bağlantıya sahip olan diğer kişiler bu programı doğrudan görebilir. Ayrıca \"Keşfet\" sayfasında da aranıp bulunabilir."

msgid "percentage"
msgstr "yüzde"

msgid "period"
msgstr "bir nokta"

msgid "personal_text"
msgstr "Kişisel metin"

msgid "personal_text_invalid"
msgstr "Kişisel metniniz geçersizdir."

#, fuzzy
msgid "phone_number"
msgstr "Phone number"

msgid "postfix_classname"
msgstr "Sınıf adı son eki"

msgid "preferred_keyword_language"
msgstr "Tercih edilen anahtar kelime dili"

msgid "preferred_language"
msgstr "Tercih edilen dil"

msgid "preview"
msgstr "Önizleme"

#, fuzzy
msgid "preview_teacher_mode"
msgstr "This account is for you to try out Hedy, note that you need to sign out and create an actual account to save your progress."

#, fuzzy
msgid "previewing_adventure"
msgstr "Previewing adventure"

#, fuzzy
msgid "previewing_class"
msgstr "You are previewing class <em>{class_name}</em> as a teacher."

msgid "previous_campaigns"
msgstr "Önceki bültenleri görüntüle"

#, fuzzy
msgid "previous_page"
msgstr "Previous page"

msgid "print_logo"
msgstr "yazdır"

msgid "privacy_terms"
msgstr "Gizlilik koşulları"

msgid "private"
msgstr "Özel"

msgid "profile_logo_alt"
msgstr "Profil simgesi."

msgid "profile_picture"
msgstr "Profil resmi"

msgid "profile_updated"
msgstr "Profil güncellendi."

msgid "profile_updated_reload"
msgstr "Profil güncellendi, sayfa yeniden yüklenecek."

msgid "program_contains_error"
msgstr "Bu program bir hata içeriyor, paylaşmak istediğinizden emin misiniz?"

msgid "program_header"
msgstr "Programlarım"

msgid "program_too_large_exception"
msgstr "Programlar çok büyük"

msgid "programming_experience"
msgstr "Programlama deneyiminiz var mı?"

msgid "programming_invalid"
msgstr "Lütfen geçerli bir programlama dili seçin."

msgid "programs"
msgstr "Programlar"

msgid "prompt_join_class"
msgstr "Bu sınıfa katılmak istiyor musunuz?"

msgid "public"
msgstr "Herkese açık"

msgid "public_adventures"
msgstr "Browse public adventures"

#, fuzzy
msgid "public_content"
msgstr "Public content"

#, fuzzy
msgid "public_content_info"
msgstr "You can also look for public adventures and use them as an example."

msgid "public_invalid"
msgstr "Bu anlaşma seçimi geçersizdir"

msgid "public_profile"
msgstr "Herkese açık profil"

msgid "public_profile_info"
msgstr "Bu kutuyu seçerek profilimi herkes için görünür hale getiriyorum. Adınız veya ev adresiniz gibi kişisel bilgilerinizi paylaşmamaya dikkat edin, çünkü bunları herkes görebilecektir!"

msgid "public_profile_updated"
msgstr "Herkese açık profiliniz güncellendi, sayfa yeniden yüklenecek."

msgid "question mark"
msgstr "bir soru işareti"

msgid "quiz_logo_alt"
msgstr "Kısa sınav logosu"

msgid "quiz_score"
msgstr "Kısa sınav puanı"

msgid "quiz_tab"
msgstr "Kısa sınav"

msgid "quiz_threshold_not_reached"
msgstr "Bu seviyenin kilidini açmak için gereken kısa sınav puan eşiğine ulaşılmadı"

msgid "read_code_label"
msgstr "Yüksek sesle oku"

msgid "recent"
msgstr "Son uğraştığım programlarım"

msgid "recover_password"
msgstr "Şifre sıfırlama isteğinde bulunun"

msgid "regress_button"
msgstr "{level}. seviyeye geri dönün"

msgid "remove"
msgstr "Kaldır"

msgid "remove_customization"
msgstr "Özelleştirmeyi kaldırın"

msgid "remove_customizations_prompt"
msgstr "Bu sınıfın özelleştirmelerini kaldırmak istediğinizden emin misiniz?"

msgid "remove_student_prompt"
msgstr "Öğrenciyi bu sınıftan çıkarmak istediğinize emin misiniz?"

#, fuzzy
msgid "remove_user_prompt"
msgstr "Confirm removing this user from the class."

msgid "repair_program_logo_alt"
msgstr "Program onarım simgesi"

#, fuzzy
msgid "repeat_dep"
msgstr "Starting in level 8, `{repeat}` needs to be used with indentation. You can see examples on the `{repeat}` tab in level 8."

msgid "repeat_match_password"
msgstr "Yinelenen şifre eşleşmiyor."

msgid "repeat_new_password"
msgstr "Yeni şifreyi tekrarla"

msgid "report_failure"
msgstr "Bu program mevcut değil veya herkese açık değil"

msgid "report_program"
msgstr "Bu programı bildirmek istediğinizden emin misiniz?"

msgid "report_success"
msgstr "Bu program rapor edilmiştir"

#, fuzzy
msgid "request_invalid"
msgstr "Request invalid"

#, fuzzy
msgid "request_teacher"
msgstr "Öğretmen hesabı için başvurmak ister misiniz?"

#, fuzzy
msgid "request_teacher_account"
msgstr "Öğretmen hesabı için başvurun"

msgid "required_field"
msgstr "* ile işaretlenmiş alanlar zorunludur"

msgid "reset_adventure_prompt"
msgstr "Seçilen tüm maceraları sıfırlamak istediğinizden emin misiniz?"

msgid "reset_adventures"
msgstr "Seçili maceraları sıfırla"

msgid "reset_button"
msgstr "Sıfırla"

msgid "reset_password"
msgstr "Şifreyi sıfırla"

msgid "reset_view"
msgstr "Sıfırla"

msgid "retrieve_adventure_error"
msgstr "Bu macerayı görüntülemenize izin verilmiyor!"

msgid "retrieve_class_error"
msgstr "Sadece öğretmenler sınıfları geri alabilir"

#, fuzzy
msgid "retrieve_tag_error"
msgstr "Error retrieving tags"

#, fuzzy
msgid "role"
msgstr "Role"

msgid "run_code_button"
msgstr "Kodu çalıştır"

msgid "save_parse_warning"
msgstr "Bu program bir hata içeriyor, kaydetmek istediğinizden emin misiniz?"

msgid "save_prompt"
msgstr "Programınızı kaydetmek için bir hesabınızın olması gerekir. Şimdi giriş yapmak ister misiniz?"

msgid "save_success_detail"
msgstr "Program başarıyla kaydedildi."

msgid "score"
msgstr "Puan"

msgid "search"
msgstr "Ara..."

msgid "search_button"
msgstr "Ara"

#, fuzzy
msgid "second_teacher"
msgstr "Second teacher"

#, fuzzy
msgid "second_teacher_copy_prompt"
msgstr "Are you sure you want to copy this teacher?"

#, fuzzy
msgid "second_teacher_prompt"
msgstr "Enter a teacher username to invite them."

#, fuzzy
msgid "second_teacher_warning"
msgstr "All teachers in this class can customize it."

msgid "see_certificate"
msgstr "{username} sertifikasına bakın!"

msgid "select"
msgstr "Seçin"

msgid "select_adventures"
msgstr "Maceraları seçin ve sıralayın"

msgid "select_all"
msgstr "Select all"

#, fuzzy
msgid "select_lang"
msgstr "Select language"

msgid "select_levels"
msgstr "Select levels"

#, fuzzy
msgid "select_tag"
msgstr "Select tag"

msgid "selected"
msgstr "Selected"

msgid "self_removal_prompt"
msgstr "Bu sınıftan ayrılmak istediğinize emin misiniz?"

msgid "send_password_recovery"
msgstr "Bana bir şifre kurtarma bağlantısı gönder"

msgid "sent_by"
msgstr "Bu davetiye şu kişi tarafından gönderilmiştir"

msgid "sent_password_recovery"
msgstr "Yakında şifrenizi nasıl sıfırlayacağınıza ilişkin talimatları içeren bir e-posta alacaksınız."

msgid "settings"
msgstr "Kişisel ayarlarım"

msgid "share_by_giving_link"
msgstr "Aşağıdaki bağlantıyı vererek programınızı diğer insanlara gösterin:"

msgid "share_your_program"
msgstr "Programınızı paylaşın"

msgid "signup_student_or_teacher"
msgstr "Öğrenci misiniz yoksa öğretmen mi?"

msgid "single quotes"
msgstr "bir tek tırnak"

msgid "slash"
msgstr "bir sağa eğik çizgi"

#, fuzzy
msgid "sleeping"
msgstr "Sleeping..."

#, fuzzy
msgid "slides"
msgstr "Slides"

#, fuzzy
msgid "slides_for_level"
msgstr "Slides for level"

#, fuzzy
msgid "slides_info"
msgstr "For each level of Hedy, we have created slides to help you teach. The slides contain explanations of each level, and Hedy examples that you can run inside the slides. Just click the link and get started! the Introduction slides are a general explanation of Hedy before level 1 The slides were created using <a href=\"https://slides.com\">slides.com</a>. If you want to adapt them yourself, you can download them, and then upload the resulting zip file to <a href=\"https://slides.com\">slides.com</a>. You can find more information about the slides in the <a href=\"https://hedy.org/for-teachers/manual/features\">teacher's manual</a>."

msgid "social_media"
msgstr "Sosyal medya"

#, fuzzy
msgid "solution_example"
msgstr "Solution Example"

#, fuzzy
msgid "solution_example_explanation"
msgstr "This is where the solution of your adventure goes. This can be used if you want to share this adventure with other teacher's, so they can know what your suggested solution is."

msgid "something_went_wrong_keyword_parsing"
msgstr "Maceranızda bir hata var, tüm anahtar kelimeler { } ile doğru şekilde çevrelenmiş mi?"

msgid "space"
msgstr "bir boşluk"

msgid "star"
msgstr "bir yıldız"

#, fuzzy
msgid "start_learning"
msgstr "Start learning"

msgid "start_quiz"
msgstr "Kısa sınavı başlatın"

#, fuzzy
msgid "start_teaching"
msgstr "Start teaching"

msgid "step_title"
msgstr "Ödev"

#, fuzzy
msgid "stepper_variable_role"
msgstr "stepper"

msgid "stop_code_button"
msgstr "Programı durdur"

msgid "string"
msgstr "metin"

#, fuzzy
msgid "student"
msgstr "Student"

#, fuzzy
msgid "student_adventures_table"
msgstr "Student's Adventures"

#, fuzzy
msgid "student_adventures_table_explanation"
msgstr "This table displays the programs created by students for each adventure in a level. By clicking the eye icon, you can view the program's page; after reviewing the program, you can tick the checkmark to indicate completion."

msgid "student_already_in_class"
msgstr "Bu öğrenci zaten sizin sınıfınızda."

msgid "student_already_invite"
msgstr "Bu öğrencinin zaten bekleyen bir daveti var."

#, fuzzy
msgid "student_information"
msgstr "Student's Information"

#, fuzzy
msgid "student_information_explanation"
msgstr "This table displays basic information about the students in your class. There are also several actions you can do in this table: change the password of a student by clicking the pencil icon, view the program's page of a student by clicking the code icon, and delete a student from the class by clicking the red bin icon."

#, fuzzy
msgid "student_not_allowed_in_class"
msgstr "Student not allowed in class"

msgid "student_not_existing"
msgstr "Bu kullanıcı adı mevcut değil."

msgid "student_signup_header"
msgstr "Öğrenci"

msgid "students"
msgstr "öğrenciler"

msgid "submission_time"
msgstr "Teslim edilme zamanı"

msgid "submit_answer"
msgstr "Soruyu cevaplayın"

msgid "submit_program"
msgstr "Teslim edin"

msgid "submit_warning"
msgstr "Bu programı teslim etmek istediğinizden emin misiniz?"

msgid "submitted"
msgstr "Teslim edildi"

msgid "submitted_header"
msgstr "Bu teslim edilmiş bir programdır ve üzerinde değişiklik yapılamaz."

msgid "subscribe"
msgstr "Abone Olun"

msgid "subscribe_newsletter"
msgstr "Haber bültenine abone olun"

#, fuzzy
msgid "successful_runs"
msgstr "Successful runs: {successful_runs}"

#, fuzzy
msgid "suggestion_color"
msgstr "Try using another color"

#, fuzzy
msgid "suggestion_note"
msgstr "Use a note between C0 and B9 or a number between 1 and 70"

#, fuzzy
msgid "suggestion_number"
msgstr "Try changing the value to a number"

msgid "suggestion_numbers_or_strings"
msgstr "Try changing the values to be all text or all numbers"

msgid "surname"
msgstr "İlk Adınız"

#, fuzzy
msgid "survey"
msgstr "Survey"

#, fuzzy
msgid "survey_completed"
msgstr "Survey completed"

#, fuzzy
msgid "survey_skip"
msgstr "Don't show this again"

#, fuzzy
msgid "survey_submit"
msgstr "Submit"

#, fuzzy
msgid "tag_in_adventure"
msgstr "Tag in adventure"

#, fuzzy
msgid "tag_input_placeholder"
msgstr "Enter a new tag"

#, fuzzy
msgid "tags"
msgstr "Tags"

msgid "teacher"
msgstr "Öğretmen"

msgid "teacher_invalid"
msgstr "Öğretmen değeriniz geçersiz."

msgid "teacher_invitation_require_login"
msgstr "Bir öğretmen olarak profilinizi oluşturmak için oturum açmanız gerekmektedir. Eğer bir hesabınız yoksa, lütfen bir hesap oluşturun."

msgid "teacher_manual"
msgstr "Öğretmen kılavuzu"

msgid "teacher_signup_header"
msgstr "Öğretmen"

msgid "teacher_welcome"
msgstr "Hedy'ye hoş geldiniz! Artık sınıflar oluşturmanıza ve öğrencileri davet etmenize olanak tanıyan bir öğretmen hesabının gururlu sahibisiniz."

#, fuzzy
msgid "teachers"
msgstr "Teachers"

msgid "template_code"
msgstr ""
"Bu benim maceramın açıklaması!\n"
"\n"
"Bir komutu bu şekilde gösterebilirim: <code>{print}</code>\n"
"\n"
"Ama bazen de bir kod parçası göstermek isteyebilirim, bunun gibi:\n"
"<pre>\n"
"ask Adın ne senin?\n"
"echo Demek senin adın \n"
"</pre>"

msgid "this_turns_in_assignment"
msgstr "Bu, ödevinizi öğretmeninize teslim etmenizi sağlar."

msgid "title"
msgstr "Bulmaca"

msgid "title_admin"
msgstr "Hedy - Yönetici sayfası"

msgid "title_class-overview"
msgstr "Hedy - Sınıfa genel bakış"

msgid "title_customize-adventure"
msgstr "Hedy - Macerayı özelleştirin"

msgid "title_customize-class"
msgstr "Hedy - Sınıfı özelleştirin"

msgid "title_explore"
msgstr "Hedy - Keşfet"

msgid "title_for-teacher"
msgstr "Hedy - Öğretmenler için"

msgid "title_join-class"
msgstr "Hedy - Sınıfa katılın"

msgid "title_learn-more"
msgstr "Hedy - Daha fazlasını öğrenin"

msgid "title_login"
msgstr "Hedy - Giriş"

msgid "title_my-profile"
msgstr "Hedy - Hesabım"

msgid "title_privacy"
msgstr "Hedy - Gizlilik koşulları"

msgid "title_programs"
msgstr "Hedy - Programlarım"

#, fuzzy
msgid "title_public-adventures"
msgstr "Hedy - Public adventures"

msgid "title_recover"
msgstr "Hedy - Hesabı kurtar"

msgid "title_reset"
msgstr "Hedy - Şifreyi sıfırla"

msgid "title_signup"
msgstr "Hedy - Bir hesap oluşturun"

msgid "title_start"
msgstr "Hedy - Metinsel programlama kolaylaştı"

msgid "title_view-adventure"
msgstr "Hedy - Macerayı görüntüle"

msgid "token_invalid"
msgstr "Bağlanma jeton dizesi geçersiz."

#, fuzzy
msgid "tooltip_level_locked"
msgstr "Your teacher disabled this level"

msgid "translate_error"
msgstr "Kodu çevirirken bir şeyler yanlış gitti. Hata olup olmadığını görmek için kodu çalıştırmayı deneyin. Hata içeren kod çevrilemez."

msgid "translating_hedy"
msgstr "Hedy'nin çevirisini yapmak"

msgid "translator"
msgstr "Çevirmen"

#, fuzzy
msgid "turned_into_teacher"
msgstr "Congratulations! You successfully turned into a teacher."

msgid "tutorial"
msgstr "Öğretici"

msgid "tutorial_code_snippet"
msgstr ""
"{print} Merhaba dünya!\n"
"{print} Hedy'yi kullanmayı öğretici ile öğreniyorum!"

msgid "tutorial_message_not_found"
msgstr "İstenen öğretici adımı bulamadık..."

msgid "tutorial_title_not_found"
msgstr "Öğretici adım bulunamadı"

msgid "unauthorized"
msgstr "Bu sayfa için erişim izniniz yok"

#, fuzzy
msgid "unfavourite_confirm"
msgstr "Are you sure you want to unfavourite this program?"

#, fuzzy
msgid "unfavourite_success"
msgstr "Your program is unfavourited."

msgid "unique_usernames"
msgstr "Tüm kullanıcı adlarının benzersiz olması gerekir."

#, fuzzy
msgid "unknown_variable_role"
msgstr "unknown"

msgid "unlock_thresholds"
msgstr "Seviye eşiklerinin kilidini aç"

msgid "unsaved_class_changes"
msgstr "Kaydedilmemiş değişiklikler var, bu sayfadan ayrılmak istediğinize emin misiniz?"

#, fuzzy
msgid "unsubmit_program"
msgstr "Unsubmit program"

#, fuzzy
msgid "unsubmit_warning"
msgstr "Are you sure you want to unsubmit this program?"

#, fuzzy
msgid "unsubmitted"
msgstr "Unsubmitted"

msgid "update_adventure_prompt"
msgstr "Bu macerayı güncellemek istediğinize emin misiniz?"

msgid "update_public"
msgstr "Herkese açık profili güncelle"

msgid "updating_indicator"
msgstr "Güncelleniyor"

msgid "use_of_blanks_exception"
msgstr "Programlarda boşlukların kullanılması"

msgid "use_of_nested_functions_exception"
msgstr "İç içe fonksiyonların kullanımı"

#, fuzzy
msgid "used_in"
msgstr "Used in:"

msgid "user"
msgstr "kullanıcı"

msgid "user_inexistent"
msgstr "Bu kullanıcı mevcut değil"

msgid "user_not_private"
msgstr "Bu kullanıcı ya mevcut değil ya da herkese açık bir profili yok"

msgid "username"
msgstr "Kullanıcı Adı"

msgid "username_empty"
msgstr "Bir kullanıcı adı girmediniz!"

msgid "username_invalid"
msgstr "Kullanıcı adınız geçersiz."

msgid "username_special"
msgstr "Kullanıcı adı `:` veya `@` içeremez."

msgid "username_three"
msgstr "Kullanıcı adı en az üç karakter içermelidir."

msgid "usernames_exist"
msgstr "Bir veya daha fazla kullanıcı adı zaten kullanımda."

msgid "value"
msgstr "Değer"

#, fuzzy
msgid "view_adventures"
msgstr "View adventures"

#, fuzzy
msgid "view_classes"
msgstr "View classes"

msgid "view_program"
msgstr "Programı görüntüle"

#, fuzzy
msgid "view_slides"
msgstr "View slides"

#, fuzzy
msgid "waiting_for_submit"
msgstr "Waiting for submit"

#, fuzzy
msgid "walker_variable_role"
msgstr "walker"

msgid "what_is_your_role"
msgstr "Göreviniz nedir?"

msgid "what_should_my_code_do"
msgstr "Kodumun ne yapması gerekiyor?"

msgid "year_invalid"
msgstr "Lütfen 1900 ile {current_year} arasında bir yıl girin."

msgid "yes"
msgstr "Evet"

msgid "your_personal_text"
msgstr "Kişisel metniniz..."

msgid "your_program"
msgstr "Programınız"

#~ msgid "class_stats"
#~ msgstr "Show class statistics"

#~ msgid "visit_own_public_profile"
#~ msgstr "Public profile"

#~ msgid "create_account_explanation"
#~ msgstr "Having your own account allows you to save your programs."

#~ msgid "only_teacher_create_class"
#~ msgstr "Only teachers are allowed to create classes!"

#~ msgid "keyword_support"
#~ msgstr "Translated keywords"

#~ msgid "non_keyword_support"
#~ msgstr "Translated content"

#~ msgid "try_button"
#~ msgstr "Try"

#~ msgid "select_own_adventures"
#~ msgstr "Select own adventures"

#~ msgid "view"
#~ msgstr "View"

#~ msgid "class"
#~ msgstr "Class"

#~ msgid "save_code_button"
#~ msgstr "Save code"

#~ msgid "share_code_button"
#~ msgstr "Save & share code"

#~ msgid "classes_invalid"
#~ msgstr "The list of selected classes is invalid"

#~ msgid "directly_add_adventure_to_classes"
#~ msgstr "Do you want to add this adventure directly to one of your classes?"

#~ msgid "hand_in_assignment"
#~ msgstr "Hand in assignment"

#~ msgid "select_a_level"
#~ msgstr "Select a level"

#~ msgid "answer_invalid"
#~ msgstr "Your password is invalid."

#~ msgid "available_adventures_level"
#~ msgstr "Available adventures level"

#~ msgid "customize_class_exp_1"
#~ msgstr "Customize class"

#~ msgid "customize_class_exp_2"
#~ msgstr "Customize class"

#~ msgid "customize_class_step_1"
#~ msgstr "Customize class"

#~ msgid "customize_class_step_2"
#~ msgstr "Customize class"

#~ msgid "customize_class_step_3"
#~ msgstr "Customize class"

#~ msgid "customize_class_step_4"
#~ msgstr "Customize class"

#~ msgid "customize_class_step_5"
#~ msgstr "Customize class"

#~ msgid "customize_class_step_6"
#~ msgstr "Customize class"

#~ msgid "customize_class_step_7"
#~ msgstr "Customize class"

#~ msgid "customize_class_step_8"
#~ msgstr "Customize class"

#~ msgid "example_code_header"
#~ msgstr "Örnek kod"

#~ msgid "feedback_failure"
#~ msgstr "Wrong!"

#~ msgid "feedback_success"
#~ msgstr "Good!"

#~ msgid "go_to_first_question"
#~ msgstr "Go to question 1"

#~ msgid "question"
#~ msgstr "Question"

#~ msgid "question_doesnt_exist"
#~ msgstr "This question does not exist"

#~ msgid "question_invalid"
#~ msgstr "Your token is invalid."

#~ msgid "too_many_attempts"
#~ msgstr "Too many attempts"

#~ msgid "disabled_button_locked"
#~ msgstr "Öğretmeniniz henüz bu seviyenin kilidini açmadı"

#~ msgid "duplicate_tag"
#~ msgstr "You already have a tag with this name."

#~ msgid "tag_deleted"
#~ msgstr "This tag was successfully deleted."

#~ msgid "no_tags"
#~ msgstr "No tags yet."

#~ msgid "apply_filters"
#~ msgstr "Apply filters"

#~ msgid "write_first_program"
#~ msgstr "İlk programınızı yazın!"

#~ msgid "adventure_exp_1"
#~ msgstr "Seçtiğiniz macerayı sağ tarafa yazın. Maceranızı oluşturduktan sonra \"özelleştirmeler\" altındaki sınıflarınızdan birine dahil edebilirsiniz. Eğer maceranıza bir komut eklemek istiyorsanız lütfen aşağıdaki gibi kod çapaları kullanın:"

#~ msgid "adventure_exp_2"
#~ msgstr "Gerçek kod parçacıklarını göstermek istiyorsanız, örneğin öğrencilere bir şablon veya kod örneği vermek için, lütfen bunun gibi ön çapalar kullanın:"

#~ msgid "hello_world"
#~ msgstr "Merhaba dünya!"

#~ msgid "share_confirm"
#~ msgstr "Programı herkese açık yapmak istediğinizden emin misiniz?"

#~ msgid "share_success_detail"
#~ msgstr "Program başarıyla paylaşıldı."

#~ msgid "unshare_confirm"
#~ msgstr "Programı tekrar size özel yapmak istediğinizden emin misiniz?"

#~ msgid "unshare_success_detail"
#~ msgstr "Programın paylaşılması başarıyla kaldırıldı."

#~ msgid "hide_parsons"
#~ msgstr "Yap-bozu gizle"

#~ msgid "hide_quiz"
#~ msgstr "Kısa sınavı gizle"

#~ msgid "back_to_class"
#~ msgstr "Sınıfına geri dön"

#~ msgid "Locked Language Feature"
#~ msgstr "{concept} kullanıyorsunuz! Bu harika, ancak {concept} kilidi henüz açılmadı! Bunun kullanımı daha sonraki bir seviyede açılacak."

#~ msgid "nested blocks"
#~ msgstr "bir blok içinde bir blok"

#~ msgid "save"
#~ msgstr "Kaydet"

#~ msgid "update_profile"
#~ msgstr "Profili güncelle"

#~ msgid "variables"
#~ msgstr "Değişkenler"

#~ msgid "explore_explanation"
#~ msgstr "Bu sayfada diğer Hedy kullanıcıları tarafından oluşturulan programlara bakabilirsiniz. Hem Hedy seviyesine hem de maceraya göre filtreleme yapabilirsiniz. Bir programı açmak ve çalıştırmak için \"Programı görüntüle \"ye tıklayın. Kırmızı başlıklı programlar bir hata içerir. Programı yine de açabilirsiniz, ancak çalıştırmak bir hatayla sonuçlanacaktır. Elbette düzeltmeyi deneyebilirsiniz! Oluşturan kişinin herkese açık bir profili varsa, profilini ziyaret etmek için kullanıcı adına tıklayabilirsiniz. Orada tüm paylaşılan programlarını ve çok daha fazlasını bulacaksınız!"

#~ msgid "common_errors"
#~ msgstr "Yaygın hatalar"

#~ msgid "grid_overview"
#~ msgstr "Macera başına programlara genel bakış"

#~ msgid "last_error"
#~ msgstr "Son hata"

#~ msgid "last_program"
#~ msgstr "Son program"

#~ msgid "live_dashboard"
#~ msgstr "Canlı Yazı Tahtası"

#~ msgid "runs_over_time"
#~ msgstr "Şimdiye kadar ki çalıştırmalar"

#~ msgid "student_details"
#~ msgstr "Student details"

#~ msgid "achievements_check_icon_alt"
#~ msgstr "Başarım kontrol simgesi"

#~ msgid "country_title"
#~ msgstr "Ülke"

#~ msgid "create_public_profile"
#~ msgstr "Herkese açık profil oluşturun"

#~ msgid "general"
#~ msgstr "Genel"

#~ msgid "hedy_achievements"
#~ msgstr "Hedy başarımları"

#~ msgid "hidden"
#~ msgstr "Gizli"

#~ msgid "highscore_explanation"
#~ msgstr "Bu sayfada, toplanan başarımların miktarına bağlı olarak, mevcut Yüksek Puanları görüntüleyebilirsiniz. Tüm kullanıcıların, ülkenizin veya sınıfınızın sıralamasını görüntüleyin. Herkese açık profilini görüntülemek için bir kullanıcı ismine tıklayın."

#~ msgid "highscore_no_public_profile"
#~ msgstr "Herkese açık bir profiliniz yok ve bu nedenle yüksek skorlarda listelenmiyorsunuz. Bir tane oluşturmak ister misiniz?"

#~ msgid "highscores"
#~ msgstr "Yüksek puanlar"

#~ msgid "my_achievements"
#~ msgstr "Başarımlarım"

#~ msgid "no_such_highscore"
#~ msgstr "Yüksek puanlar"

#~ msgid "programs_created"
#~ msgstr "Oluşturulan programlar"

#~ msgid "programs_saved"
#~ msgstr "Kaydedilen programlar"

#~ msgid "programs_submitted"
#~ msgstr "Teslim edilen programlar"

#~ msgid "title_achievements"
#~ msgstr "Hedy - Başarılarım"

#~ msgid "whole_world"
#~ msgstr "Dünya"

#~ msgid "your_class"
#~ msgstr "Sınıfınız"

#~ msgid "achievement_earned"
#~ msgstr "Bir başarım kazandın!"

#~ msgid "percentage_achieved"
#~ msgstr "Kullanıcıların {percentage}% kadarı tarafından başarılmıştır"

#~ msgid "achievements"
#~ msgstr "Başarımlar"

#~ msgid "achievements_logo_alt"
#~ msgstr "Başarım logosu"

#~ msgid "amount_submitted"
#~ msgstr "teslim edilen programlar"

#~ msgid "last_achievement"
#~ msgstr "Son kazanılan başarım"

#~ msgid "no_certificate"
#~ msgstr "Bu kullanıcı Hedy Tamamlama Sertifikasını henüz kazanmadı"

#~ msgid "number_achievements"
#~ msgstr "Başarımların sayısı"

#~ msgid "create_question"
#~ msgstr "Bir tane oluşturmak ister misiniz?"

#~ msgid "explore_programs"
#~ msgstr "Programları keşfet"

#~ msgid "explore_programs_logo_alt"
#~ msgstr "Programları keşfet simgesi"

#~ msgid "hedy_tutorial_logo_alt"
#~ msgstr "Hedy öğretici simgesi"

#~ msgid "no_public_profile"
#~ msgstr "Henüz herkese açık bir profil metniniz yok..."

#~ msgid "start_hedy_tutorial"
#~ msgstr "Hedy öğreticisini başlat"

#~ msgid "start_programming"
#~ msgstr "Programlamaya başlayın"

#~ msgid "start_programming_logo_alt"
#~ msgstr "Programlamayı başlat simgesi"

#~ msgid "start_teacher_tutorial"
#~ msgstr "Öğretmen öğreticisini başlatın"

#~ msgid "teacher_tutorial_logo_alt"
#~ msgstr "Öğretmen öğretici simgesi"

#~ msgid "title_landing-page"
#~ msgstr "Hedy'ye hoş geldiniz!"

#~ msgid "welcome"
#~ msgstr "Hoş geldiniz"

#~ msgid "welcome_back"
#~ msgstr "Tekrar hoş geldiniz"

#~ msgid "your_account"
#~ msgstr "Profiliniz"

#~ msgid "your_last_program"
#~ msgstr "Son kaydettiğiniz program"
<<<<<<< HEAD
=======

#~ msgid "already_teacher"
#~ msgstr "Zaten bir öğretmen hesabınız var."

#~ msgid "already_teacher_request"
#~ msgstr "Zaten bekleyen bir öğretmen talebiniz var."

#~ msgid "teacher_account_request"
#~ msgstr "Bekleyen bir öğretmen hesabı talebiniz var"

#~ msgid "teacher_account_success"
#~ msgstr "Bir öğretmen hesabı talebiniz başarıyla alındı."
>>>>>>> a4b751e3
<|MERGE_RESOLUTION|>--- conflicted
+++ resolved
@@ -8,11 +8,7 @@
 "Project-Id-Version: PROJECT VERSION\n"
 "Report-Msgid-Bugs-To: EMAIL@ADDRESS\n"
 "POT-Creation-Date: 2000-01-01 00:00+0000\n"
-<<<<<<< HEAD
-"PO-Revision-Date: 2024-09-06 12:29+0000\n"
-=======
 "PO-Revision-Date: 2024-09-06 14:38+0000\n"
->>>>>>> a4b751e3
 "Last-Translator: Prefill add-on <noreply-addon-prefill@weblate.org>\n"
 "Language-Team: tr <LL@li.org>\n"
 "Language: tr\n"
@@ -1522,11 +1518,9 @@
 msgid "request_invalid"
 msgstr "Request invalid"
 
-#, fuzzy
 msgid "request_teacher"
 msgstr "Öğretmen hesabı için başvurmak ister misiniz?"
 
-#, fuzzy
 msgid "request_teacher_account"
 msgstr "Öğretmen hesabı için başvurun"
 
@@ -2397,8 +2391,6 @@
 
 #~ msgid "your_last_program"
 #~ msgstr "Son kaydettiğiniz program"
-<<<<<<< HEAD
-=======
 
 #~ msgid "already_teacher"
 #~ msgstr "Zaten bir öğretmen hesabınız var."
@@ -2410,5 +2402,4 @@
 #~ msgstr "Bekleyen bir öğretmen hesabı talebiniz var"
 
 #~ msgid "teacher_account_success"
-#~ msgstr "Bir öğretmen hesabı talebiniz başarıyla alındı."
->>>>>>> a4b751e3
+#~ msgstr "Bir öğretmen hesabı talebiniz başarıyla alındı."