# Turkish translations for PROJECT.
# Copyright (C) 2023 ORGANIZATION
# This file is distributed under the same license as the PROJECT project.
# FIRST AUTHOR <EMAIL@ADDRESS>, 2023.
#
msgid ""
msgstr ""
"Project-Id-Version: PROJECT VERSION\n"
"Report-Msgid-Bugs-To: EMAIL@ADDRESS\n"
"POT-Creation-Date: 2000-01-01 00:00+0000\n"
"PO-Revision-Date: 2024-06-27 16:31+0000\n"
"Last-Translator: Anonymous <noreply@weblate.org>\n"
"Language-Team: tr <LL@li.org>\n"
"Language: tr\n"
"MIME-Version: 1.0\n"
"Content-Type: text/plain; charset=utf-8\n"
"Content-Transfer-Encoding: 8bit\n"
"Plural-Forms: nplurals=1; plural=0;\n"
"X-Generator: Weblate 5.7-dev\n"
"Generated-By: Babel 2.14.0\n"

#, fuzzy
msgid "Access Before Assign"
msgstr "{name} değişkenini {access_line_number} numaralı satırda kullanmaya çalıştınız, ancak {definition_line_number} numaralı satırda ayarladınız. Bir değişkeni, onu kullanmadan önce ayarlayın."

#, fuzzy
msgid "Cyclic Var Definition"
msgstr "`{is}` komutunun sağ tarafında kullanabilmeniz için `{variable}` adının daha önceden ayarlanması gerekir."

#, fuzzy
msgid "Else Without If Error"
msgstr "On line {line_number} you used an `{else}` but there is no `{if}` on the line before it."

#, fuzzy
msgid "Function Undefined"
msgstr "You tried to use the function {name}, but you didn't define it."

#, fuzzy
msgid "Has Blanks"
msgstr "Kodunuz tamamlanmamış. Kod ile değiştirmeniz gereken boşluklar var."

#, fuzzy
msgid "Incomplete"
msgstr "Oops! Bir kod parçasını unuttunuz! {line_number} numaralı satırda, `{incomplete_command}` satırının arkasına metin girmeniz gerekir."

#, fuzzy
msgid "Incomplete Repeat"
msgstr "Görünüşe göre {line_number} numaralı satırda kullandığınız `{repeat}` komutuyla birlikte bir komut kullanmayı unutmuşsunuz."

#, fuzzy
msgid "Invalid"
msgstr "`{invalid_command}` bir Hedy seviye {level} komutu değildir. `{guessed_command}` demek mi istediniz?"

#, fuzzy
msgid "Invalid Argument"
msgstr "`{command}` komutunu `{invalid_argument}` ile kullanamazsınız. `{invalid_argument}` 'ı {allowed_types} olarak değiştirmeyi deneyin."

#, fuzzy
msgid "Invalid Argument Type"
msgstr "`{command}` komutu ile birlikte `{invalid_argument}` kullanamazsınız çünkü bu bir {invalid_type}. `{invalid_argument}` 'ı {allowed_types} olarak değiştirmeyi deneyin."

#, fuzzy
msgid "Invalid At Command"
msgstr "`{command}` komutu 16. seviyeden itibaren kullanılamaz. Bir listeden bir öğe kullanmak için köşeli parantez kullanabilirsiniz, örneğin `arkadaşlar[i]`, `şanslı_sayılar[{random}]`."

#, fuzzy
msgid "Invalid Space"
msgstr "Oops! {line_number} numaralı satır boşlukla başladınız. Boşluklar bilgisayarların kafasını karıştırır, kaldırabilir misiniz?"

#, fuzzy
msgid "Invalid Type Combination"
msgstr "`{command}` komutu ile `{invalid_argument}` ve `{invalid_argument_2}` kullanamazsınız çünkü biri bir {invalid_type} diğeri bir {invalid_type_2}. `{invalid_argument}` 'ı {invalid_type_2} olarak ya da `{invalid_argument_2}` 'ı {invalid_type} olarak değiştirmeyi deneyin."

#, fuzzy
msgid "Lonely Echo"
msgstr "Bir `{ask}`'dan önce bir `{echo}` veya `{ask}` olmadan bir `{echo}` kullandınız. `{echo}`'dan önce bir `{ask}` yerleştirin."

#, fuzzy
msgid "Lonely Text"
msgstr "Görünüşe göre {line_number} numaralı satırda kullandığınız metinle birlikte bir komut kullanmayı unutmuşsunuz"

#, fuzzy
msgid "Missing Additional Command"
msgstr "It looks like you forgot to complete writing `{command}` on line {line_number}."

#, fuzzy
msgid "Missing Colon Error"
msgstr "Starting at level 17, `{command}` needs a `:`. It looks like you forgot to use one at the end of line {line_number}."

#, fuzzy
msgid "Missing Command"
msgstr "Görünüşe göre {line_number} numaralı satırda bir komut kullanmayı unutmuşsunuz."

#, fuzzy
msgid "Missing Inner Command"
msgstr "Görünüşe göre {line_number} satırında kullandığınız `{command}` deyimiyle bir komut kullanmayı unutmuşsunuz."

#, fuzzy
msgid "Missing Square Brackets"
msgstr "It looks like you forgot to use square brackets `[]` around the list you were creating on line {line_number}."

#, fuzzy
msgid "Missing Variable"
msgstr "It looks like your `{command}` is missing a variable at the start of the line."

#, fuzzy
msgid "Misspelled At Command"
msgstr "It looks like you might have misspelled the `{command}` command, instead you wrote `{invalid_argument}` in line {line_number}."

#, fuzzy
msgid "No Indentation"
msgstr "{line_number} numaralı satırda çok az boşluk kullandınız. {leading_spaces} boşluk kullandınız, ama bu yeterli değil. Her yeni bloğu bir önceki satırdan {indent_size} boşluk daha fazla içeride olacak şekilde başlatın."

#, fuzzy
msgid "Non Decimal Variable"
msgstr "At line {line_number}, you might have tried using a number which Hedy does not like very much! Try changing it to a decimal number like 2."

#, fuzzy
msgid "Parse"
msgstr "Girdiğiniz kod geçerli bir Hedy kodu değil. {location[0]} numaralı satırda, {location[1]} numaralı konumda bir hata var. `{character_found}` yazdınız, ancak buna izin verilmez."

#, fuzzy
msgid "Pressit Missing Else"
msgstr "Farklı bir tuşa bastığınızda ne olacağını eklemeyi unuttunuz, kodunuza bir `{else}` ekleyin"

#, fuzzy
msgid "Runtime Index Error"
msgstr "{name} listesine erişmeye çalıştınız ancak liste ya boş ya da istenen dizin orada değil."

#, fuzzy
msgid "Runtime Value Error"
msgstr "While running your program the command `{command}` received the value `{value}` which is not allowed. {tip}."

#, fuzzy
msgid "Runtime Values Error"
msgstr "While running your program the command `{command}` received the values `{value}` and `{value}` which are not allowed. {tip}."

#, fuzzy
msgid "Save Microbit code "
msgstr "Save Microbit code"

#, fuzzy
msgid "Too Big"
msgstr "Vay canına! Programınızda etkileyici sayıda {lines_of_code} kod satırı var! Ancak bu seviyede yalnızca {max_lines} satır işleyebiliyoruz. Programınızı biraz küçültün ve tekrar deneyin."

#, fuzzy
msgid "Too Few Indents"
msgstr "You used too few leading spaces in line {line_number}. You used {leading_spaces} spaces, which is too few."

#, fuzzy
msgid "Too Many Indents"
msgstr "You used too many leading spaces in line {line_number}. You used {leading_spaces} spaces, which is too many."

#, fuzzy
msgid "Unexpected Indentation"
msgstr "{line_number} satırında çok fazla boşluk kullandınız. {leading_spaces} boşluk kullandınız, ama bu çok fazla. Her yeni bloğu bir önceki satırdan {indent_size} boşluk daha fazla olacak şekilde başlatın."

#, fuzzy
msgid "Unquoted Assignment"
msgstr "Bu seviyeden itibaren, `{is}` ifadesinin sağındaki metinleri tırnak işaretleri arasında yerleştirmeniz gerekir. Bunu {text} metni için unuttunuz."

#, fuzzy
msgid "Unquoted Equality Check"
msgstr "Bir değişkenin birden fazla kelimeden oluşan bir ifadeye eşit olup olmadığını kontrol etmek istiyorsanız, kelimeler tırnak işaretleriyle çevrelenmelidir!"

#, fuzzy
msgid "Unquoted Text"
msgstr "Dikkatli olun. Bir şeyi `{ask}` veya `{print}` yaparsanız, artık bu metin tırnak işaretiyle başlamalı ve bitmelidir. Bunu {unquotedtext} metni için unuttunuz."

#, fuzzy
msgid "Unsupported Float"
msgstr "Tamsayı-olmayan sayılar bu seviyede desteklenmemektedir, ancak birkaç seviye sonra desteklenecektir. Şimdilik `{value}` öğesini bir tamsayı olarak değiştirin."

#, fuzzy
msgid "Unsupported String Value"
msgstr "Metin değerleri `{invalid_value}` içeremez."

#, fuzzy
msgid "Unused Variable"
msgstr "You defined the variable {variable_name} on line {line_number}, but you did not use it."

#, fuzzy
msgid "Var Undefined"
msgstr "{name} değişkenini kullanmaya çalıştınız, ancak bunu ayarlamadınız. Ayrıca {name} kelimesini kullanmaya çalışmış ancak tırnak işaretlerini unutmuş olmanız da mümkündür."

#, fuzzy
msgid "Wrong Level"
msgstr "Bu doğru bir Hedy koduydu, ancak kullanımı doğru seviyede değildi. Seviye {working_level} için `{offending_keyword}` yazmışsınız. İpucu: {tip}"

#, fuzzy
msgid "Wrong Number of Arguments"
msgstr "Your function used the wrong number of arguments. You provided {used_number} but the function {name} needs {defined_number}"

msgid "account_overview"
msgstr "Hesaba genel bakış"

#, fuzzy
msgid "accounts_created"
msgstr "Hesaplar başarıyla oluşturuldu."

msgid "accounts_intro"
msgstr "Bu sayfada aynı anda birden fazla öğrenci için hesap oluşturabilirsiniz. Bunlar otomatik olarak mevcut sınıfa eklenir, bu nedenle yukarıda gösterilen sınıfın doğru sınıf olduğundan emin olun! Her kullanıcı adının tüm Hedy sistemi içinde benzersiz olması gerekir. Sınıf adınızı tüm hesaplara eklemek için 'sınıf ismi soneki' kullanabilirsiniz. Parolaları elle giriyorsanız, bunların <b>en az</b> 6 karakter olması gerekir."

msgid "achievement_earned"
msgstr "Bir başarım kazandın!"

msgid "achievements"
msgstr "Başarımlar"

msgid "achievements_check_icon_alt"
msgstr "Başarım kontrol simgesi"

msgid "achievements_logo_alt"
msgstr "Başarım logosu"

#, fuzzy
msgid "actions"
msgstr "Actions"

#, fuzzy
msgid "add"
msgstr "Add"

msgid "add_students"
msgstr "Öğrenci ekleyin"

#, fuzzy
msgid "add_your_language"
msgstr "Add your language!"

msgid "admin"
msgstr "Yönetici"

msgid "advance_button"
msgstr "{level}. seviye git"

msgid "adventure"
msgstr "Macera"

#, fuzzy
msgid "adventure_cloned"
msgstr "Adventure is cloned"

#, fuzzy
msgid "adventure_code_button"
msgstr "Adventure Code"

#, fuzzy
msgid "adventure_codeblock_button"
msgstr "Use this button when you want to create a block of code that students can run in your adventure. Tip: put the selection at the end of the last line of the code block and <kbd>Enter</kbd> 3 times to type after a code block."

msgid "adventure_duplicate"
msgstr "Bu isimle bir maceranız zaten var."

msgid "adventure_empty"
msgstr "Bir macera ismi girmediniz!"

#, fuzzy
msgid "adventure_exp_3"
msgstr "Anahtar kelimeleri her zaman { } ile çevrelediğinizden emin olun, böylece doğru şekilde tanınırlar. Maceranızın işlenmiş şeklini görüntülemek için \"önizleme\" düğmesini kullanabilirsiniz. Macerayı, ona özel bir sayfada görüntülemek için öğretmenler sayfasından \"görüntüle\"yi seçin."

#, fuzzy
msgid "adventure_exp_classes"
msgstr "Your adventure is used within the following classes"

#, fuzzy
msgid "adventure_flagged"
msgstr "The adventure was flagged successfully."

msgid "adventure_id_invalid"
msgstr "Bu macera kimliği geçersiz."

msgid "adventure_length"
msgstr "Maceranız en az 20 karakterden oluşmalıdır."

msgid "adventure_name_invalid"
msgstr "Bu macera ismi geçersiz."

msgid "adventure_prompt"
msgstr "Lütfen maceranın ismini girin"

msgid "adventure_terms"
msgstr "Maceramın Hedy'de herkese açık hale getirilebileceğini kabul ediyorum."

msgid "adventure_updated"
msgstr "Macera güncellendi!"

#, fuzzy
msgid "adventures"
msgstr "Adventures"

#, fuzzy
msgid "adventures_completed"
msgstr "Adventures completed: {number_of_adventures}"

#, fuzzy
msgid "adventures_info"
msgstr "Each Hedy level has built-in exercises for students, which we call adventures. You can create your own adventures and add them to your classes. With your own adventures you can create adventures that are relevant and interesting for your students. You can find more information about creating your own adventures <a href=\"https://hedy.org/for-teachers/manual/features\">here</a>."

msgid "adventures_restored"
msgstr "Varsayılan maceralar geri yüklendi."

#, fuzzy
msgid "adventures_tried"
msgstr "Adventures tried"

msgid "ago"
msgstr "{timestamp} önce"

msgid "agree_invalid"
msgstr "Gizlilik koşullarını kabul etmeniz gerekir."

msgid "agree_with"
msgstr "Kabul ediyorum:"

msgid "ajax_error"
msgstr "Bir hata oluştu, lütfen tekrar deneyin."

msgid "all"
msgstr "Tümü"

msgid "all_class_highscores"
msgstr "Tüm öğrenciler sınıfın yüksek puanlarında görünür"

msgid "already_account"
msgstr "Zaten bir hesabınız var mı?"

msgid "already_program_running"
msgstr "Şu anda çalışan bir program var, önce onu bitirin."

msgid "already_teacher"
msgstr "Zaten bir öğretmen hesabınız var."

msgid "already_teacher_request"
msgstr "Zaten bekleyen bir öğretmen talebiniz var."

msgid "amount_saved"
msgstr "kaydedilen programlar"

msgid "amount_submitted"
msgstr "teslim edilen programlar"

msgid "are_you_sure"
msgstr "Emin misiniz? Bu işlemi geri alamazsınız."

msgid "ask_needs_var"
msgstr "2. seviyeden itibaren, `{ask}` bir değişkenle birlikte kullanılmalıdır. Örnek: isim `{is}` `{ask}` Senin adın ne?"

msgid "become_a_sponsor"
msgstr "Sponsor olun"

msgid "birth_year"
msgstr "Doğum yılı"

#, fuzzy
msgid "bug"
msgstr "Bug"

msgid "by"
msgstr "tarafından"

msgid "cancel"
msgstr "İptal"

msgid "cant_parse_exception"
msgstr "Program ayrıştırılamadı"

msgid "certificate"
msgstr "Tamamlama Sertifikası"

msgid "certified_teacher"
msgstr "Sertifikalı öğretmen"

msgid "change_password"
msgstr "Şifre değiştirme"

msgid "cheatsheet_title"
msgstr "Kopyakağıdı"

msgid "class_already_joined"
msgstr "Siz zaten bir sınıfın öğrencisisiniz"

msgid "class_customize_success"
msgstr "Sınıf başarıyla özelleştirildi."

#, fuzzy
msgid "class_graph_explanation"
msgstr "In this graph you can see represented the numbers of adventures your students have attempted (meaning they have done meaninful work in that adventure), with respect to the number of errors and successful runs."

msgid "class_name_duplicate"
msgstr "Bu isimde bir sınıfınız zaten var."

msgid "class_name_empty"
msgstr "Bir sınıf ismi girmediniz!"

msgid "class_name_invalid"
msgstr "Bu sınıf ismi geçersiz."

msgid "class_name_prompt"
msgstr "Lütfen yeni sınıfın ismini girin"

#, fuzzy
msgid "class_performance_graph"
msgstr "Class performance graph"

#, fuzzy
msgid "class_survey_description"
msgstr "We would like to get a better overview of our Hedy users. By providing these answers, you would help improve Hedy. Thank you!"

#, fuzzy
msgid "class_survey_later"
msgstr "Remind me tomorrow"

#, fuzzy
msgid "class_survey_question1"
msgstr "What is the age range in your class?"

#, fuzzy
msgid "class_survey_question2"
msgstr "What is the spoken language in your class?"

#, fuzzy
msgid "class_survey_question3"
msgstr "What is the gender balance in your class?"

#, fuzzy
msgid "class_survey_question4"
msgstr "What distinguishes your students from others?"

#, fuzzy
msgid "classes"
msgstr "Classes"

#, fuzzy
msgid "classes_info"
msgstr "Create a class to follow the progress of each student in dashboard, and to customize the adventures your students see, and even adding your own! You can create as many classes as you like, and each class can have multiple teachers each one with different roles. You can also add as many students as you want, but mind that each student can only be in one class at a time. You can find more information about classes in the <a href=\"https://hedy.org/for-teachers/manual/preparations#for-teachers\">teacher manual</a>."

#, fuzzy
msgid "clone"
msgstr "Clone"

#, fuzzy
msgid "cloned_times"
msgstr "Clones"

msgid "close"
msgstr "Kapat"

msgid "comma"
msgstr "bir virgül"

msgid "command_not_available_yet_exception"
msgstr "Komut henüz kullanılabilir değil"

msgid "command_unavailable_exception"
msgstr "Komut artık geçerli değil"

msgid "commands"
msgstr "Komutlar"

msgid "common_errors"
msgstr "Yaygın hatalar"

msgid "congrats_message"
msgstr "Tebrikler {username}, Hedy ile aşağıdaki sonuçlara ulaştınız!"

#, fuzzy
msgid "connect_guest_teacher"
msgstr "I would like to be connected with a guest teacher who can give a few lessons"

#, fuzzy
msgid "constant_variable_role"
msgstr "constant"

msgid "content_invalid"
msgstr "Bu macera geçersiz."

msgid "contributor"
msgstr "Katılımcı"

msgid "copy_clipboard"
msgstr "Panoya başarıyla kopyalandı"

#, fuzzy
msgid "copy_code"
msgstr "Copy code"

msgid "copy_join_link"
msgstr "Katılma bağlantısını kopyala"

msgid "copy_link_success"
msgstr "Katılma bağlantısı panoya başarıyla kopyalandı"

msgid "copy_link_to_share"
msgstr "Paylaşmak için bağlantıyı kopyalayın"

msgid "copy_mail_link"
msgstr "Lütfen bu bağlantıyı kopyalayıp yeni bir sekmeye yapıştırın:"

msgid "correct_answer"
msgstr "Doğru cevap şudur"

msgid "country"
msgstr "Ülke"

msgid "country_invalid"
msgstr "Lütfen geçerli bir ülke seçin."

msgid "country_title"
msgstr "Ülke"

msgid "create_account"
msgstr "Hesap oluştur"

msgid "create_accounts"
msgstr "Çoklu hesaplar oluştur"

msgid "create_accounts_prompt"
msgstr "Bu hesapları oluşturmak istediğinizden emin misiniz?"

msgid "create_adventure"
msgstr "Macera oluşturun"

msgid "create_class"
msgstr "Yeni bir sınıf oluşturun"

msgid "create_multiple_accounts"
msgstr "Birden fazla hesap oluşturun"

msgid "create_public_profile"
msgstr "Herkese açık profil oluşturun"

msgid "create_question"
msgstr "Bir tane oluşturmak ister misiniz?"

msgid "create_student_account"
msgstr "Bir hesap oluşturun"

msgid "create_student_account_explanation"
msgstr "Bir hesap ile kendi programlarınızı kaydedebilirsiniz."

msgid "create_teacher_account"
msgstr "Bir öğretmen hesabı oluşturun"

msgid "create_teacher_account_explanation"
msgstr "Bir öğretmen hesabı ile programlarınızı kaydedebilir ve öğrencilerinizin sonuçlarını görebilirsiniz."

msgid "creator"
msgstr "Oluşturucu"

msgid "current_password"
msgstr "Geçerli şifre"

msgid "customization_deleted"
msgstr "Özelleştirmeler başarıyla silindi."

#, fuzzy
msgid "customize"
msgstr "Customize"

msgid "customize_adventure"
msgstr "Macerayı özelleştirin"

msgid "customize_class"
msgstr "Sınıfı özelleştirin"

msgid "dash"
msgstr "bir çizgi"

msgid "default_401"
msgstr "Görünüşe göre yetkiniz yok..."

#, fuzzy
msgid "default_403"
msgstr "Looks like this action is forbidden..."

msgid "default_404"
msgstr "O sayfayı bulamadık..."

msgid "default_500"
msgstr "Bir şeyler ters gitti..."

msgid "delete"
msgstr "Sil"

msgid "delete_adventure_prompt"
msgstr "Bu macerayı kaldırmak istediğinizden emin misiniz?"

msgid "delete_class_prompt"
msgstr "Sınıfı silmek istediğinizden emin misiniz?"

msgid "delete_confirm"
msgstr "Programı silmek istediğinizden emin misiniz?"

msgid "delete_invite"
msgstr "Davetiyeyi sil"

msgid "delete_invite_prompt"
msgstr "Bu sınıf davetini kaldırmak istediğinizden emin misiniz?"

msgid "delete_public"
msgstr "Herkese açık profili sil"

msgid "delete_success"
msgstr "Program başarıyla silindi."

#, fuzzy
msgid "delete_tag_prompt"
msgstr "Are you sure you want to delete this tag?"

msgid "destroy_profile"
msgstr "Profili sil"

msgid "developers_mode"
msgstr "Programcı kipi"

msgid "directly_available"
msgstr "Doğrudan açın"

msgid "disable"
msgstr "Devre dışı bırak"

#, fuzzy
msgid "disable_explore_page"
msgstr "Disable explore page"

#, fuzzy
msgid "disable_parsons"
msgstr "Disable all puzzles"

#, fuzzy
msgid "disable_quizes"
msgstr "Disable all quizes"

msgid "disabled"
msgstr "Devre dışı"

msgid "disabled_button_quiz"
msgstr "Sınav puanınız barajın altında, tekrar deneyin!"

msgid "discord_server"
msgstr "Discord sunucusu"

msgid "distinguished_user"
msgstr "Seçkin kullanıcı"

msgid "double quotes"
msgstr "çift tırnak"

msgid "download"
msgstr "İndir"

msgid "download_login_credentials"
msgstr "Hesaplar oluşturulduktan sonra oturum açma kimlik bilgilerini indirmek istiyor musunuz?"

msgid "duplicate"
msgstr "Yinele"

msgid "echo_and_ask_mismatch_exception"
msgstr "yankıla ve sor uyuşmazlığı"

msgid "echo_out"
msgstr "2. seviyeden itibaren, `{echo}` artık gerekli değildir. Şimdi bir cevabı `{ask}` ve `{print}` kullanarak tekrarlayabilirsiniz. Örnek: `isim {is} {ask} Senin adın ne? {print} merhaba isim`"

#, fuzzy
msgid "edit_adventure"
msgstr "Edit adventure"

msgid "edit_code_button"
msgstr "Kodu düzenle"

msgid "email"
msgstr "E-posta"

msgid "email_invalid"
msgstr "Lütfen geçerli bir e-posta girin."

msgid "end_quiz"
msgstr "Sınav sonu"

msgid "english"
msgstr "İngilizce"

msgid "enter"
msgstr "Girin"

msgid "enter_password"
msgstr "Şunun için yeni bir şifre girin"

msgid "enter_text"
msgstr "Cevabınızı buraya girin..."

msgid "error_logo_alt"
msgstr "Hata logosu"

#, fuzzy
msgid "errors"
msgstr "Errors"

msgid "exclamation mark"
msgstr "bir ünlem işareti"

msgid "exercise"
msgstr "Alıştırma"

msgid "exercise_doesnt_exist"
msgstr "Bu alıştırma mevcut değil"

msgid "exists_email"
msgstr "Bu e-posta zaten kullanılıyor."

msgid "exists_username"
msgstr "Bu kullanıcı adı zaten kullanılıyor."

#, fuzzy
msgid "exit_preview_mode"
msgstr "Exit preview mode"

msgid "experience_invalid"
msgstr "Lütfen geçerli bir deneyim seçin, (Evet, Hayır) seçeneğini işaretleyin."

msgid "expiration_date"
msgstr "Son kullanma tarihi"

msgid "explore_explanation"
msgstr "Bu sayfada diğer Hedy kullanıcıları tarafından oluşturulan programlara bakabilirsiniz. Hem Hedy seviyesine hem de maceraya göre filtreleme yapabilirsiniz. Bir programı açmak ve çalıştırmak için \"Programı görüntüle \"ye tıklayın. Kırmızı başlıklı programlar bir hata içerir. Programı yine de açabilirsiniz, ancak çalıştırmak bir hatayla sonuçlanacaktır. Elbette düzeltmeyi deneyebilirsiniz! Oluşturan kişinin herkese açık bir profili varsa, profilini ziyaret etmek için kullanıcı adına tıklayabilirsiniz. Orada tüm paylaşılan programlarını ve çok daha fazlasını bulacaksınız!"

msgid "explore_programs"
msgstr "Programları keşfet"

msgid "explore_programs_logo_alt"
msgstr "Programları keşfet simgesi"

msgid "favorite_program"
msgstr "Favori program"

msgid "favourite_confirm"
msgstr "Bu programı favori programınız olarak ayarlamak istediğinizden emin misiniz?"

msgid "favourite_program"
msgstr "Favori program"

msgid "favourite_program_invalid"
msgstr "Seçtiğiniz favori program geçersiz."

msgid "favourite_success"
msgstr "Programınız favori olarak ayarlanmıştır."

#, fuzzy
msgid "feature"
msgstr "Feature"

#, fuzzy
msgid "feedback"
msgstr "Feedback"

#, fuzzy
msgid "feedback_message_error"
msgstr "Something went wrong, please try again later."

#, fuzzy
msgid "feedback_message_success"
msgstr "Thank you, we recieved your feedback and will contact you if needed."

#, fuzzy
msgid "feedback_modal_message"
msgstr "Please send us a message with a category. We appreciate your help to improve Hedy!"

msgid "female"
msgstr "Kadın"

#, fuzzy
msgid "flag_adventure_prompt"
msgstr "Do you want to flag this adventure so that we check its appropriateness?"

msgid "float"
msgstr "bir sayı"

msgid "for_teachers"
msgstr "Öğretmenler için"

msgid "forgot_password"
msgstr "Şifrenizi mi unuttunuz?"

msgid "from_another_teacher"
msgstr "Başka bir öğretmenden"

msgid "from_magazine_website"
msgstr "Bir dergiden veya web sitesinden"

msgid "from_video"
msgstr "Bir videodan"

msgid "fun_statistics_msg"
msgstr "İşte bazı eğlenceli istatistikler!"

msgid "gender"
msgstr "Cinsiyet"

msgid "gender_invalid"
msgstr "Lütfen geçerli bir cinsiyet seçin (Kadın, Erkek, Diğer)."

msgid "general"
msgstr "Genel"

msgid "general_settings"
msgstr "Genel ayarlar"

msgid "generate_passwords"
msgstr "Şifreler oluşturma"

msgid "get_certificate"
msgstr "Sertifikanızı alın!"

msgid "give_link_to_teacher"
msgstr "Aşağıdaki bağlantıyı öğretmeninize verin:"

#, fuzzy
msgid "go_back"
msgstr "Go back"

msgid "go_back_to_main"
msgstr "Ana sayfaya geri dön"

msgid "go_to_question"
msgstr "Soruya git"

msgid "go_to_quiz_result"
msgstr "Kısa sınav sonucuna git"

msgid "goto_profile"
msgstr "Profilime git"

#, fuzzy
msgid "graph_title"
msgstr "Errors per adventure completed on level {level}"

msgid "grid_overview"
msgstr "Macera başına programlara genel bakış"

msgid "hand_in"
msgstr "Teslim et"

msgid "hand_in_exercise"
msgstr "Alıştırmayı teslim et"

msgid "heard_about_hedy"
msgstr "Hedy'yi nereden duydunuz?"

msgid "heard_about_invalid"
msgstr "Lütfen bizden haberdar olduğunuz geçerli bir yolu seçin."

msgid "hedy_achievements"
msgstr "Hedy başarımları"

msgid "hedy_choice_title"
msgstr "Hedy'nin Seçimi"

#, fuzzy
msgid "hedy_introduction_slides"
msgstr "Hedy Introduction Slides"

msgid "hedy_logo_alt"
msgstr "Hedy logosu"

msgid "hedy_on_github"
msgstr "Github'da Hedy"

msgid "hedy_tutorial_logo_alt"
msgstr "Hedy öğretici simgesi"

msgid "hello_logo"
msgstr "Merhaba"

msgid "hidden"
msgstr "Gizli"

msgid "hide_cheatsheet"
msgstr "Kopya kağıdını gizle"

msgid "hide_keyword_switcher"
msgstr "Anahtar kelime değiştiriciyi gizle"

msgid "highest_level_reached"
msgstr "Ulaşılan en yüksek seviye"

msgid "highest_quiz_score"
msgstr "En yüksek kısa sınav puanı"

msgid "highscore_explanation"
msgstr "Bu sayfada, toplanan başarımların miktarına bağlı olarak, mevcut Yüksek Puanları görüntüleyebilirsiniz. Tüm kullanıcıların, ülkenizin veya sınıfınızın sıralamasını görüntüleyin. Herkese açık profilini görüntülemek için bir kullanıcı ismine tıklayın."

msgid "highscore_no_public_profile"
msgstr "Herkese açık bir profiliniz yok ve bu nedenle yüksek skorlarda listelenmiyorsunuz. Bir tane oluşturmak ister misiniz?"

msgid "highscores"
msgstr "Yüksek puanlar"

msgid "hint"
msgstr "İpucu?"

msgid "ill_work_some_more"
msgstr "Üzerinde biraz daha çalışacağım"

#, fuzzy
msgid "image_invalid"
msgstr "Seçtiğiniz resim geçersiz."

msgid "incomplete_command_exception"
msgstr "Tamamlanmamış Komut"

msgid "incorrect_handling_of_quotes_exception"
msgstr "Tırnak işaretlerinin yanlış kullanımı"

msgid "incorrect_use_of_types_exception"
msgstr "Tiplerin yanlış kullanımı"

msgid "incorrect_use_of_variable_exception"
msgstr "Değişkenin yanlış kullanımı"

msgid "indentation_exception"
msgstr "Yanlış Girintileme"

msgid "input"
msgstr "`{ask}`'dan alınan girdi"

#, fuzzy
msgid "input_variable_role"
msgstr "input"

msgid "integer"
msgstr "bir sayı"

msgid "invalid_class_link"
msgstr "Sınıfa katılmak için geçersiz bağlantı."

msgid "invalid_command_exception"
msgstr "Geçersiz komut"

msgid "invalid_keyword_language_comment"
msgstr "# Belirtilen anahtar kelime dili geçersiz, bu yüzden anahtar sözcük dili İngilizce olarak ayarlandı"

msgid "invalid_language_comment"
msgstr "# Belirtilen dil geçersiz, bu yüzden dil İngilizce olarak ayarlandı"

msgid "invalid_level_comment"
msgstr "# Belirtilen seviye geçersizdir, bu yüzden seviye 1 olarak ayarlandı"

msgid "invalid_program_comment"
msgstr "# Belirtilen program geçersiz, lütfen tekrar deneyin"

msgid "invalid_teacher_invitation_code"
msgstr "Öğretmen davet kodu geçersizdir. Öğretmen olmak için, hello@hedy.org adresine ulaşın."

msgid "invalid_tutorial_step"
msgstr "Geçersiz eğitici adımı"

msgid "invalid_username_password"
msgstr "Geçersiz kullanıcı adı/şifre."

msgid "invite_by_username"
msgstr "Kullanıcı adına göre davet et"

msgid "invite_date"
msgstr "Davet tarihi"

msgid "invite_message"
msgstr "Sınıfa katılmak için bir davetiye aldınız"

msgid "invite_prompt"
msgstr "Bir kullanıcı adı girin"

#, fuzzy
msgid "invite_teacher"
msgstr "Invite a teacher"

msgid "join_class"
msgstr "Sınıfa katılın"

msgid "join_prompt"
msgstr "Bir sınıfa katılmak için bir hesabınızın olması gerekir. Şimdi giriş yapmak ister misiniz?"

msgid "keybinding_waiting_for_keypress"
msgstr "Bir düğmeye basılmasını bekliyorum..."

msgid "keyword_language_invalid"
msgstr "Lütfen geçerli bir anahtar kelime dili seçin (İngilizce, Türkçe veya kendi dilinizi seçin)."

#, fuzzy
msgid "landcode_phone_number"
msgstr "Please also add your country's landcode"

msgid "language"
msgstr "Dil"

msgid "language_invalid"
msgstr "Lütfen geçerli bir dil seçin."

msgid "languages"
msgstr "Daha önce bu programlama dillerinden hangilerini kullandınız?"

msgid "last_achievement"
msgstr "Son kazanılan başarım"

msgid "last_edited"
msgstr "Son düzenleme"

msgid "last_error"
msgstr "Son hata"

msgid "last_program"
msgstr "Son program"

msgid "last_update"
msgstr "Son güncelleme"

msgid "lastname"
msgstr "Soyadı"

msgid "leave_class"
msgstr "Sınıftan ayrılın"

msgid "level"
msgstr "Seviye"

msgid "level_accessible"
msgstr "Seviye öğrencilere açıktır"

msgid "level_disabled"
msgstr "Seviye devre dışı"

msgid "level_future"
msgstr "Bu seviye otomatik olarak açılacak "

#, fuzzy
msgid "level_invalid"
msgstr "Bu Hedy seviyesi geçersiz."

msgid "level_not_class"
msgstr "Bu seviye henüz sınıfınızda kullanıma açılmadı"

msgid "level_title"
msgstr "Seviye"

#, fuzzy
msgid "levels"
msgstr "levels"

msgid "link"
msgstr "Bağlantı"

msgid "list"
msgstr "bir liste"

#, fuzzy
msgid "list_variable_role"
msgstr "list"

msgid "live_dashboard"
msgstr "Canlı Yazı Tahtası"

msgid "logged_in_to_share"
msgstr "Bir programı kaydetmek ve paylaşmak için oturum açmış olmanız gerekir."

msgid "login"
msgstr "Giriş yap"

msgid "login_long"
msgstr "Hesabınıza giriş yapın"

msgid "login_to_save_your_work"
msgstr "Çalışmanızı kaydetmek için giriş yapın"

msgid "logout"
msgstr "Oturumu kapatın"

msgid "longest_program"
msgstr "En uzun program"

msgid "mail_change_password_body"
msgstr ""
"Hedy şifreniz değiştirildi. Eğer bunu siz yaptıysanız, her şey yolunda demektir.\n"
"Şifrenizi siz değiştirmediyseniz, lütfen bu e-postayı yanıtlayarak hemen bizimle iletişime geçin."

msgid "mail_change_password_subject"
msgstr "Hedy şifreniz değiştirildi"

msgid "mail_error_change_processed"
msgstr "Doğrulama postası gönderilirken bir şeyler yanlış gitti, yine de değişiklikler doğru şekilde kaydedildi."

msgid "mail_goodbye"
msgstr ""
"Programlamaya devam edin!\n"
"Hedy ekibi"

msgid "mail_hello"
msgstr "Merhaba {username}!"

msgid "mail_recover_password_body"
msgstr ""
"Bu bağlantıya tıklayarak yeni bir Hedy şifresi belirleyebilirsiniz. Bu bağlantı <b>4</b> saat süreyle geçerlidir.\n"
"Şifre sıfırlama talebiniz olmadıysa lütfen bu e-postayı dikkate almayın: {link}"

msgid "mail_recover_password_subject"
msgstr "Şifre sıfırlama talebinde bulunun."

msgid "mail_reset_password_body"
msgstr ""
"Hedy şifreniz yeni bir şifre ile sıfırlandı. Eğer bunu siz yaptıysanız, her şey yolunda demektir.\n"
"Şifrenizi siz değiştirmediyseniz, lütfen bu e-postayı yanıtlayarak hemen bizimle iletişime geçin."

msgid "mail_reset_password_subject"
msgstr "Hedy şifreniz sıfırlandı"

msgid "mail_welcome_teacher_body"
msgstr ""
"<strong>Hoş geldiniz!</strong>\n"
"Yepyeni Hedy öğretmen hesabınız için tebrikler. Hedy öğretmenlerinin dünya çapındaki topluluğuna hoş geldiniz!\n"
"\n"
"<strong>Öğretmen hesapları neler yapabilir</strong>\n"
"Artık sizin için açılmış bir dizi ek seçenek var.\n"
"\n"
"1. Ek açıklamalar <a href=\"https://hedy.org/for-teachers/manual\">öğretmen kılavuzu</a> 'da bulunabilir.\n"
"2. Öğretmen hesabınızla sınıflar oluşturabilirsiniz. Öğrencileriniz daha sonra sınıflarınıza katılabilir ve ilerlemelerini görebilirsiniz. Sınıflar, öğretmen hesabı üzerinden yapılır ve <a href=\"https://hedycode.com/for-teachers\">öğretmen sayfası</a> 'ndan yönetilir..\n"
"3. Sınıflarınızı tamamen özelleştirebilirsiniz, örneğin seviyeleri açıp kapatabilir, maceraları etkinleştirebilir veya devre dışı bırakabilir ve kendi maceralarınızı yazabilirsiniz!\n"
"\n"
"<strong>Çevrimiçi topluluğumuza katılın!</strong>\n"
"Tüm Hedy öğretmenleri, programcıları ve diğer hayranları <a href=\"https://discord.gg/8yY7dEme9r\">Discord sunucumuza</a> katılmaya davetlidir. Burası Hedy hakkında sohbet etmek için ideal bir yer: harika projelerinizi ve derslerinizi gösterebileceğiniz kanallarımız, hataları bildirebileceğiniz kanallarımız ve diğer öğretmenlerle ve Hedy ekibiyle sohbet edebileceğiniz kanallarımız var.\n"
"\n"
"<strong>Nasıl yardım istenir </strong>\n"
"Anlaşılmayan bir şey varsa, Discord'da bize bildirebilir veya <a href=\"mailto: hello@hedy.org\">bize bir e-posta gönderebilirsiniz</a>.\n"
"\n"
"<strong>Hatalar nasıl bildirilir</strong>\n"
"Discord'da, hataları bildirmek için #bugs adında bir kanalımız var. Karşılaştığınız sorunları bize bildirmek için mükemmel bir yer. GitHub'ı nasıl kullanacağınızı biliyorsanız, orada bir <a href=\"https://github.com/hedyorg/hedy/issues/new?assignees=&labels=&template=bug_report.md&title=%5BBUG%5D\">sorun bildirimi (issue)</a> açabilirsiniz.\n"

msgid "mail_welcome_teacher_subject"
msgstr "Hedy öğretmen hesabınız hazır"

msgid "mail_welcome_verify_body"
msgstr ""
"Hedy hesabınız başarıyla oluşturuldu. Hoş geldiniz!\n"
"E-posta adresinizi doğrulamak için lütfen bu bağlantıya tıklayın: {link}"

msgid "mail_welcome_verify_subject"
msgstr "Hedy'ye Hoş Geldiniz"

msgid "mailing_title"
msgstr "Hedy haber bültenine abone olun"

msgid "main_subtitle"
msgstr "Sınıf için metinsel programlama"

msgid "main_title"
msgstr "Hedy"

msgid "make_sure_you_are_done"
msgstr "İşinizin tamamen bittiğinden emin olun! \"Teslim Et\" düğmesine tıkladıktan sonra artık programınızı değiştiremeyeceksiniz."

msgid "male"
msgstr "Erkek"

msgid "mandatory_mode"
msgstr "Zorunlu geliştirici kipi"

#, fuzzy
msgid "more_options"
msgstr "More options"

#, fuzzy
msgid "multiple_keywords_warning"
msgstr "You are trying to use the keyword {orig_keyword}, but this keyword might have several meanings. Please choose the one you're trying to use from this list and copy paste it in your code, curly braces included: {keyword_list}"

msgid "multiple_levels_warning"
msgstr "We've noticed you have both selected several levels and included code snippets in your adventure, this might cause issues with the syntax highlighter and the automatic translation of keywords"

msgid "my_account"
msgstr "Hesabım"

msgid "my_achievements"
msgstr "Başarımlarım"

msgid "my_adventures"
msgstr "Maceralarım"

msgid "my_classes"
msgstr "Sınıflarım"

msgid "my_messages"
msgstr "Mesajlarım"

msgid "my_public_profile"
msgstr "Herkese açık profilim"

msgid "name"
msgstr "İsim"

msgid "nav_explore"
msgstr "Keşfet"

msgid "nav_hedy"
msgstr "Hedy"

msgid "nav_learn_more"
msgstr "Daha fazla bilgi edinin"

msgid "nav_start"
msgstr "Ana sayfa"

msgid "new_password"
msgstr "Yeni şifre"

msgid "new_password_repeat"
msgstr "Yeni şifreyi tekrarla"

msgid "newline"
msgstr "yeni bir satır"

msgid "next_exercise"
msgstr "Sonraki alıştırma"

msgid "next_page"
msgstr "Sonraki sayfa"

msgid "next_step_tutorial"
msgstr "Sonraki adım >>>"

msgid "no"
msgstr "Hayır"

msgid "no_account"
msgstr "Hesabınız yok mu?"

msgid "no_accounts"
msgstr "Oluşturulacak hesap bulunamadı."

#, fuzzy
msgid "no_adventures_yet"
msgstr "There are no public adventures yet..."

msgid "no_certificate"
msgstr "Bu kullanıcı Hedy Tamamlama Sertifikasını henüz kazanmadı"

msgid "no_more_flat_if"
msgstr "8. seviyeden itibaren, `{if}`'den sonraki kodun bir sonraki satıra yerleştirilmesi ve satırın 4 boşlukla başlaması gerekir."

#, fuzzy
msgid "no_programs"
msgstr "Henüz hiç bir programınız yok."

msgid "no_public_profile"
msgstr "Henüz herkese açık bir profil metniniz yok..."

msgid "no_shared_programs"
msgstr "paylaşılan programı yok..."

msgid "no_such_adventure"
msgstr "Böyle bir macera bulunmuyor!"

msgid "no_such_class"
msgstr "Böyle bir Hedy sınıfı yok."

msgid "no_such_highscore"
msgstr "Yüksek puanlar"

msgid "no_such_level"
msgstr "Böyle bir Hedy seviyesi yok!"

msgid "no_such_program"
msgstr "Böyle bir Hedy programı yok!"

#, fuzzy
msgid "no_tag"
msgstr "No tag provided!"

#, fuzzy
msgid "not_adventure_yet"
msgstr "You must fill in an adventure name first"

msgid "not_enrolled"
msgstr "Görünüşe göre bu sınıfta değilsiniz!"

msgid "not_in_class_no_handin"
msgstr "Bir sınıfta değilsiniz, bu yüzden herhangi bir şey teslim etmenize gerek yok."

msgid "not_logged_in_cantsave"
msgstr "Programınız kaydedilmeyecektir."

msgid "not_logged_in_handin"
msgstr "Bir ödevi teslim etmek için oturum açmış olmanız gerekir."

msgid "not_teacher"
msgstr "Görünüşe göre bir öğretmen değilsiniz!"

msgid "number"
msgstr "bir sayı"

msgid "number_achievements"
msgstr "Başarımların sayısı"

msgid "number_lines"
msgstr "Satırların sayısı"

#, fuzzy
msgid "number_of_errors"
msgstr "Number of errors: {number_of_errors}"

msgid "number_programs"
msgstr "Çalıştırılan programların sayısı"

msgid "ok"
msgstr "TAMAM"

msgid "only_you_can_see"
msgstr "Bu programı sadece siz görebilirsiniz."

msgid "open"
msgstr "Aç"

msgid "opening_date"
msgstr "Açılış tarihi"

msgid "opening_dates"
msgstr "Açılış tarihleri"

msgid "option"
msgstr "Seçenek"

msgid "or"
msgstr "veya"

msgid "other"
msgstr "Diğer"

msgid "other_block"
msgstr "Başka bir blok programlama dili"

msgid "other_settings"
msgstr "Diğer ayarlar"

msgid "other_source"
msgstr "Diğer"

msgid "other_text"
msgstr "Başka bir metin dili"

msgid "overwrite_warning"
msgstr "Bu isimde bir programınız zaten var, bu programı kaydederseniz eskisinin yerini alacaktır, ve eskisi silinecektir. Emin misiniz?"

#, fuzzy
msgid "owner"
msgstr "Owner"

msgid "page_not_found"
msgstr "Aradığın sayfayı bulamadık!"

#, fuzzy
msgid "pair_with_teacher"
msgstr "I would like to be paired with another teacher for help"

msgid "parsons_title"
msgstr "Yap-boz"

msgid "password"
msgstr "Şifre"

msgid "password_change_not_allowed"
msgstr "Bu kullanıcının parolasını değiştirme izniniz yok."

msgid "password_change_prompt"
msgstr "Bu şifreyi değiştirmek istediğinizden emin misiniz?"

msgid "password_change_success"
msgstr "Öğrencinizin şifresi başarıyla değiştirilmiştir."

msgid "password_invalid"
msgstr "Şifreniz geçersiz."

msgid "password_repeat"
msgstr "Şifreyi yinele"

msgid "password_resetted"
msgstr "Şifreniz başarıyla sıfırlandı. Giriş sayfasına yönlendiriliyorsunuz."

msgid "password_six"
msgstr "Parolanız en az altı karakter içermelidir."

msgid "password_updated"
msgstr "Şifre güncellendi."

msgid "passwords_six"
msgstr "Tüm parolaların altı karakter veya daha uzun olması gerekir."

msgid "pending_invites"
msgstr "Bekleyen davetler"

msgid "people_with_a_link"
msgstr "Bağlantıya sahip olan diğer kişiler bu programı doğrudan görebilir. Ayrıca \"Keşfet\" sayfasında da aranıp bulunabilir."

msgid "percentage"
msgstr "yüzde"

msgid "percentage_achieved"
msgstr "Kullanıcıların {percentage}% kadarı tarafından başarılmıştır"

msgid "period"
msgstr "bir nokta"

msgid "personal_text"
msgstr "Kişisel metin"

msgid "personal_text_invalid"
msgstr "Kişisel metniniz geçersizdir."

#, fuzzy
msgid "phone_number"
msgstr "Phone number"

msgid "postfix_classname"
msgstr "Sınıf adı son eki"

msgid "preferred_keyword_language"
msgstr "Tercih edilen anahtar kelime dili"

msgid "preferred_language"
msgstr "Tercih edilen dil"

msgid "preview"
msgstr "Önizleme"

#, fuzzy
msgid "previewing_adventure"
msgstr "Previewing adventure"

#, fuzzy
msgid "previewing_class"
msgstr "You are previewing class <em>{class_name}</em> as a teacher."

msgid "previous_campaigns"
msgstr "Önceki bültenleri görüntüle"

#, fuzzy
msgid "previous_page"
msgstr "Previous page"

msgid "print_logo"
msgstr "yazdır"

msgid "privacy_terms"
msgstr "Gizlilik koşulları"

msgid "private"
msgstr "Özel"

msgid "profile_logo_alt"
msgstr "Profil simgesi."

msgid "profile_picture"
msgstr "Profil resmi"

msgid "profile_updated"
msgstr "Profil güncellendi."

msgid "profile_updated_reload"
msgstr "Profil güncellendi, sayfa yeniden yüklenecek."

msgid "program_contains_error"
msgstr "Bu program bir hata içeriyor, paylaşmak istediğinizden emin misiniz?"

msgid "program_header"
msgstr "Programlarım"

msgid "program_too_large_exception"
msgstr "Programlar çok büyük"

msgid "programming_experience"
msgstr "Programlama deneyiminiz var mı?"

msgid "programming_invalid"
msgstr "Lütfen geçerli bir programlama dili seçin."

msgid "programs"
msgstr "Programlar"

msgid "programs_created"
msgstr "Oluşturulan programlar"

msgid "programs_saved"
msgstr "Kaydedilen programlar"

msgid "programs_submitted"
msgstr "Teslim edilen programlar"

msgid "prompt_join_class"
msgstr "Bu sınıfa katılmak istiyor musunuz?"

msgid "public"
msgstr "Herkese açık"

msgid "public_adventures"
msgstr "Browse public adventures"

#, fuzzy
msgid "public_content"
msgstr "Public content"

#, fuzzy
msgid "public_content_info"
msgstr "You can also look for public adventures and use them as an example."

msgid "public_invalid"
msgstr "Bu anlaşma seçimi geçersizdir"

msgid "public_profile"
msgstr "Herkese açık profil"

msgid "public_profile_info"
msgstr "Bu kutuyu seçerek profilimi herkes için görünür hale getiriyorum. Adınız veya ev adresiniz gibi kişisel bilgilerinizi paylaşmamaya dikkat edin, çünkü bunları herkes görebilecektir!"

msgid "public_profile_updated"
msgstr "Herkese açık profiliniz güncellendi, sayfa yeniden yüklenecek."

msgid "question mark"
msgstr "bir soru işareti"

msgid "quiz_logo_alt"
msgstr "Kısa sınav logosu"

msgid "quiz_score"
msgstr "Kısa sınav puanı"

msgid "quiz_tab"
msgstr "Kısa sınav"

msgid "quiz_threshold_not_reached"
msgstr "Bu seviyenin kilidini açmak için gereken kısa sınav puan eşiğine ulaşılmadı"

msgid "read_code_label"
msgstr "Yüksek sesle oku"

msgid "recent"
msgstr "Son uğraştığım programlarım"

msgid "recover_password"
msgstr "Şifre sıfırlama isteğinde bulunun"

msgid "regress_button"
msgstr "{level}. seviyeye geri dönün"

msgid "remove"
msgstr "Kaldır"

msgid "remove_customization"
msgstr "Özelleştirmeyi kaldırın"

msgid "remove_customizations_prompt"
msgstr "Bu sınıfın özelleştirmelerini kaldırmak istediğinizden emin misiniz?"

msgid "remove_student_prompt"
msgstr "Öğrenciyi bu sınıftan çıkarmak istediğinize emin misiniz?"

#, fuzzy
msgid "remove_user_prompt"
msgstr "Confirm removing this user from the class."

msgid "repair_program_logo_alt"
msgstr "Program onarım simgesi"

#, fuzzy
msgid "repeat_dep"
msgstr "Starting in level 8, `{repeat}` needs to be used with indentation. You can see examples on the `{repeat}` tab in level 8."

msgid "repeat_match_password"
msgstr "Yinelenen şifre eşleşmiyor."

msgid "repeat_new_password"
msgstr "Yeni şifreyi tekrarla"

msgid "report_failure"
msgstr "Bu program mevcut değil veya herkese açık değil"

msgid "report_program"
msgstr "Bu programı bildirmek istediğinizden emin misiniz?"

msgid "report_success"
msgstr "Bu program rapor edilmiştir"

#, fuzzy
msgid "request_invalid"
msgstr "Request invalid"

msgid "request_teacher"
msgstr "Öğretmen hesabı için başvurmak ister misiniz?"

msgid "request_teacher_account"
msgstr "Öğretmen hesabı için başvurun"

msgid "required_field"
msgstr "* ile işaretlenmiş alanlar zorunludur"

msgid "reset_adventure_prompt"
msgstr "Seçilen tüm maceraları sıfırlamak istediğinizden emin misiniz?"

msgid "reset_adventures"
msgstr "Seçili maceraları sıfırla"

msgid "reset_button"
msgstr "Sıfırla"

msgid "reset_password"
msgstr "Şifreyi sıfırla"

msgid "reset_view"
msgstr "Sıfırla"

msgid "retrieve_adventure_error"
msgstr "Bu macerayı görüntülemenize izin verilmiyor!"

msgid "retrieve_class_error"
msgstr "Sadece öğretmenler sınıfları geri alabilir"

#, fuzzy
msgid "retrieve_tag_error"
msgstr "Error retrieving tags"

#, fuzzy
msgid "role"
msgstr "Role"

msgid "run_code_button"
msgstr "Kodu çalıştır"

msgid "runs_over_time"
msgstr "Şimdiye kadar ki çalıştırmalar"

msgid "save_parse_warning"
msgstr "Bu program bir hata içeriyor, kaydetmek istediğinizden emin misiniz?"

msgid "save_prompt"
msgstr "Programınızı kaydetmek için bir hesabınızın olması gerekir. Şimdi giriş yapmak ister misiniz?"

msgid "save_success_detail"
msgstr "Program başarıyla kaydedildi."

msgid "score"
msgstr "Puan"

msgid "search"
msgstr "Ara..."

msgid "search_button"
msgstr "Ara"

#, fuzzy
msgid "second_teacher"
msgstr "Second teacher"

#, fuzzy
msgid "second_teacher_copy_prompt"
msgstr "Are you sure you want to copy this teacher?"

#, fuzzy
msgid "second_teacher_prompt"
msgstr "Enter a teacher username to invite them."

#, fuzzy
msgid "second_teacher_warning"
msgstr "All teachers in this class can customize it."

msgid "see_certificate"
msgstr "{username} sertifikasına bakın!"

msgid "select"
msgstr "Seçin"

msgid "select_adventures"
msgstr "Maceraları seçin ve sıralayın"

msgid "select_all"
msgstr "Select all"

#, fuzzy
msgid "select_lang"
msgstr "Select language"

msgid "select_levels"
msgstr "Select levels"

#, fuzzy
msgid "select_tag"
msgstr "Select tag"

msgid "selected"
msgstr "Selected"

msgid "self_removal_prompt"
msgstr "Bu sınıftan ayrılmak istediğinize emin misiniz?"

msgid "send_password_recovery"
msgstr "Bana bir şifre kurtarma bağlantısı gönder"

msgid "sent_by"
msgstr "Bu davetiye şu kişi tarafından gönderilmiştir"

msgid "sent_password_recovery"
msgstr "Yakında şifrenizi nasıl sıfırlayacağınıza ilişkin talimatları içeren bir e-posta alacaksınız."

msgid "settings"
msgstr "Kişisel ayarlarım"

msgid "share_by_giving_link"
msgstr "Aşağıdaki bağlantıyı vererek programınızı diğer insanlara gösterin:"

msgid "share_your_program"
msgstr "Programınızı paylaşın"

msgid "signup_student_or_teacher"
msgstr "Öğrenci misiniz yoksa öğretmen mi?"

msgid "single quotes"
msgstr "bir tek tırnak"

msgid "slash"
msgstr "bir sağa eğik çizgi"

#, fuzzy
msgid "sleeping"
msgstr "Sleeping..."

#, fuzzy
msgid "slides"
msgstr "Slides"

#, fuzzy
msgid "slides_for_level"
msgstr "Slides for level"

#, fuzzy
msgid "slides_info"
msgstr "For each level of Hedy, we have created slides to help you teach. The slides contain explanations of each level, and Hedy examples that you can run inside the slides. Just click the link and get started! the Introduction slides are a general explanation of Hedy before level 1 The slides were created using <a href=\"https://slides.com\">slides.com</a>. If you want to adapt them yourself, you can download them, and then upload the resulting zip file to <a href=\"https://slides.com\">slides.com</a>. You can find more information about the slides in the <a href=\"https://hedy.org/for-teachers/manual/features\">teacher's manual</a>."

msgid "social_media"
msgstr "Sosyal medya"

msgid "solution_example"
msgstr ""

msgid "solution_example_explanation"
msgstr ""

msgid "something_went_wrong_keyword_parsing"
msgstr "Maceranızda bir hata var, tüm anahtar kelimeler { } ile doğru şekilde çevrelenmiş mi?"

msgid "space"
msgstr "bir boşluk"

msgid "star"
msgstr "bir yıldız"

msgid "start_hedy_tutorial"
msgstr "Hedy öğreticisini başlat"

#, fuzzy
msgid "start_learning"
msgstr "Start learning"

msgid "start_programming"
msgstr "Programlamaya başlayın"

msgid "start_programming_logo_alt"
msgstr "Programlamayı başlat simgesi"

msgid "start_quiz"
msgstr "Kısa sınavı başlatın"

msgid "start_teacher_tutorial"
msgstr "Öğretmen öğreticisini başlatın"

#, fuzzy
msgid "start_teaching"
msgstr "Start teaching"

msgid "step_title"
msgstr "Ödev"

#, fuzzy
msgid "stepper_variable_role"
msgstr "stepper"

msgid "stop_code_button"
msgstr "Programı durdur"

msgid "string"
msgstr "metin"

#, fuzzy
msgid "student"
msgstr "Student"

msgid "student_already_in_class"
msgstr "Bu öğrenci zaten sizin sınıfınızda."

msgid "student_already_invite"
msgstr "Bu öğrencinin zaten bekleyen bir daveti var."

#, fuzzy
msgid "student_details"
msgstr "Student details"

#, fuzzy
msgid "student_not_allowed_in_class"
msgstr "Student not allowed in class"

msgid "student_not_existing"
msgstr "Bu kullanıcı adı mevcut değil."

msgid "student_signup_header"
msgstr "Öğrenci"

msgid "students"
msgstr "öğrenciler"

msgid "submission_time"
msgstr "Teslim edilme zamanı"

msgid "submit_answer"
msgstr "Soruyu cevaplayın"

msgid "submit_program"
msgstr "Teslim edin"

msgid "submit_warning"
msgstr "Bu programı teslim etmek istediğinizden emin misiniz?"

msgid "submitted"
msgstr "Teslim edildi"

msgid "submitted_header"
msgstr "Bu teslim edilmiş bir programdır ve üzerinde değişiklik yapılamaz."

msgid "subscribe"
msgstr "Abone Olun"

msgid "subscribe_newsletter"
msgstr "Haber bültenine abone olun"

#, fuzzy
msgid "successful_runs"
msgstr "Successful runs: {successful_runs}"

#, fuzzy
msgid "suggestion_color"
msgstr "Try using another color"

#, fuzzy
msgid "suggestion_note"
msgstr "Use a note between C0 and B9 or a number between 1 and 70"

#, fuzzy
msgid "suggestion_number"
msgstr "Try changing the value to a number"

msgid "suggestion_numbers_or_strings"
msgstr "Try changing the values to be all text or all numbers"

msgid "surname"
msgstr "İlk Adınız"

#, fuzzy
msgid "survey"
msgstr "Survey"

#, fuzzy
msgid "survey_completed"
msgstr "Survey completed"

#, fuzzy
msgid "survey_skip"
msgstr "Don't show this again"

#, fuzzy
msgid "survey_submit"
msgstr "Submit"

#, fuzzy
msgid "tag_in_adventure"
msgstr "Tag in adventure"

#, fuzzy
msgid "tag_input_placeholder"
msgstr "Enter a new tag"

#, fuzzy
msgid "tags"
msgstr "Tags"

msgid "teacher"
msgstr "Öğretmen"

msgid "teacher_account_request"
msgstr "Bekleyen bir öğretmen hesabı talebiniz var"

msgid "teacher_account_success"
msgstr "Bir öğretmen hesabı talebiniz başarıyla alındı."

msgid "teacher_invalid"
msgstr "Öğretmen değeriniz geçersiz."

msgid "teacher_invitation_require_login"
msgstr "Bir öğretmen olarak profilinizi oluşturmak için oturum açmanız gerekmektedir. Eğer bir hesabınız yoksa, lütfen bir hesap oluşturun."

msgid "teacher_manual"
msgstr "Öğretmen kılavuzu"

msgid "teacher_signup_header"
msgstr "Öğretmen"

msgid "teacher_tutorial_logo_alt"
msgstr "Öğretmen öğretici simgesi"

msgid "teacher_welcome"
msgstr "Hedy'ye hoş geldiniz! Artık sınıflar oluşturmanıza ve öğrencileri davet etmenize olanak tanıyan bir öğretmen hesabının gururlu sahibisiniz."

#, fuzzy
msgid "teachers"
msgstr "Teachers"

msgid "template_code"
msgstr ""
"Bu benim maceramın açıklaması!\n"
"\n"
"Bir komutu bu şekilde gösterebilirim: <code>{print}</code>\n"
"\n"
"Ama bazen de bir kod parçası göstermek isteyebilirim, bunun gibi:\n"
"<pre>\n"
"ask Adın ne senin?\n"
"echo Demek senin adın \n"
"</pre>"

msgid "this_turns_in_assignment"
msgstr "Bu, ödevinizi öğretmeninize teslim etmenizi sağlar."

msgid "title"
msgstr "Bulmaca"

msgid "title_achievements"
msgstr "Hedy - Başarılarım"

msgid "title_admin"
msgstr "Hedy - Yönetici sayfası"

msgid "title_class-overview"
msgstr "Hedy - Sınıfa genel bakış"

msgid "title_customize-adventure"
msgstr "Hedy - Macerayı özelleştirin"

msgid "title_customize-class"
msgstr "Hedy - Sınıfı özelleştirin"

msgid "title_explore"
msgstr "Hedy - Keşfet"

msgid "title_for-teacher"
msgstr "Hedy - Öğretmenler için"

msgid "title_join-class"
msgstr "Hedy - Sınıfa katılın"

msgid "title_landing-page"
msgstr "Hedy'ye hoş geldiniz!"

msgid "title_learn-more"
msgstr "Hedy - Daha fazlasını öğrenin"

msgid "title_login"
msgstr "Hedy - Giriş"

msgid "title_my-profile"
msgstr "Hedy - Hesabım"

msgid "title_privacy"
msgstr "Hedy - Gizlilik koşulları"

msgid "title_programs"
msgstr "Hedy - Programlarım"

#, fuzzy
msgid "title_public-adventures"
msgstr "Hedy - Public adventures"

msgid "title_recover"
msgstr "Hedy - Hesabı kurtar"

msgid "title_reset"
msgstr "Hedy - Şifreyi sıfırla"

msgid "title_signup"
msgstr "Hedy - Bir hesap oluşturun"

msgid "title_start"
msgstr "Hedy - Metinsel programlama kolaylaştı"

msgid "title_view-adventure"
msgstr "Hedy - Macerayı görüntüle"

msgid "token_invalid"
msgstr "Bağlanma jeton dizesi geçersiz."

#, fuzzy
msgid "tooltip_level_locked"
msgstr "Your teacher disabled this level"

msgid "translate_error"
msgstr "Kodu çevirirken bir şeyler yanlış gitti. Hata olup olmadığını görmek için kodu çalıştırmayı deneyin. Hata içeren kod çevrilemez."

msgid "translating_hedy"
msgstr "Hedy'nin çevirisini yapmak"

msgid "translator"
msgstr "Çevirmen"

msgid "tutorial"
msgstr "Öğretici"

msgid "tutorial_code_snippet"
msgstr ""
"{print} Merhaba dünya!\n"
"{print} Hedy'yi kullanmayı öğretici ile öğreniyorum!"

msgid "tutorial_message_not_found"
msgstr "İstenen öğretici adımı bulamadık..."

msgid "tutorial_title_not_found"
msgstr "Öğretici adım bulunamadı"

msgid "unauthorized"
msgstr "Bu sayfa için erişim izniniz yok"

#, fuzzy
msgid "unfavourite_confirm"
msgstr "Are you sure you want to unfavourite this program?"

#, fuzzy
msgid "unfavourite_success"
msgstr "Your program is unfavourited."

msgid "unique_usernames"
msgstr "Tüm kullanıcı adlarının benzersiz olması gerekir."

#, fuzzy
msgid "unknown_variable_role"
msgstr "unknown"

msgid "unlock_thresholds"
msgstr "Seviye eşiklerinin kilidini aç"

msgid "unsaved_class_changes"
msgstr "Kaydedilmemiş değişiklikler var, bu sayfadan ayrılmak istediğinize emin misiniz?"

#, fuzzy
msgid "unsubmit_program"
msgstr "Unsubmit program"

#, fuzzy
msgid "unsubmit_warning"
msgstr "Are you sure you want to unsubmit this program?"

#, fuzzy
msgid "unsubmitted"
msgstr "Unsubmitted"

msgid "update_adventure_prompt"
msgstr "Bu macerayı güncellemek istediğinize emin misiniz?"

msgid "update_public"
msgstr "Herkese açık profili güncelle"

msgid "updating_indicator"
msgstr "Güncelleniyor"

msgid "use_of_blanks_exception"
msgstr "Programlarda boşlukların kullanılması"

msgid "use_of_nested_functions_exception"
msgstr "İç içe fonksiyonların kullanımı"

#, fuzzy
msgid "used_in"
msgstr "Used in:"

msgid "user"
msgstr "kullanıcı"

msgid "user_inexistent"
msgstr "Bu kullanıcı mevcut değil"

msgid "user_not_private"
msgstr "Bu kullanıcı ya mevcut değil ya da herkese açık bir profili yok"

msgid "username"
msgstr "Kullanıcı Adı"

msgid "username_empty"
msgstr "Bir kullanıcı adı girmediniz!"

msgid "username_invalid"
msgstr "Kullanıcı adınız geçersiz."

msgid "username_special"
msgstr "Kullanıcı adı `:` veya `@` içeremez."

msgid "username_three"
msgstr "Kullanıcı adı en az üç karakter içermelidir."

msgid "usernames_exist"
msgstr "Bir veya daha fazla kullanıcı adı zaten kullanımda."

msgid "value"
msgstr "Değer"

#, fuzzy
msgid "view_adventures"
msgstr "View adventures"

#, fuzzy
msgid "view_classes"
msgstr "View classes"

msgid "view_program"
msgstr "Programı görüntüle"

#, fuzzy
msgid "view_slides"
msgstr "View slides"

#, fuzzy
msgid "waiting_for_submit"
msgstr "Waiting for submit"

#, fuzzy
msgid "walker_variable_role"
msgstr "walker"

msgid "welcome"
msgstr "Hoş geldiniz"

msgid "welcome_back"
msgstr "Tekrar hoş geldiniz"

msgid "what_is_your_role"
msgstr "Göreviniz nedir?"

msgid "what_should_my_code_do"
msgstr "Kodumun ne yapması gerekiyor?"

msgid "whole_world"
msgstr "Dünya"

msgid "year_invalid"
msgstr "Lütfen 1900 ile {current_year} arasında bir yıl girin."

msgid "yes"
msgstr "Evet"

msgid "your_account"
msgstr "Profiliniz"

msgid "your_class"
msgstr "Sınıfınız"

msgid "your_last_program"
msgstr "Son kaydettiğiniz program"

msgid "your_personal_text"
msgstr "Kişisel metniniz..."

msgid "your_program"
msgstr "Programınız"

#~ msgid "class_logs"
#~ msgstr "Last login"

#~ msgid "class_stats"
#~ msgstr "Show class statistics"

#~ msgid "visit_own_public_profile"
#~ msgstr "Public profile"

#~ msgid "create_account_explanation"
#~ msgstr "Having your own account allows you to save your programs."

#~ msgid "only_teacher_create_class"
#~ msgstr "Only teachers are allowed to create classes!"

#~ msgid "keyword_support"
#~ msgstr "Translated keywords"

#~ msgid "non_keyword_support"
#~ msgstr "Translated content"

#~ msgid "try_button"
#~ msgstr "Try"

#~ msgid "select_own_adventures"
#~ msgstr "Select own adventures"

#~ msgid "view"
#~ msgstr "View"

#~ msgid "class"
#~ msgstr "Class"

#~ msgid "save_code_button"
#~ msgstr "Save code"

#~ msgid "share_code_button"
#~ msgstr "Save & share code"

#~ msgid "classes_invalid"
#~ msgstr "The list of selected classes is invalid"

#~ msgid "directly_add_adventure_to_classes"
#~ msgstr "Do you want to add this adventure directly to one of your classes?"

#~ msgid "hand_in_assignment"
#~ msgstr "Hand in assignment"

#~ msgid "select_a_level"
#~ msgstr "Select a level"

#~ msgid "answer_invalid"
#~ msgstr "Your password is invalid."

#~ msgid "available_adventures_level"
#~ msgstr "Available adventures level"

#~ msgid "customize_class_exp_1"
#~ msgstr "Customize class"

#~ msgid "customize_class_exp_2"
#~ msgstr "Customize class"

#~ msgid "customize_class_step_1"
#~ msgstr "Customize class"

#~ msgid "customize_class_step_2"
#~ msgstr "Customize class"

#~ msgid "customize_class_step_3"
#~ msgstr "Customize class"

#~ msgid "customize_class_step_4"
#~ msgstr "Customize class"

#~ msgid "customize_class_step_5"
#~ msgstr "Customize class"

#~ msgid "customize_class_step_6"
#~ msgstr "Customize class"

#~ msgid "customize_class_step_7"
#~ msgstr "Customize class"

#~ msgid "customize_class_step_8"
#~ msgstr "Customize class"

#~ msgid "example_code_header"
#~ msgstr "Örnek kod"

#~ msgid "feedback_failure"
#~ msgstr "Wrong!"

#~ msgid "feedback_success"
#~ msgstr "Good!"

#~ msgid "go_to_first_question"
#~ msgstr "Go to question 1"

#~ msgid "question"
#~ msgstr "Question"

#~ msgid "question_doesnt_exist"
#~ msgstr "This question does not exist"

#~ msgid "question_invalid"
#~ msgstr "Your token is invalid."

#~ msgid "too_many_attempts"
#~ msgstr "Too many attempts"

#~ msgid "disabled_button_locked"
#~ msgstr "Öğretmeniniz henüz bu seviyenin kilidini açmadı"

#~ msgid "duplicate_tag"
#~ msgstr "You already have a tag with this name."

#~ msgid "tag_deleted"
#~ msgstr "This tag was successfully deleted."

#~ msgid "no_tags"
#~ msgstr "No tags yet."

#~ msgid "apply_filters"
#~ msgstr "Apply filters"

#~ msgid "write_first_program"
#~ msgstr "İlk programınızı yazın!"

#~ msgid "adventure_exp_1"
#~ msgstr "Seçtiğiniz macerayı sağ tarafa yazın. Maceranızı oluşturduktan sonra \"özelleştirmeler\" altındaki sınıflarınızdan birine dahil edebilirsiniz. Eğer maceranıza bir komut eklemek istiyorsanız lütfen aşağıdaki gibi kod çapaları kullanın:"

#~ msgid "adventure_exp_2"
#~ msgstr "Gerçek kod parçacıklarını göstermek istiyorsanız, örneğin öğrencilere bir şablon veya kod örneği vermek için, lütfen bunun gibi ön çapalar kullanın:"

#~ msgid "hello_world"
#~ msgstr "Merhaba dünya!"

#~ msgid "share_confirm"
#~ msgstr "Programı herkese açık yapmak istediğinizden emin misiniz?"

#~ msgid "share_success_detail"
#~ msgstr "Program başarıyla paylaşıldı."

#~ msgid "unshare_confirm"
#~ msgstr "Programı tekrar size özel yapmak istediğinizden emin misiniz?"

#~ msgid "unshare_success_detail"
#~ msgstr "Programın paylaşılması başarıyla kaldırıldı."

#~ msgid "hide_parsons"
#~ msgstr "Yap-bozu gizle"

#~ msgid "hide_quiz"
#~ msgstr "Kısa sınavı gizle"

#~ msgid "back_to_class"
#~ msgstr "Sınıfına geri dön"

#~ msgid "Locked Language Feature"
#~ msgstr "{concept} kullanıyorsunuz! Bu harika, ancak {concept} kilidi henüz açılmadı! Bunun kullanımı daha sonraki bir seviyede açılacak."

#~ msgid "nested blocks"
#~ msgstr "bir blok içinde bir blok"

#~ msgid "save"
#~ msgstr "Kaydet"

#~ msgid "update_profile"
#~ msgstr "Profili güncelle"

#~ msgid "variables"
#~ msgstr "Değişkenler"

<<<<<<< HEAD
#~ msgid "amount_created"
#~ msgstr "oluşturulan programlar"
=======
#~ msgid "available_in"
#~ msgstr "Available in:"
>>>>>>> a993b7f1
<|MERGE_RESOLUTION|>--- conflicted
+++ resolved
@@ -334,6 +334,9 @@
 msgid "already_teacher_request"
 msgstr "Zaten bekleyen bir öğretmen talebiniz var."
 
+msgid "amount_created"
+msgstr "oluşturulan programlar"
+
 msgid "amount_saved"
 msgstr "kaydedilen programlar"
 
@@ -2351,10 +2354,5 @@
 #~ msgid "variables"
 #~ msgstr "Değişkenler"
 
-<<<<<<< HEAD
-#~ msgid "amount_created"
-#~ msgstr "oluşturulan programlar"
-=======
 #~ msgid "available_in"
 #~ msgstr "Available in:"
->>>>>>> a993b7f1
