
msgid ""
msgstr ""
"Project-Id-Version: PACKAGE VERSION\n"
"Report-Msgid-Bugs-To: \n"
<<<<<<< HEAD
"POT-Creation-Date: 2023-03-03 19:42+0100\n"
=======
"POT-Creation-Date: 2023-03-03 19:20+0100\n"
>>>>>>> 6639afe0
"PO-Revision-Date: 2023-02-16 15:59+0000\n"
"Last-Translator: Anonymous <noreply@weblate.org>\n"
"Language: tr\n"
"Language-Team: tr <LL@li.org>\n"
"Plural-Forms: nplurals=2; plural=n != 1;\n"
"MIME-Version: 1.0\n"
"Content-Type: text/plain; charset=utf-8\n"
"Content-Transfer-Encoding: 8bit\n"
"Generated-By: Babel 2.10.3\n"

msgid "Access Before Assign"
msgstr "You tried to use the variable {name} on line {access_line_number}, but you set it on line {definition_line_number}. Set a variable before using it."

#, fuzzy
msgid "Cyclic Var Definition"
msgstr "The name {variable} needs to be set before you can use it on the right-hand side of the is command"

#, fuzzy
msgid "Has Blanks"
msgstr "Your code is incomplete. It contains blanks that you have to replace with code."

#, fuzzy
msgid "Incomplete"
msgstr "Oops! You forgot a bit of code! On line {line_number}, you need to enter text behind {incomplete_command}."

#, fuzzy
msgid "Incomplete Repeat"
msgstr "It looks like you forgot to use {command} with the repeat command you used on line {line_number}."

#, fuzzy
msgid "Invalid"
msgstr "{invalid_command} is not a Hedy level {level} command. Did you mean {guessed_command}?"

#, fuzzy
msgid "Invalid Argument"
msgstr "You cannot use the command {command} with {invalid_argument} . Try changing {invalid_argument} to {allowed_types}."

#, fuzzy
msgid "Invalid Argument Type"
msgstr "You cannot use {command} with {invalid_argument} because it is {invalid_type}. Try changing {invalid_argument} to {allowed_types}."

msgid "Invalid At Command"
msgstr ""

#, fuzzy
msgid "Invalid Space"
msgstr "Oops! You started a line with a space on line {line_number}. Spaces confuse computers, can you remove it?"

#, fuzzy
msgid "Invalid Type Combination"
msgstr "You cannot use {invalid_argument} and {invalid_argument_2} with {command} because one is {invalid_type} and the other is {invalid_type_2}. Try changing {invalid_argument} to {invalid_type_2} or {invalid_argument_2} to {invalid_type}."

#, fuzzy
msgid "Locked Language Feature"
msgstr "You are using {concept}! That is awesome, but {concept} is not unlocked yet! It will be unlocked in a later level."

#, fuzzy
msgid "Lonely Echo"
msgstr "You used an echo before an ask, or an echo without an ask. First ask for input, then echo."

#, fuzzy
msgid "Lonely Text"
msgstr "It looks like you forgot to use a command with the text you put in line {line_number}"

#, fuzzy
msgid "Missing Command"
msgstr "It looks like you forgot to use a command on line {line_number}."

#, fuzzy
msgid "Missing Inner Command"
msgstr "It looks like you forgot to use a command with the {command} statement you used on line {line_number}."

#, fuzzy
msgid "No Indentation"
msgstr "You used too few spaces in line {line_number}. You used {leading_spaces} spaces, which is not enough. Start every new block with {indent_size} spaces more than the line before."

#, fuzzy
msgid "Parse"
msgstr "The code you entered is not valid Hedy code. There is a mistake on line {location[0]}, at position {location[1]}. You typed {character_found}, but that is not allowed."

#, fuzzy
msgid "Too Big"
msgstr "Wow! Your program has an impressive {lines_of_code} lines of code! But we can only process {max_lines} lines in this level. Make your program smaller and try again."

#, fuzzy
msgid "Unexpected Indentation"
msgstr "You used too many spaces in line {line_number}. You used {leading_spaces} spaces, which is too much. Start every new block with {indent_size} spaces more than the line before."

#, fuzzy
msgid "Unquoted Assignment"
msgstr "From this level, you need to place texts to the right of the `is` between quotes. You forgot that for the text {text}."

#, fuzzy
msgid "Unquoted Equality Check"
msgstr "If you want to check if a variable is equal to multiple words, the words should be surrounded by quotation marks!"

#, fuzzy
msgid "Unquoted Text"
msgstr "Be careful. If you ask or print something the text should start and finish with a quotation mark. You forgot one somewhere."

#, fuzzy
msgid "Unsupported Float"
msgstr "Non-integer numbers are not supported yet but they will be in a few levels. For now change {value} to an integer."

#, fuzzy
msgid "Unsupported String Value"
msgstr "Text values cannot contain {invalid_value}."

#, fuzzy
msgid "Var Undefined"
msgstr "You tried to use the variable {name}, but you did not set it. It is also possible that you were trying to use the word {name} but forgot quotation marks."

#, fuzzy
msgid "Wrong Level"
msgstr "That was correct Hedy code, but not at the right level. You wrote {offending_keyword} for level {working_level}. Tip: {tip}"

#, fuzzy
msgid "account_overview"
msgstr "Account overview"

#, fuzzy
msgid "accounts_created"
msgstr "Accounts where successfully created."

#, fuzzy
msgid "accounts_intro"
msgstr "On this page you can create accounts for multiple students at the same time. It is also possible to directly add them to one of your classes. By pressing the green + on the bottom right of the page you can add extra rows. You can delete a row by pressing the corresponding red cross. Make sure no rows are empty when you press \"Create accounts\". Please keep in mind that every username and mail address needs to be unique and the password needs to be <b>at least</b> 6 characters."

#, fuzzy
msgid "achievement_earned"
msgstr "You've earned an achievement!"

#, fuzzy
msgid "achievements"
msgstr "achievements"

#, fuzzy
msgid "achievements_check_icon_alt"
msgstr "You've earned an achievement!"

#, fuzzy
msgid "achievements_logo_alt"
msgstr "achievements"

#, fuzzy
msgid "add_students"
msgstr "students"

#, fuzzy
msgid "add_students_options"
msgstr "Create student accounts"

#, fuzzy
msgid "admin"
msgstr "Admin"

#, fuzzy
msgid "advance_button"
msgstr "Go to level {level}"

#, fuzzy
msgid "adventure"
msgstr "Adventure"

#, fuzzy
msgid "adventure_duplicate"
msgstr "You already have an adventure with this name."

#, fuzzy
msgid "adventure_empty"
msgstr "You didn't enter an adventure name!"

#, fuzzy
msgid "adventure_exp_1"
msgstr "Type your adventure of choice on the right-hand side. After creating your adventure you can include it in one of your classes under \"customizations\". If you want to include a command in your adventure please use code anchors like this:"

#, fuzzy
msgid "adventure_exp_2"
msgstr "If you want to show actual code snippets, for example to give student a template or example of the code. Please use pre anchors like this:"

#, fuzzy
msgid "adventure_exp_3"
msgstr "You can use the \"preview\" button to view a styled version of your adventure. To view the adventure on a dedicated page, select \"view\" from the teachers page."

#, fuzzy
msgid "adventure_id_invalid"
msgstr "This adventure id is invalid."

#, fuzzy
msgid "adventure_length"
msgstr "Your adventure has to be at least 20 characters."

#, fuzzy
msgid "adventure_name_invalid"
msgstr "This adventure name is invalid."

#, fuzzy
msgid "adventure_prompt"
msgstr "Please enter the name of the adventure"

#, fuzzy
msgid "adventure_terms"
msgstr "I agree that my adventure might be made publicly available on Hedy."

#, fuzzy
msgid "adventure_updated"
msgstr "The adventure has been updated!"

#, fuzzy
msgid "ago"
msgstr "{timestamp} ago"

#, fuzzy
msgid "agree_invalid"
msgstr "You have to agree with the privacy terms."

#, fuzzy
msgid "agree_third_party"
msgstr "I consent to being contacted by partners of Leiden University with sales opportunities (optional)"

#, fuzzy
msgid "agree_with"
msgstr "I agree to the"

#, fuzzy
msgid "ajax_error"
msgstr "There was an error, please try again."

#, fuzzy
msgid "all"
msgstr ""

#, fuzzy
msgid "all_class_highscores"
msgstr "All students visible in class highscores"

#, fuzzy
msgid "already_account"
msgstr "Already have an account?"

#, fuzzy
msgid "already_program_running"
msgstr "Start programming"

#, fuzzy
msgid "already_teacher"
msgstr "You already have a teacher account."

#, fuzzy
msgid "already_teacher_request"
msgstr "You already have a pending teacher request."

#, fuzzy
msgid "amount_created"
msgstr "programs created"

#, fuzzy
msgid "amount_saved"
msgstr "programs saved"

#, fuzzy
msgid "amount_submitted"
msgstr "programs submitted"

#, fuzzy
msgid "answer_invalid"
msgstr "Your password is invalid."

#, fuzzy
msgid "are_you_sure"
msgstr "Are you sure? You cannot revert this action."

#, fuzzy
msgid "ask_needs_var"
msgstr "Starting in level 2, ask needs to be used with a variable. Example: name is ask What are you called?"

#, fuzzy
msgid "available_adventures_level"
msgstr "Available adventures level"

#, fuzzy
msgid "back_to_class"
msgstr "Go back to class"

#, fuzzy
msgid "back_to_teachers_page"
msgstr "Go back to teachers page"

#, fuzzy
msgid "become_a_sponsor"
msgstr "Become a sponsor"

#, fuzzy
msgid "birth_year"
msgstr "Birth year"

#, fuzzy
msgid "by"
msgstr "by"

#, fuzzy
msgid "cancel"
msgstr "Cancel"

#, fuzzy
msgid "catch_index_exception"
msgstr "You tried to access the list {list_name} but it is either empty or the index is not there."

#, fuzzy
msgid "certificate"
msgstr "Certificate of Completion"

#, fuzzy
msgid "certified_teacher"
msgstr "Certified teacher"

#, fuzzy
msgid "change_password"
msgstr "Change password"

#, fuzzy
msgid "cheatsheet_title"
msgstr "Hide cheatsheet"

#, fuzzy
msgid "class_already_joined"
msgstr "You are already a student of class"

#, fuzzy
msgid "class_customize_success"
msgstr "Class successfully customized."

#, fuzzy
msgid "class_logs"
msgstr "Last login"

#, fuzzy
msgid "class_name_duplicate"
msgstr "You already have a class with this name."

#, fuzzy
msgid "class_name_empty"
msgstr "You didn't enter a class name!"

#, fuzzy
msgid "class_name_invalid"
msgstr "This class name is invalid."

#, fuzzy
msgid "class_name_prompt"
msgstr "Please enter the name of the class"

#, fuzzy
msgid "class_stats"
msgstr "Show class statistics"

#, fuzzy
msgid "classes_invalid"
msgstr "The list of selected classes is invalid"

#, fuzzy
msgid "comma"
msgstr "a comma"

#, fuzzy
msgid "commands"
msgstr "Commands"

#, fuzzy
msgid "congrats_message"
msgstr "Congratulations, {username}, you have completed Hedy!"

#, fuzzy
msgid "content_invalid"
msgstr "This adventure is invalid."

#, fuzzy
msgid "contributor"
msgstr "Contributor"

#, fuzzy
msgid "copy_clipboard"
msgstr "Successfully copied to clipboard"

#, fuzzy
msgid "copy_join_link"
msgstr "Please copy and paste this link into a new tab:"

#, fuzzy
msgid "copy_link_success"
msgstr "Copy link to share"

#, fuzzy
msgid "copy_link_to_share"
msgstr "Copy link to share"

#, fuzzy
msgid "copy_mail_link"
msgstr "Please copy and paste this link into a new tab:"

#, fuzzy
msgid "correct_answer"
msgstr "The correct answer is"

#, fuzzy
msgid "country"
msgstr "Country"

#, fuzzy
msgid "country_invalid"
msgstr "Please select a valid country."

#, fuzzy
msgid "country_title"
msgstr "Please select a valid country."

msgid "create_account"
msgstr "Hesap oluştur"

#, fuzzy
msgid "create_accounts"
msgstr "Create multiple accounts"

#, fuzzy
msgid "create_accounts_prompt"
msgstr "Are you sure you want to create these accounts?"

#, fuzzy
msgid "create_adventure"
msgstr "Create adventure"

#, fuzzy
msgid "create_class"
msgstr "Create a new class"

#, fuzzy
msgid "create_multiple_accounts"
msgstr "Create multiple accounts"

#, fuzzy
msgid "create_public_profile"
msgstr "Public profile"

#, fuzzy
msgid "create_question"
msgstr "Do you want to create one?"

#, fuzzy
msgid "create_student_account"
msgstr "Create an account"

#, fuzzy
msgid "create_student_account_explanation"
msgstr "You can save your own programs with an account."

#, fuzzy
msgid "create_teacher_account"
msgstr "Create a teacher account"

#, fuzzy
msgid "create_teacher_account_explanation"
msgstr "With a teacher account, you can save your programs and see the results of your students."

#, fuzzy
msgid "creator"
msgstr "Creator"

#, fuzzy
msgid "current_password"
msgstr "Current password"

#, fuzzy
msgid "customization_deleted"
msgstr "Customizations successfully deleted."

#, fuzzy
msgid "customize_adventure"
msgstr "Customize adventure"

#, fuzzy
msgid "customize_class"
msgstr "Customize class"

#, fuzzy
msgid "customize_class_exp_1"
msgstr "Customize class"

#, fuzzy
msgid "customize_class_exp_2"
msgstr "Customize class"

#, fuzzy
msgid "customize_class_step_1"
msgstr "Customize class"

#, fuzzy
msgid "customize_class_step_2"
msgstr "Customize class"

#, fuzzy
msgid "customize_class_step_3"
msgstr "Customize class"

#, fuzzy
msgid "customize_class_step_4"
msgstr "Customize class"

#, fuzzy
msgid "customize_class_step_5"
msgstr "Customize class"

#, fuzzy
msgid "customize_class_step_6"
msgstr "Customize class"

#, fuzzy
msgid "customize_class_step_7"
msgstr "Customize class"

#, fuzzy
msgid "customize_class_step_8"
msgstr "Customize class"

#, fuzzy
msgid "dash"
msgstr "a dash"

#, fuzzy
msgid "default_403"
msgstr "Looks like you aren't authorized..."

#, fuzzy
msgid "default_404"
msgstr "We could not find that page..."

#, fuzzy
msgid "default_500"
msgstr "Something went wrong..."

#, fuzzy
msgid "delete"
msgstr "Delete"

#, fuzzy
msgid "delete_adventure_prompt"
msgstr "Are you sure you want to remove this adventure?"

#, fuzzy
msgid "delete_class_prompt"
msgstr "Are you sure you want to delete the class?"

#, fuzzy
msgid "delete_confirm"
msgstr "Are you sure you want to delete the program?"

#, fuzzy
msgid "delete_invite"
msgstr "Delete invitation"

#, fuzzy
msgid "delete_invite_prompt"
msgstr "Are you sure you want to remove this class invitation?"

#, fuzzy
msgid "delete_public"
msgstr "Delete public profile"

#, fuzzy
msgid "delete_success"
msgstr "Program deleted successfully."

#, fuzzy
msgid "destroy_profile"
msgstr "Delete profile"

#, fuzzy
msgid "developers_mode"
msgstr "Programmer's mode"

#, fuzzy
msgid "directly_add_adventure_to_classes"
msgstr "Do you want to add this adventure directly to one of your classes?"

#, fuzzy
msgid "directly_available"
msgstr "Directly open"

#, fuzzy
msgid "disabled_button_locked"
msgstr "Your teacher hasn't unlocked this level yet"

#, fuzzy
msgid "disabled_button_quiz"
msgstr "Your quiz score is below the threshold, try again!"

#, fuzzy
msgid "discord_server"
msgstr "Discord server"

#, fuzzy
msgid "distinguished_user"
msgstr "Distinguished user"

#, fuzzy
msgid "double quotes"
msgstr "double quotes"

#, fuzzy
msgid "download"
msgstr "Download"

#, fuzzy
msgid "download_login_credentials"
msgstr ""

#, fuzzy
msgid "duplicate"
msgstr "Duplicate"

#, fuzzy
msgid "echo_out"
msgstr "Starting in level 2 echo is no longer needed. You can repeat an answer with ask and print now. Example: name is ask What are you called? print hello name"

#, fuzzy
msgid "edit_code_button"
msgstr "Edit code"

#, fuzzy
msgid "email"
msgstr "Email"

#, fuzzy
msgid "email_invalid"
msgstr "Please enter a valid email."

#, fuzzy
msgid "end_quiz"
msgstr "Quiz end"

#, fuzzy
msgid "english"
msgstr "English"

#, fuzzy
msgid "enter"
msgstr "Enter"

#, fuzzy
msgid "enter_password"
msgstr "Enter a new password for"

#, fuzzy
msgid "enter_text"
msgstr "Enter your answer here..."

#, fuzzy
msgid "error_logo_alt"
msgstr "Error logo"

msgid "example_code_header"
msgstr "Örnek kod"

#, fuzzy
msgid "exclamation mark"
msgstr "an exclamation mark"

#, fuzzy
msgid "exercise"
msgstr "Exercise"

#, fuzzy
msgid "exercise_doesnt_exist"
msgstr "This exercise doesn't exist"

#, fuzzy
msgid "exists_email"
msgstr "That email is already in use."

#, fuzzy
msgid "exists_username"
msgstr "That username is already in use."

#, fuzzy
msgid "experience_invalid"
msgstr "Please select a valid experience, choose (Yes, No)."

#, fuzzy
msgid "expiration_date"
msgstr "Expiration date"

#, fuzzy
msgid "explore_explanation"
msgstr "On this page you can look through programs created by other Hedy users. You can filter on both a Hedy level and adventure. Click on \"View program\" to open a program and run it. Programs with a red header contain a mistake. You can still open the program, but running it will result in an error. You can of course try to fix it! If the creator has a public profile you can click their username to visit their profile. There you will find all their shared programs and much more!"

#, fuzzy
msgid "explore_programs"
msgstr "Explore programs"

#, fuzzy
msgid "explore_programs_logo_alt"
msgstr "Explore programs"

#, fuzzy
msgid "favourite_confirm"
msgstr "Are you sure you want to set this program as your favourite?"

#, fuzzy
msgid "favourite_program"
msgstr "Favourite program"

#, fuzzy
msgid "favourite_program_invalid"
msgstr "Your chosen favourite program is invalid."

#, fuzzy
msgid "favourite_success"
msgstr "Your program is set as favourite."

#, fuzzy
msgid "feedback_failure"
msgstr "Wrong!"

#, fuzzy
msgid "feedback_success"
msgstr "Good!"

#, fuzzy
msgid "female"
msgstr "Female"

#, fuzzy
msgid "float"
msgstr "a number"

#, fuzzy
msgid "for_teachers"
msgstr "For teachers"

msgid "forgot_password"
msgstr "Parolanızı mı unuttunuz?"

#, fuzzy
msgid "from_another_teacher"
msgstr ""

#, fuzzy
msgid "from_magazine_website"
msgstr ""

#, fuzzy
msgid "from_video"
msgstr ""

#, fuzzy
msgid "fun_statistics_msg"
msgstr "Here are some fun statistics!"

#, fuzzy
msgid "gender"
msgstr "Gender"

#, fuzzy
msgid "gender_invalid"
msgstr "Please select a valid gender, choose (Female, Male, Other)."

#, fuzzy
msgid "general"
msgstr "Gender"

#, fuzzy
msgid "general_settings"
msgstr "General settings"

#, fuzzy
msgid "generate_passwords"
msgstr "Generate passwords"

#, fuzzy
msgid "get_certificate"
msgstr "Get your certificate!"

#, fuzzy
msgid "go_back_to_main"
msgstr "Go back to main page"

#, fuzzy
msgid "go_to_first_question"
msgstr "Go to question 1"

#, fuzzy
msgid "go_to_question"
msgstr "Go to question"

#, fuzzy
msgid "go_to_quiz_result"
msgstr "Go to quiz result"

#, fuzzy
msgid "goto_profile"
msgstr "Go to my profile"

#, fuzzy
msgid "heard_about_hedy"
msgstr ""

#, fuzzy
msgid "heard_about_invalid"
msgstr ""

#, fuzzy
msgid "hedy_achievements"
msgstr "My achievements"

#, fuzzy
msgid "hedy_choice_title"
msgstr "Hedy's Choice"

#, fuzzy
msgid "hedy_logo_alt"
msgstr "Hedy logo"

#, fuzzy
msgid "hedy_on_github"
msgstr "Hedy on Github"

#, fuzzy
msgid "hedy_tutorial_logo_alt"
msgstr "Start hedy tutorial"

#, fuzzy
msgid "hello_world"
msgstr "Hello world!"

#, fuzzy
msgid "hidden"
msgstr "Hint?"

#, fuzzy
msgid "hide_cheatsheet"
msgstr "Hide cheatsheet"

#, fuzzy
msgid "hide_keyword_switcher"
msgstr "Hide keyword switcher"

#, fuzzy
msgid "hide_parsons"
msgstr "Hide parsons"

#, fuzzy
msgid "hide_quiz"
msgstr "Hide quiz"

#, fuzzy
msgid "highest_level_reached"
msgstr "Highest level reached"

#, fuzzy
msgid "highest_quiz_score"
msgstr "Highest quiz score"

#, fuzzy
msgid "highscore_explanation"
msgstr "On this page you can look through programs created by other Hedy users. You can filter on both a Hedy level and adventure. Click on \"View program\" to open a program and run it. Programs with a red header contain a mistake. You can still open the program, but running it will result in an error. You can of course try to fix it! If the creator has a public profile you can click their username to visit their profile. There you will find all their shared programs and much more!"

#, fuzzy
msgid "highscore_no_public_profile"
msgstr "You don't have a public profile and are therefore not listed on the highscores. Do you wish to create one?"

#, fuzzy
msgid "highscores"
msgstr "Score"

#, fuzzy
msgid "hint"
msgstr "Hint?"

#, fuzzy
msgid "image_invalid"
msgstr "Your chosen image is invalid."

#, fuzzy
msgid "input"
msgstr "input from ask"

#, fuzzy
msgid "integer"
msgstr "a number"

#, fuzzy
msgid "invalid_class_link"
msgstr "Invalid link for joining the class."

#, fuzzy
msgid "invalid_teacher_invitation_code"
msgstr "The teacher invitation code is invalid. To become a teacher, reach out to hello@hedy.org."

#, fuzzy
msgid "invalid_tutorial_step"
msgstr "Invalid tutorial step"

#, fuzzy
msgid "invalid_username_password"
msgstr "Invalid username/password."

#, fuzzy
msgid "invite_by_username"
msgstr "All usernames need to be unique."

#, fuzzy
msgid "invite_date"
msgstr "Invite date"

#, fuzzy
msgid "invite_message"
msgstr "You have received an invitation to join class"

#, fuzzy
msgid "invite_prompt"
msgstr "Enter a username"

#, fuzzy
msgid "join_class"
msgstr "Join class"

#, fuzzy
msgid "join_prompt"
msgstr "You need to have an account to join a class. Would you like to login now?"

#, fuzzy
msgid "keyword_language_invalid"
msgstr "Please select a valid keyword language (select English or your own language)."

#, fuzzy
msgid "language_invalid"
msgstr "Please select a valid language."

#, fuzzy
msgid "languages"
msgstr "Which of these programming languages have you used before?"

#, fuzzy
msgid "last_achievement"
msgstr "Last earned achievement"

#, fuzzy
msgid "last_edited"
msgstr "Last edited"

#, fuzzy
msgid "last_login"
msgstr "Last login"

#, fuzzy
msgid "last_update"
msgstr "Last update"

#, fuzzy
msgid "lastname"
msgstr "Name"

#, fuzzy
msgid "leave_class"
msgstr "Leave class"

#, fuzzy
msgid "level"
msgstr "Level"

#, fuzzy
msgid "level_invalid"
msgstr "This Hedy level in invalid."

#, fuzzy
msgid "level_not_class"
msgstr "You're in a class where this level has not been made available yet"

#, fuzzy
msgid "level_title"
msgstr "Level"

#, fuzzy
msgid "link"
msgstr "Oturum aç"

#, fuzzy
msgid "list"
msgstr "a list"

msgid "login"
msgstr "Oturum aç"

msgid "login_long"
msgstr "Hesabınızda oturum açın"

#, fuzzy
msgid "logout"
msgstr "Log out"

#, fuzzy
msgid "longest_program"
msgstr "Longest program"

#, fuzzy
msgid "mail_change_password_body"
msgstr "Change password"

#, fuzzy
msgid "mail_change_password_subject"
msgstr "Change password"

#, fuzzy
msgid "mail_error_change_processed"
msgstr "Something went wrong when sending a validation mail, the changes are still correctly processed."

#, fuzzy
msgid "mail_goodbye"
msgstr ""
"Thank you!\n"
"The Hedy team"

#, fuzzy
msgid "mail_hello"
msgstr "Hi {username}!"

#, fuzzy
msgid "mail_recover_password_body"
msgstr "Request a password reset"

#, fuzzy
msgid "mail_recover_password_subject"
msgstr "Request a password reset"

#, fuzzy
msgid "mail_reset_password_body"
msgstr "Reset password"

#, fuzzy
msgid "mail_reset_password_subject"
msgstr "Reset password"

#, fuzzy
msgid "mail_welcome_teacher_body"
msgstr ""
"<strong>Welcome!</strong>\n"
"Congratulations on your brand new Hedy teachers account. Welcome to the world wide community of Hedy teachers!\n"
"<strong>What teachers accounts can do</strong>\n"
"With your teacher account, you have the option to create classes. Your students can than join your classes and you can see their progress. Classes are made and managed though the for <a href=\"https://hedycode.com/for-teachers\">teachers page</a>.\n"
"<strong>How to share ideas</strong>\n"
"If you are using Hedy in class, you probably have ideas for improvements! You can share those ideas with us on the <a href=\"https://github.com/Felienne/hedy/discussions/categories/ideas\">Ideas Discussion</a>.\n"
"<strong>How to ask for help</strong>\n"
"If anything is unclear, you can post in the <a href=\"https://github.com/Felienne/hedy/discussions/categories/q-a\">Q&A discussion</a>, or <a href=\"mailto: hello@hedy.org\">send us an email</a>.\n"
"Keep programming!"

#, fuzzy
msgid "mail_welcome_teacher_subject"
msgstr "Your Hedy teacher account is ready"

#, fuzzy
msgid "mail_welcome_verify_body"
msgstr ""
"Your Hedy account has been created successfully. Welcome!\n"
"Please click on this link to verify your email address: {link}"

#, fuzzy
msgid "mail_welcome_verify_subject"
msgstr "Welcome to Hedy"

#, fuzzy
msgid "mailing_title"
msgstr "Title"

#, fuzzy
msgid "main_subtitle"
msgstr "programs submitted"

#, fuzzy
msgid "main_title"
msgstr "Title"

#, fuzzy
msgid "male"
msgstr "Male"

#, fuzzy
msgid "mandatory_mode"
msgstr "Mandatory developer's mode"

#, fuzzy
msgid "my_account"
msgstr "My account"

#, fuzzy
msgid "my_achievements"
msgstr "My achievements"

#, fuzzy
msgid "my_adventures"
msgstr "My adventures"

#, fuzzy
msgid "my_classes"
msgstr "My classes"

#, fuzzy
msgid "my_messages"
msgstr "My messages"

#, fuzzy
msgid "name"
msgstr "Name"

#, fuzzy
msgid "nav_explore"
msgstr "Explore"

#, fuzzy
msgid "nav_hedy"
msgstr "Hedy"

#, fuzzy
msgid "nav_learn_more"
msgstr "Learn more"

#, fuzzy
msgid "nav_start"
msgstr "Home"

#, fuzzy
msgid "nested blocks"
msgstr "a block in a block"

#, fuzzy
msgid "new_password"
msgstr "New password"

#, fuzzy
msgid "newline"
msgstr "a new line"

#, fuzzy
msgid "next_exercise"
msgstr "Next exercise"

#, fuzzy
msgid "next_step_tutorial"
msgstr "Next step >>>"

#, fuzzy
msgid "no"
msgstr "No"

msgid "no_account"
msgstr "Henüz hesabınız yok mu?"

#, fuzzy
msgid "no_accounts"
msgstr "There are no accounts to create."

#, fuzzy
msgid "no_certificate"
msgstr "This user hasn't earned the Hedy Certificate of Completion"
<<<<<<< HEAD
=======

msgid "no_more_flat_if"
msgstr ""
>>>>>>> 6639afe0

#, fuzzy
msgid "no_programs"
msgstr "You have no programs yet."

#, fuzzy
msgid "no_public_profile"
msgstr "Public profile"

#, fuzzy
msgid "no_shared_programs"
msgstr "has no shared programs..."

#, fuzzy
msgid "no_such_adventure"
msgstr "This adventure doesn't exist!"

#, fuzzy
msgid "no_such_class"
msgstr "No such Hedy class"

#, fuzzy
msgid "no_such_highscore"
msgstr "No such Hedy level!"

#, fuzzy
msgid "no_such_level"
msgstr "No such Hedy level!"

#, fuzzy
msgid "no_such_program"
msgstr "No such Hedy program!"

#, fuzzy
msgid "not_enrolled"
msgstr "Looks like you are not in this class!"

#, fuzzy
msgid "not_teacher"
msgstr "Looks like you are not a teacher!"

#, fuzzy
msgid "number"
msgstr "a number"

#, fuzzy
msgid "number_achievements"
msgstr "Number of achievements"

#, fuzzy
msgid "number_lines"
msgstr "Number of lines"

#, fuzzy
msgid "number_programs"
msgstr "Number of programs"

#, fuzzy
msgid "ok"
msgstr "OK"

#, fuzzy
msgid "open"
msgstr "Open"

#, fuzzy
msgid "opening_date"
msgstr "Opening date"

#, fuzzy
msgid "opening_dates"
msgstr "Opening dates"

#, fuzzy
msgid "option"
msgstr "Option"

msgid "or"
msgstr "veya"

#, fuzzy
msgid "other"
msgstr "Other"

#, fuzzy
msgid "other_block"
msgstr "Another block language"

#, fuzzy
msgid "other_settings"
msgstr "Other settings"

#, fuzzy
msgid "other_source"
msgstr ""

#, fuzzy
msgid "other_text"
msgstr "Another text language"

#, fuzzy
msgid "overwrite_warning"
msgstr "You already have a program with this name, saving this program will overwrite the old one. Are you sure?"

#, fuzzy
msgid "page"
msgstr "page"

#, fuzzy
msgid "page_not_found"
msgstr "We could not find that page!"

#, fuzzy
msgid "parsons_title"
msgstr "Title"

msgid "password"
msgstr "Parola"

#, fuzzy
msgid "password_change_not_allowed"
msgstr "You're not allowed to change the password of this user."

#, fuzzy
msgid "password_change_prompt"
msgstr "Are you sure you want to change this password?"

#, fuzzy
msgid "password_change_success"
msgstr "Password of your student is successfully changed."

#, fuzzy
msgid "password_invalid"
msgstr "Your password is invalid."

#, fuzzy
msgid "password_repeat"
msgstr "Repeat password"

#, fuzzy
msgid "password_resetted"
msgstr "Your password has been successfully reset. You are being redirected to the login page."

#, fuzzy
msgid "password_six"
msgstr "Your password must contain at least six characters."

#, fuzzy
msgid "password_updated"
msgstr "Password updated."

#, fuzzy
msgid "passwords_six"
msgstr "All passwords need to be six characters or longer."

#, fuzzy
msgid "pending_invites"
msgstr "Pending invites"

#, fuzzy
msgid "percentage"
msgstr "percentage"

#, fuzzy
msgid "percentage_achieved"
msgstr "Achieved by {percentage}% of the users"

#, fuzzy
msgid "period"
msgstr "a period"

#, fuzzy
msgid "personal_text"
msgstr "Personal text"

#, fuzzy
msgid "personal_text_invalid"
msgstr "Your personal text is invalid."

#, fuzzy
msgid "postfix_classname"
msgstr "Postfix classname"

#, fuzzy
msgid "preferred_keyword_language"
msgstr "Preferred keyword language"

#, fuzzy
msgid "preferred_language"
msgstr "Preferred language"

#, fuzzy
msgid "preview"
msgstr "Preview"

#, fuzzy
msgid "previous_campaigns"
msgstr "View previous campaigns"

#, fuzzy
msgid "privacy_terms"
msgstr "privacy terms"

#, fuzzy
msgid "profile_logo_alt"
msgstr "Profile updated."

#, fuzzy
msgid "profile_picture"
msgstr "Profile picture"

#, fuzzy
msgid "profile_updated"
msgstr "Profile updated."

#, fuzzy
msgid "profile_updated_reload"
msgstr "Profile updated, page will be re-loaded."

#, fuzzy
msgid "program_contains_error"
msgstr "This program contains an error, are you sure you want to share it?"

#, fuzzy
msgid "program_header"
msgstr "My programs"

#, fuzzy
msgid "programming_experience"
msgstr "Do you have programming experience?"

#, fuzzy
msgid "programming_invalid"
msgstr "Please select a valid programming language."

#, fuzzy
msgid "programs"
msgstr "Programs"

#, fuzzy
msgid "programs_created"
msgstr "My programs"

#, fuzzy
msgid "programs_saved"
msgstr "Programs"

#, fuzzy
msgid "programs_submitted"
msgstr "programs submitted"

#, fuzzy
msgid "prompt_join_class"
msgstr "Do you want to join this class?"

#, fuzzy
msgid "public_invalid"
msgstr "This agreement selection is invalid"

#, fuzzy
msgid "public_profile"
msgstr "Public profile"

#, fuzzy
msgid "public_profile_info"
msgstr "By selecting this box I make my profile visible for everyone. Be careful not to share personal information like your name or home address, because everyone will be able to see it!"

#, fuzzy
msgid "public_profile_updated"
msgstr "Public profile updated."

#, fuzzy
msgid "pygame_waiting_for_input"
msgstr "Waiting for a button press..."

#, fuzzy
msgid "question"
msgstr "Question"

#, fuzzy
msgid "question mark"
msgstr "a question mark"

#, fuzzy
msgid "question_doesnt_exist"
msgstr "This question does not exist"

#, fuzzy
msgid "question_invalid"
msgstr "Your token is invalid."

#, fuzzy
msgid "quiz_logo_alt"
msgstr "Quiz logo"

#, fuzzy
msgid "quiz_score"
msgstr ""

#, fuzzy
msgid "quiz_tab"
msgstr "Quiz"

#, fuzzy
msgid "quiz_threshold_not_reached"
msgstr "Quiz threshold not reached to unlock this level"

#, fuzzy
msgid "read_code_label"
msgstr "Read aloud"

#, fuzzy
msgid "recent"
msgstr "My recent programs"

#, fuzzy
msgid "recover_password"
msgstr "Request a password reset"

#, fuzzy
msgid "regress_button"
msgstr "Go back to level {level}"

#, fuzzy
msgid "remove"
msgstr "Remove"

#, fuzzy
msgid "remove_customization"
msgstr "Remove customization"

#, fuzzy
msgid "remove_customizations_prompt"
msgstr "Are you sure you want to remove this class their customizations?"

#, fuzzy
msgid "remove_student_prompt"
msgstr "Are you sure you want to remove the student from the class?"

#, fuzzy
msgid "repair_program_logo_alt"
msgstr "Repair program icon"

#, fuzzy
msgid "repeat_match_password"
msgstr "The repeated password does not match."

#, fuzzy
msgid "repeat_new_password"
msgstr "Repeat new password"

#, fuzzy
msgid "report_failure"
msgstr "This program does not exist or is not public"

#, fuzzy
msgid "report_program"
msgstr "Are you sure you want to report this program?"

#, fuzzy
msgid "report_success"
msgstr "This program has been reported"

#, fuzzy
msgid "request_teacher"
msgstr "Would you like to apply for a teacher's account?"

#, fuzzy
msgid "request_teacher_account"
msgstr "Request teacher account"

#, fuzzy
msgid "required_field"
msgstr "Fields marked with an * are required"

#, fuzzy
msgid "reset_adventure_prompt"
msgstr "Are you sure you want to reset all selected adventures?"

#, fuzzy
msgid "reset_adventures"
msgstr "Reset selected adventures"

#, fuzzy
msgid "reset_password"
msgstr "Reset password"

#, fuzzy
msgid "reset_view"
msgstr "Reset"

#, fuzzy
msgid "retrieve_adventure_error"
msgstr "You're not allowed to view this adventure!"

#, fuzzy
msgid "retrieve_class_error"
msgstr "Only teachers can retrieve classes"

#, fuzzy
msgid "run_code_button"
msgstr "Run code"

#, fuzzy
msgid "save"
msgstr "Save"

#, fuzzy
msgid "save_code_button"
msgstr "Save code"

#, fuzzy
msgid "save_parse_warning"
msgstr "This program contains an error, are you sure you want to save it?"

#, fuzzy
msgid "save_prompt"
msgstr "You need to have an account to save your program. Would you like to login now?"

#, fuzzy
msgid "save_success_detail"
msgstr "Program saved successfully."

#, fuzzy
msgid "score"
msgstr "Score"

#, fuzzy
msgid "search"
msgstr "Search..."

#, fuzzy
msgid "search_button"
msgstr "Save & share code"

#, fuzzy
msgid "see_certificate"
msgstr "See {username} certificate!"

#, fuzzy
msgid "select"
msgstr "Select"

#, fuzzy
msgid "select_a_level"
msgstr "Select a level"

#, fuzzy
msgid "select_adventures"
msgstr "Select adventures"

#, fuzzy
msgid "select_levels"
msgstr "Select levels"

#, fuzzy
msgid "self_removal_prompt"
msgstr "Are you sure you want to leave this class?"

#, fuzzy
msgid "send_password_recovery"
msgstr "Send me a password recovery link"

#, fuzzy
msgid "sent_by"
msgstr "This invitation is sent by"

#, fuzzy
msgid "sent_password_recovery"
msgstr "You should soon receive an email with instructions on how to reset your password."

#, fuzzy
msgid "settings"
msgstr "My personal settings"

#, fuzzy
msgid "share"
msgstr "Share"

#, fuzzy
msgid "share_code_button"
msgstr "Save & share code"

#, fuzzy
msgid "share_confirm"
msgstr "Are you sure you want to make the program public?"

#, fuzzy
msgid "share_success_detail"
msgstr "Program shared successfully."

#, fuzzy
msgid "signup_student_or_teacher"
msgstr "Are you a student or a teacher?"

#, fuzzy
msgid "single quotes"
msgstr "a single quote"

#, fuzzy
msgid "slash"
msgstr "a slash"

#, fuzzy
msgid "social_media"
msgstr ""

#, fuzzy
msgid "something_went_wrong_keyword_parsing"
msgstr ""

#, fuzzy
msgid "space"
msgstr "a space"

#, fuzzy
msgid "star"
msgstr "a star"

#, fuzzy
msgid "start_hedy_tutorial"
msgstr "Start hedy tutorial"

#, fuzzy
msgid "start_programming"
msgstr "Directly start programming"

#, fuzzy
msgid "start_programming_logo_alt"
msgstr "Directly start programming"

#, fuzzy
msgid "start_quiz"
msgstr "Start quiz"

#, fuzzy
msgid "start_teacher_tutorial"
msgstr "Start teacher tutorial"

#, fuzzy
msgid "step_title"
msgstr "Assignment"

#, fuzzy
msgid "stop_code_button"
msgstr "Save code"

#, fuzzy
msgid "string"
msgstr "text"

#, fuzzy
msgid "student_already_in_class"
msgstr "This student is already in your class."

#, fuzzy
msgid "student_already_invite"
msgstr "This student already has a pending invitation."

#, fuzzy
msgid "student_not_existing"
msgstr "This username doesn't exist."

#, fuzzy
msgid "student_signup_header"
msgstr "Student"

#, fuzzy
msgid "students"
msgstr "students"

#, fuzzy
msgid "submission_time"
msgstr "Handed in at"

#, fuzzy
msgid "submit_answer"
msgstr "Answer question"

#, fuzzy
msgid "submit_program"
msgstr "Submit"

#, fuzzy
msgid "submit_warning"
msgstr "Are you sure you want to submit this program?"

#, fuzzy
msgid "submitted"
msgstr ""

#, fuzzy
msgid "submitted_header"
msgstr "This is a submitted program and can't be altered."

#, fuzzy
msgid "subscribe"
msgstr "Subscribe to the newsletter"

#, fuzzy
msgid "subscribe_newsletter"
msgstr "Subscribe to the newsletter"

#, fuzzy
msgid "surname"
msgstr "Kullanıcı adı"

#, fuzzy
msgid "teacher"
msgstr "Looks like you are not a teacher!"

#, fuzzy
msgid "teacher_account_request"
msgstr "You have a pending teacher account request"

#, fuzzy
msgid "teacher_account_success"
msgstr "You successfully requested a teacher account."

#, fuzzy
msgid "teacher_invalid"
msgstr "Your teacher value is invalid."

#, fuzzy
msgid "teacher_invitation_require_login"
msgstr "To set up your profile as a teacher we will need you to log in. If you don't have an account, please create one."

#, fuzzy
msgid "teacher_manual"
msgstr "Teacher manual"

#, fuzzy
msgid "teacher_signup_header"
msgstr "Teacher"

#, fuzzy
msgid "teacher_tutorial_logo_alt"
msgstr "You have received an invitation to join class"

#, fuzzy
msgid "teacher_welcome"
msgstr "Welcome to Hedy! Your are now the proud owner of a teachers account which allows you to create classes and invite students."

#, fuzzy
msgid "template_code"
msgstr ""
"This is the explanation of my adventure!\n"
"\n"
"This way I can show a command: <code>print</code>\n"
"\n"
"But sometimes I might want to show a piece of code, like this:\n"
"<pre>\n"
"ask What's your name?\n"
"echo so your name is \n"
"</pre>"

#, fuzzy
msgid "title"
msgstr "Title"

#, fuzzy
msgid "title_achievements"
msgstr "Hedy - My achievements"

#, fuzzy
msgid "title_admin"
msgstr "Hedy - Administrator page"

#, fuzzy
msgid "title_class logs"
msgstr "Hedy - Join class"

#, fuzzy
msgid "title_class statistics"
msgstr "My statistics"

#, fuzzy
msgid "title_class-overview"
msgstr "Hedy - Class overview"

#, fuzzy
msgid "title_customize-adventure"
msgstr "Hedy - Customize adventure"

#, fuzzy
msgid "title_customize-class"
msgstr "Hedy - Customize class"

#, fuzzy
msgid "title_explore"
msgstr "Hedy - Explore"

#, fuzzy
msgid "title_for-teacher"
msgstr "Hedy - For teachers"

#, fuzzy
msgid "title_join-class"
msgstr "Hedy - Join class"

#, fuzzy
msgid "title_landing-page"
msgstr "Welcome to Hedy!"

#, fuzzy
msgid "title_learn-more"
msgstr "Hedy - Learn more"

#, fuzzy
msgid "title_login"
msgstr "Hedy - Login"

#, fuzzy
msgid "title_my-profile"
msgstr "Hedy - My account"

#, fuzzy
msgid "title_privacy"
msgstr "Hedy - Privacy terms"

#, fuzzy
msgid "title_programs"
msgstr "Hedy - My programs"

#, fuzzy
msgid "title_recover"
msgstr "Hedy - Recover account"

#, fuzzy
msgid "title_reset"
msgstr "Hedy - Reset password"

#, fuzzy
msgid "title_signup"
msgstr "Hedy - Create an account"

#, fuzzy
msgid "title_start"
msgstr "Hedy - A gradual programming language"

#, fuzzy
msgid "title_view-adventure"
msgstr "Hedy - View adventure"

#, fuzzy
msgid "token_invalid"
msgstr "Your token is invalid."

#, fuzzy
msgid "too_many_attempts"
msgstr "Too many attempts"

#, fuzzy
msgid "translate_error"
msgstr "Something went wrong while translating the code. Try running the code to see if it has an error. Code with errors can not be translated."

#, fuzzy
msgid "translating_hedy"
msgstr "Translating Hedy"

#, fuzzy
msgid "try_it"
msgstr "Try"

#, fuzzy
msgid "tutorial"
msgstr "Tutorial"

#, fuzzy
msgid "tutorial_code_snippet"
msgstr "Hide cheatsheet"

#, fuzzy
msgid "tutorial_message_not_found"
msgstr "You have received an invitation to join class"

#, fuzzy
msgid "tutorial_title_not_found"
msgstr "We could not find that page!"

#, fuzzy
msgid "unauthorized"
msgstr "You don't have access rights for this page"

#, fuzzy
msgid "unique_usernames"
msgstr "All usernames need to be unique."

#, fuzzy
msgid "unlock_thresholds"
msgstr "Unlock level thresholds"

#, fuzzy
msgid "unsaved_class_changes"
msgstr "There are unsaved changes, are you sure you want to leave this page?"

#, fuzzy
msgid "unshare"
msgstr "Unshare"

#, fuzzy
msgid "unshare_confirm"
msgstr "Are you sure you want to make the program private?"

#, fuzzy
msgid "unshare_success_detail"
msgstr "Program unshared successfully."

#, fuzzy
msgid "update_adventure_prompt"
msgstr "Are you sure you want to update this adventure?"

#, fuzzy
msgid "update_profile"
msgstr "Update profile"

#, fuzzy
msgid "update_public"
msgstr "Update public profile"

#, fuzzy
msgid "user"
msgstr "Kullanıcı adı"

#, fuzzy
msgid "user_inexistent"
msgstr "This user doesn't exist"

#, fuzzy
msgid "user_not_private"
msgstr "This user doesn't exist or doesn't have a public profile"

msgid "username"
msgstr "Kullanıcı adı"

#, fuzzy
msgid "username_empty"
msgstr "You didn't enter an username!"

#, fuzzy
msgid "username_invalid"
msgstr "Your username is invalid."

#, fuzzy
msgid "username_special"
msgstr "Username cannot contain `:` or `@`."

#, fuzzy
msgid "username_three"
msgstr "Username must contain at least three characters."

#, fuzzy
msgid "usernames_exist"
msgstr "One or more usernames is already in use."

#, fuzzy
msgid "value"
msgstr "Value"

#, fuzzy
msgid "variables"
msgstr "Variables"

#, fuzzy
msgid "view_program"
msgstr "View program"

#, fuzzy
msgid "visit_own_public_profile"
msgstr "Public profile"

#, fuzzy
msgid "welcome"
msgstr "Welcome to Hedy! Your are now the proud owner of a teachers account which allows you to create classes and invite students."

#, fuzzy
msgid "welcome_back"
msgstr "Welcome to Hedy! Your are now the proud owner of a teachers account which allows you to create classes and invite students."

#, fuzzy
msgid "what_should_my_code_do"
msgstr "What should my code do?"

#, fuzzy
msgid "whole_world"
msgstr "The world"

#, fuzzy
msgid "write_first_program"
msgstr "Write your first program!"

#, fuzzy
msgid "year_invalid"
msgstr "Please enter a year between 1900 and {current_year}."

#, fuzzy
msgid "yes"
msgstr "Yes"

#, fuzzy
msgid "your_account"
msgstr "Henüz hesabınız yok mu?"

#, fuzzy
msgid "your_class"
msgstr "My classes"

#, fuzzy
msgid "your_last_program"
msgstr "Favourite program"

#, fuzzy
msgid "your_personal_text"
msgstr "Your personal text..."

#~ msgid "create_account_explanation"
#~ msgstr "Having your own account allows you to save your programs."

#~ msgid "only_teacher_create_class"
#~ msgstr "Only teachers are allowed to create classes!"

#~ msgid "language"
#~ msgstr "Which of these programming languages have you used before?"

#~ msgid "keyword_support"
#~ msgstr "Translated keywords"

#~ msgid "non_keyword_support"
#~ msgstr "Translated content"

#~ msgid "try_button"
#~ msgstr "Try"

#~ msgid "select_own_adventures"
#~ msgstr "Select own adventures"

#~ msgid "edit"
#~ msgstr "Edit"

#~ msgid "view"
#~ msgstr "View"

#~ msgid "class"
#~ msgstr "Class"
<|MERGE_RESOLUTION|>--- conflicted
+++ resolved
@@ -3,11 +3,7 @@
 msgstr ""
 "Project-Id-Version: PACKAGE VERSION\n"
 "Report-Msgid-Bugs-To: \n"
-<<<<<<< HEAD
-"POT-Creation-Date: 2023-03-03 19:42+0100\n"
-=======
 "POT-Creation-Date: 2023-03-03 19:20+0100\n"
->>>>>>> 6639afe0
 "PO-Revision-Date: 2023-02-16 15:59+0000\n"
 "Last-Translator: Anonymous <noreply@weblate.org>\n"
 "Language: tr\n"
@@ -1170,12 +1166,9 @@
 #, fuzzy
 msgid "no_certificate"
 msgstr "This user hasn't earned the Hedy Certificate of Completion"
-<<<<<<< HEAD
-=======
 
 msgid "no_more_flat_if"
 msgstr ""
->>>>>>> 6639afe0
 
 #, fuzzy
 msgid "no_programs"
