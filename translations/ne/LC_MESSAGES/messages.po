# Nepali translations for PROJECT.
# Copyright (C) 2024 ORGANIZATION
# This file is distributed under the same license as the PROJECT project.
# FIRST AUTHOR <EMAIL@ADDRESS>, 2024.
#
msgid ""
msgstr ""
"Project-Id-Version: PROJECT VERSION\n"
"Report-Msgid-Bugs-To: EMAIL@ADDRESS\n"
"POT-Creation-Date: 2024-06-26 16:04+0200\n"
"PO-Revision-Date: 2024-10-25 06:21+0000\n"
"Last-Translator: Prefill add-on <noreply-addon-prefill@weblate.org>\n"
"Language-Team: none\n"
"Language: ne\n"
"MIME-Version: 1.0\n"
"Content-Type: text/plain; charset=utf-8\n"
"Content-Transfer-Encoding: 8bit\n"
"Plural-Forms: nplurals=2; plural=n != 1;\n"
"X-Generator: Weblate 5.8.2-dev\n"
"Generated-By: Babel 2.14.0\n"

#, fuzzy
msgid "Access Before Assign"
msgstr ""

#, fuzzy
msgid "Cyclic Var Definition"
msgstr ""

#, fuzzy
msgid "Else Without If Error"
msgstr ""

#, fuzzy
msgid "Function Undefined"
msgstr ""

#, fuzzy
msgid "Has Blanks"
msgstr ""

#, fuzzy
msgid "Incomplete"
msgstr ""

#, fuzzy
msgid "Incomplete Repeat"
msgstr ""

#, fuzzy
msgid "Invalid"
msgstr ""

#, fuzzy
msgid "Invalid Argument"
msgstr ""

#, fuzzy
msgid "Invalid Argument Type"
msgstr ""

#, fuzzy
msgid "Invalid At Command"
msgstr ""

#, fuzzy
msgid "Invalid Space"
msgstr ""

#, fuzzy
msgid "Invalid Type Combination"
msgstr ""

#, fuzzy
msgid "Lonely Echo"
msgstr ""

#, fuzzy
msgid "Lonely Text"
msgstr ""

#, fuzzy
msgid "Missing Additional Command"
msgstr "We detected that the code seems to be missing a `{command}` on line {line_number}. Can you try using `{missing_command}` in your code."

#, fuzzy
msgid "Missing Colon Error"
msgstr ""

#, fuzzy
msgid "Missing Command"
msgstr ""

#, fuzzy
msgid "Missing Inner Command"
msgstr ""

#, fuzzy
msgid "Missing Square Brackets"
msgstr ""

#, fuzzy
msgid "Missing Variable"
msgstr ""

#, fuzzy
msgid "Misspelled At Command"
msgstr ""

#, fuzzy
msgid "No Indentation"
msgstr ""

#, fuzzy
msgid "Non Decimal Variable"
msgstr ""

#, fuzzy
msgid "Parse"
msgstr ""

#, fuzzy
msgid "Pressit Missing Else"
msgstr ""

#, fuzzy
msgid "Runtime Index Error"
msgstr ""

#, fuzzy
msgid "Runtime Value Error"
msgstr ""

#, fuzzy
msgid "Runtime Values Error"
msgstr ""

#, fuzzy
msgid "Save Microbit code "
msgstr ""

#, fuzzy
msgid "Too Big"
msgstr ""

#, fuzzy
msgid "Too Few Indents"
msgstr ""

#, fuzzy
msgid "Too Many Indents"
msgstr ""

#, fuzzy
msgid "Unexpected Indentation"
msgstr ""

#, fuzzy
msgid "Unquoted Assignment"
msgstr ""

#, fuzzy
msgid "Unquoted Equality Check"
msgstr ""

#, fuzzy
msgid "Unquoted Text"
msgstr ""

#, fuzzy
msgid "Unsupported Float"
msgstr ""

#, fuzzy
msgid "Unsupported String Value"
msgstr ""

#, fuzzy
msgid "Unused Variable"
msgstr ""

#, fuzzy
msgid "Var Undefined"
msgstr ""

#, fuzzy
msgid "Wrong Level"
msgstr ""

#, fuzzy
msgid "Wrong Number of Arguments"
msgstr ""

msgid "about_this_adventure"
msgstr ""

#, fuzzy
msgid "account_overview"
msgstr ""

#, fuzzy
msgid "actions"
msgstr ""

#, fuzzy
msgid "add"
msgstr ""

#, fuzzy
msgid "add_students"
msgstr ""

#, fuzzy
msgid "add_your_language"
msgstr ""

#, fuzzy
msgid "admin"
msgstr ""

#, fuzzy
msgid "advance_button"
msgstr ""

#, fuzzy
msgid "adventure"
msgstr ""

#, fuzzy
msgid "adventure_cloned"
msgstr ""

#, fuzzy
msgid "adventure_code_button"
msgstr ""

#, fuzzy
msgid "adventure_codeblock_button"
msgstr ""

#, fuzzy
msgid "adventure_duplicate"
msgstr ""

#, fuzzy
msgid "adventure_empty"
msgstr ""

#, fuzzy
msgid "adventure_exp_3"
msgstr ""

#, fuzzy
msgid "adventure_exp_classes"
msgstr ""

#, fuzzy
msgid "adventure_flagged"
msgstr ""

#, fuzzy
msgid "adventure_id_invalid"
msgstr ""

#, fuzzy
msgid "adventure_length"
msgstr ""

#, fuzzy
msgid "adventure_name_invalid"
msgstr ""

#, fuzzy
msgid "adventure_terms"
msgstr ""

#, fuzzy
msgid "adventure_updated"
msgstr ""

#, fuzzy
msgid "adventures_completed"
msgstr ""

#, fuzzy
msgid "adventures_info"
msgstr ""

#, fuzzy
msgid "adventures_restored"
msgstr ""

#, fuzzy
msgid "adventures_ticked"
msgstr ""

#, fuzzy
msgid "adventures_tried"
msgstr ""

#, fuzzy
msgid "ago"
msgstr ""

#, fuzzy
msgid "agree_invalid"
msgstr ""

#, fuzzy
msgid "agree_with"
msgstr ""

#, fuzzy
msgid "ajax_error"
msgstr ""

#, fuzzy
msgid "all"
msgstr ""

#, fuzzy
msgid "all_class_highscores"
msgstr ""

#, fuzzy
msgid "all_rows_missing_separator"
msgstr ""

#, fuzzy
msgid "already_account"
msgstr ""

#, fuzzy
msgid "already_program_running"
msgstr ""

#, fuzzy
msgid "are_you_sure"
msgstr ""

#, fuzzy
msgid "ask_needs_var"
msgstr ""

#, fuzzy
msgid "available_in"
msgstr ""

#, fuzzy
msgid "back_to_class"
msgstr ""

#, fuzzy
msgid "become_a_sponsor"
msgstr ""

#, fuzzy
msgid "birth_year"
msgstr ""

#, fuzzy
msgid "by"
msgstr ""

#, fuzzy
msgid "cancel"
msgstr ""

#, fuzzy
msgid "cant_parse_exception"
msgstr ""

#, fuzzy
msgid "certificate"
msgstr ""

#, fuzzy
msgid "certified_teacher"
msgstr ""

#, fuzzy
msgid "change_password"
msgstr ""

#, fuzzy
msgid "cheatsheet_title"
msgstr ""

#, fuzzy
msgid "class_already_joined"
msgstr ""

#, fuzzy
msgid "class_customize_success"
msgstr ""

#, fuzzy
msgid "class_graph_explanation"
msgstr ""

#, fuzzy
msgid "class_logs"
msgstr ""

#, fuzzy
msgid "class_name_duplicate"
msgstr ""

#, fuzzy
msgid "class_name_empty"
msgstr ""

#, fuzzy
msgid "class_name_invalid"
msgstr ""

#, fuzzy
msgid "class_name_prompt"
msgstr ""

#, fuzzy
msgid "class_performance_graph"
msgstr ""

#, fuzzy
msgid "class_survey_description"
msgstr ""

#, fuzzy
msgid "class_survey_later"
msgstr ""

#, fuzzy
msgid "class_survey_question1"
msgstr ""

#, fuzzy
msgid "class_survey_question2"
msgstr ""

#, fuzzy
msgid "class_survey_question3"
msgstr ""

#, fuzzy
msgid "class_survey_question4"
msgstr ""

#, fuzzy
msgid "classes_info"
msgstr ""

#, fuzzy
msgid "clone"
msgstr ""

#, fuzzy
msgid "cloned_times"
msgstr ""

#, fuzzy
msgid "close"
msgstr ""

#, fuzzy
msgid "comma"
msgstr ""

#, fuzzy
msgid "command_not_available_yet_exception"
msgstr ""

#, fuzzy
msgid "command_unavailable_exception"
msgstr ""

#, fuzzy
msgid "commands"
msgstr ""

#, fuzzy
msgid "complete"
msgstr ""

#, fuzzy
msgid "congrats_message"
msgstr ""

#, fuzzy
msgid "connect_guest_teacher"
msgstr ""

#, fuzzy
msgid "constant_variable_role"
msgstr ""

msgid "containing"
msgstr ""

#, fuzzy
msgid "content_invalid"
msgstr ""

#, fuzzy
msgid "continue"
msgstr ""

#, fuzzy
msgid "contributor"
msgstr ""

#, fuzzy
msgid "copy_accounts_to_clipboard"
msgstr ""

#, fuzzy
msgid "copy_clipboard"
msgstr ""

#, fuzzy
msgid "copy_code"
msgstr ""

#, fuzzy
msgid "copy_join_link"
msgstr ""

#, fuzzy
msgid "copy_link_success"
msgstr ""

#, fuzzy
msgid "copy_link_to_share"
msgstr ""

#, fuzzy
msgid "copy_mail_link"
msgstr ""

#, fuzzy
msgid "correct_answer"
msgstr ""

#, fuzzy
msgid "country"
msgstr ""

#, fuzzy
msgid "country_invalid"
msgstr ""

#, fuzzy
msgid "create_account"
msgstr ""

#, fuzzy
msgid "create_accounts"
msgstr ""

#, fuzzy
msgid "create_accounts_placeholder"
msgstr ""

#, fuzzy
msgid "create_accounts_prompt"
msgstr ""

#, fuzzy
msgid "create_adventure"
msgstr ""

#, fuzzy
msgid "create_class"
msgstr ""

#, fuzzy
msgid "create_student_account"
msgstr ""

#, fuzzy
msgid "create_student_account_explanation"
msgstr ""

#, fuzzy
msgid "create_student_accounts"
msgstr ""

#, fuzzy
msgid "create_teacher_account"
msgstr ""

#, fuzzy
msgid "create_teacher_account_explanation"
msgstr ""

#, fuzzy
msgid "create_usernames_and_passwords_desc"
msgstr ""

#, fuzzy
msgid "create_usernames_and_passwords_title"
msgstr ""

#, fuzzy
msgid "create_usernames_desc"
msgstr ""

#, fuzzy
msgid "create_usernames_title"
msgstr ""

#, fuzzy
msgid "creator"
msgstr ""

#, fuzzy
msgid "current_password"
msgstr ""

#, fuzzy
msgid "customization_deleted"
msgstr ""

#, fuzzy
msgid "customize"
msgstr ""

#, fuzzy
msgid "customize_adventure"
msgstr ""

#, fuzzy
msgid "customize_class"
msgstr ""

#, fuzzy
msgid "dash"
msgstr ""

#, fuzzy
msgid "debug"
msgstr ""

#, fuzzy
msgid "default_401"
msgstr ""

#, fuzzy
msgid "default_403"
msgstr ""

#, fuzzy
msgid "default_404"
msgstr ""

#, fuzzy
msgid "default_500"
msgstr ""

#, fuzzy
msgid "delete"
msgstr ""

#, fuzzy
msgid "delete_adventure_prompt"
msgstr ""

#, fuzzy
msgid "delete_class_prompt"
msgstr ""

#, fuzzy
msgid "delete_confirm"
msgstr ""

#, fuzzy
msgid "delete_invite"
msgstr ""

#, fuzzy
msgid "delete_invite_prompt"
msgstr ""

#, fuzzy
msgid "delete_public"
msgstr ""

#, fuzzy
msgid "delete_success"
msgstr ""

#, fuzzy
msgid "delete_tag_prompt"
msgstr ""

#, fuzzy
msgid "destroy_profile"
msgstr ""

#, fuzzy
msgid "developers_mode"
msgstr ""

#, fuzzy
msgid "directly_available"
msgstr ""

#, fuzzy
msgid "disable"
msgstr ""

#, fuzzy
msgid "disable_explore_page"
msgstr ""

#, fuzzy
msgid "disable_parsons"
msgstr ""

#, fuzzy
msgid "disable_quizes"
msgstr ""

#, fuzzy
msgid "disabled"
msgstr ""

#, fuzzy
msgid "disabled_button_quiz"
msgstr ""

#, fuzzy
msgid "discord_server"
msgstr ""

#, fuzzy
msgid "distinguished_user"
msgstr ""

#, fuzzy
msgid "double quotes"
msgstr ""

#, fuzzy
msgid "download"
msgstr ""

#, fuzzy
msgid "duplicate"
msgstr ""

#, fuzzy
msgid "echo_and_ask_mismatch_exception"
msgstr ""

#, fuzzy
msgid "echo_out"
msgstr ""

#, fuzzy
msgid "edit_adventure"
msgstr ""

#, fuzzy
msgid "edit_code_button"
msgstr ""

#, fuzzy
msgid "email"
msgstr ""

#, fuzzy
msgid "email_invalid"
msgstr ""

#, fuzzy
msgid "end_quiz"
msgstr ""

#, fuzzy
msgid "english"
msgstr ""

#, fuzzy
msgid "enter"
msgstr ""

#, fuzzy
msgid "enter_password"
msgstr ""

#, fuzzy
msgid "enter_text"
msgstr ""

#, fuzzy
msgid "error_logo_alt"
msgstr ""

#, fuzzy
msgid "errors"
msgstr ""

#, fuzzy
msgid "exclamation mark"
msgstr ""

#, fuzzy
msgid "exercise"
msgstr ""

#, fuzzy
msgid "exercise_doesnt_exist"
msgstr ""

#, fuzzy
msgid "exists_email"
msgstr ""

#, fuzzy
msgid "exists_username"
msgstr ""

#, fuzzy
msgid "exit_preview_mode"
msgstr ""

#, fuzzy
msgid "experience_invalid"
msgstr ""

#, fuzzy
msgid "expiration_date"
msgstr ""

#, fuzzy
msgid "favorite_program"
msgstr ""

#, fuzzy
msgid "favourite_confirm"
msgstr ""

#, fuzzy
msgid "favourite_program"
msgstr ""

#, fuzzy
msgid "favourite_program_invalid"
msgstr ""

#, fuzzy
msgid "favourite_success"
msgstr ""

#, fuzzy
msgid "feedback_message_error"
msgstr ""

#, fuzzy
msgid "female"
msgstr ""

#, fuzzy
msgid "flag_adventure_prompt"
msgstr ""

#, fuzzy
msgid "float"
msgstr ""

#, fuzzy
msgid "for_teachers"
msgstr ""

#, fuzzy
msgid "forgot_password"
msgstr ""

#, fuzzy
msgid "from_another_teacher"
msgstr ""

#, fuzzy
msgid "from_magazine_website"
msgstr ""

#, fuzzy
msgid "from_video"
msgstr ""

#, fuzzy
msgid "fun_statistics_msg"
msgstr ""

#, fuzzy
msgid "gender"
msgstr ""

#, fuzzy
msgid "gender_invalid"
msgstr ""

#, fuzzy
msgid "general_settings"
msgstr ""

#, fuzzy
msgid "get_certificate"
msgstr ""

#, fuzzy
msgid "give_link_to_teacher"
msgstr ""

#, fuzzy
msgid "go_back"
msgstr ""

#, fuzzy
msgid "go_back_to_main"
msgstr ""

#, fuzzy
msgid "go_to_question"
msgstr ""

#, fuzzy
msgid "go_to_quiz_result"
msgstr ""

msgid "go_to_your_clone"
msgstr ""

#, fuzzy
msgid "goto_profile"
msgstr ""

#, fuzzy
msgid "graph_title"
msgstr ""

#, fuzzy
msgid "hand_in"
msgstr ""

#, fuzzy
msgid "hand_in_exercise"
msgstr ""

#, fuzzy
msgid "heard_about_hedy"
msgstr ""

#, fuzzy
msgid "heard_about_invalid"
msgstr ""

#, fuzzy
msgid "hedy_choice_title"
msgstr ""

#, fuzzy
msgid "hedy_introduction_slides"
msgstr ""

#, fuzzy
msgid "hedy_logo_alt"
msgstr ""

#, fuzzy
msgid "hedy_on_github"
msgstr ""

#, fuzzy
msgid "hello_logo"
msgstr ""

#, fuzzy
msgid "hide_adventures"
msgstr ""

#, fuzzy
msgid "hide_cheatsheet"
msgstr ""

#, fuzzy
msgid "hide_classes"
msgstr ""

#, fuzzy
msgid "hide_keyword_switcher"
msgstr ""

#, fuzzy
msgid "hide_slides"
msgstr ""

#, fuzzy
msgid "highest_level_reached"
msgstr ""

#, fuzzy
msgid "highest_quiz_score"
msgstr ""

#, fuzzy
msgid "hint"
msgstr ""

#, fuzzy
msgid "ill_work_some_more"
msgstr ""

#, fuzzy
msgid "image_invalid"
msgstr ""

#, fuzzy
msgid "incomplete_command_exception"
msgstr ""

#, fuzzy
msgid "incorrect_handling_of_quotes_exception"
msgstr ""

#, fuzzy
msgid "incorrect_use_of_types_exception"
msgstr ""

#, fuzzy
msgid "incorrect_use_of_variable_exception"
msgstr ""

#, fuzzy
msgid "indentation_exception"
msgstr ""

#, fuzzy
msgid "input"
msgstr ""

#, fuzzy
msgid "input_variable_role"
msgstr ""

#, fuzzy
msgid "integer"
msgstr ""

#, fuzzy
msgid "invalid_class_link"
msgstr ""

#, fuzzy
msgid "invalid_command_exception"
msgstr ""

#, fuzzy
msgid "invalid_keyword_language_comment"
msgstr ""

#, fuzzy
msgid "invalid_language_comment"
msgstr ""

#, fuzzy
msgid "invalid_level_comment"
msgstr ""

#, fuzzy
msgid "invalid_program_comment"
msgstr ""

#, fuzzy
msgid "invalid_teacher_invitation_code"
msgstr ""

#, fuzzy
msgid "invalid_username_password"
msgstr ""

#, fuzzy
msgid "invite_by_username"
msgstr ""

#, fuzzy
msgid "invite_date"
msgstr ""

#, fuzzy
msgid "invite_message"
msgstr ""

#, fuzzy
msgid "invite_prompt"
msgstr ""

#, fuzzy
msgid "invite_teacher"
msgstr ""

#, fuzzy
msgid "join_class"
msgstr ""

#, fuzzy
msgid "join_prompt"
msgstr ""

#, fuzzy
msgid "keybinding_waiting_for_keypress"
msgstr ""

#, fuzzy
msgid "keyword_language_invalid"
msgstr ""

#, fuzzy
msgid "landcode_phone_number"
msgstr ""

#, fuzzy
msgid "language"
msgstr ""

#, fuzzy
msgid "language_invalid"
msgstr ""

#, fuzzy
msgid "languages"
msgstr ""

#, fuzzy
msgid "last_edited"
msgstr ""

#, fuzzy
msgid "last_update"
msgstr ""

#, fuzzy
msgid "lastname"
msgstr ""

#, fuzzy
msgid "leave_class"
msgstr ""

#, fuzzy
msgid "level"
msgstr ""

#, fuzzy
msgid "level_accessible"
msgstr ""

#, fuzzy
msgid "level_disabled"
msgstr ""

#, fuzzy
msgid "level_future"
msgstr ""

#, fuzzy
msgid "level_invalid"
msgstr ""

#, fuzzy
msgid "level_not_class"
msgstr ""

#, fuzzy
msgid "level_title"
msgstr ""

#, fuzzy
msgid "levels"
msgstr ""

#, fuzzy
msgid "link"
msgstr ""

#, fuzzy
msgid "list"
msgstr ""

#, fuzzy
msgid "list_variable_role"
msgstr ""

#, fuzzy
msgid "logged_in_to_share"
msgstr ""

#, fuzzy
msgid "login"
msgstr ""

#, fuzzy
msgid "login_long"
msgstr ""

#, fuzzy
msgid "login_to_save_your_work"
msgstr ""

#, fuzzy
msgid "logout"
msgstr ""

#, fuzzy
msgid "longest_program"
msgstr ""

#, fuzzy
msgid "mail_change_password_body"
msgstr ""

#, fuzzy
msgid "mail_change_password_subject"
msgstr ""

#, fuzzy
msgid "mail_error_change_processed"
msgstr ""

#, fuzzy
msgid "mail_goodbye"
msgstr ""

#, fuzzy
msgid "mail_hello"
msgstr ""

#, fuzzy
msgid "mail_recover_password_body"
msgstr ""

#, fuzzy
msgid "mail_recover_password_subject"
msgstr ""

#, fuzzy
msgid "mail_reset_password_body"
msgstr ""

#, fuzzy
msgid "mail_reset_password_subject"
msgstr ""

#, fuzzy
msgid "mail_welcome_teacher_body"
msgstr ""

#, fuzzy
msgid "mail_welcome_teacher_subject"
msgstr ""

#, fuzzy
msgid "mail_welcome_verify_body"
msgstr ""

#, fuzzy
msgid "mail_welcome_verify_subject"
msgstr ""

#, fuzzy
msgid "mailing_title"
msgstr ""

#, fuzzy
msgid "main_subtitle"
msgstr ""

#, fuzzy
msgid "main_title"
msgstr ""

#, fuzzy
msgid "make_sure_you_are_done"
msgstr ""

#, fuzzy
msgid "male"
msgstr ""

#, fuzzy
msgid "mandatory_mode"
msgstr ""

#, fuzzy
msgid "more_info"
msgstr ""

#, fuzzy
msgid "more_options"
msgstr ""

#, fuzzy
msgid "multiple_keywords_warning"
msgstr ""

#, fuzzy
msgid "multiple_levels_warning"
msgstr ""

#, fuzzy
msgid "my_account"
msgstr ""

#, fuzzy
msgid "my_adventures"
msgstr ""

#, fuzzy
msgid "my_classes"
msgstr ""

#, fuzzy
msgid "my_messages"
msgstr ""

#, fuzzy
msgid "my_public_profile"
msgstr ""

#, fuzzy
msgid "name"
msgstr ""

#, fuzzy
msgid "nav_explore"
msgstr ""

#, fuzzy
msgid "nav_hedy"
msgstr ""

#, fuzzy
msgid "nav_learn_more"
msgstr ""

#, fuzzy
msgid "nav_start"
msgstr ""

#, fuzzy
msgid "new_password"
msgstr ""

#, fuzzy
msgid "new_password_repeat"
msgstr ""

#, fuzzy
msgid "newline"
msgstr ""

#, fuzzy
msgid "next_adventure"
msgstr ""

#, fuzzy
msgid "next_exercise"
msgstr ""

#, fuzzy
msgid "next_page"
msgstr ""

#, fuzzy
msgid "next_student"
msgstr ""

#, fuzzy
msgid "no"
msgstr ""

#, fuzzy
msgid "no_account"
msgstr ""

#, fuzzy
msgid "no_accounts"
msgstr ""

#, fuzzy
msgid "no_adventures_yet"
msgstr ""

#, fuzzy
msgid "no_more_flat_if"
msgstr ""

#, fuzzy
msgid "no_programs"
msgstr ""

#, fuzzy
msgid "no_shared_programs"
msgstr ""

#, fuzzy
msgid "no_students"
msgstr ""

#, fuzzy
msgid "no_such_adventure"
msgstr ""

#, fuzzy
msgid "no_such_class"
msgstr ""

#, fuzzy
msgid "no_such_level"
msgstr ""

#, fuzzy
msgid "no_such_program"
msgstr ""

#, fuzzy
msgid "no_tag"
msgstr ""

#, fuzzy
msgid "not_adventure_yet"
msgstr ""

#, fuzzy
msgid "not_enrolled"
msgstr ""

#, fuzzy
msgid "not_in_class_no_handin"
msgstr ""

#, fuzzy
msgid "not_logged_in_cantsave"
msgstr ""

#, fuzzy
msgid "not_logged_in_handin"
msgstr ""

#, fuzzy
msgid "not_teacher"
msgstr ""

#, fuzzy
msgid "number"
msgstr ""

#, fuzzy
msgid "number_lines"
msgstr ""

#, fuzzy
msgid "number_of_errors"
msgstr ""

#, fuzzy
msgid "number_programs"
msgstr ""

#, fuzzy
msgid "ok"
msgstr ""

#, fuzzy
msgid "one_level_error"
msgstr ""

#, fuzzy
msgid "only_you_can_see"
msgstr ""

#, fuzzy
msgid "open"
msgstr ""

#, fuzzy
msgid "opening_date"
msgstr ""

#, fuzzy
msgid "opening_dates"
msgstr ""

#, fuzzy
msgid "option"
msgstr ""

#, fuzzy
msgid "or"
msgstr ""

#, fuzzy
msgid "other"
msgstr ""

#, fuzzy
msgid "other_block"
msgstr ""

#, fuzzy
msgid "other_settings"
msgstr ""

#, fuzzy
msgid "other_source"
msgstr ""

#, fuzzy
msgid "other_text"
msgstr ""

#, fuzzy
msgid "overwrite_warning"
msgstr ""

#, fuzzy
msgid "owner"
msgstr ""

#, fuzzy
msgid "page_not_found"
msgstr ""

#, fuzzy
msgid "pair_with_teacher"
msgstr ""

#, fuzzy
msgid "parsons_title"
msgstr ""

#, fuzzy
msgid "password"
msgstr ""

#, fuzzy
msgid "password_change_not_allowed"
msgstr ""

#, fuzzy
msgid "password_change_prompt"
msgstr ""

#, fuzzy
msgid "password_change_success"
msgstr ""

#, fuzzy
msgid "password_invalid"
msgstr ""

#, fuzzy
msgid "password_repeat"
msgstr ""

#, fuzzy
msgid "password_resetted"
msgstr ""

#, fuzzy
msgid "password_six"
msgstr ""

#, fuzzy
msgid "password_updated"
msgstr ""

#, fuzzy
msgid "passwords_six"
msgstr ""

#, fuzzy
msgid "passwords_too_short"
msgstr ""

#, fuzzy
msgid "pending_invites"
msgstr ""

#, fuzzy
msgid "people_with_a_link"
msgstr ""

#, fuzzy
msgid "percentage"
msgstr ""

#, fuzzy
msgid "period"
msgstr ""

#, fuzzy
msgid "personal_text"
msgstr ""

#, fuzzy
msgid "personal_text_invalid"
msgstr ""

#, fuzzy
msgid "phone_number"
msgstr ""

#, fuzzy
msgid "preferred_keyword_language"
msgstr ""

#, fuzzy
msgid "preferred_language"
msgstr ""

#, fuzzy
msgid "preview"
msgstr ""

#, fuzzy
msgid "preview_teacher_mode"
msgstr ""

#, fuzzy
msgid "previewing_adventure"
msgstr ""

#, fuzzy
msgid "previewing_class"
msgstr ""

#, fuzzy
msgid "previous_campaigns"
msgstr ""

#, fuzzy
msgid "previous_page"
msgstr ""

#, fuzzy
msgid "print_accounts"
msgstr ""

msgid "print_accounts_title"
msgstr ""

#, fuzzy
msgid "print_logo"
msgstr ""

#, fuzzy
msgid "privacy_terms"
msgstr ""

#, fuzzy
msgid "private"
msgstr ""

#, fuzzy
msgid "profile_logo_alt"
msgstr ""

#, fuzzy
msgid "profile_picture"
msgstr ""

#, fuzzy
msgid "profile_updated"
msgstr ""

#, fuzzy
msgid "profile_updated_reload"
msgstr ""

#, fuzzy
msgid "program_contains_error"
msgstr ""

#, fuzzy
msgid "program_header"
msgstr ""

#, fuzzy
msgid "program_too_large_exception"
msgstr ""

#, fuzzy
msgid "programming_experience"
msgstr ""

#, fuzzy
msgid "programming_invalid"
msgstr ""

#, fuzzy
msgid "programs"
msgstr ""

#, fuzzy
msgid "prompt_join_class"
msgstr ""

#, fuzzy
msgid "provided_username_duplicates"
msgstr ""

#, fuzzy
msgid "public"
msgstr ""

#, fuzzy
msgid "public_adventures"
msgstr ""

#, fuzzy
msgid "public_content"
msgstr ""

#, fuzzy
msgid "public_content_info"
msgstr ""

#, fuzzy
msgid "public_invalid"
msgstr ""

#, fuzzy
msgid "public_profile"
msgstr ""

#, fuzzy
msgid "public_profile_info"
msgstr ""

#, fuzzy
msgid "public_profile_updated"
msgstr ""

#, fuzzy
msgid "put"
msgstr ""

#, fuzzy
msgid "question mark"
msgstr ""

#, fuzzy
msgid "quiz_logo_alt"
msgstr ""

#, fuzzy
msgid "quiz_score"
msgstr ""

#, fuzzy
msgid "quiz_tab"
msgstr ""

#, fuzzy
msgid "quiz_threshold_not_reached"
msgstr ""

#, fuzzy
msgid "read_code_label"
msgstr ""

#, fuzzy
msgid "recent"
msgstr ""

#, fuzzy
msgid "recover_password"
msgstr ""

#, fuzzy
msgid "regress_button"
msgstr ""

#, fuzzy
msgid "remove"
msgstr ""

#, fuzzy
msgid "remove_customization"
msgstr ""

#, fuzzy
msgid "remove_customizations_prompt"
msgstr ""

#, fuzzy
msgid "remove_student_prompt"
msgstr ""

#, fuzzy
msgid "remove_user_prompt"
msgstr ""

msgid "rename_class"
msgstr ""

msgid "rename_class_prompt"
msgstr ""

#, fuzzy
msgid "repair_program_logo_alt"
msgstr ""

#, fuzzy
msgid "repeat_dep"
msgstr ""

#, fuzzy
msgid "repeat_match_password"
msgstr ""

#, fuzzy
msgid "repeat_new_password"
msgstr ""

#, fuzzy
msgid "report_failure"
msgstr ""

#, fuzzy
msgid "report_program"
msgstr ""

#, fuzzy
msgid "report_success"
msgstr ""

#, fuzzy
msgid "request_invalid"
msgstr ""

#, fuzzy
msgid "request_teacher"
msgstr ""

#, fuzzy
msgid "request_teacher_account"
msgstr ""

#, fuzzy
msgid "required_field"
msgstr ""

#, fuzzy
msgid "reset_adventure_prompt"
msgstr ""

#, fuzzy
msgid "reset_adventures"
msgstr ""

#, fuzzy
msgid "reset_button"
msgstr ""

#, fuzzy
msgid "reset_password"
msgstr ""

#, fuzzy
msgid "restart"
msgstr ""

#, fuzzy
msgid "retrieve_adventure_error"
msgstr ""

#, fuzzy
msgid "retrieve_class_error"
msgstr ""

#, fuzzy
msgid "retrieve_tag_error"
msgstr ""

#, fuzzy
msgid "role"
msgstr ""

#, fuzzy
msgid "run_code_button"
msgstr ""

#, fuzzy
msgid "save_parse_warning"
msgstr ""

#, fuzzy
msgid "save_prompt"
msgstr ""

#, fuzzy
msgid "save_success_detail"
msgstr ""

#, fuzzy
msgid "score"
msgstr ""

#, fuzzy
msgid "search"
msgstr ""

#, fuzzy
msgid "search_button"
msgstr ""

#, fuzzy
msgid "second_teacher"
msgstr ""

#, fuzzy
msgid "second_teacher_copy_prompt"
msgstr ""

#, fuzzy
msgid "second_teacher_prompt"
msgstr ""

#, fuzzy
msgid "second_teacher_warning"
msgstr ""

msgid "see_adventure_shared_class"
msgstr ""

#, fuzzy
msgid "see_certificate"
msgstr ""

#, fuzzy
msgid "select"
msgstr ""

#, fuzzy
msgid "select_adventures"
msgstr ""

#, fuzzy
msgid "select_all"
msgstr ""

msgid "select_classes"
msgstr ""

#, fuzzy
msgid "select_lang"
msgstr ""

#, fuzzy
msgid "select_levels"
msgstr ""

#, fuzzy
msgid "selected"
msgstr ""

#, fuzzy
msgid "self_removal_prompt"
msgstr ""

#, fuzzy
msgid "send_password_recovery"
msgstr ""

#, fuzzy
msgid "sent_by"
msgstr ""

#, fuzzy
msgid "sent_password_recovery"
msgstr ""

#, fuzzy
msgid "settings"
msgstr ""

#, fuzzy
msgid "share"
msgstr ""

#, fuzzy
msgid "share_by_giving_link"
msgstr ""

#, fuzzy
msgid "share_your_program"
msgstr ""

#, fuzzy
msgid "signup_student_or_teacher"
msgstr ""

#, fuzzy
msgid "single quotes"
msgstr ""

#, fuzzy
msgid "slash"
msgstr ""

#, fuzzy
msgid "sleeping"
msgstr ""

#, fuzzy
msgid "slides"
msgstr ""

#, fuzzy
msgid "slides_for_level"
msgstr ""

#, fuzzy
msgid "slides_info"
msgstr ""

#, fuzzy
msgid "social_media"
msgstr ""

#, fuzzy
msgid "solution_example"
msgstr ""

#, fuzzy
msgid "solution_example_explanation"
msgstr ""

#, fuzzy
msgid "some_rows_missing_separator"
msgstr ""

#, fuzzy
msgid "something_went_wrong_keyword_parsing"
msgstr ""

#, fuzzy
msgid "space"
msgstr ""

#, fuzzy
msgid "star"
msgstr ""

#, fuzzy
msgid "start_learning"
msgstr ""

#, fuzzy
msgid "start_quiz"
msgstr ""

#, fuzzy
msgid "start_teaching"
msgstr ""

#, fuzzy
msgid "step_title"
msgstr ""

#, fuzzy
msgid "stepper_variable_role"
msgstr ""

#, fuzzy
msgid "stop"
msgstr ""

#, fuzzy
msgid "stop_code_button"
msgstr ""

#, fuzzy
msgid "string"
msgstr ""

#, fuzzy
msgid "student"
msgstr ""

#, fuzzy
msgid "student_accounts_created"
msgstr ""

#, fuzzy
msgid "student_adventures_table"
msgstr ""

#, fuzzy
msgid "student_adventures_table_explanation"
msgstr ""

#, fuzzy
msgid "student_already_in_class"
msgstr ""

#, fuzzy
msgid "student_already_invite"
msgstr ""

#, fuzzy
msgid "student_in_another_class"
msgstr ""

#, fuzzy
msgid "student_information"
msgstr ""

#, fuzzy
msgid "student_information_explanation"
msgstr ""

#, fuzzy
msgid "student_not_existing"
msgstr ""

#, fuzzy
msgid "student_signup_header"
msgstr ""

#, fuzzy
msgid "students"
msgstr ""

#, fuzzy
msgid "submission_time"
msgstr ""

#, fuzzy
msgid "submit_answer"
msgstr ""

#, fuzzy
msgid "submit_program"
msgstr ""

#, fuzzy
msgid "submit_warning"
msgstr ""

#, fuzzy
msgid "submitted"
msgstr ""

#, fuzzy
msgid "submitted_header"
msgstr ""

#, fuzzy
msgid "subscribe"
msgstr ""

#, fuzzy
msgid "subscribe_newsletter"
msgstr ""

#, fuzzy
msgid "successful_runs"
msgstr ""

#, fuzzy
msgid "suggestion_color"
msgstr ""

#, fuzzy
msgid "suggestion_note"
msgstr ""

#, fuzzy
msgid "suggestion_number"
msgstr ""

#, fuzzy
msgid "suggestion_numbers_or_strings"
msgstr ""

#, fuzzy
msgid "surname"
msgstr ""

#, fuzzy
msgid "survey_skip"
msgstr ""

#, fuzzy
msgid "survey_submit"
msgstr ""

#, fuzzy
msgid "tag_in_adventure"
msgstr ""

#, fuzzy
msgid "tag_input_placeholder"
msgstr ""

#, fuzzy
msgid "tags"
msgstr ""

#, fuzzy
msgid "teacher"
msgstr ""

#, fuzzy
msgid "teacher_invalid"
msgstr ""

#, fuzzy
msgid "teacher_invitation_require_login"
msgstr ""

#, fuzzy
msgid "teacher_manual"
msgstr ""

#, fuzzy
msgid "teacher_signup_header"
msgstr ""

#, fuzzy
msgid "teacher_welcome"
msgstr ""

#, fuzzy
msgid "teachers"
msgstr ""

#, fuzzy
msgid "template_code"
msgstr ""

msgid "this_adventure_has_an_example_solution"
msgstr ""

#, fuzzy
msgid "this_turns_in_assignment"
msgstr ""

#, fuzzy
msgid "title"
msgstr ""

#, fuzzy
msgid "title_admin"
msgstr ""

#, fuzzy
msgid "title_class-overview"
msgstr ""

#, fuzzy
msgid "title_customize-adventure"
msgstr ""

#, fuzzy
msgid "title_customize-class"
msgstr ""

#, fuzzy
msgid "title_explore"
msgstr ""

#, fuzzy
msgid "title_for-teacher"
msgstr ""

#, fuzzy
msgid "title_join-class"
msgstr ""

#, fuzzy
msgid "title_learn-more"
msgstr ""

#, fuzzy
msgid "title_login"
msgstr ""

#, fuzzy
msgid "title_my-profile"
msgstr ""

#, fuzzy
msgid "title_privacy"
msgstr ""

#, fuzzy
msgid "title_programs"
msgstr ""

#, fuzzy
msgid "title_public-adventures"
msgstr ""

#, fuzzy
msgid "title_recover"
msgstr ""

#, fuzzy
msgid "title_reset"
msgstr ""

#, fuzzy
msgid "title_signup"
msgstr ""

#, fuzzy
msgid "title_start"
msgstr ""

#, fuzzy
msgid "title_view-adventure"
msgstr ""

#, fuzzy
msgid "token_invalid"
msgstr ""

#, fuzzy
msgid "too_many_accounts"
msgstr ""

msgid "tooltip_level_locked"
msgstr ""

#, fuzzy
msgid "translate_error"
msgstr ""

#, fuzzy
msgid "translating_hedy"
msgstr ""

#, fuzzy
msgid "translator"
msgstr ""

#, fuzzy
msgid "turned_into_teacher"
msgstr ""

#, fuzzy
msgid "unauthorized"
msgstr ""

#, fuzzy
msgid "unfavourite_confirm"
msgstr ""

#, fuzzy
msgid "unfavourite_success"
msgstr ""

#, fuzzy
msgid "unknown_variable_role"
msgstr ""

#, fuzzy
msgid "unlock_thresholds"
msgstr ""

#, fuzzy
msgid "unsaved_class_changes"
msgstr ""

#, fuzzy
msgid "unsubmit_program"
msgstr ""

#, fuzzy
msgid "unsubmit_warning"
msgstr ""

#, fuzzy
msgid "unsubmitted"
msgstr ""

#, fuzzy
msgid "update_adventure_prompt"
msgstr ""

#, fuzzy
msgid "update_public"
msgstr ""

#, fuzzy
msgid "updating_indicator"
msgstr ""

#, fuzzy
msgid "use_custom_passwords"
msgstr ""

#, fuzzy
msgid "use_generated_passwords"
msgstr ""

#, fuzzy
msgid "use_of_blanks_exception"
msgstr ""

#, fuzzy
msgid "use_of_nested_functions_exception"
msgstr ""

#, fuzzy
msgid "used_in"
msgstr ""

#, fuzzy
msgid "user"
msgstr ""

#, fuzzy
msgid "user_inexistent"
msgstr ""

#, fuzzy
msgid "user_not_private"
msgstr ""

#, fuzzy
msgid "username"
msgstr ""

#, fuzzy
msgid "username_contains_invalid_symbol"
msgstr ""

#, fuzzy
msgid "username_contains_separator"
msgstr ""

#, fuzzy
msgid "username_empty"
msgstr ""

#, fuzzy
msgid "username_invalid"
msgstr ""

#, fuzzy
msgid "username_special"
msgstr ""

#, fuzzy
msgid "username_three"
msgstr ""

#, fuzzy
msgid "usernames_too_short"
msgstr ""

#, fuzzy
msgid "usernames_unavailable"
msgstr ""

#, fuzzy
msgid "value"
msgstr ""

#, fuzzy
msgid "view_adventures"
msgstr ""

#, fuzzy
msgid "view_classes"
msgstr ""

#, fuzzy
msgid "view_program"
msgstr ""

#, fuzzy
msgid "view_slides"
msgstr ""

#, fuzzy
msgid "waiting_for_submit"
msgstr ""

#, fuzzy
msgid "walker_variable_role"
msgstr ""

msgid "website"
msgstr ""

#, fuzzy
msgid "what_is_your_role"
msgstr ""

#, fuzzy
msgid "what_should_my_code_do"
msgstr ""

msgid "workbook_circle_question_text"
msgstr ""

msgid "workbook_circle_question_title"
msgstr ""

msgid "workbook_define_question_text"
msgstr ""

msgid "workbook_define_question_title"
msgstr ""

msgid "workbook_input_question_text"
msgstr ""

msgid "workbook_input_question_title"
msgstr ""

msgid "workbook_multiple_choice_question_text"
msgstr ""

msgid "workbook_multiple_choice_question_title"
msgstr ""

msgid "workbook_open_question_title"
msgstr ""

msgid "workbook_output_question_text"
msgstr ""

msgid "workbook_output_question_title"
msgstr ""

#, fuzzy
msgid "year_invalid"
msgstr ""

#, fuzzy
msgid "yes"
msgstr ""

#, fuzzy
msgid "your_personal_text"
msgstr ""

#, fuzzy
msgid "your_program"
msgstr ""

#~ msgid "accounts_created"
#~ msgstr "Accounts were successfully created."

#~ msgid "accounts_intro"
#~ msgstr "On this page you can create accounts for multiple students at once. These are automatically added to the current class, so make sure the class shown above is the right one! Every username needs to be unique in the entire Hedy system. You can use 'Postfix classname' to add your class name to all accounts. If you manually enter passwords, these need to be <b>at least</b> 6 characters."

#~ msgid "create_multiple_accounts"
#~ msgstr "Create multiple accounts"

#~ msgid "download_login_credentials"
#~ msgstr "Do you want to download the login credentials after the accounts creation?"

#~ msgid "generate_passwords"
#~ msgstr "Generate passwords"

#~ msgid "postfix_classname"
#~ msgstr "Postfix classname"

#~ msgid "reset_view"
#~ msgstr "Reset"

#~ msgid "unique_usernames"
#~ msgstr "All usernames need to be unique."

#~ msgid "usernames_exist"
#~ msgstr "One or more usernames is already in use."

#~ msgid "**Question**: What is the output of this code?"
#~ msgstr ""

#~ msgid "Output"
#~ msgstr ""

#~ msgid "clear"
#~ msgstr ""

#~ msgid "bug"
#~ msgstr ""

#~ msgid "feature"
#~ msgstr ""

#~ msgid "feedback"
#~ msgstr ""

#~ msgid "feedback_message_success"
#~ msgstr ""

#~ msgid "feedback_modal_message"
#~ msgstr ""

#~ msgid "adventures"
#~ msgstr ""

#~ msgid "classes"
#~ msgstr ""

#~ msgid "Adventure"
#~ msgstr ""

#~ msgid "Answer"
#~ msgstr ""

#~ msgid "adventure_prompt"
#~ msgstr ""

#~ msgid "select_tag"
#~ msgstr ""

#~ msgid "Delete"
#~ msgstr ""

#~ msgid "select_class"
#~ msgstr ""

<<<<<<< HEAD
#~ msgid "invalid_tutorial_step"
#~ msgstr ""

#~ msgid "next_step_tutorial"
#~ msgstr ""

#~ msgid "tutorial"
#~ msgstr ""

#~ msgid "tutorial_code_snippet"
#~ msgstr ""

#~ msgid "tutorial_message_not_found"
#~ msgstr ""

#~ msgid "tutorial_title_not_found"
=======
#~ msgid "survey"
#~ msgstr ""

#~ msgid "survey_completed"
>>>>>>> ed49bfa5
#~ msgstr ""
<|MERGE_RESOLUTION|>--- conflicted
+++ resolved
@@ -2632,7 +2632,6 @@
 #~ msgid "select_class"
 #~ msgstr ""
 
-<<<<<<< HEAD
 #~ msgid "invalid_tutorial_step"
 #~ msgstr ""
 
@@ -2649,10 +2648,10 @@
 #~ msgstr ""
 
 #~ msgid "tutorial_title_not_found"
-=======
+#~ msgstr ""
+
 #~ msgid "survey"
 #~ msgstr ""
 
 #~ msgid "survey_completed"
->>>>>>> ed49bfa5
 #~ msgstr ""
