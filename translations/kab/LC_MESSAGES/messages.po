--- conflicted
+++ resolved
@@ -2188,16 +2188,6 @@
 #~ msgid "classes"
 #~ msgstr ""
 
-<<<<<<< HEAD
-#~ msgid "student_already_in_class"
-#~ msgstr "Anelmad-a yella yakan deg usmil-ik."
-
-#~ msgid "student_not_existing"
-#~ msgstr "Isem-a n useqdac ulac-it."
-
-#~ msgid "student"
-#~ msgstr "Anelmad"
-=======
 #~ msgid "Adventure"
 #~ msgstr ""
 
@@ -2215,4 +2205,3 @@
 
 #~ msgid "select_class"
 #~ msgstr ""
->>>>>>> 126b753e
