--- conflicted
+++ resolved
@@ -1195,12 +1195,6 @@
 msgid "pair_with_teacher"
 msgstr ""
 
-<<<<<<< HEAD
-msgid "parsons_title"
-msgstr ""
-
-=======
->>>>>>> 58ead06e
 msgid "password"
 msgstr "Awal n uεeddi"
 
@@ -1367,12 +1361,6 @@
 msgid "question mark"
 msgstr "agaz n ussesten"
 
-<<<<<<< HEAD
-msgid "quiz_tab"
-msgstr ""
-
-=======
->>>>>>> 58ead06e
 msgid "read_code_label"
 msgstr "Γeṛ-d s taɣect εlayen"
 
@@ -2239,12 +2227,9 @@
 
 #~ msgid "mandatory_mode"
 #~ msgstr "Askar n uneflay ilaq"
-<<<<<<< HEAD
-=======
 
 #~ msgid "parsons_title"
 #~ msgstr ""
 
 #~ msgid "quiz_tab"
 #~ msgstr ""
->>>>>>> 58ead06e
