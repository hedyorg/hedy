--- conflicted
+++ resolved
@@ -2180,7 +2180,6 @@
 #~ msgid "select_class"
 #~ msgstr ""
 
-<<<<<<< HEAD
 #~ msgid "invalid_tutorial_step"
 #~ msgstr "Takkayt-a n ututuryel d tarameɣtut"
 
@@ -2199,10 +2198,10 @@
 #~ msgstr ""
 
 #~ msgid "tutorial_title_not_found"
-=======
+#~ msgstr ""
+
 #~ msgid "survey"
 #~ msgstr ""
 
 #~ msgid "survey_completed"
->>>>>>> ed49bfa5
 #~ msgstr ""
