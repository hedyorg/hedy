# Kabyle translations for PROJECT.
# Copyright (C) 2024 ORGANIZATION
# This file is distributed under the same license as the PROJECT project.
# FIRST AUTHOR <EMAIL@ADDRESS>, 2024.
#
msgid ""
msgstr ""
"Project-Id-Version: PROJECT VERSION\n"
"Report-Msgid-Bugs-To: EMAIL@ADDRESS\n"
"POT-Creation-Date: 2024-06-26 16:04+0200\n"
"PO-Revision-Date: 2024-12-03 06:18+0000\n"
"Last-Translator: Anonymous <noreply@weblate.org>\n"
"Language-Team: none\n"
"Language: kab\n"
"MIME-Version: 1.0\n"
"Content-Type: text/plain; charset=utf-8\n"
"Content-Transfer-Encoding: 8bit\n"
"Plural-Forms: nplurals=2; plural=n > 1;\n"
"X-Generator: Weblate 5.9-dev\n"
"Generated-By: Babel 2.14.0\n"

#, fuzzy
msgid "Access Before Assign"
msgstr ""

#, fuzzy
msgid "Cyclic Var Definition"
msgstr ""

#, fuzzy
msgid "Else Without If Error"
msgstr ""

#, fuzzy
msgid "Function Undefined"
msgstr ""

#, fuzzy
msgid "Has Blanks"
msgstr ""

#, fuzzy
msgid "Incomplete"
msgstr ""

msgid "Incomplete Repeat"
msgstr "Nufa`{repeat}` ɣef yizirig {line_number} txuṣṣ tladna`{command}`. Tzemreḍ ad tt-ternuḍ?"

#, fuzzy
msgid "Invalid"
msgstr ""

#, fuzzy
msgid "Invalid Argument"
msgstr ""

#, fuzzy
msgid "Invalid Argument Type"
msgstr ""

#, fuzzy
msgid "Invalid At Command"
msgstr ""

#, fuzzy
msgid "Invalid Space"
msgstr ""

#, fuzzy
msgid "Invalid Type Combination"
msgstr ""

msgid "Lonely Echo"
msgstr "Nufa-d belli `{echo}`tettwaseqdac send neɣ ar `{ask}`. Tzemreḍ ad tεerḍeḍ tira n `{ask}`send `{echo}`?"

#, fuzzy
msgid "Lonely Text"
msgstr ""

#, fuzzy
msgid "Missing Additional Command"
msgstr ""

#, fuzzy
msgid "Missing Colon Error"
msgstr ""

#, fuzzy
msgid "Missing Command"
msgstr ""

#, fuzzy
msgid "Missing Inner Command"
msgstr ""

#, fuzzy
msgid "Missing Square Brackets"
msgstr ""

#, fuzzy
msgid "Missing Variable"
msgstr ""

#, fuzzy
msgid "Misspelled At Command"
msgstr ""

#, fuzzy
msgid "No Indentation"
msgstr ""

#, fuzzy
msgid "Non Decimal Variable"
msgstr ""

#, fuzzy
msgid "Parse"
msgstr ""

#, fuzzy
msgid "Pressit Missing Else"
msgstr ""

#, fuzzy
msgid "Runtime Index Error"
msgstr ""

#, fuzzy
msgid "Runtime Value Error"
msgstr ""

#, fuzzy
msgid "Runtime Values Error"
msgstr ""

#, fuzzy
msgid "Save Microbit code "
msgstr ""

#, fuzzy
msgid "Too Big"
msgstr ""

#, fuzzy
msgid "Too Few Indents"
msgstr ""

#, fuzzy
msgid "Too Many Indents"
msgstr ""

#, fuzzy
msgid "Unexpected Indentation"
msgstr ""

#, fuzzy
msgid "Unquoted Assignment"
msgstr ""

#, fuzzy
msgid "Unquoted Equality Check"
msgstr ""

msgid "Unquoted Text"
msgstr "Nufa-d aḍris-a i `{ask}` neɣ `{print}` yettban ixuṣṣ ticraḍ n usigez. Tzemreḍ ad tεerḍeḍ ad tent-ternuḍ i {unquotedtext}?"

#, fuzzy
msgid "Unsupported Float"
msgstr ""

#, fuzzy
msgid "Unsupported String Value"
msgstr ""

#, fuzzy
msgid "Unused Variable"
msgstr ""

#, fuzzy
msgid "Var Undefined"
msgstr ""

#, fuzzy
msgid "Wrong Level"
msgstr ""

#, fuzzy
msgid "Wrong Number of Arguments"
msgstr ""

msgid "about_this_adventure"
msgstr ""

msgid "account_overview"
msgstr "Taskant n umaɣnu"

msgid "actions"
msgstr "Tigawin"

msgid "add"
msgstr "Rnu"

msgid "add_students"
msgstr "Rnu inelmaden"

msgid "add_your_language"
msgstr "Rnu tutlayt-ik!"

msgid "admin"
msgstr "Anedbal"

msgid "advance_button"
msgstr "Ddu ɣer uswir {level}"

msgid "adventure"
msgstr "Tadyant"

#, fuzzy
msgid "adventure_cloned"
msgstr ""

msgid "adventure_code_button"
msgstr "Tangalt n tedyant"

#, fuzzy
msgid "adventure_codeblock_button"
msgstr ""

#, fuzzy
msgid "adventure_duplicate"
msgstr ""

#, fuzzy
msgid "adventure_empty"
msgstr ""

#, fuzzy
msgid "adventure_exp_3"
msgstr ""

msgid "adventure_exp_classes"
msgstr "Tadyant-ik tettwaseqdac deg yismilen-a"

msgid "adventure_flagged"
msgstr "Tadyant tettwaṛcem akken iwata."

msgid "adventure_id_invalid"
msgstr "Asulay-a n tedyant d arameɣtu."

msgid "adventure_length"
msgstr "Tadyant-ik ilaq ad tegber ma drus 20 yisekkilen."

msgid "adventure_name_invalid"
msgstr "Isem n tedyant-a d arameɣtu."

msgid "adventure_terms"
msgstr "Qebleɣ ad tili tedyant-iw d tazayazt ɣef Hedy."

msgid "adventure_updated"
msgstr "Tadyant tettwaleqqem!"

msgid "adventures_completed"
msgstr "Tidyanin mmdent: {number_of_adventures}"

#, fuzzy
msgid "adventures_info"
msgstr ""

msgid "adventures_restored"
msgstr "Tidyanin timezwer tettwarr-d."

#, fuzzy
msgid "adventures_ticked"
msgstr ""

#, fuzzy
msgid "adventures_tried"
msgstr ""

msgid "ago"
msgstr "{timestamp} aya"

msgid "agree_invalid"
msgstr "Ilaq ad tqebleḍ tiwtilin n tbaḍnit."

msgid "agree_with"
msgstr "Qebleɣ"

msgid "ajax_error"
msgstr "Tella-d tuccḍa, ttxil-k εreḍ tikkelt niḍen."

msgid "all"
msgstr "Akk"

msgid "all_class_highscores"
msgstr "Akk inelmaden ad d-banen deg yigmaḍ εlayen n usmil"

#, fuzzy
msgid "all_rows_missing_separator"
msgstr ""

msgid "already_account"
msgstr "Tesεiḍ yakan amaɣnu?"

msgid "already_program_running"
msgstr "La yettwaselkam yakan wahil, fakk qbel wagi."

msgid "are_you_sure"
msgstr "D tidet tebɣiḍ? Ur tezmireḍ ara ad tesfesxeḍ tigawt-a."

msgid "ask_needs_var"
msgstr "Seg uswir wis 2, {ask} yesra ad yettwaseqdac akked umutti. Amedya: isem`{is}` `{ask}`Isem-ik?"

msgid "available_in"
msgstr "Yella deg:"

msgid "back_to_class"
msgstr "Ûɣal ɣer usmil"

msgid "become_a_sponsor"
msgstr "Uɣal d amendad"

msgid "birth_year"
msgstr "Aseggas n tlalit"

msgid "by"
msgstr "sɣur"

msgid "cancel"
msgstr "Sefsex"

msgid "cant_parse_exception"
msgstr "D awezɣi asekyed n wahil"

msgid "certificate"
msgstr "Aselkin n usmad"

msgid "certified_teacher"
msgstr "Aselmad yewwi aselkin"

msgid "change_password"
msgstr "Snifel awal n uɛeddi"

msgid "cheatsheet_title"
msgstr "Tifert n tkatut"

msgid "class_already_joined"
msgstr "Telliḍ yakan d anelmad n usmil"

msgid "class_customize_success"
msgstr "Asmil yettwasenfel akken iwata."

#, fuzzy
msgid "class_graph_explanation"
msgstr ""

msgid "class_logs"
msgstr "Tuqqna taneggarut"

msgid "class_name_duplicate"
msgstr "ɣur-k yakan asmil s yisem-a."

msgid "class_name_empty"
msgstr "Ur teskecmeḍ isem n usmil!"

msgid "class_name_invalid"
msgstr "Isem n usmil-a d arameɣtu."

msgid "class_name_prompt"
msgstr "Ttxil-k sekcem isem n usmel amaynut"

#, fuzzy
msgid "class_performance_graph"
msgstr ""

#, fuzzy
msgid "class_survey_description"
msgstr ""

msgid "class_survey_later"
msgstr "Smekti-yi-d azekka"

#, fuzzy
msgid "class_survey_question1"
msgstr ""

#, fuzzy
msgid "class_survey_question2"
msgstr ""

#, fuzzy
msgid "class_survey_question3"
msgstr ""

#, fuzzy
msgid "class_survey_question4"
msgstr ""

#, fuzzy
msgid "classes_info"
msgstr ""

#, fuzzy
msgid "clone"
msgstr ""

#, fuzzy
msgid "cloned_times"
msgstr ""

msgid "close"
msgstr "Mdel"

msgid "comma"
msgstr "tafrayt"

msgid "command_not_available_yet_exception"
msgstr "Ulac taladna-a akka tura"

msgid "command_unavailable_exception"
msgstr "Taladna ur tṣeḥḥa ara akk"

msgid "commands"
msgstr "Tiludna"

msgid "complete"
msgstr "Yemmed"

msgid "congrats_message"
msgstr "Gedha, {username}, tessawḍeḍ igmaḍ-a akked Hedy!"

msgid "connect_guest_teacher"
msgstr "Bɣiɣ ad qqneɣ d uselmad inebgi i izemren ad iyi-mudd kra n temsirin"

msgid "constant_variable_role"
msgstr "yezga"

msgid "containing"
msgstr ""

msgid "content_invalid"
msgstr "Tadyant-a d tarameɣtut."

msgid "continue"
msgstr "Kemmel"

msgid "contributor"
msgstr "Imttekki"

msgid "copy_accounts_to_clipboard"
msgstr "Nɣel ɣer tecfawt"

msgid "copy_clipboard"
msgstr "Yetwanɣel ɣer tecfawt akken iwata"

msgid "copy_code"
msgstr "Nɣel tangalt"

msgid "copy_join_link"
msgstr "Nɣel aseɣwen n unekcum"

msgid "copy_link_success"
msgstr "Aseɣwen n unekcum yettwanɣel akken iwata ɣer tecfawt"

msgid "copy_link_to_share"
msgstr "Nɣel aseɣwen ara tebḍuḍ"

msgid "copy_mail_link"
msgstr "Ttxil-k nɣel neɣ senteḍ aseɣwen deg yiccer amaynut:"

msgid "correct_answer"
msgstr "Tiririt igerrzen d"

msgid "country"
msgstr "Tamurt"

msgid "country_invalid"
msgstr "Ttxil-k fren tamurt iseḥḥan."

msgid "create_account"
msgstr "Snulfu-d amiḍan"

msgid "create_accounts"
msgstr "Asnulfu n imiḍan"

msgid "create_accounts_placeholder"
msgstr "Aru imiḍanen neɣ nɣel-iten-id seg tfelwit taẓarunayt"

msgid "create_accounts_prompt"
msgstr "Ad ternuḍ imiḍanen n yinelmaden {number_of_accounts}. D tidet tebɣiḍ?"

msgid "create_adventure"
msgstr "Rnu tadyant"

msgid "create_class"
msgstr "Rnu asmil amaynut"

msgid "create_student_account"
msgstr "Snulfu-d amiḍan"

msgid "create_student_account_explanation"
msgstr "Tzemreḍ ad teskelseḍ ahalan-ik s umiḍan."

msgid "create_student_accounts"
msgstr "Rnu imiḍanen n yinelmaden i"

msgid "create_teacher_account"
msgstr "Rnu amiḍan n uselmad"

msgid "create_teacher_account_explanation"
msgstr "S umiḍan n uselmad, tzemreḍ ad teskelseḍ ihalan-ik yerna ad twaliḍ igmaḍ n yinelmaden-ik."

#, fuzzy
msgid "create_usernames_and_passwords_desc"
msgstr ""

msgid "create_usernames_and_passwords_title"
msgstr "Ismawen n yiseqdacen akked wawalen n uɛeddi"

msgid "create_usernames_desc"
msgstr "Sekcem yiwen n yisem n useqdac i yal izirig neɣ nɣel-iten-id seg tferkit n tkatut."

msgid "create_usernames_title"
msgstr "Ismawen n yiseqdacen"

msgid "creator"
msgstr "Asaraw"

msgid "current_password"
msgstr "Awal n uɛeddi amiran"

msgid "customization_deleted"
msgstr "Isenfal ttwasefḍen akken iwata."

msgid "customize"
msgstr "Sagen"

msgid "customize_adventure"
msgstr "Sagen tadyant"

msgid "customize_class"
msgstr "Sagen asmil"

msgid "dash"
msgstr "tizdit"

msgid "debug"
msgstr "Tamseɣtayt"

msgid "default_401"
msgstr "Yettban-d ur tesεiḍ ara tisirag..."

msgid "default_403"
msgstr "Waqil tigawt-a tettwagdel..."

msgid "default_404"
msgstr "Ur nessaweḍ ara ad naf asebter-a..."

msgid "default_500"
msgstr "Yella wayen ur nteddu ara..."

msgid "delete"
msgstr "Kkes"

msgid "delete_adventure_prompt"
msgstr "D tidet tebɣiḍ ad tekkseḍ tadyant-a?"

msgid "delete_class_prompt"
msgstr "D tidet tebɣiḍ ad tekkseḍ asmel-a?"

msgid "delete_confirm"
msgstr "D tidet tebɣiḍ ad tekkseḍ ahil?"

msgid "delete_invite"
msgstr "Kkes tinnubga"

msgid "delete_invite_prompt"
msgstr "D tidet tebɣiḍ ad tekkseḍ tinnubga-a n usmil?"

msgid "delete_public"
msgstr "Kkes amaɣnu azayaz"

msgid "delete_success"
msgstr "Ahil yettwasfeḍ akken iwata."

msgid "delete_tag_prompt"
msgstr "D tidet tebɣiḍ ad tekkseḍ tabzimt-a?"

msgid "destroy_profile"
msgstr "Kkes amaɣnu"

msgid "developers_mode"
msgstr "Askar n uneflay"

msgid "directly_available"
msgstr "Ldi imir"

msgid "disable"
msgstr "Sens"

msgid "disable_explore_page"
msgstr "Sens asebter n usnirem"

msgid "disable_parsons"
msgstr "Sens ipuzulen"

msgid "disable_quizes"
msgstr "Sens akk ikwizen"

msgid "disabled"
msgstr "Yensa"

msgid "disabled_button_quiz"
msgstr "Afmiḍi-k n ukwiz drus, εreḍ tikkelt-niḍen!"

msgid "discord_server"
msgstr "Aqeddac Discord"

msgid "distinguished_user"
msgstr "Aseqdac ufrin"

msgid "double quotes"
msgstr "tuccar"

msgid "download"
msgstr "Sader"

msgid "duplicate"
msgstr "Sleg"

msgid "echo_and_ask_mismatch_exception"
msgstr "Acho akked ssuter ur mṣadan ara"

#, fuzzy
msgid "echo_out"
msgstr ""

msgid "edit_adventure"
msgstr "Ẓreg tadyant"

msgid "edit_code_button"
msgstr "Ẓreg tangalt"

msgid "email"
msgstr "Imayl"

msgid "email_invalid"
msgstr "Ttxil-k sekcem imayl ameɣtu."

msgid "end_quiz"
msgstr "Taggara n tsestant"

msgid "english"
msgstr "Taglizit"

msgid "enter"
msgstr "Sekcem"

msgid "enter_password"
msgstr "Sekcem awal n uεeddi i"

msgid "enter_text"
msgstr "Sekcem tiririt-ik da..."

msgid "error_logo_alt"
msgstr "Tuccḍa deg ulugu"

msgid "errors"
msgstr "Tuccḍiwin"

msgid "exclamation mark"
msgstr "agaz n ubhat"

msgid "exercise"
msgstr "Alaɣmu"

msgid "exercise_doesnt_exist"
msgstr "Alaɣmu-a ulac-it"

msgid "exists_email"
msgstr "Imayl-a yettwaseqdac yakan."

msgid "exists_username"
msgstr "Isem-a n useqdac yettwaseqdac yakan."

msgid "exit_preview_mode"
msgstr "Ffeɣ seg uskar n uskan"

msgid "experience_invalid"
msgstr "Ttxil-k fren tirmit tameɣtut, fren (Ih, Ala)."

msgid "expiration_date"
msgstr "Azemz n keffu"

msgid "favorite_program"
msgstr "Ahil asmenyaf"

msgid "favourite_confirm"
msgstr "D tidet tebɣiḍ ad tesbaduḍ ahil-a d asmenyaf-ik?"

msgid "favourite_program"
msgstr "Ahil asmenyaf"

msgid "favourite_program_invalid"
msgstr "Ahil asmenyaf i tferneḍ d arameɣtu."

msgid "favourite_success"
msgstr "Ahil-ik yettusbadu d asmenyaf."

msgid "feedback_message_error"
msgstr "Yella wayen ur nteddu ara, ttxil-k εreḍ ticki."

#, fuzzy
msgid "female"
msgstr ""

#, fuzzy
msgid "flag_adventure_prompt"
msgstr ""

msgid "float"
msgstr "aṭṭun"

msgid "for_teachers"
msgstr "I yiselmaden"

msgid "forgot_password"
msgstr "Tettuḍ awal-ik n uεeddi?"

msgid "from_another_teacher"
msgstr "Sɣur uselmad niḍen"

#, fuzzy
msgid "from_magazine_website"
msgstr ""

msgid "from_video"
msgstr "Seg tvidyut"

#, fuzzy
msgid "fun_statistics_msg"
msgstr ""

#, fuzzy
msgid "gender"
msgstr ""

#, fuzzy
msgid "gender_invalid"
msgstr ""

msgid "general_settings"
msgstr "Iɣewwaren imuta"

msgid "get_certificate"
msgstr "Awi aselkin-ik!"

msgid "give_link_to_teacher"
msgstr "Mudd-as aseɣwen-a i uselmad-ik:"

msgid "go_back"
msgstr "Uɣal"

msgid "go_back_to_main"
msgstr "Uɣal ɣer usebter agejdan"

msgid "go_to_question"
msgstr "Ddu ɣer usteqsi"

msgid "go_to_quiz_result"
msgstr "Ddu ɣer ugmuḍ n tsestant"

msgid "go_to_your_clone"
msgstr ""

msgid "goto_profile"
msgstr "Ddu ɣer umaɣnu"

#, fuzzy
msgid "graph_title"
msgstr ""

msgid "hand_in"
msgstr "Err"

msgid "hand_in_exercise"
msgstr "Err alaɣmu"

msgid "heard_about_hedy"
msgstr "Amek i tesliḍ s Hedy?"

msgid "heard_about_invalid"
msgstr "Ttxil-k fren abrid ameɣtu swayes i tesliḍ fell-aɣ."

msgid "hedy_choice_title"
msgstr "Afran n Hedy"

msgid "hedy_introduction_slides"
msgstr "Tibursatin n tazwara n Hedy"

msgid "hedy_logo_alt"
msgstr "Alugu n Hedy"

msgid "hedy_on_github"
msgstr "Hedy ɣef Github"

msgid "hello_logo"
msgstr "Azul"

msgid "hide_adventures"
msgstr "Ffer tidyanin"

msgid "hide_cheatsheet"
msgstr "Ffer tiferkit n tkatut"

msgid "hide_classes"
msgstr "Ffer ismilen"

msgid "hide_keyword_switcher"
msgstr "Ffer amefran n wawalen n tsarut"

msgid "hide_slides"
msgstr "Ffer tibursatin"

msgid "highest_level_reached"
msgstr "Aswir εlayen i yettwaxedmen"

#, fuzzy
msgid "highest_quiz_score"
msgstr ""

msgid "hint"
msgstr "Amatar?"

msgid "ill_work_some_more"
msgstr "Ad rnuɣ ad sluɣmuɣ fell-as"

msgid "image_invalid"
msgstr "Tugna i tferneḍ d tarameɣtut."

msgid "incomplete_command_exception"
msgstr "Taladna tarummidt"

#, fuzzy
msgid "incorrect_handling_of_quotes_exception"
msgstr ""

msgid "incorrect_use_of_types_exception"
msgstr "Yir aseqdec n wanawen"

msgid "incorrect_use_of_variable_exception"
msgstr "Yir aseqdec n umutti"

#, fuzzy
msgid "indentation_exception"
msgstr ""

msgid "input"
msgstr "anekcum seg `{ask}`"

msgid "input_variable_role"
msgstr "sekcem"

msgid "integer"
msgstr "azwil"

msgid "invalid_class_link"
msgstr "Yir aseɣwen i unekcum ɣer usmil."

msgid "invalid_command_exception"
msgstr "Yir taladna"

#, fuzzy
msgid "invalid_keyword_language_comment"
msgstr ""

#, fuzzy
msgid "invalid_language_comment"
msgstr ""

#, fuzzy
msgid "invalid_level_comment"
msgstr ""

#, fuzzy
msgid "invalid_program_comment"
msgstr ""

#, fuzzy
msgid "invalid_teacher_invitation_code"
msgstr ""

msgid "invalid_tutorial_step"
msgstr "Takkayt-a n ututuryel d tarameɣtut"

msgid "invalid_username_password"
msgstr "Isem n useqdac/awal n uεeddi d arameɣtu."

msgid "invite_by_username"
msgstr "Asnubget s yisem n useqdac"

msgid "invite_date"
msgstr "Azemz n tinnubga"

msgid "invite_message"
msgstr "Teṭṭfeḍ tinnubga i tmerna ɣer usmil"

msgid "invite_prompt"
msgstr "Sekcem-d isem n useqdac"

msgid "invite_teacher"
msgstr "Snubget aselmad"

msgid "join_class"
msgstr "Rnu ɣer usmil"

msgid "join_prompt"
msgstr "Tesriḍ ad tesεuḍ amiḍan i wakken ad ternuḍ ɣer usmil. Tebɣiḍ ad teqqneḍ tura?"

#, fuzzy
msgid "keybinding_waiting_for_keypress"
msgstr "Araǧu n tqeffalt yessden..."

#, fuzzy
msgid "keyword_language_invalid"
msgstr ""

#, fuzzy
msgid "landcode_phone_number"
msgstr ""

msgid "language"
msgstr "Tutlayt"

msgid "language_invalid"
msgstr "Ttxil-k fren tutlayt tameɣtut."

#, fuzzy
msgid "languages"
msgstr ""

msgid "last_edited"
msgstr "Aẓrag aneggaru"

msgid "last_update"
msgstr "Lqem aneggaru"

msgid "lastname"
msgstr "Isem n twacult"

msgid "leave_class"
msgstr "Eǧǧ asmil"

msgid "level"
msgstr "Aswir"

msgid "level_accessible"
msgstr "Aswir yeldi i yinelmaden"

msgid "level_disabled"
msgstr "Aswir yensa"

#, fuzzy
msgid "level_future"
msgstr ""

msgid "level_invalid"
msgstr "Aswir-a n Hedy d arameɣtu."

#, fuzzy
msgid "level_not_class"
msgstr ""

msgid "level_title"
msgstr "Aswir"

msgid "levels"
msgstr "Iswiren"

msgid "link"
msgstr "Aseɣwen"

msgid "list"
msgstr "tabdart"

msgid "list_variable_role"
msgstr "tabdart"

#, fuzzy
msgid "logged_in_to_share"
msgstr ""

msgid "login"
msgstr "Qqen"

msgid "login_long"
msgstr "Qqen ɣer umiḍan-ik·im"

msgid "login_to_save_your_work"
msgstr "Qqen i wakken ad teskelseḍ amahil-ik"

msgid "logout"
msgstr "Ffeɣ"

msgid "longest_program"
msgstr "َAhil akk ameqqran"

#, fuzzy
msgid "mail_change_password_body"
msgstr ""

#, fuzzy
msgid "mail_change_password_subject"
msgstr ""

#, fuzzy
msgid "mail_error_change_processed"
msgstr ""

msgid "mail_goodbye"
msgstr ""
"Kemmel asihel\n"
"Tarbaεt n Hedy"

msgid "mail_hello"
msgstr "Azul a {username}!"

#, fuzzy
msgid "mail_recover_password_body"
msgstr ""

msgid "mail_recover_password_subject"
msgstr "Ssuter awennez n wawal n uεeddi."

#, fuzzy
msgid "mail_reset_password_body"
msgstr ""

msgid "mail_reset_password_subject"
msgstr "Awal-ik n uεeddi n Hedy yettuwennez"

#, fuzzy
msgid "mail_welcome_teacher_body"
msgstr ""

msgid "mail_welcome_teacher_subject"
msgstr "Amiḍan-ik n uselmad n Hedy yewjed"

msgid "mail_welcome_verify_body"
msgstr ""
"Amiḍan-ik n uselmad n Hedy yettwarna akken iwata. Ansuf\n"
"Ttxil-k sit ɣef useɣwen-a i usenqed n tansa-k n yimayl: {link}"

msgid "mail_welcome_verify_subject"
msgstr "Ansuf ɣer Hedy"

msgid "mailing_title"
msgstr "Multeɣ ɣer uɣmis n Hedy"

msgid "main_subtitle"
msgstr "Asihel aḍrisan i usmil"

msgid "main_title"
msgstr "Hedy"

#, fuzzy
msgid "make_sure_you_are_done"
msgstr ""

#, fuzzy
msgid "male"
msgstr ""

msgid "mandatory_mode"
msgstr "Askar n uneflay ilaq"

msgid "more_info"
msgstr "Ugar n telɣut"

msgid "more_options"
msgstr "Ugar n textiṛiyin"

#, fuzzy
msgid "multiple_keywords_warning"
msgstr ""

#, fuzzy
msgid "multiple_levels_warning"
msgstr ""

msgid "my_account"
msgstr "Amiḍan-iw"

msgid "my_adventures"
msgstr "Tidyanin-inu"

msgid "my_classes"
msgstr "Ismilen-inu"

msgid "my_messages"
msgstr "Iznan-iw"

msgid "my_public_profile"
msgstr "Amaɣnu-inu azayaz"

msgid "name"
msgstr "Isem"

msgid "nav_explore"
msgstr "Snirem"

msgid "nav_hedy"
msgstr "Hedy"

msgid "nav_learn_more"
msgstr "Issin ugar"

msgid "nav_start"
msgstr "Agejdan"

msgid "new_password"
msgstr "Awal n uεeddi amaynut"

msgid "new_password_repeat"
msgstr "Ales awal n uεeddi amaynut"

msgid "newline"
msgstr "izirig amaynut"

msgid "next_adventure"
msgstr "Tadyant tuḍfirt"

msgid "next_exercise"
msgstr "Alaɣmu uḍfir"

msgid "next_page"
msgstr "Asebter uḍfir"

msgid "next_step_tutorial"
msgstr "Takkayt tuḍfirt >>>"

msgid "next_student"
msgstr "Anelmad uḍfir"

msgid "no"
msgstr "Uhu"

msgid "no_account"
msgstr "Mazal ur sεiɣ ara amiḍan?"

msgid "no_accounts"
msgstr "Ulac amiḍan ara yettwarnun."

msgid "no_adventures_yet"
msgstr "Ulac tidyanin tizayazin akka tura..."

#, fuzzy
msgid "no_more_flat_if"
msgstr ""

msgid "no_programs"
msgstr "Ulac ihalan."

msgid "no_shared_programs"
msgstr "ulac ihalan i yettwabḍan..."

msgid "no_students"
msgstr "Ulac inelmaden deg usmil-a"

msgid "no_such_adventure"
msgstr "Tadyant-a ulac-itt!"

msgid "no_such_class"
msgstr "Ulac asmil-a deg Hedy."

msgid "no_such_level"
msgstr "Ulac aswir-a deg Hedy!"

msgid "no_such_program"
msgstr "Ulac ahil-a deg Hedy!"

msgid "no_tag"
msgstr "Ulac tabzimt i yettwamudden!"

#, fuzzy
msgid "not_adventure_yet"
msgstr ""

msgid "not_enrolled"
msgstr "Akka d-yettban ulac-ik deg usmil-a!"

#, fuzzy
msgid "not_in_class_no_handin"
msgstr ""

msgid "not_logged_in_cantsave"
msgstr "Ahil-ik ur yettwaseklas ara."

#, fuzzy
msgid "not_logged_in_handin"
msgstr ""

msgid "not_teacher"
msgstr "Akka d-yettban kečč mačči d aselmad!"

msgid "number"
msgstr "aṭṭun"

msgid "number_lines"
msgstr "Amḍan n yizirigen"

msgid "number_of_errors"
msgstr "Amḍan n tuccḍiwin: {number_of_errors}"

msgid "number_programs"
msgstr "Amḍan n yihalan yettwaselkamen"

msgid "ok"
msgstr "Ih"

msgid "one_level_error"
msgstr "Tesriḍ ad tferneḍ xerṣum yiwen uswir."

msgid "only_you_can_see"
msgstr "Ala kečč i izemren ad twaliḍ ahil-a."

msgid "open"
msgstr "Ldi"

msgid "opening_date"
msgstr "Azemz n twaledyawt"

msgid "opening_dates"
msgstr "Izemzan n twaledyawt"

msgid "option"
msgstr "Tanefrunt"

msgid "or"
msgstr "neɣ"

msgid "other"
msgstr "Wayeḍ"

msgid "other_block"
msgstr "Tutlayt n usihel tayeḍ n yiḥedran"

msgid "other_settings"
msgstr "Iɣewwaren niḍen"

msgid "other_source"
msgstr "Wayeḍ"

msgid "other_text"
msgstr "Tutlayt n usihel aḍrisan niḍen"

#, fuzzy
msgid "overwrite_warning"
msgstr ""

msgid "owner"
msgstr "Bab-is"

msgid "page_not_found"
msgstr "Negguma ad naf asebter-a!"

#, fuzzy
msgid "pair_with_teacher"
msgstr ""

msgid "parsons_title"
msgstr "Apezzel"

msgid "password"
msgstr "Awal n uεeddi"

#, fuzzy
msgid "password_change_not_allowed"
msgstr ""

msgid "password_change_prompt"
msgstr "D tidet tebɣiḍ ad tesnefleḍ awal-a n uεeddi?"

msgid "password_change_success"
msgstr "Awal n uεeddi n unelmad-ik yettwasenfel akken iwata."

msgid "password_invalid"
msgstr "Awal-ik n uεeddi d arameɣtu."

msgid "password_repeat"
msgstr "Ales i wawal n uεeddi"

#, fuzzy
msgid "password_resetted"
msgstr ""

#, fuzzy
msgid "password_six"
msgstr ""

msgid "password_updated"
msgstr "Awal n uεeddi yettwabeddel akken iwata."

#, fuzzy
msgid "passwords_six"
msgstr ""

#, fuzzy
msgid "passwords_too_short"
msgstr ""

msgid "pending_invites"
msgstr "Tinubggiwin i yettwaεelqen"

#, fuzzy
msgid "people_with_a_link"
msgstr ""

msgid "percentage"
msgstr "afmiḍi"

msgid "period"
msgstr "tanzagt"

msgid "personal_text"
msgstr "Aḍris udmawan"

msgid "personal_text_invalid"
msgstr "Aḍris-ik udmawan d arameɣtu."

msgid "phone_number"
msgstr "Uṭṭun n tiliɣri"

#, fuzzy
msgid "preferred_keyword_language"
msgstr ""

msgid "preferred_language"
msgstr "Tutlayt tufrint"

msgid "preview"
msgstr "Taskant"

msgid "preview_teacher_mode"
msgstr "Amiḍan-a inek i wakken ad tεerḍeḍ Hedy, ẓer belli ilaq-ak ad teffɣeḍ syen ad tesnulfuḍ amiḍan n tidet i usekles n ukala-k."

msgid "previewing_adventure"
msgstr "Asenqed n tedyant"

#, fuzzy
msgid "previewing_class"
msgstr ""

#, fuzzy
msgid "previous_campaigns"
msgstr ""

msgid "previous_page"
msgstr "Asebter udfir"

msgid "print_accounts"
msgstr "Siggez"

msgid "print_accounts_title"
msgstr "Imiḍanen n yinelmaden i hedy.ord"

msgid "print_logo"
msgstr "siggez"

msgid "privacy_terms"
msgstr "Tiwtilin n tbaḍnit"

msgid "private"
msgstr "Uslig"

msgid "profile_logo_alt"
msgstr "Tignit n umaɣnu."

msgid "profile_picture"
msgstr "Tawlaft n umaɣnu"

msgid "profile_updated"
msgstr "Amaɣnu yettwaleqqem."

msgid "profile_updated_reload"
msgstr "Amaɣnu yettwaleqqem, asebter ad yales alluy."

msgid "program_contains_error"
msgstr "Ahil-a deg-s tuccḍa, d tidet tebɣiḍ ad t-tebḍuḍ?"

msgid "program_header"
msgstr "Ihalan-iw"

msgid "program_too_large_exception"
msgstr "Ihalan meqqren aṭas"

msgid "programming_experience"
msgstr "Γur-k tirmit deg usihel?"

msgid "programming_invalid"
msgstr "Ttxil-k fren tutlayt n usihel ameɣtu."

msgid "programs"
msgstr "Ihalan"

msgid "prompt_join_class"
msgstr "Tebɣiḍ ad ternuḍ ɣer usmel-a?"

#, fuzzy
msgid "provided_username_duplicates"
msgstr ""

msgid "public"
msgstr "Azayaz"

msgid "public_adventures"
msgstr "Inig deg tedyanin tizayazin"

msgid "public_content"
msgstr "Agbur azayaz"

#, fuzzy
msgid "public_content_info"
msgstr ""

#, fuzzy
msgid "public_invalid"
msgstr ""

msgid "public_profile"
msgstr "Amaɣnu azayaz"

#, fuzzy
msgid "public_profile_info"
msgstr ""

msgid "public_profile_updated"
msgstr "Amaɣnu azayaz yettwaleqqem, asebter ad yales alluy."

msgid "put"
msgstr "Err"

msgid "question mark"
msgstr "agaz n ussesten"

msgid "quiz_logo_alt"
msgstr "Alugu n ukwiz"

msgid "quiz_score"
msgstr "Afmiḍi n ukwiz"

msgid "quiz_tab"
msgstr "Akwiz"

#, fuzzy
msgid "quiz_threshold_not_reached"
msgstr ""

msgid "read_code_label"
msgstr "Γeṛ-d s taɣect εlayen"

msgid "recent"
msgstr "Ihalan-iw imiranen"

#, fuzzy
msgid "recover_password"
msgstr ""

msgid "regress_button"
msgstr "Uâvl ɣer uswir {level}"

msgid "remove"
msgstr "Kkes"

msgid "remove_customization"
msgstr "Kkes isaganen"

#, fuzzy
msgid "remove_customizations_prompt"
msgstr ""

#, fuzzy
msgid "remove_student_prompt"
msgstr ""

#, fuzzy
msgid "remove_user_prompt"
msgstr ""

msgid "rename_class"
msgstr ""

msgid "rename_class_prompt"
msgstr ""

msgid "repair_program_logo_alt"
msgstr "Seɣti tignit n usihel"

#, fuzzy
msgid "repeat_dep"
msgstr ""

#, fuzzy
msgid "repeat_match_password"
msgstr ""

msgid "repeat_new_password"
msgstr "Ales i wawal n uεeddi amaynut"

msgid "report_failure"
msgstr "Ahil-a ulac-it neɣ mačči d azayaz"

msgid "report_program"
msgstr "D tidet tebɣiḍ ad temmleḍ ahil-a?"

msgid "report_success"
msgstr "Ahil-a yettwammel"

msgid "request_invalid"
msgstr "Assuter d arameɣtu"

#, fuzzy
msgid "request_teacher"
msgstr ""

msgid "request_teacher_account"
msgstr "Uɣal d aselmad"

#, fuzzy
msgid "required_field"
msgstr ""

#, fuzzy
msgid "reset_adventure_prompt"
msgstr ""

#, fuzzy
msgid "reset_adventures"
msgstr ""

msgid "reset_button"
msgstr "Wennez"

msgid "reset_password"
msgstr "Wennez awal n uεeddi"

msgid "restart"
msgstr "Ales asenker"

#, fuzzy
msgid "retrieve_adventure_error"
msgstr ""

#, fuzzy
msgid "retrieve_class_error"
msgstr ""

#, fuzzy
msgid "retrieve_tag_error"
msgstr ""

msgid "role"
msgstr "Tamlilt"

msgid "run_code_button"
msgstr "Selkem tangalt"

msgid "save_parse_warning"
msgstr "Ahil-a deg-s tuccḍa, d tidet tebɣiḍ ad t-teskelseḍ?"

msgid "save_prompt"
msgstr "Tesriḍ ad tesεuḍ amiḍani wakken ad teskelseḍ ahil-ik. Tebɣiḍ ad teqqneḍ?"

msgid "save_success_detail"
msgstr "Ahil yettwasekles akken iwata."

msgid "score"
msgstr "Afmiḍi"

msgid "search"
msgstr "Nadi..."

msgid "search_button"
msgstr "Nadi"

msgid "second_teacher"
msgstr "Aselmad wis sin"

#, fuzzy
msgid "second_teacher_copy_prompt"
msgstr ""

#, fuzzy
msgid "second_teacher_prompt"
msgstr ""

#, fuzzy
msgid "second_teacher_warning"
msgstr ""

msgid "see_certificate"
msgstr "Wali aselkin {username}!"

msgid "select"
msgstr "Fren"

#, fuzzy
msgid "select_adventures"
msgstr ""

msgid "select_all"
msgstr "Fren kullec"

msgid "select_classes"
msgstr ""

msgid "select_lang"
msgstr "Fren tutlayt"

msgid "select_levels"
msgstr "Fren iswiren"

msgid "selected"
msgstr "Yettwafren"

msgid "self_removal_prompt"
msgstr "D tidet tebɣiḍ ad teffɣeḍ seg usmil-a?"

msgid "send_password_recovery"
msgstr "Azen-iyi-d aseɣwen n tririt n wawal n uεeddi"

msgid "sent_by"
msgstr "Tinnubga-a tettwazen-d sɣur"

msgid "sent_password_recovery"
msgstr "Ad teṭṭfeḍ imayl anida ara d-ddun iwellihen ɣef wamek ara twennzeḍ awal n uεeddi."

msgid "settings"
msgstr "Iɣewwaren-inu"

msgid "share"
msgstr "Bḍu"

msgid "share_by_giving_link"
msgstr "Sken ahil-ik i yimdanen niḍen s tikci n useɣwen-a:"

msgid "share_your_program"
msgstr "Bḍu ahil-ik"

msgid "signup_student_or_teacher"
msgstr "Kečč d anelmad neɣ d aselmad?"

#, fuzzy
msgid "single quotes"
msgstr ""

msgid "slash"
msgstr "ajerriḍ yeknan"

msgid "sleeping"
msgstr "Iḍes..."

msgid "slides"
msgstr "Tibursatin"

msgid "slides_for_level"
msgstr "Tibursatin i uswir"

#, fuzzy
msgid "slides_info"
msgstr ""

msgid "social_media"
msgstr "Azeṭṭa anmetti"

msgid "solution_example"
msgstr "Amedya n tifrat"

#, fuzzy
msgid "solution_example_explanation"
msgstr ""

#, fuzzy
msgid "some_rows_missing_separator"
msgstr ""

#, fuzzy
msgid "something_went_wrong_keyword_parsing"
msgstr ""

msgid "space"
msgstr "tallunt"

msgid "star"
msgstr "itri"

msgid "start_learning"
msgstr "Bdu almad"

msgid "start_quiz"
msgstr "Bdu tasestant"

msgid "start_teaching"
msgstr "Bdu aselmed"

#, fuzzy
msgid "step_title"
msgstr ""

#, fuzzy
msgid "stepper_variable_role"
msgstr ""

msgid "stop"
msgstr "Ḥbes"

msgid "stop_code_button"
msgstr "Ḥbes ahil"

msgid "string"
msgstr "aḍris"

msgid "student"
msgstr "Anelmad"

msgid "student_accounts_created"
msgstr "Timerna n yimiḍanen n yinelmaden tedda akken iwata"

msgid "student_adventures_table"
msgstr "Tidyanin n unelmad"

#, fuzzy
msgid "student_adventures_table_explanation"
msgstr ""

msgid "student_already_in_class"
msgstr "Anelmad-a yella yakan deg usmil-ik."

#, fuzzy
msgid "student_already_invite"
msgstr ""

#, fuzzy
msgid "student_in_another_class"
msgstr ""

msgid "student_information"
msgstr "Talɣut n yinelmaden"

#, fuzzy
msgid "student_information_explanation"
msgstr ""

msgid "student_not_existing"
msgstr "Isem-a n useqdac ulac-it."

msgid "student_signup_header"
msgstr "Anelmad"

msgid "students"
msgstr "inelmaden"

msgid "submission_time"
msgstr "Yettwarr i"

msgid "submit_answer"
msgstr "Err-d ɣef usteqsi"

msgid "submit_program"
msgstr "Azen"

msgid "submit_warning"
msgstr "D tidet tebɣiḍ ad tazneḍ ahil-a?"

msgid "submitted"
msgstr "Yettwazen"

msgid "submitted_header"
msgstr "Ahil-a yettwazen, ur yezmir ara ad yettwasenfel."

msgid "subscribe"
msgstr "Multeɣ"

msgid "subscribe_newsletter"
msgstr "Multeɣ ɣer uḥric n yisalan"

msgid "successful_runs"
msgstr "Iteddu akken iwata: {successful_runs}"

msgid "suggestion_color"
msgstr "Ԑreḍ aseqdec n yini niḍen"

#, fuzzy
msgid "suggestion_note"
msgstr ""

msgid "suggestion_number"
msgstr "Ԑreḍ ad tesnefleḍ azal s uzwil"

#, fuzzy
msgid "suggestion_numbers_or_strings"
msgstr ""

msgid "surname"
msgstr "Isem"

#, fuzzy
msgid "survey"
msgstr ""

#, fuzzy
msgid "survey_completed"
msgstr ""

msgid "survey_skip"
msgstr "Ur d-skan ara tikkelt niḍen"

msgid "survey_submit"
msgstr "Azen"

#, fuzzy
msgid "tag_in_adventure"
msgstr ""

msgid "tag_input_placeholder"
msgstr "Sekcem tabzimt tamaynut"

msgid "tags"
msgstr "Tibzimin"

msgid "teacher"
msgstr "Aselmad"

#, fuzzy
msgid "teacher_invalid"
msgstr ""

#, fuzzy
msgid "teacher_invitation_require_login"
msgstr ""

msgid "teacher_manual"
msgstr "Awfus n uselmad"

msgid "teacher_signup_header"
msgstr "Aselmad"

#, fuzzy
msgid "teacher_welcome"
msgstr ""

msgid "teachers"
msgstr "Iselmaden"

msgid "template_code"
msgstr ""
"Wagi d asegzu n tedyant-iw!\n"
"\n"
"Abrid-a zemreɣ ad d-sekneɣ taladna: <code>siggez</code>\n"
"\n"
"D acu tikwal yewwi-d ad d-sekneɣ cwiṭ kan seg tengalt, akka:\n"
"<pre>\n"
"ssuter Isem-ik?\n"
"echo isem-ik \n"
"</pre>"

msgid "this_adventure_has_an_example_solution"
msgstr ""

#, fuzzy
msgid "this_turns_in_assignment"
msgstr ""

msgid "title"
msgstr "Azwel"

#, fuzzy
msgid "title_admin"
msgstr ""

#, fuzzy
msgid "title_class-overview"
msgstr ""

msgid "title_customize-adventure"
msgstr "Hedy - Sagen tadyant"

msgid "title_customize-class"
msgstr "Hedy - Sagen asmil"

msgid "title_explore"
msgstr "Hedy - Snirem"

msgid "title_for-teacher"
msgstr "Hedy - I yiselmaden"

msgid "title_join-class"
msgstr "Hedy - Rnu ɣer usmil"

msgid "title_learn-more"
msgstr "Hedy - Issin ugar"

msgid "title_login"
msgstr "Hedy - Tuqqna"

msgid "title_my-profile"
msgstr "Hedy - Amiḍan-iw"

msgid "title_privacy"
msgstr "Hedy - Tiwtilin n tbaḍnit"

msgid "title_programs"
msgstr "Hedy - Ihalan-iw"

msgid "title_public-adventures"
msgstr "Hedy - Tidyanin tizayazin"

msgid "title_recover"
msgstr "Hedy - Err-d amiḍan"

msgid "title_reset"
msgstr "Hedy - Wennez awal n uεeddi"

msgid "title_signup"
msgstr "Hedy - Asnulfu n umiḍan"

msgid "title_start"
msgstr "Hedy - Asihel aḍrisan afessas"

#, fuzzy
msgid "title_view-adventure"
msgstr ""

#, fuzzy
msgid "token_invalid"
msgstr ""

msgid "too_many_accounts"
msgstr "Ur tezmireḍ ara ad d-tesnulfuḍ ugar n 100 yimiḍanen n yinelmaden."

#, fuzzy
msgid "tooltip_level_locked"
msgstr ""

#, fuzzy
msgid "translate_error"
msgstr ""

#, fuzzy
msgid "translating_hedy"
msgstr ""

msgid "translator"
msgstr "Amsuqel"

#, fuzzy
msgid "turned_into_teacher"
msgstr ""

#, fuzzy
msgid "tutorial"
msgstr ""

msgid "tutorial_code_snippet"
msgstr ""
"{print} Azul ay amaḍal!\n"
"{print} L lemmdeɣ Hedy s uṭuṭuryel!"

#, fuzzy
msgid "tutorial_message_not_found"
msgstr ""

#, fuzzy
msgid "tutorial_title_not_found"
msgstr ""

#, fuzzy
msgid "unauthorized"
msgstr ""

msgid "unfavourite_confirm"
msgstr "D tidet tebɣiḍ ur tesmenyafayed ara ahil-a?"

msgid "unfavourite_success"
msgstr "Ahil-ik mačči d asmenyaf."

msgid "unknown_variable_role"
msgstr "arussin"

#, fuzzy
msgid "unlock_thresholds"
msgstr ""

#, fuzzy
msgid "unsaved_class_changes"
msgstr ""

msgid "unsubmit_program"
msgstr "Ahil ur yettwaznen ara"

msgid "unsubmit_warning"
msgstr "D tidet tebɣiḍ ad tesfesxeḍ tuzna-a?"

#, fuzzy
msgid "unsubmitted"
msgstr ""

#, fuzzy
msgid "update_adventure_prompt"
msgstr ""

msgid "update_public"
msgstr "Leqqem amaɣnu azayaz"

#, fuzzy
msgid "updating_indicator"
msgstr ""

#, fuzzy
msgid "use_custom_passwords"
msgstr ""

#, fuzzy
msgid "use_generated_passwords"
msgstr ""

#, fuzzy
msgid "use_of_blanks_exception"
msgstr ""

#, fuzzy
msgid "use_of_nested_functions_exception"
msgstr ""

#, fuzzy
msgid "used_in"
msgstr ""

#, fuzzy
msgid "user"
msgstr ""

#, fuzzy
msgid "user_inexistent"
msgstr ""

msgid "user_not_private"
msgstr "Aseqdac-a ulac-it neɣ ur yesεi ara amaɣnu azayaz"

msgid "username"
msgstr "Isem n useqdac"

#, fuzzy
msgid "username_contains_invalid_symbol"
msgstr ""

#, fuzzy
msgid "username_contains_separator"
msgstr ""

#, fuzzy
msgid "username_empty"
msgstr ""

#, fuzzy
msgid "username_invalid"
msgstr ""

#, fuzzy
msgid "username_special"
msgstr ""

#, fuzzy
msgid "username_three"
msgstr ""

#, fuzzy
msgid "usernames_too_short"
msgstr ""

#, fuzzy
msgid "usernames_unavailable"
msgstr ""

msgid "value"
msgstr "Azal"

msgid "view_adventures"
msgstr "Wali tidyanin"

msgid "view_classes"
msgstr "Wali ismilen"

msgid "view_program"
msgstr "Sken ahil"

msgid "view_slides"
msgstr "Wali tibursatin"

msgid "waiting_for_submit"
msgstr "Aṛaǧu n tuzna"

#, fuzzy
msgid "walker_variable_role"
msgstr ""

msgid "website"
msgstr "Asmel web"

msgid "what_is_your_role"
msgstr "D acu-tt temlilt-ik·im?"

#, fuzzy
msgid "what_should_my_code_do"
msgstr ""

msgid "workbook_circle_question_text"
msgstr ""

msgid "workbook_circle_question_title"
msgstr "Mudd"

msgid "workbook_define_question_text"
msgstr ""

msgid "workbook_define_question_title"
msgstr "Sbadu"

msgid "workbook_input_question_text"
msgstr ""

msgid "workbook_input_question_title"
msgstr "Sekcem"

msgid "workbook_multiple_choice_question_text"
msgstr ""

msgid "workbook_multiple_choice_question_title"
msgstr "Fren"

msgid "workbook_open_question_title"
msgstr ""

msgid "workbook_output_question_text"
msgstr ""

msgid "workbook_output_question_title"
msgstr "Suffeɣ"

#, fuzzy
msgid "year_invalid"
msgstr ""

msgid "yes"
msgstr "Ih"

msgid "your_personal_text"
msgstr "Aḍris-ik·im udmawan..."

msgid "your_program"
msgstr "Ahil-ik·im"

#~ msgid "**Question**: What is the output of this code?"
#~ msgstr ""

#~ msgid "Output"
#~ msgstr ""

#~ msgid "clear"
#~ msgstr "Sfeḍ"

#~ msgid "bug"
#~ msgstr "Abug"

#~ msgid "feature"
#~ msgstr "Tamahilt"

#~ msgid "feedback"
#~ msgstr "Tamawt"

#~ msgid "feedback_message_success"
#~ msgstr ""

#~ msgid "feedback_modal_message"
#~ msgstr ""

#~ msgid "adventures"
#~ msgstr "Tidyanin"

#~ msgid "classes"
#~ msgstr ""

<<<<<<< HEAD
#~ msgid "Adventure"
#~ msgstr ""

#~ msgid "Answer"
#~ msgstr ""

#~ msgid "adventure_prompt"
#~ msgstr "Ttxil-k sekcem isem n tedyant"

#~ msgid "select_tag"
#~ msgstr "Fren tabzimt"

#~ msgid "Delete"
=======
#~ msgid "select_class"
>>>>>>> 8eb9a26c
#~ msgstr ""
<|MERGE_RESOLUTION|>--- conflicted
+++ resolved
@@ -2190,7 +2190,6 @@
 #~ msgid "classes"
 #~ msgstr ""
 
-<<<<<<< HEAD
 #~ msgid "Adventure"
 #~ msgstr ""
 
@@ -2204,7 +2203,7 @@
 #~ msgstr "Fren tabzimt"
 
 #~ msgid "Delete"
-=======
+#~ msgstr ""
+
 #~ msgid "select_class"
->>>>>>> 8eb9a26c
 #~ msgstr ""
