--- conflicted
+++ resolved
@@ -2215,13 +2215,6 @@
 #~ msgid "survey_completed"
 #~ msgstr ""
 
-<<<<<<< HEAD
-#~ msgid "complete"
-#~ msgstr "Yemmed"
-
-#~ msgid "share"
-#~ msgstr "Bḍu"
-=======
 #~ msgid "disable_explore_page"
 #~ msgstr "Sens asebter n usnirem"
 
@@ -2233,4 +2226,3 @@
 
 #~ msgid "title_explore"
 #~ msgstr "Hedy - Snirem"
->>>>>>> 8dee6c69
