--- conflicted
+++ resolved
@@ -2221,10 +2221,9 @@
 #~ msgid "survey_completed"
 #~ msgstr ""
 
-<<<<<<< HEAD
 #~ msgid "put"
 #~ msgstr "Err"
-=======
+
 #~ msgid "disable_explore_page"
 #~ msgstr "Sens asebter n usnirem"
 
@@ -2236,4 +2235,3 @@
 
 #~ msgid "title_explore"
 #~ msgstr "Hedy - Snirem"
->>>>>>> 8dee6c69
