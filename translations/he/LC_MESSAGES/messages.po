# Hebrew translations for PROJECT.
# Copyright (C) 2022 ORGANIZATION
# This file is distributed under the same license as the PROJECT project.
# FIRST AUTHOR <EMAIL@ADDRESS>, 2022.
#
msgid ""
msgstr ""
"Project-Id-Version: PROJECT VERSION\n"
"Report-Msgid-Bugs-To: EMAIL@ADDRESS\n"
<<<<<<< HEAD
"POT-Creation-Date: 2022-09-20 20:53+0200\n"
=======
"POT-Creation-Date: 2022-10-06 11:26+0200\n"
>>>>>>> 76bb9c45
"PO-Revision-Date: 2022-08-29 07:56+0000\n"
"Last-Translator: Anonymous <noreply@weblate.org>\n"
"Language: he\n"
"Language-Team: none\n"
"Plural-Forms: nplurals=4; plural=(n == 1) ? 0 : ((n == 2) ? 1 : ((n > 10 && n % 10 == 0) ? 2 : 3));\n"
"MIME-Version: 1.0\n"
"Content-Type: text/plain; charset=utf-8\n"
"Content-Transfer-Encoding: 8bit\n"
<<<<<<< HEAD
"Generated-By: Babel 2.10.3\n"
=======
"Generated-By: Babel 2.10.1\n"
>>>>>>> 76bb9c45

#, fuzzy
msgid "program_contains_error"
msgstr "This program contains an error, are you sure you want to share it?"

#, fuzzy
msgid "title_achievements"
msgstr "Hedy - My achievements"

#, fuzzy
msgid "not_teacher"
msgstr "Looks like you are not a teacher!"

#, fuzzy
msgid "not_enrolled"
msgstr "Looks like you are not in this class!"

#, fuzzy
msgid "title_programs"
msgstr "Hedy - My programs"

#, fuzzy
msgid "unauthorized"
msgstr "You don't have access rights for this page"

#, fuzzy
msgid "title_for-teacher"
msgstr "Hedy - For teachers"

#, fuzzy
msgid "no_such_level"
msgstr "No such Hedy level!"

#, fuzzy
msgid "no_such_program"
msgstr "No such Hedy program!"

#, fuzzy
msgid "level_not_class"
msgstr "This level has not been made available in your class yet"

msgid "quiz_threshold_not_reached"
msgstr ""

#, fuzzy
msgid "no_such_adventure"
msgstr "This adventure doesn't exist!"

#, fuzzy
msgid "page_not_found"
msgstr "We couldn't find that page!"

#, fuzzy
msgid "title_signup"
msgstr "Hedy - Create an account"

#, fuzzy
msgid "title_login"
msgstr "Hedy - Login"

#, fuzzy
msgid "title_recover"
msgstr "Hedy - Recover account"

#, fuzzy
msgid "title_reset"
msgstr "Hedy - Reset password"

#, fuzzy
msgid "title_my-profile"
msgstr "Hedy - My account"

#, fuzzy
msgid "title_learn-more"
msgstr "Hedy - Learn more"

#, fuzzy
msgid "title_privacy"
msgstr "Hedy - Privacy terms"

#, fuzzy
msgid "title_start"
msgstr "Hedy - A gradual programming language"

#, fuzzy
msgid "title_landing-page"
msgstr "Welcome to Hedy!"

#, fuzzy
msgid "title_explore"
msgstr "Hedy - Explore"

msgid "no_such_highscore"
msgstr ""

#, fuzzy
msgid "translate_error"
msgstr "Something went wrong while translating the code. Try running the code to see if it has an error. Code with errors can not be translated."

#, fuzzy
msgid "tutorial_code_snippet"
msgstr ""
"print Hello world!\n"
"print I'm learning Hedy with the tutorial!"

#, fuzzy
msgid "invalid_tutorial_step"
msgstr "Invalid tutorial step"

#, fuzzy
msgid "tutorial_title_not_found"
msgstr "We couldn't find that page!"

msgid "tutorial_message_not_found"
msgstr ""

#, fuzzy
msgid "ajax_error"
msgstr "There was an error, please try again."

#, fuzzy
msgid "image_invalid"
msgstr "The image you chose image is invalid."

#, fuzzy
msgid "personal_text_invalid"
msgstr "Your personal text is invalid."

#, fuzzy
msgid "favourite_program_invalid"
msgstr "Your chosen favourite program is invalid."

#, fuzzy
msgid "public_profile_updated"
msgstr "Public profile updated."

#, fuzzy
msgid "user_not_private"
msgstr "This user either doesn't exist or doesn't have a public profile"

#, fuzzy
msgid "invalid_teacher_invitation_code"
msgstr "The teacher invitation code is invalid. To become a teacher, reach out to hello@hedy.org."

#, fuzzy
msgid "default_404"
msgstr "We could not find that page..."

#, fuzzy
msgid "default_403"
msgstr "Looks like you aren't authorized..."

#, fuzzy
msgid "default_500"
msgstr "Something went wrong..."

#, fuzzy
msgid "Wrong Level"
msgstr "That was correct Hedy code, but not at the right level. You wrote {offending_keyword} for level {working_level}. Tip: {tip}"

#, fuzzy
msgid "Incomplete"
msgstr "Oops! You forgot a bit of code! On line {line_number}, you need to enter text behind {incomplete_command}."

#, fuzzy
msgid "Invalid"
msgstr "{invalid_command} is not a Hedy level {level} command. Did you mean {guessed_command}?"

#, fuzzy
msgid "Invalid Space"
msgstr "Oops! You started a line with a space on line {line_number}. Spaces confuse computers, can you remove it?"

#, fuzzy
msgid "Has Blanks"
msgstr "Your code is incomplete. It contains blanks that you have to replace with code."

#, fuzzy
msgid "No Indentation"
msgstr "You used too few spaces in line {line_number}. You used {leading_spaces} spaces, which is not enough. Start every new block with {indent_size} spaces more than the line before."

#, fuzzy
msgid "Unexpected Indentation"
msgstr "You used too many spaces in line {line_number}. You used {leading_spaces} spaces, which is too much. Start every new block with {indent_size} spaces more than the line before."

#, fuzzy
msgid "Parse"
msgstr "The code you entered is not valid Hedy code. There is a mistake on line {location[0]}, at position {location[1]}. You typed {character_found}, but that is not allowed."

#, fuzzy
msgid "Unquoted Text"
msgstr "Be careful. If you ask or print something, the text should start and finish with a quotation mark. You forgot one somewhere."

#, fuzzy
msgid "Unquoted Assignment"
msgstr "From this level, you need to place texts to the right of the `is` between quotes. You forgot that for the text {text}."

#, fuzzy
msgid "Unquoted Equality Check"
msgstr "If you want to check if a variable is equal to multiple words, the words should be surrounded by quotation marks!"

#, fuzzy
msgid "Var Undefined"
msgstr "You tried to use the variable {name}, but you didn't set it. It is also possible that you were trying to use the word {name} but forgot quotation marks."

msgid "Access Before Assign"
msgstr "You tried to use the variable {name} on line {access_line_number}, but you set it on line {definition_line_number}. Set a variable before using it."

#, fuzzy
msgid "Cyclic Var Definition"
msgstr "The name {variable} needs to be set before you can use it on the right-hand side of the is command."

#, fuzzy
msgid "Lonely Echo"
msgstr "You used an echo before an ask, or an echo without an ask. First ask for input, then echo."

#, fuzzy
msgid "Too Big"
msgstr "Wow! Your program has an impressive {lines_of_code} lines of code! But we can only process {max_lines} lines in this level. Make your program smaller and try again."

#, fuzzy
msgid "Invalid Argument Type"
msgstr "You cannot use {command} with {invalid_argument} because it is {invalid_type}. Try changing {invalid_argument} to {allowed_types}."

#, fuzzy
msgid "Invalid Argument"
msgstr "You cannot use the command {command} with {invalid_argument}. Try changing {invalid_argument} to {allowed_types}."

#, fuzzy
msgid "Invalid Type Combination"
msgstr "You cannot use {invalid_argument} and {invalid_argument_2} with {command} because one is {invalid_type} and the other is {invalid_type_2}. Try changing {invalid_argument} to {invalid_type_2} or {invalid_argument_2} to {invalid_type}."

#, fuzzy
msgid "Unsupported Float"
msgstr "Non-integer numbers are not supported yet but they will be in a few levels. For now change {value} to an integer."

#, fuzzy
msgid "Locked Language Feature"
msgstr "You are using {concept}! That is awesome, but {concept} is not unlocked yet! It will be unlocked in a later level."

#, fuzzy
msgid "Missing Command"
msgstr "It looks like you forgot to use a command on line {line_number}."

#, fuzzy
msgid "Missing Inner Command"
msgstr "It looks like you forgot to use a command with the {command} statement you used on line {line_number}."

#, fuzzy
msgid "Incomplete Repeat"
msgstr "It looks like you forgot to use {command} with the repeat command you used on line {line_number}."

#, fuzzy
msgid "Unsupported String Value"
msgstr "Text values cannot contain {invalid_value}."

#, fuzzy
msgid "ask_needs_var"
msgstr "Starting in level 2, ask needs to be used with a variable. Example: name is ask What are you called?"

#, fuzzy
msgid "echo_out"
msgstr "Starting in level 2 echo is no longer needed. You can repeat an answer with ask and print now. Example: name is ask What are you called? printhello name"

#, fuzzy
msgid "space"
msgstr "a space"

#, fuzzy
msgid "comma"
msgstr "a comma"

#, fuzzy
msgid "question mark"
msgstr "a question mark"

#, fuzzy
msgid "newline"
msgstr "a new line"

#, fuzzy
msgid "period"
msgstr "a period"

#, fuzzy
msgid "exclamation mark"
msgstr "an exclamation mark"

#, fuzzy
msgid "dash"
msgstr "a dash"

#, fuzzy
msgid "star"
msgstr "a star"

#, fuzzy
msgid "single quotes"
msgstr "a single quote"

#, fuzzy
msgid "double quotes"
msgstr "double quotes"

#, fuzzy
msgid "slash"
msgstr "a slash"

#, fuzzy
msgid "string"
msgstr "text"

#, fuzzy
msgid "nested blocks"
msgstr "a block in a block"

#, fuzzy
msgid "or"
msgstr "or"

#, fuzzy
msgid "number"
msgstr "a number"

#, fuzzy
msgid "integer"
msgstr "a number"

#, fuzzy
msgid "float"
msgstr "a number"

#, fuzzy
msgid "list"
msgstr "a list"

#, fuzzy
msgid "input"
msgstr "input from ask"

#, fuzzy
msgid "general"
msgstr "General"

#, fuzzy
msgid "programs_created"
msgstr "Programs created"

#, fuzzy
msgid "programs_saved"
msgstr "Programs saved"

#, fuzzy
msgid "programs_submitted"
msgstr "Programs submitted"

#, fuzzy
msgid "teacher"
msgstr "Teacher"

#, fuzzy
msgid "hidden"
msgstr "Hidden"

#, fuzzy
msgid "hedy_achievements"
msgstr "Hedy achievements"

#, fuzzy
msgid "achievements_logo_alt"
msgstr "Achievement logo"

#, fuzzy
msgid "achievements_check_icon_alt"
msgstr "Achievement check icon"

#, fuzzy
msgid "cheatsheet_title"
msgstr "Cheatsheet"

#, fuzzy
msgid "hedy_logo_alt"
msgstr "Hedy logo"

#, fuzzy
msgid "back_to_class"
msgstr "Go back to class"

#, fuzzy
msgid "class_name_prompt"
msgstr "Please enter the name of the class"

#, fuzzy
msgid "username"
msgstr "Username"

#, fuzzy
msgid "last_login"
msgstr "Last login"

#, fuzzy
msgid "highest_level_reached"
msgstr "Highest level reached"

#, fuzzy
msgid "number_programs"
msgstr "Number of programs"

#, fuzzy
msgid "programs"
msgstr "Programs"

#, fuzzy
msgid "password"
msgstr "Password"

#, fuzzy
msgid "remove"
msgstr "Remove"

#, fuzzy
msgid "page"
msgstr "page"

#, fuzzy
msgid "enter_password"
msgstr "Enter a new password for"

#, fuzzy
msgid "password_change_prompt"
msgstr "Are you sure you want to change this password?"

#, fuzzy
msgid "remove_student_prompt"
msgstr "Are you sure you want to remove the student from the class?"

#, fuzzy
msgid "add_students"
msgstr "Add students"

#, fuzzy
msgid "customize_class"
msgstr "Customize class"

#, fuzzy
msgid "class_stats"
msgstr "Class statistics"

#, fuzzy
msgid "class_logs"
msgstr "Logs"

#, fuzzy
msgid "back_to_teachers_page"
msgstr "Go back to teachers page"

#, fuzzy
msgid "add_students_options"
msgstr "Add students options"

#, fuzzy
msgid "copy_link_success"
msgstr "Join link successfully copied to clipboard"

#, fuzzy
msgid "copy_join_link"
msgstr "Copy join link"

#, fuzzy
msgid "invite_prompt"
msgstr "Enter a username"

#, fuzzy
msgid "invite_by_username"
msgstr "Invite by username"

#, fuzzy
msgid "create_accounts"
msgstr "Create accounts"

#, fuzzy
msgid "pending_invites"
msgstr "Pending invites"

#, fuzzy
msgid "invite_date"
msgstr "Invite date"

#, fuzzy
msgid "expiration_date"
msgstr "Expiration date"

#, fuzzy
msgid "delete_invite_prompt"
msgstr "Are you sure you want to remove this class invitation?"

#, fuzzy
msgid "class_already_joined"
msgstr "You are already a student of class"

#, fuzzy
msgid "error_logo_alt"
msgstr "Error logo"

#, fuzzy
msgid "goto_profile"
msgstr "Go to my profile"

#, fuzzy
msgid "prompt_join_class"
msgstr "Do you want to join this class?"

#, fuzzy
msgid "join_prompt"
msgstr "You need to have an account to join a class. Would you like to login now?"

#, fuzzy
msgid "join_class"
msgstr "Join class"

#, fuzzy
msgid "next_step_tutorial"
msgstr "Next step >>>"

#, fuzzy
msgid "level_title"
msgstr "Level"

#, fuzzy
msgid "create_multiple_accounts"
msgstr "Create multiple accounts"

#, fuzzy
msgid "accounts_intro"
msgstr "On this page you can create accounts for multiple students at the same time. There are autoamtically added to the current class, make sure the selected class is correct!. By pressing the green + on the bottom right of the page you can add extra rows. You can delete a row by pressing the corresponding red cross. Make sure no rows are empty when you press \"Create accounts\". Please keep in mind that every username needs to be unique and the password needs to be <b>at least</b> 6 characters."

#, fuzzy
msgid "create_accounts_prompt"
msgstr "Are you sure you want to create these accounts?"

#, fuzzy
msgid "class"
msgstr "Class"

#, fuzzy
msgid "download_login_credentials"
msgstr "Do you want to download the login credentials after the accounts creation?"

#, fuzzy
msgid "yes"
msgstr "Yes"

#, fuzzy
msgid "no"
msgstr "No"

#, fuzzy
msgid "generate_passwords"
msgstr "Generate passwords"

#, fuzzy
msgid "reset_view"
msgstr "Reset"

#, fuzzy
msgid "customize_adventure"
msgstr "Customize adventure"

#, fuzzy
msgid "update_adventure_prompt"
msgstr "Are you sure you want to update this adventure?"

#, fuzzy
msgid "general_settings"
msgstr "General settings"

#, fuzzy
msgid "name"
msgstr "Name"

#, fuzzy
msgid "level"
msgstr "Level"

#, fuzzy
msgid "adventure_exp_1"
msgstr "Type your adventure of choice on the right-hand side. After creating your adventure you can include it in one of your classes under \"customizations\". If you want to include a command in your adventure please use code anchors like this:"

#, fuzzy
msgid "adventure_exp_2"
msgstr "If you want to show actual code snippets, for example to give student a template or example of the code. Please use pre anchors like this:"

#, fuzzy
msgid "hello_world"
msgstr "Hello world!"

#, fuzzy
msgid "adventure_exp_3"
msgstr "You can use the \"preview\" button to view a styled version of your adventure. To view the adventure on a dedicated page, select \"view\" from the teachers page."

#, fuzzy
msgid "adventure"
msgstr "Adventure"

#, fuzzy
msgid "template_code"
msgstr ""
"This is the explanation of my adventure!\n"
"\n"
"This way I can show a command: <code>print</code>\n"
"\n"
"But sometimes I might want to show a piece of code, like this:\n"
"<pre>\n"
"ask What's your name?\n"
"echo so your name is \n"
"</pre>"

#, fuzzy
msgid "adventure_terms"
msgstr "I agree that my adventure might be made publicly available on Hedy."

#, fuzzy
msgid "directly_add_adventure_to_classes"
msgstr "Do you want to add this adventure directly to one of your classes?"

#, fuzzy
msgid "preview"
msgstr "Preview"

#, fuzzy
msgid "save"
msgstr "Save"

#, fuzzy
msgid "delete_adventure_prompt"
msgstr "Are you sure you want to remove this adventure?"

#, fuzzy
msgid "customize_class_exp_1"
msgstr "Hi! On this page you can customize your class. By selecting levels and adventures you can choose what your student can see. You can also add your own created adventures to levels. All levels and default adventures will be selected by default. <b>Notice:</b> Not every adventure is available for every level! Settings up your customizations goes as follows:"

#, fuzzy
msgid "customize_class_step_1"
msgstr "Select levels for your class by pressing the \"level buttons\""

#, fuzzy
msgid "customize_class_step_2"
msgstr "\"Checkboxes\" will appear for the adventures available for the chosen levels"

#, fuzzy
msgid "customize_class_step_3"
msgstr "Select the adventures you want to make available"

#, fuzzy
msgid "customize_class_step_4"
msgstr "Click the name of an adventure to (de)select for all levels"

#, fuzzy
msgid "customize_class_step_5"
msgstr "Add personal adventures"

#, fuzzy
msgid "customize_class_step_6"
msgstr "Selecting an opening date for each level (you can also leave it empty)"

#, fuzzy
msgid "customize_class_step_7"
msgstr "Selection other settings"

#, fuzzy
msgid "customize_class_step_8"
msgstr "Choose \"Save\" -> You're done!"

#, fuzzy
msgid "customize_class_exp_2"
msgstr "You can always change these settings later on. For example, you can make specific adventures or levels available while teaching a class. This way it's easy for you to determine which level and adventures your students will be working on. If you want to make everything available for your class it is easiest to remove the customization all together."

#, fuzzy
msgid "select_adventures"
msgstr "Select adventures"

#, fuzzy
msgid "opening_dates"
msgstr "Opening dates"

#, fuzzy
msgid "opening_date"
msgstr "Opening date"

#, fuzzy
msgid "directly_available"
msgstr "Directly open"

#, fuzzy
msgid "select_own_adventures"
msgstr "Select own adventures"

#, fuzzy
msgid "select"
msgstr "Select"

msgid "unlock_thresholds"
msgstr ""

#, fuzzy
msgid "option"
msgstr "Option"

msgid "value"
msgstr ""

msgid "quiz_score"
msgstr ""

msgid "percentage"
msgstr ""

#, fuzzy
msgid "other_settings"
msgstr "Other settings"

#, fuzzy
msgid "mandatory_mode"
msgstr "Mandatory developer's mode"

#, fuzzy
msgid "hide_cheatsheet"
msgstr "Hide cheatsheet"

#, fuzzy
msgid "hide_keyword_switcher"
msgstr "Hide keyword switcher"

#, fuzzy
msgid "hide_quiz"
msgstr "Hide quiz"

#, fuzzy
msgid "hide_parsons"
msgstr "Dragging"

#, fuzzy
msgid "reset_adventure_prompt"
msgstr "Are you sure you want to reset all selected adventures?"

#, fuzzy
msgid "reset_adventures"
msgstr "Reset selected adventures"

#, fuzzy
msgid "remove_customizations_prompt"
msgstr "Are you sure you want to remove this class's customizations?"

#, fuzzy
msgid "remove_customization"
msgstr "Remove customization"

#, fuzzy
msgid "unsaved_class_changes"
msgstr "There are unsaved changes, are you sure you want to leave this page?"

#, fuzzy
msgid "go_back_to_main"
msgstr "Go back to main page"

#, fuzzy
msgid "explore_programs"
msgstr "Explore programs"

#, fuzzy
msgid "explore_explanation"
msgstr "On this page you can look through programs created by other Hedy users. You can filter on both a Hedy level and adventure. Click on \"View program\" to open a program and run it. Programs with a red header contain a mistake. You can still open the program, but running it will result in an error. You can of course try to fix it! If the creator has a public profile you can click their username to visit their profile. There you will find all their shared programs and much more!"

#, fuzzy
msgid "language"
msgstr "Language"

#, fuzzy
msgid "search_button"
msgstr "Search"

#, fuzzy
msgid "hedy_choice_title"
msgstr "Hedy's Choice"

#, fuzzy
msgid "creator"
msgstr "Creator"

#, fuzzy
msgid "view_program"
msgstr "View program"

#, fuzzy
msgid "report_program"
msgstr "Are you sure you want to report this program?"

#, fuzzy
msgid "my_classes"
msgstr "My classes"

#, fuzzy
msgid "students"
msgstr "students"

#, fuzzy
msgid "view"
msgstr "View"

#, fuzzy
msgid "duplicate"
msgstr "Duplicate"

#, fuzzy
msgid "delete_class_prompt"
msgstr "Are you sure you want to delete the class?"

#, fuzzy
msgid "create_class"
msgstr "Create a new class"

#, fuzzy
msgid "my_adventures"
msgstr "My adventures"

#, fuzzy
msgid "last_update"
msgstr "Last update"

#, fuzzy
msgid "edit"
msgstr "Edit"

#, fuzzy
msgid "adventure_prompt"
msgstr "Please enter the name of the adventure"

#, fuzzy
msgid "create_adventure"
msgstr "Create adventure"

#, fuzzy
msgid "teacher_welcome"
msgstr "Welcome to Hedy! Your are now the proud owner of a teachers account which allows you to create classes and invite students."

#, fuzzy
msgid "highscores"
msgstr "Highscores"

#, fuzzy
msgid "highscore_explanation"
msgstr "On this page you can view the current Highscores, based on the amount of achievements gathered. View the ranking for either all users, your country or your class. Click on a username to view their public profile."

#, fuzzy
msgid "highscore_no_public_profile"
msgstr "You don't have a public profile and are therefore not listed on the highscores. Do you wish to create one?"

#, fuzzy
msgid "create_public_profile"
msgstr "Create public profile"

#, fuzzy
msgid "whole_world"
msgstr "The world"

#, fuzzy
msgid "your_class"
msgstr "Your class"

#, fuzzy
msgid "achievements"
msgstr "achievements"

#, fuzzy
msgid "country_title"
msgstr "Country"

#, fuzzy
msgid "last_achievement"
msgstr "Last earned achievement"

#, fuzzy
msgid "ago"
msgstr "{timestamp} ago"

#, fuzzy
msgid "parsons_title"
msgstr "Puzzle"

#, fuzzy
msgid "quiz_tab"
msgstr "Quiz"

#, fuzzy
msgid "specific_adventure_mode"
msgstr "You're currently in adventure '{adventure}', click on 'Hedy' to view all adventures."

#, fuzzy
msgid "example_code_header"
msgstr "Example Hedy Code"

#, fuzzy
msgid "variables"
msgstr "Variables"

#, fuzzy
msgid "enter_text"
msgstr "Enter your answer here..."

#, fuzzy
msgid "enter"
msgstr "Enter"

#, fuzzy
msgid "already_program_running"
msgstr "There is already a program running, finish that one first."

#, fuzzy
msgid "run_code_button"
msgstr "Run code"

#, fuzzy
msgid "stop_code_button"
msgstr "Stop program"

#, fuzzy
msgid "next_exercise"
msgstr "Next exercise"

#, fuzzy
msgid "edit_code_button"
msgstr "Edit code"

#, fuzzy
msgid "repair_program_logo_alt"
msgstr "Repair program icon"

#, fuzzy
msgid "delete_confirm"
msgstr "Are you sure you want to delete the program?"

#, fuzzy
msgid "delete"
msgstr "Delete"

#, fuzzy
msgid "read_code_label"
msgstr "Read aloud"

#, fuzzy
msgid "regress_button"
msgstr "Go back to level {level}"

#, fuzzy
msgid "advance_button"
msgstr "Go to level {level}"

#, fuzzy
msgid "developers_mode"
msgstr "Programmer's mode"

#, fuzzy
msgid "nav_start"
msgstr "Home"

#, fuzzy
msgid "nav_hedy"
msgstr "Hedy"

#, fuzzy
msgid "nav_explore"
msgstr "Explore"

#, fuzzy
msgid "nav_learn_more"
msgstr "Learn more"

#, fuzzy
msgid "program_header"
msgstr "My programs"

#, fuzzy
msgid "my_achievements"
msgstr "My achievements"

#, fuzzy
msgid "my_account"
msgstr "My account"

#, fuzzy
msgid "for_teachers"
msgstr "For teachers"

#, fuzzy
msgid "teacher_manual"
msgstr "Teacher manual"

#, fuzzy
msgid "logout"
msgstr "Log out"

#, fuzzy
msgid "login"
msgstr "Log in"

#, fuzzy
msgid "search"
msgstr "Search..."

#, fuzzy
msgid "keyword_support"
msgstr "Translated keywords"

#, fuzzy
msgid "non_keyword_support"
msgstr "Translated content"

#, fuzzy
msgid "welcome"
msgstr "Welcome"

#, fuzzy
msgid "welcome_back"
msgstr "Welcome back"

#, fuzzy
msgid "teacher_tutorial_logo_alt"
msgstr "Teacher tutorial icon"

#, fuzzy
msgid "start_teacher_tutorial"
msgstr "Start teacher tutorial"

#, fuzzy
msgid "hedy_tutorial_logo_alt"
msgstr "Hedy tutorial icon"

#, fuzzy
msgid "start_hedy_tutorial"
msgstr "Start hedy tutorial"

#, fuzzy
msgid "start_programming_logo_alt"
msgstr "Start programming icon"

#, fuzzy
msgid "start_programming"
msgstr "Start programming"

#, fuzzy
msgid "explore_programs_logo_alt"
msgstr "Explore programs icon"

#, fuzzy
msgid "your_account"
msgstr "Your profile"

#, fuzzy
msgid "profile_logo_alt"
msgstr "Profile icon."

#, fuzzy
msgid "no_public_profile"
msgstr "You don't have a public profile text yet..."

#, fuzzy
msgid "create_question"
msgstr "Do you want to create one?"

#, fuzzy
msgid "amount_created"
msgstr "programs created"

#, fuzzy
msgid "amount_saved"
msgstr "programs saved"

#, fuzzy
msgid "amount_submitted"
msgstr "programs submitted"

#, fuzzy
msgid "your_last_program"
msgstr "Your last saved program"

#, fuzzy
msgid "ok"
msgstr "OK"

#, fuzzy
msgid "cancel"
msgstr "Cancel"

#, fuzzy
msgid "copy_link_to_share"
msgstr "Copy link to share"

#, fuzzy
msgid "achievement_earned"
msgstr "You've earned an achievement!"

#, fuzzy
msgid "mailing_title"
msgstr "Subscribe to the Hedy newsletter"

#, fuzzy
msgid "email"
msgstr "Email"

#, fuzzy
msgid "surname"
msgstr "First Name"

#, fuzzy
msgid "lastname"
msgstr "Last Name"

#, fuzzy
msgid "country"
msgstr "Country"

#, fuzzy
msgid "subscribe"
msgstr "Subscribe"

#, fuzzy
msgid "required_field"
msgstr "Fields marked with an * are required"

#, fuzzy
msgid "previous_campaigns"
msgstr "View previous campaigns"

#, fuzzy
msgid "step_title"
msgstr "Assignment"

#, fuzzy
msgid "save_code_button"
msgstr "Save code"

#, fuzzy
msgid "share_code_button"
msgstr "Save & share code"

msgid "tutorial"
msgstr ""

#, fuzzy
msgid "try_button"
msgstr "Try"

#, fuzzy
msgid "commands"
msgstr "Commands"

#, fuzzy
msgid "english"
msgstr "English"

#, fuzzy
msgid "login_long"
msgstr "Log in to your account"

#, fuzzy
msgid "no_account"
msgstr "No account?"

#, fuzzy
msgid "create_account"
msgstr "Create account"

#, fuzzy
msgid "forgot_password"
msgstr "Forgot your password?"

#, fuzzy
msgid "main_title"
msgstr "Hedy"

#, fuzzy
msgid "main_subtitle"
msgstr "A gradual programming language"

#, fuzzy
msgid "try_it"
msgstr "Try it"

#, fuzzy
msgid "exercise"
msgstr "Exercise"

#, fuzzy
msgid "what_should_my_code_do"
msgstr "What should my code do?"

#, fuzzy
msgid "teacher_account_request"
msgstr "You have a pending teacher account request"

#, fuzzy
msgid "account_overview"
msgstr "Account overview"

#, fuzzy
msgid "my_messages"
msgstr "My messages"

#, fuzzy
msgid "invite_message"
msgstr "You have received an invitation to join class"

#, fuzzy
msgid "sent_by"
msgstr "This invitation is sent by"

#, fuzzy
msgid "delete_invite"
msgstr "Delete invitation"

#, fuzzy
msgid "public_profile"
msgstr "Public profile"

#, fuzzy
msgid "visit_own_public_profile"
msgstr "Visit your own profile"

#, fuzzy
msgid "profile_picture"
msgstr "Profile picture"

#, fuzzy
msgid "personal_text"
msgstr "Personal text"

#, fuzzy
msgid "your_personal_text"
msgstr "Your personal text..."

#, fuzzy
msgid "favourite_program"
msgstr "Favourite program"

#, fuzzy
msgid "public_profile_info"
msgstr "By selecting this box I make my profile visible for everyone. Be careful not to share personal information like your name or home address, because everyone will be able to see it!"

#, fuzzy
msgid "update_public"
msgstr "Update public profile"

#, fuzzy
msgid "are_you_sure"
msgstr "Are you sure? You cannot revert this action."

#, fuzzy
msgid "delete_public"
msgstr "Delete public profile"

#, fuzzy
msgid "self_removal_prompt"
msgstr "Are you sure you want to leave this class?"

#, fuzzy
msgid "leave_class"
msgstr "Leave class"

#, fuzzy
msgid "settings"
msgstr "My personal settings"

#, fuzzy
msgid "birth_year"
msgstr "Birth year"

#, fuzzy
msgid "preferred_language"
msgstr "Preferred language"

#, fuzzy
msgid "preferred_keyword_language"
msgstr "Preferred keyword language"

#, fuzzy
msgid "gender"
msgstr "Gender"

#, fuzzy
msgid "female"
msgstr "Female"

#, fuzzy
msgid "male"
msgstr "Male"

#, fuzzy
msgid "other"
msgstr "Other"

#, fuzzy
msgid "agree_third_party"
msgstr "I consent to being contacted by partners of Leiden University with sales opportunities (optional)"

#, fuzzy
msgid "update_profile"
msgstr "Update profile"

#, fuzzy
msgid "destroy_profile"
msgstr "Delete profile"

#, fuzzy
msgid "change_password"
msgstr "Change password"

#, fuzzy
msgid "current_password"
msgstr "Current password"

#, fuzzy
msgid "new_password"
msgstr "New password"

#, fuzzy
msgid "repeat_new_password"
msgstr "Repeat new password"

#, fuzzy
msgid "request_teacher"
msgstr "Would you like to apply for a teacher's account?"

#, fuzzy
msgid "request_teacher_account"
msgstr "Request teacher account"

#, fuzzy
msgid "recent"
msgstr "My recent programs"

#, fuzzy
msgid "all"
msgstr ""

#, fuzzy
msgid "submitted"
msgstr ""

#, fuzzy
msgid "submitted_header"
msgstr "This is a submitted program and can't be altered."

#, fuzzy
msgid "title"
msgstr "Title"

#, fuzzy
msgid "last_edited"
msgstr "Last edited"

#, fuzzy
msgid "favourite_confirm"
msgstr "Are you sure you want to set this program as your favourite?"

#, fuzzy
msgid "open"
msgstr "Open"

#, fuzzy
msgid "copy_clipboard"
msgstr "Successfully copied to clipboard"

#, fuzzy
msgid "unshare_confirm"
msgstr "Are you sure you want to make the program private?"

#, fuzzy
msgid "unshare"
msgstr "Unshare"

#, fuzzy
msgid "submit_warning"
msgstr "Are you sure you want to submit this program?"

#, fuzzy
msgid "submit_program"
msgstr "Submit"

#, fuzzy
msgid "share_confirm"
msgstr "Are you sure you want to make the program public?"

#, fuzzy
msgid "share"
msgstr "Share"

#, fuzzy
msgid "no_programs"
msgstr "You have no programs yet."

#, fuzzy
msgid "write_first_program"
msgstr "Write your first program!"

#, fuzzy
msgid "certified_teacher"
msgstr "Certified teacher"

#, fuzzy
msgid "admin"
msgstr "Admin"

#, fuzzy
msgid "distinguished_user"
msgstr "Distinguished user"

#, fuzzy
msgid "contributor"
msgstr "Contributor"

#, fuzzy
msgid "no_shared_programs"
msgstr "has no shared programs..."

#, fuzzy
msgid "quiz_logo_alt"
msgstr "Quiz logo"

#, fuzzy
msgid "start_quiz"
msgstr "Start quiz"

#, fuzzy
msgid "go_to_first_question"
msgstr "Go to question 1"

#, fuzzy
msgid "question"
msgstr "Question"

#, fuzzy
msgid "hint"
msgstr "Hint?"

#, fuzzy
msgid "submit_answer"
msgstr "Answer question"

#, fuzzy
msgid "feedback_success"
msgstr "Good!"

#, fuzzy
msgid "feedback_failure"
msgstr "Wrong!"

#, fuzzy
msgid "correct_answer"
msgstr "The correct answer is"

#, fuzzy
msgid "go_to_question"
msgstr "Go to question"

#, fuzzy
msgid "go_to_quiz_result"
msgstr "Go to quiz result"

#, fuzzy
msgid "end_quiz"
msgstr "Quiz end"

#, fuzzy
msgid "score"
msgstr "Score"

#, fuzzy
msgid "recover_password"
msgstr "Request a password reset"

#, fuzzy
msgid "send_password_recovery"
msgstr "Send me a password recovery link"

#, fuzzy
msgid "reset_password"
msgstr "Reset password"

#, fuzzy
msgid "password_repeat"
msgstr "Repeat password"

msgid "signup_student_or_teacher"
msgstr ""

msgid "student"
msgstr ""

#, fuzzy
msgid "already_account"
msgstr "Already have an account?"

msgid "create_student_account"
msgstr ""

msgid "create_student_account_explanation"
msgstr ""

#, fuzzy
msgid "programming_experience"
msgstr "Do you have programming experience?"

#, fuzzy
msgid "languages"
msgstr "Which of these programming languages have you used before?"

#, fuzzy
msgid "other_block"
msgstr "Another block language"

#, fuzzy
msgid "other_text"
msgstr "Another text language"

#, fuzzy
msgid "subscribe_newsletter"
msgstr "Subscribe to the newsletter"

#, fuzzy
msgid "agree_with"
msgstr "I agree to the"

#, fuzzy
msgid "privacy_terms"
msgstr "privacy terms"

<<<<<<< HEAD
msgid "create_teacher_account"
msgstr ""

msgid "create_teacher_account_explanation"
msgstr ""
=======
#, fuzzy
msgid "already_account"
msgstr "Already have an account?"
>>>>>>> 76bb9c45

#, fuzzy
msgid "teacher_invitation_require_login"
msgstr "To set up your profile as a teacher, we will need you to log in. If you don't have an account, please create one."

#, fuzzy
msgid "by"
msgstr "by"

#, fuzzy
msgid "percentage_achieved"
msgstr "Achieved by {percentage}% of the users"

#, fuzzy
msgid "title_admin"
msgstr "Hedy - Administrator page"

#, fuzzy
msgid "username_invalid"
msgstr "Your username is invalid."

#, fuzzy
msgid "teacher_invalid"
msgstr "Your teacher value is invalid."

#, fuzzy
msgid "email_invalid"
msgstr "Please enter a valid email."

#, fuzzy
msgid "mail_error_change_processed"
msgstr "Something went wrong when sending a validation mail, the changes are still correctly processed."

#, fuzzy
msgid "username_special"
msgstr "Username cannot contain `:` or `@`."

#, fuzzy
msgid "username_three"
msgstr "Username must contain at least three characters."

#, fuzzy
msgid "password_invalid"
msgstr "Your password is invalid."

#, fuzzy
msgid "passwords_six"
msgstr "All passwords need to be six characters or longer."

#, fuzzy
msgid "mail_welcome_verify_body"
msgstr ""
"Your Hedy account has been created successfully. Welcome!\n"
"Please click on this link to verify your email address: {link}"

#, fuzzy
msgid "mail_change_password_body"
msgstr ""
"Your Hedy password has been changed. If you did this, all is good.\n"
"If you didn't change your password, please contact us immediately by replying to this email."

#, fuzzy
msgid "mail_recover_password_body"
msgstr ""
"By clicking on this link, you can set a new Hedy password. This link is valid for <b>4</b> hours.\n"
"If you haven't required a password reset, please ignore this email: {link}"

#, fuzzy
msgid "mail_reset_password_body"
msgstr ""
"Your Hedy password has been reset to a new one. If you did this, all is good.\n"
"If you didn't change your password, please contact us immediately by replying to this email."

#, fuzzy
msgid "mail_welcome_teacher_body"
msgstr ""
"<strong>Welcome!</strong>\n"
"Congratulations on your brand new Hedy teachers account. Welcome to the world wide community of Hedy teachers!\n"
"\n"
"<strong>What teachers accounts can do</strong>\n"
"With your teacher account, you have the option to create classes. Your students can than join your classes and you can see their progress. Classes are made and managed though the for <a href=\"https://hedycode.com/for-teachers\">teachers page</a>.\n"
"\n"
"<strong>How to share ideas</strong>\n"
"If you are using Hedy in class, you probably have ideas for improvements! You can share those ideas with us on the <a href=\"https://github.com/Felienne/hedy/discussions/categories/ideas\">Ideas Discussion</a>.\n"
"\n"
"<strong>How to ask for help</strong>\n"
"If anything is unclear, you can post in the <a href=\"https://github.com/Felienne/hedy/discussions/categories/q-a\">Q&A discussion</a>, or <a href=\"mailto: hello@hedy.org\">send us an email</a>.\n"
"\n"
"Keep programming!"

#, fuzzy
msgid "mail_welcome_verify_subject"
msgstr "Welcome to Hedy"

#, fuzzy
msgid "mail_change_password_subject"
msgstr "Your Hedy password has been changed"

#, fuzzy
msgid "mail_recover_password_subject"
msgstr "Request a password reset."

#, fuzzy
msgid "mail_reset_password_subject"
msgstr "Your Hedy password has been reset"

#, fuzzy
msgid "mail_welcome_teacher_subject"
msgstr "Your Hedy teacher account is ready"

#, fuzzy
msgid "user"
msgstr "user"

#, fuzzy
msgid "mail_hello"
msgstr "Hi {username}!"

#, fuzzy
msgid "mail_goodbye"
msgstr ""
"Thank you!\n"
"The Hedy team"

#, fuzzy
msgid "copy_mail_link"
msgstr "Please copy and paste this link into a new tab:"

#, fuzzy
msgid "link"
msgstr "Link"

#, fuzzy
msgid "invalid_username_password"
msgstr "Invalid username/password."

#, fuzzy
msgid "repeat_match_password"
msgstr "The repeated password does not match."

#, fuzzy
msgid "language_invalid"
msgstr "Please select a valid language."

#, fuzzy
msgid "agree_invalid"
msgstr "You have to agree with the privacy terms."

#, fuzzy
msgid "keyword_language_invalid"
msgstr "Please select a valid keyword language (select English or your own language)."

#, fuzzy
msgid "year_invalid"
msgstr "Please enter a year between 1900 and {current_year}."

#, fuzzy
msgid "gender_invalid"
msgstr "Please select a valid gender, choose (Female, Male, Other)."

#, fuzzy
msgid "country_invalid"
msgstr "Please select a valid country."

#, fuzzy
msgid "experience_invalid"
msgstr "Please select a valid experience, choose (Yes, No)."

#, fuzzy
msgid "programming_invalid"
msgstr "Please select a valid programming language."

#, fuzzy
msgid "exists_username"
msgstr "That username is already in use."

#, fuzzy
msgid "exists_email"
msgstr "That email is already in use."

#, fuzzy
msgid "token_invalid"
msgstr "Your token is invalid."

#, fuzzy
msgid "password_six"
msgstr "Your password must contain at least six characters."

#, fuzzy
msgid "password_change_not_allowed"
msgstr "You're not allowed to change the password of this user."

#, fuzzy
msgid "password_change_success"
msgstr "Password of your student is successfully changed."

#, fuzzy
msgid "password_updated"
msgstr "Password updated."

#, fuzzy
msgid "sent_password_recovery"
msgstr "You should soon receive an email with instructions on how to reset your password."

#, fuzzy
msgid "password_resetted"
msgstr "Your password has been successfully reset. You are being redirected to the login page."

#, fuzzy
msgid "already_teacher"
msgstr "You already have a teacher account."

#, fuzzy
msgid "already_teacher_request"
msgstr "You already have a pending teacher request."

#, fuzzy
msgid "teacher_account_success"
msgstr "You successfully requested a teacher account."

#, fuzzy
msgid "only_teacher_create_class"
msgstr "Only teachers are allowed to create classes!"

#, fuzzy
msgid "class_name_invalid"
msgstr "This class name is invalid."

#, fuzzy
msgid "class_name_empty"
msgstr "You didn't enter a class name!"

#, fuzzy
msgid "class_name_duplicate"
msgstr "You already have a class with this name."

#, fuzzy
msgid "no_such_class"
msgstr "No such Hedy class."

#, fuzzy
msgid "invalid_class_link"
msgstr "Invalid link for joining the class."

#, fuzzy
msgid "title_join-class"
msgstr "Hedy - Join class"

#, fuzzy
msgid "retrieve_class_error"
msgstr "Only teachers can retrieve classes"

#, fuzzy
msgid "username_empty"
msgstr "You didn't enter an username!"

#, fuzzy
msgid "student_not_existing"
msgstr "This username doesn't exist."

#, fuzzy
msgid "student_already_in_class"
msgstr "This student is already in your class."

#, fuzzy
msgid "student_already_invite"
msgstr "This student already has a pending invitation."

#, fuzzy
msgid "title_class-overview"
msgstr "Hedy - Class overview"

#, fuzzy
msgid "title_customize-class"
msgstr "Hedy - Customize class"

#, fuzzy
msgid "customization_deleted"
msgstr "Customizations successfully deleted."

#, fuzzy
msgid "class_customize_success"
msgstr "Class successfully customized."

#, fuzzy
msgid "no_accounts"
msgstr "There are no accounts to create."

#, fuzzy
msgid "unique_usernames"
msgstr "All usernames need to be unique."

#, fuzzy
msgid "usernames_exist"
msgstr "One or more usernames is already in use."

#, fuzzy
msgid "accounts_created"
msgstr "Accounts where successfully created."

#, fuzzy
msgid "retrieve_adventure_error"
msgstr "You're not allowed to view this adventure!"

#, fuzzy
msgid "title_view-adventure"
msgstr "Hedy - View adventure"

#, fuzzy
msgid "title_customize-adventure"
msgstr "Hedy - Customize adventure"

#, fuzzy
msgid "adventure_id_invalid"
msgstr "This adventure id is invalid."

#, fuzzy
msgid "adventure_name_invalid"
msgstr "This adventure name is invalid."

#, fuzzy
msgid "level_invalid"
msgstr "This Hedy level in invalid."

#, fuzzy
msgid "content_invalid"
msgstr "This adventure is invalid."

#, fuzzy
msgid "adventure_length"
msgstr "Your adventure has to be at least 20 characters."

#, fuzzy
msgid "public_invalid"
msgstr "This agreement selection is invalid"

#, fuzzy
msgid "classes_invalid"
msgstr "The list of selected classes is invalid"

#, fuzzy
msgid "adventure_duplicate"
msgstr "You already have an adventure with this name."

#, fuzzy
msgid "something_went_wrong_keyword_parsing"
msgstr ""

#, fuzzy
msgid "adventure_updated"
msgstr "The adventure has been updated!"

#, fuzzy
msgid "adventure_empty"
msgstr "You didn't enter an adventure name!"

<<<<<<< HEAD
#~ msgid "create_account_explanation"
#~ msgstr "Having your own account allows you to save your programs."
=======
#, fuzzy
msgid "exercise_doesnt_exist"
msgstr "This exercise doesn't exist"

#, fuzzy
msgid "profile_updated_reload"
msgstr "Profile updated, page will be re-loaded."

#, fuzzy
msgid "profile_updated"
msgstr "Profile updated."

#, fuzzy
msgid "delete_success"
msgstr "Program deleted successfully."

#, fuzzy
msgid "save_prompt"
msgstr "You need to have an account to save your program. Would you like to login now?"

#, fuzzy
msgid "overwrite_warning"
msgstr "You already have a program with this name, saving this program will replace the old one. Are you sure?"

#, fuzzy
msgid "save_parse_warning"
msgstr "This program contains an error, are you sure you want to save it?"

#, fuzzy
msgid "save_success_detail"
msgstr "Program saved successfully."

#, fuzzy
msgid "share_success_detail"
msgstr "Program shared successfully."

#, fuzzy
msgid "unshare_success_detail"
msgstr "Program unshared successfully."

#, fuzzy
msgid "favourite_success"
msgstr "Your program is set as favourite."

#, fuzzy
msgid "report_failure"
msgstr "This program does not exist or is not public"

#, fuzzy
msgid "report_success"
msgstr "This program has been reported"

#, fuzzy
msgid "question_doesnt_exist"
msgstr "This question does not exist"

msgid "question_invalid"
msgstr ""

msgid "answer_invalid"
msgstr ""

#, fuzzy
msgid "too_many_attempts"
msgstr "Too many attempts"

#, fuzzy
msgid "title_class statistics"
msgstr "My statistics"

msgid "title_class logs"
msgstr ""
>>>>>>> 76bb9c45
<|MERGE_RESOLUTION|>--- conflicted
+++ resolved
@@ -7,11 +7,7 @@
 msgstr ""
 "Project-Id-Version: PROJECT VERSION\n"
 "Report-Msgid-Bugs-To: EMAIL@ADDRESS\n"
-<<<<<<< HEAD
-"POT-Creation-Date: 2022-09-20 20:53+0200\n"
-=======
 "POT-Creation-Date: 2022-10-06 11:26+0200\n"
->>>>>>> 76bb9c45
 "PO-Revision-Date: 2022-08-29 07:56+0000\n"
 "Last-Translator: Anonymous <noreply@weblate.org>\n"
 "Language: he\n"
@@ -20,11 +16,7 @@
 "MIME-Version: 1.0\n"
 "Content-Type: text/plain; charset=utf-8\n"
 "Content-Transfer-Encoding: 8bit\n"
-<<<<<<< HEAD
-"Generated-By: Babel 2.10.3\n"
-=======
 "Generated-By: Babel 2.10.1\n"
->>>>>>> 76bb9c45
 
 #, fuzzy
 msgid "program_contains_error"
@@ -1516,61 +1508,41 @@
 msgid "password_repeat"
 msgstr "Repeat password"
 
-msgid "signup_student_or_teacher"
-msgstr ""
-
-msgid "student"
-msgstr ""
+#, fuzzy
+msgid "create_account_explanation"
+msgstr "Having your own account allows you to save your programs."
+
+#, fuzzy
+msgid "programming_experience"
+msgstr "Do you have programming experience?"
+
+#, fuzzy
+msgid "languages"
+msgstr "Which of these programming languages have you used before?"
+
+#, fuzzy
+msgid "other_block"
+msgstr "Another block language"
+
+#, fuzzy
+msgid "other_text"
+msgstr "Another text language"
+
+#, fuzzy
+msgid "subscribe_newsletter"
+msgstr "Subscribe to the newsletter"
+
+#, fuzzy
+msgid "agree_with"
+msgstr "I agree to the"
+
+#, fuzzy
+msgid "privacy_terms"
+msgstr "privacy terms"
 
 #, fuzzy
 msgid "already_account"
 msgstr "Already have an account?"
-
-msgid "create_student_account"
-msgstr ""
-
-msgid "create_student_account_explanation"
-msgstr ""
-
-#, fuzzy
-msgid "programming_experience"
-msgstr "Do you have programming experience?"
-
-#, fuzzy
-msgid "languages"
-msgstr "Which of these programming languages have you used before?"
-
-#, fuzzy
-msgid "other_block"
-msgstr "Another block language"
-
-#, fuzzy
-msgid "other_text"
-msgstr "Another text language"
-
-#, fuzzy
-msgid "subscribe_newsletter"
-msgstr "Subscribe to the newsletter"
-
-#, fuzzy
-msgid "agree_with"
-msgstr "I agree to the"
-
-#, fuzzy
-msgid "privacy_terms"
-msgstr "privacy terms"
-
-<<<<<<< HEAD
-msgid "create_teacher_account"
-msgstr ""
-
-msgid "create_teacher_account_explanation"
-msgstr ""
-=======
-#, fuzzy
-msgid "already_account"
-msgstr "Already have an account?"
->>>>>>> 76bb9c45
 
 #, fuzzy
 msgid "teacher_invitation_require_login"
@@ -1927,10 +1899,6 @@
 msgid "adventure_empty"
 msgstr "You didn't enter an adventure name!"
 
-<<<<<<< HEAD
-#~ msgid "create_account_explanation"
-#~ msgstr "Having your own account allows you to save your programs."
-=======
 #, fuzzy
 msgid "exercise_doesnt_exist"
 msgstr "This exercise doesn't exist"
@@ -2003,4 +1971,3 @@
 
 msgid "title_class logs"
 msgstr ""
->>>>>>> 76bb9c45
