# Hebrew translations for PROJECT.
# Copyright (C) 2023 ORGANIZATION
# This file is distributed under the same license as the PROJECT project.
# FIRST AUTHOR <EMAIL@ADDRESS>, 2023.
#
msgid ""
msgstr ""
"Project-Id-Version: PROJECT VERSION\n"
"Report-Msgid-Bugs-To: EMAIL@ADDRESS\n"
"POT-Creation-Date: 2000-01-01 00:00+0000\n"
"PO-Revision-Date: 2000-01-01 00:00+0000\n"
"Last-Translator: Someone <someone@example.com>\n"
"Language: he\n"
"Language-Team: he <LL@li.org>\n"
"Plural-Forms: nplurals=2; plural=(n != 1);\n"
"MIME-Version: 1.0\n"
"Content-Type: text/plain; charset=utf-8\n"
"Content-Transfer-Encoding: 8bit\n"
"Generated-By: Babel 2.14.0\n"

#, fuzzy
msgid "Access Before Assign"
msgstr "ניסיתם להשתמש במשתנה {name} בשורה {access_line_number}, אבל הגדרתם אותו רק בשורה {definition_line_number}. צריך להגדיר משתנים לפני שמשתמשים בהם."

#, fuzzy
msgid "Cyclic Var Definition"
msgstr "The name `{variable}` needs to be set before you can use it on the right-hand side of the is command."

#, fuzzy
msgid "Function Undefined"
msgstr "You tried to use the function {name}, but you didn't define it."

#, fuzzy
msgid "Has Blanks"
msgstr "Your code is incomplete. It contains blanks that you have to replace with code."

#, fuzzy
msgid "Incomplete"
msgstr "Oops! You forgot a bit of code! On line {line_number}, you need to enter text behind `{incomplete_command}`."

#, fuzzy
msgid "Incomplete Repeat"
msgstr "It looks like you forgot to use `{command}` with the repeat command you used on line {line_number}."

msgid "Invalid"
msgstr "`{invalid_command}` היא לא פקודה תקינה בשלב {level}. אולי התכוונתם ל-`{guessed_command}`?"

msgid "Invalid Argument"
msgstr "אי אפשר להשתמש ב-`{command}` עם `{invalid_argument}`. נסו לשנות את `{invalid_argument}` לאחד מהדברים הבאים: {allowed_types}."

msgid "Invalid Argument Type"
msgstr "אי אפשר להשתמש ב-`{command}` עם `{invalid_argument}`, כי זה {invalid_type}. נסו לשנות את `{invalid_argument}` לאחד מהדברים הבאים: {allowed_types}."

#, fuzzy
msgid "Invalid At Command"
msgstr "The `{command}` command may not be used from level 16 onward. You can use square brackets to use an element from a list, for example `friends[i]`, `lucky_numbers[{random}]`."

msgid "Invalid Space"
msgstr "אופס! התחלתם את שורה {line_number} עם רווח, ורווחים מבלבלים מחשבים. תוכלו למחוק אותו?"

msgid "Invalid Type Combination"
msgstr "אי אפשר להשתמש ב-`{invalid_argument}` ו-`{invalid_argument_2}` עם `{command}`, כי אחד מהם {invalid_type} והשני {invalid_type_2}. נסו לשנות את `{invalid_argument}` ל{invalid_type_2}, או את `{invalid_argument_2}` ל{invalid_type}."

#, fuzzy
msgid "Lonely Echo"
msgstr "You used an echo before an ask, or an echo without an ask. First ask for input, then echo."

#, fuzzy
msgid "Lonely Text"
msgstr "It looks like you forgot to use a command with the text you put in line {line_number}"

#, fuzzy
msgid "Missing Additional Command"
msgstr "It looks like you forgot to complete writing `{command}` on line {line_number}."

msgid "Missing Command"
msgstr "נראה ששכחתם לכתוב פקודה בשורה {line_number}."

#, fuzzy
msgid "Missing Inner Command"
msgstr "It looks like you forgot to use a command with the `{command}` statement you used on line {line_number}."

msgid "Missing Square Brackets"
msgstr "It looks like you forgot to use square brackets `[]` around the list you were creating on line {line_number}."

#, fuzzy
msgid "Missing Variable"
msgstr "It looks like your `{command}` is missing a variable at the start of the line."

#, fuzzy
msgid "Misspelled At Command"
msgstr "It looks like you might have misspelled the `{command}` command, instead you wrote `{invalid_argument}` in line {line_number}."

msgid "No Indentation"
msgstr "אין מספיק רווחים בשורה {line_number}. יש שם {leading_spaces} רווחים, אבל זה לא מספיק. צריך להתחיל כל בלוק עם מספר הרווחים של השורה שלפני, ועוד {indent_size}."

#, fuzzy
msgid "Non Decimal Variable"
msgstr "At line {line_number}, you might have tried using a number which Hedy does not like very much! Try changing it to a decimal number like 2."

msgid "Parse"
msgstr "הקוד שהזנתם הוא לא קוד הֶדִי תקין. יש שגיאה בשורה {location[0]}, במיקום {location[1]}. כתבתם `{character_found}`, אבל זה לא מתאים לכאן."

#, fuzzy
msgid "Pressit Missing Else"
msgstr "You forgot to add what happens when you press a different key, add an `{else}` to your code"

#, fuzzy
msgid "Runtime Index Error"
msgstr "You tried to access the list {name} but it is either empty or the index is not there."

#, fuzzy
msgid "Runtime Value Error"
msgstr "While running your program the command `{command}` received the value `{value}` which is not allowed. {tip}."

msgid "Runtime Values Error"
msgstr "While running your program the command `{command}` received the values `{value}` and `{value}` which are not allowed. {tip}."

#, fuzzy
msgid "Save Microbit code "
msgstr "Save Microbit code"

msgid "Too Big"
msgstr "וואו! התוכנית שלכם מכילה {lines_of_code} שורות קוד שלמות! אבל אנחנו יכולים לעבד רק {max_lines} שורות בשלב הזה. הקטינו את התוכנית שלכם ונסו שוב."

#, fuzzy
msgid "Too Few Indents"
msgstr "You used too few leading spaces in line {line_number}. You used {leading_spaces} spaces, which is too few."

#, fuzzy
msgid "Too Many Indents"
msgstr "You used too many leading spaces in line {line_number}. You used {leading_spaces} spaces, which is too many."

msgid "Unexpected Indentation"
msgstr "יש יותר מדי רווחים בשורה {line_number}. יש שם {leading_spaces} רווחים, אבל זה יותר מדי. צריך להתחיל כל בלוק עם מספר הרווחים של השורה שלפני, ועוד {indent_size}."

#, fuzzy
msgid "Unquoted Assignment"
msgstr "החל מהשלב הזה, כל טקסט שתרצו להכניס אחרי `הוא`, חייב להופיע בתוך מירכאות. שכחתם את זה בטקסט {text}."

msgid "Unquoted Equality Check"
msgstr "כדי לבדוק האם משתנה שווה ליותר ממילה אחת, המילים חייבות להופיע במירכאות!"

#, fuzzy
msgid "Unquoted Text"
msgstr "זהירות. אם אתם רוצים להדפיס או לשאול משהו, הטקסט חייב להתחיל ולהסתיים במירכאות. שכחתם את זה בטקסט {unquotedtext}."

msgid "Unsupported Float"
msgstr "עדיין אי אפשר להשתמש במספרים לא-שלמים, אבל יהיה אפשר בעוד כמה שלבים. בינתיים, הפכו את `{value}` למספר שלם."

#, fuzzy
msgid "Unsupported String Value"
msgstr "Text values cannot contain `{invalid_value}`."

#, fuzzy
msgid "Unused Variable"
msgstr "You defined the variable {variable_name} on line {line_number}, but you did not use it."

msgid "Var Undefined"
msgstr "ניסיתם להשתמש במשתנה `{name}`, אבל אף פעם לא הגדרתם אותו. יכול להיות גם שרציתם להשתמש במילה `{name}`, אבל שכחתם את המירכאות."

msgid "Wrong Level"
msgstr "הקוד הזה תקין, אבל הוא לא מתאים לשלב שאתם נמצאים בו. כתבתם `{offending_keyword}` בשלב {working_level}. טיפ: {tip}"

#, fuzzy
msgid "Wrong Number of Arguments"
msgstr "Your function used the wrong number of arguments. You provided {used_number} but the function {name} needs {defined_number}"

#, fuzzy
msgid "account_overview"
msgstr "Account overview"

#, fuzzy
msgid "accounts_created"
msgstr "Accounts where successfully created."

#, fuzzy
msgid "accounts_intro"
msgstr "On this page you can create accounts for multiple students at once. These are automatically added to the current class, so make sure the class shown above is the right one! Every username needs to be unique in the entire Hedy system. You can use 'Postfix classname' to add your class name to all accounts. If you manually enter passwords, these need to be <b>at least</b> 6 characters."

#, fuzzy
msgid "achievement_earned"
msgstr "You've earned an achievement!"

#, fuzzy
msgid "achievements"
msgstr "achievements"

msgid "achievements_check_icon_alt"
msgstr "סמל הישג שהושג"

msgid "achievements_logo_alt"
msgstr "לוגו הישגים"

#, fuzzy
msgid "add"
msgstr "Add"

#, fuzzy
msgid "add_students"
msgstr "Add students"

#, fuzzy
msgid "add_students_options"
msgstr "Add students options"

#, fuzzy
msgid "admin"
msgstr "Admin"

#, fuzzy
msgid "advance_button"
msgstr "Go to level {level}"

#, fuzzy
msgid "adventure"
msgstr "Adventure"

#, fuzzy
msgid "adventure_cloned"
msgstr "Adventure is cloned"

#, fuzzy
msgid "adventure_code_button"
msgstr "Adventure Code"

#, fuzzy
msgid "adventure_codeblock_button"
msgstr "Use this button when you want to create a block of code that students can run in your adventure. Tip: put the selection at the end of the last line of the code block and <kbd>Enter</kbd> 3 times to type after a code block."

#, fuzzy
msgid "adventure_duplicate"
msgstr "You already have an adventure with this name."

#, fuzzy
msgid "adventure_empty"
msgstr "You didn't enter an adventure name!"

#, fuzzy
msgid "adventure_exp_3"
msgstr "You can use the \"preview\" button to view a styled version of your adventure. To view the adventure on a dedicated page, select \"view\" from the teachers page."

msgid "adventure_exp_classes"
msgstr "Your adventure is used within the following classes"

#, fuzzy
msgid "adventure_id_invalid"
msgstr "This adventure id is invalid."

#, fuzzy
msgid "adventure_length"
msgstr "Your adventure has to be at least 20 characters."

#, fuzzy
msgid "adventure_name_invalid"
msgstr "This adventure name is invalid."

#, fuzzy
msgid "adventure_prompt"
msgstr "Please enter the name of the adventure"

#, fuzzy
msgid "adventure_terms"
msgstr "I agree that my adventure might be made publicly available on Hedy."

#, fuzzy
msgid "adventure_updated"
msgstr "The adventure has been updated!"

#, fuzzy
msgid "adventures_info"
msgstr "Each Hedy level has built-in exercises for students, which we call adventures. You can create your own adventures and add them to your classes. With your own adventures you can create adventures that are relevant and interesting for your students. You can find more information about creating your own adventures <a href=\"https://hedy.org/for-teachers/manual/features\">here</a>."

#, fuzzy
msgid "adventures_restored"
msgstr "The default adventures have been restored!"

#, fuzzy
msgid "ago"
msgstr "{timestamp} ago"

#, fuzzy
msgid "agree_invalid"
msgstr "You have to agree with the privacy terms."

#, fuzzy
msgid "agree_with"
msgstr "I agree to the"

#, fuzzy
msgid "ajax_error"
msgstr "There was an error, please try again."

#, fuzzy
msgid "all"
msgstr "All"

#, fuzzy
msgid "all_class_highscores"
msgstr "All students visible in class highscores"

#, fuzzy
msgid "already_account"
msgstr "Already have an account?"

#, fuzzy
msgid "already_program_running"
msgstr "There is already a program running, finish that one first."

#, fuzzy
msgid "already_teacher"
msgstr "You already have a teacher account."

#, fuzzy
msgid "already_teacher_request"
msgstr "You already have a pending teacher request."

#, fuzzy
msgid "amount_created"
msgstr "programs created"

#, fuzzy
msgid "amount_saved"
msgstr "programs saved"

#, fuzzy
msgid "amount_submitted"
msgstr "programs submitted"

#, fuzzy
msgid "are_you_sure"
msgstr "Are you sure? You cannot revert this action."

#, fuzzy
msgid "ask_needs_var"
msgstr "Starting in level 2, ask needs to be used with a variable. Example: name is ask What are you called?"

#, fuzzy
msgid "available_in"
msgstr "Available in:"

#, fuzzy
msgid "become_a_sponsor"
msgstr "Become a sponsor"

#, fuzzy
msgid "birth_year"
msgstr "Birth year"

#, fuzzy
msgid "bug"
msgstr "Bug"

#, fuzzy
msgid "by"
msgstr "by"

#, fuzzy
msgid "cancel"
msgstr "Cancel"

#, fuzzy
msgid "cant_parse_exception"
msgstr "Couldn't parse the program"

#, fuzzy
msgid "certificate"
msgstr "Certificate of Completion"

#, fuzzy
msgid "certified_teacher"
msgstr "Certified teacher"

#, fuzzy
msgid "change_password"
msgstr "Change password"

#, fuzzy
msgid "cheatsheet_title"
msgstr "Cheatsheet"

msgid "class_already_joined"
msgstr "אתם כבר תלמידים בכיתה הזו"

#, fuzzy
msgid "class_customize_success"
msgstr "Class successfully customized."

#, fuzzy
msgid "class_live"
msgstr "Live statistics"

#, fuzzy
msgid "class_name_duplicate"
msgstr "You already have a class with this name."

#, fuzzy
msgid "class_name_empty"
msgstr "You didn't enter a class name!"

#, fuzzy
msgid "class_name_invalid"
msgstr "This class name is invalid."

#, fuzzy
msgid "class_name_prompt"
msgstr "Please enter the name of the class"

#, fuzzy
msgid "class_overview"
msgstr "Class overview"

#, fuzzy
msgid "class_survey_description"
msgstr "We would like to get a better overview of our Hedy users. By providing these answers, you would help improve Hedy. Thank you!"

#, fuzzy
msgid "class_survey_later"
msgstr "Remind me tomorrow"

#, fuzzy
msgid "class_survey_question1"
msgstr "What is the age range in your class?"

#, fuzzy
msgid "class_survey_question2"
msgstr "What is the spoken language in your class?"

#, fuzzy
msgid "class_survey_question3"
msgstr "What is the gender balance in your class?"

#, fuzzy
msgid "class_survey_question4"
msgstr "What distinguishes your students from others?"

#, fuzzy
msgid "classes_info"
msgstr "Create a class to follow the progress of each student in dashboard, and to customize the adventures your students see, and even adding your own! You can create as many classes as you like, and each class can have multiple teachers each one with different roles. You can also add as many students as you want, but mind that each student can only be in one class at a time. You can find more information about classes in the <a href=\"https://hedy.org/for-teachers/manual/preparations#for-teachers\">teacher manual</a>."

#, fuzzy
msgid "clone"
msgstr "Clone"

#, fuzzy
msgid "cloned_times"
msgstr "Clones"

#, fuzzy
msgid "close"
msgstr "Sluiten"

msgid "comma"
msgstr "פסיק"

#, fuzzy
msgid "command_not_available_yet_exception"
msgstr "Command not available yet"

#, fuzzy
msgid "command_unavailable_exception"
msgstr "Command not correct anymore"

msgid "commands"
msgstr "פקודות"

#, fuzzy
msgid "common_errors"
msgstr "Common errors"

#, fuzzy
msgid "congrats_message"
msgstr "Congratulations, {username}, you have completed Hedy!"

#, fuzzy
msgid "content_invalid"
msgstr "This adventure is invalid."

#, fuzzy
msgid "contributor"
msgstr "Contributor"

#, fuzzy
msgid "copy_clipboard"
msgstr "Successfully copied to clipboard"

#, fuzzy
msgid "copy_code"
msgstr "Copy code"

#, fuzzy
msgid "copy_join_link"
msgstr "Copy join link"

#, fuzzy
msgid "copy_link_success"
msgstr "Join link successfully copied to clipboard"

#, fuzzy
msgid "copy_link_to_share"
msgstr "Copy link to share"

#, fuzzy
msgid "copy_mail_link"
msgstr "Please copy and paste this link into a new tab:"

#, fuzzy
msgid "correct_answer"
msgstr "The correct answer is"

#, fuzzy
msgid "country"
msgstr "Country"

#, fuzzy
msgid "country_invalid"
msgstr "Please select a valid country."

#, fuzzy
msgid "country_title"
msgstr "Country"

#, fuzzy
msgid "create_account"
msgstr "Create account"

#, fuzzy
msgid "create_accounts"
msgstr "Create accounts"

#, fuzzy
msgid "create_accounts_prompt"
msgstr "Are you sure you want to create these accounts?"

#, fuzzy
msgid "create_adventure"
msgstr "Create adventure"

#, fuzzy
msgid "create_class"
msgstr "Create a new class"

#, fuzzy
msgid "create_multiple_accounts"
msgstr "Create multiple accounts"

#, fuzzy
msgid "create_public_profile"
msgstr "Create public profile"

#, fuzzy
msgid "create_question"
msgstr "Do you want to create one?"

#, fuzzy
msgid "create_student_account"
msgstr "Create an account"

#, fuzzy
msgid "create_student_account_explanation"
msgstr "You can save your own programs with an account."

#, fuzzy
msgid "create_teacher_account"
msgstr "Create a teacher account"

#, fuzzy
msgid "create_teacher_account_explanation"
msgstr "With a teacher account, you can save your programs and see the results of your students."

#, fuzzy
msgid "creator"
msgstr "Creator"

#, fuzzy
msgid "current_password"
msgstr "Current password"

#, fuzzy
msgid "customization_deleted"
msgstr "Customizations successfully deleted."

#, fuzzy
msgid "customize_adventure"
msgstr "Customize adventure"

#, fuzzy
msgid "customize_class"
msgstr "Customize class"

msgid "dash"
msgstr "מקף"

msgid "default_403"
msgstr "נראה שאין לכם הרשאה..."

msgid "default_404"
msgstr "לא מצאנו את הדף הזה..."

msgid "default_500"
msgstr "משהו השתבש..."

#, fuzzy
msgid "delete"
msgstr "Delete"

#, fuzzy
msgid "delete_adventure_prompt"
msgstr "Are you sure you want to remove this adventure?"

#, fuzzy
msgid "delete_class_prompt"
msgstr "Are you sure you want to delete the class?"

#, fuzzy
msgid "delete_confirm"
msgstr "Are you sure you want to delete the program?"

#, fuzzy
msgid "delete_invite"
msgstr "Delete invitation"

#, fuzzy
msgid "delete_invite_prompt"
msgstr "Are you sure you want to remove this class invitation?"

#, fuzzy
msgid "delete_public"
msgstr "Delete public profile"

#, fuzzy
msgid "delete_success"
msgstr "Program deleted successfully."

#, fuzzy
msgid "destroy_profile"
msgstr "Delete profile"

msgid "developers_mode"
msgstr "מצב מתכנתים.ות"

#, fuzzy
msgid "directly_available"
msgstr "Directly open"

#, fuzzy
msgid "disable"
msgstr "Disable"

#, fuzzy
msgid "disable_parsons"
msgstr "Disable all puzzles"

#, fuzzy
msgid "disable_quizes"
msgstr "Disable all quizes"

#, fuzzy
msgid "disabled"
msgstr "Disabled"

#, fuzzy
msgid "disabled_button_quiz"
msgstr "Your quiz score is below the threshold, try again!"

#, fuzzy
msgid "discord_server"
msgstr "Discord server"

#, fuzzy
msgid "distinguished_user"
msgstr "Distinguished user"

msgid "double quotes"
msgstr "גרשיים"

#, fuzzy
msgid "download"
msgstr "Download"

#, fuzzy
msgid "download_login_credentials"
msgstr "Do you want to download the login credentials after the accounts creation?"

#, fuzzy
msgid "duplicate"
msgstr "Duplicate"

#, fuzzy
msgid "echo_and_ask_mismatch_exception"
msgstr "Echo and ask mismatch"

#, fuzzy
msgid "echo_out"
msgstr "Starting in level 2 echo is no longer needed. You can repeat an answer with ask and print now. Example: name is ask What are you called? printhello name"

#, fuzzy
msgid "edit_adventure"
msgstr "Edit adventure"

#, fuzzy
msgid "edit_code_button"
msgstr "Edit code"

#, fuzzy
msgid "email"
msgstr "Email"

#, fuzzy
msgid "email_invalid"
msgstr "Please enter a valid email."

#, fuzzy
msgid "end_quiz"
msgstr "Quiz end"

#, fuzzy
msgid "english"
msgstr "English"

#, fuzzy
msgid "enter"
msgstr "Enter"

#, fuzzy
msgid "enter_password"
msgstr "Enter a new password for"

#, fuzzy
msgid "enter_text"
msgstr "Enter your answer here..."

msgid "error_logo_alt"
msgstr "לוגו שגיאה"

msgid "exclamation mark"
msgstr "סימן קריאה"

#, fuzzy
msgid "exercise"
msgstr "Exercise"

#, fuzzy
msgid "exercise_doesnt_exist"
msgstr "This exercise doesn't exist"

#, fuzzy
msgid "exists_email"
msgstr "That email is already in use."

#, fuzzy
msgid "exists_username"
msgstr "That username is already in use."

#, fuzzy
msgid "exit_preview_mode"
msgstr "Exit preview mode"

#, fuzzy
msgid "experience_invalid"
msgstr "Please select a valid experience, choose (Yes, No)."

#, fuzzy
msgid "expiration_date"
msgstr "Expiration date"

#, fuzzy
msgid "explore_explanation"
msgstr "On this page you can look through programs created by other Hedy users. You can filter on both a Hedy level and adventure. Click on \"View program\" to open a program and run it. Programs with a red header contain a mistake. You can still open the program, but running it will result in an error. You can of course try to fix it! If the creator has a public profile you can click their username to visit their profile. There you will find all their shared programs and much more!"

#, fuzzy
msgid "explore_programs"
msgstr "Explore programs"

#, fuzzy
msgid "explore_programs_logo_alt"
msgstr "Explore programs icon"

#, fuzzy
msgid "favorite_program"
msgstr "Favorite program"

#, fuzzy
msgid "favourite_confirm"
msgstr "Are you sure you want to set this program as your favourite?"

#, fuzzy
msgid "favourite_program"
msgstr "Favourite program"

msgid "favourite_program_invalid"
msgstr "התוכנית האהובה שבחרתם לא תקינה."

#, fuzzy
msgid "favourite_success"
msgstr "Your program is set as favourite."

#, fuzzy
msgid "feature"
msgstr "Feature"

#, fuzzy
msgid "feedback"
msgstr "Feedback"

#, fuzzy
msgid "feedback_message_error"
msgstr "Something went wrong, please try again later."

#, fuzzy
msgid "feedback_message_success"
msgstr "Thank you, we recieved your feedback and will contact you if needed."

#, fuzzy
msgid "feedback_modal_message"
msgstr "Please send us a message with a category. We appreciate your help to improve Hedy!"

#, fuzzy
msgid "female"
msgstr "Female"

#, fuzzy
msgid "float"
msgstr "מספר"

#, fuzzy
msgid "for_teachers"
msgstr "For teachers"

#, fuzzy
msgid "forgot_password"
msgstr "Forgot your password?"

#, fuzzy
msgid "from_another_teacher"
msgstr "From another teacher"

#, fuzzy
msgid "from_magazine_website"
msgstr "From a magazine or website"

#, fuzzy
msgid "from_video"
msgstr "From a video"

#, fuzzy
msgid "fun_statistics_msg"
msgstr "Here are some fun statistics!"

#, fuzzy
msgid "gender"
msgstr "Gender"

#, fuzzy
msgid "gender_invalid"
msgstr "Please select a valid gender, choose (Female, Male, Other)."

msgid "general"
msgstr "כללי"

#, fuzzy
msgid "general_settings"
msgstr "General settings"

#, fuzzy
msgid "generate_passwords"
msgstr "Generate passwords"

#, fuzzy
msgid "get_certificate"
msgstr "Get your certificate!"

#, fuzzy
msgid "give_link_to_teacher"
msgstr "Give the following link to your teacher:"

#, fuzzy
msgid "go_back"
msgstr "Go back"

#, fuzzy
msgid "go_back_to_main"
msgstr "Go back to main page"

#, fuzzy
msgid "go_to_question"
msgstr "Go to question"

#, fuzzy
msgid "go_to_quiz_result"
msgstr "Go to quiz result"

#, fuzzy
msgid "goto_profile"
msgstr "Go to my profile"

#, fuzzy
msgid "grid_overview"
msgstr "Overview of programs per adventure"

#, fuzzy
msgid "hand_in"
msgstr "Hand in"

#, fuzzy
msgid "hand_in_exercise"
msgstr "Hand in exercise"

#, fuzzy
msgid "heard_about_hedy"
msgstr "How have you heard about Hedy?"

#, fuzzy
msgid "heard_about_invalid"
msgstr "Please select a valid way you heard about us."

msgid "hedy_achievements"
msgstr "הישגים בהדי"

#, fuzzy
msgid "hedy_choice_title"
msgstr "Hedy's Choice"

msgid "hedy_logo_alt"
msgstr "הלוגו של הדי"

#, fuzzy
msgid "hedy_on_github"
msgstr "Hedy on Github"

#, fuzzy
msgid "hedy_tutorial_logo_alt"
msgstr "Hedy tutorial icon"

msgid "hello_logo"
msgstr "שלום!"

msgid "hidden"
msgstr "מוסתר"

#, fuzzy
msgid "hide_cheatsheet"
msgstr "Hide cheatsheet"

#, fuzzy
msgid "hide_keyword_switcher"
msgstr "Hide keyword switcher"

#, fuzzy
msgid "highest_level_reached"
msgstr "Highest level reached"

#, fuzzy
msgid "highest_quiz_score"
msgstr "Highest quiz score"

#, fuzzy
msgid "highscore_explanation"
msgstr "On this page you can view the current Highscores, based on the amount of achievements gathered. View the ranking for either all users, your country or your class. Click on a username to view their public profile."

#, fuzzy
msgid "highscore_no_public_profile"
msgstr "You don't have a public profile and are therefore not listed on the highscores. Do you wish to create one?"

#, fuzzy
msgid "highscores"
msgstr "Highscores"

#, fuzzy
msgid "hint"
msgstr "Hint?"

#, fuzzy
msgid "ill_work_some_more"
msgstr "I'll work on it a little longer"

#, fuzzy
msgid "image_invalid"
msgstr "התמונה שבחרתם לא תקינה."

#, fuzzy
msgid "incomplete_command_exception"
msgstr "Incomplete Command"

#, fuzzy
msgid "incorrect_handling_of_quotes_exception"
msgstr "Incorrect handling of quotes"

#, fuzzy
msgid "incorrect_use_of_types_exception"
msgstr "Incorrect use of types"

#, fuzzy
msgid "incorrect_use_of_variable_exception"
msgstr "Incorrect use of variable"

#, fuzzy
msgid "indentation_exception"
msgstr "Incorrect Indentation"

#, fuzzy
msgid "input"
msgstr "input from `{ask}`"

#, fuzzy
msgid "integer"
msgstr "מספר"

#, fuzzy
msgid "invalid_class_link"
msgstr "Invalid link for joining the class."

#, fuzzy
msgid "invalid_command_exception"
msgstr "Invalid command"

#, fuzzy
msgid "invalid_keyword_language_comment"
msgstr "# The provided keyword language is invalid, keyword language is set to English"

#, fuzzy
msgid "invalid_language_comment"
msgstr "# The provided language is invalid, language set to English"

#, fuzzy
msgid "invalid_level_comment"
msgstr "# The provided level is invalid, level is set to level 1"

#, fuzzy
msgid "invalid_program_comment"
msgstr "# The provided program is invalid, please try again"

msgid "invalid_teacher_invitation_code"
msgstr "קוד ההזמנה למורה לא תקין. כדי להפוך למורה, כתבו ל-hello@hedy.org."

#, fuzzy
msgid "invalid_tutorial_step"
msgstr "Invalid tutorial step"

#, fuzzy
msgid "invalid_username_password"
msgstr "Invalid username/password."

#, fuzzy
msgid "invite_by_username"
msgstr "Invite by username"

#, fuzzy
msgid "invite_date"
msgstr "Invite date"

#, fuzzy
msgid "invite_message"
msgstr "You have received an invitation to join class"

#, fuzzy
msgid "invite_prompt"
msgstr "Enter a username"

#, fuzzy
msgid "invite_teacher"
msgstr "Invite a teacher"

#, fuzzy
msgid "join_class"
msgstr "Join class"

#, fuzzy
msgid "join_prompt"
msgstr "You need to have an account to join a class. Would you like to login now?"

#, fuzzy
msgid "keybinding_waiting_for_keypress"
msgstr "Waiting for a button press..."

#, fuzzy
msgid "keyword_language_invalid"
msgstr "Please select a valid keyword language (select English or your own language)."

#, fuzzy
msgid "language"
msgstr "Language"

#, fuzzy
msgid "language_invalid"
msgstr "Please select a valid language."

#, fuzzy
msgid "languages"
msgstr "Which of these programming languages have you used before?"

#, fuzzy
msgid "last_achievement"
msgstr "Last earned achievement"

#, fuzzy
msgid "last_edited"
msgstr "Last edited"

#, fuzzy
msgid "last_error"
msgstr "Last error"

#, fuzzy
msgid "last_login"
msgstr "Last login"

#, fuzzy
msgid "last_program"
msgstr "Last program"

#, fuzzy
msgid "last_update"
msgstr "Last update"

#, fuzzy
msgid "lastname"
msgstr "Last Name"

#, fuzzy
msgid "leave_class"
msgstr "Leave class"

#, fuzzy
msgid "level"
msgstr "Level"

#, fuzzy
msgid "level_accessible"
msgstr "Level is open to students"

#, fuzzy
msgid "level_disabled"
msgstr "Level disabled"

#, fuzzy
msgid "level_future"
msgstr "This level will open automatically after the opening date"

#, fuzzy
msgid "level_invalid"
msgstr "This Hedy level in invalid."

#, fuzzy
msgid "level_not_class"
msgstr "This level has not been made available in your class yet"

msgid "level_title"
msgstr "רמה"

#, fuzzy
msgid "levels"
msgstr "levels"

#, fuzzy
msgid "link"
msgstr "Link"

msgid "list"
msgstr "רשימה"

#, fuzzy
msgid "live_dashboard"
msgstr "Live Dashboard"

#, fuzzy
msgid "logged_in_to_share"
msgstr "You must be logged in to save and share a program."

#, fuzzy
msgid "login"
msgstr "Log in"

#, fuzzy
msgid "login_long"
msgstr "Log in to your account"

#, fuzzy
msgid "login_to_save_your_work"
msgstr "Log in to save your work"

#, fuzzy
msgid "logout"
msgstr "Log out"

#, fuzzy
msgid "longest_program"
msgstr "Longest program"

#, fuzzy
msgid "mail_change_password_body"
msgstr ""
"Your Hedy password has been changed. If you did this, all is good.\n"
"If you didn't change your password, please contact us immediately by replying to this email."

#, fuzzy
msgid "mail_change_password_subject"
msgstr "Your Hedy password has been changed"

#, fuzzy
msgid "mail_error_change_processed"
msgstr "Something went wrong when sending a validation mail, the changes are still correctly processed."

#, fuzzy
msgid "mail_goodbye"
msgstr ""
"Thank you!\n"
"The Hedy team"

#, fuzzy
msgid "mail_hello"
msgstr "Hi {username}!"

#, fuzzy
msgid "mail_recover_password_body"
msgstr ""
"By clicking on this link, you can set a new Hedy password. This link is valid for <b>4</b> hours.\n"
"If you haven't required a password reset, please ignore this email: {link}"

msgid "mail_recover_password_subject"
msgstr "בקש איפוס סיסמה."

#, fuzzy
msgid "mail_reset_password_body"
msgstr ""
"Your Hedy password has been reset to a new one. If you did this, all is good.\n"
"If you didn't change your password, please contact us immediately by replying to this email."

#, fuzzy
msgid "mail_reset_password_subject"
msgstr "Your Hedy password has been reset"

#, fuzzy
msgid "mail_welcome_teacher_body"
msgstr ""
"<strong>Welcome!</strong>\n"
"Congratulations on your brand new Hedy teachers account. Welcome to the world wide community of Hedy teachers!\n"
"\n"
"<strong>What teachers accounts can do</strong>\n"
"With your teacher account, you have the option to create classes. Your students can than join your classes and you can see their progress. Classes are made and managed though the for <a href=\"https://hedycode.com/for-teachers\">teachers page</a>.\n"
"\n"
"<strong>How to share ideas</strong>\n"
"If you are using Hedy in class, you probably have ideas for improvements! You can share those ideas with us on the <a href=\"https://github.com/hedyorg/hedy/discussions/categories/ideas\">Ideas Discussion</a>.\n"
"\n"
"<strong>How to ask for help</strong>\n"
"If anything is unclear, you can post in the <a href=\"https://github.com/hedyorg/hedy/discussions/categories/q-a\">Q&A discussion</a>, or <a href=\"mailto: hello@hedy.org\">send us an email</a>.\n"
"\n"
"Keep programming!"

#, fuzzy
msgid "mail_welcome_teacher_subject"
msgstr "Your Hedy teacher account is ready"

#, fuzzy
msgid "mail_welcome_verify_body"
msgstr ""
"Your Hedy account has been created successfully. Welcome!\n"
"Please click on this link to verify your email address: {link}"

#, fuzzy
msgid "mail_welcome_verify_subject"
msgstr "Welcome to Hedy"

#, fuzzy
msgid "mailing_title"
msgstr "Subscribe to the Hedy newsletter"

#, fuzzy
msgid "main_subtitle"
msgstr "A gradual programming language"

#, fuzzy
msgid "main_title"
msgstr "Hedy"

#, fuzzy
msgid "make_sure_you_are_done"
msgstr "Make sure you are done! You will not be able to change your program anymore after you click \"Hand in\"."

#, fuzzy
msgid "male"
msgstr "Male"

#, fuzzy
msgid "mandatory_mode"
msgstr "Mandatory developer's mode"

#, fuzzy
msgid "more_options"
msgstr "More options"

msgid "multiple_keywords_warning"
msgstr ""

#, fuzzy
msgid "my_account"
msgstr "My account"

#, fuzzy
msgid "my_achievements"
msgstr "My achievements"

#, fuzzy
msgid "my_adventures"
msgstr "My adventures"

#, fuzzy
msgid "my_classes"
msgstr "My classes"

#, fuzzy
msgid "my_messages"
msgstr "My messages"

#, fuzzy
msgid "my_public_profile"
msgstr "My public profile"

#, fuzzy
msgid "name"
msgstr "Name"

#, fuzzy
msgid "nav_explore"
msgstr "Explore"

#, fuzzy
msgid "nav_hedy"
msgstr "Hedy"

#, fuzzy
msgid "nav_learn_more"
msgstr "Learn more"

#, fuzzy
msgid "nav_start"
msgstr "Home"

#, fuzzy
msgid "new_password"
msgstr "New password"

#, fuzzy
msgid "new_password_repeat"
msgstr "Repeat new password"

msgid "newline"
msgstr "שורה חדשה"

#, fuzzy
msgid "next_exercise"
msgstr "Next exercise"

#, fuzzy
msgid "next_page"
msgstr "Next page"

#, fuzzy
msgid "next_step_tutorial"
msgstr "Next step >>>"

#, fuzzy
msgid "no"
msgstr "No"

#, fuzzy
msgid "no_account"
msgstr "No account?"

#, fuzzy
msgid "no_accounts"
msgstr "There are no accounts to create."

#, fuzzy
msgid "no_adventures_yet"
msgstr "There are no public adventures yet..."

#, fuzzy
msgid "no_certificate"
msgstr "This user hasn't earned the Hedy Certificate of Completion"

#, fuzzy
msgid "no_more_flat_if"
msgstr "Starting in level 8, the code after `{if}` needs to be placed on the next line and start with 4 spaces."

#, fuzzy
msgid "no_programs"
msgstr "You have no programs yet."

#, fuzzy
msgid "no_public_profile"
msgstr "You don't have a public profile text yet..."

#, fuzzy
msgid "no_shared_programs"
msgstr "has no shared programs..."

msgid "no_such_adventure"
msgstr "ההרפתקה הזו לא קיימת!"

#, fuzzy
msgid "no_such_class"
msgstr "No such Hedy class."

#, fuzzy
msgid "no_such_highscore"
msgstr "Highscores"

msgid "no_such_level"
msgstr "השלב הזה לא קיים!"

msgid "no_such_program"
msgstr "התוכנית הזו לא קיימת!"

#, fuzzy
msgid "no_tag"
msgstr "No tag provided!"

msgid "not_enrolled"
msgstr "נראה שאתם לא בכיתה הזאת!"

#, fuzzy
msgid "not_in_class_no_handin"
msgstr "You are not in a class, so there's no need for you to hand in anything."

#, fuzzy
msgid "not_logged_in_cantsave"
msgstr "Your program will not be saved."

#, fuzzy
msgid "not_logged_in_handin"
msgstr "You must be logged in to hand in an assignment."

msgid "not_teacher"
msgstr "נראה שאתם לא מורים!"

#, fuzzy
msgid "number"
msgstr "מספר"

#, fuzzy
msgid "number_achievements"
msgstr "Number of achievements"

#, fuzzy
msgid "number_lines"
msgstr "Number of lines"

#, fuzzy
msgid "number_programs"
msgstr "Number of programs"

#, fuzzy
msgid "ok"
msgstr "OK"

#, fuzzy
msgid "only_you_can_see"
msgstr "Only you can see this program."

#, fuzzy
msgid "open"
msgstr "Open"

#, fuzzy
msgid "opening_date"
msgstr "Opening date"

#, fuzzy
msgid "opening_dates"
msgstr "Opening dates"

#, fuzzy
msgid "option"
msgstr "Option"

msgid "or"
msgstr "או"

#, fuzzy
msgid "other"
msgstr "Other"

#, fuzzy
msgid "other_block"
msgstr "Another block language"

#, fuzzy
msgid "other_settings"
msgstr "Other settings"

#, fuzzy
msgid "other_source"
msgstr "Other"

#, fuzzy
msgid "other_text"
msgstr "Another text language"

#, fuzzy
msgid "overwrite_warning"
msgstr "You already have a program with this name, saving this program will replace the old one. Are you sure?"

#, fuzzy
msgid "owner"
msgstr "Owner"

msgid "page"
msgstr "דף"

#, fuzzy
msgid "page_not_found"
msgstr "לא מצאנו את הדף הזה!"

#, fuzzy
msgid "pair_with_teacher"
msgstr "I would like to be paired with another teacher for help"

#, fuzzy
msgid "parsons_title"
msgstr "Puzzle"

msgid "password"
msgstr "סיסמה"

#, fuzzy
msgid "password_change_not_allowed"
msgstr "You're not allowed to change the password of this user."

#, fuzzy
msgid "password_change_prompt"
msgstr "Are you sure you want to change this password?"

#, fuzzy
msgid "password_change_success"
msgstr "Password of your student is successfully changed."

#, fuzzy
msgid "password_invalid"
msgstr "Your password is invalid."

#, fuzzy
msgid "password_repeat"
msgstr "Repeat password"

#, fuzzy
msgid "password_resetted"
msgstr "Your password has been successfully reset. You are being redirected to the login page."

#, fuzzy
msgid "password_six"
msgstr "Your password must contain at least six characters."

#, fuzzy
msgid "password_updated"
msgstr "Password updated."

#, fuzzy
msgid "passwords_six"
msgstr "All passwords need to be six characters or longer."

#, fuzzy
msgid "pending_invites"
msgstr "Pending invites"

#, fuzzy
msgid "people_with_a_link"
msgstr "Other people with a link can see this program. It also can be found on the \"Explore\" page."

#, fuzzy
msgid "percentage"
msgstr "percentage"

#, fuzzy
msgid "percentage_achieved"
msgstr "Achieved by {percentage}% of the users"

msgid "period"
msgstr "נקודה"

#, fuzzy
msgid "personal_text"
msgstr "Personal text"

#, fuzzy
msgid "personal_text_invalid"
msgstr "Your personal text is invalid."

#, fuzzy
msgid "postfix_classname"
msgstr "Postfix classname"

#, fuzzy
msgid "preferred_keyword_language"
msgstr "Preferred keyword language"

#, fuzzy
msgid "preferred_language"
msgstr "Preferred language"

#, fuzzy
msgid "preview"
msgstr "Preview"

#, fuzzy
msgid "previewing_adventure"
msgstr "Previewing adventure"

#, fuzzy
msgid "previewing_class"
msgstr "You are previewing class <em>{class_name}</em> as a teacher."

#, fuzzy
msgid "previous_campaigns"
msgstr "View previous campaigns"

msgid "print_logo"
msgstr "הדפס"

#, fuzzy
msgid "privacy_terms"
msgstr "privacy terms"

#, fuzzy
msgid "private"
msgstr "Private"

#, fuzzy
msgid "profile_logo_alt"
msgstr "Profile icon."

#, fuzzy
msgid "profile_picture"
msgstr "Profile picture"

#, fuzzy
msgid "profile_updated"
msgstr "Profile updated."

#, fuzzy
msgid "profile_updated_reload"
msgstr "Profile updated, page will be re-loaded."

msgid "program_contains_error"
msgstr "התוכנית מכילה שגיאה. לפרסם אותה בכל זאת?"

#, fuzzy
msgid "program_header"
msgstr "My programs"

#, fuzzy
msgid "program_too_large_exception"
msgstr "Programs too large"

#, fuzzy
msgid "programming_experience"
msgstr "Do you have programming experience?"

#, fuzzy
msgid "programming_invalid"
msgstr "Please select a valid programming language."

msgid "programs"
msgstr "תוכניות"

#, fuzzy
msgid "programs_created"
msgstr "Programs created"

#, fuzzy
msgid "programs_saved"
msgstr "Programs saved"

#, fuzzy
msgid "programs_submitted"
msgstr "Programs submitted"

#, fuzzy
msgid "prompt_join_class"
msgstr "Do you want to join this class?"

#, fuzzy
msgid "public"
msgstr "Public"

msgid "public_adventures"
msgstr "Browse public adventures"

#, fuzzy
msgid "public_invalid"
msgstr "This agreement selection is invalid"

#, fuzzy
msgid "public_profile"
msgstr "Public profile"

#, fuzzy
msgid "public_profile_info"
msgstr "By selecting this box I make my profile visible for everyone. Be careful not to share personal information like your name or home address, because everyone will be able to see it!"

msgid "public_profile_updated"
msgstr "הפרופיל הפומבי עודכן, העמוד ייטען מחדש."

msgid "question mark"
msgstr "סימן שאלה"

#, fuzzy
msgid "quiz_logo_alt"
msgstr "Quiz logo"

#, fuzzy
msgid "quiz_score"
msgstr "Quiz score"

#, fuzzy
msgid "quiz_tab"
msgstr "Quiz"

#, fuzzy
msgid "quiz_threshold_not_reached"
msgstr "Quiz threshold not reached to unlock this level"

#, fuzzy
msgid "read_code_label"
msgstr "Read aloud"

#, fuzzy
msgid "recent"
msgstr "My recent programs"

msgid "recover_password"
msgstr "בקש איפוס סיסמה"

#, fuzzy
msgid "regress_button"
msgstr "Go back to level {level}"

#, fuzzy
msgid "remove"
msgstr "Remove"

#, fuzzy
msgid "remove_customization"
msgstr "Remove customization"

#, fuzzy
msgid "remove_customizations_prompt"
msgstr "Are you sure you want to remove this class's customizations?"

#, fuzzy
msgid "remove_student_prompt"
msgstr "Are you sure you want to remove the student from the class?"

#, fuzzy
msgid "remove_user_prompt"
msgstr "Confirm removing this user from the class."

#, fuzzy
msgid "repair_program_logo_alt"
msgstr "Repair program icon"

#, fuzzy
msgid "repeat_dep"
msgstr "Starting in level 8, `{repeat}` needs to be used with indentation. You can see examples on the `{repeat}` tab in level 8."

#, fuzzy
msgid "repeat_match_password"
msgstr "The repeated password does not match."

#, fuzzy
msgid "repeat_new_password"
msgstr "Repeat new password"

#, fuzzy
msgid "report_failure"
msgstr "This program does not exist or is not public"

#, fuzzy
msgid "report_program"
msgstr "Are you sure you want to report this program?"

#, fuzzy
msgid "report_success"
msgstr "This program has been reported"

#, fuzzy
msgid "request_teacher"
msgstr "Would you like to apply for a teacher's account?"

#, fuzzy
msgid "request_teacher_account"
msgstr "Request teacher account"

#, fuzzy
msgid "required_field"
msgstr "Fields marked with an * are required"

#, fuzzy
msgid "reset_adventure_prompt"
msgstr "Are you sure you want to reset all selected adventures?"

#, fuzzy
msgid "reset_adventures"
msgstr "Reset selected adventures"

#, fuzzy
msgid "reset_button"
msgstr "Reset"

#, fuzzy
msgid "reset_password"
msgstr "Reset password"

#, fuzzy
msgid "reset_view"
msgstr "Reset"

#, fuzzy
msgid "retrieve_adventure_error"
msgstr "You're not allowed to view this adventure!"

#, fuzzy
msgid "retrieve_class_error"
msgstr "Only teachers can retrieve classes"

#, fuzzy
msgid "retrieve_tag_error"
msgstr "Error retrieving tags"

#, fuzzy
msgid "role"
msgstr "Role"

msgid "run_code_button"
msgstr "הרץ קוד"

#, fuzzy
msgid "runs_over_time"
msgstr "Runs over time"

#, fuzzy
msgid "save"
msgstr "Save"

#, fuzzy
msgid "save_parse_warning"
msgstr "This program contains an error, are you sure you want to save it?"

#, fuzzy
msgid "save_prompt"
msgstr "You need to have an account to save your program. Would you like to login now?"

#, fuzzy
msgid "save_success_detail"
msgstr "Program saved successfully."

#, fuzzy
msgid "score"
msgstr "Score"

#, fuzzy
msgid "search"
msgstr "Search..."

#, fuzzy
msgid "search_button"
msgstr "Search"

#, fuzzy
msgid "second_teacher"
msgstr "Second teacher"

#, fuzzy
msgid "second_teacher_copy_prompt"
msgstr "Are you sure you want to copy this teacher?"

#, fuzzy
msgid "second_teacher_prompt"
msgstr "Enter a teacher username to invite them."

#, fuzzy
msgid "second_teacher_warning"
msgstr "All teachers in this class can customize it."

#, fuzzy
msgid "see_certificate"
msgstr "See {username} certificate!"

#, fuzzy
msgid "select"
msgstr "Select"

#, fuzzy
msgid "select_adventures"
msgstr "Select adventures"

#, fuzzy
msgid "select_all"
msgstr "Select all"

#, fuzzy
msgid "select_lang"
msgstr "Select language"

msgid "select_levels"
msgstr "Select levels"

#, fuzzy
msgid "select_tag"
msgstr "Select tag"

#, fuzzy
msgid "selected"
msgstr "Selected"

#, fuzzy
msgid "self_removal_prompt"
msgstr "Are you sure you want to leave this class?"

#, fuzzy
msgid "send_password_recovery"
msgstr "Send me a password recovery link"

#, fuzzy
msgid "sent_by"
msgstr "This invitation is sent by"

#, fuzzy
msgid "sent_password_recovery"
msgstr "You should soon receive an email with instructions on how to reset your password."

#, fuzzy
msgid "settings"
msgstr "My personal settings"

#, fuzzy
msgid "share_by_giving_link"
msgstr "Show your program to other people by giving them the link below:"

#, fuzzy
msgid "share_your_program"
msgstr "Share your program"

#, fuzzy
msgid "signup_student_or_teacher"
msgstr "Are you a student or a teacher?"

msgid "single quotes"
msgstr "גרש"

msgid "slash"
msgstr "קו נטוי"

#, fuzzy
msgid "sleeping"
msgstr "Sleeping..."

#, fuzzy
msgid "slides"
msgstr "Slides"

#, fuzzy
msgid "slides_info"
msgstr "For each level of Hedy, we have created slides to help you teach. The slides contain explanations of each level, and Hedy examples that you can run inside the slides. Just click the link and get started! the Introduction slides are a general explanation of Hedy before level 1 The slides were created using <a href=\"https://slides.com\">slides.com</a>. If you want to adapt them yourself, you can download them, and then upload the resulting zip file to <a href=\"https://slides.com\">slides.com</a>. You can find more information about the slides in the <a href=\"https://hedy.org/for-teachers/manual/features\">teacher's manual</a>."

#, fuzzy
msgid "social_media"
msgstr "Social media"

#, fuzzy
msgid "something_went_wrong_keyword_parsing"
msgstr "There is a mistake in your adventure, are all keywords correctly surrounded with { }?"

msgid "space"
msgstr "רווח"

msgid "star"
msgstr "כוכבית"

#, fuzzy
msgid "start_hedy_tutorial"
msgstr "Start hedy tutorial"

#, fuzzy
msgid "start_learning"
msgstr "Start learning"

#, fuzzy
msgid "start_programming"
msgstr "Start programming"

#, fuzzy
msgid "start_programming_logo_alt"
msgstr "Start programming icon"

#, fuzzy
msgid "start_quiz"
msgstr "Start quiz"

#, fuzzy
msgid "start_teacher_tutorial"
msgstr "Start teacher tutorial"

#, fuzzy
msgid "start_teaching"
msgstr "Start teaching"

#, fuzzy
msgid "step_title"
msgstr "Assignment"

#, fuzzy
msgid "stop_code_button"
msgstr "Stop program"

#, fuzzy
msgid "string"
msgstr "text"

#, fuzzy
msgid "student"
msgstr "Student"

#, fuzzy
msgid "student_already_in_class"
msgstr "This student is already in your class."

#, fuzzy
msgid "student_already_invite"
msgstr "This student already has a pending invitation."

#, fuzzy
msgid "student_details"
msgstr "Student details"

#, fuzzy
msgid "student_list"
msgstr "Student list"

#, fuzzy
msgid "student_not_allowed_in_class"
msgstr "Student not allowed in class"

#, fuzzy
msgid "student_not_existing"
msgstr "This username doesn't exist."

#, fuzzy
msgid "student_signup_header"
msgstr "Student"

#, fuzzy
msgid "students"
msgstr "students"

#, fuzzy
msgid "submission_time"
msgstr "Handed in at"

#, fuzzy
msgid "submit_answer"
msgstr "Answer question"

#, fuzzy
msgid "submit_program"
msgstr "Submit"

#, fuzzy
msgid "submit_warning"
msgstr "Are you sure you want to submit this program?"

#, fuzzy
msgid "submitted"
msgstr "Submitted"

#, fuzzy
msgid "submitted_header"
msgstr "This is a submitted program and can't be altered."

#, fuzzy
msgid "subscribe"
msgstr "Subscribe"

#, fuzzy
msgid "subscribe_newsletter"
msgstr "Subscribe to the newsletter"

#, fuzzy
msgid "suggestion_color"
msgstr "Try using another color"

#, fuzzy
msgid "suggestion_note"
msgstr "Use a note between C0 and B9 or a number between 1 and 70"

#, fuzzy
msgid "suggestion_number"
msgstr "Try changing the value to a number"

msgid "suggestion_numbers_or_strings"
msgstr "Try changing the values to be all text or all numbers"

#, fuzzy
msgid "surname"
msgstr "First Name"

#, fuzzy
msgid "survey"
msgstr "Survey"

#, fuzzy
msgid "survey_completed"
msgstr "Survey completed"

#, fuzzy
msgid "survey_skip"
msgstr "Don't show this again"

#, fuzzy
msgid "survey_submit"
msgstr "Submit"

#, fuzzy
msgid "tag_in_adventure"
msgstr "Tag in adventure"

#, fuzzy
msgid "tag_input_placeholder"
msgstr "Enter a new tag"

#, fuzzy
msgid "tags"
msgstr "Tags"

msgid "teacher"
msgstr "מורה"

#, fuzzy
msgid "teacher_account_request"
msgstr "You have a pending teacher account request"

#, fuzzy
msgid "teacher_account_success"
msgstr "You successfully requested a teacher account."

#, fuzzy
msgid "teacher_invalid"
msgstr "Your teacher value is invalid."

#, fuzzy
msgid "teacher_invitation_require_login"
msgstr "To set up your profile as a teacher, we will need you to log in. If you don't have an account, please create one."

#, fuzzy
msgid "teacher_manual"
msgstr "Teacher manual"

#, fuzzy
msgid "teacher_signup_header"
msgstr "Teacher"

#, fuzzy
msgid "teacher_tutorial_logo_alt"
msgstr "Teacher tutorial icon"

#, fuzzy
msgid "teacher_welcome"
msgstr "Welcome to Hedy! Your are now the proud owner of a teachers account which allows you to create classes and invite students."

#, fuzzy
msgid "teachers"
msgstr "Teachers"

#, fuzzy
msgid "template_code"
msgstr ""
"This is the explanation of my adventure!\n"
"\n"
"This way I can show a command: <code>{print}</code>\n"
"\n"
"But sometimes I might want to show a piece of code, like this:\n"
"<pre>\n"
"ask What's your name?\n"
"echo so your name is \n"
"</pre>"

#, fuzzy
msgid "this_turns_in_assignment"
msgstr "This turns in your assignment to your teacher."

#, fuzzy
msgid "title"
msgstr "Title"

msgid "title_achievements"
msgstr "הֶדִי - ההישגים שלי"

#, fuzzy
msgid "title_admin"
msgstr "Hedy - Administrator page"

#, fuzzy
msgid "title_class grid_overview"
msgstr "Hedy - Grid overview"

#, fuzzy
msgid "title_class live_statistics"
msgstr "Hedy - Live Statistics"

#, fuzzy
msgid "title_class-overview"
msgstr "Hedy - Class overview"

#, fuzzy
msgid "title_customize-adventure"
msgstr "Hedy - Customize adventure"

#, fuzzy
msgid "title_customize-class"
msgstr "Hedy - Customize class"

#, fuzzy
msgid "title_explore"
msgstr "Hedy - Explore"

msgid "title_for-teacher"
msgstr "הֶדִי - למורים"

#, fuzzy
msgid "title_join-class"
msgstr "Hedy - Join class"

msgid "title_landing-page"
msgstr "ברוכים הבאים להֶדִי!"

msgid "title_learn-more"
msgstr "הֶדִי - למד עוד"

msgid "title_login"
msgstr "הֶדִי - התחברות"

msgid "title_my-profile"
msgstr "הֶדִי - החשבון שלי"

msgid "title_privacy"
msgstr "הֶדִי - מדיניות פרטיות"

msgid "title_programs"
msgstr "הֶדִי - התוכניות שלי"

#, fuzzy
msgid "title_public-adventures"
msgstr "Hedy - Public adventures"

msgid "title_recover"
msgstr "הֶדִי - שחזור חשבון"

msgid "title_reset"
msgstr "הֶדִי - איפוס סיסמה"

msgid "title_signup"
msgstr "הֶדִי - יצירת חשבון"

msgid "title_start"
msgstr "הֶדִי - שפת תכנות הדרגתית"

#, fuzzy
msgid "title_view-adventure"
msgstr "Hedy - View adventure"

#, fuzzy
msgid "token_invalid"
msgstr "Your token is invalid."

#, fuzzy
msgid "tooltip_level_locked"
msgstr "Your teacher disabled this level"

#, fuzzy
msgid "translate_error"
msgstr "Something went wrong while translating the code. Try running the code to see if it has an error. Code with errors can not be translated."

#, fuzzy
msgid "translating_hedy"
msgstr "Translating Hedy"

#, fuzzy
msgid "translator"
msgstr "Translator"

#, fuzzy
msgid "tutorial"
msgstr "Tutorial"

#, fuzzy
msgid "tutorial_code_snippet"
msgstr ""
"{print} Hello world!\n"
"{print} I'm learning Hedy with the tutorial!"

#, fuzzy
msgid "tutorial_message_not_found"
msgstr "We couldn't find the requested tutorial step..."

#, fuzzy
msgid "tutorial_title_not_found"
msgstr "We couldn't find that page!"

msgid "unauthorized"
msgstr "אין לכם הרשאות גישה לדף הזה"

#, fuzzy
msgid "unique_usernames"
msgstr "All usernames need to be unique."

#, fuzzy
msgid "unlock_thresholds"
msgstr "Unlock level thresholds"

#, fuzzy
msgid "unsaved_class_changes"
msgstr "There are unsaved changes, are you sure you want to leave this page?"

msgid "unsubmit_program"
msgstr ""

msgid "unsubmit_warning"
msgstr ""

msgid "unsubmitted"
msgstr ""

#, fuzzy
msgid "update_adventure_prompt"
msgstr "Are you sure you want to update this adventure?"

#, fuzzy
msgid "update_profile"
msgstr "Update profile"

#, fuzzy
msgid "update_public"
msgstr "Update public profile"

#, fuzzy
msgid "updating_indicator"
msgstr "Updating"

#, fuzzy
msgid "use_of_blanks_exception"
msgstr "Use of blanks in programs"

#, fuzzy
msgid "use_of_nested_functions_exception"
msgstr "Use of nested functions"

#, fuzzy
msgid "used_in"
msgstr "Used in:"

#, fuzzy
msgid "user"
msgstr "user"

#, fuzzy
msgid "user_inexistent"
msgstr "This user doesn't exist"

msgid "user_not_private"
msgstr "המשתמש הזה לא קיים, או שאין לו פרופיל ציבורי"

msgid "username"
msgstr "שם משתמש"

#, fuzzy
msgid "username_empty"
msgstr "You didn't enter an username!"

#, fuzzy
msgid "username_invalid"
msgstr "Your username is invalid."

#, fuzzy
msgid "username_special"
msgstr "Username cannot contain `:` or `@`."

#, fuzzy
msgid "username_three"
msgstr "Username must contain at least three characters."

#, fuzzy
msgid "usernames_exist"
msgstr "One or more usernames is already in use."

#, fuzzy
msgid "value"
msgstr "Value"

#, fuzzy
msgid "variables"
msgstr "Variables"

#, fuzzy
msgid "view_program"
msgstr "View program"

#, fuzzy
msgid "welcome"
msgstr "Welcome"

#, fuzzy
msgid "welcome_back"
msgstr "Welcome back"

#, fuzzy
msgid "what_is_your_role"
msgstr "What is your role?"

#, fuzzy
msgid "what_should_my_code_do"
msgstr "What should my code do?"

#, fuzzy
msgid "whole_world"
msgstr "The world"

#, fuzzy
msgid "year_invalid"
msgstr "Please enter a year between 1900 and {current_year}."

#, fuzzy
msgid "yes"
msgstr "Yes"

#, fuzzy
msgid "your_account"
msgstr "Your profile"

#, fuzzy
msgid "your_class"
msgstr "Your class"

#, fuzzy
msgid "your_last_program"
msgstr "Your last saved program"

#, fuzzy
msgid "your_personal_text"
msgstr "Your personal text..."

#, fuzzy
msgid "your_program"
msgstr "Your program"

#~ msgid "create_account_explanation"
#~ msgstr "Having your own account allows you to save your programs."

#~ msgid "only_teacher_create_class"
#~ msgstr "Only teachers are allowed to create classes!"

#~ msgid "keyword_support"
#~ msgstr "Translated keywords"

#~ msgid "non_keyword_support"
#~ msgstr "Translated content"

#~ msgid "try_button"
#~ msgstr "נסו"

#~ msgid "select_own_adventures"
#~ msgstr "Select own adventures"

#~ msgid "edit"
#~ msgstr "Edit"

#~ msgid "view"
#~ msgstr "View"

#~ msgid "class"
#~ msgstr "Class"

#~ msgid "save_code_button"
#~ msgstr "שמרו את הקוד"

#~ msgid "share_code_button"
#~ msgstr "שמרו ושתפו את הקוד"

#~ msgid "classes_invalid"
#~ msgstr "The list of selected classes is invalid"

#~ msgid "directly_add_adventure_to_classes"
#~ msgstr "Do you want to add this adventure directly to one of your classes?"

#~ msgid "hand_in_assignment"
#~ msgstr "Hand in assignment"

#~ msgid "select_a_level"
#~ msgstr "Select a level"

#~ msgid "answer_invalid"
#~ msgstr "Your password is invalid."

#~ msgid "available_adventures_level"
#~ msgstr "Available adventures level"

#~ msgid "customize_class_exp_1"
#~ msgstr "Hi! On this page you can customize your class. By selecting levels and adventures you can choose what your student can see. You can also add your own created adventures to levels. All levels and default adventures will be selected by default. <b>Notice:</b> Not every adventure is available for every level! Settings up your customizations goes as follows:"

#~ msgid "customize_class_exp_2"
#~ msgstr "You can always change these settings later on. For example, you can make specific adventures or levels available while teaching a class. This way it's easy for you to determine which level and adventures your students will be working on. If you want to make everything available for your class it is easiest to remove the customization all together."

#~ msgid "customize_class_step_1"
#~ msgstr "Select levels for your class by pressing the \"level buttons\""

#~ msgid "customize_class_step_2"
#~ msgstr "\"Checkboxes\" will appear for the adventures available for the chosen levels"

#~ msgid "customize_class_step_3"
#~ msgstr "Select the adventures you want to make available"

#~ msgid "customize_class_step_4"
#~ msgstr "Click the name of an adventure to (de)select for all levels"

#~ msgid "customize_class_step_5"
#~ msgstr "Add personal adventures"

#~ msgid "customize_class_step_6"
#~ msgstr "Selecting an opening date for each level (you can also leave it empty)"

#~ msgid "customize_class_step_7"
#~ msgstr "Selection other settings"

#~ msgid "customize_class_step_8"
#~ msgstr "Choose \"Save\" -> You're done!"

#~ msgid "example_code_header"
#~ msgstr "קוד הֶדִי לדוגמה"

#~ msgid "feedback_failure"
#~ msgstr "Wrong!"

#~ msgid "feedback_success"
#~ msgstr "Good!"

#~ msgid "go_to_first_question"
#~ msgstr "Go to question 1"

#~ msgid "question"
#~ msgstr "Question"

#~ msgid "question_doesnt_exist"
#~ msgstr "This question does not exist"

#~ msgid "question_invalid"
#~ msgstr "Your token is invalid."

#~ msgid "too_many_attempts"
#~ msgstr "Too many attempts"

#~ msgid "class_logs"
#~ msgstr "Logs"

#~ msgid "class_stats"
#~ msgstr "Class statistics"

#~ msgid "visit_own_public_profile"
#~ msgstr "Visit your own profile"

#~ msgid "title_class logs"
#~ msgstr "Programs"

#~ msgid "title_class statistics"
#~ msgstr "My statistics"

#~ msgid "disabled_button_locked"
#~ msgstr "Your teacher hasn't unlocked this level yet"

#~ msgid "duplicate_tag"
#~ msgstr "You already have a tag with this name."

#~ msgid "tag_deleted"
#~ msgstr "This tag was successfully deleted."

#~ msgid "no_tags"
#~ msgstr "No tags yet."

#~ msgid "apply_filters"
#~ msgstr "Apply filters"

#~ msgid "write_first_program"
#~ msgstr "Write your first program!"

#~ msgid "adventure_exp_1"
#~ msgstr "Type your adventure of choice on the right-hand side. After creating your adventure you can include it in one of your classes under \"customizations\". If you want to include a command in your adventure please use code anchors like this:"

#~ msgid "adventure_exp_2"
#~ msgstr "If you want to show actual code snippets, for example to give student a template or example of the code. Please use pre anchors like this:"

#~ msgid "adventures"
#~ msgstr "Available Adventures"

#~ msgid "hello_world"
#~ msgstr "Hello world!"

#~ msgid "share_confirm"
#~ msgstr "Are you sure you want to make the program public?"

#~ msgid "share_success_detail"
#~ msgstr "Program shared successfully."

#~ msgid "try_it"
#~ msgstr "Try it"

#~ msgid "unshare_confirm"
#~ msgstr "Are you sure you want to make the program private?"

#~ msgid "unshare_success_detail"
#~ msgstr "Program unshared successfully."

#~ msgid "hide_parsons"
#~ msgstr "Dragging"

#~ msgid "hide_quiz"
#~ msgstr "Hide quiz"

#~ msgid "back_to_class"
#~ msgstr "חזרה לכיתה"
<<<<<<< HEAD
=======

#~ msgid "classes"
#~ msgstr ""

#~ msgid "Locked Language Feature"
#~ msgstr "You are using {concept}! That is awesome, but {concept} is not unlocked yet! It will be unlocked in a later level."

#~ msgid "nested blocks"
#~ msgstr "בלוק בתוך בלוק"
>>>>>>> 5494e074
<|MERGE_RESOLUTION|>--- conflicted
+++ resolved
@@ -1289,8 +1289,9 @@
 msgid "more_options"
 msgstr "More options"
 
-msgid "multiple_keywords_warning"
-msgstr ""
+#, fuzzy
+msgid "multiple_levels_warning"
+msgstr "We've noticed you have both selected several levels and included code snippets in your adventure, this might cause issues with the syntax highlighter and the automatic translation of keywords"
 
 #, fuzzy
 msgid "my_account"
@@ -2625,8 +2626,6 @@
 
 #~ msgid "back_to_class"
 #~ msgstr "חזרה לכיתה"
-<<<<<<< HEAD
-=======
 
 #~ msgid "classes"
 #~ msgstr ""
@@ -2636,4 +2635,3 @@
 
 #~ msgid "nested blocks"
 #~ msgstr "בלוק בתוך בלוק"
->>>>>>> 5494e074
