--- conflicted
+++ resolved
@@ -1427,12 +1427,6 @@
 msgid "pair_with_teacher"
 msgstr ""
 
-<<<<<<< HEAD
-msgid "parsons_title"
-msgstr ""
-
-=======
->>>>>>> 58ead06e
 msgid "password"
 msgstr "סיסמה"
 
@@ -1628,12 +1622,6 @@
 msgid "question mark"
 msgstr "סימן שאלה"
 
-<<<<<<< HEAD
-msgid "quiz_tab"
-msgstr ""
-
-=======
->>>>>>> 58ead06e
 #, fuzzy
 msgid "read_code_label"
 msgstr ""
@@ -2970,12 +2958,9 @@
 
 #~ msgid "mandatory_mode"
 #~ msgstr ""
-<<<<<<< HEAD
-=======
 
 #~ msgid "parsons_title"
 #~ msgstr ""
 
 #~ msgid "quiz_tab"
 #~ msgstr ""
->>>>>>> 58ead06e
