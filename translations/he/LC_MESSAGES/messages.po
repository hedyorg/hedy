--- conflicted
+++ resolved
@@ -7,11 +7,7 @@
 msgstr ""
 "Project-Id-Version: PROJECT VERSION\n"
 "Report-Msgid-Bugs-To: EMAIL@ADDRESS\n"
-<<<<<<< HEAD
-"POT-Creation-Date: 2023-03-03 19:42+0100\n"
-=======
 "POT-Creation-Date: 2023-03-03 19:20+0100\n"
->>>>>>> 6639afe0
 "PO-Revision-Date: 2023-02-16 15:59+0000\n"
 "Last-Translator: Anonymous <noreply@weblate.org>\n"
 "Language: he\n"
@@ -1133,20 +1129,12 @@
 #, fuzzy
 msgid "next_step_tutorial"
 msgstr "Next step >>>"
-<<<<<<< HEAD
-=======
 
 #, fuzzy
 msgid "no"
 msgstr "No"
->>>>>>> 6639afe0
-
-#, fuzzy
-msgid "no"
-msgstr "No"
-
-#, fuzzy
-<<<<<<< HEAD
+
+#, fuzzy
 msgid "no_account"
 msgstr "No account?"
 
@@ -1157,17 +1145,9 @@
 #, fuzzy
 msgid "no_certificate"
 msgstr "This user hasn't earned the Hedy Certificate of Completion"
-=======
-msgid "no_accounts"
-msgstr "There are no accounts to create."
-
-#, fuzzy
-msgid "no_certificate"
-msgstr "This user hasn't earned the Hedy Certificate of Completion"
 
 msgid "no_more_flat_if"
 msgstr ""
->>>>>>> 6639afe0
 
 #, fuzzy
 msgid "no_programs"
