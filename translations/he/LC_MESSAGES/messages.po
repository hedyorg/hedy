# Hebrew translations for PROJECT.
# Copyright (C) 2023 ORGANIZATION
# This file is distributed under the same license as the PROJECT project.
# FIRST AUTHOR <EMAIL@ADDRESS>, 2023.
#
msgid ""
msgstr ""
"Project-Id-Version: PROJECT VERSION\n"
"Report-Msgid-Bugs-To: EMAIL@ADDRESS\n"
"POT-Creation-Date: 2000-01-01 00:00+0000\n"
"PO-Revision-Date: 2024-07-08 10:20+0000\n"
"Last-Translator: Prefill add-on <noreply-addon-prefill@weblate.org>\n"
"Language-Team: he <LL@li.org>\n"
"Language: he\n"
"MIME-Version: 1.0\n"
"Content-Type: text/plain; charset=utf-8\n"
"Content-Transfer-Encoding: 8bit\n"
"Plural-Forms: nplurals=2; plural=(n != 1);\n"
"X-Generator: Weblate 5.7-dev\n"
"Generated-By: Babel 2.14.0\n"

#, fuzzy
msgid "Access Before Assign"
msgstr "ניסיתם להשתמש במשתנה {name} בשורה {access_line_number}, אבל הגדרתם אותו רק בשורה {definition_line_number}. צריך להגדיר משתנים לפני שמשתמשים בהם."

#, fuzzy
msgid "Cyclic Var Definition"
msgstr "צריך להגדיר את השם ׳{variable}׳ לפני שניתן להשתמש בו בחלק השמאלי של הפקודה ׳{is}׳."

#, fuzzy
msgid "Else Without If Error"
msgstr "בשורה `{line_number}` השתמשת ב `{else}` ללא `{if}` בשורה הקודמת לו."

#, fuzzy
msgid "Function Undefined"
msgstr "You tried to use the function {name}, but you didn't define it."

#, fuzzy
msgid "Has Blanks"
msgstr "Your code is incomplete. It contains blanks that you have to replace with code."

#, fuzzy
msgid "Incomplete"
msgstr "Oops! You forgot a bit of code! On line {line_number}, you need to enter text behind `{incomplete_command}`."

#, fuzzy
msgid "Incomplete Repeat"
msgstr "It looks like you forgot to use `{command}` with the repeat command you used on line {line_number}."

#, fuzzy
msgid "Invalid"
msgstr "`{invalid_command}` היא לא פקודה תקינה בשלב {level}. אולי התכוונתם ל-`{guessed_command}`?"

#, fuzzy
msgid "Invalid Argument"
msgstr "אי אפשר להשתמש ב-`{command}` עם `{invalid_argument}`. נסו לשנות את `{invalid_argument}` לאחד מהדברים הבאים: {allowed_types}."

#, fuzzy
msgid "Invalid Argument Type"
msgstr "אי אפשר להשתמש ב-`{command}` עם `{invalid_argument}`, כי זה {invalid_type}. נסו לשנות את `{invalid_argument}` לאחד מהדברים הבאים: {allowed_types}."

#, fuzzy
msgid "Invalid At Command"
msgstr "The `{command}` command may not be used from level 16 onward. You can use square brackets to use an element from a list, for example `friends[i]`, `lucky_numbers[{random}]`."

#, fuzzy
msgid "Invalid Space"
msgstr "אופס! התחלתם את שורה {line_number} עם רווח, ורווחים מבלבלים מחשבים. תוכלו למחוק אותו?"

#, fuzzy
msgid "Invalid Type Combination"
msgstr "אי אפשר להשתמש ב-`{invalid_argument}` ו-`{invalid_argument_2}` עם `{command}`, כי אחד מהם {invalid_type} והשני {invalid_type_2}. נסו לשנות את `{invalid_argument}` ל{invalid_type_2}, או את `{invalid_argument_2}` ל{invalid_type}."

#, fuzzy
msgid "Lonely Echo"
msgstr "You used an echo before an ask, or an echo without an ask. First ask for input, then echo."

#, fuzzy
msgid "Lonely Text"
msgstr "It looks like you forgot to use a command with the text you put in line {line_number}"

#, fuzzy
msgid "Missing Additional Command"
msgstr "It looks like you forgot to complete writing `{command}` on line {line_number}."

#, fuzzy
msgid "Missing Colon Error"
msgstr "Starting at level 17, `{command}` needs a `:`. It looks like you forgot to use one at the end of line {line_number}."

#, fuzzy
msgid "Missing Command"
msgstr "נראה ששכחתם לכתוב פקודה בשורה {line_number}."

#, fuzzy
msgid "Missing Inner Command"
msgstr "It looks like you forgot to use a command with the `{command}` statement you used on line {line_number}."

#, fuzzy
msgid "Missing Square Brackets"
msgstr "It looks like you forgot to use square brackets `[]` around the list you were creating on line {line_number}."

#, fuzzy
msgid "Missing Variable"
msgstr "It looks like your `{command}` is missing a variable at the start of the line."

#, fuzzy
msgid "Misspelled At Command"
msgstr "It looks like you might have misspelled the `{command}` command, instead you wrote `{invalid_argument}` in line {line_number}."

#, fuzzy
msgid "No Indentation"
msgstr "אין מספיק רווחים בשורה {line_number}. יש שם {leading_spaces} רווחים, אבל זה לא מספיק. צריך להתחיל כל בלוק עם מספר הרווחים של השורה שלפני, ועוד {indent_size}."

#, fuzzy
msgid "Non Decimal Variable"
msgstr "At line {line_number}, you might have tried using a number which Hedy does not like very much! Try changing it to a decimal number like 2."

#, fuzzy
msgid "Parse"
msgstr "הקוד שהזנתם הוא לא קוד הֶדִי תקין. יש שגיאה בשורה {location[0]}, במיקום {location[1]}. כתבתם `{character_found}`, אבל זה לא מתאים לכאן."

#, fuzzy
msgid "Pressit Missing Else"
msgstr "You forgot to add what happens when you press a different key, add an `{else}` to your code"

#, fuzzy
msgid "Runtime Index Error"
msgstr "You tried to access the list {name} but it is either empty or the index is not there."

#, fuzzy
msgid "Runtime Value Error"
msgstr "While running your program the command `{command}` received the value `{value}` which is not allowed. {tip}."

#, fuzzy
msgid "Runtime Values Error"
msgstr "While running your program the command `{command}` received the values `{value}` and `{value}` which are not allowed. {tip}."

#, fuzzy
msgid "Save Microbit code "
msgstr "Save Microbit code"

#, fuzzy
msgid "Too Big"
msgstr "וואו! התוכנית שלכם מכילה {lines_of_code} שורות קוד שלמות! אבל אנחנו יכולים לעבד רק {max_lines} שורות בשלב הזה. הקטינו את התוכנית שלכם ונסו שוב."

#, fuzzy
msgid "Too Few Indents"
msgstr "You used too few leading spaces in line {line_number}. You used {leading_spaces} spaces, which is too few."

#, fuzzy
msgid "Too Many Indents"
msgstr "You used too many leading spaces in line {line_number}. You used {leading_spaces} spaces, which is too many."

#, fuzzy
msgid "Unexpected Indentation"
msgstr "יש יותר מדי רווחים בשורה {line_number}. יש שם {leading_spaces} רווחים, אבל זה יותר מדי. צריך להתחיל כל בלוק עם מספר הרווחים של השורה שלפני, ועוד {indent_size}."

#, fuzzy
msgid "Unquoted Assignment"
msgstr "החל מהשלב הזה, כל טקסט שתרצו להכניס אחרי `הוא`, חייב להופיע בתוך מירכאות. שכחתם את זה בטקסט {text}."

#, fuzzy
msgid "Unquoted Equality Check"
msgstr "כדי לבדוק האם משתנה שווה ליותר ממילה אחת, המילים חייבות להופיע במירכאות!"

#, fuzzy
msgid "Unquoted Text"
msgstr "זהירות. אם אתם רוצים להדפיס או לשאול משהו, הטקסט חייב להתחיל ולהסתיים במירכאות. שכחתם את זה בטקסט {unquotedtext}."

#, fuzzy
msgid "Unsupported Float"
msgstr "עדיין אי אפשר להשתמש במספרים לא-שלמים, אבל יהיה אפשר בעוד כמה שלבים. בינתיים, הפכו את `{value}` למספר שלם."

#, fuzzy
msgid "Unsupported String Value"
msgstr "Text values cannot contain `{invalid_value}`."

#, fuzzy
msgid "Unused Variable"
msgstr "You defined the variable {variable_name} on line {line_number}, but you did not use it."

#, fuzzy
msgid "Var Undefined"
msgstr "ניסיתם להשתמש במשתנה `{name}`, אבל אף פעם לא הגדרתם אותו. יכול להיות גם שרציתם להשתמש במילה `{name}`, אבל שכחתם את המירכאות."

#, fuzzy
msgid "Wrong Level"
msgstr "הקוד הזה תקין, אבל הוא לא מתאים לשלב שאתם נמצאים בו. כתבתם `{offending_keyword}` בשלב {working_level}. טיפ: {tip}"

#, fuzzy
msgid "Wrong Number of Arguments"
msgstr "Your function used the wrong number of arguments. You provided {used_number} but the function {name} needs {defined_number}"

#, fuzzy
msgid "account_overview"
msgstr "Account overview"

#, fuzzy
msgid "accounts_created"
msgstr "Accounts where successfully created."

#, fuzzy
msgid "accounts_intro"
msgstr "On this page you can create accounts for multiple students at once. These are automatically added to the current class, so make sure the class shown above is the right one! Every username needs to be unique in the entire Hedy system. You can use 'Postfix classname' to add your class name to all accounts. If you manually enter passwords, these need to be <b>at least</b> 6 characters."

#, fuzzy
msgid "actions"
msgstr "Actions"

#, fuzzy
msgid "add"
msgstr "Add"

#, fuzzy
msgid "add_students"
msgstr "Add students"

#, fuzzy
msgid "add_your_language"
msgstr "Add your language!"

#, fuzzy
msgid "admin"
msgstr "Admin"

#, fuzzy
msgid "advance_button"
msgstr "Go to level {level}"

#, fuzzy
msgid "adventure"
msgstr "Adventure"

#, fuzzy
msgid "adventure_cloned"
msgstr "Adventure is cloned"

#, fuzzy
msgid "adventure_code_button"
msgstr "Adventure Code"

#, fuzzy
msgid "adventure_codeblock_button"
msgstr "Use this button when you want to create a block of code that students can run in your adventure. Tip: put the selection at the end of the last line of the code block and <kbd>Enter</kbd> 3 times to type after a code block."

#, fuzzy
msgid "adventure_duplicate"
msgstr "You already have an adventure with this name."

#, fuzzy
msgid "adventure_empty"
msgstr "You didn't enter an adventure name!"

#, fuzzy
msgid "adventure_exp_3"
msgstr "You can use the \"preview\" button to view a styled version of your adventure. To view the adventure on a dedicated page, select \"view\" from the teachers page."

msgid "adventure_exp_classes"
msgstr "Your adventure is used within the following classes"

#, fuzzy
msgid "adventure_flagged"
msgstr "The adventure was flagged successfully."

#, fuzzy
msgid "adventure_id_invalid"
msgstr "This adventure id is invalid."

#, fuzzy
msgid "adventure_length"
msgstr "Your adventure has to be at least 20 characters."

#, fuzzy
msgid "adventure_name_invalid"
msgstr "This adventure name is invalid."

#, fuzzy
msgid "adventure_prompt"
msgstr "Please enter the name of the adventure"

#, fuzzy
msgid "adventure_terms"
msgstr "I agree that my adventure might be made publicly available on Hedy."

#, fuzzy
msgid "adventure_updated"
msgstr "The adventure has been updated!"

#, fuzzy
msgid "adventures"
msgstr "Adventures"

#, fuzzy
msgid "adventures_completed"
msgstr "Adventures completed: {number_of_adventures}"

#, fuzzy
msgid "adventures_info"
msgstr "Each Hedy level has built-in exercises for students, which we call adventures. You can create your own adventures and add them to your classes. With your own adventures you can create adventures that are relevant and interesting for your students. You can find more information about creating your own adventures <a href=\"https://hedy.org/for-teachers/manual/features\">here</a>."

#, fuzzy
msgid "adventures_restored"
msgstr "The default adventures have been restored!"

#, fuzzy
msgid "adventures_tried"
msgstr "Adventures tried"

#, fuzzy
msgid "ago"
msgstr "{timestamp} ago"

#, fuzzy
msgid "agree_invalid"
msgstr "You have to agree with the privacy terms."

#, fuzzy
msgid "agree_with"
msgstr "I agree to the"

#, fuzzy
msgid "ajax_error"
msgstr "There was an error, please try again."

#, fuzzy
msgid "all"
msgstr "All"

#, fuzzy
msgid "all_class_highscores"
msgstr "All students visible in class highscores"

#, fuzzy
msgid "already_account"
msgstr "Already have an account?"

#, fuzzy
msgid "already_program_running"
msgstr "There is already a program running, finish that one first."

#, fuzzy
msgid "already_teacher"
msgstr "You already have a teacher account."

#, fuzzy
msgid "already_teacher_request"
msgstr "You already have a pending teacher request."

#, fuzzy
msgid "are_you_sure"
msgstr "Are you sure? You cannot revert this action."

#, fuzzy
msgid "ask_needs_var"
msgstr "Starting in level 2, ask needs to be used with a variable. Example: name is ask What are you called?"

msgid "available_in"
msgstr "Available in:"

#, fuzzy
msgid "become_a_sponsor"
msgstr "Become a sponsor"

#, fuzzy
msgid "birth_year"
msgstr "Birth year"

#, fuzzy
msgid "bug"
msgstr "Bug"

#, fuzzy
msgid "by"
msgstr "by"

#, fuzzy
msgid "cancel"
msgstr "Cancel"

#, fuzzy
msgid "cant_parse_exception"
msgstr "Couldn't parse the program"

#, fuzzy
msgid "certificate"
msgstr "Certificate of Completion"

#, fuzzy
msgid "certified_teacher"
msgstr "Certified teacher"

#, fuzzy
msgid "change_password"
msgstr "Change password"

#, fuzzy
msgid "cheatsheet_title"
msgstr "Cheatsheet"

msgid "class_already_joined"
msgstr "אתם כבר תלמידים בכיתה הזו"

#, fuzzy
msgid "class_customize_success"
msgstr "Class successfully customized."

#, fuzzy
msgid "class_graph_explanation"
msgstr "In this graph you can see represented the numbers of adventures your students have attempted (meaning they have done meaninful work in that adventure), with respect to the number of errors and successful runs."

#, fuzzy
msgid "class_name_duplicate"
msgstr "You already have a class with this name."

#, fuzzy
msgid "class_name_empty"
msgstr "You didn't enter a class name!"

#, fuzzy
msgid "class_name_invalid"
msgstr "This class name is invalid."

#, fuzzy
msgid "class_name_prompt"
msgstr "Please enter the name of the class"

#, fuzzy
msgid "class_performance_graph"
msgstr "Class performance graph"

#, fuzzy
msgid "class_survey_description"
msgstr "We would like to get a better overview of our Hedy users. By providing these answers, you would help improve Hedy. Thank you!"

#, fuzzy
msgid "class_survey_later"
msgstr "Remind me tomorrow"

#, fuzzy
msgid "class_survey_question1"
msgstr "What is the age range in your class?"

#, fuzzy
msgid "class_survey_question2"
msgstr "What is the spoken language in your class?"

#, fuzzy
msgid "class_survey_question3"
msgstr "What is the gender balance in your class?"

#, fuzzy
msgid "class_survey_question4"
msgstr "What distinguishes your students from others?"

#, fuzzy
msgid "classes"
msgstr "Classes"

#, fuzzy
msgid "classes_info"
msgstr "Create a class to follow the progress of each student in dashboard, and to customize the adventures your students see, and even adding your own! You can create as many classes as you like, and each class can have multiple teachers each one with different roles. You can also add as many students as you want, but mind that each student can only be in one class at a time. You can find more information about classes in the <a href=\"https://hedy.org/for-teachers/manual/preparations#for-teachers\">teacher manual</a>."

msgid "clear"
msgstr ""

#, fuzzy
msgid "clone"
msgstr "Clone"

#, fuzzy
msgid "cloned_times"
msgstr "Clones"

msgid "close"
msgstr ""

msgid "comma"
msgstr "פסיק"

#, fuzzy
msgid "command_not_available_yet_exception"
msgstr "Command not available yet"

#, fuzzy
msgid "command_unavailable_exception"
msgstr "Command not correct anymore"

msgid "commands"
msgstr "פקודות"

#, fuzzy
<<<<<<< HEAD
msgid "common_errors"
msgstr "Common errors"

msgid "complete"
msgstr ""

#, fuzzy
=======
>>>>>>> 3f9dd646
msgid "congrats_message"
msgstr "Congratulations, {username}, you have completed Hedy!"

#, fuzzy
msgid "connect_guest_teacher"
msgstr "I would like to be connected with a guest teacher who can give a few lessons"

#, fuzzy
msgid "constant_variable_role"
msgstr "constant"

#, fuzzy
msgid "content_invalid"
msgstr "This adventure is invalid."

msgid "continue"
msgstr ""

#, fuzzy
msgid "contributor"
msgstr "Contributor"

#, fuzzy
msgid "copy_clipboard"
msgstr "Successfully copied to clipboard"

#, fuzzy
msgid "copy_code"
msgstr "Copy code"

#, fuzzy
msgid "copy_join_link"
msgstr "Copy join link"

#, fuzzy
msgid "copy_link_success"
msgstr "Join link successfully copied to clipboard"

#, fuzzy
msgid "copy_link_to_share"
msgstr "Copy link to share"

#, fuzzy
msgid "copy_mail_link"
msgstr "Please copy and paste this link into a new tab:"

#, fuzzy
msgid "correct_answer"
msgstr "The correct answer is"

#, fuzzy
msgid "country"
msgstr "Country"

#, fuzzy
msgid "country_invalid"
msgstr "Please select a valid country."

#, fuzzy
msgid "create_account"
msgstr "Create account"

#, fuzzy
msgid "create_accounts"
msgstr "Create accounts"

#, fuzzy
msgid "create_accounts_prompt"
msgstr "Are you sure you want to create these accounts?"

#, fuzzy
msgid "create_adventure"
msgstr "Create adventure"

#, fuzzy
msgid "create_class"
msgstr "Create a new class"

#, fuzzy
msgid "create_multiple_accounts"
msgstr "Create multiple accounts"

#, fuzzy
msgid "create_question"
msgstr "Do you want to create one?"

#, fuzzy
msgid "create_student_account"
msgstr "Create an account"

#, fuzzy
msgid "create_student_account_explanation"
msgstr "You can save your own programs with an account."

#, fuzzy
msgid "create_teacher_account"
msgstr "Create a teacher account"

#, fuzzy
msgid "create_teacher_account_explanation"
msgstr "With a teacher account, you can save your programs and see the results of your students."

#, fuzzy
msgid "creator"
msgstr "Creator"

#, fuzzy
msgid "current_password"
msgstr "Current password"

#, fuzzy
msgid "customization_deleted"
msgstr "Customizations successfully deleted."

#, fuzzy
msgid "customize"
msgstr "Customize"

#, fuzzy
msgid "customize_adventure"
msgstr "Customize adventure"

#, fuzzy
msgid "customize_class"
msgstr "Customize class"

msgid "dash"
msgstr "מקף"

msgid "debug"
msgstr ""

msgid "default_401"
msgstr "נראה שאין לכם הרשאה..."

#, fuzzy
msgid "default_403"
msgstr "Looks like this action is forbidden..."

msgid "default_404"
msgstr "לא מצאנו את הדף הזה..."

msgid "default_500"
msgstr "משהו השתבש..."

#, fuzzy
msgid "delete"
msgstr "Delete"

#, fuzzy
msgid "delete_adventure_prompt"
msgstr "Are you sure you want to remove this adventure?"

#, fuzzy
msgid "delete_class_prompt"
msgstr "Are you sure you want to delete the class?"

#, fuzzy
msgid "delete_confirm"
msgstr "Are you sure you want to delete the program?"

#, fuzzy
msgid "delete_invite"
msgstr "Delete invitation"

#, fuzzy
msgid "delete_invite_prompt"
msgstr "Are you sure you want to remove this class invitation?"

#, fuzzy
msgid "delete_public"
msgstr "Delete public profile"

#, fuzzy
msgid "delete_success"
msgstr "Program deleted successfully."

#, fuzzy
msgid "delete_tag_prompt"
msgstr "Are you sure you want to delete this tag?"

#, fuzzy
msgid "destroy_profile"
msgstr "Delete profile"

msgid "developers_mode"
msgstr "מצב מתכנתים.ות"

#, fuzzy
msgid "directly_available"
msgstr "Directly open"

#, fuzzy
msgid "disable"
msgstr "Disable"

#, fuzzy
msgid "disable_explore_page"
msgstr "Disable explore page"

#, fuzzy
msgid "disable_parsons"
msgstr "Disable all puzzles"

#, fuzzy
msgid "disable_quizes"
msgstr "Disable all quizes"

#, fuzzy
msgid "disabled"
msgstr "Disabled"

#, fuzzy
msgid "disabled_button_quiz"
msgstr "Your quiz score is below the threshold, try again!"

#, fuzzy
msgid "discord_server"
msgstr "Discord server"

#, fuzzy
msgid "distinguished_user"
msgstr "Distinguished user"

msgid "double quotes"
msgstr "גרשיים"

#, fuzzy
msgid "download"
msgstr "Download"

#, fuzzy
msgid "download_login_credentials"
msgstr "Do you want to download the login credentials after the accounts creation?"

#, fuzzy
msgid "duplicate"
msgstr "Duplicate"

#, fuzzy
msgid "echo_and_ask_mismatch_exception"
msgstr "Echo and ask mismatch"

#, fuzzy
msgid "echo_out"
msgstr "Starting in level 2 echo is no longer needed. You can repeat an answer with ask and print now. Example: name is ask What are you called? printhello name"

#, fuzzy
msgid "edit_adventure"
msgstr "Edit adventure"

#, fuzzy
msgid "edit_code_button"
msgstr "Edit code"

#, fuzzy
msgid "email"
msgstr "Email"

#, fuzzy
msgid "email_invalid"
msgstr "Please enter a valid email."

#, fuzzy
msgid "end_quiz"
msgstr "Quiz end"

#, fuzzy
msgid "english"
msgstr "English"

#, fuzzy
msgid "enter"
msgstr "Enter"

#, fuzzy
msgid "enter_password"
msgstr "Enter a new password for"

#, fuzzy
msgid "enter_text"
msgstr "Enter your answer here..."

msgid "error_logo_alt"
msgstr "לוגו שגיאה"

#, fuzzy
msgid "errors"
msgstr "Errors"

msgid "exclamation mark"
msgstr "סימן קריאה"

#, fuzzy
msgid "exercise"
msgstr "Exercise"

#, fuzzy
msgid "exercise_doesnt_exist"
msgstr "This exercise doesn't exist"

#, fuzzy
msgid "exists_email"
msgstr "That email is already in use."

#, fuzzy
msgid "exists_username"
msgstr "That username is already in use."

#, fuzzy
msgid "exit_preview_mode"
msgstr "Exit preview mode"

#, fuzzy
msgid "experience_invalid"
msgstr "Please select a valid experience, choose (Yes, No)."

#, fuzzy
msgid "expiration_date"
msgstr "Expiration date"

#, fuzzy
msgid "explore_programs"
msgstr "Explore programs"

#, fuzzy
msgid "explore_programs_logo_alt"
msgstr "Explore programs icon"

#, fuzzy
msgid "favorite_program"
msgstr "Favorite program"

#, fuzzy
msgid "favourite_confirm"
msgstr "Are you sure you want to set this program as your favourite?"

#, fuzzy
msgid "favourite_program"
msgstr "Favourite program"

msgid "favourite_program_invalid"
msgstr "התוכנית האהובה שבחרתם לא תקינה."

#, fuzzy
msgid "favourite_success"
msgstr "Your program is set as favourite."

#, fuzzy
msgid "feature"
msgstr "Feature"

#, fuzzy
msgid "feedback"
msgstr "Feedback"

#, fuzzy
msgid "feedback_message_error"
msgstr "Something went wrong, please try again later."

#, fuzzy
msgid "feedback_message_success"
msgstr "Thank you, we recieved your feedback and will contact you if needed."

#, fuzzy
msgid "feedback_modal_message"
msgstr "Please send us a message with a category. We appreciate your help to improve Hedy!"

#, fuzzy
msgid "female"
msgstr "Female"

#, fuzzy
msgid "flag_adventure_prompt"
msgstr "Do you want to flag this adventure so that we check its appropriateness?"

#, fuzzy
msgid "float"
msgstr "מספר"

#, fuzzy
msgid "for_teachers"
msgstr "For teachers"

#, fuzzy
msgid "forgot_password"
msgstr "Forgot your password?"

#, fuzzy
msgid "from_another_teacher"
msgstr "From another teacher"

#, fuzzy
msgid "from_magazine_website"
msgstr "From a magazine or website"

#, fuzzy
msgid "from_video"
msgstr "From a video"

#, fuzzy
msgid "fun_statistics_msg"
msgstr "Here are some fun statistics!"

#, fuzzy
msgid "gender"
msgstr "Gender"

#, fuzzy
msgid "gender_invalid"
msgstr "Please select a valid gender, choose (Female, Male, Other)."

#, fuzzy
msgid "general_settings"
msgstr "General settings"

#, fuzzy
msgid "generate_passwords"
msgstr "Generate passwords"

#, fuzzy
msgid "get_certificate"
msgstr "Get your certificate!"

#, fuzzy
msgid "give_link_to_teacher"
msgstr "Give the following link to your teacher:"

#, fuzzy
msgid "go_back"
msgstr "Go back"

#, fuzzy
msgid "go_back_to_main"
msgstr "Go back to main page"

#, fuzzy
msgid "go_to_question"
msgstr "Go to question"

#, fuzzy
msgid "go_to_quiz_result"
msgstr "Go to quiz result"

#, fuzzy
msgid "goto_profile"
msgstr "Go to my profile"

#, fuzzy
msgid "graph_title"
msgstr "Errors per adventure completed on level {level}"

#, fuzzy
msgid "hand_in"
msgstr "Hand in"

#, fuzzy
msgid "hand_in_exercise"
msgstr "Hand in exercise"

#, fuzzy
msgid "heard_about_hedy"
msgstr "How have you heard about Hedy?"

#, fuzzy
msgid "heard_about_invalid"
msgstr "Please select a valid way you heard about us."

#, fuzzy
msgid "hedy_choice_title"
msgstr "Hedy's Choice"

#, fuzzy
msgid "hedy_introduction_slides"
msgstr "Hedy Introduction Slides"

msgid "hedy_logo_alt"
msgstr "הלוגו של הדי"

#, fuzzy
msgid "hedy_on_github"
msgstr "Hedy on Github"

#, fuzzy
msgid "hedy_tutorial_logo_alt"
msgstr "Hedy tutorial icon"

msgid "hello_logo"
msgstr "שלום!"

#, fuzzy
msgid "hide_cheatsheet"
msgstr "Hide cheatsheet"

#, fuzzy
msgid "hide_keyword_switcher"
msgstr "Hide keyword switcher"

#, fuzzy
msgid "highest_level_reached"
msgstr "Highest level reached"

#, fuzzy
msgid "highest_quiz_score"
msgstr "Highest quiz score"

#, fuzzy
msgid "hint"
msgstr "Hint?"

#, fuzzy
msgid "ill_work_some_more"
msgstr "I'll work on it a little longer"

#, fuzzy
msgid "image_invalid"
msgstr "התמונה שבחרתם לא תקינה."

#, fuzzy
msgid "incomplete_command_exception"
msgstr "Incomplete Command"

#, fuzzy
msgid "incorrect_handling_of_quotes_exception"
msgstr "Incorrect handling of quotes"

#, fuzzy
msgid "incorrect_use_of_types_exception"
msgstr "Incorrect use of types"

#, fuzzy
msgid "incorrect_use_of_variable_exception"
msgstr "Incorrect use of variable"

#, fuzzy
msgid "indentation_exception"
msgstr "Incorrect Indentation"

#, fuzzy
msgid "input"
msgstr "input from `{ask}`"

#, fuzzy
msgid "input_variable_role"
msgstr "input"

#, fuzzy
msgid "integer"
msgstr "מספר"

#, fuzzy
msgid "invalid_class_link"
msgstr "Invalid link for joining the class."

#, fuzzy
msgid "invalid_command_exception"
msgstr "Invalid command"

#, fuzzy
msgid "invalid_keyword_language_comment"
msgstr "# The provided keyword language is invalid, keyword language is set to English"

#, fuzzy
msgid "invalid_language_comment"
msgstr "# The provided language is invalid, language set to English"

#, fuzzy
msgid "invalid_level_comment"
msgstr "# The provided level is invalid, level is set to level 1"

#, fuzzy
msgid "invalid_program_comment"
msgstr "# The provided program is invalid, please try again"

msgid "invalid_teacher_invitation_code"
msgstr "קוד ההזמנה למורה לא תקין. כדי להפוך למורה, כתבו ל-hello@hedy.org."

#, fuzzy
msgid "invalid_tutorial_step"
msgstr "Invalid tutorial step"

#, fuzzy
msgid "invalid_username_password"
msgstr "Invalid username/password."

#, fuzzy
msgid "invite_by_username"
msgstr "Invite by username"

#, fuzzy
msgid "invite_date"
msgstr "Invite date"

#, fuzzy
msgid "invite_message"
msgstr "You have received an invitation to join class"

#, fuzzy
msgid "invite_prompt"
msgstr "Enter a username"

#, fuzzy
msgid "invite_teacher"
msgstr "Invite a teacher"

#, fuzzy
msgid "join_class"
msgstr "Join class"

#, fuzzy
msgid "join_prompt"
msgstr "You need to have an account to join a class. Would you like to login now?"

#, fuzzy
msgid "keybinding_waiting_for_keypress"
msgstr "Waiting for a button press..."

#, fuzzy
msgid "keyword_language_invalid"
msgstr "Please select a valid keyword language (select English or your own language)."

#, fuzzy
msgid "landcode_phone_number"
msgstr "Please also add your country's landcode"

#, fuzzy
msgid "language"
msgstr "Language"

#, fuzzy
msgid "language_invalid"
msgstr "Please select a valid language."

#, fuzzy
msgid "languages"
msgstr "Which of these programming languages have you used before?"

#, fuzzy
msgid "last_edited"
msgstr "Last edited"

#, fuzzy
msgid "last_update"
msgstr "Last update"

#, fuzzy
msgid "lastname"
msgstr "Last Name"

#, fuzzy
msgid "leave_class"
msgstr "Leave class"

#, fuzzy
msgid "level"
msgstr "Level"

#, fuzzy
msgid "level_accessible"
msgstr "Level is open to students"

#, fuzzy
msgid "level_disabled"
msgstr "Level disabled"

#, fuzzy
msgid "level_future"
msgstr "This level will open automatically after the opening date"

#, fuzzy
msgid "level_invalid"
msgstr "This Hedy level in invalid."

#, fuzzy
msgid "level_not_class"
msgstr "This level has not been made available in your class yet"

msgid "level_title"
msgstr "רמה"

#, fuzzy
msgid "levels"
msgstr "levels"

#, fuzzy
msgid "link"
msgstr "Link"

msgid "list"
msgstr "רשימה"

#, fuzzy
msgid "list_variable_role"
msgstr "list"

#, fuzzy
msgid "logged_in_to_share"
msgstr "You must be logged in to save and share a program."

#, fuzzy
msgid "login"
msgstr "Log in"

#, fuzzy
msgid "login_long"
msgstr "Log in to your account"

#, fuzzy
msgid "login_to_save_your_work"
msgstr "Log in to save your work"

#, fuzzy
msgid "logout"
msgstr "Log out"

#, fuzzy
msgid "longest_program"
msgstr "Longest program"

#, fuzzy
msgid "mail_change_password_body"
msgstr ""
"Your Hedy password has been changed. If you did this, all is good.\n"
"If you didn't change your password, please contact us immediately by replying to this email."

#, fuzzy
msgid "mail_change_password_subject"
msgstr "Your Hedy password has been changed"

#, fuzzy
msgid "mail_error_change_processed"
msgstr "Something went wrong when sending a validation mail, the changes are still correctly processed."

#, fuzzy
msgid "mail_goodbye"
msgstr ""
"Thank you!\n"
"The Hedy team"

#, fuzzy
msgid "mail_hello"
msgstr "Hi {username}!"

#, fuzzy
msgid "mail_recover_password_body"
msgstr ""
"By clicking on this link, you can set a new Hedy password. This link is valid for <b>4</b> hours.\n"
"If you haven't required a password reset, please ignore this email: {link}"

msgid "mail_recover_password_subject"
msgstr "בקש איפוס סיסמה."

#, fuzzy
msgid "mail_reset_password_body"
msgstr ""
"Your Hedy password has been reset to a new one. If you did this, all is good.\n"
"If you didn't change your password, please contact us immediately by replying to this email."

#, fuzzy
msgid "mail_reset_password_subject"
msgstr "Your Hedy password has been reset"

#, fuzzy
msgid "mail_welcome_teacher_body"
msgstr ""
"<strong>Welcome!</strong>\n"
"Congratulations on your brand new Hedy teachers account. Welcome to the world wide community of Hedy teachers!\n"
"\n"
"<strong>What teachers accounts can do</strong>\n"
"With your teacher account, you have the option to create classes. Your students can than join your classes and you can see their progress. Classes are made and managed though the for <a href=\"https://hedycode.com/for-teachers\">teachers page</a>.\n"
"\n"
"<strong>How to share ideas</strong>\n"
"If you are using Hedy in class, you probably have ideas for improvements! You can share those ideas with us on the <a href=\"https://github.com/hedyorg/hedy/discussions/categories/ideas\">Ideas Discussion</a>.\n"
"\n"
"<strong>How to ask for help</strong>\n"
"If anything is unclear, you can post in the <a href=\"https://github.com/hedyorg/hedy/discussions/categories/q-a\">Q&A discussion</a>, or <a href=\"mailto: hello@hedy.org\">send us an email</a>.\n"
"\n"
"Keep programming!"

#, fuzzy
msgid "mail_welcome_teacher_subject"
msgstr "Your Hedy teacher account is ready"

#, fuzzy
msgid "mail_welcome_verify_body"
msgstr ""
"Your Hedy account has been created successfully. Welcome!\n"
"Please click on this link to verify your email address: {link}"

#, fuzzy
msgid "mail_welcome_verify_subject"
msgstr "Welcome to Hedy"

#, fuzzy
msgid "mailing_title"
msgstr "Subscribe to the Hedy newsletter"

#, fuzzy
msgid "main_subtitle"
msgstr "A gradual programming language"

#, fuzzy
msgid "main_title"
msgstr "Hedy"

#, fuzzy
msgid "make_sure_you_are_done"
msgstr "Make sure you are done! You will not be able to change your program anymore after you click \"Hand in\"."

#, fuzzy
msgid "male"
msgstr "Male"

#, fuzzy
msgid "mandatory_mode"
msgstr "Mandatory developer's mode"

#, fuzzy
msgid "more_options"
msgstr "More options"

#, fuzzy
msgid "multiple_keywords_warning"
msgstr "You are trying to use the keyword {orig_keyword}, but this keyword might have several meanings. Please choose the one you're trying to use from this list and copy paste it in your code, curly braces included: {keyword_list}"

msgid "multiple_levels_warning"
msgstr "We've noticed you have both selected several levels and included code snippets in your adventure, this might cause issues with the syntax highlighter and the automatic translation of keywords"

#, fuzzy
msgid "my_account"
msgstr "My account"

#, fuzzy
msgid "my_adventures"
msgstr "My adventures"

#, fuzzy
msgid "my_classes"
msgstr "My classes"

#, fuzzy
msgid "my_messages"
msgstr "My messages"

#, fuzzy
msgid "my_public_profile"
msgstr "My public profile"

#, fuzzy
msgid "name"
msgstr "Name"

#, fuzzy
msgid "nav_explore"
msgstr "Explore"

#, fuzzy
msgid "nav_hedy"
msgstr "Hedy"

#, fuzzy
msgid "nav_learn_more"
msgstr "Learn more"

#, fuzzy
msgid "nav_start"
msgstr "Home"

#, fuzzy
msgid "new_password"
msgstr "New password"

#, fuzzy
msgid "new_password_repeat"
msgstr "Repeat new password"

msgid "newline"
msgstr "שורה חדשה"

msgid "next_adventure"
msgstr ""

#, fuzzy
msgid "next_exercise"
msgstr "Next exercise"

#, fuzzy
msgid "next_page"
msgstr "Next page"

#, fuzzy
msgid "next_step_tutorial"
msgstr "Next step >>>"

#, fuzzy
msgid "no"
msgstr "No"

#, fuzzy
msgid "no_account"
msgstr "No account?"

#, fuzzy
msgid "no_accounts"
msgstr "There are no accounts to create."

#, fuzzy
msgid "no_adventures_yet"
msgstr "There are no public adventures yet..."

#, fuzzy
msgid "no_more_flat_if"
msgstr "Starting in level 8, the code after `{if}` needs to be placed on the next line and start with 4 spaces."

#, fuzzy
msgid "no_programs"
msgstr "You have no programs yet."

#, fuzzy
msgid "no_public_profile"
msgstr "You don't have a public profile text yet..."

#, fuzzy
msgid "no_shared_programs"
msgstr "has no shared programs..."

msgid "no_such_adventure"
msgstr "ההרפתקה הזו לא קיימת!"

#, fuzzy
msgid "no_such_class"
msgstr "No such Hedy class."

msgid "no_such_level"
msgstr "השלב הזה לא קיים!"

msgid "no_such_program"
msgstr "התוכנית הזו לא קיימת!"

#, fuzzy
msgid "no_tag"
msgstr "No tag provided!"

#, fuzzy
msgid "not_adventure_yet"
msgstr "You must fill in an adventure name first"

msgid "not_enrolled"
msgstr "נראה שאתם לא בכיתה הזאת!"

#, fuzzy
msgid "not_in_class_no_handin"
msgstr "You are not in a class, so there's no need for you to hand in anything."

#, fuzzy
msgid "not_logged_in_cantsave"
msgstr "Your program will not be saved."

#, fuzzy
msgid "not_logged_in_handin"
msgstr "You must be logged in to hand in an assignment."

msgid "not_teacher"
msgstr "נראה שאתם לא מורים!"

#, fuzzy
msgid "number"
msgstr "מספר"

#, fuzzy
msgid "number_lines"
msgstr "Number of lines"

#, fuzzy
msgid "number_of_errors"
msgstr "Number of errors: {number_of_errors}"

#, fuzzy
msgid "number_programs"
msgstr "Number of programs"

#, fuzzy
msgid "ok"
msgstr "OK"

msgid "one_level_error"
msgstr ""

#, fuzzy
msgid "only_you_can_see"
msgstr "Only you can see this program."

#, fuzzy
msgid "open"
msgstr "Open"

#, fuzzy
msgid "opening_date"
msgstr "Opening date"

#, fuzzy
msgid "opening_dates"
msgstr "Opening dates"

#, fuzzy
msgid "option"
msgstr "Option"

msgid "or"
msgstr "או"

#, fuzzy
msgid "other"
msgstr "Other"

#, fuzzy
msgid "other_block"
msgstr "Another block language"

#, fuzzy
msgid "other_settings"
msgstr "Other settings"

#, fuzzy
msgid "other_source"
msgstr "Other"

#, fuzzy
msgid "other_text"
msgstr "Another text language"

#, fuzzy
msgid "overwrite_warning"
msgstr "You already have a program with this name, saving this program will replace the old one. Are you sure?"

#, fuzzy
msgid "owner"
msgstr "Owner"

#, fuzzy
msgid "page_not_found"
msgstr "לא מצאנו את הדף הזה!"

#, fuzzy
msgid "pair_with_teacher"
msgstr "I would like to be paired with another teacher for help"

#, fuzzy
msgid "parsons_title"
msgstr "Puzzle"

msgid "password"
msgstr "סיסמה"

#, fuzzy
msgid "password_change_not_allowed"
msgstr "You're not allowed to change the password of this user."

#, fuzzy
msgid "password_change_prompt"
msgstr "Are you sure you want to change this password?"

#, fuzzy
msgid "password_change_success"
msgstr "Password of your student is successfully changed."

#, fuzzy
msgid "password_invalid"
msgstr "Your password is invalid."

#, fuzzy
msgid "password_repeat"
msgstr "Repeat password"

#, fuzzy
msgid "password_resetted"
msgstr "Your password has been successfully reset. You are being redirected to the login page."

#, fuzzy
msgid "password_six"
msgstr "Your password must contain at least six characters."

#, fuzzy
msgid "password_updated"
msgstr "Password updated."

#, fuzzy
msgid "passwords_six"
msgstr "All passwords need to be six characters or longer."

#, fuzzy
msgid "pending_invites"
msgstr "Pending invites"

#, fuzzy
msgid "people_with_a_link"
msgstr "Other people with a link can see this program. It also can be found on the \"Explore\" page."

#, fuzzy
msgid "percentage"
msgstr "percentage"

msgid "period"
msgstr "נקודה"

#, fuzzy
msgid "personal_text"
msgstr "Personal text"

#, fuzzy
msgid "personal_text_invalid"
msgstr "Your personal text is invalid."

#, fuzzy
msgid "phone_number"
msgstr "Phone number"

#, fuzzy
msgid "postfix_classname"
msgstr "Postfix classname"

#, fuzzy
msgid "preferred_keyword_language"
msgstr "Preferred keyword language"

#, fuzzy
msgid "preferred_language"
msgstr "Preferred language"

#, fuzzy
msgid "preview"
msgstr "Preview"

#, fuzzy
msgid "preview_teacher_mode"
msgstr "This account is for you to try out Hedy, note that you need to sign out and create an actual account to save your progress."

#, fuzzy
msgid "previewing_adventure"
msgstr "Previewing adventure"

#, fuzzy
msgid "previewing_class"
msgstr "You are previewing class <em>{class_name}</em> as a teacher."

#, fuzzy
msgid "previous_campaigns"
msgstr "View previous campaigns"

#, fuzzy
msgid "previous_page"
msgstr "Previous page"

msgid "print_logo"
msgstr "הדפס"

#, fuzzy
msgid "privacy_terms"
msgstr "privacy terms"

#, fuzzy
msgid "private"
msgstr "Private"

#, fuzzy
msgid "profile_logo_alt"
msgstr "Profile icon."

#, fuzzy
msgid "profile_picture"
msgstr "Profile picture"

#, fuzzy
msgid "profile_updated"
msgstr "Profile updated."

#, fuzzy
msgid "profile_updated_reload"
msgstr "Profile updated, page will be re-loaded."

msgid "program_contains_error"
msgstr "התוכנית מכילה שגיאה. לפרסם אותה בכל זאת?"

#, fuzzy
msgid "program_header"
msgstr "My programs"

#, fuzzy
msgid "program_too_large_exception"
msgstr "Programs too large"

#, fuzzy
msgid "programming_experience"
msgstr "Do you have programming experience?"

#, fuzzy
msgid "programming_invalid"
msgstr "Please select a valid programming language."

msgid "programs"
msgstr "תוכניות"

#, fuzzy
msgid "prompt_join_class"
msgstr "Do you want to join this class?"

#, fuzzy
msgid "public"
msgstr "Public"

msgid "public_adventures"
msgstr "Browse public adventures"

#, fuzzy
msgid "public_content"
msgstr "Public content"

#, fuzzy
msgid "public_content_info"
msgstr "You can also look for public adventures and use them as an example."

#, fuzzy
msgid "public_invalid"
msgstr "This agreement selection is invalid"

#, fuzzy
msgid "public_profile"
msgstr "Public profile"

#, fuzzy
msgid "public_profile_info"
msgstr "By selecting this box I make my profile visible for everyone. Be careful not to share personal information like your name or home address, because everyone will be able to see it!"

msgid "public_profile_updated"
msgstr "הפרופיל הפומבי עודכן, העמוד ייטען מחדש."

msgid "put"
msgstr ""

msgid "question mark"
msgstr "סימן שאלה"

#, fuzzy
msgid "quiz_logo_alt"
msgstr "Quiz logo"

#, fuzzy
msgid "quiz_score"
msgstr "Quiz score"

#, fuzzy
msgid "quiz_tab"
msgstr "Quiz"

#, fuzzy
msgid "quiz_threshold_not_reached"
msgstr "Quiz threshold not reached to unlock this level"

#, fuzzy
msgid "read_code_label"
msgstr "Read aloud"

msgid "read_outloud"
msgstr ""

#, fuzzy
msgid "recent"
msgstr "My recent programs"

msgid "recover_password"
msgstr "בקש איפוס סיסמה"

msgid "regress_button"
msgstr ""

#, fuzzy
msgid "remove"
msgstr "Remove"

#, fuzzy
msgid "remove_customization"
msgstr "Remove customization"

#, fuzzy
msgid "remove_customizations_prompt"
msgstr "Are you sure you want to remove this class's customizations?"

#, fuzzy
msgid "remove_student_prompt"
msgstr "Are you sure you want to remove the student from the class?"

#, fuzzy
msgid "remove_user_prompt"
msgstr "Confirm removing this user from the class."

#, fuzzy
msgid "repair_program_logo_alt"
msgstr "Repair program icon"

#, fuzzy
msgid "repeat_dep"
msgstr "Starting in level 8, `{repeat}` needs to be used with indentation. You can see examples on the `{repeat}` tab in level 8."

#, fuzzy
msgid "repeat_match_password"
msgstr "The repeated password does not match."

#, fuzzy
msgid "repeat_new_password"
msgstr "Repeat new password"

#, fuzzy
msgid "report_failure"
msgstr "This program does not exist or is not public"

#, fuzzy
msgid "report_program"
msgstr "Are you sure you want to report this program?"

#, fuzzy
msgid "report_success"
msgstr "This program has been reported"

#, fuzzy
msgid "request_invalid"
msgstr "Request invalid"

#, fuzzy
msgid "request_teacher"
msgstr "Would you like to apply for a teacher's account?"

#, fuzzy
msgid "request_teacher_account"
msgstr "Request teacher account"

#, fuzzy
msgid "required_field"
msgstr "Fields marked with an * are required"

#, fuzzy
msgid "reset_adventure_prompt"
msgstr "Are you sure you want to reset all selected adventures?"

#, fuzzy
msgid "reset_adventures"
msgstr "Reset selected adventures"

#, fuzzy
msgid "reset_button"
msgstr "Reset"

#, fuzzy
msgid "reset_password"
msgstr "Reset password"

#, fuzzy
msgid "reset_view"
msgstr "Reset"

msgid "restart"
msgstr ""

#, fuzzy
msgid "retrieve_adventure_error"
msgstr "You're not allowed to view this adventure!"

#, fuzzy
msgid "retrieve_class_error"
msgstr "Only teachers can retrieve classes"

#, fuzzy
msgid "retrieve_tag_error"
msgstr "Error retrieving tags"

#, fuzzy
msgid "role"
msgstr "Role"

msgid "run_code_button"
msgstr "הרץ קוד"

#, fuzzy
msgid "save_parse_warning"
msgstr "This program contains an error, are you sure you want to save it?"

#, fuzzy
msgid "save_prompt"
msgstr "You need to have an account to save your program. Would you like to login now?"

#, fuzzy
msgid "save_success_detail"
msgstr "Program saved successfully."

#, fuzzy
msgid "score"
msgstr "Score"

#, fuzzy
msgid "search"
msgstr "Search..."

#, fuzzy
msgid "search_button"
msgstr "Search"

#, fuzzy
msgid "second_teacher"
msgstr "Second teacher"

#, fuzzy
msgid "second_teacher_copy_prompt"
msgstr "Are you sure you want to copy this teacher?"

#, fuzzy
msgid "second_teacher_prompt"
msgstr "Enter a teacher username to invite them."

#, fuzzy
msgid "second_teacher_warning"
msgstr "All teachers in this class can customize it."

#, fuzzy
msgid "see_certificate"
msgstr "See {username} certificate!"

#, fuzzy
msgid "select"
msgstr "Select"

msgid "select_adventure"
msgstr ""

#, fuzzy
msgid "select_adventures"
msgstr "Select adventures"

msgid "select_all"
msgstr "Select all"

#, fuzzy
msgid "select_lang"
msgstr "Select language"

msgid "select_levels"
msgstr "Select levels"

#, fuzzy
msgid "select_tag"
msgstr "Select tag"

msgid "selected"
msgstr "Selected"

#, fuzzy
msgid "self_removal_prompt"
msgstr "Are you sure you want to leave this class?"

#, fuzzy
msgid "send_password_recovery"
msgstr "Send me a password recovery link"

#, fuzzy
msgid "sent_by"
msgstr "This invitation is sent by"

#, fuzzy
msgid "sent_password_recovery"
msgstr "You should soon receive an email with instructions on how to reset your password."

#, fuzzy
msgid "settings"
msgstr "My personal settings"

msgid "share"
msgstr ""

#, fuzzy
msgid "share_by_giving_link"
msgstr "Show your program to other people by giving them the link below:"

#, fuzzy
msgid "share_your_program"
msgstr "Share your program"

#, fuzzy
msgid "signup_student_or_teacher"
msgstr "Are you a student or a teacher?"

msgid "single quotes"
msgstr "גרש"

msgid "slash"
msgstr "קו נטוי"

#, fuzzy
msgid "sleeping"
msgstr "Sleeping..."

#, fuzzy
msgid "slides"
msgstr "Slides"

#, fuzzy
msgid "slides_for_level"
msgstr "Slides for level"

#, fuzzy
msgid "slides_info"
msgstr "For each level of Hedy, we have created slides to help you teach. The slides contain explanations of each level, and Hedy examples that you can run inside the slides. Just click the link and get started! the Introduction slides are a general explanation of Hedy before level 1 The slides were created using <a href=\"https://slides.com\">slides.com</a>. If you want to adapt them yourself, you can download them, and then upload the resulting zip file to <a href=\"https://slides.com\">slides.com</a>. You can find more information about the slides in the <a href=\"https://hedy.org/for-teachers/manual/features\">teacher's manual</a>."

#, fuzzy
msgid "social_media"
msgstr "Social media"

#, fuzzy
msgid "solution_example"
msgstr "Solution Example"

#, fuzzy
msgid "solution_example_explanation"
msgstr "This is where the solution of your adventure goes. This can be used if you want to share this adventure with other teacher's, so they can know what your suggested solution is."

#, fuzzy
msgid "something_went_wrong_keyword_parsing"
msgstr "There is a mistake in your adventure, are all keywords correctly surrounded with { }?"

msgid "space"
msgstr "רווח"

msgid "star"
msgstr "כוכבית"

#, fuzzy
msgid "start_hedy_tutorial"
msgstr "Start hedy tutorial"

#, fuzzy
msgid "start_learning"
msgstr "Start learning"

#, fuzzy
msgid "start_programming"
msgstr "Start programming"

#, fuzzy
msgid "start_programming_logo_alt"
msgstr "Start programming icon"

#, fuzzy
msgid "start_quiz"
msgstr "Start quiz"

#, fuzzy
msgid "start_teacher_tutorial"
msgstr "Start teacher tutorial"

#, fuzzy
msgid "start_teaching"
msgstr "Start teaching"

#, fuzzy
msgid "step_title"
msgstr "Assignment"

#, fuzzy
msgid "stepper_variable_role"
msgstr "stepper"

msgid "stop"
msgstr ""

#, fuzzy
msgid "stop_code_button"
msgstr "Stop program"

#, fuzzy
msgid "string"
msgstr "text"

#, fuzzy
msgid "student"
msgstr "Student"

#, fuzzy
msgid "student_already_in_class"
msgstr "This student is already in your class."

#, fuzzy
msgid "student_already_invite"
msgstr "This student already has a pending invitation."

#, fuzzy
msgid "student_not_allowed_in_class"
msgstr "Student not allowed in class"

#, fuzzy
msgid "student_not_existing"
msgstr "This username doesn't exist."

#, fuzzy
msgid "student_signup_header"
msgstr "Student"

#, fuzzy
msgid "students"
msgstr "students"

#, fuzzy
msgid "submission_time"
msgstr "Handed in at"

#, fuzzy
msgid "submit_answer"
msgstr "Answer question"

#, fuzzy
msgid "submit_program"
msgstr "Submit"

#, fuzzy
msgid "submit_warning"
msgstr "Are you sure you want to submit this program?"

#, fuzzy
msgid "submitted"
msgstr "Submitted"

#, fuzzy
msgid "submitted_header"
msgstr "This is a submitted program and can't be altered."

#, fuzzy
msgid "subscribe"
msgstr "Subscribe"

#, fuzzy
msgid "subscribe_newsletter"
msgstr "Subscribe to the newsletter"

#, fuzzy
msgid "successful_runs"
msgstr "Successful runs: {successful_runs}"

#, fuzzy
msgid "suggestion_color"
msgstr "Try using another color"

#, fuzzy
msgid "suggestion_note"
msgstr "Use a note between C0 and B9 or a number between 1 and 70"

#, fuzzy
msgid "suggestion_number"
msgstr "Try changing the value to a number"

msgid "suggestion_numbers_or_strings"
msgstr "Try changing the values to be all text or all numbers"

#, fuzzy
msgid "surname"
msgstr "First Name"

#, fuzzy
msgid "survey"
msgstr "Survey"

#, fuzzy
msgid "survey_completed"
msgstr "Survey completed"

#, fuzzy
msgid "survey_skip"
msgstr "Don't show this again"

#, fuzzy
msgid "survey_submit"
msgstr "Submit"

#, fuzzy
msgid "tag_in_adventure"
msgstr "Tag in adventure"

#, fuzzy
msgid "tag_input_placeholder"
msgstr "Enter a new tag"

#, fuzzy
msgid "tags"
msgstr "Tags"

msgid "teacher"
msgstr "מורה"

#, fuzzy
msgid "teacher_account_request"
msgstr "You have a pending teacher account request"

#, fuzzy
msgid "teacher_account_success"
msgstr "You successfully requested a teacher account."

#, fuzzy
msgid "teacher_invalid"
msgstr "Your teacher value is invalid."

#, fuzzy
msgid "teacher_invitation_require_login"
msgstr "To set up your profile as a teacher, we will need you to log in. If you don't have an account, please create one."

#, fuzzy
msgid "teacher_manual"
msgstr "Teacher manual"

#, fuzzy
msgid "teacher_signup_header"
msgstr "Teacher"

#, fuzzy
msgid "teacher_tutorial_logo_alt"
msgstr "Teacher tutorial icon"

#, fuzzy
msgid "teacher_welcome"
msgstr "Welcome to Hedy! Your are now the proud owner of a teachers account which allows you to create classes and invite students."

#, fuzzy
msgid "teachers"
msgstr "Teachers"

#, fuzzy
msgid "template_code"
msgstr ""
"This is the explanation of my adventure!\n"
"\n"
"This way I can show a command: <code>{print}</code>\n"
"\n"
"But sometimes I might want to show a piece of code, like this:\n"
"<pre>\n"
"ask What's your name?\n"
"echo so your name is \n"
"</pre>"

#, fuzzy
msgid "this_turns_in_assignment"
msgstr "This turns in your assignment to your teacher."

#, fuzzy
msgid "title"
msgstr "Title"

#, fuzzy
msgid "title_admin"
msgstr "Hedy - Administrator page"

#, fuzzy
msgid "title_class-overview"
msgstr "Hedy - Class overview"

#, fuzzy
msgid "title_customize-adventure"
msgstr "Hedy - Customize adventure"

#, fuzzy
msgid "title_customize-class"
msgstr "Hedy - Customize class"

#, fuzzy
msgid "title_explore"
msgstr "Hedy - Explore"

msgid "title_for-teacher"
msgstr "הֶדִי - למורים"

#, fuzzy
msgid "title_join-class"
msgstr "Hedy - Join class"

msgid "title_landing-page"
msgstr "ברוכים הבאים להֶדִי!"

msgid "title_learn-more"
msgstr "הֶדִי - למד עוד"

msgid "title_login"
msgstr "הֶדִי - התחברות"

msgid "title_my-profile"
msgstr "הֶדִי - החשבון שלי"

msgid "title_privacy"
msgstr "הֶדִי - מדיניות פרטיות"

msgid "title_programs"
msgstr "הֶדִי - התוכניות שלי"

#, fuzzy
msgid "title_public-adventures"
msgstr "Hedy - Public adventures"

msgid "title_recover"
msgstr "הֶדִי - שחזור חשבון"

msgid "title_reset"
msgstr "הֶדִי - איפוס סיסמה"

msgid "title_signup"
msgstr "הֶדִי - יצירת חשבון"

msgid "title_start"
msgstr "הֶדִי - שפת תכנות הדרגתית"

#, fuzzy
msgid "title_view-adventure"
msgstr "Hedy - View adventure"

#, fuzzy
msgid "token_invalid"
msgstr "Your token is invalid."

#, fuzzy
msgid "tooltip_level_locked"
msgstr "Your teacher disabled this level"

#, fuzzy
msgid "translate_error"
msgstr "Something went wrong while translating the code. Try running the code to see if it has an error. Code with errors can not be translated."

#, fuzzy
msgid "translating_hedy"
msgstr "Translating Hedy"

#, fuzzy
msgid "translator"
msgstr "Translator"

#, fuzzy
msgid "tutorial"
msgstr "Tutorial"

#, fuzzy
msgid "tutorial_code_snippet"
msgstr ""
"{print} Hello world!\n"
"{print} I'm learning Hedy with the tutorial!"

#, fuzzy
msgid "tutorial_message_not_found"
msgstr "We couldn't find the requested tutorial step..."

#, fuzzy
msgid "tutorial_title_not_found"
msgstr "We couldn't find that page!"

msgid "unauthorized"
msgstr "אין לכם הרשאות גישה לדף הזה"

#, fuzzy
msgid "unfavourite_confirm"
msgstr "Are you sure you want to unfavourite this program?"

#, fuzzy
msgid "unfavourite_success"
msgstr "Your program is unfavourited."

#, fuzzy
msgid "unique_usernames"
msgstr "All usernames need to be unique."

#, fuzzy
msgid "unknown_variable_role"
msgstr "unknown"

#, fuzzy
msgid "unlock_thresholds"
msgstr "Unlock level thresholds"

#, fuzzy
msgid "unsaved_class_changes"
msgstr "There are unsaved changes, are you sure you want to leave this page?"

#, fuzzy
msgid "unsubmit_program"
msgstr "Unsubmit program"

#, fuzzy
msgid "unsubmit_warning"
msgstr "Are you sure you want to unsubmit this program?"

#, fuzzy
msgid "unsubmitted"
msgstr "Unsubmitted"

#, fuzzy
msgid "update_adventure_prompt"
msgstr "Are you sure you want to update this adventure?"

#, fuzzy
msgid "update_public"
msgstr "Update public profile"

#, fuzzy
msgid "updating_indicator"
msgstr "Updating"

#, fuzzy
msgid "use_of_blanks_exception"
msgstr "Use of blanks in programs"

#, fuzzy
msgid "use_of_nested_functions_exception"
msgstr "Use of nested functions"

#, fuzzy
msgid "used_in"
msgstr "Used in:"

#, fuzzy
msgid "user"
msgstr "user"

#, fuzzy
msgid "user_inexistent"
msgstr "This user doesn't exist"

msgid "user_not_private"
msgstr "המשתמש הזה לא קיים, או שאין לו פרופיל ציבורי"

msgid "username"
msgstr "שם משתמש"

#, fuzzy
msgid "username_empty"
msgstr "You didn't enter an username!"

#, fuzzy
msgid "username_invalid"
msgstr "Your username is invalid."

#, fuzzy
msgid "username_special"
msgstr "Username cannot contain `:` or `@`."

#, fuzzy
msgid "username_three"
msgstr "Username must contain at least three characters."

#, fuzzy
msgid "usernames_exist"
msgstr "One or more usernames is already in use."

#, fuzzy
msgid "value"
msgstr "Value"

#, fuzzy
msgid "view_adventures"
msgstr "View adventures"

#, fuzzy
msgid "view_classes"
msgstr "View classes"

#, fuzzy
msgid "view_program"
msgstr "View program"

#, fuzzy
msgid "view_slides"
msgstr "View slides"

#, fuzzy
msgid "waiting_for_submit"
msgstr "Waiting for submit"

#, fuzzy
msgid "walker_variable_role"
msgstr "walker"

#, fuzzy
msgid "welcome"
msgstr "Welcome"

#, fuzzy
msgid "welcome_back"
msgstr "Welcome back"

#, fuzzy
msgid "what_is_your_role"
msgstr "What is your role?"

#, fuzzy
msgid "what_should_my_code_do"
msgstr "What should my code do?"

#, fuzzy
msgid "year_invalid"
msgstr "Please enter a year between 1900 and {current_year}."

#, fuzzy
msgid "yes"
msgstr "Yes"

#, fuzzy
msgid "your_account"
msgstr "Your profile"

#, fuzzy
msgid "your_last_program"
msgstr "Your last saved program"

#, fuzzy
msgid "your_personal_text"
msgstr "Your personal text..."

#, fuzzy
msgid "your_program"
msgstr "Your program"

#~ msgid "create_account_explanation"
#~ msgstr "Having your own account allows you to save your programs."

#~ msgid "only_teacher_create_class"
#~ msgstr "Only teachers are allowed to create classes!"

#~ msgid "keyword_support"
#~ msgstr "Translated keywords"

#~ msgid "non_keyword_support"
#~ msgstr "Translated content"

#~ msgid "try_button"
#~ msgstr "נסו"

#~ msgid "select_own_adventures"
#~ msgstr "Select own adventures"

#~ msgid "view"
#~ msgstr "View"

#~ msgid "class"
#~ msgstr "Class"

#~ msgid "save_code_button"
#~ msgstr "שמרו את הקוד"

#~ msgid "share_code_button"
#~ msgstr "שמרו ושתפו את הקוד"

#~ msgid "classes_invalid"
#~ msgstr "The list of selected classes is invalid"

#~ msgid "directly_add_adventure_to_classes"
#~ msgstr "Do you want to add this adventure directly to one of your classes?"

#~ msgid "hand_in_assignment"
#~ msgstr "Hand in assignment"

#~ msgid "select_a_level"
#~ msgstr "Select a level"

#~ msgid "answer_invalid"
#~ msgstr "Your password is invalid."

#~ msgid "available_adventures_level"
#~ msgstr "Available adventures level"

#~ msgid "customize_class_exp_1"
#~ msgstr "Hi! On this page you can customize your class. By selecting levels and adventures you can choose what your student can see. You can also add your own created adventures to levels. All levels and default adventures will be selected by default. <b>Notice:</b> Not every adventure is available for every level! Settings up your customizations goes as follows:"

#~ msgid "customize_class_exp_2"
#~ msgstr "You can always change these settings later on. For example, you can make specific adventures or levels available while teaching a class. This way it's easy for you to determine which level and adventures your students will be working on. If you want to make everything available for your class it is easiest to remove the customization all together."

#~ msgid "customize_class_step_1"
#~ msgstr "Select levels for your class by pressing the \"level buttons\""

#~ msgid "customize_class_step_2"
#~ msgstr "\"Checkboxes\" will appear for the adventures available for the chosen levels"

#~ msgid "customize_class_step_3"
#~ msgstr "Select the adventures you want to make available"

#~ msgid "customize_class_step_4"
#~ msgstr "Click the name of an adventure to (de)select for all levels"

#~ msgid "customize_class_step_5"
#~ msgstr "Add personal adventures"

#~ msgid "customize_class_step_6"
#~ msgstr "Selecting an opening date for each level (you can also leave it empty)"

#~ msgid "customize_class_step_7"
#~ msgstr "Selection other settings"

#~ msgid "customize_class_step_8"
#~ msgstr "Choose \"Save\" -> You're done!"

#~ msgid "example_code_header"
#~ msgstr "קוד הֶדִי לדוגמה"

#~ msgid "feedback_failure"
#~ msgstr "Wrong!"

#~ msgid "feedback_success"
#~ msgstr "Good!"

#~ msgid "go_to_first_question"
#~ msgstr "Go to question 1"

#~ msgid "question"
#~ msgstr "Question"

#~ msgid "question_doesnt_exist"
#~ msgstr "This question does not exist"

#~ msgid "question_invalid"
#~ msgstr "Your token is invalid."

#~ msgid "too_many_attempts"
#~ msgstr "Too many attempts"

#~ msgid "class_logs"
#~ msgstr "Logs"

#~ msgid "class_stats"
#~ msgstr "Class statistics"

#~ msgid "visit_own_public_profile"
#~ msgstr "Visit your own profile"

#~ msgid "title_class logs"
#~ msgstr "Programs"

#~ msgid "title_class statistics"
#~ msgstr "My statistics"

#~ msgid "disabled_button_locked"
#~ msgstr "Your teacher hasn't unlocked this level yet"

#~ msgid "duplicate_tag"
#~ msgstr "You already have a tag with this name."

#~ msgid "tag_deleted"
#~ msgstr "This tag was successfully deleted."

#~ msgid "no_tags"
#~ msgstr "No tags yet."

#~ msgid "apply_filters"
#~ msgstr "Apply filters"

#~ msgid "write_first_program"
#~ msgstr "Write your first program!"

#~ msgid "adventure_exp_1"
#~ msgstr "Type your adventure of choice on the right-hand side. After creating your adventure you can include it in one of your classes under \"customizations\". If you want to include a command in your adventure please use code anchors like this:"

#~ msgid "adventure_exp_2"
#~ msgstr "If you want to show actual code snippets, for example to give student a template or example of the code. Please use pre anchors like this:"

#~ msgid "hello_world"
#~ msgstr "Hello world!"

#~ msgid "share_confirm"
#~ msgstr "Are you sure you want to make the program public?"

#~ msgid "share_success_detail"
#~ msgstr "Program shared successfully."

#~ msgid "try_it"
#~ msgstr "Try it"

#~ msgid "unshare_confirm"
#~ msgstr "Are you sure you want to make the program private?"

#~ msgid "unshare_success_detail"
#~ msgstr "Program unshared successfully."

#~ msgid "hide_parsons"
#~ msgstr "Dragging"

#~ msgid "hide_quiz"
#~ msgstr "Hide quiz"

#~ msgid "back_to_class"
#~ msgstr "חזרה לכיתה"

#~ msgid "Locked Language Feature"
#~ msgstr "You are using {concept}! That is awesome, but {concept} is not unlocked yet! It will be unlocked in a later level."

#~ msgid "nested blocks"
#~ msgstr "בלוק בתוך בלוק"

#~ msgid "save"
#~ msgstr "Save"

#~ msgid "update_profile"
#~ msgstr "Update profile"

#~ msgid "variables"
#~ msgstr "Variables"

#~ msgid "add_students_options"
#~ msgstr "Add students options"

#~ msgid "class_live"
#~ msgstr "Live statistics"

#~ msgid "class_overview"
#~ msgstr "Class overview"

#~ msgid "last_login"
#~ msgstr "Last login"

#~ msgid "student_list"
#~ msgstr "Student list"

#~ msgid "title_class grid_overview"
#~ msgstr "Hedy - Grid overview"

#~ msgid "title_class live_statistics"
#~ msgstr "Hedy - Live Statistics"

#~ msgid "amount_created"
#~ msgstr "programs created"

#~ msgid "amount_saved"
#~ msgstr "programs saved"

<<<<<<< HEAD
#~ msgid "regress_button"
#~ msgstr "Go back to level {level}"

#~ msgid "copy"
#~ msgstr ""

#~ msgid "previous_adventure"
#~ msgstr ""

#~ msgid "cheatsheet"
#~ msgstr ""

#~ msgid "hide"
#~ msgstr ""

#~ msgid "show"
#~ msgstr ""

#~ msgid "submit"
#~ msgstr ""
=======
#~ msgid "common_errors"
#~ msgstr "Common errors"

#~ msgid "grid_overview"
#~ msgstr "Overview of programs per adventure"

#~ msgid "last_error"
#~ msgstr "Last error"

#~ msgid "last_program"
#~ msgstr "Last program"

#~ msgid "live_dashboard"
#~ msgstr "Live Dashboard"

#~ msgid "runs_over_time"
#~ msgstr "Runs over time"

#~ msgid "student_details"
#~ msgstr "Student details"

#~ msgid "explore_explanation"
#~ msgstr "On this page you can look through programs created by other Hedy users. You can filter on both a Hedy level and adventure. Click on \"View program\" to open a program and run it. Programs with a red header contain a mistake. You can still open the program, but running it will result in an error. You can of course try to fix it! If the creator has a public profile you can click their username to visit their profile. There you will find all their shared programs and much more!"

#~ msgid "achievement_earned"
#~ msgstr "You've earned an achievement!"

#~ msgid "achievements"
#~ msgstr "achievements"

#~ msgid "achievements_check_icon_alt"
#~ msgstr "סמל הישג שהושג"

#~ msgid "achievements_logo_alt"
#~ msgstr "לוגו הישגים"

#~ msgid "amount_submitted"
#~ msgstr "programs submitted"

#~ msgid "country_title"
#~ msgstr "Country"

#~ msgid "create_public_profile"
#~ msgstr "Create public profile"

#~ msgid "general"
#~ msgstr "כללי"

#~ msgid "hedy_achievements"
#~ msgstr "הישגים בהדי"

#~ msgid "hidden"
#~ msgstr "מוסתר"

#~ msgid "highscore_explanation"
#~ msgstr "On this page you can view the current Highscores, based on the amount of achievements gathered. View the ranking for either all users, your country or your class. Click on a username to view their public profile."

#~ msgid "highscore_no_public_profile"
#~ msgstr "You don't have a public profile and are therefore not listed on the highscores. Do you wish to create one?"

#~ msgid "highscores"
#~ msgstr "Highscores"

#~ msgid "last_achievement"
#~ msgstr "Last earned achievement"

#~ msgid "my_achievements"
#~ msgstr "My achievements"

#~ msgid "no_certificate"
#~ msgstr "This user hasn't earned the Hedy Certificate of Completion"

#~ msgid "no_such_highscore"
#~ msgstr "Highscores"

#~ msgid "number_achievements"
#~ msgstr "Number of achievements"

#~ msgid "percentage_achieved"
#~ msgstr "Achieved by {percentage}% of the users"

#~ msgid "programs_created"
#~ msgstr "Programs created"

#~ msgid "programs_saved"
#~ msgstr "Programs saved"

#~ msgid "programs_submitted"
#~ msgstr "Programs submitted"

#~ msgid "title_achievements"
#~ msgstr "הֶדִי - ההישגים שלי"

#~ msgid "whole_world"
#~ msgstr "The world"

#~ msgid "your_class"
#~ msgstr "Your class"
>>>>>>> 3f9dd646
<|MERGE_RESOLUTION|>--- conflicted
+++ resolved
@@ -488,17 +488,10 @@
 msgid "commands"
 msgstr "פקודות"
 
-#, fuzzy
-<<<<<<< HEAD
-msgid "common_errors"
-msgstr "Common errors"
-
 msgid "complete"
 msgstr ""
 
 #, fuzzy
-=======
->>>>>>> 3f9dd646
 msgid "congrats_message"
 msgstr "Congratulations, {username}, you have completed Hedy!"
 
@@ -2727,28 +2720,6 @@
 #~ msgid "amount_saved"
 #~ msgstr "programs saved"
 
-<<<<<<< HEAD
-#~ msgid "regress_button"
-#~ msgstr "Go back to level {level}"
-
-#~ msgid "copy"
-#~ msgstr ""
-
-#~ msgid "previous_adventure"
-#~ msgstr ""
-
-#~ msgid "cheatsheet"
-#~ msgstr ""
-
-#~ msgid "hide"
-#~ msgstr ""
-
-#~ msgid "show"
-#~ msgstr ""
-
-#~ msgid "submit"
-#~ msgstr ""
-=======
 #~ msgid "common_errors"
 #~ msgstr "Common errors"
 
@@ -2847,4 +2818,3 @@
 
 #~ msgid "your_class"
 #~ msgstr "Your class"
->>>>>>> 3f9dd646
