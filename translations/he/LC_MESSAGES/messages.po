--- conflicted
+++ resolved
@@ -2981,12 +2981,6 @@
 #~ msgid "tutorial_title_not_found"
 #~ msgstr "We couldn't find that page!"
 
-<<<<<<< HEAD
-#~ msgid "complete"
-#~ msgstr ""
-
-#~ msgid "share"
-=======
 #~ msgid "disable_explore_page"
 #~ msgstr ""
 
@@ -2997,5 +2991,4 @@
 #~ msgstr ""
 
 #~ msgid "title_explore"
->>>>>>> 8dee6c69
 #~ msgstr ""
