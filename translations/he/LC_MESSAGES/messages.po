# Hebrew translations for PROJECT.
# Copyright (C) 2023 ORGANIZATION
# This file is distributed under the same license as the PROJECT project.
# FIRST AUTHOR <EMAIL@ADDRESS>, 2023.
#
msgid ""
msgstr ""
"Project-Id-Version: PROJECT VERSION\n"
"Report-Msgid-Bugs-To: EMAIL@ADDRESS\n"
"POT-Creation-Date: 2000-01-01 00:00+0000\n"
"PO-Revision-Date: 2000-01-01 00:00+0000\n"
"Last-Translator: Someone <someone@example.com>\n"
"Language: he\n"
"Language-Team: he <LL@li.org>\n"
"Plural-Forms: nplurals=2; plural=(n != 1);\n"
"MIME-Version: 1.0\n"
"Content-Type: text/plain; charset=utf-8\n"
"Content-Transfer-Encoding: 8bit\n"
"Generated-By: Babel 2.14.0\n"

#, fuzzy
msgid "Access Before Assign"
msgstr "ניסיתם להשתמש במשתנה {name} בשורה {access_line_number}, אבל הגדרתם אותו רק בשורה {definition_line_number}. צריך להגדיר משתנים לפני שמשתמשים בהם."

#, fuzzy
msgid "Cyclic Var Definition"
msgstr "The name {variable} needs to be set before you can use it on the right-hand side of the is command."

#, fuzzy
msgid "Function Undefined"
msgstr "You tried to use the function {name}, but you didn't define it."

#, fuzzy
msgid "Has Blanks"
msgstr "Your code is incomplete. It contains blanks that you have to replace with code."

#, fuzzy
msgid "Incomplete"
msgstr "Oops! You forgot a bit of code! On line {line_number}, you need to enter text behind {incomplete_command}."

#, fuzzy
msgid "Incomplete Repeat"
msgstr "It looks like you forgot to use {command} with the repeat command you used on line {line_number}."

msgid "Invalid"
msgstr "{invalid_command} היא לא פקודה תקינה בשלב {level}. אולי התכוונתם ל-{guessed_command}?"

msgid "Invalid Argument"
msgstr "אי אפשר להשתמש ב-{command} עם {invalid_argument}. נסו לשנות את {invalid_argument} לאחד מהדברים הבאים: {allowed_types}."

msgid "Invalid Argument Type"
msgstr "אי אפשר להשתמש ב-{command} עם {invalid_argument}, כי זה {invalid_type}. נסו לשנות את {invalid_argument} לאחד מהדברים הבאים: {allowed_types}."

#, fuzzy
msgid "Invalid At Command"
msgstr "The {at} command may not be used from level 16 onward. You can use square brackets to use an element from a list, for example `friends[i]`, `lucky_numbers[{random}]`."

msgid "Invalid Space"
msgstr "אופס! התחלתם את שורה {line_number} עם רווח, ורווחים מבלבלים מחשבים. תוכלו למחוק אותו?"

msgid "Invalid Type Combination"
msgstr "אי אפשר להשתמש ב-{invalid_argument} ו-{invalid_argument_2} עם {command}, כי אחד מהם {invalid_type} והשני {invalid_type_2}. נסו לשנות את {invalid_argument} ל{invalid_type_2}, או את {invalid_argument_2} ל{invalid_type}."

#, fuzzy
msgid "Locked Language Feature"
msgstr "You are using {concept}! That is awesome, but {concept} is not unlocked yet! It will be unlocked in a later level."

#, fuzzy
msgid "Lonely Echo"
msgstr "You used an echo before an ask, or an echo without an ask. First ask for input, then echo."

#, fuzzy
msgid "Lonely Text"
msgstr "It looks like you forgot to use a command with the text you put in line {line_number}"

#, fuzzy
msgid "Missing Additional Command"
msgstr "It looks like you forgot to complete writing {command} on line {line_number}."

msgid "Missing Command"
msgstr "נראה ששכחתם לכתוב פקודה בשורה {line_number}."

#, fuzzy
msgid "Missing Inner Command"
msgstr "It looks like you forgot to use a command with the {command} statement you used on line {line_number}."

msgid "Missing Square Brackets"
msgstr "It looks like you forgot to use square brackets [] around the list you were creating on line {line_number}."

#, fuzzy
msgid "Missing Variable"
msgstr "It looks like your {command} is missing a variable at the start of the line."

#, fuzzy
msgid "Misspelled At Command"
msgstr "It looks like you might have misspelled the {command} command, instead you wrote {invalid_argument} in line {line_number}."

msgid "No Indentation"
msgstr "אין מספיק רווחים בשורה {line_number}. יש שם {leading_spaces} רווחים, אבל זה לא מספיק. צריך להתחיל כל בלוק עם מספר הרווחים של השורה שלפני, ועוד {indent_size}."

#, fuzzy
msgid "Non Decimal Variable"
msgstr "At line {line_number}, you might have tried using a number which Hedy does not like very much! Try changing it to a decimal number like 2."

msgid "Parse"
msgstr "הקוד שהזנתם הוא לא קוד הֶדִי תקין. יש שגיאה בשורה {location[0]}, במיקום {location[1]}. כתבתם {character_found}, אבל זה לא מתאים לכאן."

#, fuzzy
msgid "Pressit Missing Else"
msgstr "You forgot to add what happens when you press a different key, add an {else} to your code"

msgid "Too Big"
msgstr "וואו! התוכנית שלכם מכילה {lines_of_code} שורות קוד שלמות! אבל אנחנו יכולים לעבד רק {max_lines} שורות בשלב הזה. הקטינו את התוכנית שלכם ונסו שוב."

msgid "Unexpected Indentation"
msgstr "יש יותר מדי רווחים בשורה {line_number}. יש שם {leading_spaces} רווחים, אבל זה יותר מדי. צריך להתחיל כל בלוק עם מספר הרווחים של השורה שלפני, ועוד {indent_size}."

msgid "Unquoted Assignment"
msgstr "החל מהשלב הזה, כל טקסט שתרצו להכניס אחרי `הוא`, חייב להופיע בתוך מירכאות. שכחתם את זה בטקסט {text}."

msgid "Unquoted Equality Check"
msgstr "כדי לבדוק האם משתנה שווה ליותר ממילה אחת, המילים חייבות להופיע במירכאות!"

msgid "Unquoted Text"
msgstr "זהירות. אם אתם רוצים להדפיס או לשאול משהו, הטקסט חייב להתחיל ולהסתיים במירכאות. שכחתם את זה בטקסט {unquotedtext}."

msgid "Unsupported Float"
msgstr "עדיין אי אפשר להשתמש במספרים לא-שלמים, אבל יהיה אפשר בעוד כמה שלבים. בינתיים, הפכו את {value} למספר שלם."

#, fuzzy
msgid "Unsupported String Value"
msgstr "Text values cannot contain {invalid_value}."

#, fuzzy
msgid "Unused Variable"
msgstr "You defined the variable {variable_name} on line {line_number}, but you did not use it."

msgid "Var Undefined"
msgstr "ניסיתם להשתמש במשתנה {name}, אבל אף פעם לא הגדרתם אותו. יכול להיות גם שרציתם להשתמש במילה {name}, אבל שכחתם את המירכאות."

msgid "Wrong Level"
msgstr "הקוד הזה תקין, אבל הוא לא מתאים לשלב שאתם נמצאים בו. כתבתם {offending_keyword} בשלב {working_level}. טיפ: {tip}"

#, fuzzy
msgid "Wrong Number of Arguments"
msgstr "Your function used the wrong number of arguments. You provided {used_number} but the function {name} needs {defined_number}"

#, fuzzy
msgid "account_overview"
msgstr "Account overview"

#, fuzzy
msgid "accounts_created"
msgstr "Accounts where successfully created."

#, fuzzy
msgid "accounts_intro"
msgstr "On this page you can create accounts for multiple students at once. These are automatically added to the current class, so make sure the class shown above is the right one! Every username needs to be unique in the entire Hedy system. You can use 'Postfix classname' to add your class name to all accounts. If you manually enter passwords, these need to be <b>at least</b> 6 characters."

#, fuzzy
msgid "achievement_earned"
msgstr "You've earned an achievement!"

#, fuzzy
msgid "achievements"
msgstr "achievements"

msgid "achievements_check_icon_alt"
msgstr "סמל הישג שהושג"

msgid "achievements_logo_alt"
msgstr "לוגו הישגים"

#, fuzzy
msgid "add"
msgstr "Add"

#, fuzzy
msgid "add_students"
msgstr "Add students"

#, fuzzy
msgid "add_students_options"
msgstr "Add students options"

#, fuzzy
msgid "admin"
msgstr "Admin"

#, fuzzy
msgid "advance_button"
msgstr "Go to level {level}"

#, fuzzy
msgid "adventure"
msgstr "Adventure"

#, fuzzy
msgid "adventure_cloned"
msgstr "Adventure is cloned"

#, fuzzy
msgid "adventure_code_button"
msgstr "Adventure Code"

#, fuzzy
msgid "adventure_codeblock_button"
msgstr "Use this button when you want to create a block of code that students can run in your adventure. Tip: put the selection at the end of the last line of the code block and <kbd>Enter</kbd> 3 times to type after a code block."

#, fuzzy
msgid "adventure_duplicate"
msgstr "You already have an adventure with this name."

#, fuzzy
msgid "adventure_empty"
msgstr "You didn't enter an adventure name!"

#, fuzzy
msgid "adventure_exp_3"
msgstr "You can use the \"preview\" button to view a styled version of your adventure. To view the adventure on a dedicated page, select \"view\" from the teachers page."

msgid "adventure_exp_classes"
msgstr "Your adventure is used within the following classes"

#, fuzzy
msgid "adventure_id_invalid"
msgstr "This adventure id is invalid."

#, fuzzy
msgid "adventure_length"
msgstr "Your adventure has to be at least 20 characters."

#, fuzzy
msgid "adventure_name_invalid"
msgstr "This adventure name is invalid."

#, fuzzy
msgid "adventure_prompt"
msgstr "Please enter the name of the adventure"

#, fuzzy
msgid "adventure_terms"
msgstr "I agree that my adventure might be made publicly available on Hedy."

#, fuzzy
msgid "adventure_updated"
msgstr "The adventure has been updated!"

#, fuzzy
msgid "adventures_info"
msgstr "Each Hedy level has built-in exercises for students, which we call adventures. You can create your own adventures and add them to your classes. With your own adventures you can create adventures that are relevant and interesting for your students. You can find more information about creating your own adventures <a href=\"https://hedy.org/for-teachers/manual/features\">here</a>."

#, fuzzy
msgid "adventures_restored"
msgstr "The default adventures have been restored!"

#, fuzzy
msgid "ago"
msgstr "{timestamp} ago"

#, fuzzy
msgid "agree_invalid"
msgstr "You have to agree with the privacy terms."

#, fuzzy
msgid "agree_with"
msgstr "I agree to the"

#, fuzzy
msgid "ajax_error"
msgstr "There was an error, please try again."

#, fuzzy
msgid "all"
msgstr "All"

#, fuzzy
msgid "all_class_highscores"
msgstr "All students visible in class highscores"

#, fuzzy
msgid "already_account"
msgstr "Already have an account?"

#, fuzzy
msgid "already_program_running"
msgstr "There is already a program running, finish that one first."

#, fuzzy
msgid "already_teacher"
msgstr "You already have a teacher account."

#, fuzzy
msgid "already_teacher_request"
msgstr "You already have a pending teacher request."

#, fuzzy
msgid "amount_created"
msgstr "programs created"

#, fuzzy
msgid "amount_saved"
msgstr "programs saved"

#, fuzzy
msgid "amount_submitted"
msgstr "programs submitted"

#, fuzzy
msgid "are_you_sure"
msgstr "Are you sure? You cannot revert this action."

#, fuzzy
msgid "ask_needs_var"
msgstr "Starting in level 2, ask needs to be used with a variable. Example: name is ask What are you called?"

msgid "available_in"
msgstr ""

#, fuzzy
msgid "become_a_sponsor"
msgstr "Become a sponsor"

#, fuzzy
msgid "birth_year"
msgstr "Birth year"

#, fuzzy
msgid "by"
msgstr "by"

#, fuzzy
msgid "cancel"
msgstr "Cancel"

#, fuzzy
msgid "cant_parse_exception"
msgstr "Couldn't parse the program"

#, fuzzy
msgid "catch_index_exception"
msgstr "You tried to access the list {list_name} but it is either empty or the index is not there."

#, fuzzy
msgid "catch_value_exception"
msgstr "While running your program the command {command} received the value {value} which is not allowed. {suggestion}."

#, fuzzy
msgid "certificate"
msgstr "Certificate of Completion"

#, fuzzy
msgid "certified_teacher"
msgstr "Certified teacher"

#, fuzzy
msgid "change_password"
msgstr "Change password"

#, fuzzy
msgid "cheatsheet_title"
msgstr "Cheatsheet"

msgid "class_already_joined"
msgstr "אתם כבר תלמידים בכיתה הזו"

#, fuzzy
msgid "class_customize_success"
msgstr "Class successfully customized."

#, fuzzy
msgid "class_live"
msgstr "Live statistics"

#, fuzzy
msgid "class_name_duplicate"
msgstr "You already have a class with this name."

#, fuzzy
msgid "class_name_empty"
msgstr "You didn't enter a class name!"

#, fuzzy
msgid "class_name_invalid"
msgstr "This class name is invalid."

#, fuzzy
msgid "class_name_prompt"
msgstr "Please enter the name of the class"

#, fuzzy
msgid "class_overview"
msgstr "Class overview"

#, fuzzy
msgid "class_survey_description"
msgstr "We would like to get a better overview of our Hedy users. By providing these answers, you would help improve Hedy. Thank you!"

#, fuzzy
msgid "class_survey_later"
msgstr "Remind me tomorrow"

#, fuzzy
msgid "class_survey_question1"
msgstr "What is the age range in your class?"

#, fuzzy
msgid "class_survey_question2"
msgstr "What is the spoken language in your class?"

#, fuzzy
msgid "class_survey_question3"
msgstr "What is the gender balance in your class?"

#, fuzzy
msgid "class_survey_question4"
msgstr "What distinguishes your students from others?"

#, fuzzy
msgid "classes_info"
msgstr "Create a class to follow the progress of each student in dashboard, and to customize the adventures your students see, and even adding your own! You can create as many classes as you like, and each class can have multiple teachers each one with different roles. You can also add as many students as you want, but mind that each student can only be in one class at a time. You can find more information about classes in the <a href=\"https://hedy.org/for-teachers/manual/preparations#for-teachers\">teacher manual</a>."

#, fuzzy
msgid "clone"
msgstr "Clone"

#, fuzzy
msgid "cloned_times"
msgstr "Clones"

#, fuzzy
msgid "close"
msgstr "Sluiten"

msgid "comma"
msgstr "פסיק"

#, fuzzy
msgid "command_not_available_yet_exception"
msgstr "Command not available yet"

#, fuzzy
msgid "command_unavailable_exception"
msgstr "Command not correct anymore"

msgid "commands"
msgstr "פקודות"

#, fuzzy
msgid "common_errors"
msgstr "Common errors"

#, fuzzy
msgid "congrats_message"
msgstr "Congratulations, {username}, you have completed Hedy!"

#, fuzzy
msgid "content_invalid"
msgstr "This adventure is invalid."

#, fuzzy
msgid "contributor"
msgstr "Contributor"

#, fuzzy
msgid "copy_clipboard"
msgstr "Successfully copied to clipboard"

#, fuzzy
msgid "copy_code"
msgstr "Copy code"

#, fuzzy
msgid "copy_join_link"
msgstr "Copy join link"

#, fuzzy
msgid "copy_link_success"
msgstr "Join link successfully copied to clipboard"

#, fuzzy
msgid "copy_link_to_share"
msgstr "Copy link to share"

#, fuzzy
msgid "copy_mail_link"
msgstr "Please copy and paste this link into a new tab:"

#, fuzzy
msgid "correct_answer"
msgstr "The correct answer is"

#, fuzzy
msgid "country"
msgstr "Country"

#, fuzzy
msgid "country_invalid"
msgstr "Please select a valid country."

#, fuzzy
msgid "country_title"
msgstr "Country"

#, fuzzy
msgid "create_account"
msgstr "Create account"

#, fuzzy
msgid "create_accounts"
msgstr "Create accounts"

#, fuzzy
msgid "create_accounts_prompt"
msgstr "Are you sure you want to create these accounts?"

#, fuzzy
msgid "create_adventure"
msgstr "Create adventure"

#, fuzzy
msgid "create_class"
msgstr "Create a new class"

#, fuzzy
msgid "create_multiple_accounts"
msgstr "Create multiple accounts"

#, fuzzy
msgid "create_public_profile"
msgstr "Create public profile"

#, fuzzy
msgid "create_question"
msgstr "Do you want to create one?"

#, fuzzy
msgid "create_student_account"
msgstr "Create an account"

#, fuzzy
msgid "create_student_account_explanation"
msgstr "You can save your own programs with an account."

#, fuzzy
msgid "create_teacher_account"
msgstr "Create a teacher account"

#, fuzzy
msgid "create_teacher_account_explanation"
msgstr "With a teacher account, you can save your programs and see the results of your students."

#, fuzzy
msgid "creator"
msgstr "Creator"

#, fuzzy
msgid "current_password"
msgstr "Current password"

#, fuzzy
msgid "customization_deleted"
msgstr "Customizations successfully deleted."

#, fuzzy
msgid "customize_adventure"
msgstr "Customize adventure"

#, fuzzy
msgid "customize_class"
msgstr "Customize class"

msgid "dash"
msgstr "מקף"

msgid "default_403"
msgstr "נראה שאין לכם הרשאה..."

msgid "default_404"
msgstr "לא מצאנו את הדף הזה..."

msgid "default_500"
msgstr "משהו השתבש..."

#, fuzzy
msgid "delete"
msgstr "Delete"

#, fuzzy
msgid "delete_adventure_prompt"
msgstr "Are you sure you want to remove this adventure?"

#, fuzzy
msgid "delete_class_prompt"
msgstr "Are you sure you want to delete the class?"

#, fuzzy
msgid "delete_confirm"
msgstr "Are you sure you want to delete the program?"

#, fuzzy
msgid "delete_invite"
msgstr "Delete invitation"

#, fuzzy
msgid "delete_invite_prompt"
msgstr "Are you sure you want to remove this class invitation?"

#, fuzzy
msgid "delete_public"
msgstr "Delete public profile"

#, fuzzy
msgid "delete_success"
msgstr "Program deleted successfully."

#, fuzzy
msgid "destroy_profile"
msgstr "Delete profile"

msgid "developers_mode"
msgstr "מצב מתכנתים.ות"

#, fuzzy
msgid "directly_available"
msgstr "Directly open"

#, fuzzy
msgid "disable"
msgstr "Disable"

#, fuzzy
msgid "disable_parsons"
msgstr "Disable all puzzles"

#, fuzzy
msgid "disable_quizes"
msgstr "Disable all quizes"

#, fuzzy
msgid "disabled"
msgstr "Disabled"

#, fuzzy
msgid "disabled_button_quiz"
msgstr "Your quiz score is below the threshold, try again!"

#, fuzzy
msgid "discord_server"
msgstr "Discord server"

#, fuzzy
msgid "distinguished_user"
msgstr "Distinguished user"

msgid "double quotes"
msgstr "גרשיים"

#, fuzzy
msgid "download"
msgstr "Download"

#, fuzzy
msgid "download_login_credentials"
msgstr "Do you want to download the login credentials after the accounts creation?"

#, fuzzy
msgid "duplicate"
msgstr "Duplicate"

#, fuzzy
msgid "echo_and_ask_mismatch_exception"
msgstr "Echo and ask mismatch"

#, fuzzy
msgid "echo_out"
msgstr "Starting in level 2 echo is no longer needed. You can repeat an answer with ask and print now. Example: name is ask What are you called? printhello name"

#, fuzzy
msgid "edit_adventure"
msgstr "Edit adventure"

#, fuzzy
msgid "edit_code_button"
msgstr "Edit code"

#, fuzzy
msgid "email"
msgstr "Email"

#, fuzzy
msgid "email_invalid"
msgstr "Please enter a valid email."

#, fuzzy
msgid "end_quiz"
msgstr "Quiz end"

#, fuzzy
msgid "english"
msgstr "English"

#, fuzzy
msgid "enter"
msgstr "Enter"

#, fuzzy
msgid "enter_password"
msgstr "Enter a new password for"

#, fuzzy
msgid "enter_text"
msgstr "Enter your answer here..."

msgid "error_logo_alt"
msgstr "לוגו שגיאה"

msgid "exclamation mark"
msgstr "סימן קריאה"

#, fuzzy
msgid "exercise"
msgstr "Exercise"

#, fuzzy
msgid "exercise_doesnt_exist"
msgstr "This exercise doesn't exist"

#, fuzzy
msgid "exists_email"
msgstr "That email is already in use."

#, fuzzy
msgid "exists_username"
msgstr "That username is already in use."

#, fuzzy
msgid "exit_preview_mode"
msgstr "Exit preview mode"

#, fuzzy
msgid "experience_invalid"
msgstr "Please select a valid experience, choose (Yes, No)."

#, fuzzy
msgid "expiration_date"
msgstr "Expiration date"

#, fuzzy
msgid "explore_explanation"
msgstr "On this page you can look through programs created by other Hedy users. You can filter on both a Hedy level and adventure. Click on \"View program\" to open a program and run it. Programs with a red header contain a mistake. You can still open the program, but running it will result in an error. You can of course try to fix it! If the creator has a public profile you can click their username to visit their profile. There you will find all their shared programs and much more!"

#, fuzzy
msgid "explore_programs"
msgstr "Explore programs"

#, fuzzy
msgid "explore_programs_logo_alt"
msgstr "Explore programs icon"

#, fuzzy
msgid "favorite_program"
msgstr "Favorite program"

#, fuzzy
msgid "favourite_confirm"
msgstr "Are you sure you want to set this program as your favourite?"

#, fuzzy
msgid "favourite_program"
msgstr "Favourite program"

msgid "favourite_program_invalid"
msgstr "התוכנית האהובה שבחרתם לא תקינה."

#, fuzzy
msgid "favourite_success"
msgstr "Your program is set as favourite."

#, fuzzy
msgid "female"
msgstr "Female"

#, fuzzy
msgid "float"
msgstr "מספר"

#, fuzzy
msgid "for_teachers"
msgstr "For teachers"

#, fuzzy
msgid "forgot_password"
msgstr "Forgot your password?"

#, fuzzy
msgid "from_another_teacher"
msgstr "From another teacher"

#, fuzzy
msgid "from_magazine_website"
msgstr "From a magazine or website"

#, fuzzy
msgid "from_video"
msgstr "From a video"

#, fuzzy
msgid "fun_statistics_msg"
msgstr "Here are some fun statistics!"

#, fuzzy
msgid "gender"
msgstr "Gender"

#, fuzzy
msgid "gender_invalid"
msgstr "Please select a valid gender, choose (Female, Male, Other)."

msgid "general"
msgstr "כללי"

#, fuzzy
msgid "general_settings"
msgstr "General settings"

#, fuzzy
msgid "generate_passwords"
msgstr "Generate passwords"

#, fuzzy
msgid "get_certificate"
msgstr "Get your certificate!"

#, fuzzy
msgid "give_link_to_teacher"
msgstr "Give the following link to your teacher:"

msgid "go_back"
msgstr ""

#, fuzzy
msgid "go_back_to_main"
msgstr "Go back to main page"

#, fuzzy
msgid "go_to_question"
msgstr "Go to question"

#, fuzzy
msgid "go_to_quiz_result"
msgstr "Go to quiz result"

#, fuzzy
msgid "goto_profile"
msgstr "Go to my profile"

#, fuzzy
msgid "grid_overview"
msgstr "Overview of programs per adventure"

#, fuzzy
msgid "hand_in"
msgstr "Hand in"

#, fuzzy
msgid "hand_in_exercise"
msgstr "Hand in exercise"

#, fuzzy
msgid "heard_about_hedy"
msgstr "How have you heard about Hedy?"

#, fuzzy
msgid "heard_about_invalid"
msgstr "Please select a valid way you heard about us."

msgid "hedy_achievements"
msgstr "הישגים בהדי"

#, fuzzy
msgid "hedy_choice_title"
msgstr "Hedy's Choice"

msgid "hedy_logo_alt"
msgstr "הלוגו של הדי"

#, fuzzy
msgid "hedy_on_github"
msgstr "Hedy on Github"

#, fuzzy
msgid "hedy_tutorial_logo_alt"
msgstr "Hedy tutorial icon"

msgid "hello_logo"
msgstr "שלום!"

msgid "hidden"
msgstr "מוסתר"

#, fuzzy
msgid "hide_cheatsheet"
msgstr "Hide cheatsheet"

#, fuzzy
msgid "hide_keyword_switcher"
msgstr "Hide keyword switcher"

#, fuzzy
msgid "highest_level_reached"
msgstr "Highest level reached"

#, fuzzy
msgid "highest_quiz_score"
msgstr "Highest quiz score"

#, fuzzy
msgid "highscore_explanation"
msgstr "On this page you can view the current Highscores, based on the amount of achievements gathered. View the ranking for either all users, your country or your class. Click on a username to view their public profile."

#, fuzzy
msgid "highscore_no_public_profile"
msgstr "You don't have a public profile and are therefore not listed on the highscores. Do you wish to create one?"

#, fuzzy
msgid "highscores"
msgstr "Highscores"

#, fuzzy
msgid "hint"
msgstr "Hint?"

#, fuzzy
msgid "ill_work_some_more"
msgstr "I'll work on it a little longer"

#, fuzzy
msgid "image_invalid"
msgstr "התמונה שבחרתם לא תקינה."

#, fuzzy
msgid "incomplete_command_exception"
msgstr "Incomplete Command"

#, fuzzy
msgid "incorrect_handling_of_quotes_exception"
msgstr "Incorrect handling of quotes"

#, fuzzy
msgid "incorrect_use_of_types_exception"
msgstr "Incorrect use of types"

#, fuzzy
msgid "incorrect_use_of_variable_exception"
msgstr "Incorrect use of variable"

#, fuzzy
msgid "indentation_exception"
msgstr "Incorrect Indentation"

#, fuzzy
msgid "input"
msgstr "input from ask"

#, fuzzy
msgid "integer"
msgstr "מספר"

#, fuzzy
msgid "invalid_class_link"
msgstr "Invalid link for joining the class."

#, fuzzy
msgid "invalid_command_exception"
msgstr "Invalid command"

#, fuzzy
msgid "invalid_keyword_language_comment"
msgstr "# The provided keyword language is invalid, keyword language is set to English"

#, fuzzy
msgid "invalid_language_comment"
msgstr "# The provided language is invalid, language set to English"

#, fuzzy
msgid "invalid_level_comment"
msgstr "# The provided level is invalid, level is set to level 1"

#, fuzzy
msgid "invalid_program_comment"
msgstr "# The provided program is invalid, please try again"

msgid "invalid_teacher_invitation_code"
msgstr "קוד ההזמנה למורה לא תקין. כדי להפוך למורה, כתבו ל-hello@hedy.org."

#, fuzzy
msgid "invalid_tutorial_step"
msgstr "Invalid tutorial step"

#, fuzzy
msgid "invalid_username_password"
msgstr "Invalid username/password."

#, fuzzy
msgid "invite_by_username"
msgstr "Invite by username"

#, fuzzy
msgid "invite_date"
msgstr "Invite date"

#, fuzzy
msgid "invite_message"
msgstr "You have received an invitation to join class"

#, fuzzy
msgid "invite_prompt"
msgstr "Enter a username"

#, fuzzy
msgid "invite_teacher"
msgstr "Invite a teacher"

#, fuzzy
msgid "join_class"
msgstr "Join class"

#, fuzzy
msgid "join_prompt"
msgstr "You need to have an account to join a class. Would you like to login now?"

#, fuzzy
msgid "keyword_language_invalid"
msgstr "Please select a valid keyword language (select English or your own language)."

#, fuzzy
msgid "language"
msgstr "Language"

#, fuzzy
msgid "language_invalid"
msgstr "Please select a valid language."

#, fuzzy
msgid "languages"
msgstr "Which of these programming languages have you used before?"

#, fuzzy
msgid "last_achievement"
msgstr "Last earned achievement"

#, fuzzy
msgid "last_edited"
msgstr "Last edited"

#, fuzzy
msgid "last_error"
msgstr "Last error"

#, fuzzy
msgid "last_login"
msgstr "Last login"

#, fuzzy
msgid "last_program"
msgstr "Last program"

#, fuzzy
msgid "last_update"
msgstr "Last update"

#, fuzzy
msgid "lastname"
msgstr "Last Name"

#, fuzzy
msgid "leave_class"
msgstr "Leave class"

#, fuzzy
msgid "level"
msgstr "Level"

#, fuzzy
msgid "level_accessible"
msgstr "Level is open to students"

#, fuzzy
msgid "level_disabled"
msgstr "Level disabled"

#, fuzzy
msgid "level_future"
msgstr "This level will open automatically after the opening date"

#, fuzzy
msgid "level_invalid"
msgstr "This Hedy level in invalid."

#, fuzzy
msgid "level_not_class"
msgstr "This level has not been made available in your class yet"

msgid "level_title"
msgstr "רמה"

#, fuzzy
msgid "levels"
msgstr "levels"

#, fuzzy
msgid "link"
msgstr "Link"

msgid "list"
msgstr "רשימה"

#, fuzzy
msgid "live_dashboard"
msgstr "Live Dashboard"

#, fuzzy
msgid "logged_in_to_share"
msgstr "You must be logged in to save and share a program."

#, fuzzy
msgid "login"
msgstr "Log in"

#, fuzzy
msgid "login_long"
msgstr "Log in to your account"

#, fuzzy
msgid "login_to_save_your_work"
msgstr "Log in to save your work"

#, fuzzy
msgid "logout"
msgstr "Log out"

#, fuzzy
msgid "longest_program"
msgstr "Longest program"

#, fuzzy
msgid "mail_change_password_body"
msgstr ""
"Your Hedy password has been changed. If you did this, all is good.\n"
"If you didn't change your password, please contact us immediately by replying to this email."

#, fuzzy
msgid "mail_change_password_subject"
msgstr "Your Hedy password has been changed"

#, fuzzy
msgid "mail_error_change_processed"
msgstr "Something went wrong when sending a validation mail, the changes are still correctly processed."

#, fuzzy
msgid "mail_goodbye"
msgstr ""
"Thank you!\n"
"The Hedy team"

#, fuzzy
msgid "mail_hello"
msgstr "Hi {username}!"

#, fuzzy
msgid "mail_recover_password_body"
msgstr ""
"By clicking on this link, you can set a new Hedy password. This link is valid for <b>4</b> hours.\n"
"If you haven't required a password reset, please ignore this email: {link}"

msgid "mail_recover_password_subject"
msgstr "בקש איפוס סיסמה."

#, fuzzy
msgid "mail_reset_password_body"
msgstr ""
"Your Hedy password has been reset to a new one. If you did this, all is good.\n"
"If you didn't change your password, please contact us immediately by replying to this email."

#, fuzzy
msgid "mail_reset_password_subject"
msgstr "Your Hedy password has been reset"

#, fuzzy
msgid "mail_welcome_teacher_body"
msgstr ""
"<strong>Welcome!</strong>\n"
"Congratulations on your brand new Hedy teachers account. Welcome to the world wide community of Hedy teachers!\n"
"\n"
"<strong>What teachers accounts can do</strong>\n"
"With your teacher account, you have the option to create classes. Your students can than join your classes and you can see their progress. Classes are made and managed though the for <a href=\"https://hedycode.com/for-teachers\">teachers page</a>.\n"
"\n"
"<strong>How to share ideas</strong>\n"
"If you are using Hedy in class, you probably have ideas for improvements! You can share those ideas with us on the <a href=\"https://github.com/hedyorg/hedy/discussions/categories/ideas\">Ideas Discussion</a>.\n"
"\n"
"<strong>How to ask for help</strong>\n"
"If anything is unclear, you can post in the <a href=\"https://github.com/hedyorg/hedy/discussions/categories/q-a\">Q&A discussion</a>, or <a href=\"mailto: hello@hedy.org\">send us an email</a>.\n"
"\n"
"Keep programming!"

#, fuzzy
msgid "mail_welcome_teacher_subject"
msgstr "Your Hedy teacher account is ready"

#, fuzzy
msgid "mail_welcome_verify_body"
msgstr ""
"Your Hedy account has been created successfully. Welcome!\n"
"Please click on this link to verify your email address: {link}"

#, fuzzy
msgid "mail_welcome_verify_subject"
msgstr "Welcome to Hedy"

#, fuzzy
msgid "mailing_title"
msgstr "Subscribe to the Hedy newsletter"

#, fuzzy
msgid "main_subtitle"
msgstr "A gradual programming language"

#, fuzzy
msgid "main_title"
msgstr "Hedy"

#, fuzzy
msgid "make_sure_you_are_done"
msgstr "Make sure you are done! You will not be able to change your program anymore after you click \"Hand in\"."

#, fuzzy
msgid "male"
msgstr "Male"

#, fuzzy
msgid "mandatory_mode"
msgstr "Mandatory developer's mode"

#, fuzzy
msgid "more_options"
msgstr "More options"

#, fuzzy
msgid "my_account"
msgstr "My account"

#, fuzzy
msgid "my_achievements"
msgstr "My achievements"

#, fuzzy
msgid "my_adventures"
msgstr "My adventures"

#, fuzzy
msgid "my_classes"
msgstr "My classes"

#, fuzzy
msgid "my_messages"
msgstr "My messages"

#, fuzzy
msgid "my_public_profile"
msgstr "My public profile"

#, fuzzy
msgid "name"
msgstr "Name"

#, fuzzy
msgid "nav_explore"
msgstr "Explore"

#, fuzzy
msgid "nav_hedy"
msgstr "Hedy"

#, fuzzy
msgid "nav_learn_more"
msgstr "Learn more"

#, fuzzy
msgid "nav_start"
msgstr "Home"

msgid "nested blocks"
msgstr "בלוק בתוך בלוק"

#, fuzzy
msgid "new_password"
msgstr "New password"

#, fuzzy
msgid "new_password_repeat"
msgstr "Repeat new password"

msgid "newline"
msgstr "שורה חדשה"

#, fuzzy
msgid "next_exercise"
msgstr "Next exercise"

#, fuzzy
msgid "next_page"
msgstr "Next page"

#, fuzzy
msgid "next_step_tutorial"
msgstr "Next step >>>"

#, fuzzy
msgid "no"
msgstr "No"

#, fuzzy
msgid "no_account"
msgstr "No account?"

#, fuzzy
msgid "no_accounts"
msgstr "There are no accounts to create."

#, fuzzy
msgid "no_adventures_yet"
msgstr "There are no public adventures yet..."

#, fuzzy
msgid "no_certificate"
msgstr "This user hasn't earned the Hedy Certificate of Completion"

#, fuzzy
msgid "no_more_flat_if"
msgstr "Starting in level 8, the code after {if} needs to be placed on the next line and start with 4 spaces."

#, fuzzy
msgid "no_programs"
msgstr "You have no programs yet."

#, fuzzy
msgid "no_public_profile"
msgstr "You don't have a public profile text yet..."

#, fuzzy
msgid "no_shared_programs"
msgstr "has no shared programs..."

msgid "no_such_adventure"
msgstr "ההרפתקה הזו לא קיימת!"

#, fuzzy
msgid "no_such_class"
msgstr "No such Hedy class."

#, fuzzy
msgid "no_such_highscore"
msgstr "Highscores"

msgid "no_such_level"
msgstr "השלב הזה לא קיים!"

msgid "no_such_program"
msgstr "התוכנית הזו לא קיימת!"

#, fuzzy
msgid "no_tag"
msgstr "No tag provided!"

msgid "not_enrolled"
msgstr "נראה שאתם לא בכיתה הזאת!"

#, fuzzy
msgid "not_in_class_no_handin"
msgstr "You are not in a class, so there's no need for you to hand in anything."

#, fuzzy
msgid "not_logged_in_cantsave"
msgstr "Your program will not be saved."

#, fuzzy
msgid "not_logged_in_handin"
msgstr "You must be logged in to hand in an assignment."

msgid "not_teacher"
msgstr "נראה שאתם לא מורים!"

#, fuzzy
msgid "number"
msgstr "מספר"

#, fuzzy
msgid "number_achievements"
msgstr "Number of achievements"

#, fuzzy
msgid "number_lines"
msgstr "Number of lines"

#, fuzzy
msgid "number_programs"
msgstr "Number of programs"

#, fuzzy
msgid "ok"
msgstr "OK"

#, fuzzy
msgid "only_you_can_see"
msgstr "Only you can see this program."

#, fuzzy
msgid "open"
msgstr "Open"

#, fuzzy
msgid "opening_date"
msgstr "Opening date"

#, fuzzy
msgid "opening_dates"
msgstr "Opening dates"

#, fuzzy
msgid "option"
msgstr "Option"

msgid "or"
msgstr "או"

#, fuzzy
msgid "other"
msgstr "Other"

#, fuzzy
msgid "other_block"
msgstr "Another block language"

#, fuzzy
msgid "other_settings"
msgstr "Other settings"

#, fuzzy
msgid "other_source"
msgstr "Other"

#, fuzzy
msgid "other_text"
msgstr "Another text language"

#, fuzzy
msgid "overwrite_warning"
msgstr "You already have a program with this name, saving this program will replace the old one. Are you sure?"

#, fuzzy
msgid "owner"
msgstr "Owner"

msgid "page"
msgstr "דף"

#, fuzzy
msgid "page_not_found"
msgstr "לא מצאנו את הדף הזה!"

#, fuzzy
msgid "pair_with_teacher"
msgstr "I would like to be paired with another teacher for help"

#, fuzzy
msgid "parsons_title"
msgstr "Puzzle"

msgid "password"
msgstr "סיסמה"

#, fuzzy
msgid "password_change_not_allowed"
msgstr "You're not allowed to change the password of this user."

#, fuzzy
msgid "password_change_prompt"
msgstr "Are you sure you want to change this password?"

#, fuzzy
msgid "password_change_success"
msgstr "Password of your student is successfully changed."

#, fuzzy
msgid "password_invalid"
msgstr "Your password is invalid."

#, fuzzy
msgid "password_repeat"
msgstr "Repeat password"

#, fuzzy
msgid "password_resetted"
msgstr "Your password has been successfully reset. You are being redirected to the login page."

#, fuzzy
msgid "password_six"
msgstr "Your password must contain at least six characters."

#, fuzzy
msgid "password_updated"
msgstr "Password updated."

#, fuzzy
msgid "passwords_six"
msgstr "All passwords need to be six characters or longer."

#, fuzzy
msgid "pending_invites"
msgstr "Pending invites"

#, fuzzy
msgid "people_with_a_link"
msgstr "Other people with a link can see this program. It also can be found on the \"Explore\" page."

#, fuzzy
msgid "percentage"
msgstr "percentage"

#, fuzzy
msgid "percentage_achieved"
msgstr "Achieved by {percentage}% of the users"

msgid "period"
msgstr "נקודה"

#, fuzzy
msgid "personal_text"
msgstr "Personal text"

#, fuzzy
msgid "personal_text_invalid"
msgstr "Your personal text is invalid."

#, fuzzy
msgid "postfix_classname"
msgstr "Postfix classname"

#, fuzzy
msgid "preferred_keyword_language"
msgstr "Preferred keyword language"

#, fuzzy
msgid "preferred_language"
msgstr "Preferred language"

#, fuzzy
msgid "preview"
msgstr "Preview"

#, fuzzy
msgid "previewing_adventure"
msgstr "Previewing adventure"

#, fuzzy
msgid "previewing_class"
msgstr "You are previewing class <em>{class_name}</em> as a teacher."

#, fuzzy
msgid "previous_campaigns"
msgstr "View previous campaigns"

msgid "print_logo"
msgstr "הדפס"

#, fuzzy
msgid "privacy_terms"
msgstr "privacy terms"

#, fuzzy
msgid "private"
msgstr "Private"

#, fuzzy
msgid "profile_logo_alt"
msgstr "Profile icon."

#, fuzzy
msgid "profile_picture"
msgstr "Profile picture"

#, fuzzy
msgid "profile_updated"
msgstr "Profile updated."

#, fuzzy
msgid "profile_updated_reload"
msgstr "Profile updated, page will be re-loaded."

msgid "program_contains_error"
msgstr "התוכנית מכילה שגיאה. לפרסם אותה בכל זאת?"

#, fuzzy
msgid "program_header"
msgstr "My programs"

#, fuzzy
msgid "program_too_large_exception"
msgstr "Programs too large"

#, fuzzy
msgid "programming_experience"
msgstr "Do you have programming experience?"

#, fuzzy
msgid "programming_invalid"
msgstr "Please select a valid programming language."

msgid "programs"
msgstr "תוכניות"

#, fuzzy
msgid "programs_created"
msgstr "Programs created"

#, fuzzy
msgid "programs_saved"
msgstr "Programs saved"

#, fuzzy
msgid "programs_submitted"
msgstr "Programs submitted"

#, fuzzy
msgid "prompt_join_class"
msgstr "Do you want to join this class?"

#, fuzzy
msgid "public"
msgstr "Public"

msgid "public_adventures"
msgstr "Browse public adventures"

#, fuzzy
msgid "public_invalid"
msgstr "This agreement selection is invalid"

#, fuzzy
msgid "public_profile"
msgstr "Public profile"

#, fuzzy
msgid "public_profile_info"
msgstr "By selecting this box I make my profile visible for everyone. Be careful not to share personal information like your name or home address, because everyone will be able to see it!"

msgid "public_profile_updated"
msgstr "הפרופיל הפומבי עודכן, העמוד ייטען מחדש."

#, fuzzy
msgid "pygame_waiting_for_input"
msgstr "Waiting for a button press..."

msgid "question mark"
msgstr "סימן שאלה"

#, fuzzy
msgid "quiz_logo_alt"
msgstr "Quiz logo"

#, fuzzy
msgid "quiz_score"
msgstr "Quiz score"

#, fuzzy
msgid "quiz_tab"
msgstr "Quiz"

#, fuzzy
msgid "quiz_threshold_not_reached"
msgstr "Quiz threshold not reached to unlock this level"

#, fuzzy
msgid "read_code_label"
msgstr "Read aloud"

#, fuzzy
msgid "recent"
msgstr "My recent programs"

msgid "recover_password"
msgstr "בקש איפוס סיסמה"

#, fuzzy
msgid "regress_button"
msgstr "Go back to level {level}"

#, fuzzy
msgid "remove"
msgstr "Remove"

#, fuzzy
msgid "remove_customization"
msgstr "Remove customization"

#, fuzzy
msgid "remove_customizations_prompt"
msgstr "Are you sure you want to remove this class's customizations?"

#, fuzzy
msgid "remove_student_prompt"
msgstr "Are you sure you want to remove the student from the class?"

#, fuzzy
msgid "remove_user_prompt"
msgstr "Confirm removing this user from the class."

#, fuzzy
msgid "repair_program_logo_alt"
msgstr "Repair program icon"

#, fuzzy
msgid "repeat_dep"
msgstr "Starting in level 8, {repeat} needs to be used with indentation. You can see examples on the {repeat} tab in level 8."

#, fuzzy
msgid "repeat_match_password"
msgstr "The repeated password does not match."

#, fuzzy
msgid "repeat_new_password"
msgstr "Repeat new password"

#, fuzzy
msgid "report_failure"
msgstr "This program does not exist or is not public"

#, fuzzy
msgid "report_program"
msgstr "Are you sure you want to report this program?"

#, fuzzy
msgid "report_success"
msgstr "This program has been reported"

#, fuzzy
msgid "request_teacher"
msgstr "Would you like to apply for a teacher's account?"

#, fuzzy
msgid "request_teacher_account"
msgstr "Request teacher account"

#, fuzzy
msgid "required_field"
msgstr "Fields marked with an * are required"

#, fuzzy
msgid "reset_adventure_prompt"
msgstr "Are you sure you want to reset all selected adventures?"

#, fuzzy
msgid "reset_adventures"
msgstr "Reset selected adventures"

#, fuzzy
msgid "reset_button"
msgstr "Reset"

#, fuzzy
msgid "reset_password"
msgstr "Reset password"

#, fuzzy
msgid "reset_view"
msgstr "Reset"

#, fuzzy
msgid "retrieve_adventure_error"
msgstr "You're not allowed to view this adventure!"

#, fuzzy
msgid "retrieve_class_error"
msgstr "Only teachers can retrieve classes"

#, fuzzy
msgid "retrieve_tag_error"
msgstr "Error retrieving tags"

#, fuzzy
msgid "role"
msgstr "Role"

msgid "run_code_button"
msgstr "הרץ קוד"

#, fuzzy
msgid "runs_over_time"
msgstr "Runs over time"

#, fuzzy
msgid "save"
msgstr "Save"

#, fuzzy
msgid "save_parse_warning"
msgstr "This program contains an error, are you sure you want to save it?"

#, fuzzy
msgid "save_prompt"
msgstr "You need to have an account to save your program. Would you like to login now?"

#, fuzzy
msgid "save_success_detail"
msgstr "Program saved successfully."

#, fuzzy
msgid "score"
msgstr "Score"

#, fuzzy
msgid "search"
msgstr "Search..."

#, fuzzy
msgid "search_button"
msgstr "Search"

#, fuzzy
msgid "second_teacher"
msgstr "Second teacher"

#, fuzzy
msgid "second_teacher_copy_prompt"
msgstr "Are you sure you want to copy this teacher?"

#, fuzzy
msgid "second_teacher_prompt"
msgstr "Enter a teacher username to invite them."

#, fuzzy
msgid "second_teacher_warning"
msgstr "All teachers in this class can customize it."

#, fuzzy
msgid "see_certificate"
msgstr "See {username} certificate!"

#, fuzzy
msgid "select"
msgstr "Select"

#, fuzzy
msgid "select_adventures"
msgstr "Select adventures"

#, fuzzy
msgid "select_all"
msgstr "Select all"

#, fuzzy
msgid "select_lang"
msgstr "Select language"

msgid "select_levels"
msgstr "Select levels"

#, fuzzy
msgid "select_tag"
msgstr "Select tag"

#, fuzzy
msgid "selected"
msgstr "Selected"

#, fuzzy
msgid "self_removal_prompt"
msgstr "Are you sure you want to leave this class?"

#, fuzzy
msgid "send_password_recovery"
msgstr "Send me a password recovery link"

#, fuzzy
msgid "sent_by"
msgstr "This invitation is sent by"

#, fuzzy
msgid "sent_password_recovery"
msgstr "You should soon receive an email with instructions on how to reset your password."

#, fuzzy
msgid "settings"
msgstr "My personal settings"

#, fuzzy
msgid "share_by_giving_link"
msgstr "Show your program to other people by giving them the link below:"

#, fuzzy
msgid "share_your_program"
msgstr "Share your program"

#, fuzzy
msgid "signup_student_or_teacher"
msgstr "Are you a student or a teacher?"

msgid "single quotes"
msgstr "גרש"

msgid "slash"
msgstr "קו נטוי"

#, fuzzy
msgid "slides"
msgstr "Slides"

#, fuzzy
msgid "slides_info"
msgstr "For each level of Hedy, we have created slides to help you teach. The slides contain explanations of each level, and Hedy examples that you can run inside the slides. Just click the link and get started! the Introduction slides are a general explanation of Hedy before level 1 The slides were created using <a href=\"https://slides.com\">slides.com</a>. If you want to adapt them yourself, you can download them, and then upload the resulting zip file to <a href=\"https://slides.com\">slides.com</a>. You can find more information about the slides in the <a href=\"https://hedy.org/for-teachers/manual/features\">teacher's manual</a>."

#, fuzzy
msgid "social_media"
msgstr "Social media"

#, fuzzy
msgid "something_went_wrong_keyword_parsing"
msgstr "There is a mistake in your adventure, are all keywords correctly surrounded with { }?"

msgid "space"
msgstr "רווח"

msgid "star"
msgstr "כוכבית"

#, fuzzy
msgid "start_hedy_tutorial"
msgstr "Start hedy tutorial"

#, fuzzy
msgid "start_learning"
msgstr "Start learning"

#, fuzzy
msgid "start_programming"
msgstr "Start programming"

#, fuzzy
msgid "start_programming_logo_alt"
msgstr "Start programming icon"

#, fuzzy
msgid "start_quiz"
msgstr "Start quiz"

#, fuzzy
msgid "start_teacher_tutorial"
msgstr "Start teacher tutorial"

#, fuzzy
msgid "start_teaching"
msgstr "Start teaching"

#, fuzzy
msgid "step_title"
msgstr "Assignment"

#, fuzzy
msgid "stop_code_button"
msgstr "Stop program"

#, fuzzy
msgid "string"
msgstr "text"

#, fuzzy
msgid "student"
msgstr "Student"

#, fuzzy
msgid "student_already_in_class"
msgstr "This student is already in your class."

#, fuzzy
msgid "student_already_invite"
msgstr "This student already has a pending invitation."

#, fuzzy
msgid "student_details"
msgstr "Student details"

#, fuzzy
msgid "student_list"
msgstr "Student list"

#, fuzzy
msgid "student_not_allowed_in_class"
msgstr "Student not allowed in class"

#, fuzzy
msgid "student_not_existing"
msgstr "This username doesn't exist."

#, fuzzy
msgid "student_signup_header"
msgstr "Student"

#, fuzzy
msgid "students"
msgstr "students"

#, fuzzy
msgid "submission_time"
msgstr "Handed in at"

#, fuzzy
msgid "submit_answer"
msgstr "Answer question"

#, fuzzy
msgid "submit_program"
msgstr "Submit"

#, fuzzy
msgid "submit_warning"
msgstr "Are you sure you want to submit this program?"

#, fuzzy
msgid "submitted"
msgstr "Submitted"

#, fuzzy
msgid "submitted_header"
msgstr "This is a submitted program and can't be altered."

#, fuzzy
msgid "subscribe"
msgstr "Subscribe"

#, fuzzy
msgid "subscribe_newsletter"
msgstr "Subscribe to the newsletter"

#, fuzzy
msgid "suggestion_color"
msgstr "Try using another color"

#, fuzzy
msgid "suggestion_note"
msgstr "Use a note between C0 and B9 or a number between 1 and 70"

#, fuzzy
msgid "suggestion_number"
msgstr "Try changing the value to a number"

#, fuzzy
msgid "surname"
msgstr "First Name"

#, fuzzy
msgid "survey"
msgstr "Survey"

#, fuzzy
msgid "survey_completed"
msgstr "Survey completed"

#, fuzzy
msgid "survey_skip"
msgstr "Don't show this again"

#, fuzzy
msgid "survey_submit"
msgstr "Submit"

#, fuzzy
msgid "tag_in_adventure"
msgstr "Tag in adventure"

#, fuzzy
msgid "tag_input_placeholder"
msgstr "Enter a new tag"

#, fuzzy
msgid "tags"
msgstr "Tags"

msgid "teacher"
msgstr "מורה"

#, fuzzy
msgid "teacher_account_request"
msgstr "You have a pending teacher account request"

#, fuzzy
msgid "teacher_account_success"
msgstr "You successfully requested a teacher account."

#, fuzzy
msgid "teacher_invalid"
msgstr "Your teacher value is invalid."

#, fuzzy
msgid "teacher_invitation_require_login"
msgstr "To set up your profile as a teacher, we will need you to log in. If you don't have an account, please create one."

#, fuzzy
msgid "teacher_manual"
msgstr "Teacher manual"

#, fuzzy
msgid "teacher_signup_header"
msgstr "Teacher"

#, fuzzy
msgid "teacher_tutorial_logo_alt"
msgstr "Teacher tutorial icon"

#, fuzzy
msgid "teacher_welcome"
msgstr "Welcome to Hedy! Your are now the proud owner of a teachers account which allows you to create classes and invite students."

#, fuzzy
msgid "teachers"
msgstr "Teachers"

#, fuzzy
msgid "template_code"
msgstr ""
"This is the explanation of my adventure!\n"
"\n"
"This way I can show a command: <code>print</code>\n"
"\n"
"But sometimes I might want to show a piece of code, like this:\n"
"<pre>\n"
"ask What's your name?\n"
"echo so your name is \n"
"</pre>"

#, fuzzy
msgid "this_turns_in_assignment"
msgstr "This turns in your assignment to your teacher."

#, fuzzy
msgid "title"
msgstr "Title"

msgid "title_achievements"
msgstr "הֶדִי - ההישגים שלי"

#, fuzzy
msgid "title_admin"
msgstr "Hedy - Administrator page"

#, fuzzy
msgid "title_class grid_overview"
msgstr "Hedy - Grid overview"

#, fuzzy
msgid "title_class live_statistics"
msgstr "Hedy - Live Statistics"

#, fuzzy
msgid "title_class-overview"
msgstr "Hedy - Class overview"

#, fuzzy
msgid "title_customize-adventure"
msgstr "Hedy - Customize adventure"

#, fuzzy
msgid "title_customize-class"
msgstr "Hedy - Customize class"

#, fuzzy
msgid "title_explore"
msgstr "Hedy - Explore"

msgid "title_for-teacher"
msgstr "הֶדִי - למורים"

#, fuzzy
msgid "title_join-class"
msgstr "Hedy - Join class"

msgid "title_landing-page"
msgstr "ברוכים הבאים להֶדִי!"

msgid "title_learn-more"
msgstr "הֶדִי - למד עוד"

msgid "title_login"
msgstr "הֶדִי - התחברות"

msgid "title_my-profile"
msgstr "הֶדִי - החשבון שלי"

msgid "title_privacy"
msgstr "הֶדִי - מדיניות פרטיות"

msgid "title_programs"
msgstr "הֶדִי - התוכניות שלי"

#, fuzzy
msgid "title_public-adventures"
msgstr "Hedy - Public adventures"

msgid "title_recover"
msgstr "הֶדִי - שחזור חשבון"

msgid "title_reset"
msgstr "הֶדִי - איפוס סיסמה"

msgid "title_signup"
msgstr "הֶדִי - יצירת חשבון"

msgid "title_start"
msgstr "הֶדִי - שפת תכנות הדרגתית"

#, fuzzy
msgid "title_view-adventure"
msgstr "Hedy - View adventure"

#, fuzzy
msgid "token_invalid"
msgstr "Your token is invalid."

#, fuzzy
msgid "tooltip_level_locked"
msgstr "Your teacher disabled this level"

#, fuzzy
msgid "translate_error"
msgstr "Something went wrong while translating the code. Try running the code to see if it has an error. Code with errors can not be translated."

#, fuzzy
msgid "translating_hedy"
msgstr "Translating Hedy"

#, fuzzy
msgid "translator"
msgstr "Translator"

#, fuzzy
msgid "tutorial"
msgstr "Tutorial"

#, fuzzy
msgid "tutorial_code_snippet"
msgstr ""
"print Hello world!\n"
"print I'm learning Hedy with the tutorial!"

#, fuzzy
msgid "tutorial_message_not_found"
msgstr "We couldn't find the requested tutorial step..."

#, fuzzy
msgid "tutorial_title_not_found"
msgstr "We couldn't find that page!"

msgid "unauthorized"
msgstr "אין לכם הרשאות גישה לדף הזה"

#, fuzzy
msgid "unique_usernames"
msgstr "All usernames need to be unique."

#, fuzzy
msgid "unlock_thresholds"
msgstr "Unlock level thresholds"

#, fuzzy
msgid "unsaved_class_changes"
msgstr "There are unsaved changes, are you sure you want to leave this page?"

#, fuzzy
msgid "update_adventure_prompt"
msgstr "Are you sure you want to update this adventure?"

#, fuzzy
msgid "update_profile"
msgstr "Update profile"

#, fuzzy
msgid "update_public"
msgstr "Update public profile"

#, fuzzy
msgid "updating_indicator"
msgstr "Updating"

#, fuzzy
msgid "use_of_blanks_exception"
msgstr "Use of blanks in programs"

#, fuzzy
msgid "use_of_nested_functions_exception"
msgstr "Use of nested functions"

msgid "used_in"
msgstr ""

#, fuzzy
msgid "user"
msgstr "user"

#, fuzzy
msgid "user_inexistent"
msgstr "This user doesn't exist"

msgid "user_not_private"
msgstr "המשתמש הזה לא קיים, או שאין לו פרופיל ציבורי"

msgid "username"
msgstr "שם משתמש"

#, fuzzy
msgid "username_empty"
msgstr "You didn't enter an username!"

#, fuzzy
msgid "username_invalid"
msgstr "Your username is invalid."

#, fuzzy
msgid "username_special"
msgstr "Username cannot contain `:` or `@`."

#, fuzzy
msgid "username_three"
msgstr "Username must contain at least three characters."

#, fuzzy
msgid "usernames_exist"
msgstr "One or more usernames is already in use."

#, fuzzy
msgid "value"
msgstr "Value"

#, fuzzy
msgid "variables"
msgstr "Variables"

#, fuzzy
msgid "view_program"
msgstr "View program"

#, fuzzy
msgid "welcome"
msgstr "Welcome"

#, fuzzy
msgid "welcome_back"
msgstr "Welcome back"

#, fuzzy
msgid "what_is_your_role"
msgstr "What is your role?"

#, fuzzy
msgid "what_should_my_code_do"
msgstr "What should my code do?"

#, fuzzy
msgid "whole_world"
msgstr "The world"

#, fuzzy
msgid "year_invalid"
msgstr "Please enter a year between 1900 and {current_year}."

#, fuzzy
msgid "yes"
msgstr "Yes"

#, fuzzy
msgid "your_account"
msgstr "Your profile"

#, fuzzy
msgid "your_class"
msgstr "Your class"

#, fuzzy
msgid "your_last_program"
msgstr "Your last saved program"

#, fuzzy
msgid "your_personal_text"
msgstr "Your personal text..."

#, fuzzy
msgid "your_program"
msgstr "Your program"

#~ msgid "create_account_explanation"
#~ msgstr "Having your own account allows you to save your programs."

#~ msgid "only_teacher_create_class"
#~ msgstr "Only teachers are allowed to create classes!"

#~ msgid "keyword_support"
#~ msgstr "Translated keywords"

#~ msgid "non_keyword_support"
#~ msgstr "Translated content"

#~ msgid "try_button"
#~ msgstr "נסו"

#~ msgid "select_own_adventures"
#~ msgstr "Select own adventures"

#~ msgid "edit"
#~ msgstr "Edit"

#~ msgid "view"
#~ msgstr "View"

#~ msgid "class"
#~ msgstr "Class"

#~ msgid "save_code_button"
#~ msgstr "שמרו את הקוד"

#~ msgid "share_code_button"
#~ msgstr "שמרו ושתפו את הקוד"

#~ msgid "classes_invalid"
#~ msgstr "The list of selected classes is invalid"

#~ msgid "directly_add_adventure_to_classes"
#~ msgstr "Do you want to add this adventure directly to one of your classes?"

#~ msgid "hand_in_assignment"
#~ msgstr "Hand in assignment"

#~ msgid "select_a_level"
#~ msgstr "Select a level"

#~ msgid "answer_invalid"
#~ msgstr "Your password is invalid."

#~ msgid "available_adventures_level"
#~ msgstr "Available adventures level"

#~ msgid "customize_class_exp_1"
#~ msgstr "Hi! On this page you can customize your class. By selecting levels and adventures you can choose what your student can see. You can also add your own created adventures to levels. All levels and default adventures will be selected by default. <b>Notice:</b> Not every adventure is available for every level! Settings up your customizations goes as follows:"

#~ msgid "customize_class_exp_2"
#~ msgstr "You can always change these settings later on. For example, you can make specific adventures or levels available while teaching a class. This way it's easy for you to determine which level and adventures your students will be working on. If you want to make everything available for your class it is easiest to remove the customization all together."

#~ msgid "customize_class_step_1"
#~ msgstr "Select levels for your class by pressing the \"level buttons\""

#~ msgid "customize_class_step_2"
#~ msgstr "\"Checkboxes\" will appear for the adventures available for the chosen levels"

#~ msgid "customize_class_step_3"
#~ msgstr "Select the adventures you want to make available"

#~ msgid "customize_class_step_4"
#~ msgstr "Click the name of an adventure to (de)select for all levels"

#~ msgid "customize_class_step_5"
#~ msgstr "Add personal adventures"

#~ msgid "customize_class_step_6"
#~ msgstr "Selecting an opening date for each level (you can also leave it empty)"

#~ msgid "customize_class_step_7"
#~ msgstr "Selection other settings"

#~ msgid "customize_class_step_8"
#~ msgstr "Choose \"Save\" -> You're done!"

#~ msgid "example_code_header"
#~ msgstr "קוד הֶדִי לדוגמה"

#~ msgid "feedback_failure"
#~ msgstr "Wrong!"

#~ msgid "feedback_success"
#~ msgstr "Good!"

#~ msgid "go_to_first_question"
#~ msgstr "Go to question 1"

#~ msgid "question"
#~ msgstr "Question"

#~ msgid "question_doesnt_exist"
#~ msgstr "This question does not exist"

#~ msgid "question_invalid"
#~ msgstr "Your token is invalid."

#~ msgid "too_many_attempts"
#~ msgstr "Too many attempts"

#~ msgid "class_logs"
#~ msgstr "Logs"

#~ msgid "class_stats"
#~ msgstr "Class statistics"

#~ msgid "visit_own_public_profile"
#~ msgstr "Visit your own profile"

#~ msgid "title_class logs"
#~ msgstr "Programs"

#~ msgid "title_class statistics"
#~ msgstr "My statistics"

#~ msgid "disabled_button_locked"
#~ msgstr "Your teacher hasn't unlocked this level yet"

#~ msgid "duplicate_tag"
#~ msgstr "You already have a tag with this name."

#~ msgid "tag_deleted"
#~ msgstr "This tag was successfully deleted."

#~ msgid "no_tags"
#~ msgstr "No tags yet."

#~ msgid "apply_filters"
#~ msgstr "Apply filters"

#~ msgid "write_first_program"
#~ msgstr "Write your first program!"

#~ msgid "adventure_exp_1"
#~ msgstr "Type your adventure of choice on the right-hand side. After creating your adventure you can include it in one of your classes under \"customizations\". If you want to include a command in your adventure please use code anchors like this:"

#~ msgid "adventure_exp_2"
#~ msgstr "If you want to show actual code snippets, for example to give student a template or example of the code. Please use pre anchors like this:"

#~ msgid "adventures"
#~ msgstr "Available Adventures"

#~ msgid "hello_world"
#~ msgstr "Hello world!"

#~ msgid "share_confirm"
#~ msgstr "Are you sure you want to make the program public?"

#~ msgid "share_success_detail"
#~ msgstr "Program shared successfully."

#~ msgid "try_it"
#~ msgstr "Try it"

#~ msgid "unshare_confirm"
#~ msgstr "Are you sure you want to make the program private?"

#~ msgid "unshare_success_detail"
#~ msgstr "Program unshared successfully."

#~ msgid "hide_parsons"
#~ msgstr "Dragging"

#~ msgid "hide_quiz"
#~ msgstr "Hide quiz"

<<<<<<< HEAD
#~ msgid "classes"
#~ msgstr ""
=======
#~ msgid "back_to_class"
#~ msgstr "חזרה לכיתה"
>>>>>>> 73f1f172
<|MERGE_RESOLUTION|>--- conflicted
+++ resolved
@@ -2567,10 +2567,8 @@
 #~ msgid "hide_quiz"
 #~ msgstr "Hide quiz"
 
-<<<<<<< HEAD
+#~ msgid "back_to_class"
+#~ msgstr "חזרה לכיתה"
+
 #~ msgid "classes"
 #~ msgstr ""
-=======
-#~ msgid "back_to_class"
-#~ msgstr "חזרה לכיתה"
->>>>>>> 73f1f172
