# Hebrew translations for PROJECT.
# Copyright (C) 2022 ORGANIZATION
# This file is distributed under the same license as the PROJECT project.
# FIRST AUTHOR <EMAIL@ADDRESS>, 2022.
#
msgid ""
msgstr ""
"Project-Id-Version: PROJECT VERSION\n"
"Report-Msgid-Bugs-To: EMAIL@ADDRESS\n"
"POT-Creation-Date: 2022-10-13 13:47+0200\n"
"PO-Revision-Date: 2022-10-20 06:50+0000\n"
"Last-Translator: Tamir Bahar <tamir.bahar@gmail.com>\n"
"Language-Team: none\n"
"Language: he\n"
"MIME-Version: 1.0\n"
"Content-Type: text/plain; charset=utf-8\n"
"Content-Transfer-Encoding: 8bit\n"
"Plural-Forms: nplurals=4; plural=(n == 1) ? 0 : ((n == 2) ? 1 : ((n > 10 && "
"n % 10 == 0) ? 2 : 3));\n"
"X-Generator: Weblate 4.14.2-dev\n"
"Generated-By: Babel 2.9.1\n"

msgid "program_contains_error"
msgstr "התוכנית מכילה שגיאה. לפרסם אותה בכל זאת?"

msgid "title_achievements"
msgstr "הדי - ההישגים שלי"

msgid "not_teacher"
msgstr "נראה שאתם לא מורים!"

msgid "not_enrolled"
msgstr "נראה שאתם לא בכיתה הזאת!"

msgid "title_programs"
msgstr "הדי - התוכניות שלי"

msgid "unauthorized"
msgstr "אין לכם הרשאות גישה לדף הזה"

#, fuzzy
msgid "title_for-teacher"
msgstr "הדי - למורים"

msgid "no_such_level"
msgstr "השלב הזה לא קיים!"

msgid "no_such_program"
msgstr "התוכנית הזו לא קיימת!"

#, fuzzy
msgid "level_not_class"
msgstr "This level has not been made available in your class yet"

#, fuzzy
msgid "quiz_threshold_not_reached"
msgstr "Quiz threshold not reached to unlock this level"

msgid "no_such_adventure"
msgstr "ההרפתקה הזו לא קיימת!"

<<<<<<< HEAD
msgid "user_inexistent"
msgstr ""

msgid "no_certificate"
msgstr ""

msgid "congrats_message"
msgstr ""

#, fuzzy
=======
>>>>>>> 2d21c496
msgid "page_not_found"
msgstr "לא מצאנו את הדף הזה!"

msgid "title_signup"
msgstr "הדי - יצירת חשבון"

msgid "title_login"
msgstr "הדי - התחברות"

msgid "title_recover"
msgstr "הדי - שחזור חשבון"

msgid "title_reset"
msgstr "הדי - איפוס סיסמה"

msgid "title_my-profile"
msgstr "הדי - החשבון שלי"

msgid "title_learn-more"
msgstr "הֶדִי - למד עוד"

msgid "title_privacy"
msgstr "הדי - מדיניות פרטיות"

msgid "title_start"
msgstr "הדי - שפת תכנות הדרגתית"

msgid "title_landing-page"
msgstr "ברוכים הבאים להדי!"

#, fuzzy
msgid "title_explore"
msgstr "Hedy - Explore"

msgid "no_such_highscore"
msgstr ""

#, fuzzy
msgid "translate_error"
msgstr "Something went wrong while translating the code. Try running the code to see if it has an error. Code with errors can not be translated."

#, fuzzy
msgid "tutorial_code_snippet"
msgstr ""
"print Hello world!\n"
"print I'm learning Hedy with the tutorial!"

#, fuzzy
msgid "invalid_tutorial_step"
msgstr "Invalid tutorial step"

#, fuzzy
msgid "tutorial_title_not_found"
msgstr "We couldn't find that page!"

#, fuzzy
msgid "tutorial_message_not_found"
msgstr "We couldn't find the requested tutorial step..."

#, fuzzy
msgid "ajax_error"
msgstr "There was an error, please try again."

msgid "image_invalid"
msgstr "התמונה שבחרתם לא תקינה."

#, fuzzy
msgid "personal_text_invalid"
msgstr "Your personal text is invalid."

msgid "favourite_program_invalid"
msgstr "התוכנית האהובה שבחרתם לא תקינה."

msgid "public_profile_updated"
msgstr "הפרופיל הפומבי עודכן, העמוד ייטען מחדש."

msgid "user_not_private"
msgstr "המשתמש הזה לא קיים, או שאין לו פרופיל ציבורי"

msgid "invalid_teacher_invitation_code"
msgstr "קוד ההזמנה למורה לא תקין. כדי להפוך למורה, כתבו ל-hello@hedy.org."

msgid "default_404"
msgstr "לא מצאנו את הדף הזה..."

msgid "default_403"
msgstr "נראה שאין לכם הרשאה..."

msgid "default_500"
msgstr "משהו השתבש..."

msgid "Wrong Level"
msgstr ""
"הקוד הזה תקין, אבל הוא לא מתאים לשלב שאתם נמצאים בו. כתבתם "
"{offending_keyword} בשלב {working_level}. טיפ: {tip}"

#, fuzzy
msgid "Incomplete"
msgstr "Oops! You forgot a bit of code! On line {line_number}, you need to enter text behind {incomplete_command}."

msgid "Invalid"
msgstr ""
"{invalid_command} היא לא פקודה תקינה בשלב {level}. אולי התכוונתם "
"ל-{guessed_command}?"

msgid "Invalid Space"
msgstr ""
"אופס! התחלתם את שורה {line_number} עם רווח, ורווחים מבלבלים מחשבים. תוכלו "
"למחוק אותו?"

#, fuzzy
msgid "Has Blanks"
msgstr "Your code is incomplete. It contains blanks that you have to replace with code."

msgid "No Indentation"
msgstr ""
"אין מספיק רווחים בשורה {line_number}. יש שם {leading_spaces} רווחים, אבל זה "
"לא מספיק. צריך להתחיל כל בלוק עם מספר הרווחים של השורה שלפני, ועוד "
"{indent_size}."

msgid "Unexpected Indentation"
msgstr ""
"יש יותר מדי רווחים בשורה {line_number}. יש שם {leading_spaces} רווחים, אבל "
"זה יותר מדי. צריך להתחיל כל בלוק עם מספר הרווחים של השורה שלפני, ועוד "
"{indent_size}."

msgid "Parse"
msgstr ""
"הקוד שהזנתם הוא לא קוד הדי תקין. יש שגיאה בשורה {location[0]}, במיקום "
"{location[1]}. כתבתם {character_found}, אבל זה לא מתאים לכאן."

msgid "Unquoted Text"
msgstr ""
"זהירות. אם אתם רוצים להדפיס או לשאול משהו, הטקסט חייב להתחיל ולהסתיים "
"במירכאות. שכחתם את זה בטקסט {unquotedtext}."

msgid "Unquoted Assignment"
msgstr ""
"החל מהשלב הזה, כל טקסט שתרצו להכניס אחרי `הוא`, חייב להופיע בתוך מירכאות. "
"שכחתם את זה בטקסט {text}."

msgid "Unquoted Equality Check"
msgstr ""
"כדי לבדוק האם משתנה שווה ליותר ממילה אחת, המילים חייבות להופיע במירכאות!"

msgid "Var Undefined"
msgstr ""
"ניסיתם להשתמש במשתנה {name}, אבל אף פעם לא הגדרתם אותו. יכול להיות גם שרציתם "
"להשתמש במילה {name}, אבל שכחתם את המירכאות."

msgid "Access Before Assign"
msgstr ""
"ניסיתם להשתמש במשתנה {name} בשורה {access_line_number}, אבל הגדרתם אותו רק "
"בשורה {definition_line_number}. צריך להגדיר משתנים לפני שמשתמשים בהם."

#, fuzzy
msgid "Cyclic Var Definition"
msgstr "The name {variable} needs to be set before you can use it on the right-hand side of the is command."

#, fuzzy
msgid "Lonely Echo"
msgstr "You used an echo before an ask, or an echo without an ask. First ask for input, then echo."

msgid "Too Big"
msgstr ""
"וואו! התוכנית שלכם מכילה {lines_of_code} שורות קוד שלמות! אבל אנחנו יכולים "
"לעבד רק {max_lines} שורות בשלב הזה. הקטינו את התוכנית שלכם ונסו שוב."

msgid "Invalid Argument Type"
msgstr ""
"אי אפשר להשתמש ב-{command} עם {invalid_argument}, כי זה {invalid_type}. נסו "
"לשנות את {invalid_argument} לאחד מהדברים הבאים: {allowed_types}."

msgid "Invalid Argument"
msgstr ""
"אי אפשר להשתמש ב-{command} עם {invalid_argument}. נסו לשנות את "
"{invalid_argument} לאחד מהדברים הבאים: {allowed_types}."

msgid "Invalid Type Combination"
msgstr ""
"אי אפשר להשתמש ב-{invalid_argument} ו-{invalid_argument_2} עם {command}, כי "
"אחד מהם {invalid_type} והשני {invalid_type_2}. נסו לשנות את "
"{invalid_argument} ל{invalid_type_2}, או את {invalid_argument_2} "
"ל{invalid_type}."

msgid "Unsupported Float"
msgstr ""
"עדיין אי אפשר להשתמש במספרים לא-שלמים, אבל יהיה אפשר בעוד כמה שלבים. "
"בינתיים, הפכו את {value} למספר שלם."

#, fuzzy
msgid "Locked Language Feature"
msgstr "You are using {concept}! That is awesome, but {concept} is not unlocked yet! It will be unlocked in a later level."

msgid "Missing Command"
msgstr "נראה ששכחתם לכתוב פקודה בשורה {line_number}."

#, fuzzy
msgid "Missing Inner Command"
msgstr "It looks like you forgot to use a command with the {command} statement you used on line {line_number}."

#, fuzzy
msgid "Incomplete Repeat"
msgstr "It looks like you forgot to use {command} with the repeat command you used on line {line_number}."

#, fuzzy
msgid "Unsupported String Value"
msgstr "Text values cannot contain {invalid_value}."

#, fuzzy
msgid "ask_needs_var"
msgstr "Starting in level 2, ask needs to be used with a variable. Example: name is ask What are you called?"

#, fuzzy
msgid "echo_out"
msgstr "Starting in level 2 echo is no longer needed. You can repeat an answer with ask and print now. Example: name is ask What are you called? printhello name"

msgid "space"
msgstr "רווח"

msgid "comma"
msgstr "פסיק"

msgid "question mark"
msgstr "סימן שאלה"

msgid "newline"
msgstr "שורה חדשה"

msgid "period"
msgstr "נקודה"

msgid "exclamation mark"
msgstr "סימן קריאה"

msgid "dash"
msgstr "מקף"

msgid "star"
msgstr "כוכבית"

msgid "single quotes"
msgstr "גרש"

msgid "double quotes"
msgstr "גרשיים"

msgid "slash"
msgstr "קו נטוי"

#, fuzzy
msgid "string"
msgstr "text"

msgid "nested blocks"
msgstr "בלוק בתוך בלוק"

msgid "or"
msgstr "או"

#, fuzzy
msgid "number"
msgstr "מספר"

#, fuzzy
msgid "integer"
msgstr "מספר"

#, fuzzy
msgid "float"
msgstr "מספר"

msgid "list"
msgstr "רשימה"

#, fuzzy
msgid "input"
msgstr "input from ask"

msgid "general"
msgstr "כללי"

#, fuzzy
msgid "programs_created"
msgstr "Programs created"

#, fuzzy
msgid "programs_saved"
msgstr "Programs saved"

#, fuzzy
msgid "programs_submitted"
msgstr "Programs submitted"

msgid "teacher"
msgstr "מורה"

msgid "hidden"
msgstr "מוסתר"

msgid "hedy_achievements"
msgstr "הישגים בהדי"

msgid "achievements_logo_alt"
msgstr "לוגו הישגים"

msgid "achievements_check_icon_alt"
msgstr "סמל הישג שהושג"

msgid "certificate"
msgstr ""

msgid "hedy_logo_alt"
msgstr "הלוגו של הדי"

<<<<<<< HEAD
msgid "fun_statistics_msg"
msgstr ""

#, fuzzy
msgid "number_programs"
msgstr "Number of programs"

msgid "quiz_score"
msgstr ""

msgid "longest_program"
msgstr ""

msgid "number_achievements"
msgstr ""

#, fuzzy
msgid "cheatsheet_title"
msgstr "Cheatsheet"

#, fuzzy
=======
>>>>>>> 2d21c496
msgid "back_to_class"
msgstr "חזרה לכיתה"

#, fuzzy
msgid "class_name_prompt"
msgstr "Please enter the name of the class"

msgid "username"
msgstr "שם משתמש"

#, fuzzy
msgid "last_login"
msgstr "Last login"

#, fuzzy
msgid "highest_level_reached"
msgstr "Highest level reached"

<<<<<<< HEAD
#, fuzzy
=======
msgid "number_programs"
msgstr "מספר תוכניות"

>>>>>>> 2d21c496
msgid "programs"
msgstr "תוכניות"

msgid "password"
msgstr "סיסמה"

#, fuzzy
msgid "remove"
msgstr "Remove"

msgid "page"
msgstr "דף"

#, fuzzy
msgid "enter_password"
msgstr "Enter a new password for"

#, fuzzy
msgid "password_change_prompt"
msgstr "Are you sure you want to change this password?"

#, fuzzy
msgid "remove_student_prompt"
msgstr "Are you sure you want to remove the student from the class?"

#, fuzzy
msgid "add_students"
msgstr "Add students"

#, fuzzy
msgid "customize_class"
msgstr "Customize class"

#, fuzzy
msgid "class_stats"
msgstr "Class statistics"

#, fuzzy
msgid "class_logs"
msgstr "Logs"

#, fuzzy
msgid "back_to_teachers_page"
msgstr "Go back to teachers page"

#, fuzzy
msgid "add_students_options"
msgstr "Add students options"

#, fuzzy
msgid "copy_link_success"
msgstr "Join link successfully copied to clipboard"

#, fuzzy
msgid "copy_join_link"
msgstr "Copy join link"

#, fuzzy
msgid "invite_prompt"
msgstr "Enter a username"

#, fuzzy
msgid "invite_by_username"
msgstr "Invite by username"

#, fuzzy
msgid "create_accounts"
msgstr "Create accounts"

#, fuzzy
msgid "pending_invites"
msgstr "Pending invites"

#, fuzzy
msgid "invite_date"
msgstr "Invite date"

#, fuzzy
msgid "expiration_date"
msgstr "Expiration date"

#, fuzzy
msgid "delete_invite_prompt"
msgstr "Are you sure you want to remove this class invitation?"

msgid "class_already_joined"
msgstr "אתם כבר תלמידים בכיתה הזו"

msgid "error_logo_alt"
msgstr "לוגו שגיאה"

#, fuzzy
msgid "goto_profile"
msgstr "Go to my profile"

#, fuzzy
msgid "prompt_join_class"
msgstr "Do you want to join this class?"

#, fuzzy
msgid "join_prompt"
msgstr "You need to have an account to join a class. Would you like to login now?"

#, fuzzy
msgid "join_class"
msgstr "Join class"

#, fuzzy
msgid "next_step_tutorial"
msgstr "Next step >>>"

msgid "level_title"
msgstr "רמה"

#, fuzzy
msgid "create_multiple_accounts"
msgstr "Create multiple accounts"

#, fuzzy
msgid "accounts_intro"
msgstr "On this page you can create accounts for multiple students at the same time. There are autoamtically added to the current class, make sure the selected class is correct!. By pressing the green + on the bottom right of the page you can add extra rows. You can delete a row by pressing the corresponding red cross. Make sure no rows are empty when you press \"Create accounts\". Please keep in mind that every username needs to be unique and the password needs to be <b>at least</b> 6 characters."

#, fuzzy
msgid "create_accounts_prompt"
msgstr "Are you sure you want to create these accounts?"

#, fuzzy
msgid "class"
msgstr "Class"

#, fuzzy
msgid "download_login_credentials"
msgstr "Do you want to download the login credentials after the accounts creation?"

#, fuzzy
msgid "yes"
msgstr "Yes"

#, fuzzy
msgid "no"
msgstr "No"

#, fuzzy
msgid "generate_passwords"
msgstr "Generate passwords"

#, fuzzy
msgid "reset_view"
msgstr "Reset"

#, fuzzy
msgid "customize_adventure"
msgstr "Customize adventure"

#, fuzzy
msgid "update_adventure_prompt"
msgstr "Are you sure you want to update this adventure?"

#, fuzzy
msgid "general_settings"
msgstr "General settings"

#, fuzzy
msgid "name"
msgstr "Name"

#, fuzzy
msgid "level"
msgstr "Level"

#, fuzzy
msgid "adventure_exp_1"
msgstr "Type your adventure of choice on the right-hand side. After creating your adventure you can include it in one of your classes under \"customizations\". If you want to include a command in your adventure please use code anchors like this:"

#, fuzzy
msgid "adventure_exp_2"
msgstr "If you want to show actual code snippets, for example to give student a template or example of the code. Please use pre anchors like this:"

#, fuzzy
msgid "hello_world"
msgstr "Hello world!"

#, fuzzy
msgid "adventure_exp_3"
msgstr "You can use the \"preview\" button to view a styled version of your adventure. To view the adventure on a dedicated page, select \"view\" from the teachers page."

#, fuzzy
msgid "adventure"
msgstr "Adventure"

#, fuzzy
msgid "template_code"
msgstr ""
"This is the explanation of my adventure!\n"
"\n"
"This way I can show a command: <code>print</code>\n"
"\n"
"But sometimes I might want to show a piece of code, like this:\n"
"<pre>\n"
"ask What's your name?\n"
"echo so your name is \n"
"</pre>"

#, fuzzy
msgid "adventure_terms"
msgstr "I agree that my adventure might be made publicly available on Hedy."

#, fuzzy
msgid "directly_add_adventure_to_classes"
msgstr "Do you want to add this adventure directly to one of your classes?"

#, fuzzy
msgid "preview"
msgstr "Preview"

#, fuzzy
msgid "save"
msgstr "Save"

#, fuzzy
msgid "delete_adventure_prompt"
msgstr "Are you sure you want to remove this adventure?"

#, fuzzy
msgid "customize_class_exp_1"
msgstr "Hi! On this page you can customize your class. By selecting levels and adventures you can choose what your student can see. You can also add your own created adventures to levels. All levels and default adventures will be selected by default. <b>Notice:</b> Not every adventure is available for every level! Settings up your customizations goes as follows:"

#, fuzzy
msgid "customize_class_step_1"
msgstr "Select levels for your class by pressing the \"level buttons\""

#, fuzzy
msgid "customize_class_step_2"
msgstr "\"Checkboxes\" will appear for the adventures available for the chosen levels"

#, fuzzy
msgid "customize_class_step_3"
msgstr "Select the adventures you want to make available"

#, fuzzy
msgid "customize_class_step_4"
msgstr "Click the name of an adventure to (de)select for all levels"

#, fuzzy
msgid "customize_class_step_5"
msgstr "Add personal adventures"

#, fuzzy
msgid "customize_class_step_6"
msgstr "Selecting an opening date for each level (you can also leave it empty)"

#, fuzzy
msgid "customize_class_step_7"
msgstr "Selection other settings"

#, fuzzy
msgid "customize_class_step_8"
msgstr "Choose \"Save\" -> You're done!"

#, fuzzy
msgid "customize_class_exp_2"
msgstr "You can always change these settings later on. For example, you can make specific adventures or levels available while teaching a class. This way it's easy for you to determine which level and adventures your students will be working on. If you want to make everything available for your class it is easiest to remove the customization all together."

#, fuzzy
msgid "select_adventures"
msgstr "Select adventures"

#, fuzzy
msgid "opening_dates"
msgstr "Opening dates"

#, fuzzy
msgid "opening_date"
msgstr "Opening date"

#, fuzzy
msgid "directly_available"
msgstr "Directly open"

#, fuzzy
msgid "select_own_adventures"
msgstr "Select own adventures"

#, fuzzy
msgid "select"
msgstr "Select"

#, fuzzy
msgid "unlock_thresholds"
msgstr "Unlock level thresholds"

#, fuzzy
msgid "option"
msgstr "Option"

#, fuzzy
msgid "value"
msgstr "Value"

#, fuzzy
msgid "quiz_score"
msgstr "Quiz score"

#, fuzzy
msgid "percentage"
msgstr "percentage"

#, fuzzy
msgid "other_settings"
msgstr "Other settings"

#, fuzzy
msgid "mandatory_mode"
msgstr "Mandatory developer's mode"

#, fuzzy
msgid "hide_cheatsheet"
msgstr "Hide cheatsheet"

#, fuzzy
msgid "hide_keyword_switcher"
msgstr "Hide keyword switcher"

#, fuzzy
msgid "hide_quiz"
msgstr "Hide quiz"

#, fuzzy
msgid "hide_parsons"
msgstr "Dragging"

#, fuzzy
msgid "reset_adventure_prompt"
msgstr "Are you sure you want to reset all selected adventures?"

#, fuzzy
msgid "reset_adventures"
msgstr "Reset selected adventures"

#, fuzzy
msgid "remove_customizations_prompt"
msgstr "Are you sure you want to remove this class's customizations?"

#, fuzzy
msgid "remove_customization"
msgstr "Remove customization"

#, fuzzy
msgid "unsaved_class_changes"
msgstr "There are unsaved changes, are you sure you want to leave this page?"

#, fuzzy
msgid "go_back_to_main"
msgstr "Go back to main page"

#, fuzzy
msgid "explore_programs"
msgstr "Explore programs"

#, fuzzy
msgid "explore_explanation"
msgstr "On this page you can look through programs created by other Hedy users. You can filter on both a Hedy level and adventure. Click on \"View program\" to open a program and run it. Programs with a red header contain a mistake. You can still open the program, but running it will result in an error. You can of course try to fix it! If the creator has a public profile you can click their username to visit their profile. There you will find all their shared programs and much more!"

#, fuzzy
msgid "language"
msgstr "Language"

#, fuzzy
msgid "search_button"
msgstr "Search"

#, fuzzy
msgid "hedy_choice_title"
msgstr "Hedy's Choice"

#, fuzzy
msgid "creator"
msgstr "Creator"

#, fuzzy
msgid "view_program"
msgstr "View program"

#, fuzzy
msgid "report_program"
msgstr "Are you sure you want to report this program?"

#, fuzzy
msgid "my_classes"
msgstr "My classes"

#, fuzzy
msgid "students"
msgstr "students"

#, fuzzy
msgid "view"
msgstr "View"

#, fuzzy
msgid "duplicate"
msgstr "Duplicate"

#, fuzzy
msgid "delete_class_prompt"
msgstr "Are you sure you want to delete the class?"

#, fuzzy
msgid "create_class"
msgstr "Create a new class"

#, fuzzy
msgid "my_adventures"
msgstr "My adventures"

#, fuzzy
msgid "last_update"
msgstr "Last update"

#, fuzzy
msgid "edit"
msgstr "Edit"

#, fuzzy
msgid "adventure_prompt"
msgstr "Please enter the name of the adventure"

#, fuzzy
msgid "create_adventure"
msgstr "Create adventure"

#, fuzzy
msgid "teacher_welcome"
msgstr "Welcome to Hedy! Your are now the proud owner of a teachers account which allows you to create classes and invite students."

#, fuzzy
msgid "highscores"
msgstr "Highscores"

#, fuzzy
msgid "highscore_explanation"
msgstr "On this page you can view the current Highscores, based on the amount of achievements gathered. View the ranking for either all users, your country or your class. Click on a username to view their public profile."

#, fuzzy
msgid "highscore_no_public_profile"
msgstr "You don't have a public profile and are therefore not listed on the highscores. Do you wish to create one?"

#, fuzzy
msgid "create_public_profile"
msgstr "Create public profile"

#, fuzzy
msgid "whole_world"
msgstr "The world"

#, fuzzy
msgid "your_class"
msgstr "Your class"

#, fuzzy
msgid "achievements"
msgstr "achievements"

#, fuzzy
msgid "country_title"
msgstr "Country"

#, fuzzy
msgid "last_achievement"
msgstr "Last earned achievement"

#, fuzzy
msgid "ago"
msgstr "{timestamp} ago"

#, fuzzy
msgid "parsons_title"
msgstr "Puzzle"

#, fuzzy
msgid "quiz_tab"
msgstr "Quiz"

msgid "example_code_header"
msgstr "קוד הֶדִי לדוגמה"

#, fuzzy
msgid "variables"
msgstr "Variables"

#, fuzzy
msgid "enter_text"
msgstr "Enter your answer here..."

#, fuzzy
msgid "enter"
msgstr "Enter"

#, fuzzy
msgid "already_program_running"
msgstr "There is already a program running, finish that one first."

msgid "run_code_button"
msgstr "הרץ קוד"

#, fuzzy
msgid "stop_code_button"
msgstr "Stop program"

#, fuzzy
msgid "next_exercise"
msgstr "Next exercise"

#, fuzzy
msgid "edit_code_button"
msgstr "Edit code"

#, fuzzy
msgid "repair_program_logo_alt"
msgstr "Repair program icon"

#, fuzzy
msgid "delete_confirm"
msgstr "Are you sure you want to delete the program?"

#, fuzzy
msgid "delete"
msgstr "Delete"

#, fuzzy
msgid "read_code_label"
msgstr "Read aloud"

#, fuzzy
msgid "regress_button"
msgstr "Go back to level {level}"

#, fuzzy
msgid "advance_button"
msgstr "Go to level {level}"

msgid "developers_mode"
msgstr "מצב מתכנתים.ות"

#, fuzzy
msgid "nav_start"
msgstr "Home"

#, fuzzy
msgid "nav_hedy"
msgstr "Hedy"

#, fuzzy
msgid "nav_explore"
msgstr "Explore"

#, fuzzy
msgid "nav_learn_more"
msgstr "Learn more"

#, fuzzy
msgid "program_header"
msgstr "My programs"

#, fuzzy
msgid "my_achievements"
msgstr "My achievements"

#, fuzzy
msgid "my_account"
msgstr "My account"

#, fuzzy
msgid "for_teachers"
msgstr "For teachers"

#, fuzzy
msgid "teacher_manual"
msgstr "Teacher manual"

#, fuzzy
msgid "logout"
msgstr "Log out"

#, fuzzy
msgid "login"
msgstr "Log in"

#, fuzzy
msgid "search"
msgstr "Search..."

#, fuzzy
msgid "keyword_support"
msgstr "Translated keywords"

#, fuzzy
msgid "non_keyword_support"
msgstr "Translated content"

#, fuzzy
msgid "welcome"
msgstr "Welcome"

#, fuzzy
msgid "welcome_back"
msgstr "Welcome back"

#, fuzzy
msgid "teacher_tutorial_logo_alt"
msgstr "Teacher tutorial icon"

#, fuzzy
msgid "start_teacher_tutorial"
msgstr "Start teacher tutorial"

#, fuzzy
msgid "hedy_tutorial_logo_alt"
msgstr "Hedy tutorial icon"

#, fuzzy
msgid "start_hedy_tutorial"
msgstr "Start hedy tutorial"

#, fuzzy
msgid "start_programming_logo_alt"
msgstr "Start programming icon"

#, fuzzy
msgid "start_programming"
msgstr "Start programming"

#, fuzzy
msgid "explore_programs_logo_alt"
msgstr "Explore programs icon"

#, fuzzy
msgid "your_account"
msgstr "Your profile"

#, fuzzy
msgid "profile_logo_alt"
msgstr "Profile icon."

#, fuzzy
msgid "no_public_profile"
msgstr "You don't have a public profile text yet..."

#, fuzzy
msgid "create_question"
msgstr "Do you want to create one?"

#, fuzzy
msgid "amount_created"
msgstr "programs created"

#, fuzzy
msgid "amount_saved"
msgstr "programs saved"

#, fuzzy
msgid "amount_submitted"
msgstr "programs submitted"

#, fuzzy
msgid "your_last_program"
msgstr "Your last saved program"

#, fuzzy
msgid "ok"
msgstr "OK"

#, fuzzy
msgid "cancel"
msgstr "Cancel"

#, fuzzy
msgid "copy_link_to_share"
msgstr "Copy link to share"

#, fuzzy
msgid "achievement_earned"
msgstr "You've earned an achievement!"

#, fuzzy
msgid "mailing_title"
msgstr "Subscribe to the Hedy newsletter"

#, fuzzy
msgid "email"
msgstr "Email"

#, fuzzy
msgid "surname"
msgstr "First Name"

#, fuzzy
msgid "lastname"
msgstr "Last Name"

#, fuzzy
msgid "country"
msgstr "Country"

#, fuzzy
msgid "subscribe"
msgstr "Subscribe"

#, fuzzy
msgid "required_field"
msgstr "Fields marked with an * are required"

#, fuzzy
msgid "previous_campaigns"
msgstr "View previous campaigns"

#, fuzzy
msgid "step_title"
msgstr "Assignment"

msgid "save_code_button"
msgstr "שמרי את הקוד"

msgid "share_code_button"
msgstr "שמרי ושתפי את הקוד"

#, fuzzy
msgid "tutorial"
msgstr "Tutorial"

#, fuzzy
msgid "try_button"
msgstr "Try"

msgid "commands"
msgstr "פקודות"

#, fuzzy
msgid "english"
msgstr "English"

#, fuzzy
msgid "login_long"
msgstr "Log in to your account"

#, fuzzy
msgid "no_account"
msgstr "No account?"

#, fuzzy
msgid "create_account"
msgstr "Create account"

#, fuzzy
msgid "forgot_password"
msgstr "Forgot your password?"

#, fuzzy
msgid "main_title"
msgstr "Hedy"

#, fuzzy
msgid "main_subtitle"
msgstr "A gradual programming language"

#, fuzzy
msgid "try_it"
msgstr "Try it"

#, fuzzy
msgid "exercise"
msgstr "Exercise"

#, fuzzy
msgid "what_should_my_code_do"
msgstr "What should my code do?"

#, fuzzy
msgid "teacher_account_request"
msgstr "You have a pending teacher account request"

#, fuzzy
msgid "account_overview"
msgstr "Account overview"

#, fuzzy
msgid "my_messages"
msgstr "My messages"

#, fuzzy
msgid "invite_message"
msgstr "You have received an invitation to join class"

#, fuzzy
msgid "sent_by"
msgstr "This invitation is sent by"

#, fuzzy
msgid "delete_invite"
msgstr "Delete invitation"

#, fuzzy
msgid "public_profile"
msgstr "Public profile"

#, fuzzy
msgid "visit_own_public_profile"
msgstr "Visit your own profile"

#, fuzzy
msgid "profile_picture"
msgstr "Profile picture"

#, fuzzy
msgid "personal_text"
msgstr "Personal text"

#, fuzzy
msgid "your_personal_text"
msgstr "Your personal text..."

#, fuzzy
msgid "favourite_program"
msgstr "Favourite program"

#, fuzzy
msgid "public_profile_info"
msgstr "By selecting this box I make my profile visible for everyone. Be careful not to share personal information like your name or home address, because everyone will be able to see it!"

#, fuzzy
msgid "update_public"
msgstr "Update public profile"

#, fuzzy
msgid "are_you_sure"
msgstr "Are you sure? You cannot revert this action."

#, fuzzy
msgid "delete_public"
msgstr "Delete public profile"

#, fuzzy
msgid "self_removal_prompt"
msgstr "Are you sure you want to leave this class?"

#, fuzzy
msgid "leave_class"
msgstr "Leave class"

#, fuzzy
msgid "settings"
msgstr "My personal settings"

#, fuzzy
msgid "birth_year"
msgstr "Birth year"

#, fuzzy
msgid "preferred_language"
msgstr "Preferred language"

#, fuzzy
msgid "preferred_keyword_language"
msgstr "Preferred keyword language"

#, fuzzy
msgid "gender"
msgstr "Gender"

#, fuzzy
msgid "female"
msgstr "Female"

#, fuzzy
msgid "male"
msgstr "Male"

#, fuzzy
msgid "other"
msgstr "Other"

#, fuzzy
msgid "agree_third_party"
msgstr "I consent to being contacted by partners of Leiden University with sales opportunities (optional)"

#, fuzzy
msgid "update_profile"
msgstr "Update profile"

#, fuzzy
msgid "destroy_profile"
msgstr "Delete profile"

#, fuzzy
msgid "change_password"
msgstr "Change password"

#, fuzzy
msgid "current_password"
msgstr "Current password"

#, fuzzy
msgid "new_password"
msgstr "New password"

#, fuzzy
msgid "repeat_new_password"
msgstr "Repeat new password"

#, fuzzy
msgid "request_teacher"
msgstr "Would you like to apply for a teacher's account?"

#, fuzzy
msgid "request_teacher_account"
msgstr "Request teacher account"

#, fuzzy
msgid "recent"
msgstr "My recent programs"

#, fuzzy
msgid "all"
msgstr ""

#, fuzzy
msgid "submitted"
msgstr ""

#, fuzzy
msgid "submitted_header"
msgstr "This is a submitted program and can't be altered."

#, fuzzy
msgid "title"
msgstr "Title"

#, fuzzy
msgid "last_edited"
msgstr "Last edited"

#, fuzzy
msgid "favourite_confirm"
msgstr "Are you sure you want to set this program as your favourite?"

#, fuzzy
msgid "open"
msgstr "Open"

#, fuzzy
msgid "copy_clipboard"
msgstr "Successfully copied to clipboard"

#, fuzzy
msgid "unshare_confirm"
msgstr "Are you sure you want to make the program private?"

#, fuzzy
msgid "unshare"
msgstr "Unshare"

#, fuzzy
msgid "submit_warning"
msgstr "Are you sure you want to submit this program?"

#, fuzzy
msgid "submit_program"
msgstr "Submit"

#, fuzzy
msgid "share_confirm"
msgstr "Are you sure you want to make the program public?"

#, fuzzy
msgid "share"
msgstr "Share"

#, fuzzy
msgid "no_programs"
msgstr "You have no programs yet."

#, fuzzy
msgid "write_first_program"
msgstr "Write your first program!"

msgid "see_certificate"
msgstr ""

#, fuzzy
msgid "certified_teacher"
msgstr "Certified teacher"

#, fuzzy
msgid "admin"
msgstr "Admin"

#, fuzzy
msgid "distinguished_user"
msgstr "Distinguished user"

#, fuzzy
msgid "contributor"
msgstr "Contributor"

#, fuzzy
msgid "no_shared_programs"
msgstr "has no shared programs..."

#, fuzzy
msgid "quiz_logo_alt"
msgstr "Quiz logo"

#, fuzzy
msgid "start_quiz"
msgstr "Start quiz"

#, fuzzy
msgid "go_to_first_question"
msgstr "Go to question 1"

#, fuzzy
msgid "question"
msgstr "Question"

#, fuzzy
msgid "hint"
msgstr "Hint?"

#, fuzzy
msgid "submit_answer"
msgstr "Answer question"

#, fuzzy
msgid "feedback_success"
msgstr "Good!"

#, fuzzy
msgid "feedback_failure"
msgstr "Wrong!"

#, fuzzy
msgid "correct_answer"
msgstr "The correct answer is"

#, fuzzy
msgid "go_to_question"
msgstr "Go to question"

#, fuzzy
msgid "go_to_quiz_result"
msgstr "Go to quiz result"

#, fuzzy
msgid "end_quiz"
msgstr "Quiz end"

#, fuzzy
msgid "score"
msgstr "Score"

msgid "get_certificate"
msgstr ""

#, fuzzy
msgid "recover_password"
msgstr "Request a password reset"

#, fuzzy
msgid "send_password_recovery"
msgstr "Send me a password recovery link"

#, fuzzy
msgid "reset_password"
msgstr "Reset password"

#, fuzzy
msgid "password_repeat"
msgstr "Repeat password"

#, fuzzy
msgid "signup_student_or_teacher"
msgstr "Are you a student or a teacher?"

#, fuzzy
msgid "student_signup_header"
msgstr "Student"

#, fuzzy
msgid "teacher_signup_header"
msgstr "Teacher"

#, fuzzy
msgid "create_teacher_account"
msgstr "Create a teacher account"

#, fuzzy
msgid "create_student_account"
msgstr "Create an account"

#, fuzzy
msgid "create_teacher_account_explanation"
msgstr ""
"With a teacher account, you can save your programs and see the results of "
"your students."

#, fuzzy
msgid "create_student_account_explanation"
msgstr "You can save your own programs with an account."

#, fuzzy
msgid "programming_experience"
msgstr "Do you have programming experience?"

#, fuzzy
msgid "languages"
msgstr "Which of these programming languages have you used before?"

#, fuzzy
msgid "other_block"
msgstr "Another block language"

#, fuzzy
msgid "other_text"
msgstr "Another text language"

#, fuzzy
msgid "subscribe_newsletter"
msgstr "Subscribe to the newsletter"

#, fuzzy
msgid "agree_with"
msgstr "I agree to the"

#, fuzzy
msgid "privacy_terms"
msgstr "privacy terms"

#, fuzzy
msgid "already_account"
msgstr "Already have an account?"

#, fuzzy
msgid "teacher_invitation_require_login"
msgstr "To set up your profile as a teacher, we will need you to log in. If you don't have an account, please create one."

#, fuzzy
msgid "by"
msgstr "by"

#, fuzzy
msgid "percentage_achieved"
msgstr "Achieved by {percentage}% of the users"

#, fuzzy
msgid "title_admin"
msgstr "Hedy - Administrator page"

#, fuzzy
msgid "username_invalid"
msgstr "Your username is invalid."

#, fuzzy
msgid "teacher_invalid"
msgstr "Your teacher value is invalid."

#, fuzzy
msgid "email_invalid"
msgstr "Please enter a valid email."

#, fuzzy
msgid "mail_error_change_processed"
msgstr "Something went wrong when sending a validation mail, the changes are still correctly processed."

#, fuzzy
msgid "username_special"
msgstr "Username cannot contain `:` or `@`."

#, fuzzy
msgid "username_three"
msgstr "Username must contain at least three characters."

#, fuzzy
msgid "password_invalid"
msgstr "Your password is invalid."

#, fuzzy
msgid "passwords_six"
msgstr "All passwords need to be six characters or longer."

#, fuzzy
msgid "mail_welcome_verify_body"
msgstr ""
"Your Hedy account has been created successfully. Welcome!\n"
"Please click on this link to verify your email address: {link}"

#, fuzzy
msgid "mail_change_password_body"
msgstr ""
"Your Hedy password has been changed. If you did this, all is good.\n"
"If you didn't change your password, please contact us immediately by replying to this email."

#, fuzzy
msgid "mail_recover_password_body"
msgstr ""
"By clicking on this link, you can set a new Hedy password. This link is valid for <b>4</b> hours.\n"
"If you haven't required a password reset, please ignore this email: {link}"

#, fuzzy
msgid "mail_reset_password_body"
msgstr ""
"Your Hedy password has been reset to a new one. If you did this, all is good.\n"
"If you didn't change your password, please contact us immediately by replying to this email."

#, fuzzy
msgid "mail_welcome_teacher_body"
msgstr ""
"<strong>Welcome!</strong>\n"
"Congratulations on your brand new Hedy teachers account. Welcome to the world wide community of Hedy teachers!\n"
"\n"
"<strong>What teachers accounts can do</strong>\n"
"With your teacher account, you have the option to create classes. Your students can than join your classes and you can see their progress. Classes are made and managed though the for <a href=\"https://hedycode.com/for-teachers\">teachers page</a>.\n"
"\n"
"<strong>How to share ideas</strong>\n"
"If you are using Hedy in class, you probably have ideas for improvements! You can share those ideas with us on the <a href=\"https://github.com/Felienne/hedy/discussions/categories/ideas\">Ideas Discussion</a>.\n"
"\n"
"<strong>How to ask for help</strong>\n"
"If anything is unclear, you can post in the <a href=\"https://github.com/Felienne/hedy/discussions/categories/q-a\">Q&A discussion</a>, or <a href=\"mailto: hello@hedy.org\">send us an email</a>.\n"
"\n"
"Keep programming!"

#, fuzzy
msgid "mail_welcome_verify_subject"
msgstr "Welcome to Hedy"

#, fuzzy
msgid "mail_change_password_subject"
msgstr "Your Hedy password has been changed"

#, fuzzy
msgid "mail_recover_password_subject"
msgstr "Request a password reset."

#, fuzzy
msgid "mail_reset_password_subject"
msgstr "Your Hedy password has been reset"

#, fuzzy
msgid "mail_welcome_teacher_subject"
msgstr "Your Hedy teacher account is ready"

#, fuzzy
msgid "user"
msgstr "user"

#, fuzzy
msgid "mail_hello"
msgstr "Hi {username}!"

#, fuzzy
msgid "mail_goodbye"
msgstr ""
"Thank you!\n"
"The Hedy team"

#, fuzzy
msgid "copy_mail_link"
msgstr "Please copy and paste this link into a new tab:"

#, fuzzy
msgid "link"
msgstr "Link"

#, fuzzy
msgid "invalid_username_password"
msgstr "Invalid username/password."

#, fuzzy
msgid "repeat_match_password"
msgstr "The repeated password does not match."

#, fuzzy
msgid "language_invalid"
msgstr "Please select a valid language."

#, fuzzy
msgid "agree_invalid"
msgstr "You have to agree with the privacy terms."

#, fuzzy
msgid "keyword_language_invalid"
msgstr "Please select a valid keyword language (select English or your own language)."

#, fuzzy
msgid "year_invalid"
msgstr "Please enter a year between 1900 and {current_year}."

#, fuzzy
msgid "gender_invalid"
msgstr "Please select a valid gender, choose (Female, Male, Other)."

#, fuzzy
msgid "country_invalid"
msgstr "Please select a valid country."

#, fuzzy
msgid "experience_invalid"
msgstr "Please select a valid experience, choose (Yes, No)."

#, fuzzy
msgid "programming_invalid"
msgstr "Please select a valid programming language."

#, fuzzy
msgid "exists_username"
msgstr "That username is already in use."

#, fuzzy
msgid "exists_email"
msgstr "That email is already in use."

#, fuzzy
msgid "token_invalid"
msgstr "Your token is invalid."

#, fuzzy
msgid "password_six"
msgstr "Your password must contain at least six characters."

#, fuzzy
msgid "password_change_not_allowed"
msgstr "You're not allowed to change the password of this user."

#, fuzzy
msgid "password_change_success"
msgstr "Password of your student is successfully changed."

#, fuzzy
msgid "password_updated"
msgstr "Password updated."

#, fuzzy
msgid "sent_password_recovery"
msgstr "You should soon receive an email with instructions on how to reset your password."

#, fuzzy
msgid "password_resetted"
msgstr "Your password has been successfully reset. You are being redirected to the login page."

#, fuzzy
msgid "already_teacher"
msgstr "You already have a teacher account."

#, fuzzy
msgid "already_teacher_request"
msgstr "You already have a pending teacher request."

#, fuzzy
msgid "teacher_account_success"
msgstr "You successfully requested a teacher account."

#, fuzzy
msgid "only_teacher_create_class"
msgstr "Only teachers are allowed to create classes!"

#, fuzzy
msgid "class_name_invalid"
msgstr "This class name is invalid."

#, fuzzy
msgid "class_name_empty"
msgstr "You didn't enter a class name!"

#, fuzzy
msgid "class_name_duplicate"
msgstr "You already have a class with this name."

#, fuzzy
msgid "no_such_class"
msgstr "No such Hedy class."

#, fuzzy
msgid "invalid_class_link"
msgstr "Invalid link for joining the class."

#, fuzzy
msgid "title_join-class"
msgstr "Hedy - Join class"

#, fuzzy
msgid "retrieve_class_error"
msgstr "Only teachers can retrieve classes"

#, fuzzy
msgid "username_empty"
msgstr "You didn't enter an username!"

#, fuzzy
msgid "student_not_existing"
msgstr "This username doesn't exist."

#, fuzzy
msgid "student_already_in_class"
msgstr "This student is already in your class."

#, fuzzy
msgid "student_already_invite"
msgstr "This student already has a pending invitation."

#, fuzzy
msgid "title_class-overview"
msgstr "Hedy - Class overview"

#, fuzzy
msgid "title_customize-class"
msgstr "Hedy - Customize class"

#, fuzzy
msgid "customization_deleted"
msgstr "Customizations successfully deleted."

#, fuzzy
msgid "class_customize_success"
msgstr "Class successfully customized."

#, fuzzy
msgid "no_accounts"
msgstr "There are no accounts to create."

#, fuzzy
msgid "unique_usernames"
msgstr "All usernames need to be unique."

#, fuzzy
msgid "usernames_exist"
msgstr "One or more usernames is already in use."

#, fuzzy
msgid "accounts_created"
msgstr "Accounts where successfully created."

#, fuzzy
msgid "retrieve_adventure_error"
msgstr "You're not allowed to view this adventure!"

#, fuzzy
msgid "title_view-adventure"
msgstr "Hedy - View adventure"

#, fuzzy
msgid "title_customize-adventure"
msgstr "Hedy - Customize adventure"

#, fuzzy
msgid "adventure_id_invalid"
msgstr "This adventure id is invalid."

#, fuzzy
msgid "adventure_name_invalid"
msgstr "This adventure name is invalid."

#, fuzzy
msgid "level_invalid"
msgstr "This Hedy level in invalid."

#, fuzzy
msgid "content_invalid"
msgstr "This adventure is invalid."

#, fuzzy
msgid "adventure_length"
msgstr "Your adventure has to be at least 20 characters."

#, fuzzy
msgid "public_invalid"
msgstr "This agreement selection is invalid"

#, fuzzy
msgid "classes_invalid"
msgstr "The list of selected classes is invalid"

#, fuzzy
msgid "adventure_duplicate"
msgstr "You already have an adventure with this name."

#, fuzzy
msgid "something_went_wrong_keyword_parsing"
msgstr ""

#, fuzzy
msgid "adventure_updated"
msgstr "The adventure has been updated!"

#, fuzzy
msgid "adventure_empty"
msgstr "You didn't enter an adventure name!"

#, fuzzy
msgid "exercise_doesnt_exist"
msgstr "This exercise doesn't exist"

#, fuzzy
msgid "profile_updated_reload"
msgstr "Profile updated, page will be re-loaded."

#, fuzzy
msgid "profile_updated"
msgstr "Profile updated."

#, fuzzy
msgid "delete_success"
msgstr "Program deleted successfully."

#, fuzzy
msgid "save_prompt"
msgstr "You need to have an account to save your program. Would you like to login now?"

#, fuzzy
msgid "overwrite_warning"
msgstr "You already have a program with this name, saving this program will replace the old one. Are you sure?"

#, fuzzy
msgid "save_parse_warning"
msgstr "This program contains an error, are you sure you want to save it?"

#, fuzzy
msgid "save_success_detail"
msgstr "Program saved successfully."

#, fuzzy
msgid "share_success_detail"
msgstr "Program shared successfully."

#, fuzzy
msgid "unshare_success_detail"
msgstr "Program unshared successfully."

#, fuzzy
msgid "favourite_success"
msgstr "Your program is set as favourite."

#, fuzzy
msgid "report_failure"
msgstr "This program does not exist or is not public"

#, fuzzy
msgid "report_success"
msgstr "This program has been reported"

#, fuzzy
msgid "question_doesnt_exist"
msgstr "This question does not exist"

msgid "question_invalid"
msgstr ""

msgid "answer_invalid"
msgstr ""

#, fuzzy
msgid "too_many_attempts"
msgstr "Too many attempts"

#, fuzzy
msgid "title_class statistics"
msgstr "My statistics"

msgid "title_class logs"
msgstr ""

#~ msgid "create_account_explanation"
#~ msgstr "Having your own account allows you to save your programs."<|MERGE_RESOLUTION|>--- conflicted
+++ resolved
@@ -59,7 +59,6 @@
 msgid "no_such_adventure"
 msgstr "ההרפתקה הזו לא קיימת!"
 
-<<<<<<< HEAD
 msgid "user_inexistent"
 msgstr ""
 
@@ -70,8 +69,6 @@
 msgstr ""
 
 #, fuzzy
-=======
->>>>>>> 2d21c496
 msgid "page_not_found"
 msgstr "לא מצאנו את הדף הזה!"
 
@@ -387,7 +384,6 @@
 msgid "hedy_logo_alt"
 msgstr "הלוגו של הדי"
 
-<<<<<<< HEAD
 msgid "fun_statistics_msg"
 msgstr ""
 
@@ -409,8 +405,6 @@
 msgstr "Cheatsheet"
 
 #, fuzzy
-=======
->>>>>>> 2d21c496
 msgid "back_to_class"
 msgstr "חזרה לכיתה"
 
@@ -429,13 +423,10 @@
 msgid "highest_level_reached"
 msgstr "Highest level reached"
 
-<<<<<<< HEAD
-#, fuzzy
-=======
+#, fuzzy
 msgid "number_programs"
 msgstr "מספר תוכניות"
 
->>>>>>> 2d21c496
 msgid "programs"
 msgstr "תוכניות"
 
