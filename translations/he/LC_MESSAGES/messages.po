--- conflicted
+++ resolved
@@ -2645,15 +2645,9 @@
 
 #~ msgid "back_to_class"
 #~ msgstr "חזרה לכיתה"
-<<<<<<< HEAD
-=======
-
-#~ msgid "classes"
-#~ msgstr ""
 
 #~ msgid "Locked Language Feature"
 #~ msgstr "You are using {concept}! That is awesome, but {concept} is not unlocked yet! It will be unlocked in a later level."
 
 #~ msgid "nested blocks"
 #~ msgstr "בלוק בתוך בלוק"
->>>>>>> 675af909
