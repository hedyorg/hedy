# Slovenian translations for PROJECT.
# Copyright (C) 2024 ORGANIZATION
# This file is distributed under the same license as the PROJECT project.
# FIRST AUTHOR <EMAIL@ADDRESS>, 2024.
#
msgid ""
msgstr ""
"Project-Id-Version: PROJECT VERSION\n"
"Report-Msgid-Bugs-To: EMAIL@ADDRESS\n"
<<<<<<< HEAD
"POT-Creation-Date: 2024-06-26 16:04+0200\n"
"PO-Revision-Date: 2024-06-19 19:09+0000\n"
"Last-Translator: Prefill add-on <noreply-addon-prefill@weblate.org>\n"
=======
"POT-Creation-Date: 2000-01-01 00:00+0000\n"
"PO-Revision-Date: 2024-06-27 16:32+0000\n"
"Last-Translator: Anonymous <noreply@weblate.org>\n"
"Language-Team: none\n"
>>>>>>> 0db9f8ff
"Language: sl\n"
"Language-Team: none\n"
"Plural-Forms: nplurals=4; plural=n%100==1 ? 0 : n%100==2 ? 1 : n%100==3 || n%100==4 ? 2 : 3;\n"
"MIME-Version: 1.0\n"
"Content-Type: text/plain; charset=utf-8\n"
"Content-Transfer-Encoding: 8bit\n"
<<<<<<< HEAD
=======
"Plural-Forms: nplurals=4; plural=n%100==1 ? 0 : n%100==2 ? 1 : n%100==3 || n%100==4 ? 2 : 3;\n"
"X-Generator: Weblate 5.7-dev\n"
>>>>>>> 0db9f8ff
"Generated-By: Babel 2.14.0\n"

#, fuzzy
msgid "Access Before Assign"
msgstr "Spremenljivko {name} ste poskušali uporabiti v vrstici {access_line_number}, vendar ste jo nastavili v vrstici {definition_line_number}. Spremenljivko nastavite, preden jo uporabite."

#, fuzzy
msgid "Cyclic Var Definition"
msgstr "Ime `{variable}` je treba nastaviti, preden jo lahko uporabite na desni strani ukaza `{is}`."

#, fuzzy
msgid "Else Without If Error"
msgstr "On line {line_number} you used an `{else}` but there is no `{if}` on the line before it."

#, fuzzy
msgid "Function Undefined"
msgstr "Poskušali ste uporabiti funkcijo {name}, vendar je niste definirali."

#, fuzzy
msgid "Has Blanks"
msgstr "Vaša koda je nepopolna. Vsebuje prazna mesta, ki jih morate nadomestiti s kodo."

#, fuzzy
msgid "Incomplete"
msgstr "Ups! Pozabili ste del kode! V vrstici {line_number} morate za `{incomplete_command}` vnesti besedilo."

#, fuzzy
msgid "Incomplete Repeat"
msgstr "Zdi se, da ste pri ukazu `{command}`, ki ste ga uporabili v vrstici {line_number}, pozabili uporabiti ukaz `{repeat}`."

#, fuzzy
msgid "Invalid"
msgstr "`{invalid_command}` ni ukaz Hedy stopnje {level}. Ali ste mislili `{guessed_command}`?"

#, fuzzy
msgid "Invalid Argument"
msgstr "Ne morete uporabiti ukaza `{command}` z `{invalid_argument}`. Poskusite spremeniti `{invalid_argument}` v {allowed_types}."

#, fuzzy
msgid "Invalid Argument Type"
msgstr "Ukaza `{command}` morete uporabiti z `{invalid_argument}`. Poskusite spremeniti `{invalid_argument}` v {allowed_types}."

#, fuzzy
msgid "Invalid At Command"
msgstr "Ukaza `{command}` od 16. stopnje naprej ni dovoljeno uporabljati. Za uporabo elementa s seznama lahko uporabite oglate oklepaje, na primer `prijatelji[i]`, `srečna_števila[{random}]`."

#, fuzzy
msgid "Invalid Space"
msgstr "Opala! Vrstico ste začeli s presledkom v vrstici {line_number}. Nepričakovani presledki lahko računalnike zmedejo, ga lahko odstranite?"

#, fuzzy
msgid "Invalid Type Combination"
msgstr "`{invalid_argument}` in `{invalid_argument_2}` ne morete uporabit skupaj z `{command}`, ker je eden {invalid_type}, drugi pa {invalid_type_2}. Poskusite spremeniti `{invalid_argument}` v {invalid_type_2} ali `{invalid_argument_2}` v {invalid_type}."

#, fuzzy
msgid "Lonely Echo"
msgstr "Uporabili ste `{echo}` pred `{ask}` ali `{echo}` brez `{ask}`.`{ask}` postavite pred `{echo}."

#, fuzzy
msgid "Lonely Text"
msgstr "It looks like you forgot to use a command with the text you used in line {line_number}"

#, fuzzy
msgid "Missing Additional Command"
msgstr "It looks like you forgot to complete writing `{command}` on line {line_number}. Try adding `{missing_command}` to your code."

#, fuzzy
msgid "Missing Colon Error"
msgstr "Starting at level 17, `{command}` needs a `:`. It looks like you forgot to use one at the end of line {line_number}."

#, fuzzy
msgid "Missing Command"
msgstr "It looks like you forgot to use a command on line {line_number}."

#, fuzzy
msgid "Missing Inner Command"
msgstr "Izgleda, da ste pozabili uporabiti ukaz z izjavo `{command}`, ki ste jo uporabili v vrstici {line_number}."

#, fuzzy
msgid "Missing Square Brackets"
msgstr "Zdi se, da ste pri seznamu, ki ste ga ustvarili v vrstici {line_number}, pozabili uporabiti oglate oklepaje `[]`."

#, fuzzy
msgid "Missing Variable"
msgstr "Videti je da vaš `{command}` pogreša še spremenljivko na začetku vrstice."

#, fuzzy
msgid "Misspelled At Command"
msgstr "Izgleda, da ste morda ukaz `{command}` zapisali napačno. Namesto tega ste v vrstici {line_number} zapisali `{invalid_argument}`."

#, fuzzy
msgid "No Indentation"
msgstr "V vrstici {line_number} ste uporabili premalo presledkov. Uporabili ste {leading_spaces} presledkov, kar je premalo. Vsak nov blok začnite s {indent_size} presledki, ki so večji od presledka v prejšnji vrstici."

#, fuzzy
msgid "Non Decimal Variable"
msgstr "V vrstici {line_number} ste morda poskusili uporabiti številko, ki Hedy ni preveč všeč! Poskusite ga spremeniti v decimalno število, na primer 2.0."

#, fuzzy
msgid "Parse"
msgstr "Vnesena koda ni veljavna Hedy koda. V vrstici {location[0]} na mestu {location[1]} je napaka. Vnesli ste `{character_found}`, vendar to ni dovoljeno."

#, fuzzy
msgid "Pressit Missing Else"
msgstr "Pozabili ste dodati še, kaj se zgodi, ko pritisnete drugo tipko, zato v kodo dodajte `{else}`"

#, fuzzy
msgid "Runtime Index Error"
msgstr "Poskusili ste dostopati do seznama {name}, vendar je seznam prazen ali pa indeks kaže na napačno mesto."

#, fuzzy
msgid "Runtime Value Error"
msgstr "Med izvajanjem vašega programa je ukaz `{command}` prejel vrednost `{value}`, ki ni dovoljena. {tip}."

#, fuzzy
msgid "Runtime Values Error"
msgstr "Med izvajanjem vašega programa je ukaz `{command}` prejel vrednosti `{value}` in `{value}`, ki nista dovoljeni. {tip}."

#, fuzzy
msgid "Save Microbit code "
msgstr "Save Microbit code"

#, fuzzy
msgid "Too Big"
msgstr "Vau! Vaš program ima neverjetnih {lines_of_code} vrstic kode! Toda na tej ravni lahko obdelamo le {max_lines} vrstic. Svoj program skrajšajte in poskusite znova."

#, fuzzy
msgid "Too Few Indents"
msgstr "You used too few leading spaces in line {line_number}. You used {leading_spaces} spaces, which is too few."

#, fuzzy
msgid "Too Many Indents"
msgstr "You used too many leading spaces in line {line_number}. You used {leading_spaces} spaces, which is too many."

#, fuzzy
msgid "Unexpected Indentation"
msgstr "You used too many spaces in line {line_number}. You used {leading_spaces} spaces, which is too much. Start every new block with {indent_size} spaces more than the line before."

#, fuzzy
msgid "Unquoted Assignment"
msgstr "Na tej stopnji morate besedila postaviti med narekovaje desno od `{is}`. Na to ste pozabili pri besedilu {text}."

#, fuzzy
msgid "Unquoted Equality Check"
msgstr "If you want to check if a variable is equal to multiple words, the words should be surrounded by quotation marks!"

#, fuzzy
msgid "Unquoted Text"
msgstr "Be careful. If you `{ask}` or `{print}` something, the text should start and finish with a quotation mark. You forgot that for the text {unquotedtext}."

#, fuzzy
msgid "Unsupported Float"
msgstr "Na tej stopnji so dovoljena le cela števila, čez nekaj stopenj pa boste lahko delali tudi z decimalkami. Za zdaj spremenite `{value}` v celo število."

#, fuzzy
msgid "Unsupported String Value"
msgstr "Text values cannot contain `{invalid_value}`."

#, fuzzy
msgid "Unused Variable"
msgstr "You defined the variable {variable_name} on line {line_number}, but you did not use it."

#, fuzzy
msgid "Var Undefined"
msgstr "You tried to use the variable `{name}`, but you didn't set it. It is also possible that you were trying to use the word `{name}` but forgot quotation marks."

#, fuzzy
msgid "Wrong Level"
msgstr "To je bila pravilna koda Hedy, vendar ne na pravi stopnji. Napisali ste `{offending_keyword}` za stopnjo {working_level}. Nasvet: {tip}"

#, fuzzy
msgid "Wrong Number of Arguments"
msgstr "Your function used the wrong number of arguments. You provided {used_number} but the function {name} needs {defined_number}"

#, fuzzy
msgid "account_overview"
msgstr "Account overview"

#, fuzzy
msgid "accounts_created"
msgstr "Accounts were successfully created."

#, fuzzy
msgid "accounts_intro"
msgstr "On this page you can create accounts for multiple students at once. These are automatically added to the current class, so make sure the class shown above is the right one! Every username needs to be unique in the entire Hedy system. You can use 'Postfix classname' to add your class name to all accounts. If you manually enter passwords, these need to be <b>at least</b> 6 characters."

#, fuzzy
msgid "achievement_earned"
msgstr "You've earned an achievement!"

#, fuzzy
msgid "achievements"
msgstr "achievements"

#, fuzzy
msgid "achievements_check_icon_alt"
msgstr "Achievement check icon"

#, fuzzy
msgid "achievements_logo_alt"
msgstr "Achievement logo"

#, fuzzy
msgid "actions"
msgstr "Actions"

#, fuzzy
msgid "add"
msgstr "Add"

#, fuzzy
msgid "add_students"
msgstr "Add students"

#, fuzzy
msgid "add_your_language"
msgstr "Add your language!"

#, fuzzy
msgid "admin"
msgstr "Admin"

msgid "advance_button"
msgstr "Pojdi na stopnjo {level}"

#, fuzzy
msgid "adventure"
msgstr "Adventure"

#, fuzzy
msgid "adventure_cloned"
msgstr "Adventure is cloned"

#, fuzzy
msgid "adventure_code_button"
msgstr "Adventure Code"

msgid "adventure_codeblock_button"
msgstr "Uporabite ta gumb, ko želite ustvariti blok kode, ki jo lahko učenci izvajajo v vaši dogodivščini. Namig: postavite izbor na konec zadnje vrstice programske kode in trikrat <kbd>Enter</kbd> vnesite za kodo."

#, fuzzy
msgid "adventure_duplicate"
msgstr "You already have an adventure with this name."

#, fuzzy
msgid "adventure_empty"
msgstr "You didn't enter an adventure name!"

#, fuzzy
msgid "adventure_exp_3"
msgstr "Make sure you always surround keywords with { } when you write them outside of code blocks, then they are recognized correctly. You can use the \"preview\" button to view a styled version of your adventure. To view the adventure on a dedicated page, select \"view\" from the teachers page."

#, fuzzy
msgid "adventure_exp_classes"
msgstr "Your adventure is used within the following classes"

#, fuzzy
msgid "adventure_flagged"
msgstr "The adventure was flagged successfully."

#, fuzzy
msgid "adventure_id_invalid"
msgstr "This adventure id is invalid."

#, fuzzy
msgid "adventure_length"
msgstr "Your adventure has to be at least 20 characters."

#, fuzzy
msgid "adventure_name_invalid"
msgstr "This adventure name is invalid."

#, fuzzy
msgid "adventure_prompt"
msgstr "Please enter the name of the adventure"

#, fuzzy
msgid "adventure_terms"
msgstr "I agree that my adventure might be made publicly available on Hedy."

#, fuzzy
msgid "adventure_updated"
msgstr "The adventure has been updated!"

#, fuzzy
msgid "adventures"
msgstr "Adventures"

#, fuzzy
msgid "adventures_completed"
msgstr "Adventures completed: {number_of_adventures}"

msgid "adventures_info"
msgstr "Vsaka stopnja Hedy ima vgrajene vaje za učence, ki jih imenujemo dogodivščine. Ustvarite lahko lastne dogodivščine in jih dodate svojim razredom. S svojimi dogodivščinami lahko ustvarite dogodivščine, ki so relevantne in zanimive za vaše učence. Več informacij o ustvarjanju lastnih dogodivščin najdete <a href=\"https://hedy.org/for-teachers/manual/features\">tukaj</a>."

#, fuzzy
msgid "adventures_restored"
msgstr "The default adventures have been restored."

#, fuzzy
msgid "adventures_tried"
msgstr "Adventures tried"

#, fuzzy
msgid "ago"
msgstr "{timestamp} ago"

#, fuzzy
msgid "agree_invalid"
msgstr "You have to agree with the privacy terms."

#, fuzzy
msgid "agree_with"
msgstr "I agree to the"

#, fuzzy
msgid "ajax_error"
msgstr "There was an error, please try again."

#, fuzzy
msgid "all"
msgstr "All"

#, fuzzy
msgid "all_class_highscores"
msgstr "All students visible in class highscores"

#, fuzzy
msgid "already_account"
msgstr "Already have an account?"

#, fuzzy
msgid "already_program_running"
msgstr "There is already a program running, finish that one first."

#, fuzzy
msgid "already_teacher"
msgstr "You already have a teacher account."

#, fuzzy
msgid "already_teacher_request"
msgstr "You already have a pending teacher request."

#, fuzzy
msgid "amount_created"
msgstr "programs created"

#, fuzzy
msgid "amount_saved"
msgstr "programs saved"

#, fuzzy
msgid "amount_submitted"
msgstr "programs submitted"

#, fuzzy
msgid "are_you_sure"
msgstr "Are you sure? You cannot revert this action."

msgid "ask_needs_var"
msgstr "Od stopnje 2 naprej je treba `{ask}` uporabljati s spremenljivko. Primer: ime `{is}` `{ask}` Kako vam je ime?"

#, fuzzy
msgid "available_in"
msgstr "Available in:"

#, fuzzy
msgid "become_a_sponsor"
msgstr "Become a sponsor"

#, fuzzy
msgid "birth_year"
msgstr "Birth year"

#, fuzzy
msgid "bug"
msgstr "Bug"

#, fuzzy
msgid "by"
msgstr "by"

#, fuzzy
msgid "cancel"
msgstr "Cancel"

#, fuzzy
msgid "cant_parse_exception"
msgstr "Couldn't parse the program"

#, fuzzy
msgid "certificate"
msgstr "Certificate of Completion"

#, fuzzy
msgid "certified_teacher"
msgstr "Certified teacher"

#, fuzzy
msgid "change_password"
msgstr "Change password"

#, fuzzy
msgid "cheatsheet_title"
msgstr "Cheatsheet"

#, fuzzy
msgid "class_already_joined"
msgstr "You are already a student of class"

#, fuzzy
msgid "class_customize_success"
msgstr "Class successfully customized."

#, fuzzy
msgid "class_graph_explanation"
msgstr "In this graph you can see represented the numbers of adventures your students have attempted (meaning they have done meaninful work in that adventure), with respect to the number of errors and successful runs."

#, fuzzy
msgid "class_name_duplicate"
msgstr "You already have a class with this name."

#, fuzzy
msgid "class_name_empty"
msgstr "You didn't enter a class name!"

#, fuzzy
msgid "class_name_invalid"
msgstr "This class name is invalid."

#, fuzzy
msgid "class_name_prompt"
msgstr "Please enter the name of the new class"

#, fuzzy
msgid "class_performance_graph"
msgstr "Class performance graph"

#, fuzzy
msgid "class_survey_description"
msgstr "We would like to get a better overview of our Hedy users. By providing these answers, you would help improve Hedy. Thank you!"

#, fuzzy
msgid "class_survey_later"
msgstr "Remind me tomorrow"

#, fuzzy
msgid "class_survey_question1"
msgstr "What is the age range in your class?"

#, fuzzy
msgid "class_survey_question2"
msgstr "What is the spoken language in your class?"

#, fuzzy
msgid "class_survey_question3"
msgstr "What is the gender balance in your class?"

#, fuzzy
msgid "class_survey_question4"
msgstr "What distinguishes your students from others?"

#, fuzzy
msgid "classes"
msgstr "Classes"

#, fuzzy
msgid "classes_info"
msgstr "Create a class to follow the progress of each student in dashboard, and to customize the adventures your students see, and even adding your own! You can create as many classes as you like, and each class can have multiple teachers each one with different roles. You can also add as many students as you want, but mind that each student can only be in one class at a time. You can find more information about classes in the <a href=\"https://hedy.org/for-teachers/manual/preparations#for-teachers\">teacher manual</a>."

#, fuzzy
msgid "clone"
msgstr "Clone"

#, fuzzy
msgid "cloned_times"
msgstr "Clones"

#, fuzzy
msgid "close"
msgstr "Close"

#, fuzzy
msgid "comma"
msgstr "a comma"

#, fuzzy
msgid "command_not_available_yet_exception"
msgstr "Command not available yet"

#, fuzzy
msgid "command_unavailable_exception"
msgstr "Command not correct anymore"

#, fuzzy
msgid "commands"
msgstr "Commands"

#, fuzzy
msgid "common_errors"
msgstr "Common errors"

#, fuzzy
msgid "congrats_message"
msgstr "Congratulations, {username}, you have reached the following results with Hedy!"

#, fuzzy
msgid "connect_guest_teacher"
msgstr "I would like to be connected with a guest teacher who can give a few lessons"

#, fuzzy
msgid "constant_variable_role"
msgstr "constant"

#, fuzzy
msgid "content_invalid"
msgstr "This adventure is invalid."

#, fuzzy
msgid "contributor"
msgstr "Contributor"

#, fuzzy
msgid "copy_clipboard"
msgstr "Successfully copied to clipboard"

#, fuzzy
msgid "copy_code"
msgstr "Copy code"

#, fuzzy
msgid "copy_join_link"
msgstr "Copy join link"

#, fuzzy
msgid "copy_link_success"
msgstr "Join link successfully copied to clipboard"

#, fuzzy
msgid "copy_link_to_share"
msgstr "Copy link to share"

#, fuzzy
msgid "copy_mail_link"
msgstr "Please copy and paste this link into a new tab:"

#, fuzzy
msgid "correct_answer"
msgstr "The correct answer is"

#, fuzzy
msgid "country"
msgstr "Country"

#, fuzzy
msgid "country_invalid"
msgstr "Please select a valid country."

#, fuzzy
msgid "country_title"
msgstr "Country"

#, fuzzy
msgid "create_account"
msgstr "Create account"

#, fuzzy
msgid "create_accounts"
msgstr "Create accounts"

#, fuzzy
msgid "create_accounts_prompt"
msgstr "Are you sure you want to create these accounts?"

#, fuzzy
msgid "create_adventure"
msgstr "Create adventure"

#, fuzzy
msgid "create_class"
msgstr "Create a new class"

#, fuzzy
msgid "create_multiple_accounts"
msgstr "Create multiple accounts"

#, fuzzy
msgid "create_public_profile"
msgstr "Create public profile"

#, fuzzy
msgid "create_question"
msgstr "Do you want to create one?"

#, fuzzy
msgid "create_student_account"
msgstr "Create an account"

#, fuzzy
msgid "create_student_account_explanation"
msgstr "You can save your own programs with an account."

#, fuzzy
msgid "create_teacher_account"
msgstr "Create a teacher account"

#, fuzzy
msgid "create_teacher_account_explanation"
msgstr "With a teacher account, you can save your programs and see the results of your students."

#, fuzzy
msgid "creator"
msgstr "Creator"

#, fuzzy
msgid "current_password"
msgstr "Current password"

#, fuzzy
msgid "customization_deleted"
msgstr "Customizations successfully deleted."

#, fuzzy
msgid "customize"
msgstr "Customize"

#, fuzzy
msgid "customize_adventure"
msgstr "Customize adventure"

#, fuzzy
msgid "customize_class"
msgstr "Customize class"

#, fuzzy
msgid "dash"
msgstr "a dash"

#, fuzzy
msgid "default_401"
msgstr "Looks like you aren't authorized..."

#, fuzzy
msgid "default_403"
msgstr "Looks like this action is forbidden..."

#, fuzzy
msgid "default_404"
msgstr "We could not find that page..."

#, fuzzy
msgid "default_500"
msgstr "Something went wrong..."

#, fuzzy
msgid "delete"
msgstr "Delete"

#, fuzzy
msgid "delete_adventure_prompt"
msgstr "Are you sure you want to remove this adventure?"

#, fuzzy
msgid "delete_class_prompt"
msgstr "Are you sure you want to delete the class?"

#, fuzzy
msgid "delete_confirm"
msgstr "Are you sure you want to delete the program?"

#, fuzzy
msgid "delete_invite"
msgstr "Delete invitation"

#, fuzzy
msgid "delete_invite_prompt"
msgstr "Are you sure you want to remove this class invitation?"

#, fuzzy
msgid "delete_public"
msgstr "Delete public profile"

#, fuzzy
msgid "delete_success"
msgstr "Program deleted successfully."

#, fuzzy
msgid "delete_tag_prompt"
msgstr "Are you sure you want to delete this tag?"

#, fuzzy
msgid "destroy_profile"
msgstr "Delete profile"

#, fuzzy
msgid "developers_mode"
msgstr "Programmer's mode"

#, fuzzy
msgid "directly_available"
msgstr "Directly open"

#, fuzzy
msgid "disable"
msgstr "Disable"

#, fuzzy
msgid "disable_explore_page"
msgstr "Disable explore page"

#, fuzzy
msgid "disable_parsons"
msgstr "Disable all puzzles"

msgid "disable_quizes"
msgstr "Onemogoči vse kvize"

#, fuzzy
msgid "disabled"
msgstr "Disabled"

msgid "disabled_button_quiz"
msgstr "Vaš rezultat kviza je pod dopustnim pragom, poskusite znova!"

#, fuzzy
msgid "discord_server"
msgstr "Discord server"

#, fuzzy
msgid "distinguished_user"
msgstr "Distinguished user"

#, fuzzy
msgid "double quotes"
msgstr "double quotes"

#, fuzzy
msgid "download"
msgstr "Download"

#, fuzzy
msgid "download_login_credentials"
msgstr "Do you want to download the login credentials after the accounts creation?"

#, fuzzy
msgid "duplicate"
msgstr "Duplicate"

#, fuzzy
msgid "echo_and_ask_mismatch_exception"
msgstr "Echo and ask mismatch"

msgid "echo_out"
msgstr "Od 2. stopnje naprej `{echo}` ni več potreben. Zdaj lahko odgovor ponovite z `{ask}` in `{print}`. Primer: `ime {is} {ask} Kako ti je ime? {print} živijo ime`"

#, fuzzy
msgid "edit_adventure"
msgstr "Edit adventure"

#, fuzzy
msgid "edit_code_button"
msgstr "Edit code"

#, fuzzy
msgid "email"
msgstr "Email"

#, fuzzy
msgid "email_invalid"
msgstr "Please enter a valid email."

msgid "end_quiz"
msgstr "Konec kviza"

#, fuzzy
msgid "english"
msgstr "English"

#, fuzzy
msgid "enter"
msgstr "Enter"

#, fuzzy
msgid "enter_password"
msgstr "Enter a new password for"

#, fuzzy
msgid "enter_text"
msgstr "Enter your answer here..."

#, fuzzy
msgid "error_logo_alt"
msgstr "Error logo"

#, fuzzy
msgid "errors"
msgstr "Errors"

#, fuzzy
msgid "exclamation mark"
msgstr "an exclamation mark"

#, fuzzy
msgid "exercise"
msgstr "Exercise"

#, fuzzy
msgid "exercise_doesnt_exist"
msgstr "This exercise doesn't exist"

#, fuzzy
msgid "exists_email"
msgstr "That email is already in use."

#, fuzzy
msgid "exists_username"
msgstr "That username is already in use."

#, fuzzy
msgid "exit_preview_mode"
msgstr "Exit preview mode"

#, fuzzy
msgid "experience_invalid"
msgstr "Please select a valid experience, choose (Yes, No)."

#, fuzzy
msgid "expiration_date"
msgstr "Expiration date"

msgid "explore_explanation"
msgstr "Na tej strani si lahko ogledate programe, ki so jih ustvarili drugi uporabniki Hedy. Filtrirate lahko tako stopnje Hedy kot dogodivščine. Kliknite »Ogled programa«, da odprete program in ga zaženete. Programi z rdečim naslovom vsebujejo napako. Še vedno lahko odprete program, vendar bo zagon povzročil napako. Seveda ga lahko poskusite popraviti! Če ima ustvarjalec javni profil, lahko kliknete njegovo uporabniško ime, da obiščete njegov profil. Tam boste našli vse njihove skupne programe in še veliko več!"

#, fuzzy
msgid "explore_programs"
msgstr "Explore programs"

#, fuzzy
msgid "explore_programs_logo_alt"
msgstr "Explore programs icon"

#, fuzzy
msgid "favorite_program"
msgstr "Favorite program"

#, fuzzy
msgid "favourite_confirm"
msgstr "Are you sure you want to set this program as your favourite?"

#, fuzzy
msgid "favourite_program"
msgstr "Favourite program"

#, fuzzy
msgid "favourite_program_invalid"
msgstr "Your chosen favourite program is invalid."

#, fuzzy
msgid "favourite_success"
msgstr "Your program is set as favourite."

#, fuzzy
msgid "feature"
msgstr "Feature"

#, fuzzy
msgid "feedback"
msgstr "Feedback"

#, fuzzy
msgid "feedback_message_error"
msgstr "Something went wrong, please try again later."

#, fuzzy
msgid "feedback_message_success"
msgstr "Thank you, we recieved your feedback and will contact you if needed."

#, fuzzy
msgid "feedback_modal_message"
msgstr "Please send us a message with a category. We appreciate your help to improve Hedy!"

#, fuzzy
msgid "female"
msgstr "Female"

#, fuzzy
msgid "flag_adventure_prompt"
msgstr "Do you want to flag this adventure so that we check its appropriateness?"

#, fuzzy
msgid "float"
msgstr "a number"

#, fuzzy
msgid "for_teachers"
msgstr "For teachers"

#, fuzzy
msgid "forgot_password"
msgstr "Forgot your password?"

#, fuzzy
msgid "from_another_teacher"
msgstr "From another teacher"

#, fuzzy
msgid "from_magazine_website"
msgstr "From a magazine or website"

#, fuzzy
msgid "from_video"
msgstr "From a video"

#, fuzzy
msgid "fun_statistics_msg"
msgstr "Here are some fun statistics!"

#, fuzzy
msgid "gender"
msgstr "Gender"

#, fuzzy
msgid "gender_invalid"
msgstr "Please select a valid gender, choose (Female, Male, Other)."

#, fuzzy
msgid "general"
msgstr "General"

#, fuzzy
msgid "general_settings"
msgstr "General settings"

#, fuzzy
msgid "generate_passwords"
msgstr "Generate passwords"

#, fuzzy
msgid "get_certificate"
msgstr "Get your certificate!"

#, fuzzy
msgid "give_link_to_teacher"
msgstr "Give the following link to your teacher:"

#, fuzzy
msgid "go_back"
msgstr "Go back"

#, fuzzy
msgid "go_back_to_main"
msgstr "Go back to main page"

msgid "go_to_question"
msgstr "Pojdi na vprašanje"

msgid "go_to_quiz_result"
msgstr "Pojdi na rezultat kviza"

#, fuzzy
msgid "goto_profile"
msgstr "Go to my profile"

#, fuzzy
msgid "graph_title"
msgstr "Errors per adventure completed on level {level}"

#, fuzzy
msgid "grid_overview"
msgstr "Overview of programs per adventure"

#, fuzzy
msgid "hand_in"
msgstr "Hand in"

#, fuzzy
msgid "hand_in_exercise"
msgstr "Hand in exercise"

#, fuzzy
msgid "heard_about_hedy"
msgstr "How have you heard about Hedy?"

#, fuzzy
msgid "heard_about_invalid"
msgstr "Please select a valid way you heard about us."

#, fuzzy
msgid "hedy_achievements"
msgstr "Hedy achievements"

#, fuzzy
msgid "hedy_choice_title"
msgstr "Hedy's Choice"

#, fuzzy
msgid "hedy_introduction_slides"
msgstr "Hedy Introduction Slides"

#, fuzzy
msgid "hedy_logo_alt"
msgstr "Hedy logo"

#, fuzzy
msgid "hedy_on_github"
msgstr "Hedy on Github"

#, fuzzy
msgid "hedy_tutorial_logo_alt"
msgstr "Hedy tutorial icon"

#, fuzzy
msgid "hello_logo"
msgstr "hello"

#, fuzzy
msgid "hidden"
msgstr "Hidden"

#, fuzzy
msgid "hide_cheatsheet"
msgstr "Hide cheatsheet"

#, fuzzy
msgid "hide_keyword_switcher"
msgstr "Hide keyword switcher"

msgid "highest_level_reached"
msgstr "Najvišja stopnja dosežena"

msgid "highest_quiz_score"
msgstr "Najvišji rezultat kviza"

#, fuzzy
msgid "highscore_explanation"
msgstr "On this page you can view the current Highscores, based on the amount of achievements gathered. View the ranking for either all users, your country or your class. Click on a username to view their public profile."

#, fuzzy
msgid "highscore_no_public_profile"
msgstr "You don't have a public profile and are therefore not listed on the highscores. Do you wish to create one?"

#, fuzzy
msgid "highscores"
msgstr "Highscores"

msgid "hint"
msgstr "Namig?"

#, fuzzy
msgid "ill_work_some_more"
msgstr "I'll work on it a little longer"

#, fuzzy
msgid "image_invalid"
msgstr "The image you chose is invalid."

#, fuzzy
msgid "incomplete_command_exception"
msgstr "Incomplete Command"

#, fuzzy
msgid "incorrect_handling_of_quotes_exception"
msgstr "Incorrect handling of quotes"

#, fuzzy
msgid "incorrect_use_of_types_exception"
msgstr "Incorrect use of types"

#, fuzzy
msgid "incorrect_use_of_variable_exception"
msgstr "Incorrect use of variable"

#, fuzzy
msgid "indentation_exception"
msgstr "Incorrect Indentation"

#, fuzzy
msgid "input"
msgstr "input from `{ask}`"

#, fuzzy
msgid "input_variable_role"
msgstr "input"

#, fuzzy
msgid "integer"
msgstr "a number"

#, fuzzy
msgid "invalid_class_link"
msgstr "Invalid link for joining the class."

#, fuzzy
msgid "invalid_command_exception"
msgstr "Invalid command"

#, fuzzy
msgid "invalid_keyword_language_comment"
msgstr "# The provided keyword language is invalid, keyword language is set to English"

#, fuzzy
msgid "invalid_language_comment"
msgstr "# The provided language is invalid, language set to English"

msgid "invalid_level_comment"
msgstr "# Navedena stopnja je neveljavna, stopnja je nastavljena na nivo 1"

#, fuzzy
msgid "invalid_program_comment"
msgstr "# The provided program is invalid, please try again"

#, fuzzy
msgid "invalid_teacher_invitation_code"
msgstr "The teacher invitation code is invalid. To become a teacher, reach out to hello@hedy.org."

#, fuzzy
msgid "invalid_tutorial_step"
msgstr "Invalid tutorial step"

#, fuzzy
msgid "invalid_username_password"
msgstr "Invalid username/password."

#, fuzzy
msgid "invite_by_username"
msgstr "Invite by username"

#, fuzzy
msgid "invite_date"
msgstr "Invite date"

#, fuzzy
msgid "invite_message"
msgstr "You have received an invitation to join class"

#, fuzzy
msgid "invite_prompt"
msgstr "Enter a username"

#, fuzzy
msgid "invite_teacher"
msgstr "Invite a teacher"

#, fuzzy
msgid "join_class"
msgstr "Join class"

#, fuzzy
msgid "join_prompt"
msgstr "You need to have an account to join a class. Would you like to login now?"

#, fuzzy
msgid "keybinding_waiting_for_keypress"
msgstr "Waiting for a button press..."

#, fuzzy
msgid "keyword_language_invalid"
msgstr "Please select a valid keyword language (select English or your own language)."

#, fuzzy
msgid "landcode_phone_number"
msgstr "Please also add your country's landcode"

#, fuzzy
msgid "language"
msgstr "Language"

#, fuzzy
msgid "language_invalid"
msgstr "Please select a valid language."

#, fuzzy
msgid "languages"
msgstr "Which of these programming languages have you used before?"

#, fuzzy
msgid "last_achievement"
msgstr "Last earned achievement"

#, fuzzy
msgid "last_edited"
msgstr "Last edited"

#, fuzzy
msgid "last_error"
msgstr "Last error"

#, fuzzy
msgid "last_program"
msgstr "Last program"

#, fuzzy
msgid "last_update"
msgstr "Last update"

#, fuzzy
msgid "lastname"
msgstr "Last Name"

#, fuzzy
msgid "leave_class"
msgstr "Leave class"

msgid "level"
msgstr "Stopnja"

msgid "level_accessible"
msgstr "Stopnja je odprta za učence"

msgid "level_disabled"
msgstr "Stopnja onemogočena"

msgid "level_future"
msgstr "Ta stopnja se avtomatsko odpre "

msgid "level_invalid"
msgstr "Ta stopnja Hedy ni veljavna."

msgid "level_not_class"
msgstr "Ta stopnja v vašem razredu še ni na voljo"

msgid "level_title"
msgstr "Stopnja"

msgid "levels"
msgstr "stopnje"

#, fuzzy
msgid "link"
msgstr "Link"

#, fuzzy
msgid "list"
msgstr "a list"

#, fuzzy
msgid "list_variable_role"
msgstr "list"

#, fuzzy
msgid "live_dashboard"
msgstr "Live Dashboard"

#, fuzzy
msgid "logged_in_to_share"
msgstr "You must be logged in to save and share a program."

#, fuzzy
msgid "login"
msgstr "Log in"

#, fuzzy
msgid "login_long"
msgstr "Log in to your account"

#, fuzzy
msgid "login_to_save_your_work"
msgstr "Log in to save your work"

#, fuzzy
msgid "logout"
msgstr "Log out"

#, fuzzy
msgid "longest_program"
msgstr "Longest program"

#, fuzzy
msgid "mail_change_password_body"
msgstr ""
"Your Hedy password has been changed. If you did this, all is good.\n"
"If you didn't change your password, please contact us immediately by replying to this email."

#, fuzzy
msgid "mail_change_password_subject"
msgstr "Your Hedy password has been changed"

#, fuzzy
msgid "mail_error_change_processed"
msgstr "Something went wrong when sending a validation mail, the changes are still correctly processed."

#, fuzzy
msgid "mail_goodbye"
msgstr ""
"Keep programming!\n"
"The Hedy team"

#, fuzzy
msgid "mail_hello"
msgstr "Hi {username}!"

#, fuzzy
msgid "mail_recover_password_body"
msgstr ""
"By clicking on this link, you can set a new Hedy password. This link is valid for <b>4</b> hours.\n"
"If you haven't required a password reset, please ignore this email: {link}"

#, fuzzy
msgid "mail_recover_password_subject"
msgstr "Request a password reset."

#, fuzzy
msgid "mail_reset_password_body"
msgstr ""
"Your Hedy password has been reset to a new one. If you did this, all is good.\n"
"If you didn't change your password, please contact us immediately by replying to this email."

#, fuzzy
msgid "mail_reset_password_subject"
msgstr "Your Hedy password has been reset"

msgid "mail_welcome_teacher_body"
msgstr ""
"<strong>Dobrodošli!</strong>\n"
"Čestitamo za vaš nov učiteljski račun Hedy. Dobrodošli v svetovni skupnosti učiteljev Hedy!\n"
"\n"
"<strong>Kaj zmorejo učiteljevi računi</strong>\n"
"Zdaj so vam na voljo številne dodatne možnosti.\n"
"\n"
"1. Dodatna razlaga je na voljo v <a href=\"https://hedy.org/for-teachers/manual\">priročniku za učitelje</a>.\n"
"2. S svojim računom učitelja lahko ustvarite razrede. Vaši učenci se lahko nato pridružijo vašim predavanjem in lahko vidite njihov napredek. Razredi se izvajajo in upravljajo na <a href=\"https://hedycode.com/for-teachers\">strani za učitelje</a>.\n"
"3. Svoje razrede lahko popolnoma prilagodite, na primer lahko odprete in zaprete stopnje, omogočite ali onemogočite, ali pa ustvarite kar lastne, dogodivščine!\n"
"\n"
"<strong>Pridružite se naši spletni skupnosti!</strong>\n"
"Vsi učitelji Hedy, programerji in drugi podporniki so dobrodošli, da se pridružijo našemu <a href=\"https://discord.gg/8yY7dEme9r\">strežniku Discord</a>. To je idealen kraj za klepet o Hedy: imamo kanale, kjer lahko pokažete svoje super projekte in lekcije, kanale za prijavo napak in kanale za klepet z drugimi učitelji in ekipo Hedy.\n"
"\n"
"<strong>Kako zaprositi za pomoč </strong>\n"
"Če je karkoli nejasno, nam to lahko sporočite na Discordu ali pa <a href=\"mailto: hello@hedy.org\">nam pošljete e-pošto</a>.\n"
"\n"
"<strong>Kako prijaviti napake</strong>\n"
"V Discordu imamo kanal za prijavo hroščev, imenovan #bugs. To je idealen kraj, da nas obvestite o težavah, na katere naletite. Če znate uporabljati GitHub, lahko ustvarite <a href=\"https://github.com/hedyorg/hedy/issues/new?assignees=&labels=&template=bug_report.md&title=%5BBUG%5D\">težavo </a> tam.\n"

#, fuzzy
msgid "mail_welcome_teacher_subject"
msgstr "Your Hedy teacher account is ready"

#, fuzzy
msgid "mail_welcome_verify_body"
msgstr ""
"Your Hedy account has been created successfully. Welcome!\n"
"Please click on this link to verify your email address: {link}"

#, fuzzy
msgid "mail_welcome_verify_subject"
msgstr "Welcome to Hedy"

#, fuzzy
msgid "mailing_title"
msgstr "Subscribe to the Hedy newsletter"

#, fuzzy
msgid "main_subtitle"
msgstr "Textual programming for the classroom"

#, fuzzy
msgid "main_title"
msgstr "Hedy"

#, fuzzy
msgid "make_sure_you_are_done"
msgstr "Make sure you are done! You will not be able to change your program anymore after you click \"Hand in\"."

#, fuzzy
msgid "male"
msgstr "Male"

#, fuzzy
msgid "mandatory_mode"
msgstr "Mandatory developer's mode"

#, fuzzy
msgid "more_options"
msgstr "More options"

#, fuzzy
msgid "multiple_keywords_warning"
msgstr "You are trying to use the keyword {orig_keyword}, but this keyword might have several meanings. Please choose the one you're trying to use from this list and copy paste it in your code, curly braces included: {keyword_list}"

msgid "multiple_levels_warning"
msgstr "Opazili smo, da ste izbrali več stopenj in v svojo dogodivščino vključili delčke kode, kar lahko povzroči težave s označevalnikom skladnje (sintakse) in samodejnim prevajanjem ključnih besed"

#, fuzzy
msgid "my_account"
msgstr "My account"

#, fuzzy
msgid "my_achievements"
msgstr "My achievements"

#, fuzzy
msgid "my_adventures"
msgstr "My adventures"

#, fuzzy
msgid "my_classes"
msgstr "My classes"

#, fuzzy
msgid "my_messages"
msgstr "My messages"

#, fuzzy
msgid "my_public_profile"
msgstr "My public profile"

#, fuzzy
msgid "name"
msgstr "Name"

#, fuzzy
msgid "nav_explore"
msgstr "Explore"

#, fuzzy
msgid "nav_hedy"
msgstr "Hedy"

#, fuzzy
msgid "nav_learn_more"
msgstr "Learn more"

#, fuzzy
msgid "nav_start"
msgstr "Home"

#, fuzzy
msgid "new_password"
msgstr "New password"

#, fuzzy
msgid "new_password_repeat"
msgstr "Repeat new password"

#, fuzzy
msgid "newline"
msgstr "a new line"

#, fuzzy
msgid "next_exercise"
msgstr "Next exercise"

#, fuzzy
msgid "next_page"
msgstr "Next page"

#, fuzzy
msgid "next_step_tutorial"
msgstr "Next step >>>"

#, fuzzy
msgid "no"
msgstr "No"

#, fuzzy
msgid "no_account"
msgstr "No account?"

#, fuzzy
msgid "no_accounts"
msgstr "There are no accounts to create."

#, fuzzy
msgid "no_adventures_yet"
msgstr "There are no public adventures yet..."

#, fuzzy
msgid "no_certificate"
msgstr "This user hasn't earned the Hedy Certificate of Completion"

msgid "no_more_flat_if"
msgstr "Od 8. stopnje naprej je treba kodo za `{if}` postaviti v naslednjo vrstico in jo začeti s 4 presledki."

#, fuzzy
msgid "no_programs"
msgstr "There are no programs."

#, fuzzy
msgid "no_public_profile"
msgstr "You don't have a public profile text yet..."

#, fuzzy
msgid "no_shared_programs"
msgstr "has no shared programs..."

#, fuzzy
msgid "no_such_adventure"
msgstr "This adventure doesn't exist!"

#, fuzzy
msgid "no_such_class"
msgstr "No such Hedy class."

#, fuzzy
msgid "no_such_highscore"
msgstr "Highscores"

msgid "no_such_level"
msgstr "Take stopnje Hedy ne vsebuje!"

#, fuzzy
msgid "no_such_program"
msgstr "No such Hedy program!"

#, fuzzy
msgid "no_tag"
msgstr "No tag provided!"

#, fuzzy
msgid "not_adventure_yet"
msgstr "You must fill in an adventure name first"

#, fuzzy
msgid "not_enrolled"
msgstr "Looks like you are not in this class!"

#, fuzzy
msgid "not_in_class_no_handin"
msgstr "You are not in a class, so there's no need for you to hand in anything."

#, fuzzy
msgid "not_logged_in_cantsave"
msgstr "Your program will not be saved."

#, fuzzy
msgid "not_logged_in_handin"
msgstr "You must be logged in to hand in an assignment."

#, fuzzy
msgid "not_teacher"
msgstr "Looks like you are not a teacher!"

#, fuzzy
msgid "number"
msgstr "a number"

#, fuzzy
msgid "number_achievements"
msgstr "Number of achievements"

#, fuzzy
msgid "number_lines"
msgstr "Number of lines"

#, fuzzy
msgid "number_of_errors"
msgstr "Number of errors: {number_of_errors}"

#, fuzzy
msgid "number_programs"
msgstr "Number of programs ran"

#, fuzzy
msgid "ok"
msgstr "OK"

#, fuzzy
msgid "only_you_can_see"
msgstr "Only you can see this program."

#, fuzzy
msgid "open"
msgstr "Open"

#, fuzzy
msgid "opening_date"
msgstr "Opening date"

#, fuzzy
msgid "opening_dates"
msgstr "Opening dates"

#, fuzzy
msgid "option"
msgstr "Option"

#, fuzzy
msgid "or"
msgstr "or"

#, fuzzy
msgid "other"
msgstr "Other"

#, fuzzy
msgid "other_block"
msgstr "Another block language"

#, fuzzy
msgid "other_settings"
msgstr "Other settings"

#, fuzzy
msgid "other_source"
msgstr "Other"

#, fuzzy
msgid "other_text"
msgstr "Another text language"

#, fuzzy
msgid "overwrite_warning"
msgstr "You already have a program with this name, saving this program will replace the old one. Are you sure?"

#, fuzzy
msgid "owner"
msgstr "Owner"

#, fuzzy
msgid "page_not_found"
msgstr "We couldn't find that page!"

#, fuzzy
msgid "pair_with_teacher"
msgstr "I would like to be paired with another teacher for help"

msgid "parsons_title"
msgstr "Uganka"

#, fuzzy
msgid "password"
msgstr "Password"

#, fuzzy
msgid "password_change_not_allowed"
msgstr "You're not allowed to change the password of this user."

#, fuzzy
msgid "password_change_prompt"
msgstr "Are you sure you want to change this password?"

#, fuzzy
msgid "password_change_success"
msgstr "Password of your student is successfully changed."

#, fuzzy
msgid "password_invalid"
msgstr "Your password is invalid."

#, fuzzy
msgid "password_repeat"
msgstr "Repeat password"

#, fuzzy
msgid "password_resetted"
msgstr "Your password has been successfully reset. You are being redirected to the login page."

#, fuzzy
msgid "password_six"
msgstr "Your password must contain at least six characters."

#, fuzzy
msgid "password_updated"
msgstr "Password updated."

#, fuzzy
msgid "passwords_six"
msgstr "All passwords need to be six characters or longer."

#, fuzzy
msgid "pending_invites"
msgstr "Pending invites"

#, fuzzy
msgid "people_with_a_link"
msgstr "Other people with a link can see this program. It also can be found on the \"Explore\" page."

#, fuzzy
msgid "percentage"
msgstr "percentage"

#, fuzzy
msgid "percentage_achieved"
msgstr "Achieved by {percentage}% of the users"

#, fuzzy
msgid "period"
msgstr "a period"

#, fuzzy
msgid "personal_text"
msgstr "Personal text"

#, fuzzy
msgid "personal_text_invalid"
msgstr "Your personal text is invalid."

#, fuzzy
msgid "phone_number"
msgstr "Phone number"

#, fuzzy
msgid "postfix_classname"
msgstr "Postfix classname"

#, fuzzy
msgid "preferred_keyword_language"
msgstr "Preferred keyword language"

#, fuzzy
msgid "preferred_language"
msgstr "Preferred language"

#, fuzzy
msgid "preview"
msgstr "Preview"

#, fuzzy
msgid "previewing_adventure"
msgstr "Previewing adventure"

#, fuzzy
msgid "previewing_class"
msgstr "You are previewing class <em>{class_name}</em> as a teacher."

#, fuzzy
msgid "previous_campaigns"
msgstr "View previous campaigns"

#, fuzzy
msgid "previous_page"
msgstr "Previous page"

#, fuzzy
msgid "print_logo"
msgstr "print"

#, fuzzy
msgid "privacy_terms"
msgstr "Privacy terms"

#, fuzzy
msgid "private"
msgstr "Private"

#, fuzzy
msgid "profile_logo_alt"
msgstr "Profile icon."

#, fuzzy
msgid "profile_picture"
msgstr "Profile picture"

#, fuzzy
msgid "profile_updated"
msgstr "Profile updated."

#, fuzzy
msgid "profile_updated_reload"
msgstr "Profile updated, page will be re-loaded."

#, fuzzy
msgid "program_contains_error"
msgstr "This program contains an error, are you sure you want to share it?"

#, fuzzy
msgid "program_header"
msgstr "My programs"

#, fuzzy
msgid "program_too_large_exception"
msgstr "Programs too large"

#, fuzzy
msgid "programming_experience"
msgstr "Do you have programming experience?"

#, fuzzy
msgid "programming_invalid"
msgstr "Please select a valid programming language."

#, fuzzy
msgid "programs"
msgstr "Programs"

#, fuzzy
msgid "programs_created"
msgstr "Programs created"

#, fuzzy
msgid "programs_saved"
msgstr "Programs saved"

#, fuzzy
msgid "programs_submitted"
msgstr "Programs submitted"

#, fuzzy
msgid "prompt_join_class"
msgstr "Do you want to join this class?"

#, fuzzy
msgid "public"
msgstr "Public"

#, fuzzy
msgid "public_adventures"
msgstr "Browse public adventures"

#, fuzzy
msgid "public_content"
msgstr "Public content"

#, fuzzy
msgid "public_content_info"
msgstr "You can also look for public adventures and use them as an example."

#, fuzzy
msgid "public_invalid"
msgstr "This agreement selection is invalid"

#, fuzzy
msgid "public_profile"
msgstr "Public profile"

#, fuzzy
msgid "public_profile_info"
msgstr "By selecting this box I make my profile visible for everyone. Be careful not to share personal information like your name or home address, because everyone will be able to see it!"

#, fuzzy
msgid "public_profile_updated"
msgstr "Public profile updated, page will be re-loaded."

#, fuzzy
msgid "question mark"
msgstr "a question mark"

msgid "quiz_logo_alt"
msgstr "Znak kviza"

msgid "quiz_score"
msgstr "Rezultat kviza"

msgid "quiz_tab"
msgstr "Kviz"

msgid "quiz_threshold_not_reached"
msgstr "Prag kviza za odklepanje te stopnje ni dosežen"

#, fuzzy
msgid "read_code_label"
msgstr "Read aloud"

#, fuzzy
msgid "recent"
msgstr "My recent programs"

#, fuzzy
msgid "recover_password"
msgstr "Request a password reset"

msgid "regress_button"
msgstr "Pojdi nazaj na stopnjo {level}"

#, fuzzy
msgid "remove"
msgstr "Remove"

#, fuzzy
msgid "remove_customization"
msgstr "Remove customization"

#, fuzzy
msgid "remove_customizations_prompt"
msgstr "Are you sure you want to remove this class's customizations?"

#, fuzzy
msgid "remove_student_prompt"
msgstr "Are you sure you want to remove the student from the class?"

#, fuzzy
msgid "remove_user_prompt"
msgstr "Confirm removing this user from the class."

#, fuzzy
msgid "repair_program_logo_alt"
msgstr "Repair program icon"

msgid "repeat_dep"
msgstr "Od 8. stopnje naprej je treba `{repeat}` uporabljati z zamikom. Primere si lahko ogledate na zavihku `{repeat}` v 8. stopnji."

#, fuzzy
msgid "repeat_match_password"
msgstr "The repeated password does not match."

#, fuzzy
msgid "repeat_new_password"
msgstr "Repeat new password"

#, fuzzy
msgid "report_failure"
msgstr "This program does not exist or is not public"

#, fuzzy
msgid "report_program"
msgstr "Are you sure you want to report this program?"

#, fuzzy
msgid "report_success"
msgstr "This program has been reported"

#, fuzzy
msgid "request_invalid"
msgstr "Request invalid"

#, fuzzy
msgid "request_teacher"
msgstr "Would you like to apply for a teacher's account?"

#, fuzzy
msgid "request_teacher_account"
msgstr "Request teacher account"

#, fuzzy
msgid "required_field"
msgstr "Fields marked with an * are required"

#, fuzzy
msgid "reset_adventure_prompt"
msgstr "Are you sure you want to reset all selected adventures?"

#, fuzzy
msgid "reset_adventures"
msgstr "Reset selected adventures"

#, fuzzy
msgid "reset_button"
msgstr "Reset"

#, fuzzy
msgid "reset_password"
msgstr "Reset password"

#, fuzzy
msgid "reset_view"
msgstr "Reset"

#, fuzzy
msgid "retrieve_adventure_error"
msgstr "You're not allowed to view this adventure!"

#, fuzzy
msgid "retrieve_class_error"
msgstr "Only teachers can retrieve classes"

#, fuzzy
msgid "retrieve_tag_error"
msgstr "Error retrieving tags"

#, fuzzy
msgid "role"
msgstr "Role"

msgid "run_code_button"
msgstr "Poženi program"

#, fuzzy
msgid "runs_over_time"
msgstr "Runs over time"

#, fuzzy
msgid "save_parse_warning"
msgstr "This program contains an error, are you sure you want to save it?"

#, fuzzy
msgid "save_prompt"
msgstr "You need to have an account to save your program. Would you like to login now?"

#, fuzzy
msgid "save_success_detail"
msgstr "Program saved successfully."

#, fuzzy
msgid "score"
msgstr "Score"

#, fuzzy
msgid "search"
msgstr "Search..."

#, fuzzy
msgid "search_button"
msgstr "Search"

#, fuzzy
msgid "second_teacher"
msgstr "Second teacher"

#, fuzzy
msgid "second_teacher_copy_prompt"
msgstr "Are you sure you want to copy this teacher?"

#, fuzzy
msgid "second_teacher_prompt"
msgstr "Enter a teacher username to invite them."

#, fuzzy
msgid "second_teacher_warning"
msgstr "All teachers in this class can customize it."

#, fuzzy
msgid "see_certificate"
msgstr "See {username} certificate!"

#, fuzzy
msgid "select"
msgstr "Select"

#, fuzzy
msgid "select_adventures"
msgstr "Select and order adventures"

msgid "select_all"
msgstr "Select all"

#, fuzzy
msgid "select_lang"
msgstr "Select language"

msgid "select_levels"
msgstr "Izberite stopnje"

#, fuzzy
msgid "select_tag"
msgstr "Select tag"

msgid "selected"
msgstr "Selected"

#, fuzzy
msgid "self_removal_prompt"
msgstr "Are you sure you want to leave this class?"

#, fuzzy
msgid "send_password_recovery"
msgstr "Send me a password recovery link"

#, fuzzy
msgid "sent_by"
msgstr "This invitation is sent by"

#, fuzzy
msgid "sent_password_recovery"
msgstr "You should soon receive an email with instructions on how to reset your password."

#, fuzzy
msgid "settings"
msgstr "My personal settings"

#, fuzzy
msgid "share_by_giving_link"
msgstr "Show your program to other people by giving them the link below:"

#, fuzzy
msgid "share_your_program"
msgstr "Share your program"

#, fuzzy
msgid "signup_student_or_teacher"
msgstr "Are you a student or a teacher?"

#, fuzzy
msgid "single quotes"
msgstr "a single quote"

#, fuzzy
msgid "slash"
msgstr "a slash"

#, fuzzy
msgid "sleeping"
msgstr "Sleeping..."

#, fuzzy
msgid "slides"
msgstr "Slides"

#, fuzzy
msgid "slides_for_level"
msgstr "Slides for level"

msgid "slides_info"
msgstr "Za vsako stopnjo Hedyja smo ustvarili prosojnice, ki vam bodo v pomoč pri poučevanju. Prosojnice vsebujejo razlage vsake ravni in primere Hedy, ki jih lahko izvajate znotraj prosojnic. Preprosto kliknite povezavo in začnite! Uvodne prosojnice so splošna razlaga Hedy pred 1. stopnjo. Prosojnice so bile ustvarjene s pomočjo <a href=\"https://slides.com\">slides.com</a>. Če jih želite prilagoditi sami, jih lahko prenesete in nato naložite nastalo ZIP datoteko na <a href=\"https://slides.com\">slides.com</a>. Več informacij o prosojnicah najdete v <a href=\"https://hedy.org/for-teachers/manual/features\">priročniku za učitelje</a>."

#, fuzzy
msgid "social_media"
msgstr "Social media"

msgid "solution_example"
msgstr ""

msgid "solution_example_explanation"
msgstr ""

#, fuzzy
msgid "something_went_wrong_keyword_parsing"
msgstr "There is a mistake in your adventure, are all keywords correctly surrounded with { }?"

#, fuzzy
msgid "space"
msgstr "a space"

#, fuzzy
msgid "star"
msgstr "a star"

#, fuzzy
msgid "start_hedy_tutorial"
msgstr "Start hedy tutorial"

#, fuzzy
msgid "start_learning"
msgstr "Start learning"

#, fuzzy
msgid "start_programming"
msgstr "Start programming"

#, fuzzy
msgid "start_programming_logo_alt"
msgstr "Start programming icon"

msgid "start_quiz"
msgstr "Začni kviz"

#, fuzzy
msgid "start_teacher_tutorial"
msgstr "Start teacher tutorial"

#, fuzzy
msgid "start_teaching"
msgstr "Start teaching"

#, fuzzy
msgid "step_title"
msgstr "Assignment"

#, fuzzy
msgid "stepper_variable_role"
msgstr "stepper"

#, fuzzy
msgid "stop_code_button"
msgstr "Stop program"

#, fuzzy
msgid "string"
msgstr "text"

#, fuzzy
msgid "student"
msgstr "Student"

#, fuzzy
msgid "student_already_in_class"
msgstr "This student is already in your class."

#, fuzzy
msgid "student_already_invite"
msgstr "This student already has a pending invitation."

#, fuzzy
msgid "student_details"
msgstr "Student details"

#, fuzzy
msgid "student_not_allowed_in_class"
msgstr "Student not allowed in class"

#, fuzzy
msgid "student_not_existing"
msgstr "This username doesn't exist."

#, fuzzy
msgid "student_signup_header"
msgstr "Student"

#, fuzzy
msgid "students"
msgstr "students"

#, fuzzy
msgid "submission_time"
msgstr "Handed in at"

#, fuzzy
msgid "submit_answer"
msgstr "Answer question"

#, fuzzy
msgid "submit_program"
msgstr "Submit"

#, fuzzy
msgid "submit_warning"
msgstr "Are you sure you want to submit this program?"

#, fuzzy
msgid "submitted"
msgstr "Submitted"

#, fuzzy
msgid "submitted_header"
msgstr "This is a submitted program and can't be altered."

#, fuzzy
msgid "subscribe"
msgstr "Subscribe"

#, fuzzy
msgid "subscribe_newsletter"
msgstr "Subscribe to the newsletter"

#, fuzzy
msgid "successful_runs"
msgstr "Successful runs: {successful_runs}"

#, fuzzy
msgid "suggestion_color"
msgstr "Try using another color"

#, fuzzy
msgid "suggestion_note"
msgstr "Use a note between C0 and B9 or a number between 1 and 70"

#, fuzzy
msgid "suggestion_number"
msgstr "Try changing the value to a number"

#, fuzzy
msgid "suggestion_numbers_or_strings"
msgstr "Try changing the values to be all text or all numbers"

#, fuzzy
msgid "surname"
msgstr "First Name"

#, fuzzy
msgid "survey"
msgstr "Survey"

#, fuzzy
msgid "survey_completed"
msgstr "Survey completed"

#, fuzzy
msgid "survey_skip"
msgstr "Don't show this again"

#, fuzzy
msgid "survey_submit"
msgstr "Submit"

#, fuzzy
msgid "tag_in_adventure"
msgstr "Tag in adventure"

#, fuzzy
msgid "tag_input_placeholder"
msgstr "Enter a new tag"

#, fuzzy
msgid "tags"
msgstr "Tags"

#, fuzzy
msgid "teacher"
msgstr "Teacher"

#, fuzzy
msgid "teacher_account_request"
msgstr "You have a pending teacher account request"

#, fuzzy
msgid "teacher_account_success"
msgstr "You successfully requested a teacher account."

#, fuzzy
msgid "teacher_invalid"
msgstr "Your teacher value is invalid."

#, fuzzy
msgid "teacher_invitation_require_login"
msgstr "To set up your profile as a teacher, we will need you to log in. If you don't have an account, please create one."

#, fuzzy
msgid "teacher_manual"
msgstr "Teacher manual"

#, fuzzy
msgid "teacher_signup_header"
msgstr "Teacher"

#, fuzzy
msgid "teacher_tutorial_logo_alt"
msgstr "Teacher tutorial icon"

#, fuzzy
msgid "teacher_welcome"
msgstr "Welcome to Hedy! Your are now the proud owner of a teachers account which allows you to create classes and invite students."

#, fuzzy
msgid "teachers"
msgstr "Teachers"

#, fuzzy
msgid "template_code"
msgstr ""
"This is the explanation of my adventure!\n"
"\n"
"This way I can show a command: <code>{print}</code>\n"
"\n"
"But sometimes I might want to show a piece of code, like this:\n"
"<pre>\n"
"ask What's your name?\n"
"echo so your name is \n"
"</pre>"

#, fuzzy
msgid "this_turns_in_assignment"
msgstr "This turns in your assignment to your teacher."

#, fuzzy
msgid "title"
msgstr "Title"

#, fuzzy
msgid "title_achievements"
msgstr "Hedy - My achievements"

#, fuzzy
msgid "title_admin"
msgstr "Hedy - Administrator page"

#, fuzzy
msgid "title_class-overview"
msgstr "Hedy - Class overview"

#, fuzzy
msgid "title_customize-adventure"
msgstr "Hedy - Customize adventure"

#, fuzzy
msgid "title_customize-class"
msgstr "Hedy - Customize class"

#, fuzzy
msgid "title_explore"
msgstr "Hedy - Explore"

#, fuzzy
msgid "title_for-teacher"
msgstr "Hedy - For teachers"

#, fuzzy
msgid "title_join-class"
msgstr "Hedy - Join class"

#, fuzzy
msgid "title_landing-page"
msgstr "Welcome to Hedy!"

#, fuzzy
msgid "title_learn-more"
msgstr "Hedy - Learn more"

#, fuzzy
msgid "title_login"
msgstr "Hedy - Login"

#, fuzzy
msgid "title_my-profile"
msgstr "Hedy - My account"

#, fuzzy
msgid "title_privacy"
msgstr "Hedy - Privacy terms"

#, fuzzy
msgid "title_programs"
msgstr "Hedy - My programs"

#, fuzzy
msgid "title_public-adventures"
msgstr "Hedy - Public adventures"

#, fuzzy
msgid "title_recover"
msgstr "Hedy - Recover account"

#, fuzzy
msgid "title_reset"
msgstr "Hedy - Reset password"

#, fuzzy
msgid "title_signup"
msgstr "Hedy - Create an account"

#, fuzzy
msgid "title_start"
msgstr "Hedy - Textual programming made easy"

#, fuzzy
msgid "title_view-adventure"
msgstr "Hedy - View adventure"

#, fuzzy
msgid "token_invalid"
msgstr "Your token is invalid."

msgid "tooltip_level_locked"
msgstr "Vaš-a učitelj-ica je stopnjo onemogočil-a"

msgid "translate_error"
msgstr "Med prevajanjem kode je šlo nekaj narobe. Poskusite zagnati kodo, da vidite, ali ima napako. Kode z napakami ni mogoče prevesti."

#, fuzzy
msgid "translating_hedy"
msgstr "Translating Hedy"

#, fuzzy
msgid "translator"
msgstr "Translator"

#, fuzzy
msgid "tutorial"
msgstr "Tutorial"

#, fuzzy
msgid "tutorial_code_snippet"
msgstr ""
"{print} Hello world!\n"
"{print} I'm learning Hedy with the tutorial!"

#, fuzzy
msgid "tutorial_message_not_found"
msgstr "We couldn't find the requested tutorial step..."

#, fuzzy
msgid "tutorial_title_not_found"
msgstr "Tutorial step not found"

#, fuzzy
msgid "unauthorized"
msgstr "You don't have access rights for this page"

#, fuzzy
msgid "unfavourite_confirm"
msgstr "Are you sure you want to unfavourite this program?"

#, fuzzy
msgid "unfavourite_success"
msgstr "Your program is unfavourited."

#, fuzzy
msgid "unique_usernames"
msgstr "All usernames need to be unique."

#, fuzzy
msgid "unknown_variable_role"
msgstr "unknown"

msgid "unlock_thresholds"
msgstr "Odkleni meje stopnje"

#, fuzzy
msgid "unsaved_class_changes"
msgstr "There are unsaved changes, are you sure you want to leave this page?"

#, fuzzy
msgid "unsubmit_program"
msgstr "Unsubmit program"

#, fuzzy
msgid "unsubmit_warning"
msgstr "Are you sure you want to unsubmit this program?"

#, fuzzy
msgid "unsubmitted"
msgstr "Unsubmitted"

#, fuzzy
msgid "update_adventure_prompt"
msgstr "Are you sure you want to update this adventure?"

#, fuzzy
msgid "update_public"
msgstr "Update public profile"

#, fuzzy
msgid "updating_indicator"
msgstr "Updating"

#, fuzzy
msgid "use_of_blanks_exception"
msgstr "Use of blanks in programs"

#, fuzzy
msgid "use_of_nested_functions_exception"
msgstr "Use of nested functions"

#, fuzzy
msgid "used_in"
msgstr "Used in:"

#, fuzzy
msgid "user"
msgstr "user"

#, fuzzy
msgid "user_inexistent"
msgstr "This user doesn't exist"

#, fuzzy
msgid "user_not_private"
msgstr "This user either doesn't exist or doesn't have a public profile"

#, fuzzy
msgid "username"
msgstr "Username"

#, fuzzy
msgid "username_empty"
msgstr "You didn't enter an username!"

#, fuzzy
msgid "username_invalid"
msgstr "Your username is invalid."

#, fuzzy
msgid "username_special"
msgstr "Username cannot contain `:` or `@`."

#, fuzzy
msgid "username_three"
msgstr "Username must contain at least three characters."

#, fuzzy
msgid "usernames_exist"
msgstr "One or more usernames is already in use."

#, fuzzy
msgid "value"
msgstr "Value"

#, fuzzy
msgid "view_adventures"
msgstr "View adventures"

#, fuzzy
msgid "view_classes"
msgstr "View classes"

#, fuzzy
msgid "view_program"
msgstr "View program"

#, fuzzy
msgid "view_slides"
msgstr "View slides"

#, fuzzy
msgid "waiting_for_submit"
msgstr "Waiting for submit"

#, fuzzy
msgid "walker_variable_role"
msgstr "walker"

#, fuzzy
msgid "welcome"
msgstr "Welcome"

#, fuzzy
msgid "welcome_back"
msgstr "Welcome back"

#, fuzzy
msgid "what_is_your_role"
msgstr "What is your role?"

#, fuzzy
msgid "what_should_my_code_do"
msgstr "What should my code do?"

#, fuzzy
msgid "whole_world"
msgstr "The world"

#, fuzzy
msgid "year_invalid"
msgstr "Please enter a year between 1900 and {current_year}."

#, fuzzy
msgid "yes"
msgstr "Yes"

#, fuzzy
msgid "your_account"
msgstr "Your profile"

#, fuzzy
msgid "your_class"
msgstr "Your class"

#, fuzzy
msgid "your_last_program"
msgstr "Your last saved program"

#, fuzzy
msgid "your_personal_text"
msgstr "Your personal text..."

#, fuzzy
msgid "your_program"
msgstr "Your program"

#~ msgid "pygame_waiting_for_input"
#~ msgstr "Waiting for a button press..."

#~ msgid "variables"
#~ msgstr "Spremenljivke"

#~ msgid "add_students_options"
#~ msgstr "Add students options"

#~ msgid "class_live"
#~ msgstr "Live statistics"

#~ msgid "class_overview"
#~ msgstr "Class overview"

#~ msgid "last_login"
#~ msgstr "Last login"

#~ msgid "page"
#~ msgstr "page"

#~ msgid "student_list"
#~ msgstr "Student list"

#~ msgid "title_class grid_overview"
#~ msgstr "Hedy - Grid overview"

#~ msgid "title_class live_statistics"
#~ msgstr "Hedy - Live Statistics"

#~ msgid "tips"
#~ msgstr ""
<|MERGE_RESOLUTION|>--- conflicted
+++ resolved
@@ -7,27 +7,16 @@
 msgstr ""
 "Project-Id-Version: PROJECT VERSION\n"
 "Report-Msgid-Bugs-To: EMAIL@ADDRESS\n"
-<<<<<<< HEAD
-"POT-Creation-Date: 2024-06-26 16:04+0200\n"
-"PO-Revision-Date: 2024-06-19 19:09+0000\n"
-"Last-Translator: Prefill add-on <noreply-addon-prefill@weblate.org>\n"
-=======
 "POT-Creation-Date: 2000-01-01 00:00+0000\n"
 "PO-Revision-Date: 2024-06-27 16:32+0000\n"
 "Last-Translator: Anonymous <noreply@weblate.org>\n"
 "Language-Team: none\n"
->>>>>>> 0db9f8ff
 "Language: sl\n"
-"Language-Team: none\n"
-"Plural-Forms: nplurals=4; plural=n%100==1 ? 0 : n%100==2 ? 1 : n%100==3 || n%100==4 ? 2 : 3;\n"
 "MIME-Version: 1.0\n"
 "Content-Type: text/plain; charset=utf-8\n"
 "Content-Transfer-Encoding: 8bit\n"
-<<<<<<< HEAD
-=======
 "Plural-Forms: nplurals=4; plural=n%100==1 ? 0 : n%100==2 ? 1 : n%100==3 || n%100==4 ? 2 : 3;\n"
 "X-Generator: Weblate 5.7-dev\n"
->>>>>>> 0db9f8ff
 "Generated-By: Babel 2.14.0\n"
 
 #, fuzzy
@@ -2115,12 +2104,6 @@
 msgid "social_media"
 msgstr "Social media"
 
-msgid "solution_example"
-msgstr ""
-
-msgid "solution_example_explanation"
-msgstr ""
-
 #, fuzzy
 msgid "something_went_wrong_keyword_parsing"
 msgstr "There is a mistake in your adventure, are all keywords correctly surrounded with { }?"
@@ -2673,6 +2656,3 @@
 
 #~ msgid "title_class live_statistics"
 #~ msgstr "Hedy - Live Statistics"
-
-#~ msgid "tips"
-#~ msgstr ""
