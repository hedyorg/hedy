# Slovenian translations for PROJECT.
# Copyright (C) 2024 ORGANIZATION
# This file is distributed under the same license as the PROJECT project.
# FIRST AUTHOR <EMAIL@ADDRESS>, 2024.
#
msgid ""
msgstr ""
"Project-Id-Version: PROJECT VERSION\n"
"Report-Msgid-Bugs-To: EMAIL@ADDRESS\n"
"POT-Creation-Date: 2000-01-01 00:00+0000\n"
"PO-Revision-Date: 2024-04-01 14:42+0000\n"
"Last-Translator: Jernej Vidmar <nejc.vidmar@gmail.com>\n"
"Language-Team: none\n"
"Language: sl\n"
"MIME-Version: 1.0\n"
"Content-Type: text/plain; charset=utf-8\n"
"Content-Transfer-Encoding: 8bit\n"
"Plural-Forms: nplurals=4; plural=n%100==1 ? 0 : n%100==2 ? 1 : n%100==3 || n%100==4 ? 2 : 3;\n"
"X-Generator: Weblate 5.5-dev\n"
"Generated-By: Babel 2.14.0\n"

msgid "Access Before Assign"
msgstr "Spremenljivko {name} ste poskušali uporabiti v vrstici {access_line_number}, vendar ste jo nastavili v vrstici {definition_line_number}. Spremenljivko nastavite, preden jo uporabite."

msgid "Cyclic Var Definition"
msgstr "Ime `{variable}` je treba nastaviti, preden jo lahko uporabite na desni strani ukaza `{is}`."

msgid "Function Undefined"
msgstr "Poskušali ste uporabiti funkcijo {name}, vendar je niste definirali."

msgid "Has Blanks"
msgstr "Vaša koda je nepopolna. Vsebuje prazna mesta, ki jih morate nadomestiti s kodo."

msgid "Incomplete"
msgstr "Ups! Pozabili ste del kode! V vrstici {line_number} morate za `{incomplete_command}` vnesti besedilo."

msgid "Incomplete Repeat"
msgstr "Zdi se, da ste pri ukazu `{command}`, ki ste ga uporabili v vrstici {line_number}, pozabili uporabiti ukaz `{repeat}`."

msgid "Invalid"
msgstr "`{invalid_command}` ni ukaz Hedy stopnje {level}. Ali ste mislili `{guessed_command}`?"

msgid "Invalid Argument"
msgstr "Ne morete uporabiti ukaza `{command}` z `{invalid_argument}``. Poskusite spremeniti `{invalid_argument}` v {allowed_types}."

#, fuzzy
msgid "Invalid Argument Type"
msgstr "Ukaza `{command}` morete uporabiti z `{invalid_argument}`. Poskusite spremeniti `{invalid_argument}` v {allowed_types}."

msgid "Invalid At Command"
msgstr "Ukaza `{command}` od 16. stopnje naprej ni dovoljeno uporabljati. Za uporabo elementa s seznama lahko uporabite oglate oklepaje, na primer `prijatelji[i]`, `srečna_števila[{random}]`."

msgid "Invalid Space"
msgstr "Opala! Vrstico ste začeli s presledkom v vrstici {line_number}. Nepričakovani presledki lahko računalnike zmedejo, ga lahko odstranite?"

msgid "Invalid Type Combination"
msgstr "`{invalid_argument}` in `{invalid_argument_2}` ne morete uporabit skupaj z `{command}`, ker je eden {invalid_type}, drugi pa {invalid_type_2}. Poskusite spremeniti `{invalid_argument}` v {invalid_type_2} ali `{invalid_argument_2}` v {invalid_type}."

msgid "Lonely Echo"
msgstr "Uporabili ste `{echo}` pred `{ask}` ali `{echo}` brez `{ask}``.`{ask}` postavite pred `{echo}``."

#, fuzzy
msgid "Lonely Text"
msgstr "It looks like you forgot to use a command with the text you used in line {line_number}"

#, fuzzy
msgid "Missing Additional Command"
msgstr "It looks like you forgot to complete writing `{command}` on line {line_number}. Try adding `{missing_command}` to your code."

#, fuzzy
msgid "Missing Command"
msgstr "It looks like you forgot to use a command on line {line_number}."

msgid "Missing Inner Command"
msgstr "Izgleda, da ste pozabili uporabiti ukaz z izjavo `{command}`, ki ste jo uporabili v vrstici {line_number}."

msgid "Missing Square Brackets"
msgstr "Zdi se, da ste pri seznamu, ki ste ga ustvarili v vrstici {line_number}, pozabili uporabiti oglate oklepaje `[]`."

msgid "Missing Variable"
msgstr "Videti je da vaš `{command}` pogreša še spremenljivko na začetku vrstice."

msgid "Misspelled At Command"
msgstr "Izgleda, da ste morda ukaz `{command}` zapisali napačno. Namesto tega ste v vrstici {line_number} zapisali `{invalid_argument}`."

msgid "No Indentation"
msgstr "V vrstici {line_number} ste uporabili premalo presledkov. Uporabili ste {leading_spaces} presledkov, kar je premalo. Vsak nov blok začnite s {indent_size} presledki, ki so večji od presledka v prejšnji vrstici."

msgid "Non Decimal Variable"
msgstr "V vrstici {line_number} ste morda poskusili uporabiti številko, ki Hedy ni preveč všeč! Poskusite ga spremeniti v decimalno število, na primer 2.0."

msgid "Parse"
msgstr "Vnesena koda ni veljavna Hedy koda. V vrstici {location[0]} na mestu {location[1]} je napaka. Vnesli ste `{character_found}`, vendar to ni dovoljeno."

msgid "Pressit Missing Else"
msgstr "Pozabili ste dodati še, kaj se zgodi, ko pritisnete drugo tipko, zato v kodo dodajte `{else}`"

msgid "Runtime Index Error"
msgstr "Poskusili ste dostopati do seznama {name}, vendar je seznam prazen ali pa indeks kaže na napačno mesto."

msgid "Runtime Value Error"
msgstr "Med izvajanjem vašega programa je ukaz `{command}` prejel vrednost `{value}`, ki ni dovoljena. {tip}."

msgid "Runtime Values Error"
msgstr "Med izvajanjem vašega programa je ukaz `{command}` prejel vrednosti `{value}` in `{value}`, ki nista dovoljeni. {tip}."

#, fuzzy
msgid "Save Microbit code "
msgstr "Save Microbit code"

msgid "Too Big"
msgstr "Vau! Vaš program ima neverjetnih {lines_of_code} vrstic kode! Toda na tej ravni lahko obdelamo le {max_lines} vrstic. Svoj program skrajšajte in poskusite znova."

#, fuzzy
msgid "Too Few Indents"
msgstr "You used too few leading spaces in line {line_number}. You used {leading_spaces} spaces, which is too few."

#, fuzzy
msgid "Too Many Indents"
msgstr "You used too many leading spaces in line {line_number}. You used {leading_spaces} spaces, which is too many."

#, fuzzy
msgid "Unexpected Indentation"
msgstr "You used too many spaces in line {line_number}. You used {leading_spaces} spaces, which is too much. Start every new block with {indent_size} spaces more than the line before."

msgid "Unquoted Assignment"
msgstr "Na tej stopnji morate besedila postaviti med narekovaje desno od `{is}`. Na to ste pozabili pri besedilu {text}."

#, fuzzy
msgid "Unquoted Equality Check"
msgstr "If you want to check if a variable is equal to multiple words, the words should be surrounded by quotation marks!"

#, fuzzy
msgid "Unquoted Text"
msgstr "Be careful. If you `{ask}` or `{print}` something, the text should start and finish with a quotation mark. You forgot that for the text {unquotedtext}."

msgid "Unsupported Float"
msgstr "Na tej stopnji so dovoljena le cela števila, čez nekaj stopenj pa boste lahko delali tudi z decimalkami. Za zdaj spremenite `{value}` v celo število."

#, fuzzy
msgid "Unsupported String Value"
msgstr "Text values cannot contain `{invalid_value}`."

#, fuzzy
msgid "Unused Variable"
msgstr "You defined the variable {variable_name} on line {line_number}, but you did not use it."

#, fuzzy
msgid "Var Undefined"
msgstr "You tried to use the variable `{name}`, but you didn't set it. It is also possible that you were trying to use the word `{name}` but forgot quotation marks."

msgid "Wrong Level"
msgstr "To je bila pravilna koda Hedy, vendar ne na pravi stopnji. Napisali ste `{offending_keyword}` za stopnjo {working_level}. Nasvet: {tip}"

#, fuzzy
msgid "Wrong Number of Arguments"
msgstr "Your function used the wrong number of arguments. You provided {used_number} but the function {name} needs {defined_number}"

#, fuzzy
msgid "account_overview"
msgstr "Account overview"

#, fuzzy
msgid "accounts_created"
msgstr "Accounts were successfully created."

#, fuzzy
msgid "accounts_intro"
msgstr "On this page you can create accounts for multiple students at once. These are automatically added to the current class, so make sure the class shown above is the right one! Every username needs to be unique in the entire Hedy system. You can use 'Postfix classname' to add your class name to all accounts. If you manually enter passwords, these need to be <b>at least</b> 6 characters."

#, fuzzy
msgid "achievement_earned"
msgstr "You've earned an achievement!"

#, fuzzy
msgid "achievements"
msgstr "achievements"

#, fuzzy
msgid "achievements_check_icon_alt"
msgstr "Achievement check icon"

#, fuzzy
msgid "achievements_logo_alt"
msgstr "Achievement logo"

#, fuzzy
msgid "actions"
msgstr "Actions"

#, fuzzy
msgid "add"
msgstr "Add"

#, fuzzy
msgid "add_students"
msgstr "Add students"

#, fuzzy
msgid "add_students_options"
msgstr "Add students options"

#, fuzzy
msgid "admin"
msgstr "Admin"

msgid "advance_button"
msgstr "Pojdi na stopnjo {level}"

#, fuzzy
msgid "adventure"
msgstr "Adventure"

#, fuzzy
msgid "adventure_cloned"
msgstr "Adventure is cloned"

#, fuzzy
msgid "adventure_code_button"
msgstr "Adventure Code"

msgid "adventure_codeblock_button"
msgstr "Uporabite ta gumb, ko želite ustvariti blok kode, ki jo lahko učenci izvajajo v vaši dogodivščini. Namig: postavite izbor na konec zadnje vrstice programske kode in trikrat <kbd>Enter</kbd> vnesite za kodo."

#, fuzzy
msgid "adventure_duplicate"
msgstr "You already have an adventure with this name."

#, fuzzy
msgid "adventure_empty"
msgstr "You didn't enter an adventure name!"

#, fuzzy
msgid "adventure_exp_3"
msgstr "Make sure you always surround keywords with { } when you write them outside of code blocks, then they are recognized correctly. You can use the \"preview\" button to view a styled version of your adventure. To view the adventure on a dedicated page, select \"view\" from the teachers page."

#, fuzzy
msgid "adventure_exp_classes"
msgstr "Your adventure is used within the following classes"

#, fuzzy
msgid "adventure_id_invalid"
msgstr "This adventure id is invalid."

#, fuzzy
msgid "adventure_length"
msgstr "Your adventure has to be at least 20 characters."

#, fuzzy
msgid "adventure_name_invalid"
msgstr "This adventure name is invalid."

#, fuzzy
msgid "adventure_prompt"
msgstr "Please enter the name of the adventure"

#, fuzzy
msgid "adventure_terms"
msgstr "I agree that my adventure might be made publicly available on Hedy."

#, fuzzy
msgid "adventure_updated"
msgstr "The adventure has been updated!"

#, fuzzy
msgid "adventures"
msgstr "Adventures"

msgid "adventures_info"
msgstr "Vsaka stopnja Hedy ima vgrajene vaje za učence, ki jih imenujemo dogodivščine. Ustvarite lahko lastne dogodivščine in jih dodate svojim razredom. S svojimi dogodivščinami lahko ustvarite dogodivščine, ki so relevantne in zanimive za vaše učence. Več informacij o ustvarjanju lastnih dogodivščin najdete <a href=\"https://hedy.org/for-teachers/manual/features\">tukaj</a>."

#, fuzzy
msgid "adventures_restored"
msgstr "The default adventures have been restored."

#, fuzzy
msgid "ago"
msgstr "{timestamp} ago"

#, fuzzy
msgid "agree_invalid"
msgstr "You have to agree with the privacy terms."

#, fuzzy
msgid "agree_with"
msgstr "I agree to the"

#, fuzzy
msgid "ajax_error"
msgstr "There was an error, please try again."

#, fuzzy
msgid "all"
msgstr "All"

#, fuzzy
msgid "all_class_highscores"
msgstr "All students visible in class highscores"

#, fuzzy
msgid "already_account"
msgstr "Already have an account?"

#, fuzzy
msgid "already_program_running"
msgstr "There is already a program running, finish that one first."

#, fuzzy
msgid "already_teacher"
msgstr "You already have a teacher account."

#, fuzzy
msgid "already_teacher_request"
msgstr "You already have a pending teacher request."

#, fuzzy
msgid "amount_created"
msgstr "programs created"

#, fuzzy
msgid "amount_saved"
msgstr "programs saved"

#, fuzzy
msgid "amount_submitted"
msgstr "programs submitted"

#, fuzzy
msgid "are_you_sure"
msgstr "Are you sure? You cannot revert this action."

msgid "ask_needs_var"
msgstr "Od stopnje 2 naprej je treba `{ask}` uporabljati s spremenljivko. Primer: ime `{is}` `{ask}` Kako vam je ime?"

#, fuzzy
msgid "available_in"
msgstr "Available in:"

#, fuzzy
msgid "become_a_sponsor"
msgstr "Become a sponsor"

#, fuzzy
msgid "birth_year"
msgstr "Birth year"

#, fuzzy
msgid "bug"
msgstr "Bug"

#, fuzzy
msgid "by"
msgstr "by"

#, fuzzy
msgid "cancel"
msgstr "Cancel"

#, fuzzy
msgid "cant_parse_exception"
msgstr "Couldn't parse the program"

#, fuzzy
msgid "certificate"
msgstr "Certificate of Completion"

#, fuzzy
msgid "certified_teacher"
msgstr "Certified teacher"

#, fuzzy
msgid "change_password"
msgstr "Change password"

#, fuzzy
msgid "cheatsheet_title"
msgstr "Cheatsheet"

#, fuzzy
msgid "class_already_joined"
msgstr "You are already a student of class"

#, fuzzy
msgid "class_customize_success"
msgstr "Class successfully customized."

#, fuzzy
msgid "class_live"
msgstr "Live statistics"

#, fuzzy
msgid "class_name_duplicate"
msgstr "You already have a class with this name."

#, fuzzy
msgid "class_name_empty"
msgstr "You didn't enter a class name!"

#, fuzzy
msgid "class_name_invalid"
msgstr "This class name is invalid."

#, fuzzy
msgid "class_name_prompt"
msgstr "Please enter the name of the new class"

#, fuzzy
msgid "class_overview"
msgstr "Class overview"

#, fuzzy
msgid "class_survey_description"
msgstr "We would like to get a better overview of our Hedy users. By providing these answers, you would help improve Hedy. Thank you!"

#, fuzzy
msgid "class_survey_later"
msgstr "Remind me tomorrow"

#, fuzzy
msgid "class_survey_question1"
msgstr "What is the age range in your class?"

#, fuzzy
msgid "class_survey_question2"
msgstr "What is the spoken language in your class?"

#, fuzzy
msgid "class_survey_question3"
msgstr "What is the gender balance in your class?"

#, fuzzy
msgid "class_survey_question4"
msgstr "What distinguishes your students from others?"

#, fuzzy
msgid "classes"
msgstr "Classes"

#, fuzzy
msgid "classes_info"
msgstr "Create a class to follow the progress of each student in dashboard, and to customize the adventures your students see, and even adding your own! You can create as many classes as you like, and each class can have multiple teachers each one with different roles. You can also add as many students as you want, but mind that each student can only be in one class at a time. You can find more information about classes in the <a href=\"https://hedy.org/for-teachers/manual/preparations#for-teachers\">teacher manual</a>."

#, fuzzy
msgid "clone"
msgstr "Clone"

#, fuzzy
msgid "cloned_times"
msgstr "Clones"

#, fuzzy
msgid "close"
msgstr "Close"

#, fuzzy
msgid "comma"
msgstr "a comma"

#, fuzzy
msgid "command_not_available_yet_exception"
msgstr "Command not available yet"

#, fuzzy
msgid "command_unavailable_exception"
msgstr "Command not correct anymore"

#, fuzzy
msgid "commands"
msgstr "Commands"

#, fuzzy
msgid "common_errors"
msgstr "Common errors"

#, fuzzy
msgid "congrats_message"
msgstr "Congratulations, {username}, you have reached the following results with Hedy!"

#, fuzzy
msgid "content_invalid"
msgstr "This adventure is invalid."

#, fuzzy
msgid "contributor"
msgstr "Contributor"

#, fuzzy
msgid "copy_clipboard"
msgstr "Successfully copied to clipboard"

#, fuzzy
msgid "copy_code"
msgstr "Copy code"

#, fuzzy
msgid "copy_join_link"
msgstr "Copy join link"

#, fuzzy
msgid "copy_link_success"
msgstr "Join link successfully copied to clipboard"

#, fuzzy
msgid "copy_link_to_share"
msgstr "Copy link to share"

#, fuzzy
msgid "copy_mail_link"
msgstr "Please copy and paste this link into a new tab:"

#, fuzzy
msgid "correct_answer"
msgstr "The correct answer is"

#, fuzzy
msgid "country"
msgstr "Country"

#, fuzzy
msgid "country_invalid"
msgstr "Please select a valid country."

#, fuzzy
msgid "country_title"
msgstr "Country"

#, fuzzy
msgid "create_account"
msgstr "Create account"

#, fuzzy
msgid "create_accounts"
msgstr "Create accounts"

#, fuzzy
msgid "create_accounts_prompt"
msgstr "Are you sure you want to create these accounts?"

#, fuzzy
msgid "create_adventure"
msgstr "Create adventure"

#, fuzzy
msgid "create_class"
msgstr "Create a new class"

#, fuzzy
msgid "create_multiple_accounts"
msgstr "Create multiple accounts"

#, fuzzy
msgid "create_public_profile"
msgstr "Create public profile"

#, fuzzy
msgid "create_question"
msgstr "Do you want to create one?"

#, fuzzy
msgid "create_student_account"
msgstr "Create an account"

#, fuzzy
msgid "create_student_account_explanation"
msgstr "You can save your own programs with an account."

#, fuzzy
msgid "create_teacher_account"
msgstr "Create a teacher account"

#, fuzzy
msgid "create_teacher_account_explanation"
msgstr "With a teacher account, you can save your programs and see the results of your students."

#, fuzzy
msgid "creator"
msgstr "Creator"

#, fuzzy
msgid "current_password"
msgstr "Current password"

#, fuzzy
msgid "customization_deleted"
msgstr "Customizations successfully deleted."

#, fuzzy
msgid "customize"
msgstr "Customize"

#, fuzzy
msgid "customize_adventure"
msgstr "Customize adventure"

#, fuzzy
msgid "customize_class"
msgstr "Customize class"

#, fuzzy
msgid "dash"
msgstr "a dash"

#, fuzzy
msgid "default_403"
msgstr "Looks like you aren't authorized..."

#, fuzzy
msgid "default_404"
msgstr "We could not find that page..."

#, fuzzy
msgid "default_500"
msgstr "Something went wrong..."

#, fuzzy
msgid "delete"
msgstr "Delete"

#, fuzzy
msgid "delete_adventure_prompt"
msgstr "Are you sure you want to remove this adventure?"

#, fuzzy
msgid "delete_class_prompt"
msgstr "Are you sure you want to delete the class?"

#, fuzzy
msgid "delete_confirm"
msgstr "Are you sure you want to delete the program?"

#, fuzzy
msgid "delete_invite"
msgstr "Delete invitation"

#, fuzzy
msgid "delete_invite_prompt"
msgstr "Are you sure you want to remove this class invitation?"

#, fuzzy
msgid "delete_public"
msgstr "Delete public profile"

#, fuzzy
msgid "delete_success"
msgstr "Program deleted successfully."

#, fuzzy
msgid "destroy_profile"
msgstr "Delete profile"

#, fuzzy
msgid "developers_mode"
msgstr "Programmer's mode"

#, fuzzy
msgid "directly_available"
msgstr "Directly open"

#, fuzzy
msgid "disable"
msgstr "Disable"

#, fuzzy
msgid "disable_parsons"
msgstr "Disable all puzzles"

msgid "disable_quizes"
msgstr "Onemogoči vse kvize"

#, fuzzy
msgid "disabled"
msgstr "Disabled"

msgid "disabled_button_quiz"
msgstr "Vaš rezultat kviza je pod dopustnim pragom, poskusite znova!"

#, fuzzy
msgid "discord_server"
msgstr "Discord server"

#, fuzzy
msgid "distinguished_user"
msgstr "Distinguished user"

#, fuzzy
msgid "double quotes"
msgstr "double quotes"

#, fuzzy
msgid "download"
msgstr "Download"

#, fuzzy
msgid "download_login_credentials"
msgstr "Do you want to download the login credentials after the accounts creation?"

#, fuzzy
msgid "duplicate"
msgstr "Duplicate"

#, fuzzy
msgid "echo_and_ask_mismatch_exception"
msgstr "Echo and ask mismatch"

msgid "echo_out"
msgstr "Od 2. stopnje naprej `{echo}` ni več potreben. Zdaj lahko odgovor ponovite z `{ask}` in `{print}`. Primer: `ime {is} {ask} Kako ti je ime? {print} živijo ime`"

#, fuzzy
msgid "edit_adventure"
msgstr "Edit adventure"

#, fuzzy
msgid "edit_code_button"
msgstr "Edit code"

#, fuzzy
msgid "email"
msgstr "Email"

#, fuzzy
msgid "email_invalid"
msgstr "Please enter a valid email."

msgid "end_quiz"
msgstr "Konec kviza"

#, fuzzy
msgid "english"
msgstr "English"

#, fuzzy
msgid "enter"
msgstr "Enter"

#, fuzzy
msgid "enter_password"
msgstr "Enter a new password for"

#, fuzzy
msgid "enter_text"
msgstr "Enter your answer here..."

#, fuzzy
msgid "error_logo_alt"
msgstr "Error logo"

#, fuzzy
msgid "exclamation mark"
msgstr "an exclamation mark"

#, fuzzy
msgid "exercise"
msgstr "Exercise"

#, fuzzy
msgid "exercise_doesnt_exist"
msgstr "This exercise doesn't exist"

#, fuzzy
msgid "exists_email"
msgstr "That email is already in use."

#, fuzzy
msgid "exists_username"
msgstr "That username is already in use."

#, fuzzy
msgid "exit_preview_mode"
msgstr "Exit preview mode"

#, fuzzy
msgid "experience_invalid"
msgstr "Please select a valid experience, choose (Yes, No)."

#, fuzzy
msgid "expiration_date"
msgstr "Expiration date"

msgid "explore_explanation"
msgstr "Na tej strani si lahko ogledate programe, ki so jih ustvarili drugi uporabniki Hedy. Filtrirate lahko tako stopnje Hedy kot dogodivščine. Kliknite »Ogled programa«, da odprete program in ga zaženete. Programi z rdečim naslovom vsebujejo napako. Še vedno lahko odprete program, vendar bo zagon povzročil napako. Seveda ga lahko poskusite popraviti! Če ima ustvarjalec javni profil, lahko kliknete njegovo uporabniško ime, da obiščete njegov profil. Tam boste našli vse njihove skupne programe in še veliko več!"

#, fuzzy
msgid "explore_programs"
msgstr "Explore programs"

#, fuzzy
msgid "explore_programs_logo_alt"
msgstr "Explore programs icon"

#, fuzzy
msgid "favorite_program"
msgstr "Favorite program"

#, fuzzy
msgid "favourite_confirm"
msgstr "Are you sure you want to set this program as your favourite?"

#, fuzzy
msgid "favourite_program"
msgstr "Favourite program"

#, fuzzy
msgid "favourite_program_invalid"
msgstr "Your chosen favourite program is invalid."

#, fuzzy
msgid "favourite_success"
msgstr "Your program is set as favourite."

#, fuzzy
msgid "feature"
msgstr "Feature"

#, fuzzy
msgid "feedback"
msgstr "Feedback"

#, fuzzy
msgid "feedback_message_error"
msgstr "Something went wrong, please try again later."

#, fuzzy
msgid "feedback_message_success"
msgstr "Thank you, we recieved your feedback and will contact you if needed."

#, fuzzy
msgid "feedback_modal_message"
msgstr "Please send us a message with a category. We appreciate your help to improve Hedy!"

#, fuzzy
msgid "female"
msgstr "Female"

#, fuzzy
msgid "float"
msgstr "a number"

#, fuzzy
msgid "for_teachers"
msgstr "For teachers"

#, fuzzy
msgid "forgot_password"
msgstr "Forgot your password?"

#, fuzzy
msgid "from_another_teacher"
msgstr "From another teacher"

#, fuzzy
msgid "from_magazine_website"
msgstr "From a magazine or website"

#, fuzzy
msgid "from_video"
msgstr "From a video"

#, fuzzy
msgid "fun_statistics_msg"
msgstr "Here are some fun statistics!"

#, fuzzy
msgid "gender"
msgstr "Gender"

#, fuzzy
msgid "gender_invalid"
msgstr "Please select a valid gender, choose (Female, Male, Other)."

#, fuzzy
msgid "general"
msgstr "General"

#, fuzzy
msgid "general_settings"
msgstr "General settings"

#, fuzzy
msgid "generate_passwords"
msgstr "Generate passwords"

#, fuzzy
msgid "get_certificate"
msgstr "Get your certificate!"

#, fuzzy
msgid "give_link_to_teacher"
msgstr "Give the following link to your teacher:"

#, fuzzy
msgid "go_back"
msgstr "Go back"

#, fuzzy
msgid "go_back_to_main"
msgstr "Go back to main page"

msgid "go_to_question"
msgstr "Pojdi na vprašanje"

msgid "go_to_quiz_result"
msgstr "Pojdi na rezultat kviza"

#, fuzzy
msgid "goto_profile"
msgstr "Go to my profile"

#, fuzzy
msgid "grid_overview"
msgstr "Overview of programs per adventure"

#, fuzzy
msgid "hand_in"
msgstr "Hand in"

#, fuzzy
msgid "hand_in_exercise"
msgstr "Hand in exercise"

#, fuzzy
msgid "heard_about_hedy"
msgstr "How have you heard about Hedy?"

#, fuzzy
msgid "heard_about_invalid"
msgstr "Please select a valid way you heard about us."

#, fuzzy
msgid "hedy_achievements"
msgstr "Hedy achievements"

#, fuzzy
msgid "hedy_choice_title"
msgstr "Hedy's Choice"

#, fuzzy
msgid "hedy_introduction_slides"
msgstr "Hedy Introduction Slides"

#, fuzzy
msgid "hedy_logo_alt"
msgstr "Hedy logo"

#, fuzzy
msgid "hedy_on_github"
msgstr "Hedy on Github"

#, fuzzy
msgid "hedy_tutorial_logo_alt"
msgstr "Hedy tutorial icon"

#, fuzzy
msgid "hello_logo"
msgstr "hello"

#, fuzzy
msgid "hidden"
msgstr "Hidden"

#, fuzzy
msgid "hide_cheatsheet"
msgstr "Hide cheatsheet"

#, fuzzy
msgid "hide_keyword_switcher"
msgstr "Hide keyword switcher"

msgid "highest_level_reached"
msgstr "Najvišja stopnja dosežena"

msgid "highest_quiz_score"
msgstr "Najvišji rezultat kviza"

#, fuzzy
msgid "highscore_explanation"
msgstr "On this page you can view the current Highscores, based on the amount of achievements gathered. View the ranking for either all users, your country or your class. Click on a username to view their public profile."

#, fuzzy
msgid "highscore_no_public_profile"
msgstr "You don't have a public profile and are therefore not listed on the highscores. Do you wish to create one?"

#, fuzzy
msgid "highscores"
msgstr "Highscores"

msgid "hint"
msgstr "Namig?"

#, fuzzy
msgid "ill_work_some_more"
msgstr "I'll work on it a little longer"

#, fuzzy
msgid "image_invalid"
msgstr "The image you chose is invalid."

#, fuzzy
msgid "incomplete_command_exception"
msgstr "Incomplete Command"

#, fuzzy
msgid "incorrect_handling_of_quotes_exception"
msgstr "Incorrect handling of quotes"

#, fuzzy
msgid "incorrect_use_of_types_exception"
msgstr "Incorrect use of types"

#, fuzzy
msgid "incorrect_use_of_variable_exception"
msgstr "Incorrect use of variable"

#, fuzzy
msgid "indentation_exception"
msgstr "Incorrect Indentation"

#, fuzzy
msgid "input"
msgstr "input from `{ask}`"

#, fuzzy
msgid "integer"
msgstr "a number"

#, fuzzy
msgid "invalid_class_link"
msgstr "Invalid link for joining the class."

#, fuzzy
msgid "invalid_command_exception"
msgstr "Invalid command"

#, fuzzy
msgid "invalid_keyword_language_comment"
msgstr "# The provided keyword language is invalid, keyword language is set to English"

#, fuzzy
msgid "invalid_language_comment"
msgstr "# The provided language is invalid, language set to English"

msgid "invalid_level_comment"
msgstr "# Navedena stopnja je neveljavna, stopnja je nastavljena na nivo 1"

#, fuzzy
msgid "invalid_program_comment"
msgstr "# The provided program is invalid, please try again"

#, fuzzy
msgid "invalid_teacher_invitation_code"
msgstr "The teacher invitation code is invalid. To become a teacher, reach out to hello@hedy.org."

#, fuzzy
msgid "invalid_tutorial_step"
msgstr "Invalid tutorial step"

#, fuzzy
msgid "invalid_username_password"
msgstr "Invalid username/password."

#, fuzzy
msgid "invite_by_username"
msgstr "Invite by username"

#, fuzzy
msgid "invite_date"
msgstr "Invite date"

#, fuzzy
msgid "invite_message"
msgstr "You have received an invitation to join class"

#, fuzzy
msgid "invite_prompt"
msgstr "Enter a username"

#, fuzzy
msgid "invite_teacher"
msgstr "Invite a teacher"

#, fuzzy
msgid "join_class"
msgstr "Join class"

#, fuzzy
msgid "join_prompt"
msgstr "You need to have an account to join a class. Would you like to login now?"

#, fuzzy
msgid "keybinding_waiting_for_keypress"
msgstr "Waiting for a button press..."

#, fuzzy
msgid "keyword_language_invalid"
msgstr "Please select a valid keyword language (select English or your own language)."

#, fuzzy
msgid "language"
msgstr "Language"

#, fuzzy
msgid "language_invalid"
msgstr "Please select a valid language."

#, fuzzy
msgid "languages"
msgstr "Which of these programming languages have you used before?"

#, fuzzy
msgid "last_achievement"
msgstr "Last earned achievement"

#, fuzzy
msgid "last_edited"
msgstr "Last edited"

#, fuzzy
msgid "last_error"
msgstr "Last error"

#, fuzzy
msgid "last_login"
msgstr "Last login"

#, fuzzy
msgid "last_program"
msgstr "Last program"

#, fuzzy
msgid "last_update"
msgstr "Last update"

#, fuzzy
msgid "lastname"
msgstr "Last Name"

#, fuzzy
msgid "leave_class"
msgstr "Leave class"

msgid "level"
msgstr "Stopnja"

msgid "level_accessible"
msgstr "Stopnja je odprta za učence"

msgid "level_disabled"
msgstr "Stopnja onemogočena"

msgid "level_future"
msgstr "Ta stopnja se avtomatsko odpre "

msgid "level_invalid"
msgstr "Ta stopnja Hedy ni veljavna."

msgid "level_not_class"
msgstr "Ta stopnja v vašem razredu še ni na voljo"

msgid "level_title"
msgstr "Stopnja"

msgid "levels"
msgstr "stopnje"

#, fuzzy
msgid "link"
msgstr "Link"

#, fuzzy
msgid "list"
msgstr "a list"

#, fuzzy
msgid "live_dashboard"
msgstr "Live Dashboard"

#, fuzzy
msgid "logged_in_to_share"
msgstr "You must be logged in to save and share a program."

#, fuzzy
msgid "login"
msgstr "Log in"

#, fuzzy
msgid "login_long"
msgstr "Log in to your account"

#, fuzzy
msgid "login_to_save_your_work"
msgstr "Log in to save your work"

#, fuzzy
msgid "logout"
msgstr "Log out"

#, fuzzy
msgid "longest_program"
msgstr "Longest program"

#, fuzzy
msgid "mail_change_password_body"
msgstr ""
"Your Hedy password has been changed. If you did this, all is good.\n"
"If you didn't change your password, please contact us immediately by replying to this email."

#, fuzzy
msgid "mail_change_password_subject"
msgstr "Your Hedy password has been changed"

#, fuzzy
msgid "mail_error_change_processed"
msgstr "Something went wrong when sending a validation mail, the changes are still correctly processed."

#, fuzzy
msgid "mail_goodbye"
msgstr ""
"Keep programming!\n"
"The Hedy team"

#, fuzzy
msgid "mail_hello"
msgstr "Hi {username}!"

#, fuzzy
msgid "mail_recover_password_body"
msgstr ""
"By clicking on this link, you can set a new Hedy password. This link is valid for <b>4</b> hours.\n"
"If you haven't required a password reset, please ignore this email: {link}"

#, fuzzy
msgid "mail_recover_password_subject"
msgstr "Request a password reset."

#, fuzzy
msgid "mail_reset_password_body"
msgstr ""
"Your Hedy password has been reset to a new one. If you did this, all is good.\n"
"If you didn't change your password, please contact us immediately by replying to this email."

#, fuzzy
msgid "mail_reset_password_subject"
msgstr "Your Hedy password has been reset"

msgid "mail_welcome_teacher_body"
msgstr ""
"<strong>Dobrodošli!</strong>\n"
"Čestitamo za vaš nov učiteljski račun Hedy. Dobrodošli v svetovni skupnosti učiteljev Hedy!\n"
"\n"
"<strong>Kaj zmorejo učiteljevi računi</strong>\n"
"Zdaj so vam na voljo številne dodatne možnosti.\n"
"\n"
"1. Dodatna razlaga je na voljo v <a href=\"https://hedy.org/for-teachers/manual\">priročniku za učitelje</a>.\n"
"2. S svojim računom učitelja lahko ustvarite razrede. Vaši učenci se lahko nato pridružijo vašim predavanjem in lahko vidite njihov napredek. Razredi se izvajajo in upravljajo na <a href=\"https://hedycode.com/for-teachers\">strani za učitelje</a>.\n"
"3. Svoje razrede lahko popolnoma prilagodite, na primer lahko odprete in zaprete stopnje, omogočite ali onemogočite, ali pa ustvarite kar lastne, dogodivščine!\n"
"\n"
"<strong>Pridružite se naši spletni skupnosti!</strong>\n"
"Vsi učitelji Hedy, programerji in drugi podporniki so dobrodošli, da se pridružijo našemu <a href=\"https://discord.gg/8yY7dEme9r\">strežniku Discord</a>. To je idealen kraj za klepet o Hedy: imamo kanale, kjer lahko pokažete svoje super projekte in lekcije, kanale za prijavo napak in kanale za klepet z drugimi učitelji in ekipo Hedy.\n"
"\n"
"<strong>Kako zaprositi za pomoč </strong>\n"
"Če je karkoli nejasno, nam to lahko sporočite na Discordu ali pa <a href=\"mailto: hello@hedy.org\">nam pošljete e-pošto</a>.\n"
"\n"
"<strong>Kako prijaviti napake</strong>\n"
"V Discordu imamo kanal za prijavo hroščev, imenovan #bugs. To je idealen kraj, da nas obvestite o težavah, na katere naletite. Če znate uporabljati GitHub, lahko ustvarite <a href=\"https://github.com/hedyorg/hedy/issues/new?assignees=&labels=&template=bug_report.md&title=%5BBUG%5D\">težavo </a> tam.\n"

#, fuzzy
msgid "mail_welcome_teacher_subject"
msgstr "Your Hedy teacher account is ready"

#, fuzzy
msgid "mail_welcome_verify_body"
msgstr ""
"Your Hedy account has been created successfully. Welcome!\n"
"Please click on this link to verify your email address: {link}"

#, fuzzy
msgid "mail_welcome_verify_subject"
msgstr "Welcome to Hedy"

#, fuzzy
msgid "mailing_title"
msgstr "Subscribe to the Hedy newsletter"

#, fuzzy
msgid "main_subtitle"
msgstr "Textual programming for the classroom"

#, fuzzy
msgid "main_title"
msgstr "Hedy"

#, fuzzy
msgid "make_sure_you_are_done"
msgstr "Make sure you are done! You will not be able to change your program anymore after you click \"Hand in\"."

#, fuzzy
msgid "male"
msgstr "Male"

#, fuzzy
msgid "mandatory_mode"
msgstr "Mandatory developer's mode"

#, fuzzy
msgid "more_options"
msgstr "More options"

msgid "multiple_levels_warning"
msgstr "Opazili smo, da ste izbrali več stopenj in v svojo dogodivščino vključili delčke kode, kar lahko povzroči težave s označevalnikom skladnje (sintakse) in samodejnim prevajanjem ključnih besed"

#, fuzzy
msgid "my_account"
msgstr "My account"

#, fuzzy
msgid "my_achievements"
msgstr "My achievements"

#, fuzzy
msgid "my_adventures"
msgstr "My adventures"

#, fuzzy
msgid "my_classes"
msgstr "My classes"

#, fuzzy
msgid "my_messages"
msgstr "My messages"

#, fuzzy
msgid "my_public_profile"
msgstr "My public profile"

#, fuzzy
msgid "name"
msgstr "Name"

#, fuzzy
msgid "nav_explore"
msgstr "Explore"

#, fuzzy
msgid "nav_hedy"
msgstr "Hedy"

#, fuzzy
msgid "nav_learn_more"
msgstr "Learn more"

#, fuzzy
msgid "nav_start"
msgstr "Home"

#, fuzzy
msgid "new_password"
msgstr "New password"

#, fuzzy
msgid "new_password_repeat"
msgstr "Repeat new password"

#, fuzzy
msgid "newline"
msgstr "a new line"

#, fuzzy
msgid "next_exercise"
msgstr "Next exercise"

#, fuzzy
msgid "next_page"
msgstr "Next page"

#, fuzzy
msgid "next_step_tutorial"
msgstr "Next step >>>"

#, fuzzy
msgid "no"
msgstr "No"

#, fuzzy
msgid "no_account"
msgstr "No account?"

#, fuzzy
msgid "no_accounts"
msgstr "There are no accounts to create."

#, fuzzy
msgid "no_adventures_yet"
msgstr "There are no public adventures yet..."

#, fuzzy
msgid "no_certificate"
msgstr "This user hasn't earned the Hedy Certificate of Completion"

msgid "no_more_flat_if"
msgstr "Od 8. stopnje naprej je treba kodo za `{if}` postaviti v naslednjo vrstico in jo začeti s 4 presledki."

#, fuzzy
msgid "no_programs"
msgstr "There are no programs."

#, fuzzy
msgid "no_public_profile"
msgstr "You don't have a public profile text yet..."

#, fuzzy
msgid "no_shared_programs"
msgstr "has no shared programs..."

#, fuzzy
msgid "no_such_adventure"
msgstr "This adventure doesn't exist!"

#, fuzzy
msgid "no_such_class"
msgstr "No such Hedy class."

#, fuzzy
msgid "no_such_highscore"
msgstr "Highscores"

msgid "no_such_level"
msgstr "Take stopnje Hedy ne vsebuje!"

#, fuzzy
msgid "no_such_program"
msgstr "No such Hedy program!"

#, fuzzy
msgid "no_tag"
msgstr "No tag provided!"

#, fuzzy
msgid "not_enrolled"
msgstr "Looks like you are not in this class!"

#, fuzzy
msgid "not_in_class_no_handin"
msgstr "You are not in a class, so there's no need for you to hand in anything."

#, fuzzy
msgid "not_logged_in_cantsave"
msgstr "Your program will not be saved."

#, fuzzy
msgid "not_logged_in_handin"
msgstr "You must be logged in to hand in an assignment."

#, fuzzy
msgid "not_teacher"
msgstr "Looks like you are not a teacher!"

#, fuzzy
msgid "number"
msgstr "a number"

#, fuzzy
msgid "number_achievements"
msgstr "Number of achievements"

#, fuzzy
msgid "number_lines"
msgstr "Number of lines"

#, fuzzy
msgid "number_programs"
msgstr "Number of programs ran"

#, fuzzy
msgid "ok"
msgstr "OK"

#, fuzzy
msgid "only_you_can_see"
msgstr "Only you can see this program."

#, fuzzy
msgid "open"
msgstr "Open"

#, fuzzy
msgid "opening_date"
msgstr "Opening date"

#, fuzzy
msgid "opening_dates"
msgstr "Opening dates"

#, fuzzy
msgid "option"
msgstr "Option"

#, fuzzy
msgid "or"
msgstr "or"

#, fuzzy
msgid "other"
msgstr "Other"

#, fuzzy
msgid "other_block"
msgstr "Another block language"

#, fuzzy
msgid "other_settings"
msgstr "Other settings"

#, fuzzy
msgid "other_source"
msgstr "Other"

#, fuzzy
msgid "other_text"
msgstr "Another text language"

#, fuzzy
msgid "overwrite_warning"
msgstr "You already have a program with this name, saving this program will replace the old one. Are you sure?"

#, fuzzy
msgid "owner"
msgstr "Owner"

#, fuzzy
msgid "page"
msgstr "page"

#, fuzzy
msgid "page_not_found"
msgstr "We couldn't find that page!"

#, fuzzy
msgid "pair_with_teacher"
msgstr "I would like to be paired with another teacher for help"

msgid "parsons_title"
msgstr "Uganka"

#, fuzzy
msgid "password"
msgstr "Password"

#, fuzzy
msgid "password_change_not_allowed"
msgstr "You're not allowed to change the password of this user."

#, fuzzy
msgid "password_change_prompt"
msgstr "Are you sure you want to change this password?"

#, fuzzy
msgid "password_change_success"
msgstr "Password of your student is successfully changed."

#, fuzzy
msgid "password_invalid"
msgstr "Your password is invalid."

#, fuzzy
msgid "password_repeat"
msgstr "Repeat password"

#, fuzzy
msgid "password_resetted"
msgstr "Your password has been successfully reset. You are being redirected to the login page."

#, fuzzy
msgid "password_six"
msgstr "Your password must contain at least six characters."

#, fuzzy
msgid "password_updated"
msgstr "Password updated."

#, fuzzy
msgid "passwords_six"
msgstr "All passwords need to be six characters or longer."

#, fuzzy
msgid "pending_invites"
msgstr "Pending invites"

#, fuzzy
msgid "people_with_a_link"
msgstr "Other people with a link can see this program. It also can be found on the \"Explore\" page."

#, fuzzy
msgid "percentage"
msgstr "percentage"

#, fuzzy
msgid "percentage_achieved"
msgstr "Achieved by {percentage}% of the users"

#, fuzzy
msgid "period"
msgstr "a period"

#, fuzzy
msgid "personal_text"
msgstr "Personal text"

#, fuzzy
msgid "personal_text_invalid"
msgstr "Your personal text is invalid."

#, fuzzy
msgid "postfix_classname"
msgstr "Postfix classname"

#, fuzzy
msgid "preferred_keyword_language"
msgstr "Preferred keyword language"

#, fuzzy
msgid "preferred_language"
msgstr "Preferred language"

#, fuzzy
msgid "preview"
msgstr "Preview"

#, fuzzy
msgid "previewing_adventure"
msgstr "Previewing adventure"

#, fuzzy
msgid "previewing_class"
msgstr "You are previewing class <em>{class_name}</em> as a teacher."

#, fuzzy
msgid "previous_campaigns"
msgstr "View previous campaigns"

#, fuzzy
msgid "print_logo"
msgstr "print"

#, fuzzy
msgid "privacy_terms"
msgstr "Privacy terms"

#, fuzzy
msgid "private"
msgstr "Private"

#, fuzzy
msgid "profile_logo_alt"
msgstr "Profile icon."

#, fuzzy
msgid "profile_picture"
msgstr "Profile picture"

#, fuzzy
msgid "profile_updated"
msgstr "Profile updated."

#, fuzzy
msgid "profile_updated_reload"
msgstr "Profile updated, page will be re-loaded."

#, fuzzy
msgid "program_contains_error"
msgstr "This program contains an error, are you sure you want to share it?"

#, fuzzy
msgid "program_header"
msgstr "My programs"

#, fuzzy
msgid "program_too_large_exception"
msgstr "Programs too large"

#, fuzzy
msgid "programming_experience"
msgstr "Do you have programming experience?"

#, fuzzy
msgid "programming_invalid"
msgstr "Please select a valid programming language."

#, fuzzy
msgid "programs"
msgstr "Programs"

#, fuzzy
msgid "programs_created"
msgstr "Programs created"

#, fuzzy
msgid "programs_saved"
msgstr "Programs saved"

#, fuzzy
msgid "programs_submitted"
msgstr "Programs submitted"

#, fuzzy
msgid "prompt_join_class"
msgstr "Do you want to join this class?"

#, fuzzy
msgid "public"
msgstr "Public"

#, fuzzy
msgid "public_adventures"
msgstr "Browse public adventures"

#, fuzzy
msgid "public_content"
msgstr "Public content"

#, fuzzy
msgid "public_content_info"
msgstr "You can also look for public adventures and use them as an example."

#, fuzzy
msgid "public_invalid"
msgstr "This agreement selection is invalid"

#, fuzzy
msgid "public_profile"
msgstr "Public profile"

#, fuzzy
msgid "public_profile_info"
msgstr "By selecting this box I make my profile visible for everyone. Be careful not to share personal information like your name or home address, because everyone will be able to see it!"

#, fuzzy
msgid "public_profile_updated"
msgstr "Public profile updated, page will be re-loaded."

#, fuzzy
msgid "question mark"
msgstr "a question mark"

msgid "quiz_logo_alt"
msgstr "Znak kviza"

msgid "quiz_score"
msgstr "Rezultat kviza"

msgid "quiz_tab"
msgstr "Kviz"

msgid "quiz_threshold_not_reached"
msgstr "Prag kviza za odklepanje te stopnje ni dosežen"

#, fuzzy
msgid "read_code_label"
msgstr "Read aloud"

#, fuzzy
msgid "recent"
msgstr "My recent programs"

#, fuzzy
msgid "recover_password"
msgstr "Request a password reset"

msgid "regress_button"
msgstr "Pojdi nazaj na stopnjo {level}"

#, fuzzy
msgid "remove"
msgstr "Remove"

#, fuzzy
msgid "remove_customization"
msgstr "Remove customization"

#, fuzzy
msgid "remove_customizations_prompt"
msgstr "Are you sure you want to remove this class's customizations?"

#, fuzzy
msgid "remove_student_prompt"
msgstr "Are you sure you want to remove the student from the class?"

#, fuzzy
msgid "remove_user_prompt"
msgstr "Confirm removing this user from the class."

#, fuzzy
msgid "repair_program_logo_alt"
msgstr "Repair program icon"

msgid "repeat_dep"
msgstr "Od 8. stopnje naprej je treba `{repeat}` uporabljati z zamikom. Primere si lahko ogledate na zavihku `{repeat}` v 8. stopnji."

#, fuzzy
msgid "repeat_match_password"
msgstr "The repeated password does not match."

#, fuzzy
msgid "repeat_new_password"
msgstr "Repeat new password"

#, fuzzy
msgid "report_failure"
msgstr "This program does not exist or is not public"

#, fuzzy
msgid "report_program"
msgstr "Are you sure you want to report this program?"

#, fuzzy
msgid "report_success"
msgstr "This program has been reported"

#, fuzzy
msgid "request_teacher"
msgstr "Would you like to apply for a teacher's account?"

#, fuzzy
msgid "request_teacher_account"
msgstr "Request teacher account"

#, fuzzy
msgid "required_field"
msgstr "Fields marked with an * are required"

#, fuzzy
msgid "reset_adventure_prompt"
msgstr "Are you sure you want to reset all selected adventures?"

#, fuzzy
msgid "reset_adventures"
msgstr "Reset selected adventures"

#, fuzzy
msgid "reset_button"
msgstr "Reset"

#, fuzzy
msgid "reset_password"
msgstr "Reset password"

#, fuzzy
msgid "reset_view"
msgstr "Reset"

#, fuzzy
msgid "retrieve_adventure_error"
msgstr "You're not allowed to view this adventure!"

#, fuzzy
msgid "retrieve_class_error"
msgstr "Only teachers can retrieve classes"

#, fuzzy
msgid "retrieve_tag_error"
msgstr "Error retrieving tags"

#, fuzzy
msgid "role"
msgstr "Role"

msgid "run_code_button"
msgstr "Poženi program"

#, fuzzy
msgid "runs_over_time"
msgstr "Runs over time"

#, fuzzy
msgid "save_parse_warning"
msgstr "This program contains an error, are you sure you want to save it?"

#, fuzzy
msgid "save_prompt"
msgstr "You need to have an account to save your program. Would you like to login now?"

#, fuzzy
msgid "save_success_detail"
msgstr "Program saved successfully."

#, fuzzy
msgid "score"
msgstr "Score"

#, fuzzy
msgid "search"
msgstr "Search..."

#, fuzzy
msgid "search_button"
msgstr "Search"

#, fuzzy
msgid "second_teacher"
msgstr "Second teacher"

#, fuzzy
msgid "second_teacher_copy_prompt"
msgstr "Are you sure you want to copy this teacher?"

#, fuzzy
msgid "second_teacher_prompt"
msgstr "Enter a teacher username to invite them."

#, fuzzy
msgid "second_teacher_warning"
msgstr "All teachers in this class can customize it."

#, fuzzy
msgid "see_certificate"
msgstr "See {username} certificate!"

#, fuzzy
msgid "select"
msgstr "Select"

#, fuzzy
msgid "select_adventures"
msgstr "Select and order adventures"

#, fuzzy
msgid "select_all"
msgstr "Select all"

#, fuzzy
msgid "select_lang"
msgstr "Select language"

msgid "select_levels"
msgstr "Izberite stopnje"

#, fuzzy
msgid "select_tag"
msgstr "Select tag"

#, fuzzy
msgid "selected"
msgstr "Selected"

#, fuzzy
msgid "self_removal_prompt"
msgstr "Are you sure you want to leave this class?"

#, fuzzy
msgid "send_password_recovery"
msgstr "Send me a password recovery link"

#, fuzzy
msgid "sent_by"
msgstr "This invitation is sent by"

#, fuzzy
msgid "sent_password_recovery"
msgstr "You should soon receive an email with instructions on how to reset your password."

#, fuzzy
msgid "settings"
msgstr "My personal settings"

#, fuzzy
msgid "share_by_giving_link"
msgstr "Show your program to other people by giving them the link below:"

#, fuzzy
msgid "share_your_program"
msgstr "Share your program"

#, fuzzy
msgid "signup_student_or_teacher"
msgstr "Are you a student or a teacher?"

#, fuzzy
msgid "single quotes"
msgstr "a single quote"

#, fuzzy
msgid "slash"
msgstr "a slash"

#, fuzzy
msgid "sleeping"
msgstr "Sleeping..."

#, fuzzy
msgid "slides"
msgstr "Slides"

#, fuzzy
msgid "slides_for_level"
msgstr "Slides for level"

msgid "slides_info"
msgstr "Za vsako stopnjo Hedyja smo ustvarili prosojnice, ki vam bodo v pomoč pri poučevanju. Prosojnice vsebujejo razlage vsake ravni in primere Hedy, ki jih lahko izvajate znotraj prosojnic. Preprosto kliknite povezavo in začnite! Uvodne prosojnice so splošna razlaga Hedy pred 1. stopnjo. Prosojnice so bile ustvarjene s pomočjo <a href=\"https://slides.com\">slides.com</a>. Če jih želite prilagoditi sami, jih lahko prenesete in nato naložite nastalo ZIP datoteko na <a href=\"https://slides.com\">slides.com</a>. Več informacij o prosojnicah najdete v <a href=\"https://hedy.org/for-teachers/manual/features\">priročniku za učitelje</a>."

#, fuzzy
msgid "social_media"
msgstr "Social media"

#, fuzzy
msgid "something_went_wrong_keyword_parsing"
msgstr "There is a mistake in your adventure, are all keywords correctly surrounded with { }?"

#, fuzzy
msgid "space"
msgstr "a space"

#, fuzzy
msgid "star"
msgstr "a star"

#, fuzzy
msgid "start_hedy_tutorial"
msgstr "Start hedy tutorial"

#, fuzzy
msgid "start_learning"
msgstr "Start learning"

#, fuzzy
msgid "start_programming"
msgstr "Start programming"

#, fuzzy
msgid "start_programming_logo_alt"
msgstr "Start programming icon"

msgid "start_quiz"
msgstr "Začni kviz"

#, fuzzy
msgid "start_teacher_tutorial"
msgstr "Start teacher tutorial"

#, fuzzy
msgid "start_teaching"
msgstr "Start teaching"

#, fuzzy
msgid "step_title"
msgstr "Assignment"

#, fuzzy
msgid "stop_code_button"
msgstr "Stop program"

#, fuzzy
msgid "string"
msgstr "text"

#, fuzzy
msgid "student"
msgstr "Student"

#, fuzzy
msgid "student_already_in_class"
msgstr "This student is already in your class."

#, fuzzy
msgid "student_already_invite"
msgstr "This student already has a pending invitation."

#, fuzzy
msgid "student_details"
msgstr "Student details"

#, fuzzy
msgid "student_list"
msgstr "Student list"

#, fuzzy
msgid "student_not_allowed_in_class"
msgstr "Student not allowed in class"

#, fuzzy
msgid "student_not_existing"
msgstr "This username doesn't exist."

#, fuzzy
msgid "student_signup_header"
msgstr "Student"

#, fuzzy
msgid "students"
msgstr "students"

#, fuzzy
msgid "submission_time"
msgstr "Handed in at"

#, fuzzy
msgid "submit_answer"
msgstr "Answer question"

#, fuzzy
msgid "submit_program"
msgstr "Submit"

#, fuzzy
msgid "submit_warning"
msgstr "Are you sure you want to submit this program?"

#, fuzzy
msgid "submitted"
msgstr "Submitted"

#, fuzzy
msgid "submitted_header"
msgstr "This is a submitted program and can't be altered."

#, fuzzy
msgid "subscribe"
msgstr "Subscribe"

#, fuzzy
msgid "subscribe_newsletter"
msgstr "Subscribe to the newsletter"

#, fuzzy
msgid "suggestion_color"
msgstr "Try using another color"

#, fuzzy
msgid "suggestion_note"
msgstr "Use a note between C0 and B9 or a number between 1 and 70"

#, fuzzy
msgid "suggestion_number"
msgstr "Try changing the value to a number"

#, fuzzy
msgid "suggestion_numbers_or_strings"
msgstr "Try changing the values to be all text or all numbers"

#, fuzzy
msgid "surname"
msgstr "First Name"

#, fuzzy
msgid "survey"
msgstr "Survey"

#, fuzzy
msgid "survey_completed"
msgstr "Survey completed"

#, fuzzy
msgid "survey_skip"
msgstr "Don't show this again"

#, fuzzy
msgid "survey_submit"
msgstr "Submit"

#, fuzzy
msgid "tag_in_adventure"
msgstr "Tag in adventure"

#, fuzzy
msgid "tag_input_placeholder"
msgstr "Enter a new tag"

#, fuzzy
msgid "tags"
msgstr "Tags"

#, fuzzy
msgid "teacher"
msgstr "Teacher"

#, fuzzy
msgid "teacher_account_request"
msgstr "You have a pending teacher account request"

#, fuzzy
msgid "teacher_account_success"
msgstr "You successfully requested a teacher account."

#, fuzzy
msgid "teacher_invalid"
msgstr "Your teacher value is invalid."

#, fuzzy
msgid "teacher_invitation_require_login"
msgstr "To set up your profile as a teacher, we will need you to log in. If you don't have an account, please create one."

#, fuzzy
msgid "teacher_manual"
msgstr "Teacher manual"

#, fuzzy
msgid "teacher_signup_header"
msgstr "Teacher"

#, fuzzy
msgid "teacher_tutorial_logo_alt"
msgstr "Teacher tutorial icon"

#, fuzzy
msgid "teacher_welcome"
msgstr "Welcome to Hedy! Your are now the proud owner of a teachers account which allows you to create classes and invite students."

#, fuzzy
msgid "teachers"
msgstr "Teachers"

#, fuzzy
msgid "template_code"
msgstr ""
"This is the explanation of my adventure!\n"
"\n"
"This way I can show a command: <code>{print}</code>\n"
"\n"
"But sometimes I might want to show a piece of code, like this:\n"
"<pre>\n"
"ask What's your name?\n"
"echo so your name is \n"
"</pre>"

#, fuzzy
msgid "this_turns_in_assignment"
msgstr "This turns in your assignment to your teacher."

#, fuzzy
msgid "title"
msgstr "Title"

#, fuzzy
msgid "title_achievements"
msgstr "Hedy - My achievements"

#, fuzzy
msgid "title_admin"
msgstr "Hedy - Administrator page"

#, fuzzy
msgid "title_class grid_overview"
msgstr "Hedy - Grid overview"

#, fuzzy
msgid "title_class live_statistics"
msgstr "Hedy - Live Statistics"

#, fuzzy
msgid "title_class-overview"
msgstr "Hedy - Class overview"

#, fuzzy
msgid "title_customize-adventure"
msgstr "Hedy - Customize adventure"

#, fuzzy
msgid "title_customize-class"
msgstr "Hedy - Customize class"

#, fuzzy
msgid "title_explore"
msgstr "Hedy - Explore"

#, fuzzy
msgid "title_for-teacher"
msgstr "Hedy - For teachers"

#, fuzzy
msgid "title_join-class"
msgstr "Hedy - Join class"

#, fuzzy
msgid "title_landing-page"
msgstr "Welcome to Hedy!"

#, fuzzy
msgid "title_learn-more"
msgstr "Hedy - Learn more"

#, fuzzy
msgid "title_login"
msgstr "Hedy - Login"

#, fuzzy
msgid "title_my-profile"
msgstr "Hedy - My account"

#, fuzzy
msgid "title_privacy"
msgstr "Hedy - Privacy terms"

#, fuzzy
msgid "title_programs"
msgstr "Hedy - My programs"

#, fuzzy
msgid "title_public-adventures"
msgstr "Hedy - Public adventures"

#, fuzzy
msgid "title_recover"
msgstr "Hedy - Recover account"

#, fuzzy
msgid "title_reset"
msgstr "Hedy - Reset password"

#, fuzzy
msgid "title_signup"
msgstr "Hedy - Create an account"

#, fuzzy
msgid "title_start"
msgstr "Hedy - Textual programming made easy"

#, fuzzy
msgid "title_view-adventure"
msgstr "Hedy - View adventure"

#, fuzzy
msgid "token_invalid"
msgstr "Your token is invalid."

msgid "tooltip_level_locked"
msgstr "Vaš-a učitelj-ica je stopnjo onemogočil-a"

msgid "translate_error"
msgstr "Med prevajanjem kode je šlo nekaj narobe. Poskusite zagnati kodo, da vidite, ali ima napako. Kode z napakami ni mogoče prevesti."

#, fuzzy
msgid "translating_hedy"
msgstr "Translating Hedy"

#, fuzzy
msgid "translator"
msgstr "Translator"

#, fuzzy
msgid "tutorial"
msgstr "Tutorial"

#, fuzzy
msgid "tutorial_code_snippet"
msgstr ""
"{print} Hello world!\n"
"{print} I'm learning Hedy with the tutorial!"

#, fuzzy
msgid "tutorial_message_not_found"
msgstr "We couldn't find the requested tutorial step..."

#, fuzzy
msgid "tutorial_title_not_found"
msgstr "Tutorial step not found"

#, fuzzy
msgid "unauthorized"
msgstr "You don't have access rights for this page"

#, fuzzy
msgid "unique_usernames"
msgstr "All usernames need to be unique."

msgid "unlock_thresholds"
msgstr "Odkleni meje stopnje"

#, fuzzy
msgid "unsaved_class_changes"
msgstr "There are unsaved changes, are you sure you want to leave this page?"

#, fuzzy
msgid "unsubmit_program"
msgstr "Unsubmit program"

#, fuzzy
msgid "unsubmit_warning"
msgstr "Are you sure you want to unsubmit this program?"

#, fuzzy
msgid "unsubmitted"
msgstr "Unsubmitted"

#, fuzzy
msgid "update_adventure_prompt"
msgstr "Are you sure you want to update this adventure?"

#, fuzzy
msgid "update_public"
msgstr "Update public profile"

#, fuzzy
msgid "updating_indicator"
msgstr "Updating"

#, fuzzy
msgid "use_of_blanks_exception"
msgstr "Use of blanks in programs"

#, fuzzy
msgid "use_of_nested_functions_exception"
msgstr "Use of nested functions"

#, fuzzy
msgid "used_in"
msgstr "Used in:"

#, fuzzy
msgid "user"
msgstr "user"

#, fuzzy
msgid "user_inexistent"
msgstr "This user doesn't exist"

#, fuzzy
msgid "user_not_private"
msgstr "This user either doesn't exist or doesn't have a public profile"

#, fuzzy
msgid "username"
msgstr "Username"

#, fuzzy
msgid "username_empty"
msgstr "You didn't enter an username!"

#, fuzzy
msgid "username_invalid"
msgstr "Your username is invalid."

#, fuzzy
msgid "username_special"
msgstr "Username cannot contain `:` or `@`."

#, fuzzy
msgid "username_three"
msgstr "Username must contain at least three characters."

#, fuzzy
msgid "usernames_exist"
msgstr "One or more usernames is already in use."

#, fuzzy
msgid "value"
msgstr "Value"

msgid "variables"
msgstr "Spremenljivke"

#, fuzzy
msgid "view_adventures"
msgstr "View adventures"

#, fuzzy
msgid "view_classes"
msgstr "View classes"

#, fuzzy
msgid "view_program"
msgstr "View program"

#, fuzzy
msgid "view_slides"
msgstr "View slides"

#, fuzzy
msgid "welcome"
msgstr "Welcome"

#, fuzzy
msgid "welcome_back"
msgstr "Welcome back"

#, fuzzy
msgid "what_is_your_role"
msgstr "What is your role?"

#, fuzzy
msgid "what_should_my_code_do"
msgstr "What should my code do?"

#, fuzzy
msgid "whole_world"
msgstr "The world"

#, fuzzy
msgid "year_invalid"
msgstr "Please enter a year between 1900 and {current_year}."

#, fuzzy
msgid "yes"
msgstr "Yes"

#, fuzzy
msgid "your_account"
msgstr "Your profile"

#, fuzzy
msgid "your_class"
msgstr "Your class"

#, fuzzy
msgid "your_last_program"
msgstr "Your last saved program"

#, fuzzy
msgid "your_personal_text"
msgstr "Your personal text..."

#, fuzzy
msgid "your_program"
msgstr "Your program"

<<<<<<< HEAD
#~ msgid "save"
#~ msgstr "Save"

#~ msgid "update_profile"
#~ msgstr "Update profile"
=======
#~ msgid "pygame_waiting_for_input"
#~ msgstr "Waiting for a button press..."
>>>>>>> 73fe27ad
<|MERGE_RESOLUTION|>--- conflicted
+++ resolved
@@ -2509,13 +2509,5 @@
 msgid "your_program"
 msgstr "Your program"
 
-<<<<<<< HEAD
-#~ msgid "save"
-#~ msgstr "Save"
-
-#~ msgid "update_profile"
-#~ msgstr "Update profile"
-=======
 #~ msgid "pygame_waiting_for_input"
 #~ msgstr "Waiting for a button press..."
->>>>>>> 73fe27ad
