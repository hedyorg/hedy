# Slovenian translations for PROJECT.
# Copyright (C) 2024 ORGANIZATION
# This file is distributed under the same license as the PROJECT project.
# FIRST AUTHOR <EMAIL@ADDRESS>, 2024.
#
msgid ""
msgstr ""
"Project-Id-Version: PROJECT VERSION\n"
"Report-Msgid-Bugs-To: EMAIL@ADDRESS\n"
"POT-Creation-Date: 2000-01-01 00:00+0000\n"
"PO-Revision-Date: 2024-10-25 06:21+0000\n"
"Last-Translator: Prefill add-on <noreply-addon-prefill@weblate.org>\n"
"Language-Team: none\n"
"Language: sl\n"
"MIME-Version: 1.0\n"
"Content-Type: text/plain; charset=utf-8\n"
"Content-Transfer-Encoding: 8bit\n"
"Plural-Forms: nplurals=4; plural=n%100==1 ? 0 : n%100==2 ? 1 : n%100==3 || n%100==4 ? 2 : 3;\n"
"X-Generator: Weblate 5.8.2-dev\n"
"Generated-By: Babel 2.14.0\n"

#, fuzzy
msgid "Access Before Assign"
msgstr "Spremenljivko {name} ste poskušali uporabiti v vrstici {access_line_number}, vendar ste jo nastavili v vrstici {definition_line_number}. Spremenljivko nastavite, preden jo uporabite."

#, fuzzy
msgid "Cyclic Var Definition"
msgstr "Ime `{variable}` je treba nastaviti, preden jo lahko uporabite na desni strani ukaza `{is}`."

#, fuzzy
msgid "Else Without If Error"
msgstr ""

#, fuzzy
msgid "Function Undefined"
msgstr "Poskušali ste uporabiti funkcijo {name}, vendar je niste definirali."

#, fuzzy
msgid "Has Blanks"
msgstr "Vaša koda je nepopolna. Vsebuje prazna mesta, ki jih morate nadomestiti s kodo."

#, fuzzy
msgid "Incomplete"
msgstr ""

#, fuzzy
msgid "Incomplete Repeat"
msgstr "Zdi se, da ste pri ukazu `{command}`, ki ste ga uporabili v vrstici {line_number}, pozabili uporabiti ukaz `{repeat}`."

#, fuzzy
msgid "Invalid"
msgstr "`{invalid_command}` ni ukaz Hedy stopnje {level}. Ali ste mislili `{guessed_command}`?"

#, fuzzy
msgid "Invalid Argument"
msgstr "Ne morete uporabiti ukaza `{command}` z `{invalid_argument}`. Poskusite spremeniti `{invalid_argument}` v {allowed_types}."

#, fuzzy
msgid "Invalid Argument Type"
msgstr "Ukaza `{command}` morete uporabiti z `{invalid_argument}`. Poskusite spremeniti `{invalid_argument}` v {allowed_types}."

#, fuzzy
msgid "Invalid At Command"
msgstr "Ukaza `{command}` od 16. stopnje naprej ni dovoljeno uporabljati. Za uporabo elementa s seznama lahko uporabite oglate oklepaje, na primer `prijatelji[i]`, `srečna_števila[{random}]`."

#, fuzzy
msgid "Invalid Space"
msgstr "Opala! Vrstico ste začeli s presledkom v vrstici {line_number}. Nepričakovani presledki lahko računalnike zmedejo, ga lahko odstranite?"

#, fuzzy
msgid "Invalid Type Combination"
msgstr "`{invalid_argument}` in `{invalid_argument_2}` ne morete uporabit skupaj z `{command}`, ker je eden {invalid_type}, drugi pa {invalid_type_2}. Poskusite spremeniti `{invalid_argument}` v {invalid_type_2} ali `{invalid_argument_2}` v {invalid_type}."

#, fuzzy
msgid "Lonely Echo"
msgstr "Uporabili ste `{echo}` pred `{ask}` ali `{echo}` brez `{ask}`.`{ask}` postavite pred `{echo}."

#, fuzzy
msgid "Lonely Text"
msgstr ""

#, fuzzy
msgid "Missing Additional Command"
msgstr ""

#, fuzzy
msgid "Missing Colon Error"
msgstr ""

#, fuzzy
msgid "Missing Command"
msgstr ""

#, fuzzy
msgid "Missing Inner Command"
msgstr "Izgleda, da ste pozabili uporabiti ukaz z izjavo `{command}`, ki ste jo uporabili v vrstici {line_number}."

#, fuzzy
msgid "Missing Square Brackets"
msgstr "Zdi se, da ste pri seznamu, ki ste ga ustvarili v vrstici {line_number}, pozabili uporabiti oglate oklepaje `[]`."

#, fuzzy
msgid "Missing Variable"
msgstr "Videti je da vaš `{command}` pogreša še spremenljivko na začetku vrstice."

#, fuzzy
msgid "Misspelled At Command"
msgstr "Izgleda, da ste morda ukaz `{command}` zapisali napačno. Namesto tega ste v vrstici {line_number} zapisali `{invalid_argument}`."

#, fuzzy
msgid "No Indentation"
msgstr "V vrstici {line_number} ste uporabili premalo presledkov. Uporabili ste {leading_spaces} presledkov, kar je premalo. Vsak nov blok začnite s {indent_size} presledki, ki so večji od presledka v prejšnji vrstici."

#, fuzzy
msgid "Non Decimal Variable"
msgstr "V vrstici {line_number} ste morda poskusili uporabiti številko, ki Hedy ni preveč všeč! Poskusite ga spremeniti v decimalno število, na primer 2.0."

#, fuzzy
msgid "Parse"
msgstr "Vnesena koda ni veljavna Hedy koda. V vrstici {location[0]} na mestu {location[1]} je napaka. Vnesli ste `{character_found}`, vendar to ni dovoljeno."

#, fuzzy
msgid "Pressit Missing Else"
msgstr "Pozabili ste dodati še, kaj se zgodi, ko pritisnete drugo tipko, zato v kodo dodajte `{else}`"

#, fuzzy
msgid "Runtime Index Error"
msgstr "Poskusili ste dostopati do seznama {name}, vendar je seznam prazen ali pa indeks kaže na napačno mesto."

#, fuzzy
msgid "Runtime Value Error"
msgstr "Med izvajanjem vašega programa je ukaz `{command}` prejel vrednost `{value}`, ki ni dovoljena. {tip}."

#, fuzzy
msgid "Runtime Values Error"
msgstr "Med izvajanjem vašega programa je ukaz `{command}` prejel vrednosti `{value}` in `{value}`, ki nista dovoljeni. {tip}."

#, fuzzy
msgid "Save Microbit code "
msgstr ""

#, fuzzy
msgid "Too Big"
msgstr "Vau! Vaš program ima neverjetnih {lines_of_code} vrstic kode! Toda na tej ravni lahko obdelamo le {max_lines} vrstic. Svoj program skrajšajte in poskusite znova."

#, fuzzy
msgid "Too Few Indents"
msgstr ""

#, fuzzy
msgid "Too Many Indents"
msgstr ""

#, fuzzy
msgid "Unexpected Indentation"
msgstr ""

#, fuzzy
msgid "Unquoted Assignment"
msgstr "Na tej stopnji morate besedila postaviti med narekovaje desno od `{is}`. Na to ste pozabili pri besedilu {text}."

#, fuzzy
msgid "Unquoted Equality Check"
msgstr ""

#, fuzzy
msgid "Unquoted Text"
msgstr "Be careful. If you `{ask}` or `{print}` something, the text should start and finish with a quotation mark. You forgot that for the text {unquotedtext}."

#, fuzzy
msgid "Unsupported Float"
msgstr "Na tej stopnji so dovoljena le cela števila, čez nekaj stopenj pa boste lahko delali tudi z decimalkami. Za zdaj spremenite `{value}` v celo število."

#, fuzzy
msgid "Unsupported String Value"
msgstr ""

#, fuzzy
msgid "Unused Variable"
msgstr ""

#, fuzzy
msgid "Var Undefined"
msgstr ""

#, fuzzy
msgid "Wrong Level"
msgstr "To je bila pravilna koda Hedy, vendar ne na pravi stopnji. Napisali ste `{offending_keyword}` za stopnjo {working_level}. Nasvet: {tip}"

#, fuzzy
msgid "Wrong Number of Arguments"
msgstr ""

msgid "about_this_adventure"
msgstr ""

#, fuzzy
msgid "account_overview"
msgstr ""

#, fuzzy
msgid "actions"
msgstr ""

#, fuzzy
msgid "add"
msgstr ""

#, fuzzy
msgid "add_students"
msgstr ""

#, fuzzy
msgid "add_your_language"
msgstr ""

#, fuzzy
msgid "admin"
msgstr ""

msgid "advance_button"
msgstr "Pojdi na stopnjo {level}"

#, fuzzy
msgid "adventure"
msgstr ""

#, fuzzy
msgid "adventure_cloned"
msgstr ""

#, fuzzy
msgid "adventure_code_button"
msgstr ""

msgid "adventure_codeblock_button"
msgstr "Uporabite ta gumb, ko želite ustvariti blok kode, ki jo lahko učenci izvajajo v vaši dogodivščini. Namig: postavite izbor na konec zadnje vrstice programske kode in trikrat <kbd>Enter</kbd> vnesite za kodo."

#, fuzzy
msgid "adventure_duplicate"
msgstr ""

#, fuzzy
msgid "adventure_empty"
msgstr ""

#, fuzzy
msgid "adventure_exp_3"
msgstr ""

#, fuzzy
msgid "adventure_exp_classes"
msgstr ""

#, fuzzy
msgid "adventure_flagged"
msgstr ""

#, fuzzy
msgid "adventure_id_invalid"
msgstr ""

#, fuzzy
msgid "adventure_length"
msgstr ""

#, fuzzy
msgid "adventure_name_invalid"
msgstr ""

#, fuzzy
msgid "adventure_terms"
msgstr ""

#, fuzzy
msgid "adventure_updated"
msgstr ""

#, fuzzy
msgid "adventures_completed"
msgstr ""

msgid "adventures_info"
msgstr "Vsaka stopnja Hedy ima vgrajene vaje za učence, ki jih imenujemo dogodivščine. Ustvarite lahko lastne dogodivščine in jih dodate svojim razredom. S svojimi dogodivščinami lahko ustvarite dogodivščine, ki so relevantne in zanimive za vaše učence. Več informacij o ustvarjanju lastnih dogodivščin najdete <a href=\"https://hedy.org/for-teachers/manual/features\">tukaj</a>."

#, fuzzy
msgid "adventures_restored"
msgstr ""

#, fuzzy
msgid "adventures_ticked"
msgstr ""

#, fuzzy
msgid "adventures_tried"
msgstr ""

#, fuzzy
msgid "ago"
msgstr ""

#, fuzzy
msgid "agree_invalid"
msgstr ""

#, fuzzy
msgid "agree_with"
msgstr ""

#, fuzzy
msgid "ajax_error"
msgstr ""

#, fuzzy
msgid "all"
msgstr ""

#, fuzzy
msgid "all_class_highscores"
msgstr ""

#, fuzzy
msgid "all_rows_missing_separator"
msgstr ""

#, fuzzy
msgid "already_account"
msgstr ""

#, fuzzy
msgid "already_program_running"
msgstr ""

#, fuzzy
msgid "are_you_sure"
msgstr ""

msgid "ask_needs_var"
msgstr "Od stopnje 2 naprej je treba `{ask}` uporabljati s spremenljivko. Primer: ime `{is}` `{ask}` Kako vam je ime?"

msgid "available_in"
msgstr ""

#, fuzzy
msgid "back_to_class"
msgstr ""

#, fuzzy
msgid "become_a_sponsor"
msgstr ""

#, fuzzy
msgid "birth_year"
msgstr ""

#, fuzzy
msgid "by"
msgstr ""

#, fuzzy
msgid "cancel"
msgstr ""

#, fuzzy
msgid "cant_parse_exception"
msgstr ""

#, fuzzy
msgid "certificate"
msgstr ""

#, fuzzy
msgid "certified_teacher"
msgstr ""

#, fuzzy
msgid "change_password"
msgstr ""

#, fuzzy
msgid "cheatsheet_title"
msgstr ""

#, fuzzy
msgid "class_already_joined"
msgstr ""

#, fuzzy
msgid "class_customize_success"
msgstr ""

#, fuzzy
msgid "class_graph_explanation"
msgstr ""

#, fuzzy
msgid "class_logs"
msgstr ""

#, fuzzy
msgid "class_name_duplicate"
msgstr ""

#, fuzzy
msgid "class_name_empty"
msgstr ""

#, fuzzy
msgid "class_name_invalid"
msgstr ""

#, fuzzy
msgid "class_name_prompt"
msgstr ""

#, fuzzy
msgid "class_performance_graph"
msgstr ""

#, fuzzy
msgid "class_survey_description"
msgstr ""

#, fuzzy
msgid "class_survey_later"
msgstr ""

#, fuzzy
msgid "class_survey_question1"
msgstr ""

#, fuzzy
msgid "class_survey_question2"
msgstr ""

#, fuzzy
msgid "class_survey_question3"
msgstr ""

#, fuzzy
msgid "class_survey_question4"
msgstr ""

#, fuzzy
msgid "classes_info"
msgstr ""

#, fuzzy
msgid "clone"
msgstr ""

#, fuzzy
msgid "cloned_times"
msgstr ""

#, fuzzy
msgid "close"
msgstr ""

#, fuzzy
msgid "comma"
msgstr ""

#, fuzzy
msgid "command_not_available_yet_exception"
msgstr ""

#, fuzzy
msgid "command_unavailable_exception"
msgstr ""

#, fuzzy
msgid "commands"
msgstr ""

#, fuzzy
msgid "complete"
msgstr ""

#, fuzzy
msgid "congrats_message"
msgstr ""

#, fuzzy
msgid "connect_guest_teacher"
msgstr ""

#, fuzzy
msgid "constant_variable_role"
msgstr ""

msgid "containing"
msgstr ""

#, fuzzy
msgid "content_invalid"
msgstr ""

#, fuzzy
msgid "continue"
msgstr ""

#, fuzzy
msgid "contributor"
msgstr ""

#, fuzzy
msgid "copy_accounts_to_clipboard"
msgstr ""

#, fuzzy
msgid "copy_clipboard"
msgstr ""

#, fuzzy
msgid "copy_code"
msgstr ""

#, fuzzy
msgid "copy_join_link"
msgstr ""

#, fuzzy
msgid "copy_link_success"
msgstr ""

#, fuzzy
msgid "copy_link_to_share"
msgstr ""

#, fuzzy
msgid "copy_mail_link"
msgstr ""

#, fuzzy
msgid "correct_answer"
msgstr ""

#, fuzzy
msgid "country"
msgstr ""

#, fuzzy
msgid "country_invalid"
msgstr ""

#, fuzzy
msgid "create_account"
msgstr ""

#, fuzzy
msgid "create_accounts"
msgstr ""

#, fuzzy
msgid "create_accounts_placeholder"
msgstr ""

#, fuzzy
msgid "create_accounts_prompt"
msgstr ""

#, fuzzy
msgid "create_adventure"
msgstr ""

#, fuzzy
msgid "create_class"
msgstr ""

#, fuzzy
msgid "create_student_account"
msgstr ""

#, fuzzy
msgid "create_student_account_explanation"
msgstr ""

#, fuzzy
msgid "create_student_accounts"
msgstr ""

#, fuzzy
msgid "create_teacher_account"
msgstr ""

#, fuzzy
msgid "create_teacher_account_explanation"
msgstr ""

#, fuzzy
msgid "create_usernames_and_passwords_desc"
msgstr ""

#, fuzzy
msgid "create_usernames_and_passwords_title"
msgstr ""

#, fuzzy
msgid "create_usernames_desc"
msgstr ""

#, fuzzy
msgid "create_usernames_title"
msgstr ""

#, fuzzy
msgid "creator"
msgstr ""

#, fuzzy
msgid "current_password"
msgstr ""

#, fuzzy
msgid "customization_deleted"
msgstr ""

#, fuzzy
msgid "customize"
msgstr ""

#, fuzzy
msgid "customize_adventure"
msgstr ""

#, fuzzy
msgid "customize_class"
msgstr ""

#, fuzzy
msgid "dash"
msgstr ""

#, fuzzy
msgid "debug"
msgstr ""

#, fuzzy
msgid "default_401"
msgstr ""

#, fuzzy
msgid "default_403"
msgstr ""

#, fuzzy
msgid "default_404"
msgstr ""

#, fuzzy
msgid "default_500"
msgstr ""

#, fuzzy
msgid "delete"
msgstr ""

#, fuzzy
msgid "delete_adventure_prompt"
msgstr ""

#, fuzzy
msgid "delete_class_prompt"
msgstr ""

#, fuzzy
msgid "delete_confirm"
msgstr ""

#, fuzzy
msgid "delete_invite"
msgstr ""

#, fuzzy
msgid "delete_invite_prompt"
msgstr ""

#, fuzzy
msgid "delete_public"
msgstr ""

#, fuzzy
msgid "delete_success"
msgstr ""

#, fuzzy
msgid "delete_tag_prompt"
msgstr ""

#, fuzzy
msgid "destroy_profile"
msgstr ""

#, fuzzy
msgid "developers_mode"
msgstr ""

#, fuzzy
msgid "directly_available"
msgstr ""

#, fuzzy
msgid "disable"
msgstr ""

#, fuzzy
msgid "disable_explore_page"
msgstr ""

#, fuzzy
msgid "disable_parsons"
msgstr ""

msgid "disable_quizes"
msgstr "Onemogoči vse kvize"

#, fuzzy
msgid "disabled"
msgstr ""

msgid "disabled_button_quiz"
msgstr "Vaš rezultat kviza je pod dopustnim pragom, poskusite znova!"

#, fuzzy
msgid "discord_server"
msgstr ""

#, fuzzy
msgid "distinguished_user"
msgstr ""

#, fuzzy
msgid "double quotes"
msgstr ""

#, fuzzy
msgid "download"
msgstr ""

#, fuzzy
msgid "duplicate"
msgstr ""

#, fuzzy
msgid "echo_and_ask_mismatch_exception"
msgstr ""

msgid "echo_out"
msgstr "Od 2. stopnje naprej `{echo}` ni več potreben. Zdaj lahko odgovor ponovite z `{ask}` in `{print}`. Primer: `ime {is} {ask} Kako ti je ime? {print} živijo ime`"

#, fuzzy
msgid "edit_adventure"
msgstr ""

#, fuzzy
msgid "edit_code_button"
msgstr ""

#, fuzzy
msgid "email"
msgstr ""

#, fuzzy
msgid "email_invalid"
msgstr ""

msgid "end_quiz"
msgstr "Konec kviza"

#, fuzzy
msgid "english"
msgstr ""

#, fuzzy
msgid "enter"
msgstr ""

#, fuzzy
msgid "enter_password"
msgstr ""

#, fuzzy
msgid "enter_text"
msgstr ""

#, fuzzy
msgid "error_logo_alt"
msgstr ""

#, fuzzy
msgid "errors"
msgstr ""

#, fuzzy
msgid "exclamation mark"
msgstr ""

#, fuzzy
msgid "exercise"
msgstr ""

#, fuzzy
msgid "exercise_doesnt_exist"
msgstr ""

#, fuzzy
msgid "exists_email"
msgstr ""

#, fuzzy
msgid "exists_username"
msgstr ""

#, fuzzy
msgid "exit_preview_mode"
msgstr ""

#, fuzzy
msgid "experience_invalid"
msgstr ""

#, fuzzy
msgid "expiration_date"
msgstr ""

#, fuzzy
msgid "favorite_program"
msgstr ""

#, fuzzy
msgid "favourite_confirm"
msgstr ""

#, fuzzy
msgid "favourite_program"
msgstr ""

#, fuzzy
msgid "favourite_program_invalid"
msgstr ""

#, fuzzy
msgid "favourite_success"
msgstr ""

#, fuzzy
msgid "feedback_message_error"
msgstr ""

#, fuzzy
msgid "female"
msgstr ""

#, fuzzy
msgid "flag_adventure_prompt"
msgstr ""

#, fuzzy
msgid "float"
msgstr ""

#, fuzzy
msgid "for_teachers"
msgstr ""

#, fuzzy
msgid "forgot_password"
msgstr ""

#, fuzzy
msgid "from_another_teacher"
msgstr ""

#, fuzzy
msgid "from_magazine_website"
msgstr ""

#, fuzzy
msgid "from_video"
msgstr ""

#, fuzzy
msgid "fun_statistics_msg"
msgstr ""

#, fuzzy
msgid "gender"
msgstr ""

#, fuzzy
msgid "gender_invalid"
msgstr ""

#, fuzzy
msgid "general_settings"
msgstr ""

#, fuzzy
msgid "get_certificate"
msgstr ""

#, fuzzy
msgid "give_link_to_teacher"
msgstr ""

#, fuzzy
msgid "go_back"
msgstr ""

#, fuzzy
msgid "go_back_to_main"
msgstr ""

msgid "go_to_question"
msgstr "Pojdi na vprašanje"

msgid "go_to_quiz_result"
msgstr "Pojdi na rezultat kviza"

msgid "go_to_your_clone"
msgstr ""

#, fuzzy
msgid "goto_profile"
msgstr ""

#, fuzzy
msgid "graph_title"
msgstr ""

#, fuzzy
msgid "hand_in"
msgstr ""

#, fuzzy
msgid "hand_in_exercise"
msgstr ""

#, fuzzy
msgid "heard_about_hedy"
msgstr ""

#, fuzzy
msgid "heard_about_invalid"
msgstr ""

#, fuzzy
msgid "hedy_choice_title"
msgstr ""

#, fuzzy
msgid "hedy_introduction_slides"
msgstr ""

#, fuzzy
msgid "hedy_logo_alt"
msgstr ""

#, fuzzy
msgid "hedy_on_github"
msgstr ""

#, fuzzy
msgid "hello_logo"
msgstr ""

#, fuzzy
msgid "hide_adventures"
msgstr ""

#, fuzzy
msgid "hide_cheatsheet"
msgstr ""

#, fuzzy
msgid "hide_classes"
msgstr ""

#, fuzzy
msgid "hide_keyword_switcher"
msgstr ""

#, fuzzy
msgid "hide_slides"
msgstr ""

msgid "highest_level_reached"
msgstr "Najvišja stopnja dosežena"

msgid "highest_quiz_score"
msgstr "Najvišji rezultat kviza"

msgid "hint"
msgstr "Namig?"

#, fuzzy
msgid "ill_work_some_more"
msgstr ""

#, fuzzy
msgid "image_invalid"
msgstr ""

#, fuzzy
msgid "incomplete_command_exception"
msgstr ""

#, fuzzy
msgid "incorrect_handling_of_quotes_exception"
msgstr ""

#, fuzzy
msgid "incorrect_use_of_types_exception"
msgstr ""

#, fuzzy
msgid "incorrect_use_of_variable_exception"
msgstr ""

#, fuzzy
msgid "indentation_exception"
msgstr ""

#, fuzzy
msgid "input"
msgstr ""

#, fuzzy
msgid "input_variable_role"
msgstr ""

#, fuzzy
msgid "integer"
msgstr ""

#, fuzzy
msgid "invalid_class_link"
msgstr ""

#, fuzzy
msgid "invalid_command_exception"
msgstr ""

#, fuzzy
msgid "invalid_keyword_language_comment"
msgstr ""

#, fuzzy
msgid "invalid_language_comment"
msgstr ""

msgid "invalid_level_comment"
msgstr "# Navedena stopnja je neveljavna, stopnja je nastavljena na nivo 1"

#, fuzzy
msgid "invalid_program_comment"
msgstr ""

#, fuzzy
msgid "invalid_teacher_invitation_code"
msgstr ""

#, fuzzy
msgid "invalid_username_password"
msgstr ""

#, fuzzy
msgid "invite_by_username"
msgstr ""

#, fuzzy
msgid "invite_date"
msgstr ""

#, fuzzy
msgid "invite_message"
msgstr ""

#, fuzzy
msgid "invite_prompt"
msgstr ""

#, fuzzy
msgid "invite_teacher"
msgstr ""

#, fuzzy
msgid "join_class"
msgstr ""

#, fuzzy
msgid "join_prompt"
msgstr ""

#, fuzzy
msgid "keybinding_waiting_for_keypress"
msgstr ""

#, fuzzy
msgid "keyword_language_invalid"
msgstr ""

#, fuzzy
msgid "landcode_phone_number"
msgstr ""

#, fuzzy
msgid "language"
msgstr ""

#, fuzzy
msgid "language_invalid"
msgstr ""

#, fuzzy
msgid "languages"
msgstr ""

#, fuzzy
msgid "last_edited"
msgstr ""

#, fuzzy
msgid "last_update"
msgstr ""

#, fuzzy
msgid "lastname"
msgstr ""

#, fuzzy
msgid "leave_class"
msgstr ""

msgid "level"
msgstr "Stopnja"

msgid "level_accessible"
msgstr "Stopnja je odprta za učence"

msgid "level_disabled"
msgstr "Stopnja onemogočena"

msgid "level_future"
msgstr "Ta stopnja se avtomatsko odpre "

msgid "level_invalid"
msgstr "Ta stopnja Hedy ni veljavna."

msgid "level_not_class"
msgstr "Ta stopnja v vašem razredu še ni na voljo"

msgid "level_title"
msgstr "Stopnja"

msgid "levels"
msgstr "stopnje"

#, fuzzy
msgid "link"
msgstr ""

#, fuzzy
msgid "list"
msgstr ""

#, fuzzy
msgid "list_variable_role"
msgstr ""

#, fuzzy
msgid "logged_in_to_share"
msgstr ""

#, fuzzy
msgid "login"
msgstr ""

#, fuzzy
msgid "login_long"
msgstr ""

#, fuzzy
msgid "login_to_save_your_work"
msgstr ""

#, fuzzy
msgid "logout"
msgstr ""

#, fuzzy
msgid "longest_program"
msgstr ""

#, fuzzy
msgid "mail_change_password_body"
msgstr ""

#, fuzzy
msgid "mail_change_password_subject"
msgstr ""

#, fuzzy
msgid "mail_error_change_processed"
msgstr ""

#, fuzzy
msgid "mail_goodbye"
msgstr ""

#, fuzzy
msgid "mail_hello"
msgstr ""

#, fuzzy
msgid "mail_recover_password_body"
msgstr ""

#, fuzzy
msgid "mail_recover_password_subject"
msgstr ""

#, fuzzy
msgid "mail_reset_password_body"
msgstr ""

#, fuzzy
msgid "mail_reset_password_subject"
msgstr ""

msgid "mail_welcome_teacher_body"
msgstr ""
"<strong>Dobrodošli!</strong>\n"
"Čestitamo za vaš nov učiteljski račun Hedy. Dobrodošli v svetovni skupnosti učiteljev Hedy!\n"
"\n"
"<strong>Kaj zmorejo učiteljevi računi</strong>\n"
"Zdaj so vam na voljo številne dodatne možnosti.\n"
"\n"
"1. Dodatna razlaga je na voljo v <a href=\"https://hedy.org/for-teachers/manual\">priročniku za učitelje</a>.\n"
"2. S svojim računom učitelja lahko ustvarite razrede. Vaši učenci se lahko nato pridružijo vašim predavanjem in lahko vidite njihov napredek. Razredi se izvajajo in upravljajo na <a href=\"https://hedycode.com/for-teachers\">strani za učitelje</a>.\n"
"3. Svoje razrede lahko popolnoma prilagodite, na primer lahko odprete in zaprete stopnje, omogočite ali onemogočite, ali pa ustvarite kar lastne, dogodivščine!\n"
"\n"
"<strong>Pridružite se naši spletni skupnosti!</strong>\n"
"Vsi učitelji Hedy, programerji in drugi podporniki so dobrodošli, da se pridružijo našemu <a href=\"https://discord.gg/8yY7dEme9r\">strežniku Discord</a>. To je idealen kraj za klepet o Hedy: imamo kanale, kjer lahko pokažete svoje super projekte in lekcije, kanale za prijavo napak in kanale za klepet z drugimi učitelji in ekipo Hedy.\n"
"\n"
"<strong>Kako zaprositi za pomoč </strong>\n"
"Če je karkoli nejasno, nam to lahko sporočite na Discordu ali pa <a href=\"mailto: hello@hedy.org\">nam pošljete e-pošto</a>.\n"
"\n"
"<strong>Kako prijaviti napake</strong>\n"
"V Discordu imamo kanal za prijavo hroščev, imenovan #bugs. To je idealen kraj, da nas obvestite o težavah, na katere naletite. Če znate uporabljati GitHub, lahko ustvarite <a href=\"https://github.com/hedyorg/hedy/issues/new?assignees=&labels=&template=bug_report.md&title=%5BBUG%5D\">težavo </a> tam.\n"

#, fuzzy
msgid "mail_welcome_teacher_subject"
msgstr ""

#, fuzzy
msgid "mail_welcome_verify_body"
msgstr ""

#, fuzzy
msgid "mail_welcome_verify_subject"
msgstr ""

#, fuzzy
msgid "mailing_title"
msgstr ""

#, fuzzy
msgid "main_subtitle"
msgstr ""

#, fuzzy
msgid "main_title"
msgstr ""

#, fuzzy
msgid "make_sure_you_are_done"
msgstr ""

#, fuzzy
msgid "male"
msgstr ""

#, fuzzy
msgid "mandatory_mode"
msgstr ""

#, fuzzy
msgid "more_info"
msgstr ""

#, fuzzy
msgid "more_options"
msgstr ""

#, fuzzy
msgid "multiple_keywords_warning"
msgstr ""

msgid "multiple_levels_warning"
msgstr "Opazili smo, da ste izbrali več stopenj in v svojo dogodivščino vključili delčke kode, kar lahko povzroči težave s označevalnikom skladnje (sintakse) in samodejnim prevajanjem ključnih besed"

#, fuzzy
msgid "my_account"
msgstr ""

#, fuzzy
msgid "my_adventures"
msgstr ""

#, fuzzy
msgid "my_classes"
msgstr ""

#, fuzzy
msgid "my_messages"
msgstr ""

#, fuzzy
msgid "my_public_profile"
msgstr ""

#, fuzzy
msgid "name"
msgstr ""

#, fuzzy
msgid "nav_explore"
msgstr ""

#, fuzzy
msgid "nav_hedy"
msgstr ""

#, fuzzy
msgid "nav_learn_more"
msgstr ""

#, fuzzy
msgid "nav_start"
msgstr ""

#, fuzzy
msgid "new_password"
msgstr ""

#, fuzzy
msgid "new_password_repeat"
msgstr ""

#, fuzzy
msgid "newline"
msgstr ""

#, fuzzy
msgid "next_adventure"
msgstr ""

#, fuzzy
msgid "next_exercise"
msgstr ""

#, fuzzy
msgid "next_page"
msgstr ""

#, fuzzy
msgid "next_student"
msgstr ""

#, fuzzy
msgid "no"
msgstr ""

#, fuzzy
msgid "no_account"
msgstr ""

#, fuzzy
msgid "no_accounts"
msgstr ""

#, fuzzy
msgid "no_adventures_yet"
msgstr ""

msgid "no_more_flat_if"
msgstr "Od 8. stopnje naprej je treba kodo za `{if}` postaviti v naslednjo vrstico in jo začeti s 4 presledki."

#, fuzzy
msgid "no_programs"
msgstr ""

#, fuzzy
msgid "no_shared_programs"
msgstr ""

#, fuzzy
msgid "no_students"
msgstr ""

#, fuzzy
msgid "no_such_adventure"
msgstr ""

#, fuzzy
msgid "no_such_class"
msgstr ""

msgid "no_such_level"
msgstr "Take stopnje Hedy ne vsebuje!"

#, fuzzy
msgid "no_such_program"
msgstr ""

#, fuzzy
msgid "no_tag"
msgstr ""

#, fuzzy
msgid "not_adventure_yet"
msgstr ""

#, fuzzy
msgid "not_enrolled"
msgstr ""

#, fuzzy
msgid "not_in_class_no_handin"
msgstr ""

#, fuzzy
msgid "not_logged_in_cantsave"
msgstr ""

#, fuzzy
msgid "not_logged_in_handin"
msgstr ""

#, fuzzy
msgid "not_teacher"
msgstr ""

#, fuzzy
msgid "number"
msgstr ""

#, fuzzy
msgid "number_lines"
msgstr ""

#, fuzzy
msgid "number_of_errors"
msgstr ""

#, fuzzy
msgid "number_programs"
msgstr ""

#, fuzzy
msgid "ok"
msgstr ""

#, fuzzy
msgid "one_level_error"
msgstr ""

#, fuzzy
msgid "only_you_can_see"
msgstr ""

#, fuzzy
msgid "open"
msgstr ""

#, fuzzy
msgid "opening_date"
msgstr ""

#, fuzzy
msgid "opening_dates"
msgstr ""

#, fuzzy
msgid "option"
msgstr ""

#, fuzzy
msgid "or"
msgstr ""

#, fuzzy
msgid "other"
msgstr ""

#, fuzzy
msgid "other_block"
msgstr ""

#, fuzzy
msgid "other_settings"
msgstr ""

#, fuzzy
msgid "other_source"
msgstr ""

#, fuzzy
msgid "other_text"
msgstr ""

#, fuzzy
msgid "overwrite_warning"
msgstr ""

#, fuzzy
msgid "owner"
msgstr ""

#, fuzzy
msgid "page_not_found"
msgstr ""

#, fuzzy
msgid "pair_with_teacher"
msgstr ""

msgid "parsons_title"
msgstr "Uganka"

#, fuzzy
msgid "password"
msgstr ""

#, fuzzy
msgid "password_change_not_allowed"
msgstr ""

#, fuzzy
msgid "password_change_prompt"
msgstr ""

#, fuzzy
msgid "password_change_success"
msgstr ""

#, fuzzy
msgid "password_invalid"
msgstr ""

#, fuzzy
msgid "password_repeat"
msgstr ""

#, fuzzy
msgid "password_resetted"
msgstr ""

#, fuzzy
msgid "password_six"
msgstr ""

#, fuzzy
msgid "password_updated"
msgstr ""

#, fuzzy
msgid "passwords_six"
msgstr ""

#, fuzzy
msgid "passwords_too_short"
msgstr ""

#, fuzzy
msgid "pending_invites"
msgstr ""

#, fuzzy
msgid "people_with_a_link"
msgstr ""

#, fuzzy
msgid "percentage"
msgstr ""

#, fuzzy
msgid "period"
msgstr ""

#, fuzzy
msgid "personal_text"
msgstr ""

#, fuzzy
msgid "personal_text_invalid"
msgstr ""

#, fuzzy
msgid "phone_number"
msgstr ""

#, fuzzy
msgid "preferred_keyword_language"
msgstr ""

#, fuzzy
msgid "preferred_language"
msgstr ""

#, fuzzy
msgid "preview"
msgstr ""

#, fuzzy
msgid "preview_teacher_mode"
msgstr ""

#, fuzzy
msgid "previewing_adventure"
msgstr ""

#, fuzzy
msgid "previewing_class"
msgstr ""

#, fuzzy
msgid "previous_campaigns"
msgstr ""

#, fuzzy
msgid "previous_page"
msgstr ""

#, fuzzy
msgid "print_accounts"
msgstr ""

msgid "print_accounts_title"
msgstr ""

#, fuzzy
msgid "print_logo"
msgstr ""

#, fuzzy
msgid "privacy_terms"
msgstr ""

#, fuzzy
msgid "private"
msgstr ""

#, fuzzy
msgid "profile_logo_alt"
msgstr ""

#, fuzzy
msgid "profile_picture"
msgstr ""

#, fuzzy
msgid "profile_updated"
msgstr ""

#, fuzzy
msgid "profile_updated_reload"
msgstr ""

#, fuzzy
msgid "program_contains_error"
msgstr ""

#, fuzzy
msgid "program_header"
msgstr ""

#, fuzzy
msgid "program_too_large_exception"
msgstr ""

#, fuzzy
msgid "programming_experience"
msgstr ""

#, fuzzy
msgid "programming_invalid"
msgstr ""

#, fuzzy
msgid "programs"
msgstr ""

#, fuzzy
msgid "prompt_join_class"
msgstr ""

#, fuzzy
msgid "provided_username_duplicates"
msgstr ""

#, fuzzy
msgid "public"
msgstr ""

#, fuzzy
msgid "public_adventures"
msgstr ""

#, fuzzy
msgid "public_content"
msgstr ""

#, fuzzy
msgid "public_content_info"
msgstr ""

#, fuzzy
msgid "public_invalid"
msgstr ""

#, fuzzy
msgid "public_profile"
msgstr ""

#, fuzzy
msgid "public_profile_info"
msgstr ""

#, fuzzy
msgid "public_profile_updated"
msgstr ""

#, fuzzy
msgid "put"
msgstr ""

#, fuzzy
msgid "question mark"
msgstr ""

msgid "quiz_logo_alt"
msgstr "Znak kviza"

msgid "quiz_score"
msgstr "Rezultat kviza"

msgid "quiz_tab"
msgstr "Kviz"

msgid "quiz_threshold_not_reached"
msgstr "Prag kviza za odklepanje te stopnje ni dosežen"

#, fuzzy
msgid "read_code_label"
msgstr ""

#, fuzzy
msgid "recent"
msgstr ""

#, fuzzy
msgid "recover_password"
msgstr ""

msgid "regress_button"
msgstr "Pojdi nazaj na stopnjo {level}"

#, fuzzy
msgid "remove"
msgstr ""

#, fuzzy
msgid "remove_customization"
msgstr ""

#, fuzzy
msgid "remove_customizations_prompt"
msgstr ""

#, fuzzy
msgid "remove_student_prompt"
msgstr ""

#, fuzzy
msgid "remove_user_prompt"
msgstr ""

msgid "rename_class"
msgstr ""

msgid "rename_class_prompt"
msgstr ""

#, fuzzy
msgid "repair_program_logo_alt"
msgstr ""

msgid "repeat_dep"
msgstr "Od 8. stopnje naprej je treba `{repeat}` uporabljati z zamikom. Primere si lahko ogledate na zavihku `{repeat}` v 8. stopnji."

#, fuzzy
msgid "repeat_match_password"
msgstr ""

#, fuzzy
msgid "repeat_new_password"
msgstr ""

#, fuzzy
msgid "report_failure"
msgstr ""

#, fuzzy
msgid "report_program"
msgstr ""

#, fuzzy
msgid "report_success"
msgstr ""

#, fuzzy
msgid "request_invalid"
msgstr ""

#, fuzzy
msgid "request_teacher"
msgstr ""

#, fuzzy
msgid "request_teacher_account"
msgstr ""

#, fuzzy
msgid "required_field"
msgstr ""

#, fuzzy
msgid "reset_adventure_prompt"
msgstr ""

#, fuzzy
msgid "reset_adventures"
msgstr ""

#, fuzzy
msgid "reset_button"
msgstr ""

#, fuzzy
msgid "reset_password"
msgstr ""

#, fuzzy
msgid "restart"
msgstr ""

#, fuzzy
msgid "retrieve_adventure_error"
msgstr ""

#, fuzzy
msgid "retrieve_class_error"
msgstr ""

#, fuzzy
msgid "retrieve_tag_error"
msgstr ""

#, fuzzy
msgid "role"
msgstr ""

msgid "run_code_button"
msgstr "Poženi program"

#, fuzzy
msgid "save_parse_warning"
msgstr ""

#, fuzzy
msgid "save_prompt"
msgstr ""

#, fuzzy
msgid "save_success_detail"
msgstr ""

#, fuzzy
msgid "score"
msgstr ""

#, fuzzy
msgid "search"
msgstr ""

#, fuzzy
msgid "search_button"
msgstr ""

#, fuzzy
msgid "second_teacher"
msgstr ""

#, fuzzy
msgid "second_teacher_copy_prompt"
msgstr ""

#, fuzzy
msgid "second_teacher_prompt"
msgstr ""

#, fuzzy
msgid "second_teacher_warning"
msgstr ""

msgid "see_adventure_shared_class"
msgstr ""

#, fuzzy
msgid "see_certificate"
msgstr ""

#, fuzzy
msgid "select"
msgstr ""

#, fuzzy
msgid "select_adventures"
msgstr ""

msgid "select_all"
msgstr ""

msgid "select_classes"
msgstr ""

#, fuzzy
msgid "select_lang"
msgstr ""

msgid "select_levels"
msgstr "Izberite stopnje"

msgid "selected"
msgstr ""

#, fuzzy
msgid "self_removal_prompt"
msgstr ""

#, fuzzy
msgid "send_password_recovery"
msgstr ""

#, fuzzy
msgid "sent_by"
msgstr ""

#, fuzzy
msgid "sent_password_recovery"
msgstr ""

#, fuzzy
msgid "settings"
msgstr ""

#, fuzzy
msgid "share"
msgstr ""

#, fuzzy
msgid "share_by_giving_link"
msgstr ""

#, fuzzy
msgid "share_your_program"
msgstr ""

#, fuzzy
msgid "signup_student_or_teacher"
msgstr ""

#, fuzzy
msgid "single quotes"
msgstr ""

#, fuzzy
msgid "slash"
msgstr ""

#, fuzzy
msgid "sleeping"
msgstr ""

#, fuzzy
msgid "slides"
msgstr ""

#, fuzzy
msgid "slides_for_level"
msgstr ""

msgid "slides_info"
msgstr "Za vsako stopnjo Hedyja smo ustvarili prosojnice, ki vam bodo v pomoč pri poučevanju. Prosojnice vsebujejo razlage vsake ravni in primere Hedy, ki jih lahko izvajate znotraj prosojnic. Preprosto kliknite povezavo in začnite! Uvodne prosojnice so splošna razlaga Hedy pred 1. stopnjo. Prosojnice so bile ustvarjene s pomočjo <a href=\"https://slides.com\">slides.com</a>. Če jih želite prilagoditi sami, jih lahko prenesete in nato naložite nastalo ZIP datoteko na <a href=\"https://slides.com\">slides.com</a>. Več informacij o prosojnicah najdete v <a href=\"https://hedy.org/for-teachers/manual/features\">priročniku za učitelje</a>."

#, fuzzy
msgid "social_media"
msgstr ""

#, fuzzy
msgid "solution_example"
msgstr ""

#, fuzzy
msgid "solution_example_explanation"
msgstr ""

#, fuzzy
msgid "some_rows_missing_separator"
msgstr ""

#, fuzzy
msgid "something_went_wrong_keyword_parsing"
msgstr ""

#, fuzzy
msgid "space"
msgstr ""

#, fuzzy
msgid "star"
msgstr ""

#, fuzzy
msgid "start_learning"
msgstr ""

msgid "start_quiz"
msgstr "Začni kviz"

#, fuzzy
msgid "start_teaching"
msgstr ""

#, fuzzy
msgid "step_title"
msgstr ""

#, fuzzy
msgid "stepper_variable_role"
msgstr ""

#, fuzzy
msgid "stop"
msgstr ""

#, fuzzy
msgid "stop_code_button"
msgstr ""

#, fuzzy
msgid "string"
msgstr ""

#, fuzzy
msgid "student"
msgstr ""

#, fuzzy
msgid "student_accounts_created"
msgstr ""

#, fuzzy
msgid "student_adventures_table"
msgstr ""

#, fuzzy
msgid "student_adventures_table_explanation"
msgstr ""

#, fuzzy
msgid "student_already_in_class"
msgstr ""

#, fuzzy
msgid "student_already_invite"
msgstr ""

#, fuzzy
msgid "student_in_another_class"
msgstr ""

#, fuzzy
msgid "student_information"
msgstr ""

#, fuzzy
msgid "student_information_explanation"
msgstr ""

#, fuzzy
msgid "student_not_existing"
msgstr ""

#, fuzzy
msgid "student_signup_header"
msgstr ""

#, fuzzy
msgid "students"
msgstr ""

#, fuzzy
msgid "submission_time"
msgstr ""

#, fuzzy
msgid "submit_answer"
msgstr ""

#, fuzzy
msgid "submit_program"
msgstr ""

#, fuzzy
msgid "submit_warning"
msgstr ""

#, fuzzy
msgid "submitted"
msgstr ""

#, fuzzy
msgid "submitted_header"
msgstr ""

#, fuzzy
msgid "subscribe"
msgstr ""

#, fuzzy
msgid "subscribe_newsletter"
msgstr ""

#, fuzzy
msgid "successful_runs"
msgstr ""

#, fuzzy
msgid "suggestion_color"
msgstr ""

#, fuzzy
msgid "suggestion_note"
msgstr ""

#, fuzzy
msgid "suggestion_number"
msgstr ""

#, fuzzy
msgid "suggestion_numbers_or_strings"
msgstr ""

#, fuzzy
msgid "surname"
msgstr ""

#, fuzzy
msgid "survey_skip"
msgstr ""

#, fuzzy
msgid "survey_submit"
msgstr ""

#, fuzzy
msgid "tag_in_adventure"
msgstr ""

#, fuzzy
msgid "tag_input_placeholder"
msgstr ""

#, fuzzy
msgid "tags"
msgstr ""

#, fuzzy
msgid "teacher"
msgstr ""

#, fuzzy
msgid "teacher_invalid"
msgstr ""

#, fuzzy
msgid "teacher_invitation_require_login"
msgstr ""

#, fuzzy
msgid "teacher_manual"
msgstr ""

#, fuzzy
msgid "teacher_signup_header"
msgstr ""

#, fuzzy
msgid "teacher_welcome"
msgstr ""

#, fuzzy
msgid "teachers"
msgstr ""

#, fuzzy
msgid "template_code"
msgstr ""
"This is the explanation of my adventure!\n"
"\n"
"This way I can show a command: <code>{print}</code>\n"
"\n"
"But sometimes I might want to show a piece of code, like this:\n"
"<pre>\n"
"ask What's your name?\n"
"echo so your name is \n"
"</pre>"

msgid "this_adventure_has_an_example_solution"
msgstr ""

#, fuzzy
msgid "this_turns_in_assignment"
msgstr ""

#, fuzzy
msgid "title"
msgstr ""

#, fuzzy
msgid "title_admin"
msgstr ""

#, fuzzy
msgid "title_class-overview"
msgstr ""

#, fuzzy
msgid "title_customize-adventure"
msgstr ""

#, fuzzy
msgid "title_customize-class"
msgstr ""

#, fuzzy
msgid "title_explore"
msgstr ""

#, fuzzy
msgid "title_for-teacher"
msgstr ""

#, fuzzy
msgid "title_join-class"
msgstr ""

#, fuzzy
msgid "title_learn-more"
msgstr ""

#, fuzzy
msgid "title_login"
msgstr ""

#, fuzzy
msgid "title_my-profile"
msgstr ""

#, fuzzy
msgid "title_privacy"
msgstr ""

#, fuzzy
msgid "title_programs"
msgstr ""

#, fuzzy
msgid "title_public-adventures"
msgstr ""

#, fuzzy
msgid "title_recover"
msgstr ""

#, fuzzy
msgid "title_reset"
msgstr ""

#, fuzzy
msgid "title_signup"
msgstr ""

#, fuzzy
msgid "title_start"
msgstr ""

#, fuzzy
msgid "title_view-adventure"
msgstr ""

#, fuzzy
msgid "token_invalid"
msgstr ""

#, fuzzy
msgid "too_many_accounts"
msgstr ""

msgid "tooltip_level_locked"
msgstr "Vaš-a učitelj-ica je stopnjo onemogočil-a"

msgid "translate_error"
msgstr "Med prevajanjem kode je šlo nekaj narobe. Poskusite zagnati kodo, da vidite, ali ima napako. Kode z napakami ni mogoče prevesti."

#, fuzzy
msgid "translating_hedy"
msgstr ""

#, fuzzy
msgid "translator"
msgstr ""

#, fuzzy
msgid "turned_into_teacher"
msgstr ""

#, fuzzy
msgid "unauthorized"
msgstr ""

#, fuzzy
msgid "unfavourite_confirm"
msgstr ""

#, fuzzy
msgid "unfavourite_success"
msgstr ""

#, fuzzy
msgid "unknown_variable_role"
msgstr ""

msgid "unlock_thresholds"
msgstr "Odkleni meje stopnje"

#, fuzzy
msgid "unsaved_class_changes"
msgstr ""

#, fuzzy
msgid "unsubmit_program"
msgstr ""

#, fuzzy
msgid "unsubmit_warning"
msgstr ""

#, fuzzy
msgid "unsubmitted"
msgstr ""

#, fuzzy
msgid "update_adventure_prompt"
msgstr ""

#, fuzzy
msgid "update_public"
msgstr ""

#, fuzzy
msgid "updating_indicator"
msgstr ""

#, fuzzy
msgid "use_custom_passwords"
msgstr ""

#, fuzzy
msgid "use_generated_passwords"
msgstr ""

#, fuzzy
msgid "use_of_blanks_exception"
msgstr ""

#, fuzzy
msgid "use_of_nested_functions_exception"
msgstr ""

#, fuzzy
msgid "used_in"
msgstr ""

#, fuzzy
msgid "user"
msgstr ""

#, fuzzy
msgid "user_inexistent"
msgstr ""

#, fuzzy
msgid "user_not_private"
msgstr ""

#, fuzzy
msgid "username"
msgstr ""

#, fuzzy
msgid "username_contains_invalid_symbol"
msgstr ""

#, fuzzy
msgid "username_contains_separator"
msgstr ""

#, fuzzy
msgid "username_empty"
msgstr ""

#, fuzzy
msgid "username_invalid"
msgstr ""

#, fuzzy
msgid "username_special"
msgstr ""

#, fuzzy
msgid "username_three"
msgstr ""

#, fuzzy
msgid "usernames_too_short"
msgstr ""

#, fuzzy
msgid "usernames_unavailable"
msgstr ""

#, fuzzy
msgid "value"
msgstr ""

#, fuzzy
msgid "view_adventures"
msgstr ""

#, fuzzy
msgid "view_classes"
msgstr ""

#, fuzzy
msgid "view_program"
msgstr ""

#, fuzzy
msgid "view_slides"
msgstr ""

#, fuzzy
msgid "waiting_for_submit"
msgstr ""

#, fuzzy
msgid "walker_variable_role"
msgstr ""

msgid "website"
msgstr ""

#, fuzzy
msgid "what_is_your_role"
msgstr ""

#, fuzzy
msgid "what_should_my_code_do"
msgstr ""

msgid "workbook_circle_question_text"
msgstr ""

msgid "workbook_circle_question_title"
msgstr ""

msgid "workbook_define_question_text"
msgstr ""

msgid "workbook_define_question_title"
msgstr ""

msgid "workbook_input_question_text"
msgstr ""

msgid "workbook_input_question_title"
msgstr ""

msgid "workbook_multiple_choice_question_text"
msgstr ""

msgid "workbook_multiple_choice_question_title"
msgstr ""

msgid "workbook_open_question_title"
msgstr ""

msgid "workbook_output_question_text"
msgstr ""

msgid "workbook_output_question_title"
msgstr ""

#, fuzzy
msgid "year_invalid"
msgstr ""

#, fuzzy
msgid "yes"
msgstr ""

#, fuzzy
msgid "your_personal_text"
msgstr ""

#, fuzzy
msgid "your_program"
msgstr ""

#~ msgid "pygame_waiting_for_input"
#~ msgstr "Waiting for a button press..."

#~ msgid "variables"
#~ msgstr "Spremenljivke"

#~ msgid "add_students_options"
#~ msgstr "Add students options"

#~ msgid "class_live"
#~ msgstr "Live statistics"

#~ msgid "class_overview"
#~ msgstr "Class overview"

#~ msgid "last_login"
#~ msgstr "Last login"

#~ msgid "page"
#~ msgstr "page"

#~ msgid "student_list"
#~ msgstr "Student list"

#~ msgid "title_class grid_overview"
#~ msgstr "Hedy - Grid overview"

#~ msgid "title_class live_statistics"
#~ msgstr "Hedy - Live Statistics"

#~ msgid "amount_created"
#~ msgstr "programs created"

#~ msgid "amount_saved"
#~ msgstr "programs saved"

#~ msgid "common_errors"
#~ msgstr "Common errors"

#~ msgid "grid_overview"
#~ msgstr "Overview of programs per adventure"

#~ msgid "last_error"
#~ msgstr "Last error"

#~ msgid "last_program"
#~ msgstr "Last program"

#~ msgid "live_dashboard"
#~ msgstr "Live Dashboard"

#~ msgid "runs_over_time"
#~ msgstr "Runs over time"

#~ msgid "student_details"
#~ msgstr "Student details"

#~ msgid "explore_explanation"
#~ msgstr "Na tej strani si lahko ogledate programe, ki so jih ustvarili drugi uporabniki Hedy. Filtrirate lahko tako stopnje Hedy kot dogodivščine. Kliknite »Ogled programa«, da odprete program in ga zaženete. Programi z rdečim naslovom vsebujejo napako. Še vedno lahko odprete program, vendar bo zagon povzročil napako. Seveda ga lahko poskusite popraviti! Če ima ustvarjalec javni profil, lahko kliknete njegovo uporabniško ime, da obiščete njegov profil. Tam boste našli vse njihove skupne programe in še veliko več!"

#~ msgid "create_question"
#~ msgstr "Do you want to create one?"

#~ msgid "explore_programs"
#~ msgstr "Explore programs"

#~ msgid "explore_programs_logo_alt"
#~ msgstr "Explore programs icon"

#~ msgid "hedy_tutorial_logo_alt"
#~ msgstr "Hedy tutorial icon"

#~ msgid "no_public_profile"
#~ msgstr "You don't have a public profile text yet..."

#~ msgid "start_hedy_tutorial"
#~ msgstr "Start hedy tutorial"

#~ msgid "start_programming"
#~ msgstr "Start programming"

#~ msgid "start_programming_logo_alt"
#~ msgstr "Start programming icon"

#~ msgid "start_teacher_tutorial"
#~ msgstr "Start teacher tutorial"

#~ msgid "teacher_tutorial_logo_alt"
#~ msgstr "Teacher tutorial icon"

#~ msgid "title_landing-page"
#~ msgstr "Welcome to Hedy!"

#~ msgid "welcome"
#~ msgstr "Welcome"

#~ msgid "welcome_back"
#~ msgstr "Welcome back"

#~ msgid "your_account"
#~ msgstr "Your profile"

#~ msgid "your_last_program"
#~ msgstr "Your last saved program"

#~ msgid "already_teacher"
#~ msgstr "You already have a teacher account."

#~ msgid "already_teacher_request"
#~ msgstr "You already have a pending teacher request."

#~ msgid "teacher_account_request"
#~ msgstr "You have a pending teacher account request"

#~ msgid "teacher_account_success"
#~ msgstr "You successfully requested a teacher account."

#~ msgid "student_not_allowed_in_class"
#~ msgstr "Student not allowed in class"

#~ msgid "accounts_created"
#~ msgstr "Accounts were successfully created."

#~ msgid "accounts_intro"
#~ msgstr "On this page you can create accounts for multiple students at once. These are automatically added to the current class, so make sure the class shown above is the right one! Every username needs to be unique in the entire Hedy system. You can use 'Postfix classname' to add your class name to all accounts. If you manually enter passwords, these need to be <b>at least</b> 6 characters."

#~ msgid "create_multiple_accounts"
#~ msgstr "Create multiple accounts"

#~ msgid "download_login_credentials"
#~ msgstr "Do you want to download the login credentials after the accounts creation?"

#~ msgid "generate_passwords"
#~ msgstr "Generate passwords"

#~ msgid "postfix_classname"
#~ msgstr "Postfix classname"

#~ msgid "reset_view"
#~ msgstr "Reset"

#~ msgid "unique_usernames"
#~ msgstr "All usernames need to be unique."

#~ msgid "usernames_exist"
#~ msgstr "One or more usernames is already in use."

#~ msgid "**Question**: What is the output of this code?"
#~ msgstr ""

#~ msgid "Output"
#~ msgstr ""

#~ msgid "clear"
#~ msgstr ""

#~ msgid "bug"
#~ msgstr ""

#~ msgid "feature"
#~ msgstr ""

#~ msgid "feedback"
#~ msgstr ""

#~ msgid "feedback_message_success"
#~ msgstr ""

#~ msgid "feedback_modal_message"
#~ msgstr ""

#~ msgid "adventures"
#~ msgstr ""

#~ msgid "classes"
#~ msgstr ""

#~ msgid "Adventure"
#~ msgstr ""

#~ msgid "Answer"
#~ msgstr ""

#~ msgid "adventure_prompt"
#~ msgstr ""

#~ msgid "select_tag"
#~ msgstr ""

#~ msgid "Delete"
#~ msgstr ""

#~ msgid "select_class"
#~ msgstr ""

<<<<<<< HEAD
#~ msgid "invalid_tutorial_step"
#~ msgstr ""

#~ msgid "next_step_tutorial"
#~ msgstr ""

#~ msgid "tutorial"
#~ msgstr ""

#~ msgid "tutorial_code_snippet"
#~ msgstr ""

#~ msgid "tutorial_message_not_found"
#~ msgstr ""

#~ msgid "tutorial_title_not_found"
=======
#~ msgid "survey"
#~ msgstr ""

#~ msgid "survey_completed"
>>>>>>> ed49bfa5
#~ msgstr ""
<|MERGE_RESOLUTION|>--- conflicted
+++ resolved
@@ -2737,7 +2737,6 @@
 #~ msgid "select_class"
 #~ msgstr ""
 
-<<<<<<< HEAD
 #~ msgid "invalid_tutorial_step"
 #~ msgstr ""
 
@@ -2754,10 +2753,10 @@
 #~ msgstr ""
 
 #~ msgid "tutorial_title_not_found"
-=======
+#~ msgstr ""
+
 #~ msgid "survey"
 #~ msgstr ""
 
 #~ msgid "survey_completed"
->>>>>>> ed49bfa5
 #~ msgstr ""
