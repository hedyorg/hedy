# Slovenian translations for PROJECT.
# Copyright (C) 2024 ORGANIZATION
# This file is distributed under the same license as the PROJECT project.
# FIRST AUTHOR <EMAIL@ADDRESS>, 2024.
#
msgid ""
msgstr ""
"Project-Id-Version: PROJECT VERSION\n"
"Report-Msgid-Bugs-To: EMAIL@ADDRESS\n"
"POT-Creation-Date: 2000-01-01 00:00+0000\n"
"PO-Revision-Date: 2024-03-31 20:46+0000\n"
"Last-Translator: Jernej Vidmar <nejc.vidmar@gmail.com>\n"
"Language-Team: none\n"
"Language: sl\n"
"MIME-Version: 1.0\n"
"Content-Type: text/plain; charset=utf-8\n"
"Content-Transfer-Encoding: 8bit\n"
"Plural-Forms: nplurals=4; plural=n%100==1 ? 0 : n%100==2 ? 1 : n%100==3 || n%100==4 ? 2 : 3;\n"
"X-Generator: Weblate 5.5-dev\n"
"Generated-By: Babel 2.14.0\n"

msgid "Access Before Assign"
msgstr "Spremenljivko {name} ste poskušali uporabiti v vrstici {access_line_number}, vendar ste jo nastavili v vrstici {definition_line_number}. Spremenljivko nastavite, preden jo uporabite."

msgid "Cyclic Var Definition"
msgstr "Ime `{variable}` je treba nastaviti, preden jo lahko uporabite na desni strani ukaza `{is}`."

msgid "Function Undefined"
msgstr "Poskušali ste uporabiti funkcijo {name}, vendar je niste definirali."

msgid "Has Blanks"
msgstr "Vaša koda je nepopolna. Vsebuje prazna mesta, ki jih morate nadomestiti s kodo."

msgid "Incomplete"
msgstr "Ups! Pozabili ste del kode! V vrstici {line_number} morate za `{incomplete_command}` vnesti besedilo."

msgid "Incomplete Repeat"
msgstr "Zdi se, da ste pri ukazu `{command}`, ki ste ga uporabili v vrstici {line_number}, pozabili uporabiti ukaz `{repeat}`."

msgid "Invalid"
msgstr "`{invalid_command}` ni ukaz Hedy stopnje {level}. Ali ste mislili `{guessed_command}`?"

msgid "Invalid Argument"
msgstr "Ne morete uporabiti ukaza `{command}` z `{invalid_argument}``. Poskusite spremeniti `{invalid_argument}` v {allowed_types}."

#, fuzzy
msgid "Invalid Argument Type"
msgstr "Ukaza `{command}` morete uporabiti z `{invalid_argument}`. Poskusite spremeniti `{invalid_argument}` v {allowed_types}."

msgid "Invalid At Command"
msgstr "Ukaza `{command}` od 16. stopnje naprej ni dovoljeno uporabljati. Za uporabo elementa s seznama lahko uporabite oglate oklepaje, na primer `prijatelji[i]`, `srečna_števila[{random}]`."

msgid "Invalid Space"
msgstr "Opala! Vrstico ste začeli s presledkom v vrstici {line_number}. Nepričakovani presledki lahko računalnike zmedejo, ga lahko odstranite?"

msgid "Invalid Type Combination"
msgstr "`{invalid_argument}` in `{invalid_argument_2}` ne morete uporabit skupaj z `{command}`, ker je eden {invalid_type}, drugi pa {invalid_type_2}. Poskusite spremeniti `{invalid_argument}` v {invalid_type_2} ali `{invalid_argument_2}` v {invalid_type}."

msgid "Lonely Echo"
msgstr "Uporabili ste `{echo}` pred `{ask}` ali `{echo}` brez `{ask}``.`{ask}` postavite pred `{echo}``."

#, fuzzy
msgid "Lonely Text"
msgstr "It looks like you forgot to use a command with the text you used in line {line_number}"

#, fuzzy
msgid "Missing Additional Command"
msgstr "It looks like you forgot to complete writing `{command}` on line {line_number}. Try adding `{missing_command}` to your code."

#, fuzzy
msgid "Missing Command"
msgstr "It looks like you forgot to use a command on line {line_number}."

msgid "Missing Inner Command"
msgstr "Izgleda, da ste pozabili uporabiti ukaz z izjavo `{command}`, ki ste jo uporabili v vrstici {line_number}."

msgid "Missing Square Brackets"
msgstr "Zdi se, da ste pri seznamu, ki ste ga ustvarili v vrstici {line_number}, pozabili uporabiti oglate oklepaje `[]`."

msgid "Missing Variable"
msgstr "Videti je da vaš `{command}` pogreša še spremenljivko na začetku vrstice."

msgid "Misspelled At Command"
msgstr "Izgleda, da ste morda ukaz `{command}` zapisali napačno. Namesto tega ste v vrstici {line_number} zapisali `{invalid_argument}`."

msgid "No Indentation"
msgstr "V vrstici {line_number} ste uporabili premalo presledkov. Uporabili ste {leading_spaces} presledkov, kar je premalo. Vsak nov blok začnite s {indent_size} presledki, ki so večji od presledka v prejšnji vrstici."

msgid "Non Decimal Variable"
msgstr "V vrstici {line_number} ste morda poskusili uporabiti številko, ki Hedy ni preveč všeč! Poskusite ga spremeniti v decimalno število, na primer 2.0."

msgid "Parse"
msgstr "Vnesena koda ni veljavna Hedy koda. V vrstici {location[0]} na mestu {location[1]} je napaka. Vnesli ste `{character_found}`, vendar to ni dovoljeno."

msgid "Pressit Missing Else"
msgstr "Pozabili ste dodati še, kaj se zgodi, ko pritisnete drugo tipko, zato v kodo dodajte `{else}`"

msgid "Runtime Index Error"
msgstr "Poskusili ste dostopati do seznama {name}, vendar je seznam prazen ali pa indeks kaže na napačno mesto."

msgid "Runtime Value Error"
msgstr "Med izvajanjem vašega programa je ukaz `{command}` prejel vrednost `{value}`, ki ni dovoljena. {tip}."

msgid "Runtime Values Error"
msgstr "Med izvajanjem vašega programa je ukaz `{command}` prejel vrednosti `{value}` in `{value}`, ki nista dovoljeni. {tip}."

#, fuzzy
msgid "Save Microbit code "
msgstr "Save Microbit code"

msgid "Too Big"
msgstr "Vau! Vaš program ima neverjetnih {lines_of_code} vrstic kode! Toda na tej ravni lahko obdelamo le {max_lines} vrstic. Svoj program skrajšajte in poskusite znova."

#, fuzzy
msgid "Too Few Indents"
msgstr "You used too few leading spaces in line {line_number}. You used {leading_spaces} spaces, which is too few."

#, fuzzy
msgid "Too Many Indents"
msgstr "You used too many leading spaces in line {line_number}. You used {leading_spaces} spaces, which is too many."

#, fuzzy
msgid "Unexpected Indentation"
msgstr "You used too many spaces in line {line_number}. You used {leading_spaces} spaces, which is too much. Start every new block with {indent_size} spaces more than the line before."

msgid "Unquoted Assignment"
msgstr "Na tej stopnji morate besedila postaviti med narekovaje desno od `{is}`. Na to ste pozabili pri besedilu {text}."

#, fuzzy
msgid "Unquoted Equality Check"
msgstr "If you want to check if a variable is equal to multiple words, the words should be surrounded by quotation marks!"

#, fuzzy
msgid "Unquoted Text"
msgstr "Be careful. If you `{ask}` or `{print}` something, the text should start and finish with a quotation mark. You forgot that for the text {unquotedtext}."

msgid "Unsupported Float"
msgstr "Na tej stopnji so dovoljena le cela števila, čez nekaj stopenj pa boste lahko delali tudi z decimalkami. Za zdaj spremenite `{value}` v celo število."

#, fuzzy
msgid "Unsupported String Value"
msgstr "Text values cannot contain `{invalid_value}`."

#, fuzzy
msgid "Unused Variable"
msgstr "You defined the variable {variable_name} on line {line_number}, but you did not use it."

#, fuzzy
msgid "Var Undefined"
msgstr "You tried to use the variable `{name}`, but you didn't set it. It is also possible that you were trying to use the word `{name}` but forgot quotation marks."

msgid "Wrong Level"
msgstr "To je bila pravilna koda Hedy, vendar ne na pravi stopnji. Napisali ste `{offending_keyword}` za stopnjo {working_level}. Nasvet: {tip}"

#, fuzzy
msgid "Wrong Number of Arguments"
msgstr "Your function used the wrong number of arguments. You provided {used_number} but the function {name} needs {defined_number}"

#, fuzzy
msgid "account_overview"
msgstr "Account overview"

#, fuzzy
msgid "accounts_created"
msgstr "Accounts were successfully created."

#, fuzzy
msgid "accounts_intro"
msgstr "On this page you can create accounts for multiple students at once. These are automatically added to the current class, so make sure the class shown above is the right one! Every username needs to be unique in the entire Hedy system. You can use 'Postfix classname' to add your class name to all accounts. If you manually enter passwords, these need to be <b>at least</b> 6 characters."

#, fuzzy
msgid "achievement_earned"
msgstr "You've earned an achievement!"

#, fuzzy
msgid "achievements"
msgstr "achievements"

#, fuzzy
msgid "achievements_check_icon_alt"
msgstr "Achievement check icon"

#, fuzzy
msgid "achievements_logo_alt"
msgstr "Achievement logo"

msgid "actions"
msgstr ""

#, fuzzy
msgid "add"
msgstr "Add"

#, fuzzy
msgid "add_students"
msgstr "Add students"

#, fuzzy
msgid "add_students_options"
msgstr "Add students options"

#, fuzzy
msgid "admin"
msgstr "Admin"

msgid "advance_button"
msgstr "Pojdi na stopnjo {level}"

#, fuzzy
msgid "adventure"
msgstr "Adventure"

#, fuzzy
msgid "adventure_cloned"
msgstr "Adventure is cloned"

#, fuzzy
msgid "adventure_code_button"
msgstr "Adventure Code"

#, fuzzy
msgid "adventure_codeblock_button"
msgstr "Use this button when you want to create a block of code that students can run in your adventure. Tip: put the selection at the end of the last line of the code block and <kbd>Enter</kbd> 3 times to type after a code block."

#, fuzzy
msgid "adventure_duplicate"
msgstr "You already have an adventure with this name."

#, fuzzy
msgid "adventure_empty"
msgstr "You didn't enter an adventure name!"

#, fuzzy
msgid "adventure_exp_3"
msgstr "Make sure you always surround keywords with { } when you write them outside of code blocks, then they are recognized correctly. You can use the \"preview\" button to view a styled version of your adventure. To view the adventure on a dedicated page, select \"view\" from the teachers page."

#, fuzzy
msgid "adventure_exp_classes"
msgstr "Your adventure is used within the following classes"

#, fuzzy
msgid "adventure_id_invalid"
msgstr "This adventure id is invalid."

#, fuzzy
msgid "adventure_length"
msgstr "Your adventure has to be at least 20 characters."

#, fuzzy
msgid "adventure_name_invalid"
msgstr "This adventure name is invalid."

#, fuzzy
msgid "adventure_prompt"
msgstr "Please enter the name of the adventure"

#, fuzzy
msgid "adventure_terms"
msgstr "I agree that my adventure might be made publicly available on Hedy."

#, fuzzy
msgid "adventure_updated"
msgstr "The adventure has been updated!"

<<<<<<< HEAD
msgid "adventures"
msgstr ""

#, fuzzy
=======
>>>>>>> e1755133
msgid "adventures_info"
msgstr "Vsaka stopnja Hedy ima vgrajene vaje za učence, ki jih imenujemo dogodivščine. Ustvarite lahko lastne dogodivščine in jih dodate svojim razredom. S svojimi dogodivščinami lahko ustvarite dogodivščine, ki so relevantne in zanimive za vaše učence. Več informacij o ustvarjanju lastnih dogodivščin najdete <a href=\"https://hedy.org/for-teachers/manual/features\">tukaj</a>."

#, fuzzy
msgid "adventures_restored"
msgstr "The default adventures have been restored."

#, fuzzy
msgid "ago"
msgstr "{timestamp} ago"

#, fuzzy
msgid "agree_invalid"
msgstr "You have to agree with the privacy terms."

#, fuzzy
msgid "agree_with"
msgstr "I agree to the"

#, fuzzy
msgid "ajax_error"
msgstr "There was an error, please try again."

#, fuzzy
msgid "all"
msgstr "All"

#, fuzzy
msgid "all_class_highscores"
msgstr "All students visible in class highscores"

#, fuzzy
msgid "already_account"
msgstr "Already have an account?"

#, fuzzy
msgid "already_program_running"
msgstr "There is already a program running, finish that one first."

#, fuzzy
msgid "already_teacher"
msgstr "You already have a teacher account."

#, fuzzy
msgid "already_teacher_request"
msgstr "You already have a pending teacher request."

#, fuzzy
msgid "amount_created"
msgstr "programs created"

#, fuzzy
msgid "amount_saved"
msgstr "programs saved"

#, fuzzy
msgid "amount_submitted"
msgstr "programs submitted"

#, fuzzy
msgid "are_you_sure"
msgstr "Are you sure? You cannot revert this action."

msgid "ask_needs_var"
msgstr "Od stopnje 2 naprej je treba `{ask}` uporabljati s spremenljivko. Primer: ime `{is}` `{ask}` Kako vam je ime?"

#, fuzzy
msgid "available_in"
msgstr "Available in:"

#, fuzzy
msgid "become_a_sponsor"
msgstr "Become a sponsor"

#, fuzzy
msgid "birth_year"
msgstr "Birth year"

#, fuzzy
msgid "bug"
msgstr "Bug"

#, fuzzy
msgid "by"
msgstr "by"

#, fuzzy
msgid "cancel"
msgstr "Cancel"

#, fuzzy
msgid "cant_parse_exception"
msgstr "Couldn't parse the program"

#, fuzzy
msgid "certificate"
msgstr "Certificate of Completion"

#, fuzzy
msgid "certified_teacher"
msgstr "Certified teacher"

#, fuzzy
msgid "change_password"
msgstr "Change password"

#, fuzzy
msgid "cheatsheet_title"
msgstr "Cheatsheet"

#, fuzzy
msgid "class_already_joined"
msgstr "You are already a student of class"

#, fuzzy
msgid "class_customize_success"
msgstr "Class successfully customized."

#, fuzzy
msgid "class_live"
msgstr "Live statistics"

#, fuzzy
msgid "class_name_duplicate"
msgstr "You already have a class with this name."

#, fuzzy
msgid "class_name_empty"
msgstr "You didn't enter a class name!"

#, fuzzy
msgid "class_name_invalid"
msgstr "This class name is invalid."

#, fuzzy
msgid "class_name_prompt"
msgstr "Please enter the name of the new class"

#, fuzzy
msgid "class_overview"
msgstr "Class overview"

#, fuzzy
msgid "class_survey_description"
msgstr "We would like to get a better overview of our Hedy users. By providing these answers, you would help improve Hedy. Thank you!"

#, fuzzy
msgid "class_survey_later"
msgstr "Remind me tomorrow"

#, fuzzy
msgid "class_survey_question1"
msgstr "What is the age range in your class?"

#, fuzzy
msgid "class_survey_question2"
msgstr "What is the spoken language in your class?"

#, fuzzy
msgid "class_survey_question3"
msgstr "What is the gender balance in your class?"

#, fuzzy
msgid "class_survey_question4"
msgstr "What distinguishes your students from others?"

msgid "classes"
msgstr ""

#, fuzzy
msgid "classes_info"
msgstr "Create a class to follow the progress of each student in dashboard, and to customize the adventures your students see, and even adding your own! You can create as many classes as you like, and each class can have multiple teachers each one with different roles. You can also add as many students as you want, but mind that each student can only be in one class at a time. You can find more information about classes in the <a href=\"https://hedy.org/for-teachers/manual/preparations#for-teachers\">teacher manual</a>."

#, fuzzy
msgid "clone"
msgstr "Clone"

#, fuzzy
msgid "cloned_times"
msgstr "Clones"

#, fuzzy
msgid "close"
msgstr "Close"

#, fuzzy
msgid "comma"
msgstr "a comma"

#, fuzzy
msgid "command_not_available_yet_exception"
msgstr "Command not available yet"

#, fuzzy
msgid "command_unavailable_exception"
msgstr "Command not correct anymore"

#, fuzzy
msgid "commands"
msgstr "Commands"

#, fuzzy
msgid "common_errors"
msgstr "Common errors"

#, fuzzy
msgid "congrats_message"
msgstr "Congratulations, {username}, you have reached the following results with Hedy!"

#, fuzzy
msgid "content_invalid"
msgstr "This adventure is invalid."

#, fuzzy
msgid "contributor"
msgstr "Contributor"

#, fuzzy
msgid "copy_clipboard"
msgstr "Successfully copied to clipboard"

#, fuzzy
msgid "copy_code"
msgstr "Copy code"

#, fuzzy
msgid "copy_join_link"
msgstr "Copy join link"

#, fuzzy
msgid "copy_link_success"
msgstr "Join link successfully copied to clipboard"

#, fuzzy
msgid "copy_link_to_share"
msgstr "Copy link to share"

#, fuzzy
msgid "copy_mail_link"
msgstr "Please copy and paste this link into a new tab:"

#, fuzzy
msgid "correct_answer"
msgstr "The correct answer is"

#, fuzzy
msgid "country"
msgstr "Country"

#, fuzzy
msgid "country_invalid"
msgstr "Please select a valid country."

#, fuzzy
msgid "country_title"
msgstr "Country"

#, fuzzy
msgid "create_account"
msgstr "Create account"

#, fuzzy
msgid "create_accounts"
msgstr "Create accounts"

#, fuzzy
msgid "create_accounts_prompt"
msgstr "Are you sure you want to create these accounts?"

#, fuzzy
msgid "create_adventure"
msgstr "Create adventure"

#, fuzzy
msgid "create_class"
msgstr "Create a new class"

#, fuzzy
msgid "create_multiple_accounts"
msgstr "Create multiple accounts"

#, fuzzy
msgid "create_public_profile"
msgstr "Create public profile"

#, fuzzy
msgid "create_question"
msgstr "Do you want to create one?"

#, fuzzy
msgid "create_student_account"
msgstr "Create an account"

#, fuzzy
msgid "create_student_account_explanation"
msgstr "You can save your own programs with an account."

#, fuzzy
msgid "create_teacher_account"
msgstr "Create a teacher account"

#, fuzzy
msgid "create_teacher_account_explanation"
msgstr "With a teacher account, you can save your programs and see the results of your students."

#, fuzzy
msgid "creator"
msgstr "Creator"

#, fuzzy
msgid "current_password"
msgstr "Current password"

#, fuzzy
msgid "customization_deleted"
msgstr "Customizations successfully deleted."

msgid "customize"
msgstr ""

#, fuzzy
msgid "customize_adventure"
msgstr "Customize adventure"

#, fuzzy
msgid "customize_class"
msgstr "Customize class"

#, fuzzy
msgid "dash"
msgstr "a dash"

#, fuzzy
msgid "default_403"
msgstr "Looks like you aren't authorized..."

#, fuzzy
msgid "default_404"
msgstr "We could not find that page..."

#, fuzzy
msgid "default_500"
msgstr "Something went wrong..."

#, fuzzy
msgid "delete"
msgstr "Delete"

#, fuzzy
msgid "delete_adventure_prompt"
msgstr "Are you sure you want to remove this adventure?"

#, fuzzy
msgid "delete_class_prompt"
msgstr "Are you sure you want to delete the class?"

#, fuzzy
msgid "delete_confirm"
msgstr "Are you sure you want to delete the program?"

#, fuzzy
msgid "delete_invite"
msgstr "Delete invitation"

#, fuzzy
msgid "delete_invite_prompt"
msgstr "Are you sure you want to remove this class invitation?"

#, fuzzy
msgid "delete_public"
msgstr "Delete public profile"

#, fuzzy
msgid "delete_success"
msgstr "Program deleted successfully."

#, fuzzy
msgid "destroy_profile"
msgstr "Delete profile"

#, fuzzy
msgid "developers_mode"
msgstr "Programmer's mode"

#, fuzzy
msgid "directly_available"
msgstr "Directly open"

#, fuzzy
msgid "disable"
msgstr "Disable"

#, fuzzy
msgid "disable_parsons"
msgstr "Disable all puzzles"

#, fuzzy
msgid "disable_quizes"
msgstr "Disable all quizes"

#, fuzzy
msgid "disabled"
msgstr "Disabled"

#, fuzzy
msgid "disabled_button_quiz"
msgstr "Your quiz score is below the threshold, try again!"

#, fuzzy
msgid "discord_server"
msgstr "Discord server"

#, fuzzy
msgid "distinguished_user"
msgstr "Distinguished user"

#, fuzzy
msgid "double quotes"
msgstr "double quotes"

#, fuzzy
msgid "download"
msgstr "Download"

#, fuzzy
msgid "download_login_credentials"
msgstr "Do you want to download the login credentials after the accounts creation?"

#, fuzzy
msgid "duplicate"
msgstr "Duplicate"

#, fuzzy
msgid "echo_and_ask_mismatch_exception"
msgstr "Echo and ask mismatch"

msgid "echo_out"
msgstr "Od 2. stopnje naprej `{echo}` ni več potreben. Zdaj lahko odgovor ponovite z `{ask}` in `{print}`. Primer: `ime {is} {ask} Kako ti je ime? {print} živijo ime`"

#, fuzzy
msgid "edit_adventure"
msgstr "Edit adventure"

#, fuzzy
msgid "edit_code_button"
msgstr "Edit code"

#, fuzzy
msgid "email"
msgstr "Email"

#, fuzzy
msgid "email_invalid"
msgstr "Please enter a valid email."

#, fuzzy
msgid "end_quiz"
msgstr "Quiz end"

#, fuzzy
msgid "english"
msgstr "English"

#, fuzzy
msgid "enter"
msgstr "Enter"

#, fuzzy
msgid "enter_password"
msgstr "Enter a new password for"

#, fuzzy
msgid "enter_text"
msgstr "Enter your answer here..."

#, fuzzy
msgid "error_logo_alt"
msgstr "Error logo"

#, fuzzy
msgid "exclamation mark"
msgstr "an exclamation mark"

#, fuzzy
msgid "exercise"
msgstr "Exercise"

#, fuzzy
msgid "exercise_doesnt_exist"
msgstr "This exercise doesn't exist"

#, fuzzy
msgid "exists_email"
msgstr "That email is already in use."

#, fuzzy
msgid "exists_username"
msgstr "That username is already in use."

#, fuzzy
msgid "exit_preview_mode"
msgstr "Exit preview mode"

#, fuzzy
msgid "experience_invalid"
msgstr "Please select a valid experience, choose (Yes, No)."

#, fuzzy
msgid "expiration_date"
msgstr "Expiration date"

msgid "explore_explanation"
msgstr "Na tej strani si lahko ogledate programe, ki so jih ustvarili drugi uporabniki Hedy. Filtrirate lahko tako stopnje Hedy kot dogodivščine. Kliknite »Ogled programa«, da odprete program in ga zaženete. Programi z rdečim naslovom vsebujejo napako. Še vedno lahko odprete program, vendar bo zagon povzročil napako. Seveda ga lahko poskusite popraviti! Če ima ustvarjalec javni profil, lahko kliknete njegovo uporabniško ime, da obiščete njegov profil. Tam boste našli vse njihove skupne programe in še veliko več!"

#, fuzzy
msgid "explore_programs"
msgstr "Explore programs"

#, fuzzy
msgid "explore_programs_logo_alt"
msgstr "Explore programs icon"

#, fuzzy
msgid "favorite_program"
msgstr "Favorite program"

#, fuzzy
msgid "favourite_confirm"
msgstr "Are you sure you want to set this program as your favourite?"

#, fuzzy
msgid "favourite_program"
msgstr "Favourite program"

#, fuzzy
msgid "favourite_program_invalid"
msgstr "Your chosen favourite program is invalid."

#, fuzzy
msgid "favourite_success"
msgstr "Your program is set as favourite."

#, fuzzy
msgid "feature"
msgstr "Feature"

#, fuzzy
msgid "feedback"
msgstr "Feedback"

#, fuzzy
msgid "feedback_message_error"
msgstr "Something went wrong, please try again later."

#, fuzzy
msgid "feedback_message_success"
msgstr "Thank you, we recieved your feedback and will contact you if needed."

#, fuzzy
msgid "feedback_modal_message"
msgstr "Please send us a message with a category. We appreciate your help to improve Hedy!"

#, fuzzy
msgid "female"
msgstr "Female"

#, fuzzy
msgid "float"
msgstr "a number"

#, fuzzy
msgid "for_teachers"
msgstr "For teachers"

#, fuzzy
msgid "forgot_password"
msgstr "Forgot your password?"

#, fuzzy
msgid "from_another_teacher"
msgstr "From another teacher"

#, fuzzy
msgid "from_magazine_website"
msgstr "From a magazine or website"

#, fuzzy
msgid "from_video"
msgstr "From a video"

#, fuzzy
msgid "fun_statistics_msg"
msgstr "Here are some fun statistics!"

#, fuzzy
msgid "gender"
msgstr "Gender"

#, fuzzy
msgid "gender_invalid"
msgstr "Please select a valid gender, choose (Female, Male, Other)."

#, fuzzy
msgid "general"
msgstr "General"

#, fuzzy
msgid "general_settings"
msgstr "General settings"

#, fuzzy
msgid "generate_passwords"
msgstr "Generate passwords"

#, fuzzy
msgid "get_certificate"
msgstr "Get your certificate!"

#, fuzzy
msgid "give_link_to_teacher"
msgstr "Give the following link to your teacher:"

#, fuzzy
msgid "go_back"
msgstr "Go back"

#, fuzzy
msgid "go_back_to_main"
msgstr "Go back to main page"

msgid "go_to_question"
msgstr "Pojdi na vprašanje"

#, fuzzy
msgid "go_to_quiz_result"
msgstr "Go to quiz result"

#, fuzzy
msgid "goto_profile"
msgstr "Go to my profile"

#, fuzzy
msgid "grid_overview"
msgstr "Overview of programs per adventure"

#, fuzzy
msgid "hand_in"
msgstr "Hand in"

#, fuzzy
msgid "hand_in_exercise"
msgstr "Hand in exercise"

#, fuzzy
msgid "heard_about_hedy"
msgstr "How have you heard about Hedy?"

#, fuzzy
msgid "heard_about_invalid"
msgstr "Please select a valid way you heard about us."

#, fuzzy
msgid "hedy_achievements"
msgstr "Hedy achievements"

#, fuzzy
msgid "hedy_choice_title"
msgstr "Hedy's Choice"

msgid "hedy_introduction_slides"
msgstr ""

#, fuzzy
msgid "hedy_logo_alt"
msgstr "Hedy logo"

#, fuzzy
msgid "hedy_on_github"
msgstr "Hedy on Github"

#, fuzzy
msgid "hedy_tutorial_logo_alt"
msgstr "Hedy tutorial icon"

#, fuzzy
msgid "hello_logo"
msgstr "hello"

#, fuzzy
msgid "hidden"
msgstr "Hidden"

#, fuzzy
msgid "hide_cheatsheet"
msgstr "Hide cheatsheet"

#, fuzzy
msgid "hide_keyword_switcher"
msgstr "Hide keyword switcher"

msgid "highest_level_reached"
msgstr "Najvišja stopnja dosežena"

#, fuzzy
msgid "highest_quiz_score"
msgstr "Highest quiz score"

#, fuzzy
msgid "highscore_explanation"
msgstr "On this page you can view the current Highscores, based on the amount of achievements gathered. View the ranking for either all users, your country or your class. Click on a username to view their public profile."

#, fuzzy
msgid "highscore_no_public_profile"
msgstr "You don't have a public profile and are therefore not listed on the highscores. Do you wish to create one?"

#, fuzzy
msgid "highscores"
msgstr "Highscores"

msgid "hint"
msgstr "Namig?"

#, fuzzy
msgid "ill_work_some_more"
msgstr "I'll work on it a little longer"

#, fuzzy
msgid "image_invalid"
msgstr "The image you chose is invalid."

#, fuzzy
msgid "incomplete_command_exception"
msgstr "Incomplete Command"

#, fuzzy
msgid "incorrect_handling_of_quotes_exception"
msgstr "Incorrect handling of quotes"

#, fuzzy
msgid "incorrect_use_of_types_exception"
msgstr "Incorrect use of types"

#, fuzzy
msgid "incorrect_use_of_variable_exception"
msgstr "Incorrect use of variable"

#, fuzzy
msgid "indentation_exception"
msgstr "Incorrect Indentation"

#, fuzzy
msgid "input"
msgstr "input from `{ask}`"

#, fuzzy
msgid "integer"
msgstr "a number"

#, fuzzy
msgid "invalid_class_link"
msgstr "Invalid link for joining the class."

#, fuzzy
msgid "invalid_command_exception"
msgstr "Invalid command"

#, fuzzy
msgid "invalid_keyword_language_comment"
msgstr "# The provided keyword language is invalid, keyword language is set to English"

#, fuzzy
msgid "invalid_language_comment"
msgstr "# The provided language is invalid, language set to English"

msgid "invalid_level_comment"
msgstr "# Navedena stopnja je neveljavna, stopnja je nastavljena na nivo 1"

#, fuzzy
msgid "invalid_program_comment"
msgstr "# The provided program is invalid, please try again"

#, fuzzy
msgid "invalid_teacher_invitation_code"
msgstr "The teacher invitation code is invalid. To become a teacher, reach out to hello@hedy.org."

#, fuzzy
msgid "invalid_tutorial_step"
msgstr "Invalid tutorial step"

#, fuzzy
msgid "invalid_username_password"
msgstr "Invalid username/password."

#, fuzzy
msgid "invite_by_username"
msgstr "Invite by username"

#, fuzzy
msgid "invite_date"
msgstr "Invite date"

#, fuzzy
msgid "invite_message"
msgstr "You have received an invitation to join class"

#, fuzzy
msgid "invite_prompt"
msgstr "Enter a username"

#, fuzzy
msgid "invite_teacher"
msgstr "Invite a teacher"

#, fuzzy
msgid "join_class"
msgstr "Join class"

#, fuzzy
msgid "join_prompt"
msgstr "You need to have an account to join a class. Would you like to login now?"

#, fuzzy
msgid "keybinding_waiting_for_keypress"
msgstr "Waiting for a button press..."

#, fuzzy
msgid "keyword_language_invalid"
msgstr "Please select a valid keyword language (select English or your own language)."

#, fuzzy
msgid "language"
msgstr "Language"

#, fuzzy
msgid "language_invalid"
msgstr "Please select a valid language."

#, fuzzy
msgid "languages"
msgstr "Which of these programming languages have you used before?"

#, fuzzy
msgid "last_achievement"
msgstr "Last earned achievement"

#, fuzzy
msgid "last_edited"
msgstr "Last edited"

#, fuzzy
msgid "last_error"
msgstr "Last error"

#, fuzzy
msgid "last_login"
msgstr "Last login"

#, fuzzy
msgid "last_program"
msgstr "Last program"

#, fuzzy
msgid "last_update"
msgstr "Last update"

#, fuzzy
msgid "lastname"
msgstr "Last Name"

#, fuzzy
msgid "leave_class"
msgstr "Leave class"

msgid "level"
msgstr "Stopnja"

msgid "level_accessible"
msgstr "Stopnja je odprta za učence"

msgid "level_disabled"
msgstr "Stopnja onemogočena"

msgid "level_future"
msgstr "Ta stopnja se avtomatsko odpre "

msgid "level_invalid"
msgstr "Ta stopnja Hedy ni veljavna."

msgid "level_not_class"
msgstr "Ta stopnja v vašem razredu še ni na voljo"

msgid "level_title"
msgstr "Stopnja"

msgid "levels"
msgstr "stopnje"

#, fuzzy
msgid "link"
msgstr "Link"

#, fuzzy
msgid "list"
msgstr "a list"

#, fuzzy
msgid "live_dashboard"
msgstr "Live Dashboard"

#, fuzzy
msgid "logged_in_to_share"
msgstr "You must be logged in to save and share a program."

#, fuzzy
msgid "login"
msgstr "Log in"

#, fuzzy
msgid "login_long"
msgstr "Log in to your account"

#, fuzzy
msgid "login_to_save_your_work"
msgstr "Log in to save your work"

#, fuzzy
msgid "logout"
msgstr "Log out"

#, fuzzy
msgid "longest_program"
msgstr "Longest program"

#, fuzzy
msgid "mail_change_password_body"
msgstr ""
"Your Hedy password has been changed. If you did this, all is good.\n"
"If you didn't change your password, please contact us immediately by replying to this email."

#, fuzzy
msgid "mail_change_password_subject"
msgstr "Your Hedy password has been changed"

#, fuzzy
msgid "mail_error_change_processed"
msgstr "Something went wrong when sending a validation mail, the changes are still correctly processed."

#, fuzzy
msgid "mail_goodbye"
msgstr ""
"Keep programming!\n"
"The Hedy team"

#, fuzzy
msgid "mail_hello"
msgstr "Hi {username}!"

#, fuzzy
msgid "mail_recover_password_body"
msgstr ""
"By clicking on this link, you can set a new Hedy password. This link is valid for <b>4</b> hours.\n"
"If you haven't required a password reset, please ignore this email: {link}"

#, fuzzy
msgid "mail_recover_password_subject"
msgstr "Request a password reset."

#, fuzzy
msgid "mail_reset_password_body"
msgstr ""
"Your Hedy password has been reset to a new one. If you did this, all is good.\n"
"If you didn't change your password, please contact us immediately by replying to this email."

#, fuzzy
msgid "mail_reset_password_subject"
msgstr "Your Hedy password has been reset"

msgid "mail_welcome_teacher_body"
msgstr ""
"<strong>Dobrodošli!</strong>\n"
"Čestitamo za vaš nov učiteljski račun Hedy. Dobrodošli v svetovni skupnosti učiteljev Hedy!\n"
"\n"
"<strong>Kaj zmorejo učiteljevi računi</strong>\n"
"Zdaj so vam na voljo številne dodatne možnosti.\n"
"\n"
"1. Dodatna razlaga je na voljo v <a href=\"https://hedy.org/for-teachers/manual\">priročniku za učitelje</a>.\n"
"2. S svojim računom učitelja lahko ustvarite razrede. Vaši učenci se lahko nato pridružijo vašim predavanjem in lahko vidite njihov napredek. Razredi se izvajajo in upravljajo na <a href=\"https://hedycode.com/for-teachers\">strani za učitelje</a>.\n"
"3. Svoje razrede lahko popolnoma prilagodite, na primer lahko odprete in zaprete stopnje, omogočite ali onemogočite, ali pa ustvarite kar lastne, dogodivščine!\n"
"\n"
"<strong>Pridružite se naši spletni skupnosti!</strong>\n"
"Vsi učitelji Hedy, programerji in drugi podporniki so dobrodošli, da se pridružijo našemu <a href=\"https://discord.gg/8yY7dEme9r\">strežniku Discord</a>. To je idealen kraj za klepet o Hedy: imamo kanale, kjer lahko pokažete svoje super projekte in lekcije, kanale za prijavo napak in kanale za klepet z drugimi učitelji in ekipo Hedy.\n"
"\n"
"<strong>Kako zaprositi za pomoč </strong>\n"
"Če je karkoli nejasno, nam to lahko sporočite na Discordu ali pa <a href=\"mailto: hello@hedy.org\">nam pošljete e-pošto</a>.\n"
"\n"
"<strong>Kako prijaviti napake</strong>\n"
"V Discordu imamo kanal za prijavo hroščev, imenovan #bugs. To je idealen kraj, da nas obvestite o težavah, na katere naletite. Če znate uporabljati GitHub, lahko ustvarite <a href=\"https://github.com/hedyorg/hedy/issues/new?assignees=&labels=&template=bug_report.md&title=%5BBUG%5D\">težavo </a> tam.\n"

#, fuzzy
msgid "mail_welcome_teacher_subject"
msgstr "Your Hedy teacher account is ready"

#, fuzzy
msgid "mail_welcome_verify_body"
msgstr ""
"Your Hedy account has been created successfully. Welcome!\n"
"Please click on this link to verify your email address: {link}"

#, fuzzy
msgid "mail_welcome_verify_subject"
msgstr "Welcome to Hedy"

#, fuzzy
msgid "mailing_title"
msgstr "Subscribe to the Hedy newsletter"

#, fuzzy
msgid "main_subtitle"
msgstr "Textual programming for the classroom"

#, fuzzy
msgid "main_title"
msgstr "Hedy"

#, fuzzy
msgid "make_sure_you_are_done"
msgstr "Make sure you are done! You will not be able to change your program anymore after you click \"Hand in\"."

#, fuzzy
msgid "male"
msgstr "Male"

#, fuzzy
msgid "mandatory_mode"
msgstr "Mandatory developer's mode"

#, fuzzy
msgid "more_options"
msgstr "More options"

msgid "multiple_levels_warning"
msgstr "Opazili smo, da ste izbrali več stopenj in v svojo dogodivščino vključili delčke kode, kar lahko povzroči težave s označevalnikom skladnje (sintakse) in samodejnim prevajanjem ključnih besed"

#, fuzzy
msgid "my_account"
msgstr "My account"

#, fuzzy
msgid "my_achievements"
msgstr "My achievements"

#, fuzzy
msgid "my_adventures"
msgstr "My adventures"

#, fuzzy
msgid "my_classes"
msgstr "My classes"

#, fuzzy
msgid "my_messages"
msgstr "My messages"

#, fuzzy
msgid "my_public_profile"
msgstr "My public profile"

#, fuzzy
msgid "name"
msgstr "Name"

#, fuzzy
msgid "nav_explore"
msgstr "Explore"

#, fuzzy
msgid "nav_hedy"
msgstr "Hedy"

#, fuzzy
msgid "nav_learn_more"
msgstr "Learn more"

#, fuzzy
msgid "nav_start"
msgstr "Home"

#, fuzzy
msgid "new_password"
msgstr "New password"

#, fuzzy
msgid "new_password_repeat"
msgstr "Repeat new password"

#, fuzzy
msgid "newline"
msgstr "a new line"

#, fuzzy
msgid "next_exercise"
msgstr "Next exercise"

#, fuzzy
msgid "next_page"
msgstr "Next page"

#, fuzzy
msgid "next_step_tutorial"
msgstr "Next step >>>"

#, fuzzy
msgid "no"
msgstr "No"

#, fuzzy
msgid "no_account"
msgstr "No account?"

#, fuzzy
msgid "no_accounts"
msgstr "There are no accounts to create."

#, fuzzy
msgid "no_adventures_yet"
msgstr "There are no public adventures yet..."

#, fuzzy
msgid "no_certificate"
msgstr "This user hasn't earned the Hedy Certificate of Completion"

msgid "no_more_flat_if"
msgstr "Od 8. stopnje naprej je treba kodo za `{if}` postaviti v naslednjo vrstico in jo začeti s 4 presledki."

#, fuzzy
msgid "no_programs"
msgstr "There are no programs."

#, fuzzy
msgid "no_public_profile"
msgstr "You don't have a public profile text yet..."

#, fuzzy
msgid "no_shared_programs"
msgstr "has no shared programs..."

#, fuzzy
msgid "no_such_adventure"
msgstr "This adventure doesn't exist!"

#, fuzzy
msgid "no_such_class"
msgstr "No such Hedy class."

#, fuzzy
msgid "no_such_highscore"
msgstr "Highscores"

msgid "no_such_level"
msgstr "Take stopnje Hedy ne vsebuje!"

#, fuzzy
msgid "no_such_program"
msgstr "No such Hedy program!"

#, fuzzy
msgid "no_tag"
msgstr "No tag provided!"

#, fuzzy
msgid "not_enrolled"
msgstr "Looks like you are not in this class!"

#, fuzzy
msgid "not_in_class_no_handin"
msgstr "You are not in a class, so there's no need for you to hand in anything."

#, fuzzy
msgid "not_logged_in_cantsave"
msgstr "Your program will not be saved."

#, fuzzy
msgid "not_logged_in_handin"
msgstr "You must be logged in to hand in an assignment."

#, fuzzy
msgid "not_teacher"
msgstr "Looks like you are not a teacher!"

#, fuzzy
msgid "number"
msgstr "a number"

#, fuzzy
msgid "number_achievements"
msgstr "Number of achievements"

#, fuzzy
msgid "number_lines"
msgstr "Number of lines"

#, fuzzy
msgid "number_programs"
msgstr "Number of programs ran"

#, fuzzy
msgid "ok"
msgstr "OK"

#, fuzzy
msgid "only_you_can_see"
msgstr "Only you can see this program."

#, fuzzy
msgid "open"
msgstr "Open"

#, fuzzy
msgid "opening_date"
msgstr "Opening date"

#, fuzzy
msgid "opening_dates"
msgstr "Opening dates"

#, fuzzy
msgid "option"
msgstr "Option"

#, fuzzy
msgid "or"
msgstr "or"

#, fuzzy
msgid "other"
msgstr "Other"

#, fuzzy
msgid "other_block"
msgstr "Another block language"

#, fuzzy
msgid "other_settings"
msgstr "Other settings"

#, fuzzy
msgid "other_source"
msgstr "Other"

#, fuzzy
msgid "other_text"
msgstr "Another text language"

#, fuzzy
msgid "overwrite_warning"
msgstr "You already have a program with this name, saving this program will replace the old one. Are you sure?"

#, fuzzy
msgid "owner"
msgstr "Owner"

#, fuzzy
msgid "page"
msgstr "page"

#, fuzzy
msgid "page_not_found"
msgstr "We couldn't find that page!"

#, fuzzy
msgid "pair_with_teacher"
msgstr "I would like to be paired with another teacher for help"

msgid "parsons_title"
msgstr "Uganka"

#, fuzzy
msgid "password"
msgstr "Password"

#, fuzzy
msgid "password_change_not_allowed"
msgstr "You're not allowed to change the password of this user."

#, fuzzy
msgid "password_change_prompt"
msgstr "Are you sure you want to change this password?"

#, fuzzy
msgid "password_change_success"
msgstr "Password of your student is successfully changed."

#, fuzzy
msgid "password_invalid"
msgstr "Your password is invalid."

#, fuzzy
msgid "password_repeat"
msgstr "Repeat password"

#, fuzzy
msgid "password_resetted"
msgstr "Your password has been successfully reset. You are being redirected to the login page."

#, fuzzy
msgid "password_six"
msgstr "Your password must contain at least six characters."

#, fuzzy
msgid "password_updated"
msgstr "Password updated."

#, fuzzy
msgid "passwords_six"
msgstr "All passwords need to be six characters or longer."

#, fuzzy
msgid "pending_invites"
msgstr "Pending invites"

#, fuzzy
msgid "people_with_a_link"
msgstr "Other people with a link can see this program. It also can be found on the \"Explore\" page."

#, fuzzy
msgid "percentage"
msgstr "percentage"

#, fuzzy
msgid "percentage_achieved"
msgstr "Achieved by {percentage}% of the users"

#, fuzzy
msgid "period"
msgstr "a period"

#, fuzzy
msgid "personal_text"
msgstr "Personal text"

#, fuzzy
msgid "personal_text_invalid"
msgstr "Your personal text is invalid."

#, fuzzy
msgid "postfix_classname"
msgstr "Postfix classname"

#, fuzzy
msgid "preferred_keyword_language"
msgstr "Preferred keyword language"

#, fuzzy
msgid "preferred_language"
msgstr "Preferred language"

#, fuzzy
msgid "preview"
msgstr "Preview"

#, fuzzy
msgid "previewing_adventure"
msgstr "Previewing adventure"

#, fuzzy
msgid "previewing_class"
msgstr "You are previewing class <em>{class_name}</em> as a teacher."

#, fuzzy
msgid "previous_campaigns"
msgstr "View previous campaigns"

#, fuzzy
msgid "print_logo"
msgstr "print"

#, fuzzy
msgid "privacy_terms"
msgstr "Privacy terms"

#, fuzzy
msgid "private"
msgstr "Private"

#, fuzzy
msgid "profile_logo_alt"
msgstr "Profile icon."

#, fuzzy
msgid "profile_picture"
msgstr "Profile picture"

#, fuzzy
msgid "profile_updated"
msgstr "Profile updated."

#, fuzzy
msgid "profile_updated_reload"
msgstr "Profile updated, page will be re-loaded."

#, fuzzy
msgid "program_contains_error"
msgstr "This program contains an error, are you sure you want to share it?"

#, fuzzy
msgid "program_header"
msgstr "My programs"

#, fuzzy
msgid "program_too_large_exception"
msgstr "Programs too large"

#, fuzzy
msgid "programming_experience"
msgstr "Do you have programming experience?"

#, fuzzy
msgid "programming_invalid"
msgstr "Please select a valid programming language."

#, fuzzy
msgid "programs"
msgstr "Programs"

#, fuzzy
msgid "programs_created"
msgstr "Programs created"

#, fuzzy
msgid "programs_saved"
msgstr "Programs saved"

#, fuzzy
msgid "programs_submitted"
msgstr "Programs submitted"

#, fuzzy
msgid "prompt_join_class"
msgstr "Do you want to join this class?"

#, fuzzy
msgid "public"
msgstr "Public"

#, fuzzy
msgid "public_adventures"
msgstr "Browse public adventures"

msgid "public_content"
msgstr ""

msgid "public_content_info"
msgstr ""

#, fuzzy
msgid "public_invalid"
msgstr "This agreement selection is invalid"

#, fuzzy
msgid "public_profile"
msgstr "Public profile"

#, fuzzy
msgid "public_profile_info"
msgstr "By selecting this box I make my profile visible for everyone. Be careful not to share personal information like your name or home address, because everyone will be able to see it!"

#, fuzzy
msgid "public_profile_updated"
msgstr "Public profile updated, page will be re-loaded."

#, fuzzy
msgid "question mark"
msgstr "a question mark"

#, fuzzy
msgid "quiz_logo_alt"
msgstr "Quiz logo"

#, fuzzy
msgid "quiz_score"
msgstr "Quiz score"

#, fuzzy
msgid "quiz_tab"
msgstr "Quiz"

msgid "quiz_threshold_not_reached"
msgstr "Prag kviza za odklepanje te stopnje ni dosežen"

#, fuzzy
msgid "read_code_label"
msgstr "Read aloud"

#, fuzzy
msgid "recent"
msgstr "My recent programs"

#, fuzzy
msgid "recover_password"
msgstr "Request a password reset"

msgid "regress_button"
msgstr "Pojdi nazaj na stopnjo {level}"

#, fuzzy
msgid "remove"
msgstr "Remove"

#, fuzzy
msgid "remove_customization"
msgstr "Remove customization"

#, fuzzy
msgid "remove_customizations_prompt"
msgstr "Are you sure you want to remove this class's customizations?"

#, fuzzy
msgid "remove_student_prompt"
msgstr "Are you sure you want to remove the student from the class?"

#, fuzzy
msgid "remove_user_prompt"
msgstr "Confirm removing this user from the class."

#, fuzzy
msgid "repair_program_logo_alt"
msgstr "Repair program icon"

msgid "repeat_dep"
msgstr "Od 8. stopnje naprej je treba `{repeat}` uporabljati z zamikom. Primere si lahko ogledate na zavihku `{repeat}` v 8. stopnji."

#, fuzzy
msgid "repeat_match_password"
msgstr "The repeated password does not match."

#, fuzzy
msgid "repeat_new_password"
msgstr "Repeat new password"

#, fuzzy
msgid "report_failure"
msgstr "This program does not exist or is not public"

#, fuzzy
msgid "report_program"
msgstr "Are you sure you want to report this program?"

#, fuzzy
msgid "report_success"
msgstr "This program has been reported"

#, fuzzy
msgid "request_teacher"
msgstr "Would you like to apply for a teacher's account?"

#, fuzzy
msgid "request_teacher_account"
msgstr "Request teacher account"

#, fuzzy
msgid "required_field"
msgstr "Fields marked with an * are required"

#, fuzzy
msgid "reset_adventure_prompt"
msgstr "Are you sure you want to reset all selected adventures?"

#, fuzzy
msgid "reset_adventures"
msgstr "Reset selected adventures"

#, fuzzy
msgid "reset_button"
msgstr "Reset"

#, fuzzy
msgid "reset_password"
msgstr "Reset password"

#, fuzzy
msgid "reset_view"
msgstr "Reset"

#, fuzzy
msgid "retrieve_adventure_error"
msgstr "You're not allowed to view this adventure!"

#, fuzzy
msgid "retrieve_class_error"
msgstr "Only teachers can retrieve classes"

#, fuzzy
msgid "retrieve_tag_error"
msgstr "Error retrieving tags"

#, fuzzy
msgid "role"
msgstr "Role"

#, fuzzy
msgid "run_code_button"
msgstr "Run code"

#, fuzzy
msgid "runs_over_time"
msgstr "Runs over time"

#, fuzzy
msgid "save"
msgstr "Save"

#, fuzzy
msgid "save_parse_warning"
msgstr "This program contains an error, are you sure you want to save it?"

#, fuzzy
msgid "save_prompt"
msgstr "You need to have an account to save your program. Would you like to login now?"

#, fuzzy
msgid "save_success_detail"
msgstr "Program saved successfully."

#, fuzzy
msgid "score"
msgstr "Score"

#, fuzzy
msgid "search"
msgstr "Search..."

#, fuzzy
msgid "search_button"
msgstr "Search"

#, fuzzy
msgid "second_teacher"
msgstr "Second teacher"

#, fuzzy
msgid "second_teacher_copy_prompt"
msgstr "Are you sure you want to copy this teacher?"

#, fuzzy
msgid "second_teacher_prompt"
msgstr "Enter a teacher username to invite them."

#, fuzzy
msgid "second_teacher_warning"
msgstr "All teachers in this class can customize it."

#, fuzzy
msgid "see_certificate"
msgstr "See {username} certificate!"

#, fuzzy
msgid "select"
msgstr "Select"

#, fuzzy
msgid "select_adventures"
msgstr "Select and order adventures"

#, fuzzy
msgid "select_all"
msgstr "Select all"

#, fuzzy
msgid "select_lang"
msgstr "Select language"

msgid "select_levels"
msgstr "Izberite stopnje"

#, fuzzy
msgid "select_tag"
msgstr "Select tag"

#, fuzzy
msgid "selected"
msgstr "Selected"

#, fuzzy
msgid "self_removal_prompt"
msgstr "Are you sure you want to leave this class?"

#, fuzzy
msgid "send_password_recovery"
msgstr "Send me a password recovery link"

#, fuzzy
msgid "sent_by"
msgstr "This invitation is sent by"

#, fuzzy
msgid "sent_password_recovery"
msgstr "You should soon receive an email with instructions on how to reset your password."

#, fuzzy
msgid "settings"
msgstr "My personal settings"

#, fuzzy
msgid "share_by_giving_link"
msgstr "Show your program to other people by giving them the link below:"

#, fuzzy
msgid "share_your_program"
msgstr "Share your program"

#, fuzzy
msgid "signup_student_or_teacher"
msgstr "Are you a student or a teacher?"

#, fuzzy
msgid "single quotes"
msgstr "a single quote"

#, fuzzy
msgid "slash"
msgstr "a slash"

#, fuzzy
msgid "sleeping"
msgstr "Sleeping..."

#, fuzzy
msgid "slides"
msgstr "Slides"

<<<<<<< HEAD
msgid "slides_for_level"
msgstr ""

#, fuzzy
=======
>>>>>>> e1755133
msgid "slides_info"
msgstr "Za vsako stopnjo Hedyja smo ustvarili prosojnice, ki vam bodo v pomoč pri poučevanju. Prosojnice vsebujejo razlage vsake ravni in primere Hedy, ki jih lahko izvajate znotraj prosojnic. Preprosto kliknite povezavo in začnite! Uvodne prosojnice so splošna razlaga Hedy pred 1. stopnjo. Prosojnice so bile ustvarjene s pomočjo <a href=\"https://slides.com\">slides.com</a>. Če jih želite prilagoditi sami, jih lahko prenesete in nato naložite nastalo ZIP datoteko na <a href=\"https://slides.com\">slides.com</a>. Več informacij o prosojnicah najdete v <a href=\"https://hedy.org/for-teachers/manual/features\">priročniku za učitelje</a>."

#, fuzzy
msgid "social_media"
msgstr "Social media"

#, fuzzy
msgid "something_went_wrong_keyword_parsing"
msgstr "There is a mistake in your adventure, are all keywords correctly surrounded with { }?"

#, fuzzy
msgid "space"
msgstr "a space"

#, fuzzy
msgid "star"
msgstr "a star"

#, fuzzy
msgid "start_hedy_tutorial"
msgstr "Start hedy tutorial"

#, fuzzy
msgid "start_learning"
msgstr "Start learning"

#, fuzzy
msgid "start_programming"
msgstr "Start programming"

#, fuzzy
msgid "start_programming_logo_alt"
msgstr "Start programming icon"

#, fuzzy
msgid "start_quiz"
msgstr "Start quiz"

#, fuzzy
msgid "start_teacher_tutorial"
msgstr "Start teacher tutorial"

#, fuzzy
msgid "start_teaching"
msgstr "Start teaching"

#, fuzzy
msgid "step_title"
msgstr "Assignment"

#, fuzzy
msgid "stop_code_button"
msgstr "Stop program"

#, fuzzy
msgid "string"
msgstr "text"

#, fuzzy
msgid "student"
msgstr "Student"

#, fuzzy
msgid "student_already_in_class"
msgstr "This student is already in your class."

#, fuzzy
msgid "student_already_invite"
msgstr "This student already has a pending invitation."

#, fuzzy
msgid "student_details"
msgstr "Student details"

#, fuzzy
msgid "student_list"
msgstr "Student list"

#, fuzzy
msgid "student_not_allowed_in_class"
msgstr "Student not allowed in class"

#, fuzzy
msgid "student_not_existing"
msgstr "This username doesn't exist."

#, fuzzy
msgid "student_signup_header"
msgstr "Student"

#, fuzzy
msgid "students"
msgstr "students"

#, fuzzy
msgid "submission_time"
msgstr "Handed in at"

#, fuzzy
msgid "submit_answer"
msgstr "Answer question"

#, fuzzy
msgid "submit_program"
msgstr "Submit"

#, fuzzy
msgid "submit_warning"
msgstr "Are you sure you want to submit this program?"

#, fuzzy
msgid "submitted"
msgstr "Submitted"

#, fuzzy
msgid "submitted_header"
msgstr "This is a submitted program and can't be altered."

#, fuzzy
msgid "subscribe"
msgstr "Subscribe"

#, fuzzy
msgid "subscribe_newsletter"
msgstr "Subscribe to the newsletter"

#, fuzzy
msgid "suggestion_color"
msgstr "Try using another color"

#, fuzzy
msgid "suggestion_note"
msgstr "Use a note between C0 and B9 or a number between 1 and 70"

#, fuzzy
msgid "suggestion_number"
msgstr "Try changing the value to a number"

#, fuzzy
msgid "suggestion_numbers_or_strings"
msgstr "Try changing the values to be all text or all numbers"

#, fuzzy
msgid "surname"
msgstr "First Name"

#, fuzzy
msgid "survey"
msgstr "Survey"

#, fuzzy
msgid "survey_completed"
msgstr "Survey completed"

#, fuzzy
msgid "survey_skip"
msgstr "Don't show this again"

#, fuzzy
msgid "survey_submit"
msgstr "Submit"

#, fuzzy
msgid "tag_in_adventure"
msgstr "Tag in adventure"

#, fuzzy
msgid "tag_input_placeholder"
msgstr "Enter a new tag"

#, fuzzy
msgid "tags"
msgstr "Tags"

#, fuzzy
msgid "teacher"
msgstr "Teacher"

#, fuzzy
msgid "teacher_account_request"
msgstr "You have a pending teacher account request"

#, fuzzy
msgid "teacher_account_success"
msgstr "You successfully requested a teacher account."

#, fuzzy
msgid "teacher_invalid"
msgstr "Your teacher value is invalid."

#, fuzzy
msgid "teacher_invitation_require_login"
msgstr "To set up your profile as a teacher, we will need you to log in. If you don't have an account, please create one."

#, fuzzy
msgid "teacher_manual"
msgstr "Teacher manual"

#, fuzzy
msgid "teacher_signup_header"
msgstr "Teacher"

#, fuzzy
msgid "teacher_tutorial_logo_alt"
msgstr "Teacher tutorial icon"

#, fuzzy
msgid "teacher_welcome"
msgstr "Welcome to Hedy! Your are now the proud owner of a teachers account which allows you to create classes and invite students."

#, fuzzy
msgid "teachers"
msgstr "Teachers"

#, fuzzy
msgid "template_code"
msgstr ""
"This is the explanation of my adventure!\n"
"\n"
"This way I can show a command: <code>{print}</code>\n"
"\n"
"But sometimes I might want to show a piece of code, like this:\n"
"<pre>\n"
"ask What's your name?\n"
"echo so your name is \n"
"</pre>"

#, fuzzy
msgid "this_turns_in_assignment"
msgstr "This turns in your assignment to your teacher."

#, fuzzy
msgid "title"
msgstr "Title"

#, fuzzy
msgid "title_achievements"
msgstr "Hedy - My achievements"

#, fuzzy
msgid "title_admin"
msgstr "Hedy - Administrator page"

#, fuzzy
msgid "title_class grid_overview"
msgstr "Hedy - Grid overview"

#, fuzzy
msgid "title_class live_statistics"
msgstr "Hedy - Live Statistics"

#, fuzzy
msgid "title_class-overview"
msgstr "Hedy - Class overview"

#, fuzzy
msgid "title_customize-adventure"
msgstr "Hedy - Customize adventure"

#, fuzzy
msgid "title_customize-class"
msgstr "Hedy - Customize class"

#, fuzzy
msgid "title_explore"
msgstr "Hedy - Explore"

#, fuzzy
msgid "title_for-teacher"
msgstr "Hedy - For teachers"

#, fuzzy
msgid "title_join-class"
msgstr "Hedy - Join class"

#, fuzzy
msgid "title_landing-page"
msgstr "Welcome to Hedy!"

#, fuzzy
msgid "title_learn-more"
msgstr "Hedy - Learn more"

#, fuzzy
msgid "title_login"
msgstr "Hedy - Login"

#, fuzzy
msgid "title_my-profile"
msgstr "Hedy - My account"

#, fuzzy
msgid "title_privacy"
msgstr "Hedy - Privacy terms"

#, fuzzy
msgid "title_programs"
msgstr "Hedy - My programs"

#, fuzzy
msgid "title_public-adventures"
msgstr "Hedy - Public adventures"

#, fuzzy
msgid "title_recover"
msgstr "Hedy - Recover account"

#, fuzzy
msgid "title_reset"
msgstr "Hedy - Reset password"

#, fuzzy
msgid "title_signup"
msgstr "Hedy - Create an account"

#, fuzzy
msgid "title_start"
msgstr "Hedy - Textual programming made easy"

#, fuzzy
msgid "title_view-adventure"
msgstr "Hedy - View adventure"

#, fuzzy
msgid "token_invalid"
msgstr "Your token is invalid."

msgid "tooltip_level_locked"
msgstr "Vaš-a učitelj-ica je stopnjo onemogočil-a"

#, fuzzy
msgid "translate_error"
msgstr "Something went wrong while translating the code. Try running the code to see if it has an error. Code with errors can not be translated."

#, fuzzy
msgid "translating_hedy"
msgstr "Translating Hedy"

#, fuzzy
msgid "translator"
msgstr "Translator"

#, fuzzy
msgid "tutorial"
msgstr "Tutorial"

#, fuzzy
msgid "tutorial_code_snippet"
msgstr ""
"{print} Hello world!\n"
"{print} I'm learning Hedy with the tutorial!"

#, fuzzy
msgid "tutorial_message_not_found"
msgstr "We couldn't find the requested tutorial step..."

#, fuzzy
msgid "tutorial_title_not_found"
msgstr "Tutorial step not found"

#, fuzzy
msgid "unauthorized"
msgstr "You don't have access rights for this page"

#, fuzzy
msgid "unique_usernames"
msgstr "All usernames need to be unique."

msgid "unlock_thresholds"
msgstr "Odkleni meje stopnje"

#, fuzzy
msgid "unsaved_class_changes"
msgstr "There are unsaved changes, are you sure you want to leave this page?"

#, fuzzy
msgid "unsubmit_program"
msgstr "Unsubmit program"

#, fuzzy
msgid "unsubmit_warning"
msgstr "Are you sure you want to unsubmit this program?"

#, fuzzy
msgid "unsubmitted"
msgstr "Unsubmitted"

#, fuzzy
msgid "update_adventure_prompt"
msgstr "Are you sure you want to update this adventure?"

#, fuzzy
msgid "update_profile"
msgstr "Update profile"

#, fuzzy
msgid "update_public"
msgstr "Update public profile"

#, fuzzy
msgid "updating_indicator"
msgstr "Updating"

#, fuzzy
msgid "use_of_blanks_exception"
msgstr "Use of blanks in programs"

#, fuzzy
msgid "use_of_nested_functions_exception"
msgstr "Use of nested functions"

#, fuzzy
msgid "used_in"
msgstr "Used in:"

#, fuzzy
msgid "user"
msgstr "user"

#, fuzzy
msgid "user_inexistent"
msgstr "This user doesn't exist"

#, fuzzy
msgid "user_not_private"
msgstr "This user either doesn't exist or doesn't have a public profile"

#, fuzzy
msgid "username"
msgstr "Username"

#, fuzzy
msgid "username_empty"
msgstr "You didn't enter an username!"

#, fuzzy
msgid "username_invalid"
msgstr "Your username is invalid."

#, fuzzy
msgid "username_special"
msgstr "Username cannot contain `:` or `@`."

#, fuzzy
msgid "username_three"
msgstr "Username must contain at least three characters."

#, fuzzy
msgid "usernames_exist"
msgstr "One or more usernames is already in use."

#, fuzzy
msgid "value"
msgstr "Value"

msgid "variables"
msgstr "Spremenljivke"

msgid "view_adventures"
msgstr ""

msgid "view_classes"
msgstr ""

#, fuzzy
msgid "view_program"
msgstr "View program"

msgid "view_slides"
msgstr ""

#, fuzzy
msgid "welcome"
msgstr "Welcome"

#, fuzzy
msgid "welcome_back"
msgstr "Welcome back"

#, fuzzy
msgid "what_is_your_role"
msgstr "What is your role?"

#, fuzzy
msgid "what_should_my_code_do"
msgstr "What should my code do?"

#, fuzzy
msgid "whole_world"
msgstr "The world"

#, fuzzy
msgid "year_invalid"
msgstr "Please enter a year between 1900 and {current_year}."

#, fuzzy
msgid "yes"
msgstr "Yes"

#, fuzzy
msgid "your_account"
msgstr "Your profile"

#, fuzzy
msgid "your_class"
msgstr "Your class"

#, fuzzy
msgid "your_last_program"
msgstr "Your last saved program"

#, fuzzy
msgid "your_personal_text"
msgstr "Your personal text..."

#, fuzzy
msgid "your_program"
msgstr "Your program"

#~ msgid "pygame_waiting_for_input"
#~ msgstr "Waiting for a button press..."
<|MERGE_RESOLUTION|>--- conflicted
+++ resolved
@@ -184,9 +184,6 @@
 msgid "achievements_logo_alt"
 msgstr "Achievement logo"
 
-msgid "actions"
-msgstr ""
-
 #, fuzzy
 msgid "add"
 msgstr "Add"
@@ -262,13 +259,6 @@
 msgid "adventure_updated"
 msgstr "The adventure has been updated!"
 
-<<<<<<< HEAD
-msgid "adventures"
-msgstr ""
-
-#, fuzzy
-=======
->>>>>>> e1755133
 msgid "adventures_info"
 msgstr "Vsaka stopnja Hedy ima vgrajene vaje za učence, ki jih imenujemo dogodivščine. Ustvarite lahko lastne dogodivščine in jih dodate svojim razredom. S svojimi dogodivščinami lahko ustvarite dogodivščine, ki so relevantne in zanimive za vaše učence. Več informacij o ustvarjanju lastnih dogodivščin najdete <a href=\"https://hedy.org/for-teachers/manual/features\">tukaj</a>."
 
@@ -435,9 +425,6 @@
 msgid "class_survey_question4"
 msgstr "What distinguishes your students from others?"
 
-msgid "classes"
-msgstr ""
-
 #, fuzzy
 msgid "classes_info"
 msgstr "Create a class to follow the progress of each student in dashboard, and to customize the adventures your students see, and even adding your own! You can create as many classes as you like, and each class can have multiple teachers each one with different roles. You can also add as many students as you want, but mind that each student can only be in one class at a time. You can find more information about classes in the <a href=\"https://hedy.org/for-teachers/manual/preparations#for-teachers\">teacher manual</a>."
@@ -586,9 +573,6 @@
 msgid "customization_deleted"
 msgstr "Customizations successfully deleted."
 
-msgid "customize"
-msgstr ""
-
 #, fuzzy
 msgid "customize_adventure"
 msgstr "Customize adventure"
@@ -937,9 +921,6 @@
 #, fuzzy
 msgid "hedy_choice_title"
 msgstr "Hedy's Choice"
-
-msgid "hedy_introduction_slides"
-msgstr ""
 
 #, fuzzy
 msgid "hedy_logo_alt"
@@ -1717,12 +1698,6 @@
 msgid "public_adventures"
 msgstr "Browse public adventures"
 
-msgid "public_content"
-msgstr ""
-
-msgid "public_content_info"
-msgstr ""
-
 #, fuzzy
 msgid "public_invalid"
 msgstr "This agreement selection is invalid"
@@ -1999,13 +1974,6 @@
 msgid "slides"
 msgstr "Slides"
 
-<<<<<<< HEAD
-msgid "slides_for_level"
-msgstr ""
-
-#, fuzzy
-=======
->>>>>>> e1755133
 msgid "slides_info"
 msgstr "Za vsako stopnjo Hedyja smo ustvarili prosojnice, ki vam bodo v pomoč pri poučevanju. Prosojnice vsebujejo razlage vsake ravni in primere Hedy, ki jih lahko izvajate znotraj prosojnic. Preprosto kliknite povezavo in začnite! Uvodne prosojnice so splošna razlaga Hedy pred 1. stopnjo. Prosojnice so bile ustvarjene s pomočjo <a href=\"https://slides.com\">slides.com</a>. Če jih želite prilagoditi sami, jih lahko prenesete in nato naložite nastalo ZIP datoteko na <a href=\"https://slides.com\">slides.com</a>. Več informacij o prosojnicah najdete v <a href=\"https://hedy.org/for-teachers/manual/features\">priročniku za učitelje</a>."
 
@@ -2465,19 +2433,10 @@
 msgid "variables"
 msgstr "Spremenljivke"
 
-msgid "view_adventures"
-msgstr ""
-
-msgid "view_classes"
-msgstr ""
-
 #, fuzzy
 msgid "view_program"
 msgstr "View program"
 
-msgid "view_slides"
-msgstr ""
-
 #, fuzzy
 msgid "welcome"
 msgstr "Welcome"
