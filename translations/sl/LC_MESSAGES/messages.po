# Slovenian translations for PROJECT.
# Copyright (C) 2024 ORGANIZATION
# This file is distributed under the same license as the PROJECT project.
# FIRST AUTHOR <EMAIL@ADDRESS>, 2024.
#
msgid ""
msgstr ""
"Project-Id-Version: PROJECT VERSION\n"
"Report-Msgid-Bugs-To: EMAIL@ADDRESS\n"
"POT-Creation-Date: 2000-01-01 00:00+0000\n"
"PO-Revision-Date: 2024-07-08 10:20+0000\n"
"Last-Translator: Prefill add-on <noreply-addon-prefill@weblate.org>\n"
"Language-Team: none\n"
"Language: sl\n"
"MIME-Version: 1.0\n"
"Content-Type: text/plain; charset=utf-8\n"
"Content-Transfer-Encoding: 8bit\n"
"Plural-Forms: nplurals=4; plural=n%100==1 ? 0 : n%100==2 ? 1 : n%100==3 || "
"n%100==4 ? 2 : 3;\n"
"X-Generator: Weblate 5.7-dev\n"
"Generated-By: Babel 2.14.0\n"

#, fuzzy
msgid "Access Before Assign"
msgstr "Spremenljivko {name} ste poskušali uporabiti v vrstici {access_line_number}, vendar ste jo nastavili v vrstici {definition_line_number}. Spremenljivko nastavite, preden jo uporabite."

#, fuzzy
msgid "Cyclic Var Definition"
msgstr "Ime `{variable}` je treba nastaviti, preden jo lahko uporabite na desni strani ukaza `{is}`."

#, fuzzy
msgid "Else Without If Error"
msgstr "On line {line_number} you used an `{else}` but there is no `{if}` on the line before it."

#, fuzzy
msgid "Function Undefined"
msgstr "Poskušali ste uporabiti funkcijo {name}, vendar je niste definirali."

#, fuzzy
msgid "Has Blanks"
msgstr "Vaša koda je nepopolna. Vsebuje prazna mesta, ki jih morate nadomestiti s kodo."

#, fuzzy
msgid "Incomplete"
msgstr "Ups! Pozabili ste del kode! V vrstici {line_number} morate za `{incomplete_command}` vnesti besedilo."

#, fuzzy
msgid "Incomplete Repeat"
msgstr "Zdi se, da ste pri ukazu `{command}`, ki ste ga uporabili v vrstici {line_number}, pozabili uporabiti ukaz `{repeat}`."

#, fuzzy
msgid "Invalid"
msgstr "`{invalid_command}` ni ukaz Hedy stopnje {level}. Ali ste mislili `{guessed_command}`?"

#, fuzzy
msgid "Invalid Argument"
msgstr "Ne morete uporabiti ukaza `{command}` z `{invalid_argument}`. Poskusite spremeniti `{invalid_argument}` v {allowed_types}."

#, fuzzy
msgid "Invalid Argument Type"
msgstr "Ukaza `{command}` morete uporabiti z `{invalid_argument}`. Poskusite spremeniti `{invalid_argument}` v {allowed_types}."

#, fuzzy
msgid "Invalid At Command"
msgstr "Ukaza `{command}` od 16. stopnje naprej ni dovoljeno uporabljati. Za uporabo elementa s seznama lahko uporabite oglate oklepaje, na primer `prijatelji[i]`, `srečna_števila[{random}]`."

#, fuzzy
msgid "Invalid Space"
msgstr "Opala! Vrstico ste začeli s presledkom v vrstici {line_number}. Nepričakovani presledki lahko računalnike zmedejo, ga lahko odstranite?"

#, fuzzy
msgid "Invalid Type Combination"
msgstr "`{invalid_argument}` in `{invalid_argument_2}` ne morete uporabit skupaj z `{command}`, ker je eden {invalid_type}, drugi pa {invalid_type_2}. Poskusite spremeniti `{invalid_argument}` v {invalid_type_2} ali `{invalid_argument_2}` v {invalid_type}."

#, fuzzy
msgid "Lonely Echo"
msgstr "Uporabili ste `{echo}` pred `{ask}` ali `{echo}` brez `{ask}`.`{ask}` postavite pred `{echo}."

#, fuzzy
msgid "Lonely Text"
msgstr "It looks like you forgot to use a command with the text you used in line {line_number}"

#, fuzzy
msgid "Missing Additional Command"
msgstr "It looks like you forgot to complete writing `{command}` on line {line_number}. Try adding `{missing_command}` to your code."

#, fuzzy
msgid "Missing Colon Error"
msgstr "Starting at level 17, `{command}` needs a `:`. It looks like you forgot to use one at the end of line {line_number}."

#, fuzzy
msgid "Missing Command"
msgstr "It looks like you forgot to use a command on line {line_number}."

#, fuzzy
msgid "Missing Inner Command"
msgstr "Izgleda, da ste pozabili uporabiti ukaz z izjavo `{command}`, ki ste jo uporabili v vrstici {line_number}."

#, fuzzy
msgid "Missing Square Brackets"
msgstr "Zdi se, da ste pri seznamu, ki ste ga ustvarili v vrstici {line_number}, pozabili uporabiti oglate oklepaje `[]`."

#, fuzzy
msgid "Missing Variable"
msgstr "Videti je da vaš `{command}` pogreša še spremenljivko na začetku vrstice."

#, fuzzy
msgid "Misspelled At Command"
msgstr "Izgleda, da ste morda ukaz `{command}` zapisali napačno. Namesto tega ste v vrstici {line_number} zapisali `{invalid_argument}`."

#, fuzzy
msgid "No Indentation"
msgstr "V vrstici {line_number} ste uporabili premalo presledkov. Uporabili ste {leading_spaces} presledkov, kar je premalo. Vsak nov blok začnite s {indent_size} presledki, ki so večji od presledka v prejšnji vrstici."

#, fuzzy
msgid "Non Decimal Variable"
msgstr "V vrstici {line_number} ste morda poskusili uporabiti številko, ki Hedy ni preveč všeč! Poskusite ga spremeniti v decimalno število, na primer 2.0."

#, fuzzy
msgid "Parse"
msgstr "Vnesena koda ni veljavna Hedy koda. V vrstici {location[0]} na mestu {location[1]} je napaka. Vnesli ste `{character_found}`, vendar to ni dovoljeno."

#, fuzzy
msgid "Pressit Missing Else"
msgstr "Pozabili ste dodati še, kaj se zgodi, ko pritisnete drugo tipko, zato v kodo dodajte `{else}`"

#, fuzzy
msgid "Runtime Index Error"
msgstr "Poskusili ste dostopati do seznama {name}, vendar je seznam prazen ali pa indeks kaže na napačno mesto."

#, fuzzy
msgid "Runtime Value Error"
msgstr "Med izvajanjem vašega programa je ukaz `{command}` prejel vrednost `{value}`, ki ni dovoljena. {tip}."

#, fuzzy
msgid "Runtime Values Error"
msgstr "Med izvajanjem vašega programa je ukaz `{command}` prejel vrednosti `{value}` in `{value}`, ki nista dovoljeni. {tip}."

#, fuzzy
msgid "Save Microbit code "
msgstr "Save Microbit code"

#, fuzzy
msgid "Too Big"
msgstr "Vau! Vaš program ima neverjetnih {lines_of_code} vrstic kode! Toda na tej ravni lahko obdelamo le {max_lines} vrstic. Svoj program skrajšajte in poskusite znova."

#, fuzzy
msgid "Too Few Indents"
msgstr "You used too few leading spaces in line {line_number}. You used {leading_spaces} spaces, which is too few."

#, fuzzy
msgid "Too Many Indents"
msgstr "You used too many leading spaces in line {line_number}. You used {leading_spaces} spaces, which is too many."

#, fuzzy
msgid "Unexpected Indentation"
msgstr "You used too many spaces in line {line_number}. You used {leading_spaces} spaces, which is too much. Start every new block with {indent_size} spaces more than the line before."

#, fuzzy
msgid "Unquoted Assignment"
msgstr "Na tej stopnji morate besedila postaviti med narekovaje desno od `{is}`. Na to ste pozabili pri besedilu {text}."

#, fuzzy
msgid "Unquoted Equality Check"
msgstr "If you want to check if a variable is equal to multiple words, the words should be surrounded by quotation marks!"

#, fuzzy
msgid "Unquoted Text"
msgstr "Be careful. If you `{ask}` or `{print}` something, the text should start and finish with a quotation mark. You forgot that for the text {unquotedtext}."

#, fuzzy
msgid "Unsupported Float"
msgstr "Na tej stopnji so dovoljena le cela števila, čez nekaj stopenj pa boste lahko delali tudi z decimalkami. Za zdaj spremenite `{value}` v celo število."

#, fuzzy
msgid "Unsupported String Value"
msgstr "Text values cannot contain `{invalid_value}`."

#, fuzzy
msgid "Unused Variable"
msgstr "You defined the variable {variable_name} on line {line_number}, but you did not use it."

#, fuzzy
msgid "Var Undefined"
msgstr "You tried to use the variable `{name}`, but you didn't set it. It is also possible that you were trying to use the word `{name}` but forgot quotation marks."

#, fuzzy
msgid "Wrong Level"
msgstr "To je bila pravilna koda Hedy, vendar ne na pravi stopnji. Napisali ste `{offending_keyword}` za stopnjo {working_level}. Nasvet: {tip}"

#, fuzzy
msgid "Wrong Number of Arguments"
msgstr "Your function used the wrong number of arguments. You provided {used_number} but the function {name} needs {defined_number}"

#, fuzzy
msgid "account_overview"
msgstr "Account overview"

#, fuzzy
msgid "accounts_created"
msgstr "Accounts were successfully created."

#, fuzzy
msgid "accounts_intro"
msgstr "On this page you can create accounts for multiple students at once. These are automatically added to the current class, so make sure the class shown above is the right one! Every username needs to be unique in the entire Hedy system. You can use 'Postfix classname' to add your class name to all accounts. If you manually enter passwords, these need to be <b>at least</b> 6 characters."

#, fuzzy
msgid "achievement_earned"
msgstr "You've earned an achievement!"

#, fuzzy
msgid "achievements"
msgstr "achievements"

#, fuzzy
msgid "achievements_check_icon_alt"
msgstr "Achievement check icon"

#, fuzzy
msgid "achievements_logo_alt"
msgstr "Achievement logo"

#, fuzzy
msgid "actions"
msgstr "Actions"

#, fuzzy
msgid "add"
msgstr "Add"

#, fuzzy
msgid "add_students"
msgstr "Add students"

#, fuzzy
msgid "add_your_language"
msgstr "Add your language!"

#, fuzzy
msgid "admin"
msgstr "Admin"

msgid "advance_button"
msgstr "Pojdi na stopnjo {level}"

#, fuzzy
msgid "adventure"
msgstr "Adventure"

#, fuzzy
msgid "adventure_cloned"
msgstr "Adventure is cloned"

#, fuzzy
msgid "adventure_code_button"
msgstr "Adventure Code"

msgid "adventure_codeblock_button"
msgstr "Uporabite ta gumb, ko želite ustvariti blok kode, ki jo lahko učenci izvajajo v vaši dogodivščini. Namig: postavite izbor na konec zadnje vrstice programske kode in trikrat <kbd>Enter</kbd> vnesite za kodo."

#, fuzzy
msgid "adventure_duplicate"
msgstr "You already have an adventure with this name."

#, fuzzy
msgid "adventure_empty"
msgstr "You didn't enter an adventure name!"

#, fuzzy
msgid "adventure_exp_3"
msgstr "Make sure you always surround keywords with { } when you write them outside of code blocks, then they are recognized correctly. You can use the \"preview\" button to view a styled version of your adventure. To view the adventure on a dedicated page, select \"view\" from the teachers page."

#, fuzzy
msgid "adventure_exp_classes"
msgstr "Your adventure is used within the following classes"

#, fuzzy
msgid "adventure_flagged"
msgstr "The adventure was flagged successfully."

#, fuzzy
msgid "adventure_id_invalid"
msgstr "This adventure id is invalid."

#, fuzzy
msgid "adventure_length"
msgstr "Your adventure has to be at least 20 characters."

#, fuzzy
msgid "adventure_name_invalid"
msgstr "This adventure name is invalid."

#, fuzzy
msgid "adventure_prompt"
msgstr "Please enter the name of the adventure"

#, fuzzy
msgid "adventure_terms"
msgstr "I agree that my adventure might be made publicly available on Hedy."

#, fuzzy
msgid "adventure_updated"
msgstr "The adventure has been updated!"

#, fuzzy
msgid "adventures"
msgstr "Adventures"

#, fuzzy
msgid "adventures_completed"
msgstr "Adventures completed: {number_of_adventures}"

msgid "adventures_info"
msgstr "Vsaka stopnja Hedy ima vgrajene vaje za učence, ki jih imenujemo dogodivščine. Ustvarite lahko lastne dogodivščine in jih dodate svojim razredom. S svojimi dogodivščinami lahko ustvarite dogodivščine, ki so relevantne in zanimive za vaše učence. Več informacij o ustvarjanju lastnih dogodivščin najdete <a href=\"https://hedy.org/for-teachers/manual/features\">tukaj</a>."

#, fuzzy
msgid "adventures_restored"
msgstr "The default adventures have been restored."

#, fuzzy
msgid "adventures_tried"
msgstr "Adventures tried"

#, fuzzy
msgid "ago"
msgstr "{timestamp} ago"

#, fuzzy
msgid "agree_invalid"
msgstr "You have to agree with the privacy terms."

#, fuzzy
msgid "agree_with"
msgstr "I agree to the"

#, fuzzy
msgid "ajax_error"
msgstr "There was an error, please try again."

#, fuzzy
msgid "all"
msgstr "All"

#, fuzzy
msgid "all_class_highscores"
msgstr "All students visible in class highscores"

#, fuzzy
msgid "already_account"
msgstr "Already have an account?"

#, fuzzy
msgid "already_program_running"
msgstr "There is already a program running, finish that one first."

#, fuzzy
msgid "already_teacher"
msgstr "You already have a teacher account."

#, fuzzy
msgid "already_teacher_request"
msgstr "You already have a pending teacher request."

#, fuzzy
msgid "amount_submitted"
msgstr "programs submitted"

#, fuzzy
msgid "are_you_sure"
msgstr "Are you sure? You cannot revert this action."

msgid "ask_needs_var"
msgstr "Od stopnje 2 naprej je treba `{ask}` uporabljati s spremenljivko. Primer: ime `{is}` `{ask}` Kako vam je ime?"

msgid "available_in"
msgstr "Available in:"

#, fuzzy
msgid "become_a_sponsor"
msgstr "Become a sponsor"

#, fuzzy
msgid "birth_year"
msgstr "Birth year"

#, fuzzy
msgid "bug"
msgstr "Bug"

#, fuzzy
msgid "by"
msgstr "by"

#, fuzzy
msgid "cancel"
msgstr "Cancel"

#, fuzzy
msgid "cant_parse_exception"
msgstr "Couldn't parse the program"

#, fuzzy
msgid "certificate"
msgstr "Certificate of Completion"

#, fuzzy
msgid "certified_teacher"
msgstr "Certified teacher"

#, fuzzy
msgid "change_password"
msgstr "Change password"

#, fuzzy
msgid "cheatsheet_title"
msgstr "Cheatsheet"

#, fuzzy
msgid "class_already_joined"
msgstr "You are already a student of class"

#, fuzzy
msgid "class_customize_success"
msgstr "Class successfully customized."

#, fuzzy
msgid "class_graph_explanation"
msgstr "In this graph you can see represented the numbers of adventures your students have attempted (meaning they have done meaninful work in that adventure), with respect to the number of errors and successful runs."

#, fuzzy
msgid "class_name_duplicate"
msgstr "You already have a class with this name."

#, fuzzy
msgid "class_name_empty"
msgstr "You didn't enter a class name!"

#, fuzzy
msgid "class_name_invalid"
msgstr "This class name is invalid."

#, fuzzy
msgid "class_name_prompt"
msgstr "Please enter the name of the new class"

#, fuzzy
msgid "class_performance_graph"
msgstr "Class performance graph"

#, fuzzy
msgid "class_survey_description"
msgstr "We would like to get a better overview of our Hedy users. By providing these answers, you would help improve Hedy. Thank you!"

#, fuzzy
msgid "class_survey_later"
msgstr "Remind me tomorrow"

#, fuzzy
msgid "class_survey_question1"
msgstr "What is the age range in your class?"

#, fuzzy
msgid "class_survey_question2"
msgstr "What is the spoken language in your class?"

#, fuzzy
msgid "class_survey_question3"
msgstr "What is the gender balance in your class?"

#, fuzzy
msgid "class_survey_question4"
msgstr "What distinguishes your students from others?"

#, fuzzy
msgid "classes"
msgstr "Classes"

#, fuzzy
msgid "classes_info"
msgstr "Create a class to follow the progress of each student in dashboard, and to customize the adventures your students see, and even adding your own! You can create as many classes as you like, and each class can have multiple teachers each one with different roles. You can also add as many students as you want, but mind that each student can only be in one class at a time. You can find more information about classes in the <a href=\"https://hedy.org/for-teachers/manual/preparations#for-teachers\">teacher manual</a>."

#, fuzzy
msgid "clone"
msgstr "Clone"

#, fuzzy
msgid "cloned_times"
msgstr "Clones"

#, fuzzy
msgid "close"
msgstr "Close"

#, fuzzy
msgid "comma"
msgstr "a comma"

#, fuzzy
msgid "command_not_available_yet_exception"
msgstr "Command not available yet"

#, fuzzy
msgid "command_unavailable_exception"
msgstr "Command not correct anymore"

#, fuzzy
msgid "commands"
msgstr "Commands"

#, fuzzy
msgid "congrats_message"
msgstr "Congratulations, {username}, you have reached the following results with Hedy!"

#, fuzzy
msgid "connect_guest_teacher"
msgstr "I would like to be connected with a guest teacher who can give a few lessons"

#, fuzzy
msgid "constant_variable_role"
msgstr "constant"

#, fuzzy
msgid "content_invalid"
msgstr "This adventure is invalid."

#, fuzzy
msgid "contributor"
msgstr "Contributor"

#, fuzzy
msgid "copy_clipboard"
msgstr "Successfully copied to clipboard"

#, fuzzy
msgid "copy_code"
msgstr "Copy code"

#, fuzzy
msgid "copy_join_link"
msgstr "Copy join link"

#, fuzzy
msgid "copy_link_success"
msgstr "Join link successfully copied to clipboard"

#, fuzzy
msgid "copy_link_to_share"
msgstr "Copy link to share"

#, fuzzy
msgid "copy_mail_link"
msgstr "Please copy and paste this link into a new tab:"

#, fuzzy
msgid "correct_answer"
msgstr "The correct answer is"

#, fuzzy
msgid "country"
msgstr "Country"

#, fuzzy
msgid "country_invalid"
msgstr "Please select a valid country."

#, fuzzy
msgid "country_title"
msgstr "Country"

#, fuzzy
msgid "create_account"
msgstr "Create account"

#, fuzzy
msgid "create_accounts"
msgstr "Create accounts"

#, fuzzy
msgid "create_accounts_prompt"
msgstr "Are you sure you want to create these accounts?"

#, fuzzy
msgid "create_adventure"
msgstr "Create adventure"

#, fuzzy
msgid "create_class"
msgstr "Create a new class"

#, fuzzy
msgid "create_multiple_accounts"
msgstr "Create multiple accounts"

#, fuzzy
msgid "create_public_profile"
msgstr "Create public profile"

#, fuzzy
msgid "create_question"
msgstr "Do you want to create one?"

#, fuzzy
msgid "create_student_account"
msgstr "Create an account"

#, fuzzy
msgid "create_student_account_explanation"
msgstr "You can save your own programs with an account."

#, fuzzy
msgid "create_teacher_account"
msgstr "Create a teacher account"

#, fuzzy
msgid "create_teacher_account_explanation"
msgstr "With a teacher account, you can save your programs and see the results of your students."

#, fuzzy
msgid "creator"
msgstr "Creator"

#, fuzzy
msgid "current_password"
msgstr "Current password"

#, fuzzy
msgid "customization_deleted"
msgstr "Customizations successfully deleted."

#, fuzzy
msgid "customize"
msgstr "Customize"

#, fuzzy
msgid "customize_adventure"
msgstr "Customize adventure"

#, fuzzy
msgid "customize_class"
msgstr "Customize class"

#, fuzzy
msgid "dash"
msgstr "a dash"

#, fuzzy
msgid "default_401"
msgstr "Looks like you aren't authorized..."

#, fuzzy
msgid "default_403"
msgstr "Looks like this action is forbidden..."

#, fuzzy
msgid "default_404"
msgstr "We could not find that page..."

#, fuzzy
msgid "default_500"
msgstr "Something went wrong..."

#, fuzzy
msgid "delete"
msgstr "Delete"

#, fuzzy
msgid "delete_adventure_prompt"
msgstr "Are you sure you want to remove this adventure?"

#, fuzzy
msgid "delete_class_prompt"
msgstr "Are you sure you want to delete the class?"

#, fuzzy
msgid "delete_confirm"
msgstr "Are you sure you want to delete the program?"

#, fuzzy
msgid "delete_invite"
msgstr "Delete invitation"

#, fuzzy
msgid "delete_invite_prompt"
msgstr "Are you sure you want to remove this class invitation?"

#, fuzzy
msgid "delete_public"
msgstr "Delete public profile"

#, fuzzy
msgid "delete_success"
msgstr "Program deleted successfully."

#, fuzzy
msgid "delete_tag_prompt"
msgstr "Are you sure you want to delete this tag?"

#, fuzzy
msgid "destroy_profile"
msgstr "Delete profile"

#, fuzzy
msgid "developers_mode"
msgstr "Programmer's mode"

#, fuzzy
msgid "directly_available"
msgstr "Directly open"

#, fuzzy
msgid "disable"
msgstr "Disable"

#, fuzzy
msgid "disable_explore_page"
msgstr "Disable explore page"

#, fuzzy
msgid "disable_parsons"
msgstr "Disable all puzzles"

msgid "disable_quizes"
msgstr "Onemogoči vse kvize"

#, fuzzy
msgid "disabled"
msgstr "Disabled"

msgid "disabled_button_quiz"
msgstr "Vaš rezultat kviza je pod dopustnim pragom, poskusite znova!"

#, fuzzy
msgid "discord_server"
msgstr "Discord server"

#, fuzzy
msgid "distinguished_user"
msgstr "Distinguished user"

#, fuzzy
msgid "double quotes"
msgstr "double quotes"

#, fuzzy
msgid "download"
msgstr "Download"

#, fuzzy
msgid "download_login_credentials"
msgstr "Do you want to download the login credentials after the accounts creation?"

#, fuzzy
msgid "duplicate"
msgstr "Duplicate"

#, fuzzy
msgid "echo_and_ask_mismatch_exception"
msgstr "Echo and ask mismatch"

msgid "echo_out"
msgstr "Od 2. stopnje naprej `{echo}` ni več potreben. Zdaj lahko odgovor ponovite z `{ask}` in `{print}`. Primer: `ime {is} {ask} Kako ti je ime? {print} živijo ime`"

#, fuzzy
msgid "edit_adventure"
msgstr "Edit adventure"

#, fuzzy
msgid "edit_code_button"
msgstr "Edit code"

#, fuzzy
msgid "email"
msgstr "Email"

#, fuzzy
msgid "email_invalid"
msgstr "Please enter a valid email."

msgid "end_quiz"
msgstr "Konec kviza"

#, fuzzy
msgid "english"
msgstr "English"

#, fuzzy
msgid "enter"
msgstr "Enter"

#, fuzzy
msgid "enter_password"
msgstr "Enter a new password for"

#, fuzzy
msgid "enter_text"
msgstr "Enter your answer here..."

#, fuzzy
msgid "error_logo_alt"
msgstr "Error logo"

#, fuzzy
msgid "errors"
msgstr "Errors"

#, fuzzy
msgid "exclamation mark"
msgstr "an exclamation mark"

#, fuzzy
msgid "exercise"
msgstr "Exercise"

#, fuzzy
msgid "exercise_doesnt_exist"
msgstr "This exercise doesn't exist"

#, fuzzy
msgid "exists_email"
msgstr "That email is already in use."

#, fuzzy
msgid "exists_username"
msgstr "That username is already in use."

#, fuzzy
msgid "exit_preview_mode"
msgstr "Exit preview mode"

#, fuzzy
msgid "experience_invalid"
msgstr "Please select a valid experience, choose (Yes, No)."

#, fuzzy
msgid "expiration_date"
msgstr "Expiration date"

#, fuzzy
msgid "explore_programs"
msgstr "Explore programs"

#, fuzzy
msgid "explore_programs_logo_alt"
msgstr "Explore programs icon"

#, fuzzy
msgid "favorite_program"
msgstr "Favorite program"

#, fuzzy
msgid "favourite_confirm"
msgstr "Are you sure you want to set this program as your favourite?"

#, fuzzy
msgid "favourite_program"
msgstr "Favourite program"

#, fuzzy
msgid "favourite_program_invalid"
msgstr "Your chosen favourite program is invalid."

#, fuzzy
msgid "favourite_success"
msgstr "Your program is set as favourite."

#, fuzzy
msgid "feature"
msgstr "Feature"

#, fuzzy
msgid "feedback"
msgstr "Feedback"

#, fuzzy
msgid "feedback_message_error"
msgstr "Something went wrong, please try again later."

#, fuzzy
msgid "feedback_message_success"
msgstr "Thank you, we recieved your feedback and will contact you if needed."

#, fuzzy
msgid "feedback_modal_message"
msgstr "Please send us a message with a category. We appreciate your help to improve Hedy!"

#, fuzzy
msgid "female"
msgstr "Female"

#, fuzzy
msgid "flag_adventure_prompt"
msgstr "Do you want to flag this adventure so that we check its appropriateness?"

#, fuzzy
msgid "float"
msgstr "a number"

#, fuzzy
msgid "for_teachers"
msgstr "For teachers"

#, fuzzy
msgid "forgot_password"
msgstr "Forgot your password?"

#, fuzzy
msgid "from_another_teacher"
msgstr "From another teacher"

#, fuzzy
msgid "from_magazine_website"
msgstr "From a magazine or website"

#, fuzzy
msgid "from_video"
msgstr "From a video"

#, fuzzy
msgid "fun_statistics_msg"
msgstr "Here are some fun statistics!"

#, fuzzy
msgid "gender"
msgstr "Gender"

#, fuzzy
msgid "gender_invalid"
msgstr "Please select a valid gender, choose (Female, Male, Other)."

#, fuzzy
msgid "general"
msgstr "General"

#, fuzzy
msgid "general_settings"
msgstr "General settings"

#, fuzzy
msgid "generate_passwords"
msgstr "Generate passwords"

#, fuzzy
msgid "get_certificate"
msgstr "Get your certificate!"

#, fuzzy
msgid "give_link_to_teacher"
msgstr "Give the following link to your teacher:"

#, fuzzy
msgid "go_back"
msgstr "Go back"

#, fuzzy
msgid "go_back_to_main"
msgstr "Go back to main page"

msgid "go_to_question"
msgstr "Pojdi na vprašanje"

msgid "go_to_quiz_result"
msgstr "Pojdi na rezultat kviza"

#, fuzzy
msgid "goto_profile"
msgstr "Go to my profile"

#, fuzzy
msgid "graph_title"
msgstr "Errors per adventure completed on level {level}"

#, fuzzy
msgid "hand_in"
msgstr "Hand in"

#, fuzzy
msgid "hand_in_exercise"
msgstr "Hand in exercise"

#, fuzzy
msgid "heard_about_hedy"
msgstr "How have you heard about Hedy?"

#, fuzzy
msgid "heard_about_invalid"
msgstr "Please select a valid way you heard about us."

#, fuzzy
msgid "hedy_achievements"
msgstr "Hedy achievements"

#, fuzzy
msgid "hedy_choice_title"
msgstr "Hedy's Choice"

#, fuzzy
msgid "hedy_introduction_slides"
msgstr "Hedy Introduction Slides"

#, fuzzy
msgid "hedy_logo_alt"
msgstr "Hedy logo"

#, fuzzy
msgid "hedy_on_github"
msgstr "Hedy on Github"

#, fuzzy
msgid "hedy_tutorial_logo_alt"
msgstr "Hedy tutorial icon"

#, fuzzy
msgid "hello_logo"
msgstr "hello"

#, fuzzy
msgid "hidden"
msgstr "Hidden"

#, fuzzy
msgid "hide_cheatsheet"
msgstr "Hide cheatsheet"

#, fuzzy
msgid "hide_keyword_switcher"
msgstr "Hide keyword switcher"

msgid "highest_level_reached"
msgstr "Najvišja stopnja dosežena"

msgid "highest_quiz_score"
msgstr "Najvišji rezultat kviza"

#, fuzzy
msgid "highscore_explanation"
msgstr "On this page you can view the current Highscores, based on the amount of achievements gathered. View the ranking for either all users, your country or your class. Click on a username to view their public profile."

#, fuzzy
msgid "highscore_no_public_profile"
msgstr "You don't have a public profile and are therefore not listed on the highscores. Do you wish to create one?"

#, fuzzy
msgid "highscores"
msgstr "Highscores"

msgid "hint"
msgstr "Namig?"

#, fuzzy
msgid "ill_work_some_more"
msgstr "I'll work on it a little longer"

#, fuzzy
msgid "image_invalid"
msgstr "The image you chose is invalid."

#, fuzzy
msgid "incomplete_command_exception"
msgstr "Incomplete Command"

#, fuzzy
msgid "incorrect_handling_of_quotes_exception"
msgstr "Incorrect handling of quotes"

#, fuzzy
msgid "incorrect_use_of_types_exception"
msgstr "Incorrect use of types"

#, fuzzy
msgid "incorrect_use_of_variable_exception"
msgstr "Incorrect use of variable"

#, fuzzy
msgid "indentation_exception"
msgstr "Incorrect Indentation"

#, fuzzy
msgid "input"
msgstr "input from `{ask}`"

#, fuzzy
msgid "input_variable_role"
msgstr "input"

#, fuzzy
msgid "integer"
msgstr "a number"

#, fuzzy
msgid "invalid_class_link"
msgstr "Invalid link for joining the class."

#, fuzzy
msgid "invalid_command_exception"
msgstr "Invalid command"

#, fuzzy
msgid "invalid_keyword_language_comment"
msgstr "# The provided keyword language is invalid, keyword language is set to English"

#, fuzzy
msgid "invalid_language_comment"
msgstr "# The provided language is invalid, language set to English"

msgid "invalid_level_comment"
msgstr "# Navedena stopnja je neveljavna, stopnja je nastavljena na nivo 1"

#, fuzzy
msgid "invalid_program_comment"
msgstr "# The provided program is invalid, please try again"

#, fuzzy
msgid "invalid_teacher_invitation_code"
msgstr "The teacher invitation code is invalid. To become a teacher, reach out to hello@hedy.org."

#, fuzzy
msgid "invalid_tutorial_step"
msgstr "Invalid tutorial step"

#, fuzzy
msgid "invalid_username_password"
msgstr "Invalid username/password."

#, fuzzy
msgid "invite_by_username"
msgstr "Invite by username"

#, fuzzy
msgid "invite_date"
msgstr "Invite date"

#, fuzzy
msgid "invite_message"
msgstr "You have received an invitation to join class"

#, fuzzy
msgid "invite_prompt"
msgstr "Enter a username"

#, fuzzy
msgid "invite_teacher"
msgstr "Invite a teacher"

#, fuzzy
msgid "join_class"
msgstr "Join class"

#, fuzzy
msgid "join_prompt"
msgstr "You need to have an account to join a class. Would you like to login now?"

#, fuzzy
msgid "keybinding_waiting_for_keypress"
msgstr "Waiting for a button press..."

#, fuzzy
msgid "keyword_language_invalid"
msgstr "Please select a valid keyword language (select English or your own language)."

#, fuzzy
msgid "landcode_phone_number"
msgstr "Please also add your country's landcode"

#, fuzzy
msgid "language"
msgstr "Language"

#, fuzzy
msgid "language_invalid"
msgstr "Please select a valid language."

#, fuzzy
msgid "languages"
msgstr "Which of these programming languages have you used before?"

#, fuzzy
msgid "last_achievement"
msgstr "Last earned achievement"

#, fuzzy
msgid "last_edited"
msgstr "Last edited"

#, fuzzy
msgid "last_update"
msgstr "Last update"

#, fuzzy
msgid "lastname"
msgstr "Last Name"

#, fuzzy
msgid "leave_class"
msgstr "Leave class"

msgid "level"
msgstr "Stopnja"

msgid "level_accessible"
msgstr "Stopnja je odprta za učence"

msgid "level_disabled"
msgstr "Stopnja onemogočena"

msgid "level_future"
msgstr "Ta stopnja se avtomatsko odpre "

msgid "level_invalid"
msgstr "Ta stopnja Hedy ni veljavna."

msgid "level_not_class"
msgstr "Ta stopnja v vašem razredu še ni na voljo"

msgid "level_title"
msgstr "Stopnja"

msgid "levels"
msgstr "stopnje"

#, fuzzy
msgid "link"
msgstr "Link"

#, fuzzy
msgid "list"
msgstr "a list"

#, fuzzy
msgid "list_variable_role"
msgstr "list"

#, fuzzy
msgid "logged_in_to_share"
msgstr "You must be logged in to save and share a program."

#, fuzzy
msgid "login"
msgstr "Log in"

#, fuzzy
msgid "login_long"
msgstr "Log in to your account"

#, fuzzy
msgid "login_to_save_your_work"
msgstr "Log in to save your work"

#, fuzzy
msgid "logout"
msgstr "Log out"

#, fuzzy
msgid "longest_program"
msgstr "Longest program"

#, fuzzy
msgid "mail_change_password_body"
msgstr ""
"Your Hedy password has been changed. If you did this, all is good.\n"
"If you didn't change your password, please contact us immediately by replying to this email."

#, fuzzy
msgid "mail_change_password_subject"
msgstr "Your Hedy password has been changed"

#, fuzzy
msgid "mail_error_change_processed"
msgstr "Something went wrong when sending a validation mail, the changes are still correctly processed."

#, fuzzy
msgid "mail_goodbye"
msgstr ""
"Keep programming!\n"
"The Hedy team"

#, fuzzy
msgid "mail_hello"
msgstr "Hi {username}!"

#, fuzzy
msgid "mail_recover_password_body"
msgstr ""
"By clicking on this link, you can set a new Hedy password. This link is valid for <b>4</b> hours.\n"
"If you haven't required a password reset, please ignore this email: {link}"

#, fuzzy
msgid "mail_recover_password_subject"
msgstr "Request a password reset."

#, fuzzy
msgid "mail_reset_password_body"
msgstr ""
"Your Hedy password has been reset to a new one. If you did this, all is good.\n"
"If you didn't change your password, please contact us immediately by replying to this email."

#, fuzzy
msgid "mail_reset_password_subject"
msgstr "Your Hedy password has been reset"

msgid "mail_welcome_teacher_body"
msgstr ""
"<strong>Dobrodošli!</strong>\n"
"Čestitamo za vaš nov učiteljski račun Hedy. Dobrodošli v svetovni skupnosti učiteljev Hedy!\n"
"\n"
"<strong>Kaj zmorejo učiteljevi računi</strong>\n"
"Zdaj so vam na voljo številne dodatne možnosti.\n"
"\n"
"1. Dodatna razlaga je na voljo v <a href=\"https://hedy.org/for-teachers/manual\">priročniku za učitelje</a>.\n"
"2. S svojim računom učitelja lahko ustvarite razrede. Vaši učenci se lahko nato pridružijo vašim predavanjem in lahko vidite njihov napredek. Razredi se izvajajo in upravljajo na <a href=\"https://hedycode.com/for-teachers\">strani za učitelje</a>.\n"
"3. Svoje razrede lahko popolnoma prilagodite, na primer lahko odprete in zaprete stopnje, omogočite ali onemogočite, ali pa ustvarite kar lastne, dogodivščine!\n"
"\n"
"<strong>Pridružite se naši spletni skupnosti!</strong>\n"
"Vsi učitelji Hedy, programerji in drugi podporniki so dobrodošli, da se pridružijo našemu <a href=\"https://discord.gg/8yY7dEme9r\">strežniku Discord</a>. To je idealen kraj za klepet o Hedy: imamo kanale, kjer lahko pokažete svoje super projekte in lekcije, kanale za prijavo napak in kanale za klepet z drugimi učitelji in ekipo Hedy.\n"
"\n"
"<strong>Kako zaprositi za pomoč </strong>\n"
"Če je karkoli nejasno, nam to lahko sporočite na Discordu ali pa <a href=\"mailto: hello@hedy.org\">nam pošljete e-pošto</a>.\n"
"\n"
"<strong>Kako prijaviti napake</strong>\n"
"V Discordu imamo kanal za prijavo hroščev, imenovan #bugs. To je idealen kraj, da nas obvestite o težavah, na katere naletite. Če znate uporabljati GitHub, lahko ustvarite <a href=\"https://github.com/hedyorg/hedy/issues/new?assignees=&labels=&template=bug_report.md&title=%5BBUG%5D\">težavo </a> tam.\n"

#, fuzzy
msgid "mail_welcome_teacher_subject"
msgstr "Your Hedy teacher account is ready"

#, fuzzy
msgid "mail_welcome_verify_body"
msgstr ""
"Your Hedy account has been created successfully. Welcome!\n"
"Please click on this link to verify your email address: {link}"

#, fuzzy
msgid "mail_welcome_verify_subject"
msgstr "Welcome to Hedy"

#, fuzzy
msgid "mailing_title"
msgstr "Subscribe to the Hedy newsletter"

#, fuzzy
msgid "main_subtitle"
msgstr "Textual programming for the classroom"

#, fuzzy
msgid "main_title"
msgstr "Hedy"

#, fuzzy
msgid "make_sure_you_are_done"
msgstr "Make sure you are done! You will not be able to change your program anymore after you click \"Hand in\"."

#, fuzzy
msgid "male"
msgstr "Male"

#, fuzzy
msgid "mandatory_mode"
msgstr "Mandatory developer's mode"

#, fuzzy
msgid "more_options"
msgstr "More options"

#, fuzzy
msgid "multiple_keywords_warning"
msgstr "You are trying to use the keyword {orig_keyword}, but this keyword might have several meanings. Please choose the one you're trying to use from this list and copy paste it in your code, curly braces included: {keyword_list}"

msgid "multiple_levels_warning"
msgstr "Opazili smo, da ste izbrali več stopenj in v svojo dogodivščino vključili delčke kode, kar lahko povzroči težave s označevalnikom skladnje (sintakse) in samodejnim prevajanjem ključnih besed"

#, fuzzy
msgid "my_account"
msgstr "My account"

#, fuzzy
msgid "my_achievements"
msgstr "My achievements"

#, fuzzy
msgid "my_adventures"
msgstr "My adventures"

#, fuzzy
msgid "my_classes"
msgstr "My classes"

#, fuzzy
msgid "my_messages"
msgstr "My messages"

#, fuzzy
msgid "my_public_profile"
msgstr "My public profile"

#, fuzzy
msgid "name"
msgstr "Name"

#, fuzzy
msgid "nav_explore"
msgstr "Explore"

#, fuzzy
msgid "nav_hedy"
msgstr "Hedy"

#, fuzzy
msgid "nav_learn_more"
msgstr "Learn more"

#, fuzzy
msgid "nav_start"
msgstr "Home"

#, fuzzy
msgid "new_password"
msgstr "New password"

#, fuzzy
msgid "new_password_repeat"
msgstr "Repeat new password"

#, fuzzy
msgid "newline"
msgstr "a new line"

#, fuzzy
msgid "next_exercise"
msgstr "Next exercise"

#, fuzzy
msgid "next_page"
msgstr "Next page"

#, fuzzy
msgid "next_step_tutorial"
msgstr "Next step >>>"

#, fuzzy
msgid "no"
msgstr "No"

#, fuzzy
msgid "no_account"
msgstr "No account?"

#, fuzzy
msgid "no_accounts"
msgstr "There are no accounts to create."

#, fuzzy
msgid "no_adventures_yet"
msgstr "There are no public adventures yet..."

#, fuzzy
msgid "no_certificate"
msgstr "This user hasn't earned the Hedy Certificate of Completion"

msgid "no_more_flat_if"
msgstr "Od 8. stopnje naprej je treba kodo za `{if}` postaviti v naslednjo vrstico in jo začeti s 4 presledki."

#, fuzzy
msgid "no_programs"
msgstr "There are no programs."

#, fuzzy
msgid "no_public_profile"
msgstr "You don't have a public profile text yet..."

#, fuzzy
msgid "no_shared_programs"
msgstr "has no shared programs..."

#, fuzzy
msgid "no_such_adventure"
msgstr "This adventure doesn't exist!"

#, fuzzy
msgid "no_such_class"
msgstr "No such Hedy class."

#, fuzzy
msgid "no_such_highscore"
msgstr "Highscores"

msgid "no_such_level"
msgstr "Take stopnje Hedy ne vsebuje!"

#, fuzzy
msgid "no_such_program"
msgstr "No such Hedy program!"

#, fuzzy
msgid "no_tag"
msgstr "No tag provided!"

#, fuzzy
msgid "not_adventure_yet"
msgstr "You must fill in an adventure name first"

#, fuzzy
msgid "not_enrolled"
msgstr "Looks like you are not in this class!"

#, fuzzy
msgid "not_in_class_no_handin"
msgstr "You are not in a class, so there's no need for you to hand in anything."

#, fuzzy
msgid "not_logged_in_cantsave"
msgstr "Your program will not be saved."

#, fuzzy
msgid "not_logged_in_handin"
msgstr "You must be logged in to hand in an assignment."

#, fuzzy
msgid "not_teacher"
msgstr "Looks like you are not a teacher!"

#, fuzzy
msgid "number"
msgstr "a number"

#, fuzzy
msgid "number_achievements"
msgstr "Number of achievements"

#, fuzzy
msgid "number_lines"
msgstr "Number of lines"

#, fuzzy
msgid "number_of_errors"
msgstr "Number of errors: {number_of_errors}"

#, fuzzy
msgid "number_programs"
msgstr "Number of programs ran"

#, fuzzy
msgid "ok"
msgstr "OK"

msgid "one_level_error"
msgstr ""

#, fuzzy
msgid "only_you_can_see"
msgstr "Only you can see this program."

#, fuzzy
msgid "open"
msgstr "Open"

#, fuzzy
msgid "opening_date"
msgstr "Opening date"

#, fuzzy
msgid "opening_dates"
msgstr "Opening dates"

#, fuzzy
msgid "option"
msgstr "Option"

#, fuzzy
msgid "or"
msgstr "or"

#, fuzzy
msgid "other"
msgstr "Other"

#, fuzzy
msgid "other_block"
msgstr "Another block language"

#, fuzzy
msgid "other_settings"
msgstr "Other settings"

#, fuzzy
msgid "other_source"
msgstr "Other"

#, fuzzy
msgid "other_text"
msgstr "Another text language"

#, fuzzy
msgid "overwrite_warning"
msgstr "You already have a program with this name, saving this program will replace the old one. Are you sure?"

#, fuzzy
msgid "owner"
msgstr "Owner"

#, fuzzy
msgid "page_not_found"
msgstr "We couldn't find that page!"

#, fuzzy
msgid "pair_with_teacher"
msgstr "I would like to be paired with another teacher for help"

msgid "parsons_title"
msgstr "Uganka"

#, fuzzy
msgid "password"
msgstr "Password"

#, fuzzy
msgid "password_change_not_allowed"
msgstr "You're not allowed to change the password of this user."

#, fuzzy
msgid "password_change_prompt"
msgstr "Are you sure you want to change this password?"

#, fuzzy
msgid "password_change_success"
msgstr "Password of your student is successfully changed."

#, fuzzy
msgid "password_invalid"
msgstr "Your password is invalid."

#, fuzzy
msgid "password_repeat"
msgstr "Repeat password"

#, fuzzy
msgid "password_resetted"
msgstr "Your password has been successfully reset. You are being redirected to the login page."

#, fuzzy
msgid "password_six"
msgstr "Your password must contain at least six characters."

#, fuzzy
msgid "password_updated"
msgstr "Password updated."

#, fuzzy
msgid "passwords_six"
msgstr "All passwords need to be six characters or longer."

#, fuzzy
msgid "pending_invites"
msgstr "Pending invites"

#, fuzzy
msgid "people_with_a_link"
msgstr "Other people with a link can see this program. It also can be found on the \"Explore\" page."

#, fuzzy
msgid "percentage"
msgstr "percentage"

#, fuzzy
msgid "percentage_achieved"
msgstr "Achieved by {percentage}% of the users"

#, fuzzy
msgid "period"
msgstr "a period"

#, fuzzy
msgid "personal_text"
msgstr "Personal text"

#, fuzzy
msgid "personal_text_invalid"
msgstr "Your personal text is invalid."

#, fuzzy
msgid "phone_number"
msgstr "Phone number"

#, fuzzy
msgid "postfix_classname"
msgstr "Postfix classname"

#, fuzzy
msgid "preferred_keyword_language"
msgstr "Preferred keyword language"

#, fuzzy
msgid "preferred_language"
msgstr "Preferred language"

#, fuzzy
msgid "preview"
msgstr "Preview"

#, fuzzy
msgid "preview_teacher_mode"
msgstr "This account is for you to try out Hedy, note that you need to sign out and create an actual account to save your progress."

#, fuzzy
msgid "previewing_adventure"
msgstr "Previewing adventure"

#, fuzzy
msgid "previewing_class"
msgstr "You are previewing class <em>{class_name}</em> as a teacher."

#, fuzzy
msgid "previous_campaigns"
msgstr "View previous campaigns"

#, fuzzy
msgid "previous_page"
msgstr "Previous page"

#, fuzzy
msgid "print_logo"
msgstr "print"

#, fuzzy
msgid "privacy_terms"
msgstr "Privacy terms"

#, fuzzy
msgid "private"
msgstr "Private"

#, fuzzy
msgid "profile_logo_alt"
msgstr "Profile icon."

#, fuzzy
msgid "profile_picture"
msgstr "Profile picture"

#, fuzzy
msgid "profile_updated"
msgstr "Profile updated."

#, fuzzy
msgid "profile_updated_reload"
msgstr "Profile updated, page will be re-loaded."

#, fuzzy
msgid "program_contains_error"
msgstr "This program contains an error, are you sure you want to share it?"

#, fuzzy
msgid "program_header"
msgstr "My programs"

#, fuzzy
msgid "program_too_large_exception"
msgstr "Programs too large"

#, fuzzy
msgid "programming_experience"
msgstr "Do you have programming experience?"

#, fuzzy
msgid "programming_invalid"
msgstr "Please select a valid programming language."

#, fuzzy
msgid "programs"
msgstr "Programs"

#, fuzzy
msgid "programs_created"
msgstr "Programs created"

#, fuzzy
msgid "programs_saved"
msgstr "Programs saved"

#, fuzzy
msgid "programs_submitted"
msgstr "Programs submitted"

#, fuzzy
msgid "prompt_join_class"
msgstr "Do you want to join this class?"

#, fuzzy
msgid "public"
msgstr "Public"

#, fuzzy
msgid "public_adventures"
msgstr "Browse public adventures"

#, fuzzy
msgid "public_content"
msgstr "Public content"

#, fuzzy
msgid "public_content_info"
msgstr "You can also look for public adventures and use them as an example."

#, fuzzy
msgid "public_invalid"
msgstr "This agreement selection is invalid"

#, fuzzy
msgid "public_profile"
msgstr "Public profile"

#, fuzzy
msgid "public_profile_info"
msgstr "By selecting this box I make my profile visible for everyone. Be careful not to share personal information like your name or home address, because everyone will be able to see it!"

#, fuzzy
msgid "public_profile_updated"
msgstr "Public profile updated, page will be re-loaded."

#, fuzzy
msgid "question mark"
msgstr "a question mark"

msgid "quiz_logo_alt"
msgstr "Znak kviza"

msgid "quiz_score"
msgstr "Rezultat kviza"

msgid "quiz_tab"
msgstr "Kviz"

msgid "quiz_threshold_not_reached"
msgstr "Prag kviza za odklepanje te stopnje ni dosežen"

#, fuzzy
msgid "read_code_label"
msgstr "Read aloud"

#, fuzzy
msgid "recent"
msgstr "My recent programs"

#, fuzzy
msgid "recover_password"
msgstr "Request a password reset"

msgid "regress_button"
msgstr "Pojdi nazaj na stopnjo {level}"

#, fuzzy
msgid "remove"
msgstr "Remove"

#, fuzzy
msgid "remove_customization"
msgstr "Remove customization"

#, fuzzy
msgid "remove_customizations_prompt"
msgstr "Are you sure you want to remove this class's customizations?"

#, fuzzy
msgid "remove_student_prompt"
msgstr "Are you sure you want to remove the student from the class?"

#, fuzzy
msgid "remove_user_prompt"
msgstr "Confirm removing this user from the class."

#, fuzzy
msgid "repair_program_logo_alt"
msgstr "Repair program icon"

msgid "repeat_dep"
msgstr "Od 8. stopnje naprej je treba `{repeat}` uporabljati z zamikom. Primere si lahko ogledate na zavihku `{repeat}` v 8. stopnji."

#, fuzzy
msgid "repeat_match_password"
msgstr "The repeated password does not match."

#, fuzzy
msgid "repeat_new_password"
msgstr "Repeat new password"

#, fuzzy
msgid "report_failure"
msgstr "This program does not exist or is not public"

#, fuzzy
msgid "report_program"
msgstr "Are you sure you want to report this program?"

#, fuzzy
msgid "report_success"
msgstr "This program has been reported"

#, fuzzy
msgid "request_invalid"
msgstr "Request invalid"

#, fuzzy
msgid "request_teacher"
msgstr "Would you like to apply for a teacher's account?"

#, fuzzy
msgid "request_teacher_account"
msgstr "Request teacher account"

#, fuzzy
msgid "required_field"
msgstr "Fields marked with an * are required"

#, fuzzy
msgid "reset_adventure_prompt"
msgstr "Are you sure you want to reset all selected adventures?"

#, fuzzy
msgid "reset_adventures"
msgstr "Reset selected adventures"

#, fuzzy
msgid "reset_button"
msgstr "Reset"

#, fuzzy
msgid "reset_password"
msgstr "Reset password"

#, fuzzy
msgid "reset_view"
msgstr "Reset"

#, fuzzy
msgid "retrieve_adventure_error"
msgstr "You're not allowed to view this adventure!"

#, fuzzy
msgid "retrieve_class_error"
msgstr "Only teachers can retrieve classes"

#, fuzzy
msgid "retrieve_tag_error"
msgstr "Error retrieving tags"

#, fuzzy
msgid "role"
msgstr "Role"

msgid "run_code_button"
msgstr "Poženi program"

#, fuzzy
msgid "save_parse_warning"
msgstr "This program contains an error, are you sure you want to save it?"

#, fuzzy
msgid "save_prompt"
msgstr "You need to have an account to save your program. Would you like to login now?"

#, fuzzy
msgid "save_success_detail"
msgstr "Program saved successfully."

#, fuzzy
msgid "score"
msgstr "Score"

#, fuzzy
msgid "search"
msgstr "Search..."

#, fuzzy
msgid "search_button"
msgstr "Search"

#, fuzzy
msgid "second_teacher"
msgstr "Second teacher"

#, fuzzy
msgid "second_teacher_copy_prompt"
msgstr "Are you sure you want to copy this teacher?"

#, fuzzy
msgid "second_teacher_prompt"
msgstr "Enter a teacher username to invite them."

#, fuzzy
msgid "second_teacher_warning"
msgstr "All teachers in this class can customize it."

#, fuzzy
msgid "see_certificate"
msgstr "See {username} certificate!"

#, fuzzy
msgid "select"
msgstr "Select"

#, fuzzy
msgid "select_adventures"
msgstr "Select and order adventures"

msgid "select_all"
msgstr "Select all"

#, fuzzy
msgid "select_lang"
msgstr "Select language"

msgid "select_levels"
msgstr "Izberite stopnje"

#, fuzzy
msgid "select_tag"
msgstr "Select tag"

msgid "selected"
msgstr "Selected"

#, fuzzy
msgid "self_removal_prompt"
msgstr "Are you sure you want to leave this class?"

#, fuzzy
msgid "send_password_recovery"
msgstr "Send me a password recovery link"

#, fuzzy
msgid "sent_by"
msgstr "This invitation is sent by"

#, fuzzy
msgid "sent_password_recovery"
msgstr "You should soon receive an email with instructions on how to reset your password."

#, fuzzy
msgid "settings"
msgstr "My personal settings"

#, fuzzy
msgid "share_by_giving_link"
msgstr "Show your program to other people by giving them the link below:"

#, fuzzy
msgid "share_your_program"
msgstr "Share your program"

#, fuzzy
msgid "signup_student_or_teacher"
msgstr "Are you a student or a teacher?"

#, fuzzy
msgid "single quotes"
msgstr "a single quote"

#, fuzzy
msgid "slash"
msgstr "a slash"

#, fuzzy
msgid "sleeping"
msgstr "Sleeping..."

#, fuzzy
msgid "slides"
msgstr "Slides"

#, fuzzy
msgid "slides_for_level"
msgstr "Slides for level"

msgid "slides_info"
msgstr "Za vsako stopnjo Hedyja smo ustvarili prosojnice, ki vam bodo v pomoč pri poučevanju. Prosojnice vsebujejo razlage vsake ravni in primere Hedy, ki jih lahko izvajate znotraj prosojnic. Preprosto kliknite povezavo in začnite! Uvodne prosojnice so splošna razlaga Hedy pred 1. stopnjo. Prosojnice so bile ustvarjene s pomočjo <a href=\"https://slides.com\">slides.com</a>. Če jih želite prilagoditi sami, jih lahko prenesete in nato naložite nastalo ZIP datoteko na <a href=\"https://slides.com\">slides.com</a>. Več informacij o prosojnicah najdete v <a href=\"https://hedy.org/for-teachers/manual/features\">priročniku za učitelje</a>."

#, fuzzy
msgid "social_media"
msgstr "Social media"

#, fuzzy
msgid "solution_example"
msgstr "Solution Example"

#, fuzzy
msgid "solution_example_explanation"
msgstr "This is where the solution of your adventure goes. This can be used if you want to share this adventure with other teacher's, so they can know what your suggested solution is."

#, fuzzy
msgid "something_went_wrong_keyword_parsing"
msgstr "There is a mistake in your adventure, are all keywords correctly surrounded with { }?"

#, fuzzy
msgid "space"
msgstr "a space"

#, fuzzy
msgid "star"
msgstr "a star"

#, fuzzy
msgid "start_hedy_tutorial"
msgstr "Start hedy tutorial"

#, fuzzy
msgid "start_learning"
msgstr "Start learning"

#, fuzzy
msgid "start_programming"
msgstr "Start programming"

#, fuzzy
msgid "start_programming_logo_alt"
msgstr "Start programming icon"

msgid "start_quiz"
msgstr "Začni kviz"

#, fuzzy
msgid "start_teacher_tutorial"
msgstr "Start teacher tutorial"

#, fuzzy
msgid "start_teaching"
msgstr "Start teaching"

#, fuzzy
msgid "step_title"
msgstr "Assignment"

#, fuzzy
msgid "stepper_variable_role"
msgstr "stepper"

#, fuzzy
msgid "stop_code_button"
msgstr "Stop program"

#, fuzzy
msgid "string"
msgstr "text"

#, fuzzy
msgid "student"
msgstr "Student"

#, fuzzy
msgid "student_already_in_class"
msgstr "This student is already in your class."

#, fuzzy
msgid "student_already_invite"
msgstr "This student already has a pending invitation."

#, fuzzy
msgid "student_not_allowed_in_class"
msgstr "Student not allowed in class"

#, fuzzy
msgid "student_not_existing"
msgstr "This username doesn't exist."

#, fuzzy
msgid "student_signup_header"
msgstr "Student"

#, fuzzy
msgid "students"
msgstr "students"

#, fuzzy
msgid "submission_time"
msgstr "Handed in at"

#, fuzzy
msgid "submit_answer"
msgstr "Answer question"

#, fuzzy
msgid "submit_program"
msgstr "Submit"

#, fuzzy
msgid "submit_warning"
msgstr "Are you sure you want to submit this program?"

#, fuzzy
msgid "submitted"
msgstr "Submitted"

#, fuzzy
msgid "submitted_header"
msgstr "This is a submitted program and can't be altered."

#, fuzzy
msgid "subscribe"
msgstr "Subscribe"

#, fuzzy
msgid "subscribe_newsletter"
msgstr "Subscribe to the newsletter"

#, fuzzy
msgid "successful_runs"
msgstr "Successful runs: {successful_runs}"

#, fuzzy
msgid "suggestion_color"
msgstr "Try using another color"

#, fuzzy
msgid "suggestion_note"
msgstr "Use a note between C0 and B9 or a number between 1 and 70"

#, fuzzy
msgid "suggestion_number"
msgstr "Try changing the value to a number"

#, fuzzy
msgid "suggestion_numbers_or_strings"
msgstr "Try changing the values to be all text or all numbers"

#, fuzzy
msgid "surname"
msgstr "First Name"

#, fuzzy
msgid "survey"
msgstr "Survey"

#, fuzzy
msgid "survey_completed"
msgstr "Survey completed"

#, fuzzy
msgid "survey_skip"
msgstr "Don't show this again"

#, fuzzy
msgid "survey_submit"
msgstr "Submit"

#, fuzzy
msgid "tag_in_adventure"
msgstr "Tag in adventure"

#, fuzzy
msgid "tag_input_placeholder"
msgstr "Enter a new tag"

#, fuzzy
msgid "tags"
msgstr "Tags"

#, fuzzy
msgid "teacher"
msgstr "Teacher"

#, fuzzy
msgid "teacher_account_request"
msgstr "You have a pending teacher account request"

#, fuzzy
msgid "teacher_account_success"
msgstr "You successfully requested a teacher account."

#, fuzzy
msgid "teacher_invalid"
msgstr "Your teacher value is invalid."

#, fuzzy
msgid "teacher_invitation_require_login"
msgstr "To set up your profile as a teacher, we will need you to log in. If you don't have an account, please create one."

#, fuzzy
msgid "teacher_manual"
msgstr "Teacher manual"

#, fuzzy
msgid "teacher_signup_header"
msgstr "Teacher"

#, fuzzy
msgid "teacher_tutorial_logo_alt"
msgstr "Teacher tutorial icon"

#, fuzzy
msgid "teacher_welcome"
msgstr "Welcome to Hedy! Your are now the proud owner of a teachers account which allows you to create classes and invite students."

#, fuzzy
msgid "teachers"
msgstr "Teachers"

#, fuzzy
msgid "template_code"
msgstr ""
"This is the explanation of my adventure!\n"
"\n"
"This way I can show a command: <code>{print}</code>\n"
"\n"
"But sometimes I might want to show a piece of code, like this:\n"
"<pre>\n"
"ask What's your name?\n"
"echo so your name is \n"
"</pre>"

#, fuzzy
msgid "this_turns_in_assignment"
msgstr "This turns in your assignment to your teacher."

#, fuzzy
msgid "title"
msgstr "Title"

#, fuzzy
msgid "title_achievements"
msgstr "Hedy - My achievements"

#, fuzzy
msgid "title_admin"
msgstr "Hedy - Administrator page"

#, fuzzy
msgid "title_class-overview"
msgstr "Hedy - Class overview"

#, fuzzy
msgid "title_customize-adventure"
msgstr "Hedy - Customize adventure"

#, fuzzy
msgid "title_customize-class"
msgstr "Hedy - Customize class"

#, fuzzy
msgid "title_explore"
msgstr "Hedy - Explore"

#, fuzzy
msgid "title_for-teacher"
msgstr "Hedy - For teachers"

#, fuzzy
msgid "title_join-class"
msgstr "Hedy - Join class"

#, fuzzy
msgid "title_landing-page"
msgstr "Welcome to Hedy!"

#, fuzzy
msgid "title_learn-more"
msgstr "Hedy - Learn more"

#, fuzzy
msgid "title_login"
msgstr "Hedy - Login"

#, fuzzy
msgid "title_my-profile"
msgstr "Hedy - My account"

#, fuzzy
msgid "title_privacy"
msgstr "Hedy - Privacy terms"

#, fuzzy
msgid "title_programs"
msgstr "Hedy - My programs"

#, fuzzy
msgid "title_public-adventures"
msgstr "Hedy - Public adventures"

#, fuzzy
msgid "title_recover"
msgstr "Hedy - Recover account"

#, fuzzy
msgid "title_reset"
msgstr "Hedy - Reset password"

#, fuzzy
msgid "title_signup"
msgstr "Hedy - Create an account"

#, fuzzy
msgid "title_start"
msgstr "Hedy - Textual programming made easy"

#, fuzzy
msgid "title_view-adventure"
msgstr "Hedy - View adventure"

#, fuzzy
msgid "token_invalid"
msgstr "Your token is invalid."

msgid "tooltip_level_locked"
msgstr "Vaš-a učitelj-ica je stopnjo onemogočil-a"

msgid "translate_error"
msgstr "Med prevajanjem kode je šlo nekaj narobe. Poskusite zagnati kodo, da vidite, ali ima napako. Kode z napakami ni mogoče prevesti."

#, fuzzy
msgid "translating_hedy"
msgstr "Translating Hedy"

#, fuzzy
msgid "translator"
msgstr "Translator"

#, fuzzy
msgid "tutorial"
msgstr "Tutorial"

#, fuzzy
msgid "tutorial_code_snippet"
msgstr ""
"{print} Hello world!\n"
"{print} I'm learning Hedy with the tutorial!"

#, fuzzy
msgid "tutorial_message_not_found"
msgstr "We couldn't find the requested tutorial step..."

#, fuzzy
msgid "tutorial_title_not_found"
msgstr "Tutorial step not found"

#, fuzzy
msgid "unauthorized"
msgstr "You don't have access rights for this page"

#, fuzzy
msgid "unfavourite_confirm"
msgstr "Are you sure you want to unfavourite this program?"

#, fuzzy
msgid "unfavourite_success"
msgstr "Your program is unfavourited."

#, fuzzy
msgid "unique_usernames"
msgstr "All usernames need to be unique."

#, fuzzy
msgid "unknown_variable_role"
msgstr "unknown"

msgid "unlock_thresholds"
msgstr "Odkleni meje stopnje"

#, fuzzy
msgid "unsaved_class_changes"
msgstr "There are unsaved changes, are you sure you want to leave this page?"

#, fuzzy
msgid "unsubmit_program"
msgstr "Unsubmit program"

#, fuzzy
msgid "unsubmit_warning"
msgstr "Are you sure you want to unsubmit this program?"

#, fuzzy
msgid "unsubmitted"
msgstr "Unsubmitted"

#, fuzzy
msgid "update_adventure_prompt"
msgstr "Are you sure you want to update this adventure?"

#, fuzzy
msgid "update_public"
msgstr "Update public profile"

#, fuzzy
msgid "updating_indicator"
msgstr "Updating"

#, fuzzy
msgid "use_of_blanks_exception"
msgstr "Use of blanks in programs"

#, fuzzy
msgid "use_of_nested_functions_exception"
msgstr "Use of nested functions"

#, fuzzy
msgid "used_in"
msgstr "Used in:"

#, fuzzy
msgid "user"
msgstr "user"

#, fuzzy
msgid "user_inexistent"
msgstr "This user doesn't exist"

#, fuzzy
msgid "user_not_private"
msgstr "This user either doesn't exist or doesn't have a public profile"

#, fuzzy
msgid "username"
msgstr "Username"

#, fuzzy
msgid "username_empty"
msgstr "You didn't enter an username!"

#, fuzzy
msgid "username_invalid"
msgstr "Your username is invalid."

#, fuzzy
msgid "username_special"
msgstr "Username cannot contain `:` or `@`."

#, fuzzy
msgid "username_three"
msgstr "Username must contain at least three characters."

#, fuzzy
msgid "usernames_exist"
msgstr "One or more usernames is already in use."

#, fuzzy
msgid "value"
msgstr "Value"

#, fuzzy
msgid "view_adventures"
msgstr "View adventures"

#, fuzzy
msgid "view_classes"
msgstr "View classes"

#, fuzzy
msgid "view_program"
msgstr "View program"

#, fuzzy
msgid "view_slides"
msgstr "View slides"

#, fuzzy
msgid "waiting_for_submit"
msgstr "Waiting for submit"

#, fuzzy
msgid "walker_variable_role"
msgstr "walker"

#, fuzzy
msgid "welcome"
msgstr "Welcome"

#, fuzzy
msgid "welcome_back"
msgstr "Welcome back"

#, fuzzy
msgid "what_is_your_role"
msgstr "What is your role?"

#, fuzzy
msgid "what_should_my_code_do"
msgstr "What should my code do?"

#, fuzzy
msgid "whole_world"
msgstr "The world"

#, fuzzy
msgid "year_invalid"
msgstr "Please enter a year between 1900 and {current_year}."

#, fuzzy
msgid "yes"
msgstr "Yes"

#, fuzzy
msgid "your_account"
msgstr "Your profile"

#, fuzzy
msgid "your_class"
msgstr "Your class"

#, fuzzy
msgid "your_last_program"
msgstr "Your last saved program"

#, fuzzy
msgid "your_personal_text"
msgstr "Your personal text..."

#, fuzzy
msgid "your_program"
msgstr "Your program"

#~ msgid "pygame_waiting_for_input"
#~ msgstr "Waiting for a button press..."

#~ msgid "variables"
#~ msgstr "Spremenljivke"

#~ msgid "add_students_options"
#~ msgstr "Add students options"

#~ msgid "class_live"
#~ msgstr "Live statistics"

#~ msgid "class_overview"
#~ msgstr "Class overview"

#~ msgid "last_login"
#~ msgstr "Last login"

#~ msgid "page"
#~ msgstr "page"

#~ msgid "student_list"
#~ msgstr "Student list"

#~ msgid "title_class grid_overview"
#~ msgstr "Hedy - Grid overview"

#~ msgid "title_class live_statistics"
#~ msgstr "Hedy - Live Statistics"

#~ msgid "amount_created"
#~ msgstr "programs created"

#~ msgid "amount_saved"
#~ msgstr "programs saved"

<<<<<<< HEAD
#~ msgid "explore_explanation"
#~ msgstr "Na tej strani si lahko ogledate programe, ki so jih ustvarili drugi uporabniki Hedy. Filtrirate lahko tako stopnje Hedy kot dogodivščine. Kliknite »Ogled programa«, da odprete program in ga zaženete. Programi z rdečim naslovom vsebujejo napako. Še vedno lahko odprete program, vendar bo zagon povzročil napako. Seveda ga lahko poskusite popraviti! Če ima ustvarjalec javni profil, lahko kliknete njegovo uporabniško ime, da obiščete njegov profil. Tam boste našli vse njihove skupne programe in še veliko več!"
=======
#~ msgid "common_errors"
#~ msgstr "Common errors"

#~ msgid "grid_overview"
#~ msgstr "Overview of programs per adventure"

#~ msgid "last_error"
#~ msgstr "Last error"

#~ msgid "last_program"
#~ msgstr "Last program"

#~ msgid "live_dashboard"
#~ msgstr "Live Dashboard"

#~ msgid "runs_over_time"
#~ msgstr "Runs over time"

#~ msgid "student_details"
#~ msgstr "Student details"
>>>>>>> ee1b94aa
<|MERGE_RESOLUTION|>--- conflicted
+++ resolved
@@ -372,9 +372,6 @@
 msgid "ask_needs_var"
 msgstr "Od stopnje 2 naprej je treba `{ask}` uporabljati s spremenljivko. Primer: ime `{is}` `{ask}` Kako vam je ime?"
 
-msgid "available_in"
-msgstr "Available in:"
-
 #, fuzzy
 msgid "become_a_sponsor"
 msgstr "Become a sponsor"
@@ -834,6 +831,9 @@
 #, fuzzy
 msgid "expiration_date"
 msgstr "Expiration date"
+
+msgid "explore_explanation"
+msgstr "Na tej strani si lahko ogledate programe, ki so jih ustvarili drugi uporabniki Hedy. Filtrirate lahko tako stopnje Hedy kot dogodivščine. Kliknite »Ogled programa«, da odprete program in ga zaženete. Programi z rdečim naslovom vsebujejo napako. Še vedno lahko odprete program, vendar bo zagon povzročil napako. Seveda ga lahko poskusite popraviti! Če ima ustvarjalec javni profil, lahko kliknete njegovo uporabniško ime, da obiščete njegov profil. Tam boste našli vse njihove skupne programe in še veliko več!"
 
 #, fuzzy
 msgid "explore_programs"
@@ -1541,9 +1541,6 @@
 msgid "ok"
 msgstr "OK"
 
-msgid "one_level_error"
-msgstr ""
-
 #, fuzzy
 msgid "only_you_can_see"
 msgstr "Only you can see this program."
@@ -2633,16 +2630,15 @@
 #~ msgid "title_class live_statistics"
 #~ msgstr "Hedy - Live Statistics"
 
+#~ msgid "available_in"
+#~ msgstr "Available in:"
+
 #~ msgid "amount_created"
 #~ msgstr "programs created"
 
 #~ msgid "amount_saved"
 #~ msgstr "programs saved"
 
-<<<<<<< HEAD
-#~ msgid "explore_explanation"
-#~ msgstr "Na tej strani si lahko ogledate programe, ki so jih ustvarili drugi uporabniki Hedy. Filtrirate lahko tako stopnje Hedy kot dogodivščine. Kliknite »Ogled programa«, da odprete program in ga zaženete. Programi z rdečim naslovom vsebujejo napako. Še vedno lahko odprete program, vendar bo zagon povzročil napako. Seveda ga lahko poskusite popraviti! Če ima ustvarjalec javni profil, lahko kliknete njegovo uporabniško ime, da obiščete njegov profil. Tam boste našli vse njihove skupne programe in še veliko več!"
-=======
 #~ msgid "common_errors"
 #~ msgstr "Common errors"
 
@@ -2663,4 +2659,3 @@
 
 #~ msgid "student_details"
 #~ msgstr "Student details"
->>>>>>> ee1b94aa
