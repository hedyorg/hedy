--- conflicted
+++ resolved
@@ -1305,13 +1305,10 @@
 msgid "more_options"
 msgstr "More options"
 
-<<<<<<< HEAD
 msgid "multiple_keywords_warning"
 msgstr ""
-=======
 msgid "multiple_levels_warning"
 msgstr "Opazili smo, da ste izbrali več stopenj in v svojo dogodivščino vključili delčke kode, kar lahko povzroči težave s označevalnikom skladnje (sintakse) in samodejnim prevajanjem ključnih besed"
->>>>>>> 0fa6f9d1
 
 #, fuzzy
 msgid "my_account"
