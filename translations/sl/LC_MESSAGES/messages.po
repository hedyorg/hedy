--- conflicted
+++ resolved
@@ -2543,13 +2543,8 @@
 #~ msgid "pygame_waiting_for_input"
 #~ msgstr "Waiting for a button press..."
 
-<<<<<<< HEAD
-#~ msgid "multiple_levels_warning"
-#~ msgstr "Opazili smo, da ste izbrali več stopenj in v svojo dogodivščino vključili delčke kode, kar lahko povzroči težave s označevalnikom skladnje (sintakse) in samodejnim prevajanjem ključnih besed"
+#~ msgid "variables"
+#~ msgstr "Spremenljivke"
 
 #~ msgid "adventure_prompt"
 #~ msgstr "Please enter the name of the adventure"
-=======
-#~ msgid "variables"
-#~ msgstr "Spremenljivke"
->>>>>>> df9b34a7
