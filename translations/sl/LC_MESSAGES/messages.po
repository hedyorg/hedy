# Slovenian translations for PROJECT.
# Copyright (C) 2024 ORGANIZATION
# This file is distributed under the same license as the PROJECT project.
# FIRST AUTHOR <EMAIL@ADDRESS>, 2024.
#
msgid ""
msgstr ""
"Project-Id-Version: PROJECT VERSION\n"
"Report-Msgid-Bugs-To: EMAIL@ADDRESS\n"
"POT-Creation-Date: 2000-01-01 00:00+0000\n"
"PO-Revision-Date: 2024-07-08 10:20+0000\n"
"Last-Translator: Prefill add-on <noreply-addon-prefill@weblate.org>\n"
"Language-Team: none\n"
"Language: sl\n"
"MIME-Version: 1.0\n"
"Content-Type: text/plain; charset=utf-8\n"
"Content-Transfer-Encoding: 8bit\n"
"Plural-Forms: nplurals=4; plural=n%100==1 ? 0 : n%100==2 ? 1 : n%100==3 || "
"n%100==4 ? 2 : 3;\n"
"X-Generator: Weblate 5.7-dev\n"
"Generated-By: Babel 2.14.0\n"

#, fuzzy
msgid "Access Before Assign"
msgstr "Spremenljivko {name} ste poskušali uporabiti v vrstici {access_line_number}, vendar ste jo nastavili v vrstici {definition_line_number}. Spremenljivko nastavite, preden jo uporabite."

#, fuzzy
msgid "Cyclic Var Definition"
msgstr "Ime `{variable}` je treba nastaviti, preden jo lahko uporabite na desni strani ukaza `{is}`."

#, fuzzy
msgid "Else Without If Error"
msgstr "On line {line_number} you used an `{else}` but there is no `{if}` on the line before it."

#, fuzzy
msgid "Function Undefined"
msgstr "Poskušali ste uporabiti funkcijo {name}, vendar je niste definirali."

#, fuzzy
msgid "Has Blanks"
msgstr "Vaša koda je nepopolna. Vsebuje prazna mesta, ki jih morate nadomestiti s kodo."

#, fuzzy
msgid "Incomplete"
msgstr "Ups! Pozabili ste del kode! V vrstici {line_number} morate za `{incomplete_command}` vnesti besedilo."

#, fuzzy
msgid "Incomplete Repeat"
msgstr "Zdi se, da ste pri ukazu `{command}`, ki ste ga uporabili v vrstici {line_number}, pozabili uporabiti ukaz `{repeat}`."

#, fuzzy
msgid "Invalid"
msgstr "`{invalid_command}` ni ukaz Hedy stopnje {level}. Ali ste mislili `{guessed_command}`?"

#, fuzzy
msgid "Invalid Argument"
msgstr "Ne morete uporabiti ukaza `{command}` z `{invalid_argument}`. Poskusite spremeniti `{invalid_argument}` v {allowed_types}."

#, fuzzy
msgid "Invalid Argument Type"
msgstr "Ukaza `{command}` morete uporabiti z `{invalid_argument}`. Poskusite spremeniti `{invalid_argument}` v {allowed_types}."

#, fuzzy
msgid "Invalid At Command"
msgstr "Ukaza `{command}` od 16. stopnje naprej ni dovoljeno uporabljati. Za uporabo elementa s seznama lahko uporabite oglate oklepaje, na primer `prijatelji[i]`, `srečna_števila[{random}]`."

#, fuzzy
msgid "Invalid Space"
msgstr "Opala! Vrstico ste začeli s presledkom v vrstici {line_number}. Nepričakovani presledki lahko računalnike zmedejo, ga lahko odstranite?"

#, fuzzy
msgid "Invalid Type Combination"
msgstr "`{invalid_argument}` in `{invalid_argument_2}` ne morete uporabit skupaj z `{command}`, ker je eden {invalid_type}, drugi pa {invalid_type_2}. Poskusite spremeniti `{invalid_argument}` v {invalid_type_2} ali `{invalid_argument_2}` v {invalid_type}."

#, fuzzy
msgid "Lonely Echo"
msgstr "Uporabili ste `{echo}` pred `{ask}` ali `{echo}` brez `{ask}`.`{ask}` postavite pred `{echo}."

#, fuzzy
msgid "Lonely Text"
msgstr "It looks like you forgot to use a command with the text you used in line {line_number}"

#, fuzzy
msgid "Missing Additional Command"
msgstr "It looks like you forgot to complete writing `{command}` on line {line_number}. Try adding `{missing_command}` to your code."

#, fuzzy
msgid "Missing Colon Error"
msgstr "Starting at level 17, `{command}` needs a `:`. It looks like you forgot to use one at the end of line {line_number}."

#, fuzzy
msgid "Missing Command"
msgstr "It looks like you forgot to use a command on line {line_number}."

#, fuzzy
msgid "Missing Inner Command"
msgstr "Izgleda, da ste pozabili uporabiti ukaz z izjavo `{command}`, ki ste jo uporabili v vrstici {line_number}."

#, fuzzy
msgid "Missing Square Brackets"
msgstr "Zdi se, da ste pri seznamu, ki ste ga ustvarili v vrstici {line_number}, pozabili uporabiti oglate oklepaje `[]`."

#, fuzzy
msgid "Missing Variable"
msgstr "Videti je da vaš `{command}` pogreša še spremenljivko na začetku vrstice."

#, fuzzy
msgid "Misspelled At Command"
msgstr "Izgleda, da ste morda ukaz `{command}` zapisali napačno. Namesto tega ste v vrstici {line_number} zapisali `{invalid_argument}`."

#, fuzzy
msgid "No Indentation"
msgstr "V vrstici {line_number} ste uporabili premalo presledkov. Uporabili ste {leading_spaces} presledkov, kar je premalo. Vsak nov blok začnite s {indent_size} presledki, ki so večji od presledka v prejšnji vrstici."

#, fuzzy
msgid "Non Decimal Variable"
msgstr "V vrstici {line_number} ste morda poskusili uporabiti številko, ki Hedy ni preveč všeč! Poskusite ga spremeniti v decimalno število, na primer 2.0."

#, fuzzy
msgid "Parse"
msgstr "Vnesena koda ni veljavna Hedy koda. V vrstici {location[0]} na mestu {location[1]} je napaka. Vnesli ste `{character_found}`, vendar to ni dovoljeno."

#, fuzzy
msgid "Pressit Missing Else"
msgstr "Pozabili ste dodati še, kaj se zgodi, ko pritisnete drugo tipko, zato v kodo dodajte `{else}`"

#, fuzzy
msgid "Runtime Index Error"
msgstr "Poskusili ste dostopati do seznama {name}, vendar je seznam prazen ali pa indeks kaže na napačno mesto."

#, fuzzy
msgid "Runtime Value Error"
msgstr "Med izvajanjem vašega programa je ukaz `{command}` prejel vrednost `{value}`, ki ni dovoljena. {tip}."

#, fuzzy
msgid "Runtime Values Error"
msgstr "Med izvajanjem vašega programa je ukaz `{command}` prejel vrednosti `{value}` in `{value}`, ki nista dovoljeni. {tip}."

#, fuzzy
msgid "Save Microbit code "
msgstr "Save Microbit code"

#, fuzzy
msgid "Too Big"
msgstr "Vau! Vaš program ima neverjetnih {lines_of_code} vrstic kode! Toda na tej ravni lahko obdelamo le {max_lines} vrstic. Svoj program skrajšajte in poskusite znova."

#, fuzzy
msgid "Too Few Indents"
msgstr "You used too few leading spaces in line {line_number}. You used {leading_spaces} spaces, which is too few."

#, fuzzy
msgid "Too Many Indents"
msgstr "You used too many leading spaces in line {line_number}. You used {leading_spaces} spaces, which is too many."

#, fuzzy
msgid "Unexpected Indentation"
msgstr "You used too many spaces in line {line_number}. You used {leading_spaces} spaces, which is too much. Start every new block with {indent_size} spaces more than the line before."

#, fuzzy
msgid "Unquoted Assignment"
msgstr "Na tej stopnji morate besedila postaviti med narekovaje desno od `{is}`. Na to ste pozabili pri besedilu {text}."

#, fuzzy
msgid "Unquoted Equality Check"
msgstr "If you want to check if a variable is equal to multiple words, the words should be surrounded by quotation marks!"

#, fuzzy
msgid "Unquoted Text"
msgstr "Be careful. If you `{ask}` or `{print}` something, the text should start and finish with a quotation mark. You forgot that for the text {unquotedtext}."

#, fuzzy
msgid "Unsupported Float"
msgstr "Na tej stopnji so dovoljena le cela števila, čez nekaj stopenj pa boste lahko delali tudi z decimalkami. Za zdaj spremenite `{value}` v celo število."

#, fuzzy
msgid "Unsupported String Value"
msgstr "Text values cannot contain `{invalid_value}`."

#, fuzzy
msgid "Unused Variable"
msgstr "You defined the variable {variable_name} on line {line_number}, but you did not use it."

#, fuzzy
msgid "Var Undefined"
msgstr "You tried to use the variable `{name}`, but you didn't set it. It is also possible that you were trying to use the word `{name}` but forgot quotation marks."

#, fuzzy
msgid "Wrong Level"
msgstr "To je bila pravilna koda Hedy, vendar ne na pravi stopnji. Napisali ste `{offending_keyword}` za stopnjo {working_level}. Nasvet: {tip}"

#, fuzzy
msgid "Wrong Number of Arguments"
msgstr "Your function used the wrong number of arguments. You provided {used_number} but the function {name} needs {defined_number}"

#, fuzzy
msgid "account_overview"
msgstr "Account overview"

#, fuzzy
msgid "accounts_created"
msgstr "Accounts were successfully created."

#, fuzzy
msgid "accounts_intro"
msgstr "On this page you can create accounts for multiple students at once. These are automatically added to the current class, so make sure the class shown above is the right one! Every username needs to be unique in the entire Hedy system. You can use 'Postfix classname' to add your class name to all accounts. If you manually enter passwords, these need to be <b>at least</b> 6 characters."

#, fuzzy
msgid "achievement_earned"
msgstr "You've earned an achievement!"

#, fuzzy
msgid "achievements"
msgstr "achievements"

#, fuzzy
msgid "achievements_check_icon_alt"
msgstr "Achievement check icon"

#, fuzzy
msgid "achievements_logo_alt"
msgstr "Achievement logo"

#, fuzzy
msgid "actions"
msgstr "Actions"

#, fuzzy
msgid "add"
msgstr "Add"

#, fuzzy
msgid "add_students"
msgstr "Add students"

#, fuzzy
msgid "add_your_language"
msgstr "Add your language!"

#, fuzzy
msgid "admin"
msgstr "Admin"

msgid "advance_button"
msgstr "Pojdi na stopnjo {level}"

#, fuzzy
msgid "adventure"
msgstr "Adventure"

#, fuzzy
msgid "adventure_cloned"
msgstr "Adventure is cloned"

#, fuzzy
msgid "adventure_code_button"
msgstr "Adventure Code"

msgid "adventure_codeblock_button"
msgstr "Uporabite ta gumb, ko želite ustvariti blok kode, ki jo lahko učenci izvajajo v vaši dogodivščini. Namig: postavite izbor na konec zadnje vrstice programske kode in trikrat <kbd>Enter</kbd> vnesite za kodo."

#, fuzzy
msgid "adventure_duplicate"
msgstr "You already have an adventure with this name."

#, fuzzy
msgid "adventure_empty"
msgstr "You didn't enter an adventure name!"

#, fuzzy
msgid "adventure_exp_3"
msgstr "Make sure you always surround keywords with { } when you write them outside of code blocks, then they are recognized correctly. You can use the \"preview\" button to view a styled version of your adventure. To view the adventure on a dedicated page, select \"view\" from the teachers page."

#, fuzzy
msgid "adventure_exp_classes"
msgstr "Your adventure is used within the following classes"

#, fuzzy
msgid "adventure_flagged"
msgstr "The adventure was flagged successfully."

#, fuzzy
msgid "adventure_id_invalid"
msgstr "This adventure id is invalid."

#, fuzzy
msgid "adventure_length"
msgstr "Your adventure has to be at least 20 characters."

#, fuzzy
msgid "adventure_name_invalid"
msgstr "This adventure name is invalid."

#, fuzzy
msgid "adventure_prompt"
msgstr "Please enter the name of the adventure"

#, fuzzy
msgid "adventure_terms"
msgstr "I agree that my adventure might be made publicly available on Hedy."

#, fuzzy
msgid "adventure_updated"
msgstr "The adventure has been updated!"

#, fuzzy
msgid "adventures"
msgstr "Adventures"

#, fuzzy
msgid "adventures_completed"
msgstr "Adventures completed: {number_of_adventures}"

msgid "adventures_info"
msgstr "Vsaka stopnja Hedy ima vgrajene vaje za učence, ki jih imenujemo dogodivščine. Ustvarite lahko lastne dogodivščine in jih dodate svojim razredom. S svojimi dogodivščinami lahko ustvarite dogodivščine, ki so relevantne in zanimive za vaše učence. Več informacij o ustvarjanju lastnih dogodivščin najdete <a href=\"https://hedy.org/for-teachers/manual/features\">tukaj</a>."

#, fuzzy
msgid "adventures_restored"
msgstr "The default adventures have been restored."

#, fuzzy
msgid "adventures_tried"
msgstr "Adventures tried"

#, fuzzy
msgid "ago"
msgstr "{timestamp} ago"

#, fuzzy
msgid "agree_invalid"
msgstr "You have to agree with the privacy terms."

#, fuzzy
msgid "agree_with"
msgstr "I agree to the"

#, fuzzy
msgid "ajax_error"
msgstr "There was an error, please try again."

#, fuzzy
msgid "all"
msgstr "All"

#, fuzzy
msgid "all_class_highscores"
msgstr "All students visible in class highscores"

#, fuzzy
msgid "already_account"
msgstr "Already have an account?"

#, fuzzy
msgid "already_program_running"
msgstr "There is already a program running, finish that one first."

#, fuzzy
msgid "already_teacher"
msgstr "You already have a teacher account."

#, fuzzy
msgid "already_teacher_request"
msgstr "You already have a pending teacher request."

#, fuzzy
msgid "amount_submitted"
msgstr "programs submitted"

#, fuzzy
msgid "are_you_sure"
msgstr "Are you sure? You cannot revert this action."

msgid "ask_needs_var"
msgstr "Od stopnje 2 naprej je treba `{ask}` uporabljati s spremenljivko. Primer: ime `{is}` `{ask}` Kako vam je ime?"

#, fuzzy
msgid "become_a_sponsor"
msgstr "Become a sponsor"

#, fuzzy
msgid "birth_year"
msgstr "Birth year"

#, fuzzy
msgid "bug"
msgstr "Bug"

#, fuzzy
msgid "by"
msgstr "by"

#, fuzzy
msgid "cancel"
msgstr "Cancel"

#, fuzzy
msgid "cant_parse_exception"
msgstr "Couldn't parse the program"

#, fuzzy
msgid "certificate"
msgstr "Certificate of Completion"

#, fuzzy
msgid "certified_teacher"
msgstr "Certified teacher"

#, fuzzy
msgid "change_password"
msgstr "Change password"

#, fuzzy
msgid "cheatsheet_title"
msgstr "Cheatsheet"

#, fuzzy
msgid "class_already_joined"
msgstr "You are already a student of class"

#, fuzzy
msgid "class_customize_success"
msgstr "Class successfully customized."

#, fuzzy
msgid "class_graph_explanation"
msgstr "In this graph you can see represented the numbers of adventures your students have attempted (meaning they have done meaninful work in that adventure), with respect to the number of errors and successful runs."

#, fuzzy
msgid "class_name_duplicate"
msgstr "You already have a class with this name."

#, fuzzy
msgid "class_name_empty"
msgstr "You didn't enter a class name!"

#, fuzzy
msgid "class_name_invalid"
msgstr "This class name is invalid."

#, fuzzy
msgid "class_name_prompt"
msgstr "Please enter the name of the new class"

#, fuzzy
msgid "class_performance_graph"
msgstr "Class performance graph"

#, fuzzy
msgid "class_survey_description"
msgstr "We would like to get a better overview of our Hedy users. By providing these answers, you would help improve Hedy. Thank you!"

#, fuzzy
msgid "class_survey_later"
msgstr "Remind me tomorrow"

#, fuzzy
msgid "class_survey_question1"
msgstr "What is the age range in your class?"

#, fuzzy
msgid "class_survey_question2"
msgstr "What is the spoken language in your class?"

#, fuzzy
msgid "class_survey_question3"
msgstr "What is the gender balance in your class?"

#, fuzzy
msgid "class_survey_question4"
msgstr "What distinguishes your students from others?"

#, fuzzy
msgid "classes"
msgstr "Classes"

#, fuzzy
msgid "classes_info"
msgstr "Create a class to follow the progress of each student in dashboard, and to customize the adventures your students see, and even adding your own! You can create as many classes as you like, and each class can have multiple teachers each one with different roles. You can also add as many students as you want, but mind that each student can only be in one class at a time. You can find more information about classes in the <a href=\"https://hedy.org/for-teachers/manual/preparations#for-teachers\">teacher manual</a>."

#, fuzzy
msgid "clone"
msgstr "Clone"

#, fuzzy
msgid "cloned_times"
msgstr "Clones"

#, fuzzy
msgid "close"
msgstr "Close"

#, fuzzy
msgid "comma"
msgstr "a comma"

#, fuzzy
msgid "command_not_available_yet_exception"
msgstr "Command not available yet"

#, fuzzy
msgid "command_unavailable_exception"
msgstr "Command not correct anymore"

#, fuzzy
msgid "commands"
msgstr "Commands"

#, fuzzy
msgid "common_errors"
msgstr "Common errors"

#, fuzzy
msgid "congrats_message"
msgstr "Congratulations, {username}, you have reached the following results with Hedy!"

#, fuzzy
msgid "connect_guest_teacher"
msgstr "I would like to be connected with a guest teacher who can give a few lessons"

#, fuzzy
msgid "constant_variable_role"
msgstr "constant"

#, fuzzy
msgid "content_invalid"
msgstr "This adventure is invalid."

#, fuzzy
msgid "contributor"
msgstr "Contributor"

#, fuzzy
msgid "copy_clipboard"
msgstr "Successfully copied to clipboard"

#, fuzzy
msgid "copy_code"
msgstr "Copy code"

#, fuzzy
msgid "copy_join_link"
msgstr "Copy join link"

#, fuzzy
msgid "copy_link_success"
msgstr "Join link successfully copied to clipboard"

#, fuzzy
msgid "copy_link_to_share"
msgstr "Copy link to share"

#, fuzzy
msgid "copy_mail_link"
msgstr "Please copy and paste this link into a new tab:"

#, fuzzy
msgid "correct_answer"
msgstr "The correct answer is"

#, fuzzy
msgid "country"
msgstr "Country"

#, fuzzy
msgid "country_invalid"
msgstr "Please select a valid country."

#, fuzzy
msgid "country_title"
msgstr "Country"

#, fuzzy
msgid "create_account"
msgstr "Create account"

#, fuzzy
msgid "create_accounts"
msgstr "Create accounts"

#, fuzzy
msgid "create_accounts_prompt"
msgstr "Are you sure you want to create these accounts?"

#, fuzzy
msgid "create_adventure"
msgstr "Create adventure"

#, fuzzy
msgid "create_class"
msgstr "Create a new class"

#, fuzzy
msgid "create_multiple_accounts"
msgstr "Create multiple accounts"

#, fuzzy
msgid "create_public_profile"
msgstr "Create public profile"

#, fuzzy
msgid "create_question"
msgstr "Do you want to create one?"

#, fuzzy
msgid "create_student_account"
msgstr "Create an account"

#, fuzzy
msgid "create_student_account_explanation"
msgstr "You can save your own programs with an account."

#, fuzzy
msgid "create_teacher_account"
msgstr "Create a teacher account"

#, fuzzy
msgid "create_teacher_account_explanation"
msgstr "With a teacher account, you can save your programs and see the results of your students."

#, fuzzy
msgid "creator"
msgstr "Creator"

#, fuzzy
msgid "current_password"
msgstr "Current password"

#, fuzzy
msgid "customization_deleted"
msgstr "Customizations successfully deleted."

#, fuzzy
msgid "customize"
msgstr "Customize"

#, fuzzy
msgid "customize_adventure"
msgstr "Customize adventure"

#, fuzzy
msgid "customize_class"
msgstr "Customize class"

#, fuzzy
msgid "dash"
msgstr "a dash"

#, fuzzy
msgid "default_401"
msgstr "Looks like you aren't authorized..."

#, fuzzy
msgid "default_403"
msgstr "Looks like this action is forbidden..."

#, fuzzy
msgid "default_404"
msgstr "We could not find that page..."

#, fuzzy
msgid "default_500"
msgstr "Something went wrong..."

#, fuzzy
msgid "delete"
msgstr "Delete"

#, fuzzy
msgid "delete_adventure_prompt"
msgstr "Are you sure you want to remove this adventure?"

#, fuzzy
msgid "delete_class_prompt"
msgstr "Are you sure you want to delete the class?"

#, fuzzy
msgid "delete_confirm"
msgstr "Are you sure you want to delete the program?"

#, fuzzy
msgid "delete_invite"
msgstr "Delete invitation"

#, fuzzy
msgid "delete_invite_prompt"
msgstr "Are you sure you want to remove this class invitation?"

#, fuzzy
msgid "delete_public"
msgstr "Delete public profile"

#, fuzzy
msgid "delete_success"
msgstr "Program deleted successfully."

#, fuzzy
msgid "delete_tag_prompt"
msgstr "Are you sure you want to delete this tag?"

#, fuzzy
msgid "destroy_profile"
msgstr "Delete profile"

#, fuzzy
msgid "developers_mode"
msgstr "Programmer's mode"

#, fuzzy
msgid "directly_available"
msgstr "Directly open"

#, fuzzy
msgid "disable"
msgstr "Disable"

#, fuzzy
msgid "disable_explore_page"
msgstr "Disable explore page"

#, fuzzy
msgid "disable_parsons"
msgstr "Disable all puzzles"

msgid "disable_quizes"
msgstr "Onemogoči vse kvize"

#, fuzzy
msgid "disabled"
msgstr "Disabled"

msgid "disabled_button_quiz"
msgstr "Vaš rezultat kviza je pod dopustnim pragom, poskusite znova!"

#, fuzzy
msgid "discord_server"
msgstr "Discord server"

#, fuzzy
msgid "distinguished_user"
msgstr "Distinguished user"

#, fuzzy
msgid "double quotes"
msgstr "double quotes"

#, fuzzy
msgid "download"
msgstr "Download"

#, fuzzy
msgid "download_login_credentials"
msgstr "Do you want to download the login credentials after the accounts creation?"

#, fuzzy
msgid "duplicate"
msgstr "Duplicate"

#, fuzzy
msgid "echo_and_ask_mismatch_exception"
msgstr "Echo and ask mismatch"

msgid "echo_out"
msgstr "Od 2. stopnje naprej `{echo}` ni več potreben. Zdaj lahko odgovor ponovite z `{ask}` in `{print}`. Primer: `ime {is} {ask} Kako ti je ime? {print} živijo ime`"

#, fuzzy
msgid "edit_adventure"
msgstr "Edit adventure"

#, fuzzy
msgid "edit_code_button"
msgstr "Edit code"

#, fuzzy
msgid "email"
msgstr "Email"

#, fuzzy
msgid "email_invalid"
msgstr "Please enter a valid email."

msgid "end_quiz"
msgstr "Konec kviza"

#, fuzzy
msgid "english"
msgstr "English"

#, fuzzy
msgid "enter"
msgstr "Enter"

#, fuzzy
msgid "enter_password"
msgstr "Enter a new password for"

#, fuzzy
msgid "enter_text"
msgstr "Enter your answer here..."

#, fuzzy
msgid "error_logo_alt"
msgstr "Error logo"

#, fuzzy
msgid "errors"
msgstr "Errors"

#, fuzzy
msgid "exclamation mark"
msgstr "an exclamation mark"

#, fuzzy
msgid "exercise"
msgstr "Exercise"

#, fuzzy
msgid "exercise_doesnt_exist"
msgstr "This exercise doesn't exist"

#, fuzzy
msgid "exists_email"
msgstr "That email is already in use."

#, fuzzy
msgid "exists_username"
msgstr "That username is already in use."

#, fuzzy
msgid "exit_preview_mode"
msgstr "Exit preview mode"

#, fuzzy
msgid "experience_invalid"
msgstr "Please select a valid experience, choose (Yes, No)."

#, fuzzy
msgid "expiration_date"
msgstr "Expiration date"

#, fuzzy
msgid "explore_programs"
msgstr "Explore programs"

#, fuzzy
msgid "explore_programs_logo_alt"
msgstr "Explore programs icon"

#, fuzzy
msgid "favorite_program"
msgstr "Favorite program"

#, fuzzy
msgid "favourite_confirm"
msgstr "Are you sure you want to set this program as your favourite?"

#, fuzzy
msgid "favourite_program"
msgstr "Favourite program"

#, fuzzy
msgid "favourite_program_invalid"
msgstr "Your chosen favourite program is invalid."

#, fuzzy
msgid "favourite_success"
msgstr "Your program is set as favourite."

#, fuzzy
msgid "feature"
msgstr "Feature"

#, fuzzy
msgid "feedback"
msgstr "Feedback"

#, fuzzy
msgid "feedback_message_error"
msgstr "Something went wrong, please try again later."

#, fuzzy
msgid "feedback_message_success"
msgstr "Thank you, we recieved your feedback and will contact you if needed."

#, fuzzy
msgid "feedback_modal_message"
msgstr "Please send us a message with a category. We appreciate your help to improve Hedy!"

#, fuzzy
msgid "female"
msgstr "Female"

#, fuzzy
msgid "flag_adventure_prompt"
msgstr "Do you want to flag this adventure so that we check its appropriateness?"

#, fuzzy
msgid "float"
msgstr "a number"

#, fuzzy
msgid "for_teachers"
msgstr "For teachers"

#, fuzzy
msgid "forgot_password"
msgstr "Forgot your password?"

#, fuzzy
msgid "from_another_teacher"
msgstr "From another teacher"

#, fuzzy
msgid "from_magazine_website"
msgstr "From a magazine or website"

#, fuzzy
msgid "from_video"
msgstr "From a video"

#, fuzzy
msgid "fun_statistics_msg"
msgstr "Here are some fun statistics!"

#, fuzzy
msgid "gender"
msgstr "Gender"

#, fuzzy
msgid "gender_invalid"
msgstr "Please select a valid gender, choose (Female, Male, Other)."

#, fuzzy
msgid "general"
msgstr "General"

#, fuzzy
msgid "general_settings"
msgstr "General settings"

#, fuzzy
msgid "generate_passwords"
msgstr "Generate passwords"

#, fuzzy
msgid "get_certificate"
msgstr "Get your certificate!"

#, fuzzy
msgid "give_link_to_teacher"
msgstr "Give the following link to your teacher:"

#, fuzzy
msgid "go_back"
msgstr "Go back"

#, fuzzy
msgid "go_back_to_main"
msgstr "Go back to main page"

msgid "go_to_question"
msgstr "Pojdi na vprašanje"

msgid "go_to_quiz_result"
msgstr "Pojdi na rezultat kviza"

#, fuzzy
msgid "goto_profile"
msgstr "Go to my profile"

#, fuzzy
msgid "graph_title"
msgstr "Errors per adventure completed on level {level}"

#, fuzzy
msgid "grid_overview"
msgstr "Overview of programs per adventure"

#, fuzzy
msgid "hand_in"
msgstr "Hand in"

#, fuzzy
msgid "hand_in_exercise"
msgstr "Hand in exercise"

#, fuzzy
msgid "heard_about_hedy"
msgstr "How have you heard about Hedy?"

#, fuzzy
msgid "heard_about_invalid"
msgstr "Please select a valid way you heard about us."

#, fuzzy
msgid "hedy_achievements"
msgstr "Hedy achievements"

#, fuzzy
msgid "hedy_choice_title"
msgstr "Hedy's Choice"

#, fuzzy
msgid "hedy_introduction_slides"
msgstr "Hedy Introduction Slides"

#, fuzzy
msgid "hedy_logo_alt"
msgstr "Hedy logo"

#, fuzzy
msgid "hedy_on_github"
msgstr "Hedy on Github"

#, fuzzy
msgid "hedy_tutorial_logo_alt"
msgstr "Hedy tutorial icon"

#, fuzzy
msgid "hello_logo"
msgstr "hello"

#, fuzzy
msgid "hidden"
msgstr "Hidden"

#, fuzzy
msgid "hide_cheatsheet"
msgstr "Hide cheatsheet"

#, fuzzy
msgid "hide_keyword_switcher"
msgstr "Hide keyword switcher"

msgid "highest_level_reached"
msgstr "Najvišja stopnja dosežena"

msgid "highest_quiz_score"
msgstr "Najvišji rezultat kviza"

#, fuzzy
msgid "highscore_explanation"
msgstr "On this page you can view the current Highscores, based on the amount of achievements gathered. View the ranking for either all users, your country or your class. Click on a username to view their public profile."

#, fuzzy
msgid "highscore_no_public_profile"
msgstr "You don't have a public profile and are therefore not listed on the highscores. Do you wish to create one?"

#, fuzzy
msgid "highscores"
msgstr "Highscores"

msgid "hint"
msgstr "Namig?"

#, fuzzy
msgid "ill_work_some_more"
msgstr "I'll work on it a little longer"

#, fuzzy
msgid "image_invalid"
msgstr "The image you chose is invalid."

#, fuzzy
msgid "incomplete_command_exception"
msgstr "Incomplete Command"

#, fuzzy
msgid "incorrect_handling_of_quotes_exception"
msgstr "Incorrect handling of quotes"

#, fuzzy
msgid "incorrect_use_of_types_exception"
msgstr "Incorrect use of types"

#, fuzzy
msgid "incorrect_use_of_variable_exception"
msgstr "Incorrect use of variable"

#, fuzzy
msgid "indentation_exception"
msgstr "Incorrect Indentation"

#, fuzzy
msgid "input"
msgstr "input from `{ask}`"

#, fuzzy
msgid "input_variable_role"
msgstr "input"

#, fuzzy
msgid "integer"
msgstr "a number"

#, fuzzy
msgid "invalid_class_link"
msgstr "Invalid link for joining the class."

#, fuzzy
msgid "invalid_command_exception"
msgstr "Invalid command"

#, fuzzy
msgid "invalid_keyword_language_comment"
msgstr "# The provided keyword language is invalid, keyword language is set to English"

#, fuzzy
msgid "invalid_language_comment"
msgstr "# The provided language is invalid, language set to English"

msgid "invalid_level_comment"
msgstr "# Navedena stopnja je neveljavna, stopnja je nastavljena na nivo 1"

#, fuzzy
msgid "invalid_program_comment"
msgstr "# The provided program is invalid, please try again"

#, fuzzy
msgid "invalid_teacher_invitation_code"
msgstr "The teacher invitation code is invalid. To become a teacher, reach out to hello@hedy.org."

#, fuzzy
msgid "invalid_tutorial_step"
msgstr "Invalid tutorial step"

#, fuzzy
msgid "invalid_username_password"
msgstr "Invalid username/password."

#, fuzzy
msgid "invite_by_username"
msgstr "Invite by username"

#, fuzzy
msgid "invite_date"
msgstr "Invite date"

#, fuzzy
msgid "invite_message"
msgstr "You have received an invitation to join class"

#, fuzzy
msgid "invite_prompt"
msgstr "Enter a username"

#, fuzzy
msgid "invite_teacher"
msgstr "Invite a teacher"

#, fuzzy
msgid "join_class"
msgstr "Join class"

#, fuzzy
msgid "join_prompt"
msgstr "You need to have an account to join a class. Would you like to login now?"

#, fuzzy
msgid "keybinding_waiting_for_keypress"
msgstr "Waiting for a button press..."

#, fuzzy
msgid "keyword_language_invalid"
msgstr "Please select a valid keyword language (select English or your own language)."

#, fuzzy
msgid "landcode_phone_number"
msgstr "Please also add your country's landcode"

#, fuzzy
msgid "language"
msgstr "Language"

#, fuzzy
msgid "language_invalid"
msgstr "Please select a valid language."

#, fuzzy
msgid "languages"
msgstr "Which of these programming languages have you used before?"

#, fuzzy
msgid "last_achievement"
msgstr "Last earned achievement"

#, fuzzy
msgid "last_edited"
msgstr "Last edited"

#, fuzzy
msgid "last_error"
msgstr "Last error"

#, fuzzy
msgid "last_program"
msgstr "Last program"

#, fuzzy
msgid "last_update"
msgstr "Last update"

#, fuzzy
msgid "lastname"
msgstr "Last Name"

#, fuzzy
msgid "leave_class"
msgstr "Leave class"

msgid "level"
msgstr "Stopnja"

msgid "level_accessible"
msgstr "Stopnja je odprta za učence"

msgid "level_disabled"
msgstr "Stopnja onemogočena"

msgid "level_future"
msgstr "Ta stopnja se avtomatsko odpre "

msgid "level_invalid"
msgstr "Ta stopnja Hedy ni veljavna."

msgid "level_not_class"
msgstr "Ta stopnja v vašem razredu še ni na voljo"

msgid "level_title"
msgstr "Stopnja"

msgid "levels"
msgstr "stopnje"

#, fuzzy
msgid "link"
msgstr "Link"

#, fuzzy
msgid "list"
msgstr "a list"

#, fuzzy
msgid "list_variable_role"
msgstr "list"

#, fuzzy
msgid "live_dashboard"
msgstr "Live Dashboard"

#, fuzzy
msgid "logged_in_to_share"
msgstr "You must be logged in to save and share a program."

#, fuzzy
msgid "login"
msgstr "Log in"

#, fuzzy
msgid "login_long"
msgstr "Log in to your account"

#, fuzzy
msgid "login_to_save_your_work"
msgstr "Log in to save your work"

#, fuzzy
msgid "logout"
msgstr "Log out"

#, fuzzy
msgid "longest_program"
msgstr "Longest program"

#, fuzzy
msgid "mail_change_password_body"
msgstr ""
"Your Hedy password has been changed. If you did this, all is good.\n"
"If you didn't change your password, please contact us immediately by replying to this email."

#, fuzzy
msgid "mail_change_password_subject"
msgstr "Your Hedy password has been changed"

#, fuzzy
msgid "mail_error_change_processed"
msgstr "Something went wrong when sending a validation mail, the changes are still correctly processed."

#, fuzzy
msgid "mail_goodbye"
msgstr ""
"Keep programming!\n"
"The Hedy team"

#, fuzzy
msgid "mail_hello"
msgstr "Hi {username}!"

#, fuzzy
msgid "mail_recover_password_body"
msgstr ""
"By clicking on this link, you can set a new Hedy password. This link is valid for <b>4</b> hours.\n"
"If you haven't required a password reset, please ignore this email: {link}"

#, fuzzy
msgid "mail_recover_password_subject"
msgstr "Request a password reset."

#, fuzzy
msgid "mail_reset_password_body"
msgstr ""
"Your Hedy password has been reset to a new one. If you did this, all is good.\n"
"If you didn't change your password, please contact us immediately by replying to this email."

#, fuzzy
msgid "mail_reset_password_subject"
msgstr "Your Hedy password has been reset"

msgid "mail_welcome_teacher_body"
msgstr ""
"<strong>Dobrodošli!</strong>\n"
"Čestitamo za vaš nov učiteljski račun Hedy. Dobrodošli v svetovni skupnosti učiteljev Hedy!\n"
"\n"
"<strong>Kaj zmorejo učiteljevi računi</strong>\n"
"Zdaj so vam na voljo številne dodatne možnosti.\n"
"\n"
"1. Dodatna razlaga je na voljo v <a href=\"https://hedy.org/for-teachers/manual\">priročniku za učitelje</a>.\n"
"2. S svojim računom učitelja lahko ustvarite razrede. Vaši učenci se lahko nato pridružijo vašim predavanjem in lahko vidite njihov napredek. Razredi se izvajajo in upravljajo na <a href=\"https://hedycode.com/for-teachers\">strani za učitelje</a>.\n"
"3. Svoje razrede lahko popolnoma prilagodite, na primer lahko odprete in zaprete stopnje, omogočite ali onemogočite, ali pa ustvarite kar lastne, dogodivščine!\n"
"\n"
"<strong>Pridružite se naši spletni skupnosti!</strong>\n"
"Vsi učitelji Hedy, programerji in drugi podporniki so dobrodošli, da se pridružijo našemu <a href=\"https://discord.gg/8yY7dEme9r\">strežniku Discord</a>. To je idealen kraj za klepet o Hedy: imamo kanale, kjer lahko pokažete svoje super projekte in lekcije, kanale za prijavo napak in kanale za klepet z drugimi učitelji in ekipo Hedy.\n"
"\n"
"<strong>Kako zaprositi za pomoč </strong>\n"
"Če je karkoli nejasno, nam to lahko sporočite na Discordu ali pa <a href=\"mailto: hello@hedy.org\">nam pošljete e-pošto</a>.\n"
"\n"
"<strong>Kako prijaviti napake</strong>\n"
"V Discordu imamo kanal za prijavo hroščev, imenovan #bugs. To je idealen kraj, da nas obvestite o težavah, na katere naletite. Če znate uporabljati GitHub, lahko ustvarite <a href=\"https://github.com/hedyorg/hedy/issues/new?assignees=&labels=&template=bug_report.md&title=%5BBUG%5D\">težavo </a> tam.\n"

#, fuzzy
msgid "mail_welcome_teacher_subject"
msgstr "Your Hedy teacher account is ready"

#, fuzzy
msgid "mail_welcome_verify_body"
msgstr ""
"Your Hedy account has been created successfully. Welcome!\n"
"Please click on this link to verify your email address: {link}"

#, fuzzy
msgid "mail_welcome_verify_subject"
msgstr "Welcome to Hedy"

#, fuzzy
msgid "mailing_title"
msgstr "Subscribe to the Hedy newsletter"

#, fuzzy
msgid "main_subtitle"
msgstr "Textual programming for the classroom"

#, fuzzy
msgid "main_title"
msgstr "Hedy"

#, fuzzy
msgid "make_sure_you_are_done"
msgstr "Make sure you are done! You will not be able to change your program anymore after you click \"Hand in\"."

#, fuzzy
msgid "male"
msgstr "Male"

#, fuzzy
msgid "mandatory_mode"
msgstr "Mandatory developer's mode"

#, fuzzy
msgid "more_options"
msgstr "More options"

#, fuzzy
msgid "multiple_keywords_warning"
msgstr "You are trying to use the keyword {orig_keyword}, but this keyword might have several meanings. Please choose the one you're trying to use from this list and copy paste it in your code, curly braces included: {keyword_list}"

msgid "multiple_levels_warning"
msgstr "Opazili smo, da ste izbrali več stopenj in v svojo dogodivščino vključili delčke kode, kar lahko povzroči težave s označevalnikom skladnje (sintakse) in samodejnim prevajanjem ključnih besed"

#, fuzzy
msgid "my_account"
msgstr "My account"

#, fuzzy
msgid "my_achievements"
msgstr "My achievements"

#, fuzzy
msgid "my_adventures"
msgstr "My adventures"

#, fuzzy
msgid "my_classes"
msgstr "My classes"

#, fuzzy
msgid "my_messages"
msgstr "My messages"

#, fuzzy
msgid "my_public_profile"
msgstr "My public profile"

#, fuzzy
msgid "name"
msgstr "Name"

#, fuzzy
msgid "nav_explore"
msgstr "Explore"

#, fuzzy
msgid "nav_hedy"
msgstr "Hedy"

#, fuzzy
msgid "nav_learn_more"
msgstr "Learn more"

#, fuzzy
msgid "nav_start"
msgstr "Home"

#, fuzzy
msgid "new_password"
msgstr "New password"

#, fuzzy
msgid "new_password_repeat"
msgstr "Repeat new password"

#, fuzzy
msgid "newline"
msgstr "a new line"

#, fuzzy
msgid "next_exercise"
msgstr "Next exercise"

#, fuzzy
msgid "next_page"
msgstr "Next page"

#, fuzzy
msgid "next_step_tutorial"
msgstr "Next step >>>"

#, fuzzy
msgid "no"
msgstr "No"

#, fuzzy
msgid "no_account"
msgstr "No account?"

#, fuzzy
msgid "no_accounts"
msgstr "There are no accounts to create."

#, fuzzy
msgid "no_adventures_yet"
msgstr "There are no public adventures yet..."

#, fuzzy
msgid "no_certificate"
msgstr "This user hasn't earned the Hedy Certificate of Completion"

msgid "no_more_flat_if"
msgstr "Od 8. stopnje naprej je treba kodo za `{if}` postaviti v naslednjo vrstico in jo začeti s 4 presledki."

#, fuzzy
msgid "no_programs"
msgstr "There are no programs."

#, fuzzy
msgid "no_public_profile"
msgstr "You don't have a public profile text yet..."

#, fuzzy
msgid "no_shared_programs"
msgstr "has no shared programs..."

#, fuzzy
msgid "no_such_adventure"
msgstr "This adventure doesn't exist!"

#, fuzzy
msgid "no_such_class"
msgstr "No such Hedy class."

#, fuzzy
msgid "no_such_highscore"
msgstr "Highscores"

msgid "no_such_level"
msgstr "Take stopnje Hedy ne vsebuje!"

#, fuzzy
msgid "no_such_program"
msgstr "No such Hedy program!"

#, fuzzy
msgid "no_tag"
msgstr "No tag provided!"

#, fuzzy
msgid "not_adventure_yet"
msgstr "You must fill in an adventure name first"

#, fuzzy
msgid "not_enrolled"
msgstr "Looks like you are not in this class!"

#, fuzzy
msgid "not_in_class_no_handin"
msgstr "You are not in a class, so there's no need for you to hand in anything."

#, fuzzy
msgid "not_logged_in_cantsave"
msgstr "Your program will not be saved."

#, fuzzy
msgid "not_logged_in_handin"
msgstr "You must be logged in to hand in an assignment."

#, fuzzy
msgid "not_teacher"
msgstr "Looks like you are not a teacher!"

#, fuzzy
msgid "number"
msgstr "a number"

#, fuzzy
msgid "number_achievements"
msgstr "Number of achievements"

#, fuzzy
msgid "number_lines"
msgstr "Number of lines"

#, fuzzy
msgid "number_of_errors"
msgstr "Number of errors: {number_of_errors}"

#, fuzzy
msgid "number_programs"
msgstr "Number of programs ran"

#, fuzzy
msgid "ok"
msgstr "OK"

msgid "one_level_error"
msgstr ""

#, fuzzy
msgid "only_you_can_see"
msgstr "Only you can see this program."

#, fuzzy
msgid "open"
msgstr "Open"

#, fuzzy
msgid "opening_date"
msgstr "Opening date"

#, fuzzy
msgid "opening_dates"
msgstr "Opening dates"

#, fuzzy
msgid "option"
msgstr "Option"

#, fuzzy
msgid "or"
msgstr "or"

#, fuzzy
msgid "other"
msgstr "Other"

#, fuzzy
msgid "other_block"
msgstr "Another block language"

#, fuzzy
msgid "other_settings"
msgstr "Other settings"

#, fuzzy
msgid "other_source"
msgstr "Other"

#, fuzzy
msgid "other_text"
msgstr "Another text language"

#, fuzzy
msgid "overwrite_warning"
msgstr "You already have a program with this name, saving this program will replace the old one. Are you sure?"

#, fuzzy
msgid "owner"
msgstr "Owner"

#, fuzzy
msgid "page_not_found"
msgstr "We couldn't find that page!"

#, fuzzy
msgid "pair_with_teacher"
msgstr "I would like to be paired with another teacher for help"

msgid "parsons_title"
msgstr "Uganka"

#, fuzzy
msgid "password"
msgstr "Password"

#, fuzzy
msgid "password_change_not_allowed"
msgstr "You're not allowed to change the password of this user."

#, fuzzy
msgid "password_change_prompt"
msgstr "Are you sure you want to change this password?"

#, fuzzy
msgid "password_change_success"
msgstr "Password of your student is successfully changed."

#, fuzzy
msgid "password_invalid"
msgstr "Your password is invalid."

#, fuzzy
msgid "password_repeat"
msgstr "Repeat password"

#, fuzzy
msgid "password_resetted"
msgstr "Your password has been successfully reset. You are being redirected to the login page."

#, fuzzy
msgid "password_six"
msgstr "Your password must contain at least six characters."

#, fuzzy
msgid "password_updated"
msgstr "Password updated."

#, fuzzy
msgid "passwords_six"
msgstr "All passwords need to be six characters or longer."

#, fuzzy
msgid "pending_invites"
msgstr "Pending invites"

#, fuzzy
msgid "people_with_a_link"
msgstr "Other people with a link can see this program. It also can be found on the \"Explore\" page."

#, fuzzy
msgid "percentage"
msgstr "percentage"

#, fuzzy
msgid "percentage_achieved"
msgstr "Achieved by {percentage}% of the users"

#, fuzzy
msgid "period"
msgstr "a period"

#, fuzzy
msgid "personal_text"
msgstr "Personal text"

#, fuzzy
msgid "personal_text_invalid"
msgstr "Your personal text is invalid."

#, fuzzy
msgid "phone_number"
msgstr "Phone number"

#, fuzzy
msgid "postfix_classname"
msgstr "Postfix classname"

#, fuzzy
msgid "preferred_keyword_language"
msgstr "Preferred keyword language"

#, fuzzy
msgid "preferred_language"
msgstr "Preferred language"

#, fuzzy
msgid "preview"
msgstr "Preview"

#, fuzzy
msgid "preview_teacher_mode"
msgstr "This account is for you to try out Hedy, note that you need to sign out and create an actual account to save your progress."

#, fuzzy
msgid "previewing_adventure"
msgstr "Previewing adventure"

#, fuzzy
msgid "previewing_class"
msgstr "You are previewing class <em>{class_name}</em> as a teacher."

#, fuzzy
msgid "previous_campaigns"
msgstr "View previous campaigns"

#, fuzzy
msgid "previous_page"
msgstr "Previous page"

#, fuzzy
msgid "print_logo"
msgstr "print"

#, fuzzy
msgid "privacy_terms"
msgstr "Privacy terms"

#, fuzzy
msgid "private"
msgstr "Private"

#, fuzzy
msgid "profile_logo_alt"
msgstr "Profile icon."

#, fuzzy
msgid "profile_picture"
msgstr "Profile picture"

#, fuzzy
msgid "profile_updated"
msgstr "Profile updated."

#, fuzzy
msgid "profile_updated_reload"
msgstr "Profile updated, page will be re-loaded."

#, fuzzy
msgid "program_contains_error"
msgstr "This program contains an error, are you sure you want to share it?"

#, fuzzy
msgid "program_header"
msgstr "My programs"

#, fuzzy
msgid "program_too_large_exception"
msgstr "Programs too large"

#, fuzzy
msgid "programming_experience"
msgstr "Do you have programming experience?"

#, fuzzy
msgid "programming_invalid"
msgstr "Please select a valid programming language."

#, fuzzy
msgid "programs"
msgstr "Programs"

#, fuzzy
msgid "programs_created"
msgstr "Programs created"

#, fuzzy
msgid "programs_saved"
msgstr "Programs saved"

#, fuzzy
msgid "programs_submitted"
msgstr "Programs submitted"

#, fuzzy
msgid "prompt_join_class"
msgstr "Do you want to join this class?"

#, fuzzy
msgid "public"
msgstr "Public"

#, fuzzy
msgid "public_adventures"
msgstr "Browse public adventures"

#, fuzzy
msgid "public_content"
msgstr "Public content"

#, fuzzy
msgid "public_content_info"
msgstr "You can also look for public adventures and use them as an example."

#, fuzzy
msgid "public_invalid"
msgstr "This agreement selection is invalid"

#, fuzzy
msgid "public_profile"
msgstr "Public profile"

#, fuzzy
msgid "public_profile_info"
msgstr "By selecting this box I make my profile visible for everyone. Be careful not to share personal information like your name or home address, because everyone will be able to see it!"

#, fuzzy
msgid "public_profile_updated"
msgstr "Public profile updated, page will be re-loaded."

#, fuzzy
msgid "question mark"
msgstr "a question mark"

msgid "quiz_logo_alt"
msgstr "Znak kviza"

msgid "quiz_score"
msgstr "Rezultat kviza"

msgid "quiz_tab"
msgstr "Kviz"

msgid "quiz_threshold_not_reached"
msgstr "Prag kviza za odklepanje te stopnje ni dosežen"

#, fuzzy
msgid "read_code_label"
msgstr "Read aloud"

#, fuzzy
msgid "recent"
msgstr "My recent programs"

#, fuzzy
msgid "recover_password"
msgstr "Request a password reset"

msgid "regress_button"
msgstr "Pojdi nazaj na stopnjo {level}"

#, fuzzy
msgid "remove"
msgstr "Remove"

#, fuzzy
msgid "remove_customization"
msgstr "Remove customization"

#, fuzzy
msgid "remove_customizations_prompt"
msgstr "Are you sure you want to remove this class's customizations?"

#, fuzzy
msgid "remove_student_prompt"
msgstr "Are you sure you want to remove the student from the class?"

#, fuzzy
msgid "remove_user_prompt"
msgstr "Confirm removing this user from the class."

#, fuzzy
msgid "repair_program_logo_alt"
msgstr "Repair program icon"

msgid "repeat_dep"
msgstr "Od 8. stopnje naprej je treba `{repeat}` uporabljati z zamikom. Primere si lahko ogledate na zavihku `{repeat}` v 8. stopnji."

#, fuzzy
msgid "repeat_match_password"
msgstr "The repeated password does not match."

#, fuzzy
msgid "repeat_new_password"
msgstr "Repeat new password"

#, fuzzy
msgid "report_failure"
msgstr "This program does not exist or is not public"

#, fuzzy
msgid "report_program"
msgstr "Are you sure you want to report this program?"

#, fuzzy
msgid "report_success"
msgstr "This program has been reported"

#, fuzzy
msgid "request_invalid"
msgstr "Request invalid"

#, fuzzy
msgid "request_teacher"
msgstr "Would you like to apply for a teacher's account?"

#, fuzzy
msgid "request_teacher_account"
msgstr "Request teacher account"

#, fuzzy
msgid "required_field"
msgstr "Fields marked with an * are required"

#, fuzzy
msgid "reset_adventure_prompt"
msgstr "Are you sure you want to reset all selected adventures?"

#, fuzzy
msgid "reset_adventures"
msgstr "Reset selected adventures"

#, fuzzy
msgid "reset_button"
msgstr "Reset"

#, fuzzy
msgid "reset_password"
msgstr "Reset password"

#, fuzzy
msgid "reset_view"
msgstr "Reset"

#, fuzzy
msgid "retrieve_adventure_error"
msgstr "You're not allowed to view this adventure!"

#, fuzzy
msgid "retrieve_class_error"
msgstr "Only teachers can retrieve classes"

#, fuzzy
msgid "retrieve_tag_error"
msgstr "Error retrieving tags"

#, fuzzy
msgid "role"
msgstr "Role"

msgid "run_code_button"
msgstr "Poženi program"

#, fuzzy
msgid "runs_over_time"
msgstr "Runs over time"

#, fuzzy
msgid "save_parse_warning"
msgstr "This program contains an error, are you sure you want to save it?"

#, fuzzy
msgid "save_prompt"
msgstr "You need to have an account to save your program. Would you like to login now?"

#, fuzzy
msgid "save_success_detail"
msgstr "Program saved successfully."

#, fuzzy
msgid "score"
msgstr "Score"

#, fuzzy
msgid "search"
msgstr "Search..."

#, fuzzy
msgid "search_button"
msgstr "Search"

#, fuzzy
msgid "second_teacher"
msgstr "Second teacher"

#, fuzzy
msgid "second_teacher_copy_prompt"
msgstr "Are you sure you want to copy this teacher?"

#, fuzzy
msgid "second_teacher_prompt"
msgstr "Enter a teacher username to invite them."

#, fuzzy
msgid "second_teacher_warning"
msgstr "All teachers in this class can customize it."

#, fuzzy
msgid "see_certificate"
msgstr "See {username} certificate!"

#, fuzzy
msgid "select"
msgstr "Select"

#, fuzzy
msgid "select_adventures"
msgstr "Select and order adventures"

msgid "select_all"
msgstr "Select all"

#, fuzzy
msgid "select_lang"
msgstr "Select language"

msgid "select_levels"
msgstr "Izberite stopnje"

#, fuzzy
msgid "select_tag"
msgstr "Select tag"

msgid "selected"
msgstr "Selected"

#, fuzzy
msgid "self_removal_prompt"
msgstr "Are you sure you want to leave this class?"

#, fuzzy
msgid "send_password_recovery"
msgstr "Send me a password recovery link"

#, fuzzy
msgid "sent_by"
msgstr "This invitation is sent by"

#, fuzzy
msgid "sent_password_recovery"
msgstr "You should soon receive an email with instructions on how to reset your password."

#, fuzzy
msgid "settings"
msgstr "My personal settings"

#, fuzzy
msgid "share_by_giving_link"
msgstr "Show your program to other people by giving them the link below:"

#, fuzzy
msgid "share_your_program"
msgstr "Share your program"

#, fuzzy
msgid "signup_student_or_teacher"
msgstr "Are you a student or a teacher?"

#, fuzzy
msgid "single quotes"
msgstr "a single quote"

#, fuzzy
msgid "slash"
msgstr "a slash"

#, fuzzy
msgid "sleeping"
msgstr "Sleeping..."

#, fuzzy
msgid "slides"
msgstr "Slides"

#, fuzzy
msgid "slides_for_level"
msgstr "Slides for level"

msgid "slides_info"
msgstr "Za vsako stopnjo Hedyja smo ustvarili prosojnice, ki vam bodo v pomoč pri poučevanju. Prosojnice vsebujejo razlage vsake ravni in primere Hedy, ki jih lahko izvajate znotraj prosojnic. Preprosto kliknite povezavo in začnite! Uvodne prosojnice so splošna razlaga Hedy pred 1. stopnjo. Prosojnice so bile ustvarjene s pomočjo <a href=\"https://slides.com\">slides.com</a>. Če jih želite prilagoditi sami, jih lahko prenesete in nato naložite nastalo ZIP datoteko na <a href=\"https://slides.com\">slides.com</a>. Več informacij o prosojnicah najdete v <a href=\"https://hedy.org/for-teachers/manual/features\">priročniku za učitelje</a>."

#, fuzzy
msgid "social_media"
msgstr "Social media"

#, fuzzy
msgid "solution_example"
msgstr "Solution Example"

#, fuzzy
msgid "solution_example_explanation"
msgstr "This is where the solution of your adventure goes. This can be used if you want to share this adventure with other teacher's, so they can know what your suggested solution is."

#, fuzzy
msgid "something_went_wrong_keyword_parsing"
msgstr "There is a mistake in your adventure, are all keywords correctly surrounded with { }?"

#, fuzzy
msgid "space"
msgstr "a space"

#, fuzzy
msgid "star"
msgstr "a star"

#, fuzzy
msgid "start_hedy_tutorial"
msgstr "Start hedy tutorial"

#, fuzzy
msgid "start_learning"
msgstr "Start learning"

#, fuzzy
msgid "start_programming"
msgstr "Start programming"

#, fuzzy
msgid "start_programming_logo_alt"
msgstr "Start programming icon"

msgid "start_quiz"
msgstr "Začni kviz"

#, fuzzy
msgid "start_teacher_tutorial"
msgstr "Start teacher tutorial"

#, fuzzy
msgid "start_teaching"
msgstr "Start teaching"

#, fuzzy
msgid "step_title"
msgstr "Assignment"

#, fuzzy
msgid "stepper_variable_role"
msgstr "stepper"

#, fuzzy
msgid "stop_code_button"
msgstr "Stop program"

#, fuzzy
msgid "string"
msgstr "text"

#, fuzzy
msgid "student"
msgstr "Student"

#, fuzzy
msgid "student_already_in_class"
msgstr "This student is already in your class."

#, fuzzy
msgid "student_already_invite"
msgstr "This student already has a pending invitation."

#, fuzzy
msgid "student_details"
msgstr "Student details"

#, fuzzy
msgid "student_not_allowed_in_class"
msgstr "Student not allowed in class"

#, fuzzy
msgid "student_not_existing"
msgstr "This username doesn't exist."

#, fuzzy
msgid "student_signup_header"
msgstr "Student"

#, fuzzy
msgid "students"
msgstr "students"

#, fuzzy
msgid "submission_time"
msgstr "Handed in at"

#, fuzzy
msgid "submit_answer"
msgstr "Answer question"

#, fuzzy
msgid "submit_program"
msgstr "Submit"

#, fuzzy
msgid "submit_warning"
msgstr "Are you sure you want to submit this program?"

#, fuzzy
msgid "submitted"
msgstr "Submitted"

#, fuzzy
msgid "submitted_header"
msgstr "This is a submitted program and can't be altered."

#, fuzzy
msgid "subscribe"
msgstr "Subscribe"

#, fuzzy
msgid "subscribe_newsletter"
msgstr "Subscribe to the newsletter"

#, fuzzy
msgid "successful_runs"
msgstr "Successful runs: {successful_runs}"

#, fuzzy
msgid "suggestion_color"
msgstr "Try using another color"

#, fuzzy
msgid "suggestion_note"
msgstr "Use a note between C0 and B9 or a number between 1 and 70"

#, fuzzy
msgid "suggestion_number"
msgstr "Try changing the value to a number"

#, fuzzy
msgid "suggestion_numbers_or_strings"
msgstr "Try changing the values to be all text or all numbers"

#, fuzzy
msgid "surname"
msgstr "First Name"

#, fuzzy
msgid "survey"
msgstr "Survey"

#, fuzzy
msgid "survey_completed"
msgstr "Survey completed"

#, fuzzy
msgid "survey_skip"
msgstr "Don't show this again"

#, fuzzy
msgid "survey_submit"
msgstr "Submit"

#, fuzzy
msgid "tag_in_adventure"
msgstr "Tag in adventure"

#, fuzzy
msgid "tag_input_placeholder"
msgstr "Enter a new tag"

#, fuzzy
msgid "tags"
msgstr "Tags"

#, fuzzy
msgid "teacher"
msgstr "Teacher"

#, fuzzy
msgid "teacher_account_request"
msgstr "You have a pending teacher account request"

#, fuzzy
msgid "teacher_account_success"
msgstr "You successfully requested a teacher account."

#, fuzzy
msgid "teacher_invalid"
msgstr "Your teacher value is invalid."

#, fuzzy
msgid "teacher_invitation_require_login"
msgstr "To set up your profile as a teacher, we will need you to log in. If you don't have an account, please create one."

#, fuzzy
msgid "teacher_manual"
msgstr "Teacher manual"

#, fuzzy
msgid "teacher_signup_header"
msgstr "Teacher"

#, fuzzy
msgid "teacher_tutorial_logo_alt"
msgstr "Teacher tutorial icon"

#, fuzzy
msgid "teacher_welcome"
msgstr "Welcome to Hedy! Your are now the proud owner of a teachers account which allows you to create classes and invite students."

#, fuzzy
msgid "teachers"
msgstr "Teachers"

#, fuzzy
msgid "template_code"
msgstr ""
"This is the explanation of my adventure!\n"
"\n"
"This way I can show a command: <code>{print}</code>\n"
"\n"
"But sometimes I might want to show a piece of code, like this:\n"
"<pre>\n"
"ask What's your name?\n"
"echo so your name is \n"
"</pre>"

#, fuzzy
msgid "this_turns_in_assignment"
msgstr "This turns in your assignment to your teacher."

#, fuzzy
msgid "title"
msgstr "Title"

#, fuzzy
msgid "title_achievements"
msgstr "Hedy - My achievements"

#, fuzzy
msgid "title_admin"
msgstr "Hedy - Administrator page"

#, fuzzy
msgid "title_class-overview"
msgstr "Hedy - Class overview"

#, fuzzy
msgid "title_customize-adventure"
msgstr "Hedy - Customize adventure"

#, fuzzy
msgid "title_customize-class"
msgstr "Hedy - Customize class"

#, fuzzy
msgid "title_explore"
msgstr "Hedy - Explore"

#, fuzzy
msgid "title_for-teacher"
msgstr "Hedy - For teachers"

#, fuzzy
msgid "title_join-class"
msgstr "Hedy - Join class"

#, fuzzy
msgid "title_landing-page"
msgstr "Welcome to Hedy!"

#, fuzzy
msgid "title_learn-more"
msgstr "Hedy - Learn more"

#, fuzzy
msgid "title_login"
msgstr "Hedy - Login"

#, fuzzy
msgid "title_my-profile"
msgstr "Hedy - My account"

#, fuzzy
msgid "title_privacy"
msgstr "Hedy - Privacy terms"

#, fuzzy
msgid "title_programs"
msgstr "Hedy - My programs"

#, fuzzy
msgid "title_public-adventures"
msgstr "Hedy - Public adventures"

#, fuzzy
msgid "title_recover"
msgstr "Hedy - Recover account"

#, fuzzy
msgid "title_reset"
msgstr "Hedy - Reset password"

#, fuzzy
msgid "title_signup"
msgstr "Hedy - Create an account"

#, fuzzy
msgid "title_start"
msgstr "Hedy - Textual programming made easy"

#, fuzzy
msgid "title_view-adventure"
msgstr "Hedy - View adventure"

#, fuzzy
msgid "token_invalid"
msgstr "Your token is invalid."

msgid "tooltip_level_locked"
msgstr "Vaš-a učitelj-ica je stopnjo onemogočil-a"

msgid "translate_error"
msgstr "Med prevajanjem kode je šlo nekaj narobe. Poskusite zagnati kodo, da vidite, ali ima napako. Kode z napakami ni mogoče prevesti."

#, fuzzy
msgid "translating_hedy"
msgstr "Translating Hedy"

#, fuzzy
msgid "translator"
msgstr "Translator"

#, fuzzy
msgid "tutorial"
msgstr "Tutorial"

#, fuzzy
msgid "tutorial_code_snippet"
msgstr ""
"{print} Hello world!\n"
"{print} I'm learning Hedy with the tutorial!"

#, fuzzy
msgid "tutorial_message_not_found"
msgstr "We couldn't find the requested tutorial step..."

#, fuzzy
msgid "tutorial_title_not_found"
msgstr "Tutorial step not found"

#, fuzzy
msgid "unauthorized"
msgstr "You don't have access rights for this page"

#, fuzzy
msgid "unfavourite_confirm"
msgstr "Are you sure you want to unfavourite this program?"

#, fuzzy
msgid "unfavourite_success"
msgstr "Your program is unfavourited."

#, fuzzy
msgid "unique_usernames"
msgstr "All usernames need to be unique."

#, fuzzy
msgid "unknown_variable_role"
msgstr "unknown"

msgid "unlock_thresholds"
msgstr "Odkleni meje stopnje"

#, fuzzy
msgid "unsaved_class_changes"
msgstr "There are unsaved changes, are you sure you want to leave this page?"

#, fuzzy
msgid "unsubmit_program"
msgstr "Unsubmit program"

#, fuzzy
msgid "unsubmit_warning"
msgstr "Are you sure you want to unsubmit this program?"

#, fuzzy
msgid "unsubmitted"
msgstr "Unsubmitted"

#, fuzzy
msgid "update_adventure_prompt"
msgstr "Are you sure you want to update this adventure?"

#, fuzzy
msgid "update_public"
msgstr "Update public profile"

#, fuzzy
msgid "updating_indicator"
msgstr "Updating"

#, fuzzy
msgid "use_of_blanks_exception"
msgstr "Use of blanks in programs"

#, fuzzy
msgid "use_of_nested_functions_exception"
msgstr "Use of nested functions"

#, fuzzy
msgid "used_in"
msgstr "Used in:"

#, fuzzy
msgid "user"
msgstr "user"

#, fuzzy
msgid "user_inexistent"
msgstr "This user doesn't exist"

#, fuzzy
msgid "user_not_private"
msgstr "This user either doesn't exist or doesn't have a public profile"

#, fuzzy
msgid "username"
msgstr "Username"

#, fuzzy
msgid "username_empty"
msgstr "You didn't enter an username!"

#, fuzzy
msgid "username_invalid"
msgstr "Your username is invalid."

#, fuzzy
msgid "username_special"
msgstr "Username cannot contain `:` or `@`."

#, fuzzy
msgid "username_three"
msgstr "Username must contain at least three characters."

#, fuzzy
msgid "usernames_exist"
msgstr "One or more usernames is already in use."

#, fuzzy
msgid "value"
msgstr "Value"

#, fuzzy
msgid "view_adventures"
msgstr "View adventures"

#, fuzzy
msgid "view_classes"
msgstr "View classes"

#, fuzzy
msgid "view_program"
msgstr "View program"

#, fuzzy
msgid "view_slides"
msgstr "View slides"

#, fuzzy
msgid "waiting_for_submit"
msgstr "Waiting for submit"

#, fuzzy
msgid "walker_variable_role"
msgstr "walker"

#, fuzzy
msgid "welcome"
msgstr "Welcome"

#, fuzzy
msgid "welcome_back"
msgstr "Welcome back"

#, fuzzy
msgid "what_is_your_role"
msgstr "What is your role?"

#, fuzzy
msgid "what_should_my_code_do"
msgstr "What should my code do?"

#, fuzzy
msgid "whole_world"
msgstr "The world"

#, fuzzy
msgid "year_invalid"
msgstr "Please enter a year between 1900 and {current_year}."

#, fuzzy
msgid "yes"
msgstr "Yes"

#, fuzzy
msgid "your_account"
msgstr "Your profile"

#, fuzzy
msgid "your_class"
msgstr "Your class"

#, fuzzy
msgid "your_last_program"
msgstr "Your last saved program"

#, fuzzy
msgid "your_personal_text"
msgstr "Your personal text..."

#, fuzzy
msgid "your_program"
msgstr "Your program"

#~ msgid "pygame_waiting_for_input"
#~ msgstr "Waiting for a button press..."

#~ msgid "variables"
#~ msgstr "Spremenljivke"

<<<<<<< HEAD
#~ msgid "explore_explanation"
#~ msgstr "Na tej strani si lahko ogledate programe, ki so jih ustvarili drugi uporabniki Hedy. Filtrirate lahko tako stopnje Hedy kot dogodivščine. Kliknite »Ogled programa«, da odprete program in ga zaženete. Programi z rdečim naslovom vsebujejo napako. Še vedno lahko odprete program, vendar bo zagon povzročil napako. Seveda ga lahko poskusite popraviti! Če ima ustvarjalec javni profil, lahko kliknete njegovo uporabniško ime, da obiščete njegov profil. Tam boste našli vse njihove skupne programe in še veliko več!"
=======
#~ msgid "add_students_options"
#~ msgstr "Add students options"

#~ msgid "class_live"
#~ msgstr "Live statistics"

#~ msgid "class_overview"
#~ msgstr "Class overview"

#~ msgid "last_login"
#~ msgstr "Last login"

#~ msgid "page"
#~ msgstr "page"

#~ msgid "student_list"
#~ msgstr "Student list"

#~ msgid "title_class grid_overview"
#~ msgstr "Hedy - Grid overview"

#~ msgid "title_class live_statistics"
#~ msgstr "Hedy - Live Statistics"

#~ msgid "available_in"
#~ msgstr "Available in:"

#~ msgid "amount_created"
#~ msgstr "programs created"

#~ msgid "amount_saved"
#~ msgstr "programs saved"
>>>>>>> 5918eaf9
<|MERGE_RESOLUTION|>--- conflicted
+++ resolved
@@ -836,6 +836,9 @@
 msgid "expiration_date"
 msgstr "Expiration date"
 
+msgid "explore_explanation"
+msgstr "Na tej strani si lahko ogledate programe, ki so jih ustvarili drugi uporabniki Hedy. Filtrirate lahko tako stopnje Hedy kot dogodivščine. Kliknite »Ogled programa«, da odprete program in ga zaženete. Programi z rdečim naslovom vsebujejo napako. Še vedno lahko odprete program, vendar bo zagon povzročil napako. Seveda ga lahko poskusite popraviti! Če ima ustvarjalec javni profil, lahko kliknete njegovo uporabniško ime, da obiščete njegov profil. Tam boste našli vse njihove skupne programe in še veliko več!"
+
 #, fuzzy
 msgid "explore_programs"
 msgstr "Explore programs"
@@ -1558,9 +1561,6 @@
 msgid "ok"
 msgstr "OK"
 
-msgid "one_level_error"
-msgstr ""
-
 #, fuzzy
 msgid "only_you_can_see"
 msgstr "Only you can see this program."
@@ -2634,10 +2634,6 @@
 #~ msgid "variables"
 #~ msgstr "Spremenljivke"
 
-<<<<<<< HEAD
-#~ msgid "explore_explanation"
-#~ msgstr "Na tej strani si lahko ogledate programe, ki so jih ustvarili drugi uporabniki Hedy. Filtrirate lahko tako stopnje Hedy kot dogodivščine. Kliknite »Ogled programa«, da odprete program in ga zaženete. Programi z rdečim naslovom vsebujejo napako. Še vedno lahko odprete program, vendar bo zagon povzročil napako. Seveda ga lahko poskusite popraviti! Če ima ustvarjalec javni profil, lahko kliknete njegovo uporabniško ime, da obiščete njegov profil. Tam boste našli vse njihove skupne programe in še veliko več!"
-=======
 #~ msgid "add_students_options"
 #~ msgstr "Add students options"
 
@@ -2670,4 +2666,3 @@
 
 #~ msgid "amount_saved"
 #~ msgstr "programs saved"
->>>>>>> 5918eaf9
