--- conflicted
+++ resolved
@@ -353,13 +353,6 @@
 msgid "classes_info"
 msgstr "Креирајте одељење да бисте пратили напредак сваког ученика на контролној табли, и да бисте прилагодили авантуре које ваши ученици виде, па чак и додали своје! Можете креирати онолико одељења колико желите, и свако одељење може имати више наставника, сваки са различитим улогама. Такође можете додати онолико ученика колико желите, али имајте на уму да сваки ученик може бити само у једном одељењу у исто време. Више информација о одељењима можете пронаћи у <a href=\"https://hedy.org/for-teachers/manual/preparations#for-teachers\">приручнику за наставнике</a>."
 
-<<<<<<< HEAD
-msgid "clear"
-msgstr ""
-
-#, fuzzy
-=======
->>>>>>> 501cb918
 msgid "clone"
 msgstr "Клонирај"
 
@@ -381,13 +374,6 @@
 msgid "commands"
 msgstr "Команде"
 
-<<<<<<< HEAD
-msgid "complete"
-msgstr ""
-
-#, fuzzy
-=======
->>>>>>> 501cb918
 msgid "congrats_message"
 msgstr "Честитамо, {username}, постигли сте следеће резултате са Hedy!"
 
@@ -400,13 +386,6 @@
 msgid "content_invalid"
 msgstr "Ова авантура је неважећа."
 
-<<<<<<< HEAD
-msgid "continue"
-msgstr ""
-
-#, fuzzy
-=======
->>>>>>> 501cb918
 msgid "contributor"
 msgstr "Сарадник"
 
@@ -488,13 +467,6 @@
 msgid "dash"
 msgstr "црта"
 
-<<<<<<< HEAD
-msgid "debug"
-msgstr ""
-
-#, fuzzy
-=======
->>>>>>> 501cb918
 msgid "default_401"
 msgstr "Изгледа да нисте овлашћени..."
 
@@ -1357,13 +1329,6 @@
 msgid "public_profile_updated"
 msgstr "Јавни профил ажуриран, страница ће бити поново учитана."
 
-<<<<<<< HEAD
-msgid "put"
-msgstr ""
-
-#, fuzzy
-=======
->>>>>>> 501cb918
 msgid "question mark"
 msgstr "упитник"
 
@@ -1454,13 +1419,6 @@
 msgid "reset_view"
 msgstr "Ресетуј"
 
-<<<<<<< HEAD
-msgid "restart"
-msgstr ""
-
-#, fuzzy
-=======
->>>>>>> 501cb918
 msgid "retrieve_adventure_error"
 msgstr "Није вам дозвољено да видите ову авантуру!"
 
@@ -1545,13 +1503,6 @@
 msgid "settings"
 msgstr "Моја лична подешавања"
 
-<<<<<<< HEAD
-msgid "share"
-msgstr ""
-
-#, fuzzy
-=======
->>>>>>> 501cb918
 msgid "share_by_giving_link"
 msgstr "Прикажите свој програм другим људима давањем везе испод:"
 
@@ -1613,13 +1564,6 @@
 msgid "stepper_variable_role"
 msgstr "корак"
 
-<<<<<<< HEAD
-msgid "stop"
-msgstr ""
-
-#, fuzzy
-=======
->>>>>>> 501cb918
 msgid "stop_code_button"
 msgstr "Заустави програм"
 
@@ -2230,9 +2174,3 @@
 
 #~ msgid "student_not_allowed_in_class"
 #~ msgstr "Student not allowed in class"
-
-#~ msgid "next_adventure"
-#~ msgstr ""
-
-#~ msgid "previous_adventure"
-#~ msgstr ""
