--- conflicted
+++ resolved
@@ -2316,16 +2316,6 @@
 #~ msgid "classes"
 #~ msgstr "Часови"
 
-<<<<<<< HEAD
-#~ msgid "student_already_in_class"
-#~ msgstr "Овај ученик је већ у вашем одељењу."
-
-#~ msgid "student_not_existing"
-#~ msgstr "Ово корисничко име не постоји."
-
-#~ msgid "student"
-#~ msgstr "Ученик"
-=======
 #~ msgid "Adventure"
 #~ msgstr ""
 
@@ -2343,4 +2333,3 @@
 
 #~ msgid "select_class"
 #~ msgstr ""
->>>>>>> 126b753e
