--- conflicted
+++ resolved
@@ -2314,7 +2314,6 @@
 #~ msgid "select_class"
 #~ msgstr ""
 
-<<<<<<< HEAD
 #~ msgid "invalid_tutorial_step"
 #~ msgstr "Неважећи корак туторијала"
 
@@ -2334,10 +2333,9 @@
 
 #~ msgid "tutorial_title_not_found"
 #~ msgstr "Корак туторијала није пронађен"
-=======
+
 #~ msgid "survey"
 #~ msgstr "Анкета"
 
 #~ msgid "survey_completed"
 #~ msgstr "Анкета завршена"
->>>>>>> ed49bfa5
