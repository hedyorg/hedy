--- conflicted
+++ resolved
@@ -488,17 +488,10 @@
 msgid "commands"
 msgstr "Commands"
 
-#, fuzzy
-<<<<<<< HEAD
-msgid "common_errors"
-msgstr "Common errors"
-
 msgid "complete"
 msgstr ""
 
 #, fuzzy
-=======
->>>>>>> 3f9dd646
 msgid "congrats_message"
 msgstr "Congratulations, {username}, you have reached the following results with Hedy!"
 
@@ -2724,28 +2717,6 @@
 #~ msgid "amount_saved"
 #~ msgstr "programs saved"
 
-<<<<<<< HEAD
-#~ msgid "regress_button"
-#~ msgstr "Go back to level {level}"
-
-#~ msgid "copy"
-#~ msgstr ""
-
-#~ msgid "previous_adventure"
-#~ msgstr ""
-
-#~ msgid "cheatsheet"
-#~ msgstr ""
-
-#~ msgid "hide"
-#~ msgstr ""
-
-#~ msgid "show"
-#~ msgstr ""
-
-#~ msgid "submit"
-#~ msgstr ""
-=======
 #~ msgid "common_errors"
 #~ msgstr "Common errors"
 
@@ -2769,4 +2740,3 @@
 
 #~ msgid "explore_explanation"
 #~ msgstr "On this page you can look through programs created by other Hedy users. You can filter on both a Hedy level and adventure. Click on \"View program\" to open a program and run it. Programs with a red header contain a mistake. You can still open the program, but running it will result in an error. You can of course try to fix it! If the creator has a public profile you can click their username to visit their profile. There you will find all their shared programs and much more!"
->>>>>>> 3f9dd646
