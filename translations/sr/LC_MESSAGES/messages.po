--- conflicted
+++ resolved
@@ -7,2536 +7,1938 @@
 msgstr ""
 "Project-Id-Version: PROJECT VERSION\n"
 "Report-Msgid-Bugs-To: EMAIL@ADDRESS\n"
-<<<<<<< HEAD
-"POT-Creation-Date: 2024-10-01 10:50+0300\n"
-"PO-Revision-Date: 2024-09-06 14:38+0000\n"
-"Last-Translator: Prefill add-on <noreply-addon-prefill@weblate.org>\n"
-=======
 "POT-Creation-Date: 2000-01-01 00:00+0000\n"
 "PO-Revision-Date: 2024-10-04 04:50+0000\n"
 "Last-Translator: Prefill add-on <noreply-addon-prefill@weblate.org>\n"
 "Language-Team: sr <LL@li.org>\n"
->>>>>>> 281e4723
 "Language: sr\n"
-"Language-Team: sr <LL@li.org>\n"
-"Plural-Forms: nplurals=3; plural=(n%10==1 && n%100!=11 ? 0 : n%10>=2 && n%10<=4 && (n%100<10 || n%100>=20) ? 1 : 2);\n"
 "MIME-Version: 1.0\n"
 "Content-Type: text/plain; charset=utf-8\n"
 "Content-Transfer-Encoding: 8bit\n"
+"Plural-Forms: nplurals=3; plural=(n%10==1 && n%100!=11 ? 0 : n%10>=2 && n%10<=4 && (n%100<10 || n%100>=20) ? 1 : 2);\n"
+"X-Generator: Weblate 5.8-dev\n"
 "Generated-By: Babel 2.14.0\n"
 
-#, fuzzy
 msgid "Access Before Assign"
-msgstr "You tried to use the variable {name} on line {access_line_number}, but you set it on line {definition_line_number}. Set a variable before using it."
-
-#, fuzzy
+msgstr "Открили смо да се променљива `{name}` користи на линији {access_line_number} пре него што је постављена. Можете ли поставити променљиву пре него што се користи?"
+
 msgid "Cyclic Var Definition"
-msgstr "The name `{variable}` needs to be set before you can use it on the right-hand side of the `{is}` command."
-
-#, fuzzy
+msgstr "Открили смо да се променљива `{variable}` користи на десној страни команде `{is}` пре него што је постављена. Можете ли поставити променљиву пре него што се користи?"
+
 msgid "Else Without If Error"
-msgstr "On line {line_number} you used an `{else}` but there is no `{if}` on the line before it."
-
-#, fuzzy
+msgstr "Открили смо да се `{else}` користи пре `{if}` на линији {line_number}. Можете ли покушати да напишете `{if}` пре `{else}`?"
+
 msgid "Function Undefined"
-msgstr "You tried to use the function {name}, but you didn't define it."
-
-#, fuzzy
+msgstr "Открили смо да се функција {name} користи без дефинисања. Можете ли дефинисати функцију пре него што се користи?"
+
 msgid "Has Blanks"
-msgstr "Your code is incomplete. It contains blanks that you have to replace with code."
-
-#, fuzzy
+msgstr "Открили смо да код изгледа непотпун. Можете ли попунити празнине кодом?"
+
 msgid "Incomplete"
-msgstr "Oops! You forgot a bit of code! On line {line_number}, you need to enter text behind `{incomplete_command}`."
-
-#, fuzzy
+msgstr "Открили смо да део кода изгледа недостаје у `{incomplete_command}` на линији {line_number}. Можете ли покушати да додате оно што недостаје?"
+
 msgid "Incomplete Repeat"
-msgstr "It looks like you forgot to use a `{command}` with the `{repeat}` command you used on line {line_number}."
-
-#, fuzzy
+msgstr "Открили смо да `{repeat}` на линији {line_number} недостаје команда `{command}`. Можете ли покушати да је додате?"
+
 msgid "Invalid"
-msgstr "`{invalid_command}` is not a Hedy level {level} command. Did you mean `{guessed_command}`?"
-
-#, fuzzy
+msgstr "Открили смо да `{invalid_command}` није Hedy ниво {level} команда. Можете ли покушати да користите `{guessed_command}`?"
+
 msgid "Invalid Argument"
-msgstr "You cannot use the command `{command}` with `{invalid_argument}`. Try changing `{invalid_argument}` to {allowed_types}."
-
-#, fuzzy
+msgstr "Открили смо да `{command}` није употребљив са `{invalid_argument}`. Можете ли покушати да промените `{invalid_argument}` у {allowed_types}?"
+
 msgid "Invalid Argument Type"
-msgstr "You cannot use `{command}` with `{invalid_argument}` because it is {invalid_type}. Try changing `{invalid_argument}` to {allowed_types}."
-
-#, fuzzy
+msgstr "Открили смо да `{command}` не ради са `{invalid_argument}` јер је {invalid_type}. Можете ли покушати да промените `{invalid_argument}` у {allowed_types}?"
+
 msgid "Invalid At Command"
-msgstr "The `{command}` command may not be used from level 16 onward. You can use square brackets to use an element from a list, for example `friends[i]`, `lucky_numbers[{random}]`."
-
-#, fuzzy
+msgstr "Открили смо да `{command}` можда не може да се користи од нивоа 16 па надаље. Можете ли покушати да користите угласте заграде `[]` за листе?"
+
 msgid "Invalid Space"
-msgstr "Oops! You started a line with a space on line {line_number}. Spaces confuse computers, can you remove it?"
-
-#, fuzzy
+msgstr "Открили смо да линија {line_number} почиње са размаком. Можете ли покушати да уклоните размак?"
+
 msgid "Invalid Type Combination"
-msgstr "You cannot use `{invalid_argument}` and `{invalid_argument_2}` with `{command}` because one is {invalid_type} and the other is {invalid_type_2}. Try changing `{invalid_argument}` to {invalid_type_2} or `{invalid_argument_2}` to {invalid_type}."
-
-#, fuzzy
+msgstr "Открили смо да `{invalid_argument}` и `{invalid_argument_2}` не могу бити коришћени са `{command}` јер је један {invalid_type} а други је {invalid_type_2}. Можете ли покушати да промените `{invalid_argument}` у {invalid_type_2} или `{invalid_argument_2}` у {invalid_type}?"
+
 msgid "Lonely Echo"
-msgstr "You used an `{echo}` before an `{ask}`, or an `{echo}` without an `{ask}`. Place an `{ask}` before the `{echo}`."
-
-#, fuzzy
+msgstr "Открили смо да се `{echo}` користи пре или без коришћења `{ask}`. Можете ли покушати да напишете `{ask}` пре `{echo}`?"
+
 msgid "Lonely Text"
-msgstr "It looks like you forgot to use a command with the text you used in line {line_number}"
-
-#, fuzzy
+msgstr "Открили смо да код изгледа да недостаје команда са текстом који је коришћен у линији {line_number}. Можете ли покушати да напишете потребну команду са текстом"
+
 msgid "Missing Additional Command"
-msgstr "It looks like you forgot to complete writing `{command}` on line {line_number}."
-
-#, fuzzy
+msgstr "Открили смо да коду изгледа недостаје `{command}` на линији {line_number}. Можете ли покушати да користите `{missing_command}` у свом коду."
+
 msgid "Missing Colon Error"
-msgstr "Starting at level 17, `{command}` needs a `:`. It looks like you forgot to use one at the end of line {line_number}."
-
-#, fuzzy
+msgstr "Открили смо да `{command}` треба `:` на крају линије {line_number}. Почевши од нивоа 17, можете ли почети да додајете `:` на крају линије са командама?"
+
 msgid "Missing Command"
-msgstr "It looks like you forgot to use a command on line {line_number}."
-
-#, fuzzy
+msgstr "Открили смо да код изгледа да недостаје команда на линији {line_number}. Можете ли покушати да погледате одељак вежбе да пронађете коју команду да користите?"
+
 msgid "Missing Inner Command"
-msgstr "It looks like you forgot to use a command with the `{command}` statement you used on line {line_number}."
-
-#, fuzzy
+msgstr "Открили смо да код изгледа да недостаје команда за изјаву `{command}` на линији {line_number}. Можете ли покушати да погледате одељак вежбе да пронађете коју команду да користите?"
+
 msgid "Missing Square Brackets"
-msgstr "It looks like you forgot to use square brackets `[]` around the list you were creating on line {line_number}."
-
-#, fuzzy
+msgstr "Открили смо да листа коју сте креирали на линији {line_number} недостаје квадратне заграде `[]`. Можете ли покушати да додате квадратне заграде око `[]` листе?"
+
 msgid "Missing Variable"
-msgstr "It looks like your `{command}` is missing a variable at the start of the line."
-
-#, fuzzy
+msgstr "Открили смо да `{command}` недостаје променљива на почетку линије. Можете ли покушати да напишете променљиву пре `{command}?`"
+
 msgid "Misspelled At Command"
-msgstr "It looks like you might have misspelled the `{command}` command, instead you wrote `{invalid_argument}` in line {line_number}."
-
-#, fuzzy
+msgstr "Открили смо да `{invalid_argument}` изгледа има правописну грешку на линији {line_number}. Можете ли покушати да напишете `{command}` уместо тога."
+
 msgid "No Indentation"
-msgstr "You used too few spaces in line {line_number}. You used {leading_spaces} spaces, which is not enough. Start every new block with {indent_size} spaces more than the line before."
-
-#, fuzzy
+msgstr "Открили смо да изгледа да има премало {leading_spaces} размака на линији {line_number}. Можете ли покушати да повећате увлачење за {indent_size} у сваком новом блоку."
+
 msgid "Non Decimal Variable"
-msgstr "At line {line_number}, you might have tried using a number which Hedy does not like very much! Try changing it to a decimal number like 2."
-
-#, fuzzy
+msgstr "Открили смо да на линији {line_number} користите број који Hedy не подржава! Можете ли покушати са децималним бројем, као што је 2?"
+
 msgid "Parse"
-msgstr "The code you entered is not valid Hedy code. There is a mistake on line {location[0]}, at position {location[1]}. You typed `{character_found}`, but that is not allowed."
-
-#, fuzzy
+msgstr "Открили смо да се `{character_found}` користи на линији {location[0]} што није дозвољено. Можете ли покушати да пронађете недостајући или вишак карактера у вашем коду?"
+
 msgid "Pressit Missing Else"
-msgstr "You forgot to add what happens when you press a different key, add an `{else}` to your code"
-
-#, fuzzy
+msgstr "Открили смо да коду недостаје `{else}` за обраду других притисака тастера. Можете ли покушати да додате `{else}` у свој код?"
+
 msgid "Runtime Index Error"
-msgstr "You tried to access the list {name} but it is either empty or the index is not there."
-
-#, fuzzy
+msgstr "Открили смо да је листа {name} празна или да недостаје индекс. Можете ли се уверити да листа није празна или покушати да напишете број унутар `[]` за недостајући индекс?"
+
 msgid "Runtime Value Error"
-msgstr "While running your program the command `{command}` received the value `{value}` which is not allowed. {tip}."
-
-#, fuzzy
+msgstr "Открили смо да је `{command}` примио недозвољену вредност `{value}`. {tip}."
+
 msgid "Runtime Values Error"
-msgstr "While running your program the command `{command}` received the values `{value}` and `{value}` which are not allowed. {tip}."
-
-#, fuzzy
+msgstr "Открили смо да је `{command}` примио недозвољене вредности `{value}` и `{value}`. {tip}."
+
 msgid "Save Microbit code "
-msgstr "Save Microbit code"
-
-#, fuzzy
+msgstr "Сачувај Microbit код"
+
 msgid "Too Big"
-msgstr "Wow! Your program has an impressive {lines_of_code} lines of code! But we can only process {max_lines} lines in this level. Make your program smaller and try again."
-
-#, fuzzy
+msgstr "Открили смо да програм има {lines_of_code} линија, али можемо обрадити само {max_lines} линија. Можете ли покушати да скратите свој програм?"
+
 msgid "Too Few Indents"
-msgstr "You used too few leading spaces in line {line_number}. You used {leading_spaces} spaces, which is too few."
-
-#, fuzzy
+msgstr "Открили смо да линија {line_number} има премало ({leading_spaces}) размака. Можете ли покушати да додате додатни размак?"
+
 msgid "Too Many Indents"
-msgstr "You used too many leading spaces in line {line_number}. You used {leading_spaces} spaces, which is too many."
-
-#, fuzzy
+msgstr "Открили смо да линија {line_number} има превише ({leading_spaces}) размака. Можете ли покушати да уклоните додатни размак?"
+
 msgid "Unexpected Indentation"
-msgstr "You used too many spaces in line {line_number}. You used {leading_spaces} spaces, which is too much. Start every new block with {indent_size} spaces more than the line before."
-
-#, fuzzy
+msgstr "Открили смо да линија {line_number} има превише ({leading_spaces}) размака. Можете ли покушати да додате {indent_size} више размака по новом блоку?"
+
 msgid "Unquoted Assignment"
-msgstr "From this level, you need to place texts to the right of the `{is}` between quotes. You forgot that for the text {text}."
-
-#, fuzzy
+msgstr "Открили смо да текст десно од `{is}` није написан између наводника. Овај ниво захтева да почнете да пишете текст између наводника. Покушајте то за текст {text}"
+
 msgid "Unquoted Equality Check"
-msgstr "If you want to check if a variable is equal to multiple words, the words should be surrounded by quotation marks!"
-
-#, fuzzy
+msgstr "Открили смо да код покушава да провери да ли је променљива једнака више речи. Можете ли покушати да користите наводнике за речи које желите да проверите?"
+
 msgid "Unquoted Text"
-msgstr "Be careful. If you `{ask}` or `{print}` something, the text should start and finish with a quotation mark. You forgot that for the text {unquotedtext}."
-
-#, fuzzy
+msgstr "Открили смо да текст за `{ask}` или `{print}` изгледа да недостају наводници. Можете ли покушати да додате наводнике за {unquotedtext}?"
+
 msgid "Unsupported Float"
-msgstr "Non-integer numbers are not supported yet but they will be in a few levels. For now change `{value}` to an integer."
-
-#, fuzzy
+msgstr "Открили смо да код користи нецелобројне бројеве који још нису подржани. Можете ли покушати да промените `{value}` у целобројни број?"
+
 msgid "Unsupported String Value"
-msgstr "Text values cannot contain `{invalid_value}`."
-
-#, fuzzy
+msgstr "Открили смо да текст користи вредности које не може садржати `{invalid_value}`. Можете ли покушати да уклоните написану вредност или промените њен тип?"
+
 msgid "Unused Variable"
-msgstr "You defined the variable {variable_name} on line {line_number}, but you did not use it."
-
-#, fuzzy
+msgstr "Открили смо да је променљива {variable_name} дефинисана на линији {line_number}, али није коришћена. Можете ли покушати да користите дефинисану променљиву или да је уклоните?"
+
 msgid "Var Undefined"
-msgstr "You tried to use the variable `{name}`, but you didn't set it. It is also possible that you were trying to use the word `{name}` but forgot quotation marks."
-
-#, fuzzy
+msgstr "Открили смо да се променљива `{name}` користи пре него што је постављена. Можете ли поставити променљиву пре него што се користи или користити наводнике за `{name}`?"
+
 msgid "Wrong Level"
-msgstr "That was correct Hedy code, but not at the right level. You wrote `{offending_keyword}` for level {working_level}. Tip: {tip}"
-
-#, fuzzy
+msgstr "Открили смо да је написани код исправан Hedy код, али `{offending_keyword}` се користи на нивоу {working_level}. {tip}"
+
 msgid "Wrong Number of Arguments"
-msgstr "Your function used the wrong number of arguments. You provided {used_number} but the function {name} needs {defined_number}"
-
-#, fuzzy
+msgstr "Открили смо да функција {name} има погрешан број аргумената који је {used_number}. Можете ли покушати да напишете {defined_number} уместо тога?"
+
 msgid "account_overview"
-msgstr "Account overview"
-
-#, fuzzy
+msgstr "Преглед налога"
+
 msgid "accounts_created"
-msgstr "Accounts where successfully created."
-
-#, fuzzy
+msgstr "Налози су успешно креирани."
+
 msgid "accounts_intro"
-msgstr "On this page you can create accounts for multiple students at once. These are automatically added to the current class, so make sure the class shown above is the right one! Every username needs to be unique in the entire Hedy system. You can use 'Postfix classname' to add your class name to all accounts. If you manually enter passwords, these need to be <b>at least</b> 6 characters."
-
-#, fuzzy
+msgstr "На овој страници можете креирати налоге за више ученика одједном. Они се аутоматски додају у тренутни разред, па се уверите да је приказани разред исправан! Свако корисничко име мора бити јединствено у целом Hedy систему. Можете користити 'Постфикс име разреда' да додате име вашег разреда свим налозима. Ако ручно уносите лозинке, оне морају бити <b>најмање</b> 6 карактера."
+
 msgid "actions"
-msgstr "Actions"
-
-#, fuzzy
+msgstr "Акције"
+
 msgid "add"
-msgstr "Add"
-
-#, fuzzy
+msgstr "Додај"
+
 msgid "add_students"
-msgstr "Add students"
-
-#, fuzzy
+msgstr "Додај ученике"
+
 msgid "add_your_language"
-msgstr "Add your language!"
-
-#, fuzzy
+msgstr "Додајте свој језик!"
+
 msgid "admin"
-msgstr "Admin"
-
-#, fuzzy
+msgstr "Администратор"
+
 msgid "advance_button"
-msgstr "Go to level {level}"
+msgstr "Иди на ниво {level}"
 
 msgid "adventure"
-msgstr "Avantura"
-
-#, fuzzy
+msgstr "Авантура"
+
 msgid "adventure_cloned"
-msgstr "Adventure is cloned"
-
-#, fuzzy
+msgstr "Авантуре су клониране"
+
 msgid "adventure_code_button"
-msgstr "Adventure Code"
-
-#, fuzzy
+msgstr "Код за авантуру"
+
 msgid "adventure_codeblock_button"
-msgstr "Use this button when you want to create a block of code that students can run in your adventure. Tip: put the selection at the end of the last line of the code block and <kbd>Enter</kbd> 3 times to type after a code block."
-
-#, fuzzy
+msgstr "Користите ово дугме када желите да креирате блок кода који ученици могу покренути у вашој авантури. Савет: поставите избор на крај последње линије блока кода и <kbd>Enter</kbd> 3 пута да бисте куцали након блока кода."
+
 msgid "adventure_duplicate"
-msgstr "You already have an adventure with this name."
-
-#, fuzzy
+msgstr "Већ имате авантуру са овим именом."
+
 msgid "adventure_empty"
-msgstr "You didn't enter an adventure name!"
+msgstr "Нисте унели име авантуре!"
 
 #, fuzzy
 msgid "adventure_exp_3"
-msgstr "Make sure you always surround keywords with { }, then they are recognized correctly. You can use the \"preview\" button to view a styled version of your adventure. To view the adventure on a dedicated page, select \"view\" from the teachers page."
+msgstr "Уверите се да увек окружујете кључне речи са { } када их пишете ван блокова кода, тада ће бити правилно препознате. Можете користити дугме \"преглед\" да бисте видели стилизовану верзију ваше авантуре. Да бисте видели авантуру на посебној страници, изаберите \"погледај\" са странице за учитеље."
 
 msgid "adventure_exp_classes"
-msgstr "Your adventure is used within the following classes"
-
-#, fuzzy
+msgstr "Ваша авантура се користи у следећим одељењима"
+
 msgid "adventure_flagged"
-msgstr "The adventure was flagged successfully."
-
-#, fuzzy
+msgstr "Авантура је успешно означена."
+
 msgid "adventure_id_invalid"
-msgstr "This adventure id is invalid."
-
-#, fuzzy
+msgstr "Овај ID авантуре је неважећи."
+
 msgid "adventure_length"
-msgstr "Your adventure has to be at least 20 characters."
-
-#, fuzzy
+msgstr "Ваша авантура мора имати најмање 20 карактера."
+
 msgid "adventure_name_invalid"
-msgstr "This adventure name is invalid."
-
-#, fuzzy
+msgstr "Ово име авантуре је неважеће."
+
 msgid "adventure_prompt"
-msgstr "Please enter the name of the adventure"
-
-#, fuzzy
+msgstr "Молимо унесите име авантуре"
+
 msgid "adventure_terms"
-msgstr "I agree that my adventure might be made publicly available on Hedy."
-
-#, fuzzy
+msgstr "Слажем се да моја авантура може бити јавно доступна на Hedy."
+
 msgid "adventure_updated"
-msgstr "The adventure has been updated!"
-
-#, fuzzy
+msgstr "Авантура је ажурирана!"
+
 msgid "adventures"
-msgstr "Adventures"
-
-#, fuzzy
+msgstr "Авантуре"
+
 msgid "adventures_completed"
-msgstr "Adventures completed: {number_of_adventures}"
-
-#, fuzzy
+msgstr "Завршене авантуре: {number_of_adventures}"
+
 msgid "adventures_info"
-msgstr "Each Hedy level has built-in exercises for students, which we call adventures. You can create your own adventures and add them to your classes. With your own adventures you can create adventures that are relevant and interesting for your students. You can find more information about creating your own adventures <a href=\"https://hedy.org/for-teachers/manual/features\">here</a>."
+msgstr "Сваки Hedy ниво има уграђене вежбе за ученике, које називамо авантурама. Можете креирати своје авантуре и додати их у своја одељења. Са својим авантурама можете креирати авантуре које су релевантне и занимљиве за ваше ученике. Више информација о креирању својих авантура можете пронаћи <a href=\"https://hedy.org/for-teachers/manual/features\">овде</a>."
 
 msgid "adventures_restored"
-msgstr "Podrazumevane avanture su vraćene."
-
-#, fuzzy
+msgstr "Подразумеване авантуре су враћене."
+
 msgid "adventures_ticked"
-msgstr "Adventures ticked"
-
-#, fuzzy
+msgstr "Означене авантуре"
+
 msgid "adventures_tried"
-msgstr "Adventures tried"
-
-#, fuzzy
+msgstr "Покушане авантуре"
+
 msgid "ago"
-msgstr "{timestamp} ago"
-
-#, fuzzy
+msgstr "пре {timestamp}"
+
 msgid "agree_invalid"
-msgstr "You have to agree with the privacy terms."
-
-#, fuzzy
+msgstr "Морате се сложити са условима приватности."
+
 msgid "agree_with"
-msgstr "I agree to the"
-
-#, fuzzy
+msgstr "Слажем се са"
+
 msgid "ajax_error"
-msgstr "There was an error, please try again."
-
-#, fuzzy
+msgstr "Дошло је до грешке, молимо покушајте поново."
+
 msgid "all"
-msgstr "All"
-
-#, fuzzy
+msgstr "Сви"
+
 msgid "all_class_highscores"
-msgstr "All students visible in class highscores"
-
-#, fuzzy
+msgstr "Сви ученици видљиви у разредним најбољим резултатима"
+
 msgid "already_account"
-msgstr "Already have an account?"
-
-#, fuzzy
+msgstr "Већ имате налог?"
+
 msgid "already_program_running"
-msgstr "There is already a program running, finish that one first."
-
-#, fuzzy
+msgstr "Већ постоји програм који ради, завршите тај прво."
+
 msgid "are_you_sure"
-msgstr "Are you sure? You cannot revert this action."
-
-#, fuzzy
+msgstr "Да ли сте сигурни? Не можете поништити ову акцију."
+
 msgid "ask_needs_var"
-msgstr "Starting in level 2, `{ask}` needs to be used with a variable. Example: name `{is}` `{ask}` What are you called?"
+msgstr "Почевши од нивоа 2, `{ask}` мора бити коришћен са променљивом. Пример: име `{is}` `{ask}` Како се зовеш?"
 
 msgid "available_in"
-msgstr "Available in:"
-
-<<<<<<< HEAD
-#, fuzzy
-=======
+msgstr "Доступно у:"
+
 msgid "back_to_class"
 msgstr "Go back to class"
 
->>>>>>> 281e4723
 msgid "become_a_sponsor"
-msgstr "Become a sponsor"
-
-#, fuzzy
+msgstr "Постаните спонзор"
+
 msgid "birth_year"
-msgstr "Birth year"
-
-#, fuzzy
+msgstr "Година рођења"
+
 msgid "bug"
-msgstr "Bug"
-
-#, fuzzy
+msgstr "Грешка"
+
 msgid "by"
-msgstr "by"
+msgstr "од"
 
 msgid "cancel"
-msgstr "Poništi"
-
-#, fuzzy
+msgstr "Откажи"
+
 msgid "cant_parse_exception"
-msgstr "Couldn't parse the program"
-
-#, fuzzy
+msgstr "Није могуће парсирати програм"
+
 msgid "certificate"
-msgstr "Certificate of Completion"
-
-#, fuzzy
+msgstr "Сертификат о завршетку"
+
 msgid "certified_teacher"
-msgstr "Certified teacher"
-
-#, fuzzy
+msgstr "Сертификовани наставник"
+
 msgid "change_password"
-msgstr "Change password"
+msgstr "Промени лозинку"
 
 msgid "cheatsheet_title"
-msgstr "Puškice"
-
-#, fuzzy
+msgstr "Варалица"
+
 msgid "class_already_joined"
-msgstr "You are already a student of class"
-
-#, fuzzy
+msgstr "Већ сте ученик разреда"
+
 msgid "class_customize_success"
-msgstr "Class successfully customized."
-
-#, fuzzy
+msgstr "Одељење успешно прилагођено."
+
 msgid "class_graph_explanation"
-msgstr "In this graph you can see represented the numbers of adventures your students have attempted (meaning they have done meaningful work in that adventure), with respect to the number of errors and successful runs."
+msgstr "На овом графикону можете видети број авантура које су ваши ученици покушали (што значи да су радили значајан посао у тој авантури), у односу на број грешака и успешних извршења."
 
 msgid "class_logs"
-msgstr "Last Login"
-
-#, fuzzy
+msgstr "Последња пријава"
+
 msgid "class_name_duplicate"
-msgstr "You already have a class with this name."
-
-#, fuzzy
+msgstr "Већ имате одељење са овим именом."
+
 msgid "class_name_empty"
-msgstr "You didn't enter a class name!"
-
-#, fuzzy
+msgstr "Нисте унели име одељења!"
+
 msgid "class_name_invalid"
-msgstr "This class name is invalid."
-
-#, fuzzy
+msgstr "Ово име одељења је неважеће."
+
 msgid "class_name_prompt"
-msgstr "Please enter the name of the new class"
-
-#, fuzzy
+msgstr "Унесите име новог разреда"
+
 msgid "class_performance_graph"
-msgstr "Class performance graph"
-
-#, fuzzy
+msgstr "Графикон учинка класе"
+
 msgid "class_survey_description"
-msgstr "We would like to get a better overview of our Hedy users. By providing these answers, you would help improve Hedy. Thank you!"
-
-#, fuzzy
+msgstr "Желимо да добијемо бољи преглед наших Hedy корисника. Пружањем ових одговора, помогли бисте унапређењу Hedy. Хвала вам!"
+
 msgid "class_survey_later"
-msgstr "Remind me tomorrow"
-
-#, fuzzy
+msgstr "Подсети ме сутра"
+
 msgid "class_survey_question1"
-msgstr "What is the age range in your class?"
-
-#, fuzzy
+msgstr "Који је старосни распон у вашем одељењу?"
+
 msgid "class_survey_question2"
-msgstr "What is the spoken language in your class?"
-
-#, fuzzy
+msgstr "Који је говорни језик у вашем одељењу?"
+
 msgid "class_survey_question3"
-msgstr "What is the gender balance in your class?"
-
-#, fuzzy
+msgstr "Какав је родни баланс у вашем одељењу?"
+
 msgid "class_survey_question4"
-msgstr "What distinguishes your students from others?"
-
-#, fuzzy
+msgstr "Шта разликује ваше ученике од других?"
+
 msgid "classes"
-msgstr "Classes"
-
-#, fuzzy
+msgstr "Часови"
+
 msgid "classes_info"
-msgstr "Create a class to follow the progress of each student in dashboard, and to customize the adventures your students see, and even adding your own! You can create as many classes as you like, and each class can have multiple teachers each one with different roles. You can also add as many students as you want, but mind that each student can only be in one class at a time. You can find more information about classes in the <a href=\"https://hedy.org/for-teachers/manual/preparations#for-teachers\">teacher manual</a>."
-
-<<<<<<< HEAD
-#, fuzzy
-=======
+msgstr "Креирајте одељење да бисте пратили напредак сваког ученика на контролној табли, и да бисте прилагодили авантуре које ваши ученици виде, па чак и додали своје! Можете креирати онолико одељења колико желите, и свако одељење може имати више наставника, сваки са различитим улогама. Такође можете додати онолико ученика колико желите, али имајте на уму да сваки ученик може бити само у једном одељењу у исто време. Више информација о одељењима можете пронаћи у <a href=\"https://hedy.org/for-teachers/manual/preparations#for-teachers\">приручнику за наставнике</a>."
+
 msgid "clear"
 msgstr "Очисти"
 
->>>>>>> 281e4723
 msgid "clone"
-msgstr "Clone"
-
-#, fuzzy
+msgstr "Клонирај"
+
 msgid "cloned_times"
-msgstr "Clones"
-
-#, fuzzy
+msgstr "Клонови"
+
 msgid "close"
-msgstr "Sluiten"
-
-#, fuzzy
+msgstr "Затвори"
+
 msgid "comma"
-msgstr "a comma"
-
-#, fuzzy
+msgstr "зарез"
+
 msgid "command_not_available_yet_exception"
-msgstr "Command not available yet"
-
-#, fuzzy
+msgstr "Команда још није доступна"
+
 msgid "command_unavailable_exception"
-msgstr "Command not correct anymore"
-
-#, fuzzy
+msgstr "Команда више није исправна"
+
 msgid "commands"
-msgstr "Commands"
-
-<<<<<<< HEAD
-#, fuzzy
-=======
+msgstr "Команде"
+
 msgid "complete"
 msgstr "Завршено"
 
->>>>>>> 281e4723
 msgid "congrats_message"
-msgstr "Congratulations, {username}, you have reached the following results with Hedy!"
-
-#, fuzzy
+msgstr "Честитамо, {username}, постигли сте следеће резултате са Hedy!"
+
 msgid "connect_guest_teacher"
-msgstr "I would like to be connected with a guest teacher who can give a few lessons"
-
-#, fuzzy
+msgstr "Желим да будем повезан са гостујућим наставником који може одржати неколико часова"
+
 msgid "constant_variable_role"
-msgstr "constant"
-
-#, fuzzy
+msgstr "константа"
+
 msgid "content_invalid"
-msgstr "This adventure is invalid."
-
-<<<<<<< HEAD
-#, fuzzy
-=======
+msgstr "Ова авантура је неважећа."
+
 msgid "continue"
 msgstr "Настави"
 
->>>>>>> 281e4723
 msgid "contributor"
-msgstr "Contributor"
-
-#, fuzzy
+msgstr "Сарадник"
+
 msgid "copy_clipboard"
-msgstr "Successfully copied to clipboard"
-
-#, fuzzy
+msgstr "Успешно копирано у клипборд"
+
 msgid "copy_code"
-msgstr "Copy code"
-
-#, fuzzy
+msgstr "Копирај код"
+
 msgid "copy_join_link"
-msgstr "Copy join link"
-
-#, fuzzy
+msgstr "Копирај линк за придруживање"
+
 msgid "copy_link_success"
-msgstr "Join link successfully copied to clipboard"
-
-#, fuzzy
+msgstr "Линк за придруживање је успешно копиран у клипборд"
+
 msgid "copy_link_to_share"
-msgstr "Copy link to share"
-
-#, fuzzy
+msgstr "Копирај везу за дељење"
+
 msgid "copy_mail_link"
-msgstr "Please copy and paste this link into a new tab:"
-
-#, fuzzy
+msgstr "Молимо вас да копирате и налепите ову везу у нови таб:"
+
 msgid "correct_answer"
-msgstr "The correct answer is"
+msgstr "Тачан одговор је"
 
 msgid "country"
-msgstr "Država"
-
-#, fuzzy
+msgstr "Земља"
+
 msgid "country_invalid"
-msgstr "Please select a valid country."
-
-#, fuzzy
+msgstr "Молимо вас да изаберете важећу земљу."
+
 msgid "create_account"
-msgstr "Create account"
-
-#, fuzzy
+msgstr "Направите налог"
+
 msgid "create_accounts"
-msgstr "Create accounts"
-
-#, fuzzy
+msgstr "Креирај налоге"
+
 msgid "create_accounts_prompt"
-msgstr "Are you sure you want to create these accounts?"
-
-#, fuzzy
+msgstr "Да ли сте сигурни да желите да креирате ове налоге?"
+
 msgid "create_adventure"
-msgstr "Create adventure"
-
-#, fuzzy
+msgstr "Направи авантуру"
+
 msgid "create_class"
-msgstr "Create a new class"
-
-#, fuzzy
+msgstr "Направи ново одељење"
+
 msgid "create_multiple_accounts"
-msgstr "Create multiple accounts"
-
-#, fuzzy
+msgstr "Креирај више налога"
+
 msgid "create_student_account"
-msgstr "Create an account"
-
-#, fuzzy
+msgstr "Направите налог"
+
 msgid "create_student_account_explanation"
-msgstr "You can save your own programs with an account."
-
-#, fuzzy
+msgstr "Можете сачувати своје програме са налогом."
+
 msgid "create_teacher_account"
-msgstr "Create a teacher account"
-
-#, fuzzy
+msgstr "Направите налог за наставнике"
+
 msgid "create_teacher_account_explanation"
-msgstr "With a teacher account, you can save your programs and see the results of your students."
+msgstr "Са налогом за наставнике, можете сачувати своје програме и видети резултате својих ученика."
 
 msgid "creator"
-msgstr "Kreator"
-
-#, fuzzy
+msgstr "Креатор"
+
 msgid "current_password"
-msgstr "Current password"
-
-#, fuzzy
+msgstr "Тренутна лозинка"
+
 msgid "customization_deleted"
-msgstr "Customizations successfully deleted."
-
-#, fuzzy
+msgstr "Прилагођавања успешно обрисана."
+
 msgid "customize"
-msgstr "Customize"
-
-#, fuzzy
+msgstr "Прилагоди"
+
 msgid "customize_adventure"
-msgstr "Customize adventure"
-
-#, fuzzy
+msgstr "Прилагоди авантуру"
+
 msgid "customize_class"
-msgstr "Customize class"
-
-#, fuzzy
+msgstr "Прилагоди разред"
+
 msgid "dash"
-msgstr "a dash"
-
-<<<<<<< HEAD
-#, fuzzy
-=======
+msgstr "црта"
+
 msgid "debug"
 msgstr "Отклањање грешака"
 
->>>>>>> 281e4723
 msgid "default_401"
-msgstr "Looks like you aren't authorized..."
-
-#, fuzzy
+msgstr "Изгледа да нисте овлашћени..."
+
 msgid "default_403"
-msgstr "Looks like this action is forbidden..."
-
-#, fuzzy
+msgstr "Изгледа да је ова акција забрањена..."
+
 msgid "default_404"
-msgstr "We could not find that page..."
-
-#, fuzzy
+msgstr "Нисмо могли да пронађемо ту страницу..."
+
 msgid "default_500"
-msgstr "Something went wrong..."
+msgstr "Нешто је пошло наопако..."
 
 msgid "delete"
-msgstr "Obriši"
-
-#, fuzzy
+msgstr "Обриши"
+
 msgid "delete_adventure_prompt"
-msgstr "Are you sure you want to remove this adventure?"
-
-#, fuzzy
+msgstr "Да ли сте сигурни да желите да уклоните ову авантуру?"
+
 msgid "delete_class_prompt"
-msgstr "Are you sure you want to delete the class?"
-
-#, fuzzy
+msgstr "Да ли сте сигурни да желите да обришете одељење?"
+
 msgid "delete_confirm"
-msgstr "Are you sure you want to delete the program?"
-
-#, fuzzy
+msgstr "Да ли сте сигурни да желите да обришете програм?"
+
 msgid "delete_invite"
-msgstr "Delete invitation"
-
-#, fuzzy
+msgstr "Обриши позив"
+
 msgid "delete_invite_prompt"
-msgstr "Are you sure you want to remove this class invitation?"
-
-#, fuzzy
+msgstr "Да ли сте сигурни да желите да уклоните овај позив за разред?"
+
 msgid "delete_public"
-msgstr "Delete public profile"
-
-#, fuzzy
+msgstr "Обриши јавни профил"
+
 msgid "delete_success"
-msgstr "Program deleted successfully."
-
-#, fuzzy
+msgstr "Програм успешно обрисан."
+
 msgid "delete_tag_prompt"
-msgstr "Are you sure you want to delete this tag?"
-
-#, fuzzy
+msgstr "Да ли сте сигурни да желите да обришете ову ознаку?"
+
 msgid "destroy_profile"
-msgstr "Delete profile"
-
-#, fuzzy
+msgstr "Обриши профил"
+
 msgid "developers_mode"
-msgstr "Programmer's mode"
-
-#, fuzzy
+msgstr "Програмерски режим"
+
 msgid "directly_available"
-msgstr "Directly open"
-
-#, fuzzy
+msgstr "Директно отвори"
+
 msgid "disable"
-msgstr "Disable"
-
-#, fuzzy
+msgstr "Онемогући"
+
 msgid "disable_explore_page"
-msgstr "Disable explore page"
-
-#, fuzzy
+msgstr "Онемогући страницу за истраживање"
+
 msgid "disable_parsons"
-msgstr "Disable all puzzles"
-
-#, fuzzy
+msgstr "Онемогући све загонетке"
+
 msgid "disable_quizes"
-msgstr "Disable all quizes"
-
-#, fuzzy
+msgstr "Онемогући све квизове"
+
 msgid "disabled"
-msgstr "Disabled"
-
-#, fuzzy
+msgstr "Онемогућено"
+
 msgid "disabled_button_quiz"
-msgstr "Your quiz score is below the threshold, try again!"
-
-#, fuzzy
+msgstr "Ваш резултат квиза је испод прага, покушајте поново!"
+
 msgid "discord_server"
-msgstr "Discord server"
-
-#, fuzzy
+msgstr "Discord сервер"
+
 msgid "distinguished_user"
-msgstr "Distinguished user"
-
-#, fuzzy
+msgstr "Истакнути корисник"
+
 msgid "double quotes"
-msgstr "double quotes"
+msgstr "наводници"
 
 msgid "download"
-msgstr "Preuzmi"
-
-#, fuzzy
+msgstr "Преузми"
+
 msgid "download_login_credentials"
-msgstr "Do you want to download the login credentials after the accounts creation?"
+msgstr "Да ли желите да преузмете акредитиве за пријаву након креирања налога?"
 
 msgid "duplicate"
-msgstr "Duplikat"
-
-#, fuzzy
+msgstr "Дуплирај"
+
 msgid "echo_and_ask_mismatch_exception"
-msgstr "Echo and ask mismatch"
-
-#, fuzzy
+msgstr "Неслагање између еха и питања"
+
 msgid "echo_out"
-msgstr "Starting in level 2 `{echo}` is no longer needed. You can repeat an answer with `{ask}` and `{print}` now. Example: name is `{ask}` What are you called? `{print}` hello name"
-
-#, fuzzy
+msgstr "Почевши од нивоа 2 `{echo}` више није потребан. Можете поновити одговор са `{ask}` и `{print}` сада. Пример: `име {is} {ask} Како се зовеш? {print} здраво име`"
+
 msgid "edit_adventure"
-msgstr "Edit adventure"
-
-#, fuzzy
+msgstr "Уреди авантуру"
+
 msgid "edit_code_button"
-msgstr "Edit code"
+msgstr "Уреди код"
 
 msgid "email"
-msgstr "Email"
-
-#, fuzzy
+msgstr "Емаил"
+
 msgid "email_invalid"
-msgstr "Please enter a valid email."
-
-#, fuzzy
+msgstr "Молимо унесите важећу емаил адресу."
+
 msgid "end_quiz"
-msgstr "Quiz end"
-
-#, fuzzy
+msgstr "Крај квиза"
+
 msgid "english"
-msgstr "English"
+msgstr "Енглески"
 
 msgid "enter"
-msgstr "Ulaz"
-
-#, fuzzy
+msgstr "Унеси"
+
 msgid "enter_password"
-msgstr "Enter a new password for"
-
-#, fuzzy
+msgstr "Унесите нову лозинку за"
+
 msgid "enter_text"
-msgstr "Enter your answer here..."
-
-#, fuzzy
+msgstr "Унесите ваш одговор овде..."
+
 msgid "error_logo_alt"
-msgstr "Error logo"
-
-#, fuzzy
+msgstr "Лого грешке"
+
 msgid "errors"
-msgstr "Errors"
-
-#, fuzzy
+msgstr "Грешке"
+
 msgid "exclamation mark"
-msgstr "an exclamation mark"
-
-#, fuzzy
+msgstr "узвичник"
+
 msgid "exercise"
-msgstr "Exercise"
-
-#, fuzzy
+msgstr "Вежба"
+
 msgid "exercise_doesnt_exist"
-msgstr "This exercise doesn't exist"
-
-#, fuzzy
+msgstr "Ова вежба не постоји"
+
 msgid "exists_email"
-msgstr "That email is already in use."
-
-#, fuzzy
+msgstr "Тај имејл је већ у употреби."
+
 msgid "exists_username"
-msgstr "That username is already in use."
-
-#, fuzzy
+msgstr "То корисничко име је већ у употреби."
+
 msgid "exit_preview_mode"
-msgstr "Exit preview mode"
-
-#, fuzzy
+msgstr "Изађите из режима прегледа"
+
 msgid "experience_invalid"
-msgstr "Please select a valid experience, choose (Yes, No)."
-
-#, fuzzy
+msgstr "Молимо вас да изаберете важеће искуство, изаберите (Да, Не)."
+
 msgid "expiration_date"
-msgstr "Expiration date"
-
-#, fuzzy
+msgstr "Датум истека"
+
 msgid "favorite_program"
-msgstr "Favorite program"
-
-#, fuzzy
+msgstr "Омиљени програм"
+
 msgid "favourite_confirm"
-msgstr "Are you sure you want to set this program as your favourite?"
-
-#, fuzzy
+msgstr "Да ли сте сигурни да желите да поставите овај програм као омиљени?"
+
 msgid "favourite_program"
-msgstr "Favourite program"
-
-#, fuzzy
+msgstr "Омиљени програм"
+
 msgid "favourite_program_invalid"
-msgstr "Your chosen favourite program is invalid."
-
-#, fuzzy
+msgstr "Ваш омиљени програм је неважећи."
+
 msgid "favourite_success"
-msgstr "Your program is set as favourite."
-
-#, fuzzy
+msgstr "Ваш програм је постављен као омиљен."
+
 msgid "feature"
-msgstr "Feature"
-
-#, fuzzy
+msgstr "Функција"
+
 msgid "feedback"
-msgstr "Feedback"
-
-#, fuzzy
+msgstr "Повратна информација"
+
 msgid "feedback_message_error"
-msgstr "Something went wrong, please try again later."
-
-#, fuzzy
+msgstr "Нешто је пошло наопако, молимо покушајте поново касније."
+
 msgid "feedback_message_success"
-msgstr "Thank you, we received your feedback and will contact you if needed."
-
-#, fuzzy
+msgstr "Хвала вам, примили смо вашу повратну информацију и контактираћемо вас ако буде потребно."
+
 msgid "feedback_modal_message"
-msgstr "Please send us a message with a category. We appreciate your help to improve Hedy!"
-
-#, fuzzy
+msgstr "Молимо вас пошаљите нам поруку са категоријом. Ценимо вашу помоћ у побољшању Хеди!"
+
 msgid "female"
-msgstr "Female"
-
-#, fuzzy
+msgstr "Женски"
+
 msgid "flag_adventure_prompt"
-msgstr "Do you want to flag this adventure so that we check its appropriateness?"
-
-#, fuzzy
+msgstr "Да ли желите да означите ову авантуру како бисмо проверили њену прикладност?"
+
 msgid "float"
-msgstr "a number"
-
-#, fuzzy
+msgstr "број"
+
 msgid "for_teachers"
-msgstr "For teachers"
-
-#, fuzzy
+msgstr "За наставнике"
+
 msgid "forgot_password"
-msgstr "Forgot your password?"
-
-#, fuzzy
+msgstr "Заборавили сте лозинку?"
+
 msgid "from_another_teacher"
-msgstr "From another teacher"
-
-#, fuzzy
+msgstr "Од другог наставника"
+
 msgid "from_magazine_website"
-msgstr "From a magazine or website"
-
-#, fuzzy
+msgstr "Из часописа или вебсајта"
+
 msgid "from_video"
-msgstr "From a video"
-
-#, fuzzy
+msgstr "Из видеа"
+
 msgid "fun_statistics_msg"
-msgstr "Here are some fun statistics!"
-
-#, fuzzy
+msgstr "Ево неких забавних статистика!"
+
 msgid "gender"
-msgstr "Gender"
-
-#, fuzzy
+msgstr "Пол"
+
 msgid "gender_invalid"
-msgstr "Please select a valid gender, choose (Female, Male, Other)."
-
-#, fuzzy
+msgstr "Молимо вас да изаберете важећи пол, изаберите (Женски, Мушки, Други)."
+
 msgid "general_settings"
-msgstr "General settings"
-
-#, fuzzy
+msgstr "Општа подешавања"
+
 msgid "generate_passwords"
-msgstr "Generate passwords"
-
-#, fuzzy
+msgstr "Генериши лозинке"
+
 msgid "get_certificate"
-msgstr "Get your certificate!"
-
-#, fuzzy
+msgstr "Узми свој сертификат!"
+
 msgid "give_link_to_teacher"
-msgstr "Give the following link to your teacher:"
-
-#, fuzzy
+msgstr "Дај следећу везу свом наставнику:"
+
 msgid "go_back"
-msgstr "Go back"
-
-#, fuzzy
+msgstr "Врати се назад"
+
 msgid "go_back_to_main"
-msgstr "Go back to main page"
-
-#, fuzzy
+msgstr "Врати се на главну страницу"
+
 msgid "go_to_question"
-msgstr "Go to question"
-
-#, fuzzy
+msgstr "Иди на питање"
+
 msgid "go_to_quiz_result"
-msgstr "Go to quiz result"
-
-#, fuzzy
+msgstr "Иди на резултат квиза"
+
 msgid "goto_profile"
-msgstr "Go to my profile"
-
-#, fuzzy
+msgstr "Иди на мој профил"
+
 msgid "graph_title"
-msgstr "Errors per adventure completed on level {level}"
-
-#, fuzzy
+msgstr "Грешке по завршеној авантури на нивоу {level}"
+
 msgid "hand_in"
-msgstr "Hand in"
-
-#, fuzzy
+msgstr "Предај"
+
 msgid "hand_in_exercise"
-msgstr "Hand in exercise"
-
-#, fuzzy
+msgstr "Предај вежбу"
+
 msgid "heard_about_hedy"
-msgstr "How have you heard about Hedy?"
-
-#, fuzzy
+msgstr "Како сте чули за Hedy?"
+
 msgid "heard_about_invalid"
-msgstr "Please select a valid way you heard about us."
-
-#, fuzzy
+msgstr "Молимо вас да изаберете важећи начин на који сте чули за нас."
+
 msgid "hedy_choice_title"
-msgstr "Hedy's Choice"
-
-#, fuzzy
+msgstr "Hedy-јев избор"
+
 msgid "hedy_introduction_slides"
-msgstr "Hedy Introduction Slides"
-
-#, fuzzy
+msgstr "Уводне слајдове за Хеди"
+
 msgid "hedy_logo_alt"
-msgstr "Hedy logo"
-
-#, fuzzy
+msgstr "Hedy лого"
+
 msgid "hedy_on_github"
-msgstr "Hedy on Github"
+msgstr "Hedy на Github-у"
 
 msgid "hello_logo"
-msgstr "zdravo"
-
-#, fuzzy
+msgstr "здраво"
+
 msgid "hide_adventures"
-msgstr "Hide adventures"
-
-#, fuzzy
+msgstr "Сакриј авантуре"
+
 msgid "hide_cheatsheet"
-msgstr "Hide cheatsheet"
-
-#, fuzzy
+msgstr "Сакриј листу за варање"
+
 msgid "hide_classes"
-msgstr "Hide classes"
-
-#, fuzzy
+msgstr "Сакриј часове"
+
 msgid "hide_keyword_switcher"
-msgstr "Hide keyword switcher"
-
-#, fuzzy
+msgstr "Сакриј прекидач кључних речи"
+
 msgid "hide_slides"
-msgstr "Hide slides"
-
-#, fuzzy
+msgstr "Сакриј слајдове"
+
 msgid "highest_level_reached"
-msgstr "Highest level reached"
-
-#, fuzzy
+msgstr "Највиши достигнути ниво"
+
 msgid "highest_quiz_score"
-msgstr "Highest quiz score"
-
-#, fuzzy
+msgstr "Највиши резултат на квизу"
+
 msgid "hint"
-msgstr "Hint?"
-
-#, fuzzy
+msgstr "Савет?"
+
 msgid "ill_work_some_more"
-msgstr "I'll work on it a little longer"
-
-#, fuzzy
+msgstr "Радићу на овоме још мало"
+
 msgid "image_invalid"
-msgstr "The image you chose image is invalid."
-
-#, fuzzy
+msgstr "Слика коју сте изабрали је неважећа."
+
 msgid "incomplete_command_exception"
-msgstr "Incomplete Command"
-
-#, fuzzy
+msgstr "Непотпуна команда"
+
 msgid "incorrect_handling_of_quotes_exception"
-msgstr "Incorrect handling of quotes"
-
-#, fuzzy
+msgstr "Нетачно руковање наводницима"
+
 msgid "incorrect_use_of_types_exception"
-msgstr "Incorrect use of types"
-
-#, fuzzy
+msgstr "Нетачна употреба типова"
+
 msgid "incorrect_use_of_variable_exception"
-msgstr "Incorrect use of variable"
-
-#, fuzzy
+msgstr "Нетачна употреба променљиве"
+
 msgid "indentation_exception"
-msgstr "Incorrect Indentation"
-
-#, fuzzy
+msgstr "Нетачно увлачење"
+
 msgid "input"
-msgstr "input from `{ask}`"
-
-#, fuzzy
+msgstr "унос од `{ask}`"
+
 msgid "input_variable_role"
-msgstr "input"
-
-#, fuzzy
+msgstr "унос"
+
 msgid "integer"
-msgstr "a number"
-
-#, fuzzy
+msgstr "број"
+
 msgid "invalid_class_link"
-msgstr "Invalid link for joining the class."
-
-#, fuzzy
+msgstr "Неважећа веза за придруживање одељењу."
+
 msgid "invalid_command_exception"
-msgstr "Invalid command"
-
-#, fuzzy
+msgstr "Неважећа команда"
+
 msgid "invalid_keyword_language_comment"
-msgstr "# The provided keyword language is invalid, keyword language is set to English"
-
-#, fuzzy
+msgstr "# Дати језик кључних речи је неважећи, језик кључних речи је постављен на енглески"
+
 msgid "invalid_language_comment"
-msgstr "# The provided language is invalid, language set to English"
-
-#, fuzzy
+msgstr "# Дати језик је неважећи, језик је постављен на енглески"
+
 msgid "invalid_level_comment"
-msgstr "# The provided level is invalid, level is set to level 1"
-
-#, fuzzy
+msgstr "# Дати ниво је неважећи, ниво је постављен на ниво 1"
+
 msgid "invalid_program_comment"
-msgstr "# The provided program is invalid, please try again"
-
-#, fuzzy
+msgstr "# Дати програм је неважећи, молимо покушајте поново"
+
 msgid "invalid_teacher_invitation_code"
-msgstr "The teacher invitation code is invalid. To become a teacher, reach out to hello@hedy.org."
-
-#, fuzzy
+msgstr "Код за позив наставника је неважећи. Да бисте постали наставник, обратите се на hello@hedy.org."
+
 msgid "invalid_tutorial_step"
-msgstr "Invalid tutorial step"
-
-#, fuzzy
+msgstr "Неважећи корак туторијала"
+
 msgid "invalid_username_password"
-msgstr "Invalid username/password."
-
-#, fuzzy
+msgstr "Неважеће корисничко име/лозинка."
+
 msgid "invite_by_username"
-msgstr "Invite by username"
-
-#, fuzzy
+msgstr "Позови по корисничком имену"
+
 msgid "invite_date"
-msgstr "Invite date"
-
-#, fuzzy
+msgstr "Датум позива"
+
 msgid "invite_message"
-msgstr "You have received an invitation to join class"
-
-#, fuzzy
+msgstr "Примили сте позив да се придружите одељењу"
+
 msgid "invite_prompt"
-msgstr "Enter a username"
-
-#, fuzzy
+msgstr "Унесите корисничко име"
+
 msgid "invite_teacher"
-msgstr "Invite a teacher"
-
-#, fuzzy
+msgstr "Позовите наставника"
+
 msgid "join_class"
-msgstr "Join class"
-
-#, fuzzy
+msgstr "Придружи се разреду"
+
 msgid "join_prompt"
-msgstr "You need to have an account to join a class. Would you like to login now?"
-
-#, fuzzy
+msgstr "Морате имати налог да бисте се придружили разреду. Да ли желите да се пријавите сада?"
+
 msgid "keybinding_waiting_for_keypress"
-msgstr "Waiting for a button press..."
-
-#, fuzzy
+msgstr "Чекање на притисак дугмета..."
+
 msgid "keyword_language_invalid"
-msgstr "Please select a valid keyword language (select English or your own language)."
-
-#, fuzzy
+msgstr "Молимо вас да изаберете важећи језик кључних речи (изаберите енглески или свој језик)."
+
 msgid "landcode_phone_number"
-msgstr "Please also add your country's landcode"
-
-#, fuzzy
+msgstr "Молимо вас да додате и позивни број ваше земље"
+
 msgid "language"
-msgstr "Language"
-
-#, fuzzy
+msgstr "Језик"
+
 msgid "language_invalid"
-msgstr "Please select a valid language."
-
-#, fuzzy
+msgstr "Молимо вас да изаберете важећи језик."
+
 msgid "languages"
-msgstr "Which of these programming languages have you used before?"
-
-#, fuzzy
+msgstr "Које програмске језике сте користили раније?"
+
 msgid "last_edited"
-msgstr "Last edited"
-
-#, fuzzy
+msgstr "Последњи пут уређено"
+
 msgid "last_update"
-msgstr "Last update"
-
-#, fuzzy
+msgstr "Последње ажурирање"
+
 msgid "lastname"
-msgstr "Last Name"
-
-#, fuzzy
+msgstr "Презиме"
+
 msgid "leave_class"
-msgstr "Leave class"
+msgstr "Напусти одељење"
 
 msgid "level"
-msgstr "Nivo"
-
-#, fuzzy
+msgstr "Ниво"
+
 msgid "level_accessible"
-msgstr "Level is open to students"
-
-#, fuzzy
+msgstr "Ниво је отворен за ученике"
+
 msgid "level_disabled"
-msgstr "Level disabled"
+msgstr "Ниво онемогућен"
 
 msgid "level_future"
-msgstr "Ovaj nivo se automatski otvara "
-
-#, fuzzy
+msgstr "Овај ниво се аутоматски отвара на "
+
 msgid "level_invalid"
-msgstr "This Hedy level in invalid."
-
-#, fuzzy
+msgstr "Овај Hedy ниво је неважећи."
+
 msgid "level_not_class"
-msgstr "This level has not been made available in your class yet"
+msgstr "Овај ниво још није доступан у вашем разреду"
 
 msgid "level_title"
-msgstr "Nivo"
-
-#, fuzzy
+msgstr "Ниво"
+
 msgid "levels"
-msgstr "levels"
-
-#, fuzzy
+msgstr "нивои"
+
 msgid "link"
-msgstr "Link"
-
-#, fuzzy
+msgstr "Веза"
+
 msgid "list"
-msgstr "a list"
-
-#, fuzzy
+msgstr "листа"
+
 msgid "list_variable_role"
-msgstr "list"
-
-#, fuzzy
+msgstr "листа"
+
 msgid "logged_in_to_share"
-msgstr "You must be logged in to save and share a program."
-
-#, fuzzy
+msgstr "Морате бити пријављени да бисте сачували и делили програм."
+
 msgid "login"
-msgstr "Log in"
-
-#, fuzzy
+msgstr "Пријави се"
+
 msgid "login_long"
-msgstr "Log in to your account"
-
-#, fuzzy
+msgstr "Пријавите се на свој налог"
+
 msgid "login_to_save_your_work"
-msgstr "Log in to save your work"
-
-#, fuzzy
+msgstr "Пријавите се да бисте сачували свој рад"
+
 msgid "logout"
-msgstr "Log out"
-
-#, fuzzy
+msgstr "Одјави се"
+
 msgid "longest_program"
-msgstr "Longest program"
-
-#, fuzzy
+msgstr "Најдужи програм"
+
 msgid "mail_change_password_body"
 msgstr ""
-"Your Hedy password has been changed. If you did this, all is good.\n"
-"If you didn't change your password, please contact us immediately by replying to this email."
-
-#, fuzzy
+"Ваша Hedy лозинка је промењена. Ако сте ви то урадили, све је у реду.\n"
+"Ако нисте променили лозинку, молимо вас да нас одмах контактирате одговарајући на овај емаил."
+
 msgid "mail_change_password_subject"
-msgstr "Your Hedy password has been changed"
-
-#, fuzzy
+msgstr "Ваша Hedy лозинка је промењена"
+
 msgid "mail_error_change_processed"
-msgstr "Something went wrong when sending a validation mail, the changes are still correctly processed."
-
-#, fuzzy
+msgstr "Нешто је пошло наопако при слању валидационог мејла, промене су ипак успешно обрађене."
+
 msgid "mail_goodbye"
 msgstr ""
-"Keep programming!\n"
-"The Hedy team"
-
-#, fuzzy
+"Наставите да програмирате!\n"
+"Hedy тим"
+
 msgid "mail_hello"
-msgstr "Hi {username}!"
-
-#, fuzzy
+msgstr "Здраво {username}!"
+
 msgid "mail_recover_password_body"
 msgstr ""
-"By clicking on this link, you can set a new Hedy password. This link is valid for <b>4</b> hours.\n"
-"If you haven't required a password reset, please ignore this email: {link}"
+"Кликом на ову везу, можете поставити нову Hedy лозинку. Ова веза је важећа <b>4</b> сата.\n"
+"Ако нисте захтевали ресетовање лозинке, молимо вас да игноришете овај емаил: {link}"
 
 msgid "mail_recover_password_subject"
 msgstr "Затражите ресетовање лозинке."
 
-#, fuzzy
 msgid "mail_reset_password_body"
 msgstr ""
-"Your Hedy password has been reset to a new one. If you did this, all is good.\n"
-"If you didn't change your password, please contact us immediately by replying to this email."
-
-#, fuzzy
+"Ваша Hedy лозинка је ресетована на нову. Ако сте ви то урадили, све је у реду.\n"
+"Ако нисте променили лозинку, молимо вас да нас одмах контактирате одговарајући на овај емаил."
+
 msgid "mail_reset_password_subject"
-msgstr "Your Hedy password has been reset"
-
-#, fuzzy
+msgstr "Ваша Hedy лозинка је ресетована"
+
 msgid "mail_welcome_teacher_body"
 msgstr ""
-"<strong>Welcome!</strong>\n"
-"Congratulations on your brand new Hedy teacher's account. Welcome to the world wide community of Hedy teachers!\n"
+"<strong>Добродошли!</strong>\n"
+"Честитамо на вашем новом Hedy налогу за наставнике. Добродошли у светску заједницу Hedy наставника!\n"
 "\n"
-"<strong>What teacher's accounts can do</strong>\n"
-"There are a number of extra options unlocked for you now.\n"
+"<strong>Шта могу налози за наставнике</strong>\n"
+"Сада вам је откључано неколико додатних опција.\n"
 "\n"
-"1. Extra explanation is available in the <a href=\"https://hedy.org/for-teachers/manual\">teacher's manual</a>.\n"
-"2. With your teacher account, you can create classes. Your students can than join your classes and you can see their progress. Classes are made and managed though the for <a href=\"https://hedycode.com/for-teachers\">teachers page</a>.\n"
-"3. You can fully customize your classes, for example you can open and close levels, enable or disable adventures and author your own adventures!\n"
+"1. Додатно објашњење је доступно у <a href=\"https://hedy.org/for-teachers/manual\">приручнику за наставнике</a>.\n"
+"2. Са вашим налогом за наставнике, можете креирати одељења. Ваши ученици могу тада да се придруже вашим одељењима и ви можете видети њихов напредак. Одељења се праве и управљају преко <a href=\"https://hedycode.com/for-teachers\">странице за наставнике</a>.\n"
+"3. Можете у потпуности прилагодити своја одељења, на пример можете отварати и затварати нивое, омогућавати или онемогућавати авантуре и креирати своје авантуре!\n"
 "\n"
-"<strong>Join our online community!</strong>\n"
-"All Hedy teachers, programmers and other fans are welcome to join our <a href=\"https://discord.gg/8yY7dEme9r\">Discord server</a>. This is the ideal place to chat about Hedy: we have channels where you can show your cool projects and lessons, channels to report bugs, and channels to chat with other teachers and with the Hedy team.\n"
+"<strong>Придружите се нашој онлајн заједници!</strong>\n"
+"Сви Hedy наставници, програмери и други обожаваоци су добродошли да се придруже нашем <a href=\"https://discord.gg/8yY7dEme9r\">Discord серверу</a>. Ово је идеално место за ћаскање о Hedy: имамо канале где можете показати своје кул пројекте и лекције, канале за пријаву грешака и канале за ћаскање са другим наставницима и са Hedy тимом.\n"
 "\n"
-"<strong>How to ask for help </strong>\n"
-"If anything is unclear, you can let us know on Discord, or <a href=\"mailto: hello@hedy.org\">send us an email</a>.\n"
+"<strong>Како тражити помоћ</strong>\n"
+"Ако вам нешто није јасно, можете нас обавестити на Discord-у, или <a href=\"mailto: hello@hedy.org\">нам послати имејл</a>.\n"
 "\n"
-"<strong>How to report bugs</strong>\n"
-"In Discord, we have a channel for reporting bugs, called #bugs. That is the perfect place to let us know about issues you are running into. If you know how to use GitHub, you can create an <a href=\"https://github.com/hedyorg/hedy/issues/new?assignees=&labels=&template=bug_report.md&title=%5BBUG%5D\">issue</a> there.\n"
-
-#, fuzzy
+"<strong>Како пријавити грешке</strong>\n"
+"На Discord-у имамо канал за пријаву грешака, назван #bugs. То је савршено место да нас обавестите о проблемима на које наилазите. Ако знате како да користите GitHub, можете тамо креирати <a href=\"https://github.com/hedyorg/hedy/issues/new?assignees=&labels=&template=bug_report.md&title=%5BBUG%5D\">проблем</a>.\n"
+
 msgid "mail_welcome_teacher_subject"
-msgstr "Your Hedy teacher account is ready"
-
-#, fuzzy
+msgstr "Ваш Hedy налог за наставнике је спреман"
+
 msgid "mail_welcome_verify_body"
 msgstr ""
-"Your Hedy account has been created successfully. Welcome!\n"
-"Please click on this link to verify your email address: {link}"
+"Ваш Hedy налог је успешно креиран. Добродошли!\n"
+"Молимо кликните на ову везу да верификујете вашу емаил адресу: {link}"
+
+msgid "mail_welcome_verify_subject"
+msgstr "Добродошли у Hedy"
+
+msgid "mailing_title"
+msgstr "Претплатите се на Hedy билтен"
+
+msgid "main_subtitle"
+msgstr "Текстуално програмирање за учионицу"
+
+msgid "main_title"
+msgstr "Хеди"
+
+msgid "make_sure_you_are_done"
+msgstr "Уверите се да сте завршили! Нећете моћи да мењате свој програм након што кликнете на \"Предај\"."
+
+msgid "male"
+msgstr "Мушки"
+
+msgid "mandatory_mode"
+msgstr "Обавезан режим програмера"
+
+msgid "more_info"
+msgstr "Више информација"
+
+msgid "more_options"
+msgstr "Више опција"
+
+msgid "multiple_keywords_warning"
+msgstr "Покушавате да користите кључну реч {orig_keyword}, али ова кључна реч може имати неколико значења. Молимо вас да изаберете ону коју покушавате да користите са ове листе и копирате је у свој код, укључујући коврџаве заграде: {keyword_list}"
+
+msgid "multiple_levels_warning"
+msgstr "Приметили смо да сте изабрали неколико нивоа и укључили исечке кода у своју авантуру, ово може изазвати проблеме са синтаксним осветљивачем и аутоматским преводом кључних речи"
+
+msgid "my_account"
+msgstr "Мој налог"
+
+msgid "my_adventures"
+msgstr "Моје авантуре"
+
+msgid "my_classes"
+msgstr "Моја одељења"
+
+msgid "my_messages"
+msgstr "Моје поруке"
+
+msgid "my_public_profile"
+msgstr "Мој јавни профил"
+
+msgid "name"
+msgstr "Име"
+
+msgid "nav_explore"
+msgstr "Истражи"
+
+msgid "nav_hedy"
+msgstr "Hedy"
+
+msgid "nav_learn_more"
+msgstr "Сазнајте више"
+
+msgid "nav_start"
+msgstr "Почетна"
+
+msgid "new_password"
+msgstr "Нова лозинка"
+
+msgid "new_password_repeat"
+msgstr "Поновите нову лозинку"
+
+msgid "newline"
+msgstr "нови ред"
 
 #, fuzzy
-msgid "mail_welcome_verify_subject"
-msgstr "Welcome to Hedy"
-
-#, fuzzy
-msgid "mailing_title"
-msgstr "Subscribe to the Hedy newsletter"
-
-#, fuzzy
-msgid "main_subtitle"
-msgstr "Textual programming for the classroom"
-
-#, fuzzy
-msgid "main_title"
-msgstr "Hedy"
-
-#, fuzzy
-msgid "make_sure_you_are_done"
-msgstr "Make sure you are done! You will not be able to change your program anymore after you click \"Hand in\"."
-
-#, fuzzy
-msgid "male"
-msgstr "Male"
-
-#, fuzzy
-msgid "mandatory_mode"
-msgstr "Mandatory developer's mode"
-
-#, fuzzy
-msgid "more_info"
-msgstr "More information"
-
-#, fuzzy
-msgid "more_options"
-msgstr "More options"
-
-#, fuzzy
-msgid "multiple_keywords_warning"
-msgstr "You are trying to use the keyword {orig_keyword}, but this keyword might have several meanings. Please choose the one you're trying to use from this list and copy paste it in your code, curly braces included: {keyword_list}"
-
-msgid "multiple_levels_warning"
-msgstr "We've noticed you have both selected several levels and included code snippets in your adventure, this might cause issues with the syntax highlighter and the automatic translation of keywords"
-
-#, fuzzy
-msgid "my_account"
-msgstr "My account"
-
-#, fuzzy
-msgid "my_adventures"
-msgstr "My adventures"
-
-#, fuzzy
-msgid "my_classes"
-msgstr "My classes"
-
-#, fuzzy
-msgid "my_messages"
-msgstr "My messages"
-
-#, fuzzy
-msgid "my_public_profile"
-msgstr "My public profile"
-
-msgid "name"
-msgstr "Ime"
-
-msgid "nav_explore"
-msgstr "Istraži"
-
-msgid "nav_hedy"
-msgstr "Hedi"
-
-#, fuzzy
-msgid "nav_learn_more"
-msgstr "Learn more"
-
-#, fuzzy
-msgid "nav_start"
-msgstr "Home"
-
-#, fuzzy
-msgid "new_password"
-msgstr "New password"
-
-#, fuzzy
-msgid "new_password_repeat"
-msgstr "Repeat new password"
-
-#, fuzzy
-msgid "newline"
-msgstr "a new line"
-
-#, fuzzy
-<<<<<<< HEAD
-=======
 msgid "next_adventure"
 msgstr "Next adventure"
 
->>>>>>> 281e4723
 msgid "next_exercise"
-msgstr "Next exercise"
-
-#, fuzzy
+msgstr "Следећа вежба"
+
 msgid "next_page"
-msgstr "Next page"
-
-#, fuzzy
+msgstr "Следећа страница"
+
 msgid "next_step_tutorial"
-msgstr "Next step >>>"
+msgstr "Следећи корак >>>"
 
 #, fuzzy
 msgid "next_student"
 msgstr "Next student"
 
 msgid "no"
-msgstr "Ne"
-
-#, fuzzy
+msgstr "Не"
+
 msgid "no_account"
-msgstr "No account?"
-
-#, fuzzy
+msgstr "Немате налог?"
+
 msgid "no_accounts"
-msgstr "There are no accounts to create."
-
-#, fuzzy
+msgstr "Нема налога за креирање."
+
 msgid "no_adventures_yet"
-msgstr "There are no public adventures yet..."
-
-#, fuzzy
+msgstr "Још увек нема јавних авантура..."
+
 msgid "no_more_flat_if"
-msgstr "Starting in level 8, the code after `{if}` needs to be placed on the next line and start with 4 spaces."
-
-#, fuzzy
+msgstr "Почевши од нивоа 8, код након `{if}` треба да буде постављен у следећи ред и да почне са 4 размака."
+
 msgid "no_programs"
-msgstr "You have no programs yet."
-
-#, fuzzy
+msgstr "Нема програма."
+
 msgid "no_shared_programs"
-msgstr "has no shared programs..."
-
-#, fuzzy
+msgstr "нема дељених програма..."
+
 msgid "no_students"
-msgstr "There are no students in this class"
-
-#, fuzzy
+msgstr "У овој класи нема ученика"
+
 msgid "no_such_adventure"
-msgstr "This adventure doesn't exist!"
-
-#, fuzzy
+msgstr "Ова авантура не постоји!"
+
 msgid "no_such_class"
-msgstr "No such Hedy class."
-
-#, fuzzy
+msgstr "Такво Hedy одељење не постоји."
+
 msgid "no_such_level"
-msgstr "No such Hedy level!"
-
-#, fuzzy
+msgstr "Не постоји такав Hedy ниво!"
+
 msgid "no_such_program"
-msgstr "No such Hedy program!"
-
-#, fuzzy
+msgstr "Не постоји такав Hedy програм!"
+
 msgid "no_tag"
-msgstr "No tag provided!"
-
-#, fuzzy
+msgstr "Ознака није дата!"
+
 msgid "not_adventure_yet"
-msgstr "You must fill in an adventure name first"
-
-#, fuzzy
+msgstr "Морате прво унети име авантуре"
+
 msgid "not_enrolled"
-msgstr "Looks like you are not in this class!"
-
-#, fuzzy
+msgstr "Изгледа да нисте у овом разреду!"
+
 msgid "not_in_class_no_handin"
-msgstr "You are not in a class, so there's no need for you to hand in anything."
-
-#, fuzzy
+msgstr "Нисте у одељењу, тако да нема потребе да предајете било шта."
+
 msgid "not_logged_in_cantsave"
-msgstr "Your program will not be saved."
-
-#, fuzzy
+msgstr "Ваш програм неће бити сачуван."
+
 msgid "not_logged_in_handin"
-msgstr "You must be logged in to hand in an assignment."
-
-#, fuzzy
+msgstr "Морате бити пријављени да бисте предали задатак."
+
 msgid "not_teacher"
-msgstr "Looks like you are not a teacher!"
-
-#, fuzzy
+msgstr "Изгледа да нисте наставник!"
+
 msgid "number"
-msgstr "a number"
-
-#, fuzzy
+msgstr "број"
+
 msgid "number_lines"
-msgstr "Number of lines"
-
-#, fuzzy
+msgstr "Број линија"
+
 msgid "number_of_errors"
-msgstr "Number of errors: {number_of_errors}"
-
-#, fuzzy
+msgstr "Број грешака: {number_of_errors}"
+
 msgid "number_programs"
-msgstr "Number of programs ran"
+msgstr "Број покренутих програма"
 
 msgid "ok"
-msgstr "OK"
-
-#, fuzzy
+msgstr "У реду"
+
 msgid "one_level_error"
-msgstr "You need to select at least one level."
-
-#, fuzzy
+msgstr "Морате изабрати бар један ниво."
+
 msgid "only_you_can_see"
-msgstr "Only you can see this program."
-
-#, fuzzy
+msgstr "Само ви можете видети овај програм."
+
 msgid "open"
-msgstr "Open"
-
-#, fuzzy
+msgstr "Отвори"
+
 msgid "opening_date"
-msgstr "Opening date"
-
-#, fuzzy
+msgstr "Датум отварања"
+
 msgid "opening_dates"
-msgstr "Opening dates"
+msgstr "Датуми отварања"
 
 msgid "option"
-msgstr "Opcija"
+msgstr "Опција"
 
 msgid "or"
-msgstr "ili"
-
-#, fuzzy
+msgstr "или"
+
 msgid "other"
-msgstr "Other"
-
-#, fuzzy
+msgstr "Други"
+
 msgid "other_block"
-msgstr "Another block language"
-
-#, fuzzy
+msgstr "Други блок језик"
+
 msgid "other_settings"
-msgstr "Other settings"
-
-#, fuzzy
+msgstr "Остала подешавања"
+
 msgid "other_source"
-msgstr "Other"
-
-#, fuzzy
+msgstr "Друго"
+
 msgid "other_text"
-msgstr "Another text language"
-
-#, fuzzy
+msgstr "Други текстуални језик"
+
 msgid "overwrite_warning"
-msgstr "You already have a program with this name, saving this program will replace the old one. Are you sure?"
-
-#, fuzzy
+msgstr "Већ имате програм са овим именом, чување овог програма ће заменити стари. Да ли сте сигурни?"
+
 msgid "owner"
-msgstr "Owner"
-
-#, fuzzy
+msgstr "Власник"
+
 msgid "page_not_found"
-msgstr "We couldn't find that page!"
-
-#, fuzzy
+msgstr "Нисмо могли да пронађемо ту страницу!"
+
 msgid "pair_with_teacher"
-msgstr "I would like to be paired with another teacher for help"
+msgstr "Желим да будем упарен са другим наставником за помоћ"
 
 msgid "parsons_title"
-msgstr "Puzle"
+msgstr "Слагалица"
 
 msgid "password"
-msgstr "Lozinka"
-
-#, fuzzy
+msgstr "Лозинка"
+
 msgid "password_change_not_allowed"
-msgstr "You're not allowed to change the password of this user."
-
-#, fuzzy
+msgstr "Није вам дозвољено да промените лозинку овог корисника."
+
 msgid "password_change_prompt"
-msgstr "Are you sure you want to change this password?"
-
-#, fuzzy
+msgstr "Да ли сте сигурни да желите да промените ову лозинку?"
+
 msgid "password_change_success"
-msgstr "Password of your student is successfully changed."
-
-#, fuzzy
+msgstr "Лозинка вашег ученика је успешно промењена."
+
 msgid "password_invalid"
-msgstr "Your password is invalid."
-
-#, fuzzy
+msgstr "Ваша лозинка је неважећа."
+
 msgid "password_repeat"
-msgstr "Repeat password"
-
-#, fuzzy
+msgstr "Понови лозинку"
+
 msgid "password_resetted"
-msgstr "Your password has been successfully reset. You are being redirected to the login page."
-
-#, fuzzy
+msgstr "Ваша лозинка је успешно ресетована. Бићете преусмерени на страницу за пријаву."
+
 msgid "password_six"
-msgstr "Your password must contain at least six characters."
-
-#, fuzzy
+msgstr "Ваша лозинка мора садржати најмање шест карактера."
+
 msgid "password_updated"
-msgstr "Password updated."
-
-#, fuzzy
+msgstr "Лозинка ажурирана."
+
 msgid "passwords_six"
-msgstr "All passwords need to be six characters or longer."
-
-#, fuzzy
+msgstr "Све лозинке морају бити дуге најмање шест карактера."
+
 msgid "pending_invites"
-msgstr "Pending invites"
-
-#, fuzzy
+msgstr "Позиви на чекању"
+
 msgid "people_with_a_link"
-msgstr "Other people with a link can see this program. It also can be found on the \"Explore\" page."
-
-#, fuzzy
+msgstr "Други људи са везом могу видети овај програм. Такође може бити пронађен на страници \"Истражи\"."
+
 msgid "percentage"
-msgstr "percentage"
-
-#, fuzzy
+msgstr "проценат"
+
 msgid "period"
-msgstr "a period"
-
-#, fuzzy
+msgstr "тачка"
+
 msgid "personal_text"
-msgstr "Personal text"
-
-#, fuzzy
+msgstr "Лични текст"
+
 msgid "personal_text_invalid"
-msgstr "Your personal text is invalid."
-
-#, fuzzy
+msgstr "Ваш лични текст је неважећи."
+
 msgid "phone_number"
-msgstr "Phone number"
-
-#, fuzzy
+msgstr "Број телефона"
+
 msgid "postfix_classname"
-msgstr "Postfix classname"
-
-#, fuzzy
+msgstr "Постфикс име разреда"
+
 msgid "preferred_keyword_language"
-msgstr "Preferred keyword language"
-
-#, fuzzy
+msgstr "Преферирани језик кључних речи"
+
 msgid "preferred_language"
-msgstr "Preferred language"
-
-#, fuzzy
+msgstr "Преферирани језик"
+
 msgid "preview"
-msgstr "Preview"
-
-#, fuzzy
+msgstr "Преглед"
+
 msgid "preview_teacher_mode"
-msgstr "This account is for you to try out Hedy, note that you need to sign out and create an actual account to save your progress."
-
-#, fuzzy
+msgstr "Овај налог је за вас да испробате Хеди, имајте на уму да морате да се одјавите и направите прави налог да бисте сачували свој напредак."
+
 msgid "previewing_adventure"
-msgstr "Previewing adventure"
-
-#, fuzzy
+msgstr "Преглед авантуре"
+
 msgid "previewing_class"
-msgstr "You are previewing class <em>{class_name}</em> as a teacher."
-
-#, fuzzy
+msgstr "Прегледате одељење <em>{class_name}</em> као наставник."
+
 msgid "previous_campaigns"
-msgstr "View previous campaigns"
-
-#, fuzzy
+msgstr "Погледајте претходне кампање"
+
 msgid "previous_page"
-msgstr "Previous page"
+msgstr "Претходна страница"
 
 msgid "print_logo"
-msgstr "štampaj"
-
-#, fuzzy
+msgstr "штампај"
+
 msgid "privacy_terms"
-msgstr "Privacy terms"
-
-#, fuzzy
+msgstr "Услови приватности"
+
 msgid "private"
-msgstr "Private"
-
-#, fuzzy
+msgstr "Приватно"
+
 msgid "profile_logo_alt"
-msgstr "Profile icon."
-
-#, fuzzy
+msgstr "Икона профила."
+
 msgid "profile_picture"
-msgstr "Profile picture"
-
-#, fuzzy
+msgstr "Слика профила"
+
 msgid "profile_updated"
-msgstr "Profile updated."
-
-#, fuzzy
+msgstr "Профил ажуриран."
+
 msgid "profile_updated_reload"
-msgstr "Profile updated, page will be re-loaded."
-
-#, fuzzy
+msgstr "Профил ажуриран, страница ће бити поново учитана."
+
 msgid "program_contains_error"
-msgstr "This program contains an error, are you sure you want to share it?"
-
-#, fuzzy
+msgstr "Овај програм садржи грешку, да ли сте сигурни да желите да га поделите?"
+
 msgid "program_header"
-msgstr "My programs"
-
-#, fuzzy
+msgstr "Моји програми"
+
 msgid "program_too_large_exception"
-msgstr "Programs too large"
-
-#, fuzzy
+msgstr "Програми су превелики"
+
 msgid "programming_experience"
-msgstr "Do you have programming experience?"
-
-#, fuzzy
+msgstr "Да ли имате искуства у програмирању?"
+
 msgid "programming_invalid"
-msgstr "Please select a valid programming language."
+msgstr "Молимо вас да изаберете важећи програмски језик."
 
 msgid "programs"
-msgstr "Programi"
-
-#, fuzzy
+msgstr "Програми"
+
 msgid "prompt_join_class"
-msgstr "Do you want to join this class?"
-
-#, fuzzy
+msgstr "Да ли желите да се придружите овом разреду?"
+
 msgid "public"
-msgstr "Public"
+msgstr "Јавно"
 
 msgid "public_adventures"
-msgstr "Browse public adventures"
-
-#, fuzzy
+msgstr "Прегледај јавне авантуре"
+
 msgid "public_content"
-msgstr "Public content"
-
-#, fuzzy
+msgstr "Јавни садржај"
+
 msgid "public_content_info"
-msgstr "You can also look for public adventures and use them as an example."
-
-#, fuzzy
+msgstr "Такође можете потражити јавне авантуре и користити их као пример."
+
 msgid "public_invalid"
-msgstr "This agreement selection is invalid"
-
-#, fuzzy
+msgstr "Овај избор споразума је неважећи"
+
 msgid "public_profile"
-msgstr "Public profile"
-
-#, fuzzy
+msgstr "Јавни профил"
+
 msgid "public_profile_info"
-msgstr "By selecting this box I make my profile visible for everyone. Be careful not to share personal information like your name or home address, because everyone will be able to see it!"
-
-#, fuzzy
+msgstr "Одабиром ове кутије чиним свој профил видљивим за све. Пазите да не делите личне информације као што су ваше име или кућна адреса, јер ће сви моћи да их виде!"
+
 msgid "public_profile_updated"
-msgstr "Public profile updated, page will be re-loaded."
-
-<<<<<<< HEAD
-#, fuzzy
-=======
+msgstr "Јавни профил ажуриран, страница ће бити поново учитана."
+
 msgid "put"
 msgstr "Постави"
 
->>>>>>> 281e4723
 msgid "question mark"
-msgstr "a question mark"
-
-#, fuzzy
+msgstr "упитник"
+
 msgid "quiz_logo_alt"
-msgstr "Quiz logo"
-
-#, fuzzy
+msgstr "Лого квиза"
+
 msgid "quiz_score"
-msgstr "Quiz score"
+msgstr "Резултат квиза"
 
 msgid "quiz_tab"
-msgstr "Kviz"
-
-#, fuzzy
+msgstr "Квиз"
+
 msgid "quiz_threshold_not_reached"
-msgstr "Quiz threshold not reached to unlock this level"
-
-#, fuzzy
+msgstr "Праг за квиз није достигнут да би се откључао овај ниво"
+
 msgid "read_code_label"
-msgstr "Read aloud"
-
-#, fuzzy
+msgstr "Читај наглас"
+
 msgid "recent"
-msgstr "My recent programs"
+msgstr "Моји недавни програми"
 
 msgid "recover_password"
-msgstr "Затражите ресетовање лозинке"
-
-#, fuzzy
+msgstr "Затражи ресетовање лозинке"
+
 msgid "regress_button"
-msgstr "Go back to level {level}"
+msgstr "Врати се на ниво {level}"
 
 msgid "remove"
-msgstr "Obriši"
-
-#, fuzzy
+msgstr "Уклони"
+
 msgid "remove_customization"
-msgstr "Remove customization"
-
-#, fuzzy
+msgstr "Уклони прилагођавање"
+
 msgid "remove_customizations_prompt"
-msgstr "Are you sure you want to remove this class's customizations?"
-
-#, fuzzy
+msgstr "Да ли сте сигурни да желите да уклоните прилагођавања овог разреда?"
+
 msgid "remove_student_prompt"
-msgstr "Are you sure you want to remove the student from the class?"
-
-#, fuzzy
+msgstr "Да ли сте сигурни да желите да уклоните ученика из разреда?"
+
 msgid "remove_user_prompt"
-msgstr "Confirm removing this user from the class."
-
-#, fuzzy
+msgstr "Потврдите уклањање овог корисника из одељења."
+
 msgid "repair_program_logo_alt"
-msgstr "Repair program icon"
-
-#, fuzzy
+msgstr "Икона за поправку програма"
+
 msgid "repeat_dep"
-msgstr "Starting in level 8, `{repeat}` needs to be used with indentation. You can see examples on the `{repeat}` tab in level 8."
-
-#, fuzzy
+msgstr "Почевши од нивоа 8, `{repeat}` треба да се користи са увлачењем. Можете видети примере на картици `{repeat}` у нивоу 8."
+
 msgid "repeat_match_password"
-msgstr "The repeated password does not match."
-
-#, fuzzy
+msgstr "Поновљена лозинка се не поклапа."
+
 msgid "repeat_new_password"
-msgstr "Repeat new password"
-
-#, fuzzy
+msgstr "Поновите нову лозинку"
+
 msgid "report_failure"
-msgstr "This program does not exist or is not public"
-
-#, fuzzy
+msgstr "Овај програм не постоји или није јаван"
+
 msgid "report_program"
-msgstr "Are you sure you want to report this program?"
-
-#, fuzzy
+msgstr "Да ли сте сигурни да желите да пријавите овај програм?"
+
 msgid "report_success"
-msgstr "This program has been reported"
-
-#, fuzzy
+msgstr "Овај програм је пријављен"
+
 msgid "request_invalid"
-msgstr "Request invalid"
-
-#, fuzzy
+msgstr "Захтев је неважећи"
+
 msgid "request_teacher"
-msgstr "Would you like to apply for a teacher's account?"
-
-#, fuzzy
+msgstr "Да ли желите да постанете наставник?"
+
 msgid "request_teacher_account"
-msgstr "Request teacher account"
-
-#, fuzzy
+msgstr "Постаните наставник"
+
 msgid "required_field"
-msgstr "Fields marked with an * are required"
-
-#, fuzzy
+msgstr "Поља означена са * су обавезна"
+
 msgid "reset_adventure_prompt"
-msgstr "Are you sure you want to reset all selected adventures?"
-
-#, fuzzy
+msgstr "Да ли сте сигурни да желите да ресетујете све изабране авантуре?"
+
 msgid "reset_adventures"
-msgstr "Reset selected adventures"
-
-#, fuzzy
+msgstr "Ресетуј изабране авантуре"
+
 msgid "reset_button"
-msgstr "Reset"
-
-#, fuzzy
+msgstr "Ресетуј"
+
 msgid "reset_password"
-msgstr "Reset password"
+msgstr "Ресетуј лозинку"
 
 msgid "reset_view"
-msgstr "Restartuj"
-
-<<<<<<< HEAD
-#, fuzzy
-=======
+msgstr "Ресетуј"
+
 msgid "restart"
 msgstr "Поново покрени"
 
->>>>>>> 281e4723
 msgid "retrieve_adventure_error"
-msgstr "You're not allowed to view this adventure!"
-
-#, fuzzy
+msgstr "Није вам дозвољено да видите ову авантуру!"
+
 msgid "retrieve_class_error"
-msgstr "Only teachers can retrieve classes"
-
-#, fuzzy
+msgstr "Само наставници могу преузети одељења"
+
 msgid "retrieve_tag_error"
-msgstr "Error retrieving tags"
-
-#, fuzzy
+msgstr "Грешка при преузимању ознака"
+
 msgid "role"
-msgstr "Role"
-
-#, fuzzy
+msgstr "Улога"
+
 msgid "run_code_button"
-msgstr "Run code"
-
-#, fuzzy
+msgstr "Покрени код"
+
 msgid "save_parse_warning"
-msgstr "This program contains an error, are you sure you want to save it?"
-
-#, fuzzy
+msgstr "Овај програм садржи грешку, да ли сте сигурни да желите да га сачувате?"
+
 msgid "save_prompt"
-msgstr "You need to have an account to save your program. Would you like to login now?"
-
-#, fuzzy
+msgstr "Морате имати налог да бисте сачували свој програм. Да ли желите да се пријавите сада?"
+
 msgid "save_success_detail"
-msgstr "Program saved successfully."
-
-#, fuzzy
+msgstr "Програм успешно сачуван."
+
 msgid "score"
-msgstr "Score"
+msgstr "Резултат"
 
 msgid "search"
-msgstr "Pretraga..."
-
-#, fuzzy
+msgstr "Претрага..."
+
 msgid "search_button"
-msgstr "Search"
-
-#, fuzzy
+msgstr "Претрага"
+
 msgid "second_teacher"
-msgstr "Second teacher"
-
-#, fuzzy
+msgstr "Други наставник"
+
 msgid "second_teacher_copy_prompt"
-msgstr "Are you sure you want to copy this teacher?"
-
-#, fuzzy
+msgstr "Да ли сте сигурни да желите да копирате овог наставника?"
+
 msgid "second_teacher_prompt"
-msgstr "Enter a teacher username to invite them."
-
-#, fuzzy
+msgstr "Унесите корисничко име наставника да га позовете."
+
 msgid "second_teacher_warning"
-msgstr "All teachers in this class can customize it."
-
-#, fuzzy
+msgstr "Сви наставници у овом одељењу могу га прилагодити."
+
 msgid "see_certificate"
-msgstr "See {username} certificate!"
+msgstr "Погледајте {username} сертификат!"
 
 msgid "select"
-msgstr "Odaberi"
-
-#, fuzzy
+msgstr "Изабери"
+
 msgid "select_adventures"
-msgstr "Select and order adventures"
+msgstr "Изаберите и наручите авантуре"
 
 msgid "select_all"
-msgstr "Select all"
-
-#, fuzzy
+msgstr "Изабери све"
+
 msgid "select_lang"
-msgstr "Select language"
+msgstr "Изаберите језик"
 
 msgid "select_levels"
-msgstr "Select levels"
-
-#, fuzzy
+msgstr "Изаберите нивое"
+
 msgid "select_tag"
-msgstr "Select tag"
+msgstr "Изаберите ознаку"
 
 msgid "selected"
-msgstr "Selected"
-
-#, fuzzy
+msgstr "Изабрано"
+
 msgid "self_removal_prompt"
-msgstr "Are you sure you want to leave this class?"
-
-#, fuzzy
+msgstr "Да ли сте сигурни да желите да напустите одељење?"
+
 msgid "send_password_recovery"
-msgstr "Send me a password recovery link"
-
-#, fuzzy
+msgstr "Пошаљите ми везу за опоравак лозинке"
+
 msgid "sent_by"
-msgstr "This invitation is sent by"
-
-#, fuzzy
+msgstr "Овај позив је послат од стране"
+
 msgid "sent_password_recovery"
-msgstr "You should soon receive an email with instructions on how to reset your password."
-
-#, fuzzy
+msgstr "Ускоро ћете добити имејл са упутствима како да ресетујете своју лозинку."
+
 msgid "settings"
-msgstr "My personal settings"
-
-<<<<<<< HEAD
-#, fuzzy
-=======
+msgstr "Моја лична подешавања"
+
 msgid "share"
 msgstr "Подели"
 
->>>>>>> 281e4723
 msgid "share_by_giving_link"
-msgstr "Show your program to other people by giving them the link below:"
-
-#, fuzzy
+msgstr "Прикажите свој програм другим људима давањем везе испод:"
+
 msgid "share_your_program"
-msgstr "Share your program"
-
-#, fuzzy
+msgstr "Поделите свој програм"
+
 msgid "signup_student_or_teacher"
-msgstr "Are you a student or a teacher?"
-
-#, fuzzy
+msgstr "Да ли сте ученик или наставник?"
+
 msgid "single quotes"
-msgstr "a single quote"
-
-#, fuzzy
+msgstr "апостроф"
+
 msgid "slash"
-msgstr "a slash"
-
-#, fuzzy
+msgstr "коса црта"
+
 msgid "sleeping"
-msgstr "Sleeping..."
-
-#, fuzzy
+msgstr "Спавање..."
+
 msgid "slides"
-msgstr "Slides"
-
-#, fuzzy
+msgstr "Слајдови"
+
 msgid "slides_for_level"
-msgstr "Slides for level"
-
-#, fuzzy
+msgstr "Слајдови за ниво"
+
 msgid "slides_info"
-msgstr "For each level of Hedy, we have created slides to help you teach. The slides contain explanations of each level, and Hedy examples that you can run inside the slides. Just click the link and get started! the Introduction slides are a general explanation of Hedy before level 1 The slides were created using <a href=\"https://slides.com\">slides.com</a>. If you want to adapt them yourself, you can download them, and then upload the resulting zip file to <a href=\"https://slides.com\">slides.com</a>. You can find more information about the slides in the <a href=\"https://hedy.org/for-teachers/manual/features\">teacher's manual</a>."
-
-#, fuzzy
+msgstr "За сваки ниво Hedy-а, креирали смо слајдове да вам помогнемо у предавању. Слајдови садрже објашњења сваког нивоа и Hedy примере које можете покренути унутар слајдова. Само кликните на везу и почните! Уводни слајдови су опште објашњење Hedy-а пре нивоа 1. Слајдови су креирани коришћењем <a href=\"https://slides.com\">slides.com</a>. Ако желите сами да их прилагодите, можете их преузети, а затим отпремити резултујући zip фајл на <a href=\"https://slides.com\">slides.com</a>. Више информација о слајдовима можете пронаћи у <a href=\"https://hedy.org/for-teachers/manual/features\">приручнику за наставнике</a>."
+
 msgid "social_media"
-msgstr "Social media"
-
-#, fuzzy
+msgstr "Друштвени медији"
+
 msgid "solution_example"
-msgstr "Solution Example"
-
-#, fuzzy
+msgstr "Пример решења"
+
 msgid "solution_example_explanation"
-msgstr "This is where the solution of your adventure goes. This can be used if you want to share this adventure with other teacher's, so they can know what your suggested solution is."
+msgstr "Овде иде решење ваше авантуре. Ово се може користити ако желите да поделите ову авантуру са другим наставницима, како би знали шта је ваше предложено решење."
 
 #, fuzzy
 msgid "something_went_wrong_keyword_parsing"
-msgstr "There is a mistake in your adventure, are all keywords correctly surrounded with { }?"
-
-#, fuzzy
+msgstr "Постоји грешка у вашој авантури, да ли су све кључне речи правилно окружене са { }?"
+
 msgid "space"
-msgstr "a space"
-
-#, fuzzy
+msgstr "размак"
+
 msgid "star"
-msgstr "a star"
-
-#, fuzzy
+msgstr "звездица"
+
 msgid "start_learning"
-msgstr "Start learning"
-
-#, fuzzy
+msgstr "Почни са учењем"
+
 msgid "start_quiz"
-msgstr "Start quiz"
-
-#, fuzzy
+msgstr "Започни квиз"
+
 msgid "start_teaching"
-msgstr "Start teaching"
-
-#, fuzzy
+msgstr "Почни са предавањем"
+
 msgid "step_title"
-msgstr "Assignment"
-
-#, fuzzy
+msgstr "Задатак"
+
 msgid "stepper_variable_role"
-msgstr "stepper"
-
-<<<<<<< HEAD
-#, fuzzy
-=======
+msgstr "корак"
+
 msgid "stop"
 msgstr "Заустави"
 
->>>>>>> 281e4723
 msgid "stop_code_button"
-msgstr "Stop program"
+msgstr "Заустави програм"
 
 msgid "string"
-msgstr "tekst"
-
-#, fuzzy
+msgstr "текст"
+
 msgid "student"
-msgstr "Student"
-
-#, fuzzy
+msgstr "Ученик"
+
 msgid "student_adventures_table"
-msgstr "Student's Adventures"
-
-#, fuzzy
+msgstr "Авантуре ученика"
+
 msgid "student_adventures_table_explanation"
-msgstr "This table displays the programs created by students for each adventure in a level. By clicking the eye icon, you can view the program's page; after reviewing the program, you can tick the checkmark to indicate completion."
-
-#, fuzzy
+msgstr "Ова табела приказује програме које су креирали ученици за сваку авантуру на нивоу. Кликом на икону ока, можете видети страницу програма; након прегледа програма, можете означити квачицу да бисте означили завршетак."
+
 msgid "student_already_in_class"
-msgstr "This student is already in your class."
-
-#, fuzzy
+msgstr "Овај ученик је већ у вашем одељењу."
+
 msgid "student_already_invite"
-msgstr "This student already has a pending invitation."
+msgstr "Овај ученик већ има на чекању позивницу."
 
 msgid "student_in_another_class"
-msgstr "This student is in another class. Ask the student to leave all classes and try again."
-
-#, fuzzy
+msgstr "Овај ученик је у другом разреду. Замолите ученика да напусти све разреде и покушајте поново."
+
 msgid "student_information"
-msgstr "Student's Information"
-
-#, fuzzy
+msgstr "Информације о ученику"
+
 msgid "student_information_explanation"
-msgstr "This table displays basic information about the students in your class. There are also several actions you can do in this table: change the password of a student by clicking the pencil icon, view the program's page of a student by clicking the code icon, and delete a student from the class by clicking the red bin icon."
-
-#, fuzzy
+msgstr "Ова табела приказује основне информације о ученицима у вашој класи. Такође постоји неколико радњи које можете урадити у овој табели: промените лозинку ученика кликом на икону оловке, погледајте страницу програма ученика кликом на икону кода и обришите ученика из класе кликом на црвену икону канте."
+
 msgid "student_not_existing"
-msgstr "This username doesn't exist."
-
-#, fuzzy
+msgstr "Ово корисничко име не постоји."
+
 msgid "student_signup_header"
-msgstr "Student"
+msgstr "Ученик"
 
 msgid "students"
-msgstr "studenti"
-
-#, fuzzy
+msgstr "ученици"
+
 msgid "submission_time"
-msgstr "Handed in at"
-
-#, fuzzy
+msgstr "Предато у"
+
 msgid "submit_answer"
-msgstr "Answer question"
-
-#, fuzzy
+msgstr "Одговори на питање"
+
 msgid "submit_program"
-msgstr "Submit"
-
-#, fuzzy
+msgstr "Предај"
+
 msgid "submit_warning"
-msgstr "Are you sure you want to submit this program?"
-
-#, fuzzy
+msgstr "Да ли сте сигурни да желите да предате овај програм?"
+
 msgid "submitted"
-msgstr "Submitted"
-
-#, fuzzy
+msgstr "Предати"
+
 msgid "submitted_header"
-msgstr "This is a submitted program and can't be altered."
+msgstr "Ово је предат програм и не може се мењати."
 
 msgid "subscribe"
-msgstr "Pretplati se"
-
-#, fuzzy
+msgstr "Претплати се"
+
 msgid "subscribe_newsletter"
-msgstr "Subscribe to the newsletter"
-
-#, fuzzy
+msgstr "Претплатите се на билтен"
+
 msgid "successful_runs"
-msgstr "Successful runs: {successful_runs}"
-
-#, fuzzy
+msgstr "Успешна извршења: {successful_runs}"
+
 msgid "suggestion_color"
-msgstr "Try using another color"
-
-#, fuzzy
+msgstr "Покушајте да користите другу боју"
+
 msgid "suggestion_note"
-msgstr "Use a note between C0 and B9 or a number between 1 and 70"
-
-#, fuzzy
+msgstr "Покушајте да користите ноту између C0 и B9 или број између 1 и 70"
+
 msgid "suggestion_number"
-msgstr "Try changing the value to a number"
+msgstr "Покушајте да промените вредност у број"
 
 msgid "suggestion_numbers_or_strings"
-msgstr "Try changing the values to be all text or all numbers"
-
-#, fuzzy
+msgstr "Покушајте да промените вредности да буду све текст или све бројеви"
+
 msgid "surname"
-msgstr "First Name"
-
-#, fuzzy
+msgstr "Име"
+
 msgid "survey"
-msgstr "Survey"
-
-#, fuzzy
+msgstr "Анкета"
+
 msgid "survey_completed"
-msgstr "Survey completed"
-
-#, fuzzy
+msgstr "Анкета завршена"
+
 msgid "survey_skip"
-msgstr "Don't show this again"
-
-#, fuzzy
+msgstr "Не приказуј ово поново"
+
 msgid "survey_submit"
-msgstr "Submit"
-
-#, fuzzy
+msgstr "Предај"
+
 msgid "tag_in_adventure"
-msgstr "Tag in adventure"
-
-#, fuzzy
+msgstr "Ознака у авантури"
+
 msgid "tag_input_placeholder"
-msgstr "Enter a new tag"
-
-#, fuzzy
+msgstr "Унесите нову ознаку"
+
 msgid "tags"
-msgstr "Tags"
+msgstr "Ознаке"
 
 msgid "teacher"
-msgstr "Profesor"
-
-#, fuzzy
+msgstr "Учитељ"
+
 msgid "teacher_invalid"
-msgstr "Your teacher value is invalid."
-
-#, fuzzy
+msgstr "Ваша вредност наставника је неважећа."
+
 msgid "teacher_invitation_require_login"
-msgstr "To set up your profile as a teacher, we will need you to log in. If you don't have an account, please create one."
-
-#, fuzzy
+msgstr "Да бисте подесили свој профил као наставник, потребно је да се пријавите. Ако немате налог, молимо вас да га направите."
+
 msgid "teacher_manual"
-msgstr "Teacher manual"
-
-#, fuzzy
+msgstr "Приручник за наставнике"
+
 msgid "teacher_signup_header"
-msgstr "Teacher"
-
-#, fuzzy
+msgstr "Учитељ"
+
 msgid "teacher_welcome"
-msgstr "Welcome to Hedy! Your are now the proud owner of a teachers account which allows you to create classes and invite students."
-
-#, fuzzy
+msgstr "Добродошли у Hedy! Сада сте поносни власник налога за наставнике који вам омогућава да креирате одељења и позивате ученике."
+
 msgid "teachers"
-msgstr "Teachers"
-
-#, fuzzy
+msgstr "Наставници"
+
 msgid "template_code"
 msgstr ""
-"This is the explanation of my adventure!\n"
+"Ово је објашњење моје авантуре!\n"
 "\n"
-"This way I can show a command: <code>{print}</code>\n"
+"На овај начин могу показати команду: <code>print</code>\n"
 "\n"
-"But sometimes I might want to show a piece of code, like this:\n"
+"Али понекад можда желим да покажем део кода, овако:\n"
 "<pre>\n"
-"ask What's your name?\n"
-"echo so your name is \n"
+"ask Како се зовеш?\n"
+"echo дакле твоје име је \n"
 "</pre>"
 
-#, fuzzy
 msgid "this_turns_in_assignment"
-msgstr "This turns in your assignment to your teacher."
-
-#, fuzzy
+msgstr "Ово предаје ваш задатак вашем наставнику."
+
 msgid "title"
-msgstr "Title"
-
-#, fuzzy
+msgstr "Наслов"
+
 msgid "title_admin"
-msgstr "Hedy - Administrator page"
-
-#, fuzzy
+msgstr "Hedy - Администраторска страница"
+
 msgid "title_class-overview"
-msgstr "Hedy - Class overview"
-
-#, fuzzy
+msgstr "Hedy - Преглед одељења"
+
 msgid "title_customize-adventure"
-msgstr "Hedy - Customize adventure"
-
-#, fuzzy
+msgstr "Hedy - Прилагоди авантуру"
+
 msgid "title_customize-class"
-msgstr "Hedy - Customize class"
-
-#, fuzzy
+msgstr "Hedy - Прилагоди одељење"
+
 msgid "title_explore"
-msgstr "Hedy - Explore"
-
-#, fuzzy
+msgstr "Hedy - Истражите"
+
 msgid "title_for-teacher"
-msgstr "Hedy - For teachers"
-
-#, fuzzy
+msgstr "Hedy - За наставнике"
+
 msgid "title_join-class"
-msgstr "Hedy - Join class"
-
-#, fuzzy
+msgstr "Hedy - Придружите се одељењу"
+
 msgid "title_learn-more"
-msgstr "Hedy - Learn more"
-
-#, fuzzy
+msgstr "Hedy - Сазнајте више"
+
 msgid "title_login"
-msgstr "Hedy - Login"
-
-#, fuzzy
+msgstr "Hedy - Пријавите се"
+
 msgid "title_my-profile"
-msgstr "Hedy - My account"
-
-#, fuzzy
+msgstr "Hedy - Мој налог"
+
 msgid "title_privacy"
-msgstr "Hedy - Privacy terms"
-
-#, fuzzy
+msgstr "Hedy - Услови приватности"
+
 msgid "title_programs"
-msgstr "Hedy - My programs"
-
-#, fuzzy
+msgstr "Hedy - Моји програми"
+
 msgid "title_public-adventures"
-msgstr "Hedy - Public adventures"
-
-#, fuzzy
+msgstr "Hedy - Јавне авантуре"
+
 msgid "title_recover"
-msgstr "Hedy - Recover account"
-
-#, fuzzy
+msgstr "Hedy - Опоравак налога"
+
 msgid "title_reset"
-msgstr "Hedy - Reset password"
-
-#, fuzzy
+msgstr "Hedy - Ресетовање лозинке"
+
 msgid "title_signup"
-msgstr "Hedy - Create an account"
-
-#, fuzzy
+msgstr "Hedy - Направите налог"
+
 msgid "title_start"
-msgstr "Hedy - Textual programming made easy"
-
-#, fuzzy
+msgstr "Hedy - Лако текстуално програмирање"
+
 msgid "title_view-adventure"
-msgstr "Hedy - View adventure"
-
-#, fuzzy
+msgstr "Hedy - Погледај авантуру"
+
 msgid "token_invalid"
-msgstr "Your token is invalid."
-
-#, fuzzy
+msgstr "Ваш токен је неважећи."
+
 msgid "tooltip_level_locked"
-msgstr "Your teacher disabled this level"
-
-#, fuzzy
+msgstr "Ваш наставник је онемогућио овај ниво"
+
 msgid "translate_error"
-msgstr "Something went wrong while translating the code. Try running the code to see if it has an error. Code with errors can not be translated."
-
-#, fuzzy
+msgstr "Нешто је пошло наопако приликом превођења кода. Покушајте да покренете код да видите да ли има грешку. Код са грешкама не може бити преведен."
+
 msgid "translating_hedy"
-msgstr "Translating Hedy"
-
-#, fuzzy
+msgstr "Превођење Hedy-а"
+
 msgid "translator"
-msgstr "Translator"
-
-#, fuzzy
+msgstr "Преводилац"
+
 msgid "turned_into_teacher"
-msgstr "Congratulations! You successfully turned into a teacher."
-
-#, fuzzy
+msgstr "Честитамо! Успешно сте постали учитељ."
+
 msgid "tutorial"
-msgstr "Tutorial"
-
-#, fuzzy
+msgstr "Упутство"
+
 msgid "tutorial_code_snippet"
 msgstr ""
-"{print} Hello world!\n"
-"{print} I'm learning Hedy with the tutorial!"
-
-#, fuzzy
+"{print} Здраво свете!\n"
+"{print} Учим Hedy уз туторијал!"
+
 msgid "tutorial_message_not_found"
-msgstr "We couldn't find the requested tutorial step..."
-
-#, fuzzy
+msgstr "Нисмо могли да пронађемо тражени корак туторијала..."
+
 msgid "tutorial_title_not_found"
-msgstr "Tutorial step not found"
-
-#, fuzzy
+msgstr "Корак туторијала није пронађен"
+
 msgid "unauthorized"
-msgstr "You don't have access rights for this page"
-
-#, fuzzy
+msgstr "Немате права приступа за ову страницу"
+
 msgid "unfavourite_confirm"
-msgstr "Are you sure you want to unfavourite this program?"
-
-#, fuzzy
+msgstr "Да ли сте сигурни да желите да уклоните овај програм из фаворита?"
+
 msgid "unfavourite_success"
-msgstr "Your program is unfavourited."
-
-#, fuzzy
+msgstr "Ваш програм је уклоњен из фаворита."
+
 msgid "unique_usernames"
-msgstr "All usernames need to be unique."
-
-#, fuzzy
+msgstr "Сва корисничка имена морају бити јединствена."
+
 msgid "unknown_variable_role"
-msgstr "unknown"
-
-#, fuzzy
+msgstr "непознато"
+
 msgid "unlock_thresholds"
-msgstr "Unlock level thresholds"
-
-#, fuzzy
+msgstr "Откључај праг нивоа"
+
 msgid "unsaved_class_changes"
-msgstr "There are unsaved changes, are you sure you want to leave this page?"
-
-#, fuzzy
+msgstr "Постоје несачуване промене, да ли сте сигурни да желите да напустите ову страницу?"
+
 msgid "unsubmit_program"
-msgstr "Unsubmit program"
-
-#, fuzzy
+msgstr "Поништи подношење програма"
+
 msgid "unsubmit_warning"
-msgstr "Are you sure you want to unsubmit this program?"
-
-#, fuzzy
+msgstr "Да ли сте сигурни да желите да поништите подношење овог програма?"
+
 msgid "unsubmitted"
-msgstr "Unsubmitted"
-
-#, fuzzy
+msgstr "Поништено подношење"
+
 msgid "update_adventure_prompt"
-msgstr "Are you sure you want to update this adventure?"
-
-#, fuzzy
+msgstr "Да ли сте сигурни да желите да ажурирате ову авантуру?"
+
 msgid "update_public"
-msgstr "Update public profile"
-
-#, fuzzy
+msgstr "Ажурирај јавни профил"
+
 msgid "updating_indicator"
-msgstr "Updating"
-
-#, fuzzy
+msgstr "Ажурирање"
+
 msgid "use_of_blanks_exception"
-msgstr "Use of blanks in programs"
-
-#, fuzzy
+msgstr "Употреба празнина у програмима"
+
 msgid "use_of_nested_functions_exception"
-msgstr "Use of nested functions"
-
-#, fuzzy
+msgstr "Употреба угнежђених функција"
+
 msgid "used_in"
-msgstr "Used in:"
-
-#, fuzzy
+msgstr "Коришћено у:"
+
 msgid "user"
-msgstr "user"
-
-#, fuzzy
+msgstr "корисник"
+
 msgid "user_inexistent"
-msgstr "This user doesn't exist"
-
-#, fuzzy
+msgstr "Овај корисник не постоји"
+
 msgid "user_not_private"
-msgstr "This user either doesn't exist or doesn't have a public profile"
+msgstr "Овај корисник или не постоји или нема јавни профил"
 
 msgid "username"
-msgstr "Korisničko ime"
-
-#, fuzzy
+msgstr "Корисничко име"
+
 msgid "username_empty"
-msgstr "You didn't enter an username!"
-
-#, fuzzy
+msgstr "Нисте унели корисничко име!"
+
 msgid "username_invalid"
-msgstr "Your username is invalid."
-
-#, fuzzy
+msgstr "Ваше корисничко име је неважеће."
+
 msgid "username_special"
-msgstr "Username cannot contain `:` or `@`."
-
-#, fuzzy
+msgstr "Корисничко име не може садржати `:` или `@`."
+
 msgid "username_three"
-msgstr "Username must contain at least three characters."
-
-#, fuzzy
+msgstr "Корисничко име мора садржати најмање три карактера."
+
 msgid "usernames_exist"
-msgstr "One or more usernames is already in use."
+msgstr "Једно или више корисничких имена је већ у употреби."
 
 msgid "value"
-msgstr "Vrednost"
-
-#, fuzzy
+msgstr "Вредност"
+
 msgid "view_adventures"
-msgstr "View adventures"
-
-#, fuzzy
+msgstr "Погледај авантуре"
+
 msgid "view_classes"
-msgstr "View classes"
-
-#, fuzzy
+msgstr "Погледај часове"
+
 msgid "view_program"
-msgstr "View program"
-
-#, fuzzy
+msgstr "Погледај програм"
+
 msgid "view_slides"
-msgstr "View slides"
-
-#, fuzzy
+msgstr "Погледај слајдове"
+
 msgid "waiting_for_submit"
-msgstr "Waiting for submit"
-
-#, fuzzy
+msgstr "Чекање на подношење"
+
 msgid "walker_variable_role"
-msgstr "walker"
-
-#, fuzzy
+msgstr "шетач"
+
 msgid "what_is_your_role"
-msgstr "What is your role?"
-
-#, fuzzy
+msgstr "Која је ваша улога?"
+
 msgid "what_should_my_code_do"
-msgstr "What should my code do?"
-
-#, fuzzy
+msgstr "Шта би мој код требало да ради?"
+
 msgid "year_invalid"
-msgstr "Please enter a year between 1900 and {current_year}."
+msgstr "Молимо вас да унесете годину између 1900 и {current_year}."
 
 msgid "yes"
-msgstr "Da"
-
-#, fuzzy
+msgstr "Да"
+
 msgid "your_personal_text"
-msgstr "Your personal text..."
-
-#, fuzzy
+msgstr "Ваш лични текст..."
+
 msgid "your_program"
-msgstr "Your program"
+msgstr "Ваш програм"
 
 #~ msgid "class"
 #~ msgstr "Class"
@@ -2805,12 +2207,8 @@
 #~ msgid "student_not_allowed_in_class"
 #~ msgstr "Student not allowed in class"
 
-<<<<<<< HEAD
-#~ msgid "Boryana"
-=======
 #~ msgid "go_next"
 #~ msgstr ""
 
 #~ msgid "go_to_next_student"
->>>>>>> 281e4723
 #~ msgstr ""
