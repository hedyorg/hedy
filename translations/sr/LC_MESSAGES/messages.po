# Serbian translations for PROJECT.
# Copyright (C) 2023 ORGANIZATION
# This file is distributed under the same license as the PROJECT project.
# FIRST AUTHOR <EMAIL@ADDRESS>, 2023.
#
msgid ""
msgstr ""
"Project-Id-Version: PROJECT VERSION\n"
"Report-Msgid-Bugs-To: EMAIL@ADDRESS\n"
"POT-Creation-Date: 2000-01-01 00:00+0000\n"
"PO-Revision-Date: 2024-10-01 06:17+0000\n"
"Last-Translator: Reno Tx <renotx@users.noreply.hosted.weblate.org>\n"
"Language-Team: sr <LL@li.org>\n"
"Language: sr\n"
"MIME-Version: 1.0\n"
"Content-Type: text/plain; charset=utf-8\n"
"Content-Transfer-Encoding: 8bit\n"
"Plural-Forms: nplurals=3; plural=(n%10==1 && n%100!=11 ? 0 : n%10>=2 && n%10<=4 && (n%100<10 || n%100>=20) ? 1 : 2);\n"
"X-Generator: Weblate 5.8-dev\n"
"Generated-By: Babel 2.14.0\n"

msgid "Access Before Assign"
msgstr "Открили смо да се променљива `{name}` користи на линији {access_line_number} пре него што је постављена. Можете ли поставити променљиву пре него што се користи?"

msgid "Cyclic Var Definition"
msgstr "Открили смо да се променљива `{variable}` користи на десној страни команде `{is}` пре него што је постављена. Можете ли поставити променљиву пре него што се користи?"

msgid "Else Without If Error"
msgstr "Открили смо да се `{else}` користи пре `{if}` на линији {line_number}. Можете ли покушати да напишете `{if}` пре `{else}`?"

msgid "Function Undefined"
msgstr "Открили смо да се функција {name} користи без дефинисања. Можете ли дефинисати функцију пре него што се користи?"

msgid "Has Blanks"
msgstr "Открили смо да код изгледа непотпун. Можете ли попунити празнине кодом?"

msgid "Incomplete"
msgstr "Открили смо да део кода изгледа недостаје у `{incomplete_command}` на линији {line_number}. Можете ли покушати да додате оно што недостаје?"

msgid "Incomplete Repeat"
msgstr "Открили смо да `{repeat}` на линији {line_number} недостаје команда `{command}`. Можете ли покушати да је додате?"

msgid "Invalid"
msgstr "Открили смо да `{invalid_command}` није Hedy ниво {level} команда. Можете ли покушати да користите `{guessed_command}`?"

msgid "Invalid Argument"
msgstr "Открили смо да `{command}` није употребљив са `{invalid_argument}`. Можете ли покушати да промените `{invalid_argument}` у {allowed_types}?"

msgid "Invalid Argument Type"
msgstr "Открили смо да `{command}` не ради са `{invalid_argument}` јер је {invalid_type}. Можете ли покушати да промените `{invalid_argument}` у {allowed_types}?"

msgid "Invalid At Command"
msgstr "Открили смо да `{command}` можда не може да се користи од нивоа 16 па надаље. Можете ли покушати да користите угласте заграде `[]` за листе?"

msgid "Invalid Space"
msgstr "Открили смо да линија {line_number} почиње са размаком. Можете ли покушати да уклоните размак?"

msgid "Invalid Type Combination"
msgstr "Открили смо да `{invalid_argument}` и `{invalid_argument_2}` не могу бити коришћени са `{command}` јер је један {invalid_type} а други је {invalid_type_2}. Можете ли покушати да промените `{invalid_argument}` у {invalid_type_2} или `{invalid_argument_2}` у {invalid_type}?"

msgid "Lonely Echo"
msgstr "Открили смо да се `{echo}` користи пре или без коришћења `{ask}`. Можете ли покушати да напишете `{ask}` пре `{echo}`?"

msgid "Lonely Text"
msgstr "Открили смо да код изгледа да недостаје команда са текстом који је коришћен у линији {line_number}. Можете ли покушати да напишете потребну команду са текстом"

msgid "Missing Additional Command"
msgstr "Открили смо да коду изгледа недостаје `{command}` на линији {line_number}. Можете ли покушати да користите `{missing_command}` у свом коду."

msgid "Missing Colon Error"
msgstr "Открили смо да `{command}` треба `:` на крају линије {line_number}. Почевши од нивоа 17, можете ли почети да додајете `:` на крају линије са командама?"

msgid "Missing Command"
msgstr "Открили смо да код изгледа да недостаје команда на линији {line_number}. Можете ли покушати да погледате одељак вежбе да пронађете коју команду да користите?"

msgid "Missing Inner Command"
msgstr "Открили смо да код изгледа да недостаје команда за изјаву `{command}` на линији {line_number}. Можете ли покушати да погледате одељак вежбе да пронађете коју команду да користите?"

msgid "Missing Square Brackets"
msgstr "Открили смо да листа коју сте креирали на линији {line_number} недостаје квадратне заграде `[]`. Можете ли покушати да додате квадратне заграде око `[]` листе?"

msgid "Missing Variable"
msgstr "Открили смо да `{command}` недостаје променљива на почетку линије. Можете ли покушати да напишете променљиву пре `{command}?`"

msgid "Misspelled At Command"
msgstr "Открили смо да `{invalid_argument}` изгледа има правописну грешку на линији {line_number}. Можете ли покушати да напишете `{command}` уместо тога."

msgid "No Indentation"
msgstr "Открили смо да изгледа да има премало {leading_spaces} размака на линији {line_number}. Можете ли покушати да повећате увлачење за {indent_size} у сваком новом блоку."

msgid "Non Decimal Variable"
msgstr "Открили смо да на линији {line_number} користите број који Hedy не подржава! Можете ли покушати са децималним бројем, као што је 2?"

msgid "Parse"
msgstr "Открили смо да се `{character_found}` користи на линији {location[0]} што није дозвољено. Можете ли покушати да пронађете недостајући или вишак карактера у вашем коду?"

msgid "Pressit Missing Else"
msgstr "Открили смо да коду недостаје `{else}` за обраду других притисака тастера. Можете ли покушати да додате `{else}` у свој код?"

msgid "Runtime Index Error"
msgstr "Открили смо да је листа {name} празна или да недостаје индекс. Можете ли се уверити да листа није празна или покушати да напишете број унутар `[]` за недостајући индекс?"

msgid "Runtime Value Error"
msgstr "Открили смо да је `{command}` примио недозвољену вредност `{value}`. {tip}."

msgid "Runtime Values Error"
msgstr "Открили смо да је `{command}` примио недозвољене вредности `{value}` и `{value}`. {tip}."

msgid "Save Microbit code "
msgstr "Сачувај Microbit код"

msgid "Too Big"
msgstr "Открили смо да програм има {lines_of_code} линија, али можемо обрадити само {max_lines} линија. Можете ли покушати да скратите свој програм?"

msgid "Too Few Indents"
msgstr "Открили смо да линија {line_number} има премало ({leading_spaces}) размака. Можете ли покушати да додате додатни размак?"

msgid "Too Many Indents"
msgstr "Открили смо да линија {line_number} има превише ({leading_spaces}) размака. Можете ли покушати да уклоните додатни размак?"

msgid "Unexpected Indentation"
msgstr "Открили смо да линија {line_number} има превише ({leading_spaces}) размака. Можете ли покушати да додате {indent_size} више размака по новом блоку?"

msgid "Unquoted Assignment"
msgstr "Открили смо да текст десно од `{is}` није написан између наводника. Овај ниво захтева да почнете да пишете текст између наводника. Покушајте то за текст {text}"

msgid "Unquoted Equality Check"
msgstr "Открили смо да код покушава да провери да ли је променљива једнака више речи. Можете ли покушати да користите наводнике за речи које желите да проверите?"

msgid "Unquoted Text"
msgstr "Открили смо да текст за `{ask}` или `{print}` изгледа да недостају наводници. Можете ли покушати да додате наводнике за {unquotedtext}?"

msgid "Unsupported Float"
msgstr "Открили смо да код користи нецелобројне бројеве који још нису подржани. Можете ли покушати да промените `{value}` у целобројни број?"

msgid "Unsupported String Value"
msgstr "Открили смо да текст користи вредности које не може садржати `{invalid_value}`. Можете ли покушати да уклоните написану вредност или промените њен тип?"

msgid "Unused Variable"
msgstr "Открили смо да је променљива {variable_name} дефинисана на линији {line_number}, али није коришћена. Можете ли покушати да користите дефинисану променљиву или да је уклоните?"

msgid "Var Undefined"
msgstr "Открили смо да се променљива `{name}` користи пре него што је постављена. Можете ли поставити променљиву пре него што се користи или користити наводнике за `{name}`?"

msgid "Wrong Level"
msgstr "Открили смо да је написани код исправан Hedy код, али `{offending_keyword}` се користи на нивоу {working_level}. {tip}"

msgid "Wrong Number of Arguments"
msgstr "Открили смо да функција {name} има погрешан број аргумената који је {used_number}. Можете ли покушати да напишете {defined_number} уместо тога?"

msgid "account_overview"
msgstr "Преглед налога"

msgid "accounts_created"
msgstr "Налози су успешно креирани."

msgid "accounts_intro"
msgstr "На овој страници можете креирати налоге за више ученика одједном. Они се аутоматски додају у тренутни разред, па се уверите да је приказани разред исправан! Свако корисничко име мора бити јединствено у целом Hedy систему. Можете користити 'Постфикс име разреда' да додате име вашег разреда свим налозима. Ако ручно уносите лозинке, оне морају бити <b>најмање</b> 6 карактера."

msgid "actions"
msgstr "Акције"

msgid "add"
msgstr "Додај"

msgid "add_students"
msgstr "Додај ученике"

msgid "add_your_language"
msgstr "Додајте свој језик!"

msgid "admin"
msgstr "Администратор"

msgid "advance_button"
msgstr "Иди на ниво {level}"

msgid "adventure"
msgstr "Авантура"

msgid "adventure_cloned"
msgstr "Авантуре су клониране"

msgid "adventure_code_button"
msgstr "Код за авантуру"

msgid "adventure_codeblock_button"
msgstr "Користите ово дугме када желите да креирате блок кода који ученици могу покренути у вашој авантури. Савет: поставите избор на крај последње линије блока кода и <kbd>Enter</kbd> 3 пута да бисте куцали након блока кода."

msgid "adventure_duplicate"
msgstr "Већ имате авантуру са овим именом."

msgid "adventure_empty"
msgstr "Нисте унели име авантуре!"

#, fuzzy
msgid "adventure_exp_3"
msgstr "Уверите се да увек окружујете кључне речи са { } када их пишете ван блокова кода, тада ће бити правилно препознате. Можете користити дугме \"преглед\" да бисте видели стилизовану верзију ваше авантуре. Да бисте видели авантуру на посебној страници, изаберите \"погледај\" са странице за учитеље."

msgid "adventure_exp_classes"
msgstr "Ваша авантура се користи у следећим одељењима"

msgid "adventure_flagged"
msgstr "Авантура је успешно означена."

msgid "adventure_id_invalid"
msgstr "Овај ID авантуре је неважећи."

msgid "adventure_length"
msgstr "Ваша авантура мора имати најмање 20 карактера."

msgid "adventure_name_invalid"
msgstr "Ово име авантуре је неважеће."

msgid "adventure_prompt"
msgstr "Молимо унесите име авантуре"

msgid "adventure_terms"
msgstr "Слажем се да моја авантура може бити јавно доступна на Hedy."

msgid "adventure_updated"
msgstr "Авантура је ажурирана!"

msgid "adventures"
msgstr "Авантуре"

msgid "adventures_completed"
msgstr "Завршене авантуре: {number_of_adventures}"

msgid "adventures_info"
msgstr "Сваки Hedy ниво има уграђене вежбе за ученике, које називамо авантурама. Можете креирати своје авантуре и додати их у своја одељења. Са својим авантурама можете креирати авантуре које су релевантне и занимљиве за ваше ученике. Више информација о креирању својих авантура можете пронаћи <a href=\"https://hedy.org/for-teachers/manual/features\">овде</a>."

msgid "adventures_restored"
msgstr "Подразумеване авантуре су враћене."

msgid "adventures_ticked"
msgstr "Означене авантуре"

msgid "adventures_tried"
msgstr "Покушане авантуре"

msgid "ago"
msgstr "пре {timestamp}"

msgid "agree_invalid"
msgstr "Морате се сложити са условима приватности."

msgid "agree_with"
msgstr "Слажем се са"

msgid "ajax_error"
msgstr "Дошло је до грешке, молимо покушајте поново."

msgid "all"
msgstr "Сви"

msgid "all_class_highscores"
msgstr "Сви ученици видљиви у разредним најбољим резултатима"

msgid "already_account"
msgstr "Већ имате налог?"

msgid "already_program_running"
msgstr "Већ постоји програм који ради, завршите тај прво."

msgid "are_you_sure"
msgstr "Да ли сте сигурни? Не можете поништити ову акцију."

msgid "ask_needs_var"
msgstr "Почевши од нивоа 2, `{ask}` мора бити коришћен са променљивом. Пример: име `{is}` `{ask}` Како се зовеш?"

msgid "available_in"
msgstr "Доступно у:"

<<<<<<< HEAD
msgid "back_to_class"
msgstr "Go back to class"

#, fuzzy
=======
>>>>>>> 501cb918
msgid "become_a_sponsor"
msgstr "Постаните спонзор"

msgid "birth_year"
msgstr "Година рођења"

msgid "bug"
msgstr "Грешка"

msgid "by"
msgstr "од"

msgid "cancel"
msgstr "Откажи"

msgid "cant_parse_exception"
msgstr "Није могуће парсирати програм"

msgid "certificate"
msgstr "Сертификат о завршетку"

msgid "certified_teacher"
msgstr "Сертификовани наставник"

msgid "change_password"
msgstr "Промени лозинку"

msgid "cheatsheet_title"
msgstr "Варалица"

msgid "class_already_joined"
msgstr "Већ сте ученик разреда"

msgid "class_customize_success"
msgstr "Одељење успешно прилагођено."

msgid "class_graph_explanation"
msgstr "На овом графикону можете видети број авантура које су ваши ученици покушали (што значи да су радили значајан посао у тој авантури), у односу на број грешака и успешних извршења."

msgid "class_logs"
msgstr "Последња пријава"

msgid "class_name_duplicate"
msgstr "Већ имате одељење са овим именом."

msgid "class_name_empty"
msgstr "Нисте унели име одељења!"

msgid "class_name_invalid"
msgstr "Ово име одељења је неважеће."

msgid "class_name_prompt"
msgstr "Унесите име новог разреда"

msgid "class_performance_graph"
msgstr "Графикон учинка класе"

msgid "class_survey_description"
msgstr "Желимо да добијемо бољи преглед наших Hedy корисника. Пружањем ових одговора, помогли бисте унапређењу Hedy. Хвала вам!"

msgid "class_survey_later"
msgstr "Подсети ме сутра"

msgid "class_survey_question1"
msgstr "Који је старосни распон у вашем одељењу?"

msgid "class_survey_question2"
msgstr "Који је говорни језик у вашем одељењу?"

msgid "class_survey_question3"
msgstr "Какав је родни баланс у вашем одељењу?"

msgid "class_survey_question4"
msgstr "Шта разликује ваше ученике од других?"

msgid "classes"
msgstr "Часови"

msgid "classes_info"
msgstr "Креирајте одељење да бисте пратили напредак сваког ученика на контролној табли, и да бисте прилагодили авантуре које ваши ученици виде, па чак и додали своје! Можете креирати онолико одељења колико желите, и свако одељење може имати више наставника, сваки са различитим улогама. Такође можете додати онолико ученика колико желите, али имајте на уму да сваки ученик може бити само у једном одељењу у исто време. Више информација о одељењима можете пронаћи у <a href=\"https://hedy.org/for-teachers/manual/preparations#for-teachers\">приручнику за наставнике</a>."

msgid "clone"
msgstr "Клонирај"

msgid "cloned_times"
msgstr "Клонови"

msgid "close"
msgstr "Затвори"

msgid "comma"
msgstr "зарез"

msgid "command_not_available_yet_exception"
msgstr "Команда још није доступна"

msgid "command_unavailable_exception"
msgstr "Команда више није исправна"

msgid "commands"
msgstr "Команде"

msgid "congrats_message"
msgstr "Честитамо, {username}, постигли сте следеће резултате са Hedy!"

msgid "connect_guest_teacher"
msgstr "Желим да будем повезан са гостујућим наставником који може одржати неколико часова"

msgid "constant_variable_role"
msgstr "константа"

msgid "content_invalid"
msgstr "Ова авантура је неважећа."

msgid "contributor"
msgstr "Сарадник"

msgid "copy_clipboard"
msgstr "Успешно копирано у клипборд"

msgid "copy_code"
msgstr "Копирај код"

msgid "copy_join_link"
msgstr "Копирај линк за придруживање"

msgid "copy_link_success"
msgstr "Линк за придруживање је успешно копиран у клипборд"

msgid "copy_link_to_share"
msgstr "Копирај везу за дељење"

msgid "copy_mail_link"
msgstr "Молимо вас да копирате и налепите ову везу у нови таб:"

msgid "correct_answer"
msgstr "Тачан одговор је"

msgid "country"
msgstr "Земља"

msgid "country_invalid"
msgstr "Молимо вас да изаберете важећу земљу."

msgid "create_account"
msgstr "Направите налог"

msgid "create_accounts"
msgstr "Креирај налоге"

msgid "create_accounts_prompt"
msgstr "Да ли сте сигурни да желите да креирате ове налоге?"

msgid "create_adventure"
msgstr "Направи авантуру"

msgid "create_class"
msgstr "Направи ново одељење"

msgid "create_multiple_accounts"
msgstr "Креирај више налога"

msgid "create_student_account"
msgstr "Направите налог"

msgid "create_student_account_explanation"
msgstr "Можете сачувати своје програме са налогом."

msgid "create_teacher_account"
msgstr "Направите налог за наставнике"

msgid "create_teacher_account_explanation"
msgstr "Са налогом за наставнике, можете сачувати своје програме и видети резултате својих ученика."

msgid "creator"
msgstr "Креатор"

msgid "current_password"
msgstr "Тренутна лозинка"

msgid "customization_deleted"
msgstr "Прилагођавања успешно обрисана."

msgid "customize"
msgstr "Прилагоди"

msgid "customize_adventure"
msgstr "Прилагоди авантуру"

msgid "customize_class"
msgstr "Прилагоди разред"

msgid "dash"
msgstr "црта"

msgid "default_401"
msgstr "Изгледа да нисте овлашћени..."

msgid "default_403"
msgstr "Изгледа да је ова акција забрањена..."

msgid "default_404"
msgstr "Нисмо могли да пронађемо ту страницу..."

msgid "default_500"
msgstr "Нешто је пошло наопако..."

msgid "delete"
msgstr "Обриши"

msgid "delete_adventure_prompt"
msgstr "Да ли сте сигурни да желите да уклоните ову авантуру?"

msgid "delete_class_prompt"
msgstr "Да ли сте сигурни да желите да обришете одељење?"

msgid "delete_confirm"
msgstr "Да ли сте сигурни да желите да обришете програм?"

msgid "delete_invite"
msgstr "Обриши позив"

msgid "delete_invite_prompt"
msgstr "Да ли сте сигурни да желите да уклоните овај позив за разред?"

msgid "delete_public"
msgstr "Обриши јавни профил"

msgid "delete_success"
msgstr "Програм успешно обрисан."

msgid "delete_tag_prompt"
msgstr "Да ли сте сигурни да желите да обришете ову ознаку?"

msgid "destroy_profile"
msgstr "Обриши профил"

msgid "developers_mode"
msgstr "Програмерски режим"

msgid "directly_available"
msgstr "Директно отвори"

msgid "disable"
msgstr "Онемогући"

msgid "disable_explore_page"
msgstr "Онемогући страницу за истраживање"

msgid "disable_parsons"
msgstr "Онемогући све загонетке"

msgid "disable_quizes"
msgstr "Онемогући све квизове"

msgid "disabled"
msgstr "Онемогућено"

msgid "disabled_button_quiz"
msgstr "Ваш резултат квиза је испод прага, покушајте поново!"

msgid "discord_server"
msgstr "Discord сервер"

msgid "distinguished_user"
msgstr "Истакнути корисник"

msgid "double quotes"
msgstr "наводници"

msgid "download"
msgstr "Преузми"

msgid "download_login_credentials"
msgstr "Да ли желите да преузмете акредитиве за пријаву након креирања налога?"

msgid "duplicate"
msgstr "Дуплирај"

msgid "echo_and_ask_mismatch_exception"
msgstr "Неслагање између еха и питања"

msgid "echo_out"
msgstr "Почевши од нивоа 2 `{echo}` више није потребан. Можете поновити одговор са `{ask}` и `{print}` сада. Пример: `име {is} {ask} Како се зовеш? {print} здраво име`"

msgid "edit_adventure"
msgstr "Уреди авантуру"

msgid "edit_code_button"
msgstr "Уреди код"

msgid "email"
msgstr "Емаил"

msgid "email_invalid"
msgstr "Молимо унесите важећу емаил адресу."

msgid "end_quiz"
msgstr "Крај квиза"

msgid "english"
msgstr "Енглески"

msgid "enter"
msgstr "Унеси"

msgid "enter_password"
msgstr "Унесите нову лозинку за"

msgid "enter_text"
msgstr "Унесите ваш одговор овде..."

msgid "error_logo_alt"
msgstr "Лого грешке"

msgid "errors"
msgstr "Грешке"

msgid "exclamation mark"
msgstr "узвичник"

msgid "exercise"
msgstr "Вежба"

msgid "exercise_doesnt_exist"
msgstr "Ова вежба не постоји"

msgid "exists_email"
msgstr "Тај имејл је већ у употреби."

msgid "exists_username"
msgstr "То корисничко име је већ у употреби."

msgid "exit_preview_mode"
msgstr "Изађите из режима прегледа"

msgid "experience_invalid"
msgstr "Молимо вас да изаберете важеће искуство, изаберите (Да, Не)."

msgid "expiration_date"
msgstr "Датум истека"

msgid "favorite_program"
msgstr "Омиљени програм"

msgid "favourite_confirm"
msgstr "Да ли сте сигурни да желите да поставите овај програм као омиљени?"

msgid "favourite_program"
msgstr "Омиљени програм"

msgid "favourite_program_invalid"
msgstr "Ваш омиљени програм је неважећи."

msgid "favourite_success"
msgstr "Ваш програм је постављен као омиљен."

msgid "feature"
msgstr "Функција"

msgid "feedback"
msgstr "Повратна информација"

msgid "feedback_message_error"
msgstr "Нешто је пошло наопако, молимо покушајте поново касније."

msgid "feedback_message_success"
msgstr "Хвала вам, примили смо вашу повратну информацију и контактираћемо вас ако буде потребно."

msgid "feedback_modal_message"
msgstr "Молимо вас пошаљите нам поруку са категоријом. Ценимо вашу помоћ у побољшању Хеди!"

msgid "female"
msgstr "Женски"

msgid "flag_adventure_prompt"
msgstr "Да ли желите да означите ову авантуру како бисмо проверили њену прикладност?"

msgid "float"
msgstr "број"

msgid "for_teachers"
msgstr "За наставнике"

msgid "forgot_password"
msgstr "Заборавили сте лозинку?"

msgid "from_another_teacher"
msgstr "Од другог наставника"

msgid "from_magazine_website"
msgstr "Из часописа или вебсајта"

msgid "from_video"
msgstr "Из видеа"

msgid "fun_statistics_msg"
msgstr "Ево неких забавних статистика!"

msgid "gender"
msgstr "Пол"

msgid "gender_invalid"
msgstr "Молимо вас да изаберете важећи пол, изаберите (Женски, Мушки, Други)."

msgid "general_settings"
msgstr "Општа подешавања"

msgid "generate_passwords"
msgstr "Генериши лозинке"

msgid "get_certificate"
msgstr "Узми свој сертификат!"

msgid "give_link_to_teacher"
msgstr "Дај следећу везу свом наставнику:"

msgid "go_back"
msgstr "Врати се назад"

msgid "go_back_to_main"
msgstr "Врати се на главну страницу"

<<<<<<< HEAD
msgid "go_next"
msgstr ""

msgid "go_to_next_student"
msgstr ""

#, fuzzy
=======
>>>>>>> 501cb918
msgid "go_to_question"
msgstr "Иди на питање"

msgid "go_to_quiz_result"
msgstr "Иди на резултат квиза"

msgid "goto_profile"
msgstr "Иди на мој профил"

msgid "graph_title"
msgstr "Грешке по завршеној авантури на нивоу {level}"

msgid "hand_in"
msgstr "Предај"

msgid "hand_in_exercise"
msgstr "Предај вежбу"

msgid "heard_about_hedy"
msgstr "Како сте чули за Hedy?"

msgid "heard_about_invalid"
msgstr "Молимо вас да изаберете важећи начин на који сте чули за нас."

msgid "hedy_choice_title"
msgstr "Hedy-јев избор"

msgid "hedy_introduction_slides"
msgstr "Уводне слајдове за Хеди"

msgid "hedy_logo_alt"
msgstr "Hedy лого"

msgid "hedy_on_github"
msgstr "Hedy на Github-у"

msgid "hello_logo"
msgstr "здраво"

msgid "hide_adventures"
msgstr "Сакриј авантуре"

msgid "hide_cheatsheet"
msgstr "Сакриј листу за варање"

msgid "hide_classes"
msgstr "Сакриј часове"

msgid "hide_keyword_switcher"
msgstr "Сакриј прекидач кључних речи"

msgid "hide_slides"
msgstr "Сакриј слајдове"

msgid "highest_level_reached"
msgstr "Највиши достигнути ниво"

msgid "highest_quiz_score"
msgstr "Највиши резултат на квизу"

msgid "hint"
msgstr "Савет?"

msgid "ill_work_some_more"
msgstr "Радићу на овоме још мало"

msgid "image_invalid"
msgstr "Слика коју сте изабрали је неважећа."

msgid "incomplete_command_exception"
msgstr "Непотпуна команда"

msgid "incorrect_handling_of_quotes_exception"
msgstr "Нетачно руковање наводницима"

msgid "incorrect_use_of_types_exception"
msgstr "Нетачна употреба типова"

msgid "incorrect_use_of_variable_exception"
msgstr "Нетачна употреба променљиве"

msgid "indentation_exception"
msgstr "Нетачно увлачење"

msgid "input"
msgstr "унос од `{ask}`"

msgid "input_variable_role"
msgstr "унос"

msgid "integer"
msgstr "број"

msgid "invalid_class_link"
msgstr "Неважећа веза за придруживање одељењу."

msgid "invalid_command_exception"
msgstr "Неважећа команда"

msgid "invalid_keyword_language_comment"
msgstr "# Дати језик кључних речи је неважећи, језик кључних речи је постављен на енглески"

msgid "invalid_language_comment"
msgstr "# Дати језик је неважећи, језик је постављен на енглески"

msgid "invalid_level_comment"
msgstr "# Дати ниво је неважећи, ниво је постављен на ниво 1"

msgid "invalid_program_comment"
msgstr "# Дати програм је неважећи, молимо покушајте поново"

msgid "invalid_teacher_invitation_code"
msgstr "Код за позив наставника је неважећи. Да бисте постали наставник, обратите се на hello@hedy.org."

msgid "invalid_tutorial_step"
msgstr "Неважећи корак туторијала"

msgid "invalid_username_password"
msgstr "Неважеће корисничко име/лозинка."

msgid "invite_by_username"
msgstr "Позови по корисничком имену"

msgid "invite_date"
msgstr "Датум позива"

msgid "invite_message"
msgstr "Примили сте позив да се придружите одељењу"

msgid "invite_prompt"
msgstr "Унесите корисничко име"

msgid "invite_teacher"
msgstr "Позовите наставника"

msgid "join_class"
msgstr "Придружи се разреду"

msgid "join_prompt"
msgstr "Морате имати налог да бисте се придружили разреду. Да ли желите да се пријавите сада?"

msgid "keybinding_waiting_for_keypress"
msgstr "Чекање на притисак дугмета..."

msgid "keyword_language_invalid"
msgstr "Молимо вас да изаберете важећи језик кључних речи (изаберите енглески или свој језик)."

msgid "landcode_phone_number"
msgstr "Молимо вас да додате и позивни број ваше земље"

msgid "language"
msgstr "Језик"

msgid "language_invalid"
msgstr "Молимо вас да изаберете важећи језик."

msgid "languages"
msgstr "Које програмске језике сте користили раније?"

msgid "last_edited"
msgstr "Последњи пут уређено"

msgid "last_update"
msgstr "Последње ажурирање"

msgid "lastname"
msgstr "Презиме"

msgid "leave_class"
msgstr "Напусти одељење"

msgid "level"
msgstr "Ниво"

msgid "level_accessible"
msgstr "Ниво је отворен за ученике"

msgid "level_disabled"
msgstr "Ниво онемогућен"

msgid "level_future"
msgstr "Овај ниво се аутоматски отвара на "

msgid "level_invalid"
msgstr "Овај Hedy ниво је неважећи."

msgid "level_not_class"
msgstr "Овај ниво још није доступан у вашем разреду"

msgid "level_title"
msgstr "Ниво"

msgid "levels"
msgstr "нивои"

msgid "link"
msgstr "Веза"

msgid "list"
msgstr "листа"

msgid "list_variable_role"
msgstr "листа"

msgid "logged_in_to_share"
msgstr "Морате бити пријављени да бисте сачували и делили програм."

msgid "login"
msgstr "Пријави се"

msgid "login_long"
msgstr "Пријавите се на свој налог"

msgid "login_to_save_your_work"
msgstr "Пријавите се да бисте сачували свој рад"

msgid "logout"
msgstr "Одјави се"

msgid "longest_program"
msgstr "Најдужи програм"

msgid "mail_change_password_body"
msgstr ""
"Ваша Hedy лозинка је промењена. Ако сте ви то урадили, све је у реду.\n"
"Ако нисте променили лозинку, молимо вас да нас одмах контактирате одговарајући на овај емаил."

msgid "mail_change_password_subject"
msgstr "Ваша Hedy лозинка је промењена"

msgid "mail_error_change_processed"
msgstr "Нешто је пошло наопако при слању валидационог мејла, промене су ипак успешно обрађене."

msgid "mail_goodbye"
msgstr ""
"Наставите да програмирате!\n"
"Hedy тим"

msgid "mail_hello"
msgstr "Здраво {username}!"

msgid "mail_recover_password_body"
msgstr ""
"Кликом на ову везу, можете поставити нову Hedy лозинку. Ова веза је важећа <b>4</b> сата.\n"
"Ако нисте захтевали ресетовање лозинке, молимо вас да игноришете овај емаил: {link}"

msgid "mail_recover_password_subject"
msgstr "Затражите ресетовање лозинке."

msgid "mail_reset_password_body"
msgstr ""
"Ваша Hedy лозинка је ресетована на нову. Ако сте ви то урадили, све је у реду.\n"
"Ако нисте променили лозинку, молимо вас да нас одмах контактирате одговарајући на овај емаил."

msgid "mail_reset_password_subject"
msgstr "Ваша Hedy лозинка је ресетована"

msgid "mail_welcome_teacher_body"
msgstr ""
"<strong>Добродошли!</strong>\n"
"Честитамо на вашем новом Hedy налогу за наставнике. Добродошли у светску заједницу Hedy наставника!\n"
"\n"
"<strong>Шта могу налози за наставнике</strong>\n"
"Сада вам је откључано неколико додатних опција.\n"
"\n"
"1. Додатно објашњење је доступно у <a href=\"https://hedy.org/for-teachers/manual\">приручнику за наставнике</a>.\n"
"2. Са вашим налогом за наставнике, можете креирати одељења. Ваши ученици могу тада да се придруже вашим одељењима и ви можете видети њихов напредак. Одељења се праве и управљају преко <a href=\"https://hedycode.com/for-teachers\">странице за наставнике</a>.\n"
"3. Можете у потпуности прилагодити своја одељења, на пример можете отварати и затварати нивое, омогућавати или онемогућавати авантуре и креирати своје авантуре!\n"
"\n"
"<strong>Придружите се нашој онлајн заједници!</strong>\n"
"Сви Hedy наставници, програмери и други обожаваоци су добродошли да се придруже нашем <a href=\"https://discord.gg/8yY7dEme9r\">Discord серверу</a>. Ово је идеално место за ћаскање о Hedy: имамо канале где можете показати своје кул пројекте и лекције, канале за пријаву грешака и канале за ћаскање са другим наставницима и са Hedy тимом.\n"
"\n"
"<strong>Како тражити помоћ</strong>\n"
"Ако вам нешто није јасно, можете нас обавестити на Discord-у, или <a href=\"mailto: hello@hedy.org\">нам послати имејл</a>.\n"
"\n"
"<strong>Како пријавити грешке</strong>\n"
"На Discord-у имамо канал за пријаву грешака, назван #bugs. То је савршено место да нас обавестите о проблемима на које наилазите. Ако знате како да користите GitHub, можете тамо креирати <a href=\"https://github.com/hedyorg/hedy/issues/new?assignees=&labels=&template=bug_report.md&title=%5BBUG%5D\">проблем</a>.\n"

msgid "mail_welcome_teacher_subject"
msgstr "Ваш Hedy налог за наставнике је спреман"

msgid "mail_welcome_verify_body"
msgstr ""
"Ваш Hedy налог је успешно креиран. Добродошли!\n"
"Молимо кликните на ову везу да верификујете вашу емаил адресу: {link}"

msgid "mail_welcome_verify_subject"
msgstr "Добродошли у Hedy"

msgid "mailing_title"
msgstr "Претплатите се на Hedy билтен"

msgid "main_subtitle"
msgstr "Текстуално програмирање за учионицу"

msgid "main_title"
msgstr "Хеди"

msgid "make_sure_you_are_done"
msgstr "Уверите се да сте завршили! Нећете моћи да мењате свој програм након што кликнете на \"Предај\"."

msgid "male"
msgstr "Мушки"

msgid "mandatory_mode"
msgstr "Обавезан режим програмера"

msgid "more_info"
msgstr "Више информација"

msgid "more_options"
msgstr "Више опција"

msgid "multiple_keywords_warning"
msgstr "Покушавате да користите кључну реч {orig_keyword}, али ова кључна реч може имати неколико значења. Молимо вас да изаберете ону коју покушавате да користите са ове листе и копирате је у свој код, укључујући коврџаве заграде: {keyword_list}"

msgid "multiple_levels_warning"
msgstr "Приметили смо да сте изабрали неколико нивоа и укључили исечке кода у своју авантуру, ово може изазвати проблеме са синтаксним осветљивачем и аутоматским преводом кључних речи"

msgid "my_account"
msgstr "Мој налог"

msgid "my_adventures"
msgstr "Моје авантуре"

msgid "my_classes"
msgstr "Моја одељења"

msgid "my_messages"
msgstr "Моје поруке"

msgid "my_public_profile"
msgstr "Мој јавни профил"

msgid "name"
msgstr "Име"

msgid "nav_explore"
msgstr "Истражи"

msgid "nav_hedy"
msgstr "Hedy"

msgid "nav_learn_more"
msgstr "Сазнајте више"

msgid "nav_start"
msgstr "Почетна"

msgid "new_password"
msgstr "Нова лозинка"

msgid "new_password_repeat"
msgstr "Поновите нову лозинку"

msgid "newline"
msgstr "нови ред"

msgid "next_exercise"
msgstr "Следећа вежба"

msgid "next_page"
msgstr "Следећа страница"

msgid "next_step_tutorial"
msgstr "Следећи корак >>>"

msgid "no"
msgstr "Не"

msgid "no_account"
msgstr "Немате налог?"

msgid "no_accounts"
msgstr "Нема налога за креирање."

msgid "no_adventures_yet"
msgstr "Још увек нема јавних авантура..."

msgid "no_more_flat_if"
msgstr "Почевши од нивоа 8, код након `{if}` треба да буде постављен у следећи ред и да почне са 4 размака."

msgid "no_programs"
msgstr "Нема програма."

msgid "no_shared_programs"
msgstr "нема дељених програма..."

msgid "no_students"
msgstr "У овој класи нема ученика"

msgid "no_such_adventure"
msgstr "Ова авантура не постоји!"

msgid "no_such_class"
msgstr "Такво Hedy одељење не постоји."

msgid "no_such_level"
msgstr "Не постоји такав Hedy ниво!"

msgid "no_such_program"
msgstr "Не постоји такав Hedy програм!"

msgid "no_tag"
msgstr "Ознака није дата!"

msgid "not_adventure_yet"
msgstr "Морате прво унети име авантуре"

msgid "not_enrolled"
msgstr "Изгледа да нисте у овом разреду!"

msgid "not_in_class_no_handin"
msgstr "Нисте у одељењу, тако да нема потребе да предајете било шта."

msgid "not_logged_in_cantsave"
msgstr "Ваш програм неће бити сачуван."

msgid "not_logged_in_handin"
msgstr "Морате бити пријављени да бисте предали задатак."

msgid "not_teacher"
msgstr "Изгледа да нисте наставник!"

msgid "number"
msgstr "број"

msgid "number_lines"
msgstr "Број линија"

msgid "number_of_errors"
msgstr "Број грешака: {number_of_errors}"

msgid "number_programs"
msgstr "Број покренутих програма"

msgid "ok"
msgstr "У реду"

msgid "one_level_error"
msgstr "Морате изабрати бар један ниво."

msgid "only_you_can_see"
msgstr "Само ви можете видети овај програм."

msgid "open"
msgstr "Отвори"

msgid "opening_date"
msgstr "Датум отварања"

msgid "opening_dates"
msgstr "Датуми отварања"

msgid "option"
msgstr "Опција"

msgid "or"
msgstr "или"

msgid "other"
msgstr "Други"

msgid "other_block"
msgstr "Други блок језик"

msgid "other_settings"
msgstr "Остала подешавања"

msgid "other_source"
msgstr "Друго"

msgid "other_text"
msgstr "Други текстуални језик"

msgid "overwrite_warning"
msgstr "Већ имате програм са овим именом, чување овог програма ће заменити стари. Да ли сте сигурни?"

msgid "owner"
msgstr "Власник"

msgid "page_not_found"
msgstr "Нисмо могли да пронађемо ту страницу!"

msgid "pair_with_teacher"
msgstr "Желим да будем упарен са другим наставником за помоћ"

msgid "parsons_title"
msgstr "Слагалица"

msgid "password"
msgstr "Лозинка"

msgid "password_change_not_allowed"
msgstr "Није вам дозвољено да промените лозинку овог корисника."

msgid "password_change_prompt"
msgstr "Да ли сте сигурни да желите да промените ову лозинку?"

msgid "password_change_success"
msgstr "Лозинка вашег ученика је успешно промењена."

msgid "password_invalid"
msgstr "Ваша лозинка је неважећа."

msgid "password_repeat"
msgstr "Понови лозинку"

msgid "password_resetted"
msgstr "Ваша лозинка је успешно ресетована. Бићете преусмерени на страницу за пријаву."

msgid "password_six"
msgstr "Ваша лозинка мора садржати најмање шест карактера."

msgid "password_updated"
msgstr "Лозинка ажурирана."

msgid "passwords_six"
msgstr "Све лозинке морају бити дуге најмање шест карактера."

msgid "pending_invites"
msgstr "Позиви на чекању"

msgid "people_with_a_link"
msgstr "Други људи са везом могу видети овај програм. Такође може бити пронађен на страници \"Истражи\"."

msgid "percentage"
msgstr "проценат"

msgid "period"
msgstr "тачка"

msgid "personal_text"
msgstr "Лични текст"

msgid "personal_text_invalid"
msgstr "Ваш лични текст је неважећи."

msgid "phone_number"
msgstr "Број телефона"

msgid "postfix_classname"
msgstr "Постфикс име разреда"

msgid "preferred_keyword_language"
msgstr "Преферирани језик кључних речи"

msgid "preferred_language"
msgstr "Преферирани језик"

msgid "preview"
msgstr "Преглед"

msgid "preview_teacher_mode"
msgstr "Овај налог је за вас да испробате Хеди, имајте на уму да морате да се одјавите и направите прави налог да бисте сачували свој напредак."

msgid "previewing_adventure"
msgstr "Преглед авантуре"

msgid "previewing_class"
msgstr "Прегледате одељење <em>{class_name}</em> као наставник."

msgid "previous_campaigns"
msgstr "Погледајте претходне кампање"

msgid "previous_page"
msgstr "Претходна страница"

msgid "print_logo"
msgstr "штампај"

msgid "privacy_terms"
msgstr "Услови приватности"

msgid "private"
msgstr "Приватно"

msgid "profile_logo_alt"
msgstr "Икона профила."

msgid "profile_picture"
msgstr "Слика профила"

msgid "profile_updated"
msgstr "Профил ажуриран."

msgid "profile_updated_reload"
msgstr "Профил ажуриран, страница ће бити поново учитана."

msgid "program_contains_error"
msgstr "Овај програм садржи грешку, да ли сте сигурни да желите да га поделите?"

msgid "program_header"
msgstr "Моји програми"

msgid "program_too_large_exception"
msgstr "Програми су превелики"

msgid "programming_experience"
msgstr "Да ли имате искуства у програмирању?"

msgid "programming_invalid"
msgstr "Молимо вас да изаберете важећи програмски језик."

msgid "programs"
msgstr "Програми"

msgid "prompt_join_class"
msgstr "Да ли желите да се придружите овом разреду?"

msgid "public"
msgstr "Јавно"

msgid "public_adventures"
msgstr "Прегледај јавне авантуре"

msgid "public_content"
msgstr "Јавни садржај"

msgid "public_content_info"
msgstr "Такође можете потражити јавне авантуре и користити их као пример."

msgid "public_invalid"
msgstr "Овај избор споразума је неважећи"

msgid "public_profile"
msgstr "Јавни профил"

msgid "public_profile_info"
msgstr "Одабиром ове кутије чиним свој профил видљивим за све. Пазите да не делите личне информације као што су ваше име или кућна адреса, јер ће сви моћи да их виде!"

msgid "public_profile_updated"
msgstr "Јавни профил ажуриран, страница ће бити поново учитана."

msgid "question mark"
msgstr "упитник"

msgid "quiz_logo_alt"
msgstr "Лого квиза"

msgid "quiz_score"
msgstr "Резултат квиза"

msgid "quiz_tab"
msgstr "Квиз"

msgid "quiz_threshold_not_reached"
msgstr "Праг за квиз није достигнут да би се откључао овај ниво"

msgid "read_code_label"
msgstr "Читај наглас"

msgid "recent"
msgstr "Моји недавни програми"

msgid "recover_password"
msgstr "Затражи ресетовање лозинке"

msgid "regress_button"
msgstr "Врати се на ниво {level}"

msgid "remove"
msgstr "Уклони"

msgid "remove_customization"
msgstr "Уклони прилагођавање"

msgid "remove_customizations_prompt"
msgstr "Да ли сте сигурни да желите да уклоните прилагођавања овог разреда?"

msgid "remove_student_prompt"
msgstr "Да ли сте сигурни да желите да уклоните ученика из разреда?"

msgid "remove_user_prompt"
msgstr "Потврдите уклањање овог корисника из одељења."

msgid "repair_program_logo_alt"
msgstr "Икона за поправку програма"

msgid "repeat_dep"
msgstr "Почевши од нивоа 8, `{repeat}` треба да се користи са увлачењем. Можете видети примере на картици `{repeat}` у нивоу 8."

msgid "repeat_match_password"
msgstr "Поновљена лозинка се не поклапа."

msgid "repeat_new_password"
msgstr "Поновите нову лозинку"

msgid "report_failure"
msgstr "Овај програм не постоји или није јаван"

msgid "report_program"
msgstr "Да ли сте сигурни да желите да пријавите овај програм?"

msgid "report_success"
msgstr "Овај програм је пријављен"

msgid "request_invalid"
msgstr "Захтев је неважећи"

msgid "request_teacher"
msgstr "Да ли желите да постанете наставник?"

msgid "request_teacher_account"
msgstr "Постаните наставник"

msgid "required_field"
msgstr "Поља означена са * су обавезна"

msgid "reset_adventure_prompt"
msgstr "Да ли сте сигурни да желите да ресетујете све изабране авантуре?"

msgid "reset_adventures"
msgstr "Ресетуј изабране авантуре"

msgid "reset_button"
msgstr "Ресетуј"

msgid "reset_password"
msgstr "Ресетуј лозинку"

msgid "reset_view"
msgstr "Ресетуј"

msgid "retrieve_adventure_error"
msgstr "Није вам дозвољено да видите ову авантуру!"

msgid "retrieve_class_error"
msgstr "Само наставници могу преузети одељења"

msgid "retrieve_tag_error"
msgstr "Грешка при преузимању ознака"

msgid "role"
msgstr "Улога"

msgid "run_code_button"
msgstr "Покрени код"

msgid "save_parse_warning"
msgstr "Овај програм садржи грешку, да ли сте сигурни да желите да га сачувате?"

msgid "save_prompt"
msgstr "Морате имати налог да бисте сачували свој програм. Да ли желите да се пријавите сада?"

msgid "save_success_detail"
msgstr "Програм успешно сачуван."

msgid "score"
msgstr "Резултат"

msgid "search"
msgstr "Претрага..."

msgid "search_button"
msgstr "Претрага"

msgid "second_teacher"
msgstr "Други наставник"

msgid "second_teacher_copy_prompt"
msgstr "Да ли сте сигурни да желите да копирате овог наставника?"

msgid "second_teacher_prompt"
msgstr "Унесите корисничко име наставника да га позовете."

msgid "second_teacher_warning"
msgstr "Сви наставници у овом одељењу могу га прилагодити."

msgid "see_certificate"
msgstr "Погледајте {username} сертификат!"

msgid "select"
msgstr "Изабери"

msgid "select_adventures"
msgstr "Изаберите и наручите авантуре"

msgid "select_all"
msgstr "Изабери све"

msgid "select_lang"
msgstr "Изаберите језик"

msgid "select_levels"
msgstr "Изаберите нивое"

msgid "select_tag"
msgstr "Изаберите ознаку"

msgid "selected"
msgstr "Изабрано"

msgid "self_removal_prompt"
msgstr "Да ли сте сигурни да желите да напустите одељење?"

msgid "send_password_recovery"
msgstr "Пошаљите ми везу за опоравак лозинке"

msgid "sent_by"
msgstr "Овај позив је послат од стране"

msgid "sent_password_recovery"
msgstr "Ускоро ћете добити имејл са упутствима како да ресетујете своју лозинку."

msgid "settings"
msgstr "Моја лична подешавања"

msgid "share_by_giving_link"
msgstr "Прикажите свој програм другим људима давањем везе испод:"

msgid "share_your_program"
msgstr "Поделите свој програм"

msgid "signup_student_or_teacher"
msgstr "Да ли сте ученик или наставник?"

msgid "single quotes"
msgstr "апостроф"

msgid "slash"
msgstr "коса црта"

msgid "sleeping"
msgstr "Спавање..."

msgid "slides"
msgstr "Слајдови"

msgid "slides_for_level"
msgstr "Слајдови за ниво"

msgid "slides_info"
msgstr "За сваки ниво Hedy-а, креирали смо слајдове да вам помогнемо у предавању. Слајдови садрже објашњења сваког нивоа и Hedy примере које можете покренути унутар слајдова. Само кликните на везу и почните! Уводни слајдови су опште објашњење Hedy-а пре нивоа 1. Слајдови су креирани коришћењем <a href=\"https://slides.com\">slides.com</a>. Ако желите сами да их прилагодите, можете их преузети, а затим отпремити резултујући zip фајл на <a href=\"https://slides.com\">slides.com</a>. Више информација о слајдовима можете пронаћи у <a href=\"https://hedy.org/for-teachers/manual/features\">приручнику за наставнике</a>."

msgid "social_media"
msgstr "Друштвени медији"

msgid "solution_example"
msgstr "Пример решења"

msgid "solution_example_explanation"
msgstr "Овде иде решење ваше авантуре. Ово се може користити ако желите да поделите ову авантуру са другим наставницима, како би знали шта је ваше предложено решење."

#, fuzzy
msgid "something_went_wrong_keyword_parsing"
msgstr "Постоји грешка у вашој авантури, да ли су све кључне речи правилно окружене са { }?"

msgid "space"
msgstr "размак"

msgid "star"
msgstr "звездица"

msgid "start_learning"
msgstr "Почни са учењем"

msgid "start_quiz"
msgstr "Започни квиз"

msgid "start_teaching"
msgstr "Почни са предавањем"

msgid "step_title"
msgstr "Задатак"

msgid "stepper_variable_role"
msgstr "корак"

msgid "stop_code_button"
msgstr "Заустави програм"

msgid "string"
msgstr "текст"

msgid "student"
msgstr "Ученик"

msgid "student_adventures_table"
msgstr "Авантуре ученика"

msgid "student_adventures_table_explanation"
msgstr "Ова табела приказује програме које су креирали ученици за сваку авантуру на нивоу. Кликом на икону ока, можете видети страницу програма; након прегледа програма, можете означити квачицу да бисте означили завршетак."

msgid "student_already_in_class"
msgstr "Овај ученик је већ у вашем одељењу."

msgid "student_already_invite"
msgstr "Овај ученик већ има на чекању позивницу."

msgid "student_in_another_class"
msgstr "Овај ученик је у другом разреду. Замолите ученика да напусти све разреде и покушајте поново."

msgid "student_information"
msgstr "Информације о ученику"

msgid "student_information_explanation"
msgstr "Ова табела приказује основне информације о ученицима у вашој класи. Такође постоји неколико радњи које можете урадити у овој табели: промените лозинку ученика кликом на икону оловке, погледајте страницу програма ученика кликом на икону кода и обришите ученика из класе кликом на црвену икону канте."

msgid "student_not_existing"
msgstr "Ово корисничко име не постоји."

msgid "student_signup_header"
msgstr "Ученик"

msgid "students"
msgstr "ученици"

msgid "submission_time"
msgstr "Предато у"

msgid "submit_answer"
msgstr "Одговори на питање"

msgid "submit_program"
msgstr "Предај"

msgid "submit_warning"
msgstr "Да ли сте сигурни да желите да предате овај програм?"

msgid "submitted"
msgstr "Предати"

msgid "submitted_header"
msgstr "Ово је предат програм и не може се мењати."

msgid "subscribe"
msgstr "Претплати се"

msgid "subscribe_newsletter"
msgstr "Претплатите се на билтен"

msgid "successful_runs"
msgstr "Успешна извршења: {successful_runs}"

msgid "suggestion_color"
msgstr "Покушајте да користите другу боју"

msgid "suggestion_note"
msgstr "Покушајте да користите ноту између C0 и B9 или број између 1 и 70"

msgid "suggestion_number"
msgstr "Покушајте да промените вредност у број"

msgid "suggestion_numbers_or_strings"
msgstr "Покушајте да промените вредности да буду све текст или све бројеви"

msgid "surname"
msgstr "Име"

msgid "survey"
msgstr "Анкета"

msgid "survey_completed"
msgstr "Анкета завршена"

msgid "survey_skip"
msgstr "Не приказуј ово поново"

msgid "survey_submit"
msgstr "Предај"

msgid "tag_in_adventure"
msgstr "Ознака у авантури"

msgid "tag_input_placeholder"
msgstr "Унесите нову ознаку"

msgid "tags"
msgstr "Ознаке"

msgid "teacher"
msgstr "Учитељ"

msgid "teacher_invalid"
msgstr "Ваша вредност наставника је неважећа."

msgid "teacher_invitation_require_login"
msgstr "Да бисте подесили свој профил као наставник, потребно је да се пријавите. Ако немате налог, молимо вас да га направите."

msgid "teacher_manual"
msgstr "Приручник за наставнике"

msgid "teacher_signup_header"
msgstr "Учитељ"

msgid "teacher_welcome"
msgstr "Добродошли у Hedy! Сада сте поносни власник налога за наставнике који вам омогућава да креирате одељења и позивате ученике."

msgid "teachers"
msgstr "Наставници"

msgid "template_code"
msgstr ""
"Ово је објашњење моје авантуре!\n"
"\n"
"На овај начин могу показати команду: <code>print</code>\n"
"\n"
"Али понекад можда желим да покажем део кода, овако:\n"
"<pre>\n"
"ask Како се зовеш?\n"
"echo дакле твоје име је \n"
"</pre>"

msgid "this_turns_in_assignment"
msgstr "Ово предаје ваш задатак вашем наставнику."

msgid "title"
msgstr "Наслов"

msgid "title_admin"
msgstr "Hedy - Администраторска страница"

msgid "title_class-overview"
msgstr "Hedy - Преглед одељења"

msgid "title_customize-adventure"
msgstr "Hedy - Прилагоди авантуру"

msgid "title_customize-class"
msgstr "Hedy - Прилагоди одељење"

msgid "title_explore"
msgstr "Hedy - Истражите"

msgid "title_for-teacher"
msgstr "Hedy - За наставнике"

msgid "title_join-class"
msgstr "Hedy - Придружите се одељењу"

msgid "title_learn-more"
msgstr "Hedy - Сазнајте више"

msgid "title_login"
msgstr "Hedy - Пријавите се"

msgid "title_my-profile"
msgstr "Hedy - Мој налог"

msgid "title_privacy"
msgstr "Hedy - Услови приватности"

msgid "title_programs"
msgstr "Hedy - Моји програми"

msgid "title_public-adventures"
msgstr "Hedy - Јавне авантуре"

msgid "title_recover"
msgstr "Hedy - Опоравак налога"

msgid "title_reset"
msgstr "Hedy - Ресетовање лозинке"

msgid "title_signup"
msgstr "Hedy - Направите налог"

msgid "title_start"
msgstr "Hedy - Лако текстуално програмирање"

msgid "title_view-adventure"
msgstr "Hedy - Погледај авантуру"

msgid "token_invalid"
msgstr "Ваш токен је неважећи."

msgid "tooltip_level_locked"
msgstr "Ваш наставник је онемогућио овај ниво"

msgid "translate_error"
msgstr "Нешто је пошло наопако приликом превођења кода. Покушајте да покренете код да видите да ли има грешку. Код са грешкама не може бити преведен."

msgid "translating_hedy"
msgstr "Превођење Hedy-а"

msgid "translator"
msgstr "Преводилац"

msgid "turned_into_teacher"
msgstr "Честитамо! Успешно сте постали учитељ."

msgid "tutorial"
msgstr "Упутство"

msgid "tutorial_code_snippet"
msgstr ""
"{print} Здраво свете!\n"
"{print} Учим Hedy уз туторијал!"

msgid "tutorial_message_not_found"
msgstr "Нисмо могли да пронађемо тражени корак туторијала..."

msgid "tutorial_title_not_found"
msgstr "Корак туторијала није пронађен"

msgid "unauthorized"
msgstr "Немате права приступа за ову страницу"

msgid "unfavourite_confirm"
msgstr "Да ли сте сигурни да желите да уклоните овај програм из фаворита?"

msgid "unfavourite_success"
msgstr "Ваш програм је уклоњен из фаворита."

msgid "unique_usernames"
msgstr "Сва корисничка имена морају бити јединствена."

msgid "unknown_variable_role"
msgstr "непознато"

msgid "unlock_thresholds"
msgstr "Откључај праг нивоа"

msgid "unsaved_class_changes"
msgstr "Постоје несачуване промене, да ли сте сигурни да желите да напустите ову страницу?"

msgid "unsubmit_program"
msgstr "Поништи подношење програма"

msgid "unsubmit_warning"
msgstr "Да ли сте сигурни да желите да поништите подношење овог програма?"

msgid "unsubmitted"
msgstr "Поништено подношење"

msgid "update_adventure_prompt"
msgstr "Да ли сте сигурни да желите да ажурирате ову авантуру?"

msgid "update_public"
msgstr "Ажурирај јавни профил"

msgid "updating_indicator"
msgstr "Ажурирање"

msgid "use_of_blanks_exception"
msgstr "Употреба празнина у програмима"

msgid "use_of_nested_functions_exception"
msgstr "Употреба угнежђених функција"

msgid "used_in"
msgstr "Коришћено у:"

msgid "user"
msgstr "корисник"

msgid "user_inexistent"
msgstr "Овај корисник не постоји"

msgid "user_not_private"
msgstr "Овај корисник или не постоји или нема јавни профил"

msgid "username"
msgstr "Корисничко име"

msgid "username_empty"
msgstr "Нисте унели корисничко име!"

msgid "username_invalid"
msgstr "Ваше корисничко име је неважеће."

msgid "username_special"
msgstr "Корисничко име не може садржати `:` или `@`."

msgid "username_three"
msgstr "Корисничко име мора садржати најмање три карактера."

msgid "usernames_exist"
msgstr "Једно или више корисничких имена је већ у употреби."

msgid "value"
msgstr "Вредност"

msgid "view_adventures"
msgstr "Погледај авантуре"

msgid "view_classes"
msgstr "Погледај часове"

msgid "view_program"
msgstr "Погледај програм"

msgid "view_slides"
msgstr "Погледај слајдове"

msgid "waiting_for_submit"
msgstr "Чекање на подношење"

msgid "walker_variable_role"
msgstr "шетач"

msgid "what_is_your_role"
msgstr "Која је ваша улога?"

msgid "what_should_my_code_do"
msgstr "Шта би мој код требало да ради?"

msgid "year_invalid"
msgstr "Молимо вас да унесете годину између 1900 и {current_year}."

msgid "yes"
msgstr "Да"

msgid "your_personal_text"
msgstr "Ваш лични текст..."

msgid "your_program"
msgstr "Ваш програм"

#~ msgid "class"
#~ msgstr "Class"

#~ msgid "save_code_button"
#~ msgstr "Save code"

#~ msgid "share_code_button"
#~ msgstr "Save & share code"

#~ msgid "classes_invalid"
#~ msgstr "The list of selected classes is invalid"

#~ msgid "directly_add_adventure_to_classes"
#~ msgstr "Do you want to add this adventure directly to one of your classes?"

#~ msgid "hand_in_assignment"
#~ msgstr "Hand in assignment"

#~ msgid "select_a_level"
#~ msgstr "Select a level"

#~ msgid "answer_invalid"
#~ msgstr "Your password is invalid."

#~ msgid "available_adventures_level"
#~ msgstr "Available adventures level"

#~ msgid "customize_class_exp_1"
#~ msgstr "Hi! On this page you can customize your class. By selecting levels and adventures you can choose what your student can see. You can also add your own created adventures to levels. All levels and default adventures will be selected by default. <b>Notice:</b> Not every adventure is available for every level! Settings up your customizations goes as follows:"

#~ msgid "customize_class_exp_2"
#~ msgstr "You can always change these settings later on. For example, you can make specific adventures or levels available while teaching a class. This way it's easy for you to determine which level and adventures your students will be working on. If you want to make everything available for your class it is easiest to remove the customization all together."

#~ msgid "customize_class_step_1"
#~ msgstr "Select levels for your class by pressing the \"level buttons\""

#~ msgid "customize_class_step_2"
#~ msgstr "You can select the level you want to edit in the \"Select a level\" dropdown menu"

#~ msgid "customize_class_step_3"
#~ msgstr "Order the adventures as you want them to be shown in the level. The \"Available adventures\" drowpdown menu has the adventures that haven't been included in this level."

#~ msgid "customize_class_step_4"
#~ msgstr "The \"Available adventures\" dropwdown menu also has your own adventures. Once you add them you can move them around next to the other adventures."

#~ msgid "customize_class_step_5"
#~ msgstr "You can remove an adventures clicking the x button and it will appear in the \"Available adventures\" dropdown menu"

#~ msgid "customize_class_step_6"
#~ msgstr "Selecting an opening date for each level (you can also leave it empty)"

#~ msgid "customize_class_step_7"
#~ msgstr "Selection other settings"

#~ msgid "customize_class_step_8"
#~ msgstr "Choose \"Save\" -> You're done!"

#~ msgid "example_code_header"
#~ msgstr "Example Hedy Code"

#~ msgid "feedback_failure"
#~ msgstr "Wrong!"

#~ msgid "feedback_success"
#~ msgstr "Good!"

#~ msgid "go_to_first_question"
#~ msgstr "Go to question 1"

#~ msgid "question"
#~ msgstr "Question"

#~ msgid "question_doesnt_exist"
#~ msgstr "This question does not exist"

#~ msgid "question_invalid"
#~ msgstr "Your token is invalid."

#~ msgid "too_many_attempts"
#~ msgstr "Too many attempts"

#~ msgid "class_stats"
#~ msgstr "Class statistics"

#~ msgid "visit_own_public_profile"
#~ msgstr "Visit your own profile"

#~ msgid "title_class logs"
#~ msgstr "Programs"

#~ msgid "title_class statistics"
#~ msgstr "My statistics"

#~ msgid "disabled_button_locked"
#~ msgstr "Your teacher hasn't unlocked this level yet"

#~ msgid "duplicate_tag"
#~ msgstr "You already have a tag with this name."

#~ msgid "tag_deleted"
#~ msgstr "This tag was successfully deleted."

#~ msgid "no_tags"
#~ msgstr "No tags yet."

#~ msgid "apply_filters"
#~ msgstr "Apply filters"

#~ msgid "write_first_program"
#~ msgstr "Write your first program!"

#~ msgid "share_confirm"
#~ msgstr "Are you sure you want to make the program public?"

#~ msgid "share_success_detail"
#~ msgstr "Program shared successfully."

#~ msgid "try_it"
#~ msgstr "Try it"

#~ msgid "unshare_confirm"
#~ msgstr "Are you sure you want to make the program private?"

#~ msgid "unshare_success_detail"
#~ msgstr "Program unshared successfully."

#~ msgid "hello_world"
#~ msgstr "Hello world!"

#~ msgid "adventure_exp_2"
#~ msgstr "If you want to show actual code snippets, for example to give student a template or example of the code. Please use pre anchors like this:"

#~ msgid "adventure_exp_1"
#~ msgstr "Type your adventure of choice on the right-hand side. After creating your adventure you can include it in one of your classes under \"customizations\". If you want to include a command in your adventure please use code anchors like this:"

#~ msgid "hide_parsons"
#~ msgstr "Hide puzzle"

#~ msgid "hide_quiz"
#~ msgstr "Hide quiz"

#~ msgid "Locked Language Feature"
#~ msgstr "You are using {concept}! That is awesome, but {concept} is not unlocked yet! It will be unlocked in a later level."

#~ msgid "nested blocks"
#~ msgstr "a block in a block"

#~ msgid "save"
#~ msgstr "Sačuvaj"

#~ msgid "update_profile"
#~ msgstr "Update profile"

#~ msgid "variables"
#~ msgstr "Promenljive"

#~ msgid "add_students_options"
#~ msgstr "Add students options"

#~ msgid "class_live"
#~ msgstr "Live statistics"

#~ msgid "class_overview"
#~ msgstr "Class overview"

#~ msgid "last_login"
#~ msgstr "Last login"

#~ msgid "student_list"
#~ msgstr "Student list"

#~ msgid "title_class grid_overview"
#~ msgstr "Hedy - Grid overview"

#~ msgid "title_class live_statistics"
#~ msgstr "Hedy - Live Statistics"

#~ msgid "amount_created"
#~ msgstr "programs created"

#~ msgid "amount_saved"
#~ msgstr "programs saved"

#~ msgid "common_errors"
#~ msgstr "Common errors"

#~ msgid "grid_overview"
#~ msgstr "Overview of programs per adventure"

#~ msgid "last_error"
#~ msgstr "Last error"

#~ msgid "last_program"
#~ msgstr "Last program"

#~ msgid "live_dashboard"
#~ msgstr "Live Dashboard"

#~ msgid "runs_over_time"
#~ msgstr "Runs over time"

#~ msgid "student_details"
#~ msgstr "Student details"

#~ msgid "explore_explanation"
#~ msgstr "On this page you can look through programs created by other Hedy users. You can filter on both a Hedy level and adventure. Click on \"View program\" to open a program and run it. Programs with a red header contain a mistake. You can still open the program, but running it will result in an error. You can of course try to fix it! If the creator has a public profile you can click their username to visit their profile. There you will find all their shared programs and much more!"

#~ msgid "create_question"
#~ msgstr "Do you want to create one?"

#~ msgid "explore_programs"
#~ msgstr "Explore programs"

#~ msgid "explore_programs_logo_alt"
#~ msgstr "Explore programs icon"

#~ msgid "hedy_tutorial_logo_alt"
#~ msgstr "Hedy tutorial icon"

#~ msgid "no_public_profile"
#~ msgstr "You don't have a public profile text yet..."

#~ msgid "start_hedy_tutorial"
#~ msgstr "Start hedy tutorial"

#~ msgid "start_programming"
#~ msgstr "Start programming"

#~ msgid "start_programming_logo_alt"
#~ msgstr "Start programming icon"

#~ msgid "start_teacher_tutorial"
#~ msgstr "Start teacher tutorial"

#~ msgid "teacher_tutorial_logo_alt"
#~ msgstr "Teacher tutorial icon"

#~ msgid "title_landing-page"
#~ msgstr "Welcome to Hedy!"

#~ msgid "welcome"
#~ msgstr "Dobrodošli"

#~ msgid "welcome_back"
#~ msgstr "Welcome back"

#~ msgid "your_account"
#~ msgstr "Your profile"

#~ msgid "your_last_program"
#~ msgstr "Your last saved program"

#~ msgid "already_teacher"
#~ msgstr "You already have a teacher account."

#~ msgid "already_teacher_request"
#~ msgstr "You already have a pending teacher request."

#~ msgid "teacher_account_request"
#~ msgstr "You have a pending teacher account request"

#~ msgid "teacher_account_success"
#~ msgstr "You successfully requested a teacher account."

#~ msgid "student_not_allowed_in_class"
#~ msgstr "Student not allowed in class"
<|MERGE_RESOLUTION|>--- conflicted
+++ resolved
@@ -272,13 +272,9 @@
 msgid "available_in"
 msgstr "Доступно у:"
 
-<<<<<<< HEAD
 msgid "back_to_class"
 msgstr "Go back to class"
 
-#, fuzzy
-=======
->>>>>>> 501cb918
 msgid "become_a_sponsor"
 msgstr "Постаните спонзор"
 
@@ -702,16 +698,12 @@
 msgid "go_back_to_main"
 msgstr "Врати се на главну страницу"
 
-<<<<<<< HEAD
 msgid "go_next"
 msgstr ""
 
 msgid "go_to_next_student"
 msgstr ""
 
-#, fuzzy
-=======
->>>>>>> 501cb918
 msgid "go_to_question"
 msgstr "Иди на питање"
 
