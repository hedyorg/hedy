# Serbian translations for PROJECT.
# Copyright (C) 2023 ORGANIZATION
# This file is distributed under the same license as the PROJECT project.
# FIRST AUTHOR <EMAIL@ADDRESS>, 2023.
#
msgid ""
msgstr ""
"Project-Id-Version: PROJECT VERSION\n"
"Report-Msgid-Bugs-To: EMAIL@ADDRESS\n"
"POT-Creation-Date: 2000-01-01 00:00+0000\n"
"PO-Revision-Date: 2025-05-15 10:21+0000\n"
"Last-Translator: Anonymous <noreply@weblate.org>\n"
"Language-Team: sr <LL@li.org>\n"
"Language: sr\n"
"MIME-Version: 1.0\n"
"Content-Type: text/plain; charset=utf-8\n"
"Content-Transfer-Encoding: 8bit\n"
"Plural-Forms: nplurals=3; plural=(n%10==1 && n%100!=11 ? 0 : n%10>=2 && n%10<=4 && (n%100<10 || n%100>=20) ? 1 : 2);\n"
"X-Generator: Weblate 5.12-dev\n"
"Generated-By: Babel 2.14.0\n"

msgid "Access Before Assign"
msgstr "Открили смо да се променљива `{name}` користи на линији {access_line_number} пре него што је постављена. Можете ли поставити променљиву пре него што се користи?"

msgid "Cyclic Var Definition"
msgstr "Открили смо да се променљива `{variable}` користи на десној страни команде `{is}` пре него што је постављена. Можете ли поставити променљиву пре него што се користи?"

msgid "Else Without If Error"
msgstr "Открили смо да се `{else}` користи пре `{if}` на линији {line_number}. Можете ли покушати да напишете `{if}` пре `{else}`?"

msgid "Function Undefined"
msgstr "Открили смо да се функција {name} користи без дефинисања. Можете ли дефинисати функцију пре него што се користи?"

msgid "Has Blanks"
msgstr "Открили смо да код изгледа непотпун. Можете ли попунити празнине кодом?"

msgid "Incomplete"
msgstr "Детектовали смо да део кода изгледа да недостаје у `{incomplete_command}` на линији {line_number}. Можете ли да покушате да додате оно што недостаје?"

msgid "Incomplete Repeat"
msgstr "Открили смо да `{repeat}` на линији {line_number} недостаје команда `{command}`. Можете ли покушати да је додате?"

msgid "Invalid"
msgstr "Открили смо да `{invalid_command}` није Hedy ниво {level} команда. Можете ли покушати да користите `{guessed_command}`?"

msgid "Invalid Argument"
msgstr "Открили смо да `{command}` није употребљив са `{invalid_argument}`. Можете ли покушати да промените `{invalid_argument}` у {allowed_types}?"

msgid "Invalid Argument Type"
msgstr "Открили смо да `{command}` не ради са `{invalid_argument}` јер је {invalid_type}. Можете ли покушати да промените `{invalid_argument}` у {allowed_types}?"

msgid "Invalid At Command"
msgstr "Открили смо да `{command}` можда не може да се користи од нивоа 16 па надаље. Можете ли покушати да користите угласте заграде `[]` за листе?"

msgid "Invalid Space"
msgstr "Открили смо да линија {line_number} почиње са размаком. Можете ли покушати да уклоните размак?"

msgid "Invalid Type Combination"
msgstr "Открили смо да `{invalid_argument}` и `{invalid_argument_2}` не могу бити коришћени са `{command}` јер је један {invalid_type} а други је {invalid_type_2}. Можете ли покушати да промените `{invalid_argument}` у {invalid_type_2} или `{invalid_argument_2}` у {invalid_type}?"

msgid "Lonely Echo"
msgstr "Открили смо да се `{echo}` користи пре или без коришћења `{ask}`. Можете ли покушати да напишете `{ask}` пре `{echo}`?"

msgid "Lonely Text"
msgstr "Открили смо да код изгледа да недостаје команда са текстом који је коришћен у линији {line_number}. Можете ли покушати да напишете потребну команду са текстом"

msgid "Missing Additional Command"
msgstr "Детектовали смо да команда `{command}` на линији {line_number} недостаје. Можете ли покушати да користите `{missing_command}` у вашем коду?"

msgid "Missing Colon Error"
msgstr "Открили смо да `{command}` треба `:` на крају линије {line_number}. Почевши од нивоа 17, можете ли почети да додајете `:` на крају линије са командама?"

msgid "Missing Command"
msgstr "Открили смо да код изгледа да недостаје команда на линији {line_number}. Можете ли покушати да погледате одељак вежбе да пронађете коју команду да користите?"

msgid "Missing Inner Command"
msgstr "Открили смо да код изгледа да недостаје команда за изјаву `{command}` на линији {line_number}. Можете ли покушати да погледате одељак вежбе да пронађете коју команду да користите?"

msgid "Missing Square Brackets"
msgstr "Открили смо да листа коју сте креирали на линији {line_number} недостаје квадратне заграде `[]`. Можете ли покушати да додате квадратне заграде око `[]` листе?"

msgid "Missing Variable"
msgstr "Открили смо да `{command}` недостаје променљива на почетку линије. Можете ли покушати да напишете променљиву пре `{command}?`"

msgid "Misspelled At Command"
msgstr "Открили смо да `{invalid_argument}` изгледа има правописну грешку на линији {line_number}. Можете ли покушати да напишете `{command}` уместо тога."

msgid "No Indentation"
msgstr "Открили смо да изгледа да има премало {leading_spaces} размака на линији {line_number}. Можете ли покушати да повећате увлачење за {indent_size} у сваком новом блоку."

msgid "Non Decimal Variable"
msgstr "Открили смо да на линији {line_number} користите број који Hedy не подржава! Можете ли покушати са децималним бројем, као што је 2?"

msgid "Parse"
msgstr "Открили смо да се `{character_found}` користи на линији {location[0]} што није дозвољено. Можете ли покушати да пронађете недостајући или вишак карактера у вашем коду?"

msgid "Pressit Missing Else"
msgstr "Открили смо да коду недостаје `{else}` за обраду других притисака тастера. Можете ли покушати да додате `{else}` у свој код?"

msgid "Runtime Index Error"
msgstr "Открили смо да је листа {name} празна или да недостаје индекс. Можете ли се уверити да листа није празна или покушати да напишете број унутар `[]` за недостајући индекс?"

msgid "Runtime Value Error"
msgstr "Открили смо да је `{command}` примио недозвољену вредност `{value}`. {tip}."

msgid "Runtime Values Error"
msgstr "Открили смо да је `{command}` примио недозвољене вредности `{value}` и `{value}`. {tip}."

msgid "Save Microbit code "
msgstr "Сачувај Microbit код"

msgid "Too Big"
msgstr "Открили смо да програм има {lines_of_code} линија, али можемо обрадити само {max_lines} линија. Можете ли покушати да скратите свој програм?"

msgid "Too Few Indents"
msgstr "Открили смо да линија {line_number} има премало ({leading_spaces}) размака. Можете ли покушати да додате додатни размак?"

msgid "Too Many Indents"
msgstr "Открили смо да линија {line_number} има превише ({leading_spaces}) размака. Можете ли покушати да уклоните додатни размак?"

msgid "Unexpected Indentation"
msgstr "Открили смо да линија {line_number} има превише ({leading_spaces}) размака. Можете ли покушати да додате {indent_size} више размака по новом блоку?"

msgid "Unquoted Assignment"
msgstr "Открили смо да текст десно од `{is}` није написан између наводника. Овај ниво захтева да почнете да пишете текст између наводника. Покушајте то за текст {text}"

msgid "Unquoted Equality Check"
msgstr "Открили смо да код покушава да провери да ли је променљива једнака више речи. Можете ли покушати да користите наводнике за речи које желите да проверите?"

msgid "Unquoted Text"
msgstr "Открили смо да текст за `{ask}` или `{print}` изгледа да недостају наводници. Можете ли покушати да додате наводнике за {unquotedtext}?"

msgid "Unsupported Float"
msgstr "Открили смо да код користи нецелобројне бројеве који још нису подржани. Можете ли покушати да промените `{value}` у целобројни број?"

msgid "Unsupported String Value"
msgstr "Открили смо да текст користи вредности које не може садржати `{invalid_value}`. Можете ли покушати да уклоните написану вредност или промените њен тип?"

msgid "Unused Variable"
msgstr "Открили смо да је променљива {variable_name} дефинисана на линији {line_number}, али није коришћена. Можете ли покушати да користите дефинисану променљиву или да је уклоните?"

msgid "Var Undefined"
msgstr "Открили смо да се променљива `{name}` користи пре него што је постављена. Можете ли поставити променљиву пре него што се користи или користити наводнике за `{name}`?"

msgid "Wrong Level"
msgstr "Открили смо да је написани код исправан Hedy код, али `{offending_keyword}` се користи на нивоу {working_level}. {tip}"

msgid "Wrong Number of Arguments"
msgstr "Открили смо да функција {name} има погрешан број аргумената који је {used_number}. Можете ли покушати да напишете {defined_number} уместо тога?"

msgid "about_this_adventure"
msgstr "О овој авантури"

msgid "account_overview"
msgstr "Преглед налога"

msgid "actions"
msgstr "Акције"

msgid "add"
msgstr "Додај"

msgid "add_students"
msgstr "Додај ученике"

msgid "add_your_language"
msgstr "Додајте свој језик!"

msgid "admin"
msgstr "Администратор"

msgid "adventure"
msgstr "Авантура"

msgid "adventure_cloned"
msgstr "Авантуре су клониране"

msgid "adventure_code_button"
msgstr "Код за авантуру"

msgid "adventure_codeblock_button"
msgstr "Користите ово дугме када желите да креирате блок кода који ученици могу покренути у вашој авантури. Савет: поставите избор на крај последње линије блока кода и <kbd>Enter</kbd> 3 пута да бисте куцали након блока кода."

msgid "adventure_duplicate"
msgstr "Већ имате авантуру са овим именом."

msgid "adventure_empty"
msgstr "Нисте унели име авантуре!"

#, fuzzy
msgid "adventure_exp_3"
msgstr "Уверите се да увек окружујете кључне речи са { } када их пишете ван блокова кода, тада ће бити правилно препознате. Можете користити дугме \"преглед\" да бисте видели стилизовану верзију ваше авантуре. Да бисте видели авантуру на посебној страници, изаберите \"погледај\" са странице за учитеље."

msgid "adventure_exp_classes"
msgstr "Ваша авантура се користи у следећим одељењима"

msgid "adventure_flagged"
msgstr "Авантура је успешно означена."

msgid "adventure_id_invalid"
msgstr "Овај ID авантуре је неважећи."

msgid "adventure_length"
msgstr "Ваша авантура мора имати најмање 20 карактера."

msgid "adventure_name_invalid"
msgstr "Ово име авантуре је неважеће."

msgid "adventure_terms"
msgstr "Слажем се да моја авантура може бити јавно доступна на Hedy."

msgid "adventure_updated"
msgstr "Авантура је ажурирана!"

msgid "adventures_completed"
msgstr "Завршене авантуре: {number_of_adventures}"

msgid "adventures_info"
msgstr "Сваки Hedy ниво има уграђене вежбе за ученике, које називамо авантурама. Можете креирати своје авантуре и додати их у своја одељења. Са својим авантурама можете креирати авантуре које су релевантне и занимљиве за ваше ученике. Више информација о креирању својих авантура можете пронаћи <a href=\"https://hedy.org/for-teachers/manual/features\">овде</a>."

msgid "adventures_restored"
msgstr "Подразумеване авантуре су враћене."

msgid "adventures_ticked"
msgstr "Означене авантуре"

msgid "adventures_tried"
msgstr "Покушане авантуре"

msgid "ago"
msgstr "пре {timestamp}"

msgid "agree_invalid"
msgstr "Морате се сложити са условима приватности."

msgid "agree_with"
msgstr "Слажем се са"

msgid "ajax_error"
msgstr "Дошло је до грешке, молимо покушајте поново."

msgid "all"
msgstr "Сви"

msgid "all_rows_missing_separator"
msgstr "Нити један ред не садржи тачку зарез. Можда желите да нам дозволите да аутоматски генеришемо лозинке? Ако је тако, кликните на прекидач за лозинке и креирајте налоге поново. Ако то није случај, употребите тачку зарез да одвојите корисничка имена и лозинке на следећим линијама: {rows}"

msgid "already_account"
msgstr "Већ имате налог?"

msgid "already_program_running"
msgstr "Већ постоји програм који ради, завршите тај прво."

msgid "are_you_sure"
msgstr "Да ли сте сигурни? Не можете поништити ову акцију."

msgid "ask_needs_var"
msgstr "Почевши од нивоа 2, `{ask}` мора бити коришћен са променљивом. Пример: име `{is}` `{ask}` Како се зовеш?"

msgid "available_in"
msgstr "Доступно у:"

msgid "back_to_class"
msgstr "Вратите се на час"

msgid "become_a_sponsor"
msgstr "Постаните спонзор"

msgid "birth_year"
msgstr "Година рођења"

msgid "by"
msgstr "од"

msgid "cancel"
msgstr "Откажи"

msgid "cant_parse_exception"
msgstr "Није могуће парсирати програм"

msgid "certified_teacher"
msgstr "Сертификовани наставник"

msgid "change_password"
msgstr "Промени лозинку"

msgid "cheatsheet_title"
msgstr "Варалица"

msgid "class_already_joined"
msgstr "Већ сте ученик разреда"

msgid "class_customize_success"
msgstr "Одељење успешно прилагођено."

msgid "class_graph_explanation"
msgstr "На овом графикону можете видети број авантура које су ваши ученици покушали (што значи да су радили значајан посао у тој авантури), у односу на број грешака и успешних извршења."

msgid "class_logs"
msgstr "Последња пријава"

msgid "class_name_duplicate"
msgstr "Већ имате одељење са овим именом."

msgid "class_name_empty"
msgstr "Нисте унели име одељења!"

msgid "class_name_invalid"
msgstr "Ово име одељења је неважеће."

msgid "class_name_prompt"
msgstr "Унесите име новог разреда"

msgid "class_performance_graph"
msgstr "Графикон учинка класе"

msgid "class_survey_description"
msgstr "Желимо да добијемо бољи преглед наших Hedy корисника. Пружањем ових одговора, помогли бисте унапређењу Hedy. Хвала вам!"

msgid "class_survey_later"
msgstr "Подсети ме сутра"

msgid "class_survey_question1"
msgstr "Који је старосни распон у вашем одељењу?"

msgid "class_survey_question2"
msgstr "Који је говорни језик у вашем одељењу?"

msgid "class_survey_question3"
msgstr "Какав је родни баланс у вашем одељењу?"

msgid "class_survey_question4"
msgstr "Шта разликује ваше ученике од других?"

msgid "classes_info"
msgstr "Креирајте одељење да бисте пратили напредак сваког ученика на контролној табли, и да бисте прилагодили авантуре које ваши ученици виде, па чак и додали своје! Можете креирати онолико одељења колико желите, и свако одељење може имати више наставника, сваки са различитим улогама. Такође можете додати онолико ученика колико желите, али имајте на уму да сваки ученик може бити само у једном одељењу у исто време. Више информација о одељењима можете пронаћи у <a href=\"https://hedy.org/for-teachers/manual/preparations#for-teachers\">приручнику за наставнике</a>."

msgid "clone"
msgstr "Клонирај"

msgid "cloned_times"
msgstr "Клонови"

msgid "close"
msgstr "Затвори"

msgid "comma"
msgstr "зарез"

msgid "command_not_available_yet_exception"
msgstr "Команда још није доступна"

msgid "command_unavailable_exception"
msgstr "Команда више није исправна"

msgid "commands"
msgstr "Команде"

msgid "connect_guest_teacher"
msgstr "Желим да будем повезан са гостујућим наставником који може одржати неколико часова"

msgid "constant_variable_role"
msgstr "константа"

msgid "containing"
msgstr "Садржи"

msgid "content_invalid"
msgstr "Ова авантура је неважећа."

msgid "continue"
msgstr "Настави"

msgid "contributor"
msgstr "Сарадник"

msgid "copy_accounts_to_clipboard"
msgstr "Копирајте у клипборд"

msgid "copy_clipboard"
msgstr "Успешно копирано у клипборд"

msgid "copy_code"
msgstr "Копирај код"

msgid "copy_link_to_share"
msgstr "Копирај везу за дељење"

msgid "copy_mail_link"
msgstr "Молимо вас да копирате и налепите ову везу у нови таб:"

msgid "country"
msgstr "Земља"

msgid "country_invalid"
msgstr "Молимо вас да изаберете важећу земљу."

msgid "create_account"
msgstr "Направите налог"

msgid "create_accounts"
msgstr "Креирај налоге"

msgid "create_accounts_placeholder"
msgstr "Унесите налоге или налепите их из табеле"

msgid "create_accounts_prompt"
msgstr "Креираћете {number_of_accounts} ученичких налога. Да ли сте сигурни?"

msgid "create_adventure"
msgstr "Направи авантуру"

msgid "create_class"
msgstr "Направи ново одељење"

msgid "create_student_account"
msgstr "Направите налог"

msgid "create_student_account_explanation"
msgstr "Можете сачувати своје програме са налогом."

msgid "create_student_accounts"
msgstr "Креирајте ученичке налоге за"

msgid "create_teacher_account"
msgstr "Направите налог за наставнике"

msgid "create_teacher_account_explanation"
msgstr "Са налогом за наставнике, можете сачувати своје програме и видети резултате својих ученика."

msgid "create_usernames_and_passwords_desc"
msgstr "Унесите једно корисничко име и лозинку по линији, одвојене тачком зарез. Или, ако имате податке у табели са две колоне, копирајте садржај фајла и налепите овде."

msgid "create_usernames_and_passwords_title"
msgstr "Корисничка имена и лозинке"

msgid "create_usernames_desc"
msgstr "Унесите једно корисничко име по линији или их налепите из табеле."

msgid "create_usernames_title"
msgstr "Корисничка имена"

msgid "creator"
msgstr "Креатор"

msgid "current_password"
msgstr "Тренутна лозинка"

msgid "customization_deleted"
msgstr "Прилагођавања успешно обрисана."

msgid "customize"
msgstr "Прилагоди"

msgid "customize_adventure"
msgstr "Прилагоди авантуру"

msgid "customize_class"
msgstr "Прилагоди разред"

msgid "danger_zone"
msgstr ""

msgid "dash"
msgstr "црта"

msgid "debug"
msgstr "Отклањање грешака"

msgid "default_401"
msgstr "Изгледа да нисте овлашћени..."

msgid "default_403"
msgstr "Изгледа да је ова акција забрањена..."

msgid "default_404"
msgstr "Нисмо могли да пронађемо ту страницу..."

msgid "default_500"
msgstr "Нешто је пошло наопако..."

msgid "delete"
msgstr "Обриши"

msgid "delete_adventure_prompt"
msgstr "Да ли сте сигурни да желите да уклоните ову авантуру?"

msgid "delete_class_prompt"
msgstr "Да ли сте сигурни да желите да обришете одељење?"

msgid "delete_confirm"
msgstr "Да ли сте сигурни да желите да обришете програм?"

msgid "delete_invite"
msgstr "Обриши позив"

msgid "delete_invite_prompt"
msgstr "Да ли сте сигурни да желите да уклоните овај позив за разред?"

msgid "delete_public"
msgstr "Обриши јавни профил"

msgid "delete_success"
msgstr "Програм успешно обрисан."

msgid "delete_tag_prompt"
msgstr "Да ли сте сигурни да желите да обришете ову ознаку?"

msgid "destroy_account"
msgstr "Обриши профил"

msgid "destroy_account_message"
msgstr ""

msgid "directly_available"
msgstr "Директно отвори"

msgid "disable"
msgstr "Онемогући"

msgid "disabled"
msgstr "Онемогућено"

msgid "discord_server"
msgstr "Discord сервер"

msgid "distinguished_user"
msgstr "Истакнути корисник"

msgid "double quotes"
msgstr "наводници"

msgid "download"
msgstr "Преузми"

msgid "duplicate"
msgstr "Дуплирај"

msgid "echo_and_ask_mismatch_exception"
msgstr "Неслагање између еха и питања"

msgid "echo_out"
msgstr "Почевши од нивоа 2 `{echo}` више није потребан. Можете поновити одговор са `{ask}` и `{print}` сада. Пример: `име {is} {ask} Како се зовеш? {print} здраво име`"

msgid "edit_adventure"
msgstr "Уреди авантуру"

msgid "edit_code_button"
msgstr "Уреди код"

msgid "email"
msgstr "Емаил"

msgid "email_invalid"
msgstr "Молимо унесите важећу емаил адресу."

msgid "english"
msgstr "Енглески"

msgid "enter"
msgstr "Унеси"

msgid "enter_password"
msgstr "Унесите нову лозинку за"

msgid "enter_text"
msgstr "Унесите ваш одговор овде..."

msgid "error_logo_alt"
msgstr "Лого грешке"

msgid "errors"
msgstr "Грешке"

msgid "exclamation mark"
msgstr "узвичник"

msgid "exists_email"
msgstr "Тај имејл је већ у употреби."

msgid "exists_username"
msgstr "То корисничко име је већ у употреби."

msgid "exit_preview_mode"
msgstr "Изађите из режима прегледа"

msgid "expand_output"
msgstr ""

msgid "experience_invalid"
msgstr "Молимо вас да изаберете важеће искуство, изаберите (Да, Не)."

msgid "expiration_date"
msgstr "Датум истека"

msgid "favorite_program"
msgstr "Омиљени програм"

msgid "favourite_confirm"
msgstr "Да ли сте сигурни да желите да поставите овај програм као омиљени?"

msgid "favourite_program"
msgstr "Омиљени програм"

msgid "favourite_program_invalid"
msgstr "Ваш омиљени програм је неважећи."

msgid "favourite_success"
msgstr "Ваш програм је постављен као омиљен."

msgid "feedback_message_error"
msgstr "Нешто је пошло наопако, молимо покушајте поново касније."

msgid "female"
msgstr "Женски"

msgid "flag_adventure_prompt"
msgstr "Да ли желите да означите ову авантуру како бисмо проверили њену прикладност?"

msgid "float"
msgstr "број"

msgid "for_teachers"
msgstr "За наставнике"

msgid "forgot_password"
msgstr "Заборавили сте лозинку?"

msgid "from_another_teacher"
msgstr "Од другог наставника"

msgid "from_magazine_website"
msgstr "Из часописа или вебсајта"

msgid "from_video"
msgstr "Из видеа"

msgid "gender"
msgstr "Пол"

msgid "gender_invalid"
msgstr "Молимо вас да изаберете важећи пол, изаберите (Женски, Мушки, Други)."

msgid "general_settings"
msgstr "Општа подешавања"

msgid "give_link_to_teacher"
msgstr "Дај следећу везу свом наставнику:"

msgid "go_back"
msgstr "Врати се назад"

msgid "go_back_to_main"
msgstr "Врати се на главну страницу"

msgid "go_to_your_clone"
msgstr "Идите до вашег клона"

msgid "goto_profile"
msgstr "Иди на мој профил"

msgid "graph_title"
msgstr "Грешке по завршеној авантури на нивоу {level}"

msgid "hand_in"
msgstr "Предај"

msgid "hand_in_exercise"
msgstr "Предај вежбу"

msgid "heard_about_hedy"
msgstr "Како сте чули за Hedy?"

msgid "heard_about_invalid"
msgstr "Молимо вас да изаберете важећи начин на који сте чули за нас."

msgid "hedy_introduction_slides"
msgstr "Уводне слајдове за Хеди"

msgid "hedy_logo_alt"
msgstr "Hedy лого"

msgid "hedy_on_github"
msgstr "Hedy на Github-у"

msgid "hello_logo"
msgstr "здраво"

msgid "hide_adventures"
msgstr "Сакриј авантуре"

msgid "hide_classes"
msgstr "Сакриј часове"

msgid "hide_keyword_switcher"
msgstr "Сакриј прекидач кључних речи"

msgid "hide_slides"
msgstr "Сакриј слајдове"

msgid "highest_level_reached"
msgstr "Највиши достигнути ниво"

msgid "ill_work_some_more"
msgstr "Радићу на овоме још мало"

msgid "image_invalid"
msgstr "Слика коју сте изабрали је неважећа."

msgid "incomplete_command_exception"
msgstr "Непотпуна команда"

msgid "incorrect_handling_of_quotes_exception"
msgstr "Нетачно руковање наводницима"

msgid "incorrect_use_of_types_exception"
msgstr "Нетачна употреба типова"

msgid "incorrect_use_of_variable_exception"
msgstr "Нетачна употреба променљиве"

msgid "indentation_exception"
msgstr "Нетачно увлачење"

msgid "input"
msgstr "унос од `{ask}`"

msgid "input_variable_role"
msgstr "унос"

msgid "integer"
msgstr "број"

msgid "invalid_class_link"
msgstr "Неважећа веза за придруживање одељењу."

msgid "invalid_command_exception"
msgstr "Неважећа команда"

msgid "invalid_keyword_language_comment"
msgstr "# Дати језик кључних речи је неважећи, језик кључних речи је постављен на енглески"

msgid "invalid_language_comment"
msgstr "# Дати језик је неважећи, језик је постављен на енглески"

msgid "invalid_level_comment"
msgstr "# Дати ниво је неважећи, ниво је постављен на ниво 1"

msgid "invalid_program_comment"
msgstr "# Дати програм је неважећи, молимо покушајте поново"

msgid "invalid_teacher_invitation_code"
msgstr "Код за позив наставника је неважећи. Да бисте постали наставник, обратите се на hello@hedy.org."

msgid "invalid_username_password"
msgstr "Неважеће корисничко име/лозинка."

msgid "invitations_sent"
msgstr ""

msgid "invite"
msgstr ""

msgid "invite_by_username"
msgstr "Позови по корисничком имену"

msgid "invite_date"
msgstr "Датум позива"

msgid "invite_message"
msgstr "Примили сте позив да се придружите одељењу"

msgid "invite_prompt"
msgstr "Унесите корисничко име"

msgid "invite_teacher"
msgstr "Позовите наставника"

msgid "join_class"
msgstr "Придружи се разреду"

msgid "join_prompt"
msgstr "Морате имати налог да бисте се придружили разреду. Да ли желите да се пријавите сада?"

msgid "keybinding_waiting_for_keypress"
msgstr "Чекање на притисак дугмета..."

msgid "keyword_language_invalid"
msgstr "Молимо вас да изаберете важећи језик кључних речи (изаберите енглески или свој језик)."

msgid "landcode_phone_number"
msgstr "Молимо вас да додате и позивни број ваше земље"

msgid "language"
msgstr "Језик"

msgid "language_invalid"
msgstr "Молимо вас да изаберете важећи језик."

msgid "languages"
msgstr "Које програмске језике сте користили раније?"

msgid "last_edited"
msgstr "Последњи пут уређено"

msgid "last_update"
msgstr "Последње ажурирање"

msgid "lastname"
msgstr "Презиме"

msgid "leave_class"
msgstr "Напусти одељење"

msgid "level"
msgstr "Ниво"

msgid "level_accessible"
msgstr "Ниво је отворен за ученике"

msgid "level_disabled"
msgstr "Ниво онемогућен"

msgid "level_future"
msgstr "Овај ниво се аутоматски отвара на "

msgid "level_invalid"
msgstr "Овај Hedy ниво је неважећи."

msgid "level_not_class"
msgstr "Овај ниво још није доступан у вашем разреду"

msgid "level_title"
msgstr "Ниво"

msgid "levels"
msgstr "нивои"

msgid "link"
msgstr "Веза"

msgid "list"
msgstr "листа"

msgid "list_variable_role"
msgstr "листа"

msgid "logged_in_to_share"
msgstr "Морате бити пријављени да бисте сачували и делили програм."

msgid "login"
msgstr "Пријави се"

msgid "login_long"
msgstr "Пријавите се на свој налог"

msgid "login_to_save_your_work"
msgstr "Пријавите се да бисте сачували свој рад"

msgid "logout"
msgstr "Одјави се"

msgid "mail_change_password_body"
msgstr ""
"Ваша Hedy лозинка је промењена. Ако сте ви то урадили, све је у реду.\n"
"Ако нисте променили лозинку, молимо вас да нас одмах контактирате одговарајући на овај емаил."

msgid "mail_change_password_subject"
msgstr "Ваша Hedy лозинка је промењена"

msgid "mail_error_change_processed"
msgstr "Нешто је пошло наопако при слању валидационог мејла, промене су ипак успешно обрађене."

msgid "mail_goodbye"
msgstr ""
"Наставите да програмирате!\n"
"Hedy тим"

msgid "mail_hello"
msgstr "Здраво {username}!"

msgid "mail_recover_password_body"
msgstr ""
"Кликом на ову везу, можете поставити нову Hedy лозинку. Ова веза је важећа <b>4</b> сата.\n"
"Ако нисте захтевали ресетовање лозинке, молимо вас да игноришете овај емаил: {link}"

msgid "mail_recover_password_subject"
msgstr "Затражите ресетовање лозинке."

msgid "mail_reset_password_body"
msgstr ""
"Ваша Hedy лозинка је ресетована на нову. Ако сте ви то урадили, све је у реду.\n"
"Ако нисте променили лозинку, молимо вас да нас одмах контактирате одговарајући на овај емаил."

msgid "mail_reset_password_subject"
msgstr "Ваша Hedy лозинка је ресетована"

msgid "mail_welcome_teacher_body"
msgstr ""
"<strong>Добродошли!</strong>\n"
"Честитамо на вашем новом Hedy налогу за наставнике. Добродошли у светску заједницу Hedy наставника!\n"
"\n"
"<strong>Шта могу налози за наставнике</strong>\n"
"Сада вам је откључано неколико додатних опција.\n"
"\n"
"1. Додатно објашњење је доступно у <a href=\"https://hedy.org/for-teachers/manual\">приручнику за наставнике</a>.\n"
"2. Са вашим налогом за наставнике, можете креирати одељења. Ваши ученици могу тада да се придруже вашим одељењима и ви можете видети њихов напредак. Одељења се праве и управљају преко <a href=\"https://hedycode.com/for-teachers\">странице за наставнике</a>.\n"
"3. Можете у потпуности прилагодити своја одељења, на пример можете отварати и затварати нивое, омогућавати или онемогућавати авантуре и креирати своје авантуре!\n"
"\n"
"<strong>Придружите се нашој онлајн заједници!</strong>\n"
"Сви Hedy наставници, програмери и други обожаваоци су добродошли да се придруже нашем <a href=\"https://discord.gg/8yY7dEme9r\">Discord серверу</a>. Ово је идеално место за ћаскање о Hedy: имамо канале где можете показати своје кул пројекте и лекције, канале за пријаву грешака и канале за ћаскање са другим наставницима и са Hedy тимом.\n"
"\n"
"<strong>Како тражити помоћ</strong>\n"
"Ако вам нешто није јасно, можете нас обавестити на Discord-у, или <a href=\"mailto: hello@hedy.org\">нам послати имејл</a>.\n"
"\n"
"<strong>Како пријавити грешке</strong>\n"
"На Discord-у имамо канал за пријаву грешака, назван #bugs. То је савршено место да нас обавестите о проблемима на које наилазите. Ако знате како да користите GitHub, можете тамо креирати <a href=\"https://github.com/hedyorg/hedy/issues/new?assignees=&labels=&template=bug_report.md&title=%5BBUG%5D\">проблем</a>.\n"

msgid "mail_welcome_teacher_subject"
msgstr "Ваш Hedy налог за наставнике је спреман"

msgid "mail_welcome_verify_body"
msgstr ""
"Ваш Hedy налог је успешно креиран. Добродошли!\n"
"Молимо кликните на ову везу да верификујете вашу емаил адресу: {link}"

msgid "mail_welcome_verify_subject"
msgstr "Добродошли у Hedy"

msgid "mailing_title"
msgstr "Претплатите се на Hedy билтен"

msgid "main_subtitle"
msgstr "Текстуално програмирање за учионицу"

msgid "main_title"
msgstr "Хеди"

msgid "make_sure_you_are_done"
msgstr "Уверите се да сте завршили! Нећете моћи да мењате свој програм након што кликнете на \"Предај\"."

msgid "male"
msgstr "Мушки"

msgid "more_info"
msgstr "Више информација"

msgid "more_options"
msgstr "Више опција"

msgid "multiple_keywords_warning"
msgstr "Покушавате да користите кључну реч {orig_keyword}, али ова кључна реч може имати неколико значења. Молимо вас да изаберете ону коју покушавате да користите са ове листе и копирате је у свој код, укључујући коврџаве заграде: {keyword_list}"

msgid "multiple_levels_warning"
msgstr "Приметили смо да сте изабрали неколико нивоа и укључили исечке кода у своју авантуру, ово може изазвати проблеме са синтаксним осветљивачем и аутоматским преводом кључних речи"

msgid "my_account"
msgstr "Мој налог"

msgid "my_adventures"
msgstr "Моје авантуре"

msgid "my_classes"
msgstr "Моја одељења"

msgid "my_messages"
msgstr "Моје поруке"

msgid "my_public_profile"
msgstr "Мој јавни профил"

msgid "name"
msgstr "Име"

msgid "nav_hedy"
msgstr "Хејди"

msgid "nav_learn_more"
msgstr "Сазнајте више"

msgid "nav_start"
msgstr "Почетна"

msgid "new_password"
msgstr "Нова лозинка"

msgid "new_password_repeat"
msgstr "Поновите нову лозинку"

msgid "newline"
msgstr "нови ред"

msgid "newsletter"
msgstr ""

msgid "next_adventure"
msgstr "Следећа авантура"

msgid "next_page"
msgstr "Следећа страница"

msgid "next_student"
msgstr "Следећи ученик"

msgid "no"
msgstr "Не"

msgid "no_account"
msgstr "Немате налог?"

msgid "no_accounts"
msgstr "Нема налога за креирање."

msgid "no_adventures_yet"
msgstr "Пронађене су јавне авантуре које одговарају овим критеријумима. Покушајте да претражите нешто друго."

msgid "no_more_flat_if"
msgstr "Почевши од нивоа 8, код након `{if}` треба да буде постављен у следећи ред и да почне са 4 размака."

msgid "no_programs"
msgstr "Нема програма."

msgid "no_shared_programs"
msgstr "нема дељених програма..."

msgid "no_students"
msgstr "У овој класи нема ученика"

msgid "no_such_adventure"
msgstr "Ова авантура не постоји!"

msgid "no_such_class"
msgstr "Такво Hedy одељење не постоји."

msgid "no_such_level"
msgstr "Не постоји такав Hedy ниво!"

msgid "no_such_program"
msgstr "Не постоји такав Hedy програм!"

msgid "no_tag"
msgstr "Ознака није дата!"

msgid "no_usernames_found"
msgstr ""

msgid "not_adventure_yet"
msgstr "Морате прво унети име авантуре"

msgid "not_enrolled"
msgstr "Изгледа да нисте у овом разреду!"

msgid "not_in_class_no_handin"
msgstr "Нисте у одељењу, тако да нема потребе да предајете било шта."

msgid "not_logged_in_cantsave"
msgstr "Ваш програм неће бити сачуван."

msgid "not_logged_in_handin"
msgstr "Морате бити пријављени да бисте предали задатак."

msgid "not_teacher"
msgstr "Изгледа да нисте наставник!"

msgid "number"
msgstr "број"

msgid "number_lines"
msgstr "Број линија"

msgid "number_of_errors"
msgstr "Број грешака: {number_of_errors}"

msgid "ok"
msgstr "У реду"

msgid "one_level_error"
msgstr "Морате изабрати бар један ниво."

msgid "only_you_can_see"
msgstr "Само ви можете видети овај програм."

msgid "open"
msgstr "Отвори"

msgid "opening_date"
msgstr "Датум отварања"

msgid "opening_dates"
msgstr "Датуми отварања"

msgid "option"
msgstr "Опција"

msgid "or"
msgstr "или"

msgid "other"
msgstr "Други"

msgid "other_block"
msgstr "Други блок језик"

msgid "other_settings"
msgstr "Остала подешавања"

msgid "other_source"
msgstr "Друго"

msgid "other_text"
msgstr "Други текстуални језик"

msgid "overwrite_warning"
msgstr "Већ имате програм са овим именом, чување овог програма ће заменити стари. Да ли сте сигурни?"

msgid "owner"
msgstr "Власник"

msgid "page_not_found"
msgstr "Нисмо могли да пронађемо ту страницу!"

msgid "pair_with_teacher"
msgstr "Желим да будем упарен са другим наставником за помоћ"

<<<<<<< HEAD
msgid "parsons_title"
msgstr ""

=======
>>>>>>> 58ead06e
msgid "password"
msgstr "Лозинка"

msgid "password_change_not_allowed"
msgstr "Није вам дозвољено да промените лозинку овог корисника."

msgid "password_change_prompt"
msgstr "Да ли сте сигурни да желите да промените ову лозинку?"

msgid "password_change_success"
msgstr "Лозинка вашег ученика је успешно промењена."

msgid "password_invalid"
msgstr "Ваша лозинка је неважећа."

msgid "password_repeat"
msgstr "Понови лозинку"

msgid "password_resetted"
msgstr "Ваша лозинка је успешно ресетована. Бићете преусмерени на страницу за пријаву."

msgid "password_six"
msgstr "Ваша лозинка мора садржати најмање шест карактера."

msgid "password_updated"
msgstr "Лозинка ажурирана."

msgid "passwords_six"
msgstr "Све лозинке морају бити дуге најмање шест карактера."

msgid "passwords_too_short"
msgstr "Лозинке морају бити дуге најмање 6 карактера. Исправите следеће лозинке, тако да буду најмање 6 симбола: {passwords}"

msgid "pending_invites"
msgstr "Позиви на чекању"

#, fuzzy
msgid "people_with_a_link"
msgstr "Други људи са везом могу видети овај програм. Такође може бити пронађен на страници \"Истражи\"."

msgid "period"
msgstr "тачка"

msgid "personal_text"
msgstr "Лични текст"

msgid "personal_text_invalid"
msgstr "Ваш лични текст је неважећи."

msgid "phone_number"
msgstr "Број телефона"

msgid "preferred_keyword_language"
msgstr "Преферирани језик кључних речи"

msgid "preferred_language"
msgstr "Преферирани језик"

msgid "preview"
msgstr "Преглед"

msgid "preview_teacher_mode"
msgstr "Овај налог је за вас да испробате Хеди, имајте на уму да морате да се одјавите и направите прави налог да бисте сачували свој напредак."

msgid "previewing_adventure"
msgstr "Преглед авантуре"

msgid "previewing_class"
msgstr "Прегледате одељење <em>{class_name}</em> као наставник."

msgid "previous_campaigns"
msgstr "Погледајте претходне кампање"

msgid "previous_page"
msgstr "Претходна страница"

msgid "print_accounts"
msgstr "Штампај"

msgid "print_accounts_title"
msgstr "Ученички налози за hedy.org"

msgid "print_logo"
msgstr "штампај"

msgid "privacy_terms"
msgstr "Услови приватности"

msgid "private"
msgstr "Приватно"

msgid "profile_logo_alt"
msgstr "Икона профила."

msgid "profile_picture"
msgstr "Слика профила"

msgid "profile_updated"
msgstr "Профил ажуриран."

msgid "profile_updated_reload"
msgstr "Профил ажуриран, страница ће бити поново учитана."

msgid "program_contains_error"
msgstr "Овај програм садржи грешку, да ли сте сигурни да желите да га поделите?"

msgid "program_header"
msgstr "Моји програми"

msgid "program_too_large_exception"
msgstr "Програми су превелики"

msgid "programming_experience"
msgstr "Да ли имате искуства у програмирању?"

msgid "programming_invalid"
msgstr "Молимо вас да изаберете важећи програмски језик."

msgid "programs"
msgstr "Програми"

msgid "prompt_join_class"
msgstr "Да ли желите да се придружите овом разреду?"

msgid "provided_username_duplicates"
msgstr "Пружили сте следећа корисничка имена више од једном: {usernames}"

msgid "public"
msgstr "Јавно"

msgid "public_adventures"
msgstr "Прегледај јавне авантуре"

msgid "public_content"
msgstr "Јавни садржај"

msgid "public_content_info"
msgstr "Овде можете пронаћи наше јавне авантуре. Ово су авантуре које су направили други наставници из целог света. Погледајте и слободно користите авантуре у вашим часовима."

msgid "public_invalid"
msgstr "Овај избор споразума је неважећи"

msgid "public_profile"
msgstr "Јавни профил"

msgid "public_profile_info"
msgstr "Одабиром ове кутије чиним свој профил видљивим за све. Пазите да не делите личне информације као што су ваше име или кућна адреса, јер ће сви моћи да их виде!"

msgid "public_profile_updated"
msgstr "Јавни профил ажуриран, страница ће бити поново учитана."

msgid "question mark"
msgstr "упитник"

<<<<<<< HEAD
msgid "quiz_tab"
msgstr ""

=======
>>>>>>> 58ead06e
msgid "read_code_label"
msgstr "Читај наглас"

msgid "recent"
msgstr "Моји недавни програми"

msgid "recover_password"
msgstr "Затражи ресетовање лозинке"

msgid "remove"
msgstr "Уклони"

msgid "remove_customization"
msgstr "Уклони прилагођавање"

msgid "remove_customizations_prompt"
msgstr "Да ли сте сигурни да желите да уклоните прилагођавања овог разреда?"

msgid "remove_student_prompt"
msgstr "Да ли сте сигурни да желите да уклоните ученика из разреда?"

msgid "remove_user_prompt"
msgstr "Потврдите уклањање овог корисника из одељења."

msgid "rename_class"
msgstr "Преименуј разред"

msgid "rename_class_prompt"
msgstr "Које име желите да дате овом разреду?"

msgid "repair_program_logo_alt"
msgstr "Икона за поправку програма"

msgid "repeat_dep"
msgstr "Почевши од нивоа 8, `{repeat}` треба да се користи са увлачењем. Можете видети примере на картици `{repeat}` у нивоу 8."

msgid "repeat_match_password"
msgstr "Поновљена лозинка се не поклапа."

msgid "repeat_new_password"
msgstr "Поновите нову лозинку"

msgid "report_failure"
msgstr "Овај програм не постоји или није јаван"

msgid "report_program"
msgstr "Да ли сте сигурни да желите да пријавите овај програм?"

msgid "report_success"
msgstr "Овај програм је пријављен"

msgid "request_invalid"
msgstr "Захтев је неважећи"

msgid "request_teacher"
msgstr "Да ли желите да постанете наставник?"

msgid "request_teacher_account"
msgstr "Постаните наставник"

msgid "required_field"
msgstr "Поља означена са * су обавезна"

msgid "reset_adventure_prompt"
msgstr "Да ли сте сигурни да желите да ресетујете све изабране авантуре?"

msgid "reset_adventures"
msgstr "Ресетуј изабране авантуре"

msgid "reset_button"
msgstr "Ресетуј"

msgid "reset_password"
msgstr "Ресетуј лозинку"

msgid "restart"
msgstr "Поново покрени"

msgid "retrieve_adventure_error"
msgstr "Није вам дозвољено да видите ову авантуру!"

msgid "retrieve_class_error"
msgstr "Само наставници могу преузети одељења"

msgid "retrieve_tag_error"
msgstr "Грешка при преузимању ознака"

msgid "role"
msgstr "Улога"

msgid "run_code_button"
msgstr "Покрени код"

msgid "save_parse_warning"
msgstr "Овај програм садржи грешку, да ли сте сигурни да желите да га сачувате?"

msgid "save_prompt"
msgstr "Морате имати налог да бисте сачували свој програм. Да ли желите да се пријавите сада?"

msgid "save_success_detail"
msgstr "Програм успешно сачуван."

msgid "save_turtle_drawing"
msgstr ""

msgid "search"
msgstr "Претрага..."

msgid "search_button"
msgstr "Претрага"

msgid "second_teacher"
msgstr "Други наставник"

msgid "second_teacher_copy_prompt"
msgstr "Да ли сте сигурни да желите да копирате овог наставника?"

msgid "second_teacher_prompt"
msgstr "Унесите корисничко име наставника да га позовете."

msgid "second_teacher_warning"
msgstr "Сви наставници у овом одељењу могу га прилагодити."

msgid "see_adventure_shared_class"
msgstr ""

msgid "see_certificate"
msgstr "Погледајте {username} сертификат!"

msgid "select"
msgstr "Изабери"

msgid "select_adventures"
msgstr "Изаберите и наручите авантуре"

msgid "select_all"
msgstr "Изабери све"

msgid "select_classes"
msgstr "Изаберите часове"

msgid "select_lang"
msgstr "Изаберите језик"

msgid "select_levels"
msgstr "Изаберите нивое"

msgid "selected"
msgstr "Изабрано"

msgid "self_removal_prompt"
msgstr "Да ли сте сигурни да желите да напустите одељење?"

msgid "send_password_recovery"
msgstr "Пошаљите ми везу за опоравак лозинке"

msgid "sent_by"
msgstr "Овај позив је послат од стране"

msgid "sent_password_recovery"
msgstr "Ускоро ћете добити имејл са упутствима како да ресетујете своју лозинку."

msgid "settings"
msgstr "Моја лична подешавања"

msgid "share_by_giving_link"
msgstr "Прикажите свој програм другим људима давањем везе испод:"

msgid "share_your_program"
msgstr "Поделите свој програм"

msgid "show_editor"
msgstr ""

msgid "signup_student_or_teacher"
msgstr "Да ли сте ученик или наставник?"

msgid "single quotes"
msgstr "апостроф"

msgid "slash"
msgstr "коса црта"

msgid "sleeping"
msgstr "Спавање..."

msgid "slides"
msgstr "Слајдови"

msgid "slides_for_level"
msgstr "Слајдови за ниво"

msgid "slides_info"
msgstr "За сваки ниво Hedy-а, креирали смо слајдове да вам помогнемо у предавању. Слајдови садрже објашњења сваког нивоа и Hedy примере које можете покренути унутар слајдова. Само кликните на везу и почните! Уводни слајдови су опште објашњење Hedy-а пре нивоа 1. Слајдови су креирани коришћењем <a href=\"https://slides.com\">slides.com</a>. Ако желите сами да их прилагодите, можете их преузети, а затим отпремити резултујући zip фајл на <a href=\"https://slides.com\">slides.com</a>. Више информација о слајдовима можете пронаћи у <a href=\"https://hedy.org/for-teachers/manual/features\">приручнику за наставнике</a>."

msgid "social_media"
msgstr "Друштвени медији"

msgid "solution"
msgstr ""

msgid "solution_example"
msgstr "Пример решења"

msgid "solution_example_explanation"
msgstr "Овде иде решење ваше авантуре. Ово се може користити ако желите да поделите ову авантуру са другим наставницима, како би знали шта је ваше предложено решење."

msgid "some_rows_missing_separator"
msgstr "Следећи редови недостају тачку зарез, тако да недостаје или корисничко име или лозинка: {rows}"

#, fuzzy
msgid "something_went_wrong_keyword_parsing"
msgstr "Постоји грешка у вашој авантури, да ли су све кључне речи правилно окружене са { }?"

msgid "space"
msgstr "размак"

msgid "star"
msgstr "звездица"

msgid "start_learning"
msgstr "Почни са учењем"

msgid "start_teaching"
msgstr "Почни са предавањем"

msgid "step_title"
msgstr "Задатак"

msgid "stepper_variable_role"
msgstr "корак"

msgid "stop"
msgstr "Заустави"

msgid "stop_code_button"
msgstr "Заустави програм"

msgid "string"
msgstr "текст"

msgid "student_accounts_created"
msgstr "Успешно креирани ученички налози"

msgid "student_adventures_table"
msgstr "Авантуре ученика"

msgid "student_adventures_table_explanation"
msgstr "Ова табела приказује програме које су креирали ученици за сваку авантуру на нивоу. Кликом на икону ока, можете видети страницу програма; након прегледа програма, можете означити квачицу да бисте означили завршетак."

msgid "student_already_invite"
msgstr "Овај ученик већ има на чекању позивницу."

msgid "student_in_another_class"
msgstr "Овај ученик је у другом разреду. Замолите ученика да напусти све разреде и покушајте поново."

msgid "student_information"
msgstr "Информације о ученику"

msgid "student_information_explanation"
msgstr "Ова табела приказује основне информације о ученицима у вашој класи. Такође постоји неколико радњи које можете урадити у овој табели: промените лозинку ученика кликом на икону оловке, погледајте страницу програма ученика кликом на икону кода и обришите ученика из класе кликом на црвену икону канте."

msgid "student_signup_header"
msgstr "Ученик"

msgid "students"
msgstr "ученици"

msgid "submission_time"
msgstr "Предато у"

msgid "submit_program"
msgstr "Предај"

msgid "submit_warning"
msgstr "Да ли сте сигурни да желите да предате овај програм?"

msgid "submitted"
msgstr "Предати"

#, fuzzy
msgid "submitted_header"
msgstr "Ово је предат програм и не може се мењати."

msgid "subscribe"
msgstr "Претплати се"

msgid "subscribe_message"
msgstr ""

msgid "subscribe_newsletter"
msgstr "Претплатите се на билтен"

msgid "subscribed_header"
msgstr ""

msgid "subscribed_message"
msgstr ""

msgid "successful_runs"
msgstr "Успешна извршења: {successful_runs}"

msgid "successfully_subscribed"
msgstr ""

msgid "suggestion_color"
msgstr "Покушајте да користите другу боју"

msgid "suggestion_note"
msgstr "Покушајте да користите ноту између C0 и B9 или број између 1 и 70"

msgid "suggestion_number"
msgstr "Покушајте да промените вредност у број"

msgid "suggestion_numbers_or_strings"
msgstr "Покушајте да промените вредности да буду све текст или све бројеви"

msgid "surname"
msgstr "Име"

msgid "survey_skip"
msgstr "Не приказуј ово поново"

msgid "survey_submit"
msgstr "Предај"

msgid "tag_in_adventure"
msgstr "Ознака у авантури"

msgid "tag_input_placeholder"
msgstr "Унесите нову ознаку"

msgid "tags"
msgstr "Ознаке"

msgid "teacher"
msgstr "Учитељ"

msgid "teacher_invalid"
msgstr "Ваша вредност наставника је неважећа."

msgid "teacher_invitation_require_login"
msgstr "Да бисте подесили свој профил као наставник, потребно је да се пријавите. Ако немате налог, молимо вас да га направите."

msgid "teacher_manual"
msgstr "Приручник за наставнике"

msgid "teacher_signup_header"
msgstr "Учитељ"

msgid "teacher_welcome"
msgstr "Добродошли у Hedy! Сада сте поносни власник налога за наставнике који вам омогућава да креирате одељења и позивате ученике."

msgid "teachers"
msgstr "Наставници"

msgid "template_code"
msgstr ""
"Ово је објашњење моје авантуре!\n"
"\n"
"На овај начин могу показати команду: <code>print</code>\n"
"\n"
"Али понекад можда желим да покажем део кода, овако:\n"
"<pre>\n"
"ask Како се зовеш?\n"
"echo дакле твоје име је \n"
"</pre>"

msgid "this_adventure_has_an_example_solution"
msgstr "Ова авантура има пример решења"

msgid "this_turns_in_assignment"
msgstr "Ово предаје ваш задатак вашем наставнику."

msgid "title"
msgstr "Наслов"

msgid "title_admin"
msgstr "Hedy - Администраторска страница"

msgid "title_class-overview"
msgstr "Hedy - Преглед одељења"

msgid "title_customize-adventure"
msgstr "Hedy - Прилагоди авантуру"

msgid "title_customize-class"
msgstr "Hedy - Прилагоди одељење"

msgid "title_for-teacher"
msgstr "Hedy - За наставнике"

msgid "title_learn-more"
msgstr "Hedy - Сазнајте више"

msgid "title_login"
msgstr "Hedy - Пријавите се"

msgid "title_my-profile"
msgstr "Hedy - Мој налог"

msgid "title_privacy"
msgstr "Hedy - Услови приватности"

msgid "title_programs"
msgstr "Hedy - Моји програми"

msgid "title_public-adventures"
msgstr "Hedy - Јавне авантуре"

msgid "title_recover"
msgstr "Hedy - Опоравак налога"

msgid "title_reset"
msgstr "Hedy - Ресетовање лозинке"

msgid "title_signup"
msgstr "Hedy - Направите налог"

msgid "title_start"
msgstr "Hedy - Лако текстуално програмирање"

msgid "title_view-adventure"
msgstr "Hedy - Погледај авантуру"

msgid "token_invalid"
msgstr "Ваш токен је неважећи."

msgid "too_many_accounts"
msgstr "Не можете креирати више од 100 ученичких налога."

msgid "tooltip_level_locked"
msgstr "Ваш наставник је онемогућио овај ниво"

msgid "translate_error"
msgstr "Нешто је пошло наопако приликом превођења кода. Покушајте да покренете код да видите да ли има грешку. Код са грешкама не може бити преведен."

msgid "translating_hedy"
msgstr "Превођење Hedy-а"

msgid "translator"
msgstr "Преводилац"

msgid "turned_into_teacher"
msgstr "Честитамо! Успешно сте постали учитељ."

msgid "unauthorized"
msgstr "Немате права приступа за ову страницу"

msgid "unfavourite_confirm"
msgstr "Да ли сте сигурни да желите да уклоните овај програм из фаворита?"

msgid "unfavourite_success"
msgstr "Ваш програм је уклоњен из фаворита."

msgid "unknown_variable_role"
msgstr "непознато"

msgid "unsaved_class_changes"
msgstr "Постоје несачуване промене, да ли сте сигурни да желите да напустите ову страницу?"

msgid "unsubmit_program"
msgstr "Поништи подношење програма"

msgid "unsubmit_warning"
msgstr "Да ли сте сигурни да желите да поништите подношење овог програма?"

msgid "unsubmitted"
msgstr "Поништено подношење"

msgid "unsubscribed_header"
msgstr ""

msgid "unsubscribed_message"
msgstr ""

msgid "update_adventure_prompt"
msgstr "Да ли сте сигурни да желите да ажурирате ову авантуру?"

msgid "update_public"
msgstr "Ажурирај јавни профил"

msgid "updating_indicator"
msgstr "Ажурирање"

msgid "use_custom_passwords"
msgstr "Пружите своје лозинке"

msgid "use_generated_passwords"
msgstr "Аутоматски генеришите лозинке"

msgid "use_of_blanks_exception"
msgstr "Употреба празнина у програмима"

msgid "use_of_nested_functions_exception"
msgstr "Употреба угнежђених функција"

msgid "used_in"
msgstr "Коришћено у:"

msgid "user"
msgstr "корисник"

msgid "user_not_private"
msgstr "Овај корисник или не постоји или нема јавни профил"

msgid "username"
msgstr "Корисничко име"

msgid "username_contains_invalid_symbol"
msgstr "Корисничка имена не могу садржати симбол ':' или '@'. Уклоните ове симболе из следећих корисничких имена: {usernames}"

msgid "username_contains_separator"
msgstr "Корисничка имена не могу садржати тачку зарез. Можда желите да пружите своје лозинке? Ако је тако, кликните на прекидач за лозинке и креирајте налоге поново. Ако то није случај, уклоните тачку зарез из следећих корисничких имена: {usernames}"

msgid "username_empty"
msgstr "Нисте унели корисничко име!"

msgid "username_invalid"
msgstr "Ваше корисничко име је неважеће."

msgid "username_special"
msgstr "Корисничко име не може садржати `:` или `@`."

msgid "username_three"
msgstr "Корисничко име мора садржати најмање три карактера."

msgid "usernames_too_short"
msgstr "Корисничка имена морају бити дуга најмање 3 карактера. Исправите следећа корисничка имена, тако да буду 3 или више симбола: {usernames}"

msgid "usernames_unavailable"
msgstr "Следећа корисничка имена нису доступна: {usernames}. Можете креирати сличне налоге, на пример, додавањем доње црте или имена вашег часа."

msgid "view_adventures"
msgstr "Погледај авантуре"

msgid "view_classes"
msgstr "Погледај часове"

msgid "view_program"
msgstr "Погледај програм"

msgid "view_slides"
msgstr "Погледај слајдове"

msgid "waiting_for_submit"
msgstr "Чекање на подношење"

msgid "walker_variable_role"
msgstr "шетач"

msgid "website"
msgstr "Вебсајт"

msgid "what_is_your_role"
msgstr "Која је ваша улога?"

msgid "workbook_circle_question_text"
msgstr "**Питање**: Окружите {goal} у овом коду:"

msgid "workbook_circle_question_title"
msgstr "Доделите"

msgid "workbook_define_question_text"
msgstr "**Питање**: Шта значи {word}?"

msgid "workbook_define_question_title"
msgstr "Дефиниши"

msgid "workbook_input_question_text"
msgstr "**Питање**: Који фрагмент кода је произвео овај излаз?"

msgid "workbook_input_question_title"
msgstr "Унос"

msgid "workbook_multiple_choice_question_text"
msgstr "**Питање**: Да ли је овај код тачан или садржи грешку?"

msgid "workbook_multiple_choice_question_title"
msgstr "Изабери"

msgid "workbook_open_question_title"
msgstr "Отворено питање"

msgid "workbook_output_question_text"
msgstr "**Питање**: Који је излаз овог кода?"

msgid "workbook_output_question_title"
msgstr "Излаз"

msgid "year_invalid"
msgstr "Молимо вас да унесете годину између 1900 и {current_year}."

msgid "yes"
msgstr "Да"

msgid "your_personal_text"
msgstr "Ваш лични текст..."

msgid "your_program"
msgstr "Ваш програм"

#~ msgid "class"
#~ msgstr "Class"

#~ msgid "save_code_button"
#~ msgstr "Save code"

#~ msgid "share_code_button"
#~ msgstr "Save & share code"

#~ msgid "classes_invalid"
#~ msgstr "The list of selected classes is invalid"

#~ msgid "directly_add_adventure_to_classes"
#~ msgstr "Do you want to add this adventure directly to one of your classes?"

#~ msgid "hand_in_assignment"
#~ msgstr "Hand in assignment"

#~ msgid "select_a_level"
#~ msgstr "Select a level"

#~ msgid "answer_invalid"
#~ msgstr "Your password is invalid."

#~ msgid "available_adventures_level"
#~ msgstr "Available adventures level"

#~ msgid "customize_class_exp_1"
#~ msgstr "Hi! On this page you can customize your class. By selecting levels and adventures you can choose what your student can see. You can also add your own created adventures to levels. All levels and default adventures will be selected by default. <b>Notice:</b> Not every adventure is available for every level! Settings up your customizations goes as follows:"

#~ msgid "customize_class_exp_2"
#~ msgstr "You can always change these settings later on. For example, you can make specific adventures or levels available while teaching a class. This way it's easy for you to determine which level and adventures your students will be working on. If you want to make everything available for your class it is easiest to remove the customization all together."

#~ msgid "customize_class_step_1"
#~ msgstr "Select levels for your class by pressing the \"level buttons\""

#~ msgid "customize_class_step_2"
#~ msgstr "You can select the level you want to edit in the \"Select a level\" dropdown menu"

#~ msgid "customize_class_step_3"
#~ msgstr "Order the adventures as you want them to be shown in the level. The \"Available adventures\" drowpdown menu has the adventures that haven't been included in this level."

#~ msgid "customize_class_step_4"
#~ msgstr "The \"Available adventures\" dropwdown menu also has your own adventures. Once you add them you can move them around next to the other adventures."

#~ msgid "customize_class_step_5"
#~ msgstr "You can remove an adventures clicking the x button and it will appear in the \"Available adventures\" dropdown menu"

#~ msgid "customize_class_step_6"
#~ msgstr "Selecting an opening date for each level (you can also leave it empty)"

#~ msgid "customize_class_step_7"
#~ msgstr "Selection other settings"

#~ msgid "customize_class_step_8"
#~ msgstr "Choose \"Save\" -> You're done!"

#~ msgid "example_code_header"
#~ msgstr "Example Hedy Code"

#~ msgid "feedback_failure"
#~ msgstr "Wrong!"

#~ msgid "feedback_success"
#~ msgstr "Good!"

#~ msgid "go_to_first_question"
#~ msgstr "Go to question 1"

#~ msgid "question"
#~ msgstr "Question"

#~ msgid "question_doesnt_exist"
#~ msgstr "This question does not exist"

#~ msgid "question_invalid"
#~ msgstr "Your token is invalid."

#~ msgid "too_many_attempts"
#~ msgstr "Too many attempts"

#~ msgid "class_stats"
#~ msgstr "Class statistics"

#~ msgid "visit_own_public_profile"
#~ msgstr "Visit your own profile"

#~ msgid "title_class logs"
#~ msgstr "Programs"

#~ msgid "title_class statistics"
#~ msgstr "My statistics"

#~ msgid "disabled_button_locked"
#~ msgstr "Your teacher hasn't unlocked this level yet"

#~ msgid "duplicate_tag"
#~ msgstr "You already have a tag with this name."

#~ msgid "tag_deleted"
#~ msgstr "This tag was successfully deleted."

#~ msgid "no_tags"
#~ msgstr "No tags yet."

#~ msgid "apply_filters"
#~ msgstr "Apply filters"

#~ msgid "write_first_program"
#~ msgstr "Write your first program!"

#~ msgid "share_confirm"
#~ msgstr "Are you sure you want to make the program public?"

#~ msgid "share_success_detail"
#~ msgstr "Program shared successfully."

#~ msgid "try_it"
#~ msgstr "Try it"

#~ msgid "unshare_confirm"
#~ msgstr "Are you sure you want to make the program private?"

#~ msgid "unshare_success_detail"
#~ msgstr "Program unshared successfully."

#~ msgid "hello_world"
#~ msgstr "Hello world!"

#~ msgid "adventure_exp_2"
#~ msgstr "If you want to show actual code snippets, for example to give student a template or example of the code. Please use pre anchors like this:"

#~ msgid "adventure_exp_1"
#~ msgstr "Type your adventure of choice on the right-hand side. After creating your adventure you can include it in one of your classes under \"customizations\". If you want to include a command in your adventure please use code anchors like this:"

#~ msgid "hide_parsons"
#~ msgstr "Hide puzzle"

#~ msgid "hide_quiz"
#~ msgstr "Hide quiz"

#~ msgid "Locked Language Feature"
#~ msgstr "You are using {concept}! That is awesome, but {concept} is not unlocked yet! It will be unlocked in a later level."

#~ msgid "nested blocks"
#~ msgstr "a block in a block"

#~ msgid "save"
#~ msgstr "Sačuvaj"

#~ msgid "update_profile"
#~ msgstr "Update profile"

#~ msgid "variables"
#~ msgstr "Promenljive"

#~ msgid "add_students_options"
#~ msgstr "Add students options"

#~ msgid "class_live"
#~ msgstr "Live statistics"

#~ msgid "class_overview"
#~ msgstr "Class overview"

#~ msgid "last_login"
#~ msgstr "Last login"

#~ msgid "student_list"
#~ msgstr "Student list"

#~ msgid "title_class grid_overview"
#~ msgstr "Hedy - Grid overview"

#~ msgid "title_class live_statistics"
#~ msgstr "Hedy - Live Statistics"

#~ msgid "amount_created"
#~ msgstr "programs created"

#~ msgid "amount_saved"
#~ msgstr "programs saved"

#~ msgid "common_errors"
#~ msgstr "Common errors"

#~ msgid "grid_overview"
#~ msgstr "Overview of programs per adventure"

#~ msgid "last_error"
#~ msgstr "Last error"

#~ msgid "last_program"
#~ msgstr "Last program"

#~ msgid "live_dashboard"
#~ msgstr "Live Dashboard"

#~ msgid "runs_over_time"
#~ msgstr "Runs over time"

#~ msgid "student_details"
#~ msgstr "Student details"

#~ msgid "explore_explanation"
#~ msgstr "On this page you can look through programs created by other Hedy users. You can filter on both a Hedy level and adventure. Click on \"View program\" to open a program and run it. Programs with a red header contain a mistake. You can still open the program, but running it will result in an error. You can of course try to fix it! If the creator has a public profile you can click their username to visit their profile. There you will find all their shared programs and much more!"

#~ msgid "create_question"
#~ msgstr "Do you want to create one?"

#~ msgid "explore_programs"
#~ msgstr "Explore programs"

#~ msgid "explore_programs_logo_alt"
#~ msgstr "Explore programs icon"

#~ msgid "hedy_tutorial_logo_alt"
#~ msgstr "Hedy tutorial icon"

#~ msgid "no_public_profile"
#~ msgstr "You don't have a public profile text yet..."

#~ msgid "start_hedy_tutorial"
#~ msgstr "Start hedy tutorial"

#~ msgid "start_programming"
#~ msgstr "Start programming"

#~ msgid "start_programming_logo_alt"
#~ msgstr "Start programming icon"

#~ msgid "start_teacher_tutorial"
#~ msgstr "Start teacher tutorial"

#~ msgid "teacher_tutorial_logo_alt"
#~ msgstr "Teacher tutorial icon"

#~ msgid "title_landing-page"
#~ msgstr "Welcome to Hedy!"

#~ msgid "welcome"
#~ msgstr "Dobrodošli"

#~ msgid "welcome_back"
#~ msgstr "Welcome back"

#~ msgid "your_account"
#~ msgstr "Your profile"

#~ msgid "your_last_program"
#~ msgstr "Your last saved program"

#~ msgid "already_teacher"
#~ msgstr "You already have a teacher account."

#~ msgid "already_teacher_request"
#~ msgstr "You already have a pending teacher request."

#~ msgid "teacher_account_request"
#~ msgstr "You have a pending teacher account request"

#~ msgid "teacher_account_success"
#~ msgstr "You successfully requested a teacher account."

#~ msgid "student_not_allowed_in_class"
#~ msgstr "Student not allowed in class"

#~ msgid "accounts_created"
#~ msgstr "Налози су успешно креирани."

#~ msgid "accounts_intro"
#~ msgstr "На овој страници можете креирати налоге за више ученика одједном. Они се аутоматски додају у тренутни разред, па се уверите да је приказани разред исправан! Свако корисничко име мора бити јединствено у целом Hedy систему. Можете користити 'Постфикс име разреда' да додате име вашег разреда свим налозима. Ако ручно уносите лозинке, оне морају бити <b>најмање</b> 6 карактера."

#~ msgid "create_multiple_accounts"
#~ msgstr "Креирај више налога"

#~ msgid "download_login_credentials"
#~ msgstr "Да ли желите да преузмете акредитиве за пријаву након креирања налога?"

#~ msgid "generate_passwords"
#~ msgstr "Генериши лозинке"

#~ msgid "postfix_classname"
#~ msgstr "Постфикс име разреда"

#~ msgid "reset_view"
#~ msgstr "Ресетуј"

#~ msgid "unique_usernames"
#~ msgstr "Сва корисничка имена морају бити јединствена."

#~ msgid "usernames_exist"
#~ msgstr "Једно или више корисничких имена је већ у употреби."

#~ msgid "clear"
#~ msgstr "Очисти"

#~ msgid "bug"
#~ msgstr "Грешка"

#~ msgid "feature"
#~ msgstr "Функција"

#~ msgid "feedback"
#~ msgstr "Повратна информација"

#~ msgid "feedback_message_success"
#~ msgstr "Хвала вам, примили смо вашу повратну информацију и контактираћемо вас ако буде потребно."

#~ msgid "feedback_modal_message"
#~ msgstr "Молимо вас пошаљите нам поруку са категоријом. Ценимо вашу помоћ у побољшању Хеди!"

#~ msgid "adventures"
#~ msgstr "Авантуре"

#~ msgid "classes"
#~ msgstr "Часови"

#~ msgid "Adventure"
#~ msgstr ""

#~ msgid "Answer"
#~ msgstr ""

#~ msgid "adventure_prompt"
#~ msgstr "Молимо унесите име авантуре"

#~ msgid "select_tag"
#~ msgstr "Изаберите ознаку"

#~ msgid "Delete"
#~ msgstr ""

#~ msgid "select_class"
#~ msgstr ""

#~ msgid "invalid_tutorial_step"
#~ msgstr "Неважећи корак туторијала"

#~ msgid "next_step_tutorial"
#~ msgstr "Следећи корак >>>"

#~ msgid "tutorial"
#~ msgstr "Упутство"

#~ msgid "tutorial_code_snippet"
#~ msgstr ""
#~ "{print} Здраво свете!\n"
#~ "{print} Учим Hedy уз туторијал!"

#~ msgid "tutorial_message_not_found"
#~ msgstr "Нисмо могли да пронађемо тражени корак туторијала..."

#~ msgid "tutorial_title_not_found"
#~ msgstr "Корак туторијала није пронађен"

#~ msgid "survey"
#~ msgstr "Анкета"

#~ msgid "survey_completed"
#~ msgstr "Анкета завршена"

#~ msgid "put"
#~ msgstr "Постави"

#~ msgid "disable_explore_page"
#~ msgstr "Онемогући страницу за истраживање"

#~ msgid "hedy_choice_title"
#~ msgstr "Hedy-јев избор"

#~ msgid "nav_explore"
#~ msgstr "Истражи"

#~ msgid "title_explore"
#~ msgstr "Hedy - Истражите"

#~ msgid "all_class_highscores"
#~ msgstr "Сви ученици видљиви у разредним најбољим резултатима"

#~ msgid "hide_cheatsheet"
#~ msgstr "Сакриј листу за варање"

#~ msgid "advance_button"
#~ msgstr "Иди на ниво {level}"

#~ msgid "correct_answer"
#~ msgstr "Тачан одговор је"

#~ msgid "developers_mode"
#~ msgstr "Програмерски режим"

#~ msgid "disable_parsons"
#~ msgstr "Онемогући све загонетке"

#~ msgid "disable_quizes"
#~ msgstr "Онемогући све квизове"

#~ msgid "disabled_button_quiz"
#~ msgstr "Ваш резултат квиза је испод прага, покушајте поново!"

#~ msgid "end_quiz"
#~ msgstr "Крај квиза"

#~ msgid "exercise"
#~ msgstr "Вежба"

#~ msgid "exercise_doesnt_exist"
#~ msgstr "Ова вежба не постоји"

#~ msgid "get_certificate"
#~ msgstr "Узми свој сертификат!"

#~ msgid "go_to_question"
#~ msgstr "Иди на питање"

#~ msgid "go_to_quiz_result"
#~ msgstr "Иди на резултат квиза"

#~ msgid "hint"
#~ msgstr "Савет?"

#~ msgid "next_exercise"
#~ msgstr "Следећа вежба"

#~ msgid "percentage"
#~ msgstr "проценат"

#~ msgid "quiz_logo_alt"
#~ msgstr "Лого квиза"

#~ msgid "quiz_score"
#~ msgstr "Резултат квиза"

#~ msgid "quiz_threshold_not_reached"
#~ msgstr "Праг за квиз није достигнут да би се откључао овај ниво"

#~ msgid "regress_button"
#~ msgstr "Врати се на ниво {level}"

#~ msgid "score"
#~ msgstr "Резултат"

#~ msgid "start_quiz"
#~ msgstr "Започни квиз"

#~ msgid "submit_answer"
#~ msgstr "Одговори на питање"

#~ msgid "title_join-class"
#~ msgstr "Hedy - Придружите се одељењу"

#~ msgid "unlock_thresholds"
#~ msgstr "Откључај праг нивоа"

#~ msgid "value"
#~ msgstr "Вредност"

#~ msgid "what_should_my_code_do"
#~ msgstr "Шта би мој код требало да ради?"

#~ msgid "certificate"
#~ msgstr "Сертификат о завршетку"

#~ msgid "congrats_message"
#~ msgstr "Честитамо, {username}, постигли сте следеће резултате са Hedy!"

#~ msgid "fun_statistics_msg"
#~ msgstr "Ево неких забавних статистика!"

#~ msgid "highest_quiz_score"
#~ msgstr "Највиши резултат на квизу"

#~ msgid "longest_program"
#~ msgstr "Најдужи програм"

#~ msgid "number_programs"
#~ msgstr "Број покренутих програма"

#~ msgid "user_inexistent"
#~ msgstr "Овај корисник не постоји"

#~ msgid "copy_join_link"
#~ msgstr "Копирај линк за придруживање"

#~ msgid "copy_link_success"
#~ msgstr "Линк за придруживање је успешно копиран у клипборд"

#~ msgid "mandatory_mode"
#~ msgstr "Обавезан режим програмера"
<<<<<<< HEAD
=======

#~ msgid "parsons_title"
#~ msgstr ""

#~ msgid "quiz_tab"
#~ msgstr ""
>>>>>>> 58ead06e
<|MERGE_RESOLUTION|>--- conflicted
+++ resolved
@@ -1122,12 +1122,6 @@
 msgid "pair_with_teacher"
 msgstr "Желим да будем упарен са другим наставником за помоћ"
 
-<<<<<<< HEAD
-msgid "parsons_title"
-msgstr ""
-
-=======
->>>>>>> 58ead06e
 msgid "password"
 msgstr "Лозинка"
 
@@ -1282,12 +1276,6 @@
 msgid "question mark"
 msgstr "упитник"
 
-<<<<<<< HEAD
-msgid "quiz_tab"
-msgstr ""
-
-=======
->>>>>>> 58ead06e
 msgid "read_code_label"
 msgstr "Читај наглас"
 
@@ -2380,12 +2368,9 @@
 
 #~ msgid "mandatory_mode"
 #~ msgstr "Обавезан режим програмера"
-<<<<<<< HEAD
-=======
 
 #~ msgid "parsons_title"
 #~ msgstr ""
 
 #~ msgid "quiz_tab"
 #~ msgstr ""
->>>>>>> 58ead06e
