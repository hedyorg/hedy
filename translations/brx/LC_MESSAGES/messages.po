--- conflicted
+++ resolved
@@ -1952,7 +1952,6 @@
 msgid "your_program"
 msgstr ""
 
-<<<<<<< HEAD
 #~ msgid "disable_explore_page"
 #~ msgstr ""
 
@@ -1963,7 +1962,8 @@
 #~ msgstr ""
 
 #~ msgid "title_explore"
-=======
+#~ msgstr ""
+
 #~ msgid "student"
 #~ msgstr ""
 
@@ -1971,5 +1971,4 @@
 #~ msgstr ""
 
 #~ msgid "student_not_existing"
->>>>>>> 0307b0f2
 #~ msgstr ""
