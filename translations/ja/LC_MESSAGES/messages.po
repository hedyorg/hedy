# Japanese translations for PROJECT.
# Copyright (C) 2022 ORGANIZATION
# This file is distributed under the same license as the PROJECT project.
# FIRST AUTHOR <EMAIL@ADDRESS>, 2022.
#
msgid ""
msgstr ""
"Project-Id-Version: PROJECT VERSION\n"
"Report-Msgid-Bugs-To: EMAIL@ADDRESS\n"
<<<<<<< HEAD
"POT-Creation-Date: 2023-02-28 21:34+0100\n"
=======
"POT-Creation-Date: 2023-03-03 20:12+0100\n"
>>>>>>> 72cba453
"PO-Revision-Date: 2023-02-16 15:59+0000\n"
"Last-Translator: Anonymous <noreply@weblate.org>\n"
"Language: ja\n"
"Language-Team: none\n"
"Plural-Forms: nplurals=1; plural=0;\n"
"MIME-Version: 1.0\n"
"Content-Type: text/plain; charset=utf-8\n"
"Content-Transfer-Encoding: 8bit\n"
<<<<<<< HEAD
"Generated-By: Babel 2.11.0\n"

msgid "program_contains_error"
msgstr "このプログラムにはエラーがあります。本当にシェアしますか？"

msgid "title_achievements"
msgstr "Hedy - 実績"

msgid "not_teacher"
msgstr "あなたは先生じゃないみたい！"

msgid "not_enrolled"
msgstr "このクラスのメンバーじゃないみたい！"

msgid "title_programs"
msgstr "Hedy -自分のプログラム"

msgid "unauthorized"
msgstr "このページへのアクセス権がありません"

msgid "title_for-teacher"
msgstr "Hedy - 教師用"

msgid "no_such_level"
msgstr "このレベルは存在しません！"

msgid "no_such_program"
msgstr "そのプログラムはありません！"

msgid "level_not_class"
msgstr "まだこのレベルはあなたのクラスで使えません"

msgid "quiz_threshold_not_reached"
msgstr "クイズ上限が満されていないため、このレベルを開放することは出来ません"

msgid "your_program"
msgstr ""

msgid "no_such_adventure"
msgstr "この冒険は存在しません！"

msgid "user_inexistent"
msgstr "このユーザは存在しません"

msgid "no_certificate"
msgstr "このユーザはHedy修了証を得ていません"

msgid "congrats_message"
msgstr "{username}, Hedyを修了しておめでとうございます！"

msgid "page_not_found"
msgstr "そのページを見つけられませんでした！"

msgid "title_signup"
msgstr "Hedy - アカウントを作成"

msgid "title_login"
msgstr "Hedy - ログイン"
=======
"Generated-By: Babel 2.10.3\n"
>>>>>>> 72cba453

msgid "Access Before Assign"
msgstr "You tried to use the variable {name} on line {access_line_number}, but you set it on line {definition_line_number}. Set a variable before using it."

#, fuzzy
msgid "Cyclic Var Definition"
msgstr "The name {variable} needs to be set before you can use it on the right-hand side of the is command."

#, fuzzy
msgid "Has Blanks"
msgstr "Your code is incomplete. It contains blanks that you have to replace with code."

#, fuzzy
msgid "Incomplete"
msgstr "Oops! You forgot a bit of code! On line {line_number}, you need to enter text behind {incomplete_command}."

#, fuzzy
msgid "Incomplete Repeat"
msgstr "It looks like you forgot to use {command} with the repeat command you used on line {line_number}."

#, fuzzy
msgid "Invalid"
msgstr "{invalid_command} is not a Hedy level {level} command. Did you mean {guessed_command}?"

#, fuzzy
msgid "Invalid Argument"
msgstr "You cannot use the command {command} with {invalid_argument}. Try changing {invalid_argument} to {allowed_types}."

#, fuzzy
msgid "Invalid Argument Type"
msgstr "You cannot use {command} with {invalid_argument} because it is {invalid_type}. Try changing {invalid_argument} to {allowed_types}."

msgid "Invalid At Command"
msgstr ""

#, fuzzy
msgid "Invalid Space"
msgstr "Oops! You started a line with a space on line {line_number}. Spaces confuse computers, can you remove it?"

#, fuzzy
msgid "Invalid Type Combination"
msgstr "You cannot use {invalid_argument} and {invalid_argument_2} with {command} because one is {invalid_type} and the other is {invalid_type_2}. Try changing {invalid_argument} to {invalid_type_2} or {invalid_argument_2} to {invalid_type}."

#, fuzzy
msgid "Locked Language Feature"
msgstr "You are using {concept}! That is awesome, but {concept} is not unlocked yet! It will be unlocked in a later level."

#, fuzzy
msgid "Lonely Echo"
msgstr "You used an echo before an ask, or an echo without an ask. First ask for input, then echo."

#, fuzzy
msgid "Lonely Text"
msgstr "It looks like you forgot to use a command with the text you put in line {line_number}"

#, fuzzy
msgid "Missing Command"
msgstr "It looks like you forgot to use a command on line {line_number}."

#, fuzzy
msgid "Missing Inner Command"
msgstr "It looks like you forgot to use a command with the {command} statement you used on line {line_number}."

#, fuzzy
msgid "No Indentation"
msgstr "You used too few spaces in line {line_number}. You used {leading_spaces} spaces, which is not enough. Start every new block with {indent_size} spaces more than the line before."

#, fuzzy
msgid "Parse"
msgstr "The code you entered is not valid Hedy code. There is a mistake on line {location[0]}, at position {location[1]}. You typed {character_found}, but that is not allowed."

#, fuzzy
msgid "Too Big"
msgstr "Wow! Your program has an impressive {lines_of_code} lines of code! But we can only process {max_lines} lines in this level. Make your program smaller and try again."

#, fuzzy
msgid "Unexpected Indentation"
msgstr "You used too many spaces in line {line_number}. You used {leading_spaces} spaces, which is too much. Start every new block with {indent_size} spaces more than the line before."

#, fuzzy
msgid "Unquoted Assignment"
msgstr "From this level, you need to place texts to the right of the `is` between quotes. You forgot that for the text {text}."

#, fuzzy
msgid "Unquoted Equality Check"
msgstr "If you want to check if a variable is equal to multiple words, the words should be surrounded by quotation marks!"

#, fuzzy
msgid "Unquoted Text"
msgstr "Be careful. If you ask or print something, the text should start and finish with a quotation mark. You forgot one somewhere."

#, fuzzy
msgid "Unsupported Float"
msgstr "Non-integer numbers are not supported yet but they will be in a few levels. For now change {value} to an integer."

#, fuzzy
msgid "Unsupported String Value"
msgstr "Text values cannot contain {invalid_value}."

#, fuzzy
msgid "Var Undefined"
msgstr "You tried to use the variable {name}, but you didn't set it. It is also possible that you were trying to use the word {name} but forgot quotation marks."

#, fuzzy
msgid "level_title"
msgstr "Level"

#, fuzzy
msgid "unsaved_class_changes"
msgstr "There are unsaved changes, are you sure you want to leave this page?"

#, fuzzy
msgid "teacher_welcome"
msgstr "Welcome to Hedy! Your are now the proud owner of a teachers account which allows you to create classes and invite students."

#, fuzzy
msgid "Wrong Level"
msgstr "That was correct Hedy code, but not at the right level. You wrote {offending_keyword} for level {working_level}. Tip: {tip}"

#, fuzzy
msgid "account_overview"
msgstr "Account overview"

#, fuzzy
msgid "accounts_created"
msgstr "Accounts where successfully created."

#, fuzzy
msgid "accounts_intro"
msgstr "On this page you can create accounts for multiple students at the same time. It's also possible to directly add them to one of your classes. By pressing the green + on the bottom right of the page you can add extra rows. You can delete a row by pressing the corresponding red cross. Make sure no rows are empty when you press \"Create accounts\". Please keep in mind that every username needs to be unique and the password needs to be <b>at least</b> 6 characters."

#, fuzzy
msgid "achievement_earned"
msgstr "You've earned an achievement!"

#, fuzzy
msgid "achievements"
msgstr "achievements"

#, fuzzy
msgid "achievements_check_icon_alt"
msgstr "You've earned an achievement!"

#, fuzzy
msgid "achievements_logo_alt"
msgstr "achievements"

#, fuzzy
msgid "add_students"
msgstr "students"

#, fuzzy
msgid "add_students_options"
msgstr "Create student accounts"

#, fuzzy
msgid "admin"
msgstr "Admin"

#, fuzzy
msgid "advance_button"
msgstr "Go to level {level}"

#, fuzzy
msgid "adventure"
msgstr "Adventure"

#, fuzzy
msgid "adventure_duplicate"
msgstr "You already have an adventure with this name."

#, fuzzy
msgid "adventure_empty"
msgstr "You didn't enter an adventure name!"

#, fuzzy
msgid "adventure_exp_1"
msgstr "Type your adventure of choice on the right-hand side. After creating your adventure you can include it in one of your classes under \"customizations\". If you want to include a command in your adventure please use code anchors like this:"

#, fuzzy
msgid "adventure_exp_2"
msgstr "If you want to show actual code snippets, for example to give student a template or example of the code. Please use pre anchors like this:"

#, fuzzy
msgid "adventure_exp_3"
msgstr "You can use the \"preview\" button to view a styled version of your adventure. To view the adventure on a dedicated page, select \"view\" from the teachers page."

#, fuzzy
msgid "adventure_id_invalid"
msgstr "This adventure id is invalid."

#, fuzzy
msgid "adventure_length"
msgstr "Your adventure has to be at least 20 characters."

#, fuzzy
msgid "adventure_name_invalid"
msgstr "This adventure name is invalid."

#, fuzzy
msgid "adventure_prompt"
msgstr "Please enter the name of the adventure"

#, fuzzy
msgid "adventure_terms"
msgstr "I agree that my adventure might be made publicly available on Hedy."

#, fuzzy
msgid "adventure_updated"
msgstr "The adventure has been updated!"

#, fuzzy
msgid "ago"
msgstr "{timestamp} ago"

#, fuzzy
msgid "agree_invalid"
msgstr "You have to agree with the privacy terms."

#, fuzzy
msgid "agree_third_party"
msgstr "I consent to being contacted by partners of Leiden University with sales opportunities (optional)"

#, fuzzy
msgid "agree_with"
msgstr "I agree to the"

#, fuzzy
msgid "ajax_error"
msgstr "There was an error, please try again."

#, fuzzy
msgid "all"
msgstr ""

#, fuzzy
msgid "all_class_highscores"
msgstr "All students visible in class highscores"

#, fuzzy
msgid "already_account"
msgstr "Already have an account?"

#, fuzzy
msgid "already_program_running"
msgstr "There is already a program running, finish that one first."

#, fuzzy
msgid "already_teacher"
msgstr "You already have a teacher account."

#, fuzzy
msgid "already_teacher_request"
msgstr "You already have a pending teacher request."

#, fuzzy
msgid "amount_created"
msgstr "programs created"

#, fuzzy
msgid "amount_saved"
msgstr "programs saved"

#, fuzzy
msgid "amount_submitted"
msgstr "programs submitted"

#, fuzzy
msgid "answer_invalid"
msgstr "Your password is invalid."

#, fuzzy
msgid "are_you_sure"
msgstr "Are you sure? You cannot revert this action."

#, fuzzy
msgid "ask_needs_var"
msgstr "Starting in level 2, ask needs to be used with a variable. Example: name is ask What are you called?"

#, fuzzy
msgid "available_adventures_level"
msgstr ""

#, fuzzy
msgid "back_to_class"
msgstr "Go back to class"

#, fuzzy
msgid "back_to_teachers_page"
msgstr "Go back to teachers page"

#, fuzzy
msgid "become_a_sponsor"
msgstr "Become a sponsor"

#, fuzzy
msgid "birth_year"
msgstr "Birth year"

#, fuzzy
msgid "by"
msgstr "by"

msgid "Invalid At Command"
msgstr ""

#, fuzzy
msgid "cancel"
msgstr "Cancel"

#, fuzzy
msgid "catch_index_exception"
msgstr "You tried to access the list {list_name} but it is either empty or the index is not there."

#, fuzzy
msgid "certificate"
msgstr "Certificate of Completion"

#, fuzzy
msgid "certified_teacher"
msgstr "Certified teacher"

#, fuzzy
msgid "change_password"
msgstr "Change password"

#, fuzzy
msgid "cheatsheet_title"
msgstr "Cheatsheet"

#, fuzzy
msgid "class_already_joined"
msgstr "You are already a student of class"

#, fuzzy
msgid "class_customize_success"
msgstr "Class successfully customized."

#, fuzzy
msgid "class_logs"
msgstr "Last login"

#, fuzzy
<<<<<<< HEAD
msgid "back_to_class"
msgstr "Go back to class"
=======
msgid "class_name_duplicate"
msgstr "You already have a class with this name."

#, fuzzy
msgid "class_name_empty"
msgstr "You didn't enter a class name!"

#, fuzzy
msgid "class_name_invalid"
msgstr "This class name is invalid."

#, fuzzy
msgid "class_name_prompt"
msgstr "Please enter the name of the class"

#, fuzzy
msgid "class_stats"
msgstr "Class statistics"

#, fuzzy
msgid "classes_invalid"
msgstr "The list of selected classes is invalid"

#, fuzzy
msgid "comma"
msgstr "a comma"

#, fuzzy
msgid "commands"
msgstr "Commands"

msgid "congrats_message"
msgstr "{username}, Hedyを修了しておめでとうございます！"

#, fuzzy
msgid "content_invalid"
msgstr "This adventure is invalid."
>>>>>>> 72cba453

#, fuzzy
msgid "contributor"
msgstr "Contributor"

#, fuzzy
msgid "copy_clipboard"
msgstr "Successfully copied to clipboard"

#, fuzzy
msgid "copy_join_link"
msgstr "Please copy and paste this link into a new tab:"

#, fuzzy
<<<<<<< HEAD
msgid "highest_level_reached"
msgstr "Highest level reached"

#, fuzzy
msgid "number_programs"
msgstr "Number of programs"

#, fuzzy
msgid "programs"
msgstr "Programs"
=======
msgid "copy_link_success"
msgstr "Copy link to share"
>>>>>>> 72cba453

#, fuzzy
msgid "copy_link_to_share"
msgstr "Copy link to share"

#, fuzzy
msgid "copy_mail_link"
msgstr "Please copy and paste this link into a new tab:"

#, fuzzy
msgid "correct_answer"
msgstr "The correct answer is"

#, fuzzy
msgid "country"
msgstr "Country"

#, fuzzy
msgid "country_invalid"
msgstr "Please select a valid country."

#, fuzzy
msgid "country_title"
msgstr "Please select a valid country."

#, fuzzy
msgid "create_account"
msgstr "Create account"

#, fuzzy
msgid "create_accounts"
msgstr "Create multiple accounts"

#, fuzzy
msgid "create_accounts_prompt"
msgstr "Are you sure you want to create these accounts?"

#, fuzzy
msgid "create_adventure"
msgstr "Create adventure"

#, fuzzy
msgid "create_class"
msgstr "Create a new class"

#, fuzzy
msgid "create_multiple_accounts"
msgstr "Create multiple accounts"

#, fuzzy
msgid "create_public_profile"
msgstr "Create public profile"

#, fuzzy
msgid "create_question"
msgstr "Do you want to create one?"

#, fuzzy
msgid "create_student_account"
msgstr "Create an account"

#, fuzzy
msgid "create_student_account_explanation"
msgstr "You can save your own programs with an account."

#, fuzzy
msgid "create_teacher_account"
msgstr "Create a teacher account"

#, fuzzy
msgid "create_teacher_account_explanation"
msgstr "With a teacher account, you can save your programs and see the results of your students."

#, fuzzy
msgid "creator"
msgstr "Creator"

#, fuzzy
msgid "current_password"
msgstr "Current password"

#, fuzzy
msgid "customization_deleted"
msgstr "Customizations successfully deleted."

#, fuzzy
msgid "customize_adventure"
msgstr "Customize adventure"

#, fuzzy
msgid "customize_class"
msgstr "Customize class"

#, fuzzy
msgid "customize_class_exp_1"
msgstr "Hi! On this page you can customize your class. By selecting levels and adventures you can choose what your student can see. You can also add your own created adventures to levels. All levels and default adventures will be selected by default. <b>Notice:</b> Not every adventure is available for every level! Settings up your customizations goes as follows:"

#, fuzzy
msgid "customize_class_exp_2"
msgstr "You can always change these settings later on. For example, you can make specific adventures or levels available while teaching a class. This way it's easy for you to determine which level and adventures your students will be working on. If you want to make everything available for your class it is easiest to remove the customization all together."

#, fuzzy
msgid "customize_class_step_1"
msgstr "Select levels for your class by pressing the \"level buttons\""

#, fuzzy
msgid "customize_class_step_2"
msgstr "\"Checkboxes\" will appear for the adventures available for the chosen levels"

#, fuzzy
msgid "customize_class_step_3"
msgstr "Select the adventures you want to make available"

#, fuzzy
<<<<<<< HEAD
msgid "create_multiple_accounts"
msgstr "Create multiple accounts"
=======
msgid "customize_class_step_4"
msgstr "Click the name of an adventure to (de)select for all levels"

#, fuzzy
msgid "customize_class_step_5"
msgstr "Add personal adventures"
>>>>>>> 72cba453

#, fuzzy
msgid "customize_class_step_6"
msgstr "Selecting an opening date for each level (you can also leave it empty)"

#, fuzzy
msgid "customize_class_step_7"
msgstr "Selection other settings"

#, fuzzy
<<<<<<< HEAD
msgid "download_login_credentials"
msgstr "Do you want to download the login credentials after the accounts creation?"
=======
msgid "customize_class_step_8"
msgstr "Choose \"Save\" -> You're done!"

#, fuzzy
msgid "dash"
msgstr "a dash"
>>>>>>> 72cba453

#, fuzzy
msgid "default_403"
msgstr "Looks like you aren't authorized..."

#, fuzzy
msgid "default_404"
msgstr "We could not find that page..."

#, fuzzy
msgid "default_500"
msgstr "Something went wrong..."

#, fuzzy
msgid "delete"
msgstr "Delete"

#, fuzzy
msgid "delete_adventure_prompt"
msgstr "Are you sure you want to remove this adventure?"

#, fuzzy
msgid "delete_class_prompt"
msgstr "Are you sure you want to delete the class?"

#, fuzzy
msgid "delete_confirm"
msgstr "Are you sure you want to delete the program?"

#, fuzzy
msgid "delete_invite"
msgstr "Delete invitation"

#, fuzzy
msgid "delete_invite_prompt"
msgstr "Are you sure you want to remove this class invitation?"

#, fuzzy
msgid "delete_public"
msgstr "Delete public profile"

#, fuzzy
msgid "delete_success"
msgstr "Program deleted successfully."

#, fuzzy
msgid "destroy_profile"
msgstr "Delete profile"

#, fuzzy
msgid "developers_mode"
msgstr "Programmer's mode"

#, fuzzy
msgid "directly_add_adventure_to_classes"
msgstr "Do you want to add this adventure directly to one of your classes?"

#, fuzzy
msgid "directly_available"
msgstr "Directly open"

#, fuzzy
msgid "disabled_button_locked"
msgstr "Your teacher hasn't unlocked this level yet"

#, fuzzy
msgid "disabled_button_quiz"
msgstr "Your quiz score is below the threshold, try again!"

#, fuzzy
msgid "discord_server"
msgstr "Discord server"

#, fuzzy
msgid "distinguished_user"
msgstr "Distinguished user"

#, fuzzy
msgid "double quotes"
msgstr "double quotes"

#, fuzzy
msgid "download"
msgstr "Download"

#, fuzzy
msgid "download_login_credentials"
msgstr "Do you want to download the login credentials after the accounts creation?"

#, fuzzy
msgid "duplicate"
msgstr "Duplicate"

#, fuzzy
msgid "echo_out"
msgstr "Starting in level 2 echo is no longer needed. You can repeat an answer with ask and print now. Example: name is ask What are you called? printhello name"

#, fuzzy
msgid "edit_code_button"
msgstr "Edit code"

#, fuzzy
msgid "email"
msgstr "Email"

#, fuzzy
msgid "email_invalid"
msgstr "Please enter a valid email."

#, fuzzy
msgid "end_quiz"
msgstr "Quiz end"

#, fuzzy
msgid "english"
msgstr "English"

#, fuzzy
msgid "enter"
msgstr "Enter"

#, fuzzy
msgid "enter_password"
msgstr "Enter a new password for"

#, fuzzy
msgid "enter_text"
msgstr "Enter your answer here..."

#, fuzzy
msgid "error_logo_alt"
msgstr "Error logo"

#, fuzzy
msgid "example_code_header"
msgstr "Example Hedy Code"

#, fuzzy
msgid "exclamation mark"
msgstr "an exclamation mark"

#, fuzzy
msgid "exercise"
msgstr "Exercise"

#, fuzzy
msgid "exercise_doesnt_exist"
msgstr "This exercise doesn't exist"

#, fuzzy
msgid "exists_email"
msgstr "That email is already in use."

#, fuzzy
msgid "exists_username"
msgstr "That username is already in use."

#, fuzzy
msgid "experience_invalid"
msgstr "Please select a valid experience, choose (Yes, No)."

#, fuzzy
msgid "expiration_date"
msgstr "Expiration date"

#, fuzzy
msgid "explore_explanation"
msgstr "On this page you can look through programs created by other Hedy users. You can filter on both a Hedy level and adventure. Click on \"View program\" to open a program and run it. Programs with a red header contain a mistake. You can still open the program, but running it will result in an error. You can of course try to fix it! If the creator has a public profile you can click their username to visit their profile. There you will find all their shared programs and much more!"

#, fuzzy
msgid "explore_programs"
msgstr "Explore programs"

#, fuzzy
msgid "explore_programs_logo_alt"
msgstr "Explore programs"

#, fuzzy
msgid "favourite_confirm"
msgstr "Are you sure you want to set this program as your favourite?"

#, fuzzy
msgid "favourite_program"
msgstr "Favourite program"

#, fuzzy
msgid "favourite_program_invalid"
msgstr "Your chosen favourite program is invalid."

#, fuzzy
msgid "favourite_success"
msgstr "Your program is set as favourite."

#, fuzzy
msgid "feedback_failure"
msgstr "Wrong!"

#, fuzzy
msgid "feedback_success"
msgstr "Good!"

#, fuzzy
msgid "female"
msgstr "Female"

#, fuzzy
msgid "float"
msgstr "a number"

#, fuzzy
msgid "for_teachers"
msgstr "For teachers"

#, fuzzy
msgid "forgot_password"
msgstr "Forgot your password?"

#, fuzzy
msgid "from_another_teacher"
msgstr ""

#, fuzzy
<<<<<<< HEAD
msgid "go_back_to_main"
msgstr "Go back to main page"
=======
msgid "from_magazine_website"
msgstr ""

#, fuzzy
msgid "from_video"
msgstr ""
>>>>>>> 72cba453

#, fuzzy
msgid "fun_statistics_msg"
msgstr "Here are some fun statistics!"

#, fuzzy
msgid "gender"
msgstr "Gender"

#, fuzzy
msgid "gender_invalid"
msgstr "Please select a valid gender, choose (Female, Male, Other)."

#, fuzzy
msgid "general"
msgstr "General"

#, fuzzy
msgid "general_settings"
msgstr "General settings"

#, fuzzy
msgid "generate_passwords"
msgstr "Generate passwords"

#, fuzzy
msgid "get_certificate"
msgstr "Get your certificate!"

#, fuzzy
msgid "go_back_to_main"
msgstr "Go back to main page"

#, fuzzy
msgid "go_to_first_question"
msgstr "Go to question 1"

#, fuzzy
msgid "go_to_question"
msgstr "Go to question"

#, fuzzy
msgid "go_to_quiz_result"
msgstr "Go to quiz result"

#, fuzzy
msgid "goto_profile"
msgstr "Go to my profile"

#, fuzzy
msgid "heard_about_hedy"
msgstr ""

#, fuzzy
msgid "heard_about_invalid"
msgstr ""

#, fuzzy
msgid "hedy_achievements"
msgstr "Hedy achievements"

#, fuzzy
msgid "hedy_choice_title"
msgstr "Hedy's Choice"

#, fuzzy
msgid "hedy_logo_alt"
msgstr "Hedy logo"

#, fuzzy
<<<<<<< HEAD
msgid "highscores"
msgstr "Score"
=======
msgid "hedy_on_github"
msgstr "Hedy on Github"

#, fuzzy
msgid "hedy_tutorial_logo_alt"
msgstr "Start hedy tutorial"
>>>>>>> 72cba453

#, fuzzy
msgid "hello_world"
msgstr "Hello world!"

#, fuzzy
msgid "hidden"
msgstr "Hidden"

#, fuzzy
msgid "hide_cheatsheet"
msgstr "Hide cheatsheet"

#, fuzzy
msgid "hide_keyword_switcher"
msgstr "Hide keyword switcher"

#, fuzzy
msgid "hide_parsons"
msgstr "Hide parsons"

#, fuzzy
msgid "hide_quiz"
msgstr "Hide quiz"

#, fuzzy
msgid "highest_level_reached"
msgstr "Highest level reached"

#, fuzzy
msgid "highest_quiz_score"
msgstr "Highest quiz score"

#, fuzzy
msgid "highscore_explanation"
msgstr "On this page you can look through programs created by other Hedy users. You can filter on both a Hedy level and adventure. Click on \"View program\" to open a program and run it. Programs with a red header contain a mistake. You can still open the program, but running it will result in an error. You can of course try to fix it! If the creator has a public profile you can click their username to visit their profile. There you will find all their shared programs and much more!"

#, fuzzy
<<<<<<< HEAD
msgid "welcome"
msgstr "Welcome"
=======
msgid "highscore_no_public_profile"
msgstr "You don't have a public profile and are therefore not listed on the highscores. Do you wish to create one?"

#, fuzzy
msgid "highscores"
msgstr "Score"

#, fuzzy
msgid "hint"
msgstr "Hint?"

#, fuzzy
msgid "image_invalid"
msgstr "The image you chose image is invalid."

#, fuzzy
msgid "input"
msgstr "input from ask"

#, fuzzy
msgid "integer"
msgstr "a number"

#, fuzzy
msgid "invalid_class_link"
msgstr "Invalid link for joining the class."

#, fuzzy
msgid "invalid_teacher_invitation_code"
msgstr "The teacher invitation code is invalid. To become a teacher, reach out to hello@hedy.org."

#, fuzzy
msgid "invalid_tutorial_step"
msgstr "Invalid tutorial step"

#, fuzzy
msgid "invalid_username_password"
msgstr "Invalid username/password."

#, fuzzy
msgid "invite_by_username"
msgstr "All usernames need to be unique."

#, fuzzy
msgid "invite_date"
msgstr "Invite date"

#, fuzzy
msgid "invite_message"
msgstr "You have received an invitation to join class"

#, fuzzy
msgid "invite_prompt"
msgstr "Enter a username"

#, fuzzy
msgid "join_class"
msgstr "Join class"

#, fuzzy
msgid "join_prompt"
msgstr "You need to have an account to join a class. Would you like to login now?"

#, fuzzy
msgid "keyword_language_invalid"
msgstr "Please select a valid keyword language (select English or your own language)."

#, fuzzy
msgid "language_invalid"
msgstr "Please select a valid language."

#, fuzzy
msgid "languages"
msgstr "Which of these programming languages have you used before?"

#, fuzzy
msgid "last_achievement"
msgstr "Last earned achievement"

#, fuzzy
msgid "last_edited"
msgstr "Last edited"

#, fuzzy
msgid "last_login"
msgstr "Last login"

#, fuzzy
msgid "last_update"
msgstr "Last update"

#, fuzzy
msgid "lastname"
msgstr "Last Name"

#, fuzzy
msgid "leave_class"
msgstr "Leave class"

#, fuzzy
msgid "level"
msgstr "Level"

#, fuzzy
msgid "level_invalid"
msgstr "This Hedy level in invalid."

msgid "level_not_class"
msgstr "まだこのレベルはあなたのクラスで使えません"

#, fuzzy
msgid "level_title"
msgstr "Level"

#, fuzzy
msgid "link"
msgstr "Link"

#, fuzzy
msgid "list"
msgstr "a list"

#, fuzzy
msgid "login"
msgstr "Log in"

#, fuzzy
msgid "login_long"
msgstr "Log in to your account"
>>>>>>> 72cba453

#, fuzzy
msgid "logout"
msgstr "Log out"

#, fuzzy
msgid "longest_program"
msgstr "Longest program"

#, fuzzy
msgid "mail_change_password_body"
msgstr ""
"Your Hedy password has been changed. If you did this, all is good.\n"
"If you didn't change your password, please contact us immediately by replying to this email."

#, fuzzy
msgid "mail_change_password_subject"
msgstr "Your Hedy password has been changed"

#, fuzzy
msgid "mail_error_change_processed"
msgstr "Something went wrong when sending a validation mail, the changes are still correctly processed."

#, fuzzy
msgid "mail_goodbye"
msgstr ""
"Thank you!\n"
"The Hedy team"

#, fuzzy
msgid "mail_hello"
msgstr "Hi {username}!"

#, fuzzy
msgid "mail_recover_password_body"
msgstr ""
"By clicking on this link, you can set a new Hedy password. This link is valid for <b>4</b> hours.\n"
"If you haven't required a password reset, please ignore this email: {link}"

#, fuzzy
msgid "mail_recover_password_subject"
msgstr "Request a password reset."

#, fuzzy
msgid "mail_reset_password_body"
msgstr ""
"Your Hedy password has been reset to a new one. If you did this, all is good.\n"
"If you didn't change your password, please contact us immediately by replying to this email."

#, fuzzy
msgid "mail_reset_password_subject"
msgstr "Your Hedy password has been reset"

#, fuzzy
msgid "mail_welcome_teacher_body"
msgstr ""
"<strong>Welcome!</strong>\n"
"Congratulations on your brand new Hedy teachers account. Welcome to the world wide community of Hedy teachers!\n"
"\n"
"<strong>What teachers accounts can do</strong>\n"
"With your teacher account, you have the option to create classes. Your students can than join your classes and you can see their progress. Classes are made and managed though the for <a href=\"https://hedycode.com/for-teachers\">teachers page</a>.\n"
"\n"
"<strong>How to share ideas</strong>\n"
"If you are using Hedy in class, you probably have ideas for improvements! You can share those ideas with us on the <a href=\"https://github.com/Felienne/hedy/discussions/categories/ideas\">Ideas Discussion</a>.\n"
"\n"
"<strong>How to ask for help</strong>\n"
"If anything is unclear, you can post in the <a href=\"https://github.com/Felienne/hedy/discussions/categories/q-a\">Q&A discussion</a>, or <a href=\"mailto: hello@hedy.org\">send us an email</a>.\n"
"\n"
"Keep programming!"

#, fuzzy
msgid "mail_welcome_teacher_subject"
msgstr "Your Hedy teacher account is ready"

#, fuzzy
msgid "mail_welcome_verify_body"
msgstr ""
"Your Hedy account has been created successfully. Welcome!\n"
"Please click on this link to verify your email address: {link}"

#, fuzzy
msgid "mail_welcome_verify_subject"
msgstr "Welcome to Hedy"

#, fuzzy
msgid "mailing_title"
msgstr "Subscribe to the Hedy newsletter"

#, fuzzy
msgid "main_subtitle"
msgstr "A gradual programming language"

#, fuzzy
msgid "main_title"
msgstr "Hedy"

#, fuzzy
msgid "male"
msgstr "Male"

#, fuzzy
msgid "mandatory_mode"
msgstr "Mandatory developer's mode"

#, fuzzy
msgid "my_account"
msgstr "My account"

#, fuzzy
msgid "my_achievements"
msgstr "My achievements"

#, fuzzy
msgid "my_adventures"
msgstr "My adventures"

#, fuzzy
msgid "my_classes"
msgstr "My classes"

#, fuzzy
msgid "my_messages"
msgstr "My messages"

#, fuzzy
msgid "name"
msgstr "Name"

#, fuzzy
msgid "nav_explore"
msgstr "Explore"

#, fuzzy
msgid "nav_hedy"
msgstr "Hedy"

#, fuzzy
msgid "nav_learn_more"
msgstr "Learn more"

#, fuzzy
msgid "nav_start"
msgstr "Home"

#, fuzzy
<<<<<<< HEAD
msgid "tutorial"
msgstr "Tutorial"

#, fuzzy
msgid "cheatsheet_title"
msgstr "Cheatsheet"

#, fuzzy
msgid "commands"
msgstr "Commands"
=======
msgid "nested blocks"
msgstr "a block in a block"

#, fuzzy
msgid "new_password"
msgstr "New password"

#, fuzzy
msgid "newline"
msgstr "a new line"

#, fuzzy
msgid "next_exercise"
msgstr "Next exercise"
>>>>>>> 72cba453

#, fuzzy
msgid "next_step_tutorial"
msgstr "Next step >>>"

#, fuzzy
msgid "no"
msgstr "No"

#, fuzzy
msgid "login"
msgstr "Log in"

#, fuzzy
msgid "no_account"
msgstr "No account?"

#, fuzzy
msgid "no_accounts"
msgstr "There are no accounts to create."

msgid "no_certificate"
msgstr "このユーザはHedy修了証を得ていません"

msgid "no_more_flat_if"
msgstr ""

#, fuzzy
msgid "no_programs"
msgstr "You have no programs yet."

#, fuzzy
msgid "no_public_profile"
msgstr "You don't have a public profile text yet..."

#, fuzzy
msgid "no_shared_programs"
msgstr "has no shared programs..."

msgid "no_such_adventure"
msgstr "この冒険は存在しません！"

#, fuzzy
<<<<<<< HEAD
msgid "teacher_manual"
msgstr "Teacher manual"

#, fuzzy
msgid "privacy_terms"
msgstr "privacy terms"
=======
msgid "no_such_class"
msgstr "No such Hedy class."
>>>>>>> 72cba453

msgid "no_such_highscore"
msgstr "最高記録"

msgid "no_such_level"
msgstr "このレベルは存在しません！"

msgid "no_such_program"
msgstr "そのプログラムはありません！"

msgid "not_enrolled"
msgstr "このクラスのメンバーじゃないみたい！"

msgid "not_teacher"
msgstr "あなたは先生じゃないみたい！"

#, fuzzy
msgid "number"
msgstr "a number"

#, fuzzy
msgid "number_achievements"
msgstr "Number of achievements"

#, fuzzy
<<<<<<< HEAD
msgid "teacher_account_request"
msgstr "You have a pending teacher account request"
=======
msgid "number_lines"
msgstr "Number of lines"

#, fuzzy
msgid "number_programs"
msgstr "Number of programs"

#, fuzzy
msgid "ok"
msgstr "OK"
>>>>>>> 72cba453

#, fuzzy
msgid "open"
msgstr "Open"

#, fuzzy
msgid "opening_date"
msgstr "Opening date"

#, fuzzy
msgid "opening_dates"
msgstr "Opening dates"

#, fuzzy
msgid "option"
msgstr "Option"

#, fuzzy
msgid "or"
msgstr "or"

#, fuzzy
msgid "other"
msgstr "Other"

#, fuzzy
msgid "other_block"
msgstr "Another block language"

#, fuzzy
msgid "other_settings"
msgstr "Other settings"

#, fuzzy
msgid "other_source"
msgstr ""

#, fuzzy
msgid "other_text"
msgstr "Another text language"

#, fuzzy
msgid "overwrite_warning"
msgstr "You already have a program with this name, saving this program will replace the old one. Are you sure?"

#, fuzzy
msgid "page"
msgstr "page"

msgid "page_not_found"
msgstr "そのページを見つけられませんでした！"

#, fuzzy
msgid "parsons_title"
msgstr "Dragging"

#, fuzzy
msgid "password"
msgstr "Password"

#, fuzzy
msgid "password_change_not_allowed"
msgstr "You're not allowed to change the password of this user."

#, fuzzy
msgid "password_change_prompt"
msgstr "Are you sure you want to change this password?"

#, fuzzy
msgid "password_change_success"
msgstr "Password of your student is successfully changed."

#, fuzzy
msgid "password_invalid"
msgstr "Your password is invalid."

#, fuzzy
msgid "password_repeat"
msgstr "Repeat password"

#, fuzzy
msgid "password_resetted"
msgstr "Your password has been successfully reset. You are being redirected to the login page."

#, fuzzy
msgid "password_six"
msgstr "Your password must contain at least six characters."

#, fuzzy
msgid "password_updated"
msgstr "Password updated."

#, fuzzy
msgid "passwords_six"
msgstr "All passwords need to be six characters or longer."

#, fuzzy
msgid "pending_invites"
msgstr "Pending invites"

#, fuzzy
msgid "percentage"
msgstr "percentage"

#, fuzzy
msgid "percentage_achieved"
msgstr "Achieved by {percentage}% of the users"

#, fuzzy
msgid "period"
msgstr "a period"

#, fuzzy
msgid "personal_text"
msgstr "Personal text"

#, fuzzy
msgid "personal_text_invalid"
msgstr "Your personal text is invalid."

#, fuzzy
msgid "postfix_classname"
msgstr "Postfix classname"

#, fuzzy
msgid "preferred_keyword_language"
msgstr "Preferred keyword language"

#, fuzzy
msgid "preferred_language"
msgstr "Preferred language"

#, fuzzy
msgid "preview"
msgstr "Preview"

#, fuzzy
msgid "previous_campaigns"
msgstr "View previous campaigns"

#, fuzzy
msgid "privacy_terms"
msgstr "privacy terms"

#, fuzzy
msgid "profile_logo_alt"
msgstr "Profile updated."

#, fuzzy
msgid "profile_picture"
msgstr "Profile picture"

#, fuzzy
msgid "profile_updated"
msgstr "Profile updated."

#, fuzzy
msgid "profile_updated_reload"
msgstr "Profile updated, page will be re-loaded."

msgid "program_contains_error"
msgstr "このプログラムにはエラーがあります。本当にシェアしますか？"

#, fuzzy
msgid "program_header"
msgstr "My programs"

#, fuzzy
msgid "programming_experience"
msgstr "Do you have programming experience?"

#, fuzzy
msgid "programming_invalid"
msgstr "Please select a valid programming language."

#, fuzzy
msgid "programs"
msgstr "Programs"

#, fuzzy
<<<<<<< HEAD
msgid "delete_confirm"
msgstr "Are you sure you want to delete the program?"

#, fuzzy
msgid "delete"
msgstr "Delete"

#, fuzzy
msgid "unshare_confirm"
msgstr "Are you sure you want to make the program private?"
=======
msgid "programs_created"
msgstr "Programs created"
>>>>>>> 72cba453

#, fuzzy
msgid "programs_saved"
msgstr "Programs saved"

#, fuzzy
msgid "programs_submitted"
msgstr "Programs submitted"

#, fuzzy
msgid "prompt_join_class"
msgstr "Do you want to join this class?"

#, fuzzy
msgid "public_invalid"
msgstr "This agreement selection is invalid"

#, fuzzy
msgid "public_profile"
msgstr "Public profile"

#, fuzzy
msgid "public_profile_info"
msgstr "By selecting this box I make my profile visible for everyone. Be careful not to share personal information like your name or home address, because everyone will be able to see it!"

#, fuzzy
msgid "public_profile_updated"
msgstr "Public profile updated."

#, fuzzy
msgid "pygame_waiting_for_input"
msgstr "Waiting for a button press..."

#, fuzzy
msgid "question"
msgstr "Question"

#, fuzzy
msgid "question mark"
msgstr "a question mark"

#, fuzzy
msgid "question_doesnt_exist"
msgstr "This question does not exist"

#, fuzzy
<<<<<<< HEAD
msgid "program_header"
msgstr "My programs"

#, fuzzy
msgid "no_shared_programs"
msgstr "has no shared programs..."
=======
msgid "question_invalid"
msgstr "Your token is invalid."

#, fuzzy
msgid "quiz_logo_alt"
msgstr "Quiz logo"

#, fuzzy
msgid "quiz_score"
msgstr ""

#, fuzzy
msgid "quiz_tab"
msgstr "Quiz"

msgid "quiz_threshold_not_reached"
msgstr "クイズ上限が満されていないため、このレベルを開放することは出来ません"

#, fuzzy
msgid "read_code_label"
msgstr "Read aloud"

#, fuzzy
msgid "recent"
msgstr "My recent programs"

#, fuzzy
msgid "recover_password"
msgstr "Request a password reset"

#, fuzzy
msgid "regress_button"
msgstr "Go back to level {level}"

#, fuzzy
msgid "remove"
msgstr "Remove"

#, fuzzy
msgid "remove_customization"
msgstr "Remove customization"

#, fuzzy
msgid "remove_customizations_prompt"
msgstr "Are you sure you want to remove this class's customizations?"

#, fuzzy
msgid "remove_student_prompt"
msgstr "Are you sure you want to remove the student from the class?"

#, fuzzy
msgid "repair_program_logo_alt"
msgstr "Repair program icon"

#, fuzzy
msgid "repeat_match_password"
msgstr "The repeated password does not match."

#, fuzzy
msgid "repeat_new_password"
msgstr "Repeat new password"
>>>>>>> 72cba453

#, fuzzy
msgid "report_failure"
msgstr "This program does not exist or is not public"

#, fuzzy
msgid "report_program"
msgstr "Are you sure you want to report this program?"

#, fuzzy
msgid "report_success"
msgstr "This program has been reported"

#, fuzzy
msgid "request_teacher"
msgstr "Would you like to apply for a teacher's account?"

#, fuzzy
msgid "request_teacher_account"
msgstr "Request teacher account"

#, fuzzy
msgid "required_field"
msgstr "Fields marked with an * are required"

#, fuzzy
msgid "reset_adventure_prompt"
msgstr "Are you sure you want to reset all selected adventures?"

#, fuzzy
msgid "reset_adventures"
msgstr "Reset selected adventures"

#, fuzzy
msgid "reset_password"
msgstr "Reset password"

#, fuzzy
msgid "reset_view"
msgstr "Reset"

#, fuzzy
msgid "retrieve_adventure_error"
msgstr "You're not allowed to view this adventure!"

#, fuzzy
msgid "retrieve_class_error"
msgstr "Only teachers can retrieve classes"

#, fuzzy
msgid "run_code_button"
msgstr "Run code"

#, fuzzy
msgid "save"
msgstr "Save"

#, fuzzy
msgid "save_code_button"
msgstr "Save code"

#, fuzzy
msgid "save_parse_warning"
msgstr "This program contains an error, are you sure you want to save it?"

#, fuzzy
msgid "save_prompt"
msgstr "You need to have an account to save your program. Would you like to login now?"

#, fuzzy
msgid "save_success_detail"
msgstr "Program saved successfully."

#, fuzzy
msgid "score"
msgstr "Score"

#, fuzzy
msgid "search"
msgstr "Search..."

#, fuzzy
msgid "search_button"
msgstr "Search"

#, fuzzy
msgid "see_certificate"
msgstr "See {username} certificate!"

#, fuzzy
msgid "select"
msgstr "Select"

#, fuzzy
msgid "select_a_level"
msgstr ""

#, fuzzy
msgid "select_adventures"
msgstr "Select adventures"

#, fuzzy
msgid "select_levels"
msgstr ""

#, fuzzy
msgid "self_removal_prompt"
msgstr "Are you sure you want to leave this class?"

#, fuzzy
msgid "send_password_recovery"
msgstr "Send me a password recovery link"

#, fuzzy
<<<<<<< HEAD
msgid "parsons_title"
msgstr "Dragging"

#, fuzzy
msgid "quiz_tab"
msgstr "Quiz"

#, fuzzy
msgid "example_code_header"
msgstr "Example Hedy Code"

#, fuzzy
msgid "search"
msgstr "Search..."

#, fuzzy
msgid "variables"
msgstr "Variables"

#, fuzzy
msgid "enter_text"
msgstr "Enter your answer here..."

#, fuzzy
msgid "enter"
msgstr "Enter"

#, fuzzy
msgid "pygame_waiting_for_input"
msgstr "Waiting for a button press..."

#, fuzzy
msgid "already_program_running"
msgstr "There is already a program running, finish that one first."

#, fuzzy
msgid "run_code_button"
msgstr "Run code"

#, fuzzy
msgid "stop_code_button"
msgstr "Stop program"

#, fuzzy
msgid "next_exercise"
msgstr "Next exercise"

#, fuzzy
msgid "edit_code_button"
msgstr "Edit code"

#, fuzzy
msgid "repair_program_logo_alt"
msgstr "Repair program icon"

#, fuzzy
msgid "read_code_label"
msgstr "Read aloud"

#, fuzzy
msgid "regress_button"
msgstr "Go back to level {level}"

#, fuzzy
msgid "disabled_button_locked"
msgstr "Your teacher hasn't unlocked this level yet"

#, fuzzy
msgid "advance_button"
msgstr "Go to level {level}"

#, fuzzy
msgid "disabled_button_quiz"
msgstr "Your quiz score is below the threshold, try again!"

#, fuzzy
msgid "developers_mode"
msgstr "Programmer's mode"

#, fuzzy
msgid "hedy_logo_alt"
msgstr "Hedy logo"

#, fuzzy
msgid "nav_start"
msgstr "Home"

#, fuzzy
msgid "nav_hedy"
msgstr "Hedy"

#, fuzzy
msgid "nav_explore"
msgstr "Explore"

#, fuzzy
msgid "for_teachers"
msgstr "For teachers"

#, fuzzy
msgid "my_achievements"
msgstr "My achievements"

#, fuzzy
msgid "my_account"
msgstr "My account"

#, fuzzy
msgid "logout"
msgstr "Log out"

#, fuzzy
msgid "exercise"
msgstr "Exercise"

#, fuzzy
msgid "what_should_my_code_do"
msgstr "What should my code do?"

#, fuzzy
msgid "quiz_logo_alt"
msgstr "Quiz logo"

#, fuzzy
msgid "start_quiz"
msgstr "Start quiz"

#, fuzzy
msgid "go_to_first_question"
msgstr "Go to question 1"

#, fuzzy
msgid "question"
msgstr "Question"

#, fuzzy
msgid "hint"
msgstr "Hint?"

#, fuzzy
msgid "submit_answer"
msgstr "Answer question"

#, fuzzy
msgid "feedback_success"
msgstr "Good!"

#, fuzzy
msgid "feedback_failure"
msgstr "Wrong!"

#, fuzzy
msgid "correct_answer"
msgstr "The correct answer is"

#, fuzzy
msgid "go_to_question"
msgstr "Go to question"

#, fuzzy
msgid "go_to_quiz_result"
msgstr "Go to quiz result"

#, fuzzy
msgid "end_quiz"
msgstr "Quiz end"

#, fuzzy
msgid "score"
msgstr "Score"

#, fuzzy
msgid "get_certificate"
msgstr "Get your certificate!"

#, fuzzy
msgid "certificate"
msgstr "Certificate of Completion"

#, fuzzy
msgid "fun_statistics_msg"
msgstr "Here are some fun statistics!"

#, fuzzy
msgid "highest_quiz_score"
msgstr "Highest quiz score"

#, fuzzy
msgid "longest_program"
msgstr "Longest program"

#, fuzzy
msgid "number_achievements"
msgstr "Number of achievements"

#, fuzzy
msgid "percentage_achieved"
msgstr "Achieved by {percentage}% of the users"
=======
msgid "sent_by"
msgstr "This invitation is sent by"
>>>>>>> 72cba453

#, fuzzy
msgid "sent_password_recovery"
msgstr "You should soon receive an email with instructions on how to reset your password."

#, fuzzy
msgid "settings"
msgstr "My personal settings"

#, fuzzy
msgid "share"
msgstr "Share"

#, fuzzy
msgid "share_code_button"
msgstr "Save & share code"

#, fuzzy
msgid "share_confirm"
msgstr "Are you sure you want to make the program public?"

#, fuzzy
msgid "share_success_detail"
msgstr "Program shared successfully."

#, fuzzy
msgid "signup_student_or_teacher"
msgstr "Are you a student or a teacher?"

#, fuzzy
msgid "single quotes"
msgstr "a single quote"

#, fuzzy
msgid "slash"
msgstr "a slash"

#, fuzzy
msgid "social_media"
msgstr ""

#, fuzzy
msgid "something_went_wrong_keyword_parsing"
msgstr ""

#, fuzzy
msgid "space"
msgstr "a space"

#, fuzzy
msgid "star"
msgstr "a star"

#, fuzzy
msgid "start_hedy_tutorial"
msgstr "Start hedy tutorial"

#, fuzzy
msgid "start_programming"
msgstr "Start programming"

#, fuzzy
msgid "start_programming_logo_alt"
msgstr "Start programming"

#, fuzzy
msgid "start_quiz"
msgstr "Start quiz"

#, fuzzy
msgid "start_teacher_tutorial"
msgstr "Start teacher tutorial"

#, fuzzy
msgid "step_title"
msgstr "Assignment"

#, fuzzy
msgid "stop_code_button"
msgstr "Stop program"

#, fuzzy
msgid "string"
msgstr "text"

#, fuzzy
msgid "student_already_in_class"
msgstr "This student is already in your class."

#, fuzzy
msgid "student_already_invite"
msgstr "This student already has a pending invitation."

#, fuzzy
msgid "student_not_existing"
msgstr "This username doesn't exist."

#, fuzzy
msgid "student_signup_header"
msgstr "Student"

#, fuzzy
msgid "students"
msgstr "students"

#, fuzzy
msgid "submission_time"
msgstr "Handed in at"

#, fuzzy
msgid "submit_answer"
msgstr "Answer question"

#, fuzzy
msgid "submit_program"
msgstr "Submit"

#, fuzzy
msgid "submit_warning"
msgstr "Are you sure you want to submit this program?"

#, fuzzy
msgid "submitted"
msgstr ""

#, fuzzy
msgid "submitted_header"
msgstr "This is a submitted program and can't be altered."

#, fuzzy
msgid "subscribe"
msgstr "Subscribe"

#, fuzzy
msgid "subscribe_newsletter"
msgstr "Subscribe to the newsletter"

#, fuzzy
msgid "surname"
msgstr "First Name"

#, fuzzy
msgid "teacher"
msgstr "Teacher"

#, fuzzy
msgid "teacher_account_request"
msgstr "You have a pending teacher account request"

#, fuzzy
msgid "teacher_account_success"
msgstr "You successfully requested a teacher account."

#, fuzzy
msgid "teacher_invalid"
msgstr "Your teacher value is invalid."

#, fuzzy
msgid "teacher_invitation_require_login"
msgstr "To set up your profile as a teacher, we will need you to log in. If you don't have an account, please create one."

#, fuzzy
msgid "teacher_manual"
msgstr "Teacher manual"

#, fuzzy
msgid "teacher_signup_header"
msgstr "Teacher"

#, fuzzy
msgid "teacher_tutorial_logo_alt"
msgstr "Click on 'next step' to get started as a Hedy teacher!"

#, fuzzy
msgid "teacher_welcome"
msgstr "Welcome to Hedy! Your are now the proud owner of a teachers account which allows you to create classes and invite students."

#, fuzzy
msgid "template_code"
msgstr ""
"This is the explanation of my adventure!\n"
"\n"
"This way I can show a command: <code>print</code>\n"
"\n"
"But sometimes I might want to show a piece of code, like this:\n"
"<pre>\n"
"ask What's your name?\n"
"echo so your name is \n"
"</pre>"

#, fuzzy
msgid "title"
msgstr "Title"

msgid "title_achievements"
msgstr "Hedy - 実績"

#, fuzzy
msgid "title_admin"
msgstr "Hedy - Administrator page"

#, fuzzy
msgid "title_class logs"
msgstr "Hedy - Join class"

#, fuzzy
msgid "title_class statistics"
msgstr "My statistics"

#, fuzzy
msgid "title_class-overview"
msgstr "Hedy - Class overview"

#, fuzzy
msgid "title_customize-adventure"
msgstr "Hedy - Customize adventure"

#, fuzzy
msgid "title_customize-class"
msgstr "Hedy - Customize class"

msgid "title_explore"
msgstr "Hedy - 探検"

msgid "title_for-teacher"
msgstr "Hedy - 教師用"

#, fuzzy
msgid "title_join-class"
msgstr "Hedy - Join class"

msgid "title_landing-page"
msgstr "Hedyへようこそ！"

msgid "title_learn-more"
msgstr "Hedy - もっと知る"

msgid "title_login"
msgstr "Hedy - ログイン"

msgid "title_my-profile"
msgstr "Hedy - 自分のアカウント"

msgid "title_privacy"
msgstr "Hedy - プライバシーポリシー"

msgid "title_programs"
msgstr "Hedy -自分のプログラム"

msgid "title_recover"
msgstr "Hedy - アカウントの回復"

msgid "title_reset"
msgstr "Hedy - パスワードをリセット"

msgid "title_signup"
msgstr "Hedy - アカウントを作成"

msgid "title_start"
msgstr "Hedy - 段階的プログラミング言語"

#, fuzzy
msgid "title_view-adventure"
msgstr "Hedy - View adventure"

#, fuzzy
msgid "token_invalid"
msgstr "Your token is invalid."

#, fuzzy
msgid "too_many_attempts"
msgstr "Too many attempts"

msgid "translate_error"
msgstr "コードを翻訳にエラーが発生しました。コートをもう一度実行してエラーがないか確認してください。コードにエラーがあると翻訳は出来ません。"

#, fuzzy
msgid "translating_hedy"
msgstr "Translating Hedy"

#, fuzzy
msgid "try_it"
msgstr "Try it"

#, fuzzy
msgid "tutorial"
msgstr "Tutorial"

#, fuzzy
msgid "tutorial_code_snippet"
msgstr ""
"print Hello world!\n"
"print I'm learning Hedy with the tutorial!"

#, fuzzy
msgid "tutorial_message_not_found"
msgstr "We couldn't find the requested tutorial step..."

#, fuzzy
msgid "tutorial_title_not_found"
msgstr "We couldn't find that page!"

msgid "unauthorized"
msgstr "このページへのアクセス権がありません"

#, fuzzy
msgid "unique_usernames"
msgstr "All usernames need to be unique."

#, fuzzy
msgid "unlock_thresholds"
msgstr "Unlock level thresholds"

#, fuzzy
msgid "unsaved_class_changes"
msgstr "There are unsaved changes, are you sure you want to leave this page?"

#, fuzzy
msgid "unshare"
msgstr "Unshare"

#, fuzzy
msgid "unshare_confirm"
msgstr "Are you sure you want to make the program private?"

#, fuzzy
msgid "unshare_success_detail"
msgstr "Program unshared successfully."

#, fuzzy
msgid "update_adventure_prompt"
msgstr "Are you sure you want to update this adventure?"

#, fuzzy
msgid "update_profile"
msgstr "Update profile"

#, fuzzy
msgid "update_public"
msgstr "Update public profile"

#, fuzzy
msgid "user"
msgstr "user"

msgid "user_inexistent"
msgstr "このユーザは存在しません"

#, fuzzy
msgid "user_not_private"
msgstr "This user either doesn't exist or doesn't have a public profile"

#, fuzzy
msgid "username"
msgstr "Username"

#, fuzzy
msgid "username_empty"
msgstr "You didn't enter an username!"

#, fuzzy
msgid "username_invalid"
msgstr "Your username is invalid."

#, fuzzy
msgid "username_special"
msgstr "Username cannot contain `:` or `@`."

#, fuzzy
msgid "username_three"
msgstr "Username must contain at least three characters."

#, fuzzy
msgid "usernames_exist"
msgstr "One or more usernames is already in use."

#, fuzzy
msgid "value"
msgstr "Value"

#, fuzzy
msgid "variables"
msgstr "Variables"

#, fuzzy
msgid "view_program"
msgstr "View program"

#, fuzzy
msgid "visit_own_public_profile"
msgstr "You don't have a public profile text yet..."

#, fuzzy
msgid "welcome"
msgstr "Welcome"

#, fuzzy
msgid "welcome_back"
msgstr "Welcome back"

#, fuzzy
msgid "what_should_my_code_do"
msgstr "What should my code do?"

#, fuzzy
msgid "whole_world"
msgstr "The world"

#, fuzzy
msgid "write_first_program"
msgstr "Write your first program!"

#, fuzzy
msgid "year_invalid"
msgstr "Please enter a year between 1900 and {current_year}."

#, fuzzy
msgid "yes"
msgstr "Yes"

#, fuzzy
msgid "your_account"
msgstr "Your profile"

#, fuzzy
msgid "your_class"
msgstr "My classes"

#, fuzzy
msgid "your_last_program"
msgstr "Your last saved program"

#, fuzzy
msgid "your_personal_text"
msgstr "Your personal text..."

#~ msgid "create_account_explanation"
#~ msgstr "Having your own account allows you to save your programs."

#~ msgid "only_teacher_create_class"
#~ msgstr "Only teachers are allowed to create classes!"

#~ msgid "language"
#~ msgstr "Language"

#~ msgid "keyword_support"
#~ msgstr "Translated keywords"

#~ msgid "non_keyword_support"
#~ msgstr "Translated content"

#~ msgid "try_button"
#~ msgstr "Try"

#~ msgid "select_own_adventures"
#~ msgstr "Select own adventures"

#~ msgid "edit"
#~ msgstr "Edit"

#~ msgid "view"
#~ msgstr "View"

#~ msgid "class"
#~ msgstr "Class"
<<<<<<< HEAD

#~ msgid "save_code_button"
#~ msgstr "Save code"

#~ msgid "share_code_button"
#~ msgstr "Save & share code"
=======
>>>>>>> 72cba453
<|MERGE_RESOLUTION|>--- conflicted
+++ resolved
@@ -7,11 +7,7 @@
 msgstr ""
 "Project-Id-Version: PROJECT VERSION\n"
 "Report-Msgid-Bugs-To: EMAIL@ADDRESS\n"
-<<<<<<< HEAD
-"POT-Creation-Date: 2023-02-28 21:34+0100\n"
-=======
-"POT-Creation-Date: 2023-03-03 20:12+0100\n"
->>>>>>> 72cba453
+"POT-Creation-Date: 2023-03-04 12:45+0100\n"
 "PO-Revision-Date: 2023-02-16 15:59+0000\n"
 "Last-Translator: Anonymous <noreply@weblate.org>\n"
 "Language: ja\n"
@@ -20,1099 +16,973 @@
 "MIME-Version: 1.0\n"
 "Content-Type: text/plain; charset=utf-8\n"
 "Content-Transfer-Encoding: 8bit\n"
-<<<<<<< HEAD
 "Generated-By: Babel 2.11.0\n"
 
-msgid "program_contains_error"
-msgstr "このプログラムにはエラーがあります。本当にシェアしますか？"
-
-msgid "title_achievements"
-msgstr "Hedy - 実績"
-
-msgid "not_teacher"
-msgstr "あなたは先生じゃないみたい！"
-
-msgid "not_enrolled"
-msgstr "このクラスのメンバーじゃないみたい！"
-
-msgid "title_programs"
-msgstr "Hedy -自分のプログラム"
-
-msgid "unauthorized"
-msgstr "このページへのアクセス権がありません"
-
-msgid "title_for-teacher"
-msgstr "Hedy - 教師用"
-
-msgid "no_such_level"
-msgstr "このレベルは存在しません！"
-
-msgid "no_such_program"
-msgstr "そのプログラムはありません！"
+msgid "Access Before Assign"
+msgstr "You tried to use the variable {name} on line {access_line_number}, but you set it on line {definition_line_number}. Set a variable before using it."
+
+#, fuzzy
+msgid "Cyclic Var Definition"
+msgstr "The name {variable} needs to be set before you can use it on the right-hand side of the is command."
+
+#, fuzzy
+msgid "Has Blanks"
+msgstr "Your code is incomplete. It contains blanks that you have to replace with code."
+
+#, fuzzy
+msgid "Incomplete"
+msgstr "Oops! You forgot a bit of code! On line {line_number}, you need to enter text behind {incomplete_command}."
+
+#, fuzzy
+msgid "Incomplete Repeat"
+msgstr "It looks like you forgot to use {command} with the repeat command you used on line {line_number}."
+
+#, fuzzy
+msgid "Invalid"
+msgstr "{invalid_command} is not a Hedy level {level} command. Did you mean {guessed_command}?"
+
+#, fuzzy
+msgid "Invalid Argument"
+msgstr "You cannot use the command {command} with {invalid_argument}. Try changing {invalid_argument} to {allowed_types}."
+
+#, fuzzy
+msgid "Invalid Argument Type"
+msgstr "You cannot use {command} with {invalid_argument} because it is {invalid_type}. Try changing {invalid_argument} to {allowed_types}."
+
+msgid "Invalid At Command"
+msgstr ""
+
+#, fuzzy
+msgid "Invalid Space"
+msgstr "Oops! You started a line with a space on line {line_number}. Spaces confuse computers, can you remove it?"
+
+#, fuzzy
+msgid "Invalid Type Combination"
+msgstr "You cannot use {invalid_argument} and {invalid_argument_2} with {command} because one is {invalid_type} and the other is {invalid_type_2}. Try changing {invalid_argument} to {invalid_type_2} or {invalid_argument_2} to {invalid_type}."
+
+#, fuzzy
+msgid "Locked Language Feature"
+msgstr "You are using {concept}! That is awesome, but {concept} is not unlocked yet! It will be unlocked in a later level."
+
+#, fuzzy
+msgid "Lonely Echo"
+msgstr "You used an echo before an ask, or an echo without an ask. First ask for input, then echo."
+
+#, fuzzy
+msgid "Lonely Text"
+msgstr "It looks like you forgot to use a command with the text you put in line {line_number}"
+
+#, fuzzy
+msgid "Missing Command"
+msgstr "It looks like you forgot to use a command on line {line_number}."
+
+#, fuzzy
+msgid "Missing Inner Command"
+msgstr "It looks like you forgot to use a command with the {command} statement you used on line {line_number}."
+
+#, fuzzy
+msgid "No Indentation"
+msgstr "You used too few spaces in line {line_number}. You used {leading_spaces} spaces, which is not enough. Start every new block with {indent_size} spaces more than the line before."
+
+#, fuzzy
+msgid "Parse"
+msgstr "The code you entered is not valid Hedy code. There is a mistake on line {location[0]}, at position {location[1]}. You typed {character_found}, but that is not allowed."
+
+#, fuzzy
+msgid "Too Big"
+msgstr "Wow! Your program has an impressive {lines_of_code} lines of code! But we can only process {max_lines} lines in this level. Make your program smaller and try again."
+
+#, fuzzy
+msgid "Unexpected Indentation"
+msgstr "You used too many spaces in line {line_number}. You used {leading_spaces} spaces, which is too much. Start every new block with {indent_size} spaces more than the line before."
+
+#, fuzzy
+msgid "Unquoted Assignment"
+msgstr "From this level, you need to place texts to the right of the `is` between quotes. You forgot that for the text {text}."
+
+#, fuzzy
+msgid "Unquoted Equality Check"
+msgstr "If you want to check if a variable is equal to multiple words, the words should be surrounded by quotation marks!"
+
+#, fuzzy
+msgid "Unquoted Text"
+msgstr "Be careful. If you ask or print something, the text should start and finish with a quotation mark. You forgot one somewhere."
+
+#, fuzzy
+msgid "Unsupported Float"
+msgstr "Non-integer numbers are not supported yet but they will be in a few levels. For now change {value} to an integer."
+
+#, fuzzy
+msgid "Unsupported String Value"
+msgstr "Text values cannot contain {invalid_value}."
+
+#, fuzzy
+msgid "Var Undefined"
+msgstr "You tried to use the variable {name}, but you didn't set it. It is also possible that you were trying to use the word {name} but forgot quotation marks."
+
+#, fuzzy
+msgid "Wrong Level"
+msgstr "That was correct Hedy code, but not at the right level. You wrote {offending_keyword} for level {working_level}. Tip: {tip}"
+
+#, fuzzy
+msgid "account_overview"
+msgstr "Account overview"
+
+#, fuzzy
+msgid "accounts_created"
+msgstr "Accounts where successfully created."
+
+#, fuzzy
+msgid "accounts_intro"
+msgstr "On this page you can create accounts for multiple students at the same time. It's also possible to directly add them to one of your classes. By pressing the green + on the bottom right of the page you can add extra rows. You can delete a row by pressing the corresponding red cross. Make sure no rows are empty when you press \"Create accounts\". Please keep in mind that every username needs to be unique and the password needs to be <b>at least</b> 6 characters."
+
+#, fuzzy
+msgid "achievement_earned"
+msgstr "You've earned an achievement!"
+
+#, fuzzy
+msgid "achievements"
+msgstr "achievements"
+
+#, fuzzy
+msgid "achievements_check_icon_alt"
+msgstr "You've earned an achievement!"
+
+#, fuzzy
+msgid "achievements_logo_alt"
+msgstr "achievements"
+
+#, fuzzy
+msgid "add_students"
+msgstr "students"
+
+#, fuzzy
+msgid "add_students_options"
+msgstr "Create student accounts"
+
+#, fuzzy
+msgid "admin"
+msgstr "Admin"
+
+#, fuzzy
+msgid "advance_button"
+msgstr "Go to level {level}"
+
+#, fuzzy
+msgid "adventure"
+msgstr "Adventure"
+
+#, fuzzy
+msgid "adventure_duplicate"
+msgstr "You already have an adventure with this name."
+
+#, fuzzy
+msgid "adventure_empty"
+msgstr "You didn't enter an adventure name!"
+
+#, fuzzy
+msgid "adventure_exp_1"
+msgstr "Type your adventure of choice on the right-hand side. After creating your adventure you can include it in one of your classes under \"customizations\". If you want to include a command in your adventure please use code anchors like this:"
+
+#, fuzzy
+msgid "adventure_exp_2"
+msgstr "If you want to show actual code snippets, for example to give student a template or example of the code. Please use pre anchors like this:"
+
+#, fuzzy
+msgid "adventure_exp_3"
+msgstr "You can use the \"preview\" button to view a styled version of your adventure. To view the adventure on a dedicated page, select \"view\" from the teachers page."
+
+#, fuzzy
+msgid "adventure_id_invalid"
+msgstr "This adventure id is invalid."
+
+#, fuzzy
+msgid "adventure_length"
+msgstr "Your adventure has to be at least 20 characters."
+
+#, fuzzy
+msgid "adventure_name_invalid"
+msgstr "This adventure name is invalid."
+
+#, fuzzy
+msgid "adventure_prompt"
+msgstr "Please enter the name of the adventure"
+
+#, fuzzy
+msgid "adventure_terms"
+msgstr "I agree that my adventure might be made publicly available on Hedy."
+
+#, fuzzy
+msgid "adventure_updated"
+msgstr "The adventure has been updated!"
+
+#, fuzzy
+msgid "ago"
+msgstr "{timestamp} ago"
+
+#, fuzzy
+msgid "agree_invalid"
+msgstr "You have to agree with the privacy terms."
+
+#, fuzzy
+msgid "agree_third_party"
+msgstr "I consent to being contacted by partners of Leiden University with sales opportunities (optional)"
+
+#, fuzzy
+msgid "agree_with"
+msgstr "I agree to the"
+
+#, fuzzy
+msgid "ajax_error"
+msgstr "There was an error, please try again."
+
+#, fuzzy
+msgid "all"
+msgstr ""
+
+#, fuzzy
+msgid "all_class_highscores"
+msgstr "All students visible in class highscores"
+
+#, fuzzy
+msgid "already_account"
+msgstr "Already have an account?"
+
+#, fuzzy
+msgid "already_program_running"
+msgstr "There is already a program running, finish that one first."
+
+#, fuzzy
+msgid "already_teacher"
+msgstr "You already have a teacher account."
+
+#, fuzzy
+msgid "already_teacher_request"
+msgstr "You already have a pending teacher request."
+
+#, fuzzy
+msgid "amount_created"
+msgstr "programs created"
+
+#, fuzzy
+msgid "amount_saved"
+msgstr "programs saved"
+
+#, fuzzy
+msgid "amount_submitted"
+msgstr "programs submitted"
+
+#, fuzzy
+msgid "answer_invalid"
+msgstr "Your password is invalid."
+
+#, fuzzy
+msgid "are_you_sure"
+msgstr "Are you sure? You cannot revert this action."
+
+#, fuzzy
+msgid "ask_needs_var"
+msgstr "Starting in level 2, ask needs to be used with a variable. Example: name is ask What are you called?"
+
+#, fuzzy
+msgid "available_adventures_level"
+msgstr ""
+
+#, fuzzy
+msgid "back_to_class"
+msgstr "Go back to class"
+
+#, fuzzy
+msgid "back_to_teachers_page"
+msgstr "Go back to teachers page"
+
+#, fuzzy
+msgid "become_a_sponsor"
+msgstr "Become a sponsor"
+
+#, fuzzy
+msgid "birth_year"
+msgstr "Birth year"
+
+#, fuzzy
+msgid "by"
+msgstr "by"
+
+#, fuzzy
+msgid "cancel"
+msgstr "Cancel"
+
+#, fuzzy
+msgid "catch_index_exception"
+msgstr "You tried to access the list {list_name} but it is either empty or the index is not there."
+
+#, fuzzy
+msgid "certificate"
+msgstr "Certificate of Completion"
+
+#, fuzzy
+msgid "certified_teacher"
+msgstr "Certified teacher"
+
+#, fuzzy
+msgid "change_password"
+msgstr "Change password"
+
+#, fuzzy
+msgid "cheatsheet_title"
+msgstr "Cheatsheet"
+
+#, fuzzy
+msgid "class_already_joined"
+msgstr "You are already a student of class"
+
+#, fuzzy
+msgid "class_customize_success"
+msgstr "Class successfully customized."
+
+#, fuzzy
+msgid "class_logs"
+msgstr "Last login"
+
+#, fuzzy
+msgid "class_name_duplicate"
+msgstr "You already have a class with this name."
+
+#, fuzzy
+msgid "class_name_empty"
+msgstr "You didn't enter a class name!"
+
+#, fuzzy
+msgid "class_name_invalid"
+msgstr "This class name is invalid."
+
+#, fuzzy
+msgid "class_name_prompt"
+msgstr "Please enter the name of the class"
+
+#, fuzzy
+msgid "class_stats"
+msgstr "Class statistics"
+
+#, fuzzy
+msgid "classes_invalid"
+msgstr "The list of selected classes is invalid"
+
+#, fuzzy
+msgid "comma"
+msgstr "a comma"
+
+msgid "congrats_message"
+msgstr "{username}, Hedyを修了しておめでとうございます！"
+
+#, fuzzy
+msgid "content_invalid"
+msgstr "This adventure is invalid."
+
+#, fuzzy
+msgid "contributor"
+msgstr "Contributor"
+
+#, fuzzy
+msgid "copy_clipboard"
+msgstr "Successfully copied to clipboard"
+
+#, fuzzy
+msgid "copy_join_link"
+msgstr "Please copy and paste this link into a new tab:"
+
+#, fuzzy
+msgid "copy_link_success"
+msgstr "Copy link to share"
+
+#, fuzzy
+msgid "copy_link_to_share"
+msgstr "Copy link to share"
+
+#, fuzzy
+msgid "copy_mail_link"
+msgstr "Please copy and paste this link into a new tab:"
+
+#, fuzzy
+msgid "correct_answer"
+msgstr "The correct answer is"
+
+#, fuzzy
+msgid "country"
+msgstr "Country"
+
+#, fuzzy
+msgid "country_invalid"
+msgstr "Please select a valid country."
+
+#, fuzzy
+msgid "country_title"
+msgstr "Please select a valid country."
+
+#, fuzzy
+msgid "create_account"
+msgstr "Create account"
+
+#, fuzzy
+msgid "create_accounts"
+msgstr "Create multiple accounts"
+
+#, fuzzy
+msgid "create_accounts_prompt"
+msgstr "Are you sure you want to create these accounts?"
+
+#, fuzzy
+msgid "create_adventure"
+msgstr "Create adventure"
+
+#, fuzzy
+msgid "create_class"
+msgstr "Create a new class"
+
+#, fuzzy
+msgid "create_multiple_accounts"
+msgstr "Create multiple accounts"
+
+#, fuzzy
+msgid "create_public_profile"
+msgstr "Create public profile"
+
+#, fuzzy
+msgid "create_question"
+msgstr "Do you want to create one?"
+
+#, fuzzy
+msgid "create_student_account"
+msgstr "Create an account"
+
+#, fuzzy
+msgid "create_student_account_explanation"
+msgstr "You can save your own programs with an account."
+
+#, fuzzy
+msgid "create_teacher_account"
+msgstr "Create a teacher account"
+
+#, fuzzy
+msgid "create_teacher_account_explanation"
+msgstr "With a teacher account, you can save your programs and see the results of your students."
+
+#, fuzzy
+msgid "creator"
+msgstr "Creator"
+
+#, fuzzy
+msgid "current_password"
+msgstr "Current password"
+
+#, fuzzy
+msgid "customization_deleted"
+msgstr "Customizations successfully deleted."
+
+#, fuzzy
+msgid "customize_adventure"
+msgstr "Customize adventure"
+
+#, fuzzy
+msgid "customize_class"
+msgstr "Customize class"
+
+#, fuzzy
+msgid "customize_class_exp_1"
+msgstr "Hi! On this page you can customize your class. By selecting levels and adventures you can choose what your student can see. You can also add your own created adventures to levels. All levels and default adventures will be selected by default. <b>Notice:</b> Not every adventure is available for every level! Settings up your customizations goes as follows:"
+
+#, fuzzy
+msgid "customize_class_exp_2"
+msgstr "You can always change these settings later on. For example, you can make specific adventures or levels available while teaching a class. This way it's easy for you to determine which level and adventures your students will be working on. If you want to make everything available for your class it is easiest to remove the customization all together."
+
+#, fuzzy
+msgid "customize_class_step_1"
+msgstr "Select levels for your class by pressing the \"level buttons\""
+
+#, fuzzy
+msgid "customize_class_step_2"
+msgstr "\"Checkboxes\" will appear for the adventures available for the chosen levels"
+
+#, fuzzy
+msgid "customize_class_step_3"
+msgstr "Select the adventures you want to make available"
+
+#, fuzzy
+msgid "customize_class_step_4"
+msgstr "Click the name of an adventure to (de)select for all levels"
+
+#, fuzzy
+msgid "customize_class_step_5"
+msgstr "Add personal adventures"
+
+#, fuzzy
+msgid "customize_class_step_6"
+msgstr "Selecting an opening date for each level (you can also leave it empty)"
+
+#, fuzzy
+msgid "customize_class_step_7"
+msgstr "Selection other settings"
+
+#, fuzzy
+msgid "customize_class_step_8"
+msgstr "Choose \"Save\" -> You're done!"
+
+#, fuzzy
+msgid "dash"
+msgstr "a dash"
+
+#, fuzzy
+msgid "default_403"
+msgstr "Looks like you aren't authorized..."
+
+#, fuzzy
+msgid "default_404"
+msgstr "We could not find that page..."
+
+#, fuzzy
+msgid "default_500"
+msgstr "Something went wrong..."
+
+#, fuzzy
+msgid "delete"
+msgstr "Delete"
+
+#, fuzzy
+msgid "delete_adventure_prompt"
+msgstr "Are you sure you want to remove this adventure?"
+
+#, fuzzy
+msgid "delete_class_prompt"
+msgstr "Are you sure you want to delete the class?"
+
+#, fuzzy
+msgid "delete_confirm"
+msgstr "Are you sure you want to delete the program?"
+
+#, fuzzy
+msgid "delete_invite"
+msgstr "Delete invitation"
+
+#, fuzzy
+msgid "delete_invite_prompt"
+msgstr "Are you sure you want to remove this class invitation?"
+
+#, fuzzy
+msgid "delete_public"
+msgstr "Delete public profile"
+
+#, fuzzy
+msgid "delete_success"
+msgstr "Program deleted successfully."
+
+#, fuzzy
+msgid "destroy_profile"
+msgstr "Delete profile"
+
+#, fuzzy
+msgid "developers_mode"
+msgstr "Programmer's mode"
+
+#, fuzzy
+msgid "directly_add_adventure_to_classes"
+msgstr "Do you want to add this adventure directly to one of your classes?"
+
+#, fuzzy
+msgid "directly_available"
+msgstr "Directly open"
+
+#, fuzzy
+msgid "disabled_button_locked"
+msgstr "Your teacher hasn't unlocked this level yet"
+
+#, fuzzy
+msgid "disabled_button_quiz"
+msgstr "Your quiz score is below the threshold, try again!"
+
+#, fuzzy
+msgid "discord_server"
+msgstr "Discord server"
+
+#, fuzzy
+msgid "distinguished_user"
+msgstr "Distinguished user"
+
+#, fuzzy
+msgid "double quotes"
+msgstr "double quotes"
+
+#, fuzzy
+msgid "download"
+msgstr "Download"
+
+#, fuzzy
+msgid "download_login_credentials"
+msgstr "Do you want to download the login credentials after the accounts creation?"
+
+#, fuzzy
+msgid "duplicate"
+msgstr "Duplicate"
+
+#, fuzzy
+msgid "echo_out"
+msgstr "Starting in level 2 echo is no longer needed. You can repeat an answer with ask and print now. Example: name is ask What are you called? printhello name"
+
+#, fuzzy
+msgid "edit_code_button"
+msgstr "Edit code"
+
+#, fuzzy
+msgid "email"
+msgstr "Email"
+
+#, fuzzy
+msgid "email_invalid"
+msgstr "Please enter a valid email."
+
+#, fuzzy
+msgid "end_quiz"
+msgstr "Quiz end"
+
+#, fuzzy
+msgid "enter"
+msgstr "Enter"
+
+#, fuzzy
+msgid "enter_password"
+msgstr "Enter a new password for"
+
+#, fuzzy
+msgid "enter_text"
+msgstr "Enter your answer here..."
+
+#, fuzzy
+msgid "error_logo_alt"
+msgstr "Error logo"
+
+#, fuzzy
+msgid "example_code_header"
+msgstr "Example Hedy Code"
+
+#, fuzzy
+msgid "exclamation mark"
+msgstr "an exclamation mark"
+
+#, fuzzy
+msgid "exercise"
+msgstr "Exercise"
+
+#, fuzzy
+msgid "exercise_doesnt_exist"
+msgstr "This exercise doesn't exist"
+
+#, fuzzy
+msgid "exists_email"
+msgstr "That email is already in use."
+
+#, fuzzy
+msgid "exists_username"
+msgstr "That username is already in use."
+
+#, fuzzy
+msgid "experience_invalid"
+msgstr "Please select a valid experience, choose (Yes, No)."
+
+#, fuzzy
+msgid "expiration_date"
+msgstr "Expiration date"
+
+#, fuzzy
+msgid "explore_explanation"
+msgstr "On this page you can look through programs created by other Hedy users. You can filter on both a Hedy level and adventure. Click on \"View program\" to open a program and run it. Programs with a red header contain a mistake. You can still open the program, but running it will result in an error. You can of course try to fix it! If the creator has a public profile you can click their username to visit their profile. There you will find all their shared programs and much more!"
+
+#, fuzzy
+msgid "explore_programs"
+msgstr "Explore programs"
+
+#, fuzzy
+msgid "explore_programs_logo_alt"
+msgstr "Explore programs"
+
+#, fuzzy
+msgid "favourite_confirm"
+msgstr "Are you sure you want to set this program as your favourite?"
+
+#, fuzzy
+msgid "favourite_program"
+msgstr "Favourite program"
+
+#, fuzzy
+msgid "favourite_program_invalid"
+msgstr "Your chosen favourite program is invalid."
+
+#, fuzzy
+msgid "favourite_success"
+msgstr "Your program is set as favourite."
+
+#, fuzzy
+msgid "feedback_failure"
+msgstr "Wrong!"
+
+#, fuzzy
+msgid "feedback_success"
+msgstr "Good!"
+
+#, fuzzy
+msgid "female"
+msgstr "Female"
+
+#, fuzzy
+msgid "float"
+msgstr "a number"
+
+#, fuzzy
+msgid "for_teachers"
+msgstr "For teachers"
+
+#, fuzzy
+msgid "forgot_password"
+msgstr "Forgot your password?"
+
+#, fuzzy
+msgid "from_another_teacher"
+msgstr ""
+
+#, fuzzy
+msgid "from_magazine_website"
+msgstr ""
+
+#, fuzzy
+msgid "from_video"
+msgstr ""
+
+#, fuzzy
+msgid "fun_statistics_msg"
+msgstr "Here are some fun statistics!"
+
+#, fuzzy
+msgid "gender"
+msgstr "Gender"
+
+#, fuzzy
+msgid "gender_invalid"
+msgstr "Please select a valid gender, choose (Female, Male, Other)."
+
+#, fuzzy
+msgid "general"
+msgstr "General"
+
+#, fuzzy
+msgid "general_settings"
+msgstr "General settings"
+
+#, fuzzy
+msgid "generate_passwords"
+msgstr "Generate passwords"
+
+#, fuzzy
+msgid "get_certificate"
+msgstr "Get your certificate!"
+
+#, fuzzy
+msgid "go_back_to_main"
+msgstr "Go back to main page"
+
+#, fuzzy
+msgid "go_to_first_question"
+msgstr "Go to question 1"
+
+#, fuzzy
+msgid "go_to_question"
+msgstr "Go to question"
+
+#, fuzzy
+msgid "go_to_quiz_result"
+msgstr "Go to quiz result"
+
+#, fuzzy
+msgid "goto_profile"
+msgstr "Go to my profile"
+
+#, fuzzy
+msgid "heard_about_hedy"
+msgstr ""
+
+#, fuzzy
+msgid "heard_about_invalid"
+msgstr ""
+
+#, fuzzy
+msgid "hedy_achievements"
+msgstr "Hedy achievements"
+
+#, fuzzy
+msgid "hedy_choice_title"
+msgstr "Hedy's Choice"
+
+#, fuzzy
+msgid "hedy_logo_alt"
+msgstr "Hedy logo"
+
+#, fuzzy
+msgid "hedy_on_github"
+msgstr "Hedy on Github"
+
+#, fuzzy
+msgid "hedy_tutorial_logo_alt"
+msgstr "Start hedy tutorial"
+
+#, fuzzy
+msgid "hello_world"
+msgstr "Hello world!"
+
+#, fuzzy
+msgid "hidden"
+msgstr "Hidden"
+
+#, fuzzy
+msgid "hide_cheatsheet"
+msgstr "Hide cheatsheet"
+
+#, fuzzy
+msgid "hide_keyword_switcher"
+msgstr "Hide keyword switcher"
+
+#, fuzzy
+msgid "hide_parsons"
+msgstr "Hide parsons"
+
+#, fuzzy
+msgid "hide_quiz"
+msgstr "Hide quiz"
+
+#, fuzzy
+msgid "highest_level_reached"
+msgstr "Highest level reached"
+
+#, fuzzy
+msgid "highest_quiz_score"
+msgstr "Highest quiz score"
+
+#, fuzzy
+msgid "highscore_explanation"
+msgstr "On this page you can look through programs created by other Hedy users. You can filter on both a Hedy level and adventure. Click on \"View program\" to open a program and run it. Programs with a red header contain a mistake. You can still open the program, but running it will result in an error. You can of course try to fix it! If the creator has a public profile you can click their username to visit their profile. There you will find all their shared programs and much more!"
+
+#, fuzzy
+msgid "highscore_no_public_profile"
+msgstr "You don't have a public profile and are therefore not listed on the highscores. Do you wish to create one?"
+
+#, fuzzy
+msgid "highscores"
+msgstr "Score"
+
+#, fuzzy
+msgid "hint"
+msgstr "Hint?"
+
+#, fuzzy
+msgid "image_invalid"
+msgstr "The image you chose image is invalid."
+
+#, fuzzy
+msgid "input"
+msgstr "input from ask"
+
+#, fuzzy
+msgid "integer"
+msgstr "a number"
+
+#, fuzzy
+msgid "invalid_class_link"
+msgstr "Invalid link for joining the class."
+
+#, fuzzy
+msgid "invalid_teacher_invitation_code"
+msgstr "The teacher invitation code is invalid. To become a teacher, reach out to hello@hedy.org."
+
+#, fuzzy
+msgid "invalid_tutorial_step"
+msgstr "Invalid tutorial step"
+
+#, fuzzy
+msgid "invalid_username_password"
+msgstr "Invalid username/password."
+
+#, fuzzy
+msgid "invite_by_username"
+msgstr "All usernames need to be unique."
+
+#, fuzzy
+msgid "invite_date"
+msgstr "Invite date"
+
+#, fuzzy
+msgid "invite_message"
+msgstr "You have received an invitation to join class"
+
+#, fuzzy
+msgid "invite_prompt"
+msgstr "Enter a username"
+
+#, fuzzy
+msgid "join_class"
+msgstr "Join class"
+
+#, fuzzy
+msgid "join_prompt"
+msgstr "You need to have an account to join a class. Would you like to login now?"
+
+#, fuzzy
+msgid "keyword_language_invalid"
+msgstr "Please select a valid keyword language (select English or your own language)."
+
+#, fuzzy
+msgid "language_invalid"
+msgstr "Please select a valid language."
+
+#, fuzzy
+msgid "languages"
+msgstr "Which of these programming languages have you used before?"
+
+#, fuzzy
+msgid "last_achievement"
+msgstr "Last earned achievement"
+
+#, fuzzy
+msgid "last_edited"
+msgstr "Last edited"
+
+#, fuzzy
+msgid "last_login"
+msgstr "Last login"
+
+#, fuzzy
+msgid "last_update"
+msgstr "Last update"
+
+#, fuzzy
+msgid "lastname"
+msgstr "Last Name"
+
+#, fuzzy
+msgid "leave_class"
+msgstr "Leave class"
+
+#, fuzzy
+msgid "level"
+msgstr "Level"
+
+#, fuzzy
+msgid "level_invalid"
+msgstr "This Hedy level in invalid."
 
 msgid "level_not_class"
 msgstr "まだこのレベルはあなたのクラスで使えません"
 
-msgid "quiz_threshold_not_reached"
-msgstr "クイズ上限が満されていないため、このレベルを開放することは出来ません"
-
-msgid "your_program"
-msgstr ""
-
-msgid "no_such_adventure"
-msgstr "この冒険は存在しません！"
-
-msgid "user_inexistent"
-msgstr "このユーザは存在しません"
-
-msgid "no_certificate"
-msgstr "このユーザはHedy修了証を得ていません"
-
-msgid "congrats_message"
-msgstr "{username}, Hedyを修了しておめでとうございます！"
-
-msgid "page_not_found"
-msgstr "そのページを見つけられませんでした！"
-
-msgid "title_signup"
-msgstr "Hedy - アカウントを作成"
-
-msgid "title_login"
-msgstr "Hedy - ログイン"
-=======
-"Generated-By: Babel 2.10.3\n"
->>>>>>> 72cba453
-
-msgid "Access Before Assign"
-msgstr "You tried to use the variable {name} on line {access_line_number}, but you set it on line {definition_line_number}. Set a variable before using it."
-
-#, fuzzy
-msgid "Cyclic Var Definition"
-msgstr "The name {variable} needs to be set before you can use it on the right-hand side of the is command."
-
-#, fuzzy
-msgid "Has Blanks"
-msgstr "Your code is incomplete. It contains blanks that you have to replace with code."
-
-#, fuzzy
-msgid "Incomplete"
-msgstr "Oops! You forgot a bit of code! On line {line_number}, you need to enter text behind {incomplete_command}."
-
-#, fuzzy
-msgid "Incomplete Repeat"
-msgstr "It looks like you forgot to use {command} with the repeat command you used on line {line_number}."
-
-#, fuzzy
-msgid "Invalid"
-msgstr "{invalid_command} is not a Hedy level {level} command. Did you mean {guessed_command}?"
-
-#, fuzzy
-msgid "Invalid Argument"
-msgstr "You cannot use the command {command} with {invalid_argument}. Try changing {invalid_argument} to {allowed_types}."
-
-#, fuzzy
-msgid "Invalid Argument Type"
-msgstr "You cannot use {command} with {invalid_argument} because it is {invalid_type}. Try changing {invalid_argument} to {allowed_types}."
-
-msgid "Invalid At Command"
-msgstr ""
-
-#, fuzzy
-msgid "Invalid Space"
-msgstr "Oops! You started a line with a space on line {line_number}. Spaces confuse computers, can you remove it?"
-
-#, fuzzy
-msgid "Invalid Type Combination"
-msgstr "You cannot use {invalid_argument} and {invalid_argument_2} with {command} because one is {invalid_type} and the other is {invalid_type_2}. Try changing {invalid_argument} to {invalid_type_2} or {invalid_argument_2} to {invalid_type}."
-
-#, fuzzy
-msgid "Locked Language Feature"
-msgstr "You are using {concept}! That is awesome, but {concept} is not unlocked yet! It will be unlocked in a later level."
-
-#, fuzzy
-msgid "Lonely Echo"
-msgstr "You used an echo before an ask, or an echo without an ask. First ask for input, then echo."
-
-#, fuzzy
-msgid "Lonely Text"
-msgstr "It looks like you forgot to use a command with the text you put in line {line_number}"
-
-#, fuzzy
-msgid "Missing Command"
-msgstr "It looks like you forgot to use a command on line {line_number}."
-
-#, fuzzy
-msgid "Missing Inner Command"
-msgstr "It looks like you forgot to use a command with the {command} statement you used on line {line_number}."
-
-#, fuzzy
-msgid "No Indentation"
-msgstr "You used too few spaces in line {line_number}. You used {leading_spaces} spaces, which is not enough. Start every new block with {indent_size} spaces more than the line before."
-
-#, fuzzy
-msgid "Parse"
-msgstr "The code you entered is not valid Hedy code. There is a mistake on line {location[0]}, at position {location[1]}. You typed {character_found}, but that is not allowed."
-
-#, fuzzy
-msgid "Too Big"
-msgstr "Wow! Your program has an impressive {lines_of_code} lines of code! But we can only process {max_lines} lines in this level. Make your program smaller and try again."
-
-#, fuzzy
-msgid "Unexpected Indentation"
-msgstr "You used too many spaces in line {line_number}. You used {leading_spaces} spaces, which is too much. Start every new block with {indent_size} spaces more than the line before."
-
-#, fuzzy
-msgid "Unquoted Assignment"
-msgstr "From this level, you need to place texts to the right of the `is` between quotes. You forgot that for the text {text}."
-
-#, fuzzy
-msgid "Unquoted Equality Check"
-msgstr "If you want to check if a variable is equal to multiple words, the words should be surrounded by quotation marks!"
-
-#, fuzzy
-msgid "Unquoted Text"
-msgstr "Be careful. If you ask or print something, the text should start and finish with a quotation mark. You forgot one somewhere."
-
-#, fuzzy
-msgid "Unsupported Float"
-msgstr "Non-integer numbers are not supported yet but they will be in a few levels. For now change {value} to an integer."
-
-#, fuzzy
-msgid "Unsupported String Value"
-msgstr "Text values cannot contain {invalid_value}."
-
-#, fuzzy
-msgid "Var Undefined"
-msgstr "You tried to use the variable {name}, but you didn't set it. It is also possible that you were trying to use the word {name} but forgot quotation marks."
-
 #, fuzzy
 msgid "level_title"
 msgstr "Level"
 
 #, fuzzy
-msgid "unsaved_class_changes"
-msgstr "There are unsaved changes, are you sure you want to leave this page?"
-
-#, fuzzy
-msgid "teacher_welcome"
-msgstr "Welcome to Hedy! Your are now the proud owner of a teachers account which allows you to create classes and invite students."
-
-#, fuzzy
-msgid "Wrong Level"
-msgstr "That was correct Hedy code, but not at the right level. You wrote {offending_keyword} for level {working_level}. Tip: {tip}"
-
-#, fuzzy
-msgid "account_overview"
-msgstr "Account overview"
-
-#, fuzzy
-msgid "accounts_created"
-msgstr "Accounts where successfully created."
-
-#, fuzzy
-msgid "accounts_intro"
-msgstr "On this page you can create accounts for multiple students at the same time. It's also possible to directly add them to one of your classes. By pressing the green + on the bottom right of the page you can add extra rows. You can delete a row by pressing the corresponding red cross. Make sure no rows are empty when you press \"Create accounts\". Please keep in mind that every username needs to be unique and the password needs to be <b>at least</b> 6 characters."
-
-#, fuzzy
-msgid "achievement_earned"
-msgstr "You've earned an achievement!"
-
-#, fuzzy
-msgid "achievements"
-msgstr "achievements"
-
-#, fuzzy
-msgid "achievements_check_icon_alt"
-msgstr "You've earned an achievement!"
-
-#, fuzzy
-msgid "achievements_logo_alt"
-msgstr "achievements"
-
-#, fuzzy
-msgid "add_students"
-msgstr "students"
-
-#, fuzzy
-msgid "add_students_options"
-msgstr "Create student accounts"
-
-#, fuzzy
-msgid "admin"
-msgstr "Admin"
-
-#, fuzzy
-msgid "advance_button"
-msgstr "Go to level {level}"
-
-#, fuzzy
-msgid "adventure"
-msgstr "Adventure"
-
-#, fuzzy
-msgid "adventure_duplicate"
-msgstr "You already have an adventure with this name."
-
-#, fuzzy
-msgid "adventure_empty"
-msgstr "You didn't enter an adventure name!"
-
-#, fuzzy
-msgid "adventure_exp_1"
-msgstr "Type your adventure of choice on the right-hand side. After creating your adventure you can include it in one of your classes under \"customizations\". If you want to include a command in your adventure please use code anchors like this:"
-
-#, fuzzy
-msgid "adventure_exp_2"
-msgstr "If you want to show actual code snippets, for example to give student a template or example of the code. Please use pre anchors like this:"
-
-#, fuzzy
-msgid "adventure_exp_3"
-msgstr "You can use the \"preview\" button to view a styled version of your adventure. To view the adventure on a dedicated page, select \"view\" from the teachers page."
-
-#, fuzzy
-msgid "adventure_id_invalid"
-msgstr "This adventure id is invalid."
-
-#, fuzzy
-msgid "adventure_length"
-msgstr "Your adventure has to be at least 20 characters."
-
-#, fuzzy
-msgid "adventure_name_invalid"
-msgstr "This adventure name is invalid."
-
-#, fuzzy
-msgid "adventure_prompt"
-msgstr "Please enter the name of the adventure"
-
-#, fuzzy
-msgid "adventure_terms"
-msgstr "I agree that my adventure might be made publicly available on Hedy."
-
-#, fuzzy
-msgid "adventure_updated"
-msgstr "The adventure has been updated!"
-
-#, fuzzy
-msgid "ago"
-msgstr "{timestamp} ago"
-
-#, fuzzy
-msgid "agree_invalid"
-msgstr "You have to agree with the privacy terms."
-
-#, fuzzy
-msgid "agree_third_party"
-msgstr "I consent to being contacted by partners of Leiden University with sales opportunities (optional)"
-
-#, fuzzy
-msgid "agree_with"
-msgstr "I agree to the"
-
-#, fuzzy
-msgid "ajax_error"
-msgstr "There was an error, please try again."
-
-#, fuzzy
-msgid "all"
-msgstr ""
-
-#, fuzzy
-msgid "all_class_highscores"
-msgstr "All students visible in class highscores"
-
-#, fuzzy
-msgid "already_account"
-msgstr "Already have an account?"
-
-#, fuzzy
-msgid "already_program_running"
-msgstr "There is already a program running, finish that one first."
-
-#, fuzzy
-msgid "already_teacher"
-msgstr "You already have a teacher account."
-
-#, fuzzy
-msgid "already_teacher_request"
-msgstr "You already have a pending teacher request."
-
-#, fuzzy
-msgid "amount_created"
-msgstr "programs created"
-
-#, fuzzy
-msgid "amount_saved"
-msgstr "programs saved"
-
-#, fuzzy
-msgid "amount_submitted"
-msgstr "programs submitted"
-
-#, fuzzy
-msgid "answer_invalid"
-msgstr "Your password is invalid."
-
-#, fuzzy
-msgid "are_you_sure"
-msgstr "Are you sure? You cannot revert this action."
-
-#, fuzzy
-msgid "ask_needs_var"
-msgstr "Starting in level 2, ask needs to be used with a variable. Example: name is ask What are you called?"
-
-#, fuzzy
-msgid "available_adventures_level"
-msgstr ""
-
-#, fuzzy
-msgid "back_to_class"
-msgstr "Go back to class"
-
-#, fuzzy
-msgid "back_to_teachers_page"
-msgstr "Go back to teachers page"
-
-#, fuzzy
-msgid "become_a_sponsor"
-msgstr "Become a sponsor"
-
-#, fuzzy
-msgid "birth_year"
-msgstr "Birth year"
-
-#, fuzzy
-msgid "by"
-msgstr "by"
-
-msgid "Invalid At Command"
-msgstr ""
-
-#, fuzzy
-msgid "cancel"
-msgstr "Cancel"
-
-#, fuzzy
-msgid "catch_index_exception"
-msgstr "You tried to access the list {list_name} but it is either empty or the index is not there."
-
-#, fuzzy
-msgid "certificate"
-msgstr "Certificate of Completion"
-
-#, fuzzy
-msgid "certified_teacher"
-msgstr "Certified teacher"
-
-#, fuzzy
-msgid "change_password"
-msgstr "Change password"
-
-#, fuzzy
-msgid "cheatsheet_title"
-msgstr "Cheatsheet"
-
-#, fuzzy
-msgid "class_already_joined"
-msgstr "You are already a student of class"
-
-#, fuzzy
-msgid "class_customize_success"
-msgstr "Class successfully customized."
-
-#, fuzzy
-msgid "class_logs"
-msgstr "Last login"
-
-#, fuzzy
-<<<<<<< HEAD
-msgid "back_to_class"
-msgstr "Go back to class"
-=======
-msgid "class_name_duplicate"
-msgstr "You already have a class with this name."
-
-#, fuzzy
-msgid "class_name_empty"
-msgstr "You didn't enter a class name!"
-
-#, fuzzy
-msgid "class_name_invalid"
-msgstr "This class name is invalid."
-
-#, fuzzy
-msgid "class_name_prompt"
-msgstr "Please enter the name of the class"
-
-#, fuzzy
-msgid "class_stats"
-msgstr "Class statistics"
-
-#, fuzzy
-msgid "classes_invalid"
-msgstr "The list of selected classes is invalid"
-
-#, fuzzy
-msgid "comma"
-msgstr "a comma"
-
-#, fuzzy
-msgid "commands"
-msgstr "Commands"
-
-msgid "congrats_message"
-msgstr "{username}, Hedyを修了しておめでとうございます！"
-
-#, fuzzy
-msgid "content_invalid"
-msgstr "This adventure is invalid."
->>>>>>> 72cba453
-
-#, fuzzy
-msgid "contributor"
-msgstr "Contributor"
-
-#, fuzzy
-msgid "copy_clipboard"
-msgstr "Successfully copied to clipboard"
-
-#, fuzzy
-msgid "copy_join_link"
-msgstr "Please copy and paste this link into a new tab:"
-
-#, fuzzy
-<<<<<<< HEAD
-msgid "highest_level_reached"
-msgstr "Highest level reached"
-
-#, fuzzy
-msgid "number_programs"
-msgstr "Number of programs"
-
-#, fuzzy
-msgid "programs"
-msgstr "Programs"
-=======
-msgid "copy_link_success"
-msgstr "Copy link to share"
->>>>>>> 72cba453
-
-#, fuzzy
-msgid "copy_link_to_share"
-msgstr "Copy link to share"
-
-#, fuzzy
-msgid "copy_mail_link"
-msgstr "Please copy and paste this link into a new tab:"
-
-#, fuzzy
-msgid "correct_answer"
-msgstr "The correct answer is"
-
-#, fuzzy
-msgid "country"
-msgstr "Country"
-
-#, fuzzy
-msgid "country_invalid"
-msgstr "Please select a valid country."
-
-#, fuzzy
-msgid "country_title"
-msgstr "Please select a valid country."
-
-#, fuzzy
-msgid "create_account"
-msgstr "Create account"
-
-#, fuzzy
-msgid "create_accounts"
-msgstr "Create multiple accounts"
-
-#, fuzzy
-msgid "create_accounts_prompt"
-msgstr "Are you sure you want to create these accounts?"
-
-#, fuzzy
-msgid "create_adventure"
-msgstr "Create adventure"
-
-#, fuzzy
-msgid "create_class"
-msgstr "Create a new class"
-
-#, fuzzy
-msgid "create_multiple_accounts"
-msgstr "Create multiple accounts"
-
-#, fuzzy
-msgid "create_public_profile"
-msgstr "Create public profile"
-
-#, fuzzy
-msgid "create_question"
-msgstr "Do you want to create one?"
-
-#, fuzzy
-msgid "create_student_account"
-msgstr "Create an account"
-
-#, fuzzy
-msgid "create_student_account_explanation"
-msgstr "You can save your own programs with an account."
-
-#, fuzzy
-msgid "create_teacher_account"
-msgstr "Create a teacher account"
-
-#, fuzzy
-msgid "create_teacher_account_explanation"
-msgstr "With a teacher account, you can save your programs and see the results of your students."
-
-#, fuzzy
-msgid "creator"
-msgstr "Creator"
-
-#, fuzzy
-msgid "current_password"
-msgstr "Current password"
-
-#, fuzzy
-msgid "customization_deleted"
-msgstr "Customizations successfully deleted."
-
-#, fuzzy
-msgid "customize_adventure"
-msgstr "Customize adventure"
-
-#, fuzzy
-msgid "customize_class"
-msgstr "Customize class"
-
-#, fuzzy
-msgid "customize_class_exp_1"
-msgstr "Hi! On this page you can customize your class. By selecting levels and adventures you can choose what your student can see. You can also add your own created adventures to levels. All levels and default adventures will be selected by default. <b>Notice:</b> Not every adventure is available for every level! Settings up your customizations goes as follows:"
-
-#, fuzzy
-msgid "customize_class_exp_2"
-msgstr "You can always change these settings later on. For example, you can make specific adventures or levels available while teaching a class. This way it's easy for you to determine which level and adventures your students will be working on. If you want to make everything available for your class it is easiest to remove the customization all together."
-
-#, fuzzy
-msgid "customize_class_step_1"
-msgstr "Select levels for your class by pressing the \"level buttons\""
-
-#, fuzzy
-msgid "customize_class_step_2"
-msgstr "\"Checkboxes\" will appear for the adventures available for the chosen levels"
-
-#, fuzzy
-msgid "customize_class_step_3"
-msgstr "Select the adventures you want to make available"
-
-#, fuzzy
-<<<<<<< HEAD
-msgid "create_multiple_accounts"
-msgstr "Create multiple accounts"
-=======
-msgid "customize_class_step_4"
-msgstr "Click the name of an adventure to (de)select for all levels"
-
-#, fuzzy
-msgid "customize_class_step_5"
-msgstr "Add personal adventures"
->>>>>>> 72cba453
-
-#, fuzzy
-msgid "customize_class_step_6"
-msgstr "Selecting an opening date for each level (you can also leave it empty)"
-
-#, fuzzy
-msgid "customize_class_step_7"
-msgstr "Selection other settings"
-
-#, fuzzy
-<<<<<<< HEAD
-msgid "download_login_credentials"
-msgstr "Do you want to download the login credentials after the accounts creation?"
-=======
-msgid "customize_class_step_8"
-msgstr "Choose \"Save\" -> You're done!"
-
-#, fuzzy
-msgid "dash"
-msgstr "a dash"
->>>>>>> 72cba453
-
-#, fuzzy
-msgid "default_403"
-msgstr "Looks like you aren't authorized..."
-
-#, fuzzy
-msgid "default_404"
-msgstr "We could not find that page..."
-
-#, fuzzy
-msgid "default_500"
-msgstr "Something went wrong..."
-
-#, fuzzy
-msgid "delete"
-msgstr "Delete"
-
-#, fuzzy
-msgid "delete_adventure_prompt"
-msgstr "Are you sure you want to remove this adventure?"
-
-#, fuzzy
-msgid "delete_class_prompt"
-msgstr "Are you sure you want to delete the class?"
-
-#, fuzzy
-msgid "delete_confirm"
-msgstr "Are you sure you want to delete the program?"
-
-#, fuzzy
-msgid "delete_invite"
-msgstr "Delete invitation"
-
-#, fuzzy
-msgid "delete_invite_prompt"
-msgstr "Are you sure you want to remove this class invitation?"
-
-#, fuzzy
-msgid "delete_public"
-msgstr "Delete public profile"
-
-#, fuzzy
-msgid "delete_success"
-msgstr "Program deleted successfully."
-
-#, fuzzy
-msgid "destroy_profile"
-msgstr "Delete profile"
-
-#, fuzzy
-msgid "developers_mode"
-msgstr "Programmer's mode"
-
-#, fuzzy
-msgid "directly_add_adventure_to_classes"
-msgstr "Do you want to add this adventure directly to one of your classes?"
-
-#, fuzzy
-msgid "directly_available"
-msgstr "Directly open"
-
-#, fuzzy
-msgid "disabled_button_locked"
-msgstr "Your teacher hasn't unlocked this level yet"
-
-#, fuzzy
-msgid "disabled_button_quiz"
-msgstr "Your quiz score is below the threshold, try again!"
-
-#, fuzzy
-msgid "discord_server"
-msgstr "Discord server"
-
-#, fuzzy
-msgid "distinguished_user"
-msgstr "Distinguished user"
-
-#, fuzzy
-msgid "double quotes"
-msgstr "double quotes"
-
-#, fuzzy
-msgid "download"
-msgstr "Download"
-
-#, fuzzy
-msgid "download_login_credentials"
-msgstr "Do you want to download the login credentials after the accounts creation?"
-
-#, fuzzy
-msgid "duplicate"
-msgstr "Duplicate"
-
-#, fuzzy
-msgid "echo_out"
-msgstr "Starting in level 2 echo is no longer needed. You can repeat an answer with ask and print now. Example: name is ask What are you called? printhello name"
-
-#, fuzzy
-msgid "edit_code_button"
-msgstr "Edit code"
-
-#, fuzzy
-msgid "email"
-msgstr "Email"
-
-#, fuzzy
-msgid "email_invalid"
-msgstr "Please enter a valid email."
-
-#, fuzzy
-msgid "end_quiz"
-msgstr "Quiz end"
-
-#, fuzzy
-msgid "english"
-msgstr "English"
-
-#, fuzzy
-msgid "enter"
-msgstr "Enter"
-
-#, fuzzy
-msgid "enter_password"
-msgstr "Enter a new password for"
-
-#, fuzzy
-msgid "enter_text"
-msgstr "Enter your answer here..."
-
-#, fuzzy
-msgid "error_logo_alt"
-msgstr "Error logo"
-
-#, fuzzy
-msgid "example_code_header"
-msgstr "Example Hedy Code"
-
-#, fuzzy
-msgid "exclamation mark"
-msgstr "an exclamation mark"
-
-#, fuzzy
-msgid "exercise"
-msgstr "Exercise"
-
-#, fuzzy
-msgid "exercise_doesnt_exist"
-msgstr "This exercise doesn't exist"
-
-#, fuzzy
-msgid "exists_email"
-msgstr "That email is already in use."
-
-#, fuzzy
-msgid "exists_username"
-msgstr "That username is already in use."
-
-#, fuzzy
-msgid "experience_invalid"
-msgstr "Please select a valid experience, choose (Yes, No)."
-
-#, fuzzy
-msgid "expiration_date"
-msgstr "Expiration date"
-
-#, fuzzy
-msgid "explore_explanation"
-msgstr "On this page you can look through programs created by other Hedy users. You can filter on both a Hedy level and adventure. Click on \"View program\" to open a program and run it. Programs with a red header contain a mistake. You can still open the program, but running it will result in an error. You can of course try to fix it! If the creator has a public profile you can click their username to visit their profile. There you will find all their shared programs and much more!"
-
-#, fuzzy
-msgid "explore_programs"
-msgstr "Explore programs"
-
-#, fuzzy
-msgid "explore_programs_logo_alt"
-msgstr "Explore programs"
-
-#, fuzzy
-msgid "favourite_confirm"
-msgstr "Are you sure you want to set this program as your favourite?"
-
-#, fuzzy
-msgid "favourite_program"
-msgstr "Favourite program"
-
-#, fuzzy
-msgid "favourite_program_invalid"
-msgstr "Your chosen favourite program is invalid."
-
-#, fuzzy
-msgid "favourite_success"
-msgstr "Your program is set as favourite."
-
-#, fuzzy
-msgid "feedback_failure"
-msgstr "Wrong!"
-
-#, fuzzy
-msgid "feedback_success"
-msgstr "Good!"
-
-#, fuzzy
-msgid "female"
-msgstr "Female"
-
-#, fuzzy
-msgid "float"
-msgstr "a number"
-
-#, fuzzy
-msgid "for_teachers"
-msgstr "For teachers"
-
-#, fuzzy
-msgid "forgot_password"
-msgstr "Forgot your password?"
-
-#, fuzzy
-msgid "from_another_teacher"
-msgstr ""
-
-#, fuzzy
-<<<<<<< HEAD
-msgid "go_back_to_main"
-msgstr "Go back to main page"
-=======
-msgid "from_magazine_website"
-msgstr ""
-
-#, fuzzy
-msgid "from_video"
-msgstr ""
->>>>>>> 72cba453
-
-#, fuzzy
-msgid "fun_statistics_msg"
-msgstr "Here are some fun statistics!"
-
-#, fuzzy
-msgid "gender"
-msgstr "Gender"
-
-#, fuzzy
-msgid "gender_invalid"
-msgstr "Please select a valid gender, choose (Female, Male, Other)."
-
-#, fuzzy
-msgid "general"
-msgstr "General"
-
-#, fuzzy
-msgid "general_settings"
-msgstr "General settings"
-
-#, fuzzy
-msgid "generate_passwords"
-msgstr "Generate passwords"
-
-#, fuzzy
-msgid "get_certificate"
-msgstr "Get your certificate!"
-
-#, fuzzy
-msgid "go_back_to_main"
-msgstr "Go back to main page"
-
-#, fuzzy
-msgid "go_to_first_question"
-msgstr "Go to question 1"
-
-#, fuzzy
-msgid "go_to_question"
-msgstr "Go to question"
-
-#, fuzzy
-msgid "go_to_quiz_result"
-msgstr "Go to quiz result"
-
-#, fuzzy
-msgid "goto_profile"
-msgstr "Go to my profile"
-
-#, fuzzy
-msgid "heard_about_hedy"
-msgstr ""
-
-#, fuzzy
-msgid "heard_about_invalid"
-msgstr ""
-
-#, fuzzy
-msgid "hedy_achievements"
-msgstr "Hedy achievements"
-
-#, fuzzy
-msgid "hedy_choice_title"
-msgstr "Hedy's Choice"
-
-#, fuzzy
-msgid "hedy_logo_alt"
-msgstr "Hedy logo"
-
-#, fuzzy
-<<<<<<< HEAD
-msgid "highscores"
-msgstr "Score"
-=======
-msgid "hedy_on_github"
-msgstr "Hedy on Github"
-
-#, fuzzy
-msgid "hedy_tutorial_logo_alt"
-msgstr "Start hedy tutorial"
->>>>>>> 72cba453
-
-#, fuzzy
-msgid "hello_world"
-msgstr "Hello world!"
-
-#, fuzzy
-msgid "hidden"
-msgstr "Hidden"
-
-#, fuzzy
-msgid "hide_cheatsheet"
-msgstr "Hide cheatsheet"
-
-#, fuzzy
-msgid "hide_keyword_switcher"
-msgstr "Hide keyword switcher"
-
-#, fuzzy
-msgid "hide_parsons"
-msgstr "Hide parsons"
-
-#, fuzzy
-msgid "hide_quiz"
-msgstr "Hide quiz"
-
-#, fuzzy
-msgid "highest_level_reached"
-msgstr "Highest level reached"
-
-#, fuzzy
-msgid "highest_quiz_score"
-msgstr "Highest quiz score"
-
-#, fuzzy
-msgid "highscore_explanation"
-msgstr "On this page you can look through programs created by other Hedy users. You can filter on both a Hedy level and adventure. Click on \"View program\" to open a program and run it. Programs with a red header contain a mistake. You can still open the program, but running it will result in an error. You can of course try to fix it! If the creator has a public profile you can click their username to visit their profile. There you will find all their shared programs and much more!"
-
-#, fuzzy
-<<<<<<< HEAD
-msgid "welcome"
-msgstr "Welcome"
-=======
-msgid "highscore_no_public_profile"
-msgstr "You don't have a public profile and are therefore not listed on the highscores. Do you wish to create one?"
-
-#, fuzzy
-msgid "highscores"
-msgstr "Score"
-
-#, fuzzy
-msgid "hint"
-msgstr "Hint?"
-
-#, fuzzy
-msgid "image_invalid"
-msgstr "The image you chose image is invalid."
-
-#, fuzzy
-msgid "input"
-msgstr "input from ask"
-
-#, fuzzy
-msgid "integer"
-msgstr "a number"
-
-#, fuzzy
-msgid "invalid_class_link"
-msgstr "Invalid link for joining the class."
-
-#, fuzzy
-msgid "invalid_teacher_invitation_code"
-msgstr "The teacher invitation code is invalid. To become a teacher, reach out to hello@hedy.org."
-
-#, fuzzy
-msgid "invalid_tutorial_step"
-msgstr "Invalid tutorial step"
-
-#, fuzzy
-msgid "invalid_username_password"
-msgstr "Invalid username/password."
-
-#, fuzzy
-msgid "invite_by_username"
-msgstr "All usernames need to be unique."
-
-#, fuzzy
-msgid "invite_date"
-msgstr "Invite date"
-
-#, fuzzy
-msgid "invite_message"
-msgstr "You have received an invitation to join class"
-
-#, fuzzy
-msgid "invite_prompt"
-msgstr "Enter a username"
-
-#, fuzzy
-msgid "join_class"
-msgstr "Join class"
-
-#, fuzzy
-msgid "join_prompt"
-msgstr "You need to have an account to join a class. Would you like to login now?"
-
-#, fuzzy
-msgid "keyword_language_invalid"
-msgstr "Please select a valid keyword language (select English or your own language)."
-
-#, fuzzy
-msgid "language_invalid"
-msgstr "Please select a valid language."
-
-#, fuzzy
-msgid "languages"
-msgstr "Which of these programming languages have you used before?"
-
-#, fuzzy
-msgid "last_achievement"
-msgstr "Last earned achievement"
-
-#, fuzzy
-msgid "last_edited"
-msgstr "Last edited"
-
-#, fuzzy
-msgid "last_login"
-msgstr "Last login"
-
-#, fuzzy
-msgid "last_update"
-msgstr "Last update"
-
-#, fuzzy
-msgid "lastname"
-msgstr "Last Name"
-
-#, fuzzy
-msgid "leave_class"
-msgstr "Leave class"
-
-#, fuzzy
-msgid "level"
-msgstr "Level"
-
-#, fuzzy
-msgid "level_invalid"
-msgstr "This Hedy level in invalid."
-
-msgid "level_not_class"
-msgstr "まだこのレベルはあなたのクラスで使えません"
-
-#, fuzzy
-msgid "level_title"
-msgstr "Level"
-
-#, fuzzy
 msgid "link"
 msgstr "Link"
 
@@ -1127,7 +997,6 @@
 #, fuzzy
 msgid "login_long"
 msgstr "Log in to your account"
->>>>>>> 72cba453
 
 #, fuzzy
 msgid "logout"
@@ -1273,18 +1142,6 @@
 msgstr "Home"
 
 #, fuzzy
-<<<<<<< HEAD
-msgid "tutorial"
-msgstr "Tutorial"
-
-#, fuzzy
-msgid "cheatsheet_title"
-msgstr "Cheatsheet"
-
-#, fuzzy
-msgid "commands"
-msgstr "Commands"
-=======
 msgid "nested blocks"
 msgstr "a block in a block"
 
@@ -1299,7 +1156,6 @@
 #, fuzzy
 msgid "next_exercise"
 msgstr "Next exercise"
->>>>>>> 72cba453
 
 #, fuzzy
 msgid "next_step_tutorial"
@@ -1310,10 +1166,6 @@
 msgstr "No"
 
 #, fuzzy
-msgid "login"
-msgstr "Log in"
-
-#, fuzzy
 msgid "no_account"
 msgstr "No account?"
 
@@ -1343,200 +1195,186 @@
 msgstr "この冒険は存在しません！"
 
 #, fuzzy
-<<<<<<< HEAD
-msgid "teacher_manual"
-msgstr "Teacher manual"
+msgid "no_such_class"
+msgstr "No such Hedy class."
+
+msgid "no_such_highscore"
+msgstr "最高記録"
+
+msgid "no_such_level"
+msgstr "このレベルは存在しません！"
+
+msgid "no_such_program"
+msgstr "そのプログラムはありません！"
+
+msgid "not_enrolled"
+msgstr "このクラスのメンバーじゃないみたい！"
+
+msgid "not_teacher"
+msgstr "あなたは先生じゃないみたい！"
+
+#, fuzzy
+msgid "number"
+msgstr "a number"
+
+#, fuzzy
+msgid "number_achievements"
+msgstr "Number of achievements"
+
+#, fuzzy
+msgid "number_lines"
+msgstr "Number of lines"
+
+#, fuzzy
+msgid "number_programs"
+msgstr "Number of programs"
+
+#, fuzzy
+msgid "ok"
+msgstr "OK"
+
+#, fuzzy
+msgid "open"
+msgstr "Open"
+
+#, fuzzy
+msgid "opening_date"
+msgstr "Opening date"
+
+#, fuzzy
+msgid "opening_dates"
+msgstr "Opening dates"
+
+#, fuzzy
+msgid "option"
+msgstr "Option"
+
+#, fuzzy
+msgid "or"
+msgstr "or"
+
+#, fuzzy
+msgid "other"
+msgstr "Other"
+
+#, fuzzy
+msgid "other_block"
+msgstr "Another block language"
+
+#, fuzzy
+msgid "other_settings"
+msgstr "Other settings"
+
+#, fuzzy
+msgid "other_source"
+msgstr ""
+
+#, fuzzy
+msgid "other_text"
+msgstr "Another text language"
+
+#, fuzzy
+msgid "overwrite_warning"
+msgstr "You already have a program with this name, saving this program will replace the old one. Are you sure?"
+
+#, fuzzy
+msgid "page"
+msgstr "page"
+
+msgid "page_not_found"
+msgstr "そのページを見つけられませんでした！"
+
+#, fuzzy
+msgid "parsons_title"
+msgstr "Dragging"
+
+#, fuzzy
+msgid "password"
+msgstr "Password"
+
+#, fuzzy
+msgid "password_change_not_allowed"
+msgstr "You're not allowed to change the password of this user."
+
+#, fuzzy
+msgid "password_change_prompt"
+msgstr "Are you sure you want to change this password?"
+
+#, fuzzy
+msgid "password_change_success"
+msgstr "Password of your student is successfully changed."
+
+#, fuzzy
+msgid "password_invalid"
+msgstr "Your password is invalid."
+
+#, fuzzy
+msgid "password_repeat"
+msgstr "Repeat password"
+
+#, fuzzy
+msgid "password_resetted"
+msgstr "Your password has been successfully reset. You are being redirected to the login page."
+
+#, fuzzy
+msgid "password_six"
+msgstr "Your password must contain at least six characters."
+
+#, fuzzy
+msgid "password_updated"
+msgstr "Password updated."
+
+#, fuzzy
+msgid "passwords_six"
+msgstr "All passwords need to be six characters or longer."
+
+#, fuzzy
+msgid "pending_invites"
+msgstr "Pending invites"
+
+#, fuzzy
+msgid "percentage"
+msgstr "percentage"
+
+#, fuzzy
+msgid "percentage_achieved"
+msgstr "Achieved by {percentage}% of the users"
+
+#, fuzzy
+msgid "period"
+msgstr "a period"
+
+#, fuzzy
+msgid "personal_text"
+msgstr "Personal text"
+
+#, fuzzy
+msgid "personal_text_invalid"
+msgstr "Your personal text is invalid."
+
+#, fuzzy
+msgid "postfix_classname"
+msgstr "Postfix classname"
+
+#, fuzzy
+msgid "preferred_keyword_language"
+msgstr "Preferred keyword language"
+
+#, fuzzy
+msgid "preferred_language"
+msgstr "Preferred language"
+
+#, fuzzy
+msgid "preview"
+msgstr "Preview"
+
+#, fuzzy
+msgid "previous_campaigns"
+msgstr "View previous campaigns"
 
 #, fuzzy
 msgid "privacy_terms"
 msgstr "privacy terms"
-=======
-msgid "no_such_class"
-msgstr "No such Hedy class."
->>>>>>> 72cba453
-
-msgid "no_such_highscore"
-msgstr "最高記録"
-
-msgid "no_such_level"
-msgstr "このレベルは存在しません！"
-
-msgid "no_such_program"
-msgstr "そのプログラムはありません！"
-
-msgid "not_enrolled"
-msgstr "このクラスのメンバーじゃないみたい！"
-
-msgid "not_teacher"
-msgstr "あなたは先生じゃないみたい！"
-
-#, fuzzy
-msgid "number"
-msgstr "a number"
-
-#, fuzzy
-msgid "number_achievements"
-msgstr "Number of achievements"
-
-#, fuzzy
-<<<<<<< HEAD
-msgid "teacher_account_request"
-msgstr "You have a pending teacher account request"
-=======
-msgid "number_lines"
-msgstr "Number of lines"
-
-#, fuzzy
-msgid "number_programs"
-msgstr "Number of programs"
-
-#, fuzzy
-msgid "ok"
-msgstr "OK"
->>>>>>> 72cba453
-
-#, fuzzy
-msgid "open"
-msgstr "Open"
-
-#, fuzzy
-msgid "opening_date"
-msgstr "Opening date"
-
-#, fuzzy
-msgid "opening_dates"
-msgstr "Opening dates"
-
-#, fuzzy
-msgid "option"
-msgstr "Option"
-
-#, fuzzy
-msgid "or"
-msgstr "or"
-
-#, fuzzy
-msgid "other"
-msgstr "Other"
-
-#, fuzzy
-msgid "other_block"
-msgstr "Another block language"
-
-#, fuzzy
-msgid "other_settings"
-msgstr "Other settings"
-
-#, fuzzy
-msgid "other_source"
-msgstr ""
-
-#, fuzzy
-msgid "other_text"
-msgstr "Another text language"
-
-#, fuzzy
-msgid "overwrite_warning"
-msgstr "You already have a program with this name, saving this program will replace the old one. Are you sure?"
-
-#, fuzzy
-msgid "page"
-msgstr "page"
-
-msgid "page_not_found"
-msgstr "そのページを見つけられませんでした！"
-
-#, fuzzy
-msgid "parsons_title"
-msgstr "Dragging"
-
-#, fuzzy
-msgid "password"
-msgstr "Password"
-
-#, fuzzy
-msgid "password_change_not_allowed"
-msgstr "You're not allowed to change the password of this user."
-
-#, fuzzy
-msgid "password_change_prompt"
-msgstr "Are you sure you want to change this password?"
-
-#, fuzzy
-msgid "password_change_success"
-msgstr "Password of your student is successfully changed."
-
-#, fuzzy
-msgid "password_invalid"
-msgstr "Your password is invalid."
-
-#, fuzzy
-msgid "password_repeat"
-msgstr "Repeat password"
-
-#, fuzzy
-msgid "password_resetted"
-msgstr "Your password has been successfully reset. You are being redirected to the login page."
-
-#, fuzzy
-msgid "password_six"
-msgstr "Your password must contain at least six characters."
-
-#, fuzzy
-msgid "password_updated"
-msgstr "Password updated."
-
-#, fuzzy
-msgid "passwords_six"
-msgstr "All passwords need to be six characters or longer."
-
-#, fuzzy
-msgid "pending_invites"
-msgstr "Pending invites"
-
-#, fuzzy
-msgid "percentage"
-msgstr "percentage"
-
-#, fuzzy
-msgid "percentage_achieved"
-msgstr "Achieved by {percentage}% of the users"
-
-#, fuzzy
-msgid "period"
-msgstr "a period"
-
-#, fuzzy
-msgid "personal_text"
-msgstr "Personal text"
-
-#, fuzzy
-msgid "personal_text_invalid"
-msgstr "Your personal text is invalid."
-
-#, fuzzy
-msgid "postfix_classname"
-msgstr "Postfix classname"
-
-#, fuzzy
-msgid "preferred_keyword_language"
-msgstr "Preferred keyword language"
-
-#, fuzzy
-msgid "preferred_language"
-msgstr "Preferred language"
-
-#, fuzzy
-msgid "preview"
-msgstr "Preview"
-
-#, fuzzy
-msgid "previous_campaigns"
-msgstr "View previous campaigns"
-
-#, fuzzy
-msgid "privacy_terms"
-msgstr "privacy terms"
 
 #, fuzzy
 msgid "profile_logo_alt"
@@ -1574,21 +1412,8 @@
 msgstr "Programs"
 
 #, fuzzy
-<<<<<<< HEAD
-msgid "delete_confirm"
-msgstr "Are you sure you want to delete the program?"
-
-#, fuzzy
-msgid "delete"
-msgstr "Delete"
-
-#, fuzzy
-msgid "unshare_confirm"
-msgstr "Are you sure you want to make the program private?"
-=======
 msgid "programs_created"
 msgstr "Programs created"
->>>>>>> 72cba453
 
 #, fuzzy
 msgid "programs_saved"
@@ -1635,14 +1460,6 @@
 msgstr "This question does not exist"
 
 #, fuzzy
-<<<<<<< HEAD
-msgid "program_header"
-msgstr "My programs"
-
-#, fuzzy
-msgid "no_shared_programs"
-msgstr "has no shared programs..."
-=======
 msgid "question_invalid"
 msgstr "Your token is invalid."
 
@@ -1704,7 +1521,6 @@
 #, fuzzy
 msgid "repeat_new_password"
 msgstr "Repeat new password"
->>>>>>> 72cba453
 
 #, fuzzy
 msgid "report_failure"
@@ -1763,10 +1579,6 @@
 msgstr "Save"
 
 #, fuzzy
-msgid "save_code_button"
-msgstr "Save code"
-
-#, fuzzy
 msgid "save_parse_warning"
 msgstr "This program contains an error, are you sure you want to save it?"
 
@@ -1819,285 +1631,76 @@
 msgstr "Send me a password recovery link"
 
 #, fuzzy
-<<<<<<< HEAD
-msgid "parsons_title"
-msgstr "Dragging"
-
-#, fuzzy
-msgid "quiz_tab"
-msgstr "Quiz"
-
-#, fuzzy
-msgid "example_code_header"
-msgstr "Example Hedy Code"
-
-#, fuzzy
-msgid "search"
-msgstr "Search..."
-
-#, fuzzy
-msgid "variables"
-msgstr "Variables"
-
-#, fuzzy
-msgid "enter_text"
-msgstr "Enter your answer here..."
-
-#, fuzzy
-msgid "enter"
-msgstr "Enter"
-
-#, fuzzy
-msgid "pygame_waiting_for_input"
-msgstr "Waiting for a button press..."
-
-#, fuzzy
-msgid "already_program_running"
-msgstr "There is already a program running, finish that one first."
-
-#, fuzzy
-msgid "run_code_button"
-msgstr "Run code"
-
-#, fuzzy
-msgid "stop_code_button"
-msgstr "Stop program"
-
-#, fuzzy
-msgid "next_exercise"
-msgstr "Next exercise"
-
-#, fuzzy
-msgid "edit_code_button"
-msgstr "Edit code"
-
-#, fuzzy
-msgid "repair_program_logo_alt"
-msgstr "Repair program icon"
-
-#, fuzzy
-msgid "read_code_label"
-msgstr "Read aloud"
-
-#, fuzzy
-msgid "regress_button"
-msgstr "Go back to level {level}"
-
-#, fuzzy
-msgid "disabled_button_locked"
-msgstr "Your teacher hasn't unlocked this level yet"
-
-#, fuzzy
-msgid "advance_button"
-msgstr "Go to level {level}"
-
-#, fuzzy
-msgid "disabled_button_quiz"
-msgstr "Your quiz score is below the threshold, try again!"
-
-#, fuzzy
-msgid "developers_mode"
-msgstr "Programmer's mode"
-
-#, fuzzy
-msgid "hedy_logo_alt"
-msgstr "Hedy logo"
-
-#, fuzzy
-msgid "nav_start"
-msgstr "Home"
-
-#, fuzzy
-msgid "nav_hedy"
-msgstr "Hedy"
-
-#, fuzzy
-msgid "nav_explore"
-msgstr "Explore"
-
-#, fuzzy
-msgid "for_teachers"
-msgstr "For teachers"
-
-#, fuzzy
-msgid "my_achievements"
-msgstr "My achievements"
-
-#, fuzzy
-msgid "my_account"
-msgstr "My account"
-
-#, fuzzy
-msgid "logout"
-msgstr "Log out"
-
-#, fuzzy
-msgid "exercise"
-msgstr "Exercise"
-
-#, fuzzy
-msgid "what_should_my_code_do"
-msgstr "What should my code do?"
-
-#, fuzzy
-msgid "quiz_logo_alt"
-msgstr "Quiz logo"
+msgid "sent_by"
+msgstr "This invitation is sent by"
+
+#, fuzzy
+msgid "sent_password_recovery"
+msgstr "You should soon receive an email with instructions on how to reset your password."
+
+#, fuzzy
+msgid "settings"
+msgstr "My personal settings"
+
+#, fuzzy
+msgid "share"
+msgstr "Share"
+
+#, fuzzy
+msgid "share_confirm"
+msgstr "Are you sure you want to make the program public?"
+
+#, fuzzy
+msgid "share_success_detail"
+msgstr "Program shared successfully."
+
+#, fuzzy
+msgid "signup_student_or_teacher"
+msgstr "Are you a student or a teacher?"
+
+#, fuzzy
+msgid "single quotes"
+msgstr "a single quote"
+
+#, fuzzy
+msgid "slash"
+msgstr "a slash"
+
+#, fuzzy
+msgid "social_media"
+msgstr ""
+
+#, fuzzy
+msgid "something_went_wrong_keyword_parsing"
+msgstr ""
+
+#, fuzzy
+msgid "space"
+msgstr "a space"
+
+#, fuzzy
+msgid "star"
+msgstr "a star"
+
+#, fuzzy
+msgid "start_hedy_tutorial"
+msgstr "Start hedy tutorial"
+
+#, fuzzy
+msgid "start_programming"
+msgstr "Start programming"
+
+#, fuzzy
+msgid "start_programming_logo_alt"
+msgstr "Start programming"
 
 #, fuzzy
 msgid "start_quiz"
 msgstr "Start quiz"
 
 #, fuzzy
-msgid "go_to_first_question"
-msgstr "Go to question 1"
-
-#, fuzzy
-msgid "question"
-msgstr "Question"
-
-#, fuzzy
-msgid "hint"
-msgstr "Hint?"
-
-#, fuzzy
-msgid "submit_answer"
-msgstr "Answer question"
-
-#, fuzzy
-msgid "feedback_success"
-msgstr "Good!"
-
-#, fuzzy
-msgid "feedback_failure"
-msgstr "Wrong!"
-
-#, fuzzy
-msgid "correct_answer"
-msgstr "The correct answer is"
-
-#, fuzzy
-msgid "go_to_question"
-msgstr "Go to question"
-
-#, fuzzy
-msgid "go_to_quiz_result"
-msgstr "Go to quiz result"
-
-#, fuzzy
-msgid "end_quiz"
-msgstr "Quiz end"
-
-#, fuzzy
-msgid "score"
-msgstr "Score"
-
-#, fuzzy
-msgid "get_certificate"
-msgstr "Get your certificate!"
-
-#, fuzzy
-msgid "certificate"
-msgstr "Certificate of Completion"
-
-#, fuzzy
-msgid "fun_statistics_msg"
-msgstr "Here are some fun statistics!"
-
-#, fuzzy
-msgid "highest_quiz_score"
-msgstr "Highest quiz score"
-
-#, fuzzy
-msgid "longest_program"
-msgstr "Longest program"
-
-#, fuzzy
-msgid "number_achievements"
-msgstr "Number of achievements"
-
-#, fuzzy
-msgid "percentage_achieved"
-msgstr "Achieved by {percentage}% of the users"
-=======
-msgid "sent_by"
-msgstr "This invitation is sent by"
->>>>>>> 72cba453
-
-#, fuzzy
-msgid "sent_password_recovery"
-msgstr "You should soon receive an email with instructions on how to reset your password."
-
-#, fuzzy
-msgid "settings"
-msgstr "My personal settings"
-
-#, fuzzy
-msgid "share"
-msgstr "Share"
-
-#, fuzzy
-msgid "share_code_button"
-msgstr "Save & share code"
-
-#, fuzzy
-msgid "share_confirm"
-msgstr "Are you sure you want to make the program public?"
-
-#, fuzzy
-msgid "share_success_detail"
-msgstr "Program shared successfully."
-
-#, fuzzy
-msgid "signup_student_or_teacher"
-msgstr "Are you a student or a teacher?"
-
-#, fuzzy
-msgid "single quotes"
-msgstr "a single quote"
-
-#, fuzzy
-msgid "slash"
-msgstr "a slash"
-
-#, fuzzy
-msgid "social_media"
-msgstr ""
-
-#, fuzzy
-msgid "something_went_wrong_keyword_parsing"
-msgstr ""
-
-#, fuzzy
-msgid "space"
-msgstr "a space"
-
-#, fuzzy
-msgid "star"
-msgstr "a star"
-
-#, fuzzy
-msgid "start_hedy_tutorial"
-msgstr "Start hedy tutorial"
-
-#, fuzzy
-msgid "start_programming"
-msgstr "Start programming"
-
-#, fuzzy
-msgid "start_programming_logo_alt"
-msgstr "Start programming"
-
-#, fuzzy
-msgid "start_quiz"
-msgstr "Start quiz"
-
-#, fuzzy
 msgid "start_teacher_tutorial"
 msgstr "Start teacher tutorial"
-
-#, fuzzy
-msgid "step_title"
-msgstr "Assignment"
 
 #, fuzzy
 msgid "stop_code_button"
@@ -2307,10 +1910,6 @@
 msgstr "Try it"
 
 #, fuzzy
-msgid "tutorial"
-msgstr "Tutorial"
-
-#, fuzzy
 msgid "tutorial_code_snippet"
 msgstr ""
 "print Hello world!\n"
@@ -2458,6 +2057,9 @@
 msgid "your_personal_text"
 msgstr "Your personal text..."
 
+msgid "your_program"
+msgstr ""
+
 #~ msgid "create_account_explanation"
 #~ msgstr "Having your own account allows you to save your programs."
 
@@ -2487,12 +2089,21 @@
 
 #~ msgid "class"
 #~ msgstr "Class"
-<<<<<<< HEAD
+
+#~ msgid "commands"
+#~ msgstr "Commands"
+
+#~ msgid "english"
+#~ msgstr "English"
 
 #~ msgid "save_code_button"
 #~ msgstr "Save code"
 
 #~ msgid "share_code_button"
 #~ msgstr "Save & share code"
-=======
->>>>>>> 72cba453
+
+#~ msgid "step_title"
+#~ msgstr "Assignment"
+
+#~ msgid "tutorial"
+#~ msgstr "Tutorial"
