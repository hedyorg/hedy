--- conflicted
+++ resolved
@@ -1,22 +1,3 @@
-<<<<<<< HEAD
-#, fuzzy
-msgid "Access Before Assign"
-msgstr "You tried to use the variable {name} on line {access_line_number}, but you set it on line {definition_line_number}. Set a variable before using it."
-
-#, fuzzy
-msgid "Cyclic Var Definition"
-msgstr "The name {variable} needs to be set before you can use it on the right-hand side of the is command"
-
-msgid "Has Blanks"
-msgstr "Tink der om! Dyn koade is noch net ôf. Der stiet noch leech streepke yn, dêr moat de goede koade noch stean."
-
-msgid "Incomplete"
-msgstr "Tink derom, bist wat koade fergetten. Op rigel {line_number} moat der efter {incomplete_command} noch tekst komme."
-
-#, fuzzy
-msgid "Incomplete Repeat"
-msgstr "It looks like you forgot to use {command} with the repeat command you used on line {line_number}."
-=======
 msgid ""
 msgstr "Project-Id-Version: PACKAGE VERSION\nReport-Msgid-Bugs-To: \nPOT-Creation-Date: 2023-11-21 19:33+0100\nPO-Revision-Date: 2023-11-22 16:26+0000\nLast-Translator: Prefill add-on <noreply-addon-prefill@weblate.org>\nLanguage-Team: fy <LL@li.org>\nLanguage: fy\nMIME-Version: 1.0\nContent-Type: text/plain; charset=utf-8\nContent-Transfer-Encoding: 8bit\nPlural-Forms: nplurals=2; plural=n != 1;\nX-Generator: Weblate 5.2.1-rc\nGenerated-By: Babel 2.11.0\n"
 
@@ -47,44 +28,26 @@
 msgstr ""
 "It looks like you forgot to use {command} with the repeat command you used "
 "on line {line_number}."
->>>>>>> acf88d7c
 
 msgid "Invalid"
-msgstr "{invalid_command} is gjin commando yn Hedy level {level}. Bedoelst {guessed_command}?"
+msgstr ""
+"{invalid_command} is gjin commando yn Hedy level {level}. Bedoelst "
+"{guessed_command}?"
 
 #, fuzzy
 msgid "Invalid Argument"
-<<<<<<< HEAD
-msgstr "You cannot use the command {command} with {invalid_argument} . Try changing {invalid_argument} to {allowed_types}."
-=======
 msgstr ""
 "You cannot use the command {command} with {invalid_argument} . Try changing "
 "{invalid_argument} to {allowed_types}."
->>>>>>> acf88d7c
 
 #, fuzzy
 msgid "Invalid Argument Type"
-msgstr "You cannot use {command} with {invalid_argument} because it is {invalid_type}. Try changing {invalid_argument} to {allowed_types}."
+msgstr ""
+"You cannot use {command} with {invalid_argument} because it is "
+"{invalid_type}. Try changing {invalid_argument} to {allowed_types}."
 
 #, fuzzy
 msgid "Invalid At Command"
-<<<<<<< HEAD
-msgstr "The {at} command may not be used from level 16 onward. You can use square brackets to use an element from a list, for example `friends[i]`, `lucky_numbers[{random}]`."
-
-msgid "Invalid Space"
-msgstr "Heden! Rigel {line_number} begjint mei ien spaasje. Computers kinne net sa goed oer spaasjes, kinst him fuorthelje?"
-
-#, fuzzy
-msgid "Invalid Type Combination"
-msgstr "You cannot use {invalid_argument} and {invalid_argument_2} with {command} because one is {invalid_type} and the other is {invalid_type_2}. Try changing {invalid_argument} to {invalid_type_2} or {invalid_argument_2} to {invalid_type}."
-
-#, fuzzy
-msgid "Locked Language Feature"
-msgstr "You are using {concept}! That is awesome, but {concept} is not unlocked yet! It will be unlocked in a later level."
-
-msgid "Lonely Echo"
-msgstr "Brûkst in `echo` foar in `ask`, as een `echo` sûnder `ask`. Freegje earst mei in `ask` om ynfier earst dy werhellest mei in `echo`."
-=======
 msgstr ""
 "The {at} command may not be used from level 16 onward. You can use square "
 "brackets to use an element from a list, for example `friends[i]`, "
@@ -113,11 +76,12 @@
 msgstr ""
 "Brûkst in `echo` foar in `ask`, as een `echo` sûnder `ask`. Freegje earst "
 "mei in `ask` om ynfier earst dy werhellest mei in `echo`."
->>>>>>> acf88d7c
 
 #, fuzzy
 msgid "Lonely Text"
-msgstr "It looks like you forgot to use a command with the text you put in line {line_number}"
+msgstr ""
+"It looks like you forgot to use a command with the text you put in line "
+"{line_number}"
 
 #, fuzzy
 msgid "Missing Command"
@@ -125,30 +89,6 @@
 
 #, fuzzy
 msgid "Missing Inner Command"
-<<<<<<< HEAD
-msgstr "It looks like you forgot to use a command with the {command} statement you used on line {line_number}."
-
-#, fuzzy
-msgid "No Indentation"
-msgstr "You used too few spaces in line {line_number}. You used {leading_spaces} spaces, which is not enough. Start every new block with {indent_size} spaces more than the line before."
-
-msgid "Parse"
-msgstr "De koade dysto skreaun hast is gjin jildige Hedy-koade. Der sit in flater op rigel {location[0]}, op posysje {location[1]}. Do hast  {character_found} typt, mar dat mei op dy plak net."
-
-#, fuzzy
-msgid "Pressit Missing Else"
-msgstr "You forgot to add what happens when you press a different key, add an {else} to your code"
-
-msgid "Too Big"
-msgstr "Krammele! Dyn programme is wol {lines_of_code} rigels lang! Mar... Hedy kin mar {max_lines} rigels oan yn dit level. Meitsje dyn programma wat lytser en besykje it nochris."
-
-msgid "Unexpected Indentation"
-msgstr "Hast tefolle spaasjes foar rigel {line_number} brûkt. Der stean {leading_spaces} spaasjes, mar dat binne tefolle. Begjin in blok hieltiid mei {indent_size} spaasjes."
-
-#, fuzzy
-msgid "Unquoted Assignment"
-msgstr "From this level, you need to place texts to the right of the `is` between quotes. You forgot that for the text {text}."
-=======
 msgstr ""
 "It looks like you forgot to use a command with the {command} statement you "
 "used on line {line_number}."
@@ -195,41 +135,38 @@
 msgstr ""
 "From this level, you need to place texts to the right of the `is` between "
 "quotes. You forgot that for the text {text}."
->>>>>>> acf88d7c
 
 #, fuzzy
 msgid "Unquoted Equality Check"
-msgstr "If you want to check if a variable is equal to multiple words, the words should be surrounded by quotation marks!"
+msgstr ""
+"If you want to check if a variable is equal to multiple words, the words "
+"should be surrounded by quotation marks!"
 
 msgid "Unquoted Text"
-msgstr "Tink der om! Bij `print` en `ask` moat foar én en efter de tekst in oanhellingstekend komme. Bist earne ien fergetten."
+msgstr ""
+"Tink der om! Bij `print` en `ask` moat foar én en efter de tekst in "
+"oanhellingstekend komme. Bist earne ien fergetten."
 
 #, fuzzy
 msgid "Unsupported Float"
-<<<<<<< HEAD
-msgstr "Non-integer numbers are not supported yet but they will be in a few levels. For now change {value} to an integer."
-=======
 msgstr ""
 "Non-integer numbers are not supported yet but they will be in a few levels. "
 "For now change {value} to an integer."
->>>>>>> acf88d7c
 
 #, fuzzy
 msgid "Unsupported String Value"
 msgstr "Text values cannot contain {invalid_value}."
 
 msgid "Var Undefined"
-<<<<<<< HEAD
-msgstr "Do besykest de fariabele {name} te printen, mar dy hast gjin wearde jûn. It kin ek wêze datst it wurd {name} printen woest en oanhellingtekens fergetten bist."
-=======
 msgstr ""
 "Do besykest de fariabele {name} te printen, mar dy hast gjin wearde jûn. It "
 "kin ek wêze datst it wurd {name} printen woest en oanhellingtekens fergetten "
 "bist."
->>>>>>> acf88d7c
 
 msgid "Wrong Level"
-msgstr "Dat wie bêste koade hear, mar net op in goeie level. Hast koade {offending_keyword} skreaun foar level {working_level}. Tip: {tip}."
+msgstr ""
+"Dat wie bêste koade hear, mar net op in goeie level. Hast koade "
+"{offending_keyword} skreaun foar level {working_level}. Tip: {tip}."
 
 #, fuzzy
 msgid "account_overview"
@@ -241,9 +178,6 @@
 
 #, fuzzy
 msgid "accounts_intro"
-<<<<<<< HEAD
-msgstr "On this page you can create accounts for multiple students at the same time. It is also possible to directly add them to one of your classes. By pressing the green + on the bottom right of the page you can add extra rows. You can delete a row by pressing the corresponding red cross. Make sure no rows are empty when you press \"Create accounts\". Please keep in mind that every username and mail address needs to be unique and the password needs to be <b>at least</b> 6 characters."
-=======
 msgstr ""
 "On this page you can create accounts for multiple students at the same time. "
 "It is also possible to directly add them to one of your classes. By pressing "
@@ -252,7 +186,6 @@
 "empty when you press \"Create accounts\". Please keep in mind that every "
 "username and mail address needs to be unique and the password needs to be "
 "<b>at least</b> 6 characters."
->>>>>>> acf88d7c
 
 #, fuzzy
 msgid "achievement_earned"
@@ -302,30 +235,24 @@
 
 #, fuzzy
 msgid "adventure_exp_1"
-<<<<<<< HEAD
-msgstr "Type your adventure of choice on the right-hand side. After creating your adventure you can include it in one of your classes under \"customizations\". If you want to include a command in your adventure please use code anchors like this:"
-=======
 msgstr ""
 "Type your adventure of choice on the right-hand side. After creating your "
 "adventure you can include it in one of your classes under "
 "\"customizations\". If you want to include a command in your adventure "
 "please use code anchors like this:"
->>>>>>> acf88d7c
 
 #, fuzzy
 msgid "adventure_exp_2"
-msgstr "If you want to show actual code snippets, for example to give student a template or example of the code. Please use pre anchors like this:"
+msgstr ""
+"If you want to show actual code snippets, for example to give student a "
+"template or example of the code. Please use pre anchors like this:"
 
 #, fuzzy
 msgid "adventure_exp_3"
-<<<<<<< HEAD
-msgstr "You can use the \"preview\" button to view a styled version of your adventure. To view the adventure on a dedicated page, select \"view\" from the teachers page."
-=======
 msgstr ""
 "You can use the \"preview\" button to view a styled version of your "
 "adventure. To view the adventure on a dedicated page, select \"view\" from "
 "the teachers page."
->>>>>>> acf88d7c
 
 #, fuzzy
 msgid "adventure_id_invalid"
@@ -414,13 +341,9 @@
 
 #, fuzzy
 msgid "ask_needs_var"
-<<<<<<< HEAD
-msgstr "Starting in level 2, ask needs to be used with a variable. Example: name is ask What are you called?"
-=======
 msgstr ""
 "Starting in level 2, ask needs to be used with a variable. Example: name is "
 "ask What are you called?"
->>>>>>> acf88d7c
 
 #, fuzzy
 msgid "back_to_class"
@@ -449,9 +372,6 @@
 
 #, fuzzy
 msgid "catch_index_exception"
-<<<<<<< HEAD
-msgstr "You tried to access the list {list_name} but it is either empty or the index is not there."
-=======
 msgstr ""
 "You tried to access the list {list_name} but it is either empty or the index "
 "is not there."
@@ -461,7 +381,6 @@
 msgstr ""
 "While running your program the command {command} received the value {value} "
 "which is not allowed. {suggestion}."
->>>>>>> acf88d7c
 
 #, fuzzy
 msgid "certificate"
@@ -620,13 +539,9 @@
 
 #, fuzzy
 msgid "create_teacher_account_explanation"
-<<<<<<< HEAD
-msgstr "With a teacher account, you can save your programs and see the results of your students."
-=======
 msgstr ""
 "With a teacher account, you can save your programs and see the results of "
 "your students."
->>>>>>> acf88d7c
 
 #, fuzzy
 msgid "creator"
@@ -745,13 +660,9 @@
 
 #, fuzzy
 msgid "echo_out"
-<<<<<<< HEAD
-msgstr "Starting in level 2 echo is no longer needed. You can repeat an answer with ask and print now. Example: name is ask What are you called? print hello name"
-=======
 msgstr ""
 "Starting in level 2 echo is no longer needed. You can repeat an answer with "
 "ask and print now. Example: name is ask What are you called? print hello name"
->>>>>>> acf88d7c
 
 msgid "edit_code_button"
 msgstr "Koade oanpasse"
@@ -811,9 +722,6 @@
 
 #, fuzzy
 msgid "explore_explanation"
-<<<<<<< HEAD
-msgstr "On this page you can look through programs created by other Hedy users. You can filter on both a Hedy level and adventure. Click on \"View program\" to open a program and run it. Programs with a red header contain a mistake. You can still open the program, but running it will result in an error. You can of course try to fix it! If the creator has a public profile you can click their username to visit their profile. There you will find all their shared programs and much more!"
-=======
 msgstr ""
 "On this page you can look through programs created by other Hedy users. You "
 "can filter on both a Hedy level and adventure. Click on \"View program\" to "
@@ -822,7 +730,6 @@
 "of course try to fix it! If the creator has a public profile you can click "
 "their username to visit their profile. There you will find all their shared "
 "programs and much more!"
->>>>>>> acf88d7c
 
 #, fuzzy
 msgid "explore_programs"
@@ -1000,9 +907,6 @@
 
 #, fuzzy
 msgid "highscore_explanation"
-<<<<<<< HEAD
-msgstr "On this page you can look through programs created by other Hedy users. You can filter on both a Hedy level and adventure. Click on \"View program\" to open a program and run it. Programs with a red header contain a mistake. You can still open the program, but running it will result in an error. You can of course try to fix it! If the creator has a public profile you can click their username to visit their profile. There you will find all their shared programs and much more!"
-=======
 msgstr ""
 "On this page you can look through programs created by other Hedy users. You "
 "can filter on both a Hedy level and adventure. Click on \"View program\" to "
@@ -1011,11 +915,12 @@
 "of course try to fix it! If the creator has a public profile you can click "
 "their username to visit their profile. There you will find all their shared "
 "programs and much more!"
->>>>>>> acf88d7c
 
 #, fuzzy
 msgid "highscore_no_public_profile"
-msgstr "You don't have a public profile and are therefore not listed on the highscores. Do you wish to create one?"
+msgstr ""
+"You don't have a public profile and are therefore not listed on the "
+"highscores. Do you wish to create one?"
 
 #, fuzzy
 msgid "highscores"
@@ -1071,7 +976,9 @@
 
 #, fuzzy
 msgid "invalid_keyword_language_comment"
-msgstr "# The provided keyword language is invalid, keyword language is set to English"
+msgstr ""
+"# The provided keyword language is invalid, keyword language is set to "
+"English"
 
 #, fuzzy
 msgid "invalid_language_comment"
@@ -1087,13 +994,9 @@
 
 #, fuzzy
 msgid "invalid_teacher_invitation_code"
-<<<<<<< HEAD
-msgstr "The teacher invitation code is invalid. To become a teacher, reach out to hello@hedy.org."
-=======
 msgstr ""
 "The teacher invitation code is invalid. To become a teacher, reach out to "
 "hello@hedy.org."
->>>>>>> acf88d7c
 
 #, fuzzy
 msgid "invalid_tutorial_step"
@@ -1127,21 +1030,13 @@
 msgstr "Join class"
 
 msgid "join_prompt"
-<<<<<<< HEAD
-msgstr "Hast in akkount nedich om oan in klas meidwaan te kinnen. Wolst no ynlogge?"
+msgstr ""
+"Hast in akkount nedich om oan in klas meidwaan te kinnen. Wolst no ynlogge?"
 
 #, fuzzy
 msgid "keyword_language_invalid"
-msgstr "Please select a valid keyword language (select English or your own language)."
-=======
-msgstr ""
-"Hast in akkount nedich om oan in klas meidwaan te kinnen. Wolst no ynlogge?"
-
-#, fuzzy
-msgid "keyword_language_invalid"
 msgstr ""
 "Please select a valid keyword language (select English or your own language)."
->>>>>>> acf88d7c
 
 #, fuzzy
 msgid "language"
@@ -1255,13 +1150,9 @@
 
 #, fuzzy
 msgid "mail_error_change_processed"
-<<<<<<< HEAD
-msgstr "Something went wrong when sending a validation mail, the changes are still correctly processed."
-=======
 msgstr ""
 "Something went wrong when sending a validation mail, the changes are still "
 "correctly processed."
->>>>>>> acf88d7c
 
 #, fuzzy
 msgid "mail_goodbye"
@@ -1276,7 +1167,8 @@
 #, fuzzy
 msgid "mail_recover_password_body"
 msgstr ""
-"By clicking on this link, you can set a new Hedy password. This link is valid for <b>4</b> hours.\n"
+"By clicking on this link, you can set a new Hedy password. This link is "
+"valid for <b>4</b> hours.\n"
 "If you haven't required a password reset, please ignore this email: {link}"
 
 #, fuzzy
@@ -1295,15 +1187,9 @@
 msgid "mail_welcome_teacher_body"
 msgstr ""
 "<strong>Welcome!</strong>\n"
-"Congratulations on your brand new Hedy teachers account. Welcome to the world wide community of Hedy teachers!\n"
+"Congratulations on your brand new Hedy teachers account. Welcome to the "
+"world wide community of Hedy teachers!\n"
 "<strong>What teachers accounts can do</strong>\n"
-<<<<<<< HEAD
-"With your teacher account, you have the option to create classes. Your students can than join your classes and you can see their progress. Classes are made and managed though the for <a href=\"https://hedycode.com/for-teachers\">teachers page</a>.\n"
-"<strong>How to share ideas</strong>\n"
-"If you are using Hedy in class, you probably have ideas for improvements! You can share those ideas with us on the <a href=\"https://github.com/hedyorg/hedy/discussions/categories/ideas\">Ideas Discussion</a>.\n"
-"<strong>How to ask for help</strong>\n"
-"If anything is unclear, you can post in the <a href=\"https://github.com/hedyorg/hedy/discussions/categories/q-a\">Q&A discussion</a>, or <a href=\"mailto: hello@hedy.org\">send us an email</a>.\n"
-=======
 "With your teacher account, you have the option to create classes. Your "
 "students can than join your classes and you can see their progress. Classes "
 "are made and managed though the for <a href=\"https://hedycode.com/for-"
@@ -1316,7 +1202,6 @@
 "If anything is unclear, you can post in the <a href=\"https://github.com/"
 "hedyorg/hedy/discussions/categories/q-a\">Q&A discussion</a>, or <a "
 "href=\"mailto: hello@hedy.org\">send us an email</a>.\n"
->>>>>>> acf88d7c
 "Keep programming!"
 
 #, fuzzy
@@ -1347,13 +1232,9 @@
 
 #, fuzzy
 msgid "make_sure_you_are_done"
-<<<<<<< HEAD
-msgstr "Make sure you are done! You will not be able to change your program anymore after you click \"Hand in\"."
-=======
 msgstr ""
 "Make sure you are done! You will not be able to change your program anymore "
 "after you click \"Hand in\"."
->>>>>>> acf88d7c
 
 msgid "male"
 msgstr "Jonge"
@@ -1441,13 +1322,9 @@
 
 #, fuzzy
 msgid "no_more_flat_if"
-<<<<<<< HEAD
-msgstr "Starting in level 8, the code after {if} needs to be placed on the next line and start with 4 spaces."
-=======
 msgstr ""
 "Starting in level 8, the code after {if} needs to be placed on the next line "
 "and start with 4 spaces."
->>>>>>> acf88d7c
 
 msgid "no_programs"
 msgstr "Noch gjin programma's."
@@ -1569,7 +1446,9 @@
 
 #, fuzzy
 msgid "overwrite_warning"
-msgstr "You already have a program with this name, saving this program will overwrite the old one. Are you sure?"
+msgstr ""
+"You already have a program with this name, saving this program will "
+"overwrite the old one. Are you sure?"
 
 #, fuzzy
 msgid "page"
@@ -1623,13 +1502,9 @@
 
 #, fuzzy
 msgid "people_with_a_link"
-<<<<<<< HEAD
-msgstr "Other people with a link can see this program. It also can be found on the \"Explore\" page."
-=======
 msgstr ""
 "Other people with a link can see this program. It also can be found on the "
 "\"Explore\" page."
->>>>>>> acf88d7c
 
 #, fuzzy
 msgid "percentage"
@@ -1747,14 +1622,10 @@
 
 #, fuzzy
 msgid "public_profile_info"
-<<<<<<< HEAD
-msgstr "By selecting this box I make my profile visible for everyone. Be careful not to share personal information like your name or home address, because everyone will be able to see it!"
-=======
 msgstr ""
 "By selecting this box I make my profile visible for everyone. Be careful not "
 "to share personal information like your name or home address, because "
 "everyone will be able to see it!"
->>>>>>> acf88d7c
 
 #, fuzzy
 msgid "public_profile_updated"
@@ -1898,12 +1769,8 @@
 msgstr "This program contains an error, are you sure you want to save it?"
 
 msgid "save_prompt"
-<<<<<<< HEAD
-msgstr "Do hast in akkount nedich om dyn programma's te bewarjen. Wolst no ynlogge?"
-=======
 msgstr ""
 "Do hast in akkount nedich om dyn programma's te bewarjen. Wolst no ynlogge?"
->>>>>>> acf88d7c
 
 msgid "save_success_detail"
 msgstr "Dyn programma is bewarre"
@@ -1955,13 +1822,9 @@
 msgstr "This invitation is sent by"
 
 msgid "sent_password_recovery"
-<<<<<<< HEAD
-msgstr "Do krijst sa in emailtsje wêrt yn útlein wurdt hoest in nij wachtwurd kieze kinst."
-=======
 msgstr ""
 "Do krijst sa in emailtsje wêrt yn útlein wurdt hoest in nij wachtwurd kieze "
 "kinst."
->>>>>>> acf88d7c
 
 #, fuzzy
 msgid "settings"
@@ -2000,13 +1863,9 @@
 
 #, fuzzy
 msgid "something_went_wrong_keyword_parsing"
-<<<<<<< HEAD
-msgstr "There is a mistake in your adventure, are all keywords correctly surrounded with { }?"
-=======
 msgstr ""
 "There is a mistake in your adventure, are all keywords correctly surrounded "
 "with { }?"
->>>>>>> acf88d7c
 
 msgid "space"
 msgstr "in spaasje"
@@ -2146,13 +2005,9 @@
 
 #, fuzzy
 msgid "teacher_invitation_require_login"
-<<<<<<< HEAD
-msgstr "To set up your profile as a teacher we will need you to log in. If you don't have an account, please create one."
-=======
 msgstr ""
 "To set up your profile as a teacher we will need you to log in. If you don't "
 "have an account, please create one."
->>>>>>> acf88d7c
 
 #, fuzzy
 msgid "teacher_manual"
@@ -2168,13 +2023,9 @@
 
 #, fuzzy
 msgid "teacher_welcome"
-<<<<<<< HEAD
-msgstr "Welcome to Hedy! Your are now the proud owner of a teachers account which allows you to create classes and invite students."
-=======
 msgstr ""
 "Welcome to Hedy! Your are now the proud owner of a teachers account which "
 "allows you to create classes and invite students."
->>>>>>> acf88d7c
 
 #, fuzzy
 msgid "teachers"
@@ -2291,13 +2142,9 @@
 
 #, fuzzy
 msgid "translate_error"
-<<<<<<< HEAD
-msgstr "Something went wrong while translating the code. Try running the code to see if it has an error. Code with errors can not be translated."
-=======
 msgstr ""
 "Something went wrong while translating the code. Try running the code to see "
 "if it has an error. Code with errors can not be translated."
->>>>>>> acf88d7c
 
 #, fuzzy
 msgid "translating_hedy"
@@ -2421,13 +2268,6 @@
 
 #, fuzzy
 msgid "welcome"
-<<<<<<< HEAD
-msgstr "Welcome to Hedy! Your are now the proud owner of a teachers account which allows you to create classes and invite students."
-
-#, fuzzy
-msgid "welcome_back"
-msgstr "Welcome to Hedy! Your are now the proud owner of a teachers account which allows you to create classes and invite students."
-=======
 msgstr ""
 "Welcome to Hedy! Your are now the proud owner of a teachers account which "
 "allows you to create classes and invite students."
@@ -2437,7 +2277,6 @@
 msgstr ""
 "Welcome to Hedy! Your are now the proud owner of a teachers account which "
 "allows you to create classes and invite students."
->>>>>>> acf88d7c
 
 #, fuzzy
 msgid "what_is_your_role"
@@ -2611,8 +2450,6 @@
 
 #~ msgid "tag_deleted"
 #~ msgstr "This tag was successfully deleted."
-<<<<<<< HEAD
-=======
 
 #, fuzzy
 msgid "class_survey_question4"
@@ -2644,5 +2481,4 @@
 
 #, fuzzy
 msgid "class_survey_description"
-msgstr "We would like to get a better overview of our Hedy users. By providing these answers, you would help improve Hedy. Thank you!"
->>>>>>> acf88d7c
+msgstr "We would like to get a better overview of our Hedy users. By providing these answers, you would help improve Hedy. Thank you!"