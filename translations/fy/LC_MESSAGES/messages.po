msgid ""
msgstr ""
"Project-Id-Version: PACKAGE VERSION\n"
"Report-Msgid-Bugs-To: \n"
<<<<<<< HEAD
"POT-Creation-Date: 2022-07-21 11:34+0200\n"
"PO-Revision-Date: 2022-07-22 11:48+0000\n"
=======
"POT-Creation-Date: 2022-07-22 13:05+0200\n"
"PO-Revision-Date: 2022-07-20 14:39+0000\n"
>>>>>>> a1e90033
"Last-Translator: Anonymous <noreply@weblate.org>\n"
"Language-Team: fy <LL@li.org>\n"
"Language: fy\n"
"MIME-Version: 1.0\n"
"Content-Type: text/plain; charset=utf-8\n"
"Content-Transfer-Encoding: 8bit\n"
"Plural-Forms: nplurals=2; plural=n != 1;\n"
"X-Generator: Weblate 4.14-dev\n"
"Generated-By: Babel 2.10.1\n"

#: app.py:418
#, fuzzy
msgid "program_contains_error"
msgstr "This program contains an error, are you sure you want to share it?"

#: app.py:628
#, fuzzy
msgid "title_achievements"
msgstr "Hedy - My achievements"

#: app.py:645 app.py:747 app.py:1099 website/teacher.py:361
#: website/teacher.py:372
#, fuzzy
msgid "not_teacher"
msgstr "Looks like you are not a teacher!"

#: app.py:648
#, fuzzy
msgid "not_enrolled"
msgstr "Looks like you are not in this class!"

#: app.py:685
#, fuzzy
msgid "title_programs"
msgstr "Hedy - My programs"

#: app.py:695 app.py:705 app.py:709 app.py:724 app.py:1010 app.py:1564
#: website/admin.py:17 website/admin.py:24 website/admin.py:92
#: website/admin.py:111 website/admin.py:130 website/admin.py:137
#: website/admin.py:145 website/auth.py:734 website/auth.py:761
#: website/programs.py:210 website/statistics.py:100
#, fuzzy
msgid "unauthorized"
msgstr "You don't have access rights for this page"

#: app.py:761 app.py:1116
#, fuzzy
msgid "title_for-teacher"
msgstr "Hedy - For teachers"

#: app.py:778 app.py:780 app.py:928 app.py:950 app.py:952
#, fuzzy
msgid "no_such_level"
msgstr "No such Hedy level!"

#: app.py:788 app.py:795 app.py:882 app.py:888
#, fuzzy
msgid "no_such_program"
msgstr "No such Hedy program!"

#: app.py:818
#, fuzzy
msgid "level_not_class"
msgstr "You're in a class where this level has not been made available yet"

#: app.py:933 website/teacher.py:421 website/teacher.py:439
#: website/teacher.py:483 website/teacher.py:526
#, fuzzy
msgid "no_such_adventure"
msgstr "This adventure doesn't exist!"

#: app.py:961 app.py:1218
#, fuzzy
msgid "page_not_found"
msgstr "We could not find that page!"

#: app.py:981
#, fuzzy
msgid "title_signup"
msgstr "Hedy - Create an account"

#: app.py:988
#, fuzzy
msgid "title_login"
msgstr "Hedy - Login"

#: app.py:995
#, fuzzy
msgid "title_recover"
msgstr "Hedy - Recover account"

#: app.py:1011
#, fuzzy
msgid "title_reset"
msgstr "Hedy - Reset password"

#: app.py:1037
#, fuzzy
msgid "title_my-profile"
msgstr "Hedy - My account"

#: app.py:1057
#, fuzzy
msgid "title_learn-more"
msgstr "Hedy - Learn more"

#: app.py:1063
#, fuzzy
msgid "title_privacy"
msgstr "Hedy - Privacy terms"

#: app.py:1073
#, fuzzy
msgid "title_start"
msgstr "Hedy - A gradual programming language"

#: app.py:1091
#, fuzzy
msgid "title_landing-page"
msgstr "Welcome to Hedy!"

#: app.py:1209
#, fuzzy
msgid "title_explore"
msgstr "Hedy - Explore"

#: app.py:1231 app.py:1236
#, fuzzy
msgid "no_such_highscore"
msgstr "No such Hedy level!"

#: app.py:1266 app.py:1268
#, fuzzy
msgid "translate_error"
msgstr ""
"Something went wrong while translating the code. Try running the code to "
"see if it has an error. Code with errors can not be translated."

#: app.py:1273 app.py:1307
#, fuzzy
msgid "tutorial_start_title"
msgstr "Welcome to Hedy!"

#: app.py:1273
#, fuzzy
msgid "tutorial_start_message"
msgstr "In this tutorial we will explain all the Hedy features step-by-step."

#: app.py:1275
#, fuzzy
msgid "tutorial_editor_title"
msgstr "The code editor"

#: app.py:1275
#, fuzzy
msgid "tutorial_editor_message"
msgstr "In this window you write all the code, try typing something!"

#: app.py:1277
#, fuzzy
msgid "tutorial_output_title"
msgstr "The output window"

#: app.py:1277
#, fuzzy
msgid "tutorial_output_message"
msgstr "The result of the code you execute will be shown here"

#: app.py:1279
#, fuzzy
msgid "tutorial_run_title"
msgstr "The run button"

#: app.py:1279
#, fuzzy
msgid "tutorial_run_message"
msgstr "With this button you can run your program! Shall we give it a try?"

#: app.py:1281
#, fuzzy
msgid "tutorial_tryit_title"
msgstr "Try it out!"

#: app.py:1281
#, fuzzy
msgid "tutorial_tryit_message"
msgstr "You have received an invitation to join class"

#: app.py:1283
#, fuzzy
msgid "tutorial_speakaloud_title"
msgstr "The end!"

#: app.py:1283
#, fuzzy
msgid "tutorial_speakaloud_message"
msgstr "Click on 'next step' to really start coding with Hedy!"

#: app.py:1285
#, fuzzy
msgid "tutorial_speakaloud_run_title"
msgstr "The end!"

#: app.py:1285
#, fuzzy
msgid "tutorial_speakaloud_run_message"
msgstr "Click on 'next step' to really start coding with Hedy!"

#: app.py:1287
#, fuzzy
msgid "tutorial_nextlevel_title"
msgstr "Hide cheatsheet"

#: app.py:1287
#, fuzzy
msgid "tutorial_nextlevel_message"
msgstr "You have received an invitation to join class"

#: app.py:1289
#, fuzzy
msgid "tutorial_leveldefault_title"
msgstr "Level explanation"

#: app.py:1289
#, fuzzy
msgid "tutorial_leveldefault_message"
msgstr ""
"The first tab always contains the level explanation. In each level new "
"commands will be explained here."

#: app.py:1291
#, fuzzy
msgid "tutorial_adventures_title"
msgstr "Customize adventure"

#: app.py:1291
#, fuzzy
msgid "tutorial_adventures_message"
msgstr "Customize adventure"

#: app.py:1293
#, fuzzy
msgid "tutorial_quiz_title"
msgstr "Quiz"

#: app.py:1293
#, fuzzy
msgid "tutorial_quiz_message"
msgstr ""
"At the end of each level you can make the quiz. This way you can verify "
"if you understand everything."

#: app.py:1295
#, fuzzy
msgid "tutorial_saveshare_title"
msgstr "Saving & sharing"

#: app.py:1295
#, fuzzy
msgid "tutorial_saveshare_message"
msgstr "You can save and share all your created programs with other Hedy users."

#: app.py:1297
#, fuzzy
msgid "tutorial_cheatsheet_title"
msgstr "Hide cheatsheet"

#: app.py:1297
#, fuzzy
msgid "tutorial_cheatsheet_message"
msgstr ""
"If you forgot a command you can always use the cheatsheet. It shows a "
"list of all commands you can use in the current level."

#: app.py:1299 app.py:1319
#, fuzzy
msgid "tutorial_end_title"
msgstr "The end!"

#: app.py:1299
#, fuzzy
msgid "tutorial_end_message"
msgstr "Click on 'next step' to really start coding with Hedy!"

#: app.py:1301 app.py:1321
#, fuzzy
msgid "tutorial_title_not_found"
msgstr "We could not find that page!"

#: app.py:1301 app.py:1321
#, fuzzy
msgid "tutorial_message_not_found"
msgstr "You have received an invitation to join class"

#: app.py:1307
#, fuzzy
msgid "teacher_tutorial_start_message"
msgstr "You have received an invitation to join class"

#: app.py:1309
#, fuzzy
msgid "tutorial_class_title"
msgstr "Hide cheatsheet"

#: app.py:1309
#, fuzzy
msgid "tutorial_class_message"
msgstr "Customize adventure"

#: app.py:1311
#, fuzzy
msgid "tutorial_customize_class_title"
msgstr "Hide cheatsheet"

#: app.py:1311
#, fuzzy
msgid "tutorial_customize_class_message"
msgstr "Customize adventure"

#: app.py:1313
#, fuzzy
msgid "tutorial_own_adventures_title"
msgstr "Customize adventure"

#: app.py:1313
#, fuzzy
msgid "tutorial_own_adventures_message"
msgstr "Customize adventure"

#: app.py:1315
#, fuzzy
msgid "tutorial_accounts_title"
msgstr "Customize adventure"

#: app.py:1315
#, fuzzy
msgid "tutorial_accounts_message"
msgstr "Customize adventure"

#: app.py:1317
#, fuzzy
msgid "tutorial_documentation_title"
msgstr "Hide cheatsheet"

#: app.py:1317
#, fuzzy
msgid "tutorial_documentation_message"
msgstr "Customize adventure"

#: app.py:1319
#, fuzzy
msgid "teacher_tutorial_end_message"
msgstr "You have received an invitation to join class"

#: app.py:1329
#, fuzzy
msgid "tutorial_code_snippet"
msgstr "Hide cheatsheet"

#: app.py:1333 app.py:1343
msgid "invalid_tutorial_step"
msgstr ""

#: app.py:1505 website/auth.py:286 website/auth.py:341 website/auth.py:477
#: website/auth.py:502 website/auth.py:535 website/auth.py:648
#: website/auth.py:690 website/auth.py:740 website/auth.py:767
#: website/quiz.py:43 website/quiz.py:69 website/teacher.py:88
#: website/teacher.py:123 website/teacher.py:195 website/teacher.py:251
#: website/teacher.py:298 website/teacher.py:339 website/teacher.py:377
#: website/teacher.py:463 website/teacher.py:549
msgid "ajax_error"
msgstr "Der gong wat mis, besykje it nochris."

#: app.py:1508
#, fuzzy
msgid "image_invalid"
msgstr "Your chosen image is invalid."

#: app.py:1510
#, fuzzy
msgid "personal_text_invalid"
msgstr "Your personal text is invalid."

#: app.py:1512 app.py:1518
#, fuzzy
msgid "favourite_program_invalid"
msgstr "Your chosen favourite program is invalid."

#: app.py:1530 app.py:1531
#, fuzzy
msgid "public_profile_updated"
msgstr "Public profile updated."

#: app.py:1568 app.py:1593
#, fuzzy
msgid "user_not_private"
msgstr "This user doesn't exist or doesn't have a public profile"

#: app.py:1601
#, fuzzy
msgid "invalid_teacher_invitation_code"
msgstr ""
"The teacher invitation code is invalid. To become a teacher, reach out to"
" hedy@felienne.com."

#: utils.py:292
#, fuzzy
msgid "default_404"
msgstr "We could not find that page..."

#: utils.py:294
#, fuzzy
msgid "default_403"
msgstr "Looks like you aren't authorized..."

#: utils.py:296
#, fuzzy
msgid "default_500"
msgstr "Something went wrong..."

#: content/error-messages.txt:1
msgid "Wrong Level"
msgstr ""
"Dat wie bêste koade hear, mar net op in goeie level. Hast koade skreaun "
"foar level {working_level} op level {original_level}."

#: content/error-messages.txt:2
msgid "Incomplete"
msgstr ""
"Tink derom, bist wat koade fergetten. Op rigel {line_number} moat der "
"efter {incomplete_command} noch tekst komme."

#: content/error-messages.txt:3
msgid "Invalid"
msgstr ""
"{invalid_command} is gjin commando yn Hedy level {level}. Bedoelst "
"{guessed_command}?"

#: content/error-messages.txt:4
msgid "Invalid Space"
msgstr ""
"Heden! Rigel {line_number} begjint mei ien spaasje. Computers kinne net "
"sa goed oer spaasjes, kinst him fuorthelje?"

#: content/error-messages.txt:5
msgid "Has Blanks"
msgstr ""
"Tink der om! Dyn koade is noch net ôf. Der stiet noch leech streepke yn, "
"dêr moat de goede koade noch stean."

#: content/error-messages.txt:6
#, fuzzy
msgid "No Indentation"
msgstr ""
"You used too few spaces in line {line_number}. You used {leading_spaces} "
"spaces, which is not enough. Start every new block with {indent_size} "
"spaces more than the line before."

#: content/error-messages.txt:7
msgid "Unexpected Indentation"
msgstr ""
"Hast tefolle spaasjes foar rigel {line_number} brûkt. Der stean "
"{leading_spaces} spaasjes, mar dat binne tefolle. Begjin in blok hieltiid"
" mei {indent_size} spaasjes."

#: content/error-messages.txt:8
msgid "Parse"
msgstr ""
"De koade dysto skreaun hast is gjin jildige Hedy-koade. Der sit in flater"
" op rigel {location[0]}, op posysje {location[1]}. Do hast  "
"{character_found} typt, mar dat mei op dy plak net."

#: content/error-messages.txt:9
msgid "Unquoted Text"
msgstr ""
"Tink der om! Bij `print` en `ask` moat foar én en efter de tekst in "
"oanhellingstekend komme. Bist earne ien fergetten."

#: content/error-messages.txt:10
#, fuzzy
msgid "Unquoted Assignment"
msgstr ""
"From this level, you need to place texts to the right of the `is` between"
" quotes. You forgot that for the text {text}."

#: content/error-messages.txt:11
#, fuzzy
msgid "Unquoted Equality Check"
msgstr ""
"If you want to check if a variable is equal to multiple words, the words "
"should be surrounded by quotation marks!"

#: content/error-messages.txt:12
msgid "Var Undefined"
msgstr ""
"Do besykest de fariabele {name} te printen, mar dy hast gjin wearde jûn. "
"It kin ek wêze datst it wurd {name} printen woest en oanhellingtekens "
"fergetten bist."

#: content/error-messages.txt:13
#, fuzzy
msgid "Cyclic Var Definition"
msgstr ""
"The name {variable} needs to be set before you can use it on the right-"
"hand side of the is command"

#: content/error-messages.txt:14
msgid "Lonely Echo"
msgstr ""
"Brûkst in `echo` foar in `ask`, as een `echo` sûnder `ask`. Freegje earst"
" mei in `ask` om ynfier earst dy werhellest mei in `echo`."

#: content/error-messages.txt:15
msgid "Too Big"
msgstr ""
"Krammele! Dyn programme is wol {lines_of_code} rigels lang! Mar... Hedy "
"kin mar {max_lines} rigels oan yn dit level. Meitsje dyn programma wat "
"lytser en besykje it nochris."

#: content/error-messages.txt:16
#, fuzzy
msgid "Invalid Argument Type"
msgstr ""
"You cannot use {command} with {invalid_argument} because it is "
"{invalid_type}. Try changing {invalid_argument} to {allowed_types}."

#: content/error-messages.txt:17
#, fuzzy
msgid "Invalid Argument"
msgstr ""
"You cannot use the command {command} with {invalid_argument} . Try "
"changing {invalid_argument} to {allowed_types}."

#: content/error-messages.txt:18
#, fuzzy
msgid "Invalid Type Combination"
msgstr ""
"You cannot use {invalid_argument} and {invalid_argument_2} with {command}"
" because one is {invalid_type} and the other is {invalid_type_2}. Try "
"changing {invalid_argument} to {invalid_type_2} or {invalid_argument_2} "
"to {invalid_type}."

#: content/error-messages.txt:19
#, fuzzy
msgid "Unsupported Float"
msgstr ""
"Non-integer numbers are not supported yet but they will be in a few "
"levels. For now change {value} to an integer."

#: content/error-messages.txt:20
#, fuzzy
msgid "Locked Language Feature"
msgstr ""
"You are using {concept}! That is awesome, but {concept} is not unlocked "
"yet! It will be unlocked in a later level."

#: content/error-messages.txt:21
#, fuzzy
msgid "Missing Command"
msgstr "It looks like you forgot to use a command on line {line_number}."

#: content/error-messages.txt:22
#, fuzzy
msgid "Missing Inner Command"
msgstr ""
"It looks like you forgot to use a command with the {command} statement "
"you used on line {line_number}."

#: content/error-messages.txt:23
#, fuzzy
msgid "Incomplete Repeat"
msgstr ""
"It looks like you forgot to use {command} with the repeat command you "
"used on line {line_number}."

#: content/error-messages.txt:24
#, fuzzy
msgid "Unsupported String Value"
msgstr "Text values cannot contain {invalid_value}."

#: content/error-messages.txt:25
#, fuzzy
msgid "ask_needs_var"
msgstr ""
"Starting in level 2, ask needs to be used with a variable. Example: name "
"is ask What are you called?"

#: content/error-messages.txt:26
#, fuzzy
msgid "echo_out"
msgstr ""
"Starting in level 2 echo is no longer needed. You can repeat an answer "
"with ask and print now. Example: name is ask What are you called? print "
"hello name"

#: content/error-messages.txt:27
msgid "space"
msgstr "in spaasje"

#: content/error-messages.txt:28
msgid "comma"
msgstr "in komma"

#: content/error-messages.txt:29
msgid "question mark"
msgstr "in fraachteken"

#: content/error-messages.txt:30
msgid "newline"
msgstr "in enter"

#: content/error-messages.txt:31
msgid "period"
msgstr "in punt"

#: content/error-messages.txt:32
msgid "exclamation mark"
msgstr "in útropteken"

#: content/error-messages.txt:33
msgid "dash"
msgstr "in streepke"

#: content/error-messages.txt:34
msgid "star"
msgstr "in stjerke"

#: content/error-messages.txt:35
msgid "single quotes"
msgstr "inn hege komma"

#: content/error-messages.txt:36
msgid "double quotes"
msgstr "twa hege komma's"

#: content/error-messages.txt:37
msgid "slash"
msgstr "in skean streepke"

#: content/error-messages.txt:38
#, fuzzy
msgid "string"
msgstr "text"

#: content/error-messages.txt:39
#, fuzzy
msgid "nested blocks"
msgstr "a block in a block"

#: content/error-messages.txt:40
#, fuzzy
msgid "or"
msgstr "or"

#: content/error-messages.txt:41
#, fuzzy
msgid "number"
msgstr "a number"

#: content/error-messages.txt:42
#, fuzzy
msgid "integer"
msgstr "a number"

#: content/error-messages.txt:43
#, fuzzy
msgid "float"
msgstr "a number"

#: content/error-messages.txt:44
#, fuzzy
msgid "list"
msgstr "a list"

#: content/error-messages.txt:45
#, fuzzy
msgid "input"
msgstr "input from ask"

#: templates/achievements.html:5
#, fuzzy
msgid "general"
msgstr "Geslacht"

#: templates/achievements.html:9
#, fuzzy
msgid "programs_created"
msgstr "Myn programma's"

#: templates/achievements.html:10
#, fuzzy
msgid "programs_saved"
msgstr "Programs"

#: templates/achievements.html:11
#, fuzzy
msgid "programs_submitted"
msgstr "programs submitted"

#: templates/achievements.html:13 templates/achievements.html:26
#, fuzzy
msgid "teacher"
msgstr "Looks like you are not a teacher!"

#: templates/achievements.html:16 templates/achievements.html:54
#, fuzzy
msgid "hidden"
msgstr "Hint?"

#: templates/achievements.html:23
#, fuzzy
msgid "hedy_achievements"
msgstr "My achievements"

#: templates/achievements.html:37 templates/achievements.html:51
#: templates/landing-page.html:89 templates/layout.html:92
#: templates/public-page.html:51
#, fuzzy
msgid "achievements_logo_alt"
msgstr "achievements"

#: templates/achievements.html:38
#, fuzzy
msgid "achievements_check_icon_alt"
msgstr "You've earned an achievement!"

#: templates/cheatsheet.html:14
#, fuzzy
msgid "cheatsheet_title"
msgstr "Hide cheatsheet"

#: templates/cheatsheet.html:15 templates/incl-menubar.html:4
#, fuzzy
msgid "hedy_logo_alt"
msgstr "Hedy logo"

#: templates/class-logs.html:10 templates/class-stats.html:22
#: templates/create-accounts.html:41 templates/customize-class.html:166
#, fuzzy
msgid "back_to_class"
msgstr "Go back to class"

#: templates/class-overview.html:14 templates/for-teachers.html:39
msgid "class_name_prompt"
msgstr "Graach de namme fan de klas ynfiere"

#: templates/class-overview.html:20 templates/class-overview.html:70
#: templates/create-accounts.html:16 templates/highscores.html:37
#: templates/login.html:10 templates/profile.html:89 templates/recover.html:9
#: templates/signup.html:10
msgid "username"
msgstr "Brûkersnamme"

#: templates/class-overview.html:21
msgid "last_login"
msgstr "Lêst ynlogd"

#: templates/class-overview.html:22
msgid "highest_level_reached"
msgstr "Heechste level berikke"

#: templates/class-overview.html:23
msgid "number_programs"
msgstr "Tal programma's"

#: templates/class-overview.html:24
#, fuzzy
msgid "programs"
msgstr "Programs"

#: templates/class-overview.html:25 templates/create-accounts.html:17
#: templates/login.html:14 templates/reset.html:9 templates/signup.html:18
msgid "password"
msgstr "Wachtwurd"

#: templates/class-overview.html:26 templates/class-overview.html:73
#: templates/customize-adventure.html:52 templates/for-teachers.html:24
#: templates/for-teachers.html:52
#, fuzzy
msgid "remove"
msgstr "Remove"

#: templates/class-overview.html:36
#, fuzzy
msgid "page"
msgstr "page"

#: templates/class-overview.html:37
#, fuzzy
msgid "enter_password"
msgstr "Enter a new password for"

#: templates/class-overview.html:37
#, fuzzy
msgid "password_change_prompt"
msgstr "Are you sure you want to change this password?"

#: templates/class-overview.html:38
msgid "remove_student_prompt"
msgstr "Witst seker datst de learling út de klas fuorthelje wolst?"

#: templates/class-overview.html:46
#, fuzzy
msgid "add_students"
msgstr "learlingen"

#: templates/class-overview.html:47 templates/customize-class.html:5
#, fuzzy
msgid "customize_class"
msgstr "Customize class"

#: templates/class-overview.html:48
#, fuzzy
msgid "class_stats"
msgstr "Show class statistics"

#: templates/class-overview.html:49
#, fuzzy
msgid "class_logs"
msgstr "Lêst ynlogd"

#: templates/class-overview.html:52 templates/customize-adventure.html:74
#, fuzzy
msgid "back_to_teachers_page"
msgstr "Go back to teachers page"

#: templates/class-overview.html:56
#, fuzzy
msgid "add_students_options"
msgstr "Create student accounts"

#: templates/class-overview.html:58
#, fuzzy
msgid "copy_link_success"
msgstr "Diellink kopiëare"

#: templates/class-overview.html:58
#, fuzzy
msgid "copy_join_link"
msgstr "Please copy and paste this link into a new tab:"

#: templates/class-overview.html:59
#, fuzzy
msgid "invite_prompt"
msgstr "Enter a username"

#: templates/class-overview.html:59
#, fuzzy
msgid "invite_by_username"
msgstr "All usernames need to be unique."

#: templates/class-overview.html:60 templates/create-accounts.html:45
#, fuzzy
msgid "create_accounts"
msgstr "Create multiple accounts"

#: templates/class-overview.html:65
#, fuzzy
msgid "pending_invites"
msgstr "Pending invites"

#: templates/class-overview.html:71
#, fuzzy
msgid "invite_date"
msgstr "Invite date"

#: templates/class-overview.html:72
#, fuzzy
msgid "expiration_date"
msgstr "Expiration date"

#: templates/class-overview.html:82 templates/profile.html:16
#, fuzzy
msgid "delete_invite_prompt"
msgstr "Are you sure you want to remove this class invitation?"

#: templates/class-prejoin.html:7
msgid "class_already_joined"
msgstr "Dochst al mei oan de klas"

#: templates/class-prejoin.html:9 templates/error-page.html:6
#, fuzzy
msgid "error_logo_alt"
msgstr "Error logo"

#: templates/class-prejoin.html:11
msgid "goto_profile"
msgstr "Nei myn profyl"

#: templates/class-prejoin.html:15 templates/profile.html:13
msgid "prompt_join_class"
msgstr "Wolst oan dizze klas meidwaan?"

#: templates/class-prejoin.html:17 website/teacher.py:181
msgid "join_prompt"
msgstr ""
"Hast in akkount nedich om oan in klas meidwaan te kinnen. Wolst no "
"ynlogge?"

#: templates/class-prejoin.html:17 templates/profile.html:15
#, fuzzy
msgid "join_class"
msgstr "Join class"

#: templates/code-page.html:8 templates/for-teachers.html:9
#, fuzzy
msgid "next_step_tutorial"
msgstr "Next step >>>"

#: templates/code-page.html:34 templates/code-page.html:44
#: templates/customize-class.html:28 templates/customize-class.html:64
#: templates/customize-class.html:71 templates/customize-class.html:95
#: templates/level-page.html:6 templates/level-page.html:11
#: templates/quiz.html:8 templates/view-program-page.html:12
#: templates/view-program-page.html:28
#, fuzzy
msgid "level_title"
msgstr "Level"

#: templates/create-accounts.html:5
#, fuzzy
msgid "create_multiple_accounts"
msgstr "Create multiple accounts"

#: templates/create-accounts.html:7
#, fuzzy
msgid "accounts_intro"
msgstr ""
"On this page you can create accounts for multiple students at the same "
"time. It is also possible to directly add them to one of your classes. By"
" pressing the green + on the bottom right of the page you can add extra "
"rows. You can delete a row by pressing the corresponding red cross. Make "
"sure no rows are empty when you press \"Create accounts\". Please keep in"
" mind that every username and mail address needs to be unique and the "
"password needs to be <b>at least</b> 6 characters."

#: templates/create-accounts.html:10
#, fuzzy
msgid "create_accounts_prompt"
msgstr "Are you sure you want to create these accounts?"

#: templates/create-accounts.html:25
#, fuzzy
msgid "download_login_credentials"
msgstr ""

#: templates/create-accounts.html:29 templates/layout.html:22
#: templates/signup.html:70
msgid "yes"
msgstr "Ja"

#: templates/create-accounts.html:33 templates/layout.html:23
#: templates/signup.html:74
msgid "no"
msgstr "Nee"

#: templates/create-accounts.html:44 templates/programs.html:23
#, fuzzy
msgid "reset_view"
msgstr "Reset"

#: templates/customize-adventure.html:5
#, fuzzy
msgid "customize_adventure"
msgstr "Customize adventure"

#: templates/customize-adventure.html:7
#, fuzzy
msgid "update_adventure_prompt"
msgstr "Are you sure you want to update this adventure?"

#: templates/customize-adventure.html:10
#, fuzzy
msgid "general_settings"
msgstr "General settings"

#: templates/customize-adventure.html:12 templates/for-teachers.html:20
#: templates/for-teachers.html:47
msgid "name"
msgstr "Namme"

#: templates/customize-adventure.html:16 templates/customize-adventure.html:18
#: templates/explore.html:28 templates/explore.html:57
#: templates/explore.html:85 templates/for-teachers.html:48
#: templates/programs.html:12 templates/programs.html:37
#: templates/programs.html:45
msgid "level"
msgstr "Level"

#: templates/customize-adventure.html:25
#, fuzzy
msgid "adventure_exp_1"
msgstr ""
"Type your adventure of choice on the right-hand side. After creating your"
" adventure you can include it in one of your classes under "
"\"customizations\". If you want to include a command in your adventure "
"please use code anchors like this:"

#: templates/customize-adventure.html:31
#, fuzzy
msgid "adventure_exp_2"
msgstr ""
"If you want to show actual code snippets, for example to give student a "
"template or example of the code. Please use pre anchors like this:"

#: templates/customize-adventure.html:33 templates/customize-adventure.html:36
#, fuzzy
msgid "hello_world"
msgstr "Hello world!"

#: templates/customize-adventure.html:39
#, fuzzy
msgid "adventure_exp_3"
msgstr ""
"You can use the \"preview\" button to view a styled version of your "
"adventure. To view the adventure on a dedicated page, select \"view\" "
"from the teachers page."

#: templates/customize-adventure.html:43 templates/customize-class.html:28
#: templates/customize-class.html:94 templates/explore.html:22
#: templates/programs.html:18 templates/programs.html:38
#: templates/view-adventure.html:6
msgid "adventure"
msgstr "Aventoer"

#: templates/customize-adventure.html:44
#, fuzzy
msgid "template_code"
msgstr ""
"This is the explanation of my adventure!\n"
"\n"
"This way I can show a command: <code>print</code>\n"
"\n"
"But sometimes I might want to show a piece of code, like this:\n"
"<pre>\n"
"ask What's your name?\n"
"echo so your name is \n"
"</pre>"

#: templates/customize-adventure.html:47
#, fuzzy
msgid "adventure_terms"
msgstr "I agree that my adventure might be made publicly available on Hedy."

#: templates/customize-adventure.html:50
#, fuzzy
msgid "preview"
msgstr "Preview"

#: templates/customize-adventure.html:51 templates/customize-class.html:161
#, fuzzy
msgid "save"
msgstr "Save"

#: templates/customize-adventure.html:52 templates/for-teachers.html:63
#, fuzzy
msgid "delete_adventure_prompt"
msgstr "Are you sure you want to remove this adventure?"

#: templates/customize-adventure.html:58
msgid "directly_add_adventure_to_classes"
msgstr ""

#: templates/customize-class.html:7
#, fuzzy
msgid "customize_class_exp_1"
msgstr "Customize class"

#: templates/customize-class.html:10
#, fuzzy
msgid "customize_class_step_1"
msgstr "Customize class"

#: templates/customize-class.html:11
#, fuzzy
msgid "customize_class_step_2"
msgstr "Customize class"

#: templates/customize-class.html:12
#, fuzzy
msgid "customize_class_step_3"
msgstr "Customize class"

#: templates/customize-class.html:13
#, fuzzy
msgid "customize_class_step_4"
msgstr "Customize class"

#: templates/customize-class.html:14
#, fuzzy
msgid "customize_class_step_5"
msgstr "Customize class"

#: templates/customize-class.html:15
#, fuzzy
msgid "customize_class_step_6"
msgstr "Customize class"

#: templates/customize-class.html:16
#, fuzzy
msgid "customize_class_step_7"
msgstr "Customize class"

#: templates/customize-class.html:17
#, fuzzy
msgid "customize_class_step_8"
msgstr "Customize class"

#: templates/customize-class.html:20
#, fuzzy
msgid "customize_class_exp_2"
msgstr "Customize class"

#: templates/customize-class.html:23
#, fuzzy
msgid "select_adventures"
msgstr "Select adventures"

#: templates/customize-class.html:59
#, fuzzy
msgid "opening_dates"
msgstr "Opening dates"

#: templates/customize-class.html:65
#, fuzzy
msgid "opening_date"
msgstr "Opening date"

#: templates/customize-class.html:75 templates/customize-class.html:77
#, fuzzy
msgid "directly_available"
msgstr "Directly open"

#: templates/customize-class.html:89
#, fuzzy
msgid "select_own_adventures"
msgstr "Select own adventures"

#: templates/customize-class.html:96 templates/customize-class.html:120
#: templates/profile.html:50 templates/profile.html:125
#: templates/profile.html:134 templates/signup.html:28 templates/signup.html:50
#: templates/signup.html:59
msgid "select"
msgstr "Kies"

#: templates/customize-class.html:114
#, fuzzy
msgid "other_settings"
msgstr "Other settings"

#: templates/customize-class.html:119
#, fuzzy
msgid "option"
msgstr "Option"

#: templates/customize-class.html:125
#, fuzzy
msgid "mandatory_mode"
msgstr "Mandatory developer's mode"

#: templates/customize-class.html:131
#, fuzzy
msgid "hide_cheatsheet"
msgstr "Hide cheatsheet"

#: templates/customize-class.html:137
#, fuzzy
msgid "hide_keyword_switcher"
msgstr "Hide keyword switcher"

#: templates/customize-class.html:143
#, fuzzy
msgid "hide_quiz"
msgstr "Quiz end"

#: templates/customize-class.html:149
#, fuzzy
msgid "hide_parsons"
msgstr "Hide parsons"

#: templates/customize-class.html:160
#, fuzzy
msgid "reset_adventure_prompt"
msgstr "Are you sure you want to reset all selected adventures?"

#: templates/customize-class.html:160
#, fuzzy
msgid "reset_adventures"
msgstr "Reset selected adventures"

#: templates/customize-class.html:164
#, fuzzy
msgid "remove_customizations_prompt"
msgstr "Are you sure you want to remove this class their customizations?"

#: templates/customize-class.html:165
#, fuzzy
msgid "remove_customization"
msgstr "Remove customization"

#: templates/customize-class.html:182
#, fuzzy
msgid "unsaved_class_changes"
msgstr "There are unsaved changes, are you sure you want to leave this page?"

#: templates/error-page.html:12
#, fuzzy
msgid "go_back_to_main"
msgstr "Go back to main page"

#: templates/explore.html:12 templates/landing-page.html:33
#, fuzzy
msgid "explore_programs"
msgstr "Explore programs"

#: templates/explore.html:15
#, fuzzy
msgid "explore_explanation"
msgstr ""
"On this page you can look through programs created by other Hedy users. "
"You can filter on both a Hedy level and adventure. Click on \"View "
"program\" to open a program and run it. Programs with a red header "
"contain a mistake. You can still open the program, but running it will "
"result in an error. You can of course try to fix it! If the creator has a"
" public profile you can click their username to visit their profile. "
"There you will find all their shared programs and much more!"

#: templates/explore.html:34
#, fuzzy
msgid "language"
msgstr "Hokker programmeartaal hasto wolris brûkt?"

#: templates/explore.html:41 templates/programs.html:24
#, fuzzy
msgid "search_button"
msgstr "Koade bewarje & diele"

#: templates/explore.html:48
#, fuzzy
msgid "hedy_choice_title"
msgstr "Hedy's Choice"

#: templates/explore.html:60 templates/explore.html:88
#, fuzzy
msgid "creator"
msgstr "Creator"

#: templates/explore.html:66 templates/explore.html:94
#, fuzzy
msgid "view_program"
msgstr "View program"

#: templates/for-teachers.html:15 templates/profile.html:71
#: templates/profile.html:73
msgid "my_classes"
msgstr "Myn lessen"

#: templates/for-teachers.html:22
msgid "students"
msgstr "learlingen"

#: templates/for-teachers.html:23 templates/for-teachers.html:32
#: templates/for-teachers.html:50 templates/for-teachers.html:61
#, fuzzy
msgid "view"
msgstr "View"

#: templates/for-teachers.html:33
msgid "delete_class_prompt"
msgstr "Witst seker datst de klas fuortsmite wolst?"

#: templates/for-teachers.html:39
msgid "create_class"
msgstr "Nij klas meitsje"

#: templates/for-teachers.html:42
#, fuzzy
msgid "my_adventures"
msgstr "My adventures"

#: templates/for-teachers.html:49
#, fuzzy
msgid "last_update"
msgstr "Last update"

#: templates/for-teachers.html:51
#, fuzzy
msgid "edit"
msgstr "Edit"

#: templates/for-teachers.html:69
#, fuzzy
msgid "adventure_prompt"
msgstr "Please enter the name of the adventure"

#: templates/for-teachers.html:69 website/teacher.py:544
#, fuzzy
msgid "create_adventure"
msgstr "Create adventure"

#: templates/for-teachers.html:127
#, fuzzy
msgid "teacher_welcome"
msgstr ""
"Welcome to Hedy! Your are now the proud owner of a teachers account which"
" allows you to create classes and invite students."

#: templates/highscores.html:5 templates/incl-menubar.html:23
#, fuzzy
msgid "highscores"
msgstr "Score"

#: templates/highscores.html:8
#, fuzzy
msgid "highscore_explanation"
msgstr ""
"On this page you can look through programs created by other Hedy users. "
"You can filter on both a Hedy level and adventure. Click on \"View "
"program\" to open a program and run it. Programs with a red header "
"contain a mistake. You can still open the program, but running it will "
"result in an error. You can of course try to fix it! If the creator has a"
" public profile you can click their username to visit their profile. "
"There you will find all their shared programs and much more!"

#: templates/highscores.html:14
#, fuzzy
msgid "highscore_no_public_profile"
msgstr ""
"You don't have a public profile and are therefore not listed on the "
"highscores. Do you wish to create one?"

#: templates/highscores.html:17
#, fuzzy
msgid "create_public_profile"
msgstr "Public profile"

#: templates/highscores.html:23
#, fuzzy
msgid "whole_world"
msgstr "The world"

#: templates/highscores.html:28
#, fuzzy
msgid "your_class"
msgstr "Myn lessen"

#: templates/highscores.html:38 templates/landing-page.html:52
#: templates/public-page.html:16
#, fuzzy
msgid "achievements"
msgstr "achievements"

#: templates/highscores.html:39
#, fuzzy
msgid "country_title"
msgstr "Please select a valid country."

#: templates/highscores.html:40 templates/landing-page.html:88
#: templates/public-page.html:50
#, fuzzy
msgid "last_achievement"
msgstr "Last earned achievement"

#: templates/highscores.html:49 templates/programs.html:51
#, fuzzy
msgid "ago"
msgstr "{timestamp} ago"

#: templates/incl-adventure-tabs.html:14
#, fuzzy
msgid "parsons_title"
msgstr "Title"

#: templates/incl-adventure-tabs.html:25
#, fuzzy
msgid "quiz_tab"
msgstr "End quiz"

#: templates/incl-adventure-tabs.html:29
#, fuzzy
msgid "specific_adventure_mode"
msgstr ""
"You're currently in adventure '{adventure}', click on 'Hedy' to view all "
"adventures."

#: templates/incl-adventure-tabs.html:44 templates/incl-adventure-tabs.html:57
#, fuzzy
msgid "example_code_header"
msgstr "Example Hedy Code"

#: templates/incl-editor-and-output.html:109
#, fuzzy
msgid "variables"
msgstr "Variables"

#: templates/incl-editor-and-output.html:125
msgid "enter_text"
msgstr "Folje hjir dyn antwurd..."

#: templates/incl-editor-and-output.html:126
msgid "enter"
msgstr "Ynfolje"

#: templates/incl-editor-and-output.html:136
#, fuzzy
msgid "already_program_running"
msgstr "Start programming"

#: templates/incl-editor-and-output.html:136
msgid "run_code_button"
msgstr "Koade draaie"

#: templates/incl-editor-and-output.html:137
#, fuzzy
msgid "stop_code_button"
msgstr "Koade bewarje"

#: templates/incl-editor-and-output.html:148
#, fuzzy
msgid "next_exercise"
msgstr "Next exercise"

#: templates/incl-editor-and-output.html:150
msgid "edit_code_button"
msgstr "Koade oanpasse"

#: templates/incl-editor-and-output.html:152
#, fuzzy
msgid "repair_program_logo_alt"
msgstr "Repair program icon"

#: templates/incl-editor-and-output.html:156
msgid "read_code_label"
msgstr "Lês foar"

#: templates/incl-editor-and-output.html:166
#: templates/incl-editor-and-output.html:175
msgid "regress_button"
msgstr "Werom nei level {level}"

#: templates/incl-editor-and-output.html:169
#: templates/incl-editor-and-output.html:178 templates/quiz.html:153
msgid "advance_button"
msgstr "Nei level {level}"

#: templates/incl-editor-and-output.html:192
#, fuzzy
msgid "developers_mode"
msgstr "Programmer's mode"

#: templates/incl-menubar.html:5
msgid "nav_start"
msgstr "Wolkom"

#: templates/incl-menubar.html:6
msgid "nav_hedy"
msgstr "Hedy"

#: templates/incl-menubar.html:7
msgid "nav_explore"
msgstr "Explore"

#: templates/incl-menubar.html:8
msgid "nav_learn_more"
msgstr "Mear ynfo"

#: templates/incl-menubar.html:13 templates/public-page.html:56
msgid "program_header"
msgstr "Myn programma's"

#: templates/incl-menubar.html:24
#, fuzzy
msgid "my_achievements"
msgstr "My achievements"

#: templates/incl-menubar.html:25
msgid "my_account"
msgstr "Myn profyl"

#: templates/incl-menubar.html:27
#, fuzzy
msgid "for_teachers"
msgstr "For teachers"

#: templates/incl-menubar.html:29
msgid "logout"
msgstr "Log út"

#: templates/incl-menubar.html:34 templates/login.html:17
#: templates/signup.html:134
msgid "login"
msgstr "Log yn"

#: templates/incl-menubar.html:46
#, fuzzy
msgid "search"
msgstr "Search..."

#: templates/incl-menubar.html:51
#, fuzzy
msgid "keyword_support"
msgstr "Translated keywords"

#: templates/incl-menubar.html:59
#, fuzzy
msgid "non_keyword_support"
msgstr "Translated content"

#: templates/landing-page.html:6
#, fuzzy
msgid "welcome"
msgstr ""
"Welcome to Hedy! Your are now the proud owner of a teachers account which"
" allows you to create classes and invite students."

#: templates/landing-page.html:6
#, fuzzy
msgid "welcome_back"
msgstr ""
"Welcome to Hedy! Your are now the proud owner of a teachers account which"
" allows you to create classes and invite students."

#: templates/landing-page.html:11
#, fuzzy
msgid "teacher_tutorial_logo_alt"
msgstr "You have received an invitation to join class"

#: templates/landing-page.html:13
#, fuzzy
msgid "start_teacher_tutorial"
msgstr "Start teacher tutorial"

#: templates/landing-page.html:18
#, fuzzy
msgid "hedy_tutorial_logo_alt"
msgstr "Start hedy tutorial"

#: templates/landing-page.html:20
#, fuzzy
msgid "start_hedy_tutorial"
msgstr "Start hedy tutorial"

#: templates/landing-page.html:25
#, fuzzy
msgid "start_programming_logo_alt"
msgstr "Directly start programming"

#: templates/landing-page.html:27
#, fuzzy
msgid "start_programming"
msgstr "Directly start programming"

#: templates/landing-page.html:31
#, fuzzy
msgid "explore_programs_logo_alt"
msgstr "Explore programs"

#: templates/landing-page.html:39
#, fuzzy
msgid "your_account"
msgstr "Noch gjin akkount?"

#: templates/landing-page.html:43 templates/landing-page.html:45
#: templates/profile.html:36 templates/public-page.html:7
#: templates/public-page.html:9
#, fuzzy
msgid "profile_logo_alt"
msgstr "Dyn profyl is oanpast."

#: templates/landing-page.html:59
#, fuzzy
msgid "no_public_profile"
msgstr "Public profile"

#: templates/landing-page.html:66 templates/landing-page.html:68
#: templates/public-page.html:28 templates/public-page.html:30
#, fuzzy
msgid "amount_created"
msgstr "programs created"

#: templates/landing-page.html:72 templates/landing-page.html:74
#: templates/public-page.html:34 templates/public-page.html:36
#, fuzzy
msgid "amount_saved"
msgstr "programs saved"

#: templates/landing-page.html:78 templates/landing-page.html:80
#: templates/public-page.html:40 templates/public-page.html:42
#, fuzzy
msgid "amount_submitted"
msgstr "programs submitted"

#: templates/landing-page.html:95
#, fuzzy
msgid "your_last_program"
msgstr "Favourite program"

#: templates/layout.html:31
msgid "ok"
msgstr "OK"

#: templates/layout.html:32
msgid "cancel"
msgstr "Ofbrekke"

#: templates/layout.html:45 templates/programs.html:66
#: templates/programs.html:74
msgid "copy_link_to_share"
msgstr "Diellink kopiëare"

#: templates/layout.html:91
#, fuzzy
msgid "achievement_earned"
msgstr "You've earned an achievement!"

#: templates/learn-more.html:7
#, fuzzy
msgid "mailing_title"
msgstr "Title"

#: templates/learn-more.html:9 templates/profile.html:92
#: templates/recover.html:9 templates/signup.html:14
msgid "email"
msgstr "Email"

#: templates/learn-more.html:13
#, fuzzy
msgid "surname"
msgstr "Brûkersnamme"

#: templates/learn-more.html:17
#, fuzzy
msgid "lastname"
msgstr "Namme"

#: templates/learn-more.html:21 templates/profile.html:132
#: templates/signup.html:57
msgid "country"
msgstr "Lân wêrst wennest"

#: templates/learn-more.html:30
#, fuzzy
msgid "subscribe"
msgstr "Ynskreaue foar de nijsbrief"

#: templates/learn-more.html:31
#, fuzzy
msgid "required_field"
msgstr "Fields marked with an * are required"

#: templates/learn-more.html:33
#, fuzzy
msgid "previous_campaigns"
msgstr "View previous campaigns"

#: templates/level-page.html:8
msgid "step_title"
msgstr "Opjefte"

#: templates/level-page.html:12
msgid "save_code_button"
msgstr "Koade bewarje"

#: templates/level-page.html:13
msgid "share_code_button"
msgstr "Koade bewarje & diele"

#: templates/level-page.html:30
msgid "try_button"
msgstr "Besykje"

#: templates/login.html:8
msgid "login_long"
msgstr "Ynlogge"

#: templates/login.html:21 website/auth.py:299
msgid "no_account"
msgstr "Noch gjin akkount?"

#: templates/login.html:23 templates/signup.html:7 templates/signup.html:128
msgid "create_account"
msgstr "Meitsje in akkount"

#: templates/login.html:28
msgid "forgot_password"
msgstr "Bist dyn wachtwurd fergetten?"

#: templates/main-page.html:8
#, fuzzy
msgid "main_title"
msgstr "Title"

#: templates/main-page.html:9
#, fuzzy
msgid "main_subtitle"
msgstr "programs submitted"

#: templates/main-page.html:12
#, fuzzy
msgid "try_it"
msgstr "Besykje"

#: templates/parsons.html:6 templates/parsons.html:8
#, fuzzy
msgid "exercise"
msgstr "Exercise"

#: templates/parsons.html:27
#, fuzzy
msgid "what_should_my_code_do"
msgstr "What should my code do?"

#: templates/profile.html:4
#, fuzzy
msgid "account_overview"
msgstr "Account overview"

#: templates/profile.html:7 templates/profile.html:9
#, fuzzy
msgid "my_messages"
msgstr "My messages"

#: templates/profile.html:12
#, fuzzy
msgid "invite_message"
msgstr "You have received an invitation to join class"

#: templates/profile.html:13
#, fuzzy
msgid "sent_by"
msgstr "This invitation is sent by"

#: templates/profile.html:16
#, fuzzy
msgid "delete_invite"
msgstr "Delete invitation"

#: templates/profile.html:22 templates/profile.html:24
#, fuzzy
msgid "public_profile"
msgstr "Public profile"

#: templates/profile.html:26
#, fuzzy
msgid "visit_own_public_profile"
msgstr "Public profile"

#: templates/profile.html:30
#, fuzzy
msgid "profile_picture"
msgstr "Profile picture"

#: templates/profile.html:43
#, fuzzy
msgid "personal_text"
msgstr "Personal text"

#: templates/profile.html:44
#, fuzzy
msgid "your_personal_text"
msgstr "Your personal text..."

#: templates/profile.html:48
#, fuzzy
msgid "favourite_program"
msgstr "Favourite program"

#: templates/profile.html:59
#, fuzzy
msgid "public_profile_info"
msgstr ""
"By selecting this box I make my profile visible for everyone. Be careful "
"not to share personal information like your name or home address, because"
" everyone will be able to see it!"

#: templates/profile.html:62
#, fuzzy
msgid "update_public"
msgstr "Update public profile"

#: templates/profile.html:64 templates/profile.html:144
msgid "are_you_sure"
msgstr "Bisto wis? Kinst dit net mear weromdraaie."

#: templates/profile.html:64
#, fuzzy
msgid "delete_public"
msgstr "Delete public profile"

#: templates/profile.html:78
#, fuzzy
msgid "self_removal_prompt"
msgstr "Are you sure you want to leave this class?"

#: templates/profile.html:78
#, fuzzy
msgid "leave_class"
msgstr "Leave class"

#: templates/profile.html:84 templates/profile.html:87
#, fuzzy
msgid "settings"
msgstr "My personal settings"

#: templates/profile.html:95 templates/signup.html:44
msgid "birth_year"
msgstr "Bertejier"

#: templates/profile.html:99 templates/signup.html:26
#, fuzzy
msgid "preferred_language"
msgstr "Preferred language"

#: templates/profile.html:109 templates/signup.html:36
#, fuzzy
msgid "preferred_keyword_language"
msgstr "Preferred keyword language"

#: templates/profile.html:123 templates/signup.html:48
msgid "gender"
msgstr "Geslacht"

#: templates/profile.html:126 templates/signup.html:51
msgid "female"
msgstr "Famke"

#: templates/profile.html:127 templates/signup.html:52
msgid "male"
msgstr "Jonge"

#: templates/profile.html:128 templates/signup.html:53
msgid "other"
msgstr "Oars"

#: templates/profile.html:141
msgid "update_profile"
msgstr "Dyn profyl bywurkje"

#: templates/profile.html:144
msgid "destroy_profile"
msgstr "Dyn akkount fuortsmite"

#: templates/profile.html:146 templates/profile.html:149
#: templates/profile.html:162
msgid "change_password"
msgstr "Feroarje wachtwurd"

#: templates/profile.html:151
msgid "current_password"
msgstr "wachtwurd"

#: templates/profile.html:155
msgid "new_password"
msgstr "Nij wachtwurd"

#: templates/profile.html:159
msgid "repeat_new_password"
msgstr "Werhelje nije wachtwurd"

#: templates/programs.html:7
msgid "recent"
msgstr "Myn programma's"

#: templates/programs.html:31 templates/view-program-page.html:7
#, fuzzy
msgid "submitted_header"
msgstr "This is a submitted program and can't be altered."

#: templates/programs.html:36
#, fuzzy
msgid "title"
msgstr "Title"

#: templates/programs.html:39 templates/view-program-page.html:8
#, fuzzy
msgid "last_edited"
msgstr "Last edited"

#: templates/programs.html:57
#, fuzzy
msgid "favourite_confirm"
msgstr "Are you sure you want to set this program as your favourite?"

#: templates/programs.html:65 templates/programs.html:70
msgid "open"
msgstr "Iepenje"

#: templates/programs.html:66 templates/programs.html:74
msgid "copy_clipboard"
msgstr "Nei it klemboerd kopiëerd"

#: templates/programs.html:67 templates/programs.html:71
msgid "delete_confirm"
msgstr "Witst seker datst it programme fuortsmite wolst?"

#: templates/programs.html:67 templates/programs.html:71
msgid "delete"
msgstr "Fuortsmite"

#: templates/programs.html:73
msgid "unshare_confirm"
msgstr "Witst seker datst it programma wer privee meitsje wolst?"

#: templates/programs.html:73
msgid "unshare"
msgstr "Dieljen stoppe"

#: templates/programs.html:75
#, fuzzy
msgid "submit_warning"
msgstr "Are you sure you want to submit this program?"

#: templates/programs.html:75
#, fuzzy
msgid "submit_program"
msgstr "Submit"

#: templates/programs.html:78
msgid "share_confirm"
msgstr "Witst seker datst it programma foar elkenien sichtber meitsje wolst?"

#: templates/programs.html:78
msgid "share"
msgstr "Diele"

#: templates/programs.html:84
msgid "no_programs"
msgstr "Noch gjin programma's."

#: templates/programs.html:86
msgid "write_first_program"
msgstr "Skreau dyn earste programma!"

#: templates/public-page.html:85
#, fuzzy
msgid "no_shared_programs"
msgstr "has no shared programs..."

#: templates/quiz.html:4
#, fuzzy
msgid "quiz_logo_alt"
msgstr "Quiz logo"

#: templates/quiz.html:7
msgid "start_quiz"
msgstr "Nei de kwis"

#: templates/quiz.html:13
#, fuzzy
msgid "go_to_first_question"
msgstr "Go to question 1"

#: templates/quiz.html:22 templates/quiz.html:24 templates/quiz.html:105
#, fuzzy
msgid "question"
msgstr "Question"

#: templates/quiz.html:39
#, fuzzy
msgid "hint"
msgstr "Hint?"

#: templates/quiz.html:51 templates/quiz.html:59 templates/quiz.html:69
#: templates/quiz.html:77 templates/quiz.html:87 templates/quiz.html:95
#, fuzzy
msgid "submit_answer"
msgstr "Answer question"

#: templates/quiz.html:112
#, fuzzy
msgid "feedback_success"
msgstr "Good!"

#: templates/quiz.html:117
#, fuzzy
msgid "feedback_failure"
msgstr "Wrong!"

#: templates/quiz.html:125
#, fuzzy
msgid "correct_answer"
msgstr "The correct answer is"

#: templates/quiz.html:134
#, fuzzy
msgid "go_to_question"
msgstr "Go to question"

#: templates/quiz.html:137
#, fuzzy
msgid "go_to_quiz_result"
msgstr "Go to quiz result"

#: templates/quiz.html:144
#, fuzzy
msgid "end_quiz"
msgstr "Quiz end"

#: templates/quiz.html:145
#, fuzzy
msgid "score"
msgstr "Score"

#: templates/recover.html:7
msgid "recover_password"
msgstr "Freegje in nij wachtwurd oan."

#: templates/recover.html:12
msgid "send_password_recovery"
msgstr "Stjoer my in link om in nij wachtwurd te kiezen"

#: templates/reset.html:7 templates/reset.html:18
msgid "reset_password"
msgstr "Dyn wachtwurd resette"

#: templates/reset.html:13 templates/signup.html:22
msgid "password_repeat"
msgstr "Werhelje dyn wachtwurd"

#: templates/signup.html:8
msgid "create_account_explanation"
msgstr "Mei in akkount kinst dyn programma's bewarje."

#: templates/signup.html:66
msgid "programming_experience"
msgstr "Hasto al ris programmearre?"

#: templates/signup.html:80
msgid "languages"
msgstr "Hokker programmeartaal hasto wolris brûkt?"

#: templates/signup.html:91
msgid "other_block"
msgstr "In oare blokkentaal"

#: templates/signup.html:103
msgid "other_text"
msgstr "In oare teksttaal"

#: templates/signup.html:111
#, fuzzy
msgid "request_teacher"
msgstr "Would you like to apply for a teacher's account?"

#: templates/signup.html:115
msgid "subscribe_newsletter"
msgstr "Ynskreaue foar de nijsbrief"

#: templates/signup.html:119
#, fuzzy
msgid "agree_with"
msgstr "I agree to the"

#: templates/signup.html:119
#, fuzzy
msgid "privacy_terms"
msgstr "privacy terms"

#: templates/signup.html:125
#, fuzzy
msgid "agree_third_party"
msgstr ""
"I consent to being contacted by partners of Leiden University with sales "
"opportunities (optional)"

#: templates/signup.html:133
msgid "already_account"
msgstr "Hast al in akkount?"

#: templates/teacher-invitation.html:5
#, fuzzy
msgid "teacher_invitation_require_login"
msgstr ""
"To set up your profile as a teacher we will need you to log in. If you "
"don't have an account, please create one."

#: templates/view-program-page.html:13
msgid "by"
msgstr "troch"

#: website/achievements.py:170
#, fuzzy
msgid "percentage_achieved"
msgstr "Achieved by {percentage}% of the users"

#: website/admin.py:18 website/admin.py:84 website/admin.py:105
#: website/admin.py:124 website/admin.py:131 website/admin.py:138
#: website/admin.py:162
#, fuzzy
msgid "title_admin"
msgstr "Hedy - Administrator page"

#: website/auth.py:186 website/auth.py:200 website/auth.py:288
#: website/auth.py:426 website/auth.py:431 website/auth.py:479
#: website/auth.py:650 website/auth.py:659 website/auth.py:692
#: website/auth.py:742 website/auth.py:749 website/auth.py:769
#: website/teacher.py:300 website/teacher.py:341
msgid "username_invalid"
msgstr "Je gebruikersnaam is ongeldig"

#: website/auth.py:188 website/auth.py:202
msgid "username_special"
msgstr "Der mei gjin `:` as`@` yn dyn brûkersnamme sitte."

#: website/auth.py:190 website/auth.py:204
msgid "username_three"
msgstr "Dyn brûkersnamme moat teminsten 3 tekens hawwe."

#: website/auth.py:192 website/auth.py:208 website/auth.py:290
#: website/auth.py:481 website/auth.py:504 website/auth.py:516
#: website/auth.py:696
msgid "password_invalid"
msgstr "Je wachtwoord is ongeldig"

#: website/auth.py:194 website/auth.py:210
#, fuzzy
msgid "passwords_six"
msgstr "All passwords need to be six characters or longer."

#: website/auth.py:206 website/auth.py:546 website/auth.py:771
#: website/auth.py:776
msgid "email_invalid"
msgstr "Folje inn jildich emailadres yn."

#: website/auth.py:260 website/auth.py:526 website/auth.py:681
#: website/auth.py:724 website/auth.py:793
#, fuzzy
msgid "mail_error_change_processed"
msgstr ""
"Something went wrong when sending a validation mail, the changes are "
"still correctly processed."

#: website/auth.py:299
msgid "invalid_username_password"
msgstr "Unjildige brûkersnamme as wachtwurd."

#: website/auth.py:350 website/auth.py:506 website/auth.py:510
#: website/auth.py:700
msgid "repeat_match_password"
msgstr "De wachtwurden binne net itselde."

#: website/auth.py:352 website/auth.py:537
#, fuzzy
msgid "language_invalid"
msgstr "Please select a valid language."

#: website/auth.py:354
#, fuzzy
msgid "agree_invalid"
msgstr "You have to agree with the privacy terms."

#: website/auth.py:356 website/auth.py:540
#, fuzzy
msgid "keyword_language_invalid"
msgstr ""
"Please select a valid keyword language (select English or your own "
"language)."

#: website/auth.py:363 website/auth.py:365 website/auth.py:553
#: website/auth.py:555
msgid "year_invalid"
msgstr "It jier moat letter wêze as 1900 en "

#: website/auth.py:368 website/auth.py:558
#, fuzzy
msgid "gender_invalid"
msgstr "Please select a valid gender, choose (Female, Male, Other)."

#: website/auth.py:371 website/auth.py:561
#, fuzzy
msgid "country_invalid"
msgstr "Please select a valid country."

#: website/auth.py:373 website/auth.py:376
#, fuzzy
msgid "experience_invalid"
msgstr "Please select a valid experience, choose (Yes, No)."

#: website/auth.py:379
#, fuzzy
msgid "programming_invalid"
msgstr "Please select a valid programming language."

#: website/auth.py:382
msgid "exists_username"
msgstr "Dy brûkersnamme hat in oar al."

#: website/auth.py:384 website/auth.py:569
msgid "exists_email"
msgstr "Dat emailadres wurd al brûkt."

#: website/auth.py:424 website/auth.py:439 website/auth.py:694
#: website/auth.py:704
#, fuzzy
msgid "token_invalid"
msgstr "Your token is invalid."

#: website/auth.py:483 website/auth.py:508 website/auth.py:698
msgid "password_six"
msgstr "Dyn wachtwurd moat teminsten 6 letters hawwe."

#: website/auth.py:486 website/auth.py:489
#, fuzzy
msgid "password_change_not_allowed"
msgstr "You're not allowed to change the password of this user."

#: website/auth.py:494
#, fuzzy
msgid "password_change_success"
msgstr "Password of your student is successfully changed."

#: website/auth.py:528
msgid "password_updated"
msgstr "Dyn wachtwurd is oanpast."

#: website/auth.py:616
#, fuzzy
msgid "profile_updated_reload"
msgstr "Profile updated, page will be re-loaded."

#: website/auth.py:619
msgid "profile_updated"
msgstr "Dyn profyl is oanpast."

#: website/auth.py:683
msgid "sent_password_recovery"
msgstr ""
"Do krijst sa in emailtsje wêrt yn útlein wurdt hoest in nij wachtwurd "
"kieze kinst."

#: website/auth.py:726
msgid "password_resetted"
msgstr "Dyn wachtwurd is reset. Kinst no ynlogge."

#: website/auth.py:744
#, fuzzy
msgid "teacher_invalid"
msgstr "Your teacher value is invalid."

#: website/auth.py:835
#, fuzzy
msgid "mail_welcome_verify_body"
msgstr ""
"Your Hedy account has been created successfully. Welcome!\n"
"Please click on this link to verify your email address: {link}"

#: website/auth.py:837
#, fuzzy
msgid "mail_change_password_body"
msgstr "Feroarje wachtwurd"

#: website/auth.py:839
#, fuzzy
msgid "mail_recover_password_body"
msgstr "Freegje in nij wachtwurd oan."

#: website/auth.py:841
#, fuzzy
msgid "mail_reset_password_body"
msgstr "Dyn wachtwurd resette"

#: website/auth.py:843
#, fuzzy
msgid "mail_welcome_teacher_body"
msgstr ""
"<strong>Welcome!</strong>\n"
"Congratulations on your brand new Hedy teachers account. Welcome to the "
"world wide community of Hedy teachers!\n"
"<strong>What teachers accounts can do</strong>\n"
"With your teacher account, you have the option to create classes. Your "
"students can than join your classes and you can see their progress. "
"Classes are made and managed though the for <a "
"href=\"https://hedycode.com/for-teachers\">teachers page</a>.\n"
"<strong>How to share ideas</strong>\n"
"If you are using Hedy in class, you probably have ideas for improvements!"
" You can share those ideas with us on the <a "
"href=\"https://github.com/Felienne/hedy/discussions/categories/ideas\">Ideas"
" Discussion</a>.\n"
"<strong>How to ask for help</strong>\n"
"If anything is unclear, you can post in the <a "
"href=\"https://github.com/Felienne/hedy/discussions/categories/q-a\">Q&A "
"discussion</a>, or <a href=\"mailto: hedy@felienne.com\">send us an "
"email</a>.\n"
"Keep programming!"

#: website/auth.py:849
#, fuzzy
msgid "mail_welcome_verify_subject"
msgstr "Welcome to Hedy"

#: website/auth.py:851
#, fuzzy
msgid "mail_change_password_subject"
msgstr "Feroarje wachtwurd"

#: website/auth.py:853
#, fuzzy
msgid "mail_recover_password_subject"
msgstr "Freegje in nij wachtwurd oan."

#: website/auth.py:855
#, fuzzy
msgid "mail_reset_password_subject"
msgstr "Dyn wachtwurd resette"

#: website/auth.py:857
#, fuzzy
msgid "mail_welcome_teacher_subject"
msgstr "Your Hedy teacher account is ready"

#: website/auth.py:861
#, fuzzy
msgid "user"
msgstr "Brûkersnamme"

#: website/auth.py:866
#, fuzzy
msgid "mail_hello"
msgstr "Hi {username}!"

#: website/auth.py:868
#, fuzzy
msgid "mail_goodbye"
msgstr ""
"Thank you!\n"
"The Hedy team"

#: website/auth.py:876
#, fuzzy
msgid "copy_mail_link"
msgstr "Please copy and paste this link into a new tab:"

#: website/auth.py:877
#, fuzzy
msgid "link"
msgstr "Log yn"

#: website/parsons.py:20
#, fuzzy
msgid "exercise_doesnt_exist"
msgstr "This exercise doesn't exist"

#: website/programs.py:41
#, fuzzy
msgid "delete_success"
msgstr "Program deleted successfully."

#: website/programs.py:55
msgid "save_prompt"
msgstr ""
"Do hast in akkount nedich om dyn programma's te bewarjen. Wolst no "
"ynlogge?"

#: website/programs.py:60
#, fuzzy
msgid "overwrite_warning"
msgstr ""
"You already have a program with this name, saving this program will "
"overwrite the old one. Are you sure?"

#: website/programs.py:87
#, fuzzy
msgid "save_parse_warning"
msgstr "This program contains an error, are you sure you want to save it?"

#: website/programs.py:131 website/programs.py:132
msgid "save_success_detail"
msgstr "Dyn programma is bewarre"

#: website/programs.py:160
msgid "share_success_detail"
msgstr "It programma is dield"

#: website/programs.py:162
msgid "unshare_success_detail"
msgstr "It programma wurd net mear dield"

#: website/programs.py:202
#, fuzzy
msgid "favourite_success"
msgstr "Your program is set as favourite."

#: website/quiz.py:45 website/quiz.py:71 website/teacher.py:469
#, fuzzy
msgid "level_invalid"
msgstr "This Hedy level in invalid."

#: website/quiz.py:60 website/quiz.py:86
msgid "question_doesnt_exist"
msgstr ""

#: website/quiz.py:73
#, fuzzy
msgid "question_invalid"
msgstr "Your token is invalid."

#: website/quiz.py:75
#, fuzzy
msgid "answer_invalid"
msgstr "Je wachtwoord is ongeldig"

#: website/quiz.py:83
msgid "too_many_attempts"
msgstr ""

#: website/statistics.py:37 website/statistics.py:51 website/teacher.py:27
#: website/teacher.py:35 website/teacher.py:209 website/teacher.py:231
#: website/teacher.py:243 website/teacher.py:310 website/teacher.py:349
#, fuzzy
msgid "retrieve_class_error"
msgstr "Only teachers can retrieve classes"

#: website/statistics.py:41 website/statistics.py:55 website/teacher.py:38
#: website/teacher.py:131 website/teacher.py:150 website/teacher.py:212
#: website/teacher.py:234 website/teacher.py:246 website/teacher.py:313
#: website/teacher.py:352 website/teacher.py:364
#, fuzzy
msgid "no_such_class"
msgstr "No such Hedy class"

#: website/statistics.py:45
#, fuzzy
msgid "title_class statistics"
msgstr "My statistics"

#: website/statistics.py:59
#, fuzzy
msgid "title_class logs"
msgstr "Hedy - Join class"

#: website/teacher.py:74
#, fuzzy
msgid "title_class-overview"
msgstr "Hedy - Class overview"

#: website/teacher.py:83
#, fuzzy
msgid "only_teacher_create_class"
msgstr "Only teachers are allowed to create classes!"

#: website/teacher.py:90 website/teacher.py:125
#, fuzzy
msgid "class_name_invalid"
msgstr "This class name is invalid."

#: website/teacher.py:92 website/teacher.py:127
#, fuzzy
msgid "class_name_empty"
msgstr "You didn't enter a class name!"

#: website/teacher.py:98
#, fuzzy
msgid "class_name_duplicate"
msgstr "You already have a class with this name."

#: website/teacher.py:162 website/teacher.py:178 website/teacher.py:576
#, fuzzy
msgid "invalid_class_link"
msgstr "Invalid link for joining the class."

#: website/teacher.py:166 website/teacher.py:168
#, fuzzy
msgid "title_join-class"
msgstr "Hedy - Join class"

#: website/teacher.py:222
#, fuzzy
msgid "title_customize-class"
msgstr "Hedy - Customize class"

#: website/teacher.py:237
#, fuzzy
msgid "customization_deleted"
msgstr "Customizations successfully deleted."

#: website/teacher.py:290
#, fuzzy
msgid "class_customize_success"
msgstr "Class successfully customized."

#: website/teacher.py:304
#, fuzzy
msgid "username_empty"
msgstr "You didn't enter an username!"

#: website/teacher.py:317
#, fuzzy
msgid "student_not_existing"
msgstr "This username doesn't exist."

#: website/teacher.py:319
#, fuzzy
msgid "student_already_in_class"
msgstr "This student is already in your class."

#: website/teacher.py:321
#, fuzzy
msgid "student_already_invite"
msgstr "This student already has a pending invitation."

#: website/teacher.py:382
#, fuzzy
msgid "no_accounts"
msgstr "There are no accounts to create."

#: website/teacher.py:392
#, fuzzy
msgid "unique_usernames"
msgstr "All usernames need to be unique."

#: website/teacher.py:401
#, fuzzy
msgid "usernames_exist"
msgstr "One or more usernames is already in use."

#: website/teacher.py:412
#, fuzzy
msgid "accounts_created"
msgstr "Accounts where successfully created."

#: website/teacher.py:418 website/teacher.py:423 website/teacher.py:436
#: website/teacher.py:480 website/teacher.py:523
#, fuzzy
msgid "retrieve_adventure_error"
msgstr "You're not allowed to view this adventure!"

#: website/teacher.py:430
#, fuzzy
msgid "title_view-adventure"
msgstr "Hedy - View adventure"

#: website/teacher.py:453
#, fuzzy
msgid "title_customize-adventure"
msgstr "Hedy - Customize adventure"

#: website/teacher.py:465
#, fuzzy
msgid "adventure_id_invalid"
msgstr "This adventure id is invalid."

#: website/teacher.py:467 website/teacher.py:551
#, fuzzy
msgid "adventure_name_invalid"
msgstr "This adventure name is invalid."

#: website/teacher.py:471
#, fuzzy
msgid "content_invalid"
msgstr "This adventure is invalid."

#: website/teacher.py:473
#, fuzzy
msgid "adventure_length"
msgstr "Your adventure has to be at least 20 characters."

#: website/teacher.py:475
#, fuzzy
msgid "public_invalid"
msgstr "This agreement selection is invalid"

#: website/teacher.py:477
msgid "classes_invalid"
msgstr ""

#: website/teacher.py:488 website/teacher.py:558
#, fuzzy
msgid "adventure_duplicate"
msgstr "You already have an adventure with this name."

#: website/teacher.py:493 website/teacher.py:537
msgid "something_went_wrong_keyword_parsing"
msgstr ""

#: website/teacher.py:517
#, fuzzy
msgid "adventure_updated"
msgstr "The adventure has been updated!"

#: website/teacher.py:503
#, fuzzy
msgid "something_went_wrong_keyword_parsing"
msgstr ""
"There is a mistake in your adventure, are all keywords correctly surrounded "
"with { }?"

#: website/teacher.py:520
#, fuzzy
msgid "adventure_empty"
msgstr "You didn't enter an adventure name!"

#~ msgid "set_preferred_lang"
#~ msgstr ""
#~ "Hedy now supports preferred user "
#~ "languages. You can set one for "
#~ "your profile in \"My profile\""

#~ msgid "statistics"
#~ msgstr "My statistics"

#~ msgid "Empty Program"
#~ msgstr ""
#~ "Hast in leech programma makke. Skreau"
#~ " koade yn it linkerfjild en besykje"
#~ " it openij."

#~ msgid "level_not_translated"
#~ msgstr "This level is not translated in your language (yet)"

#~ msgid "unique_emails"
#~ msgstr "All mail addresses need to be unique."

#~ msgid "emails_exist"
#~ msgstr "One or more mail addresses is already in use."

#~ msgid "intro_text_landing_page"
#~ msgstr ""
#~ "Welcome to the wonderful world of "
#~ "Hedy! Here you can learn to "
#~ "program in small steps, without "
#~ "unnecessary complicated stuff. We start "
#~ "easy at level 1, and slowly build"
#~ " towards bigger and more complex "
#~ "programs! Choose one of the options "
#~ "below to get started"

#~ msgid "general_text_landing_page"
#~ msgstr "Start with level 1 explanations"

#~ msgid "start_programming"
#~ msgstr "Start programming"

#~ msgid "create_class_text"
#~ msgstr "Group your students into classes and change the content for each class."

#~ msgid "read_docs_text"
#~ msgstr ""
#~ "Visit our teacher's manual for lesson"
#~ " plans and common mistakes by "
#~ "students."

#~ msgid "read_docs"
#~ msgstr "Learn more about Hedy"

#~ msgid "story_text"
#~ msgstr "Make your own story"

#~ msgid "turtle_text"
#~ msgstr "Make a drawing with code"

#~ msgid "welcome"
#~ msgstr "Welcome"

#~ msgid "landing_page_intro"
#~ msgstr "Welcome to Hedy!"

#~ msgid "landing_page_teacher"
#~ msgstr ""
#~ "If you haven't used Hedy before, "
#~ "we advise you to start with the"
#~ " teacher tutorial."

#~ msgid "landing_page_student"
#~ msgstr "Invite student"

#~ msgid "teacher_tutorial_start_title"
#~ msgstr "Hide cheatsheet"

#~ msgid "not_user"
#~ msgstr "Looks like you are not logged in!"

#~ msgid "welcome_landing_page"
#~ msgstr "Welcome to Hedy!"

#~ msgid "welcome_back_landing_page"
#~ msgstr "Welcome to Hedy!"

#~ msgid "tutorial_code_output"
#~ msgstr "Hide cheatsheet"

#~ msgid "end"
#~ msgstr "Geslacht"

#~ msgid "quiz_description"
#~ msgstr "Question"

#~ msgid "go_to_quiz"
#~ msgstr "Go to quiz"

#~ msgid "go_to_level"
#~ msgstr "Go to level"

#~ msgid "results_quiz"
#~ msgstr "Nei de kwis"

#~ msgid "correct"
#~ msgstr "Myn programma's"

#~ msgid "incorrect"
#~ msgstr "Incorrect!"

#~ msgid "attempt"
#~ msgstr "Attempt"

#~ msgid "go_to_answer"
#~ msgstr "Go to answer"

#~ msgid "minutes"
#~ msgstr "minuten"

#~ msgid "hours"
#~ msgstr "oeren"

#~ msgid "days"
#~ msgstr "dagen"

#~ msgid "ago"
#~ msgstr "{time} ago"

#~ msgid "visible_columns"
#~ msgstr "Visible columns"

#~ msgid "latest_shared_program"
#~ msgstr "Lêste dielde programma"

#~ msgid "remove_student"
#~ msgstr "Learling fuorthelje"

#~ msgid "rename_class"
#~ msgstr "Klas omneame"

#~ msgid "remove_invite"
#~ msgstr "Remove invite"

#~ msgid "class_link"
#~ msgstr "Link om oan de klas mei te dwaan"

#~ msgid "invite_student"
#~ msgstr "Invite student"

#~ msgid "start_parsons"
#~ msgstr "Directly start programming"

#~ msgid "go_to_first_exercise"
#~ msgstr "Go to question 1"

#~ msgid "select_class"
#~ msgstr "Select class"

#~ msgid "your_country"
#~ msgstr "Noch gjin akkount?"

#~ msgid "public_profile_visit"
#~ msgstr "You can visit your public profile! Click"

#~ msgid "public_profile_link"
#~ msgstr "here"

#~ msgid "email_repeat"
#~ msgstr "Werhelje dyn email"

#~ msgid "repeat_match_email"
#~ msgstr "De emailadressen binne net itselde."

#~ msgid "hello_world_snippet"
#~ msgstr "Hide cheatsheet"<|MERGE_RESOLUTION|>--- conflicted
+++ resolved
@@ -2,13 +2,8 @@
 msgstr ""
 "Project-Id-Version: PACKAGE VERSION\n"
 "Report-Msgid-Bugs-To: \n"
-<<<<<<< HEAD
-"POT-Creation-Date: 2022-07-21 11:34+0200\n"
-"PO-Revision-Date: 2022-07-22 11:48+0000\n"
-=======
 "POT-Creation-Date: 2022-07-22 13:05+0200\n"
 "PO-Revision-Date: 2022-07-20 14:39+0000\n"
->>>>>>> a1e90033
 "Last-Translator: Anonymous <noreply@weblate.org>\n"
 "Language-Team: fy <LL@li.org>\n"
 "Language: fy\n"
@@ -1295,9 +1290,8 @@
 msgstr "Last update"
 
 #: templates/for-teachers.html:51
-#, fuzzy
 msgid "edit"
-msgstr "Edit"
+msgstr ""
 
 #: templates/for-teachers.html:69
 #, fuzzy
@@ -2774,4 +2768,4 @@
 #~ msgstr "De emailadressen binne net itselde."
 
 #~ msgid "hello_world_snippet"
-#~ msgstr "Hide cheatsheet"+#~ msgstr "Hide cheatsheet"
