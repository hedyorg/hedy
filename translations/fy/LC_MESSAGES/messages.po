# Western Frisian translations for PROJECT.
# Copyright (C) 2023 ORGANIZATION
# This file is distributed under the same license as the PROJECT project.
# FIRST AUTHOR <EMAIL@ADDRESS>, 2023.
#
msgid ""
msgstr ""
"Project-Id-Version: PROJECT VERSION\n"
"Report-Msgid-Bugs-To: EMAIL@ADDRESS\n"
<<<<<<< HEAD
"POT-Creation-Date: 2024-01-04 14:49+0100\n"
"PO-Revision-Date: 2023-12-18 20:12+0000\n"
=======
"POT-Creation-Date: 2024-01-03 13:11+0100\n"
"PO-Revision-Date: 2024-01-03 19:58+0000\n"
>>>>>>> ae30582e
"Last-Translator: Prefill add-on <noreply-addon-prefill@weblate.org>\n"
"Language-Team: fy <LL@li.org>\n"
"Language: fy\n"
"MIME-Version: 1.0\n"
"Content-Type: text/plain; charset=utf-8\n"
"Content-Transfer-Encoding: 8bit\n"
<<<<<<< HEAD
"Generated-By: Babel 2.11.0\n"
=======
"Plural-Forms: nplurals=2; plural=n != 1;\n"
"X-Generator: Weblate 5.4-dev\n"
"Generated-By: Babel 2.14.0\n"
>>>>>>> ae30582e

#, fuzzy
msgid "Access Before Assign"
msgstr "You tried to use the variable {name} on line {access_line_number}, but you set it on line {definition_line_number}. Set a variable before using it."

#, fuzzy
msgid "Cyclic Var Definition"
msgstr "The name {variable} needs to be set before you can use it on the right-hand side of the is command"

#, fuzzy
msgid "Function Undefined"
msgstr "You tried to use the function {name}, but you didn't define it."

msgid "Has Blanks"
msgstr "Tink der om! Dyn koade is noch net ôf. Der stiet noch leech streepke yn, dêr moat de goede koade noch stean."

msgid "Incomplete"
msgstr "Tink derom, bist wat koade fergetten. Op rigel {line_number} moat der efter {incomplete_command} noch tekst komme."

#, fuzzy
msgid "Incomplete Repeat"
msgstr "It looks like you forgot to use {command} with the repeat command you used on line {line_number}."

msgid "Invalid"
msgstr "{invalid_command} is gjin commando yn Hedy level {level}. Bedoelst {guessed_command}?"

#, fuzzy
msgid "Invalid Argument"
msgstr "You cannot use the command {command} with {invalid_argument} . Try changing {invalid_argument} to {allowed_types}."

#, fuzzy
msgid "Invalid Argument Type"
msgstr "You cannot use {command} with {invalid_argument} because it is {invalid_type}. Try changing {invalid_argument} to {allowed_types}."

#, fuzzy
msgid "Invalid At Command"
msgstr "The {at} command may not be used from level 16 onward. You can use square brackets to use an element from a list, for example `friends[i]`, `lucky_numbers[{random}]`."

msgid "Invalid Space"
msgstr "Heden! Rigel {line_number} begjint mei ien spaasje. Computers kinne net sa goed oer spaasjes, kinst him fuorthelje?"

#, fuzzy
msgid "Invalid Type Combination"
msgstr "You cannot use {invalid_argument} and {invalid_argument_2} with {command} because one is {invalid_type} and the other is {invalid_type_2}. Try changing {invalid_argument} to {invalid_type_2} or {invalid_argument_2} to {invalid_type}."

#, fuzzy
msgid "Locked Language Feature"
msgstr "You are using {concept}! That is awesome, but {concept} is not unlocked yet! It will be unlocked in a later level."

msgid "Lonely Echo"
msgstr "Brûkst in `echo` foar in `ask`, as een `echo` sûnder `ask`. Freegje earst mei in `ask` om ynfier earst dy werhellest mei in `echo`."

#, fuzzy
msgid "Lonely Text"
msgstr "It looks like you forgot to use a command with the text you put in line {line_number}"

#, fuzzy
msgid "Missing Command"
msgstr "It looks like you forgot to use a command on line {line_number}."

#, fuzzy
msgid "Missing Inner Command"
msgstr "It looks like you forgot to use a command with the {command} statement you used on line {line_number}."

#, fuzzy
msgid "Misspelled At Command"
msgstr "It looks like you might have misspelled the {command} command, instead you wrote {invalid_argument} in line {line_number}."

#, fuzzy
msgid "No Indentation"
msgstr "You used too few spaces in line {line_number}. You used {leading_spaces} spaces, which is not enough. Start every new block with {indent_size} spaces more than the line before."

#, fuzzy
msgid "Non Decimal Variable"
msgstr "At line {line_number}, you might have tried using a number which Hedy does not like very much! Try changing it to a decimal number like 2."

msgid "Parse"
msgstr "De koade dysto skreaun hast is gjin jildige Hedy-koade. Der sit in flater op rigel {location[0]}, op posysje {location[1]}. Do hast  {character_found} typt, mar dat mei op dy plak net."

#, fuzzy
msgid "Pressit Missing Else"
msgstr "You forgot to add what happens when you press a different key, add an {else} to your code"

msgid "Too Big"
msgstr "Krammele! Dyn programme is wol {lines_of_code} rigels lang! Mar... Hedy kin mar {max_lines} rigels oan yn dit level. Meitsje dyn programma wat lytser en besykje it nochris."

msgid "Unexpected Indentation"
msgstr "Hast tefolle spaasjes foar rigel {line_number} brûkt. Der stean {leading_spaces} spaasjes, mar dat binne tefolle. Begjin in blok hieltiid mei {indent_size} spaasjes."

#, fuzzy
msgid "Unquoted Assignment"
msgstr "From this level, you need to place texts to the right of the `is` between quotes. You forgot that for the text {text}."

#, fuzzy
msgid "Unquoted Equality Check"
msgstr "If you want to check if a variable is equal to multiple words, the words should be surrounded by quotation marks!"

msgid "Unquoted Text"
msgstr "Tink der om! Bij `print` en `ask` moat foar én en efter de tekst in oanhellingstekend komme. Bist earne ien fergetten."

#, fuzzy
msgid "Unsupported Float"
msgstr "Non-integer numbers are not supported yet but they will be in a few levels. For now change {value} to an integer."

#, fuzzy
msgid "Unsupported String Value"
msgstr "Text values cannot contain {invalid_value}."

#, fuzzy
msgid "Unused Variable"
msgstr "You defined the variable {variable_name} on line {line_number}, but you did not use it."

msgid "Var Undefined"
msgstr "Do besykest de fariabele {name} te printen, mar dy hast gjin wearde jûn. It kin ek wêze datst it wurd {name} printen woest en oanhellingtekens fergetten bist."

msgid "Wrong Level"
msgstr "Dat wie bêste koade hear, mar net op in goeie level. Hast koade {offending_keyword} skreaun foar level {working_level}. Tip: {tip}."

#, fuzzy
msgid "account_overview"
msgstr "Account overview"

#, fuzzy
msgid "accounts_created"
msgstr "Accounts where successfully created."

#, fuzzy
msgid "accounts_intro"
msgstr "On this page you can create accounts for multiple students at the same time. It is also possible to directly add them to one of your classes. By pressing the green + on the bottom right of the page you can add extra rows. You can delete a row by pressing the corresponding red cross. Make sure no rows are empty when you press \"Create accounts\". Please keep in mind that every username and mail address needs to be unique and the password needs to be <b>at least</b> 6 characters."

#, fuzzy
msgid "achievement_earned"
msgstr "You've earned an achievement!"

#, fuzzy
msgid "achievements"
msgstr "achievements"

#, fuzzy
msgid "achievements_check_icon_alt"
msgstr "You've earned an achievement!"

#, fuzzy
msgid "achievements_logo_alt"
msgstr "achievements"

#, fuzzy
msgid "add"
msgstr "Add"

#, fuzzy
msgid "add_students"
msgstr "learlingen"

#, fuzzy
msgid "add_students_options"
msgstr "Create student accounts"

#, fuzzy
msgid "admin"
msgstr "Admin"

msgid "advance_button"
msgstr "Nei level {level}"

msgid "adventure"
msgstr "Aventoer"

#, fuzzy
msgid "adventure_cloned"
msgstr "Adventure is cloned"

#, fuzzy
msgid "adventure_duplicate"
msgstr "You already have an adventure with this name."

#, fuzzy
msgid "adventure_empty"
msgstr "You didn't enter an adventure name!"

#, fuzzy
msgid "adventure_exp_1"
msgstr "Type your adventure of choice on the right-hand side. After creating your adventure you can include it in one of your classes under \"customizations\". If you want to include a command in your adventure please use code anchors like this:"

#, fuzzy
msgid "adventure_exp_2"
msgstr "If you want to show actual code snippets, for example to give student a template or example of the code. Please use pre anchors like this:"

#, fuzzy
msgid "adventure_exp_3"
msgstr "You can use the \"preview\" button to view a styled version of your adventure. To view the adventure on a dedicated page, select \"view\" from the teachers page."

#, fuzzy
msgid "adventure_id_invalid"
msgstr "This adventure id is invalid."

#, fuzzy
msgid "adventure_length"
msgstr "Your adventure has to be at least 20 characters."

#, fuzzy
msgid "adventure_name_invalid"
msgstr "This adventure name is invalid."

#, fuzzy
msgid "adventure_prompt"
msgstr "Please enter the name of the adventure"

#, fuzzy
msgid "adventure_terms"
msgstr "I agree that my adventure might be made publicly available on Hedy."

#, fuzzy
msgid "adventure_updated"
msgstr "The adventure has been updated!"

#, fuzzy
msgid "adventures"
msgstr "Available Adventures"

#, fuzzy
msgid "adventures_info"
msgstr "Each Hedy level has built-in exercises for students, which we call adventures. You can create your own adventures and add them to your classes. With your own adventures you can create adventures that are relevant and interesting for your students. You can find more information about creating your own adventures <a href=\"https://hedy.org/for-teachers/manual/features\">here</a>."

#, fuzzy
msgid "adventures_restored"
msgstr "The default adventures have been restored!"

#, fuzzy
msgid "ago"
msgstr "{timestamp} ago"

#, fuzzy
msgid "agree_invalid"
msgstr "You have to agree with the privacy terms."

#, fuzzy
msgid "agree_with"
msgstr "I agree to the"

msgid "ajax_error"
msgstr "Der gong wat mis, besykje it nochris."

#, fuzzy
msgid "all"
msgstr "All"

#, fuzzy
msgid "all_class_highscores"
msgstr "All students visible in class highscores"

msgid "already_account"
msgstr "Hast al in akkount?"

#, fuzzy
msgid "already_program_running"
msgstr "Start programming"

#, fuzzy
msgid "already_teacher"
msgstr "You already have a teacher account."

#, fuzzy
msgid "already_teacher_request"
msgstr "You already have a pending teacher request."

#, fuzzy
msgid "amount_created"
msgstr "programs created"

#, fuzzy
msgid "amount_saved"
msgstr "programs saved"

#, fuzzy
msgid "amount_submitted"
msgstr "programs submitted"

#, fuzzy
msgid "apply_filters"
msgstr "Apply filters"

msgid "are_you_sure"
msgstr "Bisto wis? Kinst dit net mear weromdraaie."

#, fuzzy
msgid "ask_needs_var"
msgstr "Starting in level 2, ask needs to be used with a variable. Example: name is ask What are you called?"

#, fuzzy
msgid "back_to_class"
msgstr "Go back to class"

#, fuzzy
msgid "back_to_teachers_page"
msgstr "Go back to teachers page"

#, fuzzy
msgid "become_a_sponsor"
msgstr "Become a sponsor"

msgid "birth_year"
msgstr "Bertejier"

msgid "by"
msgstr "troch"

msgid "cancel"
msgstr "Ofbrekke"

#, fuzzy
msgid "cant_parse_exception"
msgstr "Couldn't parse the program"

#, fuzzy
msgid "catch_index_exception"
msgstr "You tried to access the list {list_name} but it is either empty or the index is not there."

#, fuzzy
msgid "catch_value_exception"
msgstr "While running your program the command {command} received the value {value} which is not allowed. {suggestion}."

#, fuzzy
msgid "certificate"
msgstr "Certificate of Completion"

#, fuzzy
msgid "certified_teacher"
msgstr "Certified teacher"

msgid "change_password"
msgstr "Feroarje wachtwurd"

#, fuzzy
msgid "cheatsheet_title"
msgstr "Hide cheatsheet"

msgid "class_already_joined"
msgstr "Dochst al mei oan de klas"

#, fuzzy
msgid "class_customize_success"
msgstr "Class successfully customized."

#, fuzzy
msgid "class_live"
msgstr "Live statistics"

#, fuzzy
msgid "class_name_duplicate"
msgstr "You already have a class with this name."

#, fuzzy
msgid "class_name_empty"
msgstr "You didn't enter a class name!"

#, fuzzy
msgid "class_name_invalid"
msgstr "This class name is invalid."

msgid "class_name_prompt"
msgstr "Graach de namme fan de klas ynfiere"

#, fuzzy
msgid "class_overview"
msgstr "Class overview"

#, fuzzy
msgid "class_survey_description"
msgstr "We would like to get a better overview of our Hedy users. By providing these answers, you would help improve Hedy. Thank you!"

#, fuzzy
msgid "class_survey_later"
msgstr "Remind me tomorrow"

#, fuzzy
msgid "class_survey_question1"
msgstr "What is the age range in your class?"

#, fuzzy
msgid "class_survey_question2"
msgstr "What is the spoken language in your class?"

#, fuzzy
msgid "class_survey_question3"
msgstr "What is the gender balance in your class?"

#, fuzzy
msgid "class_survey_question4"
msgstr "What distinguishes your students from others?"

#, fuzzy
msgid "classes_info"
msgstr "Create a class to follow the progress of each student in dashboard, and to customize the adventures your students see, and even adding your own! You can create as many classes as you like, and each class can have multiple teachers each one with different roles. You can also add as many students as you want, but mind that each student can only be in one class at a time. You can find more information about classes in the <a href=\"https://hedy.org/for-teachers/manual/preparations#for-teachers\">teacher manual</a>."

#, fuzzy
msgid "clone"
msgstr "Clone"

#, fuzzy
msgid "cloned_times"
msgstr "Clones"

#, fuzzy
msgid "close"
msgstr "Sluiten"

msgid "comma"
msgstr "in komma"

#, fuzzy
msgid "command_not_available_yet_exception"
msgstr "Command not available yet"

#, fuzzy
msgid "command_unavailable_exception"
msgstr "Command not correct anymore"

#, fuzzy
msgid "commands"
msgstr "Commands"

#, fuzzy
msgid "common_errors"
msgstr "Common errors"

#, fuzzy
msgid "congrats_message"
msgstr "Congratulations, {username}, you have completed Hedy!"

#, fuzzy
msgid "content_invalid"
msgstr "This adventure is invalid."

#, fuzzy
msgid "contributor"
msgstr "Contributor"

msgid "copy_clipboard"
msgstr "Nei it klemboerd kopiëerd"

#, fuzzy
msgid "copy_join_link"
msgstr "Please copy and paste this link into a new tab:"

#, fuzzy
msgid "copy_link_success"
msgstr "Diellink kopiëare"

msgid "copy_link_to_share"
msgstr "Diellink kopiëare"

#, fuzzy
msgid "copy_mail_link"
msgstr "Please copy and paste this link into a new tab:"

#, fuzzy
msgid "correct_answer"
msgstr "The correct answer is"

msgid "country"
msgstr "Lân wêrst wennest"

#, fuzzy
msgid "country_invalid"
msgstr "Please select a valid country."

#, fuzzy
msgid "country_title"
msgstr "Please select a valid country."

msgid "create_account"
msgstr "Meitsje in akkount"

#, fuzzy
msgid "create_accounts"
msgstr "Create multiple accounts"

#, fuzzy
msgid "create_accounts_prompt"
msgstr "Are you sure you want to create these accounts?"

#, fuzzy
msgid "create_adventure"
msgstr "Create adventure"

msgid "create_class"
msgstr "Nij klas meitsje"

#, fuzzy
msgid "create_multiple_accounts"
msgstr "Create multiple accounts"

#, fuzzy
msgid "create_public_profile"
msgstr "Public profile"

#, fuzzy
msgid "create_question"
msgstr "Do you want to create one?"

#, fuzzy
msgid "create_student_account"
msgstr "Create an account"

#, fuzzy
msgid "create_student_account_explanation"
msgstr "You can save your own programs with an account."

#, fuzzy
msgid "create_teacher_account"
msgstr "Create a teacher account"

#, fuzzy
msgid "create_teacher_account_explanation"
msgstr "With a teacher account, you can save your programs and see the results of your students."

#, fuzzy
msgid "creator"
msgstr "Creator"

#, fuzzy
msgid "current_password"
msgstr "Current password"

#, fuzzy
msgid "customization_deleted"
msgstr "Customizations successfully deleted."

#, fuzzy
msgid "customize_adventure"
msgstr "Customize adventure"

#, fuzzy
msgid "customize_class"
msgstr "Customize class"

msgid "dash"
msgstr "in streepke"

#, fuzzy
msgid "default_403"
msgstr "Looks like you aren't authorized..."

#, fuzzy
msgid "default_404"
msgstr "We could not find that page..."

#, fuzzy
msgid "default_500"
msgstr "Something went wrong..."

msgid "delete"
msgstr "Fuortsmite"

#, fuzzy
msgid "delete_adventure_prompt"
msgstr "Are you sure you want to remove this adventure?"

msgid "delete_class_prompt"
msgstr "Witst seker datst de klas fuortsmite wolst?"

msgid "delete_confirm"
msgstr "Witst seker datst it programme fuortsmite wolst?"

#, fuzzy
msgid "delete_invite"
msgstr "Delete invitation"

#, fuzzy
msgid "delete_invite_prompt"
msgstr "Are you sure you want to remove this class invitation?"

#, fuzzy
msgid "delete_public"
msgstr "Delete public profile"

#, fuzzy
msgid "delete_success"
msgstr "Program deleted successfully."

msgid "destroy_profile"
msgstr "Dyn akkount fuortsmite"

#, fuzzy
msgid "developers_mode"
msgstr "Programmer's mode"

#, fuzzy
msgid "directly_available"
msgstr "Directly open"

#, fuzzy
msgid "disable"
msgstr "Disable"

#, fuzzy
msgid "disabled"
msgstr "Disabled"

#, fuzzy
msgid "disabled_button_quiz"
msgstr "Your quiz score is below the threshold, try again!"

#, fuzzy
msgid "discord_server"
msgstr "Discord server"

#, fuzzy
msgid "distinguished_user"
msgstr "Distinguished user"

msgid "double quotes"
msgstr "twa hege komma's"

#, fuzzy
msgid "download"
msgstr "Download"

#, fuzzy
msgid "download_login_credentials"
msgstr "Do you want to download the login credentials after the accounts creation?"

#, fuzzy
msgid "duplicate"
msgstr "Duplicate"

#, fuzzy
msgid "echo_and_ask_mismatch_exception"
msgstr "Echo and ask mismatch"

#, fuzzy
msgid "echo_out"
msgstr "Starting in level 2 echo is no longer needed. You can repeat an answer with ask and print now. Example: name is ask What are you called? print hello name"

#, fuzzy
msgid "edit_adventure"
msgstr "Edit adventure"

msgid "edit_code_button"
msgstr "Koade oanpasse"

msgid "email"
msgstr "Email"

msgid "email_invalid"
msgstr "Folje inn jildich emailadres yn."

#, fuzzy
msgid "end_quiz"
msgstr "Quiz end"

#, fuzzy
msgid "english"
msgstr "English"

msgid "enter"
msgstr "Ynfolje"

#, fuzzy
msgid "enter_password"
msgstr "Enter a new password for"

msgid "enter_text"
msgstr "Folje hjir dyn antwurd..."

#, fuzzy
msgid "error_logo_alt"
msgstr "Error logo"

msgid "exclamation mark"
msgstr "in útropteken"

#, fuzzy
msgid "exercise"
msgstr "Exercise"

#, fuzzy
msgid "exercise_doesnt_exist"
msgstr "This exercise doesn't exist"

msgid "exists_email"
msgstr "Dat emailadres wurd al brûkt."

msgid "exists_username"
msgstr "Dy brûkersnamme hat in oar al."

#, fuzzy
msgid "exit_preview_mode"
msgstr "Exit preview mode"

#, fuzzy
msgid "experience_invalid"
msgstr "Please select a valid experience, choose (Yes, No)."

#, fuzzy
msgid "expiration_date"
msgstr "Expiration date"

#, fuzzy
msgid "explore_explanation"
msgstr "On this page you can look through programs created by other Hedy users. You can filter on both a Hedy level and adventure. Click on \"View program\" to open a program and run it. Programs with a red header contain a mistake. You can still open the program, but running it will result in an error. You can of course try to fix it! If the creator has a public profile you can click their username to visit their profile. There you will find all their shared programs and much more!"

#, fuzzy
msgid "explore_programs"
msgstr "Explore programs"

#, fuzzy
msgid "explore_programs_logo_alt"
msgstr "Explore programs"

#, fuzzy
msgid "favorite_program"
msgstr "Favorite program"

#, fuzzy
msgid "favourite_confirm"
msgstr "Are you sure you want to set this program as your favourite?"

#, fuzzy
msgid "favourite_program"
msgstr "Favourite program"

#, fuzzy
msgid "favourite_program_invalid"
msgstr "Your chosen favourite program is invalid."

#, fuzzy
msgid "favourite_success"
msgstr "Your program is set as favourite."

msgid "female"
msgstr "Famke"

#, fuzzy
msgid "float"
msgstr "a number"

#, fuzzy
msgid "for_teachers"
msgstr "For teachers"

msgid "forgot_password"
msgstr "Bist dyn wachtwurd fergetten?"

#, fuzzy
msgid "from_another_teacher"
msgstr "From another teacher"

#, fuzzy
msgid "from_magazine_website"
msgstr "From a magazine or website"

#, fuzzy
msgid "from_video"
msgstr "From a video"

#, fuzzy
msgid "fun_statistics_msg"
msgstr "Here are some fun statistics!"

msgid "gender"
msgstr "Geslacht"

#, fuzzy
msgid "gender_invalid"
msgstr "Please select a valid gender, choose (Female, Male, Other)."

#, fuzzy
msgid "general"
msgstr "Geslacht"

#, fuzzy
msgid "general_settings"
msgstr "General settings"

#, fuzzy
msgid "generate_passwords"
msgstr "Generate passwords"

#, fuzzy
msgid "get_certificate"
msgstr "Get your certificate!"

#, fuzzy
msgid "give_link_to_teacher"
msgstr "Give the following link to your teacher:"

#, fuzzy
msgid "go_back_to_main"
msgstr "Go back to main page"

#, fuzzy
msgid "go_to_question"
msgstr "Go to question"

#, fuzzy
msgid "go_to_quiz_result"
msgstr "Go to quiz result"

msgid "goto_profile"
msgstr "Nei myn profyl"

#, fuzzy
msgid "grid_overview"
msgstr "Overview of programs per adventure"

#, fuzzy
msgid "hand_in"
msgstr "Hand in"

#, fuzzy
msgid "hand_in_exercise"
msgstr "Hand in exercise"

#, fuzzy
msgid "heard_about_hedy"
msgstr "How have you heard about Hedy?"

#, fuzzy
msgid "heard_about_invalid"
msgstr "Please select a valid way you heard about us."

#, fuzzy
msgid "hedy_achievements"
msgstr "My achievements"

#, fuzzy
msgid "hedy_choice_title"
msgstr "Hedy's Choice"

#, fuzzy
msgid "hedy_logo_alt"
msgstr "Hedy logo"

#, fuzzy
msgid "hedy_on_github"
msgstr "Hedy on Github"

#, fuzzy
msgid "hedy_tutorial_logo_alt"
msgstr "Start hedy tutorial"

msgid "hello_logo"
msgstr "hallo"

#, fuzzy
msgid "hello_world"
msgstr "Hello world!"

#, fuzzy
msgid "hidden"
msgstr "Hint?"

#, fuzzy
msgid "hide_cheatsheet"
msgstr "Hide cheatsheet"

#, fuzzy
msgid "hide_keyword_switcher"
msgstr "Hide keyword switcher"

#, fuzzy
msgid "hide_parsons"
msgstr "Hide parsons"

#, fuzzy
msgid "hide_quiz"
msgstr "Hide quiz"

msgid "highest_level_reached"
msgstr "Heechste level berikke"

#, fuzzy
msgid "highest_quiz_score"
msgstr "Highest quiz score"

#, fuzzy
msgid "highscore_explanation"
msgstr "On this page you can look through programs created by other Hedy users. You can filter on both a Hedy level and adventure. Click on \"View program\" to open a program and run it. Programs with a red header contain a mistake. You can still open the program, but running it will result in an error. You can of course try to fix it! If the creator has a public profile you can click their username to visit their profile. There you will find all their shared programs and much more!"

#, fuzzy
msgid "highscore_no_public_profile"
msgstr "You don't have a public profile and are therefore not listed on the highscores. Do you wish to create one?"

#, fuzzy
msgid "highscores"
msgstr "Score"

#, fuzzy
msgid "hint"
msgstr "Hint?"

#, fuzzy
msgid "ill_work_some_more"
msgstr "I'll work on it a little longer"

#, fuzzy
msgid "image_invalid"
msgstr "Your chosen image is invalid."

#, fuzzy
msgid "incomplete_command_exception"
msgstr "Incomplete Command"

#, fuzzy
msgid "incorrect_handling_of_quotes_exception"
msgstr "Incorrect handling of quotes"

#, fuzzy
msgid "incorrect_use_of_types_exception"
msgstr "Incorrect use of types"

#, fuzzy
msgid "incorrect_use_of_variable_exception"
msgstr "Incorrect use of variable"

#, fuzzy
msgid "indentation_exception"
msgstr "Incorrect Indentation"

#, fuzzy
msgid "input"
msgstr "input from ask"

#, fuzzy
msgid "integer"
msgstr "a number"

#, fuzzy
msgid "invalid_class_link"
msgstr "Invalid link for joining the class."

#, fuzzy
msgid "invalid_command_exception"
msgstr "Invalid command"

#, fuzzy
msgid "invalid_keyword_language_comment"
msgstr "# The provided keyword language is invalid, keyword language is set to English"

#, fuzzy
msgid "invalid_language_comment"
msgstr "# The provided language is invalid, language set to English"

#, fuzzy
msgid "invalid_level_comment"
msgstr "# The provided level is invalid, level is set to level 1"

#, fuzzy
msgid "invalid_program_comment"
msgstr "# The provided program is invalid, please try again"

#, fuzzy
msgid "invalid_teacher_invitation_code"
msgstr "The teacher invitation code is invalid. To become a teacher, reach out to hello@hedy.org."

#, fuzzy
msgid "invalid_tutorial_step"
msgstr "Invalid tutorial step"

msgid "invalid_username_password"
msgstr "Unjildige brûkersnamme as wachtwurd."

#, fuzzy
msgid "invite_by_username"
msgstr "All usernames need to be unique."

#, fuzzy
msgid "invite_date"
msgstr "Invite date"

#, fuzzy
msgid "invite_message"
msgstr "You have received an invitation to join class"

#, fuzzy
msgid "invite_prompt"
msgstr "Enter a username"

#, fuzzy
msgid "invite_teacher"
msgstr "Invite a teacher"

#, fuzzy
msgid "join_class"
msgstr "Join class"

msgid "join_prompt"
msgstr "Hast in akkount nedich om oan in klas meidwaan te kinnen. Wolst no ynlogge?"

#, fuzzy
msgid "keyword_language_invalid"
msgstr "Please select a valid keyword language (select English or your own language)."

#, fuzzy
msgid "language"
msgstr "Language"

#, fuzzy
msgid "language_invalid"
msgstr "Please select a valid language."

msgid "languages"
msgstr "Hokker programmeartaal hasto wolris brûkt?"

#, fuzzy
msgid "last_achievement"
msgstr "Last earned achievement"

#, fuzzy
msgid "last_edited"
msgstr "Last edited"

#, fuzzy
msgid "last_error"
msgstr "Last error"

msgid "last_login"
msgstr "Lêst ynlogd"

#, fuzzy
msgid "last_program"
msgstr "Last program"

#, fuzzy
msgid "last_update"
msgstr "Last update"

#, fuzzy
msgid "lastname"
msgstr "Namme"

#, fuzzy
msgid "leave_class"
msgstr "Leave class"

msgid "level"
msgstr "Level"

#, fuzzy
msgid "level_accessible"
msgstr "Level is open to students"

#, fuzzy
msgid "level_disabled"
msgstr "Level disabled"

#, fuzzy
msgid "level_future"
msgstr "This level will open automatically after the opening date"

#, fuzzy
msgid "level_invalid"
msgstr "This Hedy level in invalid."

#, fuzzy
msgid "level_not_class"
msgstr "You're in a class where this level has not been made available yet"

#, fuzzy
msgid "level_title"
msgstr "Level"

msgid "levels"
msgstr ""

#, fuzzy
msgid "link"
msgstr "Log yn"

#, fuzzy
msgid "list"
msgstr "a list"

#, fuzzy
msgid "live_dashboard"
msgstr "Live Dashboard"

#, fuzzy
msgid "logged_in_to_share"
msgstr "You must be logged in to save and share a program."

msgid "login"
msgstr "Log yn"

msgid "login_long"
msgstr "Ynlogge"

#, fuzzy
msgid "login_to_save_your_work"
msgstr "Log in to save your work"

msgid "logout"
msgstr "Log út"

#, fuzzy
msgid "longest_program"
msgstr "Longest program"

#, fuzzy
msgid "mail_change_password_body"
msgstr "Feroarje wachtwurd"

#, fuzzy
msgid "mail_change_password_subject"
msgstr "Feroarje wachtwurd"

#, fuzzy
msgid "mail_error_change_processed"
msgstr "Something went wrong when sending a validation mail, the changes are still correctly processed."

#, fuzzy
msgid "mail_goodbye"
msgstr ""
"Thank you!\n"
"The Hedy team"

#, fuzzy
msgid "mail_hello"
msgstr "Hi {username}!"

#, fuzzy
msgid "mail_recover_password_body"
msgstr ""
"By clicking on this link, you can set a new Hedy password. This link is valid for <b>4</b> hours.\n"
"If you haven't required a password reset, please ignore this email: {link}"

#, fuzzy
msgid "mail_recover_password_subject"
msgstr "Freegje in nij wachtwurd oan."

#, fuzzy
msgid "mail_reset_password_body"
msgstr "Dyn wachtwurd resette"

#, fuzzy
msgid "mail_reset_password_subject"
msgstr "Dyn wachtwurd resette"

#, fuzzy
msgid "mail_welcome_teacher_body"
msgstr ""
"<strong>Welcome!</strong>\n"
"Congratulations on your brand new Hedy teachers account. Welcome to the world wide community of Hedy teachers!\n"
"<strong>What teachers accounts can do</strong>\n"
"With your teacher account, you have the option to create classes. Your students can than join your classes and you can see their progress. Classes are made and managed though the for <a href=\"https://hedycode.com/for-teachers\">teachers page</a>.\n"
"<strong>How to share ideas</strong>\n"
"If you are using Hedy in class, you probably have ideas for improvements! You can share those ideas with us on the <a href=\"https://github.com/hedyorg/hedy/discussions/categories/ideas\">Ideas Discussion</a>.\n"
"<strong>How to ask for help</strong>\n"
"If anything is unclear, you can post in the <a href=\"https://github.com/hedyorg/hedy/discussions/categories/q-a\">Q&A discussion</a>, or <a href=\"mailto: hello@hedy.org\">send us an email</a>.\n"
"Keep programming!"

#, fuzzy
msgid "mail_welcome_teacher_subject"
msgstr "Your Hedy teacher account is ready"

#, fuzzy
msgid "mail_welcome_verify_body"
msgstr ""
"Your Hedy account has been created successfully. Welcome!\n"
"Please click on this link to verify your email address: {link}"

#, fuzzy
msgid "mail_welcome_verify_subject"
msgstr "Welcome to Hedy"

#, fuzzy
msgid "mailing_title"
msgstr "Title"

#, fuzzy
msgid "main_subtitle"
msgstr "programs submitted"

#, fuzzy
msgid "main_title"
msgstr "Title"

#, fuzzy
msgid "make_sure_you_are_done"
msgstr "Make sure you are done! You will not be able to change your program anymore after you click \"Hand in\"."

msgid "male"
msgstr "Jonge"

#, fuzzy
msgid "mandatory_mode"
msgstr "Mandatory developer's mode"

msgid "my_account"
msgstr "Myn profyl"

#, fuzzy
msgid "my_achievements"
msgstr "My achievements"

#, fuzzy
msgid "my_adventures"
msgstr "My adventures"

msgid "my_classes"
msgstr "Myn lessen"

#, fuzzy
msgid "my_messages"
msgstr "My messages"

#, fuzzy
msgid "my_public_profile"
msgstr "My public profile"

msgid "name"
msgstr "Namme"

msgid "nav_explore"
msgstr "Explore"

msgid "nav_hedy"
msgstr "Hedy"

msgid "nav_learn_more"
msgstr "Mear ynfo"

msgid "nav_start"
msgstr "Wolkom"

#, fuzzy
msgid "nested blocks"
msgstr "a block in a block"

msgid "new_password"
msgstr "Nij wachtwurd"

#, fuzzy
msgid "new_password_repeat"
msgstr "Repeat new password"

msgid "newline"
msgstr "in enter"

#, fuzzy
msgid "next_exercise"
msgstr "Next exercise"

#, fuzzy
msgid "next_page"
msgstr "Next page"

#, fuzzy
msgid "next_step_tutorial"
msgstr "Next step >>>"

msgid "no"
msgstr "Nee"

msgid "no_account"
msgstr "Noch gjin akkount?"

#, fuzzy
msgid "no_accounts"
msgstr "There are no accounts to create."

#, fuzzy
msgid "no_adventures_yet"
msgstr "There are no public adventures yet..."

#, fuzzy
msgid "no_certificate"
msgstr "This user hasn't earned the Hedy Certificate of Completion"

#, fuzzy
msgid "no_more_flat_if"
msgstr "Starting in level 8, the code after {if} needs to be placed on the next line and start with 4 spaces."

msgid "no_programs"
msgstr "Noch gjin programma's."

#, fuzzy
msgid "no_public_profile"
msgstr "Public profile"

#, fuzzy
msgid "no_shared_programs"
msgstr "has no shared programs..."

#, fuzzy
msgid "no_such_adventure"
msgstr "This adventure doesn't exist!"

#, fuzzy
msgid "no_such_class"
msgstr "No such Hedy class"

#, fuzzy
msgid "no_such_highscore"
msgstr "No such Hedy level!"

#, fuzzy
msgid "no_such_level"
msgstr "No such Hedy level!"

#, fuzzy
msgid "no_such_program"
msgstr "No such Hedy program!"

#, fuzzy
msgid "no_tag"
msgstr "No tag provided!"

#, fuzzy
msgid "not_enrolled"
msgstr "Looks like you are not in this class!"

#, fuzzy
msgid "not_in_class_no_handin"
msgstr "You are not in a class, so there's no need for you to hand in anything."

#, fuzzy
msgid "not_logged_in_cantsave"
msgstr "Your program will not be saved."

#, fuzzy
msgid "not_logged_in_handin"
msgstr "You must be logged in to hand in an assignment."

#, fuzzy
msgid "not_teacher"
msgstr "Looks like you are not a teacher!"

#, fuzzy
msgid "number"
msgstr "a number"

#, fuzzy
msgid "number_achievements"
msgstr "Number of achievements"

#, fuzzy
msgid "number_lines"
msgstr "Number of lines"

msgid "number_programs"
msgstr "Tal programma's"

msgid "ok"
msgstr "OK"

#, fuzzy
msgid "only_you_can_see"
msgstr "Only you can see this program."

msgid "open"
msgstr "Iepenje"

#, fuzzy
msgid "opening_date"
msgstr "Opening date"

#, fuzzy
msgid "opening_dates"
msgstr "Opening dates"

#, fuzzy
msgid "option"
msgstr "Option"

#, fuzzy
msgid "or"
msgstr "or"

msgid "other"
msgstr "Oars"

msgid "other_block"
msgstr "In oare blokkentaal"

#, fuzzy
msgid "other_settings"
msgstr "Other settings"

#, fuzzy
msgid "other_source"
msgstr "Other"

msgid "other_text"
msgstr "In oare teksttaal"

#, fuzzy
msgid "overwrite_warning"
msgstr "You already have a program with this name, saving this program will overwrite the old one. Are you sure?"

msgid "owner"
msgstr ""

#, fuzzy
msgid "page"
msgstr "page"

#, fuzzy
msgid "page_not_found"
msgstr "We could not find that page!"

#, fuzzy
msgid "parsons_title"
msgstr "Title"

msgid "password"
msgstr "Wachtwurd"

#, fuzzy
msgid "password_change_not_allowed"
msgstr "You're not allowed to change the password of this user."

#, fuzzy
msgid "password_change_prompt"
msgstr "Are you sure you want to change this password?"

#, fuzzy
msgid "password_change_success"
msgstr "Password of your student is successfully changed."

msgid "password_invalid"
msgstr "Je wachtwoord is ongeldig"

msgid "password_repeat"
msgstr "Werhelje dyn wachtwurd"

msgid "password_resetted"
msgstr "Dyn wachtwurd is reset. Kinst no ynlogge."

msgid "password_six"
msgstr "Dyn wachtwurd moat teminsten 6 letters hawwe."

msgid "password_updated"
msgstr "Dyn wachtwurd is oanpast."

#, fuzzy
msgid "passwords_six"
msgstr "All passwords need to be six characters or longer."

#, fuzzy
msgid "pending_invites"
msgstr "Pending invites"

#, fuzzy
msgid "people_with_a_link"
msgstr "Other people with a link can see this program. It also can be found on the \"Explore\" page."

#, fuzzy
msgid "percentage"
msgstr "percentage"

#, fuzzy
msgid "percentage_achieved"
msgstr "Achieved by {percentage}% of the users"

msgid "period"
msgstr "in punt"

#, fuzzy
msgid "personal_text"
msgstr "Personal text"

#, fuzzy
msgid "personal_text_invalid"
msgstr "Your personal text is invalid."

#, fuzzy
msgid "postfix_classname"
msgstr "Postfix classname"

#, fuzzy
msgid "preferred_keyword_language"
msgstr "Preferred keyword language"

#, fuzzy
msgid "preferred_language"
msgstr "Preferred language"

#, fuzzy
msgid "preview"
msgstr "Preview"

msgid "previewing_adventure"
msgstr ""

#, fuzzy
msgid "previewing_class"
msgstr "You are previewing class <em>{class_name}</em> as a teacher."

#, fuzzy
msgid "previous_campaigns"
msgstr "View previous campaigns"

msgid "print_logo"
msgstr "print"

#, fuzzy
msgid "privacy_terms"
msgstr "privacy terms"

#, fuzzy
msgid "private"
msgstr "Private"

#, fuzzy
msgid "profile_logo_alt"
msgstr "Dyn profyl is oanpast."

#, fuzzy
msgid "profile_picture"
msgstr "Profile picture"

msgid "profile_updated"
msgstr "Dyn profyl is oanpast."

#, fuzzy
msgid "profile_updated_reload"
msgstr "Profile updated, page will be re-loaded."

#, fuzzy
msgid "program_contains_error"
msgstr "This program contains an error, are you sure you want to share it?"

msgid "program_header"
msgstr "Myn programma's"

#, fuzzy
msgid "program_too_large_exception"
msgstr "Programs too large"

msgid "programming_experience"
msgstr "Hasto al ris programmearre?"

#, fuzzy
msgid "programming_invalid"
msgstr "Please select a valid programming language."

#, fuzzy
msgid "programs"
msgstr "Programs"

#, fuzzy
msgid "programs_created"
msgstr "Myn programma's"

#, fuzzy
msgid "programs_saved"
msgstr "Programs"

#, fuzzy
msgid "programs_submitted"
msgstr "programs submitted"

msgid "prompt_join_class"
msgstr "Wolst oan dizze klas meidwaan?"

#, fuzzy
msgid "public"
msgstr "Public"

#, fuzzy
msgid "public_invalid"
msgstr "This agreement selection is invalid"

#, fuzzy
msgid "public_profile"
msgstr "Public profile"

#, fuzzy
msgid "public_profile_info"
msgstr "By selecting this box I make my profile visible for everyone. Be careful not to share personal information like your name or home address, because everyone will be able to see it!"

#, fuzzy
msgid "public_profile_updated"
msgstr "Public profile updated."

#, fuzzy
msgid "pygame_waiting_for_input"
msgstr "Waiting for a button press..."

msgid "question mark"
msgstr "in fraachteken"

#, fuzzy
msgid "quiz_logo_alt"
msgstr "Quiz logo"

#, fuzzy
msgid "quiz_score"
msgstr "Quiz score"

#, fuzzy
msgid "quiz_tab"
msgstr "Quiz"

#, fuzzy
msgid "quiz_threshold_not_reached"
msgstr "Quiz threshold not reached to unlock this level"

msgid "read_code_label"
msgstr "Lês foar"

msgid "recent"
msgstr "Myn programma's"

msgid "recover_password"
msgstr "Freegje in nij wachtwurd oan."

msgid "regress_button"
msgstr "Werom nei level {level}"

#, fuzzy
msgid "remove"
msgstr "Remove"

#, fuzzy
msgid "remove_customization"
msgstr "Remove customization"

#, fuzzy
msgid "remove_customizations_prompt"
msgstr "Are you sure you want to remove this class their customizations?"

msgid "remove_student_prompt"
msgstr "Witst seker datst de learling út de klas fuorthelje wolst?"

#, fuzzy
msgid "remove_user_prompt"
msgstr "Confirm removing this user from the class."

#, fuzzy
msgid "repair_program_logo_alt"
msgstr "Repair program icon"

msgid "repeat_match_password"
msgstr "De wachtwurden binne net itselde."

msgid "repeat_new_password"
msgstr "Werhelje nije wachtwurd"

#, fuzzy
msgid "report_failure"
msgstr "This program does not exist or is not public"

#, fuzzy
msgid "report_program"
msgstr "Are you sure you want to report this program?"

#, fuzzy
msgid "report_success"
msgstr "This program has been reported"

#, fuzzy
msgid "request_teacher"
msgstr "Would you like to apply for a teacher's account?"

#, fuzzy
msgid "request_teacher_account"
msgstr "Request teacher account"

#, fuzzy
msgid "required_field"
msgstr "Fields marked with an * are required"

#, fuzzy
msgid "reset_adventure_prompt"
msgstr "Are you sure you want to reset all selected adventures?"

#, fuzzy
msgid "reset_adventures"
msgstr "Reset selected adventures"

#, fuzzy
msgid "reset_button"
msgstr "Reset"

msgid "reset_password"
msgstr "Dyn wachtwurd resette"

#, fuzzy
msgid "reset_view"
msgstr "Reset"

#, fuzzy
msgid "retrieve_adventure_error"
msgstr "You're not allowed to view this adventure!"

#, fuzzy
msgid "retrieve_class_error"
msgstr "Only teachers can retrieve classes"

msgid "retrieve_tag_error"
msgstr ""

#, fuzzy
msgid "role"
msgstr "Role"

msgid "run_code_button"
msgstr "Koade draaie"

#, fuzzy
msgid "runs_over_time"
msgstr "Runs over time"

#, fuzzy
msgid "save"
msgstr "Save"

#, fuzzy
msgid "save_parse_warning"
msgstr "This program contains an error, are you sure you want to save it?"

msgid "save_prompt"
msgstr "Do hast in akkount nedich om dyn programma's te bewarjen. Wolst no ynlogge?"

msgid "save_success_detail"
msgstr "Dyn programma is bewarre"

#, fuzzy
msgid "score"
msgstr "Score"

#, fuzzy
msgid "search"
msgstr "Search..."

#, fuzzy
msgid "search_button"
msgstr "Koade bewarje & diele"

#, fuzzy
msgid "second_teacher"
msgstr "Second teacher"

msgid "second_teacher_copy_prompt"
msgstr ""

#, fuzzy
msgid "second_teacher_prompt"
msgstr "Enter a teacher username to invite them."

#, fuzzy
msgid "second_teacher_warning"
msgstr "All teachers in this class can customize it."

#, fuzzy
msgid "see_certificate"
msgstr "See {username} certificate!"

msgid "select"
msgstr "Kies"

#, fuzzy
msgid "select_adventures"
msgstr "Select adventures"

msgid "select_all"
msgstr ""

#, fuzzy
msgid "select_lang"
msgstr "Select language"

#, fuzzy
msgid "select_tag"
msgstr "Select tag"

msgid "selected"
msgstr ""

#, fuzzy
msgid "self_removal_prompt"
msgstr "Are you sure you want to leave this class?"

msgid "send_password_recovery"
msgstr "Stjoer my in link om in nij wachtwurd te kiezen"

#, fuzzy
msgid "sent_by"
msgstr "This invitation is sent by"

msgid "sent_password_recovery"
msgstr "Do krijst sa in emailtsje wêrt yn útlein wurdt hoest in nij wachtwurd kieze kinst."

#, fuzzy
msgid "settings"
msgstr "My personal settings"

msgid "share"
msgstr "Diele"

#, fuzzy
msgid "share_by_giving_link"
msgstr "Show your program to other people by giving them the link below:"

msgid "share_confirm"
msgstr "Witst seker datst it programma foar elkenien sichtber meitsje wolst?"

msgid "share_success_detail"
msgstr "It programma is dield"

#, fuzzy
msgid "share_your_program"
msgstr "Share your program"

#, fuzzy
msgid "signup_student_or_teacher"
msgstr "Are you a student or a teacher?"

msgid "single quotes"
msgstr "inn hege komma"

msgid "slash"
msgstr "in skean streepke"

#, fuzzy
msgid "slides"
msgstr "Slides"

#, fuzzy
msgid "slides_info"
msgstr "For each level of Hedy, we have created slides to help you teach. The slides contain explanations of each level, and Hedy examples that you can run inside the slides. Just click the link and get started! the Introduction slides are a general explanation of Hedy before level 1 The slides were created using <a href=\"https://slides.com\">slides.com</a>. If you want to adapt them yourself, you can download them, and then upload the resulting zip file to <a href=\"https://slides.com\">slides.com</a>. You can find more information about the slides in the <a href=\"https://hedy.org/for-teachers/manual/features\">teacher's manual</a>."

#, fuzzy
msgid "social_media"
msgstr "Social media"

#, fuzzy
msgid "something_went_wrong_keyword_parsing"
msgstr "There is a mistake in your adventure, are all keywords correctly surrounded with { }?"

msgid "space"
msgstr "in spaasje"

msgid "star"
msgstr "in stjerke"

#, fuzzy
msgid "start_hedy_tutorial"
msgstr "Start hedy tutorial"

#, fuzzy
msgid "start_programming"
msgstr "Directly start programming"

#, fuzzy
msgid "start_programming_logo_alt"
msgstr "Directly start programming"

msgid "start_quiz"
msgstr "Nei de kwis"

#, fuzzy
msgid "start_teacher_tutorial"
msgstr "Start teacher tutorial"

msgid "step_title"
msgstr "Opjefte"

#, fuzzy
msgid "stop_code_button"
msgstr "Koade bewarje"

#, fuzzy
msgid "string"
msgstr "text"

#, fuzzy
msgid "student"
msgstr "Student"

#, fuzzy
msgid "student_already_in_class"
msgstr "This student is already in your class."

#, fuzzy
msgid "student_already_invite"
msgstr "This student already has a pending invitation."

msgid "student_details"
msgstr ""

#, fuzzy
msgid "student_list"
msgstr "Student list"

msgid "student_not_allowed_in_class"
msgstr ""

#, fuzzy
msgid "student_not_existing"
msgstr "This username doesn't exist."

#, fuzzy
msgid "student_signup_header"
msgstr "Student"

msgid "students"
msgstr "learlingen"

#, fuzzy
msgid "submission_time"
msgstr "Handed in at"

#, fuzzy
msgid "submit_answer"
msgstr "Answer question"

#, fuzzy
msgid "submit_program"
msgstr "Submit"

#, fuzzy
msgid "submit_warning"
msgstr "Are you sure you want to submit this program?"

#, fuzzy
msgid "submitted"
msgstr "Submitted"

#, fuzzy
msgid "submitted_header"
msgstr "This is a submitted program and can't be altered."

#, fuzzy
msgid "subscribe"
msgstr "Ynskreaue foar de nijsbrief"

msgid "subscribe_newsletter"
msgstr "Ynskreaue foar de nijsbrief"

#, fuzzy
msgid "suggestion_color"
msgstr "Try using another color"

#, fuzzy
msgid "suggestion_number"
msgstr "Try changing the value to a number"

#, fuzzy
msgid "surname"
msgstr "Brûkersnamme"

msgid "survey"
msgstr ""

msgid "survey_completed"
msgstr ""

#, fuzzy
msgid "survey_skip"
msgstr "Don't show this again"

#, fuzzy
msgid "survey_submit"
msgstr "Submit"

msgid "tag_in_adventure"
msgstr ""

#, fuzzy
msgid "tag_input_placeholder"
msgstr "Enter a new tag"

#, fuzzy
msgid "tags"
msgstr "Tags"

#, fuzzy
msgid "teacher"
msgstr "Looks like you are not a teacher!"

#, fuzzy
msgid "teacher_account_request"
msgstr "You have a pending teacher account request"

#, fuzzy
msgid "teacher_account_success"
msgstr "You successfully requested a teacher account."

#, fuzzy
msgid "teacher_invalid"
msgstr "Your teacher value is invalid."

#, fuzzy
msgid "teacher_invitation_require_login"
msgstr "To set up your profile as a teacher we will need you to log in. If you don't have an account, please create one."

#, fuzzy
msgid "teacher_manual"
msgstr "Teacher manual"

#, fuzzy
msgid "teacher_signup_header"
msgstr "Teacher"

#, fuzzy
msgid "teacher_tutorial_logo_alt"
msgstr "You have received an invitation to join class"

#, fuzzy
msgid "teacher_welcome"
msgstr "Welcome to Hedy! Your are now the proud owner of a teachers account which allows you to create classes and invite students."

#, fuzzy
msgid "teachers"
msgstr "Teachers"

#, fuzzy
msgid "template_code"
msgstr ""
"This is the explanation of my adventure!\n"
"\n"
"This way I can show a command: <code>print</code>\n"
"\n"
"But sometimes I might want to show a piece of code, like this:\n"
"<pre>\n"
"ask What's your name?\n"
"echo so your name is \n"
"</pre>"

#, fuzzy
msgid "this_turns_in_assignment"
msgstr "This turns in your assignment to your teacher."

#, fuzzy
msgid "title"
msgstr "Title"

#, fuzzy
msgid "title_achievements"
msgstr "Hedy - My achievements"

#, fuzzy
msgid "title_admin"
msgstr "Hedy - Administrator page"

#, fuzzy
msgid "title_class grid_overview"
msgstr "Hedy - Grid overview"

#, fuzzy
msgid "title_class live_statistics"
msgstr "Hedy - Live Statistics"

#, fuzzy
msgid "title_class-overview"
msgstr "Hedy - Class overview"

#, fuzzy
msgid "title_customize-adventure"
msgstr "Hedy - Customize adventure"

#, fuzzy
msgid "title_customize-class"
msgstr "Hedy - Customize class"

#, fuzzy
msgid "title_explore"
msgstr "Hedy - Explore"

#, fuzzy
msgid "title_for-teacher"
msgstr "Hedy - For teachers"

#, fuzzy
msgid "title_join-class"
msgstr "Hedy - Join class"

#, fuzzy
msgid "title_landing-page"
msgstr "Welcome to Hedy!"

#, fuzzy
msgid "title_learn-more"
msgstr "Hedy - Learn more"

#, fuzzy
msgid "title_login"
msgstr "Hedy - Login"

#, fuzzy
msgid "title_my-profile"
msgstr "Hedy - My account"

#, fuzzy
msgid "title_privacy"
msgstr "Hedy - Privacy terms"

#, fuzzy
msgid "title_programs"
msgstr "Hedy - My programs"

msgid "title_public-adventures"
msgstr ""

#, fuzzy
msgid "title_recover"
msgstr "Hedy - Recover account"

#, fuzzy
msgid "title_reset"
msgstr "Hedy - Reset password"

#, fuzzy
msgid "title_signup"
msgstr "Hedy - Create an account"

#, fuzzy
msgid "title_start"
msgstr "Hedy - A gradual programming language"

#, fuzzy
msgid "title_view-adventure"
msgstr "Hedy - View adventure"

#, fuzzy
msgid "token_invalid"
msgstr "Your token is invalid."

#, fuzzy
msgid "tooltip_level_locked"
msgstr "Your teacher disabled this level"

#, fuzzy
msgid "translate_error"
msgstr "Something went wrong while translating the code. Try running the code to see if it has an error. Code with errors can not be translated."

#, fuzzy
msgid "translating_hedy"
msgstr "Translating Hedy"

#, fuzzy
msgid "translator"
msgstr "Translator"

#, fuzzy
msgid "try_it"
msgstr "Besykje"

#, fuzzy
msgid "tutorial"
msgstr "Tutorial"

#, fuzzy
msgid "tutorial_code_snippet"
msgstr "Hide cheatsheet"

#, fuzzy
msgid "tutorial_message_not_found"
msgstr "You have received an invitation to join class"

#, fuzzy
msgid "tutorial_title_not_found"
msgstr "We could not find that page!"

#, fuzzy
msgid "unauthorized"
msgstr "You don't have access rights for this page"

#, fuzzy
msgid "unique_usernames"
msgstr "All usernames need to be unique."

#, fuzzy
msgid "unlock_thresholds"
msgstr "Unlock level thresholds"

#, fuzzy
msgid "unsaved_class_changes"
msgstr "There are unsaved changes, are you sure you want to leave this page?"

msgid "unshare"
msgstr "Dieljen stoppe"

msgid "unshare_confirm"
msgstr "Witst seker datst it programma wer privee meitsje wolst?"

msgid "unshare_success_detail"
msgstr "It programma wurd net mear dield"

#, fuzzy
msgid "update_adventure_prompt"
msgstr "Are you sure you want to update this adventure?"

msgid "update_profile"
msgstr "Dyn profyl bywurkje"

#, fuzzy
msgid "update_public"
msgstr "Update public profile"

#, fuzzy
msgid "updating_indicator"
msgstr "Updating"

#, fuzzy
msgid "use_of_blanks_exception"
msgstr "Use of blanks in programs"

#, fuzzy
msgid "use_of_nested_functions_exception"
msgstr "Use of nested functions"

#, fuzzy
msgid "user"
msgstr "Brûkersnamme"

#, fuzzy
msgid "user_inexistent"
msgstr "This user doesn't exist"

#, fuzzy
msgid "user_not_private"
msgstr "This user doesn't exist or doesn't have a public profile"

msgid "username"
msgstr "Brûkersnamme"

#, fuzzy
msgid "username_empty"
msgstr "You didn't enter an username!"

msgid "username_invalid"
msgstr "Je gebruikersnaam is ongeldig"

msgid "username_special"
msgstr "Der mei gjin `:` as`@` yn dyn brûkersnamme sitte."

msgid "username_three"
msgstr "Dyn brûkersnamme moat teminsten 3 tekens hawwe."

#, fuzzy
msgid "usernames_exist"
msgstr "One or more usernames is already in use."

#, fuzzy
msgid "value"
msgstr "Value"

#, fuzzy
msgid "variables"
msgstr "Variables"

#, fuzzy
msgid "view_program"
msgstr "View program"

#, fuzzy
msgid "welcome"
msgstr "Welcome to Hedy! Your are now the proud owner of a teachers account which allows you to create classes and invite students."

#, fuzzy
msgid "welcome_back"
msgstr "Welcome to Hedy! Your are now the proud owner of a teachers account which allows you to create classes and invite students."

#, fuzzy
msgid "what_is_your_role"
msgstr "What is your role?"

#, fuzzy
msgid "what_should_my_code_do"
msgstr "What should my code do?"

#, fuzzy
msgid "whole_world"
msgstr "The world"

msgid "write_first_program"
msgstr "Skreau dyn earste programma!"

msgid "year_invalid"
msgstr "It jier moat letter wêze as 1900 en {current_year}"

msgid "yes"
msgstr "Ja"

#, fuzzy
msgid "your_account"
msgstr "Noch gjin akkount?"

#, fuzzy
msgid "your_class"
msgstr "Myn lessen"

#, fuzzy
msgid "your_last_program"
msgstr "Favourite program"

#, fuzzy
msgid "your_personal_text"
msgstr "Your personal text..."

#, fuzzy
msgid "your_program"
msgstr "Your program"

#~ msgid "create_account_explanation"
#~ msgstr "Mei in akkount kinst dyn programma's bewarje."

#~ msgid "only_teacher_create_class"
#~ msgstr "Only teachers are allowed to create classes!"

#~ msgid "keyword_support"
#~ msgstr "Translated keywords"

#~ msgid "non_keyword_support"
#~ msgstr "Translated content"

#~ msgid "try_button"
#~ msgstr "Besykje"

#~ msgid "select_own_adventures"
#~ msgstr "Select own adventures"

#~ msgid "edit"
#~ msgstr "Edit"

#~ msgid "view"
#~ msgstr "View"

#~ msgid "class"
#~ msgstr "Class"

#~ msgid "save_code_button"
#~ msgstr "Koade bewarje"

#~ msgid "share_code_button"
#~ msgstr "Koade bewarje & diele"

#~ msgid "classes_invalid"
#~ msgstr "The list of selected classes is invalid"

#~ msgid "directly_add_adventure_to_classes"
#~ msgstr "Do you want to add this adventure directly to one of your classes?"

#~ msgid "hand_in_assignment"
#~ msgstr "Hand in assignment"

#~ msgid "select_a_level"
#~ msgstr "Select a level"

#~ msgid "answer_invalid"
#~ msgstr "Je wachtwoord is ongeldig"

#~ msgid "available_adventures_level"
#~ msgstr "Available adventures level"

#~ msgid "customize_class_exp_1"
#~ msgstr "Customize class"

#~ msgid "customize_class_exp_2"
#~ msgstr "Customize class"

#~ msgid "customize_class_step_1"
#~ msgstr "Customize class"

#~ msgid "customize_class_step_2"
#~ msgstr "Customize class"

#~ msgid "customize_class_step_3"
#~ msgstr "Customize class"

#~ msgid "customize_class_step_4"
#~ msgstr "Customize class"

#~ msgid "customize_class_step_5"
#~ msgstr "Customize class"

#~ msgid "customize_class_step_6"
#~ msgstr "Customize class"

#~ msgid "customize_class_step_7"
#~ msgstr "Customize class"

#~ msgid "customize_class_step_8"
#~ msgstr "Customize class"

#~ msgid "example_code_header"
#~ msgstr "Example Hedy Code"

#~ msgid "feedback_failure"
#~ msgstr "Wrong!"

#~ msgid "feedback_success"
#~ msgstr "Good!"

#~ msgid "go_to_first_question"
#~ msgstr "Go to question 1"

#~ msgid "question"
#~ msgstr "Question"

#~ msgid "question_doesnt_exist"
#~ msgstr "This question does not exist"

#~ msgid "question_invalid"
#~ msgstr "Your token is invalid."

#~ msgid "select_levels"
#~ msgstr "Select levels"

#~ msgid "too_many_attempts"
#~ msgstr "Too many attempts"

#~ msgid "class_logs"
#~ msgstr "Lêst ynlogd"

#~ msgid "class_stats"
#~ msgstr "Show class statistics"

#~ msgid "visit_own_public_profile"
#~ msgstr "Public profile"

#~ msgid "title_class logs"
#~ msgstr "Hedy - Join class"

#~ msgid "title_class statistics"
#~ msgstr "My statistics"

#~ msgid "disabled_button_locked"
#~ msgstr "Your teacher hasn't unlocked this level yet"

#~ msgid "duplicate_tag"
#~ msgstr "You already have a tag with this name."

#~ msgid "tag_deleted"
#~ msgstr "This tag was successfully deleted."

#~ msgid "no_tags"
#~ msgstr "No tags yet."

#~ msgid "public_adventures"
#~ msgstr "Public adventures"

#, fuzzy
msgid "Wrong Number of Arguments"
msgstr "Your function used the wrong number of arguments. You provided {used_number} but the function {name} needs {defined_number}"<|MERGE_RESOLUTION|>--- conflicted
+++ resolved
@@ -7,26 +7,17 @@
 msgstr ""
 "Project-Id-Version: PROJECT VERSION\n"
 "Report-Msgid-Bugs-To: EMAIL@ADDRESS\n"
-<<<<<<< HEAD
-"POT-Creation-Date: 2024-01-04 14:49+0100\n"
-"PO-Revision-Date: 2023-12-18 20:12+0000\n"
-=======
 "POT-Creation-Date: 2024-01-03 13:11+0100\n"
 "PO-Revision-Date: 2024-01-03 19:58+0000\n"
->>>>>>> ae30582e
 "Last-Translator: Prefill add-on <noreply-addon-prefill@weblate.org>\n"
 "Language-Team: fy <LL@li.org>\n"
 "Language: fy\n"
 "MIME-Version: 1.0\n"
 "Content-Type: text/plain; charset=utf-8\n"
 "Content-Transfer-Encoding: 8bit\n"
-<<<<<<< HEAD
-"Generated-By: Babel 2.11.0\n"
-=======
 "Plural-Forms: nplurals=2; plural=n != 1;\n"
 "X-Generator: Weblate 5.4-dev\n"
 "Generated-By: Babel 2.14.0\n"
->>>>>>> ae30582e
 
 #, fuzzy
 msgid "Access Before Assign"
@@ -1419,9 +1410,6 @@
 msgid "overwrite_warning"
 msgstr "You already have a program with this name, saving this program will overwrite the old one. Are you sure?"
 
-msgid "owner"
-msgstr ""
-
 #, fuzzy
 msgid "page"
 msgstr "page"
@@ -1510,9 +1498,6 @@
 #, fuzzy
 msgid "preview"
 msgstr "Preview"
-
-msgid "previewing_adventure"
-msgstr ""
 
 #, fuzzy
 msgid "previewing_class"
