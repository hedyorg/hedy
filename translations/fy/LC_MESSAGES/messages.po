--- conflicted
+++ resolved
@@ -7,13 +7,8 @@
 msgstr ""
 "Project-Id-Version: PROJECT VERSION\n"
 "Report-Msgid-Bugs-To: EMAIL@ADDRESS\n"
-<<<<<<< HEAD
-"POT-Creation-Date: 2024-03-08 13:54+0100\n"
-"PO-Revision-Date: 2024-02-29 13:29+0000\n"
-=======
 "POT-Creation-Date: 2024-02-13 11:36+0100\n"
 "PO-Revision-Date: 2024-03-07 13:40+0000\n"
->>>>>>> 66c2d35e
 "Last-Translator: Prefill add-on <noreply-addon-prefill@weblate.org>\n"
 "Language-Team: fy <LL@li.org>\n"
 "Language: fy\n"
@@ -92,10 +87,6 @@
 msgstr "It looks like you forgot to use a command with the {command} statement you used on line {line_number}."
 
 #, fuzzy
-msgid "Missing Square Brackets"
-msgstr "It looks like you forgot to use square brackets [] around the list you were creating on line {line_number}."
-
-#, fuzzy
 msgid "Missing Variable"
 msgstr "It looks like your {command} is missing a variable at the start of the line."
 
@@ -118,9 +109,6 @@
 msgid "Pressit Missing Else"
 msgstr "You forgot to add what happens when you press a different key, add an {else} to your code"
 
-msgid "Save Microbit code "
-msgstr ""
-
 msgid "Too Big"
 msgstr "Krammele! Dyn programme is wol {lines_of_code} rigels lang! Mar... Hedy kin mar {max_lines} rigels oan yn dit level. Meitsje dyn programma wat lytser en besykje it nochris."
 
@@ -638,8 +626,6 @@
 msgid "disable"
 msgstr "Disable"
 
-<<<<<<< HEAD
-=======
 #, fuzzy
 msgid "disable_parsons"
 msgstr "Disable all puzzles"
@@ -648,7 +634,6 @@
 msgid "disable_quizes"
 msgstr "Disable all quizes"
 
->>>>>>> 66c2d35e
 #, fuzzy
 msgid "disabled"
 msgstr "Disabled"
@@ -910,14 +895,6 @@
 #, fuzzy
 msgid "hide_keyword_switcher"
 msgstr "Hide keyword switcher"
-
-#, fuzzy
-msgid "hide_parsons"
-msgstr "Hide parsons"
-
-#, fuzzy
-msgid "hide_quiz"
-msgstr "Hide quiz"
 
 msgid "highest_level_reached"
 msgstr "Heechste level berikke"
@@ -1863,6 +1840,12 @@
 msgid "share_by_giving_link"
 msgstr "Show your program to other people by giving them the link below:"
 
+msgid "share_confirm"
+msgstr "Witst seker datst it programma foar elkenien sichtber meitsje wolst?"
+
+msgid "share_success_detail"
+msgstr "It programma is dield"
+
 #, fuzzy
 msgid "share_your_program"
 msgstr "Share your program"
@@ -2244,6 +2227,12 @@
 msgid "unsaved_class_changes"
 msgstr "There are unsaved changes, are you sure you want to leave this page?"
 
+msgid "unshare_confirm"
+msgstr "Witst seker datst it programma wer privee meitsje wolst?"
+
+msgid "unshare_success_detail"
+msgstr "It programma wurd net mear dield"
+
 #, fuzzy
 msgid "update_adventure_prompt"
 msgstr "Are you sure you want to update this adventure?"
@@ -2501,17 +2490,11 @@
 #~ msgid "adventures"
 #~ msgstr "Available Adventures"
 
-#~ msgid "share_confirm"
-#~ msgstr "Witst seker datst it programma foar elkenien sichtber meitsje wolst?"
-
-#~ msgid "share_success_detail"
-#~ msgstr "It programma is dield"
-
-#~ msgid "unshare_confirm"
-#~ msgstr "Witst seker datst it programma wer privee meitsje wolst?"
-
-#~ msgid "unshare_success_detail"
-#~ msgstr "It programma wurd net mear dield"
+#~ msgid "hide_parsons"
+#~ msgstr "Hide parsons"
+
+#~ msgid "hide_quiz"
+#~ msgstr "Hide quiz"
 
 #~ msgid "adventure_exp_2"
 #~ msgstr "If you want to show actual code snippets, for example to give student a template or example of the code. Please use pre anchors like this:"
@@ -2519,11 +2502,6 @@
 #~ msgid "adventure_exp_1"
 #~ msgstr "Type your adventure of choice on the right-hand side. After creating your adventure you can include it in one of your classes under \"customizations\". If you want to include a command in your adventure please use code anchors like this:"
 
-<<<<<<< HEAD
-#~ msgid "hello_world"
-#~ msgstr "Hello world!"
-=======
 #, fuzzy
 msgid "Missing Square Brackets"
-msgstr "It looks like you forgot to use square brackets [] around the list you were creating on line {line_number}."
->>>>>>> 66c2d35e
+msgstr "It looks like you forgot to use square brackets [] around the list you were creating on line {line_number}."