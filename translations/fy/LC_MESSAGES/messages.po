--- conflicted
+++ resolved
@@ -204,6 +204,22 @@
 msgstr "On this page you can create accounts for multiple students at the same time. It is also possible to directly add them to one of your classes. By pressing the green + on the bottom right of the page you can add extra rows. You can delete a row by pressing the corresponding red cross. Make sure no rows are empty when you press \"Create accounts\". Please keep in mind that every username and mail address needs to be unique and the password needs to be <b>at least</b> 6 characters."
 
 #, fuzzy
+msgid "achievement_earned"
+msgstr "You've earned an achievement!"
+
+#, fuzzy
+msgid "achievements"
+msgstr "achievements"
+
+#, fuzzy
+msgid "achievements_check_icon_alt"
+msgstr "You've earned an achievement!"
+
+#, fuzzy
+msgid "achievements_logo_alt"
+msgstr "achievements"
+
+#, fuzzy
 msgid "actions"
 msgstr "Actions"
 
@@ -342,6 +358,10 @@
 msgid "already_teacher_request"
 msgstr "You already have a pending teacher request."
 
+#, fuzzy
+msgid "amount_submitted"
+msgstr "programs submitted"
+
 msgid "are_you_sure"
 msgstr "Bisto wis? Kinst dit net mear weromdraaie."
 
@@ -530,6 +550,10 @@
 msgid "country_invalid"
 msgstr "Please select a valid country."
 
+#, fuzzy
+msgid "country_title"
+msgstr "Please select a valid country."
+
 msgid "create_account"
 msgstr "Meitsje in akkount"
 
@@ -553,6 +577,10 @@
 msgstr "Create multiple accounts"
 
 #, fuzzy
+msgid "create_public_profile"
+msgstr "Public profile"
+
+#, fuzzy
 msgid "create_question"
 msgstr "Do you want to create one?"
 
@@ -872,6 +900,10 @@
 msgstr "Please select a valid gender, choose (Female, Male, Other)."
 
 #, fuzzy
+msgid "general"
+msgstr "Geslacht"
+
+#, fuzzy
 msgid "general_settings"
 msgstr "General settings"
 
@@ -927,6 +959,10 @@
 msgstr "Please select a valid way you heard about us."
 
 #, fuzzy
+msgid "hedy_achievements"
+msgstr "My achievements"
+
+#, fuzzy
 msgid "hedy_choice_title"
 msgstr "Hedy's Choice"
 
@@ -950,6 +986,10 @@
 msgstr "hallo"
 
 #, fuzzy
+msgid "hidden"
+msgstr "Hint?"
+
+#, fuzzy
 msgid "hide_cheatsheet"
 msgstr "Hide cheatsheet"
 
@@ -965,6 +1005,18 @@
 msgstr "Highest quiz score"
 
 #, fuzzy
+msgid "highscore_explanation"
+msgstr "On this page you can look through programs created by other Hedy users. You can filter on both a Hedy level and adventure. Click on \"View program\" to open a program and run it. Programs with a red header contain a mistake. You can still open the program, but running it will result in an error. You can of course try to fix it! If the creator has a public profile you can click their username to visit their profile. There you will find all their shared programs and much more!"
+
+#, fuzzy
+msgid "highscore_no_public_profile"
+msgstr "You don't have a public profile and are therefore not listed on the highscores. Do you wish to create one?"
+
+#, fuzzy
+msgid "highscores"
+msgstr "Score"
+
+#, fuzzy
 msgid "hint"
 msgstr "Hint?"
 
@@ -1092,6 +1144,10 @@
 
 msgid "languages"
 msgstr "Hokker programmeartaal hasto wolris brûkt?"
+
+#, fuzzy
+msgid "last_achievement"
+msgstr "Last earned achievement"
 
 #, fuzzy
 msgid "last_edited"
@@ -1278,6 +1334,10 @@
 msgstr "Myn profyl"
 
 #, fuzzy
+msgid "my_achievements"
+msgstr "My achievements"
+
+#, fuzzy
 msgid "my_adventures"
 msgstr "My adventures"
 
@@ -1344,6 +1404,10 @@
 msgstr "There are no public adventures yet..."
 
 #, fuzzy
+msgid "no_certificate"
+msgstr "This user hasn't earned the Hedy Certificate of Completion"
+
+#, fuzzy
 msgid "no_more_flat_if"
 msgstr "Starting in level 8, the code after `{if}` needs to be placed on the next line and start with 4 spaces."
 
@@ -1368,6 +1432,10 @@
 msgstr "No such Hedy class"
 
 #, fuzzy
+msgid "no_such_highscore"
+msgstr "No such Hedy level!"
+
+#, fuzzy
 msgid "no_such_level"
 msgstr "No such Hedy level!"
 
@@ -1408,6 +1476,10 @@
 msgstr "a number"
 
 #, fuzzy
+msgid "number_achievements"
+msgstr "Number of achievements"
+
+#, fuzzy
 msgid "number_lines"
 msgstr "Number of lines"
 
@@ -1530,6 +1602,10 @@
 msgid "percentage"
 msgstr "percentage"
 
+#, fuzzy
+msgid "percentage_achieved"
+msgstr "Achieved by {percentage}% of the users"
+
 msgid "period"
 msgstr "in punt"
 
@@ -1628,6 +1704,18 @@
 #, fuzzy
 msgid "programs"
 msgstr "Programs"
+
+#, fuzzy
+msgid "programs_created"
+msgstr "Myn programma's"
+
+#, fuzzy
+msgid "programs_saved"
+msgstr "Programs"
+
+#, fuzzy
+msgid "programs_submitted"
+msgstr "programs submitted"
 
 msgid "prompt_join_class"
 msgstr "Wolst oan dizze klas meidwaan?"
@@ -2146,6 +2234,10 @@
 msgstr "Title"
 
 #, fuzzy
+msgid "title_achievements"
+msgstr "Hedy - My achievements"
+
+#, fuzzy
 msgid "title_admin"
 msgstr "Hedy - Administrator page"
 
@@ -2399,6 +2491,10 @@
 msgid "what_should_my_code_do"
 msgstr "What should my code do?"
 
+#, fuzzy
+msgid "whole_world"
+msgstr "The world"
+
 msgid "year_invalid"
 msgstr "It jier moat letter wêze as 1900 en {current_year}"
 
@@ -2410,6 +2506,10 @@
 msgstr "Noch gjin akkount?"
 
 #, fuzzy
+msgid "your_class"
+msgstr "Myn lessen"
+
+#, fuzzy
 msgid "your_last_program"
 msgstr "Favourite program"
 
@@ -2631,82 +2731,6 @@
 #~ msgid "amount_saved"
 #~ msgstr "programs saved"
 
-<<<<<<< HEAD
-#~ msgid "achievements_check_icon_alt"
-#~ msgstr "You've earned an achievement!"
-
-#~ msgid "country_title"
-#~ msgstr "Please select a valid country."
-
-#~ msgid "create_public_profile"
-#~ msgstr "Public profile"
-
-#~ msgid "general"
-#~ msgstr "Geslacht"
-
-#~ msgid "hedy_achievements"
-#~ msgstr "My achievements"
-
-#~ msgid "hidden"
-#~ msgstr "Hint?"
-
-#~ msgid "highscore_explanation"
-#~ msgstr "On this page you can look through programs created by other Hedy users. You can filter on both a Hedy level and adventure. Click on \"View program\" to open a program and run it. Programs with a red header contain a mistake. You can still open the program, but running it will result in an error. You can of course try to fix it! If the creator has a public profile you can click their username to visit their profile. There you will find all their shared programs and much more!"
-
-#~ msgid "highscore_no_public_profile"
-#~ msgstr "You don't have a public profile and are therefore not listed on the highscores. Do you wish to create one?"
-
-#~ msgid "highscores"
-#~ msgstr "Score"
-
-#~ msgid "my_achievements"
-#~ msgstr "My achievements"
-
-#~ msgid "no_such_highscore"
-#~ msgstr "No such Hedy level!"
-
-#~ msgid "programs_created"
-#~ msgstr "Myn programma's"
-
-#~ msgid "programs_saved"
-#~ msgstr "Programs"
-
-#~ msgid "programs_submitted"
-#~ msgstr "programs submitted"
-
-#~ msgid "title_achievements"
-#~ msgstr "Hedy - My achievements"
-
-#~ msgid "whole_world"
-#~ msgstr "The world"
-
-#~ msgid "your_class"
-#~ msgstr "Myn lessen"
-
-#~ msgid "achievement_earned"
-#~ msgstr "You've earned an achievement!"
-
-#~ msgid "percentage_achieved"
-#~ msgstr "Achieved by {percentage}% of the users"
-
-#~ msgid "achievements"
-#~ msgstr "achievements"
-
-#~ msgid "achievements_logo_alt"
-#~ msgstr "achievements"
-
-#~ msgid "amount_submitted"
-#~ msgstr "programs submitted"
-
-#~ msgid "last_achievement"
-#~ msgstr "Last earned achievement"
-
-#~ msgid "no_certificate"
-#~ msgstr "This user hasn't earned the Hedy Certificate of Completion"
-
-#~ msgid "number_achievements"
-#~ msgstr "Number of achievements"
-=======
 #~ msgid "common_errors"
 #~ msgstr "Common errors"
 
@@ -2730,4 +2754,3 @@
 
 #~ msgid "explore_explanation"
 #~ msgstr "On this page you can look through programs created by other Hedy users. You can filter on both a Hedy level and adventure. Click on \"View program\" to open a program and run it. Programs with a red header contain a mistake. You can still open the program, but running it will result in an error. You can of course try to fix it! If the creator has a public profile you can click their username to visit their profile. There you will find all their shared programs and much more!"
->>>>>>> 69cb01f0
