--- conflicted
+++ resolved
@@ -2897,15 +2897,6 @@
 #~ msgid "classes"
 #~ msgstr ""
 
-<<<<<<< HEAD
-#~ msgid "student_already_in_class"
-#~ msgstr ""
-
-#~ msgid "student_not_existing"
-#~ msgstr ""
-
-#~ msgid "student"
-=======
 #~ msgid "Adventure"
 #~ msgstr ""
 
@@ -2922,5 +2913,4 @@
 #~ msgstr ""
 
 #~ msgid "select_class"
->>>>>>> 126b753e
 #~ msgstr ""
