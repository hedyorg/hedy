--- conflicted
+++ resolved
@@ -7,20 +7,16 @@
 msgstr ""
 "Project-Id-Version: PROJECT VERSION\n"
 "Report-Msgid-Bugs-To: EMAIL@ADDRESS\n"
-<<<<<<< HEAD
-"POT-Creation-Date: 2024-10-01 10:50+0300\n"
-"PO-Revision-Date: 2024-09-06 14:38+0000\n"
-=======
 "POT-Creation-Date: 2000-01-01 00:00+0000\n"
 "PO-Revision-Date: 2024-10-04 04:49+0000\n"
->>>>>>> 281e4723
 "Last-Translator: Prefill add-on <noreply-addon-prefill@weblate.org>\n"
+"Language-Team: fy <LL@li.org>\n"
 "Language: fy\n"
-"Language-Team: fy <LL@li.org>\n"
-"Plural-Forms: nplurals=2; plural=n != 1;\n"
 "MIME-Version: 1.0\n"
 "Content-Type: text/plain; charset=utf-8\n"
 "Content-Transfer-Encoding: 8bit\n"
+"Plural-Forms: nplurals=2; plural=n != 1;\n"
+"X-Generator: Weblate 5.8-dev\n"
 "Generated-By: Babel 2.14.0\n"
 
 #, fuzzy
@@ -2803,9 +2799,6 @@
 #~ msgid "student_not_allowed_in_class"
 #~ msgstr "Student not allowed in class"
 
-<<<<<<< HEAD
-#~ msgid "Boryana"
-=======
 #~ msgid "previous_adventure"
 #~ msgstr ""
 
@@ -2813,5 +2806,4 @@
 #~ msgstr ""
 
 #~ msgid "go_to_next_student"
->>>>>>> 281e4723
 #~ msgstr ""
