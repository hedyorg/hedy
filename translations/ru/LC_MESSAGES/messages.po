
msgid ""
msgstr ""
"Project-Id-Version: PACKAGE VERSION\n"
"Report-Msgid-Bugs-To: \n"
<<<<<<< HEAD
"POT-Creation-Date: 2022-10-16 14:29-0400\n"
=======
"POT-Creation-Date: 2022-10-06 11:26+0200\n"
>>>>>>> 80064237
"PO-Revision-Date: 2022-09-25 22:28+0000\n"
"Last-Translator: Anonymous <noreply@weblate.org>\n"
"Language: ru\n"
"Language-Team: ru <LL@li.org>\n"
<<<<<<< HEAD
"Plural-Forms: nplurals=3; plural=n%10==1 && n%100!=11 ? 0 : n%10>=2 && n%10<=4 && (n%100<10 || n%100>=20) ? 1 : 2\n"
"MIME-Version: 1.0\n"
"Content-Type: text/plain; charset=utf-8\n"
"Content-Transfer-Encoding: 8bit\n"
"Generated-By: Babel 2.9.1\n"
=======
"Plural-Forms: nplurals=3; plural=n%10==1 && n%100!=11 ? 0 : n%10>=2 && n%10<=4 && (n%100<10 || n%100>=20) ? 1 : 2;\n"
"MIME-Version: 1.0\n"
"Content-Type: text/plain; charset=utf-8\n"
"Content-Transfer-Encoding: 8bit\n"
"Generated-By: Babel 2.10.1\n"
>>>>>>> 80064237

msgid "program_contains_error"
msgstr "Эта программа содержит ошибку. Вы уверены в том, что хотите поделиться ею?"

msgid "title_achievements"
msgstr "Hedy - Мои достижения"

msgid "not_teacher"
msgstr "Похоже, Вы не преподаватель!"

msgid "not_enrolled"
msgstr "Похоже, вы не в классе!"

#, fuzzy
msgid "title_programs"
msgstr "Hedy - My programs"

#, fuzzy
msgid "unauthorized"
msgstr "You don't have access rights for this page"

#, fuzzy
msgid "title_for-teacher"
msgstr "Hedy - For teachers"

#, fuzzy
msgid "no_such_level"
msgstr "No such Hedy level!"

#, fuzzy
msgid "no_such_program"
msgstr "No such Hedy program!"

#, fuzzy
msgid "level_not_class"
msgstr "You're in a class where this level has not been made available yet"

msgid "quiz_threshold_not_reached"
msgstr ""

#, fuzzy
msgid "no_such_adventure"
msgstr "This adventure doesn't exist!"

msgid "user_inexistent"
msgstr ""

msgid "no_certificate"
msgstr ""

msgid "congrats_message"
msgstr ""

#, fuzzy
msgid "page_not_found"
msgstr "We could not find that page!"

#, fuzzy
msgid "title_signup"
msgstr "Hedy - Create an account"

#, fuzzy
msgid "title_login"
msgstr "Hedy - Login"

#, fuzzy
msgid "title_recover"
msgstr "Hedy - Recover account"

#, fuzzy
msgid "title_reset"
msgstr "Hedy - Reset password"

#, fuzzy
msgid "title_my-profile"
msgstr "Hedy - My account"

#, fuzzy
msgid "title_learn-more"
msgstr "Hedy - Learn more"

#, fuzzy
msgid "title_privacy"
msgstr "Hedy - Privacy terms"

#, fuzzy
msgid "title_start"
msgstr "Hedy - A gradual programming language"

#, fuzzy
msgid "title_landing-page"
msgstr "Welcome to Hedy!"

#, fuzzy
msgid "title_explore"
msgstr "Hedy - Explore"

#, fuzzy
msgid "no_such_highscore"
msgstr "No such Hedy level!"

#, fuzzy
msgid "translate_error"
msgstr "Something went wrong while translating the code. Try running the code to see if it has an error. Code with errors can not be translated."

#, fuzzy
msgid "tutorial_code_snippet"
msgstr "Hide cheatsheet"

#, fuzzy
msgid "invalid_tutorial_step"
msgstr "Invalid tutorial step"

#, fuzzy
msgid "tutorial_title_not_found"
msgstr "We could not find that page!"

#, fuzzy
msgid "tutorial_message_not_found"
msgstr "You have received an invitation to join class"

#, fuzzy
msgid "ajax_error"
msgstr "There was an error, please try again."

#, fuzzy
msgid "image_invalid"
msgstr "Your chosen image is invalid."

#, fuzzy
msgid "personal_text_invalid"
msgstr "Your personal text is invalid."

#, fuzzy
msgid "favourite_program_invalid"
msgstr "Your chosen favourite program is invalid."

#, fuzzy
msgid "public_profile_updated"
msgstr "Public profile updated."

#, fuzzy
msgid "user_not_private"
msgstr "This user doesn't exist or doesn't have a public profile"

#, fuzzy
msgid "invalid_teacher_invitation_code"
msgstr "The teacher invitation code is invalid. To become a teacher, reach out to hello@hedy.org."

#, fuzzy
msgid "default_404"
msgstr "We could not find that page..."

#, fuzzy
msgid "default_403"
msgstr "Looks like you aren't authorized..."

#, fuzzy
msgid "default_500"
msgstr "Something went wrong..."

#, fuzzy
msgid "Wrong Level"
msgstr "That was correct Hedy code, but not at the right level. You wrote {offending_keyword} for level {working_level}. Tip: {tip}"

#, fuzzy
msgid "Incomplete"
msgstr "Oops! You forgot a bit of code! On line {line_number}, you need to enter text behind {incomplete_command}."

#, fuzzy
msgid "Invalid"
msgstr "{invalid_command} is not a Hedy level {level} command. Did you mean {guessed_command}?"

#, fuzzy
msgid "Invalid Space"
msgstr "Oops! You started a line with a space on line {line_number}. Spaces confuse computers, can you remove it?"

#, fuzzy
msgid "Has Blanks"
msgstr "Your code is incomplete. It contains blanks that you have to replace with code."

#, fuzzy
msgid "No Indentation"
msgstr "You used too few spaces in line {line_number}. You used {leading_spaces} spaces, which is not enough. Start every new block with {indent_size} spaces more than the line before."

#, fuzzy
msgid "Unexpected Indentation"
msgstr "You used too many spaces in line {line_number}. You used {leading_spaces} spaces, which is too much. Start every new block with {indent_size} spaces more than the line before."

#, fuzzy
msgid "Parse"
msgstr "The code you entered is not valid Hedy code. There is a mistake on line {location[0]}, at position {location[1]}. You typed {character_found}, but that is not allowed."

#, fuzzy
msgid "Unquoted Text"
msgstr "Be careful. If you ask or print something the text should start and finish with a quotation mark. You forgot one somewhere."

#, fuzzy
msgid "Unquoted Assignment"
msgstr "From this level, you need to place texts to the right of the `is` between quotes. You forgot that for the text {text}."

#, fuzzy
msgid "Unquoted Equality Check"
msgstr "If you want to check if a variable is equal to multiple words, the words should be surrounded by quotation marks!"

#, fuzzy
msgid "Var Undefined"
msgstr "You tried to use the variable {name}, but you did not set it. It is also possible that you were trying to use the word {name} but forgot quotation marks."

msgid "Access Before Assign"
msgstr "You tried to use the variable {name} on line {access_line_number}, but you set it on line {definition_line_number}. Set a variable before using it."

#, fuzzy
msgid "Cyclic Var Definition"
msgstr "The name {variable} needs to be set before you can use it on the right-hand side of the is command"

#, fuzzy
msgid "Lonely Echo"
msgstr "You used an echo before an ask, or an echo without an ask. First ask for input, then echo."

#, fuzzy
msgid "Too Big"
msgstr "Wow! Your program has an impressive {lines_of_code} lines of code! But we can only process {max_lines} lines in this level. Make your program smaller and try again."

#, fuzzy
msgid "Invalid Argument Type"
msgstr "You cannot use {command} with {invalid_argument} because it is {invalid_type}. Try changing {invalid_argument} to {allowed_types}."

#, fuzzy
msgid "Invalid Argument"
msgstr "You cannot use the command {command} with {invalid_argument} . Try changing {invalid_argument} to {allowed_types}."

#, fuzzy
msgid "Invalid Type Combination"
msgstr "You cannot use {invalid_argument} and {invalid_argument_2} with {command} because one is {invalid_type} and the other is {invalid_type_2}. Try changing {invalid_argument} to {invalid_type_2} or {invalid_argument_2} to {invalid_type}."

#, fuzzy
msgid "Unsupported Float"
msgstr "Non-integer numbers are not supported yet but they will be in a few levels. For now change {value} to an integer."

#, fuzzy
msgid "Locked Language Feature"
msgstr "You are using {concept}! That is awesome, but {concept} is not unlocked yet! It will be unlocked in a later level."

#, fuzzy
msgid "Missing Command"
msgstr "It looks like you forgot to use a command on line {line_number}."

#, fuzzy
msgid "Missing Inner Command"
msgstr "It looks like you forgot to use a command with the {command} statement you used on line {line_number}."

#, fuzzy
msgid "Incomplete Repeat"
msgstr "It looks like you forgot to use {command} with the repeat command you used on line {line_number}."

#, fuzzy
msgid "Unsupported String Value"
msgstr "Text values cannot contain {invalid_value}."

#, fuzzy
msgid "ask_needs_var"
msgstr "Starting in level 2, ask needs to be used with a variable. Example: name is ask What are you called?"

#, fuzzy
msgid "echo_out"
msgstr "Starting in level 2 echo is no longer needed. You can repeat an answer with ask and print now. Example: name is ask What are you called? printhello name"

#, fuzzy
msgid "space"
msgstr "a space"

#, fuzzy
msgid "comma"
msgstr "a comma"

#, fuzzy
msgid "question mark"
msgstr "a question mark"

#, fuzzy
msgid "newline"
msgstr "a new line"

#, fuzzy
msgid "period"
msgstr "a period"

#, fuzzy
msgid "exclamation mark"
msgstr "an exclamation mark"

#, fuzzy
msgid "dash"
msgstr "a dash"

#, fuzzy
msgid "star"
msgstr "a star"

#, fuzzy
msgid "single quotes"
msgstr "a single quote"

#, fuzzy
msgid "double quotes"
msgstr "double quotes"

#, fuzzy
msgid "slash"
msgstr "a slash"

#, fuzzy
msgid "string"
msgstr "text"

#, fuzzy
msgid "nested blocks"
msgstr "a block in a block"

#, fuzzy
msgid "or"
msgstr "or"

#, fuzzy
msgid "number"
msgstr "a number"

#, fuzzy
msgid "integer"
msgstr "a number"

#, fuzzy
msgid "float"
msgstr "a number"

#, fuzzy
msgid "list"
msgstr "a list"

#, fuzzy
msgid "input"
msgstr "input from ask"

#, fuzzy
msgid "general"
msgstr "Gender"

#, fuzzy
msgid "programs_created"
msgstr "My programs"

#, fuzzy
msgid "programs_saved"
msgstr "Programs"

#, fuzzy
msgid "programs_submitted"
msgstr "programs submitted"

#, fuzzy
msgid "teacher"
msgstr "Looks like you are not a teacher!"

#, fuzzy
msgid "hidden"
msgstr "Hint?"

#, fuzzy
msgid "hedy_achievements"
msgstr "My achievements"

#, fuzzy
msgid "achievements_logo_alt"
msgstr "achievements"

#, fuzzy
msgid "achievements_check_icon_alt"
msgstr "You've earned an achievement!"

msgid "certificate"
msgstr ""

#, fuzzy
msgid "hedy_logo_alt"
msgstr "Hedy logo"

msgid "fun_statistics_msg"
msgstr ""

#, fuzzy
msgid "number_programs"
msgstr "Number of programs"

msgid "quiz_score"
msgstr ""

msgid "longest_program"
msgstr ""

msgid "number_achievements"
msgstr ""

#, fuzzy
msgid "cheatsheet_title"
msgstr "Hide cheatsheet"

#, fuzzy
msgid "back_to_class"
msgstr "Go back to class"

#, fuzzy
msgid "class_name_prompt"
msgstr "Please enter the name of the class"

#, fuzzy
msgid "username"
msgstr "Username"

#, fuzzy
msgid "last_login"
msgstr "Last login"

#, fuzzy
msgid "highest_level_reached"
msgstr "Highest level reached"

#, fuzzy
msgid "programs"
msgstr "Programs"

#, fuzzy
msgid "password"
msgstr "Password"

#, fuzzy
msgid "remove"
msgstr "Remove"

#, fuzzy
msgid "page"
msgstr "page"

#, fuzzy
msgid "enter_password"
msgstr "Enter a new password for"

#, fuzzy
msgid "password_change_prompt"
msgstr "Are you sure you want to change this password?"

#, fuzzy
msgid "remove_student_prompt"
msgstr "Are you sure you want to remove the student from the class?"

#, fuzzy
msgid "add_students"
msgstr "students"

#, fuzzy
msgid "customize_class"
msgstr "Customize class"

#, fuzzy
msgid "class_stats"
msgstr "Class statistics"

#, fuzzy
msgid "class_logs"
msgstr "Last login"

#, fuzzy
msgid "back_to_teachers_page"
msgstr "Go back to teachers page"

#, fuzzy
msgid "add_students_options"
msgstr "Create student accounts"

#, fuzzy
msgid "copy_link_success"
msgstr "Copy link to share"

#, fuzzy
msgid "copy_join_link"
msgstr "Please copy and paste this link into a new tab:"

#, fuzzy
msgid "invite_prompt"
msgstr "Enter a username"

#, fuzzy
msgid "invite_by_username"
msgstr "All usernames need to be unique."

#, fuzzy
msgid "create_accounts"
msgstr "Create multiple accounts"

#, fuzzy
msgid "pending_invites"
msgstr "Pending invites"

#, fuzzy
msgid "invite_date"
msgstr "Invite date"

#, fuzzy
msgid "expiration_date"
msgstr "Expiration date"

#, fuzzy
msgid "delete_invite_prompt"
msgstr "Are you sure you want to remove this class invitation?"

#, fuzzy
msgid "class_already_joined"
msgstr "You are already a student of class"

#, fuzzy
msgid "error_logo_alt"
msgstr "Error logo"

#, fuzzy
msgid "goto_profile"
msgstr "Go to my profile"

#, fuzzy
msgid "prompt_join_class"
msgstr "Do you want to join this class?"

#, fuzzy
msgid "join_prompt"
msgstr "You need to have an account to join a class. Would you like to login now?"

#, fuzzy
msgid "join_class"
msgstr "Join class"

#, fuzzy
msgid "next_step_tutorial"
msgstr "Next step >>>"

#, fuzzy
msgid "level_title"
msgstr "Level"

#, fuzzy
msgid "create_multiple_accounts"
msgstr "Create multiple accounts"

#, fuzzy
msgid "accounts_intro"
msgstr "On this page you can create accounts for multiple students at the same time. It is also possible to directly add them to one of your classes. By pressing the green + on the bottom right of the page you can add extra rows. You can delete a row by pressing the corresponding red cross. Make sure no rows are empty when you press \"Create accounts\". Please keep in mind that every username and mail address needs to be unique and the password needs to be <b>at least</b> 6 characters."

#, fuzzy
msgid "create_accounts_prompt"
msgstr "Are you sure you want to create these accounts?"

#, fuzzy
msgid "class"
msgstr "Class"

#, fuzzy
msgid "download_login_credentials"
msgstr ""

#, fuzzy
msgid "yes"
msgstr "Yes"

#, fuzzy
msgid "no"
msgstr "No"

#, fuzzy
msgid "generate_passwords"
msgstr "Generate passwords"

#, fuzzy
msgid "reset_view"
msgstr "Reset"

#, fuzzy
msgid "customize_adventure"
msgstr "Customize adventure"

#, fuzzy
msgid "update_adventure_prompt"
msgstr "Are you sure you want to update this adventure?"

#, fuzzy
msgid "general_settings"
msgstr "General settings"

#, fuzzy
msgid "name"
msgstr "Name"

#, fuzzy
msgid "level"
msgstr "Level"

#, fuzzy
msgid "adventure_exp_1"
msgstr "Type your adventure of choice on the right-hand side. After creating your adventure you can include it in one of your classes under \"customizations\". If you want to include a command in your adventure please use code anchors like this:"

#, fuzzy
msgid "adventure_exp_2"
msgstr "If you want to show actual code snippets, for example to give student a template or example of the code. Please use pre anchors like this:"

#, fuzzy
msgid "hello_world"
msgstr "Hello world!"

#, fuzzy
msgid "adventure_exp_3"
msgstr "You can use the \"preview\" button to view a styled version of your adventure. To view the adventure on a dedicated page, select \"view\" from the teachers page."

#, fuzzy
msgid "adventure"
msgstr "Adventure"

#, fuzzy
msgid "template_code"
msgstr ""
"This is the explanation of my adventure!\n"
"\n"
"This way I can show a command: <code>print</code>\n"
"\n"
"But sometimes I might want to show a piece of code, like this:\n"
"<pre>\n"
"ask What's your name?\n"
"echo so your name is \n"
"</pre>"

#, fuzzy
msgid "adventure_terms"
msgstr "I agree that my adventure might be made publicly available on Hedy."

#, fuzzy
msgid "directly_add_adventure_to_classes"
msgstr "Do you want to add this adventure directly to one of your classes?"

#, fuzzy
msgid "preview"
msgstr "Preview"

#, fuzzy
msgid "save"
msgstr "Save"

#, fuzzy
msgid "delete_adventure_prompt"
msgstr "Are you sure you want to remove this adventure?"

#, fuzzy
msgid "customize_class_exp_1"
msgstr "Hi! On this page you can customize your class. By selecting levels and adventures you can choose what you student can see. You can also add you own created adventures to levels. All levels and default adventures will be selected by default. <b>Notice:</b> Not every adventure is available for every level! Settings up your customizations goes as follows:"

#, fuzzy
msgid "customize_class_step_1"
msgstr "Select levels for your class by pressing the \"level buttons\""

#, fuzzy
msgid "customize_class_step_2"
msgstr "\"Checkboxes\" will appear for the adventures available for the chosen levels"

#, fuzzy
msgid "customize_class_step_3"
msgstr "Select the adventures you want to make available"

#, fuzzy
msgid "customize_class_step_4"
msgstr "Click the name of an adventure to (de)select for all levels"

#, fuzzy
msgid "customize_class_step_5"
msgstr "Add personal adventures"

#, fuzzy
msgid "customize_class_step_6"
msgstr "Selecting an opening date for each level (you can also leave it empty)"

#, fuzzy
msgid "customize_class_step_7"
msgstr "Selection other settings"

#, fuzzy
msgid "customize_class_step_8"
msgstr "Choose \"Save\" -> You're done!"

#, fuzzy
msgid "customize_class_exp_2"
msgstr "You can always change these settings later on. For example, you can make specific adventures or levels available while teaching a class. This way it's easy for you to determine which level and adventures your students will be working on. If you want to make everything available for your class it is easiest to remove the customization all together."

#, fuzzy
msgid "select_adventures"
msgstr "Select adventures"

#, fuzzy
msgid "opening_dates"
msgstr "Opening dates"

#, fuzzy
msgid "opening_date"
msgstr "Opening date"

#, fuzzy
msgid "directly_available"
msgstr "Directly open"

#, fuzzy
msgid "select_own_adventures"
msgstr "Select own adventures"

#, fuzzy
msgid "select"
msgstr "Select"

msgid "unlock_thresholds"
msgstr ""

#, fuzzy
msgid "option"
msgstr "Option"

msgid "value"
msgstr ""

msgid "quiz_score"
msgstr ""

msgid "percentage"
msgstr ""

#, fuzzy
msgid "other_settings"
msgstr "Other settings"

#, fuzzy
msgid "mandatory_mode"
msgstr "Mandatory developer's mode"

#, fuzzy
msgid "hide_cheatsheet"
msgstr "Hide cheatsheet"

#, fuzzy
msgid "hide_keyword_switcher"
msgstr ""

#, fuzzy
msgid "hide_quiz"
msgstr "Hide quiz"

#, fuzzy
msgid "hide_parsons"
msgstr "Hide parsons"

#, fuzzy
msgid "reset_adventure_prompt"
msgstr "Are you sure you want to reset all selected adventures?"

#, fuzzy
msgid "reset_adventures"
msgstr "Reset selected adventures"

#, fuzzy
msgid "remove_customizations_prompt"
msgstr "Are you sure you want to remove this class their customizations?"

#, fuzzy
msgid "remove_customization"
msgstr "Remove customization"

#, fuzzy
msgid "unsaved_class_changes"
msgstr "There are unsaved changes, are you sure you want to leave this page?"

#, fuzzy
msgid "go_back_to_main"
msgstr "Go back to main page"

#, fuzzy
msgid "explore_programs"
msgstr "Explore programs"

#, fuzzy
msgid "explore_explanation"
msgstr "On this page you can look through programs created by other Hedy users. You can filter on both a Hedy level and adventure. Click on \"View program\" to open a program and run it. Programs with a red header contain a mistake. You can still open the program, but running it will result in an error. You can of course try to fix it! If the creator has a public profile you can click their username to visit their profile. There you will find all their shared programs and much more!"

#, fuzzy
msgid "language"
msgstr "Which of these programming languages have you used before?"

#, fuzzy
msgid "search_button"
msgstr "Search"

#, fuzzy
msgid "hedy_choice_title"
msgstr "Hedy's Choice"

#, fuzzy
msgid "creator"
msgstr "Creator"

#, fuzzy
msgid "view_program"
msgstr "View program"

#, fuzzy
msgid "report_program"
msgstr "Are you sure you want to report this program?"

#, fuzzy
msgid "my_classes"
msgstr "My classes"

#, fuzzy
msgid "students"
msgstr "students"

#, fuzzy
msgid "view"
msgstr "View"

#, fuzzy
msgid "duplicate"
msgstr "Duplicate"

#, fuzzy
msgid "delete_class_prompt"
msgstr "Are you sure you want to delete the class?"

#, fuzzy
msgid "create_class"
msgstr "Create a new class"

#, fuzzy
msgid "my_adventures"
msgstr "My adventures"

#, fuzzy
msgid "last_update"
msgstr "Last update"

#, fuzzy
msgid "edit"
msgstr "Edit"

#, fuzzy
msgid "adventure_prompt"
msgstr "Please enter the name of the adventure"

#, fuzzy
msgid "create_adventure"
msgstr "Create adventure"

#, fuzzy
msgid "teacher_welcome"
msgstr "Welcome to Hedy! Your are now the proud owner of a teachers account which allows you to create classes and invite students."

#, fuzzy
msgid "highscores"
msgstr "Score"

#, fuzzy
msgid "highscore_explanation"
msgstr "On this page you can look through programs created by other Hedy users. You can filter on both a Hedy level and adventure. Click on \"View program\" to open a program and run it. Programs with a red header contain a mistake. You can still open the program, but running it will result in an error. You can of course try to fix it! If the creator has a public profile you can click their username to visit their profile. There you will find all their shared programs and much more!"

#, fuzzy
msgid "highscore_no_public_profile"
msgstr "You don't have a public profile and are therefore not listed on the highscores. Do you wish to create one?"

#, fuzzy
msgid "create_public_profile"
msgstr "Public profile"

#, fuzzy
msgid "whole_world"
msgstr "The world"

#, fuzzy
msgid "your_class"
msgstr "My classes"

#, fuzzy
msgid "achievements"
msgstr "achievements"

#, fuzzy
msgid "country_title"
msgstr "Please select a valid country."

#, fuzzy
msgid "last_achievement"
msgstr "Last earned achievement"

#, fuzzy
msgid "ago"
msgstr "{timestamp} ago"

#, fuzzy
msgid "parsons_title"
msgstr "Hedy"

#, fuzzy
msgid "quiz_tab"
msgstr "Quiz"

#, fuzzy
msgid "specific_adventure_mode"
msgstr "You're currently in adventure '{adventure}', click on 'Hedy' to view all adventures."

msgid "example_code_header"
msgstr "Example Hedy code"

#, fuzzy
msgid "variables"
msgstr ""

#, fuzzy
msgid "enter_text"
msgstr "Enter your answer here..."

#, fuzzy
msgid "enter"
msgstr "Enter"

#, fuzzy
msgid "already_program_running"
msgstr "Start programming"

#, fuzzy
msgid "run_code_button"
msgstr "Run code"

#, fuzzy
msgid "stop_code_button"
msgstr "Save code"

#, fuzzy
msgid "next_exercise"
msgstr "Next exercise"

#, fuzzy
msgid "edit_code_button"
msgstr "Edit code"

#, fuzzy
msgid "repair_program_logo_alt"
msgstr "Repair program icon"

#, fuzzy
msgid "delete_confirm"
msgstr "Are you sure you want to delete the program?"

#, fuzzy
msgid "delete"
msgstr "Delete"

#, fuzzy
msgid "read_code_label"
msgstr "Read aloud"

#, fuzzy
msgid "regress_button"
msgstr "Go back to level {level}"

#, fuzzy
msgid "advance_button"
msgstr "Go to level {level}"

#, fuzzy
msgid "developers_mode"
msgstr "Programmer's mode"

#, fuzzy
msgid "nav_start"
msgstr "Home"

#, fuzzy
msgid "nav_hedy"
msgstr "Hedy"

#, fuzzy
msgid "nav_explore"
msgstr "Explore"

#, fuzzy
msgid "nav_learn_more"
msgstr "Learn more"

#, fuzzy
msgid "program_header"
msgstr "My programs"

#, fuzzy
msgid "my_achievements"
msgstr "My achievements"

#, fuzzy
msgid "my_account"
msgstr "My account"

#, fuzzy
msgid "for_teachers"
msgstr "For teachers"

#, fuzzy
msgid "teacher_manual"
msgstr "Teacher manual"

#, fuzzy
msgid "logout"
msgstr "Log out"

#, fuzzy
msgid "login"
msgstr "Log in"

#, fuzzy
msgid "search"
msgstr "Search..."

#, fuzzy
msgid "keyword_support"
msgstr "Translated keywords"

#, fuzzy
msgid "non_keyword_support"
msgstr "Translated content"

#, fuzzy
msgid "welcome"
msgstr "Welcome to Hedy! Your are now the proud owner of a teachers account which allows you to create classes and invite students."

#, fuzzy
msgid "welcome_back"
msgstr "Welcome to Hedy! Your are now the proud owner of a teachers account which allows you to create classes and invite students."

#, fuzzy
msgid "teacher_tutorial_logo_alt"
msgstr "You have received an invitation to join class"

#, fuzzy
msgid "start_teacher_tutorial"
msgstr "Start teacher tutorial"

#, fuzzy
msgid "hedy_tutorial_logo_alt"
msgstr "Start hedy tutorial"

#, fuzzy
msgid "start_hedy_tutorial"
msgstr "Start hedy tutorial"

#, fuzzy
msgid "start_programming_logo_alt"
msgstr "Directly start programming"

#, fuzzy
msgid "start_programming"
msgstr "Directly start programming"

#, fuzzy
msgid "explore_programs_logo_alt"
msgstr "Explore programs"

#, fuzzy
msgid "your_account"
msgstr "No account?"

#, fuzzy
msgid "profile_logo_alt"
msgstr "Profile updated."

#, fuzzy
msgid "no_public_profile"
msgstr "Public profile"

#, fuzzy
msgid "create_question"
msgstr "Do you want to create one?"

#, fuzzy
msgid "amount_created"
msgstr "programs created"

#, fuzzy
msgid "amount_saved"
msgstr "programs saved"

#, fuzzy
msgid "amount_submitted"
msgstr "programs submitted"

#, fuzzy
msgid "your_last_program"
msgstr "Favourite program"

#, fuzzy
msgid "ok"
msgstr "OK"

#, fuzzy
msgid "cancel"
msgstr "Cancel"

#, fuzzy
msgid "copy_link_to_share"
msgstr "Copy link to share"

#, fuzzy
msgid "achievement_earned"
msgstr "You've earned an achievement!"

#, fuzzy
msgid "mailing_title"
msgstr "Subscribe to the Hedy newsletter"

#, fuzzy
msgid "email"
msgstr "Email"

#, fuzzy
msgid "surname"
msgstr "First Name"

#, fuzzy
msgid "lastname"
msgstr "Last Name"

#, fuzzy
msgid "country"
msgstr "Country"

#, fuzzy
msgid "subscribe"
msgstr "Subscribe"

#, fuzzy
msgid "required_field"
msgstr "Fields marked with an * are required"

#, fuzzy
msgid "previous_campaigns"
msgstr "View previous campaigns"

#, fuzzy
msgid "step_title"
msgstr "Assignment"

#, fuzzy
msgid "save_code_button"
msgstr "Save code"

#, fuzzy
msgid "share_code_button"
msgstr "Save & share code"

msgid "tutorial"
msgstr ""

#, fuzzy
msgid "try_button"
msgstr "Try"

#, fuzzy
msgid "commands"
msgstr "Commands"

#, fuzzy
msgid "english"
msgstr "English"

#, fuzzy
msgid "login_long"
msgstr "Log in to your account"

#, fuzzy
msgid "no_account"
msgstr "No account?"

#, fuzzy
msgid "create_account"
msgstr "Create account"

#, fuzzy
msgid "forgot_password"
msgstr "Forgot your password?"

#, fuzzy
msgid "main_title"
msgstr "Hedy"

#, fuzzy
msgid "main_subtitle"
msgstr "A gradual programming language"

#, fuzzy
msgid "try_it"
msgstr "Try"

#, fuzzy
msgid "exercise"
msgstr "Exercise"

#, fuzzy
msgid "what_should_my_code_do"
msgstr "What should my code do?"

#, fuzzy
msgid "teacher_account_request"
msgstr "You have a pending teacher account request"

#, fuzzy
msgid "account_overview"
msgstr "Account overview"

#, fuzzy
msgid "my_messages"
msgstr "My messages"

#, fuzzy
msgid "invite_message"
msgstr "You have received an invitation to join class"

#, fuzzy
msgid "sent_by"
msgstr "This invitation is sent by"

#, fuzzy
msgid "delete_invite"
msgstr "Delete invitation"

#, fuzzy
msgid "public_profile"
msgstr "Public profile"

#, fuzzy
msgid "visit_own_public_profile"
msgstr "Public profile"

#, fuzzy
msgid "profile_picture"
msgstr "Profile picture"

#, fuzzy
msgid "personal_text"
msgstr "Personal text"

#, fuzzy
msgid "your_personal_text"
msgstr "Your personal text..."

#, fuzzy
msgid "favourite_program"
msgstr "Favourite program"

#, fuzzy
msgid "public_profile_info"
msgstr "By selecting this box I make my profile visible for everyone. Be careful not to share personal information like your name or home address, because everyone will be able to see it!"

#, fuzzy
msgid "update_public"
msgstr "Update public profile"

#, fuzzy
msgid "are_you_sure"
msgstr "Are you sure? You cannot revert this action."

#, fuzzy
msgid "delete_public"
msgstr "Delete public profile"

#, fuzzy
msgid "self_removal_prompt"
msgstr "Are you sure you want to leave this class?"

#, fuzzy
msgid "leave_class"
msgstr "Leave class"

#, fuzzy
msgid "settings"
msgstr "My personal settings"

#, fuzzy
msgid "birth_year"
msgstr "Birth year"

#, fuzzy
msgid "preferred_language"
msgstr "Preferred language"

#, fuzzy
msgid "preferred_keyword_language"
msgstr "Preferred keyword language"

#, fuzzy
msgid "gender"
msgstr "Gender"

#, fuzzy
msgid "female"
msgstr "Female"

#, fuzzy
msgid "male"
msgstr "Male"

#, fuzzy
msgid "other"
msgstr "Other"

#, fuzzy
msgid "agree_third_party"
msgstr "I consent to being contacted by partners of Leiden University with sales opportunities (optional)"

#, fuzzy
msgid "update_profile"
msgstr "Update profile"

#, fuzzy
msgid "destroy_profile"
msgstr "Delete profile"

#, fuzzy
msgid "change_password"
msgstr "Change password"

#, fuzzy
msgid "current_password"
msgstr "Current password"

#, fuzzy
msgid "new_password"
msgstr "New password"

#, fuzzy
msgid "repeat_new_password"
msgstr "Repeat new password"

#, fuzzy
msgid "request_teacher"
msgstr "Would you like to apply for a teacher's account?"

#, fuzzy
msgid "request_teacher_account"
msgstr "Request teacher account"

#, fuzzy
msgid "recent"
msgstr "My recent programs"

#, fuzzy
msgid "all"
msgstr ""

#, fuzzy
msgid "submitted"
msgstr ""

#, fuzzy
msgid "submitted_header"
msgstr "This is a submitted program and can't be altered."

#, fuzzy
msgid "title"
msgstr "Title"

#, fuzzy
msgid "last_edited"
msgstr "Last edited"

#, fuzzy
msgid "favourite_confirm"
msgstr "Are you sure you want to set this program as your favourite?"

#, fuzzy
msgid "open"
msgstr "Open"

#, fuzzy
msgid "copy_clipboard"
msgstr "Successfully copied to clipboard"

#, fuzzy
msgid "unshare_confirm"
msgstr "Are you sure you want to make the program private?"

#, fuzzy
msgid "unshare"
msgstr "Unshare"

#, fuzzy
msgid "submit_warning"
msgstr "Are you sure you want to submit this program?"

#, fuzzy
msgid "submit_program"
msgstr "Submit"

#, fuzzy
msgid "share_confirm"
msgstr "Are you sure you want to make the program public?"

#, fuzzy
msgid "share"
msgstr "Share"

#, fuzzy
msgid "no_programs"
msgstr "You have no programs yet."

#, fuzzy
msgid "write_first_program"
msgstr "Write your first program!"

msgid "see_certificate"
msgstr ""

#, fuzzy
msgid "certified_teacher"
msgstr "Certified teacher"

#, fuzzy
msgid "admin"
msgstr "Admin"

#, fuzzy
msgid "distinguished_user"
msgstr "Distinguished user"

#, fuzzy
msgid "contributor"
msgstr "Contributor"

#, fuzzy
msgid "no_shared_programs"
msgstr "has no shared programs..."

#, fuzzy
msgid "quiz_logo_alt"
msgstr "Quiz logo"

#, fuzzy
msgid "start_quiz"
msgstr "Start quiz"

#, fuzzy
msgid "go_to_first_question"
msgstr "Go to question 1"

#, fuzzy
msgid "question"
msgstr "Question"

#, fuzzy
msgid "hint"
msgstr "Hint?"

#, fuzzy
msgid "submit_answer"
msgstr "Answer question"

#, fuzzy
msgid "feedback_success"
msgstr "Good!"

#, fuzzy
msgid "feedback_failure"
msgstr "Wrong!"

#, fuzzy
msgid "correct_answer"
msgstr "The correct answer is"

#, fuzzy
msgid "go_to_question"
msgstr "Go to question"

#, fuzzy
msgid "go_to_quiz_result"
msgstr "Go to quiz result"

#, fuzzy
msgid "end_quiz"
msgstr "Quiz end"

#, fuzzy
msgid "score"
msgstr "Score"

msgid "get_certificate"
msgstr ""

#, fuzzy
msgid "recover_password"
msgstr "Request a password reset"

#, fuzzy
msgid "send_password_recovery"
msgstr "Send me a password recovery link"

#, fuzzy
msgid "reset_password"
msgstr "Reset password"

#, fuzzy
msgid "password_repeat"
msgstr "Repeat password"

#, fuzzy
msgid "create_account_explanation"
msgstr "Having your own account allows you to save your programs."

#, fuzzy
msgid "programming_experience"
msgstr "Do you have programming experience?"

#, fuzzy
msgid "languages"
msgstr "Which of these programming languages have you used before?"

#, fuzzy
msgid "other_block"
msgstr "Another block language"

#, fuzzy
msgid "other_text"
msgstr "Another text language"

#, fuzzy
msgid "subscribe_newsletter"
msgstr "Subscribe to the newsletter"

#, fuzzy
msgid "agree_with"
msgstr "I agree to the"

#, fuzzy
msgid "privacy_terms"
msgstr "privacy terms"

#, fuzzy
msgid "already_account"
msgstr "Already have an account?"

#, fuzzy
msgid "teacher_invitation_require_login"
msgstr "To set up your profile as a teacher we will need you to log in. If you don't have an account, please create one."

#, fuzzy
msgid "by"
msgstr "by"

#, fuzzy
msgid "percentage_achieved"
msgstr "Achieved by {percentage}% of the users"

#, fuzzy
msgid "title_admin"
msgstr "Hedy - Administrator page"

#, fuzzy
msgid "username_invalid"
msgstr "Your username is invalid."

#, fuzzy
msgid "teacher_invalid"
msgstr "Your teacher value is invalid."

#, fuzzy
msgid "email_invalid"
msgstr "Please enter a valid email."

#, fuzzy
msgid "mail_error_change_processed"
msgstr "Something went wrong when sending a validation mail, the changes are still correctly processed."

#, fuzzy
msgid "username_special"
msgstr "Username cannot contain `:` or `@`."

#, fuzzy
msgid "username_three"
msgstr "Username must contain at least three characters."

#, fuzzy
msgid "password_invalid"
msgstr "Your password is invalid."

#, fuzzy
msgid "passwords_six"
msgstr "All passwords need to be six characters or longer."

#, fuzzy
msgid "mail_welcome_verify_body"
msgstr ""
"Your Hedy account has been created successfully. Welcome!\n"
"Please click on this link to verify your email address: {link}"

#, fuzzy
msgid "mail_change_password_body"
msgstr "Change password"

#, fuzzy
msgid "mail_recover_password_body"
msgstr "Request a password reset"

#, fuzzy
msgid "mail_reset_password_body"
msgstr "Reset password"

#, fuzzy
msgid "mail_welcome_teacher_body"
msgstr ""
"<strong>Welcome!</strong>\n"
"Congratulations on your brand new Hedy teachers account. Welcome to the world wide community of Hedy teachers!\n"
"<strong>What teachers accounts can do</strong>\n"
"With your teacher account, you have the option to create classes. Your students can than join your classes and you can see their progress. Classes are made and managed though the for <a href=\"https://hedycode.com/for-teachers\">teachers page</a>.\n"
"<strong>How to share ideas</strong>\n"
"If you are using Hedy in class, you probably have ideas for improvements! You can share those ideas with us on the <a href=\"https://github.com/Felienne/hedy/discussions/categories/ideas\">Ideas Discussion</a>.\n"
"<strong>How to ask for help</strong>\n"
"If anything is unclear, you can post in the <a href=\"https://github.com/Felienne/hedy/discussions/categories/q-a\">Q&A discussion</a>, or <a href=\"mailto: hello@hedy.org\">send us an email</a>.\n"
"Keep programming!"

#, fuzzy
msgid "mail_welcome_verify_subject"
msgstr "Welcome to Hedy"

#, fuzzy
msgid "mail_change_password_subject"
msgstr "Change password"

#, fuzzy
msgid "mail_recover_password_subject"
msgstr "Request a password reset"

#, fuzzy
msgid "mail_reset_password_subject"
msgstr "Reset password"

#, fuzzy
msgid "mail_welcome_teacher_subject"
msgstr "Your Hedy teacher account is ready"

#, fuzzy
msgid "user"
msgstr "Username"

#, fuzzy
msgid "mail_hello"
msgstr "Hi {username}!"

#, fuzzy
msgid "mail_goodbye"
msgstr ""
"Thank you!\n"
"The Hedy team"

#, fuzzy
msgid "copy_mail_link"
msgstr "Please copy and paste this link into a new tab:"

#, fuzzy
msgid "link"
msgstr "Log in"

#, fuzzy
msgid "invalid_username_password"
msgstr "Invalid username/password."

#, fuzzy
msgid "repeat_match_password"
msgstr "The repeated password does not match."

#, fuzzy
msgid "language_invalid"
msgstr "Please select a valid language."

#, fuzzy
msgid "agree_invalid"
msgstr "You have to agree with the privacy terms."

#, fuzzy
msgid "keyword_language_invalid"
msgstr "Please select a valid keyword language (select English or your own language)."

#, fuzzy
msgid "year_invalid"
msgstr "Please enter a year between 1900 and {current_year}."

#, fuzzy
msgid "gender_invalid"
msgstr "Please select a valid gender, choose (Female, Male, Other)."

#, fuzzy
msgid "country_invalid"
msgstr "Please select a valid country."

#, fuzzy
msgid "experience_invalid"
msgstr "Please select a valid experience, choose (Yes, No)."

#, fuzzy
msgid "programming_invalid"
msgstr "Please select a valid programming language."

#, fuzzy
msgid "exists_username"
msgstr "That username is already in use."

#, fuzzy
msgid "exists_email"
msgstr "That email is already in use."

#, fuzzy
msgid "token_invalid"
msgstr "Your token is invalid."

#, fuzzy
msgid "password_six"
msgstr "Your password must contain at least six characters."

#, fuzzy
msgid "password_change_not_allowed"
msgstr "You're not allowed to change the password of this user."

#, fuzzy
msgid "password_change_success"
msgstr "Password of your student is successfully changed."

#, fuzzy
msgid "password_updated"
msgstr "Password updated."

#, fuzzy
msgid "sent_password_recovery"
msgstr "You should soon receive an email with instructions on how to reset your password."

#, fuzzy
msgid "password_resetted"
msgstr "Your password has been successfully reset. You are being redirected to the login page."

#, fuzzy
msgid "already_teacher"
msgstr "You already have a teacher account."

#, fuzzy
msgid "already_teacher_request"
msgstr "You already have a pending teacher request."

#, fuzzy
msgid "teacher_account_success"
msgstr "You successfully requested a teacher account."

#, fuzzy
msgid "only_teacher_create_class"
msgstr "Only teachers are allowed to create classes!"

#, fuzzy
msgid "class_name_invalid"
msgstr "This class name is invalid."

#, fuzzy
msgid "class_name_empty"
msgstr "You didn't enter a class name!"

#, fuzzy
msgid "class_name_duplicate"
msgstr "You already have a class with this name."

#, fuzzy
msgid "no_such_class"
msgstr "No such Hedy class"

#, fuzzy
msgid "invalid_class_link"
msgstr "Invalid link for joining the class."

#, fuzzy
msgid "title_join-class"
msgstr "Hedy - Join class"

#, fuzzy
msgid "retrieve_class_error"
msgstr "Only teachers can retrieve classes"

#, fuzzy
msgid "username_empty"
msgstr "You didn't enter an username!"

#, fuzzy
msgid "student_not_existing"
msgstr "This username doesn't exist."

#, fuzzy
msgid "student_already_in_class"
msgstr "This student is already in your class."

#, fuzzy
msgid "student_already_invite"
msgstr "This student already has a pending invitation."

#, fuzzy
msgid "title_class-overview"
msgstr "Hedy - Class overview"

#, fuzzy
msgid "title_customize-class"
msgstr "Hedy - Customize class"

#, fuzzy
msgid "customization_deleted"
msgstr "Customizations successfully deleted."

#, fuzzy
msgid "class_customize_success"
msgstr "Class successfully customized."

#, fuzzy
msgid "no_accounts"
msgstr "There are no accounts to create."

#, fuzzy
msgid "unique_usernames"
msgstr "All usernames need to be unique."

#, fuzzy
msgid "usernames_exist"
msgstr "One or more usernames is already in use."

#, fuzzy
msgid "accounts_created"
msgstr "Accounts where successfully created."

#, fuzzy
msgid "retrieve_adventure_error"
msgstr "You're not allowed to view this adventure!"

#, fuzzy
msgid "title_view-adventure"
msgstr "Hedy - View adventure"

#, fuzzy
msgid "title_customize-adventure"
msgstr "Hedy - Customize adventure"

#, fuzzy
msgid "adventure_id_invalid"
msgstr "This adventure id is invalid."

#, fuzzy
msgid "adventure_name_invalid"
msgstr "This adventure name is invalid."

#, fuzzy
msgid "level_invalid"
msgstr "This Hedy level in invalid."

#, fuzzy
msgid "content_invalid"
msgstr "This adventure is invalid."

#, fuzzy
msgid "adventure_length"
msgstr "Your adventure has to be at least 20 characters."

#, fuzzy
msgid "public_invalid"
msgstr "This agreement selection is invalid"

#, fuzzy
msgid "classes_invalid"
msgstr "The list of selected classes is invalid"

#, fuzzy
msgid "adventure_duplicate"
msgstr "You already have an adventure with this name."

#, fuzzy
msgid "something_went_wrong_keyword_parsing"
msgstr ""

#, fuzzy
msgid "adventure_updated"
msgstr "The adventure has been updated!"

#, fuzzy
msgid "adventure_empty"
msgstr "You didn't enter an adventure name!"

#, fuzzy
msgid "exercise_doesnt_exist"
msgstr "This exercise doesn't exist"

#, fuzzy
msgid "profile_updated_reload"
msgstr "Profile updated, page will be re-loaded."

#, fuzzy
msgid "profile_updated"
msgstr "Profile updated."

#, fuzzy
msgid "delete_success"
msgstr "Program deleted successfully."

#, fuzzy
msgid "save_prompt"
msgstr "You need to have an account to save your program. Would you like to login now?"

#, fuzzy
msgid "overwrite_warning"
msgstr "You already have a program with this name, saving this program will overwrite the old one. Are you sure?"

#, fuzzy
msgid "save_parse_warning"
msgstr "This program contains an error, are you sure you want to save it?"

#, fuzzy
msgid "save_success_detail"
msgstr "Program saved successfully."

#, fuzzy
msgid "share_success_detail"
msgstr "Program shared successfully."

#, fuzzy
msgid "unshare_success_detail"
msgstr "Program unshared successfully."

#, fuzzy
msgid "favourite_success"
msgstr "Your program is set as favourite."

#, fuzzy
msgid "report_failure"
msgstr "This program does not exist or is not public"

#, fuzzy
msgid "report_success"
msgstr "This program has been reported"

#, fuzzy
msgid "question_doesnt_exist"
msgstr "This question does not exist"

#, fuzzy
msgid "question_invalid"
msgstr "Your token is invalid."

#, fuzzy
msgid "answer_invalid"
msgstr "Your password is invalid."

#, fuzzy
msgid "too_many_attempts"
msgstr "Too many attempts"

#, fuzzy
msgid "title_class statistics"
msgstr "My statistics"

#, fuzzy
msgid "title_class logs"
msgstr "Hedy - Join class"
<|MERGE_RESOLUTION|>--- conflicted
+++ resolved
@@ -3,28 +3,16 @@
 msgstr ""
 "Project-Id-Version: PACKAGE VERSION\n"
 "Report-Msgid-Bugs-To: \n"
-<<<<<<< HEAD
-"POT-Creation-Date: 2022-10-16 14:29-0400\n"
-=======
 "POT-Creation-Date: 2022-10-06 11:26+0200\n"
->>>>>>> 80064237
 "PO-Revision-Date: 2022-09-25 22:28+0000\n"
 "Last-Translator: Anonymous <noreply@weblate.org>\n"
 "Language: ru\n"
 "Language-Team: ru <LL@li.org>\n"
-<<<<<<< HEAD
-"Plural-Forms: nplurals=3; plural=n%10==1 && n%100!=11 ? 0 : n%10>=2 && n%10<=4 && (n%100<10 || n%100>=20) ? 1 : 2\n"
-"MIME-Version: 1.0\n"
-"Content-Type: text/plain; charset=utf-8\n"
-"Content-Transfer-Encoding: 8bit\n"
-"Generated-By: Babel 2.9.1\n"
-=======
 "Plural-Forms: nplurals=3; plural=n%10==1 && n%100!=11 ? 0 : n%10>=2 && n%10<=4 && (n%100<10 || n%100>=20) ? 1 : 2;\n"
 "MIME-Version: 1.0\n"
 "Content-Type: text/plain; charset=utf-8\n"
 "Content-Transfer-Encoding: 8bit\n"
 "Generated-By: Babel 2.10.1\n"
->>>>>>> 80064237
 
 msgid "program_contains_error"
 msgstr "Эта программа содержит ошибку. Вы уверены в том, что хотите поделиться ею?"
