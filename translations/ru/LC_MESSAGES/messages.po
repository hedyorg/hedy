--- conflicted
+++ resolved
@@ -2,13 +2,8 @@
 msgstr ""
 "Project-Id-Version: PACKAGE VERSION\n"
 "Report-Msgid-Bugs-To: \n"
-<<<<<<< HEAD
-"POT-Creation-Date: 2022-06-15 11:11+0200\n"
-"PO-Revision-Date: 2022-06-09 15:18+0000\n"
-=======
 "POT-Creation-Date: 2022-06-10 11:39+0200\n"
 "PO-Revision-Date: 2022-06-14 10:01+0000\n"
->>>>>>> 28eebdb0
 "Last-Translator: Anonymous <noreply@weblate.org>\n"
 "Language-Team: ru <LL@li.org>\n"
 "Language: ru\n"
@@ -65,15 +60,11 @@
 msgid "no_such_level"
 msgstr "No such Hedy level!"
 
-<<<<<<< HEAD
 #: app.py:784 app.py:791 app.py:872 app.py:878
-=======
-#: app.py:600
 msgid "example_code_header"
 msgstr "Example Hedy code"
 
 #: app.py:762 app.py:769 app.py:848 app.py:854
->>>>>>> 28eebdb0
 #, fuzzy
 msgid "no_such_program"
 msgstr "No such Hedy program!"
