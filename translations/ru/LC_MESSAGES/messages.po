
msgid ""
msgstr ""
"Project-Id-Version: PACKAGE VERSION\n"
"Report-Msgid-Bugs-To: \n"
<<<<<<< HEAD
"POT-Creation-Date: 2022-08-30 14:06+0200\n"
"PO-Revision-Date: 2022-08-29 07:56+0000\n"
=======
"POT-Creation-Date: 2022-08-26 19:12+0200\n"
"PO-Revision-Date: 2022-09-25 22:28+0000\n"
>>>>>>> 1459f0d7
"Last-Translator: Anonymous <noreply@weblate.org>\n"
"Language: ru\n"
"Language-Team: ru <LL@li.org>\n"
"Plural-Forms: nplurals=3; plural=n%10==1 && n%100!=11 ? 0 : n%10>=2 && n%10<=4 && (n%100<10 || n%100>=20) ? 1 : 2;\n"
"MIME-Version: 1.0\n"
"Content-Type: text/plain; charset=utf-8\n"
"Content-Transfer-Encoding: 8bit\n"
<<<<<<< HEAD
=======
"Plural-Forms: nplurals=3; plural=n%10==1 && n%100!=11 ? 0 : n%10>=2 && n"
"%10<=4 && (n%100<10 || n%100>=20) ? 1 : 2;\n"
"X-Generator: Weblate 4.14.1\n"
>>>>>>> 1459f0d7
"Generated-By: Babel 2.10.1\n"

msgid "program_contains_error"
msgstr "Эта программа содержит ошибку. Вы уверены в том, что хотите поделиться ею?"

msgid "title_achievements"
msgstr "Hedy - Мои достижения"

msgid "not_teacher"
msgstr "Похоже, Вы не преподаватель!"

msgid "not_enrolled"
msgstr "Похоже, вы не в классе!"

#, fuzzy
msgid "title_programs"
msgstr "Hedy - My programs"

#, fuzzy
msgid "unauthorized"
msgstr "You don't have access rights for this page"

#, fuzzy
msgid "title_for-teacher"
msgstr "Hedy - For teachers"

#, fuzzy
msgid "no_such_level"
msgstr "No such Hedy level!"

#, fuzzy
msgid "no_such_program"
msgstr "No such Hedy program!"

#, fuzzy
msgid "level_not_class"
msgstr "You're in a class where this level has not been made available yet"

#, fuzzy
msgid "no_such_adventure"
msgstr "This adventure doesn't exist!"

#, fuzzy
msgid "page_not_found"
msgstr "We could not find that page!"

#, fuzzy
msgid "title_signup"
msgstr "Hedy - Create an account"

#, fuzzy
msgid "title_login"
msgstr "Hedy - Login"

#, fuzzy
msgid "title_recover"
msgstr "Hedy - Recover account"

#, fuzzy
msgid "title_reset"
msgstr "Hedy - Reset password"

#, fuzzy
msgid "title_my-profile"
msgstr "Hedy - My account"

#, fuzzy
msgid "title_learn-more"
msgstr "Hedy - Learn more"

#, fuzzy
msgid "title_privacy"
msgstr "Hedy - Privacy terms"

#, fuzzy
msgid "title_start"
msgstr "Hedy - A gradual programming language"

#, fuzzy
msgid "title_landing-page"
msgstr "Welcome to Hedy!"

#, fuzzy
msgid "title_explore"
msgstr "Hedy - Explore"

#, fuzzy
msgid "no_such_highscore"
msgstr "No such Hedy level!"

#, fuzzy
msgid "translate_error"
msgstr "Something went wrong while translating the code. Try running the code to see if it has an error. Code with errors can not be translated."

#, fuzzy
msgid "tutorial_code_snippet"
msgstr "Hide cheatsheet"

#, fuzzy
msgid "invalid_tutorial_step"
msgstr "Invalid tutorial step"

#, fuzzy
msgid "tutorial_title_not_found"
msgstr "We could not find that page!"

#, fuzzy
msgid "tutorial_message_not_found"
msgstr "You have received an invitation to join class"

#, fuzzy
msgid "ajax_error"
msgstr "There was an error, please try again."

#, fuzzy
msgid "image_invalid"
msgstr "Your chosen image is invalid."

#, fuzzy
msgid "personal_text_invalid"
msgstr "Your personal text is invalid."

#, fuzzy
msgid "favourite_program_invalid"
msgstr "Your chosen favourite program is invalid."

#, fuzzy
msgid "public_profile_updated"
msgstr "Public profile updated."

#, fuzzy
msgid "user_not_private"
msgstr "This user doesn't exist or doesn't have a public profile"

#, fuzzy
msgid "invalid_teacher_invitation_code"
msgstr "The teacher invitation code is invalid. To become a teacher, reach out to hello@hedy.org."

#, fuzzy
msgid "default_404"
msgstr "We could not find that page..."

#, fuzzy
msgid "default_403"
msgstr "Looks like you aren't authorized..."

#, fuzzy
msgid "default_500"
msgstr "Something went wrong..."

#, fuzzy
msgid "Wrong Level"
msgstr "That was correct Hedy code, but not at the right level. You wrote {offending_keyword} for level {working_level}. Tip: {tip}"

#, fuzzy
msgid "Incomplete"
msgstr "Oops! You forgot a bit of code! On line {line_number}, you need to enter text behind {incomplete_command}."

#, fuzzy
msgid "Invalid"
msgstr "{invalid_command} is not a Hedy level {level} command. Did you mean {guessed_command}?"

#, fuzzy
msgid "Invalid Space"
msgstr "Oops! You started a line with a space on line {line_number}. Spaces confuse computers, can you remove it?"

#, fuzzy
msgid "Has Blanks"
msgstr "Your code is incomplete. It contains blanks that you have to replace with code."

#, fuzzy
msgid "No Indentation"
msgstr "You used too few spaces in line {line_number}. You used {leading_spaces} spaces, which is not enough. Start every new block with {indent_size} spaces more than the line before."

#, fuzzy
msgid "Unexpected Indentation"
msgstr "You used too many spaces in line {line_number}. You used {leading_spaces} spaces, which is too much. Start every new block with {indent_size} spaces more than the line before."

#, fuzzy
msgid "Parse"
msgstr "The code you entered is not valid Hedy code. There is a mistake on line {location[0]}, at position {location[1]}. You typed {character_found}, but that is not allowed."

#, fuzzy
msgid "Unquoted Text"
msgstr "Be careful. If you ask or print something the text should start and finish with a quotation mark. You forgot one somewhere."

#, fuzzy
msgid "Unquoted Assignment"
msgstr "From this level, you need to place texts to the right of the `is` between quotes. You forgot that for the text {text}."

#, fuzzy
msgid "Unquoted Equality Check"
msgstr "If you want to check if a variable is equal to multiple words, the words should be surrounded by quotation marks!"

#, fuzzy
msgid "Var Undefined"
msgstr "You tried to use the variable {name}, but you did not set it. It is also possible that you were trying to use the word {name} but forgot quotation marks."

msgid "Access Before Assign"
msgstr "You tried to use the variable {name} on line {access_line_number}, but you set it on line {definition_line_number}. Set a variable before using it."

#, fuzzy
msgid "Cyclic Var Definition"
msgstr "The name {variable} needs to be set before you can use it on the right-hand side of the is command"

#, fuzzy
msgid "Lonely Echo"
msgstr "You used an echo before an ask, or an echo without an ask. First ask for input, then echo."

#, fuzzy
msgid "Too Big"
msgstr "Wow! Your program has an impressive {lines_of_code} lines of code! But we can only process {max_lines} lines in this level. Make your program smaller and try again."

#, fuzzy
msgid "Invalid Argument Type"
msgstr "You cannot use {command} with {invalid_argument} because it is {invalid_type}. Try changing {invalid_argument} to {allowed_types}."

#, fuzzy
msgid "Invalid Argument"
msgstr "You cannot use the command {command} with {invalid_argument} . Try changing {invalid_argument} to {allowed_types}."

#, fuzzy
msgid "Invalid Type Combination"
msgstr "You cannot use {invalid_argument} and {invalid_argument_2} with {command} because one is {invalid_type} and the other is {invalid_type_2}. Try changing {invalid_argument} to {invalid_type_2} or {invalid_argument_2} to {invalid_type}."

#, fuzzy
msgid "Unsupported Float"
msgstr "Non-integer numbers are not supported yet but they will be in a few levels. For now change {value} to an integer."

#, fuzzy
msgid "Locked Language Feature"
msgstr "You are using {concept}! That is awesome, but {concept} is not unlocked yet! It will be unlocked in a later level."

#, fuzzy
msgid "Missing Command"
msgstr "It looks like you forgot to use a command on line {line_number}."

#, fuzzy
msgid "Missing Inner Command"
msgstr "It looks like you forgot to use a command with the {command} statement you used on line {line_number}."

#, fuzzy
msgid "Incomplete Repeat"
msgstr "It looks like you forgot to use {command} with the repeat command you used on line {line_number}."

#, fuzzy
msgid "Unsupported String Value"
msgstr "Text values cannot contain {invalid_value}."

#, fuzzy
msgid "ask_needs_var"
msgstr "Starting in level 2, ask needs to be used with a variable. Example: name is ask What are you called?"

#, fuzzy
msgid "echo_out"
msgstr "Starting in level 2 echo is no longer needed. You can repeat an answer with ask and print now. Example: name is ask What are you called? printhello name"

#, fuzzy
msgid "space"
msgstr "a space"

#, fuzzy
msgid "comma"
msgstr "a comma"

#, fuzzy
msgid "question mark"
msgstr "a question mark"

#, fuzzy
msgid "newline"
msgstr "a new line"

#, fuzzy
msgid "period"
msgstr "a period"

#, fuzzy
msgid "exclamation mark"
msgstr "an exclamation mark"

#, fuzzy
msgid "dash"
msgstr "a dash"

#, fuzzy
msgid "star"
msgstr "a star"

#, fuzzy
msgid "single quotes"
msgstr "a single quote"

#, fuzzy
msgid "double quotes"
msgstr "double quotes"

#, fuzzy
msgid "slash"
msgstr "a slash"

#, fuzzy
msgid "string"
msgstr "text"

#, fuzzy
msgid "nested blocks"
msgstr "a block in a block"

#, fuzzy
msgid "or"
msgstr "or"

#, fuzzy
msgid "number"
msgstr "a number"

#, fuzzy
msgid "integer"
msgstr "a number"

#, fuzzy
msgid "float"
msgstr "a number"

#, fuzzy
msgid "list"
msgstr "a list"

#, fuzzy
msgid "input"
msgstr "input from ask"

#, fuzzy
msgid "general"
msgstr "Gender"

#, fuzzy
msgid "programs_created"
msgstr "My programs"

#, fuzzy
msgid "programs_saved"
msgstr "Programs"

#, fuzzy
msgid "programs_submitted"
msgstr "programs submitted"

#, fuzzy
msgid "teacher"
msgstr "Looks like you are not a teacher!"

#, fuzzy
msgid "hidden"
msgstr "Hint?"

#, fuzzy
msgid "hedy_achievements"
msgstr "My achievements"

#, fuzzy
msgid "achievements_logo_alt"
msgstr "achievements"

#, fuzzy
msgid "achievements_check_icon_alt"
msgstr "You've earned an achievement!"

#, fuzzy
msgid "cheatsheet_title"
msgstr "Hide cheatsheet"

#, fuzzy
msgid "hedy_logo_alt"
msgstr "Hedy logo"

#, fuzzy
msgid "back_to_class"
msgstr "Go back to class"

#, fuzzy
msgid "class_name_prompt"
msgstr "Please enter the name of the class"

#, fuzzy
msgid "username"
msgstr "Username"

#, fuzzy
msgid "last_login"
msgstr "Last login"

#, fuzzy
msgid "highest_level_reached"
msgstr "Highest level reached"

#, fuzzy
msgid "number_programs"
msgstr "Number of programs"

#, fuzzy
msgid "programs"
msgstr "Programs"

#, fuzzy
msgid "password"
msgstr "Password"

#, fuzzy
msgid "remove"
msgstr "Remove"

#, fuzzy
msgid "page"
msgstr "page"

#, fuzzy
msgid "enter_password"
msgstr "Enter a new password for"

#, fuzzy
msgid "password_change_prompt"
msgstr "Are you sure you want to change this password?"

#, fuzzy
msgid "remove_student_prompt"
msgstr "Are you sure you want to remove the student from the class?"

#, fuzzy
msgid "add_students"
msgstr "students"

#, fuzzy
msgid "customize_class"
msgstr "Customize class"

#, fuzzy
msgid "class_stats"
msgstr "Class statistics"

#, fuzzy
msgid "class_logs"
msgstr "Last login"

#, fuzzy
msgid "back_to_teachers_page"
msgstr "Go back to teachers page"

#, fuzzy
msgid "add_students_options"
msgstr "Create student accounts"

#, fuzzy
msgid "copy_link_success"
msgstr "Copy link to share"

#, fuzzy
msgid "copy_join_link"
msgstr "Please copy and paste this link into a new tab:"

#, fuzzy
msgid "invite_prompt"
msgstr "Enter a username"

#, fuzzy
msgid "invite_by_username"
msgstr "All usernames need to be unique."

#, fuzzy
msgid "create_accounts"
msgstr "Create multiple accounts"

#, fuzzy
msgid "pending_invites"
msgstr "Pending invites"

#, fuzzy
msgid "invite_date"
msgstr "Invite date"

#, fuzzy
msgid "expiration_date"
msgstr "Expiration date"

#, fuzzy
msgid "delete_invite_prompt"
msgstr "Are you sure you want to remove this class invitation?"

#, fuzzy
msgid "class_already_joined"
msgstr "You are already a student of class"

#, fuzzy
msgid "error_logo_alt"
msgstr "Error logo"

#, fuzzy
msgid "goto_profile"
msgstr "Go to my profile"

#, fuzzy
msgid "prompt_join_class"
msgstr "Do you want to join this class?"

#, fuzzy
msgid "join_prompt"
msgstr "You need to have an account to join a class. Would you like to login now?"

#, fuzzy
msgid "join_class"
msgstr "Join class"

#, fuzzy
msgid "next_step_tutorial"
msgstr "Next step >>>"

#, fuzzy
msgid "level_title"
msgstr "Level"

#, fuzzy
msgid "create_multiple_accounts"
msgstr "Create multiple accounts"

#, fuzzy
msgid "accounts_intro"
msgstr "On this page you can create accounts for multiple students at the same time. It is also possible to directly add them to one of your classes. By pressing the green + on the bottom right of the page you can add extra rows. You can delete a row by pressing the corresponding red cross. Make sure no rows are empty when you press \"Create accounts\". Please keep in mind that every username and mail address needs to be unique and the password needs to be <b>at least</b> 6 characters."

#, fuzzy
msgid "create_accounts_prompt"
msgstr "Are you sure you want to create these accounts?"

#, fuzzy
msgid "class"
msgstr "Class"

#, fuzzy
msgid "download_login_credentials"
msgstr ""

#, fuzzy
msgid "yes"
msgstr "Yes"

#, fuzzy
msgid "no"
msgstr "No"

#, fuzzy
msgid "generate_passwords"
msgstr "Generate passwords"

#, fuzzy
msgid "reset_view"
msgstr "Reset"

#, fuzzy
msgid "customize_adventure"
msgstr "Customize adventure"

#, fuzzy
msgid "update_adventure_prompt"
msgstr "Are you sure you want to update this adventure?"

#, fuzzy
msgid "general_settings"
msgstr "General settings"

#, fuzzy
msgid "name"
msgstr "Name"

#, fuzzy
msgid "level"
msgstr "Level"

#, fuzzy
msgid "adventure_exp_1"
msgstr "Type your adventure of choice on the right-hand side. After creating your adventure you can include it in one of your classes under \"customizations\". If you want to include a command in your adventure please use code anchors like this:"

#, fuzzy
msgid "adventure_exp_2"
msgstr "If you want to show actual code snippets, for example to give student a template or example of the code. Please use pre anchors like this:"

#, fuzzy
msgid "hello_world"
msgstr "Hello world!"

#, fuzzy
msgid "adventure_exp_3"
msgstr "You can use the \"preview\" button to view a styled version of your adventure. To view the adventure on a dedicated page, select \"view\" from the teachers page."

#, fuzzy
msgid "adventure"
msgstr "Adventure"

#, fuzzy
msgid "template_code"
msgstr ""
"This is the explanation of my adventure!\n"
"\n"
"This way I can show a command: <code>print</code>\n"
"\n"
"But sometimes I might want to show a piece of code, like this:\n"
"<pre>\n"
"ask What's your name?\n"
"echo so your name is \n"
"</pre>"

#, fuzzy
msgid "adventure_terms"
msgstr "I agree that my adventure might be made publicly available on Hedy."

#, fuzzy
msgid "directly_add_adventure_to_classes"
msgstr "Do you want to add this adventure directly to one of your classes?"

#, fuzzy
msgid "preview"
msgstr "Preview"

#, fuzzy
msgid "save"
msgstr "Save"

#, fuzzy
msgid "delete_adventure_prompt"
msgstr "Are you sure you want to remove this adventure?"

#, fuzzy
msgid "customize_class_exp_1"
msgstr "Hi! On this page you can customize your class. By selecting levels and adventures you can choose what you student can see. You can also add you own created adventures to levels. All levels and default adventures will be selected by default. <b>Notice:</b> Not every adventure is available for every level! Settings up your customizations goes as follows:"

#, fuzzy
msgid "customize_class_step_1"
msgstr "Select levels for your class by pressing the \"level buttons\""

#, fuzzy
msgid "customize_class_step_2"
msgstr "\"Checkboxes\" will appear for the adventures available for the chosen levels"

#, fuzzy
msgid "customize_class_step_3"
msgstr "Select the adventures you want to make available"

#, fuzzy
msgid "customize_class_step_4"
msgstr "Click the name of an adventure to (de)select for all levels"

#, fuzzy
msgid "customize_class_step_5"
msgstr "Add personal adventures"

#, fuzzy
msgid "customize_class_step_6"
msgstr "Selecting an opening date for each level (you can also leave it empty)"

#, fuzzy
msgid "customize_class_step_7"
msgstr "Selection other settings"

#, fuzzy
msgid "customize_class_step_8"
msgstr "Choose \"Save\" -> You're done!"

#, fuzzy
msgid "customize_class_exp_2"
msgstr "You can always change these settings later on. For example, you can make specific adventures or levels available while teaching a class. This way it's easy for you to determine which level and adventures your students will be working on. If you want to make everything available for your class it is easiest to remove the customization all together."

#, fuzzy
msgid "select_adventures"
msgstr "Select adventures"

#, fuzzy
msgid "opening_dates"
msgstr "Opening dates"

#, fuzzy
msgid "opening_date"
msgstr "Opening date"

#, fuzzy
msgid "directly_available"
msgstr "Directly open"

#, fuzzy
msgid "select_own_adventures"
msgstr "Select own adventures"

#, fuzzy
msgid "select"
msgstr "Select"

#, fuzzy
msgid "other_settings"
msgstr "Other settings"

#, fuzzy
msgid "option"
msgstr "Option"

#, fuzzy
msgid "mandatory_mode"
msgstr "Mandatory developer's mode"

#, fuzzy
msgid "hide_cheatsheet"
msgstr "Hide cheatsheet"

#, fuzzy
msgid "hide_keyword_switcher"
msgstr ""

#, fuzzy
msgid "quiz_tab"
msgstr "Quiz"

#, fuzzy
msgid "hide_parsons"
msgstr "Hide parsons"

#, fuzzy
msgid "reset_adventure_prompt"
msgstr "Are you sure you want to reset all selected adventures?"

#, fuzzy
msgid "reset_adventures"
msgstr "Reset selected adventures"

#, fuzzy
msgid "remove_customizations_prompt"
msgstr "Are you sure you want to remove this class their customizations?"

#, fuzzy
msgid "remove_customization"
msgstr "Remove customization"

#, fuzzy
msgid "unsaved_class_changes"
msgstr "There are unsaved changes, are you sure you want to leave this page?"

#, fuzzy
msgid "go_back_to_main"
msgstr "Go back to main page"

#, fuzzy
msgid "explore_programs"
msgstr "Explore programs"

#, fuzzy
msgid "explore_explanation"
msgstr "On this page you can look through programs created by other Hedy users. You can filter on both a Hedy level and adventure. Click on \"View program\" to open a program and run it. Programs with a red header contain a mistake. You can still open the program, but running it will result in an error. You can of course try to fix it! If the creator has a public profile you can click their username to visit their profile. There you will find all their shared programs and much more!"

#, fuzzy
msgid "language"
msgstr "Which of these programming languages have you used before?"

#, fuzzy
msgid "search_button"
msgstr "Search"

#, fuzzy
msgid "hedy_choice_title"
msgstr "Hedy's Choice"

#, fuzzy
msgid "creator"
msgstr "Creator"

#, fuzzy
msgid "view_program"
msgstr "View program"

#, fuzzy
msgid "report_program"
msgstr "Are you sure you want to report this program?"

#, fuzzy
msgid "my_classes"
msgstr "My classes"

#, fuzzy
msgid "students"
msgstr "students"

#, fuzzy
msgid "view"
msgstr "View"

#, fuzzy
msgid "duplicate"
msgstr "Duplicate"

#, fuzzy
msgid "delete_class_prompt"
msgstr "Are you sure you want to delete the class?"

#, fuzzy
msgid "create_class"
msgstr "Create a new class"

#, fuzzy
msgid "my_adventures"
msgstr "My adventures"

#, fuzzy
msgid "last_update"
msgstr "Last update"

#, fuzzy
msgid "edit"
msgstr "Edit"

#, fuzzy
msgid "adventure_prompt"
msgstr "Please enter the name of the adventure"

#, fuzzy
msgid "create_adventure"
msgstr "Create adventure"

#, fuzzy
msgid "teacher_welcome"
msgstr "Welcome to Hedy! Your are now the proud owner of a teachers account which allows you to create classes and invite students."

#, fuzzy
msgid "highscores"
msgstr "Score"

#, fuzzy
msgid "highscore_explanation"
msgstr "On this page you can look through programs created by other Hedy users. You can filter on both a Hedy level and adventure. Click on \"View program\" to open a program and run it. Programs with a red header contain a mistake. You can still open the program, but running it will result in an error. You can of course try to fix it! If the creator has a public profile you can click their username to visit their profile. There you will find all their shared programs and much more!"

#, fuzzy
msgid "highscore_no_public_profile"
msgstr "You don't have a public profile and are therefore not listed on the highscores. Do you wish to create one?"

#, fuzzy
msgid "create_public_profile"
msgstr "Public profile"

#, fuzzy
msgid "whole_world"
msgstr "The world"

#, fuzzy
msgid "your_class"
msgstr "My classes"

#, fuzzy
msgid "achievements"
msgstr "achievements"

#, fuzzy
msgid "country_title"
msgstr "Please select a valid country."

#, fuzzy
msgid "last_achievement"
msgstr "Last earned achievement"

#, fuzzy
msgid "ago"
msgstr "{timestamp} ago"

#, fuzzy
msgid "parsons_title"
msgstr "Hedy"

#, fuzzy
msgid "specific_adventure_mode"
msgstr "You're currently in adventure '{adventure}', click on 'Hedy' to view all adventures."

msgid "example_code_header"
msgstr "Example Hedy code"

#, fuzzy
msgid "variables"
msgstr ""

#, fuzzy
msgid "enter_text"
msgstr "Enter your answer here..."

#, fuzzy
msgid "enter"
msgstr "Enter"

#, fuzzy
msgid "already_program_running"
msgstr "Start programming"

#, fuzzy
msgid "run_code_button"
msgstr "Run code"

#, fuzzy
msgid "stop_code_button"
msgstr "Save code"

#, fuzzy
msgid "next_exercise"
msgstr "Next exercise"

#, fuzzy
msgid "edit_code_button"
msgstr "Edit code"

#, fuzzy
msgid "repair_program_logo_alt"
msgstr "Repair program icon"

#, fuzzy
msgid "delete_confirm"
msgstr "Are you sure you want to delete the program?"

#, fuzzy
msgid "delete"
msgstr "Delete"

#, fuzzy
msgid "read_code_label"
msgstr "Read aloud"

#, fuzzy
msgid "regress_button"
msgstr "Go back to level {level}"

#, fuzzy
msgid "advance_button"
msgstr "Go to level {level}"

#, fuzzy
msgid "developers_mode"
msgstr "Programmer's mode"

#, fuzzy
msgid "nav_start"
msgstr "Home"

#, fuzzy
msgid "nav_hedy"
msgstr "Hedy"

#, fuzzy
msgid "nav_explore"
msgstr "Explore"

#, fuzzy
msgid "nav_learn_more"
msgstr "Learn more"

#, fuzzy
msgid "program_header"
msgstr "My programs"

#, fuzzy
msgid "my_achievements"
msgstr "My achievements"

#, fuzzy
msgid "my_account"
msgstr "My account"

#, fuzzy
msgid "for_teachers"
msgstr "For teachers"

#, fuzzy
msgid "teacher_manual"
msgstr "Teacher manual"

#, fuzzy
msgid "logout"
msgstr "Log out"

#, fuzzy
msgid "login"
msgstr "Log in"

#, fuzzy
msgid "search"
msgstr "Search..."

#, fuzzy
msgid "keyword_support"
msgstr "Translated keywords"

#, fuzzy
msgid "non_keyword_support"
msgstr "Translated content"

#, fuzzy
msgid "welcome"
msgstr "Welcome to Hedy! Your are now the proud owner of a teachers account which allows you to create classes and invite students."

#, fuzzy
msgid "welcome_back"
msgstr "Welcome to Hedy! Your are now the proud owner of a teachers account which allows you to create classes and invite students."

#, fuzzy
msgid "teacher_tutorial_logo_alt"
msgstr "You have received an invitation to join class"

#, fuzzy
msgid "start_teacher_tutorial"
msgstr "Start teacher tutorial"

#, fuzzy
msgid "hedy_tutorial_logo_alt"
msgstr "Start hedy tutorial"

#, fuzzy
msgid "start_hedy_tutorial"
msgstr "Start hedy tutorial"

#, fuzzy
msgid "start_programming_logo_alt"
msgstr "Directly start programming"

#, fuzzy
msgid "start_programming"
msgstr "Directly start programming"

#, fuzzy
msgid "explore_programs_logo_alt"
msgstr "Explore programs"

#, fuzzy
msgid "your_account"
msgstr "No account?"

#, fuzzy
msgid "profile_logo_alt"
msgstr "Profile updated."

#, fuzzy
msgid "no_public_profile"
msgstr "Public profile"

#, fuzzy
msgid "create_question"
msgstr "Do you want to create one?"

#, fuzzy
msgid "amount_created"
msgstr "programs created"

#, fuzzy
msgid "amount_saved"
msgstr "programs saved"

#, fuzzy
msgid "amount_submitted"
msgstr "programs submitted"

#, fuzzy
msgid "your_last_program"
msgstr "Favourite program"

#, fuzzy
msgid "ok"
msgstr "OK"

#, fuzzy
msgid "cancel"
msgstr "Cancel"

#, fuzzy
msgid "copy_link_to_share"
msgstr "Copy link to share"

#, fuzzy
msgid "achievement_earned"
msgstr "You've earned an achievement!"

#, fuzzy
msgid "mailing_title"
msgstr "Subscribe to the Hedy newsletter"

#, fuzzy
msgid "email"
msgstr "Email"

#, fuzzy
msgid "surname"
msgstr "First Name"

#, fuzzy
msgid "lastname"
msgstr "Last Name"

#, fuzzy
msgid "country"
msgstr "Country"

#, fuzzy
msgid "subscribe"
msgstr "Subscribe"

#, fuzzy
msgid "required_field"
msgstr "Fields marked with an * are required"

#, fuzzy
msgid "previous_campaigns"
msgstr "View previous campaigns"

#, fuzzy
msgid "step_title"
msgstr "Assignment"

#, fuzzy
msgid "save_code_button"
msgstr "Save code"

#, fuzzy
msgid "share_code_button"
msgstr "Save & share code"

msgid "tutorial"
msgstr ""

#, fuzzy
msgid "try_button"
msgstr "Try"

#, fuzzy
msgid "commands"
msgstr "Commands"

#, fuzzy
msgid "english"
msgstr "English"

#, fuzzy
msgid "login_long"
msgstr "Log in to your account"

#, fuzzy
msgid "no_account"
msgstr "No account?"

#, fuzzy
msgid "create_account"
msgstr "Create account"

#, fuzzy
msgid "forgot_password"
msgstr "Forgot your password?"

#, fuzzy
msgid "main_title"
msgstr "Hedy"

#, fuzzy
msgid "main_subtitle"
msgstr "A gradual programming language"

#, fuzzy
msgid "try_it"
msgstr "Try"

#, fuzzy
msgid "exercise"
msgstr "Exercise"

#, fuzzy
msgid "what_should_my_code_do"
msgstr "What should my code do?"

#, fuzzy
msgid "teacher_account_request"
msgstr "You have a pending teacher account request"

#, fuzzy
msgid "account_overview"
msgstr "Account overview"

#, fuzzy
msgid "my_messages"
msgstr "My messages"

#, fuzzy
msgid "invite_message"
msgstr "You have received an invitation to join class"

#, fuzzy
msgid "sent_by"
msgstr "This invitation is sent by"

#, fuzzy
msgid "delete_invite"
msgstr "Delete invitation"

#, fuzzy
msgid "public_profile"
msgstr "Public profile"

#, fuzzy
msgid "visit_own_public_profile"
msgstr "Public profile"

#, fuzzy
msgid "profile_picture"
msgstr "Profile picture"

#, fuzzy
msgid "personal_text"
msgstr "Personal text"

#, fuzzy
msgid "your_personal_text"
msgstr "Your personal text..."

#, fuzzy
msgid "favourite_program"
msgstr "Favourite program"

#, fuzzy
msgid "public_profile_info"
msgstr "By selecting this box I make my profile visible for everyone. Be careful not to share personal information like your name or home address, because everyone will be able to see it!"

#, fuzzy
msgid "update_public"
msgstr "Update public profile"

#, fuzzy
msgid "are_you_sure"
msgstr "Are you sure? You cannot revert this action."

#, fuzzy
msgid "delete_public"
msgstr "Delete public profile"

#, fuzzy
msgid "self_removal_prompt"
msgstr "Are you sure you want to leave this class?"

#, fuzzy
msgid "leave_class"
msgstr "Leave class"

#, fuzzy
msgid "settings"
msgstr "My personal settings"

#, fuzzy
msgid "birth_year"
msgstr "Birth year"

#, fuzzy
msgid "preferred_language"
msgstr "Preferred language"

#, fuzzy
msgid "preferred_keyword_language"
msgstr "Preferred keyword language"

#, fuzzy
msgid "gender"
msgstr "Gender"

#, fuzzy
msgid "female"
msgstr "Female"

#, fuzzy
msgid "male"
msgstr "Male"

#, fuzzy
msgid "other"
msgstr "Other"

#, fuzzy
msgid "update_profile"
msgstr "Update profile"

#, fuzzy
msgid "destroy_profile"
msgstr "Delete profile"

#, fuzzy
msgid "change_password"
msgstr "Change password"

#, fuzzy
msgid "current_password"
msgstr "Current password"

#, fuzzy
msgid "new_password"
msgstr "New password"

#, fuzzy
msgid "repeat_new_password"
msgstr "Repeat new password"

#, fuzzy
msgid "request_teacher"
msgstr "Would you like to apply for a teacher's account?"

#, fuzzy
msgid "request_teacher_account"
msgstr "Request teacher account"

#, fuzzy
msgid "recent"
msgstr "My recent programs"

#, fuzzy
msgid "all"
msgstr ""

#, fuzzy
msgid "submitted"
msgstr ""

#, fuzzy
msgid "submitted_header"
msgstr "This is a submitted program and can't be altered."

#, fuzzy
msgid "title"
msgstr "Title"

#, fuzzy
msgid "last_edited"
msgstr "Last edited"

#, fuzzy
msgid "favourite_confirm"
msgstr "Are you sure you want to set this program as your favourite?"

#, fuzzy
msgid "open"
msgstr "Open"

#, fuzzy
msgid "copy_clipboard"
msgstr "Successfully copied to clipboard"

#, fuzzy
msgid "unshare_confirm"
msgstr "Are you sure you want to make the program private?"

#, fuzzy
msgid "unshare"
msgstr "Unshare"

#, fuzzy
msgid "submit_warning"
msgstr "Are you sure you want to submit this program?"

#, fuzzy
msgid "submit_program"
msgstr "Submit"

#, fuzzy
msgid "share_confirm"
msgstr "Are you sure you want to make the program public?"

#, fuzzy
msgid "share"
msgstr "Share"

#, fuzzy
msgid "no_programs"
msgstr "You have no programs yet."

#, fuzzy
msgid "write_first_program"
msgstr "Write your first program!"

#, fuzzy
msgid "certified_teacher"
msgstr "Certified teacher"

#, fuzzy
msgid "admin"
msgstr "Admin"

#, fuzzy
msgid "distinguished_user"
msgstr "Distinguished user"

#, fuzzy
msgid "contributor"
msgstr "Contributor"

#, fuzzy
msgid "no_shared_programs"
msgstr "has no shared programs..."

#, fuzzy
msgid "quiz_logo_alt"
msgstr "Quiz logo"

#, fuzzy
msgid "start_quiz"
msgstr "Start quiz"

#, fuzzy
msgid "go_to_first_question"
msgstr "Go to question 1"

#, fuzzy
msgid "question"
msgstr "Question"

#, fuzzy
msgid "hint"
msgstr "Hint?"

#, fuzzy
msgid "submit_answer"
msgstr "Answer question"

#, fuzzy
msgid "feedback_success"
msgstr "Good!"

#, fuzzy
msgid "feedback_failure"
msgstr "Wrong!"

#, fuzzy
msgid "correct_answer"
msgstr "The correct answer is"

#, fuzzy
msgid "go_to_question"
msgstr "Go to question"

#, fuzzy
msgid "go_to_quiz_result"
msgstr "Go to quiz result"

#, fuzzy
msgid "end_quiz"
msgstr "Quiz end"

#, fuzzy
msgid "score"
msgstr "Score"

#, fuzzy
msgid "recover_password"
msgstr "Request a password reset"

#, fuzzy
msgid "send_password_recovery"
msgstr "Send me a password recovery link"

#, fuzzy
msgid "reset_password"
msgstr "Reset password"

#, fuzzy
msgid "password_repeat"
msgstr "Repeat password"

#, fuzzy
msgid "create_account_explanation"
msgstr "Having your own account allows you to save your programs."

#, fuzzy
msgid "programming_experience"
msgstr "Do you have programming experience?"

#, fuzzy
msgid "languages"
msgstr "Which of these programming languages have you used before?"

#, fuzzy
msgid "other_block"
msgstr "Another block language"

#, fuzzy
msgid "other_text"
msgstr "Another text language"

#, fuzzy
msgid "subscribe_newsletter"
msgstr "Subscribe to the newsletter"

#, fuzzy
msgid "agree_with"
msgstr "I agree to the"

#, fuzzy
msgid "privacy_terms"
msgstr "privacy terms"

#, fuzzy
msgid "agree_third_party"
msgstr "I consent to being contacted by partners of Leiden University with sales opportunities (optional)"

#, fuzzy
msgid "already_account"
msgstr "Already have an account?"

#, fuzzy
msgid "teacher_invitation_require_login"
msgstr "To set up your profile as a teacher we will need you to log in. If you don't have an account, please create one."

#, fuzzy
msgid "by"
msgstr "by"

#, fuzzy
msgid "percentage_achieved"
msgstr "Achieved by {percentage}% of the users"

#, fuzzy
msgid "title_admin"
msgstr "Hedy - Administrator page"

#, fuzzy
msgid "username_invalid"
msgstr "Your username is invalid."

#, fuzzy
msgid "username_special"
msgstr "Username cannot contain `:` or `@`."

#, fuzzy
msgid "username_three"
msgstr "Username must contain at least three characters."

#, fuzzy
msgid "password_invalid"
msgstr "Your password is invalid."

#, fuzzy
msgid "passwords_six"
msgstr "All passwords need to be six characters or longer."

#, fuzzy
msgid "email_invalid"
msgstr "Please enter a valid email."

#, fuzzy
msgid "mail_error_change_processed"
msgstr "Something went wrong when sending a validation mail, the changes are still correctly processed."

#, fuzzy
msgid "invalid_username_password"
msgstr "Invalid username/password."

#, fuzzy
msgid "repeat_match_password"
msgstr "The repeated password does not match."

#, fuzzy
msgid "language_invalid"
msgstr "Please select a valid language."

#, fuzzy
msgid "agree_invalid"
msgstr "You have to agree with the privacy terms."

#, fuzzy
msgid "keyword_language_invalid"
msgstr "Please select a valid keyword language (select English or your own language)."

#, fuzzy
msgid "year_invalid"
msgstr "Please enter a year between 1900 and {current_year}."

#, fuzzy
msgid "gender_invalid"
msgstr "Please select a valid gender, choose (Female, Male, Other)."

#, fuzzy
msgid "country_invalid"
msgstr "Please select a valid country."

#, fuzzy
msgid "experience_invalid"
msgstr "Please select a valid experience, choose (Yes, No)."

#, fuzzy
msgid "programming_invalid"
msgstr "Please select a valid programming language."

#, fuzzy
msgid "exists_username"
msgstr "That username is already in use."

#, fuzzy
msgid "exists_email"
msgstr "That email is already in use."

#, fuzzy
msgid "token_invalid"
msgstr "Your token is invalid."

#, fuzzy
msgid "password_six"
msgstr "Your password must contain at least six characters."

#, fuzzy
msgid "password_change_not_allowed"
msgstr "You're not allowed to change the password of this user."

#, fuzzy
msgid "password_change_success"
msgstr "Password of your student is successfully changed."

#, fuzzy
msgid "password_updated"
msgstr "Password updated."

#, fuzzy
msgid "profile_updated_reload"
msgstr "Profile updated, page will be re-loaded."

#, fuzzy
msgid "profile_updated"
msgstr "Profile updated."

#, fuzzy
msgid "sent_password_recovery"
msgstr "You should soon receive an email with instructions on how to reset your password."

#, fuzzy
msgid "password_resetted"
msgstr "Your password has been successfully reset. You are being redirected to the login page."

#, fuzzy
msgid "already_teacher"
msgstr "You already have a teacher account."

#, fuzzy
msgid "already_teacher_request"
msgstr "You already have a pending teacher request."

#, fuzzy
msgid "teacher_account_success"
msgstr "You successfully requested a teacher account."

#, fuzzy
msgid "teacher_invalid"
msgstr "Your teacher value is invalid."

#, fuzzy
msgid "mail_welcome_verify_body"
msgstr ""
"Your Hedy account has been created successfully. Welcome!\n"
"Please click on this link to verify your email address: {link}"

#, fuzzy
msgid "mail_change_password_body"
msgstr "Change password"

#, fuzzy
msgid "mail_recover_password_body"
msgstr "Request a password reset"

#, fuzzy
msgid "mail_reset_password_body"
msgstr "Reset password"

#, fuzzy
msgid "mail_welcome_teacher_body"
msgstr ""
"<strong>Welcome!</strong>\n"
"Congratulations on your brand new Hedy teachers account. Welcome to the world wide community of Hedy teachers!\n"
"<strong>What teachers accounts can do</strong>\n"
"With your teacher account, you have the option to create classes. Your students can than join your classes and you can see their progress. Classes are made and managed though the for <a href=\"https://hedycode.com/for-teachers\">teachers page</a>.\n"
"<strong>How to share ideas</strong>\n"
"If you are using Hedy in class, you probably have ideas for improvements! You can share those ideas with us on the <a href=\"https://github.com/Felienne/hedy/discussions/categories/ideas\">Ideas Discussion</a>.\n"
"<strong>How to ask for help</strong>\n"
"If anything is unclear, you can post in the <a href=\"https://github.com/Felienne/hedy/discussions/categories/q-a\">Q&A discussion</a>, or <a href=\"mailto: hello@hedy.org\">send us an email</a>.\n"
"Keep programming!"

#, fuzzy
msgid "mail_welcome_verify_subject"
msgstr "Welcome to Hedy"

#, fuzzy
msgid "mail_change_password_subject"
msgstr "Change password"

#, fuzzy
msgid "mail_recover_password_subject"
msgstr "Request a password reset"

#, fuzzy
msgid "mail_reset_password_subject"
msgstr "Reset password"

#, fuzzy
msgid "mail_welcome_teacher_subject"
msgstr "Your Hedy teacher account is ready"

#, fuzzy
msgid "user"
msgstr "Username"

#, fuzzy
msgid "mail_hello"
msgstr "Hi {username}!"

#, fuzzy
msgid "mail_goodbye"
msgstr ""
"Thank you!\n"
"The Hedy team"

#, fuzzy
msgid "copy_mail_link"
msgstr "Please copy and paste this link into a new tab:"

#, fuzzy
msgid "link"
msgstr "Log in"

#, fuzzy
msgid "exercise_doesnt_exist"
msgstr "This exercise doesn't exist"

#, fuzzy
msgid "delete_success"
msgstr "Program deleted successfully."

#, fuzzy
msgid "save_prompt"
msgstr "You need to have an account to save your program. Would you like to login now?"

#, fuzzy
msgid "overwrite_warning"
msgstr "You already have a program with this name, saving this program will overwrite the old one. Are you sure?"

#, fuzzy
msgid "save_parse_warning"
msgstr "This program contains an error, are you sure you want to save it?"

#, fuzzy
msgid "save_success_detail"
msgstr "Program saved successfully."

#, fuzzy
msgid "share_success_detail"
msgstr "Program shared successfully."

#, fuzzy
msgid "unshare_success_detail"
msgstr "Program unshared successfully."

#, fuzzy
msgid "favourite_success"
msgstr "Your program is set as favourite."

#, fuzzy
msgid "report_failure"
msgstr "This program does not exist or is not public"

#, fuzzy
msgid "report_success"
msgstr "This program has been reported"

#, fuzzy
msgid "level_invalid"
msgstr "This Hedy level in invalid."

#, fuzzy
msgid "question_doesnt_exist"
msgstr "This question does not exist"

#, fuzzy
msgid "question_invalid"
msgstr "Your token is invalid."

#, fuzzy
msgid "answer_invalid"
msgstr "Your password is invalid."

#, fuzzy
msgid "too_many_attempts"
msgstr "Too many attempts"

#, fuzzy
msgid "retrieve_class_error"
msgstr "Only teachers can retrieve classes"

#, fuzzy
msgid "no_such_class"
msgstr "No such Hedy class"

#, fuzzy
msgid "title_class statistics"
msgstr "My statistics"

#, fuzzy
msgid "title_class logs"
msgstr "Hedy - Join class"

#, fuzzy
msgid "title_class-overview"
msgstr "Hedy - Class overview"

#, fuzzy
msgid "only_teacher_create_class"
msgstr "Only teachers are allowed to create classes!"

#, fuzzy
msgid "class_name_invalid"
msgstr "This class name is invalid."

#, fuzzy
msgid "class_name_empty"
msgstr "You didn't enter a class name!"

#, fuzzy
msgid "class_name_duplicate"
msgstr "You already have a class with this name."

#, fuzzy
msgid "invalid_class_link"
msgstr "Invalid link for joining the class."

#, fuzzy
msgid "title_join-class"
msgstr "Hedy - Join class"

#, fuzzy
msgid "title_customize-class"
msgstr "Hedy - Customize class"

#, fuzzy
msgid "customization_deleted"
msgstr "Customizations successfully deleted."

#, fuzzy
msgid "class_customize_success"
msgstr "Class successfully customized."

#, fuzzy
msgid "username_empty"
msgstr "You didn't enter an username!"

#, fuzzy
msgid "student_not_existing"
msgstr "This username doesn't exist."

#, fuzzy
msgid "student_already_in_class"
msgstr "This student is already in your class."

#, fuzzy
msgid "student_already_invite"
msgstr "This student already has a pending invitation."

#, fuzzy
msgid "no_accounts"
msgstr "There are no accounts to create."

#, fuzzy
msgid "unique_usernames"
msgstr "All usernames need to be unique."

#, fuzzy
msgid "usernames_exist"
msgstr "One or more usernames is already in use."

#, fuzzy
msgid "accounts_created"
msgstr "Accounts where successfully created."

#, fuzzy
msgid "retrieve_adventure_error"
msgstr "You're not allowed to view this adventure!"

#, fuzzy
msgid "title_view-adventure"
msgstr "Hedy - View adventure"

#, fuzzy
msgid "title_customize-adventure"
msgstr "Hedy - Customize adventure"

#, fuzzy
msgid "adventure_id_invalid"
msgstr "This adventure id is invalid."

#, fuzzy
msgid "adventure_name_invalid"
msgstr "This adventure name is invalid."

#, fuzzy
msgid "content_invalid"
msgstr "This adventure is invalid."

#, fuzzy
msgid "adventure_length"
msgstr "Your adventure has to be at least 20 characters."

#, fuzzy
msgid "public_invalid"
msgstr "This agreement selection is invalid"

#, fuzzy
msgid "classes_invalid"
msgstr "The list of selected classes is invalid"

#, fuzzy
msgid "adventure_duplicate"
msgstr "You already have an adventure with this name."

#, fuzzy
msgid "something_went_wrong_keyword_parsing"
msgstr ""

#, fuzzy
msgid "adventure_updated"
msgstr "The adventure has been updated!"

#, fuzzy
msgid "adventure_empty"
msgstr "You didn't enter an adventure name!"
<<<<<<< HEAD
=======

#, fuzzy
msgid "all"
msgstr "All"

#, fuzzy
msgid "submitted"
msgstr "Submitted"

#, fuzzy
msgid "class"
msgstr "Class"

#, fuzzy
msgid "generate_passwords"
msgstr "Generate passwords"

#, fuzzy
msgid "hide_quiz"
msgstr "Hide quiz"
>>>>>>> 1459f0d7
<|MERGE_RESOLUTION|>--- conflicted
+++ resolved
@@ -1,28 +1,18 @@
-
 msgid ""
 msgstr ""
 "Project-Id-Version: PACKAGE VERSION\n"
 "Report-Msgid-Bugs-To: \n"
-<<<<<<< HEAD
-"POT-Creation-Date: 2022-08-30 14:06+0200\n"
-"PO-Revision-Date: 2022-08-29 07:56+0000\n"
-=======
 "POT-Creation-Date: 2022-08-26 19:12+0200\n"
 "PO-Revision-Date: 2022-09-25 22:28+0000\n"
->>>>>>> 1459f0d7
 "Last-Translator: Anonymous <noreply@weblate.org>\n"
+"Language-Team: ru <LL@li.org>\n"
 "Language: ru\n"
-"Language-Team: ru <LL@li.org>\n"
-"Plural-Forms: nplurals=3; plural=n%10==1 && n%100!=11 ? 0 : n%10>=2 && n%10<=4 && (n%100<10 || n%100>=20) ? 1 : 2;\n"
 "MIME-Version: 1.0\n"
 "Content-Type: text/plain; charset=utf-8\n"
 "Content-Transfer-Encoding: 8bit\n"
-<<<<<<< HEAD
-=======
 "Plural-Forms: nplurals=3; plural=n%10==1 && n%100!=11 ? 0 : n%10>=2 && n"
 "%10<=4 && (n%100<10 || n%100>=20) ? 1 : 2;\n"
 "X-Generator: Weblate 4.14.1\n"
->>>>>>> 1459f0d7
 "Generated-By: Babel 2.10.1\n"
 
 msgid "program_contains_error"
@@ -557,10 +547,6 @@
 msgstr "Are you sure you want to create these accounts?"
 
 #, fuzzy
-msgid "class"
-msgstr "Class"
-
-#, fuzzy
 msgid "download_login_credentials"
 msgstr ""
 
@@ -571,10 +557,6 @@
 #, fuzzy
 msgid "no"
 msgstr "No"
-
-#, fuzzy
-msgid "generate_passwords"
-msgstr "Generate passwords"
 
 #, fuzzy
 msgid "reset_view"
@@ -1144,9 +1126,6 @@
 msgid "share_code_button"
 msgstr "Save & share code"
 
-msgid "tutorial"
-msgstr ""
-
 #, fuzzy
 msgid "try_button"
 msgstr "Try"
@@ -1335,11 +1314,9 @@
 msgid "recent"
 msgstr "My recent programs"
 
-#, fuzzy
 msgid "all"
 msgstr ""
 
-#, fuzzy
 msgid "submitted"
 msgstr ""
 
@@ -1947,8 +1924,6 @@
 #, fuzzy
 msgid "adventure_empty"
 msgstr "You didn't enter an adventure name!"
-<<<<<<< HEAD
-=======
 
 #, fuzzy
 msgid "all"
@@ -1968,5 +1943,4 @@
 
 #, fuzzy
 msgid "hide_quiz"
-msgstr "Hide quiz"
->>>>>>> 1459f0d7
+msgstr "Hide quiz"