--- conflicted
+++ resolved
@@ -2631,15 +2631,6 @@
 #~ msgid "classes"
 #~ msgstr ""
 
-<<<<<<< HEAD
-#~ msgid "student_already_in_class"
-#~ msgstr "Этот ученик уже учится в вашем классе."
-
-#~ msgid "student_not_existing"
-#~ msgstr "Этого имени пользователя не существует."
-
-#~ msgid "student"
-=======
 #~ msgid "Adventure"
 #~ msgstr ""
 
@@ -2656,5 +2647,4 @@
 #~ msgstr ""
 
 #~ msgid "select_class"
->>>>>>> 126b753e
 #~ msgstr ""
