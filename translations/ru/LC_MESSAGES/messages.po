--- conflicted
+++ resolved
@@ -1263,12 +1263,6 @@
 msgid "pair_with_teacher"
 msgstr ""
 
-<<<<<<< HEAD
-msgid "parsons_title"
-msgstr ""
-
-=======
->>>>>>> 58ead06e
 msgid "password"
 msgstr "Пароль"
 
@@ -1434,12 +1428,6 @@
 msgid "question mark"
 msgstr "вопросительный знак"
 
-<<<<<<< HEAD
-msgid "quiz_tab"
-msgstr ""
-
-=======
->>>>>>> 58ead06e
 msgid "read_code_label"
 msgstr "Чтение вслух"
 
@@ -2686,12 +2674,9 @@
 
 #~ msgid "mandatory_mode"
 #~ msgstr "Обязательный режим разработчика"
-<<<<<<< HEAD
-=======
 
 #~ msgid "parsons_title"
 #~ msgstr ""
 
 #~ msgid "quiz_tab"
 #~ msgstr ""
->>>>>>> 58ead06e
