--- conflicted
+++ resolved
@@ -1982,8 +1982,6 @@
 msgid "translator"
 msgstr "Translator"
 
-<<<<<<< HEAD
-=======
 #, fuzzy
 msgid "turned_into_teacher"
 msgstr "Congratulations! You successfully turned into a teacher."
@@ -1991,7 +1989,6 @@
 msgid "tutorial"
 msgstr "Учебник"
 
->>>>>>> bb42ff4c
 msgid "tutorial_code_snippet"
 msgstr ""
 "{print} Здравствуй мир!\n"
@@ -2424,25 +2421,6 @@
 #~ msgid "number_achievements"
 #~ msgstr "Количество достижений"
 
-<<<<<<< HEAD
-#~ msgid "developers_mode"
-#~ msgstr "Режим программиста"
-
-#~ msgid "read_code_label"
-#~ msgstr "Чтение вслух"
-
-#~ msgid "regress_button"
-#~ msgstr ""
-
-#~ msgid "tutorial"
-#~ msgstr "Учебник"
-
-#~ msgid "index_button"
-#~ msgstr ""
-
-#~ msgid "tooltip_level_locked"
-#~ msgstr "Your teacher disabled this level"
-=======
 #~ msgid "create_question"
 #~ msgstr "Хотите ли вы его создать?"
 
@@ -2502,4 +2480,3 @@
 
 #~ msgid "student_not_allowed_in_class"
 #~ msgstr "Student not allowed in class"
->>>>>>> bb42ff4c
