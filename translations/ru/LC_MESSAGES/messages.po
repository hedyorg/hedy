# Russian translations for PROJECT.
# Copyright (C) 2023 ORGANIZATION
# This file is distributed under the same license as the PROJECT project.
# FIRST AUTHOR <EMAIL@ADDRESS>, 2023.
#
msgid ""
msgstr ""
"Project-Id-Version: PROJECT VERSION\n"
"Report-Msgid-Bugs-To: EMAIL@ADDRESS\n"
"POT-Creation-Date: 2000-01-01 00:00+0000\n"
<<<<<<< HEAD
"PO-Revision-Date: 2024-09-06 12:29+0000\n"
"Last-Translator: Anonymous <noreply@weblate.org>\n"
=======
"PO-Revision-Date: 2024-09-06 14:38+0000\n"
"Last-Translator: Prefill add-on <noreply-addon-prefill@weblate.org>\n"
>>>>>>> a4b751e3
"Language-Team: ru <LL@li.org>\n"
"Language: ru\n"
"MIME-Version: 1.0\n"
"Content-Type: text/plain; charset=utf-8\n"
"Content-Transfer-Encoding: 8bit\n"
"Plural-Forms: nplurals=3; plural=(n%10==1 && n%100!=11 ? 0 : n%10>=2 && n%10<=4 && (n%100<10 || n%100>=20) ? 1 : 2);\n"
"X-Generator: Weblate 5.8-dev\n"
"Generated-By: Babel 2.14.0\n"

#, fuzzy
msgid "Access Before Assign"
msgstr "Вы использовали переменную {name} на строке {access_line_number}, но вы присваиваете ей значение на строке {definition_line_number}. Присвойте значение до того как используете переменную."

#, fuzzy
msgid "Cyclic Var Definition"
msgstr "Имени `{variable}` должно быть присвоено значение до того как вы используете его в правой части команды `{is}`."

#, fuzzy
msgid "Else Without If Error"
msgstr "On line {line_number} you used an `{else}` but there is no `{if}` on the line before it."

#, fuzzy
msgid "Function Undefined"
msgstr "You tried to use the function {name}, but you didn't define it."

#, fuzzy
msgid "Has Blanks"
msgstr "Ваша программа не готова. В ней есть пробелы, на место которых нужно вписать код."

#, fuzzy
msgid "Incomplete"
msgstr "Ой-ой! На строке {line_number} нужно дописать что-то ещё после `{incomplete_command}`."

#, fuzzy
msgid "Incomplete Repeat"
msgstr "Похоже вы забыли использовать какую-нибудь ещё команду вместе с командой `{repeat}` на строке {line_number}."

#, fuzzy
msgid "Invalid"
msgstr "`{invalid_command}` - это не команда Хеди с уровня {level}. Может вы имели ввиду `{guessed_command}`?"

#, fuzzy
msgid "Invalid Argument"
msgstr "Вы не можете использовать команду `{command}` с `{invalid_argument}` . Попробуйте заменить `{invalid_argument}` на {allowed_types}."

#, fuzzy
msgid "Invalid Argument Type"
msgstr "Вы не можете использовать команду `{command}` с `{invalid_argument}` потому что это {invalid_type}. Замените `{invalid_argument}` на {allowed_types}."

#, fuzzy
msgid "Invalid At Command"
msgstr "Команду `{command}` нельзя использовать начиная с уровня 16. Используйте квадратные скобки для того чтобы обратиться к элементу списка, например `друзья[i]`, `счастливые_числа[{random}]`."

#, fuzzy
msgid "Invalid Space"
msgstr "Ой-ой! Вы начали код с пробела на строке {line_number}. Этот пробел может запутать компьютер, можете удалить его?"

#, fuzzy
msgid "Invalid Type Combination"
msgstr "Вы не можете использовать `{invalid_argument}` и `{invalid_argument_2}` с командой `{command}` потому что первый - {invalid_type} и второй - {invalid_type_2}. Замените `{invalid_argument}` на {invalid_type_2} или `{invalid_argument_2}` на {invalid_type}."

#, fuzzy
msgid "Lonely Echo"
msgstr "Вы использовали команду `{echo}` до команды `{ask}` или `{echo}` без `{ask}`. Вставьте `{ask}` до команды `{echo}`."

#, fuzzy
msgid "Lonely Text"
msgstr "Кажется, вы забыли использовать команду вместе с текстом, написанным на строке {line_number}"

#, fuzzy
msgid "Missing Additional Command"
msgstr "It looks like you forgot to complete writing `{command}` on line {line_number}."

#, fuzzy
msgid "Missing Colon Error"
msgstr "Starting at level 17, `{command}` needs a `:`. It looks like you forgot to use one at the end of line {line_number}."

#, fuzzy
msgid "Missing Command"
msgstr "Кажется, вы забыли использовать команду на строке {line_number}."

#, fuzzy
msgid "Missing Inner Command"
msgstr "Кажется, вы забыли использовать команду с выражением `{command}` на строке {line_number}."

#, fuzzy
msgid "Missing Square Brackets"
msgstr "It looks like you forgot to use square brackets `[]` around the list you were creating on line {line_number}."

#, fuzzy
msgid "Missing Variable"
msgstr "It looks like your `{command}` is missing a variable at the start of the line."

#, fuzzy
msgid "Misspelled At Command"
msgstr "It looks like you might have misspelled the `{command}` command, instead you wrote `{invalid_argument}` in line {line_number}."

#, fuzzy
msgid "No Indentation"
msgstr "Вы поставили недостаточно пробелов на строке {line_number}. Вы поставили {leading_spaces} пробелов, но этого мало. В каждом новом блоке кода ставьте на {indent_size} пробелов больше, чем было на предыдущей строке."

#, fuzzy
msgid "Non Decimal Variable"
msgstr "At line {line_number}, you might have tried using a number which Hedy does not like very much! Try changing it to a decimal number like 2."

#, fuzzy
msgid "Parse"
msgstr "Введенный вами код не является действительным кодом Hedy. В строке {location[0]}, в позиции {location[1]}, допущена ошибка. Вы ввели `{character_found}`, но это недопустимо."

#, fuzzy
msgid "Pressit Missing Else"
msgstr "You forgot to add what happens when you press a different key, add an `{else}` to your code"

#, fuzzy
msgid "Runtime Index Error"
msgstr "Вы пытались получить доступ к списку {name}, но он либо пуст, либо в нем отсутствует индекс."

#, fuzzy
msgid "Runtime Value Error"
msgstr "While running your program the command `{command}` received the value `{value}` which is not allowed. {tip}."

#, fuzzy
msgid "Runtime Values Error"
msgstr "While running your program the command `{command}` received the values `{value}` and `{value}` which are not allowed. {tip}."

#, fuzzy
msgid "Save Microbit code "
msgstr "Save Microbit code"

#, fuzzy
msgid "Too Big"
msgstr "Вот это да! Ваша программа содержит впечатляющие {lines_of_code} строк кода! Но на этом уровне мы можем обработать только {max_lines} строк. Сделайте вашу программу меньше и попробуйте снова."

#, fuzzy
msgid "Too Few Indents"
msgstr "You used too few leading spaces in line {line_number}. You used {leading_spaces} spaces, which is too few."

#, fuzzy
msgid "Too Many Indents"
msgstr "You used too many leading spaces in line {line_number}. You used {leading_spaces} spaces, which is too many."

#, fuzzy
msgid "Unexpected Indentation"
msgstr "Вы использовали слишком много пробелов в строке {line_number}. Вы использовали {leading_spaces} пробелов, что слишком много. Начинайте каждый новый блок с {indent_size} пробелов больше, чем в предыдущей строке."

#, fuzzy
msgid "Unquoted Assignment"
msgstr "Начиная с этого уровня, вам нужно помещать тексты справа от `{is}` между кавычками. Вы забыли это для текста {text}."

#, fuzzy
msgid "Unquoted Equality Check"
msgstr "Если вы хотите проверить, равна ли переменная нескольким словам, слова должны быть окружены кавычками!"

#, fuzzy
msgid "Unquoted Text"
msgstr "Будьте внимательны. Если вы `{ask}` или `{print}` что-то, текст должен начинаться и заканчиваться кавычками. Вы забыли это для текста {unquotedtext}."

#, fuzzy
msgid "Unsupported Float"
msgstr "Нецелые числа пока не поддерживаются, но будут поддерживаться через несколько уровней. Пока измените `{value}` на целое число."

#, fuzzy
msgid "Unsupported String Value"
msgstr "Текстовые значения не могут содержать `{invalid_value}`."

#, fuzzy
msgid "Unused Variable"
msgstr "You defined the variable {variable_name} on line {line_number}, but you did not use it."

#, fuzzy
msgid "Var Undefined"
msgstr "Вы пытались использовать переменную `{name}`, но не задали ее. Также возможно, что вы пытались использовать слово `{name}`, но забыли кавычки."

#, fuzzy
msgid "Wrong Level"
msgstr "Это был правильный код Hedy, но не на том уровне. Вы написали `{offending_keyword}` для уровня {working_level}. Подсказка: {tip}"

#, fuzzy
msgid "Wrong Number of Arguments"
msgstr "Your function used the wrong number of arguments. You provided {used_number} but the function {name} needs {defined_number}"

msgid "account_overview"
msgstr "Обзор учетной записи"

#, fuzzy
msgid "accounts_created"
msgstr "Учетные записи успешно созданы."

msgid "accounts_intro"
msgstr "На этой странице вы можете создать учетные записи сразу для нескольких учеников. Они автоматически добавляются к текущему классу, поэтому убедитесь, что показанный выше класс - правильный! Каждое имя пользователя должно быть уникальным во всей системе Hedy. Вы можете использовать 'Постфикс имени класса', чтобы добавить имя вашего класса ко всем учетным записям. Если вы вводите пароли вручную, они должны быть <b>не менее</b> 6 символов."

#, fuzzy
msgid "actions"
msgstr "Actions"

#, fuzzy
msgid "add"
msgstr "Add"

msgid "add_students"
msgstr "Добавить студентов"

#, fuzzy
msgid "add_your_language"
msgstr "Add your language!"

msgid "admin"
msgstr "Администратор"

msgid "advance_button"
msgstr "На уровень {level}"

msgid "adventure"
msgstr "Приключения"

#, fuzzy
msgid "adventure_cloned"
msgstr "Adventure is cloned"

#, fuzzy
msgid "adventure_code_button"
msgstr "Adventure Code"

#, fuzzy
msgid "adventure_codeblock_button"
msgstr "Use this button when you want to create a block of code that students can run in your adventure. Tip: put the selection at the end of the last line of the code block and <kbd>Enter</kbd> 3 times to type after a code block."

msgid "adventure_duplicate"
msgstr "У вас уже есть приключение с этим названием."

msgid "adventure_empty"
msgstr "Вы не ввели название приключения!"

msgid "adventure_exp_3"
msgstr "Убедитесь, что вы всегда окружаете ключевые слова символом { }, тогда они будут распознаны правильно. Вы можете использовать кнопку \"предварительный просмотр\" для просмотра стилизованной версии вашего приключения. Чтобы просмотреть приключение на специальной странице, выберите \"просмотр\" на странице учителя."

#, fuzzy
msgid "adventure_exp_classes"
msgstr "Your adventure is used within the following classes"

#, fuzzy
msgid "adventure_flagged"
msgstr "The adventure was flagged successfully."

msgid "adventure_id_invalid"
msgstr "Неверный идентификатор приключения."

msgid "adventure_length"
msgstr "Название приключения должно состоять из минимум 20 символов."

msgid "adventure_name_invalid"
msgstr "Название приключения неверно."

msgid "adventure_prompt"
msgstr "Пожалуйста введите название приключения"

msgid "adventure_terms"
msgstr "Я соглашаюсь с тем, что моё приключение будет доступно всем на сайте Хеди."

msgid "adventure_updated"
msgstr "Приключение было обновлено!"

#, fuzzy
msgid "adventures"
msgstr "Adventures"

#, fuzzy
msgid "adventures_completed"
msgstr "Adventures completed: {number_of_adventures}"

#, fuzzy
msgid "adventures_info"
msgstr "Each Hedy level has built-in exercises for students, which we call adventures. You can create your own adventures and add them to your classes. With your own adventures you can create adventures that are relevant and interesting for your students. You can find more information about creating your own adventures <a href=\"https://hedy.org/for-teachers/manual/features\">here</a>."

#, fuzzy
msgid "adventures_restored"
msgstr "The default adventures have been restored!"

#, fuzzy
msgid "adventures_ticked"
msgstr "Adventures ticked"

#, fuzzy
msgid "adventures_tried"
msgstr "Adventures tried"

msgid "ago"
msgstr "{timestamp} назад"

msgid "agree_invalid"
msgstr "Я соглашаюсь с условиями конфиденциальности."

msgid "agree_with"
msgstr "Я соглашаюсь с"

msgid "ajax_error"
msgstr "Произошла ошибка, пожалуйста, попробуйте еще раз."

msgid "all"
msgstr "Все"

msgid "all_class_highscores"
msgstr "Все учащиеся видны в рейтингах класса"

msgid "already_account"
msgstr "У вас уже есть учётная запись?"

msgid "already_program_running"
msgstr "Какая-то программа уже исполняется, подождите когда она закончит выполнение."

msgid "are_you_sure"
msgstr "Вы уверены? Это действие невозможно будет отменить или откатить."

msgid "ask_needs_var"
msgstr "Начиная со второго уровня, `{ask}` нужно использовать с переменной. Пример: имя `{is}` `{ask}` Как тебя зовут?"

msgid "available_in"
msgstr "Available in:"

msgid "become_a_sponsor"
msgstr "Станьте спонсором"

msgid "birth_year"
msgstr "Год рождения"

#, fuzzy
msgid "bug"
msgstr "Bug"

msgid "by"
msgstr "от"

msgid "cancel"
msgstr "Отменить"

#, fuzzy
msgid "cant_parse_exception"
msgstr "Couldn't parse the program"

msgid "certificate"
msgstr "Сертификат о прохождении"

msgid "certified_teacher"
msgstr "Сертифицированный преподаватель"

msgid "change_password"
msgstr "Изменить пароль"

msgid "cheatsheet_title"
msgstr "Шпаргалка"

msgid "class_already_joined"
msgstr "Вы уже являетесь учеником класса"

msgid "class_customize_success"
msgstr "Класс успешно настроен."

#, fuzzy
msgid "class_graph_explanation"
msgstr "In this graph you can see represented the numbers of adventures your students have attempted (meaning they have done meaninful work in that adventure), with respect to the number of errors and successful runs."

msgid "class_logs"
msgstr "Журналы"

msgid "class_name_duplicate"
msgstr "У вас уже есть класс с таким именем."

msgid "class_name_empty"
msgstr "Вы не ввели название класса!"

msgid "class_name_invalid"
msgstr "Имя этого класса недействительно."

msgid "class_name_prompt"
msgstr "Пожалуйста, введите название нового класса"

#, fuzzy
msgid "class_performance_graph"
msgstr "Class performance graph"

#, fuzzy
msgid "class_survey_description"
msgstr "We would like to get a better overview of our Hedy users. By providing these answers, you would help improve Hedy. Thank you!"

#, fuzzy
msgid "class_survey_later"
msgstr "Remind me tomorrow"

#, fuzzy
msgid "class_survey_question1"
msgstr "What is the age range in your class?"

#, fuzzy
msgid "class_survey_question2"
msgstr "What is the spoken language in your class?"

#, fuzzy
msgid "class_survey_question3"
msgstr "What is the gender balance in your class?"

#, fuzzy
msgid "class_survey_question4"
msgstr "What distinguishes your students from others?"

#, fuzzy
msgid "classes"
msgstr "Classes"

#, fuzzy
msgid "classes_info"
msgstr "Create a class to follow the progress of each student in dashboard, and to customize the adventures your students see, and even adding your own! You can create as many classes as you like, and each class can have multiple teachers each one with different roles. You can also add as many students as you want, but mind that each student can only be in one class at a time. You can find more information about classes in the <a href=\"https://hedy.org/for-teachers/manual/preparations#for-teachers\">teacher manual</a>."

#, fuzzy
msgid "clone"
msgstr "Clone"

#, fuzzy
msgid "cloned_times"
msgstr "Clones"

msgid "close"
msgstr "Закрыть"

msgid "comma"
msgstr "запятая"

#, fuzzy
msgid "command_not_available_yet_exception"
msgstr "Command not available yet"

#, fuzzy
msgid "command_unavailable_exception"
msgstr "Command not correct anymore"

msgid "commands"
msgstr "Команды"

msgid "congrats_message"
msgstr "Поздравляем, {username}, вы завершили Hedy!"

#, fuzzy
msgid "connect_guest_teacher"
msgstr "I would like to be connected with a guest teacher who can give a few lessons"

#, fuzzy
msgid "constant_variable_role"
msgstr "constant"

msgid "content_invalid"
msgstr "Это приключение недействительно."

msgid "contributor"
msgstr "Вкладчик"

msgid "copy_clipboard"
msgstr "Успешно скопировано в буфер обмена"

#, fuzzy
msgid "copy_code"
msgstr "Copy code"

msgid "copy_join_link"
msgstr "Скопировать пригласительную ссылку"

msgid "copy_link_success"
msgstr "Ссылка вступления успешно скопирована в буфер обмена"

msgid "copy_link_to_share"
msgstr "Скопируйте ссылку, чтобы поделиться"

msgid "copy_mail_link"
msgstr "Пожалуйста, скопируйте и вставьте эту ссылку в новую вкладку:"

msgid "correct_answer"
msgstr "Правильный ответ"

msgid "country"
msgstr "Страна"

msgid "country_invalid"
msgstr "Пожалуйста, выберите действительную страну."

msgid "create_account"
msgstr "Создать аккаунт"

msgid "create_accounts"
msgstr "Создание аккаунтов"

msgid "create_accounts_prompt"
msgstr "Вы уверены, что хотите создать эти учетные записи?"

msgid "create_adventure"
msgstr "Создать приключение"

msgid "create_class"
msgstr "Создать новый класс"

msgid "create_multiple_accounts"
msgstr "Создание нескольких учетных записей"

msgid "create_student_account"
msgstr "Создать аккаунт"

msgid "create_student_account_explanation"
msgstr "Вы можете сохранять собственные программы, имея учетную запись."

msgid "create_teacher_account"
msgstr "Создайте учетную запись учителя"

msgid "create_teacher_account_explanation"
msgstr "Имея учетную запись учителя, вы можете сохранять свои программы и видеть результаты своих учеников."

msgid "creator"
msgstr "Создатель"

msgid "current_password"
msgstr "Текущий пароль"

msgid "customization_deleted"
msgstr "Настройки успешно удалены."

#, fuzzy
msgid "customize"
msgstr "Customize"

msgid "customize_adventure"
msgstr "Настроить приключение"

msgid "customize_class"
msgstr "Настроить класс"

msgid "dash"
msgstr "тире"

msgid "default_401"
msgstr "Похоже, вы не авторизованы..."

#, fuzzy
msgid "default_403"
msgstr "Looks like this action is forbidden..."

msgid "default_404"
msgstr "Мы не смогли найти эту страницу..."

msgid "default_500"
msgstr "Что-то пошло не так..."

msgid "delete"
msgstr "Удалить"

msgid "delete_adventure_prompt"
msgstr "Вы уверены, что хотите удалить это приключение?"

msgid "delete_class_prompt"
msgstr "Вы уверены, что хотите удалить класс?"

msgid "delete_confirm"
msgstr "Вы уверены, что хотите удалить программу?"

msgid "delete_invite"
msgstr "Удалить приглашение"

msgid "delete_invite_prompt"
msgstr "Вы уверены, что хотите удалить это приглашение в класс?"

msgid "delete_public"
msgstr "Удалить публичный профиль"

msgid "delete_success"
msgstr "Программа успешно удалена."

#, fuzzy
msgid "delete_tag_prompt"
msgstr "Are you sure you want to delete this tag?"

msgid "destroy_profile"
msgstr "Удалить профиль"

msgid "developers_mode"
msgstr "Режим программиста"

msgid "directly_available"
msgstr "Прямое открытие"

#, fuzzy
msgid "disable"
msgstr "Disable"

#, fuzzy
msgid "disable_explore_page"
msgstr "Disable explore page"

#, fuzzy
msgid "disable_parsons"
msgstr "Disable all puzzles"

#, fuzzy
msgid "disable_quizes"
msgstr "Disable all quizes"

#, fuzzy
msgid "disabled"
msgstr "Disabled"

msgid "disabled_button_quiz"
msgstr "Ваша оценка за тест ниже порогового значения, попробуйте еще раз!"

msgid "discord_server"
msgstr "Сервер Discord"

msgid "distinguished_user"
msgstr "Выдающийся пользователь"

msgid "double quotes"
msgstr "двойные кавычки"

msgid "download"
msgstr "Скачать"

msgid "download_login_credentials"
msgstr "Хотите ли вы загрузить учетные данные для входа в систему после создания учетных записей?"

msgid "duplicate"
msgstr "Дубликат"

#, fuzzy
msgid "echo_and_ask_mismatch_exception"
msgstr "Echo and ask mismatch"

msgid "echo_out"
msgstr "Начиная со второго уровня `{echo}` больше не нужен. Теперь вы можете повторить ответ с помощью `{ask}` и `{print}`. Пример: имя `{ask}` Как тебя зовут? `{print}` привет имя"

#, fuzzy
msgid "edit_adventure"
msgstr "Edit adventure"

msgid "edit_code_button"
msgstr "Изменить код"

msgid "email"
msgstr "Электронная почта"

msgid "email_invalid"
msgstr "Пожалуйста, введите действительный адрес электронной почты."

msgid "end_quiz"
msgstr "Окончание викторины"

msgid "english"
msgstr "Английский"

msgid "enter"
msgstr "Войти"

msgid "enter_password"
msgstr "Введите новый пароль для"

msgid "enter_text"
msgstr "Введите свой ответ здесь..."

msgid "error_logo_alt"
msgstr "Логотип ошибки"

#, fuzzy
msgid "errors"
msgstr "Errors"

msgid "exclamation mark"
msgstr "восклицательный знак"

msgid "exercise"
msgstr "Упражнение"

msgid "exercise_doesnt_exist"
msgstr "Этого упражнения не существует"

msgid "exists_email"
msgstr "Этот адрес электронной почты уже используется."

msgid "exists_username"
msgstr "Это имя пользователя уже используется."

#, fuzzy
msgid "exit_preview_mode"
msgstr "Exit preview mode"

msgid "experience_invalid"
msgstr "Пожалуйста, выберите действующий опыт, выберите (Да, Нет)."

msgid "expiration_date"
msgstr "Срок действия"

#, fuzzy
msgid "favorite_program"
msgstr "Favorite program"

msgid "favourite_confirm"
msgstr "Вы уверены, что хотите установить эту программу в качестве любимой?"

msgid "favourite_program"
msgstr "Любимая программа"

msgid "favourite_program_invalid"
msgstr "Выбранная любимая программа неверна."

msgid "favourite_success"
msgstr "Ваша программа установлена как избранная."

#, fuzzy
msgid "feature"
msgstr "Feature"

#, fuzzy
msgid "feedback"
msgstr "Feedback"

#, fuzzy
msgid "feedback_message_error"
msgstr "Something went wrong, please try again later."

#, fuzzy
msgid "feedback_message_success"
msgstr "Thank you, we recieved your feedback and will contact you if needed."

#, fuzzy
msgid "feedback_modal_message"
msgstr "Please send us a message with a category. We appreciate your help to improve Hedy!"

msgid "female"
msgstr "Женский"

#, fuzzy
msgid "flag_adventure_prompt"
msgstr "Do you want to flag this adventure so that we check its appropriateness?"

msgid "float"
msgstr "число"

msgid "for_teachers"
msgstr "Для учителей"

msgid "forgot_password"
msgstr "Забыли пароль?"

msgid "from_another_teacher"
msgstr "От другого учителя"

msgid "from_magazine_website"
msgstr "Из журнала или веб-сайта"

msgid "from_video"
msgstr "Из видео"

msgid "fun_statistics_msg"
msgstr "Вот несколько интересных статистических данных!"

msgid "gender"
msgstr "Пол"

msgid "gender_invalid"
msgstr "Пожалуйста, выберите правильный пол, выберите (Женский, Мужской, Другой)."

msgid "general_settings"
msgstr "Общие настройки"

msgid "generate_passwords"
msgstr "Генерировать пароли"

msgid "get_certificate"
msgstr "Получите свой сертификат!"

msgid "give_link_to_teacher"
msgstr "Дайте следующую ссылку своему учителю:"

#, fuzzy
msgid "go_back"
msgstr "Go back"

msgid "go_back_to_main"
msgstr "Вернуться на главную страницу"

msgid "go_to_question"
msgstr "Перейти к вопросу"

msgid "go_to_quiz_result"
msgstr "Перейти к результату викторины"

msgid "goto_profile"
msgstr "Перейти в мой профиль"

#, fuzzy
msgid "graph_title"
msgstr "Errors per adventure completed on level {level}"

msgid "hand_in"
msgstr "Вручить"

msgid "hand_in_exercise"
msgstr "Сданные задания"

msgid "heard_about_hedy"
msgstr "Как вы узнали о Hedy?"

msgid "heard_about_invalid"
msgstr "Пожалуйста, выберите правильный способ, которым вы узнали о нас."

msgid "hedy_choice_title"
msgstr "Выбор Хеди"

#, fuzzy
msgid "hedy_introduction_slides"
msgstr "Hedy Introduction Slides"

msgid "hedy_logo_alt"
msgstr "Логотип Хеди"

msgid "hedy_on_github"
msgstr "Hedy на Github"

msgid "hello_logo"
msgstr "Привет!"

#, fuzzy
msgid "hide_adventures"
msgstr "Hide adventures"

msgid "hide_cheatsheet"
msgstr "Скрыть шпаргалку"

#, fuzzy
msgid "hide_classes"
msgstr "Hide classes"

msgid "hide_keyword_switcher"
msgstr "Скрыть переключатель ключевых слов"

#, fuzzy
msgid "hide_slides"
msgstr "Hide slides"

msgid "highest_level_reached"
msgstr "Достигнут высочайший уровень"

msgid "highest_quiz_score"
msgstr "Наивысший результат викторины"

msgid "hint"
msgstr "Подсказать?"

msgid "ill_work_some_more"
msgstr "Я еще немного поработаю над этим"

#, fuzzy
msgid "image_invalid"
msgstr "Картинка, которую вы выбрали, не подходит."

#, fuzzy
msgid "incomplete_command_exception"
msgstr "Incomplete Command"

#, fuzzy
msgid "incorrect_handling_of_quotes_exception"
msgstr "Incorrect handling of quotes"

#, fuzzy
msgid "incorrect_use_of_types_exception"
msgstr "Incorrect use of types"

#, fuzzy
msgid "incorrect_use_of_variable_exception"
msgstr "Incorrect use of variable"

#, fuzzy
msgid "indentation_exception"
msgstr "Incorrect Indentation"

msgid "input"
msgstr "ввод от `{ask}`"

#, fuzzy
msgid "input_variable_role"
msgstr "input"

msgid "integer"
msgstr "число"

msgid "invalid_class_link"
msgstr "Недействительная ссылка для присоединения к классу."

#, fuzzy
msgid "invalid_command_exception"
msgstr "Invalid command"

#, fuzzy
msgid "invalid_keyword_language_comment"
msgstr "# The provided keyword language is invalid, keyword language is set to English"

#, fuzzy
msgid "invalid_language_comment"
msgstr "# The provided language is invalid, language set to English"

#, fuzzy
msgid "invalid_level_comment"
msgstr "# The provided level is invalid, level is set to level 1"

#, fuzzy
msgid "invalid_program_comment"
msgstr "# The provided program is invalid, please try again"

msgid "invalid_teacher_invitation_code"
msgstr "Код приглашения учителя недействителен. Чтобы стать учителем, обратитесь по адресу hello@hedy.org."

msgid "invalid_tutorial_step"
msgstr "Неверный шаг учебника"

msgid "invalid_username_password"
msgstr "Неверное имя пользователя/пароль."

msgid "invite_by_username"
msgstr "Пригласить по имени пользователя"

msgid "invite_date"
msgstr "Дата приглашения"

msgid "invite_message"
msgstr "Вы получили приглашение присоединиться к классу"

msgid "invite_prompt"
msgstr "Введите имя пользователя"

#, fuzzy
msgid "invite_teacher"
msgstr "Invite a teacher"

msgid "join_class"
msgstr "Присоединиться к классу"

msgid "join_prompt"
msgstr "Чтобы присоединиться к занятиям, необходимо иметь учетную запись. Хотите войти в систему сейчас?"

msgid "keybinding_waiting_for_keypress"
msgstr "Жду нажатия кнопки..."

msgid "keyword_language_invalid"
msgstr "Пожалуйста, выберите правильный язык ключевого слова (выберите английский или свой собственный язык)."

#, fuzzy
msgid "landcode_phone_number"
msgstr "Please also add your country's landcode"

#, fuzzy
msgid "language"
msgstr "Language"

msgid "language_invalid"
msgstr "Пожалуйста, выберите правильный язык."

msgid "languages"
msgstr "Какие из этих языков программирования вы использовали раньше?"

msgid "last_edited"
msgstr "Последнее редактирование"

msgid "last_update"
msgstr "Последнее обновление"

msgid "lastname"
msgstr "Фамилия"

msgid "leave_class"
msgstr "Покинуть класс"

msgid "level"
msgstr "Уровень"

#, fuzzy
msgid "level_accessible"
msgstr "Level is open to students"

msgid "level_disabled"
msgstr "Уровень отключен"

#, fuzzy
msgid "level_future"
msgstr "This level will open automatically after the opening date"

#, fuzzy
msgid "level_invalid"
msgstr "Этот уровень Hedy недействителен."

msgid "level_not_class"
msgstr "В вашем классе этот уровень ещё не доступен"

msgid "level_title"
msgstr "Уровень"

#, fuzzy
msgid "levels"
msgstr "levels"

msgid "link"
msgstr "Ссылка"

msgid "list"
msgstr "список"

#, fuzzy
msgid "list_variable_role"
msgstr "list"

msgid "logged_in_to_share"
msgstr "Вы должны войти в систему, чтобы сохранить и поделиться программой."

msgid "login"
msgstr "Войти"

msgid "login_long"
msgstr "Войдите в свой аккаунт"

#, fuzzy
msgid "login_to_save_your_work"
msgstr "Log in to save your work"

msgid "logout"
msgstr "Выйти"

msgid "longest_program"
msgstr "Самая длинная программа"

msgid "mail_change_password_body"
msgstr ""
"Ваш пароль Hedy был изменен. Если вы это сделали, все в порядке.\n"
"Если вы не изменили свой пароль, пожалуйста, немедленно свяжитесь с нами, ответив на это письмо."

msgid "mail_change_password_subject"
msgstr "Ваш пароль Hedy был изменен"

msgid "mail_error_change_processed"
msgstr "Что-то пошло не так при отправке письма с подтверждением, изменения по-прежнему обрабатываются корректно."

msgid "mail_goodbye"
msgstr ""
"Продолжайте программировать!\n"
"Команда Hedy"

msgid "mail_hello"
msgstr "Привет {username}!"

msgid "mail_recover_password_body"
msgstr ""
"Перейдя по этой ссылке, вы можете установить новый пароль Hedy. Эта ссылка действительна в течение <b>4</b> часов.\n"
"Если вам не требовался сброс пароля, пожалуйста, проигнорируйте это письмо: {link}"

msgid "mail_recover_password_subject"
msgstr "Запросить сброс пароля."

msgid "mail_reset_password_body"
msgstr ""
"Ваш пароль Hedy был сброшен на новый. Если вы это сделали, все в порядке.\n"
"Если вы не изменили свой пароль, пожалуйста, немедленно свяжитесь с нами, ответив на это письмо."

msgid "mail_reset_password_subject"
msgstr "Ваш пароль Hedy был восстановлен"

msgid "mail_welcome_teacher_body"
msgstr ""
"<strong>Добро пожаловать! </strong>\n"
"Поздравляем вас с новой учетной записью учителя Hedy. Добро пожаловать во всемирное сообщество учителей Hedy!\n"
"\n"
"<strong>Что могут учительские аккаунты</strong>.\n"
"Теперь для вас открыт ряд дополнительных возможностей.\n"
"\n"
"1. Дополнительные объяснения доступны в <a href=\"https://hedy.org/for-teachers/manual\">руководстве учителя</a>.\n"
"2. С помощью учетной записи учителя вы можете создавать классы. Затем ваши ученики могут присоединиться к вашим занятиям, а вы сможете наблюдать за их успехами. Классы создаются и управляются через страницу <a href=\"https://hedycode.com/for-teachers\">учителя</a>.\n"
"3. Вы можете полностью настраивать свои классы, например, открывать и закрывать уровни, включать и выключать приключения, а также создавать свои собственные приключения!\n"
"\n"
"<strong>Присоединяйтесь к нашему онлайн-сообществу!</strong>\n"
"Все учителя Hedy, программисты и другие фанаты могут присоединиться к нашему <a href=\"https://discord.gg/8yY7dEme9r\">Discord серверу</a>. Это идеальное место для общения о Hedy: у нас есть каналы, где вы можете показать свои классные проекты и уроки, каналы для сообщения об ошибках и каналы для общения с другими учителями и командой Hedy.\n"
"\n"
"<strong>Как попросить о помощи </strong>.\n"
"Если что-то непонятно, вы можете сообщить нам об этом в Discord или <a href=\"mailto: hello@hedy.org\">написать нам письмо</a>.\n"
"\n"
"<strong>Как сообщать об ошибках</strong>.\n"
"В Discord у нас есть канал для сообщений об ошибках, который называется #bugs. Это идеальное место, чтобы сообщить нам о проблемах, с которыми вы столкнулись. Если вы умеете пользоваться GitHub, вы можете создать <a href=\"https://github.com/hedyorg/hedy/issues/new?assignees=&labels=&template=bug_report.md&title=%5BBUG%5D\">проблему</a> там.\n"

msgid "mail_welcome_teacher_subject"
msgstr "Ваш аккаунт преподавателя Hedy готов"

msgid "mail_welcome_verify_body"
msgstr ""
"Ваша учетная запись в Hedy успешно создана. Добро пожаловать!\n"
"Пожалуйста, нажмите на эту ссылку, чтобы проверить ваш адрес электронной почты: {link}"

msgid "mail_welcome_verify_subject"
msgstr "Добро пожаловать в Hedy"

msgid "mailing_title"
msgstr "Подписаться на новостную рассылку Hedy"

msgid "main_subtitle"
msgstr "Поэтапный язык программирования"

msgid "main_title"
msgstr "Hedy"

msgid "make_sure_you_are_done"
msgstr "Убедитесь, что вы закончили! После нажатия кнопки \"Сдать\" вы больше не сможете изменить свою программу."

msgid "male"
msgstr "Мужчина"

msgid "mandatory_mode"
msgstr "Обязательный режим разработчика"

#, fuzzy
msgid "more_info"
msgstr "More information"

#, fuzzy
msgid "more_options"
msgstr "More options"

#, fuzzy
msgid "multiple_keywords_warning"
msgstr "You are trying to use the keyword {orig_keyword}, but this keyword might have several meanings. Please choose the one you're trying to use from this list and copy paste it in your code, curly braces included: {keyword_list}"

msgid "multiple_levels_warning"
msgstr "We've noticed you have both selected several levels and included code snippets in your adventure, this might cause issues with the syntax highlighter and the automatic translation of keywords"

msgid "my_account"
msgstr "Мой аккаунт"

msgid "my_adventures"
msgstr "Мои приключения"

msgid "my_classes"
msgstr "Мои классы"

msgid "my_messages"
msgstr "Мои сообщения"

#, fuzzy
msgid "my_public_profile"
msgstr "My public profile"

msgid "name"
msgstr "Имя"

msgid "nav_explore"
msgstr "Обзор"

msgid "nav_hedy"
msgstr "Hedy"

msgid "nav_learn_more"
msgstr "Узнать больше"

msgid "nav_start"
msgstr "Главная"

msgid "new_password"
msgstr "Новый пароль"

#, fuzzy
msgid "new_password_repeat"
msgstr "Repeat new password"

msgid "newline"
msgstr "новая линия"

msgid "next_exercise"
msgstr "Следующее упражнение"

msgid "next_page"
msgstr "Следующая страница"

msgid "next_step_tutorial"
msgstr "Следующий шаг >>>"

msgid "no"
msgstr "Нет"

msgid "no_account"
msgstr "Нет аккаунта?"

msgid "no_accounts"
msgstr "Нет учетных записей для создания."

#, fuzzy
msgid "no_adventures_yet"
msgstr "There are no public adventures yet..."

msgid "no_more_flat_if"
msgstr "Начиная с 8-го уровня, строка после `{if}` должна начинаться с 4 пробелов."

#, fuzzy
msgid "no_programs"
msgstr "У вас пока нет программ."

msgid "no_shared_programs"
msgstr "нету общих программ..."

#, fuzzy
msgid "no_students"
msgstr "There are no students in this class"

msgid "no_such_adventure"
msgstr "Этого приключения не существует!"

msgid "no_such_class"
msgstr "Нет такого класса Hedy."

msgid "no_such_level"
msgstr "Нет такого уровня Хеди!"

msgid "no_such_program"
msgstr "Нет такой программы Хеди!"

#, fuzzy
msgid "no_tag"
msgstr "No tag provided!"

#, fuzzy
msgid "not_adventure_yet"
msgstr "You must fill in an adventure name first"

msgid "not_enrolled"
msgstr "Похоже, вы не в классе!"

msgid "not_in_class_no_handin"
msgstr "Вы не находитесь в классе, поэтому вам не нужно ничего сдавать."

#, fuzzy
msgid "not_logged_in_cantsave"
msgstr "Your program will not be saved."

msgid "not_logged_in_handin"
msgstr "Вы должны войти в систему, чтобы сдать задание."

msgid "not_teacher"
msgstr "Похоже, Вы не преподаватель!"

msgid "number"
msgstr "число"

msgid "number_lines"
msgstr "Количество строк"

#, fuzzy
msgid "number_of_errors"
msgstr "Number of errors: {number_of_errors}"

msgid "number_programs"
msgstr "Количество запущенных программ"

msgid "ok"
msgstr "OK"

#, fuzzy
msgid "one_level_error"
msgstr "You need to select at least one level."

msgid "only_you_can_see"
msgstr "Только вы можете видеть эту программу."

msgid "open"
msgstr "Открыть"

msgid "opening_date"
msgstr "Дата открытия"

msgid "opening_dates"
msgstr "Даты открытия"

msgid "option"
msgstr "Вариант"

msgid "or"
msgstr "или"

msgid "other"
msgstr "Другое"

msgid "other_block"
msgstr "Другой язык блока"

msgid "other_settings"
msgstr "Другие настройки"

msgid "other_source"
msgstr "Другое"

msgid "other_text"
msgstr "Другой язык текста"

msgid "overwrite_warning"
msgstr "У вас уже есть программа с таким наванием. Вы точно хотите перезаписать уже существующую программу?"

#, fuzzy
msgid "owner"
msgstr "Owner"

msgid "page_not_found"
msgstr "Мы не смогли найти эту страницу!"

#, fuzzy
msgid "pair_with_teacher"
msgstr "I would like to be paired with another teacher for help"

msgid "parsons_title"
msgstr "Головоломка"

msgid "password"
msgstr "Пароль"

msgid "password_change_not_allowed"
msgstr "Вам не разрешено изменять пароль этого пользователя."

msgid "password_change_prompt"
msgstr "Вы уверены, что хотите изменить пароль?"

msgid "password_change_success"
msgstr "Пароль вашего студента успешно изменен."

msgid "password_invalid"
msgstr "Ваш пароль недействителен."

msgid "password_repeat"
msgstr "Повторите пароль"

msgid "password_resetted"
msgstr "Ваш пароль был успешно восстановлен. Вы перенаправлены на страницу входа в систему."

msgid "password_six"
msgstr "Ваш пароль должен содержать не менее шести символов."

msgid "password_updated"
msgstr "Пароль обновлен."

msgid "passwords_six"
msgstr "Все пароли должны состоять из шести или более символов."

msgid "pending_invites"
msgstr "Ожидающие приглашения"

msgid "people_with_a_link"
msgstr "Другие люди, имеющие ссылку, могут видеть эту программу. Ее также можно найти на странице \"Обзор\"."

msgid "percentage"
msgstr "процент"

msgid "period"
msgstr "период"

msgid "personal_text"
msgstr "Личный текст"

msgid "personal_text_invalid"
msgstr "Ваш персональный текст неверен."

#, fuzzy
msgid "phone_number"
msgstr "Phone number"

msgid "postfix_classname"
msgstr "Имя постфикса класса"

msgid "preferred_keyword_language"
msgstr "Предпочитаемый язык ключевых слов"

msgid "preferred_language"
msgstr "Предпочитаемый язык"

msgid "preview"
msgstr "Предварительный просмотр"

#, fuzzy
msgid "preview_teacher_mode"
msgstr "This account is for you to try out Hedy, note that you need to sign out and create an actual account to save your progress."

#, fuzzy
msgid "previewing_adventure"
msgstr "Previewing adventure"

#, fuzzy
msgid "previewing_class"
msgstr "You are previewing class <em>{class_name}</em> as a teacher."

msgid "previous_campaigns"
msgstr "Посмотреть предыдущие кампании"

#, fuzzy
msgid "previous_page"
msgstr "Previous page"

msgid "print_logo"
msgstr "печатать"

msgid "privacy_terms"
msgstr "Условия конфиденциальности"

msgid "private"
msgstr "Частный"

msgid "profile_logo_alt"
msgstr "Значок профиля."

msgid "profile_picture"
msgstr "Изображение профиля"

msgid "profile_updated"
msgstr "Профиль обновлен."

msgid "profile_updated_reload"
msgstr "Профиль обновлен, страница будет перезагружена."

msgid "program_contains_error"
msgstr "Эта программа содержит ошибку. Вы уверены в том, что хотите поделиться ею?"

msgid "program_header"
msgstr "Мои программы"

#, fuzzy
msgid "program_too_large_exception"
msgstr "Programs too large"

msgid "programming_experience"
msgstr "Есть ли у вас опыт программирования?"

msgid "programming_invalid"
msgstr "Пожалуйста, выберите правильный язык программирования."

msgid "programs"
msgstr "Программы"

msgid "prompt_join_class"
msgstr "Вы хотите присоединиться к этому классу?"

msgid "public"
msgstr "Общественный"

msgid "public_adventures"
msgstr "Browse public adventures"

#, fuzzy
msgid "public_content"
msgstr "Public content"

#, fuzzy
msgid "public_content_info"
msgstr "You can also look for public adventures and use them as an example."

msgid "public_invalid"
msgstr "Выбор данного соглашения является недействительным"

msgid "public_profile"
msgstr "Публичный профиль"

msgid "public_profile_info"
msgstr "Установив этот флажок, я делаю свой профиль видимым для всех. Будьте осторожны, не сообщайте личную информацию, такую как ваше имя или домашний адрес, потому что все смогут ее увидеть!"

msgid "public_profile_updated"
msgstr "Публичный профиль был обновлён, страница скоро перезагрузится."

msgid "question mark"
msgstr "вопросительный знак"

msgid "quiz_logo_alt"
msgstr "Логотип викторины"

msgid "quiz_score"
msgstr "Результаты викторины"

msgid "quiz_tab"
msgstr "Викторина"

msgid "quiz_threshold_not_reached"
msgstr "Вы не набрали пороговый тестовый балл, нужный для открытия этого уровня"

msgid "read_code_label"
msgstr "Чтение вслух"

msgid "recent"
msgstr "Мои недавние программы"

msgid "recover_password"
msgstr "Запрос на сброс пароля"

msgid "regress_button"
msgstr "Вернуться на уровень {level}"

msgid "remove"
msgstr "Удалить"

msgid "remove_customization"
msgstr "Удалите настройку"

msgid "remove_customizations_prompt"
msgstr "Вы уверены, что хотите удалить настройки этого класса?"

msgid "remove_student_prompt"
msgstr "Вы уверены, что хотите удалить ученика из класса?"

#, fuzzy
msgid "remove_user_prompt"
msgstr "Confirm removing this user from the class."

msgid "repair_program_logo_alt"
msgstr "Восстановление значка программы"

#, fuzzy
msgid "repeat_dep"
msgstr "Starting in level 8, `{repeat}` needs to be used with indentation. You can see examples on the `{repeat}` tab in level 8."

msgid "repeat_match_password"
msgstr "Повторный пароль не совпадает."

msgid "repeat_new_password"
msgstr "Повторите новый пароль"

msgid "report_failure"
msgstr "Эта программа не существует или не является публичной"

msgid "report_program"
msgstr "Вы уверены, что хотите сообщить об этой программе?"

msgid "report_success"
msgstr "Эта программа была сообщена"

#, fuzzy
msgid "request_invalid"
msgstr "Request invalid"

#, fuzzy
msgid "request_teacher"
msgstr "Вы хотите подать заявку на учетную запись учителя?"

#, fuzzy
msgid "request_teacher_account"
msgstr "Запросить учетную запись учителя"

msgid "required_field"
msgstr "Поля, отмеченные знаком *, обязательны для заполнения"

msgid "reset_adventure_prompt"
msgstr "Вы уверены, что хотите сбросить все выбранные приключения?"

msgid "reset_adventures"
msgstr "Сброс выбранных приключений"

#, fuzzy
msgid "reset_button"
msgstr "Reset"

msgid "reset_password"
msgstr "Сброс пароля"

msgid "reset_view"
msgstr "Сброс"

msgid "retrieve_adventure_error"
msgstr "Вы не можете посмотреть это приключение!"

msgid "retrieve_class_error"
msgstr "Только преподаватели могут получать классы"

#, fuzzy
msgid "retrieve_tag_error"
msgstr "Error retrieving tags"

#, fuzzy
msgid "role"
msgstr "Role"

msgid "run_code_button"
msgstr "Выполнить код"

msgid "save_parse_warning"
msgstr "Эта программа содержит ошибку, вы уверены, что хотите сохранить ее?"

msgid "save_prompt"
msgstr "Чтобы сохранить свою программу, необходимо иметь учетную запись. Хотите войти в систему сейчас?"

msgid "save_success_detail"
msgstr "Программа сохранена."

msgid "score"
msgstr "Счёт"

msgid "search"
msgstr "Поиск..."

msgid "search_button"
msgstr "Поиск"

#, fuzzy
msgid "second_teacher"
msgstr "Second teacher"

#, fuzzy
msgid "second_teacher_copy_prompt"
msgstr "Are you sure you want to copy this teacher?"

#, fuzzy
msgid "second_teacher_prompt"
msgstr "Enter a teacher username to invite them."

#, fuzzy
msgid "second_teacher_warning"
msgstr "All teachers in this class can customize it."

msgid "see_certificate"
msgstr "См. сертификат {username}!"

msgid "select"
msgstr "Выбрать"

msgid "select_adventures"
msgstr "Выберите приключения"

msgid "select_all"
msgstr "Select all"

#, fuzzy
msgid "select_lang"
msgstr "Select language"

msgid "select_levels"
msgstr "Выберите уровни"

#, fuzzy
msgid "select_tag"
msgstr "Select tag"

msgid "selected"
msgstr "Selected"

msgid "self_removal_prompt"
msgstr "Вы уверены, что хотите покинуть этот класс?"

msgid "send_password_recovery"
msgstr "Отправьте мне ссылку для восстановления пароля"

msgid "sent_by"
msgstr "Это приглашение отправлено"

msgid "sent_password_recovery"
msgstr "Вскоре вы должны получить электронное письмо с инструкциями по сбросу пароля."

msgid "settings"
msgstr "Мои личные настройки"

msgid "share_by_giving_link"
msgstr "Покажите свою программу другим людям, предоставив им ссылку ниже:"

msgid "share_your_program"
msgstr "Поделитесь своей программой"

msgid "signup_student_or_teacher"
msgstr "Вы студент или учитель?"

msgid "single quotes"
msgstr "одинарная кавычка"

msgid "slash"
msgstr "слэш"

#, fuzzy
msgid "sleeping"
msgstr "Sleeping..."

#, fuzzy
msgid "slides"
msgstr "Slides"

#, fuzzy
msgid "slides_for_level"
msgstr "Slides for level"

#, fuzzy
msgid "slides_info"
msgstr "For each level of Hedy, we have created slides to help you teach. The slides contain explanations of each level, and Hedy examples that you can run inside the slides. Just click the link and get started! the Introduction slides are a general explanation of Hedy before level 1 The slides were created using <a href=\"https://slides.com\">slides.com</a>. If you want to adapt them yourself, you can download them, and then upload the resulting zip file to <a href=\"https://slides.com\">slides.com</a>. You can find more information about the slides in the <a href=\"https://hedy.org/for-teachers/manual/features\">teacher's manual</a>."

msgid "social_media"
msgstr "Социальные сети"

#, fuzzy
msgid "solution_example"
msgstr "Solution Example"

#, fuzzy
msgid "solution_example_explanation"
msgstr "This is where the solution of your adventure goes. This can be used if you want to share this adventure with other teacher's, so they can know what your suggested solution is."

msgid "something_went_wrong_keyword_parsing"
msgstr "В вашем приключении есть ошибка, все ли ключевые слова правильно окружены { }?"

msgid "space"
msgstr "пространство"

msgid "star"
msgstr "звезда"

#, fuzzy
msgid "start_learning"
msgstr "Start learning"

msgid "start_quiz"
msgstr "Начать викторину"

#, fuzzy
msgid "start_teaching"
msgstr "Start teaching"

msgid "step_title"
msgstr "Задание"

#, fuzzy
msgid "stepper_variable_role"
msgstr "stepper"

msgid "stop_code_button"
msgstr "Остановить программу"

msgid "string"
msgstr "текст"

#, fuzzy
msgid "student"
msgstr "Student"

#, fuzzy
msgid "student_adventures_table"
msgstr "Student's Adventures"

#, fuzzy
msgid "student_adventures_table_explanation"
msgstr "This table displays the programs created by students for each adventure in a level. By clicking the eye icon, you can view the program's page; after reviewing the program, you can tick the checkmark to indicate completion."

msgid "student_already_in_class"
msgstr "Этот ученик уже учится в вашем классе."

msgid "student_already_invite"
msgstr "У этого студента уже есть ожидающее приглашение."

#, fuzzy
msgid "student_information"
msgstr "Student's Information"

#, fuzzy
msgid "student_information_explanation"
msgstr "This table displays basic information about the students in your class. There are also several actions you can do in this table: change the password of a student by clicking the pencil icon, view the program's page of a student by clicking the code icon, and delete a student from the class by clicking the red bin icon."

#, fuzzy
msgid "student_not_allowed_in_class"
msgstr "Student not allowed in class"

msgid "student_not_existing"
msgstr "Этого имени пользователя не существует."

msgid "student_signup_header"
msgstr "Студент"

msgid "students"
msgstr "студенты"

msgid "submission_time"
msgstr "Сдано"

msgid "submit_answer"
msgstr "Вопрос-ответ"

msgid "submit_program"
msgstr "Отправить"

msgid "submit_warning"
msgstr "Вы уверены, что хотите отправить эту программу?"

msgid "submitted"
msgstr "Отправлено"

msgid "submitted_header"
msgstr "Это представленная программа, и она не может быть изменена."

msgid "subscribe"
msgstr "Подписаться"

msgid "subscribe_newsletter"
msgstr "Подписаться на рассылку новостей"

#, fuzzy
msgid "successful_runs"
msgstr "Successful runs: {successful_runs}"

#, fuzzy
msgid "suggestion_color"
msgstr "Try using another color"

#, fuzzy
msgid "suggestion_note"
msgstr "Use a note between C0 and B9 or a number between 1 and 70"

#, fuzzy
msgid "suggestion_number"
msgstr "Try changing the value to a number"

msgid "suggestion_numbers_or_strings"
msgstr "Try changing the values to be all text or all numbers"

msgid "surname"
msgstr "Имя"

#, fuzzy
msgid "survey"
msgstr "Survey"

#, fuzzy
msgid "survey_completed"
msgstr "Survey completed"

#, fuzzy
msgid "survey_skip"
msgstr "Don't show this again"

#, fuzzy
msgid "survey_submit"
msgstr "Submit"

#, fuzzy
msgid "tag_in_adventure"
msgstr "Tag in adventure"

#, fuzzy
msgid "tag_input_placeholder"
msgstr "Enter a new tag"

#, fuzzy
msgid "tags"
msgstr "Tags"

msgid "teacher"
msgstr "Учитель"

msgid "teacher_invalid"
msgstr "Значение вашего учителя недействительно."

msgid "teacher_invitation_require_login"
msgstr "Чтобы настроить ваш профиль учителя, вам необходимо войти в систему. Если у вас нет учетной записи, пожалуйста, создайте ее."

msgid "teacher_manual"
msgstr "Руководство для учителей"

msgid "teacher_signup_header"
msgstr "Учитель"

msgid "teacher_welcome"
msgstr "Добро пожаловать в Hedy! Теперь вы являетесь гордым владельцем учетной записи учителя, которая позволяет вам создавать классы и приглашать учеников."

#, fuzzy
msgid "teachers"
msgstr "Teachers"

msgid "template_code"
msgstr ""
"Это объяснение моего приключения!\n"
"\n"
"Таким образом я могу показать команду: <code>{print}</code>\n"
"\n"
"Но иногда я могу захотеть показать часть кода, например, вот так:\n"
"<pre>\n"
"ask Как вас зовут?\n"
"echo Итак, вас зовут \n"
"</pre>"

msgid "this_turns_in_assignment"
msgstr "После этого сдайте задание преподавателю."

msgid "title"
msgstr "Название"

msgid "title_admin"
msgstr "Hedy - Страница администратора"

msgid "title_class-overview"
msgstr "Hedy - Обзор классов"

msgid "title_customize-adventure"
msgstr "Hedy - Настроить приключение"

msgid "title_customize-class"
msgstr "Hedy - Настройка класса"

msgid "title_explore"
msgstr "Hedy - Обзор"

msgid "title_for-teacher"
msgstr "Hedy - Для учителей"

msgid "title_join-class"
msgstr "Hedy - Присоединиться к классу"

msgid "title_learn-more"
msgstr "Hedy - Узнать больше"

msgid "title_login"
msgstr "Hedy - Войти"

msgid "title_my-profile"
msgstr "Hedy - Мой аккаунт"

msgid "title_privacy"
msgstr "Hedy - Политика конфиденциальности"

msgid "title_programs"
msgstr "Hedy - Мои программы"

#, fuzzy
msgid "title_public-adventures"
msgstr "Hedy - Public adventures"

msgid "title_recover"
msgstr "Hedy - Восстановить аккаунт"

msgid "title_reset"
msgstr "Hedy - Сбросить пароль"

msgid "title_signup"
msgstr "Hedy - Зарегистрироваться"

msgid "title_start"
msgstr "Hedy - язык постепенного программирования"

msgid "title_view-adventure"
msgstr "Hedy - Просмотр приключений"

msgid "token_invalid"
msgstr "Ваш токен недействителен."

#, fuzzy
msgid "tooltip_level_locked"
msgstr "Your teacher disabled this level"

msgid "translate_error"
msgstr "Во время перевода кода что-то пошло не так. Попробуйте запустить код, чтобы увидеть возможные ошибки. Код с ошибками не может быть переведён."

msgid "translating_hedy"
msgstr "Перевод Hedy"

#, fuzzy
msgid "translator"
msgstr "Translator"

#, fuzzy
msgid "turned_into_teacher"
msgstr "Congratulations! You successfully turned into a teacher."

msgid "tutorial"
msgstr "Учебник"

msgid "tutorial_code_snippet"
msgstr ""
"{print} Здравствуй мир!\n"
"{print} Я изучаю Хеди с самоучителем!"

msgid "tutorial_message_not_found"
msgstr "Мы не смогли найти требуемый шаг учебника..."

msgid "tutorial_title_not_found"
msgstr "Шаг учебника не найден"

msgid "unauthorized"
msgstr "У вас нет доступа к этой странице"

#, fuzzy
msgid "unfavourite_confirm"
msgstr "Are you sure you want to unfavourite this program?"

#, fuzzy
msgid "unfavourite_success"
msgstr "Your program is unfavourited."

msgid "unique_usernames"
msgstr "Все имена пользователей должны быть уникальными."

#, fuzzy
msgid "unknown_variable_role"
msgstr "unknown"

msgid "unlock_thresholds"
msgstr "Разблокировать пороги уровня"

msgid "unsaved_class_changes"
msgstr "Есть несохраненные изменения, вы уверены, что хотите покинуть эту страницу?"

#, fuzzy
msgid "unsubmit_program"
msgstr "Unsubmit program"

#, fuzzy
msgid "unsubmit_warning"
msgstr "Are you sure you want to unsubmit this program?"

#, fuzzy
msgid "unsubmitted"
msgstr "Unsubmitted"

msgid "update_adventure_prompt"
msgstr "Вы уверены, что хотите обновить это приключение?"

msgid "update_public"
msgstr "Обновление публичного профиля"

#, fuzzy
msgid "updating_indicator"
msgstr "Updating"

#, fuzzy
msgid "use_of_blanks_exception"
msgstr "Use of blanks in programs"

#, fuzzy
msgid "use_of_nested_functions_exception"
msgstr "Use of nested functions"

#, fuzzy
msgid "used_in"
msgstr "Used in:"

msgid "user"
msgstr "пользователь"

msgid "user_inexistent"
msgstr "Этот пользователь не существует"

msgid "user_not_private"
msgstr "Этот пользователь не существует или у него нет публичного профиля"

msgid "username"
msgstr "Имя пользователя"

msgid "username_empty"
msgstr "Вы не ввели имя пользователя!"

msgid "username_invalid"
msgstr "Ваше имя пользователя недействительно."

msgid "username_special"
msgstr "Имя пользователя не может содержать `:` или `@`."

msgid "username_three"
msgstr "Имя пользователя должно содержать не менее трех символов."

msgid "usernames_exist"
msgstr "Одно или несколько имен пользователей уже используются."

msgid "value"
msgstr "Значение"

#, fuzzy
msgid "view_adventures"
msgstr "View adventures"

#, fuzzy
msgid "view_classes"
msgstr "View classes"

msgid "view_program"
msgstr "Просмотр программы"

#, fuzzy
msgid "view_slides"
msgstr "View slides"

#, fuzzy
msgid "waiting_for_submit"
msgstr "Waiting for submit"

#, fuzzy
msgid "walker_variable_role"
msgstr "walker"

#, fuzzy
msgid "what_is_your_role"
msgstr "What is your role?"

msgid "what_should_my_code_do"
msgstr "Что должен делать мой код?"

msgid "year_invalid"
msgstr "Пожалуйста, введите год между 1900 и {текущий_год}."

msgid "yes"
msgstr "Да"

msgid "your_personal_text"
msgstr "Ваш личный текст..."

msgid "your_program"
msgstr "Ваша программа"

#~ msgid "create_account_explanation"
#~ msgstr "Having your own account allows you to save your programs."

#~ msgid "only_teacher_create_class"
#~ msgstr "Only teachers are allowed to create classes!"

#~ msgid "keyword_support"
#~ msgstr "Перевод ключевых слов"

#~ msgid "non_keyword_support"
#~ msgstr "Перевод контента"

#~ msgid "try_button"
#~ msgstr "Try"

#~ msgid "select_own_adventures"
#~ msgstr "Select own adventures"

#~ msgid "view"
#~ msgstr "View"

#~ msgid "class"
#~ msgstr "Класс"

#~ msgid "save_code_button"
#~ msgstr "Сохранить код"

#~ msgid "share_code_button"
#~ msgstr "Save & share code"

#~ msgid "classes_invalid"
#~ msgstr "Список выбранных классов недействителен"

#~ msgid "directly_add_adventure_to_classes"
#~ msgstr "Хотите добавить это приключение прямо в один из ваших классов?"

#~ msgid "hand_in_assignment"
#~ msgstr "Сдать задание"

#~ msgid "select_a_level"
#~ msgstr "Выберите уровень"

#~ msgid "answer_invalid"
#~ msgstr "Ваш пароль неверен."

#~ msgid "available_adventures_level"
#~ msgstr "Доступный уровень приключений"

#~ msgid "customize_class_exp_1"
#~ msgstr "Привет! На этой странице вы можете настроить свой класс. Выбирая уровни и приключения, вы можете выбрать, что сможет увидеть ваш ученик. Вы также можете добавить к уровням созданные вами приключения. Все уровни и приключения по умолчанию будут выбраны по умолчанию. <b>Обратите внимание:</b> Не все приключения доступны для каждого уровня! Настройки выполняются следующим образом:"

#~ msgid "customize_class_exp_2"
#~ msgstr "Вы всегда можете изменить эти настройки позже. Например, вы можете сделать доступными определенные приключения или уровни во время проведения занятий. Таким образом, вам будет легко определить, над каким уровнем и приключениями будут работать ваши ученики. Если вы хотите сделать все доступным для вашего класса, проще всего удалить настройку совсем."

#~ msgid "customize_class_step_1"
#~ msgstr "Выберите уровни для своего класса, нажимая \"кнопки уровней\""

#~ msgid "customize_class_step_2"
#~ msgstr "Вы можете выбрать уровень, который вы хотите отредактировать, в выпадающем меню \"Выбрать уровень\""

#~ msgid "customize_class_step_3"
#~ msgstr "Выстройте прикючения в том порядке, в котором вы хотите чтобы они появлялеись на этом уровне. В меню \"доступные приключения\" вы найдёте приключения не включённые в этот уровень."

#~ msgid "customize_class_step_4"
#~ msgstr "В выпадающем меню \"Доступные приключения\" также есть ваши собственные приключения. Добавив их, вы можете перемещать их рядом с другими приключениями."

#~ msgid "customize_class_step_5"
#~ msgstr "Вы можете удалить приключение, нажав на кнопку x, и оно появится в выпадающем меню \"Доступные приключения\""

#~ msgid "customize_class_step_6"
#~ msgstr "Выбор даты открытия для каждого уровня (вы также можете оставить его пустым)"

#~ msgid "customize_class_step_7"
#~ msgstr "Выбор других настроек"

#~ msgid "customize_class_step_8"
#~ msgstr "Выберите \"Сохранить\" -> Все готово!"

#~ msgid "example_code_header"
#~ msgstr "Пример кода"

#~ msgid "feedback_failure"
#~ msgstr "Неправильно!"

#~ msgid "feedback_success"
#~ msgstr "Хорошо!"

#~ msgid "go_to_first_question"
#~ msgstr "Перейти к вопросу 1"

#~ msgid "question"
#~ msgstr "Вопрос"

#~ msgid "question_doesnt_exist"
#~ msgstr "Этот вопрос не существует"

#~ msgid "question_invalid"
#~ msgstr "Ваш токен недействителен."

#~ msgid "too_many_attempts"
#~ msgstr "Слишком много попыток"

#~ msgid "class_stats"
#~ msgstr "Статистика класса"

#~ msgid "visit_own_public_profile"
#~ msgstr "Посетите свой собственный профиль"

#~ msgid "title_class logs"
#~ msgstr "Программы"

#~ msgid "title_class statistics"
#~ msgstr "Моя статистика"

#~ msgid "disabled_button_locked"
#~ msgstr "Ваш учитель еще не разблокировал этот уровень"

#~ msgid "duplicate_tag"
#~ msgstr "You already have a tag with this name."

#~ msgid "tag_deleted"
#~ msgstr "This tag was successfully deleted."

#~ msgid "no_tags"
#~ msgstr "No tags yet."

#~ msgid "apply_filters"
#~ msgstr "Apply filters"

#~ msgid "write_first_program"
#~ msgstr "Напишите свою первую программу!"

#~ msgid "adventure_exp_1"
#~ msgstr "Введите выбранное вами приключение с правой стороны. После создания приключения вы можете включить его в один из ваших классов в разделе \"Настройки\". Если вы хотите включить команду в свое приключение, используйте якоря кода, как показано ниже:"

#~ msgid "adventure_exp_2"
#~ msgstr "Если вы хотите показать фактические фрагменты кода, например, чтобы дать студенту шаблон или пример кода. Пожалуйста, используйте предварительные якоря, как здесь:"

#~ msgid "hello_world"
#~ msgstr "Привет, мир!"

#~ msgid "share_confirm"
#~ msgstr "Вы уверены, что хотите сделать программу публичной?"

#~ msgid "share_success_detail"
#~ msgstr "Программа успешно передана."

#~ msgid "unshare_confirm"
#~ msgstr "Вы уверены, что хотите сделать программу частной?"

#~ msgid "unshare_success_detail"
#~ msgstr "Программа успешно разделена."

#~ msgid "hide_parsons"
#~ msgstr "Скрыть головоломку"

#~ msgid "hide_quiz"
#~ msgstr "Скрыть викторину"

#~ msgid "back_to_class"
#~ msgstr "Вернуться в класс"

#~ msgid "Locked Language Feature"
#~ msgstr "Вы уже используете {concept}! Это круто, но {concept} ещё заблокировано! Оно разблокируется на более поздних уровнях."

#~ msgid "nested blocks"
#~ msgstr "блок в блоке"

#~ msgid "save"
#~ msgstr "Сохранить"

#~ msgid "update_profile"
#~ msgstr "Обновить профиль"

#~ msgid "variables"
#~ msgstr "Переменные"

#~ msgid "class_live"
#~ msgstr "Live statistics"

#~ msgid "class_overview"
#~ msgstr "Class overview"

#~ msgid "student_list"
#~ msgstr "Student list"

#~ msgid "title_class grid_overview"
#~ msgstr "Hedy - Grid overview"

#~ msgid "title_class live_statistics"
#~ msgstr "Hedy - Live Statistics"

#~ msgid "explore_explanation"
#~ msgstr "На этой странице вы можете просмотреть программы, созданные другими пользователями Hedy. Вы можете фильтровать как по уровню Hedy, так и по приключениям. Нажмите на \"Посмотреть программу\", чтобы открыть программу и запустить ее. Программы с красным заголовком содержат ошибку. Вы все еще можете открыть программу, но ее запуск приведет к ошибке. Вы, конечно, можете попытаться ее исправить! Если у создателя программы есть публичный профиль, вы можете щелкнуть его имя пользователя, чтобы перейти в его профиль. Там вы найдете все их общие программы и многое другое!"

#~ msgid "common_errors"
#~ msgstr "Common errors"

#~ msgid "grid_overview"
#~ msgstr "Overview of programs per adventure"

#~ msgid "last_error"
#~ msgstr "Last error"

#~ msgid "last_program"
#~ msgstr "Last program"

#~ msgid "live_dashboard"
#~ msgstr "Live Dashboard"

#~ msgid "runs_over_time"
#~ msgstr "Runs over time"

#~ msgid "student_details"
#~ msgstr "Student details"

#~ msgid "achievements_check_icon_alt"
#~ msgstr "Достижение"

#~ msgid "country_title"
#~ msgstr "Страна"

#~ msgid "create_public_profile"
#~ msgstr "Создать публичный профиль"

#~ msgid "general"
#~ msgstr "Общий"

#~ msgid "hedy_achievements"
#~ msgstr "Достижения Хеди"

#~ msgid "hidden"
#~ msgstr "Скрытый"

#~ msgid "highscore_explanation"
#~ msgstr "На этой странице вы можете просмотреть текущие рейтинги, основанные на количестве полученных достижений. Просмотрите рейтинг всех пользователей, вашей страны или вашего класса. Нажмите на имя пользователя, чтобы просмотреть его публичный профиль."

#~ msgid "highscore_no_public_profile"
#~ msgstr "У вас нет публичного профиля, и поэтому вы не указаны в списке лучших результатов. Вы хотите его создать?"

#~ msgid "highscores"
#~ msgstr "Высокие баллы"

#~ msgid "my_achievements"
#~ msgstr "Мои достижения"

#~ msgid "no_such_highscore"
#~ msgstr "Высокие баллы"

#~ msgid "programs_created"
#~ msgstr "Созданные программы"

#~ msgid "programs_saved"
#~ msgstr "Программы сохранены"

#~ msgid "programs_submitted"
#~ msgstr "Представленные программы"

#~ msgid "title_achievements"
#~ msgstr "Hedy - Мои достижения"

#~ msgid "whole_world"
#~ msgstr "Мир"

#~ msgid "your_class"
#~ msgstr "Ваш класс"

#~ msgid "achievement_earned"
#~ msgstr "У вас новое достижение!"

#~ msgid "percentage_achieved"
#~ msgstr "Достигнуто {процентов}% пользователей"

#~ msgid "achievements"
#~ msgstr "достижения"

#~ msgid "achievements_logo_alt"
#~ msgstr "Логотип достижений"

#~ msgid "amount_submitted"
#~ msgstr "представленных программ"

#~ msgid "last_achievement"
#~ msgstr "Последнее полученное достижение"

#~ msgid "no_certificate"
#~ msgstr "Этот пользователь не заработал сертификат о прохождении Hedy"

#~ msgid "number_achievements"
#~ msgstr "Количество достижений"

#~ msgid "create_question"
#~ msgstr "Хотите ли вы его создать?"

#~ msgid "explore_programs"
#~ msgstr "Изучить программы"

#~ msgid "explore_programs_logo_alt"
#~ msgstr "Значок \"Обзор программ\""

#~ msgid "hedy_tutorial_logo_alt"
#~ msgstr "Иконка учебника Hedy"

#~ msgid "no_public_profile"
#~ msgstr "У вас еще нет общедоступного текста профиля..."

#~ msgid "start_hedy_tutorial"
#~ msgstr "Начать обучение"

#~ msgid "start_programming"
#~ msgstr "Начать программирование"

#~ msgid "start_programming_logo_alt"
#~ msgstr "Значок начала программирования"

#~ msgid "start_teacher_tutorial"
#~ msgstr "Начать обучение для учителей"

#~ msgid "teacher_tutorial_logo_alt"
#~ msgstr "Иконка для учителя"

#~ msgid "title_landing-page"
#~ msgstr "Добро пожаловать в Hedy!"

#~ msgid "welcome"
#~ msgstr "Добро пожаловать"

#~ msgid "welcome_back"
#~ msgstr "С возвращением"

#~ msgid "your_account"
#~ msgstr "Ваш профиль"

#~ msgid "your_last_program"
#~ msgstr "Ваша последняя сохраненная программа"
<<<<<<< HEAD
=======

#~ msgid "already_teacher"
#~ msgstr "У вас уже есть преподавательская учётная запись."

#~ msgid "already_teacher_request"
#~ msgstr "Вы уже запросили преподавательскую учётную запись."

#~ msgid "teacher_account_request"
#~ msgstr "У вас есть нерассмотренный запрос на учетную запись преподавателя"

#~ msgid "teacher_account_success"
#~ msgstr "Вы успешно запросили учетную запись учителя."
>>>>>>> a4b751e3
<|MERGE_RESOLUTION|>--- conflicted
+++ resolved
@@ -8,13 +8,8 @@
 "Project-Id-Version: PROJECT VERSION\n"
 "Report-Msgid-Bugs-To: EMAIL@ADDRESS\n"
 "POT-Creation-Date: 2000-01-01 00:00+0000\n"
-<<<<<<< HEAD
-"PO-Revision-Date: 2024-09-06 12:29+0000\n"
-"Last-Translator: Anonymous <noreply@weblate.org>\n"
-=======
 "PO-Revision-Date: 2024-09-06 14:38+0000\n"
 "Last-Translator: Prefill add-on <noreply-addon-prefill@weblate.org>\n"
->>>>>>> a4b751e3
 "Language-Team: ru <LL@li.org>\n"
 "Language: ru\n"
 "MIME-Version: 1.0\n"
@@ -1548,11 +1543,9 @@
 msgid "request_invalid"
 msgstr "Request invalid"
 
-#, fuzzy
 msgid "request_teacher"
 msgstr "Вы хотите подать заявку на учетную запись учителя?"
 
-#, fuzzy
 msgid "request_teacher_account"
 msgstr "Запросить учетную запись учителя"
 
@@ -2450,8 +2443,6 @@
 
 #~ msgid "your_last_program"
 #~ msgstr "Ваша последняя сохраненная программа"
-<<<<<<< HEAD
-=======
 
 #~ msgid "already_teacher"
 #~ msgstr "У вас уже есть преподавательская учётная запись."
@@ -2463,5 +2454,4 @@
 #~ msgstr "У вас есть нерассмотренный запрос на учетную запись преподавателя"
 
 #~ msgid "teacher_account_success"
-#~ msgstr "Вы успешно запросили учетную запись учителя."
->>>>>>> a4b751e3
+#~ msgstr "Вы успешно запросили учетную запись учителя."