--- conflicted
+++ resolved
@@ -1,30 +1,19 @@
-
 msgid ""
 msgstr ""
 "Project-Id-Version: PACKAGE VERSION\n"
 "Report-Msgid-Bugs-To: \n"
-<<<<<<< HEAD
-"POT-Creation-Date: 2023-03-01 17:52+0100\n"
-"PO-Revision-Date: 2023-02-16 15:59+0000\n"
-=======
 "POT-Creation-Date: 2023-03-03 19:20+0100\n"
 "PO-Revision-Date: 2023-03-12 03:54+0000\n"
->>>>>>> 0d245425
 "Last-Translator: Anonymous <noreply@weblate.org>\n"
+"Language-Team: ru <LL@li.org>\n"
 "Language: ru\n"
-"Language-Team: ru <LL@li.org>\n"
-"Plural-Forms: nplurals=3; plural=n%10==1 && n%100!=11 ? 0 : n%10>=2 && n%10<=4 && (n%100<10 || n%100>=20) ? 1 : 2;\n"
 "MIME-Version: 1.0\n"
 "Content-Type: text/plain; charset=utf-8\n"
 "Content-Transfer-Encoding: 8bit\n"
-<<<<<<< HEAD
-"Generated-By: Babel 2.10.1\n"
-=======
 "Plural-Forms: nplurals=3; plural=n%10==1 && n%100!=11 ? 0 : n%10>=2 && "
 "n%10<=4 && (n%100<10 || n%100>=20) ? 1 : 2;\n"
 "X-Generator: Weblate 4.16.2-dev\n"
 "Generated-By: Babel 2.10.3\n"
->>>>>>> 0d245425
 
 msgid "Access Before Assign"
 msgstr ""
@@ -350,31 +339,8 @@
 msgstr "Your password is invalid."
 
 #, fuzzy
-<<<<<<< HEAD
-msgid "input"
-msgstr "input from ask"
-
-msgid "Invalid At Command"
-msgstr ""
-
-msgid "general"
-msgstr "Общий"
-
-msgid "programs_created"
-msgstr "Созданные программы"
-
-msgid "programs_saved"
-msgstr "Программы сохранены"
-
-msgid "programs_submitted"
-msgstr "Представленные программы"
-
-msgid "teacher"
-msgstr "Учитель"
-=======
 msgid "are_you_sure"
 msgstr "Are you sure? You cannot revert this action."
->>>>>>> 0d245425
 
 #, fuzzy
 msgid "ask_needs_var"
@@ -395,10 +361,6 @@
 msgstr "Go back to teachers page"
 
 #, fuzzy
-<<<<<<< HEAD
-msgid "back_to_class"
-msgstr "Go back to class"
-=======
 msgid "become_a_sponsor"
 msgstr "Become a sponsor"
 
@@ -435,27 +397,13 @@
 #, fuzzy
 msgid "class_already_joined"
 msgstr "You are already a student of class"
->>>>>>> 0d245425
 
 #, fuzzy
 msgid "class_customize_success"
 msgstr "Class successfully customized."
 
-<<<<<<< HEAD
-#, fuzzy
-msgid "highest_level_reached"
-msgstr "Highest level reached"
-
-#, fuzzy
-msgid "number_programs"
-msgstr "Number of programs"
-
-msgid "programs"
-msgstr "Программы"
-=======
 msgid "class_logs"
 msgstr "Журналы"
->>>>>>> 0d245425
 
 #, fuzzy
 msgid "class_name_duplicate"
@@ -555,30 +503,20 @@
 msgstr "Public profile"
 
 #, fuzzy
-<<<<<<< HEAD
-msgid "create_multiple_accounts"
-msgstr "Create multiple accounts"
-=======
 msgid "create_question"
 msgstr "Do you want to create one?"
 
 #, fuzzy
 msgid "create_student_account"
 msgstr "Create an account"
->>>>>>> 0d245425
 
 #, fuzzy
 msgid "create_student_account_explanation"
 msgstr "You can save your own programs with an account."
 
 #, fuzzy
-<<<<<<< HEAD
-msgid "create_accounts_prompt"
-msgstr "Are you sure you want to create these accounts?"
-=======
 msgid "create_teacher_account"
 msgstr "Create a teacher account"
->>>>>>> 0d245425
 
 #, fuzzy
 msgid "create_teacher_account_explanation"
@@ -668,23 +606,8 @@
 msgstr "We could not find that page..."
 
 #, fuzzy
-<<<<<<< HEAD
-msgid "level_title"
-msgstr "Level"
-
-#, fuzzy
-msgid "available_adventures_level"
-msgstr "Available adventures level"
-
-msgid "opening_dates"
-msgstr "Даты открытия"
-
-msgid "opening_date"
-msgstr "Дата открытия"
-=======
 msgid "default_500"
 msgstr "Something went wrong..."
->>>>>>> 0d245425
 
 msgid "delete"
 msgstr "Удалить"
@@ -858,10 +781,6 @@
 msgid "favourite_success"
 msgstr "Your program is set as favourite."
 
-<<<<<<< HEAD
-msgid "welcome"
-msgstr "Добро пожаловать"
-=======
 msgid "feedback_failure"
 msgstr "Неправильно!"
 
@@ -979,7 +898,6 @@
 
 msgid "hide_parsons"
 msgstr "Скрыть головоломку"
->>>>>>> 0d245425
 
 msgid "hide_quiz"
 msgstr "Скрыть викторину"
@@ -1113,16 +1031,8 @@
 msgid "link"
 msgstr "Ссылка"
 
-<<<<<<< HEAD
-msgid "cheatsheet_title"
-msgstr "Шпаргалка"
-
-msgid "commands"
-msgstr "Команды"
-=======
 msgid "list"
 msgstr "список"
->>>>>>> 0d245425
 
 msgid "login"
 msgstr "Войти"
@@ -1131,16 +1041,8 @@
 msgid "login_long"
 msgstr "Log in to your account"
 
-<<<<<<< HEAD
-msgid "login"
-msgstr "Войти"
-
-msgid "no_account"
-msgstr "Нет аккаунта?"
-=======
 msgid "logout"
 msgstr "Выйти"
->>>>>>> 0d245425
 
 #, fuzzy
 msgid "longest_program"
@@ -1169,12 +1071,6 @@
 msgid "mail_hello"
 msgstr "Привет {username}!"
 
-msgid "print"
-msgstr ""
-
-msgid "hello!"
-msgstr ""
-
 #, fuzzy
 msgid "mail_recover_password_body"
 msgstr "Request a password reset"
@@ -1184,16 +1080,8 @@
 msgstr "Request a password reset"
 
 #, fuzzy
-<<<<<<< HEAD
-msgid "teacher_manual"
-msgstr "Teacher manual"
-
-msgid "privacy_terms"
-msgstr "условия конфиденциальности"
-=======
 msgid "mail_reset_password_body"
 msgstr "Reset password"
->>>>>>> 0d245425
 
 #, fuzzy
 msgid "mail_reset_password_subject"
@@ -1230,8 +1118,6 @@
 "Your Hedy account has been created successfully. Welcome!\n"
 "Please click on this link to verify your email address: {link}"
 
-<<<<<<< HEAD
-=======
 #, fuzzy
 msgid "mail_welcome_verify_subject"
 msgstr "Welcome to Hedy"
@@ -1249,7 +1135,6 @@
 msgid "male"
 msgstr "Мужчина"
 
->>>>>>> 0d245425
 #, fuzzy
 msgid "mandatory_mode"
 msgstr "Mandatory developer's mode"
@@ -1496,20 +1381,8 @@
 msgstr "Preview"
 
 #, fuzzy
-<<<<<<< HEAD
-msgid "delete_confirm"
-msgstr "Are you sure you want to delete the program?"
-
-msgid "delete"
-msgstr "Удалить"
-
-#, fuzzy
-msgid "unshare_confirm"
-msgstr "Are you sure you want to make the program private?"
-=======
 msgid "previous_campaigns"
 msgstr "View previous campaigns"
->>>>>>> 0d245425
 
 msgid "privacy_terms"
 msgstr "условия конфиденциальности"
@@ -1554,15 +1427,10 @@
 msgid "programs_submitted"
 msgstr "Представленные программы"
 
-msgid "program_header"
-msgstr "Мои программы"
-
 #, fuzzy
 msgid "prompt_join_class"
 msgstr "Do you want to join this class?"
 
-<<<<<<< HEAD
-=======
 #, fuzzy
 msgid "public_invalid"
 msgstr "This agreement selection is invalid"
@@ -1620,7 +1488,6 @@
 msgid "recent"
 msgstr "My recent programs"
 
->>>>>>> 0d245425
 #, fuzzy
 msgid "recover_password"
 msgstr "Request a password reset"
@@ -1735,172 +1602,6 @@
 
 msgid "search_button"
 msgstr "Поиск"
-
-msgid "parsons_title"
-msgstr "Головоломка"
-
-msgid "quiz_tab"
-msgstr "Викторина"
-
-msgid "example_code_header"
-msgstr "Example Hedy code"
-
-msgid "search"
-msgstr "Поиск..."
-
-msgid "variables"
-msgstr "Переменные"
-
-#, fuzzy
-msgid "enter_text"
-msgstr "Enter your answer here..."
-
-msgid "enter"
-msgstr "Войти"
-
-#, fuzzy
-msgid "pygame_waiting_for_input"
-msgstr "Waiting for a button press..."
-
-#, fuzzy
-msgid "already_program_running"
-msgstr "Start programming"
-
-msgid "run_code_button"
-msgstr "Выполнить код"
-
-msgid "stop_code_button"
-msgstr "Остановить программу"
-
-msgid "next_exercise"
-msgstr "Следующее упражнение"
-
-msgid "edit_code_button"
-msgstr "Изменить код"
-
-#, fuzzy
-msgid "repair_program_logo_alt"
-msgstr "Repair program icon"
-
-msgid "read_code_label"
-msgstr "Чтение вслух"
-
-#, fuzzy
-msgid "regress_button"
-msgstr "Go back to level {level}"
-
-#, fuzzy
-msgid "disabled_button_locked"
-msgstr "Your teacher hasn't unlocked this level yet"
-
-#, fuzzy
-msgid "advance_button"
-msgstr "Go to level {level}"
-
-#, fuzzy
-msgid "disabled_button_quiz"
-msgstr "Your quiz score is below the threshold, try again!"
-
-msgid "developers_mode"
-msgstr "Режим программиста"
-
-msgid "hedy_logo_alt"
-msgstr "Логотип Хеди"
-
-msgid "nav_start"
-msgstr "Главная"
-
-msgid "nav_hedy"
-msgstr "Хеди"
-
-msgid "nav_explore"
-msgstr "Исследовать"
-
-msgid "for_teachers"
-msgstr "Для учителей"
-
-msgid "my_achievements"
-msgstr "Мои достижения"
-
-msgid "my_account"
-msgstr "Мой аккаунт"
-
-msgid "logout"
-msgstr "Выйти"
-
-msgid "exercise"
-msgstr "Упражнение"
-
-#, fuzzy
-msgid "what_should_my_code_do"
-msgstr "What should my code do?"
-
-msgid "quiz_logo_alt"
-msgstr "Логотип викторины"
-
-msgid "start_quiz"
-msgstr "Начать викторину"
-
-#, fuzzy
-msgid "go_to_first_question"
-msgstr "Go to question 1"
-
-msgid "question"
-msgstr "Вопрос"
-
-msgid "hint"
-msgstr "Подсказать?"
-
-msgid "submit_answer"
-msgstr "Вопрос-ответ"
-
-msgid "feedback_success"
-msgstr "Хорошо!"
-
-msgid "feedback_failure"
-msgstr "Неправильно!"
-
-#, fuzzy
-msgid "correct_answer"
-msgstr "The correct answer is"
-
-#, fuzzy
-msgid "go_to_question"
-msgstr "Go to question"
-
-#, fuzzy
-msgid "go_to_quiz_result"
-msgstr "Go to quiz result"
-
-msgid "end_quiz"
-msgstr "Окончание викторины"
-
-msgid "score"
-msgstr "Счёт"
-
-#, fuzzy
-msgid "get_certificate"
-msgstr "Get your certificate!"
-
-#, fuzzy
-msgid "certificate"
-msgstr "Certificate of Completion"
-
-#, fuzzy
-msgid "fun_statistics_msg"
-msgstr "Here are some fun statistics!"
-
-#, fuzzy
-msgid "highest_quiz_score"
-msgstr "Highest quiz score"
-
-#, fuzzy
-msgid "longest_program"
-msgstr "Longest program"
-
-#, fuzzy
-msgid "number_achievements"
-msgstr "Number of achievements"
 
 #, fuzzy
 msgid "see_certificate"
@@ -2369,8 +2070,4 @@
 #~ msgstr "View"
 
 #~ msgid "class"
-<<<<<<< HEAD
-#~ msgstr "Класс"
-=======
-#~ msgstr "Класс"
->>>>>>> 0d245425
+#~ msgstr "Класс"