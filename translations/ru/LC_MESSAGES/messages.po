--- conflicted
+++ resolved
@@ -7,11 +7,7 @@
 msgstr ""
 "Project-Id-Version: PROJECT VERSION\n"
 "Report-Msgid-Bugs-To: EMAIL@ADDRESS\n"
-<<<<<<< HEAD
-"POT-Creation-Date: 2024-03-08 17:12+0100\n"
-=======
 "POT-Creation-Date: 2024-03-08 13:01+0200\n"
->>>>>>> f7f5826f
 "PO-Revision-Date: 2024-03-07 13:40+0000\n"
 "Last-Translator: Prefill add-on <noreply-addon-prefill@weblate.org>\n"
 "Language: ru\n"
@@ -1233,9 +1229,6 @@
 msgid "page_not_found"
 msgstr "Мы не смогли найти эту страницу!"
 
-msgid "pair_with_teacher"
-msgstr ""
-
 msgid "parsons_title"
 msgstr "Головоломка"
 
@@ -1552,11 +1545,7 @@
 msgstr "Select language"
 
 msgid "select_levels"
-<<<<<<< HEAD
-msgstr ""
-=======
 msgstr "Выберите уровни"
->>>>>>> f7f5826f
 
 #, fuzzy
 msgid "select_tag"
