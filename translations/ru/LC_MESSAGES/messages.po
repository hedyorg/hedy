# Russian translations for PROJECT.
# Copyright (C) 2023 ORGANIZATION
# This file is distributed under the same license as the PROJECT project.
# FIRST AUTHOR <EMAIL@ADDRESS>, 2023.
#
msgid ""
msgstr ""
"Project-Id-Version: PROJECT VERSION\n"
"Report-Msgid-Bugs-To: EMAIL@ADDRESS\n"
"POT-Creation-Date: 2000-01-01 00:00+0000\n"
"PO-Revision-Date: 2000-01-01 00:00+0000\n"
"Last-Translator: Someone <someone@example.com>\n"
"Language: ru\n"
"Language-Team: ru <LL@li.org>\n"
"Plural-Forms: nplurals=3; plural=(n%10==1 && n%100!=11 ? 0 : n%10>=2 && n%10<=4 && (n%100<10 || n%100>=20) ? 1 : 2);\n"
"MIME-Version: 1.0\n"
"Content-Type: text/plain; charset=utf-8\n"
"Content-Transfer-Encoding: 8bit\n"
"Generated-By: Babel 2.14.0\n"

#, fuzzy
msgid "Access Before Assign"
msgstr "Вы использовали переменную {name} на строке {access_line_number}, но вы присваиваете ей значение на строке {definition_line_number}. Присвойте значение до того как используете переменную."

msgid "Cyclic Var Definition"
msgstr "Имени {variable} должно быть присвоено значение до того как вы используете его в правой части команды {is}."

#, fuzzy
msgid "Function Undefined"
msgstr "You tried to use the function {name}, but you didn't define it."

msgid "Has Blanks"
msgstr "Ваша программа не готова. В ней есть пробелы, на место которых нужно вписать код."

msgid "Incomplete"
msgstr "Ой-ой! На строке {line_number} нужно дописать что-то ещё после {incomplete_command}."

msgid "Incomplete Repeat"
msgstr "Похоже вы забыли использовать какую-нибудь ещё команду вместе с командой {repeat} на строке {line_number}."

msgid "Invalid"
msgstr "{invalid_command} - это не команда Хеди с уровня {level}. Может вы имели ввиду {guessed_command}?"

msgid "Invalid Argument"
msgstr "Вы не можете использовать команду {command} с {invalid_argument} . Попробуйте заменить {invalid_argument} на {allowed_types}."

msgid "Invalid Argument Type"
msgstr "Вы не можете использовать команду {command} с {invalid_argument} потому что это {invalid_type}. Замените {invalid_argument} на {allowed_types}."

msgid "Invalid At Command"
msgstr "Команду {at} нельзя использовать начиная с уровня 16. Используйте квадратные скобки для того чтобы обратиться к элементу списка, например `друзья[i]`, `счастливые_числа[{random}]`."

msgid "Invalid Space"
msgstr "Ой-ой! Вы начали код с пробела на строке {line_number}. Этот пробел может запутать компьютер, можете удалить его?"

msgid "Invalid Type Combination"
msgstr "Вы не можете использовать {invalid_argument} и {invalid_argument_2} с командой {command} потому что первый - {invalid_type} и второй - {invalid_type_2}. Замените {invalid_argument} на {invalid_type_2} или {invalid_argument_2} на {invalid_type}."

msgid "Locked Language Feature"
msgstr "Вы уже используете {concept}! Это круто, но {concept} ещё заблокировано! Оно разблокируется на более поздних уровнях."

msgid "Lonely Echo"
msgstr "Вы использовали команду {echo} до команды {ask} или {echo} без {ask}`. Вставьте {ask} до команды {echo}."

msgid "Lonely Text"
msgstr "Кажется, вы забыли использовать команду вместе с текстом, написанным на строке {line_number}"

#, fuzzy
msgid "Missing Additional Command"
msgstr "It looks like you forgot to complete writing {command} on line {line_number}."

msgid "Missing Command"
msgstr "Кажется, вы забыли использовать команду на строке {line_number}."

msgid "Missing Inner Command"
msgstr "Кажется, вы забыли использовать команду с выражением {command} на строке {line_number}."

msgid "Missing Square Brackets"
msgstr "It looks like you forgot to use square brackets [] around the list you were creating on line {line_number}."

#, fuzzy
msgid "Missing Variable"
msgstr "It looks like your {command} is missing a variable at the start of the line."

#, fuzzy
msgid "Misspelled At Command"
msgstr "It looks like you might have misspelled the {command} command, instead you wrote {invalid_argument} in line {line_number}."

msgid "No Indentation"
msgstr "Вы поставили недостаточно пробелов на строке {line_number}. Вы поставили {leading_spaces} пробелов, но этого мало. В каждом новом блоке кода ставьте на {indent_size} пробелов больше, чем было на предыдущей строке."

#, fuzzy
msgid "Non Decimal Variable"
msgstr "At line {line_number}, you might have tried using a number which Hedy does not like very much! Try changing it to a decimal number like 2."

msgid "Parse"
msgstr "Введенный вами код не является действительным кодом Hedy. В строке {location[0]}, в позиции {location[1]}, допущена ошибка. Вы ввели {character_found}, но это недопустимо."

#, fuzzy
msgid "Pressit Missing Else"
msgstr "You forgot to add what happens when you press a different key, add an {else} to your code"

msgid "Too Big"
msgstr "Вот это да! Ваша программа содержит впечатляющие {lines_of_code} строк кода! Но на этом уровне мы можем обработать только {max_lines} строк. Сделайте вашу программу меньше и попробуйте снова."

msgid "Unexpected Indentation"
msgstr "Вы использовали слишком много пробелов в строке {line_number}. Вы использовали {leading_spaces} пробелов, что слишком много. Начинайте каждый новый блок с {indent_size} пробелов больше, чем в предыдущей строке."

msgid "Unquoted Assignment"
msgstr "Начиная с этого уровня, вам нужно помещать тексты справа от {is} между кавычками. Вы забыли это для текста {text}."

msgid "Unquoted Equality Check"
msgstr "Если вы хотите проверить, равна ли переменная нескольким словам, слова должны быть окружены кавычками!"

msgid "Unquoted Text"
msgstr "Будьте внимательны. Если вы {ask} или {print} что-то, текст должен начинаться и заканчиваться кавычками. Вы забыли это для текста {unquotedtext}."

msgid "Unsupported Float"
msgstr "Нецелые числа пока не поддерживаются, но будут поддерживаться через несколько уровней. Пока измените {value} на целое число."

msgid "Unsupported String Value"
msgstr "Текстовые значения не могут содержать {invalid_value}."

#, fuzzy
msgid "Unused Variable"
msgstr "You defined the variable {variable_name} on line {line_number}, but you did not use it."

msgid "Var Undefined"
msgstr "Вы пытались использовать переменную {name}, но не задали ее. Также возможно, что вы пытались использовать слово {name}, но забыли кавычки."

msgid "Wrong Level"
msgstr "Это был правильный код Hedy, но не на том уровне. Вы написали {offending_keyword} для уровня {working_level}. Подсказка: {tip}"

#, fuzzy
msgid "Wrong Number of Arguments"
msgstr "Your function used the wrong number of arguments. You provided {used_number} but the function {name} needs {defined_number}"

msgid "account_overview"
msgstr "Обзор учетной записи"

#, fuzzy
msgid "accounts_created"
msgstr "Учетные записи успешно созданы."

msgid "accounts_intro"
msgstr "На этой странице вы можете создать учетные записи сразу для нескольких учеников. Они автоматически добавляются к текущему классу, поэтому убедитесь, что показанный выше класс - правильный! Каждое имя пользователя должно быть уникальным во всей системе Hedy. Вы можете использовать 'Постфикс имени класса', чтобы добавить имя вашего класса ко всем учетным записям. Если вы вводите пароли вручную, они должны быть <b>не менее</b> 6 символов."

msgid "achievement_earned"
msgstr "У вас новое достижение!"

msgid "achievements"
msgstr "достижения"

msgid "achievements_check_icon_alt"
msgstr "Достижение"

msgid "achievements_logo_alt"
msgstr "Логотип достижений"

#, fuzzy
msgid "add"
msgstr "Add"

msgid "add_students"
msgstr "Добавить студентов"

msgid "add_students_options"
msgstr "Добавить параметры студентов"

msgid "admin"
msgstr "Администратор"

msgid "advance_button"
msgstr "На уровень {level}"

msgid "adventure"
msgstr "Приключения"

#, fuzzy
msgid "adventure_cloned"
msgstr "Adventure is cloned"

#, fuzzy
msgid "adventure_code_button"
msgstr "Adventure Code"

#, fuzzy
msgid "adventure_codeblock_button"
msgstr "Use this button when you want to create a block of code that students can run in your adventure. Tip: put the selection at the end of the last line of the code block and <kbd>Enter</kbd> 3 times to type after a code block."

msgid "adventure_duplicate"
msgstr "У вас уже есть приключение с этим названием."

msgid "adventure_empty"
msgstr "Вы не ввели название приключения!"

msgid "adventure_exp_3"
msgstr "Убедитесь, что вы всегда окружаете ключевые слова символом { }, тогда они будут распознаны правильно. Вы можете использовать кнопку \"предварительный просмотр\" для просмотра стилизованной версии вашего приключения. Чтобы просмотреть приключение на специальной странице, выберите \"просмотр\" на странице учителя."

#, fuzzy
msgid "adventure_exp_classes"
msgstr "Your adventure is used within the following classes"

msgid "adventure_id_invalid"
msgstr "Неверный идентификатор приключения."

msgid "adventure_length"
msgstr "Название приключения должно состоять из минимум 20 символов."

msgid "adventure_name_invalid"
msgstr "Название приключения неверно."

msgid "adventure_prompt"
msgstr "Пожалуйста введите название приключения"

msgid "adventure_terms"
msgstr "Я соглашаюсь с тем, что моё приключение будет доступно всем на сайте Хеди."

msgid "adventure_updated"
msgstr "Приключение было обновлено!"

#, fuzzy
msgid "adventures_info"
msgstr "Each Hedy level has built-in exercises for students, which we call adventures. You can create your own adventures and add them to your classes. With your own adventures you can create adventures that are relevant and interesting for your students. You can find more information about creating your own adventures <a href=\"https://hedy.org/for-teachers/manual/features\">here</a>."

#, fuzzy
msgid "adventures_restored"
msgstr "The default adventures have been restored!"

msgid "ago"
msgstr "{timestamp} назад"

msgid "agree_invalid"
msgstr "Я соглашаюсь с условиями конфиденциальности."

msgid "agree_with"
msgstr "Я соглашаюсь с"

msgid "ajax_error"
msgstr "Произошла ошибка, пожалуйста, попробуйте еще раз."

msgid "all"
msgstr "Все"

msgid "all_class_highscores"
msgstr "Все учащиеся видны в рейтингах класса"

msgid "already_account"
msgstr "У вас уже есть учётная запись?"

msgid "already_program_running"
msgstr "Какая-то программа уже исполняется, подождите когда она закончит выполнение."

msgid "already_teacher"
msgstr "У вас уже есть преподавательская учётная запись."

msgid "already_teacher_request"
msgstr "Вы уже запросили преподавательскую учётную запись."

msgid "amount_created"
msgstr "созданных программ"

msgid "amount_saved"
msgstr "сохранённых программ"

msgid "amount_submitted"
msgstr "представленных программ"

msgid "are_you_sure"
msgstr "Вы уверены? Это действие невозможно будет отменить или откатить."

msgid "ask_needs_var"
msgstr "Начиная со второго уровня, {ask} нужно использовать с переменной. Пример: имя {is} {ask} Как тебя зовут?"

<<<<<<< HEAD
msgid "available_in"
msgstr ""

msgid "back_to_class"
msgstr "Вернуться в класс"

msgid "back_to_teachers_page"
msgstr "Назад на страницу преподавателя"

=======
>>>>>>> 73f1f172
msgid "become_a_sponsor"
msgstr "Станьте спонсором"

msgid "birth_year"
msgstr "Год рождения"

msgid "by"
msgstr "от"

msgid "cancel"
msgstr "Отменить"

#, fuzzy
msgid "cant_parse_exception"
msgstr "Couldn't parse the program"

msgid "catch_index_exception"
msgstr "Вы пытались получить доступ к списку {list_name}, но он либо пуст, либо в нем отсутствует индекс."

#, fuzzy
msgid "catch_value_exception"
msgstr "While running your program the command {command} received the value {value} which is not allowed. {suggestion}."

msgid "certificate"
msgstr "Сертификат о прохождении"

msgid "certified_teacher"
msgstr "Сертифицированный преподаватель"

msgid "change_password"
msgstr "Изменить пароль"

msgid "cheatsheet_title"
msgstr "Шпаргалка"

msgid "class_already_joined"
msgstr "Вы уже являетесь учеником класса"

msgid "class_customize_success"
msgstr "Класс успешно настроен."

#, fuzzy
msgid "class_live"
msgstr "Live statistics"

msgid "class_name_duplicate"
msgstr "У вас уже есть класс с таким именем."

msgid "class_name_empty"
msgstr "Вы не ввели название класса!"

msgid "class_name_invalid"
msgstr "Имя этого класса недействительно."

msgid "class_name_prompt"
msgstr "Пожалуйста, введите название нового класса"

#, fuzzy
msgid "class_overview"
msgstr "Class overview"

#, fuzzy
msgid "class_survey_description"
msgstr "We would like to get a better overview of our Hedy users. By providing these answers, you would help improve Hedy. Thank you!"

#, fuzzy
msgid "class_survey_later"
msgstr "Remind me tomorrow"

#, fuzzy
msgid "class_survey_question1"
msgstr "What is the age range in your class?"

#, fuzzy
msgid "class_survey_question2"
msgstr "What is the spoken language in your class?"

#, fuzzy
msgid "class_survey_question3"
msgstr "What is the gender balance in your class?"

#, fuzzy
msgid "class_survey_question4"
msgstr "What distinguishes your students from others?"

#, fuzzy
msgid "classes_info"
msgstr "Create a class to follow the progress of each student in dashboard, and to customize the adventures your students see, and even adding your own! You can create as many classes as you like, and each class can have multiple teachers each one with different roles. You can also add as many students as you want, but mind that each student can only be in one class at a time. You can find more information about classes in the <a href=\"https://hedy.org/for-teachers/manual/preparations#for-teachers\">teacher manual</a>."

#, fuzzy
msgid "clone"
msgstr "Clone"

#, fuzzy
msgid "cloned_times"
msgstr "Clones"

msgid "close"
msgstr "Закрыть"

msgid "comma"
msgstr "запятая"

#, fuzzy
msgid "command_not_available_yet_exception"
msgstr "Command not available yet"

#, fuzzy
msgid "command_unavailable_exception"
msgstr "Command not correct anymore"

msgid "commands"
msgstr "Команды"

#, fuzzy
msgid "common_errors"
msgstr "Common errors"

msgid "congrats_message"
msgstr "Поздравляем, {username}, вы завершили Hedy!"

msgid "content_invalid"
msgstr "Это приключение недействительно."

msgid "contributor"
msgstr "Вкладчик"

msgid "copy_clipboard"
msgstr "Успешно скопировано в буфер обмена"

#, fuzzy
msgid "copy_code"
msgstr "Copy code"

msgid "copy_join_link"
msgstr "Скопировать пригласительную ссылку"

msgid "copy_link_success"
msgstr "Ссылка вступления успешно скопирована в буфер обмена"

msgid "copy_link_to_share"
msgstr "Скопируйте ссылку, чтобы поделиться"

msgid "copy_mail_link"
msgstr "Пожалуйста, скопируйте и вставьте эту ссылку в новую вкладку:"

msgid "correct_answer"
msgstr "Правильный ответ"

msgid "country"
msgstr "Страна"

msgid "country_invalid"
msgstr "Пожалуйста, выберите действительную страну."

msgid "country_title"
msgstr "Страна"

msgid "create_account"
msgstr "Создать аккаунт"

msgid "create_accounts"
msgstr "Создание аккаунтов"

msgid "create_accounts_prompt"
msgstr "Вы уверены, что хотите создать эти учетные записи?"

msgid "create_adventure"
msgstr "Создать приключение"

msgid "create_class"
msgstr "Создать новый класс"

msgid "create_multiple_accounts"
msgstr "Создание нескольких учетных записей"

msgid "create_public_profile"
msgstr "Создать публичный профиль"

msgid "create_question"
msgstr "Хотите ли вы его создать?"

msgid "create_student_account"
msgstr "Создать аккаунт"

msgid "create_student_account_explanation"
msgstr "Вы можете сохранять собственные программы, имея учетную запись."

msgid "create_teacher_account"
msgstr "Создайте учетную запись учителя"

msgid "create_teacher_account_explanation"
msgstr "Имея учетную запись учителя, вы можете сохранять свои программы и видеть результаты своих учеников."

msgid "creator"
msgstr "Создатель"

msgid "current_password"
msgstr "Текущий пароль"

msgid "customization_deleted"
msgstr "Настройки успешно удалены."

msgid "customize_adventure"
msgstr "Настроить приключение"

msgid "customize_class"
msgstr "Настроить класс"

msgid "dash"
msgstr "тире"

msgid "default_403"
msgstr "Похоже, вы не авторизованы..."

msgid "default_404"
msgstr "Мы не смогли найти эту страницу..."

msgid "default_500"
msgstr "Что-то пошло не так..."

msgid "delete"
msgstr "Удалить"

msgid "delete_adventure_prompt"
msgstr "Вы уверены, что хотите удалить это приключение?"

msgid "delete_class_prompt"
msgstr "Вы уверены, что хотите удалить класс?"

msgid "delete_confirm"
msgstr "Вы уверены, что хотите удалить программу?"

msgid "delete_invite"
msgstr "Удалить приглашение"

msgid "delete_invite_prompt"
msgstr "Вы уверены, что хотите удалить это приглашение в класс?"

msgid "delete_public"
msgstr "Удалить публичный профиль"

msgid "delete_success"
msgstr "Программа успешно удалена."

msgid "destroy_profile"
msgstr "Удалить профиль"

msgid "developers_mode"
msgstr "Режим программиста"

msgid "directly_available"
msgstr "Прямое открытие"

#, fuzzy
msgid "disable"
msgstr "Disable"

#, fuzzy
msgid "disable_parsons"
msgstr "Disable all puzzles"

#, fuzzy
msgid "disable_quizes"
msgstr "Disable all quizes"

#, fuzzy
msgid "disabled"
msgstr "Disabled"

msgid "disabled_button_quiz"
msgstr "Ваша оценка за тест ниже порогового значения, попробуйте еще раз!"

msgid "discord_server"
msgstr "Сервер Discord"

msgid "distinguished_user"
msgstr "Выдающийся пользователь"

msgid "double quotes"
msgstr "двойные кавычки"

msgid "download"
msgstr "Скачать"

msgid "download_login_credentials"
msgstr "Хотите ли вы загрузить учетные данные для входа в систему после создания учетных записей?"

msgid "duplicate"
msgstr "Дубликат"

#, fuzzy
msgid "echo_and_ask_mismatch_exception"
msgstr "Echo and ask mismatch"

msgid "echo_out"
msgstr "Начиная со второго уровня {echo} больше не нужен. Теперь вы можете повторить ответ с помощью {ask} и {print}. Пример: имя {ask} Как тебя зовут? {print} привет имя"

#, fuzzy
msgid "edit_adventure"
msgstr "Edit adventure"

msgid "edit_code_button"
msgstr "Изменить код"

msgid "email"
msgstr "Электронная почта"

msgid "email_invalid"
msgstr "Пожалуйста, введите действительный адрес электронной почты."

msgid "end_quiz"
msgstr "Окончание викторины"

msgid "english"
msgstr "Английский"

msgid "enter"
msgstr "Войти"

msgid "enter_password"
msgstr "Введите новый пароль для"

msgid "enter_text"
msgstr "Введите свой ответ здесь..."

msgid "error_logo_alt"
msgstr "Логотип ошибки"

msgid "exclamation mark"
msgstr "восклицательный знак"

msgid "exercise"
msgstr "Упражнение"

msgid "exercise_doesnt_exist"
msgstr "Этого упражнения не существует"

msgid "exists_email"
msgstr "Этот адрес электронной почты уже используется."

msgid "exists_username"
msgstr "Это имя пользователя уже используется."

#, fuzzy
msgid "exit_preview_mode"
msgstr "Exit preview mode"

msgid "experience_invalid"
msgstr "Пожалуйста, выберите действующий опыт, выберите (Да, Нет)."

msgid "expiration_date"
msgstr "Срок действия"

msgid "explore_explanation"
msgstr "На этой странице вы можете просмотреть программы, созданные другими пользователями Hedy. Вы можете фильтровать как по уровню Hedy, так и по приключениям. Нажмите на \"Посмотреть программу\", чтобы открыть программу и запустить ее. Программы с красным заголовком содержат ошибку. Вы все еще можете открыть программу, но ее запуск приведет к ошибке. Вы, конечно, можете попытаться ее исправить! Если у создателя программы есть публичный профиль, вы можете щелкнуть его имя пользователя, чтобы перейти в его профиль. Там вы найдете все их общие программы и многое другое!"

msgid "explore_programs"
msgstr "Изучить программы"

msgid "explore_programs_logo_alt"
msgstr "Значок \"Обзор программ\""

#, fuzzy
msgid "favorite_program"
msgstr "Favorite program"

msgid "favourite_confirm"
msgstr "Вы уверены, что хотите установить эту программу в качестве любимой?"

msgid "favourite_program"
msgstr "Любимая программа"

msgid "favourite_program_invalid"
msgstr "Выбранная любимая программа неверна."

msgid "favourite_success"
msgstr "Ваша программа установлена как избранная."

msgid "female"
msgstr "Женский"

msgid "float"
msgstr "число"

msgid "for_teachers"
msgstr "Для учителей"

msgid "forgot_password"
msgstr "Забыли пароль?"

msgid "from_another_teacher"
msgstr "От другого учителя"

msgid "from_magazine_website"
msgstr "Из журнала или веб-сайта"

msgid "from_video"
msgstr "Из видео"

msgid "fun_statistics_msg"
msgstr "Вот несколько интересных статистических данных!"

msgid "gender"
msgstr "Пол"

msgid "gender_invalid"
msgstr "Пожалуйста, выберите правильный пол, выберите (Женский, Мужской, Другой)."

msgid "general"
msgstr "Общий"

msgid "general_settings"
msgstr "Общие настройки"

msgid "generate_passwords"
msgstr "Генерировать пароли"

msgid "get_certificate"
msgstr "Получите свой сертификат!"

msgid "give_link_to_teacher"
msgstr "Дайте следующую ссылку своему учителю:"

msgid "go_back"
msgstr ""

msgid "go_back_to_main"
msgstr "Вернуться на главную страницу"

msgid "go_to_question"
msgstr "Перейти к вопросу"

msgid "go_to_quiz_result"
msgstr "Перейти к результату викторины"

msgid "goto_profile"
msgstr "Перейти в мой профиль"

#, fuzzy
msgid "grid_overview"
msgstr "Overview of programs per adventure"

msgid "hand_in"
msgstr "Вручить"

msgid "hand_in_exercise"
msgstr "Сданные задания"

msgid "heard_about_hedy"
msgstr "Как вы узнали о Hedy?"

msgid "heard_about_invalid"
msgstr "Пожалуйста, выберите правильный способ, которым вы узнали о нас."

msgid "hedy_achievements"
msgstr "Достижения Хеди"

msgid "hedy_choice_title"
msgstr "Выбор Хеди"

msgid "hedy_logo_alt"
msgstr "Логотип Хеди"

msgid "hedy_on_github"
msgstr "Hedy на Github"

msgid "hedy_tutorial_logo_alt"
msgstr "Иконка учебника Hedy"

msgid "hello_logo"
msgstr "Привет!"

msgid "hidden"
msgstr "Скрытый"

msgid "hide_cheatsheet"
msgstr "Скрыть шпаргалку"

msgid "hide_keyword_switcher"
msgstr "Скрыть переключатель ключевых слов"

msgid "highest_level_reached"
msgstr "Достигнут высочайший уровень"

msgid "highest_quiz_score"
msgstr "Наивысший результат викторины"

msgid "highscore_explanation"
msgstr "На этой странице вы можете просмотреть текущие рейтинги, основанные на количестве полученных достижений. Просмотрите рейтинг всех пользователей, вашей страны или вашего класса. Нажмите на имя пользователя, чтобы просмотреть его публичный профиль."

msgid "highscore_no_public_profile"
msgstr "У вас нет публичного профиля, и поэтому вы не указаны в списке лучших результатов. Вы хотите его создать?"

msgid "highscores"
msgstr "Высокие баллы"

msgid "hint"
msgstr "Подсказать?"

msgid "ill_work_some_more"
msgstr "Я еще немного поработаю над этим"

#, fuzzy
msgid "image_invalid"
msgstr "Картинка, которую вы выбрали, не подходит."

#, fuzzy
msgid "incomplete_command_exception"
msgstr "Incomplete Command"

#, fuzzy
msgid "incorrect_handling_of_quotes_exception"
msgstr "Incorrect handling of quotes"

#, fuzzy
msgid "incorrect_use_of_types_exception"
msgstr "Incorrect use of types"

#, fuzzy
msgid "incorrect_use_of_variable_exception"
msgstr "Incorrect use of variable"

#, fuzzy
msgid "indentation_exception"
msgstr "Incorrect Indentation"

msgid "input"
msgstr "ввод от {ask}"

msgid "integer"
msgstr "число"

msgid "invalid_class_link"
msgstr "Недействительная ссылка для присоединения к классу."

#, fuzzy
msgid "invalid_command_exception"
msgstr "Invalid command"

#, fuzzy
msgid "invalid_keyword_language_comment"
msgstr "# The provided keyword language is invalid, keyword language is set to English"

#, fuzzy
msgid "invalid_language_comment"
msgstr "# The provided language is invalid, language set to English"

#, fuzzy
msgid "invalid_level_comment"
msgstr "# The provided level is invalid, level is set to level 1"

#, fuzzy
msgid "invalid_program_comment"
msgstr "# The provided program is invalid, please try again"

msgid "invalid_teacher_invitation_code"
msgstr "Код приглашения учителя недействителен. Чтобы стать учителем, обратитесь по адресу hello@hedy.org."

msgid "invalid_tutorial_step"
msgstr "Неверный шаг учебника"

msgid "invalid_username_password"
msgstr "Неверное имя пользователя/пароль."

msgid "invite_by_username"
msgstr "Пригласить по имени пользователя"

msgid "invite_date"
msgstr "Дата приглашения"

msgid "invite_message"
msgstr "Вы получили приглашение присоединиться к классу"

msgid "invite_prompt"
msgstr "Введите имя пользователя"

#, fuzzy
msgid "invite_teacher"
msgstr "Invite a teacher"

msgid "join_class"
msgstr "Присоединиться к классу"

msgid "join_prompt"
msgstr "Чтобы присоединиться к занятиям, необходимо иметь учетную запись. Хотите войти в систему сейчас?"

msgid "keyword_language_invalid"
msgstr "Пожалуйста, выберите правильный язык ключевого слова (выберите английский или свой собственный язык)."

#, fuzzy
msgid "language"
msgstr "Language"

msgid "language_invalid"
msgstr "Пожалуйста, выберите правильный язык."

msgid "languages"
msgstr "Какие из этих языков программирования вы использовали раньше?"

msgid "last_achievement"
msgstr "Последнее полученное достижение"

msgid "last_edited"
msgstr "Последнее редактирование"

#, fuzzy
msgid "last_error"
msgstr "Last error"

msgid "last_login"
msgstr "Последний вход в систему"

#, fuzzy
msgid "last_program"
msgstr "Last program"

msgid "last_update"
msgstr "Последнее обновление"

msgid "lastname"
msgstr "Фамилия"

msgid "leave_class"
msgstr "Покинуть класс"

msgid "level"
msgstr "Уровень"

#, fuzzy
msgid "level_accessible"
msgstr "Level is open to students"

msgid "level_disabled"
msgstr "Уровень отключен"

#, fuzzy
msgid "level_future"
msgstr "This level will open automatically after the opening date"

#, fuzzy
msgid "level_invalid"
msgstr "Этот уровень Hedy недействителен."

msgid "level_not_class"
msgstr "В вашем классе этот уровень ещё не доступен"

msgid "level_title"
msgstr "Уровень"

#, fuzzy
msgid "levels"
msgstr "levels"

msgid "link"
msgstr "Ссылка"

msgid "list"
msgstr "список"

#, fuzzy
msgid "live_dashboard"
msgstr "Live Dashboard"

msgid "logged_in_to_share"
msgstr "Вы должны войти в систему, чтобы сохранить и поделиться программой."

msgid "login"
msgstr "Войти"

msgid "login_long"
msgstr "Войдите в свой аккаунт"

#, fuzzy
msgid "login_to_save_your_work"
msgstr "Log in to save your work"

msgid "logout"
msgstr "Выйти"

msgid "longest_program"
msgstr "Самая длинная программа"

msgid "mail_change_password_body"
msgstr ""
"Ваш пароль Hedy был изменен. Если вы это сделали, все в порядке.\n"
"Если вы не изменили свой пароль, пожалуйста, немедленно свяжитесь с нами, ответив на это письмо."

msgid "mail_change_password_subject"
msgstr "Ваш пароль Hedy был изменен"

msgid "mail_error_change_processed"
msgstr "Что-то пошло не так при отправке письма с подтверждением, изменения по-прежнему обрабатываются корректно."

msgid "mail_goodbye"
msgstr ""
"Продолжайте программировать!\n"
"Команда Hedy"

msgid "mail_hello"
msgstr "Привет {username}!"

msgid "mail_recover_password_body"
msgstr ""
"Перейдя по этой ссылке, вы можете установить новый пароль Hedy. Эта ссылка действительна в течение <b>4</b> часов.\n"
"Если вам не требовался сброс пароля, пожалуйста, проигнорируйте это письмо: {link}"

msgid "mail_recover_password_subject"
msgstr "Запросить сброс пароля."

msgid "mail_reset_password_body"
msgstr ""
"Ваш пароль Hedy был сброшен на новый. Если вы это сделали, все в порядке.\n"
"Если вы не изменили свой пароль, пожалуйста, немедленно свяжитесь с нами, ответив на это письмо."

msgid "mail_reset_password_subject"
msgstr "Ваш пароль Hedy был восстановлен"

msgid "mail_welcome_teacher_body"
msgstr ""
"<strong>Добро пожаловать! </strong>\n"
"Поздравляем вас с новой учетной записью учителя Hedy. Добро пожаловать во всемирное сообщество учителей Hedy!\n"
"\n"
"<strong>Что могут учительские аккаунты</strong>.\n"
"Теперь для вас открыт ряд дополнительных возможностей.\n"
"\n"
"1. Дополнительные объяснения доступны в <a href=\"https://hedy.org/for-teachers/manual\">руководстве учителя</a>.\n"
"2. С помощью учетной записи учителя вы можете создавать классы. Затем ваши ученики могут присоединиться к вашим занятиям, а вы сможете наблюдать за их успехами. Классы создаются и управляются через страницу <a href=\"https://hedycode.com/for-teachers\">учителя</a>.\n"
"3. Вы можете полностью настраивать свои классы, например, открывать и закрывать уровни, включать и выключать приключения, а также создавать свои собственные приключения!\n"
"\n"
"<strong>Присоединяйтесь к нашему онлайн-сообществу!</strong>\n"
"Все учителя Hedy, программисты и другие фанаты могут присоединиться к нашему <a href=\"https://discord.gg/8yY7dEme9r\">Discord серверу</a>. Это идеальное место для общения о Hedy: у нас есть каналы, где вы можете показать свои классные проекты и уроки, каналы для сообщения об ошибках и каналы для общения с другими учителями и командой Hedy.\n"
"\n"
"<strong>Как попросить о помощи </strong>.\n"
"Если что-то непонятно, вы можете сообщить нам об этом в Discord или <a href=\"mailto: hello@hedy.org\">написать нам письмо</a>.\n"
"\n"
"<strong>Как сообщать об ошибках</strong>.\n"
"В Discord у нас есть канал для сообщений об ошибках, который называется #bugs. Это идеальное место, чтобы сообщить нам о проблемах, с которыми вы столкнулись. Если вы умеете пользоваться GitHub, вы можете создать <a href=\"https://github.com/hedyorg/hedy/issues/new?assignees=&labels=&template=bug_report.md&title=%5BBUG%5D\">проблему</a> там.\n"

msgid "mail_welcome_teacher_subject"
msgstr "Ваш аккаунт преподавателя Hedy готов"

msgid "mail_welcome_verify_body"
msgstr ""
"Ваша учетная запись в Hedy успешно создана. Добро пожаловать!\n"
"Пожалуйста, нажмите на эту ссылку, чтобы проверить ваш адрес электронной почты: {link}"

msgid "mail_welcome_verify_subject"
msgstr "Добро пожаловать в Hedy"

msgid "mailing_title"
msgstr "Подписаться на новостную рассылку Hedy"

msgid "main_subtitle"
msgstr "Поэтапный язык программирования"

msgid "main_title"
msgstr "Hedy"

msgid "make_sure_you_are_done"
msgstr "Убедитесь, что вы закончили! После нажатия кнопки \"Сдать\" вы больше не сможете изменить свою программу."

msgid "male"
msgstr "Мужчина"

msgid "mandatory_mode"
msgstr "Обязательный режим разработчика"

#, fuzzy
msgid "more_options"
msgstr "More options"

msgid "my_account"
msgstr "Мой аккаунт"

msgid "my_achievements"
msgstr "Мои достижения"

msgid "my_adventures"
msgstr "Мои приключения"

msgid "my_classes"
msgstr "Мои классы"

msgid "my_messages"
msgstr "Мои сообщения"

#, fuzzy
msgid "my_public_profile"
msgstr "My public profile"

msgid "name"
msgstr "Имя"

msgid "nav_explore"
msgstr "Обзор"

msgid "nav_hedy"
msgstr "Hedy"

msgid "nav_learn_more"
msgstr "Узнать больше"

msgid "nav_start"
msgstr "Главная"

msgid "nested blocks"
msgstr "блок в блоке"

msgid "new_password"
msgstr "Новый пароль"

#, fuzzy
msgid "new_password_repeat"
msgstr "Repeat new password"

msgid "newline"
msgstr "новая линия"

msgid "next_exercise"
msgstr "Следующее упражнение"

msgid "next_page"
msgstr "Следующая страница"

msgid "next_step_tutorial"
msgstr "Следующий шаг >>>"

msgid "no"
msgstr "Нет"

msgid "no_account"
msgstr "Нет аккаунта?"

msgid "no_accounts"
msgstr "Нет учетных записей для создания."

#, fuzzy
msgid "no_adventures_yet"
msgstr "There are no public adventures yet..."

msgid "no_certificate"
msgstr "Этот пользователь не заработал сертификат о прохождении Hedy"

msgid "no_more_flat_if"
msgstr "Начиная с 8-го уровня, строка после {if} должна начинаться с 4 пробелов."

#, fuzzy
msgid "no_programs"
msgstr "У вас пока нет программ."

msgid "no_public_profile"
msgstr "У вас еще нет общедоступного текста профиля..."

msgid "no_shared_programs"
msgstr "нету общих программ..."

msgid "no_such_adventure"
msgstr "Этого приключения не существует!"

msgid "no_such_class"
msgstr "Нет такого класса Hedy."

msgid "no_such_highscore"
msgstr "Высокие баллы"

msgid "no_such_level"
msgstr "Нет такого уровня Хеди!"

msgid "no_such_program"
msgstr "Нет такой программы Хеди!"

#, fuzzy
msgid "no_tag"
msgstr "No tag provided!"

msgid "not_enrolled"
msgstr "Похоже, вы не в классе!"

msgid "not_in_class_no_handin"
msgstr "Вы не находитесь в классе, поэтому вам не нужно ничего сдавать."

#, fuzzy
msgid "not_logged_in_cantsave"
msgstr "Your program will not be saved."

msgid "not_logged_in_handin"
msgstr "Вы должны войти в систему, чтобы сдать задание."

msgid "not_teacher"
msgstr "Похоже, Вы не преподаватель!"

msgid "number"
msgstr "число"

msgid "number_achievements"
msgstr "Количество достижений"

msgid "number_lines"
msgstr "Количество строк"

msgid "number_programs"
msgstr "Количество запущенных программ"

msgid "ok"
msgstr "OK"

msgid "only_you_can_see"
msgstr "Только вы можете видеть эту программу."

msgid "open"
msgstr "Открыть"

msgid "opening_date"
msgstr "Дата открытия"

msgid "opening_dates"
msgstr "Даты открытия"

msgid "option"
msgstr "Вариант"

msgid "or"
msgstr "или"

msgid "other"
msgstr "Другое"

msgid "other_block"
msgstr "Другой язык блока"

msgid "other_settings"
msgstr "Другие настройки"

msgid "other_source"
msgstr "Другое"

msgid "other_text"
msgstr "Другой язык текста"

msgid "overwrite_warning"
msgstr "У вас уже есть программа с таким наванием. Вы точно хотите перезаписать уже существующую программу?"

#, fuzzy
msgid "owner"
msgstr "Owner"

msgid "page"
msgstr "страница"

msgid "page_not_found"
msgstr "Мы не смогли найти эту страницу!"

#, fuzzy
msgid "pair_with_teacher"
msgstr "I would like to be paired with another teacher for help"

msgid "parsons_title"
msgstr "Головоломка"

msgid "password"
msgstr "Пароль"

msgid "password_change_not_allowed"
msgstr "Вам не разрешено изменять пароль этого пользователя."

msgid "password_change_prompt"
msgstr "Вы уверены, что хотите изменить пароль?"

msgid "password_change_success"
msgstr "Пароль вашего студента успешно изменен."

msgid "password_invalid"
msgstr "Ваш пароль недействителен."

msgid "password_repeat"
msgstr "Повторите пароль"

msgid "password_resetted"
msgstr "Ваш пароль был успешно восстановлен. Вы перенаправлены на страницу входа в систему."

msgid "password_six"
msgstr "Ваш пароль должен содержать не менее шести символов."

msgid "password_updated"
msgstr "Пароль обновлен."

msgid "passwords_six"
msgstr "Все пароли должны состоять из шести или более символов."

msgid "pending_invites"
msgstr "Ожидающие приглашения"

msgid "people_with_a_link"
msgstr "Другие люди, имеющие ссылку, могут видеть эту программу. Ее также можно найти на странице \"Обзор\"."

msgid "percentage"
msgstr "процент"

msgid "percentage_achieved"
msgstr "Достигнуто {процентов}% пользователей"

msgid "period"
msgstr "период"

msgid "personal_text"
msgstr "Личный текст"

msgid "personal_text_invalid"
msgstr "Ваш персональный текст неверен."

msgid "postfix_classname"
msgstr "Имя постфикса класса"

msgid "preferred_keyword_language"
msgstr "Предпочитаемый язык ключевых слов"

msgid "preferred_language"
msgstr "Предпочитаемый язык"

msgid "preview"
msgstr "Предварительный просмотр"

#, fuzzy
msgid "previewing_adventure"
msgstr "Previewing adventure"

#, fuzzy
msgid "previewing_class"
msgstr "You are previewing class <em>{class_name}</em> as a teacher."

msgid "previous_campaigns"
msgstr "Посмотреть предыдущие кампании"

msgid "print_logo"
msgstr "печатать"

msgid "privacy_terms"
msgstr "Условия конфиденциальности"

msgid "private"
msgstr "Частный"

msgid "profile_logo_alt"
msgstr "Значок профиля."

msgid "profile_picture"
msgstr "Изображение профиля"

msgid "profile_updated"
msgstr "Профиль обновлен."

msgid "profile_updated_reload"
msgstr "Профиль обновлен, страница будет перезагружена."

msgid "program_contains_error"
msgstr "Эта программа содержит ошибку. Вы уверены в том, что хотите поделиться ею?"

msgid "program_header"
msgstr "Мои программы"

#, fuzzy
msgid "program_too_large_exception"
msgstr "Programs too large"

msgid "programming_experience"
msgstr "Есть ли у вас опыт программирования?"

msgid "programming_invalid"
msgstr "Пожалуйста, выберите правильный язык программирования."

msgid "programs"
msgstr "Программы"

msgid "programs_created"
msgstr "Созданные программы"

msgid "programs_saved"
msgstr "Программы сохранены"

msgid "programs_submitted"
msgstr "Представленные программы"

msgid "prompt_join_class"
msgstr "Вы хотите присоединиться к этому классу?"

msgid "public"
msgstr "Общественный"

msgid "public_adventures"
msgstr "Browse public adventures"

msgid "public_invalid"
msgstr "Выбор данного соглашения является недействительным"

msgid "public_profile"
msgstr "Публичный профиль"

msgid "public_profile_info"
msgstr "Установив этот флажок, я делаю свой профиль видимым для всех. Будьте осторожны, не сообщайте личную информацию, такую как ваше имя или домашний адрес, потому что все смогут ее увидеть!"

msgid "public_profile_updated"
msgstr "Публичный профиль был обновлён, страница скоро перезагрузится."

msgid "pygame_waiting_for_input"
msgstr "Жду нажатия кнопки..."

msgid "question mark"
msgstr "вопросительный знак"

msgid "quiz_logo_alt"
msgstr "Логотип викторины"

msgid "quiz_score"
msgstr "Результаты викторины"

msgid "quiz_tab"
msgstr "Викторина"

msgid "quiz_threshold_not_reached"
msgstr "Вы не набрали пороговый тестовый балл, нужный для открытия этого уровня"

msgid "read_code_label"
msgstr "Чтение вслух"

msgid "recent"
msgstr "Мои недавние программы"

msgid "recover_password"
msgstr "Запрос на сброс пароля"

msgid "regress_button"
msgstr "Вернуться на уровень {level}"

msgid "remove"
msgstr "Удалить"

msgid "remove_customization"
msgstr "Удалите настройку"

msgid "remove_customizations_prompt"
msgstr "Вы уверены, что хотите удалить настройки этого класса?"

msgid "remove_student_prompt"
msgstr "Вы уверены, что хотите удалить ученика из класса?"

#, fuzzy
msgid "remove_user_prompt"
msgstr "Confirm removing this user from the class."

msgid "repair_program_logo_alt"
msgstr "Восстановление значка программы"

#, fuzzy
msgid "repeat_dep"
msgstr "Starting in level 8, {repeat} needs to be used with indentation. You can see examples on the {repeat} tab in level 8."

msgid "repeat_match_password"
msgstr "Повторный пароль не совпадает."

msgid "repeat_new_password"
msgstr "Повторите новый пароль"

msgid "report_failure"
msgstr "Эта программа не существует или не является публичной"

msgid "report_program"
msgstr "Вы уверены, что хотите сообщить об этой программе?"

msgid "report_success"
msgstr "Эта программа была сообщена"

msgid "request_teacher"
msgstr "Вы хотите подать заявку на учетную запись учителя?"

msgid "request_teacher_account"
msgstr "Запросить учетную запись учителя"

msgid "required_field"
msgstr "Поля, отмеченные знаком *, обязательны для заполнения"

msgid "reset_adventure_prompt"
msgstr "Вы уверены, что хотите сбросить все выбранные приключения?"

msgid "reset_adventures"
msgstr "Сброс выбранных приключений"

#, fuzzy
msgid "reset_button"
msgstr "Reset"

msgid "reset_password"
msgstr "Сброс пароля"

msgid "reset_view"
msgstr "Сброс"

msgid "retrieve_adventure_error"
msgstr "Вы не можете посмотреть это приключение!"

msgid "retrieve_class_error"
msgstr "Только преподаватели могут получать классы"

#, fuzzy
msgid "retrieve_tag_error"
msgstr "Error retrieving tags"

#, fuzzy
msgid "role"
msgstr "Role"

msgid "run_code_button"
msgstr "Выполнить код"

#, fuzzy
msgid "runs_over_time"
msgstr "Runs over time"

msgid "save"
msgstr "Сохранить"

msgid "save_parse_warning"
msgstr "Эта программа содержит ошибку, вы уверены, что хотите сохранить ее?"

msgid "save_prompt"
msgstr "Чтобы сохранить свою программу, необходимо иметь учетную запись. Хотите войти в систему сейчас?"

msgid "save_success_detail"
msgstr "Программа сохранена."

msgid "score"
msgstr "Счёт"

msgid "search"
msgstr "Поиск..."

msgid "search_button"
msgstr "Поиск"

#, fuzzy
msgid "second_teacher"
msgstr "Second teacher"

#, fuzzy
msgid "second_teacher_copy_prompt"
msgstr "Are you sure you want to copy this teacher?"

#, fuzzy
msgid "second_teacher_prompt"
msgstr "Enter a teacher username to invite them."

#, fuzzy
msgid "second_teacher_warning"
msgstr "All teachers in this class can customize it."

msgid "see_certificate"
msgstr "См. сертификат {username}!"

msgid "select"
msgstr "Выбрать"

msgid "select_adventures"
msgstr "Выберите приключения"

#, fuzzy
msgid "select_all"
msgstr "Select all"

#, fuzzy
msgid "select_lang"
msgstr "Select language"

msgid "select_levels"
msgstr "Выберите уровни"

#, fuzzy
msgid "select_tag"
msgstr "Select tag"

#, fuzzy
msgid "selected"
msgstr "Selected"

msgid "self_removal_prompt"
msgstr "Вы уверены, что хотите покинуть этот класс?"

msgid "send_password_recovery"
msgstr "Отправьте мне ссылку для восстановления пароля"

msgid "sent_by"
msgstr "Это приглашение отправлено"

msgid "sent_password_recovery"
msgstr "Вскоре вы должны получить электронное письмо с инструкциями по сбросу пароля."

msgid "settings"
msgstr "Мои личные настройки"

msgid "share_by_giving_link"
msgstr "Покажите свою программу другим людям, предоставив им ссылку ниже:"

msgid "share_your_program"
msgstr "Поделитесь своей программой"

msgid "signup_student_or_teacher"
msgstr "Вы студент или учитель?"

msgid "single quotes"
msgstr "одинарная кавычка"

msgid "slash"
msgstr "слэш"

#, fuzzy
msgid "slides"
msgstr "Slides"

#, fuzzy
msgid "slides_info"
msgstr "For each level of Hedy, we have created slides to help you teach. The slides contain explanations of each level, and Hedy examples that you can run inside the slides. Just click the link and get started! the Introduction slides are a general explanation of Hedy before level 1 The slides were created using <a href=\"https://slides.com\">slides.com</a>. If you want to adapt them yourself, you can download them, and then upload the resulting zip file to <a href=\"https://slides.com\">slides.com</a>. You can find more information about the slides in the <a href=\"https://hedy.org/for-teachers/manual/features\">teacher's manual</a>."

msgid "social_media"
msgstr "Социальные сети"

msgid "something_went_wrong_keyword_parsing"
msgstr "В вашем приключении есть ошибка, все ли ключевые слова правильно окружены { }?"

msgid "space"
msgstr "пространство"

msgid "star"
msgstr "звезда"

msgid "start_hedy_tutorial"
msgstr "Начать обучение"

#, fuzzy
msgid "start_learning"
msgstr "Start learning"

msgid "start_programming"
msgstr "Начать программирование"

msgid "start_programming_logo_alt"
msgstr "Значок начала программирования"

msgid "start_quiz"
msgstr "Начать викторину"

msgid "start_teacher_tutorial"
msgstr "Начать обучение для учителей"

#, fuzzy
msgid "start_teaching"
msgstr "Start teaching"

msgid "step_title"
msgstr "Задание"

msgid "stop_code_button"
msgstr "Остановить программу"

msgid "string"
msgstr "текст"

#, fuzzy
msgid "student"
msgstr "Student"

msgid "student_already_in_class"
msgstr "Этот ученик уже учится в вашем классе."

msgid "student_already_invite"
msgstr "У этого студента уже есть ожидающее приглашение."

#, fuzzy
msgid "student_details"
msgstr "Student details"

#, fuzzy
msgid "student_list"
msgstr "Student list"

#, fuzzy
msgid "student_not_allowed_in_class"
msgstr "Student not allowed in class"

msgid "student_not_existing"
msgstr "Этого имени пользователя не существует."

msgid "student_signup_header"
msgstr "Студент"

msgid "students"
msgstr "студенты"

msgid "submission_time"
msgstr "Сдано"

msgid "submit_answer"
msgstr "Вопрос-ответ"

msgid "submit_program"
msgstr "Отправить"

msgid "submit_warning"
msgstr "Вы уверены, что хотите отправить эту программу?"

msgid "submitted"
msgstr "Отправлено"

msgid "submitted_header"
msgstr "Это представленная программа, и она не может быть изменена."

msgid "subscribe"
msgstr "Подписаться"

msgid "subscribe_newsletter"
msgstr "Подписаться на рассылку новостей"

#, fuzzy
msgid "suggestion_color"
msgstr "Try using another color"

#, fuzzy
msgid "suggestion_note"
msgstr "Use a note between C0 and B9 or a number between 1 and 70"

#, fuzzy
msgid "suggestion_number"
msgstr "Try changing the value to a number"

msgid "surname"
msgstr "Имя"

#, fuzzy
msgid "survey"
msgstr "Survey"

#, fuzzy
msgid "survey_completed"
msgstr "Survey completed"

#, fuzzy
msgid "survey_skip"
msgstr "Don't show this again"

#, fuzzy
msgid "survey_submit"
msgstr "Submit"

#, fuzzy
msgid "tag_in_adventure"
msgstr "Tag in adventure"

#, fuzzy
msgid "tag_input_placeholder"
msgstr "Enter a new tag"

#, fuzzy
msgid "tags"
msgstr "Tags"

msgid "teacher"
msgstr "Учитель"

msgid "teacher_account_request"
msgstr "У вас есть нерассмотренный запрос на учетную запись преподавателя"

msgid "teacher_account_success"
msgstr "Вы успешно запросили учетную запись учителя."

msgid "teacher_invalid"
msgstr "Значение вашего учителя недействительно."

msgid "teacher_invitation_require_login"
msgstr "Чтобы настроить ваш профиль учителя, вам необходимо войти в систему. Если у вас нет учетной записи, пожалуйста, создайте ее."

msgid "teacher_manual"
msgstr "Руководство для учителей"

msgid "teacher_signup_header"
msgstr "Учитель"

msgid "teacher_tutorial_logo_alt"
msgstr "Иконка для учителя"

msgid "teacher_welcome"
msgstr "Добро пожаловать в Hedy! Теперь вы являетесь гордым владельцем учетной записи учителя, которая позволяет вам создавать классы и приглашать учеников."

#, fuzzy
msgid "teachers"
msgstr "Teachers"

msgid "template_code"
msgstr ""
"Это объяснение моего приключения!\n"
"\n"
"Таким образом я могу показать команду: <code>{print}</code>\n"
"\n"
"Но иногда я могу захотеть показать часть кода, например, вот так:\n"
"<pre>\n"
"{ask} Как вас зовут?\n"
"{echo} Итак, вас зовут \n"
"</pre>"

msgid "this_turns_in_assignment"
msgstr "После этого сдайте задание преподавателю."

msgid "title"
msgstr "Название"

msgid "title_achievements"
msgstr "Hedy - Мои достижения"

msgid "title_admin"
msgstr "Hedy - Страница администратора"

#, fuzzy
msgid "title_class grid_overview"
msgstr "Hedy - Grid overview"

#, fuzzy
msgid "title_class live_statistics"
msgstr "Hedy - Live Statistics"

msgid "title_class-overview"
msgstr "Hedy - Обзор классов"

msgid "title_customize-adventure"
msgstr "Hedy - Настроить приключение"

msgid "title_customize-class"
msgstr "Hedy - Настройка класса"

msgid "title_explore"
msgstr "Hedy - Обзор"

msgid "title_for-teacher"
msgstr "Hedy - Для учителей"

msgid "title_join-class"
msgstr "Hedy - Присоединиться к классу"

msgid "title_landing-page"
msgstr "Добро пожаловать в Hedy!"

msgid "title_learn-more"
msgstr "Hedy - Узнать больше"

msgid "title_login"
msgstr "Hedy - Войти"

msgid "title_my-profile"
msgstr "Hedy - Мой аккаунт"

msgid "title_privacy"
msgstr "Hedy - Политика конфиденциальности"

msgid "title_programs"
msgstr "Hedy - Мои программы"

#, fuzzy
msgid "title_public-adventures"
msgstr "Hedy - Public adventures"

msgid "title_recover"
msgstr "Hedy - Восстановить аккаунт"

msgid "title_reset"
msgstr "Hedy - Сбросить пароль"

msgid "title_signup"
msgstr "Hedy - Зарегистрироваться"

msgid "title_start"
msgstr "Hedy - язык постепенного программирования"

msgid "title_view-adventure"
msgstr "Hedy - Просмотр приключений"

msgid "token_invalid"
msgstr "Ваш токен недействителен."

#, fuzzy
msgid "tooltip_level_locked"
msgstr "Your teacher disabled this level"

msgid "translate_error"
msgstr "Во время перевода кода что-то пошло не так. Попробуйте запустить код, чтобы увидеть возможные ошибки. Код с ошибками не может быть переведён."

msgid "translating_hedy"
msgstr "Перевод Hedy"

#, fuzzy
msgid "translator"
msgstr "Translator"

msgid "tutorial"
msgstr "Учебник"

msgid "tutorial_code_snippet"
msgstr ""
"{print} Здравствуй мир!\n"
"{print} Я изучаю Хеди с самоучителем!"

msgid "tutorial_message_not_found"
msgstr "Мы не смогли найти требуемый шаг учебника..."

msgid "tutorial_title_not_found"
msgstr "Шаг учебника не найден"

msgid "unauthorized"
msgstr "У вас нет доступа к этой странице"

msgid "unique_usernames"
msgstr "Все имена пользователей должны быть уникальными."

msgid "unlock_thresholds"
msgstr "Разблокировать пороги уровня"

msgid "unsaved_class_changes"
msgstr "Есть несохраненные изменения, вы уверены, что хотите покинуть эту страницу?"

msgid "update_adventure_prompt"
msgstr "Вы уверены, что хотите обновить это приключение?"

msgid "update_profile"
msgstr "Обновить профиль"

msgid "update_public"
msgstr "Обновление публичного профиля"

#, fuzzy
msgid "updating_indicator"
msgstr "Updating"

#, fuzzy
msgid "use_of_blanks_exception"
msgstr "Use of blanks in programs"

#, fuzzy
msgid "use_of_nested_functions_exception"
msgstr "Use of nested functions"

msgid "used_in"
msgstr ""

msgid "user"
msgstr "пользователь"

msgid "user_inexistent"
msgstr "Этот пользователь не существует"

msgid "user_not_private"
msgstr "Этот пользователь не существует или у него нет публичного профиля"

msgid "username"
msgstr "Имя пользователя"

msgid "username_empty"
msgstr "Вы не ввели имя пользователя!"

msgid "username_invalid"
msgstr "Ваше имя пользователя недействительно."

msgid "username_special"
msgstr "Имя пользователя не может содержать `:` или `@`."

msgid "username_three"
msgstr "Имя пользователя должно содержать не менее трех символов."

msgid "usernames_exist"
msgstr "Одно или несколько имен пользователей уже используются."

msgid "value"
msgstr "Значение"

msgid "variables"
msgstr "Переменные"

msgid "view_program"
msgstr "Просмотр программы"

msgid "welcome"
msgstr "Добро пожаловать"

msgid "welcome_back"
msgstr "С возвращением"

#, fuzzy
msgid "what_is_your_role"
msgstr "What is your role?"

msgid "what_should_my_code_do"
msgstr "Что должен делать мой код?"

msgid "whole_world"
msgstr "Мир"

msgid "year_invalid"
msgstr "Пожалуйста, введите год между 1900 и {текущий_год}."

msgid "yes"
msgstr "Да"

msgid "your_account"
msgstr "Ваш профиль"

msgid "your_class"
msgstr "Ваш класс"

msgid "your_last_program"
msgstr "Ваша последняя сохраненная программа"

msgid "your_personal_text"
msgstr "Ваш личный текст..."

msgid "your_program"
msgstr "Ваша программа"

#~ msgid "create_account_explanation"
#~ msgstr "Having your own account allows you to save your programs."

#~ msgid "only_teacher_create_class"
#~ msgstr "Only teachers are allowed to create classes!"

#~ msgid "keyword_support"
#~ msgstr "Перевод ключевых слов"

#~ msgid "non_keyword_support"
#~ msgstr "Перевод контента"

#~ msgid "try_button"
#~ msgstr "Try"

#~ msgid "select_own_adventures"
#~ msgstr "Select own adventures"

#~ msgid "edit"
#~ msgstr "Редактировать"

#~ msgid "view"
#~ msgstr "View"

#~ msgid "class"
#~ msgstr "Класс"

#~ msgid "save_code_button"
#~ msgstr "Сохранить код"

#~ msgid "share_code_button"
#~ msgstr "Save & share code"

#~ msgid "classes_invalid"
#~ msgstr "Список выбранных классов недействителен"

#~ msgid "directly_add_adventure_to_classes"
#~ msgstr "Хотите добавить это приключение прямо в один из ваших классов?"

#~ msgid "hand_in_assignment"
#~ msgstr "Сдать задание"

#~ msgid "select_a_level"
#~ msgstr "Выберите уровень"

#~ msgid "answer_invalid"
#~ msgstr "Ваш пароль неверен."

#~ msgid "available_adventures_level"
#~ msgstr "Доступный уровень приключений"

#~ msgid "customize_class_exp_1"
#~ msgstr "Привет! На этой странице вы можете настроить свой класс. Выбирая уровни и приключения, вы можете выбрать, что сможет увидеть ваш ученик. Вы также можете добавить к уровням созданные вами приключения. Все уровни и приключения по умолчанию будут выбраны по умолчанию. <b>Обратите внимание:</b> Не все приключения доступны для каждого уровня! Настройки выполняются следующим образом:"

#~ msgid "customize_class_exp_2"
#~ msgstr "Вы всегда можете изменить эти настройки позже. Например, вы можете сделать доступными определенные приключения или уровни во время проведения занятий. Таким образом, вам будет легко определить, над каким уровнем и приключениями будут работать ваши ученики. Если вы хотите сделать все доступным для вашего класса, проще всего удалить настройку совсем."

#~ msgid "customize_class_step_1"
#~ msgstr "Выберите уровни для своего класса, нажимая \"кнопки уровней\""

#~ msgid "customize_class_step_2"
#~ msgstr "Вы можете выбрать уровень, который вы хотите отредактировать, в выпадающем меню \"Выбрать уровень\""

#~ msgid "customize_class_step_3"
#~ msgstr "Выстройте прикючения в том порядке, в котором вы хотите чтобы они появлялеись на этом уровне. В меню \"доступные приключения\" вы найдёте приключения не включённые в этот уровень."

#~ msgid "customize_class_step_4"
#~ msgstr "В выпадающем меню \"Доступные приключения\" также есть ваши собственные приключения. Добавив их, вы можете перемещать их рядом с другими приключениями."

#~ msgid "customize_class_step_5"
#~ msgstr "Вы можете удалить приключение, нажав на кнопку x, и оно появится в выпадающем меню \"Доступные приключения\""

#~ msgid "customize_class_step_6"
#~ msgstr "Выбор даты открытия для каждого уровня (вы также можете оставить его пустым)"

#~ msgid "customize_class_step_7"
#~ msgstr "Выбор других настроек"

#~ msgid "customize_class_step_8"
#~ msgstr "Выберите \"Сохранить\" -> Все готово!"

#~ msgid "example_code_header"
#~ msgstr "Пример кода"

#~ msgid "feedback_failure"
#~ msgstr "Неправильно!"

#~ msgid "feedback_success"
#~ msgstr "Хорошо!"

#~ msgid "go_to_first_question"
#~ msgstr "Перейти к вопросу 1"

#~ msgid "question"
#~ msgstr "Вопрос"

#~ msgid "question_doesnt_exist"
#~ msgstr "Этот вопрос не существует"

#~ msgid "question_invalid"
#~ msgstr "Ваш токен недействителен."

#~ msgid "too_many_attempts"
#~ msgstr "Слишком много попыток"

#~ msgid "class_logs"
#~ msgstr "Журналы"

#~ msgid "class_stats"
#~ msgstr "Статистика класса"

#~ msgid "visit_own_public_profile"
#~ msgstr "Посетите свой собственный профиль"

#~ msgid "title_class logs"
#~ msgstr "Программы"

#~ msgid "title_class statistics"
#~ msgstr "Моя статистика"

#~ msgid "disabled_button_locked"
#~ msgstr "Ваш учитель еще не разблокировал этот уровень"

#~ msgid "duplicate_tag"
#~ msgstr "You already have a tag with this name."

#~ msgid "tag_deleted"
#~ msgstr "This tag was successfully deleted."

#~ msgid "no_tags"
#~ msgstr "No tags yet."

#~ msgid "apply_filters"
#~ msgstr "Apply filters"

#~ msgid "write_first_program"
#~ msgstr "Напишите свою первую программу!"

#~ msgid "adventure_exp_1"
#~ msgstr "Введите выбранное вами приключение с правой стороны. После создания приключения вы можете включить его в один из ваших классов в разделе \"Настройки\". Если вы хотите включить команду в свое приключение, используйте якоря кода, как показано ниже:"

#~ msgid "adventure_exp_2"
#~ msgstr "Если вы хотите показать фактические фрагменты кода, например, чтобы дать студенту шаблон или пример кода. Пожалуйста, используйте предварительные якоря, как здесь:"

#~ msgid "adventures"
#~ msgstr "Available Adventures"

#~ msgid "hello_world"
#~ msgstr "Привет, мир!"

#~ msgid "share_confirm"
#~ msgstr "Вы уверены, что хотите сделать программу публичной?"

#~ msgid "share_success_detail"
#~ msgstr "Программа успешно передана."

#~ msgid "unshare_confirm"
#~ msgstr "Вы уверены, что хотите сделать программу частной?"

#~ msgid "unshare_success_detail"
#~ msgstr "Программа успешно разделена."

#~ msgid "hide_parsons"
#~ msgstr "Скрыть головоломку"

#~ msgid "hide_quiz"
#~ msgstr "Скрыть викторину"

<<<<<<< HEAD
#~ msgid "classes"
#~ msgstr ""
=======
#~ msgid "back_to_class"
#~ msgstr "Вернуться в класс"
>>>>>>> 73f1f172
<|MERGE_RESOLUTION|>--- conflicted
+++ resolved
@@ -272,18 +272,9 @@
 msgid "ask_needs_var"
 msgstr "Начиная со второго уровня, {ask} нужно использовать с переменной. Пример: имя {is} {ask} Как тебя зовут?"
 
-<<<<<<< HEAD
 msgid "available_in"
 msgstr ""
 
-msgid "back_to_class"
-msgstr "Вернуться в класс"
-
-msgid "back_to_teachers_page"
-msgstr "Назад на страницу преподавателя"
-
-=======
->>>>>>> 73f1f172
 msgid "become_a_sponsor"
 msgstr "Станьте спонсором"
 
@@ -2173,10 +2164,8 @@
 #~ msgid "hide_quiz"
 #~ msgstr "Скрыть викторину"
 
-<<<<<<< HEAD
+#~ msgid "back_to_class"
+#~ msgstr "Вернуться в класс"
+
 #~ msgid "classes"
 #~ msgstr ""
-=======
-#~ msgid "back_to_class"
-#~ msgstr "Вернуться в класс"
->>>>>>> 73f1f172
