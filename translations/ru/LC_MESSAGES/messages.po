--- conflicted
+++ resolved
@@ -1,5 +1,3 @@
-<<<<<<< HEAD
-=======
 # Russian translations for PROJECT.
 # Copyright (C) 2023 ORGANIZATION
 # This file is distributed under the same license as the PROJECT project.
@@ -21,7 +19,6 @@
 "X-Generator: Weblate 5.3\n"
 "Generated-By: Babel 2.11.0\n"
 
->>>>>>> 7bad3f65
 #, fuzzy
 msgid "Access Before Assign"
 msgstr ""
@@ -447,12 +444,6 @@
 "you want, but mind that each student can only be in one class at a time. You "
 "can find more information about classes in the <a href=\"https://hedy.org/"
 "for-teachers/manual/preparations#for-teachers\">teacher manual</a>."
-
-msgid "clone"
-msgstr ""
-
-msgid "cloned_times"
-msgstr ""
 
 msgid "close"
 msgstr "Закрыть"
@@ -1746,9 +1737,6 @@
 msgid "student_list"
 msgstr "Student list"
 
-msgid "student_not_allowed_in_class"
-msgstr ""
-
 msgid "student_not_existing"
 msgstr "Этого имени пользователя не существует."
 
