--- conflicted
+++ resolved
@@ -334,6 +334,9 @@
 msgid "already_teacher_request"
 msgstr "Вы уже запросили преподавательскую учётную запись."
 
+msgid "amount_created"
+msgstr "созданных программ"
+
 msgid "amount_saved"
 msgstr "сохранённых программ"
 
@@ -2409,10 +2412,5 @@
 #~ msgid "title_class live_statistics"
 #~ msgstr "Hedy - Live Statistics"
 
-<<<<<<< HEAD
-#~ msgid "amount_created"
-#~ msgstr "созданных программ"
-=======
 #~ msgid "available_in"
 #~ msgstr "Available in:"
->>>>>>> a993b7f1
