--- conflicted
+++ resolved
@@ -450,16 +450,9 @@
 msgid "commands"
 msgstr "Команды"
 
-<<<<<<< HEAD
-#, fuzzy
-msgid "common_errors"
-msgstr "Common errors"
-
 msgid "complete"
 msgstr ""
 
-=======
->>>>>>> 3f9dd646
 msgid "congrats_message"
 msgstr "Поздравляем, {username}, вы завершили Hedy!"
 
@@ -2353,31 +2346,6 @@
 #~ msgid "title_class live_statistics"
 #~ msgstr "Hedy - Live Statistics"
 
-<<<<<<< HEAD
-#~ msgid "available_in"
-#~ msgstr "Available in:"
-
-#~ msgid "regress_button"
-#~ msgstr "Вернуться на уровень {level}"
-
-#~ msgid "copy"
-#~ msgstr ""
-
-#~ msgid "previous_adventure"
-#~ msgstr ""
-
-#~ msgid "cheatsheet"
-#~ msgstr ""
-
-#~ msgid "hide"
-#~ msgstr ""
-
-#~ msgid "show"
-#~ msgstr ""
-
-#~ msgid "submit"
-#~ msgstr ""
-=======
 #~ msgid "explore_explanation"
 #~ msgstr "На этой странице вы можете просмотреть программы, созданные другими пользователями Hedy. Вы можете фильтровать как по уровню Hedy, так и по приключениям. Нажмите на \"Посмотреть программу\", чтобы открыть программу и запустить ее. Программы с красным заголовком содержат ошибку. Вы все еще можете открыть программу, но ее запуск приведет к ошибке. Вы, конечно, можете попытаться ее исправить! Если у создателя программы есть публичный профиль, вы можете щелкнуть его имя пользователя, чтобы перейти в его профиль. Там вы найдете все их общие программы и многое другое!"
 
@@ -2476,4 +2444,3 @@
 
 #~ msgid "number_achievements"
 #~ msgstr "Количество достижений"
->>>>>>> 3f9dd646
