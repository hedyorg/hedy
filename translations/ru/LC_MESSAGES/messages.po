# Russian translations for PROJECT.
# Copyright (C) 2023 ORGANIZATION
# This file is distributed under the same license as the PROJECT project.
# FIRST AUTHOR <EMAIL@ADDRESS>, 2023.
#
msgid ""
msgstr ""
"Project-Id-Version: PROJECT VERSION\n"
"Report-Msgid-Bugs-To: EMAIL@ADDRESS\n"
"POT-Creation-Date: 2000-01-01 00:00+0000\n"
"PO-Revision-Date: 2024-03-21 01:38+0000\n"
"Last-Translator: Prefill add-on <noreply-addon-prefill@weblate.org>\n"
"Language-Team: ru <LL@li.org>\n"
"Language: ru\n"
"MIME-Version: 1.0\n"
"Content-Type: text/plain; charset=utf-8\n"
"Content-Transfer-Encoding: 8bit\n"
"Plural-Forms: nplurals=3; plural=(n%10==1 && n%100!=11 ? 0 : n%10>=2 && n%10<=4 && (n%100<10 || n%100>=20) ? 1 : 2);\n"
"X-Generator: Weblate 5.5-dev\n"
"Generated-By: Babel 2.14.0\n"

#, fuzzy
msgid "Access Before Assign"
msgstr ""
"Вы использовали переменную {name} на строке {access_line_number}, но вы "
"присваиваете ей значение на строке {definition_line_number}. Присвойте "
"значение до того как используете переменную."

msgid "Cyclic Var Definition"
msgstr ""
"Имени {variable} должно быть присвоено значение до того как вы используете "
"его в правой части команды {is}."

#, fuzzy
msgid "Function Undefined"
msgstr "You tried to use the function {name}, but you didn't define it."

msgid "Has Blanks"
msgstr ""
"Ваша программа не готова. В ней есть пробелы, на место которых нужно вписать "
"код."

msgid "Incomplete"
msgstr ""
"Ой-ой! На строке {line_number} нужно дописать что-то ещё после "
"{incomplete_command}."

msgid "Incomplete Repeat"
msgstr ""
"Похоже вы забыли использовать какую-нибудь ещё команду вместе с командой "
"{repeat} на строке {line_number}."

msgid "Invalid"
msgstr ""
"{invalid_command} - это не команда Хеди с уровня {level}. Может вы имели "
"ввиду {guessed_command}?"

msgid "Invalid Argument"
msgstr ""
"Вы не можете использовать команду {command} с {invalid_argument} . "
"Попробуйте заменить {invalid_argument} на {allowed_types}."

msgid "Invalid Argument Type"
msgstr ""
"Вы не можете использовать команду {command} с {invalid_argument} потому что "
"это {invalid_type}. Замените {invalid_argument} на {allowed_types}."

msgid "Invalid At Command"
msgstr ""
"Команду {at} нельзя использовать начиная с уровня 16. Используйте квадратные "
"скобки для того чтобы обратиться к элементу списка, например `друзья[i]`, "
"`счастливые_числа[{random}]`."

msgid "Invalid Space"
msgstr ""
"Ой-ой! Вы начали код с пробела на строке {line_number}. Этот пробел может "
"запутать компьютер, можете удалить его?"

msgid "Invalid Type Combination"
msgstr ""
"Вы не можете использовать {invalid_argument} и {invalid_argument_2} с "
"командой {command} потому что первый - {invalid_type} и второй - "
"{invalid_type_2}. Замените {invalid_argument} на {invalid_type_2} или "
"{invalid_argument_2} на {invalid_type}."

msgid "Locked Language Feature"
msgstr ""
"Вы уже используете {concept}! Это круто, но {concept} ещё заблокировано! Оно "
"разблокируется на более поздних уровнях."

msgid "Lonely Echo"
msgstr ""
"Вы использовали команду {echo} до команды {ask} или {echo} без {ask}`. "
"Вставьте {ask} до команды {echo}."

msgid "Lonely Text"
msgstr ""
"Кажется, вы забыли использовать команду вместе с текстом, написанным на "
"строке {line_number}"

#, fuzzy
msgid "Missing Additional Command"
msgstr ""
"It looks like you forgot to complete writing {command} on line {line_number}."

msgid "Missing Command"
msgstr "Кажется, вы забыли использовать команду на строке {line_number}."

msgid "Missing Inner Command"
msgstr ""
"Кажется, вы забыли использовать команду с выражением {command} на строке "
"{line_number}."

msgid "Missing Square Brackets"
msgstr ""
"It looks like you forgot to use square brackets [] around the list you were "
"creating on line {line_number}."

#, fuzzy
msgid "Missing Variable"
msgstr ""
"It looks like your {command} is missing a variable at the start of the line."

#, fuzzy
msgid "Misspelled At Command"
msgstr ""
"It looks like you might have misspelled the {command} command, instead you "
"wrote {invalid_argument} in line {line_number}."

msgid "No Indentation"
msgstr ""
"Вы поставили недостаточно пробелов на строке {line_number}. Вы поставили "
"{leading_spaces} пробелов, но этого мало. В каждом новом блоке кода ставьте "
"на {indent_size} пробелов больше, чем было на предыдущей строке."

#, fuzzy
msgid "Non Decimal Variable"
msgstr ""
"At line {line_number}, you might have tried using a number which Hedy does "
"not like very much! Try changing it to a decimal number like 2."

msgid "Parse"
msgstr ""
"Введенный вами код не является действительным кодом Hedy. В строке "
"{location[0]}, в позиции {location[1]}, допущена ошибка. Вы ввели "
"{character_found}, но это недопустимо."

#, fuzzy
msgid "Pressit Missing Else"
msgstr ""
"You forgot to add what happens when you press a different key, add an {else} "
"to your code"

#, fuzzy
msgid "Save Microbit code "
msgstr "Save Microbit code"

msgid "Too Big"
msgstr ""
"Вот это да! Ваша программа содержит впечатляющие {lines_of_code} строк кода! "
"Но на этом уровне мы можем обработать только {max_lines} строк. Сделайте "
"вашу программу меньше и попробуйте снова."

msgid "Unexpected Indentation"
msgstr ""
"Вы использовали слишком много пробелов в строке {line_number}. Вы "
"использовали {leading_spaces} пробелов, что слишком много. Начинайте каждый "
"новый блок с {indent_size} пробелов больше, чем в предыдущей строке."

msgid "Unquoted Assignment"
msgstr ""
"Начиная с этого уровня, вам нужно помещать тексты справа от {is} между "
"кавычками. Вы забыли это для текста {text}."

msgid "Unquoted Equality Check"
msgstr ""
"Если вы хотите проверить, равна ли переменная нескольким словам, слова "
"должны быть окружены кавычками!"

msgid "Unquoted Text"
msgstr ""
"Будьте внимательны. Если вы {ask} или {print} что-то, текст должен "
"начинаться и заканчиваться кавычками. Вы забыли это для текста "
"{unquotedtext}."

msgid "Unsupported Float"
msgstr ""
"Нецелые числа пока не поддерживаются, но будут поддерживаться через "
"несколько уровней. Пока измените {value} на целое число."

msgid "Unsupported String Value"
msgstr "Текстовые значения не могут содержать {invalid_value}."

#, fuzzy
msgid "Unused Variable"
msgstr ""
"You defined the variable {variable_name} on line {line_number}, but you did "
"not use it."

msgid "Var Undefined"
msgstr ""
"Вы пытались использовать переменную {name}, но не задали ее. Также возможно, "
"что вы пытались использовать слово {name}, но забыли кавычки."

msgid "Wrong Level"
msgstr ""
"Это был правильный код Hedy, но не на том уровне. Вы написали "
"{offending_keyword} для уровня {working_level}. Подсказка: {tip}"

#, fuzzy
msgid "Wrong Number of Arguments"
msgstr ""
"Your function used the wrong number of arguments. You provided {used_number} "
"but the function {name} needs {defined_number}"

msgid "account_overview"
msgstr "Обзор учетной записи"

#, fuzzy
msgid "accounts_created"
msgstr "Учетные записи успешно созданы."

msgid "accounts_intro"
msgstr ""
"На этой странице вы можете создать учетные записи сразу для нескольких "
"учеников. Они автоматически добавляются к текущему классу, поэтому "
"убедитесь, что показанный выше класс - правильный! Каждое имя пользователя "
"должно быть уникальным во всей системе Hedy. Вы можете использовать "
"'Постфикс имени класса', чтобы добавить имя вашего класса ко всем учетным "
"записям. Если вы вводите пароли вручную, они должны быть <b>не менее</b> 6 "
"символов."

msgid "achievement_earned"
msgstr "У вас новое достижение!"

msgid "achievements"
msgstr "достижения"

msgid "achievements_check_icon_alt"
msgstr "Достижение"

msgid "achievements_logo_alt"
msgstr "Логотип достижений"

#, fuzzy
msgid "add"
msgstr "Add"

msgid "add_students"
msgstr "Добавить студентов"

msgid "add_students_options"
msgstr "Добавить параметры студентов"

msgid "admin"
msgstr "Администратор"

msgid "advance_button"
msgstr "На уровень {level}"

msgid "adventure"
msgstr "Приключения"

#, fuzzy
msgid "adventure_cloned"
msgstr "Adventure is cloned"

#, fuzzy
msgid "adventure_code_button"
msgstr "Adventure Code"

#, fuzzy
msgid "adventure_codeblock_button"
msgstr ""
"Use this button when you want to create a block of code that students can "
"run in your adventure. Tip: put the selection at the end of the last line of "
"the code block and <kbd>Enter</kbd> 3 times to type after a code block."

msgid "adventure_duplicate"
msgstr "У вас уже есть приключение с этим названием."

msgid "adventure_empty"
msgstr "Вы не ввели название приключения!"

msgid "adventure_exp_3"
msgstr ""
"Убедитесь, что вы всегда окружаете ключевые слова символом { }, тогда они "
"будут распознаны правильно. Вы можете использовать кнопку \"предварительный "
"просмотр\" для просмотра стилизованной версии вашего приключения. Чтобы "
"просмотреть приключение на специальной странице, выберите \"просмотр\" на "
"странице учителя."

#, fuzzy
msgid "adventure_exp_classes"
msgstr "Your adventure is used within the following classes"

msgid "adventure_id_invalid"
msgstr "Неверный идентификатор приключения."

msgid "adventure_length"
msgstr "Название приключения должно состоять из минимум 20 символов."

msgid "adventure_name_invalid"
msgstr "Название приключения неверно."

msgid "adventure_prompt"
msgstr "Пожалуйста введите название приключения"

msgid "adventure_terms"
msgstr ""
"Я соглашаюсь с тем, что моё приключение будет доступно всем на сайте Хеди."

msgid "adventure_updated"
msgstr "Приключение было обновлено!"

#, fuzzy
msgid "adventures_info"
msgstr ""
"Each Hedy level has built-in exercises for students, which we call "
"adventures. You can create your own adventures and add them to your classes. "
"With your own adventures you can create adventures that are relevant and "
"interesting for your students. You can find more information about creating "
"your own adventures <a href=\"https://hedy.org/for-teachers/manual/"
"features\">here</a>."

#, fuzzy
msgid "adventures_restored"
msgstr "The default adventures have been restored!"

msgid "ago"
msgstr "{timestamp} назад"

msgid "agree_invalid"
msgstr "Я соглашаюсь с условиями конфиденциальности."

msgid "agree_with"
msgstr "Я соглашаюсь с"

msgid "ajax_error"
msgstr "Произошла ошибка, пожалуйста, попробуйте еще раз."

msgid "all"
msgstr "Все"

msgid "all_class_highscores"
msgstr "Все учащиеся видны в рейтингах класса"

msgid "already_account"
msgstr "У вас уже есть учётная запись?"

msgid "already_program_running"
msgstr ""
"Какая-то программа уже исполняется, подождите когда она закончит выполнение."

msgid "already_teacher"
msgstr "У вас уже есть преподавательская учётная запись."

msgid "already_teacher_request"
msgstr "Вы уже запросили преподавательскую учётную запись."

msgid "amount_created"
msgstr "созданных программ"

msgid "amount_saved"
msgstr "сохранённых программ"

msgid "amount_submitted"
msgstr "представленных программ"

msgid "are_you_sure"
msgstr "Вы уверены? Это действие невозможно будет отменить или откатить."

msgid "ask_needs_var"
msgstr ""
"Начиная со второго уровня, {ask} нужно использовать с переменной. Пример: "
"имя {is} {ask} Как тебя зовут?"

#, fuzzy
msgid "available_in"
msgstr "Available in:"

msgid "become_a_sponsor"
msgstr "Станьте спонсором"

msgid "birth_year"
msgstr "Год рождения"

#, fuzzy
msgid "bug"
msgstr "Bug"

msgid "by"
msgstr "от"

msgid "cancel"
msgstr "Отменить"

#, fuzzy
msgid "cant_parse_exception"
msgstr "Couldn't parse the program"

msgid "catch_index_exception"
msgstr ""
"Вы пытались получить доступ к списку {list_name}, но он либо пуст, либо в "
"нем отсутствует индекс."

msgid "catch_multiple_values_exception"
msgstr ""
"While running your program the command {command} received the values {value} "
"and {value} which are not allowed. {suggestion}."

#, fuzzy
msgid "catch_value_exception"
msgstr ""
"While running your program the command {command} received the value {value} "
"which is not allowed. {suggestion}."

msgid "certificate"
msgstr "Сертификат о прохождении"

msgid "certified_teacher"
msgstr "Сертифицированный преподаватель"

msgid "change_password"
msgstr "Изменить пароль"

msgid "cheatsheet_title"
msgstr "Шпаргалка"

msgid "class_already_joined"
msgstr "Вы уже являетесь учеником класса"

msgid "class_customize_success"
msgstr "Класс успешно настроен."

#, fuzzy
msgid "class_live"
msgstr "Live statistics"

msgid "class_name_duplicate"
msgstr "У вас уже есть класс с таким именем."

msgid "class_name_empty"
msgstr "Вы не ввели название класса!"

msgid "class_name_invalid"
msgstr "Имя этого класса недействительно."

msgid "class_name_prompt"
msgstr "Пожалуйста, введите название нового класса"

#, fuzzy
msgid "class_overview"
msgstr "Class overview"

#, fuzzy
msgid "class_survey_description"
msgstr ""
"We would like to get a better overview of our Hedy users. By providing these "
"answers, you would help improve Hedy. Thank you!"

#, fuzzy
msgid "class_survey_later"
msgstr "Remind me tomorrow"

#, fuzzy
msgid "class_survey_question1"
msgstr "What is the age range in your class?"

#, fuzzy
msgid "class_survey_question2"
msgstr "What is the spoken language in your class?"

#, fuzzy
msgid "class_survey_question3"
msgstr "What is the gender balance in your class?"

#, fuzzy
msgid "class_survey_question4"
msgstr "What distinguishes your students from others?"

#, fuzzy
msgid "classes_info"
msgstr ""
"Create a class to follow the progress of each student in dashboard, and to "
"customize the adventures your students see, and even adding your own! You "
"can create as many classes as you like, and each class can have multiple "
"teachers each one with different roles. You can also add as many students as "
"you want, but mind that each student can only be in one class at a time. You "
"can find more information about classes in the <a href=\"https://hedy.org/"
"for-teachers/manual/preparations#for-teachers\">teacher manual</a>."

#, fuzzy
msgid "clone"
msgstr "Clone"

#, fuzzy
msgid "cloned_times"
msgstr "Clones"

msgid "close"
msgstr "Закрыть"

msgid "comma"
msgstr "запятая"

#, fuzzy
msgid "command_not_available_yet_exception"
msgstr "Command not available yet"

#, fuzzy
msgid "command_unavailable_exception"
msgstr "Command not correct anymore"

msgid "commands"
msgstr "Команды"

#, fuzzy
msgid "common_errors"
msgstr "Common errors"

msgid "congrats_message"
msgstr "Поздравляем, {username}, вы завершили Hedy!"

msgid "content_invalid"
msgstr "Это приключение недействительно."

msgid "contributor"
msgstr "Вкладчик"

msgid "copy_clipboard"
msgstr "Успешно скопировано в буфер обмена"

#, fuzzy
msgid "copy_code"
msgstr "Copy code"

msgid "copy_join_link"
msgstr "Скопировать пригласительную ссылку"

msgid "copy_link_success"
msgstr "Ссылка вступления успешно скопирована в буфер обмена"

msgid "copy_link_to_share"
msgstr "Скопируйте ссылку, чтобы поделиться"

msgid "copy_mail_link"
msgstr "Пожалуйста, скопируйте и вставьте эту ссылку в новую вкладку:"

msgid "correct_answer"
msgstr "Правильный ответ"

msgid "country"
msgstr "Страна"

msgid "country_invalid"
msgstr "Пожалуйста, выберите действительную страну."

msgid "country_title"
msgstr "Страна"

msgid "create_account"
msgstr "Создать аккаунт"

msgid "create_accounts"
msgstr "Создание аккаунтов"

msgid "create_accounts_prompt"
msgstr "Вы уверены, что хотите создать эти учетные записи?"

msgid "create_adventure"
msgstr "Создать приключение"

msgid "create_class"
msgstr "Создать новый класс"

msgid "create_multiple_accounts"
msgstr "Создание нескольких учетных записей"

msgid "create_public_profile"
msgstr "Создать публичный профиль"

msgid "create_question"
msgstr "Хотите ли вы его создать?"

msgid "create_student_account"
msgstr "Создать аккаунт"

msgid "create_student_account_explanation"
msgstr "Вы можете сохранять собственные программы, имея учетную запись."

msgid "create_teacher_account"
msgstr "Создайте учетную запись учителя"

msgid "create_teacher_account_explanation"
msgstr ""
"Имея учетную запись учителя, вы можете сохранять свои программы и видеть "
"результаты своих учеников."

msgid "creator"
msgstr "Создатель"

msgid "current_password"
msgstr "Текущий пароль"

msgid "customization_deleted"
msgstr "Настройки успешно удалены."

msgid "customize_adventure"
msgstr "Настроить приключение"

msgid "customize_class"
msgstr "Настроить класс"

msgid "dash"
msgstr "тире"

msgid "default_403"
msgstr "Похоже, вы не авторизованы..."

msgid "default_404"
msgstr "Мы не смогли найти эту страницу..."

msgid "default_500"
msgstr "Что-то пошло не так..."

msgid "delete"
msgstr "Удалить"

msgid "delete_adventure_prompt"
msgstr "Вы уверены, что хотите удалить это приключение?"

msgid "delete_class_prompt"
msgstr "Вы уверены, что хотите удалить класс?"

msgid "delete_confirm"
msgstr "Вы уверены, что хотите удалить программу?"

msgid "delete_invite"
msgstr "Удалить приглашение"

msgid "delete_invite_prompt"
msgstr "Вы уверены, что хотите удалить это приглашение в класс?"

msgid "delete_public"
msgstr "Удалить публичный профиль"

msgid "delete_success"
msgstr "Программа успешно удалена."

msgid "destroy_profile"
msgstr "Удалить профиль"

msgid "developers_mode"
msgstr "Режим программиста"

msgid "directly_available"
msgstr "Прямое открытие"

#, fuzzy
msgid "disable"
msgstr "Disable"

#, fuzzy
msgid "disable_parsons"
msgstr "Disable all puzzles"

#, fuzzy
msgid "disable_quizes"
msgstr "Disable all quizes"

#, fuzzy
msgid "disabled"
msgstr "Disabled"

msgid "disabled_button_quiz"
msgstr "Ваша оценка за тест ниже порогового значения, попробуйте еще раз!"

msgid "discord_server"
msgstr "Сервер Discord"

msgid "distinguished_user"
msgstr "Выдающийся пользователь"

msgid "double quotes"
msgstr "двойные кавычки"

msgid "download"
msgstr "Скачать"

msgid "download_login_credentials"
msgstr ""
"Хотите ли вы загрузить учетные данные для входа в систему после создания "
"учетных записей?"

msgid "duplicate"
msgstr "Дубликат"

#, fuzzy
msgid "echo_and_ask_mismatch_exception"
msgstr "Echo and ask mismatch"

msgid "echo_out"
msgstr ""
"Начиная со второго уровня {echo} больше не нужен. Теперь вы можете повторить "
"ответ с помощью {ask} и {print}. Пример: имя {ask} Как тебя зовут? {print} "
"привет имя"

#, fuzzy
msgid "edit_adventure"
msgstr "Edit adventure"

msgid "edit_code_button"
msgstr "Изменить код"

msgid "email"
msgstr "Электронная почта"

msgid "email_invalid"
msgstr "Пожалуйста, введите действительный адрес электронной почты."

msgid "end_quiz"
msgstr "Окончание викторины"

msgid "english"
msgstr "Английский"

msgid "enter"
msgstr "Войти"

msgid "enter_password"
msgstr "Введите новый пароль для"

msgid "enter_text"
msgstr "Введите свой ответ здесь..."

msgid "error_logo_alt"
msgstr "Логотип ошибки"

msgid "exclamation mark"
msgstr "восклицательный знак"

msgid "exercise"
msgstr "Упражнение"

msgid "exercise_doesnt_exist"
msgstr "Этого упражнения не существует"

msgid "exists_email"
msgstr "Этот адрес электронной почты уже используется."

msgid "exists_username"
msgstr "Это имя пользователя уже используется."

#, fuzzy
msgid "exit_preview_mode"
msgstr "Exit preview mode"

msgid "experience_invalid"
msgstr "Пожалуйста, выберите действующий опыт, выберите (Да, Нет)."

msgid "expiration_date"
msgstr "Срок действия"

msgid "explore_explanation"
msgstr ""
"На этой странице вы можете просмотреть программы, созданные другими "
"пользователями Hedy. Вы можете фильтровать как по уровню Hedy, так и по "
"приключениям. Нажмите на \"Посмотреть программу\", чтобы открыть программу и "
"запустить ее. Программы с красным заголовком содержат ошибку. Вы все еще "
"можете открыть программу, но ее запуск приведет к ошибке. Вы, конечно, "
"можете попытаться ее исправить! Если у создателя программы есть публичный "
"профиль, вы можете щелкнуть его имя пользователя, чтобы перейти в его "
"профиль. Там вы найдете все их общие программы и многое другое!"

msgid "explore_programs"
msgstr "Изучить программы"

msgid "explore_programs_logo_alt"
msgstr "Значок \"Обзор программ\""

#, fuzzy
msgid "favorite_program"
msgstr "Favorite program"

msgid "favourite_confirm"
msgstr "Вы уверены, что хотите установить эту программу в качестве любимой?"

msgid "favourite_program"
msgstr "Любимая программа"

msgid "favourite_program_invalid"
msgstr "Выбранная любимая программа неверна."

msgid "favourite_success"
msgstr "Ваша программа установлена как избранная."

#, fuzzy
msgid "feature"
msgstr "Feature"

#, fuzzy
msgid "feedback"
msgstr "Feedback"

#, fuzzy
msgid "feedback_message_error"
msgstr "Something went wrong, please try again later."

#, fuzzy
msgid "feedback_message_success"
msgstr "Thank you, we recieved your feedback and will contact you if needed."

#, fuzzy
msgid "feedback_modal_message"
msgstr ""
"Please send us a message with a category. We appreciate your help to improve "
"Hedy!"

msgid "female"
msgstr "Женский"

msgid "float"
msgstr "число"

msgid "for_teachers"
msgstr "Для учителей"

msgid "forgot_password"
msgstr "Забыли пароль?"

msgid "from_another_teacher"
msgstr "От другого учителя"

msgid "from_magazine_website"
msgstr "Из журнала или веб-сайта"

msgid "from_video"
msgstr "Из видео"

msgid "fun_statistics_msg"
msgstr "Вот несколько интересных статистических данных!"

msgid "gender"
msgstr "Пол"

msgid "gender_invalid"
msgstr ""
"Пожалуйста, выберите правильный пол, выберите (Женский, Мужской, Другой)."

msgid "general"
msgstr "Общий"

msgid "general_settings"
msgstr "Общие настройки"

msgid "generate_passwords"
msgstr "Генерировать пароли"

msgid "get_certificate"
msgstr "Получите свой сертификат!"

msgid "give_link_to_teacher"
msgstr "Дайте следующую ссылку своему учителю:"

#, fuzzy
msgid "go_back"
msgstr "Go back"

msgid "go_back_to_main"
msgstr "Вернуться на главную страницу"

msgid "go_to_question"
msgstr "Перейти к вопросу"

msgid "go_to_quiz_result"
msgstr "Перейти к результату викторины"

msgid "goto_profile"
msgstr "Перейти в мой профиль"

#, fuzzy
msgid "grid_overview"
msgstr "Overview of programs per adventure"

msgid "hand_in"
msgstr "Вручить"

msgid "hand_in_exercise"
msgstr "Сданные задания"

msgid "heard_about_hedy"
msgstr "Как вы узнали о Hedy?"

msgid "heard_about_invalid"
msgstr "Пожалуйста, выберите правильный способ, которым вы узнали о нас."

msgid "hedy_achievements"
msgstr "Достижения Хеди"

msgid "hedy_choice_title"
msgstr "Выбор Хеди"

msgid "hedy_logo_alt"
msgstr "Логотип Хеди"

msgid "hedy_on_github"
msgstr "Hedy на Github"

msgid "hedy_tutorial_logo_alt"
msgstr "Иконка учебника Hedy"

msgid "hello_logo"
msgstr "Привет!"

msgid "hidden"
msgstr "Скрытый"

msgid "hide_cheatsheet"
msgstr "Скрыть шпаргалку"

msgid "hide_keyword_switcher"
msgstr "Скрыть переключатель ключевых слов"

msgid "highest_level_reached"
msgstr "Достигнут высочайший уровень"

msgid "highest_quiz_score"
msgstr "Наивысший результат викторины"

msgid "highscore_explanation"
msgstr ""
"На этой странице вы можете просмотреть текущие рейтинги, основанные на "
"количестве полученных достижений. Просмотрите рейтинг всех пользователей, "
"вашей страны или вашего класса. Нажмите на имя пользователя, чтобы "
"просмотреть его публичный профиль."

msgid "highscore_no_public_profile"
msgstr ""
"У вас нет публичного профиля, и поэтому вы не указаны в списке лучших "
"результатов. Вы хотите его создать?"

msgid "highscores"
msgstr "Высокие баллы"

msgid "hint"
msgstr "Подсказать?"

msgid "ill_work_some_more"
msgstr "Я еще немного поработаю над этим"

#, fuzzy
msgid "image_invalid"
msgstr "Картинка, которую вы выбрали, не подходит."

#, fuzzy
msgid "incomplete_command_exception"
msgstr "Incomplete Command"

#, fuzzy
msgid "incorrect_handling_of_quotes_exception"
msgstr "Incorrect handling of quotes"

#, fuzzy
msgid "incorrect_use_of_types_exception"
msgstr "Incorrect use of types"

#, fuzzy
msgid "incorrect_use_of_variable_exception"
msgstr "Incorrect use of variable"

#, fuzzy
msgid "indentation_exception"
msgstr "Incorrect Indentation"

msgid "input"
msgstr "ввод от {ask}"

msgid "integer"
msgstr "число"

msgid "invalid_class_link"
msgstr "Недействительная ссылка для присоединения к классу."

#, fuzzy
msgid "invalid_command_exception"
msgstr "Invalid command"

#, fuzzy
msgid "invalid_keyword_language_comment"
msgstr ""
"# The provided keyword language is invalid, keyword language is set to "
"English"

#, fuzzy
msgid "invalid_language_comment"
msgstr "# The provided language is invalid, language set to English"

#, fuzzy
msgid "invalid_level_comment"
msgstr "# The provided level is invalid, level is set to level 1"

#, fuzzy
msgid "invalid_program_comment"
msgstr "# The provided program is invalid, please try again"

msgid "invalid_teacher_invitation_code"
msgstr ""
"Код приглашения учителя недействителен. Чтобы стать учителем, обратитесь по "
"адресу hello@hedy.org."

msgid "invalid_tutorial_step"
msgstr "Неверный шаг учебника"

msgid "invalid_username_password"
msgstr "Неверное имя пользователя/пароль."

msgid "invite_by_username"
msgstr "Пригласить по имени пользователя"

msgid "invite_date"
msgstr "Дата приглашения"

msgid "invite_message"
msgstr "Вы получили приглашение присоединиться к классу"

msgid "invite_prompt"
msgstr "Введите имя пользователя"

#, fuzzy
msgid "invite_teacher"
msgstr "Invite a teacher"

msgid "join_class"
msgstr "Присоединиться к классу"

msgid "join_prompt"
msgstr ""
"Чтобы присоединиться к занятиям, необходимо иметь учетную запись. Хотите "
"войти в систему сейчас?"

msgid "keyword_language_invalid"
msgstr ""
"Пожалуйста, выберите правильный язык ключевого слова (выберите английский "
"или свой собственный язык)."

#, fuzzy
msgid "language"
msgstr "Language"

msgid "language_invalid"
msgstr "Пожалуйста, выберите правильный язык."

msgid "languages"
msgstr "Какие из этих языков программирования вы использовали раньше?"

msgid "last_achievement"
msgstr "Последнее полученное достижение"

msgid "last_edited"
msgstr "Последнее редактирование"

#, fuzzy
msgid "last_error"
msgstr "Last error"

msgid "last_login"
msgstr "Последний вход в систему"

#, fuzzy
msgid "last_program"
msgstr "Last program"

msgid "last_update"
msgstr "Последнее обновление"

msgid "lastname"
msgstr "Фамилия"

msgid "leave_class"
msgstr "Покинуть класс"

msgid "level"
msgstr "Уровень"

#, fuzzy
msgid "level_accessible"
msgstr "Level is open to students"

msgid "level_disabled"
msgstr "Уровень отключен"

#, fuzzy
msgid "level_future"
msgstr "This level will open automatically after the opening date"

#, fuzzy
msgid "level_invalid"
msgstr "Этот уровень Hedy недействителен."

msgid "level_not_class"
msgstr "В вашем классе этот уровень ещё не доступен"

msgid "level_title"
msgstr "Уровень"

#, fuzzy
msgid "levels"
msgstr "levels"

msgid "link"
msgstr "Ссылка"

msgid "list"
msgstr "список"

#, fuzzy
msgid "live_dashboard"
msgstr "Live Dashboard"

msgid "logged_in_to_share"
msgstr "Вы должны войти в систему, чтобы сохранить и поделиться программой."

msgid "login"
msgstr "Войти"

msgid "login_long"
msgstr "Войдите в свой аккаунт"

#, fuzzy
msgid "login_to_save_your_work"
msgstr "Log in to save your work"

msgid "logout"
msgstr "Выйти"

msgid "longest_program"
msgstr "Самая длинная программа"

msgid "mail_change_password_body"
msgstr ""
"Ваш пароль Hedy был изменен. Если вы это сделали, все в порядке.\n"
"Если вы не изменили свой пароль, пожалуйста, немедленно свяжитесь с нами, "
"ответив на это письмо."

msgid "mail_change_password_subject"
msgstr "Ваш пароль Hedy был изменен"

msgid "mail_error_change_processed"
msgstr ""
"Что-то пошло не так при отправке письма с подтверждением, изменения по-"
"прежнему обрабатываются корректно."

msgid "mail_goodbye"
msgstr ""
"Продолжайте программировать!\n"
"Команда Hedy"

msgid "mail_hello"
msgstr "Привет {username}!"

msgid "mail_recover_password_body"
msgstr ""
"Перейдя по этой ссылке, вы можете установить новый пароль Hedy. Эта ссылка "
"действительна в течение <b>4</b> часов.\n"
"Если вам не требовался сброс пароля, пожалуйста, проигнорируйте это письмо: "
"{link}"

msgid "mail_recover_password_subject"
msgstr "Запросить сброс пароля."

msgid "mail_reset_password_body"
msgstr ""
"Ваш пароль Hedy был сброшен на новый. Если вы это сделали, все в порядке.\n"
"Если вы не изменили свой пароль, пожалуйста, немедленно свяжитесь с нами, "
"ответив на это письмо."

msgid "mail_reset_password_subject"
msgstr "Ваш пароль Hedy был восстановлен"

msgid "mail_welcome_teacher_body"
msgstr ""
"<strong>Добро пожаловать! </strong>\n"
"Поздравляем вас с новой учетной записью учителя Hedy. Добро пожаловать во "
"всемирное сообщество учителей Hedy!\n"
"\n"
"<strong>Что могут учительские аккаунты</strong>.\n"
"Теперь для вас открыт ряд дополнительных возможностей.\n"
"\n"
"1. Дополнительные объяснения доступны в <a href=\"https://hedy.org/for-"
"teachers/manual\">руководстве учителя</a>.\n"
"2. С помощью учетной записи учителя вы можете создавать классы. Затем ваши "
"ученики могут присоединиться к вашим занятиям, а вы сможете наблюдать за их "
"успехами. Классы создаются и управляются через страницу <a href=\"https://"
"hedycode.com/for-teachers\">учителя</a>.\n"
"3. Вы можете полностью настраивать свои классы, например, открывать и "
"закрывать уровни, включать и выключать приключения, а также создавать свои "
"собственные приключения!\n"
"\n"
"<strong>Присоединяйтесь к нашему онлайн-сообществу!</strong>\n"
"Все учителя Hedy, программисты и другие фанаты могут присоединиться к нашему "
"<a href=\"https://discord.gg/8yY7dEme9r\">Discord серверу</a>. Это идеальное "
"место для общения о Hedy: у нас есть каналы, где вы можете показать свои "
"классные проекты и уроки, каналы для сообщения об ошибках и каналы для "
"общения с другими учителями и командой Hedy.\n"
"\n"
"<strong>Как попросить о помощи </strong>.\n"
"Если что-то непонятно, вы можете сообщить нам об этом в Discord или <a "
"href=\"mailto: hello@hedy.org\">написать нам письмо</a>.\n"
"\n"
"<strong>Как сообщать об ошибках</strong>.\n"
"В Discord у нас есть канал для сообщений об ошибках, который называется "
"#bugs. Это идеальное место, чтобы сообщить нам о проблемах, с которыми вы "
"столкнулись. Если вы умеете пользоваться GitHub, вы можете создать <a "
"href=\"https://github.com/hedyorg/hedy/issues/new?"
"assignees=&labels=&template=bug_report.md&title=%5BBUG%5D\">проблему</a> "
"там.\n"

msgid "mail_welcome_teacher_subject"
msgstr "Ваш аккаунт преподавателя Hedy готов"

msgid "mail_welcome_verify_body"
msgstr ""
"Ваша учетная запись в Hedy успешно создана. Добро пожаловать!\n"
"Пожалуйста, нажмите на эту ссылку, чтобы проверить ваш адрес электронной "
"почты: {link}"

msgid "mail_welcome_verify_subject"
msgstr "Добро пожаловать в Hedy"

msgid "mailing_title"
msgstr "Подписаться на новостную рассылку Hedy"

msgid "main_subtitle"
msgstr "Поэтапный язык программирования"

msgid "main_title"
msgstr "Hedy"

msgid "make_sure_you_are_done"
msgstr ""
"Убедитесь, что вы закончили! После нажатия кнопки \"Сдать\" вы больше не "
"сможете изменить свою программу."

msgid "male"
msgstr "Мужчина"

msgid "mandatory_mode"
msgstr "Обязательный режим разработчика"

#, fuzzy
msgid "more_options"
msgstr "More options"

#, fuzzy
msgid "multiple_levels_warning"
msgstr ""
"We've noticed you have both selected several levels and included code "
"snippets in your adventure, this might cause issues with the syntax "
"highlighter and the automatic translation of keywords"

msgid "my_account"
msgstr "Мой аккаунт"

msgid "my_achievements"
msgstr "Мои достижения"

msgid "my_adventures"
msgstr "Мои приключения"

msgid "my_classes"
msgstr "Мои классы"

msgid "my_messages"
msgstr "Мои сообщения"

#, fuzzy
msgid "my_public_profile"
msgstr "My public profile"

msgid "name"
msgstr "Имя"

msgid "nav_explore"
msgstr "Обзор"

msgid "nav_hedy"
msgstr "Hedy"

msgid "nav_learn_more"
msgstr "Узнать больше"

msgid "nav_start"
msgstr "Главная"

msgid "nested blocks"
msgstr "блок в блоке"

msgid "new_password"
msgstr "Новый пароль"

#, fuzzy
msgid "new_password_repeat"
msgstr "Repeat new password"

msgid "newline"
msgstr "новая линия"

msgid "next_exercise"
msgstr "Следующее упражнение"

msgid "next_page"
msgstr "Следующая страница"

msgid "next_step_tutorial"
msgstr "Следующий шаг >>>"

msgid "no"
msgstr "Нет"

msgid "no_account"
msgstr "Нет аккаунта?"

msgid "no_accounts"
msgstr "Нет учетных записей для создания."

#, fuzzy
msgid "no_adventures_yet"
msgstr "There are no public adventures yet..."

msgid "no_certificate"
msgstr "Этот пользователь не заработал сертификат о прохождении Hedy"

msgid "no_more_flat_if"
msgstr ""
"Начиная с 8-го уровня, строка после {if} должна начинаться с 4 пробелов."

#, fuzzy
msgid "no_programs"
msgstr "У вас пока нет программ."

msgid "no_public_profile"
msgstr "У вас еще нет общедоступного текста профиля..."

msgid "no_shared_programs"
msgstr "нету общих программ..."

msgid "no_such_adventure"
msgstr "Этого приключения не существует!"

msgid "no_such_class"
msgstr "Нет такого класса Hedy."

msgid "no_such_highscore"
msgstr "Высокие баллы"

msgid "no_such_level"
msgstr "Нет такого уровня Хеди!"

msgid "no_such_program"
msgstr "Нет такой программы Хеди!"

#, fuzzy
msgid "no_tag"
msgstr "No tag provided!"

msgid "not_enrolled"
msgstr "Похоже, вы не в классе!"

msgid "not_in_class_no_handin"
msgstr "Вы не находитесь в классе, поэтому вам не нужно ничего сдавать."

#, fuzzy
msgid "not_logged_in_cantsave"
msgstr "Your program will not be saved."

msgid "not_logged_in_handin"
msgstr "Вы должны войти в систему, чтобы сдать задание."

msgid "not_teacher"
msgstr "Похоже, Вы не преподаватель!"

msgid "number"
msgstr "число"

msgid "number_achievements"
msgstr "Количество достижений"

msgid "number_lines"
msgstr "Количество строк"

msgid "number_programs"
msgstr "Количество запущенных программ"

msgid "ok"
msgstr "OK"

msgid "only_you_can_see"
msgstr "Только вы можете видеть эту программу."

msgid "open"
msgstr "Открыть"

msgid "opening_date"
msgstr "Дата открытия"

msgid "opening_dates"
msgstr "Даты открытия"

msgid "option"
msgstr "Вариант"

msgid "or"
msgstr "или"

msgid "other"
msgstr "Другое"

msgid "other_block"
msgstr "Другой язык блока"

msgid "other_settings"
msgstr "Другие настройки"

msgid "other_source"
msgstr "Другое"

msgid "other_text"
msgstr "Другой язык текста"

msgid "overwrite_warning"
msgstr ""
"У вас уже есть программа с таким наванием. Вы точно хотите перезаписать уже "
"существующую программу?"

#, fuzzy
msgid "owner"
msgstr "Owner"

msgid "page"
msgstr "страница"

msgid "page_not_found"
msgstr "Мы не смогли найти эту страницу!"

#, fuzzy
msgid "pair_with_teacher"
msgstr "I would like to be paired with another teacher for help"

msgid "parsons_title"
msgstr "Головоломка"

msgid "password"
msgstr "Пароль"

msgid "password_change_not_allowed"
msgstr "Вам не разрешено изменять пароль этого пользователя."

msgid "password_change_prompt"
msgstr "Вы уверены, что хотите изменить пароль?"

msgid "password_change_success"
msgstr "Пароль вашего студента успешно изменен."

msgid "password_invalid"
msgstr "Ваш пароль недействителен."

msgid "password_repeat"
msgstr "Повторите пароль"

msgid "password_resetted"
msgstr ""
"Ваш пароль был успешно восстановлен. Вы перенаправлены на страницу входа в "
"систему."

msgid "password_six"
msgstr "Ваш пароль должен содержать не менее шести символов."

msgid "password_updated"
msgstr "Пароль обновлен."

msgid "passwords_six"
msgstr "Все пароли должны состоять из шести или более символов."

msgid "pending_invites"
msgstr "Ожидающие приглашения"

msgid "people_with_a_link"
msgstr ""
"Другие люди, имеющие ссылку, могут видеть эту программу. Ее также можно "
"найти на странице \"Обзор\"."

msgid "percentage"
msgstr "процент"

msgid "percentage_achieved"
msgstr "Достигнуто {процентов}% пользователей"

msgid "period"
msgstr "период"

msgid "personal_text"
msgstr "Личный текст"

msgid "personal_text_invalid"
msgstr "Ваш персональный текст неверен."

msgid "postfix_classname"
msgstr "Имя постфикса класса"

msgid "preferred_keyword_language"
msgstr "Предпочитаемый язык ключевых слов"

msgid "preferred_language"
msgstr "Предпочитаемый язык"

msgid "preview"
msgstr "Предварительный просмотр"

#, fuzzy
msgid "previewing_adventure"
msgstr "Previewing adventure"

#, fuzzy
msgid "previewing_class"
msgstr "You are previewing class <em>{class_name}</em> as a teacher."

msgid "previous_campaigns"
msgstr "Посмотреть предыдущие кампании"

msgid "print_logo"
msgstr "печатать"

msgid "privacy_terms"
msgstr "Условия конфиденциальности"

msgid "private"
msgstr "Частный"

msgid "profile_logo_alt"
msgstr "Значок профиля."

msgid "profile_picture"
msgstr "Изображение профиля"

msgid "profile_updated"
msgstr "Профиль обновлен."

msgid "profile_updated_reload"
msgstr "Профиль обновлен, страница будет перезагружена."

msgid "program_contains_error"
msgstr ""
"Эта программа содержит ошибку. Вы уверены в том, что хотите поделиться ею?"

msgid "program_header"
msgstr "Мои программы"

#, fuzzy
msgid "program_too_large_exception"
msgstr "Programs too large"

msgid "programming_experience"
msgstr "Есть ли у вас опыт программирования?"

msgid "programming_invalid"
msgstr "Пожалуйста, выберите правильный язык программирования."

msgid "programs"
msgstr "Программы"

msgid "programs_created"
msgstr "Созданные программы"

msgid "programs_saved"
msgstr "Программы сохранены"

msgid "programs_submitted"
msgstr "Представленные программы"

msgid "prompt_join_class"
msgstr "Вы хотите присоединиться к этому классу?"

msgid "public"
msgstr "Общественный"

msgid "public_adventures"
msgstr "Browse public adventures"

msgid "public_invalid"
msgstr "Выбор данного соглашения является недействительным"

msgid "public_profile"
msgstr "Публичный профиль"

msgid "public_profile_info"
msgstr ""
"Установив этот флажок, я делаю свой профиль видимым для всех. Будьте "
"осторожны, не сообщайте личную информацию, такую как ваше имя или домашний "
"адрес, потому что все смогут ее увидеть!"

msgid "public_profile_updated"
msgstr "Публичный профиль был обновлён, страница скоро перезагрузится."

msgid "pygame_waiting_for_input"
msgstr "Жду нажатия кнопки..."

msgid "question mark"
msgstr "вопросительный знак"

msgid "quiz_logo_alt"
msgstr "Логотип викторины"

msgid "quiz_score"
msgstr "Результаты викторины"

msgid "quiz_tab"
msgstr "Викторина"

msgid "quiz_threshold_not_reached"
msgstr ""
"Вы не набрали пороговый тестовый балл, нужный для открытия этого уровня"

msgid "read_code_label"
msgstr "Чтение вслух"

msgid "recent"
msgstr "Мои недавние программы"

msgid "recover_password"
msgstr "Запрос на сброс пароля"

msgid "regress_button"
msgstr "Вернуться на уровень {level}"

msgid "remove"
msgstr "Удалить"

msgid "remove_customization"
msgstr "Удалите настройку"

msgid "remove_customizations_prompt"
msgstr "Вы уверены, что хотите удалить настройки этого класса?"

msgid "remove_student_prompt"
msgstr "Вы уверены, что хотите удалить ученика из класса?"

#, fuzzy
msgid "remove_user_prompt"
msgstr "Confirm removing this user from the class."

msgid "repair_program_logo_alt"
msgstr "Восстановление значка программы"

#, fuzzy
msgid "repeat_dep"
msgstr ""
"Starting in level 8, {repeat} needs to be used with indentation. You can see "
"examples on the {repeat} tab in level 8."

msgid "repeat_match_password"
msgstr "Повторный пароль не совпадает."

msgid "repeat_new_password"
msgstr "Повторите новый пароль"

msgid "report_failure"
msgstr "Эта программа не существует или не является публичной"

msgid "report_program"
msgstr "Вы уверены, что хотите сообщить об этой программе?"

msgid "report_success"
msgstr "Эта программа была сообщена"

msgid "request_teacher"
msgstr "Вы хотите подать заявку на учетную запись учителя?"

msgid "request_teacher_account"
msgstr "Запросить учетную запись учителя"

msgid "required_field"
msgstr "Поля, отмеченные знаком *, обязательны для заполнения"

msgid "reset_adventure_prompt"
msgstr "Вы уверены, что хотите сбросить все выбранные приключения?"

msgid "reset_adventures"
msgstr "Сброс выбранных приключений"

#, fuzzy
msgid "reset_button"
msgstr "Reset"

msgid "reset_password"
msgstr "Сброс пароля"

msgid "reset_view"
msgstr "Сброс"

msgid "retrieve_adventure_error"
msgstr "Вы не можете посмотреть это приключение!"

msgid "retrieve_class_error"
msgstr "Только преподаватели могут получать классы"

#, fuzzy
msgid "retrieve_tag_error"
msgstr "Error retrieving tags"

#, fuzzy
msgid "role"
msgstr "Role"

msgid "run_code_button"
msgstr "Выполнить код"

#, fuzzy
msgid "runs_over_time"
msgstr "Runs over time"

msgid "save"
msgstr "Сохранить"

msgid "save_parse_warning"
msgstr "Эта программа содержит ошибку, вы уверены, что хотите сохранить ее?"

msgid "save_prompt"
msgstr ""
"Чтобы сохранить свою программу, необходимо иметь учетную запись. Хотите "
"войти в систему сейчас?"

msgid "save_success_detail"
msgstr "Программа сохранена."

msgid "score"
msgstr "Счёт"

msgid "search"
msgstr "Поиск..."

msgid "search_button"
msgstr "Поиск"

#, fuzzy
msgid "second_teacher"
msgstr "Second teacher"

#, fuzzy
msgid "second_teacher_copy_prompt"
msgstr "Are you sure you want to copy this teacher?"

#, fuzzy
msgid "second_teacher_prompt"
msgstr "Enter a teacher username to invite them."

#, fuzzy
msgid "second_teacher_warning"
msgstr "All teachers in this class can customize it."

msgid "see_certificate"
msgstr "См. сертификат {username}!"

msgid "select"
msgstr "Выбрать"

msgid "select_adventures"
msgstr "Выберите приключения"

#, fuzzy
msgid "select_all"
msgstr "Select all"

#, fuzzy
msgid "select_lang"
msgstr "Select language"

msgid "select_levels"
msgstr "Выберите уровни"

#, fuzzy
msgid "select_tag"
msgstr "Select tag"

#, fuzzy
msgid "selected"
msgstr "Selected"

msgid "self_removal_prompt"
msgstr "Вы уверены, что хотите покинуть этот класс?"

msgid "send_password_recovery"
msgstr "Отправьте мне ссылку для восстановления пароля"

msgid "sent_by"
msgstr "Это приглашение отправлено"

msgid "sent_password_recovery"
msgstr ""
"Вскоре вы должны получить электронное письмо с инструкциями по сбросу пароля."

msgid "settings"
msgstr "Мои личные настройки"

msgid "share_by_giving_link"
msgstr "Покажите свою программу другим людям, предоставив им ссылку ниже:"

msgid "share_your_program"
msgstr "Поделитесь своей программой"

msgid "signup_student_or_teacher"
msgstr "Вы студент или учитель?"

msgid "single quotes"
msgstr "одинарная кавычка"

msgid "slash"
msgstr "слэш"

#, fuzzy
msgid "sleeping"
msgstr "Sleeping..."

#, fuzzy
msgid "slides"
msgstr "Slides"

#, fuzzy
msgid "slides_info"
msgstr ""
"For each level of Hedy, we have created slides to help you teach. The slides "
"contain explanations of each level, and Hedy examples that you can run "
"inside the slides. Just click the link and get started! the Introduction "
"slides are a general explanation of Hedy before level 1 The slides were "
"created using <a href=\"https://slides.com\">slides.com</a>. If you want to "
"adapt them yourself, you can download them, and then upload the resulting "
"zip file to <a href=\"https://slides.com\">slides.com</a>. You can find more "
"information about the slides in the <a href=\"https://hedy.org/for-teachers/"
"manual/features\">teacher's manual</a>."

msgid "social_media"
msgstr "Социальные сети"

msgid "something_went_wrong_keyword_parsing"
msgstr ""
"В вашем приключении есть ошибка, все ли ключевые слова правильно окружены "
"{ }?"

msgid "space"
msgstr "пространство"

msgid "star"
msgstr "звезда"

msgid "start_hedy_tutorial"
msgstr "Начать обучение"

#, fuzzy
msgid "start_learning"
msgstr "Start learning"

msgid "start_programming"
msgstr "Начать программирование"

msgid "start_programming_logo_alt"
msgstr "Значок начала программирования"

msgid "start_quiz"
msgstr "Начать викторину"

msgid "start_teacher_tutorial"
msgstr "Начать обучение для учителей"

#, fuzzy
msgid "start_teaching"
msgstr "Start teaching"

msgid "step_title"
msgstr "Задание"

msgid "stop_code_button"
msgstr "Остановить программу"

msgid "string"
msgstr "текст"

#, fuzzy
msgid "student"
msgstr "Student"

msgid "student_already_in_class"
msgstr "Этот ученик уже учится в вашем классе."

msgid "student_already_invite"
msgstr "У этого студента уже есть ожидающее приглашение."

#, fuzzy
msgid "student_details"
msgstr "Student details"

#, fuzzy
msgid "student_list"
msgstr "Student list"

#, fuzzy
msgid "student_not_allowed_in_class"
msgstr "Student not allowed in class"

msgid "student_not_existing"
msgstr "Этого имени пользователя не существует."

msgid "student_signup_header"
msgstr "Студент"

msgid "students"
msgstr "студенты"

msgid "submission_time"
msgstr "Сдано"

msgid "submit_answer"
msgstr "Вопрос-ответ"

msgid "submit_program"
msgstr "Отправить"

msgid "submit_warning"
msgstr "Вы уверены, что хотите отправить эту программу?"

msgid "submitted"
msgstr "Отправлено"

msgid "submitted_header"
msgstr "Это представленная программа, и она не может быть изменена."

msgid "subscribe"
msgstr "Подписаться"

msgid "subscribe_newsletter"
msgstr "Подписаться на рассылку новостей"

#, fuzzy
msgid "suggestion_color"
msgstr "Try using another color"

#, fuzzy
msgid "suggestion_note"
msgstr "Use a note between C0 and B9 or a number between 1 and 70"

#, fuzzy
msgid "suggestion_number"
msgstr "Try changing the value to a number"

msgid "suggestion_numbers_or_strings"
msgstr "Try changing the values to be all text or all numbers"

msgid "surname"
msgstr "Имя"

#, fuzzy
msgid "survey"
msgstr "Survey"

#, fuzzy
msgid "survey_completed"
msgstr "Survey completed"

#, fuzzy
msgid "survey_skip"
msgstr "Don't show this again"

#, fuzzy
msgid "survey_submit"
msgstr "Submit"

#, fuzzy
msgid "tag_in_adventure"
msgstr "Tag in adventure"

#, fuzzy
msgid "tag_input_placeholder"
msgstr "Enter a new tag"

#, fuzzy
msgid "tags"
msgstr "Tags"

msgid "teacher"
msgstr "Учитель"

msgid "teacher_account_request"
msgstr "У вас есть нерассмотренный запрос на учетную запись преподавателя"

msgid "teacher_account_success"
msgstr "Вы успешно запросили учетную запись учителя."

msgid "teacher_invalid"
msgstr "Значение вашего учителя недействительно."

msgid "teacher_invitation_require_login"
msgstr ""
"Чтобы настроить ваш профиль учителя, вам необходимо войти в систему. Если у "
"вас нет учетной записи, пожалуйста, создайте ее."

msgid "teacher_manual"
msgstr "Руководство для учителей"

msgid "teacher_signup_header"
msgstr "Учитель"

msgid "teacher_tutorial_logo_alt"
msgstr "Иконка для учителя"

msgid "teacher_welcome"
msgstr ""
"Добро пожаловать в Hedy! Теперь вы являетесь гордым владельцем учетной "
"записи учителя, которая позволяет вам создавать классы и приглашать учеников."

#, fuzzy
msgid "teachers"
msgstr "Teachers"

msgid "template_code"
msgstr ""
"Это объяснение моего приключения!\n"
"\n"
"Таким образом я могу показать команду: <code>{print}</code>\n"
"\n"
"Но иногда я могу захотеть показать часть кода, например, вот так:\n"
"<pre>\n"
"ask Как вас зовут?\n"
"echo Итак, вас зовут \n"
"</pre>"

msgid "this_turns_in_assignment"
msgstr "После этого сдайте задание преподавателю."

msgid "title"
msgstr "Название"

msgid "title_achievements"
msgstr "Hedy - Мои достижения"

msgid "title_admin"
msgstr "Hedy - Страница администратора"

#, fuzzy
msgid "title_class grid_overview"
msgstr "Hedy - Grid overview"

#, fuzzy
msgid "title_class live_statistics"
msgstr "Hedy - Live Statistics"

msgid "title_class-overview"
msgstr "Hedy - Обзор классов"

msgid "title_customize-adventure"
msgstr "Hedy - Настроить приключение"

msgid "title_customize-class"
msgstr "Hedy - Настройка класса"

msgid "title_explore"
msgstr "Hedy - Обзор"

msgid "title_for-teacher"
msgstr "Hedy - Для учителей"

msgid "title_join-class"
msgstr "Hedy - Присоединиться к классу"

msgid "title_landing-page"
msgstr "Добро пожаловать в Hedy!"

msgid "title_learn-more"
msgstr "Hedy - Узнать больше"

msgid "title_login"
msgstr "Hedy - Войти"

msgid "title_my-profile"
msgstr "Hedy - Мой аккаунт"

msgid "title_privacy"
msgstr "Hedy - Политика конфиденциальности"

msgid "title_programs"
msgstr "Hedy - Мои программы"

#, fuzzy
msgid "title_public-adventures"
msgstr "Hedy - Public adventures"

msgid "title_recover"
msgstr "Hedy - Восстановить аккаунт"

msgid "title_reset"
msgstr "Hedy - Сбросить пароль"

msgid "title_signup"
msgstr "Hedy - Зарегистрироваться"

msgid "title_start"
msgstr "Hedy - язык постепенного программирования"

msgid "title_view-adventure"
msgstr "Hedy - Просмотр приключений"

msgid "token_invalid"
msgstr "Ваш токен недействителен."

#, fuzzy
msgid "tooltip_level_locked"
msgstr "Your teacher disabled this level"

msgid "translate_error"
msgstr ""
"Во время перевода кода что-то пошло не так. Попробуйте запустить код, чтобы "
"увидеть возможные ошибки. Код с ошибками не может быть переведён."

msgid "translating_hedy"
msgstr "Перевод Hedy"

#, fuzzy
msgid "translator"
msgstr "Translator"

msgid "tutorial"
msgstr "Учебник"

msgid "tutorial_code_snippet"
msgstr ""
"{print} Здравствуй мир!\n"
"{print} Я изучаю Хеди с самоучителем!"

msgid "tutorial_message_not_found"
msgstr "Мы не смогли найти требуемый шаг учебника..."

msgid "tutorial_title_not_found"
msgstr "Шаг учебника не найден"

msgid "unauthorized"
msgstr "У вас нет доступа к этой странице"

msgid "unique_usernames"
msgstr "Все имена пользователей должны быть уникальными."

msgid "unlock_thresholds"
msgstr "Разблокировать пороги уровня"

msgid "unsaved_class_changes"
msgstr ""
"Есть несохраненные изменения, вы уверены, что хотите покинуть эту страницу?"

msgid "update_adventure_prompt"
msgstr "Вы уверены, что хотите обновить это приключение?"

msgid "update_profile"
msgstr "Обновить профиль"

msgid "update_public"
msgstr "Обновление публичного профиля"

#, fuzzy
msgid "updating_indicator"
msgstr "Updating"

#, fuzzy
msgid "use_of_blanks_exception"
msgstr "Use of blanks in programs"

#, fuzzy
msgid "use_of_nested_functions_exception"
msgstr "Use of nested functions"

#, fuzzy
msgid "used_in"
msgstr "Used in:"

msgid "user"
msgstr "пользователь"

msgid "user_inexistent"
msgstr "Этот пользователь не существует"

msgid "user_not_private"
msgstr "Этот пользователь не существует или у него нет публичного профиля"

msgid "username"
msgstr "Имя пользователя"

msgid "username_empty"
msgstr "Вы не ввели имя пользователя!"

msgid "username_invalid"
msgstr "Ваше имя пользователя недействительно."

msgid "username_special"
msgstr "Имя пользователя не может содержать `:` или `@`."

msgid "username_three"
msgstr "Имя пользователя должно содержать не менее трех символов."

msgid "usernames_exist"
msgstr "Одно или несколько имен пользователей уже используются."

msgid "value"
msgstr "Значение"

msgid "variables"
msgstr "Переменные"

msgid "view_program"
msgstr "Просмотр программы"

msgid "welcome"
msgstr "Добро пожаловать"

msgid "welcome_back"
msgstr "С возвращением"

#, fuzzy
msgid "what_is_your_role"
msgstr "What is your role?"

msgid "what_should_my_code_do"
msgstr "Что должен делать мой код?"

msgid "whole_world"
msgstr "Мир"

msgid "year_invalid"
msgstr "Пожалуйста, введите год между 1900 и {текущий_год}."

msgid "yes"
msgstr "Да"

msgid "your_account"
msgstr "Ваш профиль"

msgid "your_class"
msgstr "Ваш класс"

msgid "your_last_program"
msgstr "Ваша последняя сохраненная программа"

msgid "your_personal_text"
msgstr "Ваш личный текст..."

msgid "your_program"
msgstr "Ваша программа"

#~ msgid "create_account_explanation"
#~ msgstr "Having your own account allows you to save your programs."

#~ msgid "only_teacher_create_class"
#~ msgstr "Only teachers are allowed to create classes!"

#~ msgid "keyword_support"
#~ msgstr "Перевод ключевых слов"

#~ msgid "non_keyword_support"
#~ msgstr "Перевод контента"

#~ msgid "try_button"
#~ msgstr "Try"

#~ msgid "select_own_adventures"
#~ msgstr "Select own adventures"

#~ msgid "edit"
#~ msgstr "Редактировать"

#~ msgid "view"
#~ msgstr "View"

#~ msgid "class"
#~ msgstr "Класс"

#~ msgid "save_code_button"
#~ msgstr "Сохранить код"

#~ msgid "share_code_button"
#~ msgstr "Save & share code"

#~ msgid "classes_invalid"
#~ msgstr "Список выбранных классов недействителен"

#~ msgid "directly_add_adventure_to_classes"
#~ msgstr "Хотите добавить это приключение прямо в один из ваших классов?"

#~ msgid "hand_in_assignment"
#~ msgstr "Сдать задание"

#~ msgid "select_a_level"
#~ msgstr "Выберите уровень"

#~ msgid "answer_invalid"
#~ msgstr "Ваш пароль неверен."

#~ msgid "available_adventures_level"
#~ msgstr "Доступный уровень приключений"

#~ msgid "customize_class_exp_1"
#~ msgstr ""
#~ "Привет! На этой странице вы можете настроить свой класс. Выбирая уровни и "
#~ "приключения, вы можете выбрать, что сможет увидеть ваш ученик. Вы также "
#~ "можете добавить к уровням созданные вами приключения. Все уровни и "
#~ "приключения по умолчанию будут выбраны по умолчанию. <b>Обратите внимание:"
#~ "</b> Не все приключения доступны для каждого уровня! Настройки "
#~ "выполняются следующим образом:"

#~ msgid "customize_class_exp_2"
#~ msgstr ""
#~ "Вы всегда можете изменить эти настройки позже. Например, вы можете "
#~ "сделать доступными определенные приключения или уровни во время "
#~ "проведения занятий. Таким образом, вам будет легко определить, над каким "
#~ "уровнем и приключениями будут работать ваши ученики. Если вы хотите "
#~ "сделать все доступным для вашего класса, проще всего удалить настройку "
#~ "совсем."

#~ msgid "customize_class_step_1"
#~ msgstr "Выберите уровни для своего класса, нажимая \"кнопки уровней\""

#~ msgid "customize_class_step_2"
#~ msgstr ""
#~ "Вы можете выбрать уровень, который вы хотите отредактировать, в "
#~ "выпадающем меню \"Выбрать уровень\""

#~ msgid "customize_class_step_3"
#~ msgstr ""
#~ "Выстройте прикючения в том порядке, в котором вы хотите чтобы они "
#~ "появлялеись на этом уровне. В меню \"доступные приключения\" вы найдёте "
#~ "приключения не включённые в этот уровень."

#~ msgid "customize_class_step_4"
#~ msgstr ""
#~ "В выпадающем меню \"Доступные приключения\" также есть ваши собственные "
#~ "приключения. Добавив их, вы можете перемещать их рядом с другими "
#~ "приключениями."

#~ msgid "customize_class_step_5"
#~ msgstr ""
#~ "Вы можете удалить приключение, нажав на кнопку x, и оно появится в "
#~ "выпадающем меню \"Доступные приключения\""

#~ msgid "customize_class_step_6"
#~ msgstr ""
#~ "Выбор даты открытия для каждого уровня (вы также можете оставить его "
#~ "пустым)"

#~ msgid "customize_class_step_7"
#~ msgstr "Выбор других настроек"

#~ msgid "customize_class_step_8"
#~ msgstr "Выберите \"Сохранить\" -> Все готово!"

#~ msgid "example_code_header"
#~ msgstr "Пример кода"

#~ msgid "feedback_failure"
#~ msgstr "Неправильно!"

#~ msgid "feedback_success"
#~ msgstr "Хорошо!"

#~ msgid "go_to_first_question"
#~ msgstr "Перейти к вопросу 1"

#~ msgid "question"
#~ msgstr "Вопрос"

#~ msgid "question_doesnt_exist"
#~ msgstr "Этот вопрос не существует"

#~ msgid "question_invalid"
#~ msgstr "Ваш токен недействителен."

#~ msgid "too_many_attempts"
#~ msgstr "Слишком много попыток"

#~ msgid "class_logs"
#~ msgstr "Журналы"

#~ msgid "class_stats"
#~ msgstr "Статистика класса"

#~ msgid "visit_own_public_profile"
#~ msgstr "Посетите свой собственный профиль"

#~ msgid "title_class logs"
#~ msgstr "Программы"

#~ msgid "title_class statistics"
#~ msgstr "Моя статистика"

#~ msgid "disabled_button_locked"
#~ msgstr "Ваш учитель еще не разблокировал этот уровень"

#~ msgid "duplicate_tag"
#~ msgstr "You already have a tag with this name."

#~ msgid "tag_deleted"
#~ msgstr "This tag was successfully deleted."

#~ msgid "no_tags"
#~ msgstr "No tags yet."

#~ msgid "apply_filters"
#~ msgstr "Apply filters"

#~ msgid "write_first_program"
#~ msgstr "Напишите свою первую программу!"

#~ msgid "adventure_exp_1"
#~ msgstr ""
#~ "Введите выбранное вами приключение с правой стороны. После создания "
#~ "приключения вы можете включить его в один из ваших классов в разделе "
#~ "\"Настройки\". Если вы хотите включить команду в свое приключение, "
#~ "используйте якоря кода, как показано ниже:"

#~ msgid "adventure_exp_2"
#~ msgstr ""
#~ "Если вы хотите показать фактические фрагменты кода, например, чтобы дать "
#~ "студенту шаблон или пример кода. Пожалуйста, используйте предварительные "
#~ "якоря, как здесь:"

#~ msgid "adventures"
#~ msgstr "Available Adventures"

#~ msgid "hello_world"
#~ msgstr "Привет, мир!"

#~ msgid "share_confirm"
#~ msgstr "Вы уверены, что хотите сделать программу публичной?"

#~ msgid "share_success_detail"
#~ msgstr "Программа успешно передана."

#~ msgid "unshare_confirm"
#~ msgstr "Вы уверены, что хотите сделать программу частной?"

#~ msgid "unshare_success_detail"
#~ msgstr "Программа успешно разделена."

#~ msgid "hide_parsons"
#~ msgstr "Скрыть головоломку"

#~ msgid "hide_quiz"
#~ msgstr "Скрыть викторину"

#~ msgid "back_to_class"
<<<<<<< HEAD
#~ msgstr "Вернуться в класс"
=======
#~ msgstr "Вернуться в класс"
>>>>>>> 8014a58a
<|MERGE_RESOLUTION|>--- conflicted
+++ resolved
@@ -2451,8 +2451,4 @@
 #~ msgstr "Скрыть викторину"
 
 #~ msgid "back_to_class"
-<<<<<<< HEAD
-#~ msgstr "Вернуться в класс"
-=======
-#~ msgstr "Вернуться в класс"
->>>>>>> 8014a58a
+#~ msgstr "Вернуться в класс"