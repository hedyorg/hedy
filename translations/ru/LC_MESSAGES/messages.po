# Russian translations for PROJECT.
# Copyright (C) 2023 ORGANIZATION
# This file is distributed under the same license as the PROJECT project.
# FIRST AUTHOR <EMAIL@ADDRESS>, 2023.
#
msgid ""
msgstr ""
"Project-Id-Version: PROJECT VERSION\n"
"Report-Msgid-Bugs-To: EMAIL@ADDRESS\n"
"POT-Creation-Date: 2000-01-01 00:00+0000\n"
"PO-Revision-Date: 2024-12-03 06:18+0000\n"
"Last-Translator: Anonymous <noreply@weblate.org>\n"
"Language-Team: ru <LL@li.org>\n"
"Language: ru\n"
"MIME-Version: 1.0\n"
"Content-Type: text/plain; charset=utf-8\n"
"Content-Transfer-Encoding: 8bit\n"
"Plural-Forms: nplurals=3; plural=(n%10==1 && n%100!=11 ? 0 : n%10>=2 && n%10<=4 && (n%100<10 || n%100>=20) ? 1 : 2);\n"
"X-Generator: Weblate 5.9-dev\n"
"Generated-By: Babel 2.14.0\n"

#, fuzzy
msgid "Access Before Assign"
msgstr "Вы использовали переменную {name} на строке {access_line_number}, но вы присваиваете ей значение на строке {definition_line_number}. Присвойте значение до того как используете переменную."

#, fuzzy
msgid "Cyclic Var Definition"
msgstr "Имени `{variable}` должно быть присвоено значение до того как вы используете его в правой части команды `{is}`."

#, fuzzy
msgid "Else Without If Error"
msgstr ""

#, fuzzy
msgid "Function Undefined"
msgstr ""

#, fuzzy
msgid "Has Blanks"
msgstr "Ваша программа не готова. В ней есть пробелы, на место которых нужно вписать код."

#, fuzzy
msgid "Incomplete"
msgstr ""

#, fuzzy
msgid "Incomplete Repeat"
msgstr "Похоже вы забыли использовать какую-нибудь ещё команду вместе с командой `{repeat}` на строке {line_number}."

#, fuzzy
msgid "Invalid"
msgstr "`{invalid_command}` - это не команда Хеди с уровня {level}. Может вы имели ввиду `{guessed_command}`?"

#, fuzzy
msgid "Invalid Argument"
msgstr "Вы не можете использовать команду `{command}` с `{invalid_argument}` . Попробуйте заменить `{invalid_argument}` на {allowed_types}."

#, fuzzy
msgid "Invalid Argument Type"
msgstr "Вы не можете использовать команду `{command}` с `{invalid_argument}` потому что это {invalid_type}. Замените `{invalid_argument}` на {allowed_types}."

#, fuzzy
msgid "Invalid At Command"
msgstr "Команду `{command}` нельзя использовать начиная с уровня 16. Используйте квадратные скобки для того чтобы обратиться к элементу списка, например `друзья[i]`, `счастливые_числа[{random}]`."

#, fuzzy
msgid "Invalid Space"
msgstr "Ой-ой! Вы начали код с пробела на строке {line_number}. Этот пробел может запутать компьютер, можете удалить его?"

#, fuzzy
msgid "Invalid Type Combination"
msgstr "Вы не можете использовать `{invalid_argument}` и `{invalid_argument_2}` с командой `{command}` потому что первый - {invalid_type} и второй - {invalid_type_2}. Замените `{invalid_argument}` на {invalid_type_2} или `{invalid_argument_2}` на {invalid_type}."

#, fuzzy
msgid "Lonely Echo"
msgstr "Вы использовали команду `{echo}` до команды `{ask}` или `{echo}` без `{ask}`. Вставьте `{ask}` до команды `{echo}`."

#, fuzzy
msgid "Lonely Text"
msgstr "Кажется, вы забыли использовать команду вместе с текстом, написанным на строке {line_number}"

#, fuzzy
msgid "Missing Additional Command"
msgstr ""

#, fuzzy
msgid "Missing Colon Error"
msgstr ""

#, fuzzy
msgid "Missing Command"
msgstr "Кажется, вы забыли использовать команду на строке {line_number}."

#, fuzzy
msgid "Missing Inner Command"
msgstr "Кажется, вы забыли использовать команду с выражением `{command}` на строке {line_number}."

#, fuzzy
msgid "Missing Square Brackets"
msgstr ""

#, fuzzy
msgid "Missing Variable"
msgstr ""

#, fuzzy
msgid "Misspelled At Command"
msgstr ""

#, fuzzy
msgid "No Indentation"
msgstr "Вы поставили недостаточно пробелов на строке {line_number}. Вы поставили {leading_spaces} пробелов, но этого мало. В каждом новом блоке кода ставьте на {indent_size} пробелов больше, чем было на предыдущей строке."

#, fuzzy
msgid "Non Decimal Variable"
msgstr ""

#, fuzzy
msgid "Parse"
msgstr "Введенный вами код не является действительным кодом Hedy. В строке {location[0]}, в позиции {location[1]}, допущена ошибка. Вы ввели `{character_found}`, но это недопустимо."

#, fuzzy
msgid "Pressit Missing Else"
msgstr ""

#, fuzzy
msgid "Runtime Index Error"
msgstr "Вы пытались получить доступ к списку {name}, но он либо пуст, либо в нем отсутствует индекс."

#, fuzzy
msgid "Runtime Value Error"
msgstr ""

#, fuzzy
msgid "Runtime Values Error"
msgstr ""

#, fuzzy
msgid "Save Microbit code "
msgstr ""

#, fuzzy
msgid "Too Big"
msgstr "Вот это да! Ваша программа содержит впечатляющие {lines_of_code} строк кода! Но на этом уровне мы можем обработать только {max_lines} строк. Сделайте вашу программу меньше и попробуйте снова."

#, fuzzy
msgid "Too Few Indents"
msgstr ""

#, fuzzy
msgid "Too Many Indents"
msgstr ""

#, fuzzy
msgid "Unexpected Indentation"
msgstr "Вы использовали слишком много пробелов в строке {line_number}. Вы использовали {leading_spaces} пробелов, что слишком много. Начинайте каждый новый блок с {indent_size} пробелов больше, чем в предыдущей строке."

#, fuzzy
msgid "Unquoted Assignment"
msgstr "Начиная с этого уровня, вам нужно помещать тексты справа от `{is}` между кавычками. Вы забыли это для текста {text}."

#, fuzzy
msgid "Unquoted Equality Check"
msgstr "Если вы хотите проверить, равна ли переменная нескольким словам, слова должны быть окружены кавычками!"

#, fuzzy
msgid "Unquoted Text"
msgstr "Будьте внимательны. Если вы `{ask}` или `{print}` что-то, текст должен начинаться и заканчиваться кавычками. Вы забыли это для текста {unquotedtext}."

#, fuzzy
msgid "Unsupported Float"
msgstr "Нецелые числа пока не поддерживаются, но будут поддерживаться через несколько уровней. Пока измените `{value}` на целое число."

#, fuzzy
msgid "Unsupported String Value"
msgstr "Текстовые значения не могут содержать `{invalid_value}`."

#, fuzzy
msgid "Unused Variable"
msgstr ""

#, fuzzy
msgid "Var Undefined"
msgstr "Вы пытались использовать переменную `{name}`, но не задали ее. Также возможно, что вы пытались использовать слово `{name}`, но забыли кавычки."

#, fuzzy
msgid "Wrong Level"
msgstr "Это был правильный код Hedy, но не на том уровне. Вы написали `{offending_keyword}` для уровня {working_level}. Подсказка: {tip}"

#, fuzzy
msgid "Wrong Number of Arguments"
msgstr ""

msgid "about_this_adventure"
msgstr ""

msgid "account_overview"
msgstr "Обзор учетной записи"

#, fuzzy
msgid "actions"
msgstr ""

#, fuzzy
msgid "add"
msgstr ""

msgid "add_students"
msgstr "Добавить студентов"

#, fuzzy
msgid "add_your_language"
msgstr ""

msgid "admin"
msgstr "Администратор"

msgid "advance_button"
msgstr "На уровень {level}"

msgid "adventure"
msgstr "Приключения"

#, fuzzy
msgid "adventure_cloned"
msgstr ""

#, fuzzy
msgid "adventure_code_button"
msgstr ""

#, fuzzy
msgid "adventure_codeblock_button"
msgstr ""

msgid "adventure_duplicate"
msgstr "У вас уже есть приключение с этим названием."

msgid "adventure_empty"
msgstr "Вы не ввели название приключения!"

msgid "adventure_exp_3"
msgstr "Убедитесь, что вы всегда окружаете ключевые слова символом { }, тогда они будут распознаны правильно. Вы можете использовать кнопку \"предварительный просмотр\" для просмотра стилизованной версии вашего приключения. Чтобы просмотреть приключение на специальной странице, выберите \"просмотр\" на странице учителя."

#, fuzzy
msgid "adventure_exp_classes"
msgstr ""

#, fuzzy
msgid "adventure_flagged"
msgstr ""

msgid "adventure_id_invalid"
msgstr "Неверный идентификатор приключения."

msgid "adventure_length"
msgstr "Название приключения должно состоять из минимум 20 символов."

msgid "adventure_name_invalid"
msgstr "Название приключения неверно."

msgid "adventure_terms"
msgstr "Я соглашаюсь с тем, что моё приключение будет доступно всем на сайте Хеди."

msgid "adventure_updated"
msgstr "Приключение было обновлено!"

#, fuzzy
msgid "adventures_completed"
msgstr ""

#, fuzzy
msgid "adventures_info"
msgstr ""

#, fuzzy
msgid "adventures_restored"
msgstr ""

#, fuzzy
msgid "adventures_ticked"
msgstr ""

#, fuzzy
msgid "adventures_tried"
msgstr ""

msgid "ago"
msgstr "{timestamp} назад"

msgid "agree_invalid"
msgstr "Я соглашаюсь с условиями конфиденциальности."

msgid "agree_with"
msgstr "Я соглашаюсь с"

msgid "ajax_error"
msgstr "Произошла ошибка, пожалуйста, попробуйте еще раз."

msgid "all"
msgstr "Все"

msgid "all_class_highscores"
msgstr "Все учащиеся видны в рейтингах класса"

#, fuzzy
msgid "all_rows_missing_separator"
msgstr ""

msgid "already_account"
msgstr "У вас уже есть учётная запись?"

msgid "already_program_running"
msgstr "Какая-то программа уже исполняется, подождите когда она закончит выполнение."

msgid "are_you_sure"
msgstr "Вы уверены? Это действие невозможно будет отменить или откатить."

msgid "ask_needs_var"
msgstr "Начиная со второго уровня, `{ask}` нужно использовать с переменной. Пример: имя `{is}` `{ask}` Как тебя зовут?"

msgid "available_in"
msgstr ""

msgid "back_to_class"
msgstr "Вернуться в класс"

msgid "become_a_sponsor"
msgstr "Станьте спонсором"

msgid "birth_year"
msgstr "Год рождения"

msgid "by"
msgstr "от"

msgid "cancel"
msgstr "Отменить"

#, fuzzy
msgid "cant_parse_exception"
msgstr ""

msgid "certificate"
msgstr "Сертификат о прохождении"

msgid "certified_teacher"
msgstr "Сертифицированный преподаватель"

msgid "change_password"
msgstr "Изменить пароль"

msgid "cheatsheet_title"
msgstr "Шпаргалка"

msgid "class_already_joined"
msgstr "Вы уже являетесь учеником класса"

msgid "class_customize_success"
msgstr "Класс успешно настроен."

#, fuzzy
msgid "class_graph_explanation"
msgstr ""

msgid "class_logs"
msgstr "Журналы"

msgid "class_name_duplicate"
msgstr "У вас уже есть класс с таким именем."

msgid "class_name_empty"
msgstr "Вы не ввели название класса!"

msgid "class_name_invalid"
msgstr "Имя этого класса недействительно."

msgid "class_name_prompt"
msgstr "Пожалуйста, введите название нового класса"

#, fuzzy
msgid "class_performance_graph"
msgstr ""

#, fuzzy
msgid "class_survey_description"
msgstr ""

#, fuzzy
msgid "class_survey_later"
msgstr ""

#, fuzzy
msgid "class_survey_question1"
msgstr ""

#, fuzzy
msgid "class_survey_question2"
msgstr ""

#, fuzzy
msgid "class_survey_question3"
msgstr ""

#, fuzzy
msgid "class_survey_question4"
msgstr ""

#, fuzzy
msgid "classes_info"
msgstr ""

#, fuzzy
msgid "clone"
msgstr ""

#, fuzzy
msgid "cloned_times"
msgstr ""

msgid "close"
msgstr "Закрыть"

msgid "comma"
msgstr "запятая"

#, fuzzy
msgid "command_not_available_yet_exception"
msgstr ""

#, fuzzy
msgid "command_unavailable_exception"
msgstr ""

msgid "commands"
msgstr "Команды"

#, fuzzy
msgid "complete"
msgstr ""

msgid "congrats_message"
msgstr "Поздравляем, {username}, вы завершили Hedy!"

#, fuzzy
msgid "connect_guest_teacher"
msgstr ""

#, fuzzy
msgid "constant_variable_role"
msgstr ""

msgid "containing"
msgstr ""

msgid "content_invalid"
msgstr "Это приключение недействительно."

#, fuzzy
msgid "continue"
msgstr ""

msgid "contributor"
msgstr "Вкладчик"

#, fuzzy
msgid "copy_accounts_to_clipboard"
msgstr ""

msgid "copy_clipboard"
msgstr "Успешно скопировано в буфер обмена"

#, fuzzy
msgid "copy_code"
msgstr ""

msgid "copy_join_link"
msgstr "Скопировать пригласительную ссылку"

msgid "copy_link_success"
msgstr "Ссылка вступления успешно скопирована в буфер обмена"

msgid "copy_link_to_share"
msgstr "Скопируйте ссылку, чтобы поделиться"

msgid "copy_mail_link"
msgstr "Пожалуйста, скопируйте и вставьте эту ссылку в новую вкладку:"

msgid "correct_answer"
msgstr "Правильный ответ"

msgid "country"
msgstr "Страна"

msgid "country_invalid"
msgstr "Пожалуйста, выберите действительную страну."

msgid "create_account"
msgstr "Создать аккаунт"

msgid "create_accounts"
msgstr "Создание аккаунтов"

#, fuzzy
msgid "create_accounts_placeholder"
msgstr ""

msgid "create_accounts_prompt"
msgstr ""

msgid "create_adventure"
msgstr "Создать приключение"

msgid "create_class"
msgstr "Создать новый класс"

msgid "create_student_account"
msgstr "Создать аккаунт"

msgid "create_student_account_explanation"
msgstr "Вы можете сохранять собственные программы, имея учетную запись."

#, fuzzy
msgid "create_student_accounts"
msgstr ""

msgid "create_teacher_account"
msgstr "Создайте учетную запись учителя"

msgid "create_teacher_account_explanation"
msgstr "Имея учетную запись учителя, вы можете сохранять свои программы и видеть результаты своих учеников."

#, fuzzy
msgid "create_usernames_and_passwords_desc"
msgstr ""

#, fuzzy
msgid "create_usernames_and_passwords_title"
msgstr ""

#, fuzzy
msgid "create_usernames_desc"
msgstr ""

#, fuzzy
msgid "create_usernames_title"
msgstr ""

msgid "creator"
msgstr "Создатель"

msgid "current_password"
msgstr "Текущий пароль"

msgid "customization_deleted"
msgstr "Настройки успешно удалены."

#, fuzzy
msgid "customize"
msgstr ""

msgid "customize_adventure"
msgstr "Настроить приключение"

msgid "customize_class"
msgstr "Настроить класс"

msgid "dash"
msgstr "тире"

#, fuzzy
msgid "debug"
msgstr ""

msgid "default_401"
msgstr "Похоже, вы не авторизованы..."

#, fuzzy
msgid "default_403"
msgstr ""

msgid "default_404"
msgstr "Мы не смогли найти эту страницу..."

msgid "default_500"
msgstr "Что-то пошло не так..."

msgid "delete"
msgstr "Удалить"

msgid "delete_adventure_prompt"
msgstr "Вы уверены, что хотите удалить это приключение?"

msgid "delete_class_prompt"
msgstr "Вы уверены, что хотите удалить класс?"

msgid "delete_confirm"
msgstr "Вы уверены, что хотите удалить программу?"

msgid "delete_invite"
msgstr "Удалить приглашение"

msgid "delete_invite_prompt"
msgstr "Вы уверены, что хотите удалить это приглашение в класс?"

msgid "delete_public"
msgstr "Удалить публичный профиль"

msgid "delete_success"
msgstr "Программа успешно удалена."

#, fuzzy
msgid "delete_tag_prompt"
msgstr ""

msgid "destroy_profile"
msgstr "Удалить профиль"

msgid "developers_mode"
msgstr "Режим программиста"

msgid "directly_available"
msgstr "Прямое открытие"

#, fuzzy
msgid "disable"
msgstr ""

#, fuzzy
msgid "disable_explore_page"
msgstr ""

#, fuzzy
msgid "disable_parsons"
msgstr ""

#, fuzzy
msgid "disable_quizes"
msgstr ""

#, fuzzy
msgid "disabled"
msgstr ""

msgid "disabled_button_quiz"
msgstr "Ваша оценка за тест ниже порогового значения, попробуйте еще раз!"

msgid "discord_server"
msgstr "Сервер Discord"

msgid "distinguished_user"
msgstr "Выдающийся пользователь"

msgid "double quotes"
msgstr "двойные кавычки"

msgid "download"
msgstr "Скачать"

msgid "duplicate"
msgstr "Дубликат"

#, fuzzy
msgid "echo_and_ask_mismatch_exception"
msgstr ""

msgid "echo_out"
msgstr "Начиная со второго уровня `{echo}` больше не нужен. Теперь вы можете повторить ответ с помощью `{ask}` и `{print}`. Пример: имя `{ask}` Как тебя зовут? `{print}` привет имя"

#, fuzzy
msgid "edit_adventure"
msgstr ""

msgid "edit_code_button"
msgstr "Изменить код"

msgid "email"
msgstr "Электронная почта"

msgid "email_invalid"
msgstr "Пожалуйста, введите действительный адрес электронной почты."

msgid "end_quiz"
msgstr "Окончание викторины"

msgid "english"
msgstr "Английский"

msgid "enter"
msgstr "Войти"

msgid "enter_password"
msgstr "Введите новый пароль для"

msgid "enter_text"
msgstr "Введите свой ответ здесь..."

msgid "error_logo_alt"
msgstr "Логотип ошибки"

#, fuzzy
msgid "errors"
msgstr ""

msgid "exclamation mark"
msgstr "восклицательный знак"

msgid "exercise"
msgstr "Упражнение"

msgid "exercise_doesnt_exist"
msgstr "Этого упражнения не существует"

msgid "exists_email"
msgstr "Этот адрес электронной почты уже используется."

msgid "exists_username"
msgstr "Это имя пользователя уже используется."

#, fuzzy
msgid "exit_preview_mode"
msgstr ""

msgid "experience_invalid"
msgstr "Пожалуйста, выберите действующий опыт, выберите (Да, Нет)."

msgid "expiration_date"
msgstr "Срок действия"

#, fuzzy
msgid "favorite_program"
msgstr ""

msgid "favourite_confirm"
msgstr "Вы уверены, что хотите установить эту программу в качестве любимой?"

msgid "favourite_program"
msgstr "Любимая программа"

msgid "favourite_program_invalid"
msgstr "Выбранная любимая программа неверна."

msgid "favourite_success"
msgstr "Ваша программа установлена как избранная."

#, fuzzy
msgid "feedback_message_error"
msgstr ""

msgid "female"
msgstr "Женский"

#, fuzzy
msgid "flag_adventure_prompt"
msgstr ""

msgid "float"
msgstr "число"

msgid "for_teachers"
msgstr "Для учителей"

msgid "forgot_password"
msgstr "Забыли пароль?"

msgid "from_another_teacher"
msgstr "От другого учителя"

msgid "from_magazine_website"
msgstr "Из журнала или веб-сайта"

msgid "from_video"
msgstr "Из видео"

msgid "fun_statistics_msg"
msgstr "Вот несколько интересных статистических данных!"

msgid "gender"
msgstr "Пол"

msgid "gender_invalid"
msgstr "Пожалуйста, выберите правильный пол, выберите (Женский, Мужской, Другой)."

msgid "general_settings"
msgstr "Общие настройки"

msgid "get_certificate"
msgstr "Получите свой сертификат!"

msgid "give_link_to_teacher"
msgstr "Дайте следующую ссылку своему учителю:"

#, fuzzy
msgid "go_back"
msgstr ""

msgid "go_back_to_main"
msgstr "Вернуться на главную страницу"

msgid "go_to_question"
msgstr "Перейти к вопросу"

msgid "go_to_quiz_result"
msgstr "Перейти к результату викторины"

msgid "go_to_your_clone"
msgstr ""

msgid "goto_profile"
msgstr "Перейти в мой профиль"

#, fuzzy
msgid "graph_title"
msgstr ""

msgid "hand_in"
msgstr "Вручить"

msgid "hand_in_exercise"
msgstr "Сданные задания"

msgid "heard_about_hedy"
msgstr "Как вы узнали о Hedy?"

msgid "heard_about_invalid"
msgstr "Пожалуйста, выберите правильный способ, которым вы узнали о нас."

msgid "hedy_choice_title"
msgstr "Выбор Хеди"

#, fuzzy
msgid "hedy_introduction_slides"
msgstr ""

msgid "hedy_logo_alt"
msgstr "Логотип Хеди"

msgid "hedy_on_github"
msgstr "Hedy на Github"

msgid "hello_logo"
msgstr "Привет!"

#, fuzzy
msgid "hide_adventures"
msgstr ""

msgid "hide_cheatsheet"
msgstr "Скрыть шпаргалку"

#, fuzzy
msgid "hide_classes"
msgstr ""

msgid "hide_keyword_switcher"
msgstr "Скрыть переключатель ключевых слов"

#, fuzzy
msgid "hide_slides"
msgstr ""

msgid "highest_level_reached"
msgstr "Достигнут высочайший уровень"

msgid "highest_quiz_score"
msgstr "Наивысший результат викторины"

msgid "hint"
msgstr "Подсказать?"

msgid "ill_work_some_more"
msgstr "Я еще немного поработаю над этим"

#, fuzzy
msgid "image_invalid"
msgstr "Картинка, которую вы выбрали, не подходит."

#, fuzzy
msgid "incomplete_command_exception"
msgstr ""

#, fuzzy
msgid "incorrect_handling_of_quotes_exception"
msgstr ""

#, fuzzy
msgid "incorrect_use_of_types_exception"
msgstr ""

#, fuzzy
msgid "incorrect_use_of_variable_exception"
msgstr ""

#, fuzzy
msgid "indentation_exception"
msgstr ""

msgid "input"
msgstr "ввод от `{ask}`"

#, fuzzy
msgid "input_variable_role"
msgstr ""

msgid "integer"
msgstr "число"

msgid "invalid_class_link"
msgstr "Недействительная ссылка для присоединения к классу."

#, fuzzy
msgid "invalid_command_exception"
msgstr ""

#, fuzzy
msgid "invalid_keyword_language_comment"
msgstr ""

#, fuzzy
msgid "invalid_language_comment"
msgstr ""

#, fuzzy
msgid "invalid_level_comment"
msgstr ""

#, fuzzy
msgid "invalid_program_comment"
msgstr ""

msgid "invalid_teacher_invitation_code"
msgstr "Код приглашения учителя недействителен. Чтобы стать учителем, обратитесь по адресу hello@hedy.org."

msgid "invalid_tutorial_step"
msgstr "Неверный шаг учебника"

msgid "invalid_username_password"
msgstr "Неверное имя пользователя/пароль."

msgid "invite_by_username"
msgstr "Пригласить по имени пользователя"

msgid "invite_date"
msgstr "Дата приглашения"

msgid "invite_message"
msgstr "Вы получили приглашение присоединиться к классу"

msgid "invite_prompt"
msgstr "Введите имя пользователя"

#, fuzzy
msgid "invite_teacher"
msgstr ""

msgid "join_class"
msgstr "Присоединиться к классу"

msgid "join_prompt"
msgstr "Чтобы присоединиться к занятиям, необходимо иметь учетную запись. Хотите войти в систему сейчас?"

#, fuzzy
msgid "keybinding_waiting_for_keypress"
msgstr "Жду нажатия кнопки..."

msgid "keyword_language_invalid"
msgstr "Пожалуйста, выберите правильный язык ключевого слова (выберите английский или свой собственный язык)."

#, fuzzy
msgid "landcode_phone_number"
msgstr ""

#, fuzzy
msgid "language"
msgstr ""

msgid "language_invalid"
msgstr "Пожалуйста, выберите правильный язык."

msgid "languages"
msgstr "Какие из этих языков программирования вы использовали раньше?"

msgid "last_edited"
msgstr "Последнее редактирование"

msgid "last_update"
msgstr "Последнее обновление"

msgid "lastname"
msgstr "Фамилия"

msgid "leave_class"
msgstr "Покинуть класс"

msgid "level"
msgstr "Уровень"

#, fuzzy
msgid "level_accessible"
msgstr ""

msgid "level_disabled"
msgstr "Уровень отключен"

#, fuzzy
msgid "level_future"
msgstr ""

#, fuzzy
msgid "level_invalid"
msgstr "Этот уровень Hedy недействителен."

msgid "level_not_class"
msgstr "В вашем классе этот уровень ещё не доступен"

msgid "level_title"
msgstr "Уровень"

#, fuzzy
msgid "levels"
msgstr ""

msgid "link"
msgstr "Ссылка"

msgid "list"
msgstr "список"

#, fuzzy
msgid "list_variable_role"
msgstr ""

msgid "logged_in_to_share"
msgstr "Вы должны войти в систему, чтобы сохранить и поделиться программой."

msgid "login"
msgstr "Войти"

msgid "login_long"
msgstr "Войдите в свой аккаунт"

#, fuzzy
msgid "login_to_save_your_work"
msgstr ""

msgid "logout"
msgstr "Выйти"

msgid "longest_program"
msgstr "Самая длинная программа"

msgid "mail_change_password_body"
msgstr ""
"Ваш пароль Hedy был изменен. Если вы это сделали, все в порядке.\n"
"Если вы не изменили свой пароль, пожалуйста, немедленно свяжитесь с нами, ответив на это письмо."

msgid "mail_change_password_subject"
msgstr "Ваш пароль Hedy был изменен"

msgid "mail_error_change_processed"
msgstr "Что-то пошло не так при отправке письма с подтверждением, изменения по-прежнему обрабатываются корректно."

msgid "mail_goodbye"
msgstr ""
"Продолжайте программировать!\n"
"Команда Hedy"

msgid "mail_hello"
msgstr "Привет {username}!"

msgid "mail_recover_password_body"
msgstr ""
"Перейдя по этой ссылке, вы можете установить новый пароль Hedy. Эта ссылка действительна в течение <b>4</b> часов.\n"
"Если вам не требовался сброс пароля, пожалуйста, проигнорируйте это письмо: {link}"

msgid "mail_recover_password_subject"
msgstr "Запросить сброс пароля."

msgid "mail_reset_password_body"
msgstr ""
"Ваш пароль Hedy был сброшен на новый. Если вы это сделали, все в порядке.\n"
"Если вы не изменили свой пароль, пожалуйста, немедленно свяжитесь с нами, ответив на это письмо."

msgid "mail_reset_password_subject"
msgstr "Ваш пароль Hedy был восстановлен"

msgid "mail_welcome_teacher_body"
msgstr ""
"<strong>Добро пожаловать! </strong>\n"
"Поздравляем вас с новой учетной записью учителя Hedy. Добро пожаловать во всемирное сообщество учителей Hedy!\n"
"\n"
"<strong>Что могут учительские аккаунты</strong>.\n"
"Теперь для вас открыт ряд дополнительных возможностей.\n"
"\n"
"1. Дополнительные объяснения доступны в <a href=\"https://hedy.org/for-teachers/manual\">руководстве учителя</a>.\n"
"2. С помощью учетной записи учителя вы можете создавать классы. Затем ваши ученики могут присоединиться к вашим занятиям, а вы сможете наблюдать за их успехами. Классы создаются и управляются через страницу <a href=\"https://hedycode.com/for-teachers\">учителя</a>.\n"
"3. Вы можете полностью настраивать свои классы, например, открывать и закрывать уровни, включать и выключать приключения, а также создавать свои собственные приключения!\n"
"\n"
"<strong>Присоединяйтесь к нашему онлайн-сообществу!</strong>\n"
"Все учителя Hedy, программисты и другие фанаты могут присоединиться к нашему <a href=\"https://discord.gg/8yY7dEme9r\">Discord серверу</a>. Это идеальное место для общения о Hedy: у нас есть каналы, где вы можете показать свои классные проекты и уроки, каналы для сообщения об ошибках и каналы для общения с другими учителями и командой Hedy.\n"
"\n"
"<strong>Как попросить о помощи </strong>.\n"
"Если что-то непонятно, вы можете сообщить нам об этом в Discord или <a href=\"mailto: hello@hedy.org\">написать нам письмо</a>.\n"
"\n"
"<strong>Как сообщать об ошибках</strong>.\n"
"В Discord у нас есть канал для сообщений об ошибках, который называется #bugs. Это идеальное место, чтобы сообщить нам о проблемах, с которыми вы столкнулись. Если вы умеете пользоваться GitHub, вы можете создать <a href=\"https://github.com/hedyorg/hedy/issues/new?assignees=&labels=&template=bug_report.md&title=%5BBUG%5D\">проблему</a> там.\n"

msgid "mail_welcome_teacher_subject"
msgstr "Ваш аккаунт преподавателя Hedy готов"

msgid "mail_welcome_verify_body"
msgstr ""
"Ваша учетная запись в Hedy успешно создана. Добро пожаловать!\n"
"Пожалуйста, нажмите на эту ссылку, чтобы проверить ваш адрес электронной почты: {link}"

msgid "mail_welcome_verify_subject"
msgstr "Добро пожаловать в Hedy"

msgid "mailing_title"
msgstr "Подписаться на новостную рассылку Hedy"

msgid "main_subtitle"
msgstr "Поэтапный язык программирования"

msgid "main_title"
msgstr ""

msgid "make_sure_you_are_done"
msgstr "Убедитесь, что вы закончили! После нажатия кнопки \"Сдать\" вы больше не сможете изменить свою программу."

msgid "male"
msgstr "Мужчина"

msgid "mandatory_mode"
msgstr "Обязательный режим разработчика"

#, fuzzy
msgid "more_info"
msgstr ""

#, fuzzy
msgid "more_options"
msgstr ""

#, fuzzy
msgid "multiple_keywords_warning"
msgstr ""

msgid "multiple_levels_warning"
msgstr ""

msgid "my_account"
msgstr "Мой аккаунт"

msgid "my_adventures"
msgstr "Мои приключения"

msgid "my_classes"
msgstr "Мои классы"

msgid "my_messages"
msgstr "Мои сообщения"

#, fuzzy
msgid "my_public_profile"
msgstr ""

msgid "name"
msgstr "Имя"

msgid "nav_explore"
msgstr "Обзор"

msgid "nav_hedy"
msgstr ""

msgid "nav_learn_more"
msgstr "Узнать больше"

msgid "nav_start"
msgstr "Главная"

msgid "new_password"
msgstr "Новый пароль"

#, fuzzy
msgid "new_password_repeat"
msgstr ""

msgid "newline"
msgstr "новая линия"

#, fuzzy
msgid "next_adventure"
msgstr ""

msgid "next_exercise"
msgstr "Следующее упражнение"

msgid "next_page"
msgstr "Следующая страница"

msgid "next_step_tutorial"
msgstr "Следующий шаг >>>"

#, fuzzy
msgid "next_student"
msgstr ""

msgid "no"
msgstr "Нет"

msgid "no_account"
msgstr "Нет аккаунта?"

msgid "no_accounts"
msgstr "Нет учетных записей для создания."

#, fuzzy
msgid "no_adventures_yet"
msgstr ""

msgid "no_more_flat_if"
msgstr "Начиная с 8-го уровня, строка после `{if}` должна начинаться с 4 пробелов."

#, fuzzy
msgid "no_programs"
msgstr "У вас пока нет программ."

msgid "no_shared_programs"
msgstr "нету общих программ..."

#, fuzzy
msgid "no_students"
msgstr ""

msgid "no_such_adventure"
msgstr "Этого приключения не существует!"

msgid "no_such_class"
msgstr "Нет такого класса Hedy."

msgid "no_such_level"
msgstr "Нет такого уровня Хеди!"

msgid "no_such_program"
msgstr "Нет такой программы Хеди!"

#, fuzzy
msgid "no_tag"
msgstr ""

#, fuzzy
msgid "not_adventure_yet"
msgstr ""

msgid "not_enrolled"
msgstr "Похоже, вы не в классе!"

msgid "not_in_class_no_handin"
msgstr "Вы не находитесь в классе, поэтому вам не нужно ничего сдавать."

#, fuzzy
msgid "not_logged_in_cantsave"
msgstr ""

msgid "not_logged_in_handin"
msgstr "Вы должны войти в систему, чтобы сдать задание."

msgid "not_teacher"
msgstr "Похоже, Вы не преподаватель!"

msgid "number"
msgstr "число"

msgid "number_lines"
msgstr "Количество строк"

#, fuzzy
msgid "number_of_errors"
msgstr ""

msgid "number_programs"
msgstr "Количество запущенных программ"

msgid "ok"
msgstr ""

#, fuzzy
msgid "one_level_error"
msgstr ""

msgid "only_you_can_see"
msgstr "Только вы можете видеть эту программу."

msgid "open"
msgstr "Открыть"

msgid "opening_date"
msgstr "Дата открытия"

msgid "opening_dates"
msgstr "Даты открытия"

msgid "option"
msgstr "Вариант"

msgid "or"
msgstr "или"

msgid "other"
msgstr "Другое"

msgid "other_block"
msgstr "Другой язык блока"

msgid "other_settings"
msgstr "Другие настройки"

msgid "other_source"
msgstr "Другое"

msgid "other_text"
msgstr "Другой язык текста"

msgid "overwrite_warning"
msgstr "У вас уже есть программа с таким наванием. Вы точно хотите перезаписать уже существующую программу?"

#, fuzzy
msgid "owner"
msgstr ""

msgid "page_not_found"
msgstr "Мы не смогли найти эту страницу!"

#, fuzzy
msgid "pair_with_teacher"
msgstr ""

msgid "parsons_title"
msgstr "Головоломка"

msgid "password"
msgstr "Пароль"

msgid "password_change_not_allowed"
msgstr "Вам не разрешено изменять пароль этого пользователя."

msgid "password_change_prompt"
msgstr "Вы уверены, что хотите изменить пароль?"

msgid "password_change_success"
msgstr "Пароль вашего студента успешно изменен."

msgid "password_invalid"
msgstr "Ваш пароль недействителен."

msgid "password_repeat"
msgstr "Повторите пароль"

msgid "password_resetted"
msgstr "Ваш пароль был успешно восстановлен. Вы перенаправлены на страницу входа в систему."

msgid "password_six"
msgstr "Ваш пароль должен содержать не менее шести символов."

msgid "password_updated"
msgstr "Пароль обновлен."

msgid "passwords_six"
msgstr "Все пароли должны состоять из шести или более символов."

#, fuzzy
msgid "passwords_too_short"
msgstr ""

msgid "pending_invites"
msgstr "Ожидающие приглашения"

msgid "people_with_a_link"
msgstr "Другие люди, имеющие ссылку, могут видеть эту программу. Ее также можно найти на странице \"Обзор\"."

msgid "percentage"
msgstr "процент"

msgid "period"
msgstr "период"

msgid "personal_text"
msgstr "Личный текст"

msgid "personal_text_invalid"
msgstr "Ваш персональный текст неверен."

#, fuzzy
msgid "phone_number"
msgstr ""

msgid "preferred_keyword_language"
msgstr "Предпочитаемый язык ключевых слов"

msgid "preferred_language"
msgstr "Предпочитаемый язык"

msgid "preview"
msgstr "Предварительный просмотр"

#, fuzzy
msgid "preview_teacher_mode"
msgstr ""

#, fuzzy
msgid "previewing_adventure"
msgstr ""

#, fuzzy
msgid "previewing_class"
msgstr ""

msgid "previous_campaigns"
msgstr "Посмотреть предыдущие кампании"

#, fuzzy
msgid "previous_page"
msgstr ""

#, fuzzy
msgid "print_accounts"
msgstr ""

msgid "print_accounts_title"
msgstr ""

msgid "print_logo"
msgstr "печатать"

msgid "privacy_terms"
msgstr "Условия конфиденциальности"

msgid "private"
msgstr "Частный"

msgid "profile_logo_alt"
msgstr "Значок профиля."

msgid "profile_picture"
msgstr "Изображение профиля"

msgid "profile_updated"
msgstr "Профиль обновлен."

msgid "profile_updated_reload"
msgstr "Профиль обновлен, страница будет перезагружена."

msgid "program_contains_error"
msgstr "Эта программа содержит ошибку. Вы уверены в том, что хотите поделиться ею?"

msgid "program_header"
msgstr "Мои программы"

#, fuzzy
msgid "program_too_large_exception"
msgstr ""

msgid "programming_experience"
msgstr "Есть ли у вас опыт программирования?"

msgid "programming_invalid"
msgstr "Пожалуйста, выберите правильный язык программирования."

msgid "programs"
msgstr "Программы"

msgid "prompt_join_class"
msgstr "Вы хотите присоединиться к этому классу?"

#, fuzzy
msgid "provided_username_duplicates"
msgstr ""

msgid "public"
msgstr "Общественный"

msgid "public_adventures"
msgstr ""

#, fuzzy
msgid "public_content"
msgstr ""

#, fuzzy
msgid "public_content_info"
msgstr ""

msgid "public_invalid"
msgstr "Выбор данного соглашения является недействительным"

msgid "public_profile"
msgstr "Публичный профиль"

msgid "public_profile_info"
msgstr "Установив этот флажок, я делаю свой профиль видимым для всех. Будьте осторожны, не сообщайте личную информацию, такую как ваше имя или домашний адрес, потому что все смогут ее увидеть!"

msgid "public_profile_updated"
msgstr "Публичный профиль был обновлён, страница скоро перезагрузится."

#, fuzzy
msgid "put"
msgstr ""

msgid "question mark"
msgstr "вопросительный знак"

msgid "quiz_logo_alt"
msgstr "Логотип викторины"

msgid "quiz_score"
msgstr "Результаты викторины"

msgid "quiz_tab"
msgstr "Викторина"

msgid "quiz_threshold_not_reached"
msgstr "Вы не набрали пороговый тестовый балл, нужный для открытия этого уровня"

msgid "read_code_label"
msgstr "Чтение вслух"

msgid "recent"
msgstr "Мои недавние программы"

msgid "recover_password"
msgstr "Запрос на сброс пароля"

msgid "regress_button"
msgstr "Вернуться на уровень {level}"

msgid "remove"
msgstr "Удалить"

msgid "remove_customization"
msgstr "Удалите настройку"

msgid "remove_customizations_prompt"
msgstr "Вы уверены, что хотите удалить настройки этого класса?"

msgid "remove_student_prompt"
msgstr "Вы уверены, что хотите удалить ученика из класса?"

#, fuzzy
msgid "remove_user_prompt"
msgstr ""

msgid "rename_class"
msgstr ""

msgid "rename_class_prompt"
msgstr ""

msgid "repair_program_logo_alt"
msgstr "Восстановление значка программы"

#, fuzzy
msgid "repeat_dep"
msgstr ""

msgid "repeat_match_password"
msgstr "Повторный пароль не совпадает."

msgid "repeat_new_password"
msgstr "Повторите новый пароль"

msgid "report_failure"
msgstr "Эта программа не существует или не является публичной"

msgid "report_program"
msgstr "Вы уверены, что хотите сообщить об этой программе?"

msgid "report_success"
msgstr "Эта программа была сообщена"

#, fuzzy
msgid "request_invalid"
msgstr ""

msgid "request_teacher"
msgstr "Вы хотите подать заявку на учетную запись учителя?"

msgid "request_teacher_account"
msgstr "Запросить учетную запись учителя"

msgid "required_field"
msgstr "Поля, отмеченные знаком *, обязательны для заполнения"

msgid "reset_adventure_prompt"
msgstr "Вы уверены, что хотите сбросить все выбранные приключения?"

msgid "reset_adventures"
msgstr "Сброс выбранных приключений"

#, fuzzy
msgid "reset_button"
msgstr ""

msgid "reset_password"
msgstr "Сброс пароля"

#, fuzzy
msgid "restart"
msgstr ""

msgid "retrieve_adventure_error"
msgstr "Вы не можете посмотреть это приключение!"

msgid "retrieve_class_error"
msgstr "Только преподаватели могут получать классы"

#, fuzzy
msgid "retrieve_tag_error"
msgstr ""

#, fuzzy
msgid "role"
msgstr ""

msgid "run_code_button"
msgstr "Выполнить код"

msgid "save_parse_warning"
msgstr "Эта программа содержит ошибку, вы уверены, что хотите сохранить ее?"

msgid "save_prompt"
msgstr "Чтобы сохранить свою программу, необходимо иметь учетную запись. Хотите войти в систему сейчас?"

msgid "save_success_detail"
msgstr "Программа сохранена."

msgid "score"
msgstr "Счёт"

msgid "search"
msgstr "Поиск..."

msgid "search_button"
msgstr "Поиск"

#, fuzzy
msgid "second_teacher"
msgstr ""

#, fuzzy
msgid "second_teacher_copy_prompt"
msgstr ""

#, fuzzy
msgid "second_teacher_prompt"
msgstr ""

#, fuzzy
msgid "second_teacher_warning"
msgstr ""

msgid "see_certificate"
msgstr "См. сертификат {username}!"

msgid "select"
msgstr "Выбрать"

msgid "select_adventures"
msgstr "Выберите приключения"

msgid "select_all"
msgstr ""

msgid "select_classes"
msgstr ""

#, fuzzy
msgid "select_lang"
msgstr ""

msgid "select_levels"
msgstr "Выберите уровни"

msgid "selected"
msgstr ""

msgid "self_removal_prompt"
msgstr "Вы уверены, что хотите покинуть этот класс?"

msgid "send_password_recovery"
msgstr "Отправьте мне ссылку для восстановления пароля"

msgid "sent_by"
msgstr "Это приглашение отправлено"

msgid "sent_password_recovery"
msgstr "Вскоре вы должны получить электронное письмо с инструкциями по сбросу пароля."

msgid "settings"
msgstr "Мои личные настройки"

#, fuzzy
msgid "share"
msgstr ""

msgid "share_by_giving_link"
msgstr "Покажите свою программу другим людям, предоставив им ссылку ниже:"

msgid "share_your_program"
msgstr "Поделитесь своей программой"

msgid "signup_student_or_teacher"
msgstr "Вы студент или учитель?"

msgid "single quotes"
msgstr "одинарная кавычка"

msgid "slash"
msgstr "слэш"

#, fuzzy
msgid "sleeping"
msgstr ""

#, fuzzy
msgid "slides"
msgstr ""

#, fuzzy
msgid "slides_for_level"
msgstr ""

#, fuzzy
msgid "slides_info"
msgstr ""

msgid "social_media"
msgstr "Социальные сети"

#, fuzzy
msgid "solution_example"
msgstr ""

#, fuzzy
msgid "solution_example_explanation"
msgstr ""

#, fuzzy
msgid "some_rows_missing_separator"
msgstr ""

msgid "something_went_wrong_keyword_parsing"
msgstr "В вашем приключении есть ошибка, все ли ключевые слова правильно окружены { }?"

msgid "space"
msgstr "пространство"

msgid "star"
msgstr "звезда"

#, fuzzy
msgid "start_learning"
msgstr ""

msgid "start_quiz"
msgstr "Начать викторину"

#, fuzzy
msgid "start_teaching"
msgstr ""

msgid "step_title"
msgstr "Задание"

#, fuzzy
msgid "stepper_variable_role"
msgstr ""

#, fuzzy
msgid "stop"
msgstr ""

msgid "stop_code_button"
msgstr "Остановить программу"

msgid "string"
msgstr "текст"

#, fuzzy
msgid "student"
msgstr ""

#, fuzzy
msgid "student_accounts_created"
msgstr ""

#, fuzzy
msgid "student_adventures_table"
msgstr ""

#, fuzzy
msgid "student_adventures_table_explanation"
msgstr ""

msgid "student_already_in_class"
msgstr "Этот ученик уже учится в вашем классе."

msgid "student_already_invite"
msgstr "У этого студента уже есть ожидающее приглашение."

#, fuzzy
msgid "student_in_another_class"
msgstr ""

#, fuzzy
msgid "student_information"
msgstr ""

#, fuzzy
msgid "student_information_explanation"
msgstr ""

msgid "student_not_existing"
msgstr "Этого имени пользователя не существует."

msgid "student_signup_header"
msgstr "Студент"

msgid "students"
msgstr "студенты"

msgid "submission_time"
msgstr "Сдано"

msgid "submit_answer"
msgstr "Вопрос-ответ"

msgid "submit_program"
msgstr "Отправить"

msgid "submit_warning"
msgstr "Вы уверены, что хотите отправить эту программу?"

msgid "submitted"
msgstr "Отправлено"

msgid "submitted_header"
msgstr "Это представленная программа, и она не может быть изменена."

msgid "subscribe"
msgstr "Подписаться"

msgid "subscribe_newsletter"
msgstr "Подписаться на рассылку новостей"

#, fuzzy
msgid "successful_runs"
msgstr ""

#, fuzzy
msgid "suggestion_color"
msgstr ""

#, fuzzy
msgid "suggestion_note"
msgstr ""

#, fuzzy
msgid "suggestion_number"
msgstr ""

msgid "suggestion_numbers_or_strings"
msgstr ""

msgid "surname"
msgstr "Имя"

#, fuzzy
msgid "survey"
msgstr ""

#, fuzzy
msgid "survey_completed"
msgstr ""

#, fuzzy
msgid "survey_skip"
msgstr ""

#, fuzzy
msgid "survey_submit"
msgstr ""

#, fuzzy
msgid "tag_in_adventure"
msgstr ""

#, fuzzy
msgid "tag_input_placeholder"
msgstr ""

#, fuzzy
msgid "tags"
msgstr ""

msgid "teacher"
msgstr "Учитель"

msgid "teacher_invalid"
msgstr "Значение вашего учителя недействительно."

msgid "teacher_invitation_require_login"
msgstr "Чтобы настроить ваш профиль учителя, вам необходимо войти в систему. Если у вас нет учетной записи, пожалуйста, создайте ее."

msgid "teacher_manual"
msgstr "Руководство для учителей"

msgid "teacher_signup_header"
msgstr "Учитель"

msgid "teacher_welcome"
msgstr "Добро пожаловать в Hedy! Теперь вы являетесь гордым владельцем учетной записи учителя, которая позволяет вам создавать классы и приглашать учеников."

#, fuzzy
msgid "teachers"
msgstr ""

msgid "template_code"
msgstr ""
"Это объяснение моего приключения!\n"
"\n"
"Таким образом я могу показать команду: <code>{print}</code>\n"
"\n"
"Но иногда я могу захотеть показать часть кода, например, вот так:\n"
"<pre>\n"
"ask Как вас зовут?\n"
"echo Итак, вас зовут \n"
"</pre>"

msgid "this_adventure_has_an_example_solution"
msgstr ""

msgid "this_turns_in_assignment"
msgstr "После этого сдайте задание преподавателю."

msgid "title"
msgstr "Название"

msgid "title_admin"
msgstr "Hedy - Страница администратора"

msgid "title_class-overview"
msgstr "Hedy - Обзор классов"

msgid "title_customize-adventure"
msgstr "Hedy - Настроить приключение"

msgid "title_customize-class"
msgstr "Hedy - Настройка класса"

msgid "title_explore"
msgstr "Hedy - Обзор"

msgid "title_for-teacher"
msgstr "Hedy - Для учителей"

msgid "title_join-class"
msgstr "Hedy - Присоединиться к классу"

msgid "title_learn-more"
msgstr "Hedy - Узнать больше"

msgid "title_login"
msgstr "Hedy - Войти"

msgid "title_my-profile"
msgstr "Hedy - Мой аккаунт"

msgid "title_privacy"
msgstr "Hedy - Политика конфиденциальности"

msgid "title_programs"
msgstr "Hedy - Мои программы"

#, fuzzy
msgid "title_public-adventures"
msgstr ""

msgid "title_recover"
msgstr "Hedy - Восстановить аккаунт"

msgid "title_reset"
msgstr "Hedy - Сбросить пароль"

msgid "title_signup"
msgstr "Hedy - Зарегистрироваться"

msgid "title_start"
msgstr "Hedy - язык постепенного программирования"

msgid "title_view-adventure"
msgstr "Hedy - Просмотр приключений"

msgid "token_invalid"
msgstr "Ваш токен недействителен."

#, fuzzy
msgid "too_many_accounts"
msgstr ""

#, fuzzy
msgid "tooltip_level_locked"
msgstr ""

msgid "translate_error"
msgstr "Во время перевода кода что-то пошло не так. Попробуйте запустить код, чтобы увидеть возможные ошибки. Код с ошибками не может быть переведён."

msgid "translating_hedy"
msgstr "Перевод Hedy"

#, fuzzy
msgid "translator"
msgstr ""

#, fuzzy
msgid "turned_into_teacher"
msgstr ""

msgid "tutorial"
msgstr "Учебник"

msgid "tutorial_code_snippet"
msgstr ""
"{print} Здравствуй мир!\n"
"{print} Я изучаю Хеди с самоучителем!"

msgid "tutorial_message_not_found"
msgstr "Мы не смогли найти требуемый шаг учебника..."

msgid "tutorial_title_not_found"
msgstr "Шаг учебника не найден"

msgid "unauthorized"
msgstr "У вас нет доступа к этой странице"

#, fuzzy
msgid "unfavourite_confirm"
msgstr ""

#, fuzzy
msgid "unfavourite_success"
msgstr ""

#, fuzzy
msgid "unknown_variable_role"
msgstr ""

msgid "unlock_thresholds"
msgstr "Разблокировать пороги уровня"

msgid "unsaved_class_changes"
msgstr "Есть несохраненные изменения, вы уверены, что хотите покинуть эту страницу?"

#, fuzzy
msgid "unsubmit_program"
msgstr ""

#, fuzzy
msgid "unsubmit_warning"
msgstr ""

#, fuzzy
msgid "unsubmitted"
msgstr ""

msgid "update_adventure_prompt"
msgstr "Вы уверены, что хотите обновить это приключение?"

msgid "update_public"
msgstr "Обновление публичного профиля"

#, fuzzy
msgid "updating_indicator"
msgstr ""

#, fuzzy
msgid "use_custom_passwords"
msgstr ""

#, fuzzy
msgid "use_generated_passwords"
msgstr ""

#, fuzzy
msgid "use_of_blanks_exception"
msgstr ""

#, fuzzy
msgid "use_of_nested_functions_exception"
msgstr ""

#, fuzzy
msgid "used_in"
msgstr ""

msgid "user"
msgstr "пользователь"

msgid "user_inexistent"
msgstr "Этот пользователь не существует"

msgid "user_not_private"
msgstr "Этот пользователь не существует или у него нет публичного профиля"

msgid "username"
msgstr "Имя пользователя"

#, fuzzy
msgid "username_contains_invalid_symbol"
msgstr ""

#, fuzzy
msgid "username_contains_separator"
msgstr ""

msgid "username_empty"
msgstr "Вы не ввели имя пользователя!"

msgid "username_invalid"
msgstr "Ваше имя пользователя недействительно."

msgid "username_special"
msgstr "Имя пользователя не может содержать `:` или `@`."

msgid "username_three"
msgstr "Имя пользователя должно содержать не менее трех символов."

#, fuzzy
msgid "usernames_too_short"
msgstr ""

#, fuzzy
msgid "usernames_unavailable"
msgstr ""

msgid "value"
msgstr "Значение"

#, fuzzy
msgid "view_adventures"
msgstr ""

#, fuzzy
msgid "view_classes"
msgstr ""

msgid "view_program"
msgstr "Просмотр программы"

#, fuzzy
msgid "view_slides"
msgstr ""

#, fuzzy
msgid "waiting_for_submit"
msgstr ""

#, fuzzy
msgid "walker_variable_role"
msgstr ""

msgid "website"
msgstr ""

#, fuzzy
msgid "what_is_your_role"
msgstr ""

msgid "what_should_my_code_do"
msgstr "Что должен делать мой код?"

msgid "workbook_circle_question_text"
msgstr ""

msgid "workbook_circle_question_title"
msgstr ""

msgid "workbook_define_question_text"
msgstr ""

msgid "workbook_define_question_title"
msgstr ""

msgid "workbook_input_question_text"
msgstr ""

msgid "workbook_input_question_title"
msgstr ""

msgid "workbook_multiple_choice_question_text"
msgstr ""

msgid "workbook_multiple_choice_question_title"
msgstr ""

msgid "workbook_open_question_title"
msgstr ""

msgid "workbook_output_question_text"
msgstr ""

msgid "workbook_output_question_title"
msgstr ""

msgid "year_invalid"
msgstr "Пожалуйста, введите год между 1900 и {текущий_год}."

msgid "yes"
msgstr "Да"

msgid "your_personal_text"
msgstr "Ваш личный текст..."

msgid "your_program"
msgstr "Ваша программа"

#~ msgid "create_account_explanation"
#~ msgstr "Having your own account allows you to save your programs."

#~ msgid "only_teacher_create_class"
#~ msgstr "Only teachers are allowed to create classes!"

#~ msgid "keyword_support"
#~ msgstr "Перевод ключевых слов"

#~ msgid "non_keyword_support"
#~ msgstr "Перевод контента"

#~ msgid "try_button"
#~ msgstr "Try"

#~ msgid "select_own_adventures"
#~ msgstr "Select own adventures"

#~ msgid "view"
#~ msgstr "View"

#~ msgid "class"
#~ msgstr "Класс"

#~ msgid "save_code_button"
#~ msgstr "Сохранить код"

#~ msgid "share_code_button"
#~ msgstr "Save & share code"

#~ msgid "classes_invalid"
#~ msgstr "Список выбранных классов недействителен"

#~ msgid "directly_add_adventure_to_classes"
#~ msgstr "Хотите добавить это приключение прямо в один из ваших классов?"

#~ msgid "hand_in_assignment"
#~ msgstr "Сдать задание"

#~ msgid "select_a_level"
#~ msgstr "Выберите уровень"

#~ msgid "answer_invalid"
#~ msgstr "Ваш пароль неверен."

#~ msgid "available_adventures_level"
#~ msgstr "Доступный уровень приключений"

#~ msgid "customize_class_exp_1"
#~ msgstr "Привет! На этой странице вы можете настроить свой класс. Выбирая уровни и приключения, вы можете выбрать, что сможет увидеть ваш ученик. Вы также можете добавить к уровням созданные вами приключения. Все уровни и приключения по умолчанию будут выбраны по умолчанию. <b>Обратите внимание:</b> Не все приключения доступны для каждого уровня! Настройки выполняются следующим образом:"

#~ msgid "customize_class_exp_2"
#~ msgstr "Вы всегда можете изменить эти настройки позже. Например, вы можете сделать доступными определенные приключения или уровни во время проведения занятий. Таким образом, вам будет легко определить, над каким уровнем и приключениями будут работать ваши ученики. Если вы хотите сделать все доступным для вашего класса, проще всего удалить настройку совсем."

#~ msgid "customize_class_step_1"
#~ msgstr "Выберите уровни для своего класса, нажимая \"кнопки уровней\""

#~ msgid "customize_class_step_2"
#~ msgstr "Вы можете выбрать уровень, который вы хотите отредактировать, в выпадающем меню \"Выбрать уровень\""

#~ msgid "customize_class_step_3"
#~ msgstr "Выстройте прикючения в том порядке, в котором вы хотите чтобы они появлялеись на этом уровне. В меню \"доступные приключения\" вы найдёте приключения не включённые в этот уровень."

#~ msgid "customize_class_step_4"
#~ msgstr "В выпадающем меню \"Доступные приключения\" также есть ваши собственные приключения. Добавив их, вы можете перемещать их рядом с другими приключениями."

#~ msgid "customize_class_step_5"
#~ msgstr "Вы можете удалить приключение, нажав на кнопку x, и оно появится в выпадающем меню \"Доступные приключения\""

#~ msgid "customize_class_step_6"
#~ msgstr "Выбор даты открытия для каждого уровня (вы также можете оставить его пустым)"

#~ msgid "customize_class_step_7"
#~ msgstr "Выбор других настроек"

#~ msgid "customize_class_step_8"
#~ msgstr "Выберите \"Сохранить\" -> Все готово!"

#~ msgid "example_code_header"
#~ msgstr "Пример кода"

#~ msgid "feedback_failure"
#~ msgstr "Неправильно!"

#~ msgid "feedback_success"
#~ msgstr "Хорошо!"

#~ msgid "go_to_first_question"
#~ msgstr "Перейти к вопросу 1"

#~ msgid "question"
#~ msgstr "Вопрос"

#~ msgid "question_doesnt_exist"
#~ msgstr "Этот вопрос не существует"

#~ msgid "question_invalid"
#~ msgstr "Ваш токен недействителен."

#~ msgid "too_many_attempts"
#~ msgstr "Слишком много попыток"

#~ msgid "class_stats"
#~ msgstr "Статистика класса"

#~ msgid "visit_own_public_profile"
#~ msgstr "Посетите свой собственный профиль"

#~ msgid "title_class logs"
#~ msgstr "Программы"

#~ msgid "title_class statistics"
#~ msgstr "Моя статистика"

#~ msgid "disabled_button_locked"
#~ msgstr "Ваш учитель еще не разблокировал этот уровень"

#~ msgid "duplicate_tag"
#~ msgstr "You already have a tag with this name."

#~ msgid "tag_deleted"
#~ msgstr "This tag was successfully deleted."

#~ msgid "no_tags"
#~ msgstr "No tags yet."

#~ msgid "apply_filters"
#~ msgstr "Apply filters"

#~ msgid "write_first_program"
#~ msgstr "Напишите свою первую программу!"

#~ msgid "adventure_exp_1"
#~ msgstr "Введите выбранное вами приключение с правой стороны. После создания приключения вы можете включить его в один из ваших классов в разделе \"Настройки\". Если вы хотите включить команду в свое приключение, используйте якоря кода, как показано ниже:"

#~ msgid "adventure_exp_2"
#~ msgstr "Если вы хотите показать фактические фрагменты кода, например, чтобы дать студенту шаблон или пример кода. Пожалуйста, используйте предварительные якоря, как здесь:"

#~ msgid "hello_world"
#~ msgstr "Привет, мир!"

#~ msgid "share_confirm"
#~ msgstr "Вы уверены, что хотите сделать программу публичной?"

#~ msgid "share_success_detail"
#~ msgstr "Программа успешно передана."

#~ msgid "unshare_confirm"
#~ msgstr "Вы уверены, что хотите сделать программу частной?"

#~ msgid "unshare_success_detail"
#~ msgstr "Программа успешно разделена."

#~ msgid "hide_parsons"
#~ msgstr "Скрыть головоломку"

#~ msgid "hide_quiz"
#~ msgstr "Скрыть викторину"

#~ msgid "Locked Language Feature"
#~ msgstr "Вы уже используете {concept}! Это круто, но {concept} ещё заблокировано! Оно разблокируется на более поздних уровнях."

#~ msgid "nested blocks"
#~ msgstr "блок в блоке"

#~ msgid "save"
#~ msgstr "Сохранить"

#~ msgid "update_profile"
#~ msgstr "Обновить профиль"

#~ msgid "variables"
#~ msgstr "Переменные"

#~ msgid "class_live"
#~ msgstr "Live statistics"

#~ msgid "class_overview"
#~ msgstr "Class overview"

#~ msgid "student_list"
#~ msgstr "Student list"

#~ msgid "title_class grid_overview"
#~ msgstr "Hedy - Grid overview"

#~ msgid "title_class live_statistics"
#~ msgstr "Hedy - Live Statistics"

#~ msgid "explore_explanation"
#~ msgstr "На этой странице вы можете просмотреть программы, созданные другими пользователями Hedy. Вы можете фильтровать как по уровню Hedy, так и по приключениям. Нажмите на \"Посмотреть программу\", чтобы открыть программу и запустить ее. Программы с красным заголовком содержат ошибку. Вы все еще можете открыть программу, но ее запуск приведет к ошибке. Вы, конечно, можете попытаться ее исправить! Если у создателя программы есть публичный профиль, вы можете щелкнуть его имя пользователя, чтобы перейти в его профиль. Там вы найдете все их общие программы и многое другое!"

#~ msgid "common_errors"
#~ msgstr "Common errors"

#~ msgid "grid_overview"
#~ msgstr "Overview of programs per adventure"

#~ msgid "last_error"
#~ msgstr "Last error"

#~ msgid "last_program"
#~ msgstr "Last program"

#~ msgid "live_dashboard"
#~ msgstr "Live Dashboard"

#~ msgid "runs_over_time"
#~ msgstr "Runs over time"

#~ msgid "student_details"
#~ msgstr "Student details"

#~ msgid "achievements_check_icon_alt"
#~ msgstr "Достижение"

#~ msgid "country_title"
#~ msgstr "Страна"

#~ msgid "create_public_profile"
#~ msgstr "Создать публичный профиль"

#~ msgid "general"
#~ msgstr "Общий"

#~ msgid "hedy_achievements"
#~ msgstr "Достижения Хеди"

#~ msgid "hidden"
#~ msgstr "Скрытый"

#~ msgid "highscore_explanation"
#~ msgstr "На этой странице вы можете просмотреть текущие рейтинги, основанные на количестве полученных достижений. Просмотрите рейтинг всех пользователей, вашей страны или вашего класса. Нажмите на имя пользователя, чтобы просмотреть его публичный профиль."

#~ msgid "highscore_no_public_profile"
#~ msgstr "У вас нет публичного профиля, и поэтому вы не указаны в списке лучших результатов. Вы хотите его создать?"

#~ msgid "highscores"
#~ msgstr "Высокие баллы"

#~ msgid "my_achievements"
#~ msgstr "Мои достижения"

#~ msgid "no_such_highscore"
#~ msgstr "Высокие баллы"

#~ msgid "programs_created"
#~ msgstr "Созданные программы"

#~ msgid "programs_saved"
#~ msgstr "Программы сохранены"

#~ msgid "programs_submitted"
#~ msgstr "Представленные программы"

#~ msgid "title_achievements"
#~ msgstr "Hedy - Мои достижения"

#~ msgid "whole_world"
#~ msgstr "Мир"

#~ msgid "your_class"
#~ msgstr "Ваш класс"

#~ msgid "achievement_earned"
#~ msgstr "У вас новое достижение!"

#~ msgid "percentage_achieved"
#~ msgstr "Достигнуто {процентов}% пользователей"

#~ msgid "achievements"
#~ msgstr "достижения"

#~ msgid "achievements_logo_alt"
#~ msgstr "Логотип достижений"

#~ msgid "amount_submitted"
#~ msgstr "представленных программ"

#~ msgid "last_achievement"
#~ msgstr "Последнее полученное достижение"

#~ msgid "no_certificate"
#~ msgstr "Этот пользователь не заработал сертификат о прохождении Hedy"

#~ msgid "number_achievements"
#~ msgstr "Количество достижений"

#~ msgid "create_question"
#~ msgstr "Хотите ли вы его создать?"

#~ msgid "explore_programs"
#~ msgstr "Изучить программы"

#~ msgid "explore_programs_logo_alt"
#~ msgstr "Значок \"Обзор программ\""

#~ msgid "hedy_tutorial_logo_alt"
#~ msgstr "Иконка учебника Hedy"

#~ msgid "no_public_profile"
#~ msgstr "У вас еще нет общедоступного текста профиля..."

#~ msgid "start_hedy_tutorial"
#~ msgstr "Начать обучение"

#~ msgid "start_programming"
#~ msgstr "Начать программирование"

#~ msgid "start_programming_logo_alt"
#~ msgstr "Значок начала программирования"

#~ msgid "start_teacher_tutorial"
#~ msgstr "Начать обучение для учителей"

#~ msgid "teacher_tutorial_logo_alt"
#~ msgstr "Иконка для учителя"

#~ msgid "title_landing-page"
#~ msgstr "Добро пожаловать в Hedy!"

#~ msgid "welcome"
#~ msgstr "Добро пожаловать"

#~ msgid "welcome_back"
#~ msgstr "С возвращением"

#~ msgid "your_account"
#~ msgstr "Ваш профиль"

#~ msgid "your_last_program"
#~ msgstr "Ваша последняя сохраненная программа"

#~ msgid "already_teacher"
#~ msgstr "У вас уже есть преподавательская учётная запись."

#~ msgid "already_teacher_request"
#~ msgstr "Вы уже запросили преподавательскую учётную запись."

#~ msgid "teacher_account_request"
#~ msgstr "У вас есть нерассмотренный запрос на учетную запись преподавателя"

#~ msgid "teacher_account_success"
#~ msgstr "Вы успешно запросили учетную запись учителя."

#~ msgid "student_not_allowed_in_class"
#~ msgstr "Student not allowed in class"

#~ msgid "accounts_created"
#~ msgstr "Учетные записи успешно созданы."

#~ msgid "accounts_intro"
#~ msgstr "На этой странице вы можете создать учетные записи сразу для нескольких учеников. Они автоматически добавляются к текущему классу, поэтому убедитесь, что показанный выше класс - правильный! Каждое имя пользователя должно быть уникальным во всей системе Hedy. Вы можете использовать 'Постфикс имени класса', чтобы добавить имя вашего класса ко всем учетным записям. Если вы вводите пароли вручную, они должны быть <b>не менее</b> 6 символов."

#~ msgid "create_multiple_accounts"
#~ msgstr "Создание нескольких учетных записей"

#~ msgid "download_login_credentials"
#~ msgstr "Хотите ли вы загрузить учетные данные для входа в систему после создания учетных записей?"

#~ msgid "generate_passwords"
#~ msgstr "Генерировать пароли"

#~ msgid "postfix_classname"
#~ msgstr "Имя постфикса класса"

#~ msgid "reset_view"
#~ msgstr "Сброс"

#~ msgid "unique_usernames"
#~ msgstr "Все имена пользователей должны быть уникальными."

#~ msgid "usernames_exist"
#~ msgstr "Одно или несколько имен пользователей уже используются."

#~ msgid "**Question**: What is the output of this code?"
#~ msgstr ""

#~ msgid "Output"
#~ msgstr ""

#~ msgid "clear"
#~ msgstr ""

#~ msgid "bug"
#~ msgstr ""

#~ msgid "feature"
#~ msgstr ""

#~ msgid "feedback"
#~ msgstr ""

#~ msgid "feedback_message_success"
#~ msgstr ""

#~ msgid "feedback_modal_message"
#~ msgstr ""

#~ msgid "adventures"
#~ msgstr ""

#~ msgid "classes"
#~ msgstr ""

<<<<<<< HEAD
#~ msgid "Adventure"
#~ msgstr ""

#~ msgid "Answer"
#~ msgstr ""

#~ msgid "adventure_prompt"
#~ msgstr "Пожалуйста введите название приключения"

#~ msgid "select_tag"
#~ msgstr ""

#~ msgid "Delete"
=======
#~ msgid "select_class"
>>>>>>> 8eb9a26c
#~ msgstr ""
<|MERGE_RESOLUTION|>--- conflicted
+++ resolved
@@ -2630,7 +2630,6 @@
 #~ msgid "classes"
 #~ msgstr ""
 
-<<<<<<< HEAD
 #~ msgid "Adventure"
 #~ msgstr ""
 
@@ -2644,7 +2643,7 @@
 #~ msgstr ""
 
 #~ msgid "Delete"
-=======
+#~ msgstr ""
+
 #~ msgid "select_class"
->>>>>>> 8eb9a26c
 #~ msgstr ""
