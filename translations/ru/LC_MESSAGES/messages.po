# Russian translations for PROJECT.
# Copyright (C) 2023 ORGANIZATION
# This file is distributed under the same license as the PROJECT project.
# FIRST AUTHOR <EMAIL@ADDRESS>, 2023.
#
msgid ""
msgstr ""
"Project-Id-Version: PROJECT VERSION\n"
"Report-Msgid-Bugs-To: EMAIL@ADDRESS\n"
<<<<<<< HEAD
"POT-Creation-Date: 2024-02-28 13:55+0100\n"
"PO-Revision-Date: 2024-02-19 01:12+0000\n"
=======
"POT-Creation-Date: 2024-02-26 13:05+0100\n"
"PO-Revision-Date: 2024-03-03 07:14+0000\n"
>>>>>>> a9bfdfaf
"Last-Translator: Snoring Parrot <snoring_parrot@users.noreply.hosted.weblate.org>\n"
"Language-Team: ru <LL@li.org>\n"
"Language: ru\n"
"MIME-Version: 1.0\n"
"Content-Type: text/plain; charset=utf-8\n"
"Content-Transfer-Encoding: 8bit\n"
"Plural-Forms: nplurals=3; plural=(n%10==1 && n%100!=11 ? 0 : n%10>=2 && n%10<=4 && (n%100<10 || n%100>=20) ? 1 : 2);\n"
"X-Generator: Weblate 5.5-dev\n"
"Generated-By: Babel 2.14.0\n"

#, fuzzy
msgid "Access Before Assign"
msgstr "Вы использовали переменную {name} на строке {access_line_number}, но вы присваиваете ей значение на строке {definition_line_number}. Присвойте значение до того как используете переменную."

msgid "Cyclic Var Definition"
msgstr "Имени {variable} должно быть присвоено значение до того как вы используете его в правой части команды {is}."

#, fuzzy
msgid "Function Undefined"
msgstr "You tried to use the function {name}, but you didn't define it."

msgid "Has Blanks"
msgstr "Ваша программа не готова. В ней есть пробелы, на место которых нужно вписать код."

msgid "Incomplete"
msgstr "Ой-ой! На строке {line_number} нужно дописать что-то ещё после {incomplete_command}."

msgid "Incomplete Repeat"
msgstr "Похоже вы забыли использовать какую-нибудь ещё команду вместе с командой {repeat} на строке {line_number}."

msgid "Invalid"
msgstr "{invalid_command} - это не команда Хеди с уровня {level}. Может вы имели ввиду {guessed_command}?"

msgid "Invalid Argument"
msgstr "Вы не можете использовать команду {command} с {invalid_argument} . Попробуйте заменить {invalid_argument} на {allowed_types}."

msgid "Invalid Argument Type"
msgstr "Вы не можете использовать команду {command} с {invalid_argument} потому что это {invalid_type}. Замените {invalid_argument} на {allowed_types}."

msgid "Invalid At Command"
msgstr "Команду {at} нельзя использовать начиная с уровня 16. Используйте квадратные скобки для того чтобы обратиться к элементу списка, например `друзья[i]`, `счастливые_числа[{random}]`."

msgid "Invalid Space"
msgstr "Ой-ой! Вы начали код с пробела на строке {line_number}. Этот пробел может запутать компьютер, можете удалить его?"

msgid "Invalid Type Combination"
msgstr "Вы не можете использовать {invalid_argument} и {invalid_argument_2} с командой {command} потому что первый - {invalid_type} и второй - {invalid_type_2}. Замените {invalid_argument} на {invalid_type_2} или {invalid_argument_2} на {invalid_type}."

msgid "Locked Language Feature"
msgstr "Вы уже используете {concept}! Это круто, но {concept} ещё заблокировано! Оно разблокируется на более поздних уровнях."

msgid "Lonely Echo"
msgstr "Вы использовали команду {echo} до команды {ask} или {echo} без {ask}`. Вставьте {ask} до команды {echo}."

msgid "Lonely Text"
msgstr "Кажется, вы забыли использовать команду вместе с текстом, написанным на строке {line_number}"

#, fuzzy
msgid "Missing Additional Command"
msgstr "It looks like you forgot to complete writing {command} on line {line_number}."

<<<<<<< HEAD
=======
#, fuzzy
msgid "Missing Square Brackets"
msgstr "It looks like you forgot to use square brackets [] around the list you were creating on line {line_number}."

>>>>>>> a9bfdfaf
msgid "Missing Command"
msgstr "Кажется, вы забыли использовать команду на строке {line_number}."

msgid "Missing Inner Command"
msgstr "Кажется, вы забыли использовать команду с выражением {command} на строке {line_number}."

msgid "Missing Square Brackets"
msgstr ""

#, fuzzy
msgid "Missing Variable"
msgstr "It looks like your {command} is missing a variable at the start of the line."

#, fuzzy
msgid "Misspelled At Command"
msgstr "It looks like you might have misspelled the {command} command, instead you wrote {invalid_argument} in line {line_number}."

msgid "No Indentation"
msgstr "Вы поставили недостаточно пробелов на строке {line_number}. Вы поставили {leading_spaces} пробелов, но этого мало. В каждом новом блоке кода ставьте на {indent_size} пробелов больше, чем было на предыдущей строке."

#, fuzzy
msgid "Non Decimal Variable"
msgstr "At line {line_number}, you might have tried using a number which Hedy does not like very much! Try changing it to a decimal number like 2."

msgid "Parse"
msgstr "Введенный вами код не является действительным кодом Hedy. В строке {location[0]}, в позиции {location[1]}, допущена ошибка. Вы ввели {character_found}, но это недопустимо."

#, fuzzy
msgid "Pressit Missing Else"
msgstr "You forgot to add what happens when you press a different key, add an {else} to your code"

msgid "Too Big"
msgstr "Вот это да! Ваша программа содержит впечатляющие {lines_of_code} строк кода! Но на этом уровне мы можем обработать только {max_lines} строк. Сделайте вашу программу меньше и попробуйте снова."

msgid "Unexpected Indentation"
msgstr "Вы использовали слишком много пробелов в строке {line_number}. Вы использовали {leading_spaces} пробелов, что слишком много. Начинайте каждый новый блок с {indent_size} пробелов больше, чем в предыдущей строке."

msgid "Unquoted Assignment"
msgstr "Начиная с этого уровня, вам нужно помещать тексты справа от {is} между кавычками. Вы забыли это для текста {text}."

msgid "Unquoted Equality Check"
msgstr "Если вы хотите проверить, равна ли переменная нескольким словам, слова должны быть окружены кавычками!"

msgid "Unquoted Text"
msgstr "Будьте внимательны. Если вы {ask} или {print} что-то, текст должен начинаться и заканчиваться кавычками. Вы забыли это для текста {unquotedtext}."

msgid "Unsupported Float"
msgstr "Нецелые числа пока не поддерживаются, но будут поддерживаться через несколько уровней. Пока измените {value} на целое число."

msgid "Unsupported String Value"
msgstr "Текстовые значения не могут содержать {invalid_value}."

#, fuzzy
msgid "Unused Variable"
msgstr "You defined the variable {variable_name} on line {line_number}, but you did not use it."

msgid "Var Undefined"
msgstr "Вы пытались использовать переменную {name}, но не задали ее. Также возможно, что вы пытались использовать слово {name}, но забыли кавычки."

msgid "Wrong Level"
msgstr "Это был правильный код Hedy, но не на том уровне. Вы написали {offending_keyword} для уровня {working_level}. Подсказка: {tip}"

#, fuzzy
msgid "Wrong Number of Arguments"
msgstr "Your function used the wrong number of arguments. You provided {used_number} but the function {name} needs {defined_number}"

msgid "account_overview"
msgstr "Обзор учетной записи"

#, fuzzy
msgid "accounts_created"
msgstr "Учетные записи успешно созданы."

msgid "accounts_intro"
msgstr "На этой странице вы можете создать учетные записи сразу для нескольких учеников. Они автоматически добавляются к текущему классу, поэтому убедитесь, что показанный выше класс - правильный! Каждое имя пользователя должно быть уникальным во всей системе Hedy. Вы можете использовать 'Постфикс имени класса', чтобы добавить имя вашего класса ко всем учетным записям. Если вы вводите пароли вручную, они должны быть <b>не менее</b> 6 символов."

msgid "achievement_earned"
msgstr "У вас новое достижение!"

msgid "achievements"
msgstr "достижения"

msgid "achievements_check_icon_alt"
msgstr "Достижение"

msgid "achievements_logo_alt"
msgstr "Логотип достижений"

#, fuzzy
msgid "add"
msgstr "Add"

msgid "add_students"
msgstr "Добавить студентов"

msgid "add_students_options"
msgstr "Добавить параметры студентов"

msgid "admin"
msgstr "Администратор"

msgid "advance_button"
msgstr "На уровень {level}"

msgid "adventure"
msgstr "Приключения"

#, fuzzy
msgid "adventure_cloned"
msgstr "Adventure is cloned"

msgid "adventure_code_button"
msgstr ""

msgid "adventure_codeblock_button"
msgstr ""

msgid "adventure_duplicate"
msgstr "У вас уже есть приключение с этим названием."

msgid "adventure_empty"
msgstr "Вы не ввели название приключения!"

msgid "adventure_exp_3"
msgstr "Убедитесь, что вы всегда окружаете ключевые слова символом { }, тогда они будут распознаны правильно. Вы можете использовать кнопку \"предварительный просмотр\" для просмотра стилизованной версии вашего приключения. Чтобы просмотреть приключение на специальной странице, выберите \"просмотр\" на странице учителя."

msgid "adventure_exp_classes"
msgstr ""

msgid "adventure_id_invalid"
msgstr "Неверный идентификатор приключения."

msgid "adventure_length"
msgstr "Название приключения должно состоять из минимум 20 символов."

msgid "adventure_name_invalid"
msgstr "Название приключения неверно."

msgid "adventure_prompt"
msgstr "Пожалуйста введите название приключения"

msgid "adventure_terms"
msgstr "Я соглашаюсь с тем, что моё приключение будет доступно всем на сайте Хеди."

msgid "adventure_updated"
msgstr "Приключение было обновлено!"

#, fuzzy
msgid "adventures_info"
msgstr "Each Hedy level has built-in exercises for students, which we call adventures. You can create your own adventures and add them to your classes. With your own adventures you can create adventures that are relevant and interesting for your students. You can find more information about creating your own adventures <a href=\"https://hedy.org/for-teachers/manual/features\">here</a>."

#, fuzzy
msgid "adventures_restored"
msgstr "The default adventures have been restored!"

msgid "ago"
msgstr "{timestamp} назад"

msgid "agree_invalid"
msgstr "Я соглашаюсь с условиями конфиденциальности."

msgid "agree_with"
msgstr "Я соглашаюсь с"

msgid "ajax_error"
msgstr "Произошла ошибка, пожалуйста, попробуйте еще раз."

msgid "all"
msgstr "Все"

msgid "all_class_highscores"
msgstr "Все учащиеся видны в рейтингах класса"

msgid "already_account"
msgstr "У вас уже есть учётная запись?"

msgid "already_program_running"
msgstr "Какая-то программа уже исполняется, подождите когда она закончит выполнение."

msgid "already_teacher"
msgstr "У вас уже есть преподавательская учётная запись."

msgid "already_teacher_request"
msgstr "Вы уже запросили преподавательскую учётную запись."

msgid "amount_created"
msgstr "созданных программ"

msgid "amount_saved"
msgstr "сохранённых программ"

msgid "amount_submitted"
msgstr "представленных программ"

msgid "are_you_sure"
msgstr "Вы уверены? Это действие невозможно будет отменить или откатить."

msgid "ask_needs_var"
msgstr "Начиная со второго уровня, {ask} нужно использовать с переменной. Пример: имя {is} {ask} Как тебя зовут?"

msgid "back_to_class"
msgstr "Вернуться в класс"

msgid "back_to_teachers_page"
msgstr "Назад на страницу преподавателя"

msgid "become_a_sponsor"
msgstr "Станьте спонсором"

msgid "birth_year"
msgstr "Год рождения"

msgid "by"
msgstr "от"

msgid "cancel"
msgstr "Отменить"

#, fuzzy
msgid "cant_parse_exception"
msgstr "Couldn't parse the program"

msgid "catch_index_exception"
msgstr "Вы пытались получить доступ к списку {list_name}, но он либо пуст, либо в нем отсутствует индекс."

#, fuzzy
msgid "catch_value_exception"
msgstr "While running your program the command {command} received the value {value} which is not allowed. {suggestion}."

msgid "certificate"
msgstr "Сертификат о прохождении"

msgid "certified_teacher"
msgstr "Сертифицированный преподаватель"

msgid "change_password"
msgstr "Изменить пароль"

msgid "cheatsheet_title"
msgstr "Шпаргалка"

msgid "class_already_joined"
msgstr "Вы уже являетесь учеником класса"

msgid "class_customize_success"
msgstr "Класс успешно настроен."

#, fuzzy
msgid "class_live"
msgstr "Live statistics"

msgid "class_name_duplicate"
msgstr "У вас уже есть класс с таким именем."

msgid "class_name_empty"
msgstr "Вы не ввели название класса!"

msgid "class_name_invalid"
msgstr "Имя этого класса недействительно."

msgid "class_name_prompt"
msgstr "Пожалуйста, введите название нового класса"

#, fuzzy
msgid "class_overview"
msgstr "Class overview"

#, fuzzy
msgid "class_survey_description"
msgstr "We would like to get a better overview of our Hedy users. By providing these answers, you would help improve Hedy. Thank you!"

#, fuzzy
msgid "class_survey_later"
msgstr "Remind me tomorrow"

#, fuzzy
msgid "class_survey_question1"
msgstr "What is the age range in your class?"

#, fuzzy
msgid "class_survey_question2"
msgstr "What is the spoken language in your class?"

#, fuzzy
msgid "class_survey_question3"
msgstr "What is the gender balance in your class?"

#, fuzzy
msgid "class_survey_question4"
msgstr "What distinguishes your students from others?"

#, fuzzy
msgid "classes_info"
msgstr "Create a class to follow the progress of each student in dashboard, and to customize the adventures your students see, and even adding your own! You can create as many classes as you like, and each class can have multiple teachers each one with different roles. You can also add as many students as you want, but mind that each student can only be in one class at a time. You can find more information about classes in the <a href=\"https://hedy.org/for-teachers/manual/preparations#for-teachers\">teacher manual</a>."

#, fuzzy
msgid "clone"
msgstr "Clone"

#, fuzzy
msgid "cloned_times"
msgstr "Clones"

msgid "close"
msgstr "Закрыть"

msgid "comma"
msgstr "запятая"

#, fuzzy
msgid "command_not_available_yet_exception"
msgstr "Command not available yet"

#, fuzzy
msgid "command_unavailable_exception"
msgstr "Command not correct anymore"

msgid "commands"
msgstr "Команды"

#, fuzzy
msgid "common_errors"
msgstr "Common errors"

msgid "congrats_message"
msgstr "Поздравляем, {username}, вы завершили Hedy!"

msgid "content_invalid"
msgstr "Это приключение недействительно."

msgid "contributor"
msgstr "Вкладчик"

msgid "copy_clipboard"
msgstr "Успешно скопировано в буфер обмена"

#, fuzzy
msgid "copy_code"
msgstr "Copy code"

msgid "copy_join_link"
msgstr "Скопировать пригласительную ссылку"

msgid "copy_link_success"
msgstr "Ссылка вступления успешно скопирована в буфер обмена"

msgid "copy_link_to_share"
msgstr "Скопируйте ссылку, чтобы поделиться"

msgid "copy_mail_link"
msgstr "Пожалуйста, скопируйте и вставьте эту ссылку в новую вкладку:"

msgid "correct_answer"
msgstr "Правильный ответ"

msgid "country"
msgstr "Страна"

msgid "country_invalid"
msgstr "Пожалуйста, выберите действительную страну."

msgid "country_title"
msgstr "Страна"

msgid "create_account"
msgstr "Создать аккаунт"

msgid "create_accounts"
msgstr "Создание аккаунтов"

msgid "create_accounts_prompt"
msgstr "Вы уверены, что хотите создать эти учетные записи?"

msgid "create_adventure"
msgstr "Создать приключение"

msgid "create_class"
msgstr "Создать новый класс"

msgid "create_multiple_accounts"
msgstr "Создание нескольких учетных записей"

msgid "create_public_profile"
msgstr "Создать публичный профиль"

msgid "create_question"
msgstr "Хотите ли вы его создать?"

msgid "create_student_account"
msgstr "Создать аккаунт"

msgid "create_student_account_explanation"
msgstr "Вы можете сохранять собственные программы, имея учетную запись."

msgid "create_teacher_account"
msgstr "Создайте учетную запись учителя"

msgid "create_teacher_account_explanation"
msgstr "Имея учетную запись учителя, вы можете сохранять свои программы и видеть результаты своих учеников."

msgid "creator"
msgstr "Создатель"

msgid "current_password"
msgstr "Текущий пароль"

msgid "customization_deleted"
msgstr "Настройки успешно удалены."

msgid "customize_adventure"
msgstr "Настроить приключение"

msgid "customize_class"
msgstr "Настроить класс"

msgid "dash"
msgstr "тире"

msgid "default_403"
msgstr "Похоже, вы не авторизованы..."

msgid "default_404"
msgstr "Мы не смогли найти эту страницу..."

msgid "default_500"
msgstr "Что-то пошло не так..."

msgid "delete"
msgstr "Удалить"

msgid "delete_adventure_prompt"
msgstr "Вы уверены, что хотите удалить это приключение?"

msgid "delete_class_prompt"
msgstr "Вы уверены, что хотите удалить класс?"

msgid "delete_confirm"
msgstr "Вы уверены, что хотите удалить программу?"

msgid "delete_invite"
msgstr "Удалить приглашение"

msgid "delete_invite_prompt"
msgstr "Вы уверены, что хотите удалить это приглашение в класс?"

msgid "delete_public"
msgstr "Удалить публичный профиль"

msgid "delete_success"
msgstr "Программа успешно удалена."

msgid "destroy_profile"
msgstr "Удалить профиль"

msgid "developers_mode"
msgstr "Режим программиста"

msgid "directly_available"
msgstr "Прямое открытие"

#, fuzzy
msgid "disable"
msgstr "Disable"

msgid "disable_parsons"
msgstr ""

msgid "disable_quizes"
msgstr ""

#, fuzzy
msgid "disabled"
msgstr "Disabled"

msgid "disabled_button_quiz"
msgstr "Ваша оценка за тест ниже порогового значения, попробуйте еще раз!"

msgid "discord_server"
msgstr "Сервер Discord"

msgid "distinguished_user"
msgstr "Выдающийся пользователь"

msgid "double quotes"
msgstr "двойные кавычки"

msgid "download"
msgstr "Скачать"

msgid "download_login_credentials"
msgstr "Хотите ли вы загрузить учетные данные для входа в систему после создания учетных записей?"

msgid "duplicate"
msgstr "Дубликат"

#, fuzzy
msgid "echo_and_ask_mismatch_exception"
msgstr "Echo and ask mismatch"

msgid "echo_out"
msgstr "Начиная со второго уровня {echo} больше не нужен. Теперь вы можете повторить ответ с помощью {ask} и {print}. Пример: имя {ask} Как тебя зовут? {print} привет имя"

#, fuzzy
msgid "edit_adventure"
msgstr "Edit adventure"

msgid "edit_code_button"
msgstr "Изменить код"

msgid "email"
msgstr "Электронная почта"

msgid "email_invalid"
msgstr "Пожалуйста, введите действительный адрес электронной почты."

msgid "end_quiz"
msgstr "Окончание викторины"

msgid "english"
msgstr "Английский"

msgid "enter"
msgstr "Войти"

msgid "enter_password"
msgstr "Введите новый пароль для"

msgid "enter_text"
msgstr "Введите свой ответ здесь..."

msgid "error_logo_alt"
msgstr "Логотип ошибки"

msgid "exclamation mark"
msgstr "восклицательный знак"

msgid "exercise"
msgstr "Упражнение"

msgid "exercise_doesnt_exist"
msgstr "Этого упражнения не существует"

msgid "exists_email"
msgstr "Этот адрес электронной почты уже используется."

msgid "exists_username"
msgstr "Это имя пользователя уже используется."

#, fuzzy
msgid "exit_preview_mode"
msgstr "Exit preview mode"

msgid "experience_invalid"
msgstr "Пожалуйста, выберите действующий опыт, выберите (Да, Нет)."

msgid "expiration_date"
msgstr "Срок действия"

msgid "explore_explanation"
msgstr "На этой странице вы можете просмотреть программы, созданные другими пользователями Hedy. Вы можете фильтровать как по уровню Hedy, так и по приключениям. Нажмите на \"Посмотреть программу\", чтобы открыть программу и запустить ее. Программы с красным заголовком содержат ошибку. Вы все еще можете открыть программу, но ее запуск приведет к ошибке. Вы, конечно, можете попытаться ее исправить! Если у создателя программы есть публичный профиль, вы можете щелкнуть его имя пользователя, чтобы перейти в его профиль. Там вы найдете все их общие программы и многое другое!"

msgid "explore_programs"
msgstr "Изучить программы"

msgid "explore_programs_logo_alt"
msgstr "Значок \"Обзор программ\""

#, fuzzy
msgid "favorite_program"
msgstr "Favorite program"

msgid "favourite_confirm"
msgstr "Вы уверены, что хотите установить эту программу в качестве любимой?"

msgid "favourite_program"
msgstr "Любимая программа"

msgid "favourite_program_invalid"
msgstr "Выбранная любимая программа неверна."

msgid "favourite_success"
msgstr "Ваша программа установлена как избранная."

msgid "female"
msgstr "Женский"

msgid "float"
msgstr "число"

msgid "for_teachers"
msgstr "Для учителей"

msgid "forgot_password"
msgstr "Забыли пароль?"

msgid "from_another_teacher"
msgstr "От другого учителя"

msgid "from_magazine_website"
msgstr "Из журнала или веб-сайта"

msgid "from_video"
msgstr "Из видео"

msgid "fun_statistics_msg"
msgstr "Вот несколько интересных статистических данных!"

msgid "gender"
msgstr "Пол"

msgid "gender_invalid"
msgstr "Пожалуйста, выберите правильный пол, выберите (Женский, Мужской, Другой)."

msgid "general"
msgstr "Общий"

msgid "general_settings"
msgstr "Общие настройки"

msgid "generate_passwords"
msgstr "Генерировать пароли"

msgid "get_certificate"
msgstr "Получите свой сертификат!"

msgid "give_link_to_teacher"
msgstr "Дайте следующую ссылку своему учителю:"

msgid "go_back_to_main"
msgstr "Вернуться на главную страницу"

msgid "go_to_question"
msgstr "Перейти к вопросу"

msgid "go_to_quiz_result"
msgstr "Перейти к результату викторины"

msgid "goto_profile"
msgstr "Перейти в мой профиль"

#, fuzzy
msgid "grid_overview"
msgstr "Overview of programs per adventure"

msgid "hand_in"
msgstr "Вручить"

msgid "hand_in_exercise"
msgstr "Сданные задания"

msgid "heard_about_hedy"
msgstr "Как вы узнали о Hedy?"

msgid "heard_about_invalid"
msgstr "Пожалуйста, выберите правильный способ, которым вы узнали о нас."

msgid "hedy_achievements"
msgstr "Достижения Хеди"

msgid "hedy_choice_title"
msgstr "Выбор Хеди"

msgid "hedy_logo_alt"
msgstr "Логотип Хеди"

msgid "hedy_on_github"
msgstr "Hedy на Github"

msgid "hedy_tutorial_logo_alt"
msgstr "Иконка учебника Hedy"

msgid "hello_logo"
msgstr "Привет!"

msgid "hidden"
msgstr "Скрытый"

msgid "hide_cheatsheet"
msgstr "Скрыть шпаргалку"

msgid "hide_keyword_switcher"
msgstr "Скрыть переключатель ключевых слов"

msgid "highest_level_reached"
msgstr "Достигнут высочайший уровень"

msgid "highest_quiz_score"
msgstr "Наивысший результат викторины"

msgid "highscore_explanation"
msgstr "На этой странице вы можете просмотреть текущие рейтинги, основанные на количестве полученных достижений. Просмотрите рейтинг всех пользователей, вашей страны или вашего класса. Нажмите на имя пользователя, чтобы просмотреть его публичный профиль."

msgid "highscore_no_public_profile"
msgstr "У вас нет публичного профиля, и поэтому вы не указаны в списке лучших результатов. Вы хотите его создать?"

msgid "highscores"
msgstr "Высокие баллы"

msgid "hint"
msgstr "Подсказать?"

msgid "ill_work_some_more"
msgstr "Я еще немного поработаю над этим"

#, fuzzy
msgid "image_invalid"
msgstr "Картинка, которую вы выбрали, не подходит."

#, fuzzy
msgid "incomplete_command_exception"
msgstr "Incomplete Command"

#, fuzzy
msgid "incorrect_handling_of_quotes_exception"
msgstr "Incorrect handling of quotes"

#, fuzzy
msgid "incorrect_use_of_types_exception"
msgstr "Incorrect use of types"

#, fuzzy
msgid "incorrect_use_of_variable_exception"
msgstr "Incorrect use of variable"

#, fuzzy
msgid "indentation_exception"
msgstr "Incorrect Indentation"

msgid "input"
msgstr "ввод от {ask}"

msgid "integer"
msgstr "число"

msgid "invalid_class_link"
msgstr "Недействительная ссылка для присоединения к классу."

#, fuzzy
msgid "invalid_command_exception"
msgstr "Invalid command"

#, fuzzy
msgid "invalid_keyword_language_comment"
msgstr "# The provided keyword language is invalid, keyword language is set to English"

#, fuzzy
msgid "invalid_language_comment"
msgstr "# The provided language is invalid, language set to English"

#, fuzzy
msgid "invalid_level_comment"
msgstr "# The provided level is invalid, level is set to level 1"

#, fuzzy
msgid "invalid_program_comment"
msgstr "# The provided program is invalid, please try again"

msgid "invalid_teacher_invitation_code"
msgstr "Код приглашения учителя недействителен. Чтобы стать учителем, обратитесь по адресу hello@hedy.org."

msgid "invalid_tutorial_step"
msgstr "Неверный шаг учебника"

msgid "invalid_username_password"
msgstr "Неверное имя пользователя/пароль."

msgid "invite_by_username"
msgstr "Пригласить по имени пользователя"

msgid "invite_date"
msgstr "Дата приглашения"

msgid "invite_message"
msgstr "Вы получили приглашение присоединиться к классу"

msgid "invite_prompt"
msgstr "Введите имя пользователя"

#, fuzzy
msgid "invite_teacher"
msgstr "Invite a teacher"

msgid "join_class"
msgstr "Присоединиться к классу"

msgid "join_prompt"
msgstr "Чтобы присоединиться к занятиям, необходимо иметь учетную запись. Хотите войти в систему сейчас?"

msgid "keyword_language_invalid"
msgstr "Пожалуйста, выберите правильный язык ключевого слова (выберите английский или свой собственный язык)."

#, fuzzy
msgid "language"
msgstr "Language"

msgid "language_invalid"
msgstr "Пожалуйста, выберите правильный язык."

msgid "languages"
msgstr "Какие из этих языков программирования вы использовали раньше?"

msgid "last_achievement"
msgstr "Последнее полученное достижение"

msgid "last_edited"
msgstr "Последнее редактирование"

#, fuzzy
msgid "last_error"
msgstr "Last error"

msgid "last_login"
msgstr "Последний вход в систему"

#, fuzzy
msgid "last_program"
msgstr "Last program"

msgid "last_update"
msgstr "Последнее обновление"

msgid "lastname"
msgstr "Фамилия"

msgid "leave_class"
msgstr "Покинуть класс"

msgid "level"
msgstr "Уровень"

#, fuzzy
msgid "level_accessible"
msgstr "Level is open to students"

msgid "level_disabled"
msgstr "Уровень отключен"

#, fuzzy
msgid "level_future"
msgstr "This level will open automatically after the opening date"

#, fuzzy
msgid "level_invalid"
msgstr "Этот уровень Hedy недействителен."

msgid "level_not_class"
msgstr "В вашем классе этот уровень ещё не доступен"

msgid "level_title"
msgstr "Уровень"

#, fuzzy
msgid "levels"
msgstr "levels"

msgid "link"
msgstr "Ссылка"

msgid "list"
msgstr "список"

#, fuzzy
msgid "live_dashboard"
msgstr "Live Dashboard"

msgid "logged_in_to_share"
msgstr "Вы должны войти в систему, чтобы сохранить и поделиться программой."

msgid "login"
msgstr "Войти"

msgid "login_long"
msgstr "Войдите в свой аккаунт"

#, fuzzy
msgid "login_to_save_your_work"
msgstr "Log in to save your work"

msgid "logout"
msgstr "Выйти"

msgid "longest_program"
msgstr "Самая длинная программа"

msgid "mail_change_password_body"
msgstr ""
"Ваш пароль Hedy был изменен. Если вы это сделали, все в порядке.\n"
"Если вы не изменили свой пароль, пожалуйста, немедленно свяжитесь с нами, ответив на это письмо."

msgid "mail_change_password_subject"
msgstr "Ваш пароль Hedy был изменен"

msgid "mail_error_change_processed"
msgstr "Что-то пошло не так при отправке письма с подтверждением, изменения по-прежнему обрабатываются корректно."

msgid "mail_goodbye"
msgstr ""
"Продолжайте программировать!\n"
"Команда Hedy"

msgid "mail_hello"
msgstr "Привет {username}!"

msgid "mail_recover_password_body"
msgstr ""
"Перейдя по этой ссылке, вы можете установить новый пароль Hedy. Эта ссылка действительна в течение <b>4</b> часов.\n"
"Если вам не требовался сброс пароля, пожалуйста, проигнорируйте это письмо: {link}"

msgid "mail_recover_password_subject"
msgstr "Запросить сброс пароля."

msgid "mail_reset_password_body"
msgstr ""
"Ваш пароль Hedy был сброшен на новый. Если вы это сделали, все в порядке.\n"
"Если вы не изменили свой пароль, пожалуйста, немедленно свяжитесь с нами, ответив на это письмо."

msgid "mail_reset_password_subject"
msgstr "Ваш пароль Hedy был восстановлен"

msgid "mail_welcome_teacher_body"
msgstr ""
"<strong>Добро пожаловать! </strong>\n"
"Поздравляем вас с новой учетной записью учителя Hedy. Добро пожаловать во всемирное сообщество учителей Hedy!\n"
"\n"
"<strong>Что могут учительские аккаунты</strong>.\n"
"Теперь для вас открыт ряд дополнительных возможностей.\n"
"\n"
"1. Дополнительные объяснения доступны в <a href=\"https://hedy.org/for-teachers/manual\">руководстве учителя</a>.\n"
"2. С помощью учетной записи учителя вы можете создавать классы. Затем ваши ученики могут присоединиться к вашим занятиям, а вы сможете наблюдать за их успехами. Классы создаются и управляются через страницу <a href=\"https://hedycode.com/for-teachers\">учителя</a>.\n"
"3. Вы можете полностью настраивать свои классы, например, открывать и закрывать уровни, включать и выключать приключения, а также создавать свои собственные приключения!\n"
"\n"
"<strong>Присоединяйтесь к нашему онлайн-сообществу!</strong>\n"
"Все учителя Hedy, программисты и другие фанаты могут присоединиться к нашему <a href=\"https://discord.gg/8yY7dEme9r\">Discord серверу</a>. Это идеальное место для общения о Hedy: у нас есть каналы, где вы можете показать свои классные проекты и уроки, каналы для сообщения об ошибках и каналы для общения с другими учителями и командой Hedy.\n"
"\n"
"<strong>Как попросить о помощи </strong>.\n"
"Если что-то непонятно, вы можете сообщить нам об этом в Discord или <a href=\"mailto: hello@hedy.org\">написать нам письмо</a>.\n"
"\n"
"<strong>Как сообщать об ошибках</strong>.\n"
"В Discord у нас есть канал для сообщений об ошибках, который называется #bugs. Это идеальное место, чтобы сообщить нам о проблемах, с которыми вы столкнулись. Если вы умеете пользоваться GitHub, вы можете создать <a href=\"https://github.com/hedyorg/hedy/issues/new?assignees=&labels=&template=bug_report.md&title=%5BBUG%5D\">проблему</a> там.\n"

msgid "mail_welcome_teacher_subject"
msgstr "Ваш аккаунт преподавателя Hedy готов"

msgid "mail_welcome_verify_body"
msgstr ""
"Ваша учетная запись в Hedy успешно создана. Добро пожаловать!\n"
"Пожалуйста, нажмите на эту ссылку, чтобы проверить ваш адрес электронной почты: {link}"

msgid "mail_welcome_verify_subject"
msgstr "Добро пожаловать в Hedy"

msgid "mailing_title"
msgstr "Подписаться на новостную рассылку Hedy"

msgid "main_subtitle"
msgstr "Поэтапный язык программирования"

msgid "main_title"
msgstr "Hedy"

msgid "make_sure_you_are_done"
msgstr "Убедитесь, что вы закончили! После нажатия кнопки \"Сдать\" вы больше не сможете изменить свою программу."

msgid "male"
msgstr "Мужчина"

msgid "mandatory_mode"
msgstr "Обязательный режим разработчика"

#, fuzzy
msgid "more_options"
msgstr "More options"

msgid "my_account"
msgstr "Мой аккаунт"

msgid "my_achievements"
msgstr "Мои достижения"

msgid "my_adventures"
msgstr "Мои приключения"

msgid "my_classes"
msgstr "Мои классы"

msgid "my_messages"
msgstr "Мои сообщения"

#, fuzzy
msgid "my_public_profile"
msgstr "My public profile"

msgid "name"
msgstr "Имя"

msgid "nav_explore"
msgstr "Обзор"

msgid "nav_hedy"
msgstr "Hedy"

msgid "nav_learn_more"
msgstr "Узнать больше"

msgid "nav_start"
msgstr "Главная"

msgid "nested blocks"
msgstr "блок в блоке"

msgid "new_password"
msgstr "Новый пароль"

#, fuzzy
msgid "new_password_repeat"
msgstr "Repeat new password"

msgid "newline"
msgstr "новая линия"

msgid "next_exercise"
msgstr "Следующее упражнение"

msgid "next_page"
msgstr "Следующая страница"

msgid "next_step_tutorial"
msgstr "Следующий шаг >>>"

msgid "no"
msgstr "Нет"

msgid "no_account"
msgstr "Нет аккаунта?"

msgid "no_accounts"
msgstr "Нет учетных записей для создания."

#, fuzzy
msgid "no_adventures_yet"
msgstr "There are no public adventures yet..."

msgid "no_certificate"
msgstr "Этот пользователь не заработал сертификат о прохождении Hedy"

msgid "no_more_flat_if"
msgstr "Начиная с 8-го уровня, строка после {if} должна начинаться с 4 пробелов."

#, fuzzy
msgid "no_programs"
msgstr "У вас пока нет программ."

msgid "no_public_profile"
msgstr "У вас еще нет общедоступного текста профиля..."

msgid "no_shared_programs"
msgstr "нету общих программ..."

msgid "no_such_adventure"
msgstr "Этого приключения не существует!"

msgid "no_such_class"
msgstr "Нет такого класса Hedy."

msgid "no_such_highscore"
msgstr "Высокие баллы"

msgid "no_such_level"
msgstr "Нет такого уровня Хеди!"

msgid "no_such_program"
msgstr "Нет такой программы Хеди!"

#, fuzzy
msgid "no_tag"
msgstr "No tag provided!"

msgid "not_enrolled"
msgstr "Похоже, вы не в классе!"

msgid "not_in_class_no_handin"
msgstr "Вы не находитесь в классе, поэтому вам не нужно ничего сдавать."

#, fuzzy
msgid "not_logged_in_cantsave"
msgstr "Your program will not be saved."

msgid "not_logged_in_handin"
msgstr "Вы должны войти в систему, чтобы сдать задание."

msgid "not_teacher"
msgstr "Похоже, Вы не преподаватель!"

msgid "number"
msgstr "число"

msgid "number_achievements"
msgstr "Количество достижений"

msgid "number_lines"
msgstr "Количество строк"

msgid "number_programs"
msgstr "Количество запущенных программ"

msgid "ok"
msgstr "OK"

msgid "only_you_can_see"
msgstr "Только вы можете видеть эту программу."

msgid "open"
msgstr "Открыть"

msgid "opening_date"
msgstr "Дата открытия"

msgid "opening_dates"
msgstr "Даты открытия"

msgid "option"
msgstr "Вариант"

msgid "or"
msgstr "или"

msgid "other"
msgstr "Другое"

msgid "other_block"
msgstr "Другой язык блока"

msgid "other_settings"
msgstr "Другие настройки"

msgid "other_source"
msgstr "Другое"

msgid "other_text"
msgstr "Другой язык текста"

msgid "overwrite_warning"
msgstr "У вас уже есть программа с таким наванием. Вы точно хотите перезаписать уже существующую программу?"

#, fuzzy
msgid "owner"
msgstr "Owner"

msgid "page"
msgstr "страница"

msgid "page_not_found"
msgstr "Мы не смогли найти эту страницу!"

msgid "parsons_title"
msgstr "Головоломка"

msgid "password"
msgstr "Пароль"

msgid "password_change_not_allowed"
msgstr "Вам не разрешено изменять пароль этого пользователя."

msgid "password_change_prompt"
msgstr "Вы уверены, что хотите изменить пароль?"

msgid "password_change_success"
msgstr "Пароль вашего студента успешно изменен."

msgid "password_invalid"
msgstr "Ваш пароль недействителен."

msgid "password_repeat"
msgstr "Повторите пароль"

msgid "password_resetted"
msgstr "Ваш пароль был успешно восстановлен. Вы перенаправлены на страницу входа в систему."

msgid "password_six"
msgstr "Ваш пароль должен содержать не менее шести символов."

msgid "password_updated"
msgstr "Пароль обновлен."

msgid "passwords_six"
msgstr "Все пароли должны состоять из шести или более символов."

msgid "pending_invites"
msgstr "Ожидающие приглашения"

msgid "people_with_a_link"
msgstr "Другие люди, имеющие ссылку, могут видеть эту программу. Ее также можно найти на странице \"Обзор\"."

msgid "percentage"
msgstr "процент"

msgid "percentage_achieved"
msgstr "Достигнуто {процентов}% пользователей"

msgid "period"
msgstr "период"

msgid "personal_text"
msgstr "Личный текст"

msgid "personal_text_invalid"
msgstr "Ваш персональный текст неверен."

msgid "postfix_classname"
msgstr "Имя постфикса класса"

msgid "preferred_keyword_language"
msgstr "Предпочитаемый язык ключевых слов"

msgid "preferred_language"
msgstr "Предпочитаемый язык"

msgid "preview"
msgstr "Предварительный просмотр"

#, fuzzy
msgid "previewing_adventure"
msgstr "Previewing adventure"

#, fuzzy
msgid "previewing_class"
msgstr "You are previewing class <em>{class_name}</em> as a teacher."

msgid "previous_campaigns"
msgstr "Посмотреть предыдущие кампании"

msgid "print_logo"
msgstr "печатать"

msgid "privacy_terms"
msgstr "Условия конфиденциальности"

msgid "private"
msgstr "Частный"

msgid "profile_logo_alt"
msgstr "Значок профиля."

msgid "profile_picture"
msgstr "Изображение профиля"

msgid "profile_updated"
msgstr "Профиль обновлен."

msgid "profile_updated_reload"
msgstr "Профиль обновлен, страница будет перезагружена."

msgid "program_contains_error"
msgstr "Эта программа содержит ошибку. Вы уверены в том, что хотите поделиться ею?"

msgid "program_header"
msgstr "Мои программы"

#, fuzzy
msgid "program_too_large_exception"
msgstr "Programs too large"

msgid "programming_experience"
msgstr "Есть ли у вас опыт программирования?"

msgid "programming_invalid"
msgstr "Пожалуйста, выберите правильный язык программирования."

msgid "programs"
msgstr "Программы"

msgid "programs_created"
msgstr "Созданные программы"

msgid "programs_saved"
msgstr "Программы сохранены"

msgid "programs_submitted"
msgstr "Представленные программы"

msgid "prompt_join_class"
msgstr "Вы хотите присоединиться к этому классу?"

msgid "public"
msgstr "Общественный"

msgid "public_adventures"
msgstr "Browse public adventures"

msgid "public_invalid"
msgstr "Выбор данного соглашения является недействительным"

msgid "public_profile"
msgstr "Публичный профиль"

msgid "public_profile_info"
msgstr "Установив этот флажок, я делаю свой профиль видимым для всех. Будьте осторожны, не сообщайте личную информацию, такую как ваше имя или домашний адрес, потому что все смогут ее увидеть!"

msgid "public_profile_updated"
msgstr "Публичный профиль был обновлён, страница скоро перезагрузится."

msgid "pygame_waiting_for_input"
msgstr "Жду нажатия кнопки..."

msgid "question mark"
msgstr "вопросительный знак"

msgid "quiz_logo_alt"
msgstr "Логотип викторины"

msgid "quiz_score"
msgstr "Результаты викторины"

msgid "quiz_tab"
msgstr "Викторина"

msgid "quiz_threshold_not_reached"
msgstr "Вы не набрали пороговый тестовый балл, нужный для открытия этого уровня"

msgid "read_code_label"
msgstr "Чтение вслух"

msgid "recent"
msgstr "Мои недавние программы"

msgid "recover_password"
msgstr "Запрос на сброс пароля"

msgid "regress_button"
msgstr "Вернуться на уровень {level}"

msgid "remove"
msgstr "Удалить"

msgid "remove_customization"
msgstr "Удалите настройку"

msgid "remove_customizations_prompt"
msgstr "Вы уверены, что хотите удалить настройки этого класса?"

msgid "remove_student_prompt"
msgstr "Вы уверены, что хотите удалить ученика из класса?"

#, fuzzy
msgid "remove_user_prompt"
msgstr "Confirm removing this user from the class."

msgid "repair_program_logo_alt"
msgstr "Восстановление значка программы"

#, fuzzy
msgid "repeat_dep"
msgstr "Starting in level 8, {repeat} needs to be used with indentation. You can see examples on the {repeat} tab in level 8."

msgid "repeat_match_password"
msgstr "Повторный пароль не совпадает."

msgid "repeat_new_password"
msgstr "Повторите новый пароль"

msgid "report_failure"
msgstr "Эта программа не существует или не является публичной"

msgid "report_program"
msgstr "Вы уверены, что хотите сообщить об этой программе?"

msgid "report_success"
msgstr "Эта программа была сообщена"

msgid "request_teacher"
msgstr "Вы хотите подать заявку на учетную запись учителя?"

msgid "request_teacher_account"
msgstr "Запросить учетную запись учителя"

msgid "required_field"
msgstr "Поля, отмеченные знаком *, обязательны для заполнения"

msgid "reset_adventure_prompt"
msgstr "Вы уверены, что хотите сбросить все выбранные приключения?"

msgid "reset_adventures"
msgstr "Сброс выбранных приключений"

#, fuzzy
msgid "reset_button"
msgstr "Reset"

msgid "reset_password"
msgstr "Сброс пароля"

msgid "reset_view"
msgstr "Сброс"

msgid "retrieve_adventure_error"
msgstr "Вы не можете посмотреть это приключение!"

msgid "retrieve_class_error"
msgstr "Только преподаватели могут получать классы"

#, fuzzy
msgid "retrieve_tag_error"
msgstr "Error retrieving tags"

#, fuzzy
msgid "role"
msgstr "Role"

msgid "run_code_button"
msgstr "Выполнить код"

#, fuzzy
msgid "runs_over_time"
msgstr "Runs over time"

msgid "save"
msgstr "Сохранить"

msgid "save_parse_warning"
msgstr "Эта программа содержит ошибку, вы уверены, что хотите сохранить ее?"

msgid "save_prompt"
msgstr "Чтобы сохранить свою программу, необходимо иметь учетную запись. Хотите войти в систему сейчас?"

msgid "save_success_detail"
msgstr "Программа сохранена."

msgid "score"
msgstr "Счёт"

msgid "search"
msgstr "Поиск..."

msgid "search_button"
msgstr "Поиск"

#, fuzzy
msgid "second_teacher"
msgstr "Second teacher"

#, fuzzy
msgid "second_teacher_copy_prompt"
msgstr "Are you sure you want to copy this teacher?"

#, fuzzy
msgid "second_teacher_prompt"
msgstr "Enter a teacher username to invite them."

#, fuzzy
msgid "second_teacher_warning"
msgstr "All teachers in this class can customize it."

msgid "see_certificate"
msgstr "См. сертификат {username}!"

msgid "select"
msgstr "Выбрать"

msgid "select_adventures"
msgstr "Выберите приключения"

#, fuzzy
msgid "select_all"
msgstr "Select all"

#, fuzzy
msgid "select_lang"
msgstr "Select language"

#, fuzzy
msgid "select_tag"
msgstr "Select tag"

#, fuzzy
msgid "selected"
msgstr "Selected"

msgid "self_removal_prompt"
msgstr "Вы уверены, что хотите покинуть этот класс?"

msgid "send_password_recovery"
msgstr "Отправьте мне ссылку для восстановления пароля"

msgid "sent_by"
msgstr "Это приглашение отправлено"

msgid "sent_password_recovery"
msgstr "Вскоре вы должны получить электронное письмо с инструкциями по сбросу пароля."

msgid "settings"
msgstr "Мои личные настройки"

msgid "share_by_giving_link"
msgstr "Покажите свою программу другим людям, предоставив им ссылку ниже:"

msgid "share_confirm"
msgstr "Вы уверены, что хотите сделать программу публичной?"

msgid "share_success_detail"
msgstr "Программа успешно передана."

msgid "share_your_program"
msgstr "Поделитесь своей программой"

msgid "signup_student_or_teacher"
msgstr "Вы студент или учитель?"

msgid "single quotes"
msgstr "одинарная кавычка"

msgid "slash"
msgstr "слэш"

#, fuzzy
msgid "slides"
msgstr "Slides"

#, fuzzy
msgid "slides_info"
msgstr "For each level of Hedy, we have created slides to help you teach. The slides contain explanations of each level, and Hedy examples that you can run inside the slides. Just click the link and get started! the Introduction slides are a general explanation of Hedy before level 1 The slides were created using <a href=\"https://slides.com\">slides.com</a>. If you want to adapt them yourself, you can download them, and then upload the resulting zip file to <a href=\"https://slides.com\">slides.com</a>. You can find more information about the slides in the <a href=\"https://hedy.org/for-teachers/manual/features\">teacher's manual</a>."

msgid "social_media"
msgstr "Социальные сети"

msgid "something_went_wrong_keyword_parsing"
msgstr "В вашем приключении есть ошибка, все ли ключевые слова правильно окружены { }?"

msgid "space"
msgstr "пространство"

msgid "star"
msgstr "звезда"

msgid "start_hedy_tutorial"
msgstr "Начать обучение"

msgid "start_programming"
msgstr "Начать программирование"

msgid "start_programming_logo_alt"
msgstr "Значок начала программирования"

msgid "start_quiz"
msgstr "Начать викторину"

msgid "start_teacher_tutorial"
msgstr "Начать обучение для учителей"

msgid "step_title"
msgstr "Задание"

msgid "stop_code_button"
msgstr "Остановить программу"

msgid "string"
msgstr "текст"

#, fuzzy
msgid "student"
msgstr "Student"

msgid "student_already_in_class"
msgstr "Этот ученик уже учится в вашем классе."

msgid "student_already_invite"
msgstr "У этого студента уже есть ожидающее приглашение."

#, fuzzy
msgid "student_details"
msgstr "Student details"

#, fuzzy
msgid "student_list"
msgstr "Student list"

#, fuzzy
msgid "student_not_allowed_in_class"
msgstr "Student not allowed in class"

msgid "student_not_existing"
msgstr "Этого имени пользователя не существует."

msgid "student_signup_header"
msgstr "Студент"

msgid "students"
msgstr "студенты"

msgid "submission_time"
msgstr "Сдано"

msgid "submit_answer"
msgstr "Вопрос-ответ"

msgid "submit_program"
msgstr "Отправить"

msgid "submit_warning"
msgstr "Вы уверены, что хотите отправить эту программу?"

msgid "submitted"
msgstr "Отправлено"

msgid "submitted_header"
msgstr "Это представленная программа, и она не может быть изменена."

msgid "subscribe"
msgstr "Подписаться"

msgid "subscribe_newsletter"
msgstr "Подписаться на рассылку новостей"

#, fuzzy
msgid "suggestion_color"
msgstr "Try using another color"

#, fuzzy
msgid "suggestion_note"
msgstr "Use a note between C0 and B9 or a number between 1 and 70"

#, fuzzy
msgid "suggestion_number"
msgstr "Try changing the value to a number"

msgid "surname"
msgstr "Имя"

#, fuzzy
msgid "survey"
msgstr "Survey"

#, fuzzy
msgid "survey_completed"
msgstr "Survey completed"

#, fuzzy
msgid "survey_skip"
msgstr "Don't show this again"

#, fuzzy
msgid "survey_submit"
msgstr "Submit"

#, fuzzy
msgid "tag_in_adventure"
msgstr "Tag in adventure"

#, fuzzy
msgid "tag_input_placeholder"
msgstr "Enter a new tag"

#, fuzzy
msgid "tags"
msgstr "Tags"

msgid "teacher"
msgstr "Учитель"

msgid "teacher_account_request"
msgstr "У вас есть нерассмотренный запрос на учетную запись преподавателя"

msgid "teacher_account_success"
msgstr "Вы успешно запросили учетную запись учителя."

msgid "teacher_invalid"
msgstr "Значение вашего учителя недействительно."

msgid "teacher_invitation_require_login"
msgstr "Чтобы настроить ваш профиль учителя, вам необходимо войти в систему. Если у вас нет учетной записи, пожалуйста, создайте ее."

msgid "teacher_manual"
msgstr "Руководство для учителей"

msgid "teacher_signup_header"
msgstr "Учитель"

msgid "teacher_tutorial_logo_alt"
msgstr "Иконка для учителя"

msgid "teacher_welcome"
msgstr "Добро пожаловать в Hedy! Теперь вы являетесь гордым владельцем учетной записи учителя, которая позволяет вам создавать классы и приглашать учеников."

#, fuzzy
msgid "teachers"
msgstr "Teachers"

msgid "template_code"
msgstr ""
"Это объяснение моего приключения!\n"
"\n"
"Таким образом я могу показать команду: <code>{print}</code>\n"
"\n"
"Но иногда я могу захотеть показать часть кода, например, вот так:\n"
"<pre>\n"
"{ask} Как вас зовут?\n"
"{echo} Итак, вас зовут \n"
"</pre>"

msgid "this_turns_in_assignment"
msgstr "После этого сдайте задание преподавателю."

msgid "title"
msgstr "Название"

msgid "title_achievements"
msgstr "Hedy - Мои достижения"

msgid "title_admin"
msgstr "Hedy - Страница администратора"

#, fuzzy
msgid "title_class grid_overview"
msgstr "Hedy - Grid overview"

#, fuzzy
msgid "title_class live_statistics"
msgstr "Hedy - Live Statistics"

msgid "title_class-overview"
msgstr "Hedy - Обзор классов"

msgid "title_customize-adventure"
msgstr "Hedy - Настроить приключение"

msgid "title_customize-class"
msgstr "Hedy - Настройка класса"

msgid "title_explore"
msgstr "Hedy - Обзор"

msgid "title_for-teacher"
msgstr "Hedy - Для учителей"

msgid "title_join-class"
msgstr "Hedy - Присоединиться к классу"

msgid "title_landing-page"
msgstr "Добро пожаловать в Hedy!"

msgid "title_learn-more"
msgstr "Hedy - Узнать больше"

msgid "title_login"
msgstr "Hedy - Войти"

msgid "title_my-profile"
msgstr "Hedy - Мой аккаунт"

msgid "title_privacy"
msgstr "Hedy - Политика конфиденциальности"

msgid "title_programs"
msgstr "Hedy - Мои программы"

#, fuzzy
msgid "title_public-adventures"
msgstr "Hedy - Public adventures"

msgid "title_recover"
msgstr "Hedy - Восстановить аккаунт"

msgid "title_reset"
msgstr "Hedy - Сбросить пароль"

msgid "title_signup"
msgstr "Hedy - Зарегистрироваться"

msgid "title_start"
msgstr "Hedy - язык постепенного программирования"

msgid "title_view-adventure"
msgstr "Hedy - Просмотр приключений"

msgid "token_invalid"
msgstr "Ваш токен недействителен."

#, fuzzy
msgid "tooltip_level_locked"
msgstr "Your teacher disabled this level"

msgid "translate_error"
msgstr "Во время перевода кода что-то пошло не так. Попробуйте запустить код, чтобы увидеть возможные ошибки. Код с ошибками не может быть переведён."

msgid "translating_hedy"
msgstr "Перевод Hedy"

#, fuzzy
msgid "translator"
msgstr "Translator"

msgid "try_it"
msgstr "Попробуйте"

msgid "tutorial"
msgstr "Учебник"

msgid "tutorial_code_snippet"
msgstr ""
"{print} Здравствуй мир!\n"
"{print} Я изучаю Хеди с самоучителем!"

msgid "tutorial_message_not_found"
msgstr "Мы не смогли найти требуемый шаг учебника..."

msgid "tutorial_title_not_found"
msgstr "Шаг учебника не найден"

msgid "unauthorized"
msgstr "У вас нет доступа к этой странице"

msgid "unique_usernames"
msgstr "Все имена пользователей должны быть уникальными."

msgid "unlock_thresholds"
msgstr "Разблокировать пороги уровня"

msgid "unsaved_class_changes"
msgstr "Есть несохраненные изменения, вы уверены, что хотите покинуть эту страницу?"

msgid "unshare_confirm"
msgstr "Вы уверены, что хотите сделать программу частной?"

msgid "unshare_success_detail"
msgstr "Программа успешно разделена."

msgid "update_adventure_prompt"
msgstr "Вы уверены, что хотите обновить это приключение?"

msgid "update_profile"
msgstr "Обновить профиль"

msgid "update_public"
msgstr "Обновление публичного профиля"

#, fuzzy
msgid "updating_indicator"
msgstr "Updating"

#, fuzzy
msgid "use_of_blanks_exception"
msgstr "Use of blanks in programs"

#, fuzzy
msgid "use_of_nested_functions_exception"
msgstr "Use of nested functions"

msgid "user"
msgstr "пользователь"

msgid "user_inexistent"
msgstr "Этот пользователь не существует"

msgid "user_not_private"
msgstr "Этот пользователь не существует или у него нет публичного профиля"

msgid "username"
msgstr "Имя пользователя"

msgid "username_empty"
msgstr "Вы не ввели имя пользователя!"

msgid "username_invalid"
msgstr "Ваше имя пользователя недействительно."

msgid "username_special"
msgstr "Имя пользователя не может содержать `:` или `@`."

msgid "username_three"
msgstr "Имя пользователя должно содержать не менее трех символов."

msgid "usernames_exist"
msgstr "Одно или несколько имен пользователей уже используются."

msgid "value"
msgstr "Значение"

msgid "variables"
msgstr "Переменные"

msgid "view_program"
msgstr "Просмотр программы"

msgid "welcome"
msgstr "Добро пожаловать"

msgid "welcome_back"
msgstr "С возвращением"

#, fuzzy
msgid "what_is_your_role"
msgstr "What is your role?"

msgid "what_should_my_code_do"
msgstr "Что должен делать мой код?"

msgid "whole_world"
msgstr "Мир"

msgid "year_invalid"
msgstr "Пожалуйста, введите год между 1900 и {текущий_год}."

msgid "yes"
msgstr "Да"

msgid "your_account"
msgstr "Ваш профиль"

msgid "your_class"
msgstr "Ваш класс"

msgid "your_last_program"
msgstr "Ваша последняя сохраненная программа"

msgid "your_personal_text"
msgstr "Ваш личный текст..."

msgid "your_program"
msgstr "Ваша программа"

#~ msgid "create_account_explanation"
#~ msgstr "Having your own account allows you to save your programs."

#~ msgid "only_teacher_create_class"
#~ msgstr "Only teachers are allowed to create classes!"

#~ msgid "keyword_support"
#~ msgstr "Перевод ключевых слов"

#~ msgid "non_keyword_support"
#~ msgstr "Перевод контента"

#~ msgid "try_button"
#~ msgstr "Try"

#~ msgid "select_own_adventures"
#~ msgstr "Select own adventures"

#~ msgid "edit"
#~ msgstr "Редактировать"

#~ msgid "view"
#~ msgstr "View"

#~ msgid "class"
#~ msgstr "Класс"

#~ msgid "save_code_button"
#~ msgstr "Сохранить код"

#~ msgid "share_code_button"
#~ msgstr "Save & share code"

#~ msgid "classes_invalid"
#~ msgstr "Список выбранных классов недействителен"

#~ msgid "directly_add_adventure_to_classes"
#~ msgstr "Хотите добавить это приключение прямо в один из ваших классов?"

#~ msgid "hand_in_assignment"
#~ msgstr "Сдать задание"

#~ msgid "select_a_level"
#~ msgstr "Выберите уровень"

#~ msgid "answer_invalid"
#~ msgstr "Ваш пароль неверен."

#~ msgid "available_adventures_level"
#~ msgstr "Доступный уровень приключений"

#~ msgid "customize_class_exp_1"
#~ msgstr "Привет! На этой странице вы можете настроить свой класс. Выбирая уровни и приключения, вы можете выбрать, что сможет увидеть ваш ученик. Вы также можете добавить к уровням созданные вами приключения. Все уровни и приключения по умолчанию будут выбраны по умолчанию. <b>Обратите внимание:</b> Не все приключения доступны для каждого уровня! Настройки выполняются следующим образом:"

#~ msgid "customize_class_exp_2"
#~ msgstr "Вы всегда можете изменить эти настройки позже. Например, вы можете сделать доступными определенные приключения или уровни во время проведения занятий. Таким образом, вам будет легко определить, над каким уровнем и приключениями будут работать ваши ученики. Если вы хотите сделать все доступным для вашего класса, проще всего удалить настройку совсем."

#~ msgid "customize_class_step_1"
#~ msgstr "Выберите уровни для своего класса, нажимая \"кнопки уровней\""

#~ msgid "customize_class_step_2"
#~ msgstr "Вы можете выбрать уровень, который вы хотите отредактировать, в выпадающем меню \"Выбрать уровень\""

#~ msgid "customize_class_step_3"
#~ msgstr "Выстройте прикючения в том порядке, в котором вы хотите чтобы они появлялеись на этом уровне. В меню \"доступные приключения\" вы найдёте приключения не включённые в этот уровень."

#~ msgid "customize_class_step_4"
#~ msgstr "В выпадающем меню \"Доступные приключения\" также есть ваши собственные приключения. Добавив их, вы можете перемещать их рядом с другими приключениями."

#~ msgid "customize_class_step_5"
#~ msgstr "Вы можете удалить приключение, нажав на кнопку x, и оно появится в выпадающем меню \"Доступные приключения\""

#~ msgid "customize_class_step_6"
#~ msgstr "Выбор даты открытия для каждого уровня (вы также можете оставить его пустым)"

#~ msgid "customize_class_step_7"
#~ msgstr "Выбор других настроек"

#~ msgid "customize_class_step_8"
#~ msgstr "Выберите \"Сохранить\" -> Все готово!"

#~ msgid "example_code_header"
#~ msgstr "Пример кода"

#~ msgid "feedback_failure"
#~ msgstr "Неправильно!"

#~ msgid "feedback_success"
#~ msgstr "Хорошо!"

#~ msgid "go_to_first_question"
#~ msgstr "Перейти к вопросу 1"

#~ msgid "question"
#~ msgstr "Вопрос"

#~ msgid "question_doesnt_exist"
#~ msgstr "Этот вопрос не существует"

#~ msgid "question_invalid"
#~ msgstr "Ваш токен недействителен."

#~ msgid "select_levels"
#~ msgstr "Выберите уровни"

#~ msgid "too_many_attempts"
#~ msgstr "Слишком много попыток"

#~ msgid "class_logs"
#~ msgstr "Журналы"

#~ msgid "class_stats"
#~ msgstr "Статистика класса"

#~ msgid "visit_own_public_profile"
#~ msgstr "Посетите свой собственный профиль"

#~ msgid "title_class logs"
#~ msgstr "Программы"

#~ msgid "title_class statistics"
#~ msgstr "Моя статистика"

#~ msgid "disabled_button_locked"
#~ msgstr "Ваш учитель еще не разблокировал этот уровень"

#~ msgid "duplicate_tag"
#~ msgstr "You already have a tag with this name."

#~ msgid "tag_deleted"
#~ msgstr "This tag was successfully deleted."

#~ msgid "no_tags"
#~ msgstr "No tags yet."

#~ msgid "apply_filters"
#~ msgstr "Apply filters"

#~ msgid "write_first_program"
<<<<<<< HEAD
#~ msgstr "Напишите свою первую программу!"

#~ msgid "adventure_exp_1"
#~ msgstr "Введите выбранное вами приключение с правой стороны. После создания приключения вы можете включить его в один из ваших классов в разделе \"Настройки\". Если вы хотите включить команду в свое приключение, используйте якоря кода, как показано ниже:"

#~ msgid "adventure_exp_2"
#~ msgstr "Если вы хотите показать фактические фрагменты кода, например, чтобы дать студенту шаблон или пример кода. Пожалуйста, используйте предварительные якоря, как здесь:"

#~ msgid "adventures"
#~ msgstr "Available Adventures"

#~ msgid "hello_world"
#~ msgstr "Привет, мир!"

#~ msgid "hide_parsons"
#~ msgstr "Скрыть головоломку"

#~ msgid "hide_quiz"
#~ msgstr "Скрыть викторину"
=======
#~ msgstr "Напишите свою первую программу!"
>>>>>>> a9bfdfaf
<|MERGE_RESOLUTION|>--- conflicted
+++ resolved
@@ -7,13 +7,8 @@
 msgstr ""
 "Project-Id-Version: PROJECT VERSION\n"
 "Report-Msgid-Bugs-To: EMAIL@ADDRESS\n"
-<<<<<<< HEAD
-"POT-Creation-Date: 2024-02-28 13:55+0100\n"
-"PO-Revision-Date: 2024-02-19 01:12+0000\n"
-=======
 "POT-Creation-Date: 2024-02-26 13:05+0100\n"
 "PO-Revision-Date: 2024-03-03 07:14+0000\n"
->>>>>>> a9bfdfaf
 "Last-Translator: Snoring Parrot <snoring_parrot@users.noreply.hosted.weblate.org>\n"
 "Language-Team: ru <LL@li.org>\n"
 "Language: ru\n"
@@ -75,21 +70,15 @@
 msgid "Missing Additional Command"
 msgstr "It looks like you forgot to complete writing {command} on line {line_number}."
 
-<<<<<<< HEAD
-=======
 #, fuzzy
 msgid "Missing Square Brackets"
 msgstr "It looks like you forgot to use square brackets [] around the list you were creating on line {line_number}."
 
->>>>>>> a9bfdfaf
 msgid "Missing Command"
 msgstr "Кажется, вы забыли использовать команду на строке {line_number}."
 
 msgid "Missing Inner Command"
 msgstr "Кажется, вы забыли использовать команду с выражением {command} на строке {line_number}."
-
-msgid "Missing Square Brackets"
-msgstr ""
 
 #, fuzzy
 msgid "Missing Variable"
@@ -2140,7 +2129,6 @@
 #~ msgstr "Apply filters"
 
 #~ msgid "write_first_program"
-<<<<<<< HEAD
 #~ msgstr "Напишите свою первую программу!"
 
 #~ msgid "adventure_exp_1"
@@ -2160,6 +2148,3 @@
 
 #~ msgid "hide_quiz"
 #~ msgstr "Скрыть викторину"
-=======
-#~ msgstr "Напишите свою первую программу!"
->>>>>>> a9bfdfaf
