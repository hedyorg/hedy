
msgid ""
msgstr ""
"Project-Id-Version: PACKAGE VERSION\n"
"Report-Msgid-Bugs-To: \n"
<<<<<<< HEAD
"POT-Creation-Date: 2023-08-07 15:44-0400\n"
=======
"POT-Creation-Date: 2023-08-18 18:42-0400\n"
>>>>>>> 9d6f61c4
"PO-Revision-Date: 2023-06-27 15:52+0000\n"
"Last-Translator: Evgeniy Khramov <thejenjagamertjg@gmail.com>\n"
"Language: ru\n"
"Language-Team: ru <LL@li.org>\n"
"Plural-Forms: nplurals=3; plural=n%10==1 && n%100!=11 ? 0 : n%10>=2 && "
"n%10<=4 && (n%100<10 || n%100>=20) ? 1 : 2;\n"
"MIME-Version: 1.0\n"
"Content-Type: text/plain; charset=utf-8\n"
"Content-Transfer-Encoding: 8bit\n"
"Generated-By: Babel 2.11.0\n"

#, fuzzy
msgid "Access Before Assign"
msgstr ""
"Вы использовали переменную {name} на строке {access_line_number}, но вы "
"присваиваете ей значение на строке {definition_line_number}. Присвойте "
"значение до того как используете переменную."

msgid "Cyclic Var Definition"
msgstr ""
"Имени {variable} должно быть присвоено значение до того как вы "
"используете его в правой части команды {is}."

msgid "Has Blanks"
msgstr ""
"Ваша программа не готова. В ней есть пробелы, на место которых нужно "
"вписать код."

msgid "Incomplete"
msgstr ""
"Ой-ой! На строке {line_number} нужно дописать что-то ещё после "
"{incomplete_command}."

msgid "Incomplete Repeat"
msgstr ""
"Похоже вы забыли использовать какую-нибудь ещё команду вместе с командой "
"{repeat} на строке {line_number}."

msgid "Invalid"
msgstr ""
"{invalid_command} - это не команда Хеди с уровня {level}. Может вы имели "
"ввиду {guessed_command}?"

msgid "Invalid Argument"
msgstr ""
"Вы не можете использовать команду {command} с {invalid_argument} . "
"Попробуйте заменить {invalid_argument} на {allowed_types}."

msgid "Invalid Argument Type"
msgstr ""
"Вы не можете использовать команду {command} с {invalid_argument} потому "
"что это {invalid_type}. Замените {invalid_argument} на {allowed_types}."

msgid "Invalid At Command"
msgstr ""
"Команду {at} нельзя использовать начиная с уровня 16. Используйте "
"квадратные скобки для того чтобы обратиться к элементу списка, например "
"`друзья[i]`, `счастливые_числа[{random}]`."

msgid "Invalid Space"
msgstr ""
"Ой-ой! Вы начали код с пробела на строке {line_number}. Этот пробел может"
" запутать компьютер, можете удалить его?"

msgid "Invalid Type Combination"
msgstr ""
"Вы не можете использовать {invalid_argument} и {invalid_argument_2} с "
"командой {command} потому что первый - {invalid_type} и второй - "
"{invalid_type_2}. Замените {invalid_argument} на {invalid_type_2} или "
"{invalid_argument_2} на {invalid_type}."

msgid "Locked Language Feature"
msgstr ""
"Вы уже используете {concept}! Это круто, но {concept} ещё заблокировано! "
"Оно разблокируется на более поздних уровнях."

msgid "Lonely Echo"
msgstr ""
"Вы использовали команду {echo} до команды {ask} или {echo} без {ask}`. "
"Вставьте {ask} до команды {echo}."

msgid "Lonely Text"
msgstr ""
"Кажется, вы забыли использовать команду вместе с текстом, написанным на "
"строке {line_number}"

msgid "Missing Command"
msgstr "Кажется, вы забыли использовать команду на строке {line_number}."

msgid "Missing Inner Command"
msgstr ""
"Кажется, вы забыли использовать команду с выражением {command} на строке "
"{line_number}."

msgid "No Indentation"
msgstr ""
"Вы поставили недостаточно пробелов на строке {line_number}. Вы поставили "
"{leading_spaces} пробелов, но этого мало. В каждом новом блоке кода "
"ставьте на {indent_size} пробелов больше, чем было на предыдущей строке."

msgid "Parse"
msgstr ""
"Введенный вами код не является действительным кодом Hedy. В строке "
"{location[0]}, в позиции {location[1]}, допущена ошибка. Вы ввели "
"{character_found}, но это недопустимо."

#, fuzzy
msgid "Pressit Missing Else"
msgstr ""
"You forgot to add what happens when you press a different key, add an "
"{else} to your code"

msgid "Too Big"
msgstr ""
"Вот это да! Ваша программа содержит впечатляющие {lines_of_code} строк "
"кода! Но на этом уровне мы можем обработать только {max_lines} строк. "
"Сделайте вашу программу меньше и попробуйте снова."

msgid "Unexpected Indentation"
msgstr ""
"Вы использовали слишком много пробелов в строке {line_number}. Вы "
"использовали {leading_spaces} пробелов, что слишком много. Начинайте "
"каждый новый блок с {indent_size} пробелов больше, чем в предыдущей "
"строке."

msgid "Unquoted Assignment"
msgstr ""
"Начиная с этого уровня, вам нужно помещать тексты справа от {is} между "
"кавычками. Вы забыли это для текста {text}."

msgid "Unquoted Equality Check"
msgstr ""
"Если вы хотите проверить, равна ли переменная нескольким словам, слова "
"должны быть окружены кавычками!"

msgid "Unquoted Text"
msgstr ""
"Будьте внимательны. Если вы {ask} или {print} что-то, текст должен "
"начинаться и заканчиваться кавычками. Вы забыли это для текста "
"{unquotedtext}."

msgid "Unsupported Float"
msgstr ""
"Нецелые числа пока не поддерживаются, но будут поддерживаться через "
"несколько уровней. Пока измените {value} на целое число."

msgid "Unsupported String Value"
msgstr "Текстовые значения не могут содержать {invalid_value}."

msgid "Var Undefined"
msgstr ""
"Вы пытались использовать переменную {name}, но не задали ее. Также "
"возможно, что вы пытались использовать слово {name}, но забыли кавычки."

msgid "Wrong Level"
msgstr ""
"Это был правильный код Hedy, но не на том уровне. Вы написали "
"{offending_keyword} для уровня {working_level}. Подсказка: {tip}"

msgid "account_overview"
msgstr "Обзор учетной записи"

msgid "accounts_created"
msgstr "Учетные записи успешно созданы."

msgid "accounts_intro"
msgstr ""
"На этой странице вы можете создать учетные записи сразу для нескольких "
"учеников. Они автоматически добавляются к текущему классу, поэтому "
"убедитесь, что показанный выше класс - правильный! Каждое имя "
"пользователя должно быть уникальным во всей системе Hedy. Вы можете "
"использовать 'Постфикс имени класса', чтобы добавить имя вашего класса ко"
" всем учетным записям. Если вы вводите пароли вручную, они должны быть "
"<b>не менее</b> 6 символов."

msgid "achievement_earned"
msgstr "У вас новое достижение!"

msgid "achievements"
msgstr "достижения"

msgid "achievements_check_icon_alt"
msgstr "Достижение"

msgid "achievements_logo_alt"
msgstr "Логотип достижений"

msgid "add_students"
msgstr "Добавить студентов"

msgid "add_students_options"
msgstr "Добавить параметры студентов"

msgid "admin"
msgstr "Администратор"

msgid "advance_button"
msgstr "На уровень {level}"

msgid "adventure"
msgstr "Приключения"

msgid "adventure_duplicate"
msgstr "У вас уже есть приключение с этим названием."

msgid "adventure_empty"
msgstr "Вы не ввели название приключения!"

msgid "adventure_exp_1"
msgstr ""
"Введите выбранное вами приключение с правой стороны. После создания "
"приключения вы можете включить его в один из ваших классов в разделе "
"\"Настройки\". Если вы хотите включить команду в свое приключение, "
"используйте якоря кода, как показано ниже:"

msgid "adventure_exp_2"
msgstr ""
"Если вы хотите показать фактические фрагменты кода, например, чтобы дать "
"студенту шаблон или пример кода. Пожалуйста, используйте предварительные "
"якоря, как здесь:"

msgid "adventure_exp_3"
msgstr ""
"Убедитесь, что вы всегда окружаете ключевые слова символом { }, тогда они"
" будут распознаны правильно. Вы можете использовать кнопку "
"\"предварительный просмотр\" для просмотра стилизованной версии вашего "
"приключения. Чтобы просмотреть приключение на специальной странице, "
"выберите \"просмотр\" на странице учителя."

msgid "adventure_id_invalid"
msgstr "Неверный идентификатор приключения."

msgid "adventure_length"
msgstr "Название приключения должно состоять из минимум 20 символов."

msgid "adventure_name_invalid"
msgstr "Название приключения неверно."

msgid "adventure_prompt"
msgstr "Пожалуйста введите название приключения"

msgid "adventure_terms"
msgstr "Я соглашаюсь с тем, что моё приключение будет доступно всем на сайте Хеди."

msgid "adventure_updated"
msgstr "Приключение было обновлено!"

#, fuzzy
msgid "adventures"
msgstr "Available Adventures"

#, fuzzy
msgid "adventures_restored"
msgstr "The default adventures have been restored!"

msgid "ago"
msgstr "{timestamp} назад"

msgid "agree_invalid"
msgstr "Я соглашаюсь с условиями конфиденциальности."

msgid "agree_third_party"
msgstr ""
"Я согласен, чтобы партнеры Лейденского университета связывались со мной с"
" предложениями о продаже (необязательно)"

msgid "agree_with"
msgstr "Я соглашаюсь с"

msgid "ajax_error"
msgstr "Произошла ошибка, пожалуйста, попробуйте еще раз."

msgid "all"
msgstr "Все"

msgid "all_class_highscores"
msgstr "Все учащиеся видны в рейтингах класса"

msgid "already_account"
msgstr "У вас уже есть учётная запись?"

msgid "already_program_running"
msgstr ""
"Какая-то программа уже исполняется, подождите когда она закончит "
"выполнение."

msgid "already_teacher"
msgstr "У вас уже есть преподавательская учётная запись."

msgid "already_teacher_request"
msgstr "Вы уже запросили преподавательскую учётную запись."

msgid "amount_created"
msgstr "созданных программ"

msgid "amount_saved"
msgstr "сохранённых программ"

msgid "amount_submitted"
msgstr "представленных программ"

msgid "are_you_sure"
msgstr "Вы уверены? Это действие невозможно будет отменить или откатить."

msgid "ask_needs_var"
msgstr ""
"Начиная со второго уровня, {ask} нужно использовать с переменной. Пример:"
" имя {is} {ask} Как тебя зовут?"

msgid "back_to_class"
msgstr "Вернуться в класс"

msgid "back_to_teachers_page"
msgstr "Назад на страницу преподавателя"

msgid "become_a_sponsor"
msgstr "Станьте спонсором"

msgid "birth_year"
msgstr "Год рождения"

msgid "by"
msgstr "от"

msgid "cancel"
msgstr "Отменить"

msgid "cant_parse_exception"
msgstr ""

msgid "catch_index_exception"
msgstr ""
"Вы пытались получить доступ к списку {list_name}, но он либо пуст, либо в"
" нем отсутствует индекс."

msgid "certificate"
msgstr "Сертификат о прохождении"

msgid "certified_teacher"
msgstr "Сертифицированный преподаватель"

msgid "change_password"
msgstr "Изменить пароль"

msgid "cheatsheet_title"
msgstr "Шпаргалка"

msgid "class_already_joined"
msgstr "Вы уже являетесь учеником класса"

msgid "class_customize_success"
msgstr "Класс успешно настроен."

msgid "class_live"
msgstr ""

msgid "class_logs"
msgstr "Журналы"

msgid "class_name_duplicate"
msgstr "У вас уже есть класс с таким именем."

msgid "class_name_empty"
msgstr "Вы не ввели название класса!"

msgid "class_name_invalid"
msgstr "Имя этого класса недействительно."

msgid "class_name_prompt"
msgstr "Пожалуйста, введите название нового класса"

msgid "class_overview"
msgstr ""

msgid "class_stats"
msgstr "Статистика класса"

msgid "close"
msgstr "Закрыть"

msgid "comma"
msgstr "запятая"

msgid "command_not_available_yet_exception"
msgstr ""

msgid "command_unavailable_exception"
msgstr ""

msgid "commands"
msgstr "Команды"

msgid "common_errors"
msgstr ""

msgid "congrats_message"
msgstr "Поздравляем, {username}, вы завершили Hedy!"

msgid "content_invalid"
msgstr "Это приключение недействительно."

msgid "contributor"
msgstr "Вкладчик"

msgid "copy_clipboard"
msgstr "Успешно скопировано в буфер обмена"

msgid "copy_join_link"
msgstr "Скопировать пригласительную ссылку"

msgid "copy_link_success"
msgstr "Ссылка вступления успешно скопирована в буфер обмена"

msgid "copy_link_to_share"
msgstr "Скопируйте ссылку, чтобы поделиться"

msgid "copy_mail_link"
msgstr "Пожалуйста, скопируйте и вставьте эту ссылку в новую вкладку:"

msgid "correct_answer"
msgstr "Правильный ответ"

msgid "country"
msgstr "Страна"

msgid "country_invalid"
msgstr "Пожалуйста, выберите действительную страну."

msgid "country_title"
msgstr "Страна"

msgid "create_account"
msgstr "Создать аккаунт"

msgid "create_accounts"
msgstr "Создание аккаунтов"

msgid "create_accounts_prompt"
msgstr "Вы уверены, что хотите создать эти учетные записи?"

msgid "create_adventure"
msgstr "Создать приключение"

msgid "create_class"
msgstr "Создать новый класс"

msgid "create_multiple_accounts"
msgstr "Создание нескольких учетных записей"

msgid "create_public_profile"
msgstr "Создать публичный профиль"

msgid "create_question"
msgstr "Хотите ли вы его создать?"

msgid "create_student_account"
msgstr "Создать аккаунт"

msgid "create_student_account_explanation"
msgstr "Вы можете сохранять собственные программы, имея учетную запись."

msgid "create_teacher_account"
msgstr "Создайте учетную запись учителя"

msgid "create_teacher_account_explanation"
msgstr ""
"Имея учетную запись учителя, вы можете сохранять свои программы и видеть "
"результаты своих учеников."

msgid "creator"
msgstr "Создатель"

msgid "current_password"
msgstr "Текущий пароль"

msgid "customization_deleted"
msgstr "Настройки успешно удалены."

msgid "customize_adventure"
msgstr "Настроить приключение"

msgid "customize_class"
msgstr "Настроить класс"

msgid "dash"
msgstr "тире"

msgid "default_403"
msgstr "Похоже, вы не авторизованы..."

msgid "default_404"
msgstr "Мы не смогли найти эту страницу..."

msgid "default_500"
msgstr "Что-то пошло не так..."

msgid "delete"
msgstr "Удалить"

msgid "delete_adventure_prompt"
msgstr "Вы уверены, что хотите удалить это приключение?"

msgid "delete_class_prompt"
msgstr "Вы уверены, что хотите удалить класс?"

msgid "delete_confirm"
msgstr "Вы уверены, что хотите удалить программу?"

msgid "delete_invite"
msgstr "Удалить приглашение"

msgid "delete_invite_prompt"
msgstr "Вы уверены, что хотите удалить это приглашение в класс?"

msgid "delete_public"
msgstr "Удалить публичный профиль"

msgid "delete_success"
msgstr "Программа успешно удалена."

msgid "destroy_profile"
msgstr "Удалить профиль"

msgid "developers_mode"
msgstr "Режим программиста"

msgid "directly_available"
msgstr "Прямое открытие"

#, fuzzy
msgid "disable"
msgstr "Disable"

#, fuzzy
msgid "disabled"
msgstr "Disabled"

msgid "disabled_button_locked"
msgstr "Ваш учитель еще не разблокировал этот уровень"

msgid "disabled_button_quiz"
msgstr "Ваша оценка за тест ниже порогового значения, попробуйте еще раз!"

msgid "discord_server"
msgstr "Сервер Discord"

msgid "distinguished_user"
msgstr "Выдающийся пользователь"

msgid "double quotes"
msgstr "двойные кавычки"

msgid "download"
msgstr "Скачать"

msgid "download_login_credentials"
msgstr ""
"Хотите ли вы загрузить учетные данные для входа в систему после создания "
"учетных записей?"

msgid "duplicate"
msgstr "Дубликат"

msgid "echo_and_ask_mismatch_exception"
msgstr ""

msgid "echo_out"
msgstr ""
"Начиная со второго уровня {echo} больше не нужен. Теперь вы можете "
"повторить ответ с помощью {ask} и {print}. Пример: имя {ask} Как тебя "
"зовут? {print} привет имя"

msgid "edit_code_button"
msgstr "Изменить код"

msgid "email"
msgstr "Электронная почта"

msgid "email_invalid"
msgstr "Пожалуйста, введите действительный адрес электронной почты."

msgid "end_quiz"
msgstr "Окончание викторины"

msgid "english"
msgstr "Английский"

msgid "enter"
msgstr "Войти"

msgid "enter_password"
msgstr "Введите новый пароль для"

msgid "enter_text"
msgstr "Введите свой ответ здесь..."

msgid "error_logo_alt"
msgstr "Логотип ошибки"

msgid "exclamation mark"
msgstr "восклицательный знак"

msgid "exercise"
msgstr "Упражнение"

msgid "exercise_doesnt_exist"
msgstr "Этого упражнения не существует"

msgid "exists_email"
msgstr "Этот адрес электронной почты уже используется."

msgid "exists_username"
msgstr "Это имя пользователя уже используется."

msgid "experience_invalid"
msgstr "Пожалуйста, выберите действующий опыт, выберите (Да, Нет)."

msgid "expiration_date"
msgstr "Срок действия"

msgid "explore_explanation"
msgstr ""
"На этой странице вы можете просмотреть программы, созданные другими "
"пользователями Hedy. Вы можете фильтровать как по уровню Hedy, так и по "
"приключениям. Нажмите на \"Посмотреть программу\", чтобы открыть "
"программу и запустить ее. Программы с красным заголовком содержат ошибку."
" Вы все еще можете открыть программу, но ее запуск приведет к ошибке. Вы,"
" конечно, можете попытаться ее исправить! Если у создателя программы есть"
" публичный профиль, вы можете щелкнуть его имя пользователя, чтобы "
"перейти в его профиль. Там вы найдете все их общие программы и многое "
"другое!"

msgid "explore_programs"
msgstr "Изучить программы"

msgid "explore_programs_logo_alt"
msgstr "Значок \"Обзор программ\""

msgid "favorite_program"
msgstr ""

msgid "favourite_confirm"
msgstr "Вы уверены, что хотите установить эту программу в качестве любимой?"

msgid "favourite_program"
msgstr "Любимая программа"

msgid "favourite_program_invalid"
msgstr "Выбранная любимая программа неверна."

msgid "favourite_success"
msgstr "Ваша программа установлена как избранная."

msgid "female"
msgstr "Женский"

msgid "float"
msgstr "число"

msgid "for_teachers"
msgstr "Для учителей"

msgid "forgot_password"
msgstr "Забыли пароль?"

msgid "from_another_teacher"
msgstr "От другого учителя"

msgid "from_magazine_website"
msgstr "Из журнала или веб-сайта"

msgid "from_video"
msgstr "Из видео"

msgid "fun_statistics_msg"
msgstr "Вот несколько интересных статистических данных!"

msgid "gender"
msgstr "Пол"

msgid "gender_invalid"
msgstr "Пожалуйста, выберите правильный пол, выберите (Женский, Мужской, Другой)."

msgid "general"
msgstr "Общий"

msgid "general_settings"
msgstr "Общие настройки"

msgid "generate_passwords"
msgstr "Генерировать пароли"

msgid "get_certificate"
msgstr "Получите свой сертификат!"

msgid "give_link_to_teacher"
msgstr "Дайте следующую ссылку своему учителю:"

msgid "go_back_to_main"
msgstr "Вернуться на главную страницу"

msgid "go_to_question"
msgstr "Перейти к вопросу"

msgid "go_to_quiz_result"
msgstr "Перейти к результату викторины"

msgid "goto_profile"
msgstr "Перейти в мой профиль"

#, fuzzy
msgid "grid_overview"
msgstr "Overview of programs per adventure"

msgid "hand_in"
msgstr "Вручить"

msgid "hand_in_exercise"
msgstr "Сданные задания"

msgid "heard_about_hedy"
msgstr "Как вы узнали о Hedy?"

msgid "heard_about_invalid"
msgstr "Пожалуйста, выберите правильный способ, которым вы узнали о нас."

msgid "hedy_achievements"
msgstr "Достижения Хеди"

msgid "hedy_choice_title"
msgstr "Выбор Хеди"

msgid "hedy_logo_alt"
msgstr "Логотип Хеди"

msgid "hedy_on_github"
msgstr "Hedy на Github"

msgid "hedy_tutorial_logo_alt"
msgstr "Иконка учебника Hedy"

msgid "hello_logo"
msgstr "Привет!"

msgid "hello_world"
msgstr "Привет, мир!"

msgid "hidden"
msgstr "Скрытый"

msgid "hide_cheatsheet"
msgstr "Скрыть шпаргалку"

msgid "hide_keyword_switcher"
msgstr "Скрыть переключатель ключевых слов"

msgid "hide_parsons"
msgstr "Скрыть головоломку"

msgid "hide_quiz"
msgstr "Скрыть викторину"

msgid "highest_level_reached"
msgstr "Достигнут высочайший уровень"

msgid "highest_quiz_score"
msgstr "Наивысший результат викторины"

msgid "highscore_explanation"
msgstr ""
"На этой странице вы можете просмотреть текущие рейтинги, основанные на "
"количестве полученных достижений. Просмотрите рейтинг всех пользователей,"
" вашей страны или вашего класса. Нажмите на имя пользователя, чтобы "
"просмотреть его публичный профиль."

msgid "highscore_no_public_profile"
msgstr ""
"У вас нет публичного профиля, и поэтому вы не указаны в списке лучших "
"результатов. Вы хотите его создать?"

msgid "highscores"
msgstr "Высокие баллы"

msgid "hint"
msgstr "Подсказать?"

msgid "ill_work_some_more"
msgstr "Я еще немного поработаю над этим"

msgid "image_invalid"
msgstr "Картинка, которую вы выбрали, не подходит."

msgid "incomplete_command_exception"
msgstr ""

msgid "incorrect_handling_of_quotes_exception"
msgstr ""

msgid "incorrect_use_of_types_exception"
msgstr ""

msgid "incorrect_use_of_variable_exception"
msgstr ""

msgid "indentation_exception"
msgstr ""

msgid "input"
msgstr "ввод от {ask}"

msgid "integer"
msgstr "число"

msgid "invalid_class_link"
msgstr "Недействительная ссылка для присоединения к классу."

msgid "invalid_command_exception"
msgstr ""

msgid "invalid_teacher_invitation_code"
msgstr ""
"Код приглашения учителя недействителен. Чтобы стать учителем, обратитесь "
"по адресу hello@hedy.org."

msgid "invalid_tutorial_step"
msgstr "Неверный шаг учебника"

msgid "invalid_username_password"
msgstr "Неверное имя пользователя/пароль."

msgid "invite_by_username"
msgstr "Пригласить по имени пользователя"

msgid "invite_date"
msgstr "Дата приглашения"

msgid "invite_message"
msgstr "Вы получили приглашение присоединиться к классу"

msgid "invite_prompt"
msgstr "Введите имя пользователя"

msgid "join_class"
msgstr "Присоединиться к классу"

msgid "join_prompt"
msgstr ""
"Чтобы присоединиться к занятиям, необходимо иметь учетную запись. Хотите "
"войти в систему сейчас?"

msgid "keyword_language_invalid"
msgstr ""
"Пожалуйста, выберите правильный язык ключевого слова (выберите английский"
" или свой собственный язык)."

msgid "language_invalid"
msgstr "Пожалуйста, выберите правильный язык."

msgid "languages"
msgstr "Какие из этих языков программирования вы использовали раньше?"

msgid "last_achievement"
msgstr "Последнее полученное достижение"

msgid "last_edited"
msgstr "Последнее редактирование"

msgid "last_error"
msgstr ""

msgid "last_login"
msgstr "Последний вход в систему"

msgid "last_program"
msgstr ""

msgid "last_update"
msgstr "Последнее обновление"

msgid "lastname"
msgstr "Фамилия"

msgid "leave_class"
msgstr "Покинуть класс"

msgid "level"
msgstr "Уровень"

#, fuzzy
msgid "level_accessible"
msgstr "Level is open to students"

msgid "level_disabled"
msgstr "Уровень отключен"

#, fuzzy
msgid "level_future"
msgstr "This level will open automatically after the opening date"

msgid "level_invalid"
msgstr "Этот уровень Hedy недействителен."

msgid "level_not_class"
msgstr "В вашем классе этот уровень ещё не доступен"

msgid "level_title"
msgstr "Уровень"

msgid "link"
msgstr "Ссылка"

msgid "list"
msgstr "список"

msgid "live_dashboard"
msgstr ""

msgid "logged_in_to_share"
msgstr "Вы должны войти в систему, чтобы сохранить и поделиться программой."

msgid "login"
msgstr "Войти"

msgid "login_long"
msgstr "Войдите в свой аккаунт"

#, fuzzy
msgid "login_to_save_your_work"
msgstr "Log in to save your work"

msgid "logout"
msgstr "Выйти"

msgid "longest_program"
msgstr "Самая длинная программа"

msgid "mail_change_password_body"
msgstr ""
"Ваш пароль Hedy был изменен. Если вы это сделали, все в порядке.\n"
"Если вы не изменили свой пароль, пожалуйста, немедленно свяжитесь с нами,"
" ответив на это письмо."

msgid "mail_change_password_subject"
msgstr "Ваш пароль Hedy был изменен"

msgid "mail_error_change_processed"
msgstr ""
"Что-то пошло не так при отправке письма с подтверждением, изменения "
"по-прежнему обрабатываются корректно."

msgid "mail_goodbye"
msgstr ""
"Продолжайте программировать!\n"
"Команда Hedy"

msgid "mail_hello"
msgstr "Привет {username}!"

msgid "mail_recover_password_body"
msgstr ""
"Перейдя по этой ссылке, вы можете установить новый пароль Hedy. Эта "
"ссылка действительна в течение <b>4</b> часов.\n"
"Если вам не требовался сброс пароля, пожалуйста, проигнорируйте это "
"письмо: {link}"

msgid "mail_recover_password_subject"
msgstr "Запросить сброс пароля."

msgid "mail_reset_password_body"
msgstr ""
"Ваш пароль Hedy был сброшен на новый. Если вы это сделали, все в порядке."
"\n"
"Если вы не изменили свой пароль, пожалуйста, немедленно свяжитесь с нами,"
" ответив на это письмо."

msgid "mail_reset_password_subject"
msgstr "Ваш пароль Hedy был восстановлен"

msgid "mail_welcome_teacher_body"
msgstr ""
"<strong>Добро пожаловать! </strong>\n"
"Поздравляем вас с новой учетной записью учителя Hedy. Добро пожаловать во"
" всемирное сообщество учителей Hedy!\n"
"\n"
"<strong>Что могут учительские аккаунты</strong>.\n"
"Теперь для вас открыт ряд дополнительных возможностей.\n"
"\n"
"1. Дополнительные объяснения доступны в <a href=\"https://hedy.org/for-"
"teachers/manual\">руководстве учителя</a>.\n"
"2. С помощью учетной записи учителя вы можете создавать классы. Затем "
"ваши ученики могут присоединиться к вашим занятиям, а вы сможете "
"наблюдать за их успехами. Классы создаются и управляются через страницу "
"<a href=\"https://hedycode.com/for-teachers\">учителя</a>.\n"
"3. Вы можете полностью настраивать свои классы, например, открывать и "
"закрывать уровни, включать и выключать приключения, а также создавать "
"свои собственные приключения!\n"
"\n"
"<strong>Присоединяйтесь к нашему онлайн-сообществу!</strong>\n"
"Все учителя Hedy, программисты и другие фанаты могут присоединиться к "
"нашему <a href=\"https://discord.gg/8yY7dEme9r\">Discord серверу</a>. Это"
" идеальное место для общения о Hedy: у нас есть каналы, где вы можете "
"показать свои классные проекты и уроки, каналы для сообщения об ошибках и"
" каналы для общения с другими учителями и командой Hedy.\n"
"\n"
"<strong>Как попросить о помощи </strong>.\n"
"Если что-то непонятно, вы можете сообщить нам об этом в Discord или <a "
"href=\"mailto: hello@hedy.org\">написать нам письмо</a>.\n"
"\n"
"<strong>Как сообщать об ошибках</strong>.\n"
"В Discord у нас есть канал для сообщений об ошибках, который называется "
"#bugs. Это идеальное место, чтобы сообщить нам о проблемах, с которыми вы"
" столкнулись. Если вы умеете пользоваться GitHub, вы можете создать <a "
"href=\"https://github.com/hedyorg/hedy/issues/new?assignees=&labels=&template=bug_report.md&title=%5BBUG%5D\">проблему</a>"
" там.\n"

msgid "mail_welcome_teacher_subject"
msgstr "Ваш аккаунт преподавателя Hedy готов"

msgid "mail_welcome_verify_body"
msgstr ""
"Ваша учетная запись в Hedy успешно создана. Добро пожаловать!\n"
"Пожалуйста, нажмите на эту ссылку, чтобы проверить ваш адрес электронной "
"почты: {link}"

msgid "mail_welcome_verify_subject"
msgstr "Добро пожаловать в Hedy"

msgid "mailing_title"
msgstr "Подписаться на новостную рассылку Hedy"

msgid "main_subtitle"
msgstr "Поэтапный язык программирования"

msgid "main_title"
msgstr "Hedy"

msgid "make_sure_you_are_done"
msgstr ""
"Убедитесь, что вы закончили! После нажатия кнопки \"Сдать\" вы больше не "
"сможете изменить свою программу."

msgid "male"
msgstr "Мужчина"

msgid "mandatory_mode"
msgstr "Обязательный режим разработчика"

msgid "my_account"
msgstr "Мой аккаунт"

msgid "my_achievements"
msgstr "Мои достижения"

msgid "my_adventures"
msgstr "Мои приключения"

msgid "my_classes"
msgstr "Мои классы"

msgid "my_messages"
msgstr "Мои сообщения"

msgid "name"
msgstr "Имя"

msgid "nav_explore"
msgstr "Обзор"

msgid "nav_hedy"
msgstr "Hedy"

msgid "nav_learn_more"
msgstr "Узнать больше"

msgid "nav_start"
msgstr "Главная"

msgid "nested blocks"
msgstr "блок в блоке"

msgid "new_password"
msgstr "Новый пароль"

msgid "newline"
msgstr "новая линия"

msgid "next_exercise"
msgstr "Следующее упражнение"

msgid "next_page"
msgstr "Следующая страница"

msgid "next_step_tutorial"
msgstr "Следующий шаг >>>"

msgid "no"
msgstr "Нет"

msgid "no_account"
msgstr "Нет аккаунта?"

msgid "no_accounts"
msgstr "Нет учетных записей для создания."

msgid "no_certificate"
msgstr "Этот пользователь не заработал сертификат о прохождении Hedy"

msgid "no_more_flat_if"
msgstr "Начиная с 8-го уровня, строка после {if} должна начинаться с 4 пробелов."

msgid "no_programs"
msgstr "У вас пока нет программ."

msgid "no_public_profile"
msgstr "У вас еще нет общедоступного текста профиля..."

msgid "no_shared_programs"
msgstr "нету общих программ..."

msgid "no_such_adventure"
msgstr "Этого приключения не существует!"

msgid "no_such_class"
msgstr "Нет такого класса Hedy."

msgid "no_such_highscore"
msgstr "Высокие баллы"

msgid "no_such_level"
msgstr "Нет такого уровня Хеди!"

msgid "no_such_program"
msgstr "Нет такой программы Хеди!"

msgid "not_enrolled"
msgstr "Похоже, вы не в классе!"

msgid "not_in_class_no_handin"
msgstr "Вы не находитесь в классе, поэтому вам не нужно ничего сдавать."

#, fuzzy
msgid "not_logged_in_cantsave"
msgstr "Your program will not be saved."

msgid "not_logged_in_handin"
msgstr "Вы должны войти в систему, чтобы сдать задание."

msgid "not_teacher"
msgstr "Похоже, Вы не преподаватель!"

msgid "number"
msgstr "число"

msgid "number_achievements"
msgstr "Количество достижений"

msgid "number_lines"
msgstr "Количество строк"

msgid "number_programs"
msgstr "Количество запущенных программ"

msgid "ok"
msgstr "OK"

msgid "only_you_can_see"
msgstr "Только вы можете видеть эту программу."

msgid "open"
msgstr "Открыть"

msgid "opening_date"
msgstr "Дата открытия"

msgid "opening_dates"
msgstr "Даты открытия"

msgid "option"
msgstr "Вариант"

msgid "or"
msgstr "или"

msgid "other"
msgstr "Другое"

msgid "other_block"
msgstr "Другой язык блока"

msgid "other_settings"
msgstr "Другие настройки"

msgid "other_source"
msgstr "Другое"

msgid "other_text"
msgstr "Другой язык текста"

msgid "overwrite_warning"
msgstr ""
"У вас уже есть программа с таким наванием. Вы точно хотите перезаписать "
"уже существующую программу?"

msgid "page"
msgstr "страница"

msgid "page_not_found"
msgstr "Мы не смогли найти эту страницу!"

msgid "parsons_title"
msgstr "Головоломка"

msgid "password"
msgstr "Пароль"

msgid "password_change_not_allowed"
msgstr "Вам не разрешено изменять пароль этого пользователя."

msgid "password_change_prompt"
msgstr "Вы уверены, что хотите изменить пароль?"

msgid "password_change_success"
msgstr "Пароль вашего студента успешно изменен."

msgid "password_invalid"
msgstr "Ваш пароль недействителен."

msgid "password_repeat"
msgstr "Повторите пароль"

msgid "password_resetted"
msgstr ""
"Ваш пароль был успешно восстановлен. Вы перенаправлены на страницу входа "
"в систему."

msgid "password_six"
msgstr "Ваш пароль должен содержать не менее шести символов."

msgid "password_updated"
msgstr "Пароль обновлен."

msgid "passwords_six"
msgstr "Все пароли должны состоять из шести или более символов."

msgid "pending_invites"
msgstr "Ожидающие приглашения"

msgid "people_with_a_link"
msgstr ""
"Другие люди, имеющие ссылку, могут видеть эту программу. Ее также можно "
"найти на странице \"Обзор\"."

msgid "percentage"
msgstr "процент"

msgid "percentage_achieved"
msgstr "Достигнуто {процентов}% пользователей"

msgid "period"
msgstr "период"

msgid "personal_text"
msgstr "Личный текст"

msgid "personal_text_invalid"
msgstr "Ваш персональный текст неверен."

msgid "postfix_classname"
msgstr "Имя постфикса класса"

msgid "preferred_keyword_language"
msgstr "Предпочитаемый язык ключевых слов"

msgid "preferred_language"
msgstr "Предпочитаемый язык"

msgid "preview"
msgstr "Предварительный просмотр"

msgid "previous_campaigns"
msgstr "Посмотреть предыдущие кампании"

msgid "print_logo"
msgstr "печатать"

msgid "privacy_terms"
msgstr "Условия конфиденциальности"

msgid "private"
msgstr "Частный"

msgid "profile_logo_alt"
msgstr "Значок профиля."

msgid "profile_picture"
msgstr "Изображение профиля"

msgid "profile_updated"
msgstr "Профиль обновлен."

msgid "profile_updated_reload"
msgstr "Профиль обновлен, страница будет перезагружена."

msgid "program_contains_error"
msgstr "Эта программа содержит ошибку. Вы уверены в том, что хотите поделиться ею?"

msgid "program_header"
msgstr "Мои программы"

msgid "program_too_large_exception"
msgstr ""

msgid "programming_experience"
msgstr "Есть ли у вас опыт программирования?"

msgid "programming_invalid"
msgstr "Пожалуйста, выберите правильный язык программирования."

msgid "programs"
msgstr "Программы"

msgid "programs_created"
msgstr "Созданные программы"

msgid "programs_saved"
msgstr "Программы сохранены"

msgid "programs_submitted"
msgstr "Представленные программы"

msgid "prompt_join_class"
msgstr "Вы хотите присоединиться к этому классу?"

msgid "public"
msgstr "Общественный"

msgid "public_invalid"
msgstr "Выбор данного соглашения является недействительным"

msgid "public_profile"
msgstr "Публичный профиль"

msgid "public_profile_info"
msgstr ""
"Установив этот флажок, я делаю свой профиль видимым для всех. Будьте "
"осторожны, не сообщайте личную информацию, такую как ваше имя или "
"домашний адрес, потому что все смогут ее увидеть!"

msgid "public_profile_updated"
msgstr "Публичный профиль был обновлён, страница скоро перезагрузится."

msgid "pygame_waiting_for_input"
msgstr "Жду нажатия кнопки..."

msgid "question mark"
msgstr "вопросительный знак"

msgid "quiz_logo_alt"
msgstr "Логотип викторины"

msgid "quiz_score"
msgstr "Результаты викторины"

msgid "quiz_tab"
msgstr "Викторина"

msgid "quiz_threshold_not_reached"
msgstr "Вы не набрали пороговый тестовый балл, нужный для открытия этого уровня"

msgid "read_code_label"
msgstr "Чтение вслух"

msgid "recent"
msgstr "Мои недавние программы"

msgid "recover_password"
msgstr "Запрос на сброс пароля"

msgid "regress_button"
msgstr "Вернуться на уровень {level}"

msgid "remove"
msgstr "Удалить"

msgid "remove_customization"
msgstr "Удалите настройку"

msgid "remove_customizations_prompt"
msgstr "Вы уверены, что хотите удалить настройки этого класса?"

msgid "remove_student_prompt"
msgstr "Вы уверены, что хотите удалить ученика из класса?"

msgid "repair_program_logo_alt"
msgstr "Восстановление значка программы"

msgid "repeat_match_password"
msgstr "Повторный пароль не совпадает."

msgid "repeat_new_password"
msgstr "Повторите новый пароль"

msgid "report_failure"
msgstr "Эта программа не существует или не является публичной"

msgid "report_program"
msgstr "Вы уверены, что хотите сообщить об этой программе?"

msgid "report_success"
msgstr "Эта программа была сообщена"

msgid "request_teacher"
msgstr "Вы хотите подать заявку на учетную запись учителя?"

msgid "request_teacher_account"
msgstr "Запросить учетную запись учителя"

msgid "required_field"
msgstr "Поля, отмеченные знаком *, обязательны для заполнения"

msgid "reset_adventure_prompt"
msgstr "Вы уверены, что хотите сбросить все выбранные приключения?"

msgid "reset_adventures"
msgstr "Сброс выбранных приключений"

#, fuzzy
msgid "reset_button"
msgstr "Reset"

msgid "reset_password"
msgstr "Сброс пароля"

msgid "reset_view"
msgstr "Сброс"

msgid "retrieve_adventure_error"
msgstr "Вы не можете посмотреть это приключение!"

msgid "retrieve_class_error"
msgstr "Только преподаватели могут получать классы"

msgid "run_code_button"
msgstr "Выполнить код"

msgid "runs_over_time"
msgstr ""

msgid "save"
msgstr "Сохранить"

msgid "save_parse_warning"
msgstr "Эта программа содержит ошибку, вы уверены, что хотите сохранить ее?"

msgid "save_prompt"
msgstr ""
"Чтобы сохранить свою программу, необходимо иметь учетную запись. Хотите "
"войти в систему сейчас?"

msgid "save_success_detail"
msgstr "Программа сохранена."

msgid "score"
msgstr "Счёт"

msgid "search"
msgstr "Поиск..."

msgid "search_button"
msgstr "Поиск"

msgid "see_certificate"
msgstr "См. сертификат {username}!"

msgid "select"
msgstr "Выбрать"

msgid "select_adventures"
msgstr "Выберите приключения"

msgid "self_removal_prompt"
msgstr "Вы уверены, что хотите покинуть этот класс?"

msgid "send_password_recovery"
msgstr "Отправьте мне ссылку для восстановления пароля"

msgid "sent_by"
msgstr "Это приглашение отправлено"

msgid "sent_password_recovery"
msgstr ""
"Вскоре вы должны получить электронное письмо с инструкциями по сбросу "
"пароля."

msgid "settings"
msgstr "Мои личные настройки"

msgid "share"
msgstr "Поделиться"

msgid "share_by_giving_link"
msgstr "Покажите свою программу другим людям, предоставив им ссылку ниже:"

msgid "share_confirm"
msgstr "Вы уверены, что хотите сделать программу публичной?"

msgid "share_success_detail"
msgstr "Программа успешно передана."

msgid "share_your_program"
msgstr "Поделитесь своей программой"

msgid "signup_student_or_teacher"
msgstr "Вы студент или учитель?"

msgid "single quotes"
msgstr "одинарная кавычка"

msgid "slash"
msgstr "слэш"

msgid "social_media"
msgstr "Социальные сети"

msgid "something_went_wrong_keyword_parsing"
msgstr ""
"В вашем приключении есть ошибка, все ли ключевые слова правильно окружены"
" { }?"

msgid "space"
msgstr "пространство"

msgid "star"
msgstr "звезда"

msgid "start_hedy_tutorial"
msgstr "Начать обучение"

msgid "start_programming"
msgstr "Начать программирование"

msgid "start_programming_logo_alt"
msgstr "Значок начала программирования"

msgid "start_quiz"
msgstr "Начать викторину"

msgid "start_teacher_tutorial"
msgstr "Начать обучение для учителей"

msgid "step_title"
msgstr "Задание"

msgid "stop_code_button"
msgstr "Остановить программу"

msgid "string"
msgstr "текст"

msgid "student_already_in_class"
msgstr "Этот ученик уже учится в вашем классе."

msgid "student_already_invite"
msgstr "У этого студента уже есть ожидающее приглашение."

msgid "student_details"
msgstr ""

msgid "student_list"
msgstr ""

msgid "student_not_existing"
msgstr "Этого имени пользователя не существует."

msgid "student_signup_header"
msgstr "Студент"

msgid "students"
msgstr "студенты"

msgid "submission_time"
msgstr "Сдано"

msgid "submit_answer"
msgstr "Вопрос-ответ"

msgid "submit_program"
msgstr "Отправить"

msgid "submit_warning"
msgstr "Вы уверены, что хотите отправить эту программу?"

msgid "submitted"
msgstr "Отправлено"

msgid "submitted_header"
msgstr "Это представленная программа, и она не может быть изменена."

msgid "subscribe"
msgstr "Подписаться"

msgid "subscribe_newsletter"
msgstr "Подписаться на рассылку новостей"

msgid "surname"
msgstr "Имя"

msgid "teacher"
msgstr "Учитель"

msgid "teacher_account_request"
msgstr "У вас есть нерассмотренный запрос на учетную запись преподавателя"

msgid "teacher_account_success"
msgstr "Вы успешно запросили учетную запись учителя."

msgid "teacher_invalid"
msgstr "Значение вашего учителя недействительно."

msgid "teacher_invitation_require_login"
msgstr ""
"Чтобы настроить ваш профиль учителя, вам необходимо войти в систему. Если"
" у вас нет учетной записи, пожалуйста, создайте ее."

msgid "teacher_manual"
msgstr "Руководство для учителей"

msgid "teacher_signup_header"
msgstr "Учитель"

msgid "teacher_tutorial_logo_alt"
msgstr "Иконка для учителя"

msgid "teacher_welcome"
msgstr ""
"Добро пожаловать в Hedy! Теперь вы являетесь гордым владельцем учетной "
"записи учителя, которая позволяет вам создавать классы и приглашать "
"учеников."

msgid "template_code"
msgstr ""
"Это объяснение моего приключения!\n"
"\n"
"Таким образом я могу показать команду: <code>{print}</code>\n"
"\n"
"Но иногда я могу захотеть показать часть кода, например, вот так:\n"
"<pre>\n"
"{ask} Как вас зовут?\n"
"{echo} Итак, вас зовут \n"
"</pre>"

msgid "this_turns_in_assignment"
msgstr "После этого сдайте задание преподавателю."

msgid "title"
msgstr "Название"

msgid "title_achievements"
msgstr "Hedy - Мои достижения"

msgid "title_admin"
msgstr "Hedy - Страница администратора"

#, fuzzy
msgid "title_class grid_overview"
msgstr "Hedy - Grid overview"

msgid "title_class live_statistics"
msgstr ""

msgid "title_class logs"
msgstr "Программы"

msgid "title_class statistics"
msgstr "Моя статистика"

msgid "title_class-overview"
msgstr "Hedy - Обзор классов"

msgid "title_customize-adventure"
msgstr "Hedy - Настроить приключение"

msgid "title_customize-class"
msgstr "Hedy - Настройка класса"

msgid "title_explore"
msgstr "Hedy - Обзор"

msgid "title_for-teacher"
msgstr "Hedy - Для учителей"

msgid "title_join-class"
msgstr "Hedy - Присоединиться к классу"

msgid "title_landing-page"
msgstr "Добро пожаловать в Hedy!"

msgid "title_learn-more"
msgstr "Hedy - Узнать больше"

msgid "title_login"
msgstr "Hedy - Войти"

msgid "title_my-profile"
msgstr "Hedy - Мой аккаунт"

msgid "title_privacy"
msgstr "Hedy - Политика конфиденциальности"

msgid "title_programs"
msgstr "Hedy - Мои программы"

msgid "title_recover"
msgstr "Hedy - Восстановить аккаунт"

msgid "title_reset"
msgstr "Hedy - Сбросить пароль"

msgid "title_signup"
msgstr "Hedy - Зарегистрироваться"

msgid "title_start"
msgstr "Hedy - язык постепенного программирования"

msgid "title_view-adventure"
msgstr "Hedy - Просмотр приключений"

msgid "token_invalid"
msgstr "Ваш токен недействителен."

msgid "translate_error"
msgstr ""
"Во время перевода кода что-то пошло не так. Попробуйте запустить код, "
"чтобы увидеть возможные ошибки. Код с ошибками не может быть переведён."

msgid "translating_hedy"
msgstr "Перевод Hedy"

msgid "try_it"
msgstr "Попробуйте"

msgid "tutorial"
msgstr "Учебник"

msgid "tutorial_code_snippet"
msgstr ""
"{print} Здравствуй мир!\n"
"{print} Я изучаю Хеди с самоучителем!"

msgid "tutorial_message_not_found"
msgstr "Мы не смогли найти требуемый шаг учебника..."

msgid "tutorial_title_not_found"
msgstr "Шаг учебника не найден"

msgid "unauthorized"
msgstr "У вас нет доступа к этой странице"

msgid "unique_usernames"
msgstr "Все имена пользователей должны быть уникальными."

msgid "unlock_thresholds"
msgstr "Разблокировать пороги уровня"

msgid "unsaved_class_changes"
msgstr ""
"Есть несохраненные изменения, вы уверены, что хотите покинуть эту "
"страницу?"

msgid "unshare"
msgstr "Отменить общий доступ"

msgid "unshare_confirm"
msgstr "Вы уверены, что хотите сделать программу частной?"

msgid "unshare_success_detail"
msgstr "Программа успешно разделена."

msgid "update_adventure_prompt"
msgstr "Вы уверены, что хотите обновить это приключение?"

msgid "update_profile"
msgstr "Обновить профиль"

msgid "update_public"
msgstr "Обновление публичного профиля"

#, fuzzy
msgid "updating_indicator"
msgstr "Updating"

msgid "use_of_blanks_exception"
msgstr ""

msgid "use_of_nested_functions_exception"
msgstr ""

msgid "user"
msgstr "пользователь"

msgid "user_inexistent"
msgstr "Этот пользователь не существует"

msgid "user_not_private"
msgstr "Этот пользователь не существует или у него нет публичного профиля"

msgid "username"
msgstr "Имя пользователя"

msgid "username_empty"
msgstr "Вы не ввели имя пользователя!"

msgid "username_invalid"
msgstr "Ваше имя пользователя недействительно."

msgid "username_special"
msgstr "Имя пользователя не может содержать `:` или `@`."

msgid "username_three"
msgstr "Имя пользователя должно содержать не менее трех символов."

msgid "usernames_exist"
msgstr "Одно или несколько имен пользователей уже используются."

msgid "value"
msgstr "Значение"

msgid "variables"
msgstr "Переменные"

msgid "view_program"
msgstr "Просмотр программы"

msgid "visit_own_public_profile"
msgstr "Посетите свой собственный профиль"

msgid "welcome"
msgstr "Добро пожаловать"

msgid "welcome_back"
msgstr "С возвращением"

msgid "what_should_my_code_do"
msgstr "Что должен делать мой код?"

msgid "whole_world"
msgstr "Мир"

msgid "write_first_program"
msgstr "Напишите свою первую программу!"

msgid "year_invalid"
msgstr "Пожалуйста, введите год между 1900 и {текущий_год}."

msgid "yes"
msgstr "Да"

msgid "your_account"
msgstr "Ваш профиль"

msgid "your_class"
msgstr "Ваш класс"

msgid "your_last_program"
msgstr "Ваша последняя сохраненная программа"

msgid "your_personal_text"
msgstr "Ваш личный текст..."

msgid "your_program"
msgstr "Ваша программа"

#~ msgid "create_account_explanation"
#~ msgstr "Having your own account allows you to save your programs."

#~ msgid "only_teacher_create_class"
#~ msgstr "Only teachers are allowed to create classes!"

#~ msgid "language"
#~ msgstr "Язык"

#~ msgid "keyword_support"
#~ msgstr "Перевод ключевых слов"

#~ msgid "non_keyword_support"
#~ msgstr "Перевод контента"

#~ msgid "try_button"
#~ msgstr "Try"

#~ msgid "select_own_adventures"
#~ msgstr "Select own adventures"

#~ msgid "edit"
#~ msgstr "Редактировать"

#~ msgid "view"
#~ msgstr "View"

#~ msgid "class"
#~ msgstr "Класс"

#~ msgid "save_code_button"
#~ msgstr "Сохранить код"

#~ msgid "share_code_button"
#~ msgstr "Save & share code"

#~ msgid "classes_invalid"
#~ msgstr "Список выбранных классов недействителен"

#~ msgid "directly_add_adventure_to_classes"
#~ msgstr "Хотите добавить это приключение прямо в один из ваших классов?"

#~ msgid "hand_in_assignment"
#~ msgstr "Сдать задание"

#~ msgid "select_a_level"
#~ msgstr "Выберите уровень"

#~ msgid "answer_invalid"
#~ msgstr "Ваш пароль неверен."

#~ msgid "available_adventures_level"
#~ msgstr "Доступный уровень приключений"

#~ msgid "customize_class_exp_1"
#~ msgstr ""
#~ "Привет! На этой странице вы можете "
#~ "настроить свой класс. Выбирая уровни и"
#~ " приключения, вы можете выбрать, что "
#~ "сможет увидеть ваш ученик. Вы также "
#~ "можете добавить к уровням созданные вами"
#~ " приключения. Все уровни и приключения "
#~ "по умолчанию будут выбраны по умолчанию."
#~ " <b>Обратите внимание:</b> Не все "
#~ "приключения доступны для каждого уровня! "
#~ "Настройки выполняются следующим образом:"

#~ msgid "customize_class_exp_2"
#~ msgstr ""
#~ "Вы всегда можете изменить эти настройки"
#~ " позже. Например, вы можете сделать "
#~ "доступными определенные приключения или уровни"
#~ " во время проведения занятий. Таким "
#~ "образом, вам будет легко определить, над"
#~ " каким уровнем и приключениями будут "
#~ "работать ваши ученики. Если вы хотите"
#~ " сделать все доступным для вашего "
#~ "класса, проще всего удалить настройку "
#~ "совсем."

#~ msgid "customize_class_step_1"
#~ msgstr "Выберите уровни для своего класса, нажимая \"кнопки уровней\""

#~ msgid "customize_class_step_2"
#~ msgstr ""
#~ "Вы можете выбрать уровень, который вы"
#~ " хотите отредактировать, в выпадающем меню"
#~ " \"Выбрать уровень\""

#~ msgid "customize_class_step_3"
#~ msgstr ""
#~ "Выстройте прикючения в том порядке, в"
#~ " котором вы хотите чтобы они "
#~ "появлялеись на этом уровне. В меню "
#~ "\"доступные приключения\" вы найдёте "
#~ "приключения не включённые в этот "
#~ "уровень."

#~ msgid "customize_class_step_4"
#~ msgstr ""
#~ "В выпадающем меню \"Доступные приключения\""
#~ " также есть ваши собственные приключения."
#~ " Добавив их, вы можете перемещать их"
#~ " рядом с другими приключениями."

#~ msgid "customize_class_step_5"
#~ msgstr ""
#~ "Вы можете удалить приключение, нажав на"
#~ " кнопку x, и оно появится в "
#~ "выпадающем меню \"Доступные приключения\""

#~ msgid "customize_class_step_6"
#~ msgstr ""
#~ "Выбор даты открытия для каждого уровня"
#~ " (вы также можете оставить его "
#~ "пустым)"

#~ msgid "customize_class_step_7"
#~ msgstr "Выбор других настроек"

#~ msgid "customize_class_step_8"
#~ msgstr "Выберите \"Сохранить\" -> Все готово!"

#~ msgid "example_code_header"
#~ msgstr "Пример кода"

#~ msgid "feedback_failure"
#~ msgstr "Неправильно!"

#~ msgid "feedback_success"
#~ msgstr "Хорошо!"

#~ msgid "go_to_first_question"
#~ msgstr "Перейти к вопросу 1"

#~ msgid "question"
#~ msgstr "Вопрос"

#~ msgid "question_doesnt_exist"
#~ msgstr "Этот вопрос не существует"

#~ msgid "question_invalid"
#~ msgstr "Ваш токен недействителен."

#~ msgid "select_levels"
#~ msgstr "Выберите уровни"

#~ msgid "too_many_attempts"
#~ msgstr "Слишком много попыток"
<<<<<<< HEAD

#~ msgid "_hide"
#~ msgstr ""

#~ msgid "_show"
#~ msgstr ""
=======
>>>>>>> 9d6f61c4
<|MERGE_RESOLUTION|>--- conflicted
+++ resolved
@@ -3,11 +3,7 @@
 msgstr ""
 "Project-Id-Version: PACKAGE VERSION\n"
 "Report-Msgid-Bugs-To: \n"
-<<<<<<< HEAD
 "POT-Creation-Date: 2023-08-07 15:44-0400\n"
-=======
-"POT-Creation-Date: 2023-08-18 18:42-0400\n"
->>>>>>> 9d6f61c4
 "PO-Revision-Date: 2023-06-27 15:52+0000\n"
 "Last-Translator: Evgeniy Khramov <thejenjagamertjg@gmail.com>\n"
 "Language: ru\n"
@@ -2029,12 +2025,4 @@
 
 #~ msgid "too_many_attempts"
 #~ msgstr "Слишком много попыток"
-<<<<<<< HEAD
-
-#~ msgid "_hide"
-#~ msgstr ""
-
-#~ msgid "_show"
-#~ msgstr ""
-=======
->>>>>>> 9d6f61c4
+
