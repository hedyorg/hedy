
msgid ""
msgstr ""
"Project-Id-Version: PACKAGE VERSION\n"
"Report-Msgid-Bugs-To: \n"
<<<<<<< HEAD
"POT-Creation-Date: 2023-03-28 10:35+0200\n"
"PO-Revision-Date: 2023-03-19 13:30+0000\n"
"Last-Translator: Aleksandr Dinu <aluuu@husa.su>\n"
=======
"POT-Creation-Date: 2023-03-03 19:20+0100\n"
"PO-Revision-Date: 2023-03-27 05:38+0000\n"
"Last-Translator: Evgeniy Khramov <thejenjagamertjg@gmail.com>\n"
"Language-Team: ru <LL@li.org>\n"
>>>>>>> 8f47ec83
"Language: ru\n"
"Language-Team: ru <LL@li.org>\n"
"Plural-Forms: nplurals=3; plural=n%10==1 && n%100!=11 ? 0 : n%10>=2 && n%10<=4 && (n%100<10 || n%100>=20) ? 1 : 2;\n"
"MIME-Version: 1.0\n"
"Content-Type: text/plain; charset=utf-8\n"
"Content-Transfer-Encoding: 8bit\n"
<<<<<<< HEAD
=======
"Plural-Forms: nplurals=3; plural=n%10==1 && n%100!=11 ? 0 : n%10>=2 && "
"n%10<=4 && (n%100<10 || n%100>=20) ? 1 : 2;\n"
"X-Generator: Weblate 4.17-dev\n"
>>>>>>> 8f47ec83
"Generated-By: Babel 2.11.0\n"

msgid "Access Before Assign"
msgstr "Вы использовали переменную {name} на строке {access_line_number}, но вы присваиваете ей значение на строке {definition_line_number}. Присвойте значение до того как используете переменную."

msgid "Cyclic Var Definition"
<<<<<<< HEAD
msgstr "The name {variable} needs to be set before you can use it on the right-hand side of the is command"
=======
msgstr ""
"Имени {variable} должно быть присвоено значение до того как вы используете "
"его в правой части команды {is}."
>>>>>>> 8f47ec83

msgid "Has Blanks"
msgstr "Ваша программа не готова. В ней есть пробелы, на место которых нужно вписать код."

msgid "Incomplete"
msgstr "Ой-ой! На строке {line_number} нужно дописать что-то ещё после {incomplete_command}."

msgid "Incomplete Repeat"
msgstr "Похоже вы забыли использовать какую-нибудь ещё команду вместе с командой {repeat} на строке {line_number}."

msgid "Invalid"
msgstr "{invalid_command} - это не команда Хеди с уровня {level}. Может вы имели ввиду {guessed_command}?"

msgid "Invalid Argument"
msgstr "Вы не можете использовать команду {command} с {invalid_argument} . Попробуйте заменить {invalid_argument} на {allowed_types}."

msgid "Invalid Argument Type"
msgstr "Вы не можете использовать команду {command} с {invalid_argument} потому что это {invalid_type}. Замените {invalid_argument} на {allowed_types}."

msgid "Invalid At Command"
msgstr "Команду {at} нельзя использовать начиная с уровня 16. Используйте квадратные скобки для того чтобы обратиться к элементу списка, например `друзья[i]`, `счастливые_числа[{random}]`."

msgid "Invalid Space"
msgstr "Ой-ой! Вы начали код с пробела на строке {line_number}. Этот пробел может запутать компьютер, можете удалить его?"

msgid "Invalid Type Combination"
msgstr "Вы не можете использовать {invalid_argument} и {invalid_argument_2} с командой {command} потому что первый - {invalid_type} и второй - {invalid_type_2}. Замените {invalid_argument} на {invalid_type_2} или {invalid_argument_2} на {invalid_type}."

msgid "Locked Language Feature"
<<<<<<< HEAD
msgstr "You are using {concept}! That is awesome, but {concept} is not unlocked yet! It will be unlocked in a later level."
=======
msgstr ""
"Вы уже используете {concept}! Это круто, но {concept} ещё заблокировано! Оно "
"разблокируется на более поздних уровнях."
>>>>>>> 8f47ec83

msgid "Lonely Echo"
<<<<<<< HEAD
msgstr "You used an echo before an ask, or an echo without an ask. First ask for input, then echo."
=======
msgstr ""
"Вы использовали команду `{echo}` до команды `{ask}` или `{echo}` без `{ask}`"
". Вставьте `{ask}` до команды `{echo}`."
>>>>>>> 8f47ec83

msgid "Lonely Text"
<<<<<<< HEAD
msgstr "It looks like you forgot to use a command with the text you put in line {line_number}"
=======
msgstr ""
"Кажется, вы забыли использовать команду вместе с текстом, написанным на "
"строке {line_number}"
>>>>>>> 8f47ec83

msgid "Missing Command"
msgstr "Кажется, вы забыли использовать команду на строке {line_number}."

msgid "Missing Inner Command"
<<<<<<< HEAD
msgstr "It looks like you forgot to use a command with the {command} statement you used on line {line_number}."
=======
msgstr ""
"Кажется, вы забыли использовать команду с выражением {command} на строке "
"{line_number}."
>>>>>>> 8f47ec83

msgid "No Indentation"
<<<<<<< HEAD
msgstr "You used too few spaces in line {line_number}. You used {leading_spaces} spaces, which is not enough. Start every new block with {indent_size} spaces more than the line before."
=======
msgstr ""
"Вы поставили недостаточно пробелов на строке {line_number}. Вы поставили "
"{leading_spaces} пробелов, но этого мало. В каждом новом блоке кода ставьте "
"на {indent_size} пробелов больше, чем было на предыдущей строке."
>>>>>>> 8f47ec83

msgid "Parse"
<<<<<<< HEAD
msgstr "The code you entered is not valid Hedy code. There is a mistake on line {location[0]}, at position {location[1]}. You typed {character_found}, but that is not allowed."
=======
msgstr ""
"Введенный вами код не является действительным кодом Hedy. В строке "
"{location[0]}, в позиции {location[1]}, допущена ошибка. Вы ввели "
"{character_found}, но это недопустимо."
>>>>>>> 8f47ec83

msgid "Too Big"
<<<<<<< HEAD
msgstr "Wow! Your program has an impressive {lines_of_code} lines of code! But we can only process {max_lines} lines in this level. Make your program smaller and try again."
=======
msgstr ""
"Вот это да! Ваша программа содержит впечатляющие {lines_of_code} строк кода! "
"Но на этом уровне мы можем обработать только {max_lines} строк. Сделайте "
"вашу программу меньше и попробуйте снова."
>>>>>>> 8f47ec83

msgid "Unexpected Indentation"
<<<<<<< HEAD
msgstr "You used too many spaces in line {line_number}. You used {leading_spaces} spaces, which is too much. Start every new block with {indent_size} spaces more than the line before."
=======
msgstr ""
"Вы использовали слишком много пробелов в строке {line_number}. Вы "
"использовали {leading_spaces} пробелов, что слишком много. Начинайте каждый "
"новый блок с {indent_size} пробелов больше, чем в предыдущей строке."
>>>>>>> 8f47ec83

msgid "Unquoted Assignment"
<<<<<<< HEAD
msgstr "From this level, you need to place texts to the right of the `is` between quotes. You forgot that for the text {text}."
=======
msgstr ""
"Начиная с этого уровня, вам нужно помещать тексты справа от {is} между "
"кавычками. Вы забыли это для текста {text}."
>>>>>>> 8f47ec83

msgid "Unquoted Equality Check"
<<<<<<< HEAD
msgstr "If you want to check if a variable is equal to multiple words, the words should be surrounded by quotation marks!"
=======
msgstr ""
"Если вы хотите проверить, равна ли переменная нескольким словам, слова "
"должны быть окружены кавычками!"
>>>>>>> 8f47ec83

msgid "Unquoted Text"
<<<<<<< HEAD
msgstr "Be careful. If you ask or print something the text should start and finish with a quotation mark. You forgot one somewhere."
=======
msgstr ""
"Будьте внимательны. Если вы `{ask}` или `{print}` что-то, текст должен "
"начинаться и заканчиваться кавычками. Вы забыли это для текста "
"{unquotedtext}."
>>>>>>> 8f47ec83

msgid "Unsupported Float"
<<<<<<< HEAD
msgstr "Non-integer numbers are not supported yet but they will be in a few levels. For now change {value} to an integer."
=======
msgstr ""
"Нецелые числа пока не поддерживаются, но будут поддерживаться через "
"несколько уровней. Пока измените {value} на целое число."
>>>>>>> 8f47ec83

msgid "Unsupported String Value"
msgstr "Текстовые значения не могут содержать {invalid_value}."

msgid "Var Undefined"
<<<<<<< HEAD
msgstr "You tried to use the variable {name}, but you did not set it. It is also possible that you were trying to use the word {name} but forgot quotation marks."
=======
msgstr ""
"Вы пытались использовать переменную {name}, но не задали ее. Также возможно, "
"что вы пытались использовать слово {name}, но забыли кавычки."
>>>>>>> 8f47ec83

msgid "Wrong Level"
<<<<<<< HEAD
msgstr "That was correct Hedy code, but not at the right level. You wrote {offending_keyword} for level {working_level}. Tip: {tip}"
=======
msgstr ""
"Это был правильный код Hedy, но не на том уровне. Вы написали "
"{offending_keyword} для уровня {working_level}. Подсказка: {tip}"
>>>>>>> 8f47ec83

msgid "account_overview"
msgstr "Обзор учетной записи"

msgid "accounts_created"
msgstr "Учетные записи успешно созданы."

msgid "accounts_intro"
<<<<<<< HEAD
msgstr "On this page you can create accounts for multiple students at the same time. It is also possible to directly add them to one of your classes. By pressing the green + on the bottom right of the page you can add extra rows. You can delete a row by pressing the corresponding red cross. Make sure no rows are empty when you press \"Create accounts\". Please keep in mind that every username and mail address needs to be unique and the password needs to be <b>at least</b> 6 characters."
=======
msgstr ""
"На этой странице вы можете создать учетные записи сразу для нескольких "
"учеников. Они автоматически добавляются к текущему классу, поэтому "
"убедитесь, что показанный выше класс - правильный! Каждое имя пользователя "
"должно быть уникальным во всей системе Hedy. Вы можете использовать "
"'Постфикс имени класса', чтобы добавить имя вашего класса ко всем учетным "
"записям. Если вы вводите пароли вручную, они должны быть <b>не менее</b> 6 "
"символов."
>>>>>>> 8f47ec83

msgid "achievement_earned"
msgstr "У вас новое достижение!"

msgid "achievements"
msgstr "достижения"

msgid "achievements_check_icon_alt"
msgstr "Достижение"

msgid "achievements_logo_alt"
msgstr "Логотип достижений"

msgid "add_students"
msgstr "Добавить студентов"

msgid "add_students_options"
msgstr "Добавить параметры студентов"

msgid "admin"
msgstr "Администратор"

msgid "advance_button"
msgstr "На уровень {level}"

msgid "adventure"
msgstr "Приключения"

msgid "adventure_duplicate"
msgstr "У вас уже есть приключение с этим названием."

msgid "adventure_empty"
msgstr "Вы не ввели название приключения!"

msgid "adventure_exp_1"
<<<<<<< HEAD
msgstr "Type your adventure of choice on the right-hand side. After creating your adventure you can include it in one of your classes under \"customizations\". If you want to include a command in your adventure please use code anchors like this:"
=======
msgstr ""
"Введите выбранное вами приключение с правой стороны. После создания "
"приключения вы можете включить его в один из ваших классов в разделе "
"\"Настройки\". Если вы хотите включить команду в свое приключение, "
"используйте якоря кода, как показано ниже:"
>>>>>>> 8f47ec83

msgid "adventure_exp_2"
<<<<<<< HEAD
msgstr "If you want to show actual code snippets, for example to give student a template or example of the code. Please use pre anchors like this:"
=======
msgstr ""
"Если вы хотите показать фактические фрагменты кода, например, чтобы дать "
"студенту шаблон или пример кода. Пожалуйста, используйте предварительные "
"якоря, как здесь:"
>>>>>>> 8f47ec83

msgid "adventure_exp_3"
<<<<<<< HEAD
msgstr "You can use the \"preview\" button to view a styled version of your adventure. To view the adventure on a dedicated page, select \"view\" from the teachers page."
=======
msgstr ""
"Убедитесь, что вы всегда окружаете ключевые слова символом { }, тогда они "
"будут распознаны правильно. Вы можете использовать кнопку \"предварительный "
"просмотр\" для просмотра стилизованной версии вашего приключения. Чтобы "
"просмотреть приключение на специальной странице, выберите \"просмотр\" на "
"странице учителя."
>>>>>>> 8f47ec83

msgid "adventure_id_invalid"
msgstr "Неверный идентификатор приключения."

msgid "adventure_length"
msgstr "Название приключения должно состоять из минимум 20 символов."

msgid "adventure_name_invalid"
msgstr "Название приключения неверно."

msgid "adventure_prompt"
msgstr "Пожалуйста введите название приключения"

msgid "adventure_terms"
msgstr "Я соглашаюсь с тем, что моё приключение будет доступно всем на сайте Хеди."

msgid "adventure_updated"
msgstr "Приключение было обновлено!"

msgid "ago"
msgstr "{timestamp} назад"

msgid "agree_invalid"
msgstr "Я соглашаюсь с условиями конфиденциальности."

msgid "agree_third_party"
<<<<<<< HEAD
msgstr "I consent to being contacted by partners of Leiden University with sales opportunities (optional)"
=======
msgstr ""
"Я согласен, чтобы партнеры Лейденского университета связывались со мной с "
"предложениями о продаже (необязательно)"
>>>>>>> 8f47ec83

msgid "agree_with"
msgstr "Я соглашаюсь с"

msgid "ajax_error"
msgstr "Произошла ошибка, пожалуйста, попробуйте еще раз."

msgid "all"
msgstr "Все"

msgid "all_class_highscores"
msgstr "Все учащиеся видны в рейтингах класса"

msgid "already_account"
msgstr "У вас уже есть учётная запись?"

msgid "already_program_running"
msgstr "Какая-то программа уже исполняется, подождите когда она закончит выполнение."

msgid "already_teacher"
msgstr "У вас уже есть преподавательская учётная запись."

msgid "already_teacher_request"
msgstr "Вы уже запросили преподавательскую учётную запись."

msgid "amount_created"
msgstr "созданных программ"

msgid "amount_saved"
msgstr "сохранённых программ"

msgid "amount_submitted"
msgstr "представленных программ"

msgid "answer_invalid"
msgstr "Ваш пароль неверен."

msgid "are_you_sure"
msgstr "Вы уверены? Это действие невозможно будет отменить или откатить."

msgid "ask_needs_var"
<<<<<<< HEAD
msgstr "Starting in level 2, ask needs to be used with a variable. Example: name is ask What are you called?"
=======
msgstr ""
"Начиная со второго уровня, `{ask}` нужно использовать с переменной. Пример: "
"имя {is} {ask} Как тебя зовут?"
>>>>>>> 8f47ec83

msgid "available_adventures_level"
msgstr "Доступный уровень приключений"

msgid "back_to_class"
msgstr "Вернуться в класс"

msgid "back_to_teachers_page"
msgstr "Назад на страницу преподавателя"

msgid "become_a_sponsor"
msgstr "Станьте спонсором"

msgid "birth_year"
msgstr "Год рождения"

msgid "by"
msgstr "от"

msgid "cancel"
msgstr "Отменить"

msgid "catch_index_exception"
<<<<<<< HEAD
msgstr "You tried to access the list {list_name} but it is either empty or the index is not there."
=======
msgstr ""
"Вы пытались получить доступ к списку {list_name}, но он либо пуст, либо в "
"нем отсутствует индекс."
>>>>>>> 8f47ec83

msgid "certificate"
msgstr "Сертификат о прохождении"

msgid "certified_teacher"
msgstr "Сертифицированный преподаватель"

msgid "change_password"
msgstr "Изменить пароль"

msgid "cheatsheet_title"
msgstr "Шпаргалка"

msgid "class_already_joined"
msgstr "Вы уже являетесь учеником класса"

msgid "class_customize_success"
msgstr "Класс успешно настроен."

msgid "class_logs"
msgstr "Журналы"

msgid "class_name_duplicate"
msgstr "У вас уже есть класс с таким именем."

msgid "class_name_empty"
msgstr "Вы не ввели название класса!"

msgid "class_name_invalid"
msgstr "Имя этого класса недействительно."

msgid "class_name_prompt"
msgstr "Пожалуйста, введите название нового класса"

msgid "class_stats"
msgstr "Статистика класса"

msgid "classes_invalid"
msgstr "Список выбранных классов недействителен"

msgid "close"
msgstr "Закрыть"

msgid "comma"
msgstr "запятая"

msgid "commands"
msgstr "Команды"

msgid "congrats_message"
msgstr "Поздравляем, {username}, вы завершили Hedy!"

msgid "content_invalid"
msgstr "Это приключение недействительно."

msgid "contributor"
msgstr "Вкладчик"

msgid "copy_clipboard"
msgstr "Успешно скопировано в буфер обмена"

msgid "copy_join_link"
msgstr "Скопировать пригласительную ссылку"

msgid "copy_link_success"
msgstr "Ссылка вступления успешно скопирована в буфер обмена"

msgid "copy_link_to_share"
msgstr "Скопируйте ссылку, чтобы поделиться"

msgid "copy_mail_link"
msgstr "Пожалуйста, скопируйте и вставьте эту ссылку в новую вкладку:"

msgid "correct_answer"
msgstr "Правильный ответ"

msgid "country"
msgstr "Страна"

msgid "country_invalid"
msgstr "Пожалуйста, выберите действительную страну."

msgid "country_title"
msgstr "Страна"

msgid "create_account"
msgstr "Создать аккаунт"

msgid "create_accounts"
msgstr "Создание аккаунтов"

msgid "create_accounts_prompt"
msgstr "Вы уверены, что хотите создать эти учетные записи?"

msgid "create_adventure"
msgstr "Создать приключение"

msgid "create_class"
msgstr "Создать новый класс"

msgid "create_multiple_accounts"
msgstr "Создание нескольких учетных записей"

msgid "create_public_profile"
msgstr "Создать публичный профиль"

msgid "create_question"
msgstr "Хотите ли вы его создать?"

msgid "create_student_account"
msgstr "Создать аккаунт"

msgid "create_student_account_explanation"
msgstr "Вы можете сохранять собственные программы, имея учетную запись."

msgid "create_teacher_account"
msgstr "Создайте учетную запись учителя"

msgid "create_teacher_account_explanation"
<<<<<<< HEAD
msgstr "With a teacher account, you can save your programs and see the results of your students."
=======
msgstr ""
"Имея учетную запись учителя, вы можете сохранять свои программы и видеть "
"результаты своих учеников."
>>>>>>> 8f47ec83

msgid "creator"
msgstr "Создатель"

msgid "current_password"
msgstr "Текущий пароль"

msgid "customization_deleted"
msgstr "Настройки успешно удалены."

msgid "customize_adventure"
msgstr "Настроить приключение"

msgid "customize_class"
msgstr "Настроить класс"

msgid "customize_class_exp_1"
<<<<<<< HEAD
msgstr "Hi! On this page you can customize your class. By selecting levels and adventures you can choose what you student can see. You can also add you own created adventures to levels. All levels and default adventures will be selected by default. <b>Notice:</b> Not every adventure is available for every level! Settings up your customizations goes as follows:"
=======
msgstr ""
"Привет! На этой странице вы можете настроить свой класс. Выбирая уровни и "
"приключения, вы можете выбрать, что сможет увидеть ваш ученик. Вы также "
"можете добавить к уровням созданные вами приключения. Все уровни и "
"приключения по умолчанию будут выбраны по умолчанию. <b>Обратите внимание:</"
"b> Не все приключения доступны для каждого уровня! Настройки выполняются "
"следующим образом:"
>>>>>>> 8f47ec83

msgid "customize_class_exp_2"
<<<<<<< HEAD
msgstr "You can always change these settings later on. For example, you can make specific adventures or levels available while teaching a class. This way it's easy for you to determine which level and adventures your students will be working on. If you want to make everything available for your class it is easiest to remove the customization all together."
=======
msgstr ""
"Вы всегда можете изменить эти настройки позже. Например, вы можете сделать "
"доступными определенные приключения или уровни во время проведения занятий. "
"Таким образом, вам будет легко определить, над каким уровнем и приключениями "
"будут работать ваши ученики. Если вы хотите сделать все доступным для вашего "
"класса, проще всего удалить настройку совсем."
>>>>>>> 8f47ec83

msgid "customize_class_step_1"
msgstr "Выберите уровни для своего класса, нажимая \"кнопки уровней\""

msgid "customize_class_step_2"
<<<<<<< HEAD
msgstr "\"Checkboxes\" will appear for the adventures available for the chosen levels"
=======
msgstr ""
"Вы можете выбрать уровень, который вы хотите отредактировать, в выпадающем "
"меню \"Выбрать уровень\""
>>>>>>> 8f47ec83

msgid "customize_class_step_3"
msgstr "Выстройте прикючения в том порядке, в котором вы хотите чтобы они появлялеись на этом уровне. В меню \"доступные приключения\" вы найдёте приключения не включённые в этот уровень."

msgid "customize_class_step_4"
msgstr ""
"В выпадающем меню \"Доступные приключения\" также есть ваши собственные "
"приключения. Добавив их, вы можете перемещать их рядом с другими "
"приключениями."

msgid "customize_class_step_5"
msgstr ""
"Вы можете удалить приключение, нажав на кнопку x, и оно появится в "
"выпадающем меню \"Доступные приключения\""

msgid "customize_class_step_6"
msgstr ""
"Выбор даты открытия для каждого уровня (вы также можете оставить его пустым)"

msgid "customize_class_step_7"
msgstr "Выбор других настроек"

msgid "customize_class_step_8"
msgstr "Выберите \"Сохранить\" -> Все готово!"

msgid "dash"
msgstr "тире"

msgid "default_403"
msgstr "Похоже, вы не авторизованы..."

msgid "default_404"
msgstr "Мы не смогли найти эту страницу..."

msgid "default_500"
msgstr "Что-то пошло не так..."

msgid "delete"
msgstr "Удалить"

msgid "delete_adventure_prompt"
msgstr "Вы уверены, что хотите удалить это приключение?"

msgid "delete_class_prompt"
msgstr "Вы уверены, что хотите удалить класс?"

msgid "delete_confirm"
msgstr "Вы уверены, что хотите удалить программу?"

msgid "delete_invite"
msgstr "Удалить приглашение"

msgid "delete_invite_prompt"
msgstr "Вы уверены, что хотите удалить это приглашение в класс?"

msgid "delete_public"
msgstr "Удалить публичный профиль"

msgid "delete_success"
msgstr "Программа успешно удалена."

msgid "destroy_profile"
msgstr "Удалить профиль"

msgid "developers_mode"
msgstr "Режим программиста"

msgid "directly_add_adventure_to_classes"
msgstr "Хотите добавить это приключение прямо в один из ваших классов?"

msgid "directly_available"
msgstr "Прямое открытие"

msgid "disabled_button_locked"
msgstr "Ваш учитель еще не разблокировал этот уровень"

msgid "disabled_button_quiz"
msgstr "Ваша оценка за тест ниже порогового значения, попробуйте еще раз!"

msgid "discord_server"
msgstr "Сервер Discord"

msgid "distinguished_user"
msgstr "Выдающийся пользователь"

msgid "double quotes"
msgstr "двойные кавычки"

msgid "download"
msgstr "Скачать"

msgid "download_login_credentials"
<<<<<<< HEAD
msgstr "Do you want to download the login credentials after the accounts creation?"
=======
msgstr ""
"Хотите ли вы загрузить учетные данные для входа в систему после создания "
"учетных записей?"
>>>>>>> 8f47ec83

msgid "duplicate"
msgstr "Дубликат"

msgid "echo_out"
<<<<<<< HEAD
msgstr "Starting in level 2 echo is no longer needed. You can repeat an answer with ask and print now. Example: name is ask What are you called? printhello name"
=======
msgstr ""
"Начиная со второго уровня `{echo}` больше не нужен. Теперь вы можете "
"повторить ответ с помощью `{ask}` и `{print}`. Пример: имя {ask} Как тебя "
"зовут? {print} привет имя"
>>>>>>> 8f47ec83

msgid "edit_code_button"
msgstr "Изменить код"

msgid "email"
msgstr "Электронная почта"

msgid "email_invalid"
msgstr "Пожалуйста, введите действительный адрес электронной почты."

msgid "end_quiz"
msgstr "Окончание викторины"

msgid "english"
msgstr "Английский"

msgid "enter"
msgstr "Войти"

msgid "enter_password"
msgstr "Введите новый пароль для"

msgid "enter_text"
msgstr "Введите свой ответ здесь..."

msgid "error_logo_alt"
msgstr "Логотип ошибки"

msgid "example_code_header"
msgstr "Пример кода"

msgid "exclamation mark"
msgstr "восклицательный знак"

msgid "exercise"
msgstr "Упражнение"

msgid "exercise_doesnt_exist"
msgstr "Этого упражнения не существует"

msgid "exists_email"
msgstr "Этот адрес электронной почты уже используется."

msgid "exists_username"
msgstr "Это имя пользователя уже используется."

msgid "experience_invalid"
msgstr "Пожалуйста, выберите действующий опыт, выберите (Да, Нет)."

msgid "expiration_date"
msgstr "Срок действия"

msgid "explore_explanation"
<<<<<<< HEAD
msgstr "On this page you can look through programs created by other Hedy users. You can filter on both a Hedy level and adventure. Click on \"View program\" to open a program and run it. Programs with a red header contain a mistake. You can still open the program, but running it will result in an error. You can of course try to fix it! If the creator has a public profile you can click their username to visit their profile. There you will find all their shared programs and much more!"
=======
msgstr ""
"На этой странице вы можете просмотреть программы, созданные другими "
"пользователями Hedy. Вы можете фильтровать как по уровню Hedy, так и по "
"приключениям. Нажмите на \"Посмотреть программу\", чтобы открыть программу и "
"запустить ее. Программы с красным заголовком содержат ошибку. Вы все еще "
"можете открыть программу, но ее запуск приведет к ошибке. Вы, конечно, "
"можете попытаться ее исправить! Если у создателя программы есть публичный "
"профиль, вы можете щелкнуть его имя пользователя, чтобы перейти в его "
"профиль. Там вы найдете все их общие программы и многое другое!"
>>>>>>> 8f47ec83

msgid "explore_programs"
msgstr "Изучить программы"

msgid "explore_programs_logo_alt"
msgstr "Значок \"Обзор программ\""

msgid "favourite_confirm"
msgstr "Вы уверены, что хотите установить эту программу в качестве любимой?"

msgid "favourite_program"
msgstr "Любимая программа"

msgid "favourite_program_invalid"
msgstr "Выбранная любимая программа неверна."

msgid "favourite_success"
msgstr "Ваша программа установлена как избранная."

msgid "feedback_failure"
msgstr "Неправильно!"

msgid "feedback_success"
msgstr "Хорошо!"

msgid "female"
msgstr "Женский"

msgid "float"
msgstr "число"

msgid "for_teachers"
msgstr "Для учителей"

msgid "forgot_password"
msgstr "Забыли пароль?"

msgid "from_another_teacher"
msgstr "От другого учителя"

msgid "from_magazine_website"
msgstr "Из журнала или веб-сайта"

msgid "from_video"
msgstr "Из видео"

msgid "fun_statistics_msg"
msgstr "Вот несколько интересных статистических данных!"

msgid "gender"
msgstr "Пол"

msgid "gender_invalid"
msgstr ""
"Пожалуйста, выберите правильный пол, выберите (Женский, Мужской, Другой)."

msgid "general"
msgstr "Общий"

msgid "general_settings"
msgstr "Общие настройки"

msgid "generate_passwords"
msgstr "Генерировать пароли"

msgid "get_certificate"
msgstr "Получите свой сертификат!"

msgid "give_link_to_teacher"
msgstr "Дайте следующую ссылку своему учителю:"

msgid "go_back_to_main"
msgstr "Вернуться на главную страницу"

msgid "go_to_first_question"
msgstr "Перейти к вопросу 1"

msgid "go_to_question"
msgstr "Перейти к вопросу"

msgid "go_to_quiz_result"
msgstr "Перейти к результату викторины"

msgid "goto_profile"
msgstr "Перейти в мой профиль"

msgid "hand_in"
msgstr "Вручить"

msgid "hand_in_assignment"
msgstr "Сдать задание"

msgid "heard_about_hedy"
msgstr "Как вы узнали о Hedy?"

msgid "heard_about_invalid"
msgstr "Пожалуйста, выберите правильный способ, которым вы узнали о нас."

msgid "hedy_achievements"
msgstr "Достижения Хеди"

msgid "hedy_choice_title"
msgstr "Выбор Хеди"

msgid "hedy_logo_alt"
msgstr "Логотип Хеди"

msgid "hedy_on_github"
msgstr "Hedy на Github"

msgid "hedy_tutorial_logo_alt"
msgstr "Иконка учебника Hedy"

<<<<<<< HEAD
msgid "hello!"
msgstr ""

#, fuzzy
=======
>>>>>>> 8f47ec83
msgid "hello_world"
msgstr "Привет, мир!"

msgid "hidden"
msgstr "Скрытый"

msgid "hide_cheatsheet"
msgstr "Скрыть шпаргалку"

msgid "hide_keyword_switcher"
msgstr "Скрыть переключатель ключевых слов"

msgid "hide_parsons"
msgstr "Скрыть головоломку"

msgid "hide_quiz"
msgstr "Скрыть викторину"

msgid "highest_level_reached"
msgstr "Достигнут высочайший уровень"

msgid "highest_quiz_score"
msgstr "Наивысший результат викторины"

msgid "highscore_explanation"
<<<<<<< HEAD
msgstr "On this page you can look through programs created by other Hedy users. You can filter on both a Hedy level and adventure. Click on \"View program\" to open a program and run it. Programs with a red header contain a mistake. You can still open the program, but running it will result in an error. You can of course try to fix it! If the creator has a public profile you can click their username to visit their profile. There you will find all their shared programs and much more!"
=======
msgstr ""
"На этой странице вы можете просмотреть текущие рейтинги, основанные на "
"количестве полученных достижений. Просмотрите рейтинг всех пользователей, "
"вашей страны или вашего класса. Нажмите на имя пользователя, чтобы "
"просмотреть его публичный профиль."
>>>>>>> 8f47ec83

msgid "highscore_no_public_profile"
<<<<<<< HEAD
msgstr "You don't have a public profile and are therefore not listed on the highscores. Do you wish to create one?"
=======
msgstr ""
"У вас нет публичного профиля, и поэтому вы не указаны в списке лучших "
"результатов. Вы хотите его создать?"
>>>>>>> 8f47ec83

msgid "highscores"
msgstr "Высокие баллы"

msgid "hint"
msgstr "Подсказать?"

msgid "ill_work_some_more"
msgstr "Я еще немного поработаю над этим"

msgid "image_invalid"
msgstr "Картинка, которую вы выбрали, не подходит."

msgid "input"
msgstr "ввод от {ask}"

msgid "integer"
msgstr "число"

msgid "invalid_class_link"
msgstr "Недействительная ссылка для присоединения к классу."

msgid "invalid_teacher_invitation_code"
<<<<<<< HEAD
msgstr "The teacher invitation code is invalid. To become a teacher, reach out to hello@hedy.org."
=======
msgstr ""
"Код приглашения учителя недействителен. Чтобы стать учителем, обратитесь по "
"адресу hello@hedy.org."
>>>>>>> 8f47ec83

msgid "invalid_tutorial_step"
msgstr "Неверный шаг учебника"

msgid "invalid_username_password"
msgstr "Неверное имя пользователя/пароль."

msgid "invite_by_username"
msgstr "Пригласить по имени пользователя"

msgid "invite_date"
msgstr "Дата приглашения"

msgid "invite_message"
msgstr "Вы получили приглашение присоединиться к классу"

msgid "invite_prompt"
msgstr "Введите имя пользователя"

msgid "join_class"
msgstr "Присоединиться к классу"

msgid "join_prompt"
<<<<<<< HEAD
msgstr "You need to have an account to join a class. Would you like to login now?"
=======
msgstr ""
"Чтобы присоединиться к занятиям, необходимо иметь учетную запись. Хотите "
"войти в систему сейчас?"
>>>>>>> 8f47ec83

msgid "keyword_language_invalid"
<<<<<<< HEAD
msgstr "Please select a valid keyword language (select English or your own language)."
=======
msgstr ""
"Пожалуйста, выберите правильный язык ключевого слова (выберите английский "
"или свой собственный язык)."
>>>>>>> 8f47ec83

msgid "language_invalid"
msgstr "Пожалуйста, выберите правильный язык."

msgid "languages"
msgstr "Какие из этих языков программирования вы использовали раньше?"

msgid "last_achievement"
msgstr "Последнее полученное достижение"

msgid "last_edited"
msgstr "Последнее редактирование"

msgid "last_login"
msgstr "Последний вход в систему"

msgid "last_update"
msgstr "Последнее обновление"

msgid "lastname"
msgstr "Фамилия"

msgid "leave_class"
msgstr "Покинуть класс"

msgid "level"
msgstr "Уровень"

msgid "level_invalid"
msgstr "Этот уровень Hedy недействителен."

msgid "level_not_class"
msgstr "В вашем классе этот уровень ещё не доступен"

msgid "level_title"
msgstr "Уровень"

msgid "link"
msgstr "Ссылка"

msgid "list"
msgstr "список"

msgid "logged_in_to_share"
msgstr "Вы должны войти в систему, чтобы сохранить и поделиться программой."

msgid "login"
msgstr "Войти"

msgid "login_long"
msgstr "Войдите в свой аккаунт"

msgid "logout"
msgstr "Выйти"

msgid "longest_program"
msgstr "Самая длинная программа"

msgid "mail_change_password_body"
msgstr ""
"Ваш пароль Hedy был изменен. Если вы это сделали, все в порядке.\n"
"Если вы не изменили свой пароль, пожалуйста, немедленно свяжитесь с нами, "
"ответив на это письмо."

msgid "mail_change_password_subject"
msgstr "Ваш пароль Hedy был изменен"

msgid "mail_error_change_processed"
<<<<<<< HEAD
msgstr "Something went wrong when sending a validation mail, the changes are still correctly processed."
=======
msgstr ""
"Что-то пошло не так при отправке письма с подтверждением, изменения по-"
"прежнему обрабатываются корректно."
>>>>>>> 8f47ec83

msgid "mail_goodbye"
msgstr ""
"Продолжайте программировать!\n"
"Команда Hedy"

msgid "mail_hello"
msgstr "Привет {username}!"

msgid "mail_recover_password_body"
msgstr ""
"Перейдя по этой ссылке, вы можете установить новый пароль Hedy. Эта ссылка "
"действительна в течение <b>4</b> часов.\n"
"Если вам не требовался сброс пароля, пожалуйста, проигнорируйте это письмо: "
"{link}"

msgid "mail_recover_password_subject"
msgstr "Запросить сброс пароля."

msgid "mail_reset_password_body"
msgstr ""
"Ваш пароль Hedy был сброшен на новый. Если вы это сделали, все в порядке.\n"
"Если вы не изменили свой пароль, пожалуйста, немедленно свяжитесь с нами, "
"ответив на это письмо."

msgid "mail_reset_password_subject"
msgstr "Ваш пароль Hedy был восстановлен"

msgid "mail_welcome_teacher_body"
msgstr ""
<<<<<<< HEAD
"<strong>Welcome!</strong>\n"
"Congratulations on your brand new Hedy teachers account. Welcome to the world wide community of Hedy teachers!\n"
"<strong>What teachers accounts can do</strong>\n"
"With your teacher account, you have the option to create classes. Your students can than join your classes and you can see their progress. Classes are made and managed though the for <a href=\"https://hedycode.com/for-teachers\">teachers page</a>.\n"
"<strong>How to share ideas</strong>\n"
"If you are using Hedy in class, you probably have ideas for improvements! You can share those ideas with us on the <a href=\"https://github.com/Felienne/hedy/discussions/categories/ideas\">Ideas Discussion</a>.\n"
"<strong>How to ask for help</strong>\n"
"If anything is unclear, you can post in the <a href=\"https://github.com/Felienne/hedy/discussions/categories/q-a\">Q&A discussion</a>, or <a href=\"mailto: hello@hedy.org\">send us an email</a>.\n"
"Keep programming!"

#, fuzzy
=======
"<strong>Добро пожаловать! </strong>\n"
"Поздравляем вас с новой учетной записью учителя Hedy. Добро пожаловать во "
"всемирное сообщество учителей Hedy!\n"
"\n"
"<strong>Что могут учительские аккаунты</strong>.\n"
"Теперь для вас открыт ряд дополнительных возможностей.\n"
"\n"
"1. Дополнительные объяснения доступны в <a href=\"https://hedy.org/"
"for-teachers/manual\">руководстве учителя</a>.\n"
"2. С помощью учетной записи учителя вы можете создавать классы. Затем ваши "
"ученики могут присоединиться к вашим занятиям, а вы сможете наблюдать за их "
"успехами. Классы создаются и управляются через страницу <a href=\"https"
"://hedycode.com/for-teachers\">учителя</a>.\n"
"3. Вы можете полностью настраивать свои классы, например, открывать и "
"закрывать уровни, включать и выключать приключения, а также создавать свои "
"собственные приключения!\n"
"\n"
"<strong>Присоединяйтесь к нашему онлайн-сообществу!</strong>\n"
"Все учителя Hedy, программисты и другие фанаты могут присоединиться к нашему "
"<a href=\"https://discord.gg/8yY7dEme9r\">Discord серверу</a>. Это идеальное "
"место для общения о Hedy: у нас есть каналы, где вы можете показать свои "
"классные проекты и уроки, каналы для сообщения об ошибках и каналы для "
"общения с другими учителями и командой Hedy.\n"
"\n"
"<strong>Как попросить о помощи </strong>.\n"
"Если что-то непонятно, вы можете сообщить нам об этом в Discord или <a href="
"\"mailto: hello@hedy.org\">написать нам письмо</a>.\n"
"\n"
"<strong>Как сообщать об ошибках</strong>.\n"
"В Discord у нас есть канал для сообщений об ошибках, который называется #"
"bugs. Это идеальное место, чтобы сообщить нам о проблемах, с которыми вы "
"столкнулись. Если вы умеете пользоваться GitHub, вы можете создать <a href="
"\"https://github.com/Felienne/hedy/issues/"
"new?assignees=&labels=&template=bug_report.md&title=%5BBUG%5D\">проблему</a> "
"там.\n"

>>>>>>> 8f47ec83
msgid "mail_welcome_teacher_subject"
msgstr "Ваш аккаунт преподавателя Hedy готов"

msgid "mail_welcome_verify_body"
msgstr ""
"Ваша учетная запись в Hedy успешно создана. Добро пожаловать!\n"
"Пожалуйста, нажмите на эту ссылку, чтобы проверить ваш адрес электронной "
"почты: {link}"

msgid "mail_welcome_verify_subject"
msgstr "Добро пожаловать в Hedy"

msgid "mailing_title"
msgstr "Подписаться на новостную рассылку Hedy"

msgid "main_subtitle"
msgstr "Поэтапный язык программирования"

msgid "main_title"
msgstr "Хеди"

msgid "make_sure_you_are_done"
msgstr ""
"Убедитесь, что вы закончили! После нажатия кнопки \"Сдать\" вы больше не "
"сможете изменить свою программу."

msgid "male"
msgstr "Мужчина"

msgid "mandatory_mode"
msgstr "Обязательный режим разработчика"

msgid "my_account"
msgstr "Мой аккаунт"

msgid "my_achievements"
msgstr "Мои достижения"

msgid "my_adventures"
msgstr "Мои приключения"

msgid "my_classes"
msgstr "Мои классы"

msgid "my_messages"
msgstr "Мои сообщения"

msgid "name"
msgstr "Имя"

msgid "nav_explore"
msgstr "Исследовать"

msgid "nav_hedy"
msgstr "Хеди"

msgid "nav_learn_more"
msgstr "Узнать больше"

msgid "nav_start"
msgstr "Главная"

msgid "nested blocks"
msgstr "блок в блоке"

msgid "new_password"
msgstr "Новый пароль"

msgid "newline"
msgstr "новая линия"

msgid "next_exercise"
msgstr "Следующее упражнение"

msgid "next_page"
msgstr "Следующая страница"

msgid "next_step_tutorial"
msgstr "Следующий шаг >>>"

msgid "no"
msgstr "Нет"

msgid "no_account"
msgstr "Нет аккаунта?"

msgid "no_accounts"
msgstr "Нет учетных записей для создания."

msgid "no_certificate"
msgstr "Этот пользователь не заработал сертификат о прохождении Hedy"

msgid "no_more_flat_if"
msgstr ""
"Начиная с 8-го уровня, строка после {if} должна начинаться с 4 пробелов."

msgid "no_programs"
msgstr "У вас пока нет программ."

msgid "no_public_profile"
msgstr "У вас еще нет общедоступного текста профиля..."

msgid "no_shared_programs"
msgstr "нету общих программ..."

msgid "no_such_adventure"
msgstr "Этого приключения не существует!"

msgid "no_such_class"
msgstr "Нет такого класса Hedy."

msgid "no_such_highscore"
msgstr "Высокие баллы"

msgid "no_such_level"
msgstr "Нет такого уровня Хеди!"

msgid "no_such_program"
msgstr "Нет такой программы Хеди!"

msgid "not_enrolled"
msgstr "Похоже, вы не в классе!"

msgid "not_in_class_no_handin"
msgstr "Вы не находитесь в классе, поэтому вам не нужно ничего сдавать."

msgid "not_logged_in_handin"
msgstr "Вы должны войти в систему, чтобы сдать задание."

msgid "not_teacher"
msgstr "Похоже, Вы не преподаватель!"

msgid "number"
msgstr "число"

msgid "number_achievements"
msgstr "Количество достижений"

msgid "number_lines"
msgstr "Количество строк"

msgid "number_programs"
msgstr "Количество запущенных программ"

msgid "ok"
msgstr "OK"

msgid "only_you_can_see"
msgstr "Только вы можете видеть эту программу."

msgid "open"
msgstr "Открыть"

msgid "opening_date"
msgstr "Дата открытия"

msgid "opening_dates"
msgstr "Даты открытия"

msgid "option"
msgstr "Вариант"

msgid "or"
msgstr "или"

msgid "other"
msgstr "Другое"

msgid "other_block"
msgstr "Другой язык блока"

msgid "other_settings"
msgstr "Другие настройки"

msgid "other_source"
msgstr "Другое"

msgid "other_text"
msgstr "Другой язык текста"

msgid "overwrite_warning"
msgstr "У вас уже есть программа с таким наванием. Вы точно хотите перезаписать уже существующую программу?"

msgid "page"
msgstr "страница"

msgid "page_not_found"
msgstr "Мы не смогли найти эту страницу!"

msgid "parsons_title"
msgstr "Головоломка"

msgid "password"
msgstr "Пароль"

msgid "password_change_not_allowed"
msgstr "Вам не разрешено изменять пароль этого пользователя."

msgid "password_change_prompt"
msgstr "Вы уверены, что хотите изменить пароль?"

msgid "password_change_success"
msgstr "Пароль вашего студента успешно изменен."

msgid "password_invalid"
msgstr "Ваш пароль недействителен."

msgid "password_repeat"
msgstr "Повторите пароль"

msgid "password_resetted"
<<<<<<< HEAD
msgstr "Your password has been successfully reset. You are being redirected to the login page."
=======
msgstr ""
"Ваш пароль был успешно восстановлен. Вы перенаправлены на страницу входа в "
"систему."
>>>>>>> 8f47ec83

msgid "password_six"
msgstr "Ваш пароль должен содержать не менее шести символов."

msgid "password_updated"
msgstr "Пароль обновлен."

msgid "passwords_six"
msgstr "Все пароли должны состоять из шести или более символов."

msgid "pending_invites"
msgstr "Ожидающие приглашения"

msgid "people_with_a_link"
msgstr ""
"Другие люди, имеющие ссылку, могут видеть эту программу. Ее также можно "
"найти на странице \"Исследовать\"."

msgid "percentage"
msgstr "процент"

msgid "percentage_achieved"
msgstr "Достигнуто {процентов}% пользователей"

msgid "period"
msgstr "период"

msgid "personal_text"
msgstr "Личный текст"

msgid "personal_text_invalid"
msgstr "Ваш персональный текст неверен."

msgid "postfix_classname"
msgstr "Имя постфикса класса"

msgid "preferred_keyword_language"
msgstr "Предпочитаемый язык ключевых слов"

msgid "preferred_language"
msgstr "Предпочитаемый язык"

msgid "preview"
msgstr "Предварительный просмотр"

msgid "previous_campaigns"
msgstr "Посмотреть предыдущие кампании"

msgid "print"
msgstr ""

msgid "privacy_terms"
msgstr "условия конфиденциальности"

msgid "private"
msgstr "Частный"

msgid "profile_logo_alt"
msgstr "Значок профиля."

msgid "profile_picture"
msgstr "Изображение профиля"

msgid "profile_updated"
msgstr "Профиль обновлен."

msgid "profile_updated_reload"
msgstr "Профиль обновлен, страница будет перезагружена."

msgid "program_contains_error"
msgstr "Эта программа содержит ошибку. Вы уверены в том, что хотите поделиться ею?"

msgid "program_header"
msgstr "Мои программы"

msgid "programming_experience"
msgstr "Есть ли у вас опыт программирования?"

msgid "programming_invalid"
msgstr "Пожалуйста, выберите правильный язык программирования."

msgid "programs"
msgstr "Программы"

msgid "programs_created"
msgstr "Созданные программы"

msgid "programs_saved"
msgstr "Программы сохранены"

msgid "programs_submitted"
msgstr "Представленные программы"

msgid "prompt_join_class"
msgstr "Вы хотите присоединиться к этому классу?"

msgid "public"
msgstr "Общественный"

msgid "public_invalid"
msgstr "Выбор данного соглашения является недействительным"

msgid "public_profile"
msgstr "Публичный профиль"

msgid "public_profile_info"
<<<<<<< HEAD
msgstr "By selecting this box I make my profile visible for everyone. Be careful not to share personal information like your name or home address, because everyone will be able to see it!"
=======
msgstr ""
"Установив этот флажок, я делаю свой профиль видимым для всех. Будьте "
"осторожны, не сообщайте личную информацию, такую как ваше имя или домашний "
"адрес, потому что все смогут ее увидеть!"
>>>>>>> 8f47ec83

msgid "public_profile_updated"
msgstr "Публичный профиль был обновлён, страница скоро перезагрузится."

msgid "pygame_waiting_for_input"
msgstr "Жду нажатия кнопки..."

msgid "question"
msgstr "Вопрос"

msgid "question mark"
msgstr "вопросительный знак"

msgid "question_doesnt_exist"
msgstr "Этот вопрос не существует"

msgid "question_invalid"
msgstr "Ваш токен недействителен."

msgid "quiz_logo_alt"
msgstr "Логотип викторины"

msgid "quiz_score"
msgstr "Результаты викторины"

msgid "quiz_tab"
msgstr "Викторина"

msgid "quiz_threshold_not_reached"
msgstr "Вы не набрали пороговый тестовый балл, нужный для открытия этого уровня"

msgid "read_code_label"
msgstr "Чтение вслух"

msgid "recent"
msgstr "Мои недавние программы"

msgid "recover_password"
msgstr "Запрос на сброс пароля"

msgid "regress_button"
msgstr "Вернуться на уровень {level}"

msgid "remove"
msgstr "Удалить"

msgid "remove_customization"
msgstr "Удалите настройку"

msgid "remove_customizations_prompt"
msgstr "Вы уверены, что хотите удалить настройки этого класса?"

msgid "remove_student_prompt"
msgstr "Вы уверены, что хотите удалить ученика из класса?"

msgid "repair_program_logo_alt"
msgstr "Восстановление значка программы"

msgid "repeat_match_password"
msgstr "Повторный пароль не совпадает."

msgid "repeat_new_password"
msgstr "Повторите новый пароль"

msgid "report_failure"
msgstr "Эта программа не существует или не является публичной"

msgid "report_program"
msgstr "Вы уверены, что хотите сообщить об этой программе?"

msgid "report_success"
msgstr "Эта программа была сообщена"

msgid "request_teacher"
msgstr "Вы хотите подать заявку на учетную запись учителя?"

msgid "request_teacher_account"
msgstr "Запросить учетную запись учителя"

msgid "required_field"
msgstr "Поля, отмеченные знаком *, обязательны для заполнения"

msgid "reset_adventure_prompt"
msgstr "Вы уверены, что хотите сбросить все выбранные приключения?"

msgid "reset_adventures"
msgstr "Сброс выбранных приключений"

msgid "reset_password"
msgstr "Сброс пароля"

msgid "reset_view"
msgstr "Сброс"

msgid "retrieve_adventure_error"
msgstr "Вы не можете посмотреть это приключение!"

msgid "retrieve_class_error"
msgstr "Только преподаватели могут получать классы"

msgid "run_code_button"
msgstr "Выполнить код"

msgid "save"
msgstr "Сохранить"

msgid "save_parse_warning"
msgstr "Эта программа содержит ошибку, вы уверены, что хотите сохранить ее?"

msgid "save_prompt"
<<<<<<< HEAD
msgstr "You need to have an account to save your program. Would you like to login now?"
=======
msgstr ""
"Чтобы сохранить свою программу, необходимо иметь учетную запись. Хотите "
"войти в систему сейчас?"
>>>>>>> 8f47ec83

msgid "save_success_detail"
msgstr "Программа сохранена."

msgid "score"
msgstr "Счёт"

msgid "search"
msgstr "Поиск..."

msgid "search_button"
msgstr "Поиск"

msgid "see_certificate"
msgstr "См. сертификат {username}!"

msgid "select"
msgstr "Выбрать"

msgid "select_adventures"
msgstr "Выберите приключения"

msgid "select_levels"
msgstr "Выберите уровни"

msgid "self_removal_prompt"
msgstr "Вы уверены, что хотите покинуть этот класс?"

msgid "send_password_recovery"
msgstr "Отправьте мне ссылку для восстановления пароля"

msgid "sent_by"
msgstr "Это приглашение отправлено"

msgid "sent_password_recovery"
<<<<<<< HEAD
msgstr "You should soon receive an email with instructions on how to reset your password."
=======
msgstr ""
"Вскоре вы должны получить электронное письмо с инструкциями по сбросу пароля."
>>>>>>> 8f47ec83

msgid "settings"
msgstr "Мои личные настройки"

msgid "share"
msgstr "Поделиться"

msgid "share_by_giving_link"
msgstr "Покажите свою программу другим людям, предоставив им ссылку ниже:"

msgid "share_confirm"
msgstr "Вы уверены, что хотите сделать программу публичной?"

msgid "share_success_detail"
msgstr "Программа успешно передана."

msgid "share_your_program"
msgstr "Поделитесь своей программой"

msgid "signup_student_or_teacher"
msgstr "Вы студент или учитель?"

msgid "single quotes"
msgstr "одинарная кавычка"

msgid "slash"
msgstr "слэш"

msgid "social_media"
msgstr "Социальные сети"

msgid "something_went_wrong_keyword_parsing"
<<<<<<< HEAD
msgstr "There is a mistake in your adventure, are all keywords correctly surrounded with { }?"
=======
msgstr ""
"В вашем приключении есть ошибка, все ли ключевые слова правильно окружены { "
"}?"
>>>>>>> 8f47ec83

msgid "space"
msgstr "пространство"

msgid "star"
msgstr "звезда"

msgid "start_hedy_tutorial"
msgstr "Начать обучение"

msgid "start_programming"
msgstr "Начать программирование"

msgid "start_programming_logo_alt"
msgstr "Значок начала программирования"

msgid "start_quiz"
msgstr "Начать викторину"

msgid "start_teacher_tutorial"
msgstr "Начать обучение для учителей"

msgid "step_title"
msgstr "Задание"

msgid "stop_code_button"
msgstr "Остановить программу"

msgid "string"
msgstr "текст"

msgid "student_already_in_class"
msgstr "Этот ученик уже учится в вашем классе."

msgid "student_already_invite"
msgstr "У этого студента уже есть ожидающее приглашение."

msgid "student_not_existing"
msgstr "Этого имени пользователя не существует."

msgid "student_signup_header"
msgstr "Студент"

msgid "students"
msgstr "студенты"

msgid "submission_time"
msgstr "Сдано"

msgid "submit_answer"
msgstr "Вопрос-ответ"

msgid "submit_program"
msgstr "Отправить"

msgid "submit_warning"
msgstr "Вы уверены, что хотите отправить эту программу?"

msgid "submitted"
msgstr "Отправлено"

msgid "submitted_header"
msgstr "Это представленная программа, и она не может быть изменена."

msgid "subscribe"
msgstr "Подписаться"

msgid "subscribe_newsletter"
msgstr "Подписаться на рассылку новостей"

msgid "surname"
msgstr "Имя"

msgid "teacher"
msgstr "Учитель"

msgid "teacher_account_request"
msgstr "У вас есть нерассмотренный запрос на учетную запись преподавателя"

msgid "teacher_account_success"
msgstr "Вы успешно запросили учетную запись учителя."

msgid "teacher_invalid"
msgstr "Значение вашего учителя недействительно."

msgid "teacher_invitation_require_login"
<<<<<<< HEAD
msgstr "To set up your profile as a teacher we will need you to log in. If you don't have an account, please create one."
=======
msgstr ""
"Чтобы настроить ваш профиль учителя, вам необходимо войти в систему. Если у "
"вас нет учетной записи, пожалуйста, создайте ее."
>>>>>>> 8f47ec83

msgid "teacher_manual"
msgstr "Руководство для учителей"

msgid "teacher_signup_header"
msgstr "Учитель"

msgid "teacher_tutorial_logo_alt"
msgstr "Иконка для учителя"

msgid "teacher_welcome"
<<<<<<< HEAD
msgstr "Welcome to Hedy! Your are now the proud owner of a teachers account which allows you to create classes and invite students."
=======
msgstr ""
"Добро пожаловать в Hedy! Теперь вы являетесь гордым владельцем учетной "
"записи учителя, которая позволяет вам создавать классы и приглашать учеников."
>>>>>>> 8f47ec83

msgid "template_code"
msgstr ""
"Это объяснение моего приключения!\n"
"\n"
"Таким образом я могу показать команду: <code>{print}</code>\n"
"\n"
"Но иногда я могу захотеть показать часть кода, например, вот так:\n"
"<pre>\n"
"{ask} Как вас зовут?\n"
"{echo} Итак, вас зовут \n"
"</pre>"

msgid "this_turns_in_assignment"
msgstr "После этого сдайте задание преподавателю."

msgid "title"
msgstr "Название"

msgid "title_achievements"
msgstr "Hedy - Мои достижения"

msgid "title_admin"
msgstr "Hedy - Страница администратора"

msgid "title_class logs"
msgstr "Программы"

msgid "title_class statistics"
msgstr "Моя статистика"

msgid "title_class-overview"
msgstr "Hedy - Обзор классов"

msgid "title_customize-adventure"
msgstr "Hedy - Настроить приключение"

msgid "title_customize-class"
msgstr "Hedy - Настройка класса"

msgid "title_explore"
msgstr "Hedy - Обзор"

msgid "title_for-teacher"
msgstr "Hedy - Для учителей"

msgid "title_join-class"
msgstr "Hedy - Присоединиться к классу"

msgid "title_landing-page"
msgstr "Добро пожаловать в Hedy!"

msgid "title_learn-more"
msgstr "Hedy - Узнать больше"

msgid "title_login"
msgstr "Hedy - Войти"

msgid "title_my-profile"
msgstr "Hedy - Мой аккаунт"

msgid "title_privacy"
msgstr "Hedy - Политика конфиденциальности"

msgid "title_programs"
msgstr "Hedy - Мои программы"

msgid "title_recover"
msgstr "Hedy - Восстановить аккаунт"

msgid "title_reset"
msgstr "Hedy - Сбросить пароль"

msgid "title_signup"
msgstr "Hedy - Зарегистрироваться"

msgid "title_start"
msgstr "Hedy - язык постепенного программирования"

msgid "title_view-adventure"
msgstr "Hedy - Просмотр приключений"

msgid "token_invalid"
msgstr "Ваш токен недействителен."

msgid "too_many_attempts"
msgstr "Слишком много попыток"

msgid "translate_error"
msgstr "Во время перевода кода что-то пошло не так. Попробуйте запустить код, чтобы увидеть возможные ошибки. Код с ошибками не может быть переведён."

msgid "translating_hedy"
msgstr "Перевод Hedy"

msgid "try_it"
msgstr "Попробуйте"

msgid "tutorial"
msgstr "Учебник"

msgid "tutorial_code_snippet"
msgstr ""
"{print} Здравствуй мир!\n"
"{print} Я изучаю Хеди с самоучителем!"

msgid "tutorial_message_not_found"
msgstr "Мы не смогли найти требуемый шаг учебника..."

msgid "tutorial_title_not_found"
msgstr "Шаг учебника не найден"

msgid "unauthorized"
msgstr "У вас нет доступа к этой странице"

msgid "unique_usernames"
msgstr "Все имена пользователей должны быть уникальными."

msgid "unlock_thresholds"
msgstr "Разблокировать пороги уровня"

msgid "unsaved_class_changes"
msgstr ""
"Есть несохраненные изменения, вы уверены, что хотите покинуть эту страницу?"

msgid "unshare"
msgstr "Отменить общий доступ"

msgid "unshare_confirm"
msgstr "Вы уверены, что хотите сделать программу частной?"

msgid "unshare_success_detail"
msgstr "Программа успешно разделена."

msgid "update_adventure_prompt"
msgstr "Вы уверены, что хотите обновить это приключение?"

msgid "update_profile"
msgstr "Обновить профиль"

msgid "update_public"
msgstr "Обновление публичного профиля"

msgid "user"
msgstr "пользователь"

msgid "user_inexistent"
msgstr "Этот пользователь не существует"

msgid "user_not_private"
msgstr "Этот пользователь не существует или у него нет публичного профиля"

msgid "username"
msgstr "Имя пользователя"

msgid "username_empty"
msgstr "Вы не ввели имя пользователя!"

msgid "username_invalid"
msgstr "Ваше имя пользователя недействительно."

msgid "username_special"
msgstr "Имя пользователя не может содержать `:` или `@`."

msgid "username_three"
msgstr "Имя пользователя должно содержать не менее трех символов."

msgid "usernames_exist"
msgstr "Одно или несколько имен пользователей уже используются."

msgid "value"
msgstr "Значение"

msgid "variables"
msgstr "Переменные"

msgid "view_program"
msgstr "Просмотр программы"

msgid "visit_own_public_profile"
msgstr "Посетите свой собственный профиль"

msgid "welcome"
msgstr "Добро пожаловать"

msgid "welcome_back"
msgstr "С возвращением"

msgid "what_should_my_code_do"
msgstr "Что должен делать мой код?"

msgid "whole_world"
msgstr "Мир"

msgid "write_first_program"
msgstr "Напишите свою первую программу!"

msgid "year_invalid"
msgstr "Пожалуйста, введите год между 1900 и {текущий_год}."

msgid "yes"
msgstr "Да"

msgid "your_account"
msgstr "Ваш профиль"

msgid "your_class"
msgstr "Ваш класс"

msgid "your_last_program"
msgstr "Ваша последняя сохраненная программа"

msgid "your_personal_text"
msgstr "Ваш личный текст..."

msgid "your_program"
msgstr "Ваша программа"

msgid "level_disabled"
msgstr "Уровень отключен"

msgid "hand_in_exercise"
msgstr "Сданные задания"

#~ msgid "create_account_explanation"
#~ msgstr "Having your own account allows you to save your programs."

#~ msgid "only_teacher_create_class"
#~ msgstr "Only teachers are allowed to create classes!"

#~ msgid "language"
#~ msgstr "Язык"

#~ msgid "keyword_support"
#~ msgstr "Перевод ключевых слов"

#~ msgid "non_keyword_support"
#~ msgstr "Перевод контента"

#~ msgid "try_button"
#~ msgstr "Try"

#~ msgid "select_own_adventures"
#~ msgstr "Select own adventures"

#~ msgid "edit"
#~ msgstr "Редактировать"

#~ msgid "view"
#~ msgstr "View"

#~ msgid "class"
#~ msgstr "Класс"
<<<<<<< HEAD
=======

#~ msgid "save_code_button"
#~ msgstr "Сохранить код"

#~ msgid "share_code_button"
#~ msgstr "Save & share code"

msgid "select_a_level"
msgstr "Выберите уровень"
>>>>>>> 8f47ec83
<|MERGE_RESOLUTION|>--- conflicted
+++ resolved
@@ -1,207 +1,159 @@
-
 msgid ""
 msgstr ""
 "Project-Id-Version: PACKAGE VERSION\n"
 "Report-Msgid-Bugs-To: \n"
-<<<<<<< HEAD
-"POT-Creation-Date: 2023-03-28 10:35+0200\n"
-"PO-Revision-Date: 2023-03-19 13:30+0000\n"
-"Last-Translator: Aleksandr Dinu <aluuu@husa.su>\n"
-=======
 "POT-Creation-Date: 2023-03-03 19:20+0100\n"
 "PO-Revision-Date: 2023-03-27 05:38+0000\n"
 "Last-Translator: Evgeniy Khramov <thejenjagamertjg@gmail.com>\n"
 "Language-Team: ru <LL@li.org>\n"
->>>>>>> 8f47ec83
 "Language: ru\n"
-"Language-Team: ru <LL@li.org>\n"
-"Plural-Forms: nplurals=3; plural=n%10==1 && n%100!=11 ? 0 : n%10>=2 && n%10<=4 && (n%100<10 || n%100>=20) ? 1 : 2;\n"
 "MIME-Version: 1.0\n"
 "Content-Type: text/plain; charset=utf-8\n"
 "Content-Transfer-Encoding: 8bit\n"
-<<<<<<< HEAD
-=======
 "Plural-Forms: nplurals=3; plural=n%10==1 && n%100!=11 ? 0 : n%10>=2 && "
 "n%10<=4 && (n%100<10 || n%100>=20) ? 1 : 2;\n"
 "X-Generator: Weblate 4.17-dev\n"
->>>>>>> 8f47ec83
 "Generated-By: Babel 2.11.0\n"
 
 msgid "Access Before Assign"
-msgstr "Вы использовали переменную {name} на строке {access_line_number}, но вы присваиваете ей значение на строке {definition_line_number}. Присвойте значение до того как используете переменную."
+msgstr ""
+"Вы использовали переменную {name} на строке {access_line_number}, но вы "
+"присваиваете ей значение на строке {definition_line_number}. Присвойте "
+"значение до того как используете переменную."
 
 msgid "Cyclic Var Definition"
-<<<<<<< HEAD
-msgstr "The name {variable} needs to be set before you can use it on the right-hand side of the is command"
-=======
 msgstr ""
 "Имени {variable} должно быть присвоено значение до того как вы используете "
 "его в правой части команды {is}."
->>>>>>> 8f47ec83
 
 msgid "Has Blanks"
-msgstr "Ваша программа не готова. В ней есть пробелы, на место которых нужно вписать код."
+msgstr ""
+"Ваша программа не готова. В ней есть пробелы, на место которых нужно вписать "
+"код."
 
 msgid "Incomplete"
-msgstr "Ой-ой! На строке {line_number} нужно дописать что-то ещё после {incomplete_command}."
+msgstr ""
+"Ой-ой! На строке {line_number} нужно дописать что-то ещё после "
+"{incomplete_command}."
 
 msgid "Incomplete Repeat"
-msgstr "Похоже вы забыли использовать какую-нибудь ещё команду вместе с командой {repeat} на строке {line_number}."
+msgstr ""
+"Похоже вы забыли использовать какую-нибудь ещё команду вместе с командой "
+"{repeat} на строке {line_number}."
 
 msgid "Invalid"
-msgstr "{invalid_command} - это не команда Хеди с уровня {level}. Может вы имели ввиду {guessed_command}?"
+msgstr ""
+"{invalid_command} - это не команда Хеди с уровня {level}. Может вы имели "
+"ввиду {guessed_command}?"
 
 msgid "Invalid Argument"
-msgstr "Вы не можете использовать команду {command} с {invalid_argument} . Попробуйте заменить {invalid_argument} на {allowed_types}."
+msgstr ""
+"Вы не можете использовать команду {command} с {invalid_argument} . "
+"Попробуйте заменить {invalid_argument} на {allowed_types}."
 
 msgid "Invalid Argument Type"
-msgstr "Вы не можете использовать команду {command} с {invalid_argument} потому что это {invalid_type}. Замените {invalid_argument} на {allowed_types}."
+msgstr ""
+"Вы не можете использовать команду {command} с {invalid_argument} потому что "
+"это {invalid_type}. Замените {invalid_argument} на {allowed_types}."
 
 msgid "Invalid At Command"
-msgstr "Команду {at} нельзя использовать начиная с уровня 16. Используйте квадратные скобки для того чтобы обратиться к элементу списка, например `друзья[i]`, `счастливые_числа[{random}]`."
+msgstr ""
+"Команду {at} нельзя использовать начиная с уровня 16. Используйте квадратные "
+"скобки для того чтобы обратиться к элементу списка, например `друзья[i]`, "
+"`счастливые_числа[{random}]`."
 
 msgid "Invalid Space"
-msgstr "Ой-ой! Вы начали код с пробела на строке {line_number}. Этот пробел может запутать компьютер, можете удалить его?"
+msgstr ""
+"Ой-ой! Вы начали код с пробела на строке {line_number}. Этот пробел может "
+"запутать компьютер, можете удалить его?"
 
 msgid "Invalid Type Combination"
-msgstr "Вы не можете использовать {invalid_argument} и {invalid_argument_2} с командой {command} потому что первый - {invalid_type} и второй - {invalid_type_2}. Замените {invalid_argument} на {invalid_type_2} или {invalid_argument_2} на {invalid_type}."
+msgstr ""
+"Вы не можете использовать {invalid_argument} и {invalid_argument_2} с "
+"командой {command} потому что первый - {invalid_type} и второй - "
+"{invalid_type_2}. Замените {invalid_argument} на {invalid_type_2} или "
+"{invalid_argument_2} на {invalid_type}."
 
 msgid "Locked Language Feature"
-<<<<<<< HEAD
-msgstr "You are using {concept}! That is awesome, but {concept} is not unlocked yet! It will be unlocked in a later level."
-=======
 msgstr ""
 "Вы уже используете {concept}! Это круто, но {concept} ещё заблокировано! Оно "
 "разблокируется на более поздних уровнях."
->>>>>>> 8f47ec83
 
 msgid "Lonely Echo"
-<<<<<<< HEAD
-msgstr "You used an echo before an ask, or an echo without an ask. First ask for input, then echo."
-=======
 msgstr ""
 "Вы использовали команду `{echo}` до команды `{ask}` или `{echo}` без `{ask}`"
 ". Вставьте `{ask}` до команды `{echo}`."
->>>>>>> 8f47ec83
 
 msgid "Lonely Text"
-<<<<<<< HEAD
-msgstr "It looks like you forgot to use a command with the text you put in line {line_number}"
-=======
 msgstr ""
 "Кажется, вы забыли использовать команду вместе с текстом, написанным на "
 "строке {line_number}"
->>>>>>> 8f47ec83
 
 msgid "Missing Command"
 msgstr "Кажется, вы забыли использовать команду на строке {line_number}."
 
 msgid "Missing Inner Command"
-<<<<<<< HEAD
-msgstr "It looks like you forgot to use a command with the {command} statement you used on line {line_number}."
-=======
 msgstr ""
 "Кажется, вы забыли использовать команду с выражением {command} на строке "
 "{line_number}."
->>>>>>> 8f47ec83
 
 msgid "No Indentation"
-<<<<<<< HEAD
-msgstr "You used too few spaces in line {line_number}. You used {leading_spaces} spaces, which is not enough. Start every new block with {indent_size} spaces more than the line before."
-=======
 msgstr ""
 "Вы поставили недостаточно пробелов на строке {line_number}. Вы поставили "
 "{leading_spaces} пробелов, но этого мало. В каждом новом блоке кода ставьте "
 "на {indent_size} пробелов больше, чем было на предыдущей строке."
->>>>>>> 8f47ec83
 
 msgid "Parse"
-<<<<<<< HEAD
-msgstr "The code you entered is not valid Hedy code. There is a mistake on line {location[0]}, at position {location[1]}. You typed {character_found}, but that is not allowed."
-=======
 msgstr ""
 "Введенный вами код не является действительным кодом Hedy. В строке "
 "{location[0]}, в позиции {location[1]}, допущена ошибка. Вы ввели "
 "{character_found}, но это недопустимо."
->>>>>>> 8f47ec83
 
 msgid "Too Big"
-<<<<<<< HEAD
-msgstr "Wow! Your program has an impressive {lines_of_code} lines of code! But we can only process {max_lines} lines in this level. Make your program smaller and try again."
-=======
 msgstr ""
 "Вот это да! Ваша программа содержит впечатляющие {lines_of_code} строк кода! "
 "Но на этом уровне мы можем обработать только {max_lines} строк. Сделайте "
 "вашу программу меньше и попробуйте снова."
->>>>>>> 8f47ec83
 
 msgid "Unexpected Indentation"
-<<<<<<< HEAD
-msgstr "You used too many spaces in line {line_number}. You used {leading_spaces} spaces, which is too much. Start every new block with {indent_size} spaces more than the line before."
-=======
 msgstr ""
 "Вы использовали слишком много пробелов в строке {line_number}. Вы "
 "использовали {leading_spaces} пробелов, что слишком много. Начинайте каждый "
 "новый блок с {indent_size} пробелов больше, чем в предыдущей строке."
->>>>>>> 8f47ec83
 
 msgid "Unquoted Assignment"
-<<<<<<< HEAD
-msgstr "From this level, you need to place texts to the right of the `is` between quotes. You forgot that for the text {text}."
-=======
 msgstr ""
 "Начиная с этого уровня, вам нужно помещать тексты справа от {is} между "
 "кавычками. Вы забыли это для текста {text}."
->>>>>>> 8f47ec83
 
 msgid "Unquoted Equality Check"
-<<<<<<< HEAD
-msgstr "If you want to check if a variable is equal to multiple words, the words should be surrounded by quotation marks!"
-=======
 msgstr ""
 "Если вы хотите проверить, равна ли переменная нескольким словам, слова "
 "должны быть окружены кавычками!"
->>>>>>> 8f47ec83
 
 msgid "Unquoted Text"
-<<<<<<< HEAD
-msgstr "Be careful. If you ask or print something the text should start and finish with a quotation mark. You forgot one somewhere."
-=======
 msgstr ""
 "Будьте внимательны. Если вы `{ask}` или `{print}` что-то, текст должен "
 "начинаться и заканчиваться кавычками. Вы забыли это для текста "
 "{unquotedtext}."
->>>>>>> 8f47ec83
 
 msgid "Unsupported Float"
-<<<<<<< HEAD
-msgstr "Non-integer numbers are not supported yet but they will be in a few levels. For now change {value} to an integer."
-=======
 msgstr ""
 "Нецелые числа пока не поддерживаются, но будут поддерживаться через "
 "несколько уровней. Пока измените {value} на целое число."
->>>>>>> 8f47ec83
 
 msgid "Unsupported String Value"
 msgstr "Текстовые значения не могут содержать {invalid_value}."
 
 msgid "Var Undefined"
-<<<<<<< HEAD
-msgstr "You tried to use the variable {name}, but you did not set it. It is also possible that you were trying to use the word {name} but forgot quotation marks."
-=======
 msgstr ""
 "Вы пытались использовать переменную {name}, но не задали ее. Также возможно, "
 "что вы пытались использовать слово {name}, но забыли кавычки."
->>>>>>> 8f47ec83
 
 msgid "Wrong Level"
-<<<<<<< HEAD
-msgstr "That was correct Hedy code, but not at the right level. You wrote {offending_keyword} for level {working_level}. Tip: {tip}"
-=======
 msgstr ""
 "Это был правильный код Hedy, но не на том уровне. Вы написали "
 "{offending_keyword} для уровня {working_level}. Подсказка: {tip}"
->>>>>>> 8f47ec83
 
 msgid "account_overview"
 msgstr "Обзор учетной записи"
@@ -210,9 +162,6 @@
 msgstr "Учетные записи успешно созданы."
 
 msgid "accounts_intro"
-<<<<<<< HEAD
-msgstr "On this page you can create accounts for multiple students at the same time. It is also possible to directly add them to one of your classes. By pressing the green + on the bottom right of the page you can add extra rows. You can delete a row by pressing the corresponding red cross. Make sure no rows are empty when you press \"Create accounts\". Please keep in mind that every username and mail address needs to be unique and the password needs to be <b>at least</b> 6 characters."
-=======
 msgstr ""
 "На этой странице вы можете создать учетные записи сразу для нескольких "
 "учеников. Они автоматически добавляются к текущему классу, поэтому "
@@ -221,7 +170,6 @@
 "'Постфикс имени класса', чтобы добавить имя вашего класса ко всем учетным "
 "записям. Если вы вводите пароли вручную, они должны быть <b>не менее</b> 6 "
 "символов."
->>>>>>> 8f47ec83
 
 msgid "achievement_earned"
 msgstr "У вас новое достижение!"
@@ -257,37 +205,25 @@
 msgstr "Вы не ввели название приключения!"
 
 msgid "adventure_exp_1"
-<<<<<<< HEAD
-msgstr "Type your adventure of choice on the right-hand side. After creating your adventure you can include it in one of your classes under \"customizations\". If you want to include a command in your adventure please use code anchors like this:"
-=======
 msgstr ""
 "Введите выбранное вами приключение с правой стороны. После создания "
 "приключения вы можете включить его в один из ваших классов в разделе "
 "\"Настройки\". Если вы хотите включить команду в свое приключение, "
 "используйте якоря кода, как показано ниже:"
->>>>>>> 8f47ec83
 
 msgid "adventure_exp_2"
-<<<<<<< HEAD
-msgstr "If you want to show actual code snippets, for example to give student a template or example of the code. Please use pre anchors like this:"
-=======
 msgstr ""
 "Если вы хотите показать фактические фрагменты кода, например, чтобы дать "
 "студенту шаблон или пример кода. Пожалуйста, используйте предварительные "
 "якоря, как здесь:"
->>>>>>> 8f47ec83
 
 msgid "adventure_exp_3"
-<<<<<<< HEAD
-msgstr "You can use the \"preview\" button to view a styled version of your adventure. To view the adventure on a dedicated page, select \"view\" from the teachers page."
-=======
 msgstr ""
 "Убедитесь, что вы всегда окружаете ключевые слова символом { }, тогда они "
 "будут распознаны правильно. Вы можете использовать кнопку \"предварительный "
 "просмотр\" для просмотра стилизованной версии вашего приключения. Чтобы "
 "просмотреть приключение на специальной странице, выберите \"просмотр\" на "
 "странице учителя."
->>>>>>> 8f47ec83
 
 msgid "adventure_id_invalid"
 msgstr "Неверный идентификатор приключения."
@@ -302,7 +238,8 @@
 msgstr "Пожалуйста введите название приключения"
 
 msgid "adventure_terms"
-msgstr "Я соглашаюсь с тем, что моё приключение будет доступно всем на сайте Хеди."
+msgstr ""
+"Я соглашаюсь с тем, что моё приключение будет доступно всем на сайте Хеди."
 
 msgid "adventure_updated"
 msgstr "Приключение было обновлено!"
@@ -314,13 +251,9 @@
 msgstr "Я соглашаюсь с условиями конфиденциальности."
 
 msgid "agree_third_party"
-<<<<<<< HEAD
-msgstr "I consent to being contacted by partners of Leiden University with sales opportunities (optional)"
-=======
 msgstr ""
 "Я согласен, чтобы партнеры Лейденского университета связывались со мной с "
 "предложениями о продаже (необязательно)"
->>>>>>> 8f47ec83
 
 msgid "agree_with"
 msgstr "Я соглашаюсь с"
@@ -338,7 +271,8 @@
 msgstr "У вас уже есть учётная запись?"
 
 msgid "already_program_running"
-msgstr "Какая-то программа уже исполняется, подождите когда она закончит выполнение."
+msgstr ""
+"Какая-то программа уже исполняется, подождите когда она закончит выполнение."
 
 msgid "already_teacher"
 msgstr "У вас уже есть преподавательская учётная запись."
@@ -362,13 +296,9 @@
 msgstr "Вы уверены? Это действие невозможно будет отменить или откатить."
 
 msgid "ask_needs_var"
-<<<<<<< HEAD
-msgstr "Starting in level 2, ask needs to be used with a variable. Example: name is ask What are you called?"
-=======
 msgstr ""
 "Начиная со второго уровня, `{ask}` нужно использовать с переменной. Пример: "
 "имя {is} {ask} Как тебя зовут?"
->>>>>>> 8f47ec83
 
 msgid "available_adventures_level"
 msgstr "Доступный уровень приключений"
@@ -392,13 +322,9 @@
 msgstr "Отменить"
 
 msgid "catch_index_exception"
-<<<<<<< HEAD
-msgstr "You tried to access the list {list_name} but it is either empty or the index is not there."
-=======
 msgstr ""
 "Вы пытались получить доступ к списку {list_name}, но он либо пуст, либо в "
 "нем отсутствует индекс."
->>>>>>> 8f47ec83
 
 msgid "certificate"
 msgstr "Сертификат о прохождении"
@@ -518,13 +444,9 @@
 msgstr "Создайте учетную запись учителя"
 
 msgid "create_teacher_account_explanation"
-<<<<<<< HEAD
-msgstr "With a teacher account, you can save your programs and see the results of your students."
-=======
 msgstr ""
 "Имея учетную запись учителя, вы можете сохранять свои программы и видеть "
 "результаты своих учеников."
->>>>>>> 8f47ec83
 
 msgid "creator"
 msgstr "Создатель"
@@ -542,9 +464,6 @@
 msgstr "Настроить класс"
 
 msgid "customize_class_exp_1"
-<<<<<<< HEAD
-msgstr "Hi! On this page you can customize your class. By selecting levels and adventures you can choose what you student can see. You can also add you own created adventures to levels. All levels and default adventures will be selected by default. <b>Notice:</b> Not every adventure is available for every level! Settings up your customizations goes as follows:"
-=======
 msgstr ""
 "Привет! На этой странице вы можете настроить свой класс. Выбирая уровни и "
 "приключения, вы можете выбрать, что сможет увидеть ваш ученик. Вы также "
@@ -552,34 +471,28 @@
 "приключения по умолчанию будут выбраны по умолчанию. <b>Обратите внимание:</"
 "b> Не все приключения доступны для каждого уровня! Настройки выполняются "
 "следующим образом:"
->>>>>>> 8f47ec83
 
 msgid "customize_class_exp_2"
-<<<<<<< HEAD
-msgstr "You can always change these settings later on. For example, you can make specific adventures or levels available while teaching a class. This way it's easy for you to determine which level and adventures your students will be working on. If you want to make everything available for your class it is easiest to remove the customization all together."
-=======
 msgstr ""
 "Вы всегда можете изменить эти настройки позже. Например, вы можете сделать "
 "доступными определенные приключения или уровни во время проведения занятий. "
 "Таким образом, вам будет легко определить, над каким уровнем и приключениями "
 "будут работать ваши ученики. Если вы хотите сделать все доступным для вашего "
 "класса, проще всего удалить настройку совсем."
->>>>>>> 8f47ec83
 
 msgid "customize_class_step_1"
 msgstr "Выберите уровни для своего класса, нажимая \"кнопки уровней\""
 
 msgid "customize_class_step_2"
-<<<<<<< HEAD
-msgstr "\"Checkboxes\" will appear for the adventures available for the chosen levels"
-=======
 msgstr ""
 "Вы можете выбрать уровень, который вы хотите отредактировать, в выпадающем "
 "меню \"Выбрать уровень\""
->>>>>>> 8f47ec83
 
 msgid "customize_class_step_3"
-msgstr "Выстройте прикючения в том порядке, в котором вы хотите чтобы они появлялеись на этом уровне. В меню \"доступные приключения\" вы найдёте приключения не включённые в этот уровень."
+msgstr ""
+"Выстройте прикючения в том порядке, в котором вы хотите чтобы они "
+"появлялеись на этом уровне. В меню \"доступные приключения\" вы найдёте "
+"приключения не включённые в этот уровень."
 
 msgid "customize_class_step_4"
 msgstr ""
@@ -669,26 +582,18 @@
 msgstr "Скачать"
 
 msgid "download_login_credentials"
-<<<<<<< HEAD
-msgstr "Do you want to download the login credentials after the accounts creation?"
-=======
 msgstr ""
 "Хотите ли вы загрузить учетные данные для входа в систему после создания "
 "учетных записей?"
->>>>>>> 8f47ec83
 
 msgid "duplicate"
 msgstr "Дубликат"
 
 msgid "echo_out"
-<<<<<<< HEAD
-msgstr "Starting in level 2 echo is no longer needed. You can repeat an answer with ask and print now. Example: name is ask What are you called? printhello name"
-=======
 msgstr ""
 "Начиная со второго уровня `{echo}` больше не нужен. Теперь вы можете "
 "повторить ответ с помощью `{ask}` и `{print}`. Пример: имя {ask} Как тебя "
 "зовут? {print} привет имя"
->>>>>>> 8f47ec83
 
 msgid "edit_code_button"
 msgstr "Изменить код"
@@ -742,9 +647,6 @@
 msgstr "Срок действия"
 
 msgid "explore_explanation"
-<<<<<<< HEAD
-msgstr "On this page you can look through programs created by other Hedy users. You can filter on both a Hedy level and adventure. Click on \"View program\" to open a program and run it. Programs with a red header contain a mistake. You can still open the program, but running it will result in an error. You can of course try to fix it! If the creator has a public profile you can click their username to visit their profile. There you will find all their shared programs and much more!"
-=======
 msgstr ""
 "На этой странице вы можете просмотреть программы, созданные другими "
 "пользователями Hedy. Вы можете фильтровать как по уровню Hedy, так и по "
@@ -754,7 +656,6 @@
 "можете попытаться ее исправить! Если у создателя программы есть публичный "
 "профиль, вы можете щелкнуть его имя пользователя, чтобы перейти в его "
 "профиль. Там вы найдете все их общие программы и многое другое!"
->>>>>>> 8f47ec83
 
 msgid "explore_programs"
 msgstr "Изучить программы"
@@ -868,13 +769,6 @@
 msgid "hedy_tutorial_logo_alt"
 msgstr "Иконка учебника Hedy"
 
-<<<<<<< HEAD
-msgid "hello!"
-msgstr ""
-
-#, fuzzy
-=======
->>>>>>> 8f47ec83
 msgid "hello_world"
 msgstr "Привет, мир!"
 
@@ -900,24 +794,16 @@
 msgstr "Наивысший результат викторины"
 
 msgid "highscore_explanation"
-<<<<<<< HEAD
-msgstr "On this page you can look through programs created by other Hedy users. You can filter on both a Hedy level and adventure. Click on \"View program\" to open a program and run it. Programs with a red header contain a mistake. You can still open the program, but running it will result in an error. You can of course try to fix it! If the creator has a public profile you can click their username to visit their profile. There you will find all their shared programs and much more!"
-=======
 msgstr ""
 "На этой странице вы можете просмотреть текущие рейтинги, основанные на "
 "количестве полученных достижений. Просмотрите рейтинг всех пользователей, "
 "вашей страны или вашего класса. Нажмите на имя пользователя, чтобы "
 "просмотреть его публичный профиль."
->>>>>>> 8f47ec83
 
 msgid "highscore_no_public_profile"
-<<<<<<< HEAD
-msgstr "You don't have a public profile and are therefore not listed on the highscores. Do you wish to create one?"
-=======
 msgstr ""
 "У вас нет публичного профиля, и поэтому вы не указаны в списке лучших "
 "результатов. Вы хотите его создать?"
->>>>>>> 8f47ec83
 
 msgid "highscores"
 msgstr "Высокие баллы"
@@ -941,13 +827,9 @@
 msgstr "Недействительная ссылка для присоединения к классу."
 
 msgid "invalid_teacher_invitation_code"
-<<<<<<< HEAD
-msgstr "The teacher invitation code is invalid. To become a teacher, reach out to hello@hedy.org."
-=======
 msgstr ""
 "Код приглашения учителя недействителен. Чтобы стать учителем, обратитесь по "
 "адресу hello@hedy.org."
->>>>>>> 8f47ec83
 
 msgid "invalid_tutorial_step"
 msgstr "Неверный шаг учебника"
@@ -971,22 +853,14 @@
 msgstr "Присоединиться к классу"
 
 msgid "join_prompt"
-<<<<<<< HEAD
-msgstr "You need to have an account to join a class. Would you like to login now?"
-=======
 msgstr ""
 "Чтобы присоединиться к занятиям, необходимо иметь учетную запись. Хотите "
 "войти в систему сейчас?"
->>>>>>> 8f47ec83
 
 msgid "keyword_language_invalid"
-<<<<<<< HEAD
-msgstr "Please select a valid keyword language (select English or your own language)."
-=======
 msgstr ""
 "Пожалуйста, выберите правильный язык ключевого слова (выберите английский "
 "или свой собственный язык)."
->>>>>>> 8f47ec83
 
 msgid "language_invalid"
 msgstr "Пожалуйста, выберите правильный язык."
@@ -1055,13 +929,9 @@
 msgstr "Ваш пароль Hedy был изменен"
 
 msgid "mail_error_change_processed"
-<<<<<<< HEAD
-msgstr "Something went wrong when sending a validation mail, the changes are still correctly processed."
-=======
 msgstr ""
 "Что-то пошло не так при отправке письма с подтверждением, изменения по-"
 "прежнему обрабатываются корректно."
->>>>>>> 8f47ec83
 
 msgid "mail_goodbye"
 msgstr ""
@@ -1092,19 +962,6 @@
 
 msgid "mail_welcome_teacher_body"
 msgstr ""
-<<<<<<< HEAD
-"<strong>Welcome!</strong>\n"
-"Congratulations on your brand new Hedy teachers account. Welcome to the world wide community of Hedy teachers!\n"
-"<strong>What teachers accounts can do</strong>\n"
-"With your teacher account, you have the option to create classes. Your students can than join your classes and you can see their progress. Classes are made and managed though the for <a href=\"https://hedycode.com/for-teachers\">teachers page</a>.\n"
-"<strong>How to share ideas</strong>\n"
-"If you are using Hedy in class, you probably have ideas for improvements! You can share those ideas with us on the <a href=\"https://github.com/Felienne/hedy/discussions/categories/ideas\">Ideas Discussion</a>.\n"
-"<strong>How to ask for help</strong>\n"
-"If anything is unclear, you can post in the <a href=\"https://github.com/Felienne/hedy/discussions/categories/q-a\">Q&A discussion</a>, or <a href=\"mailto: hello@hedy.org\">send us an email</a>.\n"
-"Keep programming!"
-
-#, fuzzy
-=======
 "<strong>Добро пожаловать! </strong>\n"
 "Поздравляем вас с новой учетной записью учителя Hedy. Добро пожаловать во "
 "всемирное сообщество учителей Hedy!\n"
@@ -1141,7 +998,6 @@
 "new?assignees=&labels=&template=bug_report.md&title=%5BBUG%5D\">проблему</a> "
 "там.\n"
 
->>>>>>> 8f47ec83
 msgid "mail_welcome_teacher_subject"
 msgstr "Ваш аккаунт преподавателя Hedy готов"
 
@@ -1323,7 +1179,9 @@
 msgstr "Другой язык текста"
 
 msgid "overwrite_warning"
-msgstr "У вас уже есть программа с таким наванием. Вы точно хотите перезаписать уже существующую программу?"
+msgstr ""
+"У вас уже есть программа с таким наванием. Вы точно хотите перезаписать уже "
+"существующую программу?"
 
 msgid "page"
 msgstr "страница"
@@ -1353,13 +1211,9 @@
 msgstr "Повторите пароль"
 
 msgid "password_resetted"
-<<<<<<< HEAD
-msgstr "Your password has been successfully reset. You are being redirected to the login page."
-=======
 msgstr ""
 "Ваш пароль был успешно восстановлен. Вы перенаправлены на страницу входа в "
 "систему."
->>>>>>> 8f47ec83
 
 msgid "password_six"
 msgstr "Ваш пароль должен содержать не менее шести символов."
@@ -1408,9 +1262,6 @@
 msgid "previous_campaigns"
 msgstr "Посмотреть предыдущие кампании"
 
-msgid "print"
-msgstr ""
-
 msgid "privacy_terms"
 msgstr "условия конфиденциальности"
 
@@ -1430,7 +1281,8 @@
 msgstr "Профиль обновлен, страница будет перезагружена."
 
 msgid "program_contains_error"
-msgstr "Эта программа содержит ошибку. Вы уверены в том, что хотите поделиться ею?"
+msgstr ""
+"Эта программа содержит ошибку. Вы уверены в том, что хотите поделиться ею?"
 
 msgid "program_header"
 msgstr "Мои программы"
@@ -1466,14 +1318,10 @@
 msgstr "Публичный профиль"
 
 msgid "public_profile_info"
-<<<<<<< HEAD
-msgstr "By selecting this box I make my profile visible for everyone. Be careful not to share personal information like your name or home address, because everyone will be able to see it!"
-=======
 msgstr ""
 "Установив этот флажок, я делаю свой профиль видимым для всех. Будьте "
 "осторожны, не сообщайте личную информацию, такую как ваше имя или домашний "
 "адрес, потому что все смогут ее увидеть!"
->>>>>>> 8f47ec83
 
 msgid "public_profile_updated"
 msgstr "Публичный профиль был обновлён, страница скоро перезагрузится."
@@ -1503,7 +1351,8 @@
 msgstr "Викторина"
 
 msgid "quiz_threshold_not_reached"
-msgstr "Вы не набрали пороговый тестовый балл, нужный для открытия этого уровня"
+msgstr ""
+"Вы не набрали пороговый тестовый балл, нужный для открытия этого уровня"
 
 msgid "read_code_label"
 msgstr "Чтение вслух"
@@ -1584,13 +1433,9 @@
 msgstr "Эта программа содержит ошибку, вы уверены, что хотите сохранить ее?"
 
 msgid "save_prompt"
-<<<<<<< HEAD
-msgstr "You need to have an account to save your program. Would you like to login now?"
-=======
 msgstr ""
 "Чтобы сохранить свою программу, необходимо иметь учетную запись. Хотите "
 "войти в систему сейчас?"
->>>>>>> 8f47ec83
 
 msgid "save_success_detail"
 msgstr "Программа сохранена."
@@ -1626,12 +1471,8 @@
 msgstr "Это приглашение отправлено"
 
 msgid "sent_password_recovery"
-<<<<<<< HEAD
-msgstr "You should soon receive an email with instructions on how to reset your password."
-=======
 msgstr ""
 "Вскоре вы должны получить электронное письмо с инструкциями по сбросу пароля."
->>>>>>> 8f47ec83
 
 msgid "settings"
 msgstr "Мои личные настройки"
@@ -1664,13 +1505,9 @@
 msgstr "Социальные сети"
 
 msgid "something_went_wrong_keyword_parsing"
-<<<<<<< HEAD
-msgstr "There is a mistake in your adventure, are all keywords correctly surrounded with { }?"
-=======
 msgstr ""
 "В вашем приключении есть ошибка, все ли ключевые слова правильно окружены { "
 "}?"
->>>>>>> 8f47ec83
 
 msgid "space"
 msgstr "пространство"
@@ -1757,13 +1594,9 @@
 msgstr "Значение вашего учителя недействительно."
 
 msgid "teacher_invitation_require_login"
-<<<<<<< HEAD
-msgstr "To set up your profile as a teacher we will need you to log in. If you don't have an account, please create one."
-=======
 msgstr ""
 "Чтобы настроить ваш профиль учителя, вам необходимо войти в систему. Если у "
 "вас нет учетной записи, пожалуйста, создайте ее."
->>>>>>> 8f47ec83
 
 msgid "teacher_manual"
 msgstr "Руководство для учителей"
@@ -1775,13 +1608,9 @@
 msgstr "Иконка для учителя"
 
 msgid "teacher_welcome"
-<<<<<<< HEAD
-msgstr "Welcome to Hedy! Your are now the proud owner of a teachers account which allows you to create classes and invite students."
-=======
 msgstr ""
 "Добро пожаловать в Hedy! Теперь вы являетесь гордым владельцем учетной "
 "записи учителя, которая позволяет вам создавать классы и приглашать учеников."
->>>>>>> 8f47ec83
 
 msgid "template_code"
 msgstr ""
@@ -1871,7 +1700,9 @@
 msgstr "Слишком много попыток"
 
 msgid "translate_error"
-msgstr "Во время перевода кода что-то пошло не так. Попробуйте запустить код, чтобы увидеть возможные ошибки. Код с ошибками не может быть переведён."
+msgstr ""
+"Во время перевода кода что-то пошло не так. Попробуйте запустить код, чтобы "
+"увидеть возможные ошибки. Код с ошибками не может быть переведён."
 
 msgid "translating_hedy"
 msgstr "Перевод Hedy"
@@ -2034,8 +1865,6 @@
 
 #~ msgid "class"
 #~ msgstr "Класс"
-<<<<<<< HEAD
-=======
 
 #~ msgid "save_code_button"
 #~ msgstr "Сохранить код"
@@ -2044,5 +1873,4 @@
 #~ msgstr "Save & share code"
 
 msgid "select_a_level"
-msgstr "Выберите уровень"
->>>>>>> 8f47ec83
+msgstr "Выберите уровень"