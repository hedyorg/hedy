msgid ""
msgstr ""
"Project-Id-Version: PACKAGE VERSION\n"
"Report-Msgid-Bugs-To: \n"
<<<<<<< HEAD
"POT-Creation-Date: 2023-05-03 19:59-0400\n"
"PO-Revision-Date: 2023-05-12 19:35+0000\n"
=======
"POT-Creation-Date: 2023-05-15 11:37-0400\n"
"PO-Revision-Date: 2023-04-06 07:18+0000\n"
>>>>>>> 26f1521b
"Last-Translator: Anonymous <noreply@weblate.org>\n"
"Language-Team: ru <LL@li.org>\n"
"Language: ru\n"
"MIME-Version: 1.0\n"
"Content-Type: text/plain; charset=utf-8\n"
"Content-Transfer-Encoding: 8bit\n"
"Plural-Forms: nplurals=3; plural=n%10==1 && n%100!=11 ? 0 : n%10>=2 && "
"n%10<=4 && (n%100<10 || n%100>=20) ? 1 : 2;\n"
"X-Generator: Weblate 4.18-dev\n"
"Generated-By: Babel 2.11.0\n"

#, fuzzy
msgid "Access Before Assign"
msgstr "Вы использовали переменную {name} на строке {access_line_number}, но вы присваиваете ей значение на строке {definition_line_number}. Присвойте значение до того как используете переменную."

msgid "Cyclic Var Definition"
msgstr "Имени {variable} должно быть присвоено значение до того как вы используете его в правой части команды {is}."

msgid "Has Blanks"
msgstr "Ваша программа не готова. В ней есть пробелы, на место которых нужно вписать код."

msgid "Incomplete"
msgstr "Ой-ой! На строке {line_number} нужно дописать что-то ещё после {incomplete_command}."

msgid "Incomplete Repeat"
msgstr "Похоже вы забыли использовать какую-нибудь ещё команду вместе с командой {repeat} на строке {line_number}."

msgid "Invalid"
msgstr "{invalid_command} - это не команда Хеди с уровня {level}. Может вы имели ввиду {guessed_command}?"

msgid "Invalid Argument"
msgstr "Вы не можете использовать команду {command} с {invalid_argument} . Попробуйте заменить {invalid_argument} на {allowed_types}."

msgid "Invalid Argument Type"
msgstr "Вы не можете использовать команду {command} с {invalid_argument} потому что это {invalid_type}. Замените {invalid_argument} на {allowed_types}."

msgid "Invalid At Command"
msgstr "Команду {at} нельзя использовать начиная с уровня 16. Используйте квадратные скобки для того чтобы обратиться к элементу списка, например `друзья[i]`, `счастливые_числа[{random}]`."

msgid "Invalid Space"
msgstr "Ой-ой! Вы начали код с пробела на строке {line_number}. Этот пробел может запутать компьютер, можете удалить его?"

msgid "Invalid Type Combination"
msgstr "Вы не можете использовать {invalid_argument} и {invalid_argument_2} с командой {command} потому что первый - {invalid_type} и второй - {invalid_type_2}. Замените {invalid_argument} на {invalid_type_2} или {invalid_argument_2} на {invalid_type}."

msgid "Locked Language Feature"
msgstr "Вы уже используете {concept}! Это круто, но {concept} ещё заблокировано! Оно разблокируется на более поздних уровнях."

msgid "Lonely Echo"
msgstr "Вы использовали команду `{echo}` до команды `{ask}` или `{echo}` без `{ask}`. Вставьте `{ask}` до команды `{echo}`."

msgid "Lonely Text"
msgstr "Кажется, вы забыли использовать команду вместе с текстом, написанным на строке {line_number}"

msgid "Missing Command"
msgstr "Кажется, вы забыли использовать команду на строке {line_number}."

msgid "Missing Inner Command"
msgstr "Кажется, вы забыли использовать команду с выражением {command} на строке {line_number}."

msgid "No Indentation"
msgstr "Вы поставили недостаточно пробелов на строке {line_number}. Вы поставили {leading_spaces} пробелов, но этого мало. В каждом новом блоке кода ставьте на {indent_size} пробелов больше, чем было на предыдущей строке."

msgid "Parse"
msgstr "Введенный вами код не является действительным кодом Hedy. В строке {location[0]}, в позиции {location[1]}, допущена ошибка. Вы ввели {character_found}, но это недопустимо."

#, fuzzy
msgid "Pressit Missing Else"
msgstr "You forgot to add what happens when you press a different key, add an {else} to your code"

msgid "Too Big"
msgstr "Вот это да! Ваша программа содержит впечатляющие {lines_of_code} строк кода! Но на этом уровне мы можем обработать только {max_lines} строк. Сделайте вашу программу меньше и попробуйте снова."

msgid "Unexpected Indentation"
msgstr "Вы использовали слишком много пробелов в строке {line_number}. Вы использовали {leading_spaces} пробелов, что слишком много. Начинайте каждый новый блок с {indent_size} пробелов больше, чем в предыдущей строке."

msgid "Unquoted Assignment"
msgstr "Начиная с этого уровня, вам нужно помещать тексты справа от {is} между кавычками. Вы забыли это для текста {text}."

msgid "Unquoted Equality Check"
msgstr "Если вы хотите проверить, равна ли переменная нескольким словам, слова должны быть окружены кавычками!"

msgid "Unquoted Text"
msgstr "Будьте внимательны. Если вы `{ask}` или `{print}` что-то, текст должен начинаться и заканчиваться кавычками. Вы забыли это для текста {unquotedtext}."

msgid "Unsupported Float"
msgstr "Нецелые числа пока не поддерживаются, но будут поддерживаться через несколько уровней. Пока измените {value} на целое число."

msgid "Unsupported String Value"
msgstr "Текстовые значения не могут содержать {invalid_value}."

msgid "Var Undefined"
msgstr "Вы пытались использовать переменную {name}, но не задали ее. Также возможно, что вы пытались использовать слово {name}, но забыли кавычки."

msgid "Wrong Level"
msgstr "Это был правильный код Hedy, но не на том уровне. Вы написали {offending_keyword} для уровня {working_level}. Подсказка: {tip}"

msgid "account_overview"
msgstr "Обзор учетной записи"

msgid "accounts_created"
msgstr "Учетные записи успешно созданы."

msgid "accounts_intro"
msgstr "На этой странице вы можете создать учетные записи сразу для нескольких учеников. Они автоматически добавляются к текущему классу, поэтому убедитесь, что показанный выше класс - правильный! Каждое имя пользователя должно быть уникальным во всей системе Hedy. Вы можете использовать 'Постфикс имени класса', чтобы добавить имя вашего класса ко всем учетным записям. Если вы вводите пароли вручную, они должны быть <b>не менее</b> 6 символов."

msgid "achievement_earned"
msgstr "У вас новое достижение!"

msgid "achievements"
msgstr "достижения"

msgid "achievements_check_icon_alt"
msgstr "Достижение"

msgid "achievements_logo_alt"
msgstr "Логотип достижений"

msgid "add_students"
msgstr "Добавить студентов"

msgid "add_students_options"
msgstr "Добавить параметры студентов"

msgid "admin"
msgstr "Администратор"

msgid "advance_button"
msgstr "На уровень {level}"

msgid "adventure"
msgstr "Приключения"

msgid "adventure_duplicate"
msgstr "У вас уже есть приключение с этим названием."

msgid "adventure_empty"
msgstr "Вы не ввели название приключения!"

msgid "adventure_exp_1"
msgstr "Введите выбранное вами приключение с правой стороны. После создания приключения вы можете включить его в один из ваших классов в разделе \"Настройки\". Если вы хотите включить команду в свое приключение, используйте якоря кода, как показано ниже:"

msgid "adventure_exp_2"
msgstr "Если вы хотите показать фактические фрагменты кода, например, чтобы дать студенту шаблон или пример кода. Пожалуйста, используйте предварительные якоря, как здесь:"

msgid "adventure_exp_3"
msgstr "Убедитесь, что вы всегда окружаете ключевые слова символом { }, тогда они будут распознаны правильно. Вы можете использовать кнопку \"предварительный просмотр\" для просмотра стилизованной версии вашего приключения. Чтобы просмотреть приключение на специальной странице, выберите \"просмотр\" на странице учителя."

msgid "adventure_id_invalid"
msgstr "Неверный идентификатор приключения."

msgid "adventure_length"
msgstr "Название приключения должно состоять из минимум 20 символов."

msgid "adventure_name_invalid"
msgstr "Название приключения неверно."

msgid "adventure_prompt"
msgstr "Пожалуйста введите название приключения"

msgid "adventure_terms"
msgstr "Я соглашаюсь с тем, что моё приключение будет доступно всем на сайте Хеди."

msgid "adventure_updated"
msgstr "Приключение было обновлено!"

#, fuzzy
msgid "adventures"
msgstr "Adventures"

#, fuzzy
msgid "adventures_restored"
msgstr "The default adventures have been restored!"

msgid "ago"
msgstr "{timestamp} назад"

msgid "agree_invalid"
msgstr "Я соглашаюсь с условиями конфиденциальности."

msgid "agree_third_party"
msgstr "Я согласен, чтобы партнеры Лейденского университета связывались со мной с предложениями о продаже (необязательно)"

msgid "agree_with"
msgstr "Я соглашаюсь с"

msgid "ajax_error"
msgstr "Произошла ошибка, пожалуйста, попробуйте еще раз."

msgid "all"
msgstr "Все"

msgid "all_class_highscores"
msgstr "Все учащиеся видны в рейтингах класса"

msgid "already_account"
msgstr "У вас уже есть учётная запись?"

msgid "already_program_running"
msgstr "Какая-то программа уже исполняется, подождите когда она закончит выполнение."

msgid "already_teacher"
msgstr "У вас уже есть преподавательская учётная запись."

msgid "already_teacher_request"
msgstr "Вы уже запросили преподавательскую учётную запись."

msgid "amount_created"
msgstr "созданных программ"

msgid "amount_saved"
msgstr "сохранённых программ"

msgid "amount_submitted"
msgstr "представленных программ"

msgid "are_you_sure"
msgstr "Вы уверены? Это действие невозможно будет отменить или откатить."

msgid "ask_needs_var"
msgstr "Начиная со второго уровня, `{ask}` нужно использовать с переменной. Пример: имя {is} {ask} Как тебя зовут?"

msgid "back_to_class"
msgstr "Вернуться в класс"

msgid "back_to_teachers_page"
msgstr "Назад на страницу преподавателя"

msgid "become_a_sponsor"
msgstr "Станьте спонсором"

msgid "birth_year"
msgstr "Год рождения"

msgid "by"
msgstr "от"

msgid "cancel"
msgstr "Отменить"

msgid "catch_index_exception"
msgstr "Вы пытались получить доступ к списку {list_name}, но он либо пуст, либо в нем отсутствует индекс."

msgid "certificate"
msgstr "Сертификат о прохождении"

msgid "certified_teacher"
msgstr "Сертифицированный преподаватель"

msgid "change_password"
msgstr "Изменить пароль"

msgid "cheatsheet_title"
msgstr "Шпаргалка"

msgid "class_already_joined"
msgstr "Вы уже являетесь учеником класса"

msgid "class_customize_success"
msgstr "Класс успешно настроен."

msgid "class_logs"
msgstr "Журналы"

msgid "class_name_duplicate"
msgstr "У вас уже есть класс с таким именем."

msgid "class_name_empty"
msgstr "Вы не ввели название класса!"

msgid "class_name_invalid"
msgstr "Имя этого класса недействительно."

msgid "class_name_prompt"
msgstr "Пожалуйста, введите название нового класса"

msgid "class_stats"
msgstr "Статистика класса"

msgid "close"
msgstr "Закрыть"

msgid "comma"
msgstr "запятая"

msgid "commands"
msgstr "Команды"

msgid "congrats_message"
msgstr "Поздравляем, {username}, вы завершили Hedy!"

msgid "content_invalid"
msgstr "Это приключение недействительно."

msgid "contributor"
msgstr "Вкладчик"

msgid "copy_clipboard"
msgstr "Успешно скопировано в буфер обмена"

msgid "copy_join_link"
msgstr "Скопировать пригласительную ссылку"

msgid "copy_link_success"
msgstr "Ссылка вступления успешно скопирована в буфер обмена"

msgid "copy_link_to_share"
msgstr "Скопируйте ссылку, чтобы поделиться"

msgid "copy_mail_link"
msgstr "Пожалуйста, скопируйте и вставьте эту ссылку в новую вкладку:"

msgid "correct_answer"
msgstr "Правильный ответ"

msgid "country"
msgstr "Страна"

msgid "country_invalid"
msgstr "Пожалуйста, выберите действительную страну."

msgid "country_title"
msgstr "Страна"

msgid "create_account"
msgstr "Создать аккаунт"

msgid "create_accounts"
msgstr "Создание аккаунтов"

msgid "create_accounts_prompt"
msgstr "Вы уверены, что хотите создать эти учетные записи?"

msgid "create_adventure"
msgstr "Создать приключение"

msgid "create_class"
msgstr "Создать новый класс"

msgid "create_multiple_accounts"
msgstr "Создание нескольких учетных записей"

msgid "create_public_profile"
msgstr "Создать публичный профиль"

msgid "create_question"
msgstr "Хотите ли вы его создать?"

msgid "create_student_account"
msgstr "Создать аккаунт"

msgid "create_student_account_explanation"
msgstr "Вы можете сохранять собственные программы, имея учетную запись."

msgid "create_teacher_account"
msgstr "Создайте учетную запись учителя"

msgid "create_teacher_account_explanation"
msgstr "Имея учетную запись учителя, вы можете сохранять свои программы и видеть результаты своих учеников."

msgid "creator"
msgstr "Создатель"

msgid "current_password"
msgstr "Текущий пароль"

msgid "customization_deleted"
msgstr "Настройки успешно удалены."

msgid "customize_adventure"
msgstr "Настроить приключение"

msgid "customize_class"
msgstr "Настроить класс"

msgid "dash"
msgstr "тире"

msgid "default_403"
msgstr "Похоже, вы не авторизованы..."

msgid "default_404"
msgstr "Мы не смогли найти эту страницу..."

msgid "default_500"
msgstr "Что-то пошло не так..."

msgid "delete"
msgstr "Удалить"

msgid "delete_adventure_prompt"
msgstr "Вы уверены, что хотите удалить это приключение?"

msgid "delete_class_prompt"
msgstr "Вы уверены, что хотите удалить класс?"

msgid "delete_confirm"
msgstr "Вы уверены, что хотите удалить программу?"

msgid "delete_invite"
msgstr "Удалить приглашение"

msgid "delete_invite_prompt"
msgstr "Вы уверены, что хотите удалить это приглашение в класс?"

msgid "delete_public"
msgstr "Удалить публичный профиль"

msgid "delete_success"
msgstr "Программа успешно удалена."

msgid "destroy_profile"
msgstr "Удалить профиль"

msgid "developers_mode"
msgstr "Режим программиста"

msgid "directly_available"
msgstr "Прямое открытие"

msgid "disable"
msgstr ""

#, fuzzy
msgid "disabled"
msgstr "Disabled"

msgid "disabled_button_locked"
msgstr "Ваш учитель еще не разблокировал этот уровень"

msgid "disabled_button_quiz"
msgstr "Ваша оценка за тест ниже порогового значения, попробуйте еще раз!"

msgid "discord_server"
msgstr "Сервер Discord"

msgid "distinguished_user"
msgstr "Выдающийся пользователь"

msgid "double quotes"
msgstr "двойные кавычки"

msgid "download"
msgstr "Скачать"

msgid "download_login_credentials"
msgstr "Хотите ли вы загрузить учетные данные для входа в систему после создания учетных записей?"

msgid "duplicate"
msgstr "Дубликат"

msgid "echo_out"
msgstr "Начиная со второго уровня `{echo}` больше не нужен. Теперь вы можете повторить ответ с помощью `{ask}` и `{print}`. Пример: имя {ask} Как тебя зовут? {print} привет имя"

msgid "edit_code_button"
msgstr "Изменить код"

msgid "email"
msgstr "Электронная почта"

msgid "email_invalid"
msgstr "Пожалуйста, введите действительный адрес электронной почты."

msgid "end_quiz"
msgstr "Окончание викторины"

msgid "english"
msgstr "Английский"

msgid "enter"
msgstr "Войти"

msgid "enter_password"
msgstr "Введите новый пароль для"

msgid "enter_text"
msgstr "Введите свой ответ здесь..."

msgid "error_logo_alt"
msgstr "Логотип ошибки"

msgid "exclamation mark"
msgstr "восклицательный знак"

msgid "exercise"
msgstr "Упражнение"

msgid "exercise_doesnt_exist"
msgstr "Этого упражнения не существует"

msgid "exists_email"
msgstr "Этот адрес электронной почты уже используется."

msgid "exists_username"
msgstr "Это имя пользователя уже используется."

msgid "experience_invalid"
msgstr "Пожалуйста, выберите действующий опыт, выберите (Да, Нет)."

msgid "expiration_date"
msgstr "Срок действия"

msgid "explore_explanation"
msgstr "На этой странице вы можете просмотреть программы, созданные другими пользователями Hedy. Вы можете фильтровать как по уровню Hedy, так и по приключениям. Нажмите на \"Посмотреть программу\", чтобы открыть программу и запустить ее. Программы с красным заголовком содержат ошибку. Вы все еще можете открыть программу, но ее запуск приведет к ошибке. Вы, конечно, можете попытаться ее исправить! Если у создателя программы есть публичный профиль, вы можете щелкнуть его имя пользователя, чтобы перейти в его профиль. Там вы найдете все их общие программы и многое другое!"

msgid "explore_programs"
msgstr "Изучить программы"

msgid "explore_programs_logo_alt"
msgstr "Значок \"Обзор программ\""

msgid "favourite_confirm"
msgstr "Вы уверены, что хотите установить эту программу в качестве любимой?"

msgid "favourite_program"
msgstr "Любимая программа"

msgid "favourite_program_invalid"
msgstr "Выбранная любимая программа неверна."

msgid "favourite_success"
msgstr "Ваша программа установлена как избранная."

msgid "female"
msgstr "Женский"

msgid "float"
msgstr "число"

msgid "for_teachers"
msgstr "Для учителей"

msgid "forgot_password"
msgstr "Забыли пароль?"

msgid "from_another_teacher"
msgstr "От другого учителя"

msgid "from_magazine_website"
msgstr "Из журнала или веб-сайта"

msgid "from_video"
msgstr "Из видео"

msgid "fun_statistics_msg"
msgstr "Вот несколько интересных статистических данных!"

msgid "gender"
msgstr "Пол"

msgid "gender_invalid"
msgstr "Пожалуйста, выберите правильный пол, выберите (Женский, Мужской, Другой)."

msgid "general"
msgstr "Общий"

msgid "general_settings"
msgstr "Общие настройки"

msgid "generate_passwords"
msgstr "Генерировать пароли"

msgid "get_certificate"
msgstr "Получите свой сертификат!"

msgid "give_link_to_teacher"
msgstr "Дайте следующую ссылку своему учителю:"

msgid "go_back_to_main"
msgstr "Вернуться на главную страницу"

msgid "go_to_question"
msgstr "Перейти к вопросу"

msgid "go_to_quiz_result"
msgstr "Перейти к результату викторины"

msgid "goto_profile"
msgstr "Перейти в мой профиль"

msgid "hand_in"
msgstr "Вручить"

msgid "hand_in_exercise"
msgstr "Сданные задания"

msgid "heard_about_hedy"
msgstr "Как вы узнали о Hedy?"

msgid "heard_about_invalid"
msgstr "Пожалуйста, выберите правильный способ, которым вы узнали о нас."

msgid "hedy_achievements"
msgstr "Достижения Хеди"

msgid "hedy_choice_title"
msgstr "Выбор Хеди"

msgid "hedy_logo_alt"
msgstr "Логотип Хеди"

msgid "hedy_on_github"
msgstr "Hedy на Github"

msgid "hedy_tutorial_logo_alt"
msgstr "Иконка учебника Hedy"

msgid "hello_logo"
msgstr "Привет!"

msgid "hello_world"
msgstr "Привет, мир!"

msgid "hidden"
msgstr "Скрытый"

msgid "hide_cheatsheet"
msgstr "Скрыть шпаргалку"

msgid "hide_keyword_switcher"
msgstr "Скрыть переключатель ключевых слов"

msgid "hide_parsons"
msgstr "Скрыть головоломку"

msgid "hide_quiz"
msgstr "Скрыть викторину"

msgid "highest_level_reached"
msgstr "Достигнут высочайший уровень"

msgid "highest_quiz_score"
msgstr "Наивысший результат викторины"

msgid "highscore_explanation"
msgstr "На этой странице вы можете просмотреть текущие рейтинги, основанные на количестве полученных достижений. Просмотрите рейтинг всех пользователей, вашей страны или вашего класса. Нажмите на имя пользователя, чтобы просмотреть его публичный профиль."

msgid "highscore_no_public_profile"
msgstr "У вас нет публичного профиля, и поэтому вы не указаны в списке лучших результатов. Вы хотите его создать?"

msgid "highscores"
msgstr "Высокие баллы"

msgid "hint"
msgstr "Подсказать?"

msgid "ill_work_some_more"
msgstr "Я еще немного поработаю над этим"

msgid "image_invalid"
msgstr "Картинка, которую вы выбрали, не подходит."

msgid "input"
msgstr "ввод от {ask}"

msgid "integer"
msgstr "число"

msgid "invalid_class_link"
msgstr "Недействительная ссылка для присоединения к классу."

msgid "invalid_teacher_invitation_code"
msgstr "Код приглашения учителя недействителен. Чтобы стать учителем, обратитесь по адресу hello@hedy.org."

msgid "invalid_tutorial_step"
msgstr "Неверный шаг учебника"

msgid "invalid_username_password"
msgstr "Неверное имя пользователя/пароль."

msgid "invite_by_username"
msgstr "Пригласить по имени пользователя"

msgid "invite_date"
msgstr "Дата приглашения"

msgid "invite_message"
msgstr "Вы получили приглашение присоединиться к классу"

msgid "invite_prompt"
msgstr "Введите имя пользователя"

msgid "join_class"
msgstr "Присоединиться к классу"

msgid "join_prompt"
msgstr "Чтобы присоединиться к занятиям, необходимо иметь учетную запись. Хотите войти в систему сейчас?"

msgid "keyword_language_invalid"
msgstr "Пожалуйста, выберите правильный язык ключевого слова (выберите английский или свой собственный язык)."

msgid "language_invalid"
msgstr "Пожалуйста, выберите правильный язык."

msgid "languages"
msgstr "Какие из этих языков программирования вы использовали раньше?"

msgid "last_achievement"
msgstr "Последнее полученное достижение"

msgid "last_edited"
msgstr "Последнее редактирование"

msgid "last_login"
msgstr "Последний вход в систему"

msgid "last_update"
msgstr "Последнее обновление"

msgid "lastname"
msgstr "Фамилия"

msgid "leave_class"
msgstr "Покинуть класс"

msgid "level"
msgstr "Уровень"

msgid "level_accessible"
msgstr ""

msgid "level_disabled"
msgstr "Уровень отключен"

msgid "level_future"
msgstr ""

msgid "level_invalid"
msgstr "Этот уровень Hedy недействителен."

msgid "level_not_class"
msgstr "В вашем классе этот уровень ещё не доступен"

msgid "level_title"
msgstr "Уровень"

msgid "link"
msgstr "Ссылка"

msgid "list"
msgstr "список"

msgid "logged_in_to_share"
msgstr "Вы должны войти в систему, чтобы сохранить и поделиться программой."

msgid "login"
msgstr "Войти"

msgid "login_long"
msgstr "Войдите в свой аккаунт"

msgid "logout"
msgstr "Выйти"

msgid "longest_program"
msgstr "Самая длинная программа"

msgid "mail_change_password_body"
msgstr ""
"Ваш пароль Hedy был изменен. Если вы это сделали, все в порядке.\n"
"Если вы не изменили свой пароль, пожалуйста, немедленно свяжитесь с нами, ответив на это письмо."

msgid "mail_change_password_subject"
msgstr "Ваш пароль Hedy был изменен"

msgid "mail_error_change_processed"
msgstr "Что-то пошло не так при отправке письма с подтверждением, изменения по-прежнему обрабатываются корректно."

msgid "mail_goodbye"
msgstr ""
"Продолжайте программировать!\n"
"Команда Hedy"

msgid "mail_hello"
msgstr "Привет {username}!"

msgid "mail_recover_password_body"
msgstr ""
"Перейдя по этой ссылке, вы можете установить новый пароль Hedy. Эта ссылка действительна в течение <b>4</b> часов.\n"
"Если вам не требовался сброс пароля, пожалуйста, проигнорируйте это письмо: {link}"

msgid "mail_recover_password_subject"
msgstr "Запросить сброс пароля."

msgid "mail_reset_password_body"
msgstr ""
"Ваш пароль Hedy был сброшен на новый. Если вы это сделали, все в порядке.\n"
"Если вы не изменили свой пароль, пожалуйста, немедленно свяжитесь с нами, ответив на это письмо."

msgid "mail_reset_password_subject"
msgstr "Ваш пароль Hedy был восстановлен"

msgid "mail_welcome_teacher_body"
msgstr ""
"<strong>Добро пожаловать! </strong>\n"
"Поздравляем вас с новой учетной записью учителя Hedy. Добро пожаловать во всемирное сообщество учителей Hedy!\n"
"\n"
"<strong>Что могут учительские аккаунты</strong>.\n"
"Теперь для вас открыт ряд дополнительных возможностей.\n"
"\n"
"1. Дополнительные объяснения доступны в <a href=\"https://hedy.org/for-teachers/manual\">руководстве учителя</a>.\n"
"2. С помощью учетной записи учителя вы можете создавать классы. Затем ваши ученики могут присоединиться к вашим занятиям, а вы сможете наблюдать за их успехами. Классы создаются и управляются через страницу <a href=\"https://hedycode.com/for-teachers\">учителя</a>.\n"
"3. Вы можете полностью настраивать свои классы, например, открывать и закрывать уровни, включать и выключать приключения, а также создавать свои собственные приключения!\n"
"\n"
"<strong>Присоединяйтесь к нашему онлайн-сообществу!</strong>\n"
"Все учителя Hedy, программисты и другие фанаты могут присоединиться к нашему <a href=\"https://discord.gg/8yY7dEme9r\">Discord серверу</a>. Это идеальное место для общения о Hedy: у нас есть каналы, где вы можете показать свои классные проекты и уроки, каналы для сообщения об ошибках и каналы для общения с другими учителями и командой Hedy.\n"
"\n"
"<strong>Как попросить о помощи </strong>.\n"
"Если что-то непонятно, вы можете сообщить нам об этом в Discord или <a href=\"mailto: hello@hedy.org\">написать нам письмо</a>.\n"
"\n"
"<strong>Как сообщать об ошибках</strong>.\n"
"В Discord у нас есть канал для сообщений об ошибках, который называется #bugs. Это идеальное место, чтобы сообщить нам о проблемах, с которыми вы столкнулись. Если вы умеете пользоваться GitHub, вы можете создать <a href=\"https://github.com/Felienne/hedy/issues/new?assignees=&labels=&template=bug_report.md&title=%5BBUG%5D\">проблему</a> там.\n"

msgid "mail_welcome_teacher_subject"
msgstr "Ваш аккаунт преподавателя Hedy готов"

msgid "mail_welcome_verify_body"
msgstr ""
"Ваша учетная запись в Hedy успешно создана. Добро пожаловать!\n"
"Пожалуйста, нажмите на эту ссылку, чтобы проверить ваш адрес электронной почты: {link}"

msgid "mail_welcome_verify_subject"
msgstr "Добро пожаловать в Hedy"

msgid "mailing_title"
msgstr "Подписаться на новостную рассылку Hedy"

msgid "main_subtitle"
msgstr "Поэтапный язык программирования"

msgid "main_title"
msgstr "Хеди"

msgid "make_sure_you_are_done"
msgstr "Убедитесь, что вы закончили! После нажатия кнопки \"Сдать\" вы больше не сможете изменить свою программу."

msgid "male"
msgstr "Мужчина"

msgid "mandatory_mode"
msgstr "Обязательный режим разработчика"

msgid "my_account"
msgstr "Мой аккаунт"

msgid "my_achievements"
msgstr "Мои достижения"

msgid "my_adventures"
msgstr "Мои приключения"

msgid "my_classes"
msgstr "Мои классы"

msgid "my_messages"
msgstr "Мои сообщения"

msgid "name"
msgstr "Имя"

msgid "nav_explore"
msgstr "Исследовать"

msgid "nav_hedy"
msgstr "Хеди"

msgid "nav_learn_more"
msgstr "Узнать больше"

msgid "nav_start"
msgstr "Главная"

msgid "nested blocks"
msgstr "блок в блоке"

msgid "new_password"
msgstr "Новый пароль"

msgid "newline"
msgstr "новая линия"

msgid "next_exercise"
msgstr "Следующее упражнение"

msgid "next_page"
msgstr "Следующая страница"

msgid "next_step_tutorial"
msgstr "Следующий шаг >>>"

msgid "no"
msgstr "Нет"

msgid "no_account"
msgstr "Нет аккаунта?"

msgid "no_accounts"
msgstr "Нет учетных записей для создания."

msgid "no_certificate"
msgstr "Этот пользователь не заработал сертификат о прохождении Hedy"

msgid "no_more_flat_if"
msgstr "Начиная с 8-го уровня, строка после {if} должна начинаться с 4 пробелов."

msgid "no_programs"
msgstr "У вас пока нет программ."

msgid "no_public_profile"
msgstr "У вас еще нет общедоступного текста профиля..."

msgid "no_shared_programs"
msgstr "нету общих программ..."

msgid "no_such_adventure"
msgstr "Этого приключения не существует!"

msgid "no_such_class"
msgstr "Нет такого класса Hedy."

msgid "no_such_highscore"
msgstr "Высокие баллы"

msgid "no_such_level"
msgstr "Нет такого уровня Хеди!"

msgid "no_such_program"
msgstr "Нет такой программы Хеди!"

msgid "not_enrolled"
msgstr "Похоже, вы не в классе!"

msgid "not_in_class_no_handin"
msgstr "Вы не находитесь в классе, поэтому вам не нужно ничего сдавать."

msgid "not_logged_in_handin"
msgstr "Вы должны войти в систему, чтобы сдать задание."

msgid "not_teacher"
msgstr "Похоже, Вы не преподаватель!"

msgid "number"
msgstr "число"

msgid "number_achievements"
msgstr "Количество достижений"

msgid "number_lines"
msgstr "Количество строк"

msgid "number_programs"
msgstr "Количество запущенных программ"

msgid "ok"
msgstr "OK"

msgid "only_you_can_see"
msgstr "Только вы можете видеть эту программу."

msgid "open"
msgstr "Открыть"

msgid "opening_date"
msgstr "Дата открытия"

msgid "opening_dates"
msgstr "Даты открытия"

msgid "option"
msgstr "Вариант"

msgid "or"
msgstr "или"

msgid "other"
msgstr "Другое"

msgid "other_block"
msgstr "Другой язык блока"

msgid "other_settings"
msgstr "Другие настройки"

msgid "other_source"
msgstr "Другое"

msgid "other_text"
msgstr "Другой язык текста"

msgid "overwrite_warning"
msgstr "У вас уже есть программа с таким наванием. Вы точно хотите перезаписать уже существующую программу?"

msgid "page"
msgstr "страница"

msgid "page_not_found"
msgstr "Мы не смогли найти эту страницу!"

msgid "parsons_title"
msgstr "Головоломка"

msgid "password"
msgstr "Пароль"

msgid "password_change_not_allowed"
msgstr "Вам не разрешено изменять пароль этого пользователя."

msgid "password_change_prompt"
msgstr "Вы уверены, что хотите изменить пароль?"

msgid "password_change_success"
msgstr "Пароль вашего студента успешно изменен."

msgid "password_invalid"
msgstr "Ваш пароль недействителен."

msgid "password_repeat"
msgstr "Повторите пароль"

msgid "password_resetted"
msgstr "Ваш пароль был успешно восстановлен. Вы перенаправлены на страницу входа в систему."

msgid "password_six"
msgstr "Ваш пароль должен содержать не менее шести символов."

msgid "password_updated"
msgstr "Пароль обновлен."

msgid "passwords_six"
msgstr "Все пароли должны состоять из шести или более символов."

msgid "pending_invites"
msgstr "Ожидающие приглашения"

msgid "people_with_a_link"
msgstr "Другие люди, имеющие ссылку, могут видеть эту программу. Ее также можно найти на странице \"Исследовать\"."

msgid "percentage"
msgstr "процент"

msgid "percentage_achieved"
msgstr "Достигнуто {процентов}% пользователей"

msgid "period"
msgstr "период"

msgid "personal_text"
msgstr "Личный текст"

msgid "personal_text_invalid"
msgstr "Ваш персональный текст неверен."

msgid "postfix_classname"
msgstr "Имя постфикса класса"

msgid "preferred_keyword_language"
msgstr "Предпочитаемый язык ключевых слов"

msgid "preferred_language"
msgstr "Предпочитаемый язык"

msgid "preview"
msgstr "Предварительный просмотр"

msgid "previous_campaigns"
msgstr "Посмотреть предыдущие кампании"

msgid "print_logo"
msgstr "печатать"

msgid "privacy_terms"
msgstr "условия конфиденциальности"

msgid "private"
msgstr "Частный"

msgid "profile_logo_alt"
msgstr "Значок профиля."

msgid "profile_picture"
msgstr "Изображение профиля"

msgid "profile_updated"
msgstr "Профиль обновлен."

msgid "profile_updated_reload"
msgstr "Профиль обновлен, страница будет перезагружена."

msgid "program_contains_error"
msgstr "Эта программа содержит ошибку. Вы уверены в том, что хотите поделиться ею?"

msgid "program_header"
msgstr "Мои программы"

msgid "programming_experience"
msgstr "Есть ли у вас опыт программирования?"

msgid "programming_invalid"
msgstr "Пожалуйста, выберите правильный язык программирования."

msgid "programs"
msgstr "Программы"

msgid "programs_created"
msgstr "Созданные программы"

msgid "programs_saved"
msgstr "Программы сохранены"

msgid "programs_submitted"
msgstr "Представленные программы"

msgid "prompt_join_class"
msgstr "Вы хотите присоединиться к этому классу?"

msgid "public"
msgstr "Общественный"

msgid "public_invalid"
msgstr "Выбор данного соглашения является недействительным"

msgid "public_profile"
msgstr "Публичный профиль"

msgid "public_profile_info"
msgstr "Установив этот флажок, я делаю свой профиль видимым для всех. Будьте осторожны, не сообщайте личную информацию, такую как ваше имя или домашний адрес, потому что все смогут ее увидеть!"

msgid "public_profile_updated"
msgstr "Публичный профиль был обновлён, страница скоро перезагрузится."

msgid "pygame_waiting_for_input"
msgstr "Жду нажатия кнопки..."

msgid "question mark"
msgstr "вопросительный знак"

msgid "quiz_logo_alt"
msgstr "Логотип викторины"

msgid "quiz_score"
msgstr "Результаты викторины"

msgid "quiz_tab"
msgstr "Викторина"

msgid "quiz_threshold_not_reached"
msgstr "Вы не набрали пороговый тестовый балл, нужный для открытия этого уровня"

msgid "read_code_label"
msgstr "Чтение вслух"

msgid "recent"
msgstr "Мои недавние программы"

msgid "recover_password"
msgstr "Запрос на сброс пароля"

msgid "regress_button"
msgstr "Вернуться на уровень {level}"

msgid "remove"
msgstr "Удалить"

msgid "remove_customization"
msgstr "Удалите настройку"

msgid "remove_customizations_prompt"
msgstr "Вы уверены, что хотите удалить настройки этого класса?"

msgid "remove_student_prompt"
msgstr "Вы уверены, что хотите удалить ученика из класса?"

msgid "repair_program_logo_alt"
msgstr "Восстановление значка программы"

msgid "repeat_match_password"
msgstr "Повторный пароль не совпадает."

msgid "repeat_new_password"
msgstr "Повторите новый пароль"

msgid "report_failure"
msgstr "Эта программа не существует или не является публичной"

msgid "report_program"
msgstr "Вы уверены, что хотите сообщить об этой программе?"

msgid "report_success"
msgstr "Эта программа была сообщена"

msgid "request_teacher"
msgstr "Вы хотите подать заявку на учетную запись учителя?"

msgid "request_teacher_account"
msgstr "Запросить учетную запись учителя"

msgid "required_field"
msgstr "Поля, отмеченные знаком *, обязательны для заполнения"

msgid "reset_adventure_prompt"
msgstr "Вы уверены, что хотите сбросить все выбранные приключения?"

#, fuzzy
msgid "reset_adventures"
<<<<<<< HEAD
msgstr "Reset default adventures"
=======
msgstr "Сброс выбранных приключений"
>>>>>>> 26f1521b

msgid "reset_password"
msgstr "Сброс пароля"

msgid "reset_view"
msgstr "Сброс"

msgid "retrieve_adventure_error"
msgstr "Вы не можете посмотреть это приключение!"

msgid "retrieve_class_error"
msgstr "Только преподаватели могут получать классы"

msgid "run_code_button"
msgstr "Выполнить код"

msgid "save"
msgstr "Сохранить"

msgid "save_parse_warning"
msgstr "Эта программа содержит ошибку, вы уверены, что хотите сохранить ее?"

msgid "save_prompt"
msgstr "Чтобы сохранить свою программу, необходимо иметь учетную запись. Хотите войти в систему сейчас?"

msgid "save_success_detail"
msgstr "Программа сохранена."

msgid "score"
msgstr "Счёт"

msgid "search"
msgstr "Поиск..."

msgid "search_button"
msgstr "Поиск"

msgid "see_certificate"
msgstr "См. сертификат {username}!"

msgid "select"
msgstr "Выбрать"

msgid "select_adventures"
msgstr "Выберите приключения"

msgid "self_removal_prompt"
msgstr "Вы уверены, что хотите покинуть этот класс?"

msgid "send_password_recovery"
msgstr "Отправьте мне ссылку для восстановления пароля"

msgid "sent_by"
msgstr "Это приглашение отправлено"

msgid "sent_password_recovery"
msgstr "Вскоре вы должны получить электронное письмо с инструкциями по сбросу пароля."

msgid "settings"
msgstr "Мои личные настройки"

msgid "share"
msgstr "Поделиться"

msgid "share_by_giving_link"
msgstr "Покажите свою программу другим людям, предоставив им ссылку ниже:"

msgid "share_confirm"
msgstr "Вы уверены, что хотите сделать программу публичной?"

msgid "share_success_detail"
msgstr "Программа успешно передана."

msgid "share_your_program"
msgstr "Поделитесь своей программой"

msgid "signup_student_or_teacher"
msgstr "Вы студент или учитель?"

msgid "single quotes"
msgstr "одинарная кавычка"

msgid "slash"
msgstr "слэш"

msgid "social_media"
msgstr "Социальные сети"

msgid "something_went_wrong_keyword_parsing"
msgstr "В вашем приключении есть ошибка, все ли ключевые слова правильно окружены { }?"

msgid "space"
msgstr "пространство"

msgid "star"
msgstr "звезда"

msgid "start_hedy_tutorial"
msgstr "Начать обучение"

msgid "start_programming"
msgstr "Начать программирование"

msgid "start_programming_logo_alt"
msgstr "Значок начала программирования"

msgid "start_quiz"
msgstr "Начать викторину"

msgid "start_teacher_tutorial"
msgstr "Начать обучение для учителей"

msgid "step_title"
msgstr "Задание"

msgid "stop_code_button"
msgstr "Остановить программу"

msgid "string"
msgstr "текст"

msgid "student_already_in_class"
msgstr "Этот ученик уже учится в вашем классе."

msgid "student_already_invite"
msgstr "У этого студента уже есть ожидающее приглашение."

msgid "student_not_existing"
msgstr "Этого имени пользователя не существует."

msgid "student_signup_header"
msgstr "Студент"

msgid "students"
msgstr "студенты"

msgid "submission_time"
msgstr "Сдано"

msgid "submit_answer"
msgstr "Вопрос-ответ"

msgid "submit_program"
msgstr "Отправить"

msgid "submit_warning"
msgstr "Вы уверены, что хотите отправить эту программу?"

msgid "submitted"
msgstr "Отправлено"

msgid "submitted_header"
msgstr "Это представленная программа, и она не может быть изменена."

msgid "subscribe"
msgstr "Подписаться"

msgid "subscribe_newsletter"
msgstr "Подписаться на рассылку новостей"

msgid "surname"
msgstr "Имя"

msgid "teacher"
msgstr "Учитель"

msgid "teacher_account_request"
msgstr "У вас есть нерассмотренный запрос на учетную запись преподавателя"

msgid "teacher_account_success"
msgstr "Вы успешно запросили учетную запись учителя."

msgid "teacher_invalid"
msgstr "Значение вашего учителя недействительно."

msgid "teacher_invitation_require_login"
msgstr "Чтобы настроить ваш профиль учителя, вам необходимо войти в систему. Если у вас нет учетной записи, пожалуйста, создайте ее."

msgid "teacher_manual"
msgstr "Руководство для учителей"

msgid "teacher_signup_header"
msgstr "Учитель"

msgid "teacher_tutorial_logo_alt"
msgstr "Иконка для учителя"

msgid "teacher_welcome"
msgstr "Добро пожаловать в Hedy! Теперь вы являетесь гордым владельцем учетной записи учителя, которая позволяет вам создавать классы и приглашать учеников."

msgid "template_code"
msgstr ""
"Это объяснение моего приключения!\n"
"\n"
"Таким образом я могу показать команду: <code>{print}</code>\n"
"\n"
"Но иногда я могу захотеть показать часть кода, например, вот так:\n"
"<pre>\n"
"{ask} Как вас зовут?\n"
"{echo} Итак, вас зовут \n"
"</pre>"

msgid "this_turns_in_assignment"
msgstr "После этого сдайте задание преподавателю."

msgid "title"
msgstr "Название"

msgid "title_achievements"
msgstr "Hedy - Мои достижения"

msgid "title_admin"
msgstr "Hedy - Страница администратора"

msgid "title_class logs"
msgstr "Программы"

msgid "title_class statistics"
msgstr "Моя статистика"

msgid "title_class-overview"
msgstr "Hedy - Обзор классов"

msgid "title_customize-adventure"
msgstr "Hedy - Настроить приключение"

msgid "title_customize-class"
msgstr "Hedy - Настройка класса"

msgid "title_explore"
msgstr "Hedy - Обзор"

msgid "title_for-teacher"
msgstr "Hedy - Для учителей"

msgid "title_join-class"
msgstr "Hedy - Присоединиться к классу"

msgid "title_landing-page"
msgstr "Добро пожаловать в Hedy!"

msgid "title_learn-more"
msgstr "Hedy - Узнать больше"

msgid "title_login"
msgstr "Hedy - Войти"

msgid "title_my-profile"
msgstr "Hedy - Мой аккаунт"

msgid "title_privacy"
msgstr "Hedy - Политика конфиденциальности"

msgid "title_programs"
msgstr "Hedy - Мои программы"

msgid "title_recover"
msgstr "Hedy - Восстановить аккаунт"

msgid "title_reset"
msgstr "Hedy - Сбросить пароль"

msgid "title_signup"
msgstr "Hedy - Зарегистрироваться"

msgid "title_start"
msgstr "Hedy - язык постепенного программирования"

msgid "title_view-adventure"
msgstr "Hedy - Просмотр приключений"

msgid "token_invalid"
msgstr "Ваш токен недействителен."

msgid "translate_error"
msgstr "Во время перевода кода что-то пошло не так. Попробуйте запустить код, чтобы увидеть возможные ошибки. Код с ошибками не может быть переведён."

msgid "translating_hedy"
msgstr "Перевод Hedy"

msgid "try_it"
msgstr "Попробуйте"

msgid "tutorial"
msgstr "Учебник"

msgid "tutorial_code_snippet"
msgstr ""
"{print} Здравствуй мир!\n"
"{print} Я изучаю Хеди с самоучителем!"

msgid "tutorial_message_not_found"
msgstr "Мы не смогли найти требуемый шаг учебника..."

msgid "tutorial_title_not_found"
msgstr "Шаг учебника не найден"

msgid "unauthorized"
msgstr "У вас нет доступа к этой странице"

msgid "unique_usernames"
msgstr "Все имена пользователей должны быть уникальными."

msgid "unlock_thresholds"
msgstr "Разблокировать пороги уровня"

msgid "unsaved_class_changes"
msgstr "Есть несохраненные изменения, вы уверены, что хотите покинуть эту страницу?"

msgid "unshare"
msgstr "Отменить общий доступ"

msgid "unshare_confirm"
msgstr "Вы уверены, что хотите сделать программу частной?"

msgid "unshare_success_detail"
msgstr "Программа успешно разделена."

msgid "update_adventure_prompt"
msgstr "Вы уверены, что хотите обновить это приключение?"

msgid "update_profile"
msgstr "Обновить профиль"

msgid "update_public"
msgstr "Обновление публичного профиля"

msgid "updating_indicator"
msgstr ""

msgid "user"
msgstr "пользователь"

msgid "user_inexistent"
msgstr "Этот пользователь не существует"

msgid "user_not_private"
msgstr "Этот пользователь не существует или у него нет публичного профиля"

msgid "username"
msgstr "Имя пользователя"

msgid "username_empty"
msgstr "Вы не ввели имя пользователя!"

msgid "username_invalid"
msgstr "Ваше имя пользователя недействительно."

msgid "username_special"
msgstr "Имя пользователя не может содержать `:` или `@`."

msgid "username_three"
msgstr "Имя пользователя должно содержать не менее трех символов."

msgid "usernames_exist"
msgstr "Одно или несколько имен пользователей уже используются."

msgid "value"
msgstr "Значение"

msgid "variables"
msgstr "Переменные"

msgid "view_program"
msgstr "Просмотр программы"

msgid "visit_own_public_profile"
msgstr "Посетите свой собственный профиль"

msgid "welcome"
msgstr "Добро пожаловать"

msgid "welcome_back"
msgstr "С возвращением"

msgid "what_should_my_code_do"
msgstr "Что должен делать мой код?"

msgid "whole_world"
msgstr "Мир"

msgid "write_first_program"
msgstr "Напишите свою первую программу!"

msgid "year_invalid"
msgstr "Пожалуйста, введите год между 1900 и {текущий_год}."

msgid "yes"
msgstr "Да"

msgid "your_account"
msgstr "Ваш профиль"

msgid "your_class"
msgstr "Ваш класс"

msgid "your_last_program"
msgstr "Ваша последняя сохраненная программа"

msgid "your_personal_text"
msgstr "Ваш личный текст..."

msgid "your_program"
msgstr "Ваша программа"

#~ msgid "create_account_explanation"
#~ msgstr "Having your own account allows you to save your programs."

#~ msgid "only_teacher_create_class"
#~ msgstr "Only teachers are allowed to create classes!"

#~ msgid "language"
#~ msgstr "Язык"

#~ msgid "keyword_support"
#~ msgstr "Перевод ключевых слов"

#~ msgid "non_keyword_support"
#~ msgstr "Перевод контента"

#~ msgid "try_button"
#~ msgstr "Try"

#~ msgid "select_own_adventures"
#~ msgstr "Select own adventures"

#~ msgid "edit"
#~ msgstr "Редактировать"

#~ msgid "view"
#~ msgstr "View"

#~ msgid "class"
#~ msgstr "Класс"

#~ msgid "save_code_button"
#~ msgstr "Сохранить код"

#~ msgid "share_code_button"
#~ msgstr "Save & share code"

#~ msgid "classes_invalid"
#~ msgstr "Список выбранных классов недействителен"

#~ msgid "directly_add_adventure_to_classes"
#~ msgstr "Хотите добавить это приключение прямо в один из ваших классов?"

#~ msgid "hand_in_assignment"
#~ msgstr "Сдать задание"

#~ msgid "select_a_level"
#~ msgstr "Выберите уровень"

#~ msgid "answer_invalid"
#~ msgstr "Ваш пароль неверен."

#~ msgid "available_adventures_level"
#~ msgstr "Доступный уровень приключений"

#~ msgid "customize_class_exp_1"
#~ msgstr "Привет! На этой странице вы можете настроить свой класс. Выбирая уровни и приключения, вы можете выбрать, что сможет увидеть ваш ученик. Вы также можете добавить к уровням созданные вами приключения. Все уровни и приключения по умолчанию будут выбраны по умолчанию. <b>Обратите внимание:</b> Не все приключения доступны для каждого уровня! Настройки выполняются следующим образом:"

#~ msgid "customize_class_exp_2"
#~ msgstr "Вы всегда можете изменить эти настройки позже. Например, вы можете сделать доступными определенные приключения или уровни во время проведения занятий. Таким образом, вам будет легко определить, над каким уровнем и приключениями будут работать ваши ученики. Если вы хотите сделать все доступным для вашего класса, проще всего удалить настройку совсем."

#~ msgid "customize_class_step_1"
#~ msgstr "Выберите уровни для своего класса, нажимая \"кнопки уровней\""

#~ msgid "customize_class_step_2"
#~ msgstr "Вы можете выбрать уровень, который вы хотите отредактировать, в выпадающем меню \"Выбрать уровень\""

#~ msgid "customize_class_step_3"
#~ msgstr "Выстройте прикючения в том порядке, в котором вы хотите чтобы они появлялеись на этом уровне. В меню \"доступные приключения\" вы найдёте приключения не включённые в этот уровень."

#~ msgid "customize_class_step_4"
#~ msgstr "В выпадающем меню \"Доступные приключения\" также есть ваши собственные приключения. Добавив их, вы можете перемещать их рядом с другими приключениями."

#~ msgid "customize_class_step_5"
#~ msgstr "Вы можете удалить приключение, нажав на кнопку x, и оно появится в выпадающем меню \"Доступные приключения\""

#~ msgid "customize_class_step_6"
#~ msgstr "Выбор даты открытия для каждого уровня (вы также можете оставить его пустым)"

#~ msgid "customize_class_step_7"
#~ msgstr "Выбор других настроек"

#~ msgid "customize_class_step_8"
#~ msgstr "Выберите \"Сохранить\" -> Все готово!"

#~ msgid "example_code_header"
#~ msgstr "Пример кода"

#~ msgid "feedback_failure"
#~ msgstr "Неправильно!"

#~ msgid "feedback_success"
#~ msgstr "Хорошо!"

#~ msgid "go_to_first_question"
#~ msgstr "Перейти к вопросу 1"

#~ msgid "question"
#~ msgstr "Вопрос"

#~ msgid "question_doesnt_exist"
#~ msgstr "Этот вопрос не существует"

#~ msgid "question_invalid"
#~ msgstr "Ваш токен недействителен."

#~ msgid "select_levels"
#~ msgstr "Выберите уровни"

<<<<<<< HEAD
#~ msgid "unlock_thresholds"
#~ msgstr "Разблокировать пороги уровня"

#~ msgid "value"
#~ msgstr "Значение"
=======
#~ msgid "too_many_attempts"
#~ msgstr "Слишком много попыток"
>>>>>>> 26f1521b
<|MERGE_RESOLUTION|>--- conflicted
+++ resolved
@@ -1,23 +1,17 @@
+
 msgid ""
 msgstr ""
 "Project-Id-Version: PACKAGE VERSION\n"
 "Report-Msgid-Bugs-To: \n"
-<<<<<<< HEAD
-"POT-Creation-Date: 2023-05-03 19:59-0400\n"
-"PO-Revision-Date: 2023-05-12 19:35+0000\n"
-=======
 "POT-Creation-Date: 2023-05-15 11:37-0400\n"
 "PO-Revision-Date: 2023-04-06 07:18+0000\n"
->>>>>>> 26f1521b
 "Last-Translator: Anonymous <noreply@weblate.org>\n"
+"Language: ru\n"
 "Language-Team: ru <LL@li.org>\n"
-"Language: ru\n"
+"Plural-Forms: nplurals=3; plural=n%10==1 && n%100!=11 ? 0 : n%10>=2 && n%10<=4 && (n%100<10 || n%100>=20) ? 1 : 2;\n"
 "MIME-Version: 1.0\n"
 "Content-Type: text/plain; charset=utf-8\n"
 "Content-Transfer-Encoding: 8bit\n"
-"Plural-Forms: nplurals=3; plural=n%10==1 && n%100!=11 ? 0 : n%10>=2 && "
-"n%10<=4 && (n%100<10 || n%100>=20) ? 1 : 2;\n"
-"X-Generator: Weblate 4.18-dev\n"
 "Generated-By: Babel 2.11.0\n"
 
 #, fuzzy
@@ -175,13 +169,11 @@
 msgid "adventure_updated"
 msgstr "Приключение было обновлено!"
 
-#, fuzzy
 msgid "adventures"
-msgstr "Adventures"
-
-#, fuzzy
+msgstr ""
+
 msgid "adventures_restored"
-msgstr "The default adventures have been restored!"
+msgstr ""
 
 msgid "ago"
 msgstr "{timestamp} назад"
@@ -432,9 +424,8 @@
 msgid "disable"
 msgstr ""
 
-#, fuzzy
 msgid "disabled"
-msgstr "Disabled"
+msgstr ""
 
 msgid "disabled_button_locked"
 msgstr "Ваш учитель еще не разблокировал этот уровень"
@@ -1211,13 +1202,8 @@
 msgid "reset_adventure_prompt"
 msgstr "Вы уверены, что хотите сбросить все выбранные приключения?"
 
-#, fuzzy
 msgid "reset_adventures"
-<<<<<<< HEAD
-msgstr "Reset default adventures"
-=======
 msgstr "Сброс выбранных приключений"
->>>>>>> 26f1521b
 
 msgid "reset_password"
 msgstr "Сброс пароля"
@@ -1731,13 +1717,5 @@
 #~ msgid "select_levels"
 #~ msgstr "Выберите уровни"
 
-<<<<<<< HEAD
-#~ msgid "unlock_thresholds"
-#~ msgstr "Разблокировать пороги уровня"
-
-#~ msgid "value"
-#~ msgstr "Значение"
-=======
 #~ msgid "too_many_attempts"
 #~ msgstr "Слишком много попыток"
->>>>>>> 26f1521b
