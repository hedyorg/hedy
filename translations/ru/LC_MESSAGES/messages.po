
msgid ""
msgstr ""
"Project-Id-Version: PACKAGE VERSION\n"
"Report-Msgid-Bugs-To: \n"
<<<<<<< HEAD
"POT-Creation-Date: 2023-03-18 14:54+0100\n"
"PO-Revision-Date: 2023-03-12 03:54+0000\n"
"Last-Translator: Anonymous <noreply@weblate.org>\n"
=======
"POT-Creation-Date: 2023-03-03 19:20+0100\n"
"PO-Revision-Date: 2023-03-19 13:30+0000\n"
"Last-Translator: Aleksandr Dinu <aluuu@husa.su>\n"
"Language-Team: ru <LL@li.org>\n"
>>>>>>> d24acdef
"Language: ru\n"
"Language-Team: ru <LL@li.org>\n"
"Plural-Forms: nplurals=3; plural=n%10==1 && n%100!=11 ? 0 : n%10>=2 && n%10<=4 && (n%100<10 || n%100>=20) ? 1 : 2;\n"
"MIME-Version: 1.0\n"
"Content-Type: text/plain; charset=utf-8\n"
"Content-Transfer-Encoding: 8bit\n"
"Generated-By: Babel 2.11.0\n"

msgid "Access Before Assign"
<<<<<<< HEAD
msgstr "You tried to use the variable {name} on line {access_line_number}, but you set it on line {definition_line_number}. Set a variable before using it."
=======
msgstr ""
"Вы использовали переменную {name} на строке {access_line_number}, но вы "
"присваиваете ей значение на строке {definition_line_number}. Присвойте "
"значение до того как используете переменную."
>>>>>>> d24acdef

#, fuzzy
msgid "Cyclic Var Definition"
msgstr "The name {variable} needs to be set before you can use it on the right-hand side of the is command"

msgid "Has Blanks"
<<<<<<< HEAD
msgstr "Your code is incomplete. It contains blanks that you have to replace with code."
=======
msgstr ""
"Ваша программа не готова. В ней есть пробелы, на место которых нужно вписать "
"код."
>>>>>>> d24acdef

msgid "Incomplete"
<<<<<<< HEAD
msgstr "Oops! You forgot a bit of code! On line {line_number}, you need to enter text behind {incomplete_command}."
=======
msgstr ""
"Ой-ой! На строке {line_number} нужно дописать что-то ещё после "
"{incomplete_command}."
>>>>>>> d24acdef

msgid "Incomplete Repeat"
<<<<<<< HEAD
msgstr "It looks like you forgot to use {command} with the repeat command you used on line {line_number}."
=======
msgstr ""
"Похоже вы забыли использовать какую-нибудь ещё команду вместе с командой "
"{repeat} на строке {line_number}."
>>>>>>> d24acdef

msgid "Invalid"
<<<<<<< HEAD
msgstr "{invalid_command} is not a Hedy level {level} command. Did you mean {guessed_command}?"
=======
msgstr ""
"{invalid_command} - это не команда Хеди с уровня {level}. Может вы имели "
"ввиду {guessed_command}?"
>>>>>>> d24acdef

msgid "Invalid Argument"
<<<<<<< HEAD
msgstr "You cannot use the command {command} with {invalid_argument} . Try changing {invalid_argument} to {allowed_types}."
=======
msgstr ""
"Вы не можете использовать команду {command} с {invalid_argument} . "
"Попробуйте заменить {invalid_argument} на {allowed_types}."
>>>>>>> d24acdef

msgid "Invalid Argument Type"
<<<<<<< HEAD
msgstr "You cannot use {command} with {invalid_argument} because it is {invalid_type}. Try changing {invalid_argument} to {allowed_types}."
=======
msgstr ""
"Вы не можете использовать команду {command} с {invalid_argument} потому что "
"это {invalid_type}. Замените {invalid_argument} на {allowed_types}."
>>>>>>> d24acdef

msgid "Invalid At Command"
<<<<<<< HEAD
msgstr "The {at} command may not be used from level 16 onward. You can use square brackets to use an element from a list, for example `friends[i]`, `lucky_numbers[{random}]`."
=======
msgstr ""
"Команду {at} нельзя использовать начиная с уровня 16. Используйте квадратные "
"скобки для того чтобы обратиться к элементу списка, например `друзья[i]`, "
"`счастливые_числа[{random}]`."
>>>>>>> d24acdef

msgid "Invalid Space"
<<<<<<< HEAD
msgstr "Oops! You started a line with a space on line {line_number}. Spaces confuse computers, can you remove it?"
=======
msgstr ""
"Ой-ой! Вы начали код с пробела на строке {line_number}. Этот пробел может "
"запутать компьютер, можете удалить его?"
>>>>>>> d24acdef

msgid "Invalid Type Combination"
<<<<<<< HEAD
msgstr "You cannot use {invalid_argument} and {invalid_argument_2} with {command} because one is {invalid_type} and the other is {invalid_type_2}. Try changing {invalid_argument} to {invalid_type_2} or {invalid_argument_2} to {invalid_type}."
=======
msgstr ""
"Вы не можете использовать {invalid_argument} и {invalid_argument_2} с "
"командой {command} потому что первый - {invalid_type} и второй - "
"{invalid_type_2}. Замените {invalid_argument} на {invalid_type_2} или "
"{invalid_argument_2} на {invalid_type}."
>>>>>>> d24acdef

#, fuzzy
msgid "Locked Language Feature"
msgstr "You are using {concept}! That is awesome, but {concept} is not unlocked yet! It will be unlocked in a later level."

#, fuzzy
msgid "Lonely Echo"
msgstr "You used an echo before an ask, or an echo without an ask. First ask for input, then echo."

#, fuzzy
msgid "Lonely Text"
msgstr "It looks like you forgot to use a command with the text you put in line {line_number}"

#, fuzzy
msgid "Missing Command"
msgstr "It looks like you forgot to use a command on line {line_number}."

#, fuzzy
msgid "Missing Inner Command"
msgstr "It looks like you forgot to use a command with the {command} statement you used on line {line_number}."

#, fuzzy
msgid "No Indentation"
msgstr "You used too few spaces in line {line_number}. You used {leading_spaces} spaces, which is not enough. Start every new block with {indent_size} spaces more than the line before."

#, fuzzy
msgid "Parse"
msgstr "The code you entered is not valid Hedy code. There is a mistake on line {location[0]}, at position {location[1]}. You typed {character_found}, but that is not allowed."

#, fuzzy
msgid "Too Big"
msgstr "Wow! Your program has an impressive {lines_of_code} lines of code! But we can only process {max_lines} lines in this level. Make your program smaller and try again."

#, fuzzy
msgid "Unexpected Indentation"
msgstr "You used too many spaces in line {line_number}. You used {leading_spaces} spaces, which is too much. Start every new block with {indent_size} spaces more than the line before."

#, fuzzy
msgid "Unquoted Assignment"
msgstr "From this level, you need to place texts to the right of the `is` between quotes. You forgot that for the text {text}."

#, fuzzy
msgid "Unquoted Equality Check"
msgstr "If you want to check if a variable is equal to multiple words, the words should be surrounded by quotation marks!"

#, fuzzy
msgid "Unquoted Text"
msgstr "Be careful. If you ask or print something the text should start and finish with a quotation mark. You forgot one somewhere."

#, fuzzy
msgid "Unsupported Float"
msgstr "Non-integer numbers are not supported yet but they will be in a few levels. For now change {value} to an integer."

#, fuzzy
msgid "Unsupported String Value"
msgstr "Text values cannot contain {invalid_value}."

#, fuzzy
msgid "Var Undefined"
msgstr "You tried to use the variable {name}, but you did not set it. It is also possible that you were trying to use the word {name} but forgot quotation marks."

#, fuzzy
msgid "Wrong Level"
msgstr "That was correct Hedy code, but not at the right level. You wrote {offending_keyword} for level {working_level}. Tip: {tip}"

msgid "account_overview"
msgstr "Обзор учетной записи"

#, fuzzy
msgid "accounts_created"
msgstr "Accounts where successfully created."

#, fuzzy
msgid "accounts_intro"
msgstr "On this page you can create accounts for multiple students at the same time. It is also possible to directly add them to one of your classes. By pressing the green + on the bottom right of the page you can add extra rows. You can delete a row by pressing the corresponding red cross. Make sure no rows are empty when you press \"Create accounts\". Please keep in mind that every username and mail address needs to be unique and the password needs to be <b>at least</b> 6 characters."

msgid "achievement_earned"
msgstr "У вас новое достижение!"

msgid "achievements"
msgstr "достижения"

msgid "achievements_check_icon_alt"
msgstr "Достижение"

msgid "achievements_logo_alt"
msgstr "Логотип достижений"

msgid "add_students"
msgstr "Добавить студентов"

#, fuzzy
msgid "add_students_options"
msgstr "Create student accounts"

msgid "admin"
msgstr "Администратор"

msgid "advance_button"
msgstr "На уровень {level}"

msgid "adventure"
msgstr "Приключения"

msgid "adventure_duplicate"
msgstr "У вас уже есть приключение с этим названием."

msgid "adventure_empty"
msgstr "Вы не ввели название приключения!"

#, fuzzy
msgid "adventure_exp_1"
msgstr "Type your adventure of choice on the right-hand side. After creating your adventure you can include it in one of your classes under \"customizations\". If you want to include a command in your adventure please use code anchors like this:"

#, fuzzy
msgid "adventure_exp_2"
msgstr "If you want to show actual code snippets, for example to give student a template or example of the code. Please use pre anchors like this:"

#, fuzzy
msgid "adventure_exp_3"
msgstr "You can use the \"preview\" button to view a styled version of your adventure. To view the adventure on a dedicated page, select \"view\" from the teachers page."

msgid "adventure_id_invalid"
msgstr "Неверный идентификатор приключения."

msgid "adventure_length"
msgstr "Название приключения должно состоять из минимум 20 символов."

msgid "adventure_name_invalid"
msgstr "Название приключения неверно."

msgid "adventure_prompt"
msgstr "Пожалуйста введите название приключения"

msgid "adventure_terms"
msgstr ""
"Я соглашаюсь с тем, что моё приключение будет доступно всем на сайте Хеди."

msgid "adventure_updated"
msgstr "Приключение было обновлено!"

msgid "ago"
msgstr "{timestamp} назад"

msgid "agree_invalid"
msgstr "Я соглашаюсь с условиями конфиденциальности."

#, fuzzy
msgid "agree_third_party"
msgstr "I consent to being contacted by partners of Leiden University with sales opportunities (optional)"

msgid "agree_with"
msgstr "Я соглашаюсь с"

msgid "ajax_error"
msgstr "Произошла ошибка, пожалуйста, попробуйте еще раз."

msgid "all"
msgstr "Все"

#, fuzzy
msgid "all_class_highscores"
msgstr "All students visible in class highscores"

msgid "already_account"
msgstr "У вас уже есть учётная запись?"

msgid "already_program_running"
msgstr "Какая-то программа уже исполняется, подождите когда она закончит выполнение."

msgid "already_teacher"
msgstr "У вас уже есть преподавательская учётная запись."

msgid "already_teacher_request"
msgstr "Вы уже запросили преподавательскую учётную запись."

msgid "amount_created"
msgstr "созданных программ"

msgid "amount_saved"
msgstr "сохранённых программ"

msgid "amount_submitted"
msgstr "представленных программ"

msgid "answer_invalid"
msgstr "Ваш пароль неверен."

msgid "are_you_sure"
msgstr "Вы уверены? Это действие невозможно будет отменить или откатить."

#, fuzzy
msgid "ask_needs_var"
msgstr "Starting in level 2, ask needs to be used with a variable. Example: name is ask What are you called?"

#, fuzzy
msgid "available_adventures_level"
msgstr "Available adventures level"

#, fuzzy
msgid "back_to_class"
msgstr "Go back to class"

msgid "back_to_teachers_page"
msgstr "Назад на страницу преподавателя"

msgid "become_a_sponsor"
msgstr "Станьте спонсором"

msgid "birth_year"
msgstr "Год рождения"

msgid "by"
msgstr "от"

msgid "cancel"
msgstr "Отменить"

#, fuzzy
msgid "catch_index_exception"
msgstr "You tried to access the list {list_name} but it is either empty or the index is not there."

#, fuzzy
msgid "certificate"
msgstr "Certificate of Completion"

msgid "certified_teacher"
msgstr "Сертифицированный преподаватель"

msgid "change_password"
msgstr "Изменить пароль"

msgid "cheatsheet_title"
msgstr "Шпаргалка"

#, fuzzy
msgid "class_already_joined"
msgstr "You are already a student of class"

#, fuzzy
msgid "class_customize_success"
msgstr "Class successfully customized."

msgid "class_logs"
msgstr "Журналы"

#, fuzzy
msgid "class_name_duplicate"
msgstr "You already have a class with this name."

#, fuzzy
msgid "class_name_empty"
msgstr "You didn't enter a class name!"

#, fuzzy
msgid "class_name_invalid"
msgstr "This class name is invalid."

#, fuzzy
msgid "class_name_prompt"
msgstr "Please enter the name of the class"

msgid "class_stats"
msgstr "Статистика класса"

#, fuzzy
msgid "classes_invalid"
msgstr "The list of selected classes is invalid"

msgid "close"
msgstr ""

msgid "comma"
msgstr "запятая"

msgid "commands"
msgstr "Команды"

msgid "congrats_message"
msgstr "Поздравляем, {username}, вы завершили Hedy!"

#, fuzzy
msgid "content_invalid"
msgstr "This adventure is invalid."

msgid "contributor"
msgstr "Вкладчик"

#, fuzzy
msgid "copy_clipboard"
msgstr "Successfully copied to clipboard"

msgid "copy_join_link"
msgstr "Скопировать пригласительную ссылку"

#, fuzzy
msgid "copy_link_success"
msgstr "Copy link to share"

#, fuzzy
msgid "copy_link_to_share"
msgstr "Copy link to share"

#, fuzzy
msgid "copy_mail_link"
msgstr "Please copy and paste this link into a new tab:"

#, fuzzy
msgid "correct_answer"
msgstr "The correct answer is"

msgid "country"
msgstr "Страна"

#, fuzzy
msgid "country_invalid"
msgstr "Please select a valid country."

msgid "country_title"
msgstr "Страна"

msgid "create_account"
msgstr "Создать аккаунт"

msgid "create_accounts"
msgstr "Создание аккаунтов"

#, fuzzy
msgid "create_accounts_prompt"
msgstr "Are you sure you want to create these accounts?"

msgid "create_adventure"
msgstr "Создать приключение"

#, fuzzy
msgid "create_class"
msgstr "Create a new class"

#, fuzzy
msgid "create_multiple_accounts"
msgstr "Create multiple accounts"

#, fuzzy
msgid "create_public_profile"
msgstr "Public profile"

#, fuzzy
msgid "create_question"
msgstr "Do you want to create one?"

#, fuzzy
msgid "create_student_account"
msgstr "Create an account"

#, fuzzy
msgid "create_student_account_explanation"
msgstr "You can save your own programs with an account."

#, fuzzy
msgid "create_teacher_account"
msgstr "Create a teacher account"

#, fuzzy
msgid "create_teacher_account_explanation"
msgstr "With a teacher account, you can save your programs and see the results of your students."

msgid "creator"
msgstr "Создатель"

#, fuzzy
msgid "current_password"
msgstr "Current password"

#, fuzzy
msgid "customization_deleted"
msgstr "Customizations successfully deleted."

msgid "customize_adventure"
msgstr "Настроить приключение"

msgid "customize_class"
msgstr "Настроить класс"

#, fuzzy
msgid "customize_class_exp_1"
msgstr "Hi! On this page you can customize your class. By selecting levels and adventures you can choose what you student can see. You can also add you own created adventures to levels. All levels and default adventures will be selected by default. <b>Notice:</b> Not every adventure is available for every level! Settings up your customizations goes as follows:"

#, fuzzy
msgid "customize_class_exp_2"
msgstr "You can always change these settings later on. For example, you can make specific adventures or levels available while teaching a class. This way it's easy for you to determine which level and adventures your students will be working on. If you want to make everything available for your class it is easiest to remove the customization all together."

#, fuzzy
msgid "customize_class_step_1"
msgstr "Select levels for your class by pressing the \"level buttons\""

#, fuzzy
msgid "customize_class_step_2"
msgstr "\"Checkboxes\" will appear for the adventures available for the chosen levels"

msgid "customize_class_step_3"
msgstr "Выстройте прикючения в том порядке, в котором вы хотите чтобы они появлялеись на этом уровне. В меню \"доступные приключения\" вы найдёте приключения не включённые в этот уровень."

#, fuzzy
msgid "customize_class_step_4"
msgstr "Click the name of an adventure to (de)select for all levels"

#, fuzzy
msgid "customize_class_step_5"
msgstr "Add personal adventures"

#, fuzzy
msgid "customize_class_step_6"
msgstr "Selecting an opening date for each level (you can also leave it empty)"

#, fuzzy
msgid "customize_class_step_7"
msgstr "Selection other settings"

#, fuzzy
msgid "customize_class_step_8"
msgstr "Choose \"Save\" -> You're done!"

msgid "dash"
msgstr "тире"

#, fuzzy
msgid "default_403"
msgstr "Looks like you aren't authorized..."

#, fuzzy
msgid "default_404"
msgstr "We could not find that page..."

#, fuzzy
msgid "default_500"
msgstr "Something went wrong..."

msgid "delete"
msgstr "Удалить"

#, fuzzy
msgid "delete_adventure_prompt"
msgstr "Are you sure you want to remove this adventure?"

#, fuzzy
msgid "delete_class_prompt"
msgstr "Are you sure you want to delete the class?"

#, fuzzy
msgid "delete_confirm"
msgstr "Are you sure you want to delete the program?"

msgid "delete_invite"
msgstr "Удалить приглашение"

#, fuzzy
msgid "delete_invite_prompt"
msgstr "Are you sure you want to remove this class invitation?"

#, fuzzy
msgid "delete_public"
msgstr "Delete public profile"

#, fuzzy
msgid "delete_success"
msgstr "Program deleted successfully."

msgid "destroy_profile"
msgstr "Удалить профиль"

msgid "developers_mode"
msgstr "Режим программиста"

#, fuzzy
msgid "directly_add_adventure_to_classes"
msgstr "Do you want to add this adventure directly to one of your classes?"

msgid "directly_available"
msgstr "Прямое открытие"

#, fuzzy
msgid "disabled_button_locked"
msgstr "Your teacher hasn't unlocked this level yet"

#, fuzzy
msgid "disabled_button_quiz"
msgstr "Your quiz score is below the threshold, try again!"

#, fuzzy
msgid "discord_server"
msgstr "Discord server"

#, fuzzy
msgid "distinguished_user"
msgstr "Distinguished user"

msgid "double quotes"
msgstr "двойные кавычки"

#, fuzzy
msgid "download"
msgstr "Download"

#, fuzzy
msgid "download_login_credentials"
msgstr "Do you want to download the login credentials after the accounts creation?"

msgid "duplicate"
msgstr "Дубликат"

#, fuzzy
msgid "echo_out"
msgstr "Starting in level 2 echo is no longer needed. You can repeat an answer with ask and print now. Example: name is ask What are you called? printhello name"

msgid "edit_code_button"
msgstr "Изменить код"

#, fuzzy
msgid "email"
msgstr "Email"

#, fuzzy
msgid "email_invalid"
msgstr "Please enter a valid email."

msgid "end_quiz"
msgstr "Окончание викторины"

msgid "english"
msgstr "Английский"

msgid "enter"
msgstr "Войти"

#, fuzzy
msgid "enter_password"
msgstr "Enter a new password for"

#, fuzzy
msgid "enter_text"
msgstr "Enter your answer here..."

msgid "error_logo_alt"
msgstr "Логотип ошибки"

msgid "example_code_header"
msgstr "Пример кода"

#, fuzzy
msgid "exclamation mark"
msgstr "an exclamation mark"

msgid "exercise"
msgstr "Упражнение"

#, fuzzy
msgid "exercise_doesnt_exist"
msgstr "This exercise doesn't exist"

#, fuzzy
msgid "exists_email"
msgstr "That email is already in use."

#, fuzzy
msgid "exists_username"
msgstr "That username is already in use."

#, fuzzy
msgid "experience_invalid"
msgstr "Please select a valid experience, choose (Yes, No)."

msgid "expiration_date"
msgstr "Срок действия"

#, fuzzy
msgid "explore_explanation"
msgstr "On this page you can look through programs created by other Hedy users. You can filter on both a Hedy level and adventure. Click on \"View program\" to open a program and run it. Programs with a red header contain a mistake. You can still open the program, but running it will result in an error. You can of course try to fix it! If the creator has a public profile you can click their username to visit their profile. There you will find all their shared programs and much more!"

msgid "explore_programs"
msgstr "Изучить программы"

#, fuzzy
msgid "explore_programs_logo_alt"
msgstr "Explore programs"

#, fuzzy
msgid "favourite_confirm"
msgstr "Are you sure you want to set this program as your favourite?"

msgid "favourite_program"
msgstr "Любимая программа"

msgid "favourite_program_invalid"
msgstr "Выбранная любимая программа неверна."

#, fuzzy
msgid "favourite_success"
msgstr "Your program is set as favourite."

msgid "feedback_failure"
msgstr "Неправильно!"

msgid "feedback_success"
msgstr "Хорошо!"

msgid "female"
msgstr "Женский"

msgid "float"
msgstr "число"

msgid "for_teachers"
msgstr "Для учителей"

#, fuzzy
msgid "forgot_password"
msgstr "Forgot your password?"

#, fuzzy
msgid "from_another_teacher"
msgstr "From another teacher"

#, fuzzy
msgid "from_magazine_website"
msgstr "From a magazine or website"

#, fuzzy
msgid "from_video"
msgstr "From a video"

#, fuzzy
msgid "fun_statistics_msg"
msgstr "Here are some fun statistics!"

msgid "gender"
msgstr "Пол"

#, fuzzy
msgid "gender_invalid"
msgstr "Please select a valid gender, choose (Female, Male, Other)."

msgid "general"
msgstr "Общий"

msgid "general_settings"
msgstr "Общие настройки"

#, fuzzy
msgid "generate_passwords"
msgstr "Generate passwords"

#, fuzzy
msgid "get_certificate"
msgstr "Get your certificate!"

msgid "give_link_to_teacher"
msgstr ""

#, fuzzy
msgid "go_back_to_main"
msgstr "Go back to main page"

#, fuzzy
msgid "go_to_first_question"
msgstr "Go to question 1"

#, fuzzy
msgid "go_to_question"
msgstr "Go to question"

#, fuzzy
msgid "go_to_quiz_result"
msgstr "Go to quiz result"

#, fuzzy
msgid "goto_profile"
msgstr "Go to my profile"

msgid "hand_in"
msgstr ""

msgid "hand_in_assignment"
msgstr ""

#, fuzzy
msgid "heard_about_hedy"
msgstr "How have you heard about Hedy?"

#, fuzzy
msgid "heard_about_invalid"
msgstr "Please select a valid way you heard about us."

msgid "hedy_achievements"
msgstr "Достижения Хеди"

msgid "hedy_choice_title"
msgstr "Выбор Хеди"

msgid "hedy_logo_alt"
msgstr "Логотип Хеди"

#, fuzzy
msgid "hedy_on_github"
msgstr "Hedy on Github"

#, fuzzy
msgid "hedy_tutorial_logo_alt"
msgstr "Start hedy tutorial"

#, fuzzy
msgid "hello_world"
msgstr "Hello world!"

msgid "hidden"
msgstr "Скрытый"

msgid "hide_cheatsheet"
msgstr "Скрыть шпаргалку"

#, fuzzy
msgid "hide_keyword_switcher"
msgstr "Hide keyword switcher"

msgid "hide_parsons"
msgstr "Скрыть головоломку"

msgid "hide_quiz"
msgstr "Скрыть викторину"

#, fuzzy
msgid "highest_level_reached"
msgstr "Highest level reached"

#, fuzzy
msgid "highest_quiz_score"
msgstr "Highest quiz score"

#, fuzzy
msgid "highscore_explanation"
msgstr "On this page you can look through programs created by other Hedy users. You can filter on both a Hedy level and adventure. Click on \"View program\" to open a program and run it. Programs with a red header contain a mistake. You can still open the program, but running it will result in an error. You can of course try to fix it! If the creator has a public profile you can click their username to visit their profile. There you will find all their shared programs and much more!"

#, fuzzy
msgid "highscore_no_public_profile"
msgstr "You don't have a public profile and are therefore not listed on the highscores. Do you wish to create one?"

msgid "highscores"
msgstr "Высокие баллы"

msgid "hint"
msgstr "Подсказать?"

msgid "ill_work_some_more"
msgstr ""

msgid "image_invalid"
msgstr "Картинка, которую вы выбрали, не подходит."

#, fuzzy
msgid "input"
msgstr "input from ask"

msgid "integer"
msgstr "число"

#, fuzzy
msgid "invalid_class_link"
msgstr "Invalid link for joining the class."

#, fuzzy
msgid "invalid_teacher_invitation_code"
msgstr "The teacher invitation code is invalid. To become a teacher, reach out to hello@hedy.org."

msgid "invalid_tutorial_step"
msgstr "Неверный шаг учебника"

msgid "invalid_username_password"
msgstr "Неверное имя пользователя/пароль."

#, fuzzy
msgid "invite_by_username"
msgstr "All usernames need to be unique."

msgid "invite_date"
msgstr "Дата приглашения"

#, fuzzy
msgid "invite_message"
msgstr "You have received an invitation to join class"

#, fuzzy
msgid "invite_prompt"
msgstr "Enter a username"

msgid "join_class"
msgstr "Присоединиться к классу"

#, fuzzy
msgid "join_prompt"
msgstr "You need to have an account to join a class. Would you like to login now?"

#, fuzzy
msgid "keyword_language_invalid"
msgstr "Please select a valid keyword language (select English or your own language)."

#, fuzzy
msgid "language_invalid"
msgstr "Please select a valid language."

#, fuzzy
msgid "languages"
msgstr "Which of these programming languages have you used before?"

#, fuzzy
msgid "last_achievement"
msgstr "Last earned achievement"

msgid "last_edited"
msgstr "Последнее редактирование"

msgid "last_login"
msgstr "Последний вход в систему"

msgid "last_update"
msgstr "Последнее обновление"

msgid "lastname"
msgstr "Фамилия"

msgid "leave_class"
msgstr "Покинуть класс"

msgid "level"
msgstr "Уровень"

#, fuzzy
msgid "level_invalid"
msgstr "This Hedy level in invalid."

msgid "level_not_class"
msgstr "В вашем классе этот уровень ещё не доступен"

#, fuzzy
msgid "level_title"
msgstr "Level"

msgid "link"
msgstr "Ссылка"

msgid "list"
msgstr "список"

msgid "logged_in_to_share"
msgstr ""

msgid "login"
msgstr "Войти"

#, fuzzy
msgid "login_long"
msgstr "Log in to your account"

msgid "logout"
msgstr "Выйти"

#, fuzzy
msgid "longest_program"
msgstr "Longest program"

#, fuzzy
msgid "mail_change_password_body"
msgstr "Change password"

#, fuzzy
msgid "mail_change_password_subject"
msgstr "Change password"

#, fuzzy
msgid "mail_error_change_processed"
msgstr "Something went wrong when sending a validation mail, the changes are still correctly processed."

#, fuzzy
msgid "mail_goodbye"
msgstr ""
"Thank you!\n"
"The Hedy team"

msgid "mail_hello"
msgstr "Привет {username}!"

#, fuzzy
msgid "mail_recover_password_body"
msgstr "Request a password reset"

#, fuzzy
msgid "mail_recover_password_subject"
msgstr "Request a password reset"

#, fuzzy
msgid "mail_reset_password_body"
msgstr "Reset password"

#, fuzzy
msgid "mail_reset_password_subject"
msgstr "Reset password"

#, fuzzy
msgid "mail_welcome_teacher_body"
msgstr ""
"<strong>Welcome!</strong>\n"
"Congratulations on your brand new Hedy teachers account. Welcome to the world wide community of Hedy teachers!\n"
"<strong>What teachers accounts can do</strong>\n"
"With your teacher account, you have the option to create classes. Your students can than join your classes and you can see their progress. Classes are made and managed though the for <a href=\"https://hedycode.com/for-teachers\">teachers page</a>.\n"
"<strong>How to share ideas</strong>\n"
"If you are using Hedy in class, you probably have ideas for improvements! You can share those ideas with us on the <a href=\"https://github.com/Felienne/hedy/discussions/categories/ideas\">Ideas Discussion</a>.\n"
"<strong>How to ask for help</strong>\n"
"If anything is unclear, you can post in the <a href=\"https://github.com/Felienne/hedy/discussions/categories/q-a\">Q&A discussion</a>, or <a href=\"mailto: hello@hedy.org\">send us an email</a>.\n"
"Keep programming!"

#, fuzzy
msgid "mail_welcome_teacher_subject"
msgstr "Your Hedy teacher account is ready"

#, fuzzy
msgid "mail_welcome_verify_body"
msgstr ""
"Your Hedy account has been created successfully. Welcome!\n"
"Please click on this link to verify your email address: {link}"

#, fuzzy
msgid "mail_welcome_verify_subject"
msgstr "Welcome to Hedy"

#, fuzzy
msgid "mailing_title"
msgstr "Subscribe to the Hedy newsletter"

msgid "main_subtitle"
msgstr "Поэтапный язык программирования"

msgid "main_title"
msgstr "Хеди"

msgid "make_sure_you_are_done"
msgstr ""

msgid "male"
msgstr "Мужчина"

#, fuzzy
msgid "mandatory_mode"
msgstr "Mandatory developer's mode"

msgid "my_account"
msgstr "Мой аккаунт"

msgid "my_achievements"
msgstr "Мои достижения"

msgid "my_adventures"
msgstr "Мои приключения"

msgid "my_classes"
msgstr "Мои классы"

msgid "my_messages"
msgstr "Мои сообщения"

#, fuzzy
msgid "name"
msgstr "Name"

msgid "nav_explore"
msgstr "Исследовать"

msgid "nav_hedy"
msgstr "Хеди"

msgid "nav_learn_more"
msgstr "Узнать больше"

msgid "nav_start"
msgstr "Главная"

#, fuzzy
msgid "nested blocks"
msgstr "a block in a block"

msgid "new_password"
msgstr "Новый пароль"

#, fuzzy
msgid "newline"
msgstr "a new line"

msgid "next_exercise"
msgstr "Следующее упражнение"

msgid "next_page"
msgstr ""

#, fuzzy
msgid "next_step_tutorial"
msgstr "Next step >>>"

msgid "no"
msgstr "Нет"

msgid "no_account"
msgstr "Нет аккаунта?"

#, fuzzy
msgid "no_accounts"
msgstr "There are no accounts to create."

msgid "no_certificate"
msgstr "Этот пользователь не заработал сертификат о прохождении Hedy"

#, fuzzy
msgid "no_more_flat_if"
msgstr "Starting in level 8, the line after {if} needs to start with 4 spaces."

#, fuzzy
msgid "no_programs"
msgstr "You have no programs yet."

#, fuzzy
msgid "no_public_profile"
msgstr "Public profile"

#, fuzzy
msgid "no_shared_programs"
msgstr "has no shared programs..."

msgid "no_such_adventure"
msgstr "Этого приключения не существует!"

#, fuzzy
msgid "no_such_class"
msgstr "No such Hedy class"

msgid "no_such_highscore"
msgstr "Высокие баллы"

msgid "no_such_level"
msgstr "Нет такого уровня Хеди!"

msgid "no_such_program"
msgstr "Нет такой программы Хеди!"

msgid "not_enrolled"
msgstr "Похоже, вы не в классе!"

msgid "not_in_class_no_handin"
msgstr ""

msgid "not_logged_in_handin"
msgstr ""

msgid "not_teacher"
msgstr "Похоже, Вы не преподаватель!"

msgid "number"
msgstr "число"

#, fuzzy
msgid "number_achievements"
msgstr "Number of achievements"

#, fuzzy
msgid "number_lines"
msgstr "Number of lines"

#, fuzzy
msgid "number_programs"
msgstr "Number of programs"

#, fuzzy
msgid "ok"
msgstr "OK"

msgid "only_you_can_see"
msgstr ""

msgid "open"
msgstr "Открыть"

msgid "opening_date"
msgstr "Дата открытия"

msgid "opening_dates"
msgstr "Даты открытия"

msgid "option"
msgstr "Вариант"

msgid "or"
msgstr "или"

msgid "other"
msgstr "Другое"

#, fuzzy
msgid "other_block"
msgstr "Another block language"

msgid "other_settings"
msgstr "Другие настройки"

#, fuzzy
msgid "other_source"
msgstr "Other"

#, fuzzy
msgid "other_text"
msgstr "Another text language"

msgid "overwrite_warning"
<<<<<<< HEAD
msgstr "You already have a program with this name, saving this program will overwrite the old one. Are you sure?"
=======
msgstr ""
"У вас уже есть программа с таким наванием. Вы точно хотите перезаписать уже "
"существующую программу?"
>>>>>>> d24acdef

msgid "page"
msgstr "страница"

msgid "page_not_found"
msgstr "Мы не смогли найти эту страницу!"

msgid "parsons_title"
msgstr "Головоломка"

#, fuzzy
msgid "password"
msgstr "Password"

#, fuzzy
msgid "password_change_not_allowed"
msgstr "You're not allowed to change the password of this user."

#, fuzzy
msgid "password_change_prompt"
msgstr "Are you sure you want to change this password?"

#, fuzzy
msgid "password_change_success"
msgstr "Password of your student is successfully changed."

#, fuzzy
msgid "password_invalid"
msgstr "Your password is invalid."

msgid "password_repeat"
msgstr "Повторите пароль"

#, fuzzy
msgid "password_resetted"
msgstr "Your password has been successfully reset. You are being redirected to the login page."

#, fuzzy
msgid "password_six"
msgstr "Your password must contain at least six characters."

msgid "password_updated"
msgstr "Пароль обновлен."

#, fuzzy
msgid "passwords_six"
msgstr "All passwords need to be six characters or longer."

msgid "pending_invites"
msgstr "Ожидающие приглашения"

msgid "people_with_a_link"
msgstr ""

msgid "percentage"
msgstr "процент"

#, fuzzy
msgid "percentage_achieved"
msgstr "Achieved by {percentage}% of the users"

msgid "period"
msgstr "период"

msgid "personal_text"
msgstr "Личный текст"

msgid "personal_text_invalid"
msgstr "Ваш персональный текст неверен."

#, fuzzy
msgid "postfix_classname"
msgstr "Postfix classname"

#, fuzzy
msgid "preferred_keyword_language"
msgstr "Preferred keyword language"

msgid "preferred_language"
msgstr "Предпочитаемый язык"

#, fuzzy
msgid "preview"
msgstr "Preview"

#, fuzzy
msgid "previous_campaigns"
msgstr "View previous campaigns"

msgid "privacy_terms"
msgstr "условия конфиденциальности"

msgid "private"
msgstr ""

msgid "profile_logo_alt"
msgstr "Значок профиля."

msgid "profile_picture"
msgstr "Изображение профиля"

msgid "profile_updated"
msgstr "Профиль обновлен."

#, fuzzy
msgid "profile_updated_reload"
msgstr "Profile updated, page will be re-loaded."

msgid "program_contains_error"
msgstr "Эта программа содержит ошибку. Вы уверены в том, что хотите поделиться ею?"

msgid "program_header"
msgstr "Мои программы"

#, fuzzy
msgid "programming_experience"
msgstr "Do you have programming experience?"

#, fuzzy
msgid "programming_invalid"
msgstr "Please select a valid programming language."

msgid "programs"
msgstr "Программы"

msgid "programs_created"
msgstr "Созданные программы"

msgid "programs_saved"
msgstr "Программы сохранены"

msgid "programs_submitted"
msgstr "Представленные программы"

#, fuzzy
msgid "prompt_join_class"
msgstr "Do you want to join this class?"

msgid "public"
msgstr ""

#, fuzzy
msgid "public_invalid"
msgstr "This agreement selection is invalid"

msgid "public_profile"
msgstr "Публичный профиль"

#, fuzzy
msgid "public_profile_info"
msgstr "By selecting this box I make my profile visible for everyone. Be careful not to share personal information like your name or home address, because everyone will be able to see it!"

msgid "public_profile_updated"
msgstr "Публичный профиль был обновлён, страница скоро перезагрузится."

#, fuzzy
msgid "pygame_waiting_for_input"
msgstr "Waiting for a button press..."

msgid "question"
msgstr "Вопрос"

#, fuzzy
msgid "question mark"
msgstr "a question mark"

#, fuzzy
msgid "question_doesnt_exist"
msgstr "This question does not exist"

#, fuzzy
msgid "question_invalid"
msgstr "Your token is invalid."

msgid "quiz_logo_alt"
msgstr "Логотип викторины"

#, fuzzy
msgid "quiz_score"
msgstr "Quiz score"

msgid "quiz_tab"
msgstr "Викторина"

msgid "quiz_threshold_not_reached"
msgstr "Вы не набрали пороговый тестовый балл, нужный для открытия этого уровня"

msgid "read_code_label"
msgstr "Чтение вслух"

#, fuzzy
msgid "recent"
msgstr "My recent programs"

#, fuzzy
msgid "recover_password"
msgstr "Request a password reset"

#, fuzzy
msgid "regress_button"
msgstr "Go back to level {level}"

#, fuzzy
msgid "remove"
msgstr "Remove"

msgid "remove_customization"
msgstr "Удалите настройку"

#, fuzzy
msgid "remove_customizations_prompt"
msgstr "Are you sure you want to remove this class their customizations?"

#, fuzzy
msgid "remove_student_prompt"
msgstr "Are you sure you want to remove the student from the class?"

#, fuzzy
msgid "repair_program_logo_alt"
msgstr "Repair program icon"

#, fuzzy
msgid "repeat_match_password"
msgstr "The repeated password does not match."

#, fuzzy
msgid "repeat_new_password"
msgstr "Repeat new password"

#, fuzzy
msgid "report_failure"
msgstr "This program does not exist or is not public"

#, fuzzy
msgid "report_program"
msgstr "Are you sure you want to report this program?"

#, fuzzy
msgid "report_success"
msgstr "This program has been reported"

#, fuzzy
msgid "request_teacher"
msgstr "Would you like to apply for a teacher's account?"

#, fuzzy
msgid "request_teacher_account"
msgstr "Request teacher account"

#, fuzzy
msgid "required_field"
msgstr "Fields marked with an * are required"

#, fuzzy
msgid "reset_adventure_prompt"
msgstr "Are you sure you want to reset all selected adventures?"

#, fuzzy
msgid "reset_adventures"
msgstr "Reset selected adventures"

msgid "reset_password"
msgstr "Сброс пароля"

#, fuzzy
msgid "reset_view"
msgstr "Reset"

#, fuzzy
msgid "retrieve_adventure_error"
msgstr "You're not allowed to view this adventure!"

#, fuzzy
msgid "retrieve_class_error"
msgstr "Only teachers can retrieve classes"

msgid "run_code_button"
msgstr "Выполнить код"

#, fuzzy
msgid "save"
msgstr "Save"

#, fuzzy
msgid "save_parse_warning"
msgstr "This program contains an error, are you sure you want to save it?"

#, fuzzy
msgid "save_prompt"
msgstr "You need to have an account to save your program. Would you like to login now?"

msgid "save_success_detail"
msgstr "Программа сохранена."

msgid "score"
msgstr "Счёт"

msgid "search"
msgstr "Поиск..."

msgid "search_button"
msgstr "Поиск"

#, fuzzy
msgid "see_certificate"
msgstr "See {username} certificate!"

msgid "select"
msgstr "Выбрать"

#, fuzzy
msgid "select_a_level"
msgstr "Select a level"

msgid "select_adventures"
msgstr "Выберите приключения"

#, fuzzy
msgid "select_levels"
msgstr "Select levels"

#, fuzzy
msgid "self_removal_prompt"
msgstr "Are you sure you want to leave this class?"

#, fuzzy
msgid "send_password_recovery"
msgstr "Send me a password recovery link"

#, fuzzy
msgid "sent_by"
msgstr "This invitation is sent by"

#, fuzzy
msgid "sent_password_recovery"
msgstr "You should soon receive an email with instructions on how to reset your password."

#, fuzzy
msgid "settings"
msgstr "My personal settings"

msgid "share"
msgstr "Поделиться"

<<<<<<< HEAD
msgid "share_by_giving_link"
msgstr ""
=======
msgid "share_code_button"
msgstr "Сохранить и поделиться кодом"
>>>>>>> d24acdef

#, fuzzy
msgid "share_confirm"
msgstr "Are you sure you want to make the program public?"

#, fuzzy
msgid "share_success_detail"
msgstr "Program shared successfully."

msgid "share_your_program"
msgstr ""

#, fuzzy
msgid "signup_student_or_teacher"
msgstr "Are you a student or a teacher?"

#, fuzzy
msgid "single quotes"
msgstr "a single quote"

msgid "slash"
msgstr "слэш"

#, fuzzy
msgid "social_media"
msgstr "Social media"

#, fuzzy
msgid "something_went_wrong_keyword_parsing"
msgstr "There is a mistake in your adventure, are all keywords correctly surrounded with { }?"

msgid "space"
msgstr "пространство"

msgid "star"
msgstr "звезда"

#, fuzzy
msgid "start_hedy_tutorial"
msgstr "Start hedy tutorial"

msgid "start_programming"
msgstr "Начать программирование"

#, fuzzy
msgid "start_programming_logo_alt"
msgstr "Directly start programming"

msgid "start_quiz"
msgstr "Начать викторину"

#, fuzzy
msgid "start_teacher_tutorial"
msgstr "Start teacher tutorial"

#, fuzzy
msgid "step_title"
msgstr "Assignment"

msgid "stop_code_button"
msgstr "Остановить программу"

msgid "string"
msgstr "текст"

#, fuzzy
msgid "student_already_in_class"
msgstr "This student is already in your class."

#, fuzzy
msgid "student_already_invite"
msgstr "This student already has a pending invitation."

#, fuzzy
msgid "student_not_existing"
msgstr "This username doesn't exist."

msgid "student_signup_header"
msgstr "Студент"

#, fuzzy
msgid "students"
msgstr "students"

#, fuzzy
msgid "submission_time"
msgstr "Handed in at"

msgid "submit_answer"
msgstr "Вопрос-ответ"

msgid "submit_program"
msgstr "Отправить"

#, fuzzy
msgid "submit_warning"
msgstr "Are you sure you want to submit this program?"

msgid "submitted"
msgstr "Отправлено"

#, fuzzy
msgid "submitted_header"
msgstr "This is a submitted program and can't be altered."

msgid "subscribe"
msgstr "Подписаться"

#, fuzzy
msgid "subscribe_newsletter"
msgstr "Subscribe to the newsletter"

msgid "surname"
msgstr "Имя"

msgid "teacher"
msgstr "Учитель"

#, fuzzy
msgid "teacher_account_request"
msgstr "You have a pending teacher account request"

#, fuzzy
msgid "teacher_account_success"
msgstr "You successfully requested a teacher account."

#, fuzzy
msgid "teacher_invalid"
msgstr "Your teacher value is invalid."

#, fuzzy
msgid "teacher_invitation_require_login"
msgstr "To set up your profile as a teacher we will need you to log in. If you don't have an account, please create one."

#, fuzzy
msgid "teacher_manual"
msgstr "Teacher manual"

msgid "teacher_signup_header"
msgstr "Учитель"

#, fuzzy
msgid "teacher_tutorial_logo_alt"
msgstr "You have received an invitation to join class"

#, fuzzy
msgid "teacher_welcome"
msgstr "Welcome to Hedy! Your are now the proud owner of a teachers account which allows you to create classes and invite students."

#, fuzzy
msgid "template_code"
msgstr ""
"This is the explanation of my adventure!\n"
"\n"
"This way I can show a command: <code>print</code>\n"
"\n"
"But sometimes I might want to show a piece of code, like this:\n"
"<pre>\n"
"ask What's your name?\n"
"echo so your name is \n"
"</pre>"

msgid "this_turns_in_assignment"
msgstr ""

msgid "title"
msgstr "Название"

msgid "title_achievements"
msgstr "Hedy - Мои достижения"

#, fuzzy
msgid "title_admin"
msgstr "Hedy - Administrator page"

msgid "title_class logs"
msgstr "Программы"

msgid "title_class statistics"
msgstr "Моя статистика"

#, fuzzy
msgid "title_class-overview"
msgstr "Hedy - Class overview"

#, fuzzy
msgid "title_customize-adventure"
msgstr "Hedy - Customize adventure"

#, fuzzy
msgid "title_customize-class"
msgstr "Hedy - Customize class"

msgid "title_explore"
msgstr "Hedy - Обзор"

msgid "title_for-teacher"
msgstr "Hedy - Для учителей"

#, fuzzy
msgid "title_join-class"
msgstr "Hedy - Join class"

msgid "title_landing-page"
msgstr "Добро пожаловать в Hedy!"

msgid "title_learn-more"
msgstr "Hedy - Узнать больше"

msgid "title_login"
msgstr "Hedy - Войти"

msgid "title_my-profile"
msgstr "Hedy - Мой аккаунт"

msgid "title_privacy"
msgstr "Hedy - Политика конфиденциальности"

msgid "title_programs"
msgstr "Hedy - Мои программы"

msgid "title_recover"
msgstr "Hedy - Восстановить аккаунт"

msgid "title_reset"
msgstr "Hedy - Сбросить пароль"

msgid "title_signup"
msgstr "Hedy - Зарегистрироваться"

msgid "title_start"
msgstr "Hedy - язык постепенного программирования"

#, fuzzy
msgid "title_view-adventure"
msgstr "Hedy - View adventure"

#, fuzzy
msgid "token_invalid"
msgstr "Your token is invalid."

#, fuzzy
msgid "too_many_attempts"
msgstr "Too many attempts"

msgid "translate_error"
msgstr "Во время перевода кода что-то пошло не так. Попробуйте запустить код, чтобы увидеть возможные ошибки. Код с ошибками не может быть переведён."

#, fuzzy
msgid "translating_hedy"
msgstr "Translating Hedy"

msgid "try_it"
msgstr "Попробуйте"

msgid "tutorial"
msgstr "Учебник"

msgid "tutorial_code_snippet"
msgstr ""
"{print} Здравствуй мир!\n"
"{print} Я изучаю Хеди с самоучителем!"

msgid "tutorial_message_not_found"
msgstr "Мы не смогли найти требуемый шаг учебника..."

msgid "tutorial_title_not_found"
msgstr "Шаг учебника не найден"

msgid "unauthorized"
msgstr "У вас нет доступа к этой странице"

#, fuzzy
msgid "unique_usernames"
msgstr "All usernames need to be unique."

#, fuzzy
msgid "unlock_thresholds"
msgstr "Unlock level thresholds"

#, fuzzy
msgid "unsaved_class_changes"
msgstr "There are unsaved changes, are you sure you want to leave this page?"

#, fuzzy
msgid "unshare"
msgstr "Неподелиться"

#, fuzzy
msgid "unshare_confirm"
msgstr "Are you sure you want to make the program private?"

#, fuzzy
msgid "unshare_success_detail"
msgstr "Program unshared successfully."

#, fuzzy
msgid "update_adventure_prompt"
msgstr "Are you sure you want to update this adventure?"

msgid "update_profile"
msgstr "Обновить профиль"

#, fuzzy
msgid "update_public"
msgstr "Update public profile"

msgid "user"
msgstr "пользователь"

msgid "user_inexistent"
msgstr "Этот пользователь не существует"

msgid "user_not_private"
msgstr "Этот пользователь не существует или у него нет публичного профиля"

msgid "username"
msgstr "Имя пользователя"

#, fuzzy
msgid "username_empty"
msgstr "You didn't enter an username!"

#, fuzzy
msgid "username_invalid"
msgstr "Your username is invalid."

#, fuzzy
msgid "username_special"
msgstr "Username cannot contain `:` or `@`."

#, fuzzy
msgid "username_three"
msgstr "Username must contain at least three characters."

#, fuzzy
msgid "usernames_exist"
msgstr "One or more usernames is already in use."

msgid "value"
msgstr "Значение"

msgid "variables"
msgstr "Переменные"

msgid "view_program"
msgstr "Просмотр программы"

#, fuzzy
msgid "visit_own_public_profile"
msgstr "Public profile"

msgid "welcome"
msgstr "Добро пожаловать"

msgid "welcome_back"
msgstr "С возвращением"

#, fuzzy
msgid "what_should_my_code_do"
msgstr "What should my code do?"

msgid "whole_world"
msgstr "Мир"

#, fuzzy
msgid "write_first_program"
msgstr "Write your first program!"

#, fuzzy
msgid "year_invalid"
msgstr "Please enter a year between 1900 and {current_year}."

msgid "yes"
msgstr "Да"

msgid "your_account"
msgstr "Ваш профиль"

#, fuzzy
msgid "your_class"
msgstr "My classes"

#, fuzzy
msgid "your_last_program"
msgstr "Favourite program"

#, fuzzy
msgid "your_personal_text"
msgstr "Your personal text..."

msgid "your_program"
msgstr ""

#~ msgid "create_account_explanation"
#~ msgstr "Having your own account allows you to save your programs."

#~ msgid "only_teacher_create_class"
#~ msgstr "Only teachers are allowed to create classes!"

#~ msgid "language"
#~ msgstr "Язык"

#~ msgid "keyword_support"
#~ msgstr "Перевод ключевых слов"

#~ msgid "non_keyword_support"
#~ msgstr "Перевод контента"

#~ msgid "try_button"
#~ msgstr "Try"

#~ msgid "select_own_adventures"
#~ msgstr "Select own adventures"

#~ msgid "edit"
#~ msgstr "Редактировать"

#~ msgid "view"
#~ msgstr "View"

#~ msgid "class"
#~ msgstr "Класс"

#~ msgid "save_code_button"
#~ msgstr "Сохранить код"

#~ msgid "share_code_button"
#~ msgstr "Save & share code"
<|MERGE_RESOLUTION|>--- conflicted
+++ resolved
@@ -3,16 +3,10 @@
 msgstr ""
 "Project-Id-Version: PACKAGE VERSION\n"
 "Report-Msgid-Bugs-To: \n"
-<<<<<<< HEAD
-"POT-Creation-Date: 2023-03-18 14:54+0100\n"
-"PO-Revision-Date: 2023-03-12 03:54+0000\n"
-"Last-Translator: Anonymous <noreply@weblate.org>\n"
-=======
 "POT-Creation-Date: 2023-03-03 19:20+0100\n"
 "PO-Revision-Date: 2023-03-19 13:30+0000\n"
 "Last-Translator: Aleksandr Dinu <aluuu@husa.su>\n"
 "Language-Team: ru <LL@li.org>\n"
->>>>>>> d24acdef
 "Language: ru\n"
 "Language-Team: ru <LL@li.org>\n"
 "Plural-Forms: nplurals=3; plural=n%10==1 && n%100!=11 ? 0 : n%10>=2 && n%10<=4 && (n%100<10 || n%100>=20) ? 1 : 2;\n"
@@ -22,102 +16,62 @@
 "Generated-By: Babel 2.11.0\n"
 
 msgid "Access Before Assign"
-<<<<<<< HEAD
-msgstr "You tried to use the variable {name} on line {access_line_number}, but you set it on line {definition_line_number}. Set a variable before using it."
-=======
 msgstr ""
 "Вы использовали переменную {name} на строке {access_line_number}, но вы "
 "присваиваете ей значение на строке {definition_line_number}. Присвойте "
 "значение до того как используете переменную."
->>>>>>> d24acdef
 
 #, fuzzy
 msgid "Cyclic Var Definition"
 msgstr "The name {variable} needs to be set before you can use it on the right-hand side of the is command"
 
 msgid "Has Blanks"
-<<<<<<< HEAD
-msgstr "Your code is incomplete. It contains blanks that you have to replace with code."
-=======
 msgstr ""
 "Ваша программа не готова. В ней есть пробелы, на место которых нужно вписать "
 "код."
->>>>>>> d24acdef
 
 msgid "Incomplete"
-<<<<<<< HEAD
-msgstr "Oops! You forgot a bit of code! On line {line_number}, you need to enter text behind {incomplete_command}."
-=======
 msgstr ""
 "Ой-ой! На строке {line_number} нужно дописать что-то ещё после "
 "{incomplete_command}."
->>>>>>> d24acdef
 
 msgid "Incomplete Repeat"
-<<<<<<< HEAD
-msgstr "It looks like you forgot to use {command} with the repeat command you used on line {line_number}."
-=======
 msgstr ""
 "Похоже вы забыли использовать какую-нибудь ещё команду вместе с командой "
 "{repeat} на строке {line_number}."
->>>>>>> d24acdef
 
 msgid "Invalid"
-<<<<<<< HEAD
-msgstr "{invalid_command} is not a Hedy level {level} command. Did you mean {guessed_command}?"
-=======
 msgstr ""
 "{invalid_command} - это не команда Хеди с уровня {level}. Может вы имели "
 "ввиду {guessed_command}?"
->>>>>>> d24acdef
 
 msgid "Invalid Argument"
-<<<<<<< HEAD
-msgstr "You cannot use the command {command} with {invalid_argument} . Try changing {invalid_argument} to {allowed_types}."
-=======
 msgstr ""
 "Вы не можете использовать команду {command} с {invalid_argument} . "
 "Попробуйте заменить {invalid_argument} на {allowed_types}."
->>>>>>> d24acdef
 
 msgid "Invalid Argument Type"
-<<<<<<< HEAD
-msgstr "You cannot use {command} with {invalid_argument} because it is {invalid_type}. Try changing {invalid_argument} to {allowed_types}."
-=======
 msgstr ""
 "Вы не можете использовать команду {command} с {invalid_argument} потому что "
 "это {invalid_type}. Замените {invalid_argument} на {allowed_types}."
->>>>>>> d24acdef
 
 msgid "Invalid At Command"
-<<<<<<< HEAD
-msgstr "The {at} command may not be used from level 16 onward. You can use square brackets to use an element from a list, for example `friends[i]`, `lucky_numbers[{random}]`."
-=======
 msgstr ""
 "Команду {at} нельзя использовать начиная с уровня 16. Используйте квадратные "
 "скобки для того чтобы обратиться к элементу списка, например `друзья[i]`, "
 "`счастливые_числа[{random}]`."
->>>>>>> d24acdef
 
 msgid "Invalid Space"
-<<<<<<< HEAD
-msgstr "Oops! You started a line with a space on line {line_number}. Spaces confuse computers, can you remove it?"
-=======
 msgstr ""
 "Ой-ой! Вы начали код с пробела на строке {line_number}. Этот пробел может "
 "запутать компьютер, можете удалить его?"
->>>>>>> d24acdef
 
 msgid "Invalid Type Combination"
-<<<<<<< HEAD
-msgstr "You cannot use {invalid_argument} and {invalid_argument_2} with {command} because one is {invalid_type} and the other is {invalid_type_2}. Try changing {invalid_argument} to {invalid_type_2} or {invalid_argument_2} to {invalid_type}."
-=======
 msgstr ""
 "Вы не можете использовать {invalid_argument} и {invalid_argument_2} с "
 "командой {command} потому что первый - {invalid_type} и второй - "
 "{invalid_type_2}. Замените {invalid_argument} на {invalid_type_2} или "
 "{invalid_argument_2} на {invalid_type}."
->>>>>>> d24acdef
 
 #, fuzzy
 msgid "Locked Language Feature"
@@ -1235,13 +1189,9 @@
 msgstr "Another text language"
 
 msgid "overwrite_warning"
-<<<<<<< HEAD
-msgstr "You already have a program with this name, saving this program will overwrite the old one. Are you sure?"
-=======
 msgstr ""
 "У вас уже есть программа с таким наванием. Вы точно хотите перезаписать уже "
 "существующую программу?"
->>>>>>> d24acdef
 
 msgid "page"
 msgstr "страница"
@@ -1586,13 +1536,8 @@
 msgid "share"
 msgstr "Поделиться"
 
-<<<<<<< HEAD
 msgid "share_by_giving_link"
 msgstr ""
-=======
-msgid "share_code_button"
-msgstr "Сохранить и поделиться кодом"
->>>>>>> d24acdef
 
 #, fuzzy
 msgid "share_confirm"
