--- conflicted
+++ resolved
@@ -2627,7 +2627,12 @@
 #~ msgid "select_class"
 #~ msgstr ""
 
-<<<<<<< HEAD
+#~ msgid "survey"
+#~ msgstr ""
+
+#~ msgid "survey_completed"
+#~ msgstr ""
+
 #~ msgid "invalid_tutorial_step"
 #~ msgstr "Неверный шаг учебника"
 
@@ -2647,10 +2652,3 @@
 
 #~ msgid "tutorial_title_not_found"
 #~ msgstr "Шаг учебника не найден"
-=======
-#~ msgid "survey"
-#~ msgstr ""
-
-#~ msgid "survey_completed"
-#~ msgstr ""
->>>>>>> ed49bfa5
