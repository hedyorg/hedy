--- conflicted
+++ resolved
@@ -1109,8 +1109,9 @@
 msgid "more_options"
 msgstr "More options"
 
-msgid "multiple_keywords_warning"
-msgstr ""
+#, fuzzy
+msgid "multiple_levels_warning"
+msgstr "We've noticed you have both selected several levels and included code snippets in your adventure, this might cause issues with the syntax highlighter and the automatic translation of keywords"
 
 msgid "my_account"
 msgstr "Мой аккаунт"
@@ -2272,13 +2273,8 @@
 #~ msgid "nested blocks"
 #~ msgstr "блок в блоке"
 
-<<<<<<< HEAD
-#~ msgid "multiple_levels_warning"
-#~ msgstr "We've noticed you have both selected several levels and included code snippets in your adventure, this might cause issues with the syntax highlighter and the automatic translation of keywords"
-=======
 #~ msgid "save"
 #~ msgstr "Сохранить"
 
 #~ msgid "update_profile"
 #~ msgstr "Обновить профиль"
->>>>>>> 749801a4
