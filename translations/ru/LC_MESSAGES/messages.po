
msgid ""
msgstr ""
"Project-Id-Version: PACKAGE VERSION\n"
"Report-Msgid-Bugs-To: \n"
<<<<<<< HEAD
"POT-Creation-Date: 2023-02-26 17:50+0100\n"
"PO-Revision-Date: 2023-01-19 18:44+0000\n"
=======
"POT-Creation-Date: 2023-02-28 21:18+0100\n"
"PO-Revision-Date: 2023-02-16 15:59+0000\n"
>>>>>>> e416338f
"Last-Translator: Anonymous <noreply@weblate.org>\n"
"Language: ru\n"
"Language-Team: ru <LL@li.org>\n"
"Plural-Forms: nplurals=3; plural=n%10==1 && n%100!=11 ? 0 : n%10>=2 && n%10<=4 && (n%100<10 || n%100>=20) ? 1 : 2;\n"
"MIME-Version: 1.0\n"
"Content-Type: text/plain; charset=utf-8\n"
"Content-Transfer-Encoding: 8bit\n"
"Generated-By: Babel 2.10.3\n"

msgid "program_contains_error"
msgstr "Эта программа содержит ошибку. Вы уверены в том, что хотите поделиться ею?"

msgid "title_achievements"
msgstr "Hedy - Мои достижения"

msgid "not_teacher"
msgstr "Похоже, Вы не преподаватель!"

msgid "not_enrolled"
msgstr "Похоже, вы не в классе!"

msgid "title_programs"
msgstr "Hedy - Мои программы"

msgid "unauthorized"
msgstr "У вас нет доступа к этой странице"

msgid "title_for-teacher"
msgstr "Hedy - Для учителей"

msgid "no_such_level"
msgstr "Нет такого уровня Хеди!"

msgid "no_such_program"
msgstr "Нет такой программы Хеди!"

msgid "level_not_class"
msgstr "В вашем классе этот уровень ещё не доступен"

msgid "quiz_threshold_not_reached"
msgstr "Вы не набрали пороговый тестовый балл, нужный для открытия этого уровня"

msgid "your_program"
msgstr ""

msgid "no_such_adventure"
msgstr "Этого приключения не существует!"

msgid "user_inexistent"
msgstr "Этот пользователь не существует"

msgid "no_certificate"
msgstr "Этот пользователь не заработал сертификат о прохождении Hedy"

msgid "congrats_message"
msgstr "Поздравляем, {username}, вы завершили Hedy!"

msgid "page_not_found"
msgstr "Мы не смогли найти эту страницу!"

msgid "title_signup"
msgstr "Hedy - Зарегистрироваться"

msgid "title_login"
msgstr "Hedy - Войти"

msgid "title_recover"
msgstr "Hedy - Восстановить аккаунт"

msgid "title_reset"
msgstr "Hedy - Сбросить пароль"

msgid "title_my-profile"
msgstr "Hedy - Мой аккаунт"

msgid "title_start"
msgstr "Hedy - язык постепенного программирования"

msgid "title_learn-more"
msgstr "Hedy - Узнать больше"

msgid "title_privacy"
msgstr "Hedy - Политика конфиденциальности"

msgid "title_landing-page"
msgstr "Добро пожаловать в Hedy!"

msgid "title_explore"
msgstr "Hedy - Обзор"

msgid "no_such_highscore"
msgstr "Высокие баллы"

msgid "translate_error"
msgstr "Во время перевода кода что-то пошло не так. Попробуйте запустить код, чтобы увидеть возможные ошибки. Код с ошибками не может быть переведён."

msgid "tutorial_code_snippet"
msgstr ""
"{print} Здравствуй мир!\n"
"{print} Я изучаю Хеди с самоучителем!"

msgid "invalid_tutorial_step"
msgstr "Неверный шаг учебника"

msgid "tutorial_title_not_found"
msgstr "Шаг учебника не найден"

msgid "tutorial_message_not_found"
msgstr "Мы не смогли найти требуемый шаг учебника..."

msgid "ajax_error"
msgstr "Произошла ошибка, пожалуйста, попробуйте еще раз."

#, fuzzy
msgid "image_invalid"
msgstr "Your chosen image is invalid."

#, fuzzy
msgid "personal_text_invalid"
msgstr "Your personal text is invalid."

#, fuzzy
msgid "favourite_program_invalid"
msgstr "Your chosen favourite program is invalid."

#, fuzzy
msgid "public_profile_updated"
msgstr "Public profile updated."

#, fuzzy
msgid "user_not_private"
msgstr "This user doesn't exist or doesn't have a public profile"

#, fuzzy
msgid "see_certificate"
msgstr "See {username} certificate!"

#, fuzzy
msgid "invalid_teacher_invitation_code"
msgstr "The teacher invitation code is invalid. To become a teacher, reach out to hello@hedy.org."

#, fuzzy
msgid "catch_index_exception"
msgstr "You tried to access the list {list_name} but it is either empty or the index is not there."

#, fuzzy
msgid "default_404"
msgstr "We could not find that page..."

#, fuzzy
msgid "default_403"
msgstr "Looks like you aren't authorized..."

#, fuzzy
msgid "default_500"
msgstr "Something went wrong..."

#, fuzzy
msgid "level_title"
msgstr "Level"

#, fuzzy
msgid "Wrong Level"
msgstr "That was correct Hedy code, but not at the right level. You wrote {offending_keyword} for level {working_level}. Tip: {tip}"

#, fuzzy
msgid "Incomplete"
msgstr "Oops! You forgot a bit of code! On line {line_number}, you need to enter text behind {incomplete_command}."

#, fuzzy
msgid "Invalid"
msgstr "{invalid_command} is not a Hedy level {level} command. Did you mean {guessed_command}?"

#, fuzzy
msgid "Invalid Space"
msgstr "Oops! You started a line with a space on line {line_number}. Spaces confuse computers, can you remove it?"

#, fuzzy
msgid "Has Blanks"
msgstr "Your code is incomplete. It contains blanks that you have to replace with code."

#, fuzzy
msgid "No Indentation"
msgstr "You used too few spaces in line {line_number}. You used {leading_spaces} spaces, which is not enough. Start every new block with {indent_size} spaces more than the line before."

#, fuzzy
msgid "Unexpected Indentation"
msgstr "You used too many spaces in line {line_number}. You used {leading_spaces} spaces, which is too much. Start every new block with {indent_size} spaces more than the line before."

#, fuzzy
msgid "Parse"
msgstr "The code you entered is not valid Hedy code. There is a mistake on line {location[0]}, at position {location[1]}. You typed {character_found}, but that is not allowed."

#, fuzzy
msgid "Unquoted Text"
msgstr "Be careful. If you ask or print something the text should start and finish with a quotation mark. You forgot one somewhere."

#, fuzzy
msgid "Unquoted Assignment"
msgstr "From this level, you need to place texts to the right of the `is` between quotes. You forgot that for the text {text}."

#, fuzzy
msgid "Unquoted Equality Check"
msgstr "If you want to check if a variable is equal to multiple words, the words should be surrounded by quotation marks!"

#, fuzzy
msgid "Var Undefined"
msgstr "You tried to use the variable {name}, but you did not set it. It is also possible that you were trying to use the word {name} but forgot quotation marks."

msgid "Access Before Assign"
msgstr "You tried to use the variable {name} on line {access_line_number}, but you set it on line {definition_line_number}. Set a variable before using it."

#, fuzzy
msgid "Cyclic Var Definition"
msgstr "The name {variable} needs to be set before you can use it on the right-hand side of the is command"

#, fuzzy
msgid "Lonely Echo"
msgstr "You used an echo before an ask, or an echo without an ask. First ask for input, then echo."

#, fuzzy
msgid "Too Big"
msgstr "Wow! Your program has an impressive {lines_of_code} lines of code! But we can only process {max_lines} lines in this level. Make your program smaller and try again."

#, fuzzy
msgid "Invalid Argument Type"
msgstr "You cannot use {command} with {invalid_argument} because it is {invalid_type}. Try changing {invalid_argument} to {allowed_types}."

#, fuzzy
msgid "Invalid Argument"
msgstr "You cannot use the command {command} with {invalid_argument} . Try changing {invalid_argument} to {allowed_types}."

#, fuzzy
msgid "Invalid Type Combination"
msgstr "You cannot use {invalid_argument} and {invalid_argument_2} with {command} because one is {invalid_type} and the other is {invalid_type_2}. Try changing {invalid_argument} to {invalid_type_2} or {invalid_argument_2} to {invalid_type}."

#, fuzzy
msgid "Unsupported Float"
msgstr "Non-integer numbers are not supported yet but they will be in a few levels. For now change {value} to an integer."

#, fuzzy
msgid "Locked Language Feature"
msgstr "You are using {concept}! That is awesome, but {concept} is not unlocked yet! It will be unlocked in a later level."

#, fuzzy
msgid "Missing Command"
msgstr "It looks like you forgot to use a command on line {line_number}."

#, fuzzy
msgid "Missing Inner Command"
msgstr "It looks like you forgot to use a command with the {command} statement you used on line {line_number}."

#, fuzzy
msgid "Incomplete Repeat"
msgstr "It looks like you forgot to use {command} with the repeat command you used on line {line_number}."

#, fuzzy
msgid "Unsupported String Value"
msgstr "Text values cannot contain {invalid_value}."

#, fuzzy
msgid "Lonely Text"
msgstr "It looks like you forgot to use a command with the text you put in line {line_number}"

#, fuzzy
msgid "ask_needs_var"
msgstr "Starting in level 2, ask needs to be used with a variable. Example: name is ask What are you called?"

#, fuzzy
msgid "echo_out"
msgstr "Starting in level 2 echo is no longer needed. You can repeat an answer with ask and print now. Example: name is ask What are you called? printhello name"

msgid "space"
msgstr "пространство"

msgid "comma"
msgstr "запятая"

#, fuzzy
msgid "question mark"
msgstr "a question mark"

#, fuzzy
msgid "newline"
msgstr "a new line"

msgid "period"
msgstr "период"

#, fuzzy
msgid "exclamation mark"
msgstr "an exclamation mark"

msgid "dash"
msgstr "тире"

msgid "star"
msgstr "звезда"

#, fuzzy
msgid "single quotes"
msgstr "a single quote"

msgid "double quotes"
msgstr "двойные кавычки"

msgid "slash"
msgstr "слэш"

msgid "string"
msgstr "текст"

#, fuzzy
msgid "nested blocks"
msgstr "a block in a block"

msgid "or"
msgstr "или"

msgid "number"
msgstr "число"

msgid "integer"
msgstr "число"

msgid "float"
msgstr "число"

msgid "list"
msgstr "список"

#, fuzzy
msgid "input"
msgstr "input from ask"

msgid "Invalid At Command"
msgstr ""

msgid "general"
msgstr "Общий"

msgid "programs_created"
msgstr "Созданные программы"

msgid "programs_saved"
msgstr "Программы сохранены"

msgid "programs_submitted"
msgstr "Представленные программы"

msgid "teacher"
msgstr "Учитель"

msgid "hidden"
msgstr "Скрытый"

msgid "hedy_achievements"
msgstr "Достижения Хеди"

msgid "achievements_logo_alt"
msgstr "Логотип достижений"

#, fuzzy
msgid "achievements_check_icon_alt"
msgstr "You've earned an achievement!"

#, fuzzy
msgid "back_to_class"
msgstr "Go back to class"

#, fuzzy
msgid "class_name_prompt"
msgstr "Please enter the name of the class"

msgid "username"
msgstr "Имя пользователя"

msgid "last_login"
msgstr "Последний вход в систему"

#, fuzzy
msgid "highest_level_reached"
msgstr "Highest level reached"

#, fuzzy
msgid "number_programs"
msgstr "Number of programs"

msgid "programs"
msgstr "Программы"

#, fuzzy
msgid "password"
msgstr "Password"

#, fuzzy
msgid "remove"
msgstr "Remove"

msgid "page"
msgstr "страница"

#, fuzzy
msgid "enter_password"
msgstr "Enter a new password for"

#, fuzzy
msgid "password_change_prompt"
msgstr "Are you sure you want to change this password?"

#, fuzzy
msgid "remove_student_prompt"
msgstr "Are you sure you want to remove the student from the class?"

msgid "add_students"
msgstr "Добавить студентов"

msgid "customize_class"
msgstr "Настроить класс"

msgid "class_stats"
msgstr "Статистика класса"

msgid "class_logs"
msgstr "Журналы"

#, fuzzy
msgid "back_to_teachers_page"
msgstr "Go back to teachers page"

#, fuzzy
msgid "add_students_options"
msgstr "Create student accounts"

#, fuzzy
msgid "copy_link_success"
msgstr "Copy link to share"

#, fuzzy
msgid "copy_join_link"
msgstr "Please copy and paste this link into a new tab:"

#, fuzzy
msgid "invite_prompt"
msgstr "Enter a username"

#, fuzzy
msgid "invite_by_username"
msgstr "All usernames need to be unique."

msgid "create_accounts"
msgstr "Создание аккаунтов"

msgid "pending_invites"
msgstr "Ожидающие приглашения"

msgid "invite_date"
msgstr "Дата приглашения"

msgid "expiration_date"
msgstr "Срок действия"

#, fuzzy
msgid "delete_invite_prompt"
msgstr "Are you sure you want to remove this class invitation?"

#, fuzzy
msgid "class_already_joined"
msgstr "You are already a student of class"

msgid "error_logo_alt"
msgstr "Логотип ошибки"

#, fuzzy
msgid "goto_profile"
msgstr "Go to my profile"

#, fuzzy
msgid "prompt_join_class"
msgstr "Do you want to join this class?"

#, fuzzy
msgid "join_prompt"
msgstr "You need to have an account to join a class. Would you like to login now?"

msgid "join_class"
msgstr "Присоединиться к классу"

#, fuzzy
msgid "next_step_tutorial"
msgstr "Next step >>>"

#, fuzzy
msgid "create_multiple_accounts"
msgstr "Create multiple accounts"

#, fuzzy
msgid "accounts_intro"
msgstr "On this page you can create accounts for multiple students at the same time. It is also possible to directly add them to one of your classes. By pressing the green + on the bottom right of the page you can add extra rows. You can delete a row by pressing the corresponding red cross. Make sure no rows are empty when you press \"Create accounts\". Please keep in mind that every username and mail address needs to be unique and the password needs to be <b>at least</b> 6 characters."

#, fuzzy
msgid "create_accounts_prompt"
msgstr "Are you sure you want to create these accounts?"

#, fuzzy
msgid "download_login_credentials"
msgstr ""

msgid "yes"
msgstr "Да"

msgid "no"
msgstr "Нет"

#, fuzzy
msgid "generate_passwords"
msgstr "Generate passwords"

#, fuzzy
msgid "postfix_classname"
msgstr "Postfix classname"

#, fuzzy
msgid "reset_view"
msgstr "Reset"

msgid "customize_adventure"
msgstr "Настроить приключение"

#, fuzzy
msgid "update_adventure_prompt"
msgstr "Are you sure you want to update this adventure?"

msgid "general_settings"
msgstr "Общие настройки"

#, fuzzy
msgid "name"
msgstr "Name"

msgid "level"
msgstr "Уровень"

#, fuzzy
msgid "adventure_exp_1"
msgstr "Type your adventure of choice on the right-hand side. After creating your adventure you can include it in one of your classes under \"customizations\". If you want to include a command in your adventure please use code anchors like this:"

#, fuzzy
msgid "adventure_exp_2"
msgstr "If you want to show actual code snippets, for example to give student a template or example of the code. Please use pre anchors like this:"

#, fuzzy
msgid "hello_world"
msgstr "Hello world!"

#, fuzzy
msgid "adventure_exp_3"
msgstr "You can use the \"preview\" button to view a styled version of your adventure. To view the adventure on a dedicated page, select \"view\" from the teachers page."

msgid "adventure"
msgstr "Приключения"

#, fuzzy
msgid "template_code"
msgstr ""
"This is the explanation of my adventure!\n"
"\n"
"This way I can show a command: <code>print</code>\n"
"\n"
"But sometimes I might want to show a piece of code, like this:\n"
"<pre>\n"
"ask What's your name?\n"
"echo so your name is \n"
"</pre>"

#, fuzzy
msgid "adventure_terms"
msgstr "I agree that my adventure might be made publicly available on Hedy."

#, fuzzy
msgid "directly_add_adventure_to_classes"
msgstr "Do you want to add this adventure directly to one of your classes?"

#, fuzzy
msgid "preview"
msgstr "Preview"

#, fuzzy
msgid "save"
msgstr "Save"

#, fuzzy
msgid "delete_adventure_prompt"
msgstr "Are you sure you want to remove this adventure?"

#, fuzzy
msgid "customize_class_exp_1"
msgstr "Hi! On this page you can customize your class. By selecting levels and adventures you can choose what you student can see. You can also add you own created adventures to levels. All levels and default adventures will be selected by default. <b>Notice:</b> Not every adventure is available for every level! Settings up your customizations goes as follows:"

#, fuzzy
msgid "customize_class_step_1"
msgstr "Select levels for your class by pressing the \"level buttons\""

#, fuzzy
msgid "customize_class_step_2"
msgstr "\"Checkboxes\" will appear for the adventures available for the chosen levels"

#, fuzzy
msgid "customize_class_step_3"
msgstr "Select the adventures you want to make available"

#, fuzzy
msgid "customize_class_step_4"
msgstr "Click the name of an adventure to (de)select for all levels"

#, fuzzy
msgid "customize_class_step_5"
msgstr "Add personal adventures"

#, fuzzy
msgid "customize_class_step_6"
msgstr "Selecting an opening date for each level (you can also leave it empty)"

#, fuzzy
msgid "customize_class_step_7"
msgstr "Selection other settings"

#, fuzzy
msgid "customize_class_step_8"
msgstr "Choose \"Save\" -> You're done!"

#, fuzzy
msgid "customize_class_exp_2"
msgstr "You can always change these settings later on. For example, you can make specific adventures or levels available while teaching a class. This way it's easy for you to determine which level and adventures your students will be working on. If you want to make everything available for your class it is easiest to remove the customization all together."

#, fuzzy
msgid "select_levels"
msgstr "Select levels"

msgid "select_adventures"
msgstr "Выберите приключения"

#, fuzzy
msgid "select_a_level"
msgstr "Select a level"

#, fuzzy
msgid "level_title"
msgstr "Level"

#, fuzzy
msgid "available_adventures_level"
msgstr "Available adventures level"

msgid "opening_dates"
msgstr "Даты открытия"

msgid "opening_date"
msgstr "Дата открытия"

msgid "directly_available"
msgstr "Прямое открытие"

#, fuzzy
msgid "unlock_thresholds"
msgstr "Unlock level thresholds"

msgid "option"
msgstr "Вариант"

msgid "value"
msgstr "Значение"

#, fuzzy
msgid "quiz_score"
msgstr ""

msgid "percentage"
msgstr "процент"

msgid "other_settings"
msgstr "Другие настройки"

msgid "select"
msgstr "Выбрать"

#, fuzzy
msgid "mandatory_mode"
msgstr "Mandatory developer's mode"

#, fuzzy
msgid "all_class_highscores"
msgstr "All students visible in class highscores"

msgid "hide_cheatsheet"
msgstr "Скрыть шпаргалку"

#, fuzzy
msgid "hide_keyword_switcher"
msgstr ""

msgid "hide_quiz"
msgstr "Скрыть викторину"

msgid "hide_parsons"
msgstr "Скрыть головоломку"

#, fuzzy
msgid "reset_adventure_prompt"
msgstr "Are you sure you want to reset all selected adventures?"

#, fuzzy
msgid "reset_adventures"
msgstr "Reset selected adventures"

#, fuzzy
msgid "remove_customizations_prompt"
msgstr "Are you sure you want to remove this class their customizations?"

msgid "remove_customization"
msgstr "Удалите настройку"

#, fuzzy
msgid "go_back_to_main"
msgstr "Go back to main page"

msgid "explore_programs"
msgstr "Изучить программы"

#, fuzzy
msgid "explore_explanation"
msgstr "On this page you can look through programs created by other Hedy users. You can filter on both a Hedy level and adventure. Click on \"View program\" to open a program and run it. Programs with a red header contain a mistake. You can still open the program, but running it will result in an error. You can of course try to fix it! If the creator has a public profile you can click their username to visit their profile. There you will find all their shared programs and much more!"

msgid "hedy_choice_title"
msgstr "Выбор Хеди"

#, fuzzy
msgid "number_lines"
msgstr "Number of lines"

msgid "creator"
msgstr "Создатель"

msgid "view_program"
msgstr "Просмотр программы"

#, fuzzy
msgid "report_program"
msgstr "Are you sure you want to report this program?"

msgid "my_classes"
msgstr "Мои классы"

#, fuzzy
msgid "students"
msgstr "students"

msgid "duplicate"
msgstr "Дубликат"

#, fuzzy
msgid "delete_class_prompt"
msgstr "Are you sure you want to delete the class?"

#, fuzzy
msgid "create_class"
msgstr "Create a new class"

msgid "my_adventures"
msgstr "Мои приключения"

msgid "last_update"
msgstr "Последнее обновление"

#, fuzzy
msgid "adventure_prompt"
msgstr "Please enter the name of the adventure"

msgid "create_adventure"
msgstr "Создать приключение"

#, fuzzy
msgid "download"
msgstr "Download"

msgid "highscores"
msgstr "Высокие баллы"

#, fuzzy
msgid "highscore_explanation"
msgstr "On this page you can look through programs created by other Hedy users. You can filter on both a Hedy level and adventure. Click on \"View program\" to open a program and run it. Programs with a red header contain a mistake. You can still open the program, but running it will result in an error. You can of course try to fix it! If the creator has a public profile you can click their username to visit their profile. There you will find all their shared programs and much more!"

#, fuzzy
msgid "highscore_no_public_profile"
msgstr "You don't have a public profile and are therefore not listed on the highscores. Do you wish to create one?"

#, fuzzy
msgid "create_public_profile"
msgstr "Public profile"

msgid "whole_world"
msgstr "Мир"

#, fuzzy
msgid "your_class"
msgstr "My classes"

msgid "achievements"
msgstr "достижения"

msgid "country_title"
msgstr "Страна"

#, fuzzy
msgid "last_achievement"
msgstr "Last earned achievement"

#, fuzzy
msgid "ago"
msgstr "{timestamp} ago"

msgid "welcome"
msgstr "Добро пожаловать"

msgid "welcome_back"
msgstr "С возвращением"

#, fuzzy
msgid "teacher_tutorial_logo_alt"
msgstr "You have received an invitation to join class"

#, fuzzy
msgid "start_teacher_tutorial"
msgstr "Start teacher tutorial"

#, fuzzy
msgid "hedy_tutorial_logo_alt"
msgstr "Start hedy tutorial"

#, fuzzy
msgid "start_hedy_tutorial"
msgstr "Start hedy tutorial"

#, fuzzy
msgid "start_programming_logo_alt"
msgstr "Directly start programming"

msgid "start_programming"
msgstr "Начать программирование"

#, fuzzy
msgid "explore_programs_logo_alt"
msgstr "Explore programs"

msgid "your_account"
msgstr "Ваш профиль"

msgid "profile_logo_alt"
msgstr "Значок профиля."

#, fuzzy
msgid "no_public_profile"
msgstr "Public profile"

#, fuzzy
msgid "create_question"
msgstr "Do you want to create one?"

msgid "amount_created"
msgstr "созданных программ"

msgid "amount_saved"
msgstr "сохранённых программ"

msgid "amount_submitted"
msgstr "представленных программ"

#, fuzzy
msgid "your_last_program"
msgstr "Favourite program"

#, fuzzy
msgid "ok"
msgstr "OK"

#, fuzzy
msgid "cancel"
msgstr "Cancel"

#, fuzzy
msgid "copy_link_to_share"
msgstr "Copy link to share"

#, fuzzy
msgid "achievement_earned"
msgstr "You've earned an achievement!"

#, fuzzy
msgid "mailing_title"
msgstr "Subscribe to the Hedy newsletter"

#, fuzzy
msgid "email"
msgstr "Email"

msgid "surname"
msgstr "Имя"

msgid "lastname"
msgstr "Фамилия"

msgid "country"
msgstr "Страна"

msgid "subscribe"
msgstr "Подписаться"

#, fuzzy
msgid "required_field"
msgstr "Fields marked with an * are required"

#, fuzzy
msgid "previous_campaigns"
msgstr "View previous campaigns"

#, fuzzy
msgid "step_title"
msgstr "Assignment"

msgid "tutorial"
msgstr "Учебник"

msgid "cheatsheet_title"
msgstr "Шпаргалка"

msgid "commands"
msgstr "Команды"

msgid "english"
msgstr "Английский"

#, fuzzy
msgid "login_long"
msgstr "Log in to your account"

msgid "login"
msgstr "Войти"

msgid "no_account"
msgstr "Нет аккаунта?"

msgid "create_account"
msgstr "Создать аккаунт"

#, fuzzy
msgid "forgot_password"
msgstr "Forgot your password?"

msgid "main_title"
msgstr "Хеди"

#, fuzzy
msgid "main_subtitle"
msgstr "A gradual programming language"

msgid "try_it"
msgstr "Попробуйте"

#, fuzzy
msgid "subscribe_newsletter"
msgstr "Subscribe to the newsletter"

msgid "nav_learn_more"
msgstr "Узнать больше"

#, fuzzy
msgid "teacher_manual"
msgstr "Teacher manual"

msgid "privacy_terms"
msgstr "условия конфиденциальности"

#, fuzzy
msgid "hedy_on_github"
msgstr "Hedy on Github"

#, fuzzy
msgid "become_a_sponsor"
msgstr "Become a sponsor"

#, fuzzy
msgid "discord_server"
msgstr "Discord server"

#, fuzzy
msgid "translating_hedy"
msgstr "Translating Hedy"

#, fuzzy
msgid "teacher_account_request"
msgstr "You have a pending teacher account request"

msgid "account_overview"
msgstr "Обзор учетной записи"

msgid "my_messages"
msgstr "Мои сообщения"

#, fuzzy
msgid "invite_message"
msgstr "You have received an invitation to join class"

#, fuzzy
msgid "sent_by"
msgstr "This invitation is sent by"

msgid "delete_invite"
msgstr "Удалить приглашение"

msgid "public_profile"
msgstr "Публичный профиль"

#, fuzzy
msgid "visit_own_public_profile"
msgstr "Public profile"

msgid "profile_picture"
msgstr "Изображение профиля"

msgid "personal_text"
msgstr "Личный текст"

#, fuzzy
msgid "your_personal_text"
msgstr "Your personal text..."

msgid "favourite_program"
msgstr "Любимая программа"

#, fuzzy
msgid "public_profile_info"
msgstr "By selecting this box I make my profile visible for everyone. Be careful not to share personal information like your name or home address, because everyone will be able to see it!"

#, fuzzy
msgid "update_public"
msgstr "Update public profile"

#, fuzzy
msgid "are_you_sure"
msgstr "Are you sure? You cannot revert this action."

#, fuzzy
msgid "delete_public"
msgstr "Delete public profile"

#, fuzzy
msgid "self_removal_prompt"
msgstr "Are you sure you want to leave this class?"

msgid "leave_class"
msgstr "Покинуть класс"

#, fuzzy
msgid "settings"
msgstr "My personal settings"

msgid "birth_year"
msgstr "Год рождения"

msgid "preferred_language"
msgstr "Предпочитаемый язык"

#, fuzzy
msgid "preferred_keyword_language"
msgstr "Preferred keyword language"

msgid "gender"
msgstr "Пол"

msgid "female"
msgstr "Женский"

msgid "male"
msgstr "Мужчина"

msgid "other"
msgstr "Другое"

#, fuzzy
msgid "agree_third_party"
msgstr "I consent to being contacted by partners of Leiden University with sales opportunities (optional)"

msgid "update_profile"
msgstr "Обновить профиль"

msgid "destroy_profile"
msgstr "Удалить профиль"

msgid "change_password"
msgstr "Изменить пароль"

#, fuzzy
msgid "current_password"
msgstr "Current password"

msgid "new_password"
msgstr "Новый пароль"

#, fuzzy
msgid "repeat_new_password"
msgstr "Repeat new password"

#, fuzzy
msgid "request_teacher"
msgstr "Would you like to apply for a teacher's account?"

#, fuzzy
msgid "request_teacher_account"
msgstr "Request teacher account"

#, fuzzy
msgid "recent"
msgstr "My recent programs"

msgid "all"
msgstr "Все"

msgid "submitted"
msgstr "Отправлено"

msgid "search_button"
msgstr "Поиск"

#, fuzzy
msgid "submitted_header"
msgstr "This is a submitted program and can't be altered."

msgid "title"
msgstr "Название"

msgid "last_edited"
msgstr "Последнее редактирование"

#, fuzzy
msgid "favourite_confirm"
msgstr "Are you sure you want to set this program as your favourite?"

msgid "open"
msgstr "Открыть"

#, fuzzy
msgid "copy_clipboard"
msgstr "Successfully copied to clipboard"

#, fuzzy
msgid "delete_confirm"
msgstr "Are you sure you want to delete the program?"

msgid "delete"
msgstr "Удалить"

#, fuzzy
msgid "unshare_confirm"
msgstr "Are you sure you want to make the program private?"

#, fuzzy
msgid "unshare"
msgstr "Неподелиться"

#, fuzzy
msgid "submit_warning"
msgstr "Are you sure you want to submit this program?"

msgid "submit_program"
msgstr "Отправить"

#, fuzzy
msgid "share_confirm"
msgstr "Are you sure you want to make the program public?"

msgid "share"
msgstr "Поделиться"

#, fuzzy
msgid "no_programs"
msgstr "You have no programs yet."

#, fuzzy
msgid "write_first_program"
msgstr "Write your first program!"

#, fuzzy
msgid "certified_teacher"
msgstr "Certified teacher"

msgid "admin"
msgstr "Администратор"

#, fuzzy
msgid "distinguished_user"
msgstr "Distinguished user"

msgid "contributor"
msgstr "Вкладчик"

msgid "program_header"
msgstr "Мои программы"

#, fuzzy
msgid "no_shared_programs"
msgstr "has no shared programs..."

#, fuzzy
msgid "recover_password"
msgstr "Request a password reset"

#, fuzzy
msgid "send_password_recovery"
msgstr "Send me a password recovery link"

msgid "reset_password"
msgstr "Сброс пароля"

msgid "password_repeat"
msgstr "Повторите пароль"

#, fuzzy
msgid "signup_student_or_teacher"
msgstr "Are you a student or a teacher?"

msgid "student_signup_header"
msgstr "Студент"

msgid "teacher_signup_header"
msgstr "Учитель"

#, fuzzy
msgid "create_teacher_account"
msgstr "Create a teacher account"

#, fuzzy
msgid "create_student_account"
msgstr "Create an account"

#, fuzzy
msgid "create_teacher_account_explanation"
msgstr "With a teacher account, you can save your programs and see the results of your students."

#, fuzzy
msgid "create_student_account_explanation"
msgstr "You can save your own programs with an account."

#, fuzzy
msgid "heard_about_hedy"
msgstr ""

#, fuzzy
msgid "from_another_teacher"
msgstr ""

#, fuzzy
msgid "social_media"
msgstr ""

#, fuzzy
msgid "from_video"
msgstr ""

#, fuzzy
msgid "from_magazine_website"
msgstr ""

#, fuzzy
msgid "other_source"
msgstr ""

#, fuzzy
msgid "programming_experience"
msgstr "Do you have programming experience?"

#, fuzzy
msgid "languages"
msgstr "Which of these programming languages have you used before?"

#, fuzzy
msgid "other_block"
msgstr "Another block language"

#, fuzzy
msgid "other_text"
msgstr "Another text language"

#, fuzzy
msgid "agree_with"
msgstr "I agree to the"

#, fuzzy
msgid "already_account"
msgstr "Already have an account?"

#, fuzzy
msgid "teacher_invitation_require_login"
msgstr "To set up your profile as a teacher we will need you to log in. If you don't have an account, please create one."

#, fuzzy
msgid "submission_time"
msgstr "Handed in at"

msgid "by"
msgstr "от"

msgid "parsons_title"
msgstr "Головоломка"

msgid "quiz_tab"
msgstr "Викторина"

msgid "example_code_header"
msgstr "Example Hedy code"

msgid "search"
msgstr "Поиск..."

msgid "variables"
msgstr "Переменные"

#, fuzzy
msgid "enter_text"
msgstr "Enter your answer here..."

msgid "enter"
msgstr "Войти"

#, fuzzy
msgid "pygame_waiting_for_input"
msgstr "Waiting for a button press..."

#, fuzzy
msgid "already_program_running"
msgstr "Start programming"

msgid "run_code_button"
msgstr "Выполнить код"

msgid "stop_code_button"
msgstr "Остановить программу"

msgid "next_exercise"
msgstr "Следующее упражнение"

msgid "edit_code_button"
msgstr "Изменить код"

#, fuzzy
msgid "repair_program_logo_alt"
msgstr "Repair program icon"

msgid "read_code_label"
msgstr "Чтение вслух"

#, fuzzy
msgid "regress_button"
msgstr "Go back to level {level}"

#, fuzzy
msgid "disabled_button_locked"
msgstr "Your teacher hasn't unlocked this level yet"

#, fuzzy
msgid "advance_button"
msgstr "Go to level {level}"

#, fuzzy
msgid "disabled_button_quiz"
msgstr "Your quiz score is below the threshold, try again!"

msgid "developers_mode"
msgstr "Режим программиста"

msgid "hedy_logo_alt"
msgstr "Логотип Хеди"

msgid "nav_start"
msgstr "Главная"

msgid "nav_hedy"
msgstr "Хеди"

msgid "nav_explore"
msgstr "Исследовать"

msgid "for_teachers"
msgstr "Для учителей"

msgid "my_achievements"
msgstr "Мои достижения"

msgid "my_account"
msgstr "Мой аккаунт"

msgid "logout"
msgstr "Выйти"

msgid "exercise"
msgstr "Упражнение"

#, fuzzy
msgid "what_should_my_code_do"
msgstr "What should my code do?"

msgid "quiz_logo_alt"
msgstr "Логотип викторины"

msgid "start_quiz"
msgstr "Начать викторину"

#, fuzzy
msgid "go_to_first_question"
msgstr "Go to question 1"

msgid "question"
msgstr "Вопрос"

msgid "hint"
msgstr "Подсказать?"

msgid "submit_answer"
msgstr "Вопрос-ответ"

msgid "feedback_success"
msgstr "Хорошо!"

msgid "feedback_failure"
msgstr "Неправильно!"

#, fuzzy
msgid "correct_answer"
msgstr "The correct answer is"

#, fuzzy
msgid "go_to_question"
msgstr "Go to question"

#, fuzzy
msgid "go_to_quiz_result"
msgstr "Go to quiz result"

msgid "end_quiz"
msgstr "Окончание викторины"

msgid "score"
msgstr "Счёт"

#, fuzzy
msgid "get_certificate"
msgstr "Get your certificate!"

#, fuzzy
msgid "certificate"
msgstr "Certificate of Completion"

#, fuzzy
msgid "fun_statistics_msg"
msgstr "Here are some fun statistics!"

#, fuzzy
msgid "highest_quiz_score"
msgstr "Highest quiz score"

#, fuzzy
msgid "longest_program"
msgstr "Longest program"

#, fuzzy
msgid "number_achievements"
msgstr "Number of achievements"

#, fuzzy
msgid "percentage_achieved"
msgstr "Achieved by {percentage}% of the users"

#, fuzzy
msgid "title_admin"
msgstr "Hedy - Administrator page"

#, fuzzy
msgid "username_invalid"
msgstr "Your username is invalid."

#, fuzzy
msgid "teacher_invalid"
msgstr "Your teacher value is invalid."

#, fuzzy
msgid "email_invalid"
msgstr "Please enter a valid email."

#, fuzzy
msgid "mail_error_change_processed"
msgstr "Something went wrong when sending a validation mail, the changes are still correctly processed."

#, fuzzy
msgid "username_special"
msgstr "Username cannot contain `:` or `@`."

#, fuzzy
msgid "username_three"
msgstr "Username must contain at least three characters."

#, fuzzy
msgid "password_invalid"
msgstr "Your password is invalid."

#, fuzzy
msgid "passwords_six"
msgstr "All passwords need to be six characters or longer."

#, fuzzy
msgid "mail_welcome_verify_body"
msgstr ""
"Your Hedy account has been created successfully. Welcome!\n"
"Please click on this link to verify your email address: {link}"

#, fuzzy
msgid "mail_change_password_body"
msgstr "Change password"

#, fuzzy
msgid "mail_recover_password_body"
msgstr "Request a password reset"

#, fuzzy
msgid "mail_reset_password_body"
msgstr "Reset password"

#, fuzzy
msgid "mail_welcome_teacher_body"
msgstr ""
"<strong>Welcome!</strong>\n"
"Congratulations on your brand new Hedy teachers account. Welcome to the world wide community of Hedy teachers!\n"
"<strong>What teachers accounts can do</strong>\n"
"With your teacher account, you have the option to create classes. Your students can than join your classes and you can see their progress. Classes are made and managed though the for <a href=\"https://hedycode.com/for-teachers\">teachers page</a>.\n"
"<strong>How to share ideas</strong>\n"
"If you are using Hedy in class, you probably have ideas for improvements! You can share those ideas with us on the <a href=\"https://github.com/Felienne/hedy/discussions/categories/ideas\">Ideas Discussion</a>.\n"
"<strong>How to ask for help</strong>\n"
"If anything is unclear, you can post in the <a href=\"https://github.com/Felienne/hedy/discussions/categories/q-a\">Q&A discussion</a>, or <a href=\"mailto: hello@hedy.org\">send us an email</a>.\n"
"Keep programming!"

#, fuzzy
msgid "mail_welcome_verify_subject"
msgstr "Welcome to Hedy"

#, fuzzy
msgid "mail_change_password_subject"
msgstr "Change password"

#, fuzzy
msgid "mail_recover_password_subject"
msgstr "Request a password reset"

#, fuzzy
msgid "mail_reset_password_subject"
msgstr "Reset password"

#, fuzzy
msgid "mail_welcome_teacher_subject"
msgstr "Your Hedy teacher account is ready"

msgid "user"
msgstr "пользователь"

msgid "mail_hello"
msgstr "Привет {username}!"

#, fuzzy
msgid "mail_goodbye"
msgstr ""
"Thank you!\n"
"The Hedy team"

#, fuzzy
msgid "copy_mail_link"
msgstr "Please copy and paste this link into a new tab:"

msgid "link"
msgstr "Ссылка"

msgid "invalid_username_password"
msgstr "Неверное имя пользователя/пароль."

#, fuzzy
msgid "repeat_match_password"
msgstr "The repeated password does not match."

#, fuzzy
msgid "language_invalid"
msgstr "Please select a valid language."

#, fuzzy
msgid "agree_invalid"
msgstr "You have to agree with the privacy terms."

#, fuzzy
msgid "keyword_language_invalid"
msgstr "Please select a valid keyword language (select English or your own language)."

#, fuzzy
msgid "year_invalid"
msgstr "Please enter a year between 1900 and {current_year}."

#, fuzzy
msgid "gender_invalid"
msgstr "Please select a valid gender, choose (Female, Male, Other)."

#, fuzzy
msgid "country_invalid"
msgstr "Please select a valid country."

#, fuzzy
msgid "heard_about_invalid"
msgstr ""

#, fuzzy
msgid "experience_invalid"
msgstr "Please select a valid experience, choose (Yes, No)."

#, fuzzy
msgid "programming_invalid"
msgstr "Please select a valid programming language."

#, fuzzy
msgid "exists_username"
msgstr "That username is already in use."

#, fuzzy
msgid "exists_email"
msgstr "That email is already in use."

#, fuzzy
msgid "token_invalid"
msgstr "Your token is invalid."

#, fuzzy
msgid "password_six"
msgstr "Your password must contain at least six characters."

#, fuzzy
msgid "password_change_not_allowed"
msgstr "You're not allowed to change the password of this user."

#, fuzzy
msgid "password_change_success"
msgstr "Password of your student is successfully changed."

msgid "password_updated"
msgstr "Пароль обновлен."

#, fuzzy
msgid "sent_password_recovery"
msgstr "You should soon receive an email with instructions on how to reset your password."

#, fuzzy
msgid "password_resetted"
msgstr "Your password has been successfully reset. You are being redirected to the login page."

#, fuzzy
msgid "already_teacher"
msgstr "You already have a teacher account."

#, fuzzy
msgid "already_teacher_request"
msgstr "You already have a pending teacher request."

#, fuzzy
msgid "teacher_account_success"
msgstr "You successfully requested a teacher account."

#, fuzzy
msgid "class_name_invalid"
msgstr "This class name is invalid."

#, fuzzy
msgid "class_name_empty"
msgstr "You didn't enter a class name!"

#, fuzzy
msgid "class_name_duplicate"
msgstr "You already have a class with this name."

#, fuzzy
msgid "no_such_class"
msgstr "No such Hedy class"

#, fuzzy
msgid "invalid_class_link"
msgstr "Invalid link for joining the class."

#, fuzzy
msgid "title_join-class"
msgstr "Hedy - Join class"

#, fuzzy
msgid "username_empty"
msgstr "You didn't enter an username!"

#, fuzzy
msgid "student_not_existing"
msgstr "This username doesn't exist."

#, fuzzy
msgid "student_already_in_class"
msgstr "This student is already in your class."

#, fuzzy
msgid "student_already_invite"
msgstr "This student already has a pending invitation."

#, fuzzy
msgid "retrieve_class_error"
msgstr "Only teachers can retrieve classes"

#, fuzzy
msgid "title_class-overview"
msgstr "Hedy - Class overview"

#, fuzzy
msgid "title_customize-class"
msgstr "Hedy - Customize class"

#, fuzzy
msgid "customization_deleted"
msgstr "Customizations successfully deleted."

#, fuzzy
msgid "class_customize_success"
msgstr "Class successfully customized."

#, fuzzy
msgid "no_accounts"
msgstr "There are no accounts to create."

#, fuzzy
msgid "unique_usernames"
msgstr "All usernames need to be unique."

#, fuzzy
msgid "usernames_exist"
msgstr "One or more usernames is already in use."

#, fuzzy
msgid "accounts_created"
msgstr "Accounts where successfully created."

#, fuzzy
msgid "retrieve_adventure_error"
msgstr "You're not allowed to view this adventure!"

#, fuzzy
msgid "title_view-adventure"
msgstr "Hedy - View adventure"

#, fuzzy
msgid "title_customize-adventure"
msgstr "Hedy - Customize adventure"

#, fuzzy
msgid "adventure_id_invalid"
msgstr "This adventure id is invalid."

#, fuzzy
msgid "adventure_name_invalid"
msgstr "This adventure name is invalid."

#, fuzzy
msgid "level_invalid"
msgstr "This Hedy level in invalid."

#, fuzzy
msgid "content_invalid"
msgstr "This adventure is invalid."

#, fuzzy
msgid "adventure_length"
msgstr "Your adventure has to be at least 20 characters."

#, fuzzy
msgid "public_invalid"
msgstr "This agreement selection is invalid"

#, fuzzy
msgid "classes_invalid"
msgstr "The list of selected classes is invalid"

#, fuzzy
msgid "adventure_duplicate"
msgstr "You already have an adventure with this name."

#, fuzzy
msgid "something_went_wrong_keyword_parsing"
msgstr ""

#, fuzzy
msgid "adventure_updated"
msgstr "The adventure has been updated!"

#, fuzzy
msgid "adventure_empty"
msgstr "You didn't enter an adventure name!"

#, fuzzy
msgid "exercise_doesnt_exist"
msgstr "This exercise doesn't exist"

#, fuzzy
msgid "profile_updated_reload"
msgstr "Profile updated, page will be re-loaded."

msgid "profile_updated"
msgstr "Профиль обновлен."

#, fuzzy
msgid "delete_success"
msgstr "Program deleted successfully."

#, fuzzy
msgid "save_prompt"
msgstr "You need to have an account to save your program. Would you like to login now?"

#, fuzzy
msgid "overwrite_warning"
msgstr "You already have a program with this name, saving this program will overwrite the old one. Are you sure?"

#, fuzzy
msgid "save_parse_warning"
msgstr "This program contains an error, are you sure you want to save it?"

#, fuzzy
msgid "save_success_detail"
msgstr "Program saved successfully."

#, fuzzy
msgid "share_success_detail"
msgstr "Program shared successfully."

#, fuzzy
msgid "unshare_success_detail"
msgstr "Program unshared successfully."

#, fuzzy
msgid "favourite_success"
msgstr "Your program is set as favourite."

#, fuzzy
msgid "report_failure"
msgstr "This program does not exist or is not public"

#, fuzzy
msgid "report_success"
msgstr "This program has been reported"

#, fuzzy
msgid "question_doesnt_exist"
msgstr "This question does not exist"

#, fuzzy
msgid "question_invalid"
msgstr "Your token is invalid."

#, fuzzy
msgid "answer_invalid"
msgstr "Your password is invalid."

#, fuzzy
msgid "too_many_attempts"
msgstr "Too many attempts"

msgid "title_class statistics"
msgstr "Моя статистика"

msgid "title_class logs"
msgstr "Программы"

#~ msgid "create_account_explanation"
#~ msgstr "Having your own account allows you to save your programs."

#~ msgid "only_teacher_create_class"
#~ msgstr "Only teachers are allowed to create classes!"

#~ msgid "language"
#~ msgstr "Язык"

#~ msgid "keyword_support"
#~ msgstr "Перевод ключевых слов"

#~ msgid "non_keyword_support"
#~ msgstr "Перевод контента"

#~ msgid "try_button"
#~ msgstr "Try"

#~ msgid "select_own_adventures"
#~ msgstr "Select own adventures"

#~ msgid "edit"
#~ msgstr "Редактировать"

#~ msgid "view"
#~ msgstr "View"

#~ msgid "class"
#~ msgstr "Класс"
<<<<<<< HEAD

#~ msgid "unsaved_class_changes"
#~ msgstr "There are unsaved changes, are you sure you want to leave this page?"

#~ msgid "teacher_welcome"
#~ msgstr "Welcome to Hedy! Your are now the proud owner of a teachers account which allows you to create classes and invite students."

#~ msgid "save_code_button"
#~ msgstr "Сохранить код"

#~ msgid "share_code_button"
#~ msgstr "Save & share code"
=======
>>>>>>> e416338f
<|MERGE_RESOLUTION|>--- conflicted
+++ resolved
@@ -3,13 +3,8 @@
 msgstr ""
 "Project-Id-Version: PACKAGE VERSION\n"
 "Report-Msgid-Bugs-To: \n"
-<<<<<<< HEAD
-"POT-Creation-Date: 2023-02-26 17:50+0100\n"
-"PO-Revision-Date: 2023-01-19 18:44+0000\n"
-=======
-"POT-Creation-Date: 2023-02-28 21:18+0100\n"
+"POT-Creation-Date: 2023-02-28 21:34+0100\n"
 "PO-Revision-Date: 2023-02-16 15:59+0000\n"
->>>>>>> e416338f
 "Last-Translator: Anonymous <noreply@weblate.org>\n"
 "Language: ru\n"
 "Language-Team: ru <LL@li.org>\n"
@@ -17,7 +12,7 @@
 "MIME-Version: 1.0\n"
 "Content-Type: text/plain; charset=utf-8\n"
 "Content-Transfer-Encoding: 8bit\n"
-"Generated-By: Babel 2.10.3\n"
+"Generated-By: Babel 2.11.0\n"
 
 msgid "program_contains_error"
 msgstr "Эта программа содержит ошибку. Вы уверены в том, что хотите поделиться ею?"
@@ -170,6 +165,14 @@
 #, fuzzy
 msgid "level_title"
 msgstr "Level"
+
+#, fuzzy
+msgid "unsaved_class_changes"
+msgstr "There are unsaved changes, are you sure you want to leave this page?"
+
+#, fuzzy
+msgid "teacher_welcome"
+msgstr "Welcome to Hedy! Your are now the proud owner of a teachers account which allows you to create classes and invite students."
 
 #, fuzzy
 msgid "Wrong Level"
@@ -657,10 +660,6 @@
 msgstr "Select a level"
 
 #, fuzzy
-msgid "level_title"
-msgstr "Level"
-
-#, fuzzy
 msgid "available_adventures_level"
 msgstr "Available adventures level"
 
@@ -1921,18 +1920,9 @@
 
 #~ msgid "class"
 #~ msgstr "Класс"
-<<<<<<< HEAD
-
-#~ msgid "unsaved_class_changes"
-#~ msgstr "There are unsaved changes, are you sure you want to leave this page?"
-
-#~ msgid "teacher_welcome"
-#~ msgstr "Welcome to Hedy! Your are now the proud owner of a teachers account which allows you to create classes and invite students."
 
 #~ msgid "save_code_button"
 #~ msgstr "Сохранить код"
 
 #~ msgid "share_code_button"
 #~ msgstr "Save & share code"
-=======
->>>>>>> e416338f
