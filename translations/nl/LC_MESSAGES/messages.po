# Dutch translations for PROJECT.
# Copyright (C) 2022 ORGANIZATION
# This file is distributed under the same license as the PROJECT project.
# FIRST AUTHOR <EMAIL@ADDRESS>, 2022.
#
msgid ""
msgstr ""
"Project-Id-Version: PROJECT VERSION\n"
"Report-Msgid-Bugs-To: EMAIL@ADDRESS\n"
<<<<<<< HEAD
"POT-Creation-Date: 2023-02-17 13:49-0400\n"
=======
"POT-Creation-Date: 2023-02-15 16:58-0400\n"
>>>>>>> 94566cb9
"PO-Revision-Date: 2023-01-27 08:17+0000\n"
"Last-Translator: Mark Giesen <markgiesen@outlook.com>\n"
"Language: nl\n"
"Language-Team: nl <LL@li.org>\n"
<<<<<<< HEAD
"Plural-Forms: nplurals=2; plural=n != 1\n"
"MIME-Version: 1.0\n"
"Content-Type: text/plain; charset=utf-8\n"
"Content-Transfer-Encoding: 8bit\n"
"Generated-By: Babel 2.9.1\n"
=======
"Plural-Forms: nplurals=2; plural=n != 1;\n"
"MIME-Version: 1.0\n"
"Content-Type: text/plain; charset=utf-8\n"
"Content-Transfer-Encoding: 8bit\n"
"Generated-By: Babel 2.11.0\n"
>>>>>>> 94566cb9

msgid "program_contains_error"
msgstr "Dit programma bevat een foutje, weet je zeker dat je hem wilt delen?"

msgid "title_achievements"
msgstr "Hedy - Mijn badges"

msgid "not_teacher"
msgstr "Jij bent geen leraar!"

msgid "not_enrolled"
msgstr "Jij zit niet in deze klas!"

msgid "title_programs"
msgstr "Hedy - Mijn programma's"

msgid "unauthorized"
msgstr "Jij hebt geen rechten voor deze pagina"

msgid "title_for-teacher"
msgstr "Hedy - Voor leerkrachten"

msgid "no_such_level"
msgstr "Dit level bestaat niet!"

msgid "no_such_program"
msgstr "Dit programma bestaat niet!"

msgid "level_not_class"
msgstr "Je zit in een klas waar dit level nog niet beschikbaar is gemaakt"

msgid "quiz_threshold_not_reached"
msgstr "Minimale quiz score niet gehaald om dit level vrij te spelen"

msgid "no_such_adventure"
msgstr "Dit avontuur bestaat niet!"

#, fuzzy
msgid "user_inexistent"
msgstr "This user doesn't exist"

#, fuzzy
msgid "no_certificate"
msgstr "This user hasn't earned the Hedy Certificate of Completion"

#, fuzzy
msgid "congrats_message"
msgstr "Gefeliciteerd, {username}, je hebt tot nu toe de volgende resultaten behaald met Hedy!"

msgid "page_not_found"
msgstr "We konden deze pagina niet vinden!"

msgid "title_signup"
msgstr "Hedy - Account aanmaken"

msgid "title_login"
msgstr "Hedy - Inloggen"

msgid "title_recover"
msgstr "Hedy - Account herstellen"

msgid "title_reset"
msgstr "Hedy - Wachtwoord resetten"

msgid "title_my-profile"
msgstr "Hedy - Mijn account"

msgid "title_start"
msgstr "Hedy - Een graduele programmeertaal"

msgid "title_learn-more"
msgstr "Hedy - Meer info"

msgid "title_privacy"
msgstr "Hedy - Privacyverklaring"

msgid "title_landing-page"
msgstr "Welkom bij Hedy!"

msgid "title_explore"
msgstr "Hedy - Ontdekken"

#, fuzzy
msgid "no_such_highscore"
msgstr "Highscores"

msgid "translate_error"
msgstr "Er is iets misgegaan met het vertalen van de code. Probeer je code te runnen om te kijken of er misschien een foutje in zit. Code met foutjes kan niet vertaald worden."

msgid "tutorial_code_snippet"
msgstr ""
"print Hallo wereld!\n"
"print Ik volg de Hedy tutorial"

msgid "invalid_tutorial_step"
msgstr "Dit is geen geldige tutorial stap, probeer het opnieuw."

msgid "tutorial_title_not_found"
msgstr "Oeps! Er gaat iets mis..."

msgid "tutorial_message_not_found"
msgstr "Het lijkt erop dat we de volgende stap voor de tutorial niet kunnen ophalen, probeer het later opnieuw."

msgid "ajax_error"
msgstr "Er is een fout opgetreden, probeer het nog eens."

msgid "image_invalid"
msgstr "Jouw gekozen profielfoto is ongeldig."

msgid "personal_text_invalid"
msgstr "Jouw persoonlijke tekst is ongeldig."

msgid "favourite_program_invalid"
msgstr "Jouw gekozen favoriete programma is ongeldig."

msgid "public_profile_updated"
msgstr "Je openbare profiel is aangepast, pagina wordt herladen.."

msgid "user_not_private"
msgstr "Deze gebruiker bestaat niet of heeft geen openbaar profiel"

#, fuzzy
msgid "see_certificate"
msgstr "See {username} certificate!"

msgid "invalid_teacher_invitation_code"
msgstr "Deze leerkrachtenuitnodigingscode is niet geldig. Als je een nieuwe uitnodiging nodig hebt, neem dan contact op met hello@hedy.org."

#, fuzzy
msgid "catch_index_exception"
msgstr "You tried to access the list {list_name} but it is either empty or the index is not there."

msgid "default_404"
msgstr "We konden deze pagina niet vinden."

msgid "default_403"
msgstr "Jij mag niet bij deze pagina."

msgid "default_500"
msgstr "Oeps! Er ging iets mis..."

msgid "Wrong Level"
msgstr "Dat was goede code hoor, maar niet op het goede level. Je schreef een {offending_keyword} voor level {working_level}. Tip: {tip}"

msgid "Incomplete"
msgstr "Let op, je bent een stukje code vergeten. Op regel {line_number} moet er achter {incomplete_command} nog tekst komen."

msgid "Invalid"
msgstr "{invalid_command} is geen commando in Hedy level {level}. Bedoelde je {guessed_command}?"

msgid "Invalid Space"
msgstr "Oeps! Regel {line_number} begint met een spatie. Computers kunnen niet zo goed tegen spaties, kun je 'm weghalen?"

msgid "Has Blanks"
msgstr "Let op! Jouw code is nog niet compleet. Er staat nog een laag streepje in, daar moet jij de juiste code nog invullen."

msgid "No Indentation"
msgstr "Je hebt te weinig spaties voor regel {line_number} gebruikt. Er staan {leading_spaces} spaties, maar dat is te weinig. Begin een blok steeds met {indent_size} meer spaties dan de regel ervoor."

msgid "Unexpected Indentation"
msgstr "Je hebt te veel spaties voor regel {line_number} gebruikt. Er staan {leading_spaces} spaties, maar dat is te veel. Begin een blok steeds met {indent_size} spaties."

msgid "Parse"
msgstr "De code die jij intypte is geen geldige Hedy code. Er zit een foutje op regel {location[0]}, op positie {location[1]}. Jij typte {character_found}, maar dat mag op die plek niet."

msgid "Unquoted Text"
msgstr "Let op! Bij {print} en {ask} moet voor én achter de tekst een aanhalingsteken komen. Jij bent dat vergeten voor de tekst {unquotedtext}."

msgid "Unquoted Assignment"
msgstr "Let op. Vanaf dit level moet je tekst rechts van de {is} tussen aanhalingstekens zetten. Jij bent dat vergeten voor de tekst {text}."

msgid "Unquoted Equality Check"
msgstr "Als je wilt kijken of een variabele gelijk is aan meerdere woorden, moeten die woorden tussen aanhalingstekens staan!"

msgid "Var Undefined"
msgstr "Je probeert de variabele {name} te gebruiken, maar die heb je niet ingesteld. Het kan ook zijn dat je het woord {name} wilde gebruiken en aanhalingstekens vergeten bent."

msgid "Access Before Assign"
msgstr "Je gebruikt de variabele {name} op regel {access_line_number}, maar die stel je in op regel {definition_line_number}. Stel iedere variabele in voor je die gebruikt."

msgid "Cyclic Var Definition"
msgstr "De variabele {variable} moet worden ingesteld voor je die aan de rechterkant van een is mag gebruiken."

msgid "Lonely Echo"
msgstr "Je gebruikt een {echo} voor een {ask}, of een {echo} zonder een {ask}. Gebruik altijd een {ask} voor een {echo}."

msgid "Too Big"
msgstr "Wow! Jouw programma is wel {lines_of_code} regels lang! Maar... wij kunnen maar {max_lines} regels aan in dit level. Maak je programma wat kleiner en probeer het nog eens."

msgid "Invalid Argument Type"
msgstr "Je kan {command} niet gebruiken met {invalid_argument} omdat dat {invalid_type} is. Je kan {command} wel gebruiken met {allowed_types}."

msgid "Invalid Argument"
msgstr "Je kan {command} niet gebruiken met {invalid_argument}. Je kan {command} wel gebruiken met {allowed_types}."

msgid "Invalid Type Combination"
msgstr "Je kan {invalid_argument} en {invalid_argument_2} niet gebruiken met {command} omdat de ene {invalid_type} is, en de andere {invalid_type_2}. Verander {invalid_argument} in {invalid_type_2} of {invalid_argument_2} in {invalid_type}."

msgid "Unsupported Float"
msgstr "Helaas, Hedy ondersteunt nog geen kommagetallen. Verander {value} in een geheel getal."

msgid "Locked Language Feature"
msgstr "In jouw programma zit {concept}! Goed gedaan! Maar {concept} is nog niet beschikbaar. Dat komt in een later level."

msgid "Missing Command"
msgstr "Het lijkt erop dat je vergeten bent om een commando te gebruiken op regel {line_number}."

#, fuzzy
msgid "Missing Inner Command"
msgstr "Het lijkt erop dat je vergeten bent om het {command} commando op regel {line_number} in te vullen."

#, fuzzy
msgid "Incomplete Repeat"
msgstr "Het lijkt erop dat je vergeten bent om het {command} commando op regel {line_number} in te vullen."

msgid "Unsupported String Value"
msgstr "Tekst waarden mogen geen {invalid_value} bevatten."

#, fuzzy
msgid "Lonely Text"
msgstr "It looks like you forgot to use a command with the text you put in line {line_number}"

msgid "ask_needs_var"
msgstr "Vanaf level 2 hoort {ask} met een variabele ervoor. Bijv: naam is {ask} Hoe heet jij?"

msgid "echo_out"
msgstr "Vanaf level 2 heb je geen {echo} meer nodig! Je kunt een variabele gebruiken om iets te herhalen. Voorbeeld: naam is {ask} Hoe heet jij? {print} hallo naam"

msgid "space"
msgstr "een spatie"

msgid "comma"
msgstr "een komma"

msgid "question mark"
msgstr "een vraagteken"

msgid "newline"
msgstr "een enter"

msgid "period"
msgstr "een punt"

msgid "exclamation mark"
msgstr "een uitroepteken"

msgid "dash"
msgstr "een streepje"

msgid "star"
msgstr "een sterretje"

msgid "single quotes"
msgstr "een hoge komma"

msgid "double quotes"
msgstr "twee hoge komma's"

msgid "slash"
msgstr "een schuin streepje"

msgid "string"
msgstr "tekst"

msgid "nested blocks"
msgstr "een blok in een blok"

msgid "or"
msgstr "of"

msgid "number"
msgstr "een getal"

msgid "integer"
msgstr "een getal"

msgid "float"
msgstr "een getal"

msgid "list"
msgstr "een lijstje"

msgid "input"
msgstr "invoer van een ask"

msgid "Invalid At Command"
msgstr ""

msgid "general"
msgstr "Algemeen"

msgid "programs_created"
msgstr "Programma's gemaakt"

msgid "programs_saved"
msgstr "Programma's opgeslagen"

msgid "programs_submitted"
msgstr "programma's ingeleverd"

msgid "teacher"
msgstr "Leraren"

msgid "hidden"
msgstr "Verborgen badges"

#, fuzzy
msgid "hedy_achievements"
msgstr "Mijn badges"

msgid "achievements_logo_alt"
msgstr "Badges logo"

msgid "achievements_check_icon_alt"
msgstr "Badges check icon"

#, fuzzy
msgid "certificate"
msgstr "Certificate of Completion"

msgid "hedy_logo_alt"
msgstr "Hedy logo"

msgid "fun_statistics_msg"
msgstr "Hier zijn wat leuke getallen!"

msgid "highest_level_reached"
msgstr "Hoogste level afgerond"

#, fuzzy
msgid "highest_quiz_score"
msgstr "Highest quiz score"

msgid "number_programs"
msgstr "Aantal programma's"

msgid "longest_program"
msgstr "Langste programma"

msgid "number_achievements"
msgstr "Aantal badges"

msgid "cheatsheet_title"
msgstr "Spiekbriefje"

msgid "back_to_class"
msgstr "Ga terug naar klas"

msgid "class_name_prompt"
msgstr "Vul de naam in van de nieuwe klas"

msgid "username"
msgstr "Gebruikersnaam"

msgid "last_login"
msgstr "Laatste login"

msgid "programs"
msgstr "Programma's"

msgid "password"
msgstr "Wachtwoord"

msgid "remove"
msgstr "Verwijder"

msgid "page"
msgstr "pagina"

msgid "enter_password"
msgstr "Vul een nieuw wachtwoord in voor"

msgid "password_change_prompt"
msgstr "Weet je zeker dat je dit wachtwoord wilt wijzigen?"

msgid "remove_student_prompt"
msgstr "Weet je zeker dat je deze leerling uit de klas wilt verwijderen?"

msgid "add_students"
msgstr "Leerlingen toevoegen"

msgid "customize_class"
msgstr "Klas personaliseren"

msgid "class_stats"
msgstr "Klas statistieken"

msgid "class_logs"
msgstr "Logs"

msgid "back_to_teachers_page"
msgstr "Terug naar lerarenpagina"

#, fuzzy
msgid "add_students_options"
msgstr "Maak leerling accounts"

msgid "copy_link_success"
msgstr "Inschrijflink succesvol gekopieerd naar klembord"

msgid "copy_join_link"
msgstr "Kopieer inschrijflink"

msgid "invite_prompt"
msgstr "Vul een gebruikersnaam in"

msgid "invite_by_username"
msgstr "Uitnodigen met een gebruikersnaam"

msgid "create_accounts"
msgstr "Accounts aanmaken"

msgid "pending_invites"
msgstr "Openstaande uitnodigingen"

msgid "invite_date"
msgstr "Uitnodigingsdatum"

msgid "expiration_date"
msgstr "Vervaldatum"

msgid "delete_invite_prompt"
msgstr "Weet je zeker dat je deze uitnodiging wilt verwijderen?"

msgid "class_already_joined"
msgstr "Je zit al in deze klas"

msgid "error_logo_alt"
msgstr "Error logo"

msgid "goto_profile"
msgstr "Ga naar mijn profiel"

msgid "prompt_join_class"
msgstr "Wil jij je inschrijven voor deze klas?"

msgid "join_prompt"
msgstr "Je moet ingelogd zijn om je voor een klas in te kunnen schrijven. Wil je inloggen of een account maken?"

msgid "join_class"
msgstr "Inschrijven voor klas"

msgid "next_step_tutorial"
msgstr "Volgende stap >>>"

msgid "level_title"
msgstr "Level"

msgid "create_multiple_accounts"
msgstr "Meerdere accounts aanmaken"

msgid "accounts_intro"
msgstr "Op deze pagina kun je accounts aan maken voor meerdere studenten tegelijkertijd. Ze worden automatisch toegevoegd aan de huidige klas, controleer of dit klopt! Door op het groene kruisje rechtsonderin te klikken kun je meer rijen toevoegen. Met het rode kruisje kun je een rij weer verwijderen. Zorg ervoor dat alle rijen gevuld zijn voordat je klikt op \"Accounts aanmaken\". Denk eraan dat elke gebruikersnaam uniek moet zijn. Ook moet het wachtwoord <b>minimaal</b> 6 tekens zijn."

msgid "create_accounts_prompt"
msgstr "Weet je zeker dat je deze accounts wilt aanmaken?"

msgid "class"
msgstr "Klas"

msgid "download_login_credentials"
msgstr "Wil je de login gegevens downloaden na het aanmaken van de accounts?"

msgid "yes"
msgstr "Ja"

msgid "no"
msgstr "Nee"

msgid "generate_passwords"
msgstr "Genereer wachtwoorden"

msgid "postfix_classname"
msgstr "Klasnaam achter gebruikersnaam"

msgid "reset_view"
msgstr "Reset"

msgid "customize_adventure"
msgstr "Avontuur aanpassen"

msgid "update_adventure_prompt"
msgstr "Weet je zeker dat je dit avontuur wilt bijwerken?"

msgid "general_settings"
msgstr "Algemene instellingen"

msgid "name"
msgstr "Naam"

msgid "level"
msgstr "Level"

msgid "adventure_exp_1"
msgstr "Typ jouw avontuur hier aan de rechterkant. Na het maken van een avontuur kun je deze toevoegen aan een klas via \"personaliseren\". Als je een commando aan jouw avontuur wilt toevoegen kun je code blokjes gebruiken zoals dit:"

msgid "adventure_exp_2"
msgstr "Als je stukjes code wilt toevoegen, bijvoorbeeld als template of voorbeeld voor je leerlingen. Dit kun je doen met pre blokjes zoals dit:"

msgid "hello_world"
msgstr "Hallo wereld!"

msgid "adventure_exp_3"
msgstr "Let erop dat je commando's altijd tussen { } zet, dan worden ze goed herkend. Je kunt de \"voorbeeld\" knop gebruiken om de opgemaakt versie van jouw avontuur te zien. Om jouw avontuur op een speciale pagina te zien kies je \"bekijk\" op de lerarenpagina."

msgid "adventure"
msgstr "Avontuur"

msgid "template_code"
msgstr ""
"Dit is de uitleg van mijn avontuur!\n"
"\n"
"Op deze manier laat ik een commando zien: <code>{print}</code>\n"
"\n"
"Maar soms wil ik een stukje code laten zien, dat doe ik zo:\n"
"<pre>\n"
"{ask} Wat is jouw naam?\n"
"{echo} dus jouw naam is \n"
"</pre>"

msgid "adventure_terms"
msgstr "Ik ga ermee akkoord dat mijn avontuur mogelijk beschikbaar komt op Hedy."

msgid "directly_add_adventure_to_classes"
msgstr "Wil je dit avontuur ook toevoegen aan een van jouw klassen?"

msgid "preview"
msgstr "Voorbeeld"

msgid "save"
msgstr "Opslaan"

msgid "delete_adventure_prompt"
msgstr "Weet je zeker dat je dit avontuur wilt verwijderen?"

msgid "customize_class_exp_1"
msgstr "Hoi! Hier kun je jouw klas personaliseren. Door het selecteren van levels en avonturen kun je kiezen wat jouw leerlingen kunnen zien. Ook kun je jouw zelfgemaakte avonturen aan levels toevoegen. Alle levels en standaard avonturen zijn aan het begin geselecteerd. <b>Let op:</b> Niet elk avontuur is voor elk level beschikbaar! Het instellen gaat als volgt:"

msgid "customize_class_step_1"
msgstr "Selecteer de levels voor jouw klas door op een \"level knop\" te drukken"

msgid "customize_class_step_2"
msgstr "Er verschijnen \"selectievinkjes\" voor de beschikbare avonturen voor deze levels"

msgid "customize_class_step_3"
msgstr "Selecteer de avonturen die je beschikbaar wilt maken"

msgid "customize_class_step_4"
msgstr "Klik op de naam van een avontuur om deze voor alle levels te (de)selecteren"

msgid "customize_class_step_5"
msgstr "Voeg eventueel persoonlijke avonturen toe"

msgid "customize_class_step_6"
msgstr "Selecteer een openingsdatum per level (leeg laten mag ook)"

msgid "customize_class_step_7"
msgstr "Kies andere instellingen"

msgid "customize_class_step_8"
msgstr "Kies \"Opslaan\" -> je bent helemaal klaar!"

msgid "customize_class_exp_2"
msgstr "Je kunt deze instellingen altijd op een later moment wijzigen. Zo kun je bijvoorbeeld tijdens het les geven nieuwe avonturen of levels beschikbaar maken. Hierdoor is het voor leerlingen (en voor de leraar!) makkelijker om te kiezen waar aan gewerkt kan worden en wat er geleerd wordt. Als je alles beschikbaar wilt maken voor jouw klas kun je het beste de \"personalisatie\" verwijderen, doe dit met de \"verwijder\" knop beneden in het scherm."

#, fuzzy
msgid "select_levels"
msgstr "Select levels"

msgid "select_adventures"
msgstr "Avonturen selecteren"

#, fuzzy
msgid "select_a_level"
msgstr "Select a level"

#, fuzzy
msgid "available_adventures_level"
msgstr "Available adventures level"

msgid "opening_dates"
msgstr "Openingsdata"

msgid "opening_date"
msgstr "Openingsdatum"

msgid "directly_available"
msgstr "Gelijk open"

msgid "unlock_thresholds"
msgstr "Ongrendel level scores"

msgid "option"
msgstr "Optie"

msgid "value"
msgstr "Waarde"

#, fuzzy
msgid "quiz_score"
msgstr "Quiz score"

msgid "percentage"
msgstr "procent"

msgid "other_settings"
msgstr "Andere instellingen"

msgid "select"
msgstr "Kies"

msgid "mandatory_mode"
msgstr "Verplichte programmeursmodus"

msgid "all_class_highscores"
msgstr "Alle leerlingen zichtbaar in klas highscores"

msgid "hide_cheatsheet"
msgstr "Verberg spiekbriefje"

msgid "hide_keyword_switcher"
msgstr "Verberg commando-taal switcher"

msgid "hide_quiz"
msgstr "Verberg quiz"

msgid "hide_parsons"
msgstr "Verberg puzzel"

msgid "reset_adventure_prompt"
msgstr "Weet je zeker dat je alle geselecteerde avonturen wilt wissen?"

msgid "reset_adventures"
msgstr "Wis gekozen avonturen"

msgid "remove_customizations_prompt"
msgstr "Weet je zeker dat je de personalisatie van deze klas wilt verwijderen?"

msgid "remove_customization"
msgstr "Verwijder Personalisatie"

msgid "unsaved_class_changes"
msgstr "Er zijn wijzigingen nog niet opgeslagen, weet je zeker dat je terug wilt gaan?"

msgid "go_back_to_main"
msgstr "Ga terug naar de hoofdpagina"

msgid "explore_programs"
msgstr "Programma's ontdekken"

msgid "explore_explanation"
msgstr "Op deze pagina kun je kijken naar programma's gemaakt door andere Hedy gebruikers. Je kunt filteren op Hedy level en avontuur. Klik op \"Bekijk programma\" om het programma te open en te proberen, Programma's met een rode titel hebben een foutje. Je kunt deze nog steeds openen, maar proberen geeft een error. Je kunt natuurlijk proberen het foutje zelf op te lossen! Als de maker van het programma een openbaar profiel heeft kun je op de gebruikersnaam klikken om die te bezoeken. Daar kun je al hen gedeelde programma's zien en nog veel meer!"

msgid "hedy_choice_title"
msgstr "Hedy's keuze"

#, fuzzy
msgid "number_lines"
msgstr "Number of lines"

msgid "creator"
msgstr "Maker"

msgid "view_program"
msgstr "Bekijk programma"

msgid "report_program"
msgstr "Wete je zeker dat je dit programma wilt rapporteren?"

msgid "my_classes"
msgstr "Mijn klassen"

msgid "students"
msgstr "Leerlingen"

msgid "duplicate"
msgstr "Dupliceren"

msgid "delete_class_prompt"
msgstr "Weet je zeker dat je deze klas wilt verwijderen?"

msgid "create_class"
msgstr "Maak een klas aan"

msgid "my_adventures"
msgstr "Mijn avonturen"

msgid "last_update"
msgstr "Laatste update"

<<<<<<< HEAD
msgid "view"
msgstr "Bekijk"

=======
>>>>>>> 94566cb9
msgid "adventure_prompt"
msgstr "Geef je nieuwe avontuur een naam"

msgid "create_adventure"
msgstr "Maak nieuw avontuur"

msgid "download"
msgstr ""

msgid "teacher_welcome"
msgstr "Welkom bij Hedy! Jouw account is omgezet naar een leerkrachtenaccount. Je kan nu klassen maken en er leerlingen in uitnodigen."

msgid "highscores"
msgstr "Highscores"

msgid "highscore_explanation"
msgstr "Op deze pagina kun je de highscores bekijken, gebaseerd op het aantal gehaalde badges. Bekijk de ranking voor de hele wereld, jouw land of jouw klas. Klik op een gebruikersnaam om het openbare profiel te bezoeken."

msgid "highscore_no_public_profile"
msgstr "Jij hebt geen openbaar profiel en komt daarom niet voor in de highscores. Wil je er eentje maken?"

msgid "create_public_profile"
msgstr "Maak openbaar profiel"

msgid "whole_world"
msgstr "De wereld"

msgid "your_class"
msgstr "Jouw class"

msgid "achievements"
msgstr "badges"

msgid "country_title"
msgstr "Land"

msgid "last_achievement"
msgstr "Laatst gehaalde badge"

msgid "ago"
msgstr "{timestamp} geleden"

msgid "parsons_title"
msgstr "Slepen"

msgid "quiz_tab"
msgstr "Quiz"

msgid "example_code_header"
msgstr "Hedy voorbeeldcode"

msgid "search"
msgstr "Zoeken..."

msgid "variables"
msgstr "Variabelen"

msgid "enter_text"
msgstr "Vul hier je antwoord in..."

msgid "enter"
msgstr "Invullen"

msgid "pygame_waiting_for_input"
msgstr "Wachten op het indrukken van een knop..."

msgid "already_program_running"
msgstr "Er is al een programma bezig, maak die eerst af."

msgid "run_code_button"
msgstr "Voer de code uit"

msgid "stop_code_button"
msgstr "Stop programma"

msgid "next_exercise"
msgstr "Volgende opdracht"

msgid "edit_code_button"
msgstr "Pas de code aan"

msgid "repair_program_logo_alt"
msgstr "Repareer programma icon"

msgid "delete_confirm"
msgstr "Weet je zeker dat je het programma wil verwijderen?"

msgid "delete"
msgstr "Verwijderen"

msgid "read_code_label"
msgstr "Lees voor"

msgid "regress_button"
msgstr "Ga terug naar level {level}"

#, fuzzy
msgid "disabled_button_locked"
msgstr "Your teacher hasn't unlocked this level yet"

msgid "advance_button"
msgstr "Ga naar level {level}"

#, fuzzy
msgid "disabled_button_quiz"
msgstr "Your quiz score is below the threshold, try again!"

msgid "developers_mode"
msgstr "Programmeursmodus"

msgid "nav_start"
msgstr "Home"

msgid "nav_hedy"
msgstr "Hedy"

msgid "nav_explore"
msgstr "Ontdekken"

msgid "for_teachers"
msgstr "Voor leerkrachten"

msgid "teacher_manual"
msgstr "Lerarenhandleiding"

msgid "program_header"
msgstr "Mijn programma's"

msgid "my_achievements"
msgstr "Mijn badges"

msgid "my_account"
msgstr "Mijn account"

msgid "logout"
msgstr "Log uit"

msgid "login"
msgstr "Inloggen"

msgid "welcome"
msgstr "Welkom"

msgid "welcome_back"
msgstr "Welkom terug"

msgid "teacher_tutorial_logo_alt"
msgstr "Leraren tutorial icon"

msgid "start_teacher_tutorial"
msgstr "Begin leraren tutorial"

msgid "hedy_tutorial_logo_alt"
msgstr "Hedy tutorial icon"

msgid "start_hedy_tutorial"
msgstr "Begin Hedy tutorial"

msgid "start_programming_logo_alt"
msgstr "Begin met programmeren icon"

msgid "start_programming"
msgstr "Begin met programmeren"

msgid "explore_programs_logo_alt"
msgstr "Programma's ontdekken icon"

msgid "your_account"
msgstr "Jouw profiel"

msgid "profile_logo_alt"
msgstr "Profiel icon"

msgid "no_public_profile"
msgstr "Je hebt nog geen openbaar profiel..."

msgid "create_question"
msgstr "Wil je er een aanmaken?"

msgid "amount_created"
msgstr "programma's gemaakt"

msgid "amount_saved"
msgstr "programma's opgeslagen"

msgid "amount_submitted"
msgstr "programma's ingeleverd"

msgid "your_last_program"
msgstr "Jouw laatst opgeslagen programma"

msgid "ok"
msgstr "Ok"

msgid "cancel"
msgstr "Afbreken"

msgid "copy_link_to_share"
msgstr "Kopieer link voor delen"

msgid "achievement_earned"
msgstr "Je hebt een badge verdiend!"

msgid "mailing_title"
msgstr "Schrijf je in voor de Hedy nieuwsbrief"

msgid "email"
msgstr "Email"

msgid "surname"
msgstr "Voornaam"

msgid "lastname"
msgstr "Achternaam"

msgid "country"
msgstr "Land waarin je woont"

msgid "subscribe"
msgstr "Schrijf je in"

msgid "required_field"
msgstr "Velden met een * zijn verplicht"

msgid "previous_campaigns"
msgstr "Bekijk het nieuwsbrief archief"

msgid "step_title"
msgstr "Opdracht"

msgid "save_code_button"
msgstr "Code opslaan"

msgid "share_code_button"
msgstr "Code opslaan & delen"

msgid "tutorial"
msgstr "Tutorial"

msgid "commands"
msgstr "Commando's"

msgid "english"
msgstr "Engels"

msgid "login_long"
msgstr "Inloggen op jouw account"

msgid "no_account"
msgstr "Nog geen account?"

msgid "create_account"
msgstr "Maak een account"

msgid "forgot_password"
msgstr "Wachtwoord vergeten?"

msgid "main_title"
msgstr "Hedy"

msgid "main_subtitle"
msgstr "Een graduele programmeertaal"

msgid "try_it"
msgstr "Probeer het uit"

msgid "subscribe_newsletter"
msgstr "Schrijf je in voor de nieuwsbrief"

msgid "nav_learn_more"
msgstr "Meer info"

msgid "privacy_terms"
msgstr "Privacyverklaring"

msgid "hedy_on_github"
msgstr "Hedy op Github"

msgid "become_a_sponsor"
msgstr "Word sponsor"

msgid "discord_server"
msgstr "Discord server"

msgid "translating_hedy"
msgstr "Hedy vertalen"

msgid "exercise"
msgstr "Opdracht"

msgid "what_should_my_code_do"
msgstr "Wat moet mijn code doen?"

msgid "teacher_account_request"
msgstr "Je hebt een openstaande leraren account aanvraag"

msgid "account_overview"
msgstr "Account overzicht"

msgid "my_messages"
msgstr "Mijn berichten"

msgid "invite_message"
msgstr "Je hebt een uitnodiging ontvangen voor de klas"

msgid "sent_by"
msgstr "Deze uitnodiging is verstuurd door"

msgid "delete_invite"
msgstr "Uitnodiging verwijderen"

msgid "public_profile"
msgstr "Openbaar profiel"

msgid "visit_own_public_profile"
msgstr "Bezoek jouw profiel"

msgid "profile_picture"
msgstr "Profielfoto"

msgid "personal_text"
msgstr "Persoonlijke tekst"

msgid "your_personal_text"
msgstr "Jouw persoonlijke tekst..."

msgid "favourite_program"
msgstr "Favoriete programma"

msgid "public_profile_info"
msgstr "Bij het selecteren van deze box maak je jouw profiel zichtbaar voor iedereen. Wees voorzichtig met het delen van persoonlijke informatie zoals je naam en adres, iedereen kan het zien!"

msgid "update_public"
msgstr "Openbaar profiel opslaan"

msgid "are_you_sure"
msgstr "Weet je het zeker? Je kunt dit niet meer ongedaan maken."

msgid "delete_public"
msgstr "Openbaar profiel verwijderen"

msgid "self_removal_prompt"
msgstr "Weet je zeker dat je deze klas wilt verlaten?"

msgid "leave_class"
msgstr "Klas verlaten"

msgid "settings"
msgstr "Mijn gegevens"

msgid "birth_year"
msgstr "Geboortejaar"

msgid "preferred_language"
msgstr "Voorkeurstaal"

msgid "preferred_keyword_language"
msgstr "Commando voorkeurstaal"

msgid "gender"
msgstr "Geslacht"

msgid "female"
msgstr "Meisje"

msgid "male"
msgstr "Jongen"

msgid "other"
msgstr "Anders"

msgid "agree_third_party"
msgstr "Ik geef toestemming om benaderd te worden door partners van Universiteit Leiden (optioneel)"

msgid "update_profile"
msgstr "Update je profiel"

msgid "destroy_profile"
msgstr "Profiel verwijderen"

msgid "change_password"
msgstr "Verander wachtwoord"

msgid "current_password"
msgstr "Huidig wachtwoord"

msgid "new_password"
msgstr "Nieuw wachtwoord"

msgid "repeat_new_password"
msgstr "Herhaal nieuw wachtwoord"

msgid "request_teacher"
msgstr "Wil je een lerarenaccount aanvragen?"

msgid "request_teacher_account"
msgstr "Vraag lerarenaccount aan"

msgid "recent"
msgstr "Mijn programma's"

msgid "all"
msgstr "Allemaal"

msgid "submitted"
msgstr "Ingeleverd"

msgid "search_button"
msgstr "Zoeken"

msgid "submitted_header"
msgstr "Dit is een ingeleverd programma en kan niet worden bewerkt."

msgid "title"
msgstr "Titel"

msgid "last_edited"
msgstr "Laatst bewerkt"

msgid "favourite_confirm"
msgstr "Weet je zeker dat je dit programma wilt instellen als favoriet?"

msgid "open"
msgstr "Openen"

msgid "copy_clipboard"
msgstr "De link is gekopieerd"

msgid "unshare_confirm"
msgstr "Weet je zeker dat je het programma privé wilt maken?"

msgid "unshare"
msgstr "Stop delen"

msgid "submit_warning"
msgstr "Weet je zeker dat je dit programma wilt inleveren?"

msgid "submit_program"
msgstr "Inleveren"

msgid "share_confirm"
msgstr "Weet je zeker dat je het programma openbaar wilt maken?"

msgid "share"
msgstr "Delen"

msgid "no_programs"
msgstr "Nog geen programma's."

msgid "write_first_program"
msgstr "Schrijf je eerste programma!"

msgid "certified_teacher"
msgstr "Gecertificeerde leraar"

msgid "admin"
msgstr "Admin"

msgid "distinguished_user"
msgstr "Uitmuntende gebruiker"

msgid "contributor"
msgstr "Hedy helper"

msgid "no_shared_programs"
msgstr "heeft geen gedeelde programma's..."

msgid "quiz_logo_alt"
msgstr "Quiz logo"

msgid "start_quiz"
msgstr "Start de Hedy Quiz"

msgid "go_to_first_question"
msgstr "Ga naar vraag 1 van de quiz"

msgid "question"
msgstr "Vraag"

#, fuzzy
msgid "hint"
msgstr "Hint?"

msgid "submit_answer"
msgstr "Beantwoord vraag"

msgid "feedback_success"
msgstr "Goed!"

msgid "feedback_failure"
msgstr "Fout!"

msgid "correct_answer"
msgstr "Het juiste antwoord is"

msgid "go_to_question"
msgstr "Ga naar vraag"

msgid "go_to_quiz_result"
msgstr "Ga naar de resultaten van de quiz"

msgid "end_quiz"
msgstr "Einde van de quiz"

msgid "score"
msgstr "Score"

#, fuzzy
msgid "get_certificate"
msgstr "Get your certificate!"

msgid "recover_password"
msgstr "Vraag een nieuw wachtwoord aan"

msgid "send_password_recovery"
msgstr "Stuur me een link om een nieuw wachtwoord te kiezen"

msgid "reset_password"
msgstr "Reset je wachtwoord"

msgid "password_repeat"
msgstr "Herhaal je wachtwoord"

msgid "signup_student_or_teacher"
msgstr "Ben je een leerling of een leerkracht?"

msgid "student_signup_header"
msgstr "Leerling"

msgid "teacher_signup_header"
msgstr "Leerkracht"

msgid "create_teacher_account"
msgstr "Maak een leraren account"

msgid "create_student_account"
msgstr "Maak een account"

msgid "create_teacher_account_explanation"
msgstr "Met een leerkrachtenaccount kun jij programma's opslaan en resultaten van leerlingen inzien."

msgid "create_student_account_explanation"
msgstr "Met een account kun je programma's opslaan."

#, fuzzy
msgid "heard_about_hedy"
msgstr "How have you heard about Hedy?"

#, fuzzy
msgid "from_another_teacher"
msgstr "From another teacher"

#, fuzzy
msgid "social_media"
msgstr "Social media"

#, fuzzy
msgid "from_video"
msgstr "From a video"

#, fuzzy
msgid "from_magazine_website"
msgstr "From a magazine or website"

#, fuzzy
msgid "other_source"
msgstr "Other"

msgid "programming_experience"
msgstr "Heb jij al eerder geprogrammeerd?"

msgid "languages"
msgstr "Welke programmeertaal heb je wel eens gebruikt?"

msgid "other_block"
msgstr "Een andere blokkentaal"

msgid "other_text"
msgstr "Een andere teksttaal"

msgid "agree_with"
msgstr "Ik ga akkoord met de"

msgid "already_account"
msgstr "Heb je al een account?"

msgid "teacher_invitation_require_login"
msgstr "Om je leerkrachtenaccount te activeren moet je eerst inloggen. Als je nog geen account hebt, maak dan eerst een account aan."

msgid "submission_time"
msgstr "Ingeleverd op"

msgid "by"
msgstr "door"

msgid "percentage_achieved"
msgstr "Gehaald door {percentage}% van de gebruikers"

msgid "title_admin"
msgstr "Hedy - Administrator pagina"

msgid "username_invalid"
msgstr "Je gebruikersnaam is ongeldig."

msgid "teacher_invalid"
msgstr "Jouw leraren waarde is ongeldig."

msgid "email_invalid"
msgstr "Vul een geldig e-mailadres in."

msgid "mail_error_change_processed"
msgstr "Er ging iets mis met het sturen van de validatie mail, de veranderingen zijn wel succesvol doorgevoerd."

msgid "username_special"
msgstr "Er mag geen `:` of `@` in je gebruikersnaam zitten."

msgid "username_three"
msgstr "Je gebruikersnaam moet minstens 3 tekens hebben."

msgid "password_invalid"
msgstr "Je wachtwoord is ongeldig."

msgid "passwords_six"
msgstr "Alle wachtwoorden moeten 6 of meer karakters zijn."

msgid "mail_welcome_verify_body"
msgstr ""
"Jouw Hedy account is aangemaakt! Welkom!\n"
" Klik op deze link om jouw e-mailadres te bevestigen: {link}"

msgid "mail_change_password_body"
msgstr ""
"Jouw Hedy wachtwoord is veranderd. Als jij dit was, helemaal goed!\n"
"Als jij jouw wachtwoord niet hebt veranderd, neem dan zo snel mogelijk contact met ons op door te reageren op deze mail."

msgid "mail_recover_password_body"
msgstr ""
"Door te klikken op deze link kun je een nieuw Hedy wachtwoord instellen. Deze link is geldig voor <b>4</b> uur.\n"
"Als jij geen nieuw wachtwoord wilt, negeer dan deze e-mail: {link}"

msgid "mail_reset_password_body"
msgstr ""
"Jouw Hedy wachtwoord is ge-reset naar een nieuw wachtwoord. Als jij dit was, helemaal goed!\n"
"Als jij jouw wachtwoord niet hebt veranderd, neem dan zo snel mogelijk contact met ons op door te reageren op deze mail."

msgid "mail_welcome_teacher_body"
msgstr ""
"<strong>Welkom!</strong>\n"
"Gefeliciteerd met jouw splinternieuwe Hedy leerkrachtenaccount. Welkom bij de wereldwijde community van Hedy leerkrachten!\n"
"\n"
"<strong>Wat leerkrachtenaccounts kunnen doen</strong>\n"
"Met een leerkrachtenaccount kun je klassen aanmaken. Leerlingen kunnen aan deze klas deelnemen en je kunt hun voortgang bekijken. Klassen worden gemaakt en beheerd via de <a href=\"https://hedycode.com/for-teachers\">voor leerkrachten</a> pagina.\n"
"\n"
"<strong>Hoe ideeën te delen</strong>\n"
"Als je Hedy gebruikt in jouw klas, dan heb je vast wat ideeën wat er beter kan! Je kunt deze ideeën met ons delen via de <a href=\"https://github.com/Felienne/hedy/discussions/categories/ideas\">Ideas Discussion</a>.\n"
"\n"
"<strong>Kom bij de online Hedy community!</strong>\n"
"Alle Hedy docenten, programmeurs en andere fans zijn welkom op onze [Discord server](https://discord.gg/8yY7dEme9r). Dit is de ideale plek om over Hedy te kletsen: er zijn kanalen om jouw projecten en lessen te laten zien, kanalen om bugs te melden en om met andere docenten en het Hedy team te praten.\n"
"\n"
"<strong>Hoe krijg ik hulp</strong>\n"
"Als iets niet helemaal duidelijk is kun je dit posten in de <a href=\"https://github.com/Felienne/hedy/discussions/categories/q-a\">Q&A discussion</a>, of <a href=\"mailto: hello@hedy.org\">stuur ons een mail</a>.\n"
"\n"
"Blijf programmeren!"

msgid "mail_welcome_verify_subject"
msgstr "Welkom bij Hedy"

msgid "mail_change_password_subject"
msgstr "Jouw Hedy wachtwoord is veranderd"

msgid "mail_recover_password_subject"
msgstr "Reset jouw Hedy wachtwoord."

msgid "mail_reset_password_subject"
msgstr "Jouw Hedy wachtwood is ge-reset"

msgid "mail_welcome_teacher_subject"
msgstr "Jouw Hedy leerkrachtenaccount is klaar"

msgid "user"
msgstr "gebruiker"

msgid "mail_hello"
msgstr "Hallo {username}!"

msgid "mail_goodbye"
msgstr ""
"Dankjewel!\n"
"Het Hedy team"

msgid "copy_mail_link"
msgstr "Kopieer en plak deze link in een andere tab:"

msgid "link"
msgstr "Link"

msgid "invalid_username_password"
msgstr "Ongeldige gebruikersnaam/wachtwoord combinatie."

msgid "repeat_match_password"
msgstr "Het herhaalde wachtwoord is niet gelijk."

msgid "language_invalid"
msgstr "Dit is geen geldige taal, kies een taal vanuit de lijst."

msgid "agree_invalid"
msgstr "Je moet akkoord gaan met de privacyverklaring."

msgid "keyword_language_invalid"
msgstr "Dit is geen geldige commando taal (kies Engels of je eigen taal)."

msgid "year_invalid"
msgstr "Dit is geen geldig jaartal, die moet liggen tussen 1900 en {current_year}."

msgid "gender_invalid"
msgstr "Dit gender is niet geldig, kies uit (Meisje, Jongen, Anders)."

msgid "country_invalid"
msgstr "Dit is geen geldig land, kies er een vanuit de lijst."

#, fuzzy
msgid "heard_about_invalid"
msgstr "Please select a valid way you heard about us."

msgid "experience_invalid"
msgstr "Dit is geen geldige programmeerervaring, kies uit (Ja, Nee)."

msgid "programming_invalid"
msgstr "Dit is geen geldige programmeertaal, selecteer van de opties."

msgid "exists_username"
msgstr "Deze gebruikersnaam is al in gebruik."

msgid "exists_email"
msgstr "Dit emailadres is al in gebruik."

msgid "token_invalid"
msgstr "Jouw token is ongeldig."

msgid "password_six"
msgstr "Je wachtwoord moet minstens 6 letters hebben."

msgid "password_change_not_allowed"
msgstr "Je hebt geen rechten op het wachtwoord van deze gebruiker te wijzigen."

msgid "password_change_success"
msgstr "Wachtwoord van jouw leerling is succesvol gewijzigd."

msgid "password_updated"
msgstr "Je wachtwoord is aangepast."

msgid "sent_password_recovery"
msgstr "Je krijgt zo een mailtje met informatie over hoe je een nieuw wachtwoord kiest."

msgid "password_resetted"
msgstr "Je wachtwoord is gereset. Je wordt doorgestuurd naar de inlogpagina."

msgid "already_teacher"
msgstr "Je hebt al een lerarenaccount."

msgid "already_teacher_request"
msgstr "Je hebt al een lerarenaccount aangevraagd."

msgid "teacher_account_success"
msgstr "Jouw lerarenaccount is succesvol aangevraagd."

msgid "class_name_invalid"
msgstr "Deze klasnaam is ongeldig."

msgid "class_name_empty"
msgstr "Je hebt geen klasnaam ingevuld!"

msgid "class_name_duplicate"
msgstr "Je hebt al een klas met deze naam."

msgid "no_such_class"
msgstr "Deze klas bestaat niet."

msgid "invalid_class_link"
msgstr "Ongeldige klassenlink."

msgid "title_join-class"
msgstr "Hedy - Inschrijven voor klas"

msgid "username_empty"
msgstr "Je hebt geen gebruikersnaam ingevuld!"

msgid "student_not_existing"
msgstr "Deze gebruikersnaam bestaat niet."

msgid "student_already_in_class"
msgstr "Deze leerling zit al in jouw klas."

msgid "student_already_invite"
msgstr "Deze leerling heeft al een openstaande uitnodiging."

msgid "retrieve_class_error"
msgstr "Alleen leerkrachten mogen klassen openen"

msgid "title_class-overview"
msgstr "Hedy - Klas overzicht"

msgid "title_customize-class"
msgstr "Hedy - Klas personaliseren"

msgid "customization_deleted"
msgstr "Personalisatie succesvol verwijderd."

msgid "class_customize_success"
msgstr "Klas succesvol gepersonaliseerd."

msgid "no_accounts"
msgstr "Er zijn geen accounts om aan te maken."

msgid "unique_usernames"
msgstr "Alle gebruikersnamen moeten uniek zijn."

msgid "usernames_exist"
msgstr "Een of meerdere gebruikersnamen is al in gebruik."

msgid "accounts_created"
msgstr "Account succesvol aangemaakt."

msgid "retrieve_adventure_error"
msgstr "Jij mag dit avontuur niet bekijken!"

msgid "title_view-adventure"
msgstr "Hedy - Avontuur bekijken"

msgid "title_customize-adventure"
msgstr "Hedy - Avontuur personaliseren"

msgid "adventure_id_invalid"
msgstr "Dit avontuur id is ongeldig."

msgid "adventure_name_invalid"
msgstr "Deze avontuur naam is ongeldig."

msgid "level_invalid"
msgstr "Dit Hedy level is ongeldig."

msgid "content_invalid"
msgstr "Dit avontuur is ongeldig."

msgid "adventure_length"
msgstr "Jouw avontuur moet minimaal 20 karakters zijn."

msgid "public_invalid"
msgstr "Deze waarde voor het beschikbaar maken van je avontuur is ongeldig"

msgid "classes_invalid"
msgstr "De lijst van gekozen klassen is niet geldig"

msgid "adventure_duplicate"
msgstr "Je hebt al een avontuur met deze naam."

msgid "something_went_wrong_keyword_parsing"
msgstr "Er zit een foutje in jouw avontuur, zijn alle commando's goed ingesloten met { }?"

msgid "adventure_updated"
msgstr "Jouw avontuur is bijgewerkt!"

msgid "adventure_empty"
msgstr "Je hebt geen naam voor je avontuur ingevuld!"

msgid "exercise_doesnt_exist"
msgstr "Deze opdracht bestaat niet"

msgid "profile_updated_reload"
msgstr "Je profiel is aangepast, pagina wordt herladen."

msgid "profile_updated"
msgstr "Je profiel is aangepast."

msgid "delete_success"
msgstr "Je programma is verwijderd."

msgid "save_prompt"
msgstr "Je moet ingelogd zijn om je programma op te kunnen slaan. Wil je inloggen of een account maken?"

msgid "overwrite_warning"
msgstr "Je hebt al een programma met deze naam, opslaan met deze naam overschrijft het oude programma. Weet je het zeker?"

msgid "save_parse_warning"
msgstr "Dit programma bevat een foutje, weet je zeker dat je het wilt opslaan?"

msgid "save_success_detail"
msgstr "Je programma is opgeslagen."

msgid "share_success_detail"
msgstr "Programma delen gelukt."

msgid "unshare_success_detail"
msgstr "Programma wordt niet meer gedeeld."

msgid "favourite_success"
msgstr "Je programma is ingesteld als favoriet."

msgid "report_failure"
msgstr "Dit programma bestaat niet, of is niet publiek"

msgid "report_success"
msgstr "Dit programma is gerapporteerd"

msgid "question_doesnt_exist"
msgstr "Deze vraag bestaat niet"

#, fuzzy
msgid "question_invalid"
msgstr "Jouw token is ongeldig."

#, fuzzy
msgid "answer_invalid"
msgstr "Je wachtwoord is ongeldig."

msgid "too_many_attempts"
msgstr "Te veel pogingen"

msgid "title_class statistics"
msgstr "Mijn statistieken"

#, fuzzy
msgid "title_class logs"
msgstr "Hedy - Inschrijven voor klas"

#~ msgid "student"
#~ msgstr "Leerling"

#~ msgid "only_teacher_create_class"
#~ msgstr "Alleen leerkrachten mogen klassen maken!"

#~ msgid "language"
#~ msgstr "Taal"

#~ msgid "keyword_support"
#~ msgstr "Vertaalde commando's"

#~ msgid "non_keyword_support"
#~ msgstr "Vertaalde content"

#~ msgid "try_button"
#~ msgstr "Probeer"

#~ msgid "select_own_adventures"
#~ msgstr "Eigen avonturen selecteren"

#~ msgid "edit"
#~ msgstr "Bewerk"

<<<<<<< HEAD
#~ msgid "Invalid Random Command"
#~ msgstr ""
=======
#~ msgid "view"
#~ msgstr "Bekijk"
>>>>>>> 94566cb9
<|MERGE_RESOLUTION|>--- conflicted
+++ resolved
@@ -7,28 +7,16 @@
 msgstr ""
 "Project-Id-Version: PROJECT VERSION\n"
 "Report-Msgid-Bugs-To: EMAIL@ADDRESS\n"
-<<<<<<< HEAD
-"POT-Creation-Date: 2023-02-17 13:49-0400\n"
-=======
 "POT-Creation-Date: 2023-02-15 16:58-0400\n"
->>>>>>> 94566cb9
 "PO-Revision-Date: 2023-01-27 08:17+0000\n"
 "Last-Translator: Mark Giesen <markgiesen@outlook.com>\n"
 "Language: nl\n"
 "Language-Team: nl <LL@li.org>\n"
-<<<<<<< HEAD
-"Plural-Forms: nplurals=2; plural=n != 1\n"
-"MIME-Version: 1.0\n"
-"Content-Type: text/plain; charset=utf-8\n"
-"Content-Transfer-Encoding: 8bit\n"
-"Generated-By: Babel 2.9.1\n"
-=======
 "Plural-Forms: nplurals=2; plural=n != 1;\n"
 "MIME-Version: 1.0\n"
 "Content-Type: text/plain; charset=utf-8\n"
 "Content-Transfer-Encoding: 8bit\n"
 "Generated-By: Babel 2.11.0\n"
->>>>>>> 94566cb9
 
 msgid "program_contains_error"
 msgstr "Dit programma bevat een foutje, weet je zeker dat je hem wilt delen?"
@@ -313,9 +301,6 @@
 
 msgid "input"
 msgstr "invoer van een ask"
-
-msgid "Invalid At Command"
-msgstr ""
 
 msgid "general"
 msgstr "Algemeen"
@@ -719,12 +704,6 @@
 msgid "last_update"
 msgstr "Laatste update"
 
-<<<<<<< HEAD
-msgid "view"
-msgstr "Bekijk"
-
-=======
->>>>>>> 94566cb9
 msgid "adventure_prompt"
 msgstr "Geef je nieuwe avontuur een naam"
 
@@ -1674,10 +1653,5 @@
 #~ msgid "edit"
 #~ msgstr "Bewerk"
 
-<<<<<<< HEAD
-#~ msgid "Invalid Random Command"
-#~ msgstr ""
-=======
 #~ msgid "view"
 #~ msgstr "Bekijk"
->>>>>>> 94566cb9
