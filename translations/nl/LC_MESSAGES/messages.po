# Dutch translations for PROJECT.
# Copyright (C) 2023 ORGANIZATION
# This file is distributed under the same license as the PROJECT project.
# FIRST AUTHOR <EMAIL@ADDRESS>, 2023.
#
msgid ""
msgstr ""
"Project-Id-Version: PROJECT VERSION\n"
"Report-Msgid-Bugs-To: EMAIL@ADDRESS\n"
"POT-Creation-Date: 2000-01-01 00:00+0000\n"
"PO-Revision-Date: 2024-09-06 14:38+0000\n"
"Last-Translator: Prefill add-on <noreply-addon-prefill@weblate.org>\n"
"Language-Team: nl <LL@li.org>\n"
"Language: nl\n"
"MIME-Version: 1.0\n"
"Content-Type: text/plain; charset=utf-8\n"
"Content-Transfer-Encoding: 8bit\n"
"Plural-Forms: nplurals=2; plural=n != 1;\n"
"X-Generator: Weblate 5.8-dev\n"
"Generated-By: Babel 2.14.0\n"

#, fuzzy
msgid "Access Before Assign"
msgstr "Je probeerde de variabele {name} te gebruiken op regel {access_line_number}, maar stelt de variabele in op regel {definition_line_number}. Stel een variabele in voor je die gebruikt."

#, fuzzy
msgid "Cyclic Var Definition"
msgstr "De variabele `{variable}` moet worden ingesteld voor je die aan de rechterkant van een `{is}` mag gebruiken."

#, fuzzy
msgid "Else Without If Error"
msgstr "On line {line_number} you used an `{else}` but there is no `{if}` on the line before it."

#, fuzzy
msgid "Function Undefined"
msgstr "Je gebruikt de functie {name} te gebruiken, maar je hebt die niet gedefinieerd."

#, fuzzy
msgid "Has Blanks"
msgstr "Je code is onvolledig. Er zijn nog invulplaatsen die je moet vervangen door code."

#, fuzzy
msgid "Incomplete"
msgstr "Let op, je bent een stukje code vergeten. Op regel {line_number} moet er achter `{incomplete_command}` nog tekst komen."

#, fuzzy
msgid "Incomplete Repeat"
msgstr "Het lijkt erop dat je vergeten bent om het `{repeat}` commando op regel {line_number} in te vullen."

#, fuzzy
msgid "Invalid"
msgstr "`{invalid_command}` is geen commando in Hedy level {level}. Bedoelde je `{guessed_command}`?"

#, fuzzy
msgid "Invalid Argument"
msgstr "Je kan commando `{command}` niet gebruiken met `{invalid_argument}`. Probeer `{invalid_argument}` te vervangen door iets uit {allowed_types}."

#, fuzzy
msgid "Invalid Argument Type"
msgstr "Je kan `{command}` niet gebruiken met `{invalid_argument}` omdat dat {invalid_type} is. Je kan `{invalid_argument}` wel gebruiken met {allowed_types}."

#, fuzzy
msgid "Invalid At Command"
msgstr "Het `{command}` commando mag niet gebruikt worden van af level 16. Je kunt blokhaken gebruiken om een element uit een lijst te gebruiken, bijvoorbeeld `vrienden[i]`, `geluksnummers[{random}]`."

#, fuzzy
msgid "Invalid Space"
msgstr "Oeps! Regel {line_number} begint met een spatie. Computers kunnen niet zo goed tegen spaties, kun je 'm weghalen?"

#, fuzzy
msgid "Invalid Type Combination"
msgstr "Je kan `{invalid_argument}` en `{invalid_argument_2}` niet gebruiken met `{command}` omdat de ene {invalid_type} is, en de andere {invalid_type_2}. Verander `{invalid_argument}` in {invalid_type_2} of `{invalid_argument_2}` in {invalid_type}."

#, fuzzy
msgid "Lonely Echo"
msgstr "Je gebruikt een `{echo}` voor een `{ask}`, of een `{echo}` zonder een `{ask}`. Gebruik altijd een `{ask}` voor een `{echo}`."

#, fuzzy
msgid "Lonely Text"
msgstr "Het lijkt erop dat je bent vergeten bent een commando te gebruiken in de tekst die je op regel {line_number} hebt geschreven"

#, fuzzy
msgid "Missing Additional Command"
msgstr "Het lijkt erop dat je `{command}` niet volledig hebt geschreven op regel {line_number}. Probeer `{missing_command}` toe te voegen aan je code."

#, fuzzy
msgid "Missing Colon Error"
msgstr "Starting at level 17, `{command}` needs a `:`. It looks like you forgot to use one at the end of line {line_number}."

#, fuzzy
msgid "Missing Command"
msgstr "Het lijkt erop dat je vergeten bent om een commando te gebruiken op regel {line_number}."

#, fuzzy
msgid "Missing Inner Command"
msgstr "Het lijkt erop dat je vergeten bent om het `{command}` commando op regel {line_number} in te vullen."

#, fuzzy
msgid "Missing Square Brackets"
msgstr "It looks like you forgot to use square brackets `[]` around the list you were creating on line {line_number}."

#, fuzzy
msgid "Missing Variable"
msgstr "Het lijkt erop dat `{command}` een variabele mist op het begin van de regel."

#, fuzzy
msgid "Misspelled At Command"
msgstr "Je hebt `{command}` verkeerd geschreven, jij schreef `{invalid_argument}` op regel {line_number}."

#, fuzzy
msgid "No Indentation"
msgstr "Je hebt te weinig spaties voor regel {line_number} gebruikt. Er staan {leading_spaces} spaties, maar dat is te weinig. Begin een blok steeds met {indent_size} meer spaties dan de regel ervoor."

#, fuzzy
msgid "Non Decimal Variable"
msgstr "Op regel {line_number}, heb jij misschien geprobeerd om een nummer te gebruiken, iets dat Hedy niet leuk vindt! Probeer het te veranderen in een decimaal nummer, zoals 2."

#, fuzzy
msgid "Parse"
msgstr "De code die jij intypte is geen geldige Hedy code. Er zit een foutje op regel {location[0]}, op positie {location[1]}. Jij typte `{character_found}`, maar dat mag op die plek niet."

#, fuzzy
msgid "Pressit Missing Else"
msgstr "Je moet ook nog instellen wat er gebeurt als je een andere toets indrukt. Voeg daarvoor een `{else}` toe aan je programma"

#, fuzzy
msgid "Runtime Index Error"
msgstr "Je hebt geprobeerd de lijst {name} te gebruiken, maar deze is óf leeg óf de index bestaat niet."

#, fuzzy
msgid "Runtime Value Error"
msgstr "Tijdens het runnen van jouw programma heeft het commando `{command}` een waarde gekregen `{value}` wat niet is toegestaan. {tip}."

#, fuzzy
msgid "Runtime Values Error"
msgstr "While running your program the command `{command}` received the values `{value}` and `{value}` which are not allowed. {tip}."

#, fuzzy
msgid "Save Microbit code "
msgstr "Save Microbit code"

#, fuzzy
msgid "Too Big"
msgstr "Wow! Jouw programma is wel {lines_of_code} regels lang! Maar... wij kunnen maar {max_lines} regels aan in dit level. Maak je programma wat kleiner en probeer het nog eens."

#, fuzzy
msgid "Too Few Indents"
msgstr "You used too few leading spaces in line {line_number}. You used {leading_spaces} spaces, which is too few."

#, fuzzy
msgid "Too Many Indents"
msgstr "You used too many leading spaces in line {line_number}. You used {leading_spaces} spaces, which is too many."

#, fuzzy
msgid "Unexpected Indentation"
msgstr "Je hebt te veel spaties voor regel {line_number} gebruikt. Er staan {leading_spaces} spaties, maar dat is te veel. Begin een blok steeds met {indent_size} spaties."

#, fuzzy
msgid "Unquoted Assignment"
msgstr "Let op. Vanaf dit level moet je tekst rechts van de `{is}` tussen aanhalingstekens zetten. Jij bent dat vergeten voor de tekst {text}."

#, fuzzy
msgid "Unquoted Equality Check"
msgstr "Als je wilt kijken of een variabele gelijk is aan meerdere woorden, moeten die woorden tussen aanhalingstekens staan!"

#, fuzzy
msgid "Unquoted Text"
msgstr "Let op! Bij `{print}` en `{ask}` moet voor én achter de tekst een aanhalingsteken komen. Jij bent dat vergeten voor de tekst {unquotedtext}."

#, fuzzy
msgid "Unsupported Float"
msgstr "Helaas, Hedy ondersteunt nog geen kommagetallen. Verander `{value}` in een geheel getal."

#, fuzzy
msgid "Unsupported String Value"
msgstr "Tekst waarden mogen geen `{invalid_value}` bevatten."

#, fuzzy
msgid "Unused Variable"
msgstr "Jij definieerde de variable {variable_name} op regel {line_number}, maar die heb jij helemaal niet gebruikt."

#, fuzzy
msgid "Var Undefined"
msgstr "Je gebruikt de variabele `{name}`, maar die heb je niet ingesteld. Het kan ook zijn dat je het woord `{name}` wilde gebruiken en aanhalingstekens vergeten bent."

#, fuzzy
msgid "Wrong Level"
msgstr "Dat was goede code hoor, maar niet op het goede level. Je schreef een `{offending_keyword}` voor level {working_level}. Tip: {tip}"

#, fuzzy
msgid "Wrong Number of Arguments"
msgstr "Jouw functie gebruikt een verkeerd aantal argumenten. Jij gaf {used_number} argumenten, maar de functie {name} heeft er nodig: {defined_number}"

msgid "account_overview"
msgstr "Account overzicht"

msgid "accounts_created"
msgstr "Accounts waren succesvol aangemaakt."

msgid "accounts_intro"
msgstr "Op deze pagina kun je accounts aan maken voor meerdere studenten tegelijkertijd. Ze worden automatisch toegevoegd aan de huidige klas, controleer of dit klopt! Door op het groene kruisje rechtsonderin te klikken kun je meer rijen toevoegen. Met het rode kruisje kun je een rij weer verwijderen. Zorg ervoor dat alle rijen gevuld zijn voordat je klikt op Accounts aanmaken. Denk eraan dat elke gebruikersnaam uniek moet zijn. Ook moet het wachtwoord <b>minimaal</b> 6 tekens zijn."

#, fuzzy
msgid "actions"
msgstr "Actions"

msgid "add"
msgstr "Toevoegen"

msgid "add_students"
msgstr "Leerlingen toevoegen"

#, fuzzy
msgid "add_your_language"
msgstr "Add your language!"

msgid "admin"
msgstr "Admin"

msgid "advance_button"
msgstr "Ga naar level {level}"

msgid "adventure"
msgstr "Avontuur"

msgid "adventure_cloned"
msgstr "Avontuur is gekloond"

#, fuzzy
msgid "adventure_code_button"
msgstr "Adventure Code"

#, fuzzy
msgid "adventure_codeblock_button"
msgstr "Use this button when you want to create a block of code that students can run in your adventure. Tip: put the selection at the end of the last line of the code block and <kbd>Enter</kbd> 3 times to type after a code block."

msgid "adventure_duplicate"
msgstr "Je hebt al een avontuur met deze naam."

msgid "adventure_empty"
msgstr "Je hebt geen naam voor je avontuur ingevuld!"

#, fuzzy
msgid "adventure_exp_3"
msgstr "Let erop dat je commando's altijd tussen { } zet, dan worden ze goed herkend. Je kunt de voorbeeld knop gebruiken om de opgemaakt versie van jouw avontuur te zien. Om jouw avontuur op een speciale pagina te zien kies je bekijk op de lerarenpagina."

#, fuzzy
msgid "adventure_exp_classes"
msgstr "Your adventure is used within the following classes"

#, fuzzy
msgid "adventure_flagged"
msgstr "The adventure was flagged successfully."

msgid "adventure_id_invalid"
msgstr "Dit avontuur id is ongeldig."

msgid "adventure_length"
msgstr "Jouw avontuur moet minimaal 20 karakters zijn."

msgid "adventure_name_invalid"
msgstr "Deze avontuur naam is ongeldig."

msgid "adventure_prompt"
msgstr "Geef je nieuwe avontuur een naam"

msgid "adventure_terms"
msgstr "Ik ga ermee akkoord dat mijn avontuur mogelijk beschikbaar komt op Hedy."

msgid "adventure_updated"
msgstr "Jouw avontuur is bijgewerkt!"

#, fuzzy
msgid "adventures"
msgstr "Adventures"

#, fuzzy
msgid "adventures_completed"
msgstr "Adventures completed: {number_of_adventures}"

msgid "adventures_info"
msgstr "Elk Hedy level heeft ingebouwde oefeningen voor leerlingen, wat wij noemen adventures. Jij kan ook jouw eigen adventures maken en toevoegen aan jouw eigen lessen. Met jouw eigen adventures kan je dus adventures maken die relevant en interessant zijn voor jouw leerlingen. Meer informatie over het creëren van eigen adventures: <a href=https://hedy.org/for-teachers/manual/features>klik hier</a>."

msgid "adventures_restored"
msgstr "De standaardavonturen zijn terug gezet."

#, fuzzy
msgid "adventures_ticked"
msgstr "Adventures ticked"

#, fuzzy
msgid "adventures_tried"
msgstr "Adventures tried"

msgid "ago"
msgstr "{timestamp} geleden"

msgid "agree_invalid"
msgstr "Je moet akkoord gaan met de privacyverklaring."

msgid "agree_with"
msgstr "Ik ga akkoord met de"

msgid "ajax_error"
msgstr "Er is een fout opgetreden, probeer het nog eens."

msgid "all"
msgstr "Allemaal"

msgid "all_class_highscores"
msgstr "Alle leerlingen zichtbaar in klas highscores"

msgid "already_account"
msgstr "Heb je al een account?"

msgid "already_program_running"
msgstr "Er is al een programma bezig, maak die eerst af."

msgid "are_you_sure"
msgstr "Weet je het zeker? Je kunt dit niet meer ongedaan maken."

msgid "ask_needs_var"
msgstr "Vanaf level 2 hoort `{ask}` met een variabele ervoor. Bijv: naam `{is}` `{ask}` Hoe heet jij?"

msgid "available_in"
msgstr "Available in:"

msgid "become_a_sponsor"
msgstr "Word sponsor"

msgid "birth_year"
msgstr "Geboortejaar"

#, fuzzy
msgid "bug"
msgstr "Bug"

msgid "by"
msgstr "door"

msgid "cancel"
msgstr "Afbreken"

msgid "cant_parse_exception"
msgstr "We konden het programma niet lezen"

msgid "certificate"
msgstr "Certificaat van voltooiing"

msgid "certified_teacher"
msgstr "Gecertificeerde leraar"

msgid "change_password"
msgstr "Verander wachtwoord"

msgid "cheatsheet_title"
msgstr "Spiekbriefje"

msgid "class_already_joined"
msgstr "Je zit al in deze klas"

msgid "class_customize_success"
msgstr "Klas succesvol gepersonaliseerd."

#, fuzzy
msgid "class_graph_explanation"
msgstr "In this graph you can see represented the numbers of adventures your students have attempted (meaning they have done meaninful work in that adventure), with respect to the number of errors and successful runs."

msgid "class_logs"
msgstr "Last Login"

msgid "class_name_duplicate"
msgstr "Je hebt al een klas met deze naam."

msgid "class_name_empty"
msgstr "Je hebt geen klasnaam ingevuld!"

msgid "class_name_invalid"
msgstr "Deze klasnaam is ongeldig."

msgid "class_name_prompt"
msgstr "Vul de naam in van de nieuwe klas"

#, fuzzy
msgid "class_performance_graph"
msgstr "Class performance graph"

msgid "class_survey_description"
msgstr "Wij willen graag een beter inzicht hebben van onze Hedy gebruikers. Door het beantwoorden van de volgende vragen, help je ons om Hedy nog beter te maken. Alvast dank!"

msgid "class_survey_later"
msgstr "Herinner mij morgen"

msgid "class_survey_question1"
msgstr "Wat is de leeftijdsgroep in jouw klas?"

msgid "class_survey_question2"
msgstr "Wat is de voertaal in jouw klas?"

msgid "class_survey_question3"
msgstr "Wat is de verhouding in aantal tussen meisjes en jongens in jouw klas?"

msgid "class_survey_question4"
msgstr "Wat onderscheid jouw studenten van anderen?"

#, fuzzy
msgid "classes"
msgstr "Classes"

msgid "classes_info"
msgstr "Creëer een klas om de progressie van elke student te kunnen volgen op het dashboard, en om aanpassingen te maken aan adventures die de studenten kunnen zien, maar ook het toevoegen van jouw eigen adventures! Je kunt zoveel klassen creëren als je wilt, en elke klas kan meerdere leraren hebben met ieder een verschillende rol. Je kunt ook zoveel studenten toevoegen als je wilt, maar houd in gedachten dat elke student alleen maar in 1 klas kan zijn. Je kan meer informatie over klassen vinden in de <a href=https://hedy.org/for-teachers/manual/preparations#for-teachers>Leraar handleiding</a>."

msgid "clear"
msgstr ""

msgid "clone"
msgstr "Kloon"

msgid "cloned_times"
msgstr "Klonen"

msgid "close"
msgstr "Close"

msgid "comma"
msgstr "een komma"

msgid "command_not_available_yet_exception"
msgstr "Commando nog niet beschikbaar"

msgid "command_unavailable_exception"
msgstr "Commando niet meer beschikbaar"

msgid "commands"
msgstr "Commando's"

msgid "complete"
msgstr ""

msgid "congrats_message"
msgstr "Gefeliciteerd, {username}, je hebt tot nu toe de volgende resultaten behaald met Hedy!"

#, fuzzy
msgid "connect_guest_teacher"
msgstr "I would like to be connected with a guest teacher who can give a few lessons"

#, fuzzy
msgid "constant_variable_role"
msgstr "constant"

msgid "content_invalid"
msgstr "Dit avontuur is ongeldig."

msgid "continue"
msgstr ""

msgid "contributor"
msgstr "Hedy helper"

msgid "copy_clipboard"
msgstr "De link is gekopieerd"

msgid "copy_code"
msgstr "Kopieer de code"

msgid "copy_join_link"
msgstr "Kopieer inschrijflink"

msgid "copy_link_success"
msgstr "Inschrijflink succesvol gekopieerd naar klembord"

msgid "copy_link_to_share"
msgstr "Kopieer link voor delen"

msgid "copy_mail_link"
msgstr "Kopieer en plak deze link in een andere tab:"

msgid "correct_answer"
msgstr "Het juiste antwoord is"

msgid "country"
msgstr "Land waarin je woont"

msgid "country_invalid"
msgstr "Dit is geen geldig land, kies er een vanuit de lijst."

msgid "create_account"
msgstr "Maak een account"

msgid "create_accounts"
msgstr "Accounts aanmaken"

msgid "create_accounts_prompt"
msgstr "Weet je zeker dat je deze accounts wilt aanmaken?"

msgid "create_adventure"
msgstr "Maak nieuw avontuur"

msgid "create_class"
msgstr "Maak een klas aan"

msgid "create_multiple_accounts"
msgstr "Meerdere accounts aanmaken"

msgid "create_student_account"
msgstr "Maak een account"

msgid "create_student_account_explanation"
msgstr "Met een account kun je programma's opslaan."

msgid "create_teacher_account"
msgstr "Maak een lerarenaccount"

msgid "create_teacher_account_explanation"
msgstr "Met een lerarenaccount kun je leerlingen organiseren in klassen, eigen content in je klassen tonen, en resultaten van leerlingen inzien."

msgid "creator"
msgstr "Maker"

msgid "current_password"
msgstr "Huidig wachtwoord"

msgid "customization_deleted"
msgstr "Personalisatie succesvol verwijderd."

#, fuzzy
msgid "customize"
msgstr "Customize"

msgid "customize_adventure"
msgstr "Avontuur aanpassen"

msgid "customize_class"
msgstr "Klas personaliseren"

msgid "dash"
msgstr "een streepje"

msgid "debug"
msgstr ""

msgid "default_401"
msgstr "Jij mag niet bij deze pagina."

#, fuzzy
msgid "default_403"
msgstr "Looks like this action is forbidden..."

msgid "default_404"
msgstr "We konden deze pagina niet vinden."

msgid "default_500"
msgstr "Oeps! Er ging iets mis..."

msgid "delete"
msgstr "Verwijderen"

msgid "delete_adventure_prompt"
msgstr "Weet je zeker dat je dit avontuur wilt verwijderen?"

msgid "delete_class_prompt"
msgstr "Weet je zeker dat je deze klas wilt verwijderen?"

msgid "delete_confirm"
msgstr "Weet je zeker dat je het programma wil verwijderen?"

msgid "delete_invite"
msgstr "Uitnodiging verwijderen"

msgid "delete_invite_prompt"
msgstr "Weet je zeker dat je deze uitnodiging wilt verwijderen?"

msgid "delete_public"
msgstr "Openbaar profiel verwijderen"

msgid "delete_success"
msgstr "Je programma is verwijderd."

#, fuzzy
msgid "delete_tag_prompt"
msgstr "Are you sure you want to delete this tag?"

msgid "destroy_profile"
msgstr "Profiel verwijderen"

msgid "developers_mode"
msgstr ""

msgid "directly_available"
msgstr "Gelijk open"

msgid "disable"
msgstr "Deactiveren"

#, fuzzy
msgid "disable_explore_page"
msgstr "Disable explore page"

#, fuzzy
msgid "disable_parsons"
msgstr "Disable all puzzles"

#, fuzzy
msgid "disable_quizes"
msgstr "Disable all quizes"

msgid "disabled"
msgstr "Gedeactiveerd"

msgid "disabled_button_quiz"
msgstr "Je quizscore is niet voldoende, probeer het opnieuw!"

msgid "discord_server"
msgstr "Discord-server"

msgid "distinguished_user"
msgstr "Uitmuntende gebruiker"

msgid "double quotes"
msgstr "twee hoge komma's"

msgid "download"
msgstr "Downloaden"

msgid "download_login_credentials"
msgstr "Wil je de login gegevens downloaden na het aanmaken van de accounts?"

msgid "duplicate"
msgstr "Dupliceren"

msgid "echo_and_ask_mismatch_exception"
msgstr "Echo en vraag kloppen niet met elkaar"

msgid "echo_out"
msgstr "Vanaf level 2 heb je geen `{echo}` meer nodig! Je kunt een variabele gebruiken om iets te herhalen, met `{ask}` en `{print}`. Voorbeeld: naam `{is}` `{ask}` Hoe heet jij? `{print}` hallo naam"

msgid "edit_adventure"
msgstr "Aanpassen adventure"

msgid "edit_code_button"
msgstr "Pas de code aan"

msgid "email"
msgstr "Email"

msgid "email_invalid"
msgstr "Vul een geldig e-mailadres in."

msgid "end_quiz"
msgstr "Einde van de quiz"

msgid "english"
msgstr "Engels"

msgid "enter"
msgstr "Invullen"

msgid "enter_password"
msgstr "Vul een nieuw wachtwoord in voor"

msgid "enter_text"
msgstr "Vul hier je antwoord in..."

msgid "error_logo_alt"
msgstr "Error logo"

#, fuzzy
msgid "errors"
msgstr "Errors"

msgid "exclamation mark"
msgstr "een uitroepteken"

msgid "exercise"
msgstr "Opdracht"

msgid "exercise_doesnt_exist"
msgstr "Deze opdracht bestaat niet"

msgid "exists_email"
msgstr "Dit emailadres is al in gebruik."

msgid "exists_username"
msgstr "Deze gebruikersnaam is al in gebruik."

msgid "exit_preview_mode"
msgstr "Beëindig de preview modus"

msgid "experience_invalid"
msgstr "Dit is geen geldige programmeerervaring, kies uit (Ja, Nee)."

msgid "expiration_date"
msgstr "Vervaldatum"

msgid "favorite_program"
msgstr "Favoriete programma"

msgid "favourite_confirm"
msgstr "Weet je zeker dat je dit programma wilt instellen als favoriet?"

msgid "favourite_program"
msgstr "Favoriete programma"

msgid "favourite_program_invalid"
msgstr "Jouw gekozen favoriete programma is ongeldig."

msgid "favourite_success"
msgstr "Je programma is ingesteld als favoriet."

#, fuzzy
msgid "feature"
msgstr "Feature"

#, fuzzy
msgid "feedback"
msgstr "Feedback"

#, fuzzy
msgid "feedback_message_error"
msgstr "Something went wrong, please try again later."

#, fuzzy
msgid "feedback_message_success"
msgstr "Thank you, we recieved your feedback and will contact you if needed."

#, fuzzy
msgid "feedback_modal_message"
msgstr "Please send us a message with a category. We appreciate your help to improve Hedy!"

msgid "female"
msgstr "Meisje"

#, fuzzy
msgid "flag_adventure_prompt"
msgstr "Do you want to flag this adventure so that we check its appropriateness?"

msgid "float"
msgstr "een getal"

msgid "for_teachers"
msgstr "Voor leraren"

msgid "forgot_password"
msgstr "Wachtwoord vergeten?"

msgid "from_another_teacher"
msgstr "Van een andere leraar"

msgid "from_magazine_website"
msgstr "Van een tijdschrift of website"

msgid "from_video"
msgstr "Van een video"

msgid "fun_statistics_msg"
msgstr "Hier zijn wat leuke getallen!"

msgid "gender"
msgstr "Geslacht"

msgid "gender_invalid"
msgstr "Dit gender is niet geldig, kies uit (Meisje, Jongen, Anders)."

msgid "general_settings"
msgstr "Algemene instellingen"

msgid "generate_passwords"
msgstr "Genereer wachtwoorden"

msgid "get_certificate"
msgstr "Haal jouw certificaat!"

msgid "give_link_to_teacher"
msgstr "Geef de volgende link aan je leraar:"

#, fuzzy
msgid "go_back"
msgstr "Go back"

msgid "go_back_to_main"
msgstr "Ga terug naar de hoofdpagina"

msgid "go_to_question"
msgstr "Ga naar vraag"

msgid "go_to_quiz_result"
msgstr "Ga naar de resultaten van de quiz"

msgid "goto_profile"
msgstr "Ga naar mijn profiel"

#, fuzzy
msgid "graph_title"
msgstr "Errors per adventure completed on level {level}"

msgid "hand_in"
msgstr "Inleveren"

msgid "hand_in_exercise"
msgstr "Opdracht inleveren"

msgid "heard_about_hedy"
msgstr "Heb je al van Hedy gehoord?"

msgid "heard_about_invalid"
msgstr "Kies hoe je van ons gehoord hebt."

msgid "hedy_choice_title"
msgstr "Hedy's keuze"

#, fuzzy
msgid "hedy_introduction_slides"
msgstr "Hedy Introduction Slides"

msgid "hedy_logo_alt"
msgstr "Hedy logo"

msgid "hedy_on_github"
msgstr "Hedy op Github"

msgid "hello_logo"
msgstr "hallo"

#, fuzzy
msgid "hide_adventures"
msgstr "Hide adventures"

msgid "hide_cheatsheet"
msgstr "Verberg spiekbriefje"

#, fuzzy
msgid "hide_classes"
msgstr "Hide classes"

msgid "hide_keyword_switcher"
msgstr "Verberg commando-taal switcher"

#, fuzzy
msgid "hide_slides"
msgstr "Hide slides"

msgid "highest_level_reached"
msgstr "Hoogste level afgerond"

msgid "highest_quiz_score"
msgstr "Hoogste quiz score"

msgid "hint"
msgstr "Hint?"

msgid "ill_work_some_more"
msgstr "Ik werk er nog even aan verder"

msgid "image_invalid"
msgstr "Jouw gekozen profielfoto is ongeldig."

msgid "incomplete_command_exception"
msgstr "Commando niet compleet"

msgid "incorrect_handling_of_quotes_exception"
msgstr "Haakjes niet goed gebruikt"

msgid "incorrect_use_of_types_exception"
msgstr "type niet goed gebruikt"

msgid "incorrect_use_of_variable_exception"
msgstr "Variabele niet goed gebruikt"

msgid "indentation_exception"
msgstr "Inspringen niet goed gebruikt"

msgid "input"
msgstr "invoer van `{ask}`"

#, fuzzy
msgid "input_variable_role"
msgstr "input"

msgid "integer"
msgstr "een getal"

msgid "invalid_class_link"
msgstr "Ongeldige klassenlink."

msgid "invalid_command_exception"
msgstr "Ongeldig commando"

msgid "invalid_keyword_language_comment"
msgstr "# De gegeven keyword taal is ongeldig, keyword taal is naar Engels gezet"

msgid "invalid_language_comment"
msgstr "# De gegeven taal is ongeldig, de taal is naar Engels gezet"

msgid "invalid_level_comment"
msgstr "# Het gegeven level is ongeldig, het level is naar level 1 gezet"

msgid "invalid_program_comment"
msgstr "# Het gegeven programma is ongeldig, graag nogmaals proberen"

msgid "invalid_teacher_invitation_code"
msgstr "Deze lerarenuitnodigingscode is niet geldig. Als je een nieuwe uitnodiging nodig hebt, neem dan contact op met hello@hedy.org."

msgid "invalid_tutorial_step"
msgstr "Dit is geen geldige tutorial stap, probeer het opnieuw"

msgid "invalid_username_password"
msgstr "Ongeldige gebruikersnaam/wachtwoord combinatie."

msgid "invite_by_username"
msgstr "Uitnodigen met een gebruikersnaam"

msgid "invite_date"
msgstr "Uitnodigingsdatum"

msgid "invite_message"
msgstr "Je hebt een uitnodiging ontvangen voor de klas"

msgid "invite_prompt"
msgstr "Vul een gebruikersnaam in"

msgid "invite_teacher"
msgstr "Nodig een leraar/lerares uit"

msgid "join_class"
msgstr "Inschrijven voor klas"

msgid "join_prompt"
msgstr "Je moet ingelogd zijn om je voor een klas in te kunnen schrijven. Wil je inloggen of een account maken?"

msgid "keybinding_waiting_for_keypress"
msgstr "Wachten op het indrukken van een knop..."

msgid "keyword_language_invalid"
msgstr "Dit is geen geldige commando taal (kies Engels of je eigen taal)."

#, fuzzy
msgid "landcode_phone_number"
msgstr "Please also add your country's landcode"

msgid "language"
msgstr "Taal"

msgid "language_invalid"
msgstr "Dit is geen geldige taal, kies een taal vanuit de lijst."

msgid "languages"
msgstr "Welke programmeertaal heb je wel eens gebruikt?"

msgid "last_edited"
msgstr "Laatst bewerkt"

msgid "last_update"
msgstr "Laatste update"

msgid "lastname"
msgstr "Achternaam"

msgid "leave_class"
msgstr "Klas verlaten"

msgid "level"
msgstr "Level"

msgid "level_accessible"
msgstr "Dit level is open voor leerlingen"

msgid "level_disabled"
msgstr "Level staat nog uit"

msgid "level_future"
msgstr "Dit level gaat automatisch open op "

#, fuzzy
msgid "level_invalid"
msgstr "Dit Hedy level is ongeldig."

msgid "level_not_class"
msgstr "Je zit in een klas waar dit level nog niet beschikbaar is gemaakt"

msgid "level_title"
msgstr "Level"

msgid "levels"
msgstr "levels"

msgid "link"
msgstr "Link"

msgid "list"
msgstr "een lijstje"

#, fuzzy
msgid "list_variable_role"
msgstr "list"

msgid "logged_in_to_share"
msgstr "Je moet ingelogd zijn om een programma op te slaan en te delen."

msgid "login"
msgstr "Inloggen"

msgid "login_long"
msgstr "Inloggen op jouw account"

msgid "login_to_save_your_work"
msgstr "Log in om je werk op te slaan"

msgid "logout"
msgstr "Log uit"

msgid "longest_program"
msgstr "Langste programma"

msgid "mail_change_password_body"
msgstr ""
"Jouw Hedy wachtwoord is veranderd. Als jij dit was, helemaal goed!\n"
"Als jij jouw wachtwoord niet hebt veranderd, neem dan zo snel mogelijk contact met ons op door te reageren op deze mail."

msgid "mail_change_password_subject"
msgstr "Jouw Hedy wachtwoord is veranderd"

msgid "mail_error_change_processed"
msgstr "Er ging iets mis met het sturen van de validatie mail, de veranderingen zijn wel succesvol doorgevoerd."

msgid "mail_goodbye"
msgstr ""
"Dankjewel!\n"
"Het Hedy team"

msgid "mail_hello"
msgstr "Hallo {username}!"

msgid "mail_recover_password_body"
msgstr ""
"Door te klikken op deze link kun je een nieuw Hedy wachtwoord instellen. Deze link is geldig voor <b>4</b> uur.\n"
"Als jij geen nieuw wachtwoord wilt, negeer dan deze e-mail: {link}"

msgid "mail_recover_password_subject"
msgstr "Reset jouw Hedy wachtwoord."

msgid "mail_reset_password_body"
msgstr ""
"Jouw Hedy wachtwoord is ge-reset naar een nieuw wachtwoord. Als jij dit was, helemaal goed!\n"
"Als jij jouw wachtwoord niet hebt veranderd, neem dan zo snel mogelijk contact met ons op door te reageren op deze mail."

msgid "mail_reset_password_subject"
msgstr "Jouw Hedy wachtwood is ge-reset"

msgid "mail_welcome_teacher_body"
msgstr ""
"<strong>Welkom!</strong>\n"
"Gefeliciteerd met jouw splinternieuwe Hedy lerarenaccount. Welkom bij de wereldwijde community van Hedy leraren!\n"
"\n"
"<strong>Wat lerarenaccounts kunnen doen</strong>\n"
"Met een lerarenaccount kun je klassen aanmaken. Leerlingen kunnen aan deze klas deelnemen en je kunt hun voortgang bekijken. Klassen worden gemaakt en beheerd via de <a href=https://hedycode.com/for-teachers>voor leraren</a> pagina.\n"
"\n"
"<strong>Hoe ideeën te delen</strong>\n"
"Als je Hedy gebruikt in jouw klas, dan heb je vast wat ideeën wat er beter kan! Je kunt deze ideeën met ons delen via de <a href=https://github.com/hedyorg/hedy/discussions/categories/ideas>Ideas Discussion</a>.\n"
"\n"
"<strong>Kom bij de online Hedy community!</strong>\n"
"Alle Hedy leraren, programmeurs en andere fans zijn welkom op onze [Discord server](https://discord.gg/8yY7dEme9r). Dit is de ideale plek om over Hedy te kletsen: er zijn kanalen om jouw projecten en lessen te laten zien, kanalen om bugs te melden en om met andere leraren en het Hedy team te praten.\n"
"\n"
"<strong>Hoe krijg ik hulp</strong>\n"
"Als iets niet helemaal duidelijk is kun je dit posten in de <a href=https://github.com/hedyorg/hedy/discussions/categories/q-a>Q&A discussion</a>, of <a href=mailto: hello@hedy.org>stuur ons een mail</a>.\n"
"\n"
"Blijf programmeren!\n"

msgid "mail_welcome_teacher_subject"
msgstr "Jouw Hedy lerarenaccount is klaar"

msgid "mail_welcome_verify_body"
msgstr ""
"Jouw Hedy account is aangemaakt! Welkom!\n"
"Klik op deze link om jouw e-mailadres te bevestigen: {link}"

msgid "mail_welcome_verify_subject"
msgstr "Welkom bij Hedy"

msgid "mailing_title"
msgstr "Schrijf je in voor de Hedy nieuwsbrief"

msgid "main_subtitle"
msgstr "Een graduele programmeertaal"

msgid "main_title"
msgstr "Hedy"

msgid "make_sure_you_are_done"
msgstr "Zorg dat je klaar bent! Je kunt je programma niet meer aanpassen nadat je op Inleveren hebt geklikt."

msgid "male"
msgstr "Jongen"

msgid "mandatory_mode"
msgstr "Verplichte programmeursmodus"

#, fuzzy
msgid "more_info"
msgstr "More information"

#, fuzzy
msgid "more_options"
msgstr "More options"

#, fuzzy
msgid "multiple_keywords_warning"
msgstr "You are trying to use the keyword {orig_keyword}, but this keyword might have several meanings. Please choose the one you're trying to use from this list and copy paste it in your code, curly braces included: {keyword_list}"

msgid "multiple_levels_warning"
msgstr "We've noticed you have both selected several levels and included code snippets in your adventure, this might cause issues with the syntax highlighter and the automatic translation of keywords"

msgid "my_account"
msgstr "Mijn account"

msgid "my_adventures"
msgstr "Mijn avonturen"

msgid "my_classes"
msgstr "Mijn klassen"

msgid "my_messages"
msgstr "Mijn berichten"

msgid "my_public_profile"
msgstr "Mijn openbare profiel"

msgid "name"
msgstr "Naam"

msgid "nav_explore"
msgstr "Ontdekken"

msgid "nav_hedy"
msgstr "Hedy"

msgid "nav_learn_more"
msgstr "Meer info"

msgid "nav_start"
msgstr "Home"

msgid "new_password"
msgstr "Nieuw wachtwoord"

msgid "new_password_repeat"
msgstr "Herhaal nieuw wachtwoord"

msgid "newline"
msgstr "een enter"

msgid "next_adventure"
msgstr ""

msgid "next_exercise"
msgstr "Volgende opdracht"

msgid "next_page"
msgstr "Volgende pagina"

msgid "next_step_tutorial"
msgstr "Volgende stap >>>"

msgid "no"
msgstr "Nee"

msgid "no_account"
msgstr "Nog geen account?"

msgid "no_accounts"
msgstr "Er zijn geen accounts om aan te maken."

msgid "no_adventures_yet"
msgstr "Er zijn nog geen publieke avonturen..."

msgid "no_more_flat_if"
msgstr "Vanaf level 8 moet de code na `{if}` op de volgende regel komen en beginnen met 4 spaties."

msgid "no_programs"
msgstr "Er zijn geen programma's."

msgid "no_shared_programs"
msgstr "heeft geen gedeelde programma's..."

#, fuzzy
msgid "no_students"
msgstr "There are no students in this class"

msgid "no_such_adventure"
msgstr "Dit avontuur bestaat niet!"

msgid "no_such_class"
msgstr "Deze klas bestaat niet."

msgid "no_such_level"
msgstr "Dit level bestaat niet!"

msgid "no_such_program"
msgstr "Dit programma bestaat niet!"

msgid "no_tag"
msgstr "Geen kenmerk (tag) gegeven!"

#, fuzzy
msgid "not_adventure_yet"
msgstr "You must fill in an adventure name first"

msgid "not_enrolled"
msgstr "Jij zit niet in deze klas!"

msgid "not_in_class_no_handin"
msgstr "Jij zit niet in een klas, dus je hoeft niks in te leveren."

msgid "not_logged_in_cantsave"
msgstr "Let op! Je programma wordt nu niet opgeslagen."

msgid "not_logged_in_handin"
msgstr "Je moet ingelogd zijn om een opdracht in te leveren."

msgid "not_teacher"
msgstr "Jij bent geen leraar!"

msgid "number"
msgstr "een getal"

msgid "number_lines"
msgstr "Aantal regels"

#, fuzzy
msgid "number_of_errors"
msgstr "Number of errors: {number_of_errors}"

msgid "number_programs"
msgstr "Aantal programma's"

msgid "ok"
msgstr "Ok"

#, fuzzy
msgid "one_level_error"
msgstr "You need to select at least one level."

msgid "only_you_can_see"
msgstr "Alleen jij kunt dit programma zien."

msgid "open"
msgstr "Openen"

msgid "opening_date"
msgstr "Openingsdatum"

msgid "opening_dates"
msgstr "Openingsdata"

msgid "option"
msgstr "Optie"

msgid "or"
msgstr "of"

msgid "other"
msgstr "Anders"

msgid "other_block"
msgstr "Een andere blokkentaal"

msgid "other_settings"
msgstr "Andere instellingen"

msgid "other_source"
msgstr "Anders"

msgid "other_text"
msgstr "Een andere teksttaal"

msgid "overwrite_warning"
msgstr "Je hebt al een programma met deze naam, opslaan met deze naam overschrijft het oude programma. Weet je het zeker?"

msgid "owner"
msgstr "Eigenaar"

msgid "page_not_found"
msgstr "We konden deze pagina niet vinden!"

msgid "pair_with_teacher"
msgstr "Breng mij in contact met een ervaren Hedy-leraar voor tips"

msgid "parsons_title"
msgstr "Slepen"

msgid "password"
msgstr "Wachtwoord"

msgid "password_change_not_allowed"
msgstr "Je hebt geen rechten op het wachtwoord van deze gebruiker te wijzigen."

msgid "password_change_prompt"
msgstr "Weet je zeker dat je dit wachtwoord wilt wijzigen?"

msgid "password_change_success"
msgstr "Wachtwoord van jouw leerling is succesvol gewijzigd."

msgid "password_invalid"
msgstr "Je wachtwoord is ongeldig."

msgid "password_repeat"
msgstr "Herhaal je wachtwoord"

msgid "password_resetted"
msgstr "Je wachtwoord is gereset. Je wordt doorgestuurd naar de inlogpagina."

msgid "password_six"
msgstr "Je wachtwoord moet minstens 6 letters hebben."

msgid "password_updated"
msgstr "Je wachtwoord is aangepast."

msgid "passwords_six"
msgstr "Alle wachtwoorden moeten 6 of meer karakters zijn."

msgid "pending_invites"
msgstr "Openstaande uitnodigingen"

msgid "people_with_a_link"
msgstr "Andere mensen met de link kunnen dit programma zien. Het kan ook gevonden worden op de Ontdekken pagina."

msgid "percentage"
msgstr "procent"

msgid "period"
msgstr "een punt"

msgid "personal_text"
msgstr "Persoonlijke tekst"

msgid "personal_text_invalid"
msgstr "Jouw persoonlijke tekst is ongeldig."

#, fuzzy
msgid "phone_number"
msgstr "Phone number"

msgid "postfix_classname"
msgstr "Klasnaam achter gebruikersnaam"

msgid "preferred_keyword_language"
msgstr "Commando voorkeurstaal"

msgid "preferred_language"
msgstr "Voorkeurstaal"

msgid "preview"
msgstr "Voorbeeld"

#, fuzzy
msgid "preview_teacher_mode"
msgstr "This account is for you to try out Hedy, note that you need to sign out and create an actual account to save your progress."

msgid "previewing_adventure"
msgstr "Voorvertoning avontuur"

msgid "previewing_class"
msgstr "Jij kijkt naar een voorvertoning van klas <em>{class_name}</em> als een leraar/lerares."

msgid "previous_adventure"
msgstr ""

msgid "previous_campaigns"
msgstr "Bekijk het nieuwsbrief archief"

#, fuzzy
msgid "previous_page"
msgstr "Previous page"

msgid "print_logo"
msgstr "print"

msgid "privacy_terms"
msgstr "Privacyverklaring"

msgid "private"
msgstr "Privé"

msgid "profile_logo_alt"
msgstr "Profiel icoon."

msgid "profile_picture"
msgstr "Profielfoto"

msgid "profile_updated"
msgstr "Je profiel is aangepast."

msgid "profile_updated_reload"
msgstr "Je profiel is aangepast, pagina wordt herladen."

msgid "program_contains_error"
msgstr "Dit programma bevat een foutje, weet je zeker dat je hem wilt delen?"

msgid "program_header"
msgstr "Mijn programma's"

msgid "program_too_large_exception"
msgstr "Programma is te lang"

msgid "programming_experience"
msgstr "Heb jij al eerder geprogrammeerd?"

msgid "programming_invalid"
msgstr "Dit is geen geldige programmeertaal, selecteer van de opties."

msgid "programs"
msgstr "Programma's"

msgid "prompt_join_class"
msgstr "Wil jij je inschrijven voor deze klas?"

msgid "public"
msgstr "Openbaar"

msgid "public_adventures"
msgstr "Bekijk alle publieke avonturen"

#, fuzzy
msgid "public_content"
msgstr "Public content"

#, fuzzy
msgid "public_content_info"
msgstr "You can also look for public adventures and use them as an example."

msgid "public_invalid"
msgstr "Deze waarde voor het beschikbaar maken van je avontuur is ongeldig"

msgid "public_profile"
msgstr "Openbaar profiel"

msgid "public_profile_info"
msgstr "Bij het selecteren van deze box maak je jouw profiel zichtbaar voor iedereen. Wees voorzichtig met het delen van persoonlijke informatie zoals je naam en adres, iedereen kan het zien!"

msgid "public_profile_updated"
msgstr "Je openbare profiel is aangepast, pagina wordt herladen.."

msgid "put"
msgstr ""

msgid "question mark"
msgstr "een vraagteken"

msgid "quiz_logo_alt"
msgstr "Quiz logo"

msgid "quiz_score"
msgstr "Quiz score"

msgid "quiz_tab"
msgstr "Quiz"

msgid "quiz_threshold_not_reached"
msgstr "Minimale quiz score niet gehaald om dit level vrij te spelen"

msgid "read_outloud"
msgstr ""

msgid "recent"
msgstr "Mijn programma's"

msgid "recover_password"
msgstr "Vraag een nieuw wachtwoord aan"

msgid "remove"
msgstr "Verwijder"

msgid "remove_customization"
msgstr "Verwijder Personalisatie"

msgid "remove_customizations_prompt"
msgstr "Weet je zeker dat je de personalisatie van deze klas wilt verwijderen?"

msgid "remove_student_prompt"
msgstr "Weet je zeker dat je deze leerling uit de klas wilt verwijderen?"

msgid "remove_user_prompt"
msgstr "Bevestig de verwijdering van deze gebruiker (user) van deze klas."

msgid "repair_program_logo_alt"
msgstr "Repareer programma icon"

msgid "repeat_dep"
msgstr "Vanaf level 8 moet je regels van `{repeat}` inspringen. Hiervan heb je een voorbeeld op level 8 bij de `{repeat}` pagina."

msgid "repeat_match_password"
msgstr "Het herhaalde wachtwoord is niet gelijk."

msgid "repeat_new_password"
msgstr "Herhaal nieuw wachtwoord"

msgid "report_failure"
msgstr "Dit programma bestaat niet, of is niet publiek"

msgid "report_program"
msgstr "Wete je zeker dat je dit programma wilt rapporteren?"

msgid "report_success"
msgstr "Dit programma is gerapporteerd"

#, fuzzy
msgid "request_invalid"
msgstr "Request invalid"

msgid "request_teacher"
msgstr "Wil je een lerarenaccount aanvragen?"

msgid "request_teacher_account"
msgstr "Vraag lerarenaccount aan"

msgid "required_field"
msgstr "Velden met een * zijn verplicht"

msgid "reset_adventure_prompt"
msgstr "Weet je zeker dat je alle geselecteerde avonturen wilt wissen?"

msgid "reset_adventures"
msgstr "Wis gekozen avonturen"

msgid "reset_button"
msgstr "Reset"

msgid "reset_password"
msgstr "Reset je wachtwoord"

msgid "reset_view"
msgstr "Reset"

msgid "restart"
msgstr ""

msgid "retrieve_adventure_error"
msgstr "Jij mag dit avontuur niet bekijken!"

msgid "retrieve_class_error"
msgstr "Alleen leraren mogen klassen openen"

msgid "retrieve_tag_error"
msgstr "Fout bij het ophalen van kenmerken (tags)"

msgid "role"
msgstr "Rol"

msgid "run_code_button"
msgstr "Voer de code uit"

msgid "save_parse_warning"
msgstr "Dit programma bevat een foutje, weet je zeker dat je het wilt opslaan?"

msgid "save_prompt"
msgstr "Je moet ingelogd zijn om je programma op te kunnen slaan. Wil je inloggen of een account maken?"

msgid "save_success_detail"
msgstr "Je programma is opgeslagen."

msgid "score"
msgstr "Score"

msgid "search"
msgstr "Zoeken..."

msgid "search_button"
msgstr "Zoeken"

msgid "second_teacher"
msgstr "Tweede leraar/lerares"

msgid "second_teacher_copy_prompt"
msgstr "Weet je zeker dat je deze leraar/lerares wilt kopiëren?"

msgid "second_teacher_prompt"
msgstr "Geef een naam van een leraar/lerares om uit te nodigen."

msgid "second_teacher_warning"
msgstr "Alle leraren/leraressen in deze klas kunnen het aanpassen."

msgid "see_certificate"
msgstr "Zie {username} certificaat!"

msgid "select"
msgstr "Kies"

msgid "select_adventures"
msgstr "Avonturen selecteren"

msgid "select_all"
msgstr "Selecteer alles"

msgid "select_lang"
msgstr "Selecteer taal"

msgid "select_levels"
msgstr "Selecteer niveaus"

msgid "select_tag"
msgstr "Selecteer kenmerk (tag)"

msgid "selected"
msgstr "Geselecteerd"

msgid "self_removal_prompt"
msgstr "Weet je zeker dat je deze klas wilt verlaten?"

msgid "send_password_recovery"
msgstr "Stuur me een link om een nieuw wachtwoord te kiezen"

msgid "sent_by"
msgstr "Deze uitnodiging is verstuurd door"

msgid "sent_password_recovery"
msgstr "Je krijgt zo een mailtje met informatie over hoe je een nieuw wachtwoord kiest."

msgid "settings"
msgstr "Mijn gegevens"

msgid "share"
msgstr ""

msgid "share_by_giving_link"
msgstr "Deel je programma met iemand door ze de link hieronder te geven:"

msgid "share_your_program"
msgstr "Deel je programma"

msgid "signup_student_or_teacher"
msgstr "Ben je een leerling of een leraar?"

msgid "single quotes"
msgstr "een hoge komma"

msgid "slash"
msgstr "een schuin streepje"

#, fuzzy
msgid "sleeping"
msgstr "Sleeping..."

msgid "slides"
msgstr "Dia's"

#, fuzzy
msgid "slides_for_level"
msgstr "Slides for level"

msgid "slides_info"
msgstr "Voor elk niveau (level) in Hedy hebben we dia's (slides) gemaakt om jou te helpen. Deze dia's (slides) bevatten uitleg over elk level, en Hedy voorbeelden die je in dia's (slides) kan tonen/draaien. Klik op de link en begin! De introductie dia's (slides) zijn een generieke uitleg van Hedy, dus voor je begint aan level 1. De dia's (slides) zijn gemaakt met <a href=https://slides.com>slides.com</a>. Als je deze dia's (slides) wilt aanpassen kan je deze downloaden, en daarna uploaden in een zip bestand, naar <a href=https://slides.com>slides.com</a>. Meer informatie over dia's (slides) kan je vinden in de <a href=https://hedy.org/for-teachers/manual/features>Leraren Handleiding (for-teachers manual)</a>."

msgid "social_media"
msgstr "Sociale media"

#, fuzzy
msgid "solution_example"
msgstr "Solution Example"

#, fuzzy
msgid "solution_example_explanation"
msgstr "This is where the solution of your adventure goes. This can be used if you want to share this adventure with other teacher's, so they can know what your suggested solution is."

msgid "something_went_wrong_keyword_parsing"
msgstr "Er zit een foutje in jouw avontuur, zijn alle commando's goed ingesloten met { }?"

msgid "space"
msgstr "een spatie"

msgid "star"
msgstr "een sterretje"

msgid "start_learning"
msgstr "Begin als leerling"

msgid "start_quiz"
msgstr "Start de Hedy Quiz"

msgid "start_teaching"
msgstr "Begin als leraar"

msgid "step_title"
msgstr "Opdracht"

#, fuzzy
msgid "stepper_variable_role"
msgstr "stepper"

msgid "stop"
msgstr ""

msgid "stop_code_button"
msgstr "Stop programma"

msgid "string"
msgstr "tekst"

msgid "student"
msgstr "Leerling"

#, fuzzy
msgid "student_adventures_table"
msgstr "Student's Adventures"

#, fuzzy
msgid "student_adventures_table_explanation"
msgstr "This table displays the programs created by students for each adventure in a level. By clicking the eye icon, you can view the program's page; after reviewing the program, you can tick the checkmark to indicate completion."

msgid "student_already_in_class"
msgstr "Deze leerling zit al in jouw klas."

msgid "student_already_invite"
msgstr "Deze leerling heeft al een openstaande uitnodiging."

msgid "student_in_another_class"
msgstr "Leerling zit in een andere klas. Vraag de leerling om alle lessen te verlaten en het opnieuw te proberen."

#, fuzzy
msgid "student_information"
msgstr "Student's Information"

#, fuzzy
msgid "student_information_explanation"
msgstr "This table displays basic information about the students in your class. There are also several actions you can do in this table: change the password of a student by clicking the pencil icon, view the program's page of a student by clicking the code icon, and delete a student from the class by clicking the red bin icon."

msgid "student_not_existing"
msgstr "Deze gebruikersnaam bestaat niet."

msgid "student_signup_header"
msgstr "Leerling"

msgid "students"
msgstr "Leerlingen"

msgid "submission_time"
msgstr "Ingeleverd op"

msgid "submit_answer"
msgstr "Beantwoord vraag"

msgid "submit_program"
msgstr "Inleveren"

msgid "submit_warning"
msgstr "Weet je zeker dat je dit programma wilt inleveren?"

msgid "submitted"
msgstr "Ingeleverd"

msgid "submitted_header"
msgstr "Dit is een ingeleverd programma en kan niet worden bewerkt."

msgid "subscribe"
msgstr "Schrijf je in"

msgid "subscribe_newsletter"
msgstr "Schrijf je in voor de nieuwsbrief"

#, fuzzy
msgid "successful_runs"
msgstr "Successful runs: {successful_runs}"

msgid "suggestion_color"
msgstr "Probeer een andere kleur"

#, fuzzy
msgid "suggestion_note"
msgstr "Gebruik een noot tussen C0 en B9 of een nummer tussen 1 en 70"

msgid "suggestion_number"
msgstr "Probeer de waarde te veranderen in een nummer"

msgid "suggestion_numbers_or_strings"
msgstr "Try changing the values to be all text or all numbers"

msgid "surname"
msgstr "Voornaam"

msgid "survey"
msgstr "Enquête"

msgid "survey_completed"
msgstr "Enquête afgerond"

msgid "survey_skip"
msgstr "Laat dit niet meer zien"

msgid "survey_submit"
msgstr "Indienen"

msgid "tag_in_adventure"
msgstr "Keyword (tag) in avontuur"

msgid "tag_input_placeholder"
msgstr "Geef een nieuw keyword (tag)"

msgid "tags"
msgstr "Keywords (Tags)"

msgid "teacher"
msgstr "Leraren"

msgid "teacher_invalid"
msgstr "Jouw leraren waarde is ongeldig."

msgid "teacher_invitation_require_login"
msgstr "Om je lerarenaccount te activeren moet je eerst inloggen. Als je nog geen account hebt, maak dan eerst een account aan."

msgid "teacher_manual"
msgstr "Lerarenhandleiding"

msgid "teacher_signup_header"
msgstr "leraar"

msgid "teacher_welcome"
msgstr "Welkom bij Hedy! Jouw account is omgezet naar een lerarenaccount. Je kan nu klassen maken en er leerlingen in uitnodigen."

msgid "teachers"
msgstr "Leraren"

msgid "template_code"
msgstr ""
"Dit is de uitleg van mijn avontuur!\n"
"\n"
"Op deze manier laat ik een commando zien: <code>{print}</code>\n"
"\n"
"Maar soms wil ik een stukje code laten zien, dat doe ik zo:\n"
"<pre>\n"
"ask Wat is jouw naam?\n"
"echo dus jouw naam is \n"
"</pre>"

msgid "this_turns_in_assignment"
msgstr "Dit levert je opdracht in bij je leraar."

msgid "title"
msgstr "Titel"

msgid "title_admin"
msgstr "Hedy - Administrator pagina"

msgid "title_class-overview"
msgstr "Hedy - Klas overzicht"

msgid "title_customize-adventure"
msgstr "Hedy - Avontuur personaliseren"

msgid "title_customize-class"
msgstr "Hedy - Klas personaliseren"

msgid "title_explore"
msgstr "Hedy - Ontdekken"

msgid "title_for-teacher"
msgstr "Hedy - Voor leraren"

msgid "title_join-class"
msgstr "Hedy - Inschrijven voor klas"

msgid "title_learn-more"
msgstr "Hedy - Meer info"

msgid "title_login"
msgstr "Hedy - Inloggen"

msgid "title_my-profile"
msgstr "Hedy - Mijn account"

msgid "title_privacy"
msgstr "Hedy - Privacyverklaring"

msgid "title_programs"
msgstr "Hedy - Mijn programma's"

msgid "title_public-adventures"
msgstr "Hedy - Publieke avonturen"

msgid "title_recover"
msgstr "Hedy - Account herstellen"

msgid "title_reset"
msgstr "Hedy - Wachtwoord resetten"

msgid "title_signup"
msgstr "Hedy - Account aanmaken"

msgid "title_start"
msgstr "Hedy - Een graduele programmeertaal"

msgid "title_view-adventure"
msgstr "Hedy - Avontuur bekijken"

msgid "token_invalid"
msgstr "Jouw token is ongeldig."

msgid "translate_error"
msgstr "Er is iets misgegaan met het vertalen van de code. Probeer je code te runnen om te kijken of er misschien een foutje in zit. Code met foutjes kan niet vertaald worden."

msgid "translating_hedy"
msgstr "Hedy vertalen"

msgid "translator"
msgstr "Vertaler"

<<<<<<< HEAD
=======
#, fuzzy
msgid "turned_into_teacher"
msgstr "Congratulations! You successfully turned into a teacher."

msgid "tutorial"
msgstr "Tutorial"

>>>>>>> bb42ff4c
msgid "tutorial_code_snippet"
msgstr ""
"{print} Hallo wereld!\n"
"{print} Ik leer Hedy met deze tutorial!"

msgid "tutorial_message_not_found"
msgstr "Het lijkt erop dat we de volgende stap voor de tutorial niet kunnen ophalen, probeer het later opnieuw."

msgid "tutorial_title_not_found"
msgstr "Oeps, Tutorial stap niet gevonden"

msgid "unauthorized"
msgstr "Jij hebt geen rechten voor deze pagina"

#, fuzzy
msgid "unfavourite_confirm"
msgstr "Are you sure you want to unfavourite this program?"

#, fuzzy
msgid "unfavourite_success"
msgstr "Your program is unfavourited."

msgid "unique_usernames"
msgstr "Alle gebruikersnamen moeten uniek zijn."

#, fuzzy
msgid "unknown_variable_role"
msgstr "unknown"

msgid "unlock_thresholds"
msgstr "Ongrendel level scores"

msgid "unsaved_class_changes"
msgstr "Er zijn wijzigingen nog niet opgeslagen, weet je zeker dat je terug wilt gaan?"

#, fuzzy
msgid "unsubmit_program"
msgstr "Unsubmit program"

#, fuzzy
msgid "unsubmit_warning"
msgstr "Are you sure you want to unsubmit this program?"

#, fuzzy
msgid "unsubmitted"
msgstr "Unsubmitted"

msgid "update_adventure_prompt"
msgstr "Weet je zeker dat je dit avontuur wilt bijwerken?"

msgid "update_public"
msgstr "Openbaar profiel opslaan"

msgid "updating_indicator"
msgstr "Avonturen worden opgeslagen"

msgid "use_of_blanks_exception"
msgstr "Gebruik van spaties in programma's"

msgid "use_of_nested_functions_exception"
msgstr "Gebruik van genestte functies"

#, fuzzy
msgid "used_in"
msgstr "Used in:"

msgid "user"
msgstr "gebruiker"

msgid "user_inexistent"
msgstr "Deze gebruiker bestaat niet"

msgid "user_not_private"
msgstr "Deze gebruiker bestaat niet of heeft geen openbaar profiel"

msgid "username"
msgstr "Gebruikersnaam"

msgid "username_empty"
msgstr "Je hebt geen gebruikersnaam ingevuld!"

msgid "username_invalid"
msgstr "Je gebruikersnaam is ongeldig."

msgid "username_special"
msgstr "Er mag geen `:` of `@` in je gebruikersnaam zitten."

msgid "username_three"
msgstr "Je gebruikersnaam moet minstens 3 tekens hebben."

msgid "usernames_exist"
msgstr "Een of meerdere gebruikersnamen is al in gebruik."

msgid "value"
msgstr "Waarde"

#, fuzzy
msgid "view_adventures"
msgstr "View adventures"

#, fuzzy
msgid "view_classes"
msgstr "View classes"

msgid "view_program"
msgstr "Bekijk programma"

#, fuzzy
msgid "view_slides"
msgstr "View slides"

#, fuzzy
msgid "waiting_for_submit"
msgstr "Waiting for submit"

#, fuzzy
msgid "walker_variable_role"
msgstr "walker"

msgid "what_is_your_role"
msgstr "Wat is jouw rol?"

msgid "what_should_my_code_do"
msgstr "Wat moet mijn code doen?"

msgid "year_invalid"
msgstr "Dit is geen geldig jaartal, die moet liggen tussen 1900 en {current_year}."

msgid "yes"
msgstr "Ja"

msgid "your_personal_text"
msgstr "Jouw persoonlijke tekst..."

msgid "your_program"
msgstr "Jouw programma"

#~ msgid "only_teacher_create_class"
#~ msgstr "Alleen leraren mogen klassen maken!"

#~ msgid "keyword_support"
#~ msgstr "Vertaalde commando's"

#~ msgid "non_keyword_support"
#~ msgstr "Vertaalde content"

#~ msgid "try_button"
#~ msgstr "Probeer"

#~ msgid "select_own_adventures"
#~ msgstr "Eigen avonturen selecteren"

#~ msgid "view"
#~ msgstr "Bekijk"

#~ msgid "class"
#~ msgstr "Klas"

#~ msgid "save_code_button"
#~ msgstr "Code opslaan"

#~ msgid "share_code_button"
#~ msgstr "Code opslaan & delen"

#~ msgid "classes_invalid"
#~ msgstr "De lijst van gekozen klassen is niet geldig"

#~ msgid "directly_add_adventure_to_classes"
#~ msgstr "Wil je dit avontuur ook toevoegen aan een van jouw klassen?"

#~ msgid "hand_in_assignment"
#~ msgstr "Hand in assignment"

#~ msgid "select_a_level"
#~ msgstr "Select a level"

#~ msgid "answer_invalid"
#~ msgstr "Je wachtwoord is ongeldig."

#~ msgid "available_adventures_level"
#~ msgstr "Available adventures level"

#~ msgid "customize_class_exp_1"
#~ msgstr "Hoi! Hier kun je jouw klas personaliseren. Door het selecteren van levels en avonturen kun je kiezen wat jouw leerlingen kunnen zien. Ook kun je jouw zelfgemaakte avonturen aan levels toevoegen. Alle levels en standaard avonturen zijn aan het begin geselecteerd. <b>Let op:</b> Niet elk avontuur is voor elk level beschikbaar! Het instellen gaat als volgt:"

#~ msgid "customize_class_exp_2"
#~ msgstr "Je kunt deze instellingen altijd op een later moment wijzigen. Zo kun je bijvoorbeeld tijdens het les geven nieuwe avonturen of levels beschikbaar maken. Hierdoor is het voor leerlingen (en voor de leraar!) makkelijker om te kiezen waar aan gewerkt kan worden en wat er geleerd wordt. Als je alles beschikbaar wilt maken voor jouw klas kun je het beste de personalisatie verwijderen, doe dit met de verwijder knop beneden in het scherm."

#~ msgid "customize_class_step_1"
#~ msgstr "Selecteer de levels voor jouw klas door op een level knop te drukken"

#~ msgid "customize_class_step_2"
#~ msgstr "Er verschijnen selectievinkjes voor de beschikbare avonturen voor deze levels"

#~ msgid "customize_class_step_3"
#~ msgstr "Selecteer de avonturen die je beschikbaar wilt maken"

#~ msgid "customize_class_step_4"
#~ msgstr "Klik op de naam van een avontuur om deze voor alle levels te (de)selecteren"

#~ msgid "customize_class_step_5"
#~ msgstr "Voeg eventueel persoonlijke avonturen toe"

#~ msgid "customize_class_step_6"
#~ msgstr "Selecteer een openingsdatum per level (leeg laten mag ook)"

#~ msgid "customize_class_step_7"
#~ msgstr "Kies andere instellingen"

#~ msgid "customize_class_step_8"
#~ msgstr "Kies Opslaan -> je bent helemaal klaar!"

#~ msgid "example_code_header"
#~ msgstr "Hedy voorbeeldcode"

#~ msgid "feedback_failure"
#~ msgstr "Fout!"

#~ msgid "feedback_success"
#~ msgstr "Goed!"

#~ msgid "go_to_first_question"
#~ msgstr "Ga naar vraag 1 van de quiz"

#~ msgid "question"
#~ msgstr "Vraag"

#~ msgid "question_doesnt_exist"
#~ msgstr "Deze vraag bestaat niet"

#~ msgid "question_invalid"
#~ msgstr "Jouw token is ongeldig."

#~ msgid "too_many_attempts"
#~ msgstr "Te veel pogingen"

#~ msgid "class_stats"
#~ msgstr "Klas statistieken"

#~ msgid "visit_own_public_profile"
#~ msgstr "Bezoek jouw profiel"

#~ msgid "title_class logs"
#~ msgstr "Hedy - Logs"

#~ msgid "title_class statistics"
#~ msgstr "Hedy - Mijn statistieken"

#~ msgid "disabled_button_locked"
#~ msgstr "Je leraar heeft dit level nog niet beschikbaar gemaakt"

#~ msgid "duplicate_tag"
#~ msgstr "You already have a tag with this name."

#~ msgid "tag_deleted"
#~ msgstr "This tag was successfully deleted."

#~ msgid "no_tags"
#~ msgstr "No tags yet."

#~ msgid "apply_filters"
#~ msgstr "Apply filters"

#~ msgid "write_first_program"
#~ msgstr "Schrijf je eerste programma!"

#~ msgid "hello_world"
#~ msgstr "Hallo wereld!"

#~ msgid "hide_parsons"
#~ msgstr "Verberg puzzel"

#~ msgid "hide_quiz"
#~ msgstr "Verberg quiz"

#~ msgid "share_confirm"
#~ msgstr "Weet je zeker dat je het programma openbaar wilt maken?"

#~ msgid "share_success_detail"
#~ msgstr "Programma delen gelukt."

#~ msgid "unshare_confirm"
#~ msgstr "Weet je zeker dat je het programma privé wilt maken?"

#~ msgid "unshare_success_detail"
#~ msgstr "Programma wordt niet meer gedeeld."

#~ msgid "adventure_exp_1"
#~ msgstr "Typ jouw avontuur hier aan de rechterkant. Na het maken van een avontuur kun je deze toevoegen aan een klas via personaliseren. Als je een commando aan jouw avontuur wilt toevoegen kun je code blokjes gebruiken zoals dit:"

#~ msgid "adventure_exp_2"
#~ msgstr "Als je stukjes code wilt toevoegen, bijvoorbeeld als template of voorbeeld voor je leerlingen. Dit kun je doen met pre blokjes zoals dit:"

#~ msgid "try_it"
#~ msgstr "Probeer het uit"

#~ msgid "back_to_class"
#~ msgstr "Ga terug naar klas"

#~ msgid "Locked Language Feature"
#~ msgstr "In jouw programma zit {concept}! Goed gedaan! Maar {concept} is nog niet beschikbaar. Dat komt in een later level."

#~ msgid "nested blocks"
#~ msgstr "een blok in een blok"

#~ msgid "save"
#~ msgstr "Opslaan"

#~ msgid "update_profile"
#~ msgstr "Update je profiel"

#~ msgid "variables"
#~ msgstr "Variabelen"

#~ msgid "explore_explanation"
#~ msgstr "Op deze pagina kun je kijken naar programma's gemaakt door andere Hedy gebruikers. Je kunt filteren op Hedy level en avontuur. Klik op Bekijk programma om het programma te open en te proberen, Programma's met een rode titel hebben een foutje. Je kunt deze nog steeds openen, maar proberen geeft een error. Je kunt natuurlijk proberen het foutje zelf op te lossen! Als de maker van het programma een openbaar profiel heeft kun je op de gebruikersnaam klikken om die te bezoeken. Daar kun je al hen gedeelde programma's zien en nog veel meer!"

#~ msgid "common_errors"
#~ msgstr "Veel voorkomende fouten"

#~ msgid "grid_overview"
#~ msgstr "Overzicht van programma's per avontuur"

#~ msgid "last_error"
#~ msgstr "Laatste fout"

#~ msgid "last_program"
#~ msgstr "Laatste programma"

#~ msgid "live_dashboard"
#~ msgstr "Live Dashboard"

#~ msgid "runs_over_time"
#~ msgstr "Programma duur te lang"

#~ msgid "student_details"
#~ msgstr "Leerling details"

#~ msgid "achievements_check_icon_alt"
#~ msgstr "Badges check icon"

#~ msgid "country_title"
#~ msgstr "Land"

#~ msgid "create_public_profile"
#~ msgstr "Maak openbaar profiel"

#~ msgid "general"
#~ msgstr "Algemeen"

#~ msgid "hedy_achievements"
#~ msgstr "Mijn badges"

#~ msgid "hidden"
#~ msgstr "Verborgen badges"

#~ msgid "highscore_explanation"
#~ msgstr "Op deze pagina kun je de highscores bekijken, gebaseerd op het aantal gehaalde badges. Bekijk de ranking voor de hele wereld, jouw land of jouw klas. Klik op een gebruikersnaam om het openbare profiel te bezoeken."

#~ msgid "highscore_no_public_profile"
#~ msgstr "Jij hebt geen openbaar profiel en komt daarom niet voor in de highscores. Wil je er eentje maken?"

#~ msgid "highscores"
#~ msgstr "Highscores"

#~ msgid "my_achievements"
#~ msgstr "Mijn badges"

#~ msgid "no_such_highscore"
#~ msgstr "Highscores"

#~ msgid "programs_created"
#~ msgstr "Programma's gemaakt"

#~ msgid "programs_saved"
#~ msgstr "Programma's opgeslagen"

#~ msgid "programs_submitted"
#~ msgstr "programma's ingeleverd"

#~ msgid "title_achievements"
#~ msgstr "Hedy - Mijn badges"

#~ msgid "whole_world"
#~ msgstr "De wereld"

#~ msgid "your_class"
#~ msgstr "Jouw class"

#~ msgid "achievement_earned"
#~ msgstr "Je hebt een badge verdiend!"

#~ msgid "percentage_achieved"
#~ msgstr "Gehaald door {percentage}% van de gebruikers"

#~ msgid "achievements"
#~ msgstr "badges"

#~ msgid "achievements_logo_alt"
#~ msgstr "Badges logo"

#~ msgid "amount_submitted"
#~ msgstr "programma's ingeleverd"

#~ msgid "last_achievement"
#~ msgstr "Laatst gehaalde badge"

#~ msgid "no_certificate"
#~ msgstr "Deze gebruiker heeft het Hedy certificaat voor afronden niet behaald"

#~ msgid "number_achievements"
#~ msgstr "Aantal badges"

<<<<<<< HEAD
#~ msgid "developers_mode"
#~ msgstr "Programmeursmodus"

#~ msgid "read_code_label"
#~ msgstr "Lees voor"

#~ msgid "regress_button"
#~ msgstr ""

#~ msgid "tutorial"
#~ msgstr "Tutorial"

#~ msgid "index_button"
#~ msgstr ""

#~ msgid "tooltip_level_locked"
#~ msgstr "Je leraar heeft dit level gesloten"
=======
#~ msgid "create_question"
#~ msgstr "Wil je er een aanmaken?"

#~ msgid "explore_programs"
#~ msgstr "Programma's ontdekken"

#~ msgid "explore_programs_logo_alt"
#~ msgstr "Programma's ontdekken icon"

#~ msgid "hedy_tutorial_logo_alt"
#~ msgstr "Hedy tutorial icon"

#~ msgid "no_public_profile"
#~ msgstr "Je hebt nog geen openbaar profiel..."

#~ msgid "start_hedy_tutorial"
#~ msgstr "Begin Hedy tutorial"

#~ msgid "start_programming"
#~ msgstr "Begin met programmeren"

#~ msgid "start_programming_logo_alt"
#~ msgstr "Begin met programmeren icon"

#~ msgid "start_teacher_tutorial"
#~ msgstr "Begin leraren tutorial"

#~ msgid "teacher_tutorial_logo_alt"
#~ msgstr "Leraren tutorial icon"

#~ msgid "title_landing-page"
#~ msgstr "Welkom bij Hedy!"

#~ msgid "welcome"
#~ msgstr "Welkom"

#~ msgid "welcome_back"
#~ msgstr "Welkom terug"

#~ msgid "your_account"
#~ msgstr "Jouw profiel"

#~ msgid "your_last_program"
#~ msgstr "Jouw laatst opgeslagen programma"

#~ msgid "already_teacher"
#~ msgstr "Je hebt al een lerarenaccount."

#~ msgid "already_teacher_request"
#~ msgstr "Je hebt al een lerarenaccount aangevraagd."

#~ msgid "teacher_account_request"
#~ msgstr "Je hebt een openstaande lerarenaccount aanvraag"

#~ msgid "teacher_account_success"
#~ msgstr "Jouw lerarenaccount is succesvol aangevraagd."

#~ msgid "student_not_allowed_in_class"
#~ msgstr "Leerling is niet toegestaan in de klas"
>>>>>>> bb42ff4c
<|MERGE_RESOLUTION|>--- conflicted
+++ resolved
@@ -1901,8 +1901,6 @@
 msgid "translator"
 msgstr "Vertaler"
 
-<<<<<<< HEAD
-=======
 #, fuzzy
 msgid "turned_into_teacher"
 msgstr "Congratulations! You successfully turned into a teacher."
@@ -1910,7 +1908,6 @@
 msgid "tutorial"
 msgstr "Tutorial"
 
->>>>>>> bb42ff4c
 msgid "tutorial_code_snippet"
 msgstr ""
 "{print} Hallo wereld!\n"
@@ -2324,25 +2321,6 @@
 #~ msgid "number_achievements"
 #~ msgstr "Aantal badges"
 
-<<<<<<< HEAD
-#~ msgid "developers_mode"
-#~ msgstr "Programmeursmodus"
-
-#~ msgid "read_code_label"
-#~ msgstr "Lees voor"
-
-#~ msgid "regress_button"
-#~ msgstr ""
-
-#~ msgid "tutorial"
-#~ msgstr "Tutorial"
-
-#~ msgid "index_button"
-#~ msgstr ""
-
-#~ msgid "tooltip_level_locked"
-#~ msgstr "Je leraar heeft dit level gesloten"
-=======
 #~ msgid "create_question"
 #~ msgstr "Wil je er een aanmaken?"
 
@@ -2402,4 +2380,3 @@
 
 #~ msgid "student_not_allowed_in_class"
 #~ msgstr "Leerling is niet toegestaan in de klas"
->>>>>>> bb42ff4c
