# Dutch translations for PROJECT.
# Copyright (C) 2023 ORGANIZATION
# This file is distributed under the same license as the PROJECT project.
# FIRST AUTHOR <EMAIL@ADDRESS>, 2023.
#
msgid ""
msgstr ""
"Project-Id-Version: PROJECT VERSION\n"
"Report-Msgid-Bugs-To: EMAIL@ADDRESS\n"
"POT-Creation-Date: 2000-01-01 00:00+0000\n"
"PO-Revision-Date: 2024-07-08 10:20+0000\n"
"Last-Translator: Prefill add-on <noreply-addon-prefill@weblate.org>\n"
"Language-Team: nl <LL@li.org>\n"
"Language: nl\n"
"MIME-Version: 1.0\n"
"Content-Type: text/plain; charset=utf-8\n"
"Content-Transfer-Encoding: 8bit\n"
"Plural-Forms: nplurals=2; plural=n != 1;\n"
"X-Generator: Weblate 5.7-dev\n"
"Generated-By: Babel 2.14.0\n"

#, fuzzy
msgid "Access Before Assign"
msgstr "Je probeerde de variabele {name} te gebruiken op regel {access_line_number}, maar stelt de variabele in op regel {definition_line_number}. Stel een variabele in voor je die gebruikt."

#, fuzzy
msgid "Cyclic Var Definition"
msgstr "De variabele `{variable}` moet worden ingesteld voor je die aan de rechterkant van een `{is}` mag gebruiken."

#, fuzzy
msgid "Else Without If Error"
msgstr "On line {line_number} you used an `{else}` but there is no `{if}` on the line before it."

#, fuzzy
msgid "Function Undefined"
msgstr "Je gebruikt de functie {name} te gebruiken, maar je hebt die niet gedefinieerd."

#, fuzzy
msgid "Has Blanks"
msgstr "Je code is onvolledig. Er zijn nog invulplaatsen die je moet vervangen door code."

#, fuzzy
msgid "Incomplete"
msgstr "Let op, je bent een stukje code vergeten. Op regel {line_number} moet er achter `{incomplete_command}` nog tekst komen."

#, fuzzy
msgid "Incomplete Repeat"
msgstr "Het lijkt erop dat je vergeten bent om het `{repeat}` commando op regel {line_number} in te vullen."

#, fuzzy
msgid "Invalid"
msgstr "`{invalid_command}` is geen commando in Hedy level {level}. Bedoelde je `{guessed_command}`?"

#, fuzzy
msgid "Invalid Argument"
msgstr "Je kan commando `{command}` niet gebruiken met `{invalid_argument}`. Probeer `{invalid_argument}` te vervangen door iets uit {allowed_types}."

#, fuzzy
msgid "Invalid Argument Type"
msgstr "Je kan `{command}` niet gebruiken met `{invalid_argument}` omdat dat {invalid_type} is. Je kan `{invalid_argument}` wel gebruiken met {allowed_types}."

#, fuzzy
msgid "Invalid At Command"
msgstr "Het `{command}` commando mag niet gebruikt worden van af level 16. Je kunt blokhaken gebruiken om een element uit een lijst te gebruiken, bijvoorbeeld `vrienden[i]`, `geluksnummers[{random}]`."

#, fuzzy
msgid "Invalid Space"
msgstr "Oeps! Regel {line_number} begint met een spatie. Computers kunnen niet zo goed tegen spaties, kun je 'm weghalen?"

#, fuzzy
msgid "Invalid Type Combination"
msgstr "Je kan `{invalid_argument}` en `{invalid_argument_2}` niet gebruiken met `{command}` omdat de ene {invalid_type} is, en de andere {invalid_type_2}. Verander `{invalid_argument}` in {invalid_type_2} of `{invalid_argument_2}` in {invalid_type}."

#, fuzzy
msgid "Lonely Echo"
msgstr "Je gebruikt een `{echo}` voor een `{ask}`, of een `{echo}` zonder een `{ask}`. Gebruik altijd een `{ask}` voor een `{echo}`."

#, fuzzy
msgid "Lonely Text"
msgstr "Het lijkt erop dat je bent vergeten bent een commando te gebruiken in de tekst die je op regel {line_number} hebt geschreven"

#, fuzzy
msgid "Missing Additional Command"
msgstr "Het lijkt erop dat je `{command}` niet volledig hebt geschreven op regel {line_number}. Probeer `{missing_command}` toe te voegen aan je code."

#, fuzzy
msgid "Missing Colon Error"
msgstr "Starting at level 17, `{command}` needs a `:`. It looks like you forgot to use one at the end of line {line_number}."

#, fuzzy
msgid "Missing Command"
msgstr "Het lijkt erop dat je vergeten bent om een commando te gebruiken op regel {line_number}."

#, fuzzy
msgid "Missing Inner Command"
msgstr "Het lijkt erop dat je vergeten bent om het `{command}` commando op regel {line_number} in te vullen."

#, fuzzy
msgid "Missing Square Brackets"
msgstr "It looks like you forgot to use square brackets `[]` around the list you were creating on line {line_number}."

#, fuzzy
msgid "Missing Variable"
msgstr "Het lijkt erop dat `{command}` een variabele mist op het begin van de regel."

#, fuzzy
msgid "Misspelled At Command"
msgstr "Je hebt `{command}` verkeerd geschreven, jij schreef `{invalid_argument}` op regel {line_number}."

#, fuzzy
msgid "No Indentation"
msgstr "Je hebt te weinig spaties voor regel {line_number} gebruikt. Er staan {leading_spaces} spaties, maar dat is te weinig. Begin een blok steeds met {indent_size} meer spaties dan de regel ervoor."

#, fuzzy
msgid "Non Decimal Variable"
msgstr "Op regel {line_number}, heb jij misschien geprobeerd om een nummer te gebruiken, iets dat Hedy niet leuk vindt! Probeer het te veranderen in een decimaal nummer, zoals 2."

#, fuzzy
msgid "Parse"
msgstr "De code die jij intypte is geen geldige Hedy code. Er zit een foutje op regel {location[0]}, op positie {location[1]}. Jij typte `{character_found}`, maar dat mag op die plek niet."

#, fuzzy
msgid "Pressit Missing Else"
msgstr "Je moet ook nog instellen wat er gebeurt als je een andere toets indrukt. Voeg daarvoor een `{else}` toe aan je programma"

#, fuzzy
msgid "Runtime Index Error"
msgstr "Je hebt geprobeerd de lijst {name} te gebruiken, maar deze is óf leeg óf de index bestaat niet."

#, fuzzy
msgid "Runtime Value Error"
msgstr "Tijdens het runnen van jouw programma heeft het commando `{command}` een waarde gekregen `{value}` wat niet is toegestaan. {tip}."

#, fuzzy
msgid "Runtime Values Error"
msgstr "While running your program the command `{command}` received the values `{value}` and `{value}` which are not allowed. {tip}."

#, fuzzy
msgid "Save Microbit code "
msgstr "Save Microbit code"

#, fuzzy
msgid "Too Big"
msgstr "Wow! Jouw programma is wel {lines_of_code} regels lang! Maar... wij kunnen maar {max_lines} regels aan in dit level. Maak je programma wat kleiner en probeer het nog eens."

#, fuzzy
msgid "Too Few Indents"
msgstr "You used too few leading spaces in line {line_number}. You used {leading_spaces} spaces, which is too few."

#, fuzzy
msgid "Too Many Indents"
msgstr "You used too many leading spaces in line {line_number}. You used {leading_spaces} spaces, which is too many."

#, fuzzy
msgid "Unexpected Indentation"
msgstr "Je hebt te veel spaties voor regel {line_number} gebruikt. Er staan {leading_spaces} spaties, maar dat is te veel. Begin een blok steeds met {indent_size} spaties."

#, fuzzy
msgid "Unquoted Assignment"
msgstr "Let op. Vanaf dit level moet je tekst rechts van de `{is}` tussen aanhalingstekens zetten. Jij bent dat vergeten voor de tekst {text}."

#, fuzzy
msgid "Unquoted Equality Check"
msgstr "Als je wilt kijken of een variabele gelijk is aan meerdere woorden, moeten die woorden tussen aanhalingstekens staan!"

#, fuzzy
msgid "Unquoted Text"
msgstr "Let op! Bij `{print}` en `{ask}` moet voor én achter de tekst een aanhalingsteken komen. Jij bent dat vergeten voor de tekst {unquotedtext}."

#, fuzzy
msgid "Unsupported Float"
msgstr "Helaas, Hedy ondersteunt nog geen kommagetallen. Verander `{value}` in een geheel getal."

#, fuzzy
msgid "Unsupported String Value"
msgstr "Tekst waarden mogen geen `{invalid_value}` bevatten."

#, fuzzy
msgid "Unused Variable"
msgstr "Jij definieerde de variable {variable_name} op regel {line_number}, maar die heb jij helemaal niet gebruikt."

#, fuzzy
msgid "Var Undefined"
msgstr "Je gebruikt de variabele `{name}`, maar die heb je niet ingesteld. Het kan ook zijn dat je het woord `{name}` wilde gebruiken en aanhalingstekens vergeten bent."

#, fuzzy
msgid "Wrong Level"
msgstr "Dat was goede code hoor, maar niet op het goede level. Je schreef een `{offending_keyword}` voor level {working_level}. Tip: {tip}"

#, fuzzy
msgid "Wrong Number of Arguments"
msgstr "Jouw functie gebruikt een verkeerd aantal argumenten. Jij gaf {used_number} argumenten, maar de functie {name} heeft er nodig: {defined_number}"

msgid "account_overview"
msgstr "Account overzicht"

msgid "accounts_created"
msgstr "Accounts waren succesvol aangemaakt."

msgid "accounts_intro"
msgstr "Op deze pagina kun je accounts aan maken voor meerdere studenten tegelijkertijd. Ze worden automatisch toegevoegd aan de huidige klas, controleer of dit klopt! Door op het groene kruisje rechtsonderin te klikken kun je meer rijen toevoegen. Met het rode kruisje kun je een rij weer verwijderen. Zorg ervoor dat alle rijen gevuld zijn voordat je klikt op Accounts aanmaken. Denk eraan dat elke gebruikersnaam uniek moet zijn. Ook moet het wachtwoord <b>minimaal</b> 6 tekens zijn."

msgid "achievement_earned"
msgstr "Je hebt een badge verdiend!"

msgid "achievements"
msgstr "badges"

msgid "achievements_check_icon_alt"
msgstr "Badges check icon"

msgid "achievements_logo_alt"
msgstr "Badges logo"

#, fuzzy
msgid "actions"
msgstr "Actions"

msgid "add"
msgstr "Toevoegen"

msgid "add_students"
msgstr "Leerlingen toevoegen"

#, fuzzy
msgid "add_your_language"
msgstr "Add your language!"

msgid "admin"
msgstr "Admin"

msgid "advance_button"
msgstr "Ga naar level {level}"

msgid "adventure"
msgstr "Avontuur"

msgid "adventure_cloned"
msgstr "Avontuur is gekloond"

#, fuzzy
msgid "adventure_code_button"
msgstr "Adventure Code"

#, fuzzy
msgid "adventure_codeblock_button"
msgstr "Use this button when you want to create a block of code that students can run in your adventure. Tip: put the selection at the end of the last line of the code block and <kbd>Enter</kbd> 3 times to type after a code block."

msgid "adventure_duplicate"
msgstr "Je hebt al een avontuur met deze naam."

msgid "adventure_empty"
msgstr "Je hebt geen naam voor je avontuur ingevuld!"

#, fuzzy
msgid "adventure_exp_3"
msgstr "Let erop dat je commando's altijd tussen { } zet, dan worden ze goed herkend. Je kunt de voorbeeld knop gebruiken om de opgemaakt versie van jouw avontuur te zien. Om jouw avontuur op een speciale pagina te zien kies je bekijk op de lerarenpagina."

#, fuzzy
msgid "adventure_exp_classes"
msgstr "Your adventure is used within the following classes"

#, fuzzy
msgid "adventure_flagged"
msgstr "The adventure was flagged successfully."

msgid "adventure_id_invalid"
msgstr "Dit avontuur id is ongeldig."

msgid "adventure_length"
msgstr "Jouw avontuur moet minimaal 20 karakters zijn."

msgid "adventure_name_invalid"
msgstr "Deze avontuur naam is ongeldig."

msgid "adventure_prompt"
msgstr "Geef je nieuwe avontuur een naam"

msgid "adventure_terms"
msgstr "Ik ga ermee akkoord dat mijn avontuur mogelijk beschikbaar komt op Hedy."

msgid "adventure_updated"
msgstr "Jouw avontuur is bijgewerkt!"

#, fuzzy
msgid "adventures"
msgstr "Adventures"

#, fuzzy
msgid "adventures_completed"
msgstr "Adventures completed: {number_of_adventures}"

msgid "adventures_info"
msgstr "Elk Hedy level heeft ingebouwde oefeningen voor leerlingen, wat wij noemen adventures. Jij kan ook jouw eigen adventures maken en toevoegen aan jouw eigen lessen. Met jouw eigen adventures kan je dus adventures maken die relevant en interessant zijn voor jouw leerlingen. Meer informatie over het creëren van eigen adventures: <a href=https://hedy.org/for-teachers/manual/features>klik hier</a>."

msgid "adventures_restored"
msgstr "De standaardavonturen zijn terug gezet."

#, fuzzy
msgid "adventures_tried"
msgstr "Adventures tried"

msgid "ago"
msgstr "{timestamp} geleden"

msgid "agree_invalid"
msgstr "Je moet akkoord gaan met de privacyverklaring."

msgid "agree_with"
msgstr "Ik ga akkoord met de"

msgid "ajax_error"
msgstr "Er is een fout opgetreden, probeer het nog eens."

msgid "all"
msgstr "Allemaal"

msgid "all_class_highscores"
msgstr "Alle leerlingen zichtbaar in klas highscores"

msgid "already_account"
msgstr "Heb je al een account?"

msgid "already_program_running"
msgstr "Er is al een programma bezig, maak die eerst af."

msgid "already_teacher"
msgstr "Je hebt al een lerarenaccount."

msgid "already_teacher_request"
msgstr "Je hebt al een lerarenaccount aangevraagd."

msgid "amount_submitted"
msgstr "programma's ingeleverd"

msgid "are_you_sure"
msgstr "Weet je het zeker? Je kunt dit niet meer ongedaan maken."

msgid "ask_needs_var"
msgstr "Vanaf level 2 hoort `{ask}` met een variabele ervoor. Bijv: naam `{is}` `{ask}` Hoe heet jij?"

msgid "available_in"
msgstr "Available in:"

msgid "become_a_sponsor"
msgstr "Word sponsor"

msgid "birth_year"
msgstr "Geboortejaar"

#, fuzzy
msgid "bug"
msgstr "Bug"

msgid "by"
msgstr "door"

msgid "cancel"
msgstr "Afbreken"

msgid "cant_parse_exception"
msgstr "We konden het programma niet lezen"

msgid "certificate"
msgstr "Certificaat van voltooiing"

msgid "certified_teacher"
msgstr "Gecertificeerde leraar"

msgid "change_password"
msgstr "Verander wachtwoord"

msgid "cheatsheet_title"
msgstr "Spiekbriefje"

msgid "class_already_joined"
msgstr "Je zit al in deze klas"

msgid "class_customize_success"
msgstr "Klas succesvol gepersonaliseerd."

#, fuzzy
msgid "class_graph_explanation"
msgstr "In this graph you can see represented the numbers of adventures your students have attempted (meaning they have done meaninful work in that adventure), with respect to the number of errors and successful runs."

msgid "class_name_duplicate"
msgstr "Je hebt al een klas met deze naam."

msgid "class_name_empty"
msgstr "Je hebt geen klasnaam ingevuld!"

msgid "class_name_invalid"
msgstr "Deze klasnaam is ongeldig."

msgid "class_name_prompt"
msgstr "Vul de naam in van de nieuwe klas"

#, fuzzy
msgid "class_performance_graph"
msgstr "Class performance graph"

msgid "class_survey_description"
msgstr "Wij willen graag een beter inzicht hebben van onze Hedy gebruikers. Door het beantwoorden van de volgende vragen, help je ons om Hedy nog beter te maken. Alvast dank!"

msgid "class_survey_later"
msgstr "Herinner mij morgen"

msgid "class_survey_question1"
msgstr "Wat is de leeftijdsgroep in jouw klas?"

msgid "class_survey_question2"
msgstr "Wat is de voertaal in jouw klas?"

msgid "class_survey_question3"
msgstr "Wat is de verhouding in aantal tussen meisjes en jongens in jouw klas?"

msgid "class_survey_question4"
msgstr "Wat onderscheid jouw studenten van anderen?"

#, fuzzy
msgid "classes"
msgstr "Classes"

msgid "classes_info"
msgstr "Creëer een klas om de progressie van elke student te kunnen volgen op het dashboard, en om aanpassingen te maken aan adventures die de studenten kunnen zien, maar ook het toevoegen van jouw eigen adventures! Je kunt zoveel klassen creëren als je wilt, en elke klas kan meerdere leraren hebben met ieder een verschillende rol. Je kunt ook zoveel studenten toevoegen als je wilt, maar houd in gedachten dat elke student alleen maar in 1 klas kan zijn. Je kan meer informatie over klassen vinden in de <a href=https://hedy.org/for-teachers/manual/preparations#for-teachers>Leraar handleiding</a>."

msgid "clone"
msgstr "Kloon"

msgid "cloned_times"
msgstr "Klonen"

msgid "close"
msgstr "Close"

msgid "comma"
msgstr "een komma"

msgid "command_not_available_yet_exception"
msgstr "Commando nog niet beschikbaar"

msgid "command_unavailable_exception"
msgstr "Commando niet meer beschikbaar"

msgid "commands"
msgstr "Commando's"

msgid "congrats_message"
msgstr "Gefeliciteerd, {username}, je hebt tot nu toe de volgende resultaten behaald met Hedy!"

#, fuzzy
msgid "connect_guest_teacher"
msgstr "I would like to be connected with a guest teacher who can give a few lessons"

#, fuzzy
msgid "constant_variable_role"
msgstr "constant"

msgid "content_invalid"
msgstr "Dit avontuur is ongeldig."

msgid "contributor"
msgstr "Hedy helper"

msgid "copy_clipboard"
msgstr "De link is gekopieerd"

msgid "copy_code"
msgstr "Kopieer de code"

msgid "copy_join_link"
msgstr "Kopieer inschrijflink"

msgid "copy_link_success"
msgstr "Inschrijflink succesvol gekopieerd naar klembord"

msgid "copy_link_to_share"
msgstr "Kopieer link voor delen"

msgid "copy_mail_link"
msgstr "Kopieer en plak deze link in een andere tab:"

msgid "correct_answer"
msgstr "Het juiste antwoord is"

msgid "country"
msgstr "Land waarin je woont"

msgid "country_invalid"
msgstr "Dit is geen geldig land, kies er een vanuit de lijst."

msgid "country_title"
msgstr "Land"

msgid "create_account"
msgstr "Maak een account"

msgid "create_accounts"
msgstr "Accounts aanmaken"

msgid "create_accounts_prompt"
msgstr "Weet je zeker dat je deze accounts wilt aanmaken?"

msgid "create_adventure"
msgstr "Maak nieuw avontuur"

msgid "create_class"
msgstr "Maak een klas aan"

msgid "create_multiple_accounts"
msgstr "Meerdere accounts aanmaken"

msgid "create_public_profile"
msgstr "Maak openbaar profiel"

msgid "create_question"
msgstr "Wil je er een aanmaken?"

msgid "create_student_account"
msgstr "Maak een account"

msgid "create_student_account_explanation"
msgstr "Met een account kun je programma's opslaan."

msgid "create_teacher_account"
msgstr "Maak een lerarenaccount"

msgid "create_teacher_account_explanation"
msgstr "Met een lerarenaccount kun je leerlingen organiseren in klassen, eigen content in je klassen tonen, en resultaten van leerlingen inzien."

msgid "creator"
msgstr "Maker"

msgid "current_password"
msgstr "Huidig wachtwoord"

msgid "customization_deleted"
msgstr "Personalisatie succesvol verwijderd."

#, fuzzy
msgid "customize"
msgstr "Customize"

msgid "customize_adventure"
msgstr "Avontuur aanpassen"

msgid "customize_class"
msgstr "Klas personaliseren"

msgid "dash"
msgstr "een streepje"

msgid "default_401"
msgstr "Jij mag niet bij deze pagina."

#, fuzzy
msgid "default_403"
msgstr "Looks like this action is forbidden..."

msgid "default_404"
msgstr "We konden deze pagina niet vinden."

msgid "default_500"
msgstr "Oeps! Er ging iets mis..."

msgid "delete"
msgstr "Verwijderen"

msgid "delete_adventure_prompt"
msgstr "Weet je zeker dat je dit avontuur wilt verwijderen?"

msgid "delete_class_prompt"
msgstr "Weet je zeker dat je deze klas wilt verwijderen?"

msgid "delete_confirm"
msgstr "Weet je zeker dat je het programma wil verwijderen?"

msgid "delete_invite"
msgstr "Uitnodiging verwijderen"

msgid "delete_invite_prompt"
msgstr "Weet je zeker dat je deze uitnodiging wilt verwijderen?"

msgid "delete_public"
msgstr "Openbaar profiel verwijderen"

msgid "delete_success"
msgstr "Je programma is verwijderd."

#, fuzzy
msgid "delete_tag_prompt"
msgstr "Are you sure you want to delete this tag?"

msgid "destroy_profile"
msgstr "Profiel verwijderen"

msgid "developers_mode"
msgstr "Programmeursmodus"

msgid "directly_available"
msgstr "Gelijk open"

msgid "disable"
msgstr "Deactiveren"

#, fuzzy
msgid "disable_explore_page"
msgstr "Disable explore page"

#, fuzzy
msgid "disable_parsons"
msgstr "Disable all puzzles"

#, fuzzy
msgid "disable_quizes"
msgstr "Disable all quizes"

msgid "disabled"
msgstr "Gedeactiveerd"

msgid "disabled_button_quiz"
msgstr "Je quizscore is niet voldoende, probeer het opnieuw!"

msgid "discord_server"
msgstr "Discord-server"

msgid "distinguished_user"
msgstr "Uitmuntende gebruiker"

msgid "double quotes"
msgstr "twee hoge komma's"

msgid "download"
msgstr "Downloaden"

msgid "download_login_credentials"
msgstr "Wil je de login gegevens downloaden na het aanmaken van de accounts?"

msgid "duplicate"
msgstr "Dupliceren"

msgid "echo_and_ask_mismatch_exception"
msgstr "Echo en vraag kloppen niet met elkaar"

msgid "echo_out"
msgstr "Vanaf level 2 heb je geen `{echo}` meer nodig! Je kunt een variabele gebruiken om iets te herhalen, met `{ask}` en `{print}`. Voorbeeld: naam `{is}` `{ask}` Hoe heet jij? `{print}` hallo naam"

msgid "edit_adventure"
msgstr "Aanpassen adventure"

msgid "edit_code_button"
msgstr "Pas de code aan"

msgid "email"
msgstr "Email"

msgid "email_invalid"
msgstr "Vul een geldig e-mailadres in."

msgid "end_quiz"
msgstr "Einde van de quiz"

msgid "english"
msgstr "Engels"

msgid "enter"
msgstr "Invullen"

msgid "enter_password"
msgstr "Vul een nieuw wachtwoord in voor"

msgid "enter_text"
msgstr "Vul hier je antwoord in..."

msgid "error_logo_alt"
msgstr "Error logo"

#, fuzzy
msgid "errors"
msgstr "Errors"

msgid "exclamation mark"
msgstr "een uitroepteken"

msgid "exercise"
msgstr "Opdracht"

msgid "exercise_doesnt_exist"
msgstr "Deze opdracht bestaat niet"

msgid "exists_email"
msgstr "Dit emailadres is al in gebruik."

msgid "exists_username"
msgstr "Deze gebruikersnaam is al in gebruik."

msgid "exit_preview_mode"
msgstr "Beëindig de preview modus"

msgid "experience_invalid"
msgstr "Dit is geen geldige programmeerervaring, kies uit (Ja, Nee)."

msgid "expiration_date"
msgstr "Vervaldatum"

msgid "explore_programs"
msgstr "Programma's ontdekken"

msgid "explore_programs_logo_alt"
msgstr "Programma's ontdekken icon"

msgid "favorite_program"
msgstr "Favoriete programma"

msgid "favourite_confirm"
msgstr "Weet je zeker dat je dit programma wilt instellen als favoriet?"

msgid "favourite_program"
msgstr "Favoriete programma"

msgid "favourite_program_invalid"
msgstr "Jouw gekozen favoriete programma is ongeldig."

msgid "favourite_success"
msgstr "Je programma is ingesteld als favoriet."

#, fuzzy
msgid "feature"
msgstr "Feature"

#, fuzzy
msgid "feedback"
msgstr "Feedback"

#, fuzzy
msgid "feedback_message_error"
msgstr "Something went wrong, please try again later."

#, fuzzy
msgid "feedback_message_success"
msgstr "Thank you, we recieved your feedback and will contact you if needed."

#, fuzzy
msgid "feedback_modal_message"
msgstr "Please send us a message with a category. We appreciate your help to improve Hedy!"

msgid "female"
msgstr "Meisje"

#, fuzzy
msgid "flag_adventure_prompt"
msgstr "Do you want to flag this adventure so that we check its appropriateness?"

msgid "float"
msgstr "een getal"

msgid "for_teachers"
msgstr "Voor leraren"

msgid "forgot_password"
msgstr "Wachtwoord vergeten?"

msgid "from_another_teacher"
msgstr "Van een andere leraar"

msgid "from_magazine_website"
msgstr "Van een tijdschrift of website"

msgid "from_video"
msgstr "Van een video"

msgid "fun_statistics_msg"
msgstr "Hier zijn wat leuke getallen!"

msgid "gender"
msgstr "Geslacht"

msgid "gender_invalid"
msgstr "Dit gender is niet geldig, kies uit (Meisje, Jongen, Anders)."

msgid "general"
msgstr "Algemeen"

msgid "general_settings"
msgstr "Algemene instellingen"

msgid "generate_passwords"
msgstr "Genereer wachtwoorden"

msgid "get_certificate"
msgstr "Haal jouw certificaat!"

msgid "give_link_to_teacher"
msgstr "Geef de volgende link aan je leraar:"

#, fuzzy
msgid "go_back"
msgstr "Go back"

msgid "go_back_to_main"
msgstr "Ga terug naar de hoofdpagina"

msgid "go_to_question"
msgstr "Ga naar vraag"

msgid "go_to_quiz_result"
msgstr "Ga naar de resultaten van de quiz"

msgid "goto_profile"
msgstr "Ga naar mijn profiel"

#, fuzzy
msgid "graph_title"
msgstr "Errors per adventure completed on level {level}"

msgid "hand_in"
msgstr "Inleveren"

msgid "hand_in_exercise"
msgstr "Opdracht inleveren"

msgid "heard_about_hedy"
msgstr "Heb je al van Hedy gehoord?"

msgid "heard_about_invalid"
msgstr "Kies hoe je van ons gehoord hebt."

msgid "hedy_achievements"
msgstr "Mijn badges"

msgid "hedy_choice_title"
msgstr "Hedy's keuze"

#, fuzzy
msgid "hedy_introduction_slides"
msgstr "Hedy Introduction Slides"

msgid "hedy_logo_alt"
msgstr "Hedy logo"

msgid "hedy_on_github"
msgstr "Hedy op Github"

msgid "hedy_tutorial_logo_alt"
msgstr "Hedy tutorial icon"

msgid "hello_logo"
msgstr "hallo"

msgid "hidden"
msgstr "Verborgen badges"

msgid "hide_cheatsheet"
msgstr "Verberg spiekbriefje"

msgid "hide_keyword_switcher"
msgstr "Verberg commando-taal switcher"

msgid "highest_level_reached"
msgstr "Hoogste level afgerond"

msgid "highest_quiz_score"
msgstr "Hoogste quiz score"

msgid "highscore_explanation"
msgstr "Op deze pagina kun je de highscores bekijken, gebaseerd op het aantal gehaalde badges. Bekijk de ranking voor de hele wereld, jouw land of jouw klas. Klik op een gebruikersnaam om het openbare profiel te bezoeken."

msgid "highscore_no_public_profile"
msgstr "Jij hebt geen openbaar profiel en komt daarom niet voor in de highscores. Wil je er eentje maken?"

msgid "highscores"
msgstr "Highscores"

msgid "hint"
msgstr "Hint?"

msgid "ill_work_some_more"
msgstr "Ik werk er nog even aan verder"

msgid "image_invalid"
msgstr "Jouw gekozen profielfoto is ongeldig."

msgid "incomplete_command_exception"
msgstr "Commando niet compleet"

msgid "incorrect_handling_of_quotes_exception"
msgstr "Haakjes niet goed gebruikt"

msgid "incorrect_use_of_types_exception"
msgstr "type niet goed gebruikt"

msgid "incorrect_use_of_variable_exception"
msgstr "Variabele niet goed gebruikt"

msgid "indentation_exception"
msgstr "Inspringen niet goed gebruikt"

msgid "input"
msgstr "invoer van `{ask}`"

#, fuzzy
msgid "input_variable_role"
msgstr "input"

msgid "integer"
msgstr "een getal"

msgid "invalid_class_link"
msgstr "Ongeldige klassenlink."

msgid "invalid_command_exception"
msgstr "Ongeldig commando"

msgid "invalid_keyword_language_comment"
msgstr "# De gegeven keyword taal is ongeldig, keyword taal is naar Engels gezet"

msgid "invalid_language_comment"
msgstr "# De gegeven taal is ongeldig, de taal is naar Engels gezet"

msgid "invalid_level_comment"
msgstr "# Het gegeven level is ongeldig, het level is naar level 1 gezet"

msgid "invalid_program_comment"
msgstr "# Het gegeven programma is ongeldig, graag nogmaals proberen"

msgid "invalid_teacher_invitation_code"
msgstr "Deze lerarenuitnodigingscode is niet geldig. Als je een nieuwe uitnodiging nodig hebt, neem dan contact op met hello@hedy.org."

msgid "invalid_tutorial_step"
msgstr "Dit is geen geldige tutorial stap, probeer het opnieuw"

msgid "invalid_username_password"
msgstr "Ongeldige gebruikersnaam/wachtwoord combinatie."

msgid "invite_by_username"
msgstr "Uitnodigen met een gebruikersnaam"

msgid "invite_date"
msgstr "Uitnodigingsdatum"

msgid "invite_message"
msgstr "Je hebt een uitnodiging ontvangen voor de klas"

msgid "invite_prompt"
msgstr "Vul een gebruikersnaam in"

msgid "invite_teacher"
msgstr "Nodig een leraar/lerares uit"

msgid "join_class"
msgstr "Inschrijven voor klas"

msgid "join_prompt"
msgstr "Je moet ingelogd zijn om je voor een klas in te kunnen schrijven. Wil je inloggen of een account maken?"

msgid "keybinding_waiting_for_keypress"
msgstr "Wachten op het indrukken van een knop..."

msgid "keyword_language_invalid"
msgstr "Dit is geen geldige commando taal (kies Engels of je eigen taal)."

#, fuzzy
msgid "landcode_phone_number"
msgstr "Please also add your country's landcode"

msgid "language"
msgstr "Taal"

msgid "language_invalid"
msgstr "Dit is geen geldige taal, kies een taal vanuit de lijst."

msgid "languages"
msgstr "Welke programmeertaal heb je wel eens gebruikt?"

msgid "last_achievement"
msgstr "Laatst gehaalde badge"

msgid "last_edited"
msgstr "Laatst bewerkt"

msgid "last_update"
msgstr "Laatste update"

msgid "lastname"
msgstr "Achternaam"

msgid "leave_class"
msgstr "Klas verlaten"

msgid "level"
msgstr "Level"

msgid "level_accessible"
msgstr "Dit level is open voor leerlingen"

msgid "level_disabled"
msgstr "Level staat nog uit"

msgid "level_future"
msgstr "Dit level gaat automatisch open op "

#, fuzzy
msgid "level_invalid"
msgstr "Dit Hedy level is ongeldig."

msgid "level_not_class"
msgstr "Je zit in een klas waar dit level nog niet beschikbaar is gemaakt"

msgid "level_title"
msgstr "Level"

msgid "levels"
msgstr "levels"

msgid "link"
msgstr "Link"

msgid "list"
msgstr "een lijstje"

#, fuzzy
msgid "list_variable_role"
msgstr "list"

msgid "logged_in_to_share"
msgstr "Je moet ingelogd zijn om een programma op te slaan en te delen."

msgid "login"
msgstr "Inloggen"

msgid "login_long"
msgstr "Inloggen op jouw account"

msgid "login_to_save_your_work"
msgstr "Log in om je werk op te slaan"

msgid "logout"
msgstr "Log uit"

msgid "longest_program"
msgstr "Langste programma"

msgid "mail_change_password_body"
msgstr ""
"Jouw Hedy wachtwoord is veranderd. Als jij dit was, helemaal goed!\n"
"Als jij jouw wachtwoord niet hebt veranderd, neem dan zo snel mogelijk contact met ons op door te reageren op deze mail."

msgid "mail_change_password_subject"
msgstr "Jouw Hedy wachtwoord is veranderd"

msgid "mail_error_change_processed"
msgstr "Er ging iets mis met het sturen van de validatie mail, de veranderingen zijn wel succesvol doorgevoerd."

msgid "mail_goodbye"
msgstr ""
"Dankjewel!\n"
"Het Hedy team"

msgid "mail_hello"
msgstr "Hallo {username}!"

msgid "mail_recover_password_body"
msgstr ""
"Door te klikken op deze link kun je een nieuw Hedy wachtwoord instellen. Deze link is geldig voor <b>4</b> uur.\n"
"Als jij geen nieuw wachtwoord wilt, negeer dan deze e-mail: {link}"

msgid "mail_recover_password_subject"
msgstr "Reset jouw Hedy wachtwoord."

msgid "mail_reset_password_body"
msgstr ""
"Jouw Hedy wachtwoord is ge-reset naar een nieuw wachtwoord. Als jij dit was, helemaal goed!\n"
"Als jij jouw wachtwoord niet hebt veranderd, neem dan zo snel mogelijk contact met ons op door te reageren op deze mail."

msgid "mail_reset_password_subject"
msgstr "Jouw Hedy wachtwood is ge-reset"

msgid "mail_welcome_teacher_body"
msgstr ""
"<strong>Welkom!</strong>\n"
"Gefeliciteerd met jouw splinternieuwe Hedy lerarenaccount. Welkom bij de wereldwijde community van Hedy leraren!\n"
"\n"
"<strong>Wat lerarenaccounts kunnen doen</strong>\n"
"Met een lerarenaccount kun je klassen aanmaken. Leerlingen kunnen aan deze klas deelnemen en je kunt hun voortgang bekijken. Klassen worden gemaakt en beheerd via de <a href=https://hedycode.com/for-teachers>voor leraren</a> pagina.\n"
"\n"
"<strong>Hoe ideeën te delen</strong>\n"
"Als je Hedy gebruikt in jouw klas, dan heb je vast wat ideeën wat er beter kan! Je kunt deze ideeën met ons delen via de <a href=https://github.com/hedyorg/hedy/discussions/categories/ideas>Ideas Discussion</a>.\n"
"\n"
"<strong>Kom bij de online Hedy community!</strong>\n"
"Alle Hedy leraren, programmeurs en andere fans zijn welkom op onze [Discord server](https://discord.gg/8yY7dEme9r). Dit is de ideale plek om over Hedy te kletsen: er zijn kanalen om jouw projecten en lessen te laten zien, kanalen om bugs te melden en om met andere leraren en het Hedy team te praten.\n"
"\n"
"<strong>Hoe krijg ik hulp</strong>\n"
"Als iets niet helemaal duidelijk is kun je dit posten in de <a href=https://github.com/hedyorg/hedy/discussions/categories/q-a>Q&A discussion</a>, of <a href=mailto: hello@hedy.org>stuur ons een mail</a>.\n"
"\n"
"Blijf programmeren!\n"

msgid "mail_welcome_teacher_subject"
msgstr "Jouw Hedy lerarenaccount is klaar"

msgid "mail_welcome_verify_body"
msgstr ""
"Jouw Hedy account is aangemaakt! Welkom!\n"
"Klik op deze link om jouw e-mailadres te bevestigen: {link}"

msgid "mail_welcome_verify_subject"
msgstr "Welkom bij Hedy"

msgid "mailing_title"
msgstr "Schrijf je in voor de Hedy nieuwsbrief"

msgid "main_subtitle"
msgstr "Een graduele programmeertaal"

msgid "main_title"
msgstr "Hedy"

msgid "make_sure_you_are_done"
msgstr "Zorg dat je klaar bent! Je kunt je programma niet meer aanpassen nadat je op Inleveren hebt geklikt."

msgid "male"
msgstr "Jongen"

msgid "mandatory_mode"
msgstr "Verplichte programmeursmodus"

#, fuzzy
msgid "more_options"
msgstr "More options"

#, fuzzy
msgid "multiple_keywords_warning"
msgstr "You are trying to use the keyword {orig_keyword}, but this keyword might have several meanings. Please choose the one you're trying to use from this list and copy paste it in your code, curly braces included: {keyword_list}"

msgid "multiple_levels_warning"
msgstr "We've noticed you have both selected several levels and included code snippets in your adventure, this might cause issues with the syntax highlighter and the automatic translation of keywords"

msgid "my_account"
msgstr "Mijn account"

msgid "my_achievements"
msgstr "Mijn badges"

msgid "my_adventures"
msgstr "Mijn avonturen"

msgid "my_classes"
msgstr "Mijn klassen"

msgid "my_messages"
msgstr "Mijn berichten"

msgid "my_public_profile"
msgstr "Mijn openbare profiel"

msgid "name"
msgstr "Naam"

msgid "nav_explore"
msgstr "Ontdekken"

msgid "nav_hedy"
msgstr "Hedy"

msgid "nav_learn_more"
msgstr "Meer info"

msgid "nav_start"
msgstr "Home"

msgid "new_password"
msgstr "Nieuw wachtwoord"

msgid "new_password_repeat"
msgstr "Herhaal nieuw wachtwoord"

msgid "newline"
msgstr "een enter"

msgid "next_exercise"
msgstr "Volgende opdracht"

msgid "next_page"
msgstr "Volgende pagina"

msgid "next_step_tutorial"
msgstr "Volgende stap >>>"

msgid "no"
msgstr "Nee"

msgid "no_account"
msgstr "Nog geen account?"

msgid "no_accounts"
msgstr "Er zijn geen accounts om aan te maken."

msgid "no_adventures_yet"
msgstr "Er zijn nog geen publieke avonturen..."

msgid "no_certificate"
msgstr "Deze gebruiker heeft het Hedy certificaat voor afronden niet behaald"

msgid "no_more_flat_if"
msgstr "Vanaf level 8 moet de code na `{if}` op de volgende regel komen en beginnen met 4 spaties."

msgid "no_programs"
msgstr "Er zijn geen programma's."

msgid "no_public_profile"
msgstr "Je hebt nog geen openbaar profiel..."

msgid "no_shared_programs"
msgstr "heeft geen gedeelde programma's..."

msgid "no_such_adventure"
msgstr "Dit avontuur bestaat niet!"

msgid "no_such_class"
msgstr "Deze klas bestaat niet."

msgid "no_such_highscore"
msgstr "Highscores"

msgid "no_such_level"
msgstr "Dit level bestaat niet!"

msgid "no_such_program"
msgstr "Dit programma bestaat niet!"

msgid "no_tag"
msgstr "Geen kenmerk (tag) gegeven!"

#, fuzzy
msgid "not_adventure_yet"
msgstr "You must fill in an adventure name first"

msgid "not_enrolled"
msgstr "Jij zit niet in deze klas!"

msgid "not_in_class_no_handin"
msgstr "Jij zit niet in een klas, dus je hoeft niks in te leveren."

msgid "not_logged_in_cantsave"
msgstr "Let op! Je programma wordt nu niet opgeslagen."

msgid "not_logged_in_handin"
msgstr "Je moet ingelogd zijn om een opdracht in te leveren."

msgid "not_teacher"
msgstr "Jij bent geen leraar!"

msgid "number"
msgstr "een getal"

msgid "number_achievements"
msgstr "Aantal badges"

msgid "number_lines"
msgstr "Aantal regels"

#, fuzzy
msgid "number_of_errors"
msgstr "Number of errors: {number_of_errors}"

msgid "number_programs"
msgstr "Aantal programma's"

msgid "ok"
msgstr "Ok"

msgid "one_level_error"
msgstr ""

msgid "only_you_can_see"
msgstr "Alleen jij kunt dit programma zien."

msgid "open"
msgstr "Openen"

msgid "opening_date"
msgstr "Openingsdatum"

msgid "opening_dates"
msgstr "Openingsdata"

msgid "option"
msgstr "Optie"

msgid "or"
msgstr "of"

msgid "other"
msgstr "Anders"

msgid "other_block"
msgstr "Een andere blokkentaal"

msgid "other_settings"
msgstr "Andere instellingen"

msgid "other_source"
msgstr "Anders"

msgid "other_text"
msgstr "Een andere teksttaal"

msgid "overwrite_warning"
msgstr "Je hebt al een programma met deze naam, opslaan met deze naam overschrijft het oude programma. Weet je het zeker?"

msgid "owner"
msgstr "Eigenaar"

msgid "page_not_found"
msgstr "We konden deze pagina niet vinden!"

msgid "pair_with_teacher"
msgstr "Breng mij in contact met een ervaren Hedy-leraar voor tips"

msgid "parsons_title"
msgstr "Slepen"

msgid "password"
msgstr "Wachtwoord"

msgid "password_change_not_allowed"
msgstr "Je hebt geen rechten op het wachtwoord van deze gebruiker te wijzigen."

msgid "password_change_prompt"
msgstr "Weet je zeker dat je dit wachtwoord wilt wijzigen?"

msgid "password_change_success"
msgstr "Wachtwoord van jouw leerling is succesvol gewijzigd."

msgid "password_invalid"
msgstr "Je wachtwoord is ongeldig."

msgid "password_repeat"
msgstr "Herhaal je wachtwoord"

msgid "password_resetted"
msgstr "Je wachtwoord is gereset. Je wordt doorgestuurd naar de inlogpagina."

msgid "password_six"
msgstr "Je wachtwoord moet minstens 6 letters hebben."

msgid "password_updated"
msgstr "Je wachtwoord is aangepast."

msgid "passwords_six"
msgstr "Alle wachtwoorden moeten 6 of meer karakters zijn."

msgid "pending_invites"
msgstr "Openstaande uitnodigingen"

msgid "people_with_a_link"
msgstr "Andere mensen met de link kunnen dit programma zien. Het kan ook gevonden worden op de Ontdekken pagina."

msgid "percentage"
msgstr "procent"

msgid "percentage_achieved"
msgstr "Gehaald door {percentage}% van de gebruikers"

msgid "period"
msgstr "een punt"

msgid "personal_text"
msgstr "Persoonlijke tekst"

msgid "personal_text_invalid"
msgstr "Jouw persoonlijke tekst is ongeldig."

#, fuzzy
msgid "phone_number"
msgstr "Phone number"

msgid "postfix_classname"
msgstr "Klasnaam achter gebruikersnaam"

msgid "preferred_keyword_language"
msgstr "Commando voorkeurstaal"

msgid "preferred_language"
msgstr "Voorkeurstaal"

msgid "preview"
msgstr "Voorbeeld"

#, fuzzy
msgid "preview_teacher_mode"
msgstr "This account is for you to try out Hedy, note that you need to sign out and create an actual account to save your progress."

msgid "previewing_adventure"
msgstr "Voorvertoning avontuur"

msgid "previewing_class"
msgstr "Jij kijkt naar een voorvertoning van klas <em>{class_name}</em> als een leraar/lerares."

msgid "previous_campaigns"
msgstr "Bekijk het nieuwsbrief archief"

#, fuzzy
msgid "previous_page"
msgstr "Previous page"

msgid "print_logo"
msgstr "print"

msgid "privacy_terms"
msgstr "Privacyverklaring"

msgid "private"
msgstr "Privé"

msgid "profile_logo_alt"
msgstr "Profiel icoon."

msgid "profile_picture"
msgstr "Profielfoto"

msgid "profile_updated"
msgstr "Je profiel is aangepast."

msgid "profile_updated_reload"
msgstr "Je profiel is aangepast, pagina wordt herladen."

msgid "program_contains_error"
msgstr "Dit programma bevat een foutje, weet je zeker dat je hem wilt delen?"

msgid "program_header"
msgstr "Mijn programma's"

msgid "program_too_large_exception"
msgstr "Programma is te lang"

msgid "programming_experience"
msgstr "Heb jij al eerder geprogrammeerd?"

msgid "programming_invalid"
msgstr "Dit is geen geldige programmeertaal, selecteer van de opties."

msgid "programs"
msgstr "Programma's"

msgid "programs_created"
msgstr "Programma's gemaakt"

msgid "programs_saved"
msgstr "Programma's opgeslagen"

msgid "programs_submitted"
msgstr "programma's ingeleverd"

msgid "prompt_join_class"
msgstr "Wil jij je inschrijven voor deze klas?"

msgid "public"
msgstr "Openbaar"

msgid "public_adventures"
msgstr "Bekijk alle publieke avonturen"

#, fuzzy
msgid "public_content"
msgstr "Public content"

#, fuzzy
msgid "public_content_info"
msgstr "You can also look for public adventures and use them as an example."

msgid "public_invalid"
msgstr "Deze waarde voor het beschikbaar maken van je avontuur is ongeldig"

msgid "public_profile"
msgstr "Openbaar profiel"

msgid "public_profile_info"
msgstr "Bij het selecteren van deze box maak je jouw profiel zichtbaar voor iedereen. Wees voorzichtig met het delen van persoonlijke informatie zoals je naam en adres, iedereen kan het zien!"

msgid "public_profile_updated"
msgstr "Je openbare profiel is aangepast, pagina wordt herladen.."

msgid "question mark"
msgstr "een vraagteken"

msgid "quiz_logo_alt"
msgstr "Quiz logo"

msgid "quiz_score"
msgstr "Quiz score"

msgid "quiz_tab"
msgstr "Quiz"

msgid "quiz_threshold_not_reached"
msgstr "Minimale quiz score niet gehaald om dit level vrij te spelen"

msgid "read_code_label"
msgstr "Lees voor"

msgid "recent"
msgstr "Mijn programma's"

msgid "recover_password"
msgstr "Vraag een nieuw wachtwoord aan"

msgid "regress_button"
msgstr "Ga terug naar level {level}"

msgid "remove"
msgstr "Verwijder"

msgid "remove_customization"
msgstr "Verwijder Personalisatie"

msgid "remove_customizations_prompt"
msgstr "Weet je zeker dat je de personalisatie van deze klas wilt verwijderen?"

msgid "remove_student_prompt"
msgstr "Weet je zeker dat je deze leerling uit de klas wilt verwijderen?"

msgid "remove_user_prompt"
msgstr "Bevestig de verwijdering van deze gebruiker (user) van deze klas."

msgid "repair_program_logo_alt"
msgstr "Repareer programma icon"

msgid "repeat_dep"
msgstr "Vanaf level 8 moet je regels van `{repeat}` inspringen. Hiervan heb je een voorbeeld op level 8 bij de `{repeat}` pagina."

msgid "repeat_match_password"
msgstr "Het herhaalde wachtwoord is niet gelijk."

msgid "repeat_new_password"
msgstr "Herhaal nieuw wachtwoord"

msgid "report_failure"
msgstr "Dit programma bestaat niet, of is niet publiek"

msgid "report_program"
msgstr "Wete je zeker dat je dit programma wilt rapporteren?"

msgid "report_success"
msgstr "Dit programma is gerapporteerd"

#, fuzzy
msgid "request_invalid"
msgstr "Request invalid"

msgid "request_teacher"
msgstr "Wil je een lerarenaccount aanvragen?"

msgid "request_teacher_account"
msgstr "Vraag lerarenaccount aan"

msgid "required_field"
msgstr "Velden met een * zijn verplicht"

msgid "reset_adventure_prompt"
msgstr "Weet je zeker dat je alle geselecteerde avonturen wilt wissen?"

msgid "reset_adventures"
msgstr "Wis gekozen avonturen"

msgid "reset_button"
msgstr "Reset"

msgid "reset_password"
msgstr "Reset je wachtwoord"

msgid "reset_view"
msgstr "Reset"

msgid "retrieve_adventure_error"
msgstr "Jij mag dit avontuur niet bekijken!"

msgid "retrieve_class_error"
msgstr "Alleen leraren mogen klassen openen"

msgid "retrieve_tag_error"
msgstr "Fout bij het ophalen van kenmerken (tags)"

msgid "role"
msgstr "Rol"

msgid "run_code_button"
msgstr "Voer de code uit"

msgid "save_parse_warning"
msgstr "Dit programma bevat een foutje, weet je zeker dat je het wilt opslaan?"

msgid "save_prompt"
msgstr "Je moet ingelogd zijn om je programma op te kunnen slaan. Wil je inloggen of een account maken?"

msgid "save_success_detail"
msgstr "Je programma is opgeslagen."

msgid "score"
msgstr "Score"

msgid "search"
msgstr "Zoeken..."

msgid "search_button"
msgstr "Zoeken"

msgid "second_teacher"
msgstr "Tweede leraar/lerares"

msgid "second_teacher_copy_prompt"
msgstr "Weet je zeker dat je deze leraar/lerares wilt kopiëren?"

msgid "second_teacher_prompt"
msgstr "Geef een naam van een leraar/lerares om uit te nodigen."

msgid "second_teacher_warning"
msgstr "Alle leraren/leraressen in deze klas kunnen het aanpassen."

msgid "see_certificate"
msgstr "Zie {username} certificaat!"

msgid "select"
msgstr "Kies"

msgid "select_adventures"
msgstr "Avonturen selecteren"

msgid "select_all"
msgstr "Selecteer alles"

msgid "select_lang"
msgstr "Selecteer taal"

msgid "select_levels"
msgstr "Selecteer niveaus"

msgid "select_tag"
msgstr "Selecteer kenmerk (tag)"

msgid "selected"
msgstr "Geselecteerd"

msgid "self_removal_prompt"
msgstr "Weet je zeker dat je deze klas wilt verlaten?"

msgid "send_password_recovery"
msgstr "Stuur me een link om een nieuw wachtwoord te kiezen"

msgid "sent_by"
msgstr "Deze uitnodiging is verstuurd door"

msgid "sent_password_recovery"
msgstr "Je krijgt zo een mailtje met informatie over hoe je een nieuw wachtwoord kiest."

msgid "settings"
msgstr "Mijn gegevens"

msgid "share_by_giving_link"
msgstr "Deel je programma met iemand door ze de link hieronder te geven:"

msgid "share_your_program"
msgstr "Deel je programma"

msgid "signup_student_or_teacher"
msgstr "Ben je een leerling of een leraar?"

msgid "single quotes"
msgstr "een hoge komma"

msgid "slash"
msgstr "een schuin streepje"

#, fuzzy
msgid "sleeping"
msgstr "Sleeping..."

msgid "slides"
msgstr "Dia's"

#, fuzzy
msgid "slides_for_level"
msgstr "Slides for level"

msgid "slides_info"
msgstr "Voor elk niveau (level) in Hedy hebben we dia's (slides) gemaakt om jou te helpen. Deze dia's (slides) bevatten uitleg over elk level, en Hedy voorbeelden die je in dia's (slides) kan tonen/draaien. Klik op de link en begin! De introductie dia's (slides) zijn een generieke uitleg van Hedy, dus voor je begint aan level 1. De dia's (slides) zijn gemaakt met <a href=https://slides.com>slides.com</a>. Als je deze dia's (slides) wilt aanpassen kan je deze downloaden, en daarna uploaden in een zip bestand, naar <a href=https://slides.com>slides.com</a>. Meer informatie over dia's (slides) kan je vinden in de <a href=https://hedy.org/for-teachers/manual/features>Leraren Handleiding (for-teachers manual)</a>."

msgid "social_media"
msgstr "Sociale media"

#, fuzzy
msgid "solution_example"
msgstr "Solution Example"

#, fuzzy
msgid "solution_example_explanation"
msgstr "This is where the solution of your adventure goes. This can be used if you want to share this adventure with other teacher's, so they can know what your suggested solution is."

msgid "something_went_wrong_keyword_parsing"
msgstr "Er zit een foutje in jouw avontuur, zijn alle commando's goed ingesloten met { }?"

msgid "space"
msgstr "een spatie"

msgid "star"
msgstr "een sterretje"

msgid "start_hedy_tutorial"
msgstr "Begin Hedy tutorial"

msgid "start_learning"
msgstr "Begin als leerling"

msgid "start_programming"
msgstr "Begin met programmeren"

msgid "start_programming_logo_alt"
msgstr "Begin met programmeren icon"

msgid "start_quiz"
msgstr "Start de Hedy Quiz"

msgid "start_teacher_tutorial"
msgstr "Begin leraren tutorial"

msgid "start_teaching"
msgstr "Begin als leraar"

msgid "step_title"
msgstr "Opdracht"

#, fuzzy
msgid "stepper_variable_role"
msgstr "stepper"

msgid "stop_code_button"
msgstr "Stop programma"

msgid "string"
msgstr "tekst"

msgid "student"
msgstr "Leerling"

msgid "student_already_in_class"
msgstr "Deze leerling zit al in jouw klas."

msgid "student_already_invite"
msgstr "Deze leerling heeft al een openstaande uitnodiging."

msgid "student_not_allowed_in_class"
msgstr "Leerling is niet toegestaan in de klas"

msgid "student_not_existing"
msgstr "Deze gebruikersnaam bestaat niet."

msgid "student_signup_header"
msgstr "Leerling"

msgid "students"
msgstr "Leerlingen"

msgid "submission_time"
msgstr "Ingeleverd op"

msgid "submit_answer"
msgstr "Beantwoord vraag"

msgid "submit_program"
msgstr "Inleveren"

msgid "submit_warning"
msgstr "Weet je zeker dat je dit programma wilt inleveren?"

msgid "submitted"
msgstr "Ingeleverd"

msgid "submitted_header"
msgstr "Dit is een ingeleverd programma en kan niet worden bewerkt."

msgid "subscribe"
msgstr "Schrijf je in"

msgid "subscribe_newsletter"
msgstr "Schrijf je in voor de nieuwsbrief"

#, fuzzy
msgid "successful_runs"
msgstr "Successful runs: {successful_runs}"

msgid "suggestion_color"
msgstr "Probeer een andere kleur"

#, fuzzy
msgid "suggestion_note"
msgstr "Gebruik een noot tussen C0 en B9 of een nummer tussen 1 en 70"

msgid "suggestion_number"
msgstr "Probeer de waarde te veranderen in een nummer"

msgid "suggestion_numbers_or_strings"
msgstr "Try changing the values to be all text or all numbers"

msgid "surname"
msgstr "Voornaam"

msgid "survey"
msgstr "Enquête"

msgid "survey_completed"
msgstr "Enquête afgerond"

msgid "survey_skip"
msgstr "Laat dit niet meer zien"

msgid "survey_submit"
msgstr "Indienen"

msgid "tag_in_adventure"
msgstr "Keyword (tag) in avontuur"

msgid "tag_input_placeholder"
msgstr "Geef een nieuw keyword (tag)"

msgid "tags"
msgstr "Keywords (Tags)"

msgid "teacher"
msgstr "Leraren"

msgid "teacher_account_request"
msgstr "Je hebt een openstaande lerarenaccount aanvraag"

msgid "teacher_account_success"
msgstr "Jouw lerarenaccount is succesvol aangevraagd."

msgid "teacher_invalid"
msgstr "Jouw leraren waarde is ongeldig."

msgid "teacher_invitation_require_login"
msgstr "Om je lerarenaccount te activeren moet je eerst inloggen. Als je nog geen account hebt, maak dan eerst een account aan."

msgid "teacher_manual"
msgstr "Lerarenhandleiding"

msgid "teacher_signup_header"
msgstr "leraar"

msgid "teacher_tutorial_logo_alt"
msgstr "Leraren tutorial icon"

msgid "teacher_welcome"
msgstr "Welkom bij Hedy! Jouw account is omgezet naar een lerarenaccount. Je kan nu klassen maken en er leerlingen in uitnodigen."

msgid "teachers"
msgstr "Leraren"

msgid "template_code"
msgstr ""
"Dit is de uitleg van mijn avontuur!\n"
"\n"
"Op deze manier laat ik een commando zien: <code>{print}</code>\n"
"\n"
"Maar soms wil ik een stukje code laten zien, dat doe ik zo:\n"
"<pre>\n"
"ask Wat is jouw naam?\n"
"echo dus jouw naam is \n"
"</pre>"

msgid "this_turns_in_assignment"
msgstr "Dit levert je opdracht in bij je leraar."

msgid "title"
msgstr "Titel"

msgid "title_achievements"
msgstr "Hedy - Mijn badges"

msgid "title_admin"
msgstr "Hedy - Administrator pagina"

msgid "title_class-overview"
msgstr "Hedy - Klas overzicht"

msgid "title_customize-adventure"
msgstr "Hedy - Avontuur personaliseren"

msgid "title_customize-class"
msgstr "Hedy - Klas personaliseren"

msgid "title_explore"
msgstr "Hedy - Ontdekken"

msgid "title_for-teacher"
msgstr "Hedy - Voor leraren"

msgid "title_join-class"
msgstr "Hedy - Inschrijven voor klas"

msgid "title_landing-page"
msgstr "Welkom bij Hedy!"

msgid "title_learn-more"
msgstr "Hedy - Meer info"

msgid "title_login"
msgstr "Hedy - Inloggen"

msgid "title_my-profile"
msgstr "Hedy - Mijn account"

msgid "title_privacy"
msgstr "Hedy - Privacyverklaring"

msgid "title_programs"
msgstr "Hedy - Mijn programma's"

msgid "title_public-adventures"
msgstr "Hedy - Publieke avonturen"

msgid "title_recover"
msgstr "Hedy - Account herstellen"

msgid "title_reset"
msgstr "Hedy - Wachtwoord resetten"

msgid "title_signup"
msgstr "Hedy - Account aanmaken"

msgid "title_start"
msgstr "Hedy - Een graduele programmeertaal"

msgid "title_view-adventure"
msgstr "Hedy - Avontuur bekijken"

msgid "token_invalid"
msgstr "Jouw token is ongeldig."

msgid "tooltip_level_locked"
msgstr "Je leraar heeft dit level gesloten"

msgid "translate_error"
msgstr "Er is iets misgegaan met het vertalen van de code. Probeer je code te runnen om te kijken of er misschien een foutje in zit. Code met foutjes kan niet vertaald worden."

msgid "translating_hedy"
msgstr "Hedy vertalen"

msgid "translator"
msgstr "Vertaler"

msgid "tutorial"
msgstr "Tutorial"

msgid "tutorial_code_snippet"
msgstr ""
"{print} Hallo wereld!\n"
"{print} Ik leer Hedy met deze tutorial!"

msgid "tutorial_message_not_found"
msgstr "Het lijkt erop dat we de volgende stap voor de tutorial niet kunnen ophalen, probeer het later opnieuw."

msgid "tutorial_title_not_found"
msgstr "Oeps, Tutorial stap niet gevonden"

msgid "unauthorized"
msgstr "Jij hebt geen rechten voor deze pagina"

#, fuzzy
msgid "unfavourite_confirm"
msgstr "Are you sure you want to unfavourite this program?"

#, fuzzy
msgid "unfavourite_success"
msgstr "Your program is unfavourited."

msgid "unique_usernames"
msgstr "Alle gebruikersnamen moeten uniek zijn."

#, fuzzy
msgid "unknown_variable_role"
msgstr "unknown"

msgid "unlock_thresholds"
msgstr "Ongrendel level scores"

msgid "unsaved_class_changes"
msgstr "Er zijn wijzigingen nog niet opgeslagen, weet je zeker dat je terug wilt gaan?"

#, fuzzy
msgid "unsubmit_program"
msgstr "Unsubmit program"

#, fuzzy
msgid "unsubmit_warning"
msgstr "Are you sure you want to unsubmit this program?"

#, fuzzy
msgid "unsubmitted"
msgstr "Unsubmitted"

msgid "update_adventure_prompt"
msgstr "Weet je zeker dat je dit avontuur wilt bijwerken?"

msgid "update_public"
msgstr "Openbaar profiel opslaan"

msgid "updating_indicator"
msgstr "Avonturen worden opgeslagen"

msgid "use_of_blanks_exception"
msgstr "Gebruik van spaties in programma's"

msgid "use_of_nested_functions_exception"
msgstr "Gebruik van genestte functies"

#, fuzzy
msgid "used_in"
msgstr "Used in:"

msgid "user"
msgstr "gebruiker"

msgid "user_inexistent"
msgstr "Deze gebruiker bestaat niet"

msgid "user_not_private"
msgstr "Deze gebruiker bestaat niet of heeft geen openbaar profiel"

msgid "username"
msgstr "Gebruikersnaam"

msgid "username_empty"
msgstr "Je hebt geen gebruikersnaam ingevuld!"

msgid "username_invalid"
msgstr "Je gebruikersnaam is ongeldig."

msgid "username_special"
msgstr "Er mag geen `:` of `@` in je gebruikersnaam zitten."

msgid "username_three"
msgstr "Je gebruikersnaam moet minstens 3 tekens hebben."

msgid "usernames_exist"
msgstr "Een of meerdere gebruikersnamen is al in gebruik."

msgid "value"
msgstr "Waarde"

#, fuzzy
msgid "view_adventures"
msgstr "View adventures"

#, fuzzy
msgid "view_classes"
msgstr "View classes"

msgid "view_program"
msgstr "Bekijk programma"

#, fuzzy
msgid "view_slides"
msgstr "View slides"

#, fuzzy
msgid "waiting_for_submit"
msgstr "Waiting for submit"

#, fuzzy
msgid "walker_variable_role"
msgstr "walker"

msgid "welcome"
msgstr "Welkom"

msgid "welcome_back"
msgstr "Welkom terug"

msgid "what_is_your_role"
msgstr "Wat is jouw rol?"

msgid "what_should_my_code_do"
msgstr "Wat moet mijn code doen?"

msgid "whole_world"
msgstr "De wereld"

msgid "year_invalid"
msgstr "Dit is geen geldig jaartal, die moet liggen tussen 1900 en {current_year}."

msgid "yes"
msgstr "Ja"

msgid "your_account"
msgstr "Jouw profiel"

msgid "your_class"
msgstr "Jouw class"

msgid "your_last_program"
msgstr "Jouw laatst opgeslagen programma"

msgid "your_personal_text"
msgstr "Jouw persoonlijke tekst..."

msgid "your_program"
msgstr "Jouw programma"

#~ msgid "only_teacher_create_class"
#~ msgstr "Alleen leraren mogen klassen maken!"

#~ msgid "keyword_support"
#~ msgstr "Vertaalde commando's"

#~ msgid "non_keyword_support"
#~ msgstr "Vertaalde content"

#~ msgid "try_button"
#~ msgstr "Probeer"

#~ msgid "select_own_adventures"
#~ msgstr "Eigen avonturen selecteren"

#~ msgid "view"
#~ msgstr "Bekijk"

#~ msgid "class"
#~ msgstr "Klas"

#~ msgid "save_code_button"
#~ msgstr "Code opslaan"

#~ msgid "share_code_button"
#~ msgstr "Code opslaan & delen"

#~ msgid "classes_invalid"
#~ msgstr "De lijst van gekozen klassen is niet geldig"

#~ msgid "directly_add_adventure_to_classes"
#~ msgstr "Wil je dit avontuur ook toevoegen aan een van jouw klassen?"

#~ msgid "hand_in_assignment"
#~ msgstr "Hand in assignment"

#~ msgid "select_a_level"
#~ msgstr "Select a level"

#~ msgid "answer_invalid"
#~ msgstr "Je wachtwoord is ongeldig."

#~ msgid "available_adventures_level"
#~ msgstr "Available adventures level"

#~ msgid "customize_class_exp_1"
#~ msgstr "Hoi! Hier kun je jouw klas personaliseren. Door het selecteren van levels en avonturen kun je kiezen wat jouw leerlingen kunnen zien. Ook kun je jouw zelfgemaakte avonturen aan levels toevoegen. Alle levels en standaard avonturen zijn aan het begin geselecteerd. <b>Let op:</b> Niet elk avontuur is voor elk level beschikbaar! Het instellen gaat als volgt:"

#~ msgid "customize_class_exp_2"
#~ msgstr "Je kunt deze instellingen altijd op een later moment wijzigen. Zo kun je bijvoorbeeld tijdens het les geven nieuwe avonturen of levels beschikbaar maken. Hierdoor is het voor leerlingen (en voor de leraar!) makkelijker om te kiezen waar aan gewerkt kan worden en wat er geleerd wordt. Als je alles beschikbaar wilt maken voor jouw klas kun je het beste de personalisatie verwijderen, doe dit met de verwijder knop beneden in het scherm."

#~ msgid "customize_class_step_1"
#~ msgstr "Selecteer de levels voor jouw klas door op een level knop te drukken"

#~ msgid "customize_class_step_2"
#~ msgstr "Er verschijnen selectievinkjes voor de beschikbare avonturen voor deze levels"

#~ msgid "customize_class_step_3"
#~ msgstr "Selecteer de avonturen die je beschikbaar wilt maken"

#~ msgid "customize_class_step_4"
#~ msgstr "Klik op de naam van een avontuur om deze voor alle levels te (de)selecteren"

#~ msgid "customize_class_step_5"
#~ msgstr "Voeg eventueel persoonlijke avonturen toe"

#~ msgid "customize_class_step_6"
#~ msgstr "Selecteer een openingsdatum per level (leeg laten mag ook)"

#~ msgid "customize_class_step_7"
#~ msgstr "Kies andere instellingen"

#~ msgid "customize_class_step_8"
#~ msgstr "Kies Opslaan -> je bent helemaal klaar!"

#~ msgid "example_code_header"
#~ msgstr "Hedy voorbeeldcode"

#~ msgid "feedback_failure"
#~ msgstr "Fout!"

#~ msgid "feedback_success"
#~ msgstr "Goed!"

#~ msgid "go_to_first_question"
#~ msgstr "Ga naar vraag 1 van de quiz"

#~ msgid "question"
#~ msgstr "Vraag"

#~ msgid "question_doesnt_exist"
#~ msgstr "Deze vraag bestaat niet"

#~ msgid "question_invalid"
#~ msgstr "Jouw token is ongeldig."

#~ msgid "too_many_attempts"
#~ msgstr "Te veel pogingen"

#~ msgid "class_logs"
#~ msgstr "Logs"

#~ msgid "class_stats"
#~ msgstr "Klas statistieken"

#~ msgid "visit_own_public_profile"
#~ msgstr "Bezoek jouw profiel"

#~ msgid "title_class logs"
#~ msgstr "Hedy - Logs"

#~ msgid "title_class statistics"
#~ msgstr "Hedy - Mijn statistieken"

#~ msgid "disabled_button_locked"
#~ msgstr "Je leraar heeft dit level nog niet beschikbaar gemaakt"

#~ msgid "duplicate_tag"
#~ msgstr "You already have a tag with this name."

#~ msgid "tag_deleted"
#~ msgstr "This tag was successfully deleted."

#~ msgid "no_tags"
#~ msgstr "No tags yet."

#~ msgid "apply_filters"
#~ msgstr "Apply filters"

#~ msgid "write_first_program"
#~ msgstr "Schrijf je eerste programma!"

#~ msgid "hello_world"
#~ msgstr "Hallo wereld!"

#~ msgid "hide_parsons"
#~ msgstr "Verberg puzzel"

#~ msgid "hide_quiz"
#~ msgstr "Verberg quiz"

#~ msgid "share_confirm"
#~ msgstr "Weet je zeker dat je het programma openbaar wilt maken?"

#~ msgid "share_success_detail"
#~ msgstr "Programma delen gelukt."

#~ msgid "unshare_confirm"
#~ msgstr "Weet je zeker dat je het programma privé wilt maken?"

#~ msgid "unshare_success_detail"
#~ msgstr "Programma wordt niet meer gedeeld."

#~ msgid "adventure_exp_1"
#~ msgstr "Typ jouw avontuur hier aan de rechterkant. Na het maken van een avontuur kun je deze toevoegen aan een klas via personaliseren. Als je een commando aan jouw avontuur wilt toevoegen kun je code blokjes gebruiken zoals dit:"

#~ msgid "adventure_exp_2"
#~ msgstr "Als je stukjes code wilt toevoegen, bijvoorbeeld als template of voorbeeld voor je leerlingen. Dit kun je doen met pre blokjes zoals dit:"

#~ msgid "try_it"
#~ msgstr "Probeer het uit"

#~ msgid "back_to_class"
#~ msgstr "Ga terug naar klas"

#~ msgid "Locked Language Feature"
#~ msgstr "In jouw programma zit {concept}! Goed gedaan! Maar {concept} is nog niet beschikbaar. Dat komt in een later level."

#~ msgid "nested blocks"
#~ msgstr "een blok in een blok"

#~ msgid "save"
#~ msgstr "Opslaan"

#~ msgid "update_profile"
#~ msgstr "Update je profiel"

#~ msgid "variables"
#~ msgstr "Variabelen"

<<<<<<< HEAD
#~ msgid "explore_explanation"
#~ msgstr "Op deze pagina kun je kijken naar programma's gemaakt door andere Hedy gebruikers. Je kunt filteren op Hedy level en avontuur. Klik op Bekijk programma om het programma te open en te proberen, Programma's met een rode titel hebben een foutje. Je kunt deze nog steeds openen, maar proberen geeft een error. Je kunt natuurlijk proberen het foutje zelf op te lossen! Als de maker van het programma een openbaar profiel heeft kun je op de gebruikersnaam klikken om die te bezoeken. Daar kun je al hen gedeelde programma's zien en nog veel meer!"
=======
#~ msgid "available_in"
#~ msgstr "Available in:"

#~ msgid "common_errors"
#~ msgstr "Veel voorkomende fouten"

#~ msgid "grid_overview"
#~ msgstr "Overzicht van programma's per avontuur"

#~ msgid "last_error"
#~ msgstr "Laatste fout"

#~ msgid "last_program"
#~ msgstr "Laatste programma"

#~ msgid "live_dashboard"
#~ msgstr "Live Dashboard"

#~ msgid "runs_over_time"
#~ msgstr "Programma duur te lang"

#~ msgid "student_details"
#~ msgstr "Leerling details"
>>>>>>> ee1b94aa
<|MERGE_RESOLUTION|>--- conflicted
+++ resolved
@@ -2285,12 +2285,8 @@
 #~ msgid "variables"
 #~ msgstr "Variabelen"
 
-<<<<<<< HEAD
 #~ msgid "explore_explanation"
 #~ msgstr "Op deze pagina kun je kijken naar programma's gemaakt door andere Hedy gebruikers. Je kunt filteren op Hedy level en avontuur. Klik op Bekijk programma om het programma te open en te proberen, Programma's met een rode titel hebben een foutje. Je kunt deze nog steeds openen, maar proberen geeft een error. Je kunt natuurlijk proberen het foutje zelf op te lossen! Als de maker van het programma een openbaar profiel heeft kun je op de gebruikersnaam klikken om die te bezoeken. Daar kun je al hen gedeelde programma's zien en nog veel meer!"
-=======
-#~ msgid "available_in"
-#~ msgstr "Available in:"
 
 #~ msgid "common_errors"
 #~ msgstr "Veel voorkomende fouten"
@@ -2312,4 +2308,3 @@
 
 #~ msgid "student_details"
 #~ msgstr "Leerling details"
->>>>>>> ee1b94aa
