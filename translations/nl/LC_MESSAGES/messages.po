<<<<<<< HEAD
# Dutch translations for PROJECT.
# Copyright (C) 2022 ORGANIZATION
# This file is distributed under the same license as the PROJECT project.
# FIRST AUTHOR <EMAIL@ADDRESS>, 2022.
#
#, fuzzy
msgid ""
msgstr ""
"Project-Id-Version: PROJECT VERSION\n"
"Report-Msgid-Bugs-To: EMAIL@ADDRESS\n"
"POT-Creation-Date: 2022-04-06 14:40+0300\n"
"PO-Revision-Date: YEAR-MO-DA HO:MI+ZONE\n"
"Last-Translator: FULL NAME <EMAIL@ADDRESS>\n"
"Language: nl\n"
"Language-Team: nl <LL@li.org>\n"
"Plural-Forms: nplurals=2; plural=(n != 1)\n"
"MIME-Version: 1.0\n"
"Content-Type: text/plain; charset=utf-8\n"
"Content-Transfer-Encoding: 8bit\n"
"Generated-By: Babel 2.9.1\n"

=======
>>>>>>> 31023be4
#: app.py:497
msgid "program_contains_error"
msgstr "Dit programma bevat een foutje, weet je zeker dat je hem wilt delen?"

#: app.py:649
msgid "title_achievements"
msgstr "Hedy - Mijn badges"

#: app.py:666 app.py:1057 website/teacher.py:363 website/teacher.py:372
msgid "not_teacher"
msgstr "Jij bent geen leraar!"

#: app.py:669
msgid "not_enrolled"
msgstr "Jij zit niet in deze klas!"

#: app.py:701
msgid "title_programs"
msgstr "Hedy - Mijn programma's"

#: app.py:711 app.py:721 app.py:725 app.py:739 app.py:1000 app.py:1302
#: website/admin.py:17 website/admin.py:25 website/admin.py:95
#: website/admin.py:112 website/admin.py:130 website/auth.py:653
#: website/auth.py:680 website/statistics.py:86
msgid "unauthorized"
msgstr "Jij hebt geen rechten voor deze pagina"

#: app.py:749
msgid "minutes"
msgstr "minuten"

#: app.py:752
msgid "hours"
msgstr "uur"

#: app.py:755
msgid "days"
msgstr "dagen"

#: app.py:758
msgid "ago"
msgstr "{time} geleden"

#: app.py:774 app.py:776 app.py:915 app.py:939 app.py:941
msgid "no_such_level"
msgstr "Dit level bestaat niet!"

#: app.py:784 app.py:791 app.py:865 app.py:871
msgid "no_such_program"
msgstr "Dit programma bestaat niet!"

#: app.py:820
msgid "level_not_translated"
msgstr "Dit level is (nog) niet vertaald in jouw taal"

#: app.py:822
msgid "level_not_class"
msgstr "Je zit in een klas waar dit level nog niet beschikbaar is gemaakt"

#: app.py:925 website/teacher.py:430 website/teacher.py:446
#: website/teacher.py:475 website/teacher.py:501
msgid "no_such_adventure"
msgstr "Dit avontuur bestaat niet!"

#: app.py:951
msgid "page_not_found"
msgstr "We konden deze pagina niet vinden!"

#: app.py:971
msgid "title_signup"
msgstr "Hedy - Account aanmaken"

#: app.py:978
msgid "title_login"
msgstr "Hedy - Inloggen"

#: app.py:985
msgid "title_recover"
msgstr "Hedy - Account herstellen"

#: app.py:1001
msgid "title_reset"
msgstr "Hedy - Wachtwoord resetten"

#: app.py:1010
msgid "title_my-profile"
msgstr "Hedy - Mijn account"

#: app.py:1024
msgid "title_learn-more"
msgstr "Hedy - Meer info"

#: app.py:1029
msgid "title_privacy"
msgstr "Hedy - Privacyverklaring"

#: app.py:1036
msgid "title_landing-page"
msgstr "Welkom bij Hedy!"

#: app.py:1038
msgid "not_user"
msgstr "Jij bent niet ingelogd!"

#: app.py:1053
msgid "title_for-teacher"
msgstr "Hedy - Voor leerkrachten"

#: app.py:1064
msgid "title_start"
msgstr "Hedy - Een graduele programmeertaal"

#: app.py:1117
msgid "title_explore"
msgstr "Hedy - Ontdekken"

#: app.py:1135 app.py:1137
msgid "translate_error"
msgstr ""
"Er is iets misgegaan met het vertalen van de code. Probeer je code te "
"runnen om te kijken of er misschien een foutje in zit. Code met foutjes "
"kan niet vertaald worden."

#: app.py:1246 website/auth.py:241 website/auth.py:290 website/auth.py:426
#: website/auth.py:451 website/auth.py:481 website/auth.py:587
#: website/auth.py:619 website/auth.py:659 website/auth.py:686
#: website/teacher.py:90 website/teacher.py:125 website/teacher.py:197
#: website/teacher.py:253 website/teacher.py:300 website/teacher.py:341
#: website/teacher.py:377 website/teacher.py:457 website/teacher.py:515
msgid "ajax_error"
msgstr "Er is een fout opgetreden, probeer het nog eens."

#: app.py:1249
msgid "image_invalid"
msgstr "Jouw gekozen profielfoto is ongeldig."

#: app.py:1251
msgid "personal_text_invalid"
msgstr "Jouw persoonlijke tekst is ongeldig."

#: app.py:1253 app.py:1259
msgid "favourite_program_invalid"
msgstr "Jouw gekozen favoriete programma is ongeldig."

#: app.py:1271 app.py:1272
msgid "public_profile_updated"
msgstr "Je openbare profiel is aangepast."

#: app.py:1306 app.py:1330
msgid "user_not_private"
msgstr "Deze gebruiker bestaat niet of heeft geen openbaar profiel"

#: app.py:1339
msgid "invalid_teacher_invitation_code"
msgstr ""
"Deze leerkrachtenuitnodigingscode is niet geldig. Als je een nieuwe "
"uitnodiging nodig hebt, neem dan contact op met hedy@felienne.com"

#: utils.py:203
msgid "default_404"
msgstr "We konden deze pagina niet vinden"

#: utils.py:205
msgid "default_403"
msgstr "Jij mag niet bij deze pagina"

#: utils.py:207
msgid "default_500"
msgstr "Oeps! Er ging iets mis..."

#: content/error-messages.txt:1
msgid "Wrong Level"
msgstr ""
"Dat was goede code hoor, maar niet op het goede level. Je schreef een "
"{offending_keyword} voor level {working_level}. Tip: {tip}"

#: content/error-messages.txt:2
msgid "Incomplete"
msgstr ""
"Let op, je bent een stukje code vergeten. Op regel {line_number} moet er "
"achter {incomplete_command} nog tekst komen."

#: content/error-messages.txt:3
msgid "Invalid"
msgstr ""
"{invalid_command} is geen commando in Hedy level {level}. Bedoelde je "
"{guessed_command}?"

#: content/error-messages.txt:4
msgid "Invalid Space"
msgstr ""
"Oeps! Regel {line_number} begint met een spatie. Computers kunnen niet zo"
" goed tegen spaties, kun je 'm weghalen?"

#: content/error-messages.txt:5
msgid "Has Blanks"
msgstr ""
"Let op! Jouw code is nog niet compleet. Er staat nog een laag streepje "
"in, daar moet jij de juiste code nog invullen."

#: content/error-messages.txt:6
msgid "No Indentation"
msgstr ""
"Je hebt te weinig spaties voor regel {line_number} gebruikt. Er staan "
"{leading_spaces} spaties, maar dat is te weinig. Begin een blok steeds "
"met {indent_size} meer spaties dan de regel ervoor."

#: content/error-messages.txt:7
msgid "Unexpected Indentation"
msgstr ""
"Je hebt te veel spaties voor regel {line_number} gebruikt. Er staan "
"{leading_spaces} spaties, maar dat is te veel. Begin een blok steeds met "
"{indent_size} spaties."

#: content/error-messages.txt:8
msgid "Parse"
msgstr ""
"De code die jij intypte is geen geldige Hedy code. Er zit een foutje op "
"regel {location[0]}, op positie {location[1]}. Jij typte "
"{character_found}, maar dat mag op die plek niet."

#: content/error-messages.txt:9
msgid "Unquoted Text"
msgstr ""
"Let op! Bij print en ask moet voor én achter de tekst een aanhalingsteken"
" komen. Jij bent er ergens eentje vergeten."

#: content/error-messages.txt:10
msgid "Unquoted Assignment"
msgstr ""
"Let op. Vanaf dit level moet je tekst rechts van de `is` tussen "
"aanhalingstekens zetten. Jij bent dat vergeten voor de tekst {text}."

#: content/error-messages.txt:11
msgid "Unquoted Equality Check"
msgstr ""
"Als je wilt kijken of een variabele gelijk is aan meerdere woorden, "
"moeten die woorden tussen aanhalingstekens staan."

#: content/error-messages.txt:12
msgid "Var Undefined"
msgstr ""
"Je probeert de variabele {name} te gebruiken, maar die heb je niet "
"ingesteld. Het kan ook zijn dat je het woord {name} wilde gebruiken en "
"aanhalingstekens vergeten bent."

#: content/error-messages.txt:13
msgid "Cyclic Var Definition"
msgstr ""
"De variabele {variable} moet worden ingesteld voor je die aan de "
"rechterkant van een is mag gebruiken."

#: content/error-messages.txt:14
msgid "Lonely Echo"
msgstr ""
"Je gebruikt een echo voor een ask, of een echo zonder een ask. Vraag "
"eerst met een ask om invoer voordat je die herhaalt met een echo."

#: content/error-messages.txt:15
msgid "Too Big"
msgstr ""
"Wow! Jouw programma is wel {lines_of_code} regels lang! Maar... wij "
"kunnen maar {max_lines} regels aan in dit level. Maak je programma wat "
"kleiner en probeer het nog eens."

#: content/error-messages.txt:16
msgid "Invalid Argument Type"
msgstr ""
"Je kan {command} niet gebruiken met {invalid_argument} omdat dat "
"{invalid_type} is. Je kan {command} wel gebruiken met {allowed_types}."

#: content/error-messages.txt:17
msgid "Invalid Argument"
msgstr ""
"Je kan {command} niet gebruiken met {invalid_argument}. Je kan {command} "
"wel gebruiken met {allowed_types}."

#: content/error-messages.txt:18
msgid "Invalid Type Combination"
msgstr ""
"Je kan {invalid_argument} en {invalid_argument_2} niet gebruiken met "
"{command} omdat de ene {invalid_type} is, en de andere "
"{invalid_type_2}. Verander {invalid_argument} in {invalid_type_2} of "
"{invalid_argument_2} in {invalid_type}."

#: content/error-messages.txt:19
msgid "Unsupported Float"
msgstr ""
"Helaas, Hedy ondersteunt nog geen kommagetallen. Verander {value} in een "
"geheel getal."

#: content/error-messages.txt:20
msgid "Locked Language Feature"
msgstr ""
"In jouw programma zit {concept}! Goed gedaan! Maar {concept} is nog niet "
"beschikbaar. Dat komt in een later level."

#: content/error-messages.txt:21
msgid "Missing Command"
msgstr ""
"Het lijkt erop dat je vergeten bent om een commando te gebruiken op regel"
" {line_number}."

#: content/error-messages.txt:22
msgid "Unsupported String Value"
msgstr ""

#: content/error-messages.txt:23
msgid "ask_needs_var"
msgstr ""
"Vanaf level 2 hoort ask met een variabele ervoor. Bijv: naam is ask Hoe "
"heet jij?"

#: content/error-messages.txt:24
msgid "echo_out"
msgstr ""
"Vanaf level 2 heb je geen echo meer nodig! Je kunt een variabele "
"gebruiken om iets te herhalen. Voorbeeld: naam is ask Hoe heet jij? print"
" hallo naam"

#: content/error-messages.txt:25
msgid "space"
msgstr "een spatie"

#: content/error-messages.txt:26
msgid "comma"
msgstr "een komma"

#: content/error-messages.txt:27
msgid "question mark"
msgstr "een vraagteken"

#: content/error-messages.txt:28
msgid "newline"
msgstr "een enter"

#: content/error-messages.txt:29
msgid "period"
msgstr "een punt"

#: content/error-messages.txt:30
msgid "exclamation mark"
msgstr "een uitroepteken"

#: content/error-messages.txt:31
msgid "dash"
msgstr "een streepje"

#: content/error-messages.txt:32
msgid "star"
msgstr "een sterretje"

#: content/error-messages.txt:33
msgid "single quotes"
msgstr "een hoge komma"

#: content/error-messages.txt:34
msgid "double quotes"
msgstr "twee hoge komma's"

#: content/error-messages.txt:35
msgid "slash"
msgstr "een schuin streepje"

#: content/error-messages.txt:36
msgid "string"
msgstr "tekst"

#: content/error-messages.txt:37
msgid "nested blocks"
msgstr "een blok in een blok"

#: content/error-messages.txt:38
msgid "or"
msgstr "of"

#: content/error-messages.txt:39
msgid "number"
msgstr "een getal"

#: content/error-messages.txt:40
msgid "integer"
msgstr "een getal"

#: content/error-messages.txt:41
msgid "float"
msgstr "een getal"

#: content/error-messages.txt:42
msgid "list"
msgstr "een lijstje"

#: content/error-messages.txt:43
msgid "input"
msgstr "invoer van een ask"

#: templates/cheatsheet.html:14
msgid "cheatsheet_title"
msgstr "Spiekbriefje"

#: templates/class-overview.html:16
msgid "visible_columns"
msgstr "Zichtbare kolommen"

#: templates/class-overview.html:21 templates/class-overview.html:64
#: templates/class-overview.html:108 templates/create-accounts.html:16
#: templates/login.html:12 templates/profile.html:93 templates/recover.html:8
#: templates/signup.html:10
msgid "username"
msgstr "Gebruikersnaam"

#: templates/class-overview.html:25 templates/class-overview.html:65
msgid "last_login"
msgstr "Laatste login"

#: templates/class-overview.html:29 templates/class-overview.html:66
msgid "highest_level_reached"
msgstr "Hoogste level"

#: templates/class-overview.html:35 templates/class-overview.html:67
#: templates/profile.html:74
msgid "number_programs"
msgstr "Aantal programma's"

#: templates/class-overview.html:39 templates/class-overview.html:68
msgid "programs"
msgstr "Programma's"

#: templates/class-overview.html:43 templates/class-overview.html:69
msgid "latest_shared_program"
msgstr "Laatst gedeelde programma"

#: templates/class-overview.html:49 templates/class-overview.html:70
#: templates/class-overview.html:83 templates/profile.html:151
#: templates/profile.html:153 templates/profile.html:166
msgid "change_password"
msgstr "Verander wachtwoord"

#: templates/class-overview.html:53 templates/class-overview.html:71
msgid "remove_student"
msgstr "Leerling verwijderen"

#: templates/class-overview.html:81
msgid "page"
msgstr "pagina"

#: templates/class-overview.html:83
msgid "enter_password"
msgstr "Vul een nieuw wachtwoord in voor"

#: templates/class-overview.html:83
msgid "password_change_prompt"
msgstr "Weet je zeker dat je dit wachtwoord wilt wijzigen?"

#: templates/class-overview.html:84
msgid "remove_student_prompt"
msgstr "Weet je zeker dat je deze leerling uit de klas wilt verwijderen?"

#: templates/class-overview.html:84 templates/class-overview.html:120
#: templates/customize-adventure.html:52 templates/for-teachers.html:34
#: templates/for-teachers.html:44
msgid "remove"
msgstr "Verwijder"

#: templates/class-overview.html:90
msgid "class_link"
msgstr "Link voor inschrijven klas"

#: templates/class-overview.html:92 templates/customize-class.html:5
msgid "customize_class"
msgstr "Klas personaliseren"

#: templates/class-overview.html:93 templates/for-teachers.html:23
msgid "class_name_prompt"
msgstr "Vul de naam in van de klas"

#: templates/class-overview.html:93
msgid "rename_class"
msgstr "Klas hernoemen"

#: templates/class-overview.html:94
msgid "invite_prompt"
msgstr "Vul een gebruikersnaam in"

#: templates/class-overview.html:94
msgid "invite_student"
msgstr "Leerling toevoegen"

#: templates/class-overview.html:95
msgid "class_stats"
msgstr "Klas statistieken"

#: templates/class-overview.html:98 templates/customize-adventure.html:59
msgid "back_to_teachers_page"
msgstr "Terug naar lerarenpagina"

#: templates/class-overview.html:99
msgid "delete_class_prompt"
msgstr "Weet je zeker dat je deze klas wilt verwijderen?"

#: templates/class-overview.html:99
msgid "delete_class"
msgstr "Klas permanent verwijderen"

#: templates/class-overview.html:103
msgid "pending_invites"
msgstr "Openstaande uitnodigingen"

#: templates/class-overview.html:109
msgid "invite_date"
msgstr "Uitnodigingsdatum"

#: templates/class-overview.html:110
msgid "expiration_date"
msgstr "Vervaldatum"

#: templates/class-overview.html:111
msgid "remove_invite"
msgstr "Uitnodiging verwijderen"

#: templates/class-overview.html:120 templates/profile.html:15
msgid "delete_invite_prompt"
msgstr "Weet je zeker dat je deze uitnodiging wilt verwijderen?"

#: templates/class-prejoin.html:7
msgid "class_already_joined"
msgstr "Je zit al in deze klas"

#: templates/class-prejoin.html:11
msgid "goto_profile"
msgstr "Ga naar mijn profiel"

#: templates/class-prejoin.html:15 templates/profile.html:12
msgid "prompt_join_class"
msgstr "Wil je je inschrijven voor deze klas?"

#: templates/class-prejoin.html:17 website/teacher.py:183
msgid "join_prompt"
msgstr ""
"Je moet ingelogd zijn om je voor een klas in te kunnen schrijven. Wil je "
"inloggen of een account maken?"

#: templates/class-prejoin.html:17 templates/profile.html:14
msgid "join_class"
msgstr "Inschrijven voor klas"

#: templates/class-stats.html:22 templates/customize-class.html:155
msgid "back_to_class"
msgstr "Ga terug naar klas"

#: templates/code-page.html:25 templates/code-page.html:34
#: templates/customize-class.html:28 templates/customize-class.html:64
#: templates/customize-class.html:71 templates/customize-class.html:94
#: templates/incl-adventure-tabs.html:5 templates/level-page.html:6
#: templates/level-page.html:11 templates/quiz/startquiz.html:10
#: templates/view-program-page.html:12 templates/view-program-page.html:30
msgid "level_title"
msgstr "Level"

#: templates/create-accounts.html:5
msgid "create_multiple_accounts"
msgstr "Meerdere accounts aanmaken"

#: templates/create-accounts.html:7
msgid "accounts_intro"
msgstr ""
"Op deze pagina kun je accounts aan maken voor meerdere studenten "
"tegelijkertijd. Ook is het mogelijk ze gelijk toe te voegen aan een klas."
" Door op het groene kruisje rechtsonderin te klikken kun je meer rijen "
"toevoegen. Met het rode kruisje kun je een rij weer verwijderen. Zorg "
"ervoor dat alle rijen gevuld zijn voordat je klikt op \"Accounts "
"aanmaken\". Denk eraan dat elke gebruikersnaam en elk e-mailadres uniek "
"moet zijn. Ook moet het wachtwoord <b>minimaal</b> 6 tekens zijn."

#: templates/create-accounts.html:10
msgid "create_accounts_prompt"
msgstr "Weet je zeker dat je deze accounts wilt aanmaken?"

#: templates/create-accounts.html:17 templates/learn-more.html:10
#: templates/profile.html:96 templates/recover.html:8 templates/signup.html:13
msgid "email"
msgstr "Email"

#: templates/create-accounts.html:18 templates/login.html:15
#: templates/reset.html:8 templates/signup.html:19
msgid "password"
msgstr "Wachtwoord"

#: templates/create-accounts.html:20
msgid "select_class"
msgstr "Kies klas"

#: templates/create-accounts.html:36 templates/programs.html:26
msgid "reset_view"
msgstr "Reset"

#: templates/create-accounts.html:37 templates/for-teachers.html:55
msgid "create_accounts"
msgstr "Meerdere accounts aanmaken"

#: templates/customize-adventure.html:5
msgid "customize_adventure"
msgstr "Avontuur aanpassen"

#: templates/customize-adventure.html:7
msgid "update_adventure_prompt"
msgstr "Weet je zeker dat je dit avontuur wilt bijwerken?"

#: templates/customize-adventure.html:10
msgid "general_settings"
msgstr "Algemene instellingen"

#: templates/customize-adventure.html:12 templates/for-teachers.html:9
#: templates/for-teachers.html:30
msgid "name"
msgstr "Naam"

#: templates/customize-adventure.html:16 templates/customize-adventure.html:18
#: templates/explore.html:20 templates/explore.html:48
#: templates/for-teachers.html:31 templates/programs.html:12
#: templates/programs.html:41 templates/programs.html:52
msgid "level"
msgstr "Level"

#: templates/customize-adventure.html:25
msgid "adventure_exp_1"
msgstr ""
"Typ jouw avontuur hier aan de rechterkant. Na het maken van een avontuur "
"kun je deze toevoegen aan een klas via \"personaliseren\". Als je een "
"commando aan jouw avontuur wilt toevoegen kun je code blokjes gebruiken "
"zoals dit:"

#: templates/customize-adventure.html:31
msgid "adventure_exp_2"
msgstr ""
"Als je stukjes code wilt toevoegen, bijvoorbeeld als template of "
"voorbeeld voor je leerlingen. Dit kun je doen met pre blokjes zoals dit:"

#: templates/customize-adventure.html:39
msgid "adventure_exp_3"
msgstr ""
"Je kunt de \"voorbeeld\" knop gebruiken om de opgemaakt versie van jouw "
"avontuur te zien. Om jouw avontuur op een speciale pagina te zien kies je"
" \"bekijk\" op de lerarenpagina."

#: templates/customize-adventure.html:43 templates/customize-class.html:28
#: templates/customize-class.html:93 templates/explore.html:26
#: templates/programs.html:18 templates/programs.html:48
#: templates/view-adventure.html:6
msgid "adventure"
msgstr "Avontuur"

#: templates/customize-adventure.html:44
msgid "template_code"
msgstr ""
"Dit is de uitleg van mijn avontuur!\n"
"\n"
"Op deze manier laat ik een commando zien: <code>print</code>\n"
"\n"
"Maar soms wil ik een stukje code laten zien, dat doe ik zo:\n"
"<pre>\n"
"ask Wat is jouw naam?\n"
"echo dus jouw naam is \n"
"</pre>"

#: templates/customize-adventure.html:47
msgid "adventure_terms"
msgstr "Ik ga ermee akkoord dat mijn avontuur mogelijk beschikbaar komt op Hedy."

#: templates/customize-adventure.html:50
msgid "preview"
msgstr "Voorbeeld"

#: templates/customize-adventure.html:51 templates/customize-class.html:150
msgid "save"
msgstr "Opslaan"

#: templates/customize-adventure.html:52 templates/for-teachers.html:44
msgid "delete_adventure_prompt"
msgstr "Weet je zeker dat je dit avontuur wilt verwijderen?"

#: templates/customize-class.html:7
msgid "customize_class_exp_1"
msgstr ""
"Hoi! Hier kun je jouw klas personaliseren. Door het selecteren van levels"
" en avonturen kun je kiezen wat jouw leerlingen kunnen zien. Ook kun je "
"jouw zelfgemaakte avonturen aan levels toevoegen. Alle levels en "
"standaard avonturen zijn aan het begin geselecteerd. <b>Let op:</b> Niet "
"elk avontuur is voor elk level beschikbaar! Het instellen gaat als volgt:"

#: templates/customize-class.html:10
msgid "customize_class_step_1"
msgstr "Selecteer de levels voor jouw klas door op een \"level knop\" te drukken"

#: templates/customize-class.html:11
msgid "customize_class_step_2"
msgstr ""
"Er verschijnen \"selectievinkjes\" voor de beschikbare avonturen voor "
"deze levels"

#: templates/customize-class.html:12
msgid "customize_class_step_3"
msgstr "Selecteer de avonturen die je beschikbaar wilt maken"

#: templates/customize-class.html:13
msgid "customize_class_step_4"
msgstr ""
"Klik op de naam van een avontuur om deze voor alle levels te "
"(de)selecteren"

#: templates/customize-class.html:14
msgid "customize_class_step_5"
msgstr "Voeg eventueel persoonlijke avonturen toe"

#: templates/customize-class.html:15
msgid "customize_class_step_6"
msgstr "Selecteer een openingsdatum per level (leeg laten mag ook)"

#: templates/customize-class.html:16
msgid "customize_class_step_7"
msgstr "Kies andere instellingen"

#: templates/customize-class.html:17
msgid "customize_class_step_8"
msgstr "Kies \"Opslaan\" -> je bent helemaal klaar!"

#: templates/customize-class.html:20
msgid "customize_class_exp_2"
msgstr ""
"Je kunt deze instellingen altijd op een later moment wijzigen. Zo kun je "
"bijvoorbeeld tijdens het les geven nieuwe avonturen of levels beschikbaar"
" maken. Hierdoor is het voor leerlingen (en voor de leraar!) makkelijker "
"om te kiezen waar aan gewerkt kan worden en wat er geleerd wordt. Als je "
"alles beschikbaar wilt maken voor jouw klas kun je het beste de "
"\"personalisatie\" verwijderen, doe dit met de \"verwijder\" knop beneden"
" in het scherm."

#: templates/customize-class.html:23
msgid "select_adventures"
msgstr "Avonturen selecteren"

#: templates/customize-class.html:59
msgid "opening_dates"
msgstr "Openingsdata"

#: templates/customize-class.html:65
msgid "opening_date"
msgstr "Openingsdatum"

#: templates/customize-class.html:77
msgid "directly_available"
msgstr "Gelijk open"

#: templates/customize-class.html:88
msgid "select_own_adventures"
msgstr "Eigen avonturen selecteren"

#: templates/customize-class.html:95 templates/customize-class.html:121
#: templates/profile.html:47 templates/profile.html:128
#: templates/profile.html:137 templates/signup.html:26 templates/signup.html:45
#: templates/signup.html:53
msgid "select"
msgstr "Kies"

#: templates/customize-class.html:115
msgid "other_settings"
msgstr "Andere instellingen"

#: templates/customize-class.html:120
msgid "option"
msgstr "Optie"

#: templates/customize-class.html:126
msgid "mandatory_mode"
msgstr "Verplichte programmeursmodus"

#: templates/customize-class.html:132
msgid "hide_cheatsheet"
msgstr "Verberg spiekbriefje"

#: templates/customize-class.html:138
msgid "hide_keyword_switcher"
msgstr "Verberg commando-taal switcher"

#: templates/customize-class.html:149
msgid "reset_adventure_prompt"
msgstr "Weet je zeker dat je alle geselecteerde avonturen wilt wissen?"

#: templates/customize-class.html:149
msgid "reset_adventures"
msgstr "Wis gekozen avonturen"

#: templates/customize-class.html:153
msgid "remove_customizations_prompt"
msgstr "Weet je zeker dat je de personalisatie van deze klas wilt verwijderen?"

#: templates/customize-class.html:154
msgid "remove_customization"
msgstr "Verwijder Personalisatie"

#: templates/error-page.html:12
msgid "go_back_to_main"
msgstr "Ga terug naar de hoofdpagina"

#: templates/explore.html:12
msgid "explore_programs"
msgstr "Programma's ontdekken"

#: templates/explore.html:14
msgid "explore_explanation"
msgstr ""
"Op deze pagina kun je kijken naar programma's gemaakt door andere Hedy "
"gebruikers. Je kunt filteren op Hedy level en avontuur. Klik op \"Bekijk "
"programma\" om het programma te open en te proberen, Programma's met een "
"rode titel hebben een foutje. Je kunt deze nog steeds openen, maar "
"proberen geeft een error. Je kunt natuurlijk proberen het foutje zelf op "
"te lossen! Als de maker van het programma een openbaar profiel heeft kun "
"je op de gebruikersnaam klikken om die te bezoeken. Daar kun je al hen "
"gedeelde programma's zien en nog veel meer!"

#: templates/explore.html:35 templates/programs.html:27
msgid "search_button"
msgstr "Zoeken"

#: templates/explore.html:51
msgid "creator"
msgstr "Maker"

#: templates/explore.html:57
msgid "view_program"
msgstr "Bekijk programma"

#: templates/for-teachers.html:5 templates/profile.html:78
#: templates/profile.html:80
msgid "my_classes"
msgstr "Mijn klassen"

#: templates/for-teachers.html:10
msgid "students"
msgstr "Leerlingen"

#: templates/for-teachers.html:23 templates/landing-page.html:23
msgid "create_class"
msgstr "Maak een klas aan"

#: templates/for-teachers.html:26
msgid "my_adventures"
msgstr "Mijn avonturen"

#: templates/for-teachers.html:32
msgid "last_update"
msgstr "Laatste update"

#: templates/for-teachers.html:33 templates/for-teachers.html:43
msgid "view"
msgstr "Bekijk"

#: templates/for-teachers.html:50
msgid "adventure_prompt"
msgstr "Geef je nieuwe avontuur een naam"

#: templates/for-teachers.html:50 website/teacher.py:510
msgid "create_adventure"
msgstr "Maak nieuw avontuur"

#: templates/for-teachers.html:53
msgid "create_student_accounts"
msgstr "Maak leerling accounts"

#: templates/for-teachers.html:113
msgid "teacher_welcome"
msgstr ""
"Welkom bij Hedy! Jouw account is omgezet naar een leerkrachtenaccount. Je"
" kan nu klassen maken en er leerlingen in uitnodigen."

#: templates/incl-adventure-tabs.html:22
msgid "specific_adventure_mode"
msgstr ""
"Je zit nu in het avontuur \"{adventure}\", klik bovenin op \"Hedy\" voor "
"alle avonturen."

#: templates/incl-adventure-tabs.html:68
msgid "go_to_quiz"
msgstr "Naar de quiz"

#: templates/incl-editor-and-output.html:95
msgid "variables"
msgstr "Variabelen"

#: templates/incl-editor-and-output.html:111
msgid "enter_text"
msgstr "Vul hier je antwoord in..."

#: templates/incl-editor-and-output.html:112
msgid "enter"
msgstr "Invullen"

#: templates/incl-editor-and-output.html:121
msgid "run_code_button"
msgstr "Voer de code uit"

#: templates/incl-editor-and-output.html:123
msgid "edit_code_button"
msgstr "Pas de code aan"

#: templates/incl-editor-and-output.html:129
msgid "read_code_label"
msgstr "Lees voor"

#: templates/incl-editor-and-output.html:139
#: templates/incl-editor-and-output.html:148
msgid "regress_button"
msgstr "Ga terug naar level {level}"

#: templates/incl-editor-and-output.html:142
#: templates/incl-editor-and-output.html:151
msgid "advance_button"
msgstr "Ga naar level {level}"

#: templates/incl-editor-and-output.html:165
msgid "developers_mode"
msgstr "Programmeursmodus"

#: templates/incl-menubar.html:8
msgid "nav_start"
msgstr "Home"

#: templates/incl-menubar.html:9
msgid "nav_hedy"
msgstr "Hedy"

#: templates/incl-menubar.html:10
msgid "nav_explore"
msgstr "Ontdekken"

#: templates/incl-menubar.html:11
msgid "nav_learn_more"
msgstr "Meer info"

#: templates/incl-menubar.html:13 templates/public-page.html:56
msgid "program_header"
msgstr "Mijn programma's"

#: templates/incl-menubar.html:20
msgid "my_achievements"
msgstr "Mijn badges"

#: templates/incl-menubar.html:23
msgid "my_account"
msgstr "Mijn account"

#: templates/incl-menubar.html:27
msgid "for_teachers"
msgstr "Voor leerkrachten"

#: templates/incl-menubar.html:31
msgid "logout"
msgstr "Log uit"

#: templates/incl-menubar.html:36 templates/login.html:19
#: templates/signup.html:109
msgid "login"
msgstr "Inloggen"

#: templates/incl-menubar.html:45
msgid "search"
msgstr "Zoeken..."

#: templates/landing-page.html:6
msgid "welcome"
msgstr "Welkom"

#: templates/landing-page.html:7
msgid "intro_text_landing_page"
msgstr ""
"Welkom in de wondere wereld van Hedy! Hier kun je leren programmeren in "
"kleine stapjes, zonder onnodig ingewikkelde dingen. We beginnen "
"makkelijk, bij level 1, en langzaam zul je steeds grotere en gavere "
"programma's kunnen maken! Kies hieronder één van de opties om te "
"beginnen."

#: templates/landing-page.html:14 templates/landing-page.html:36
msgid "general_text_landing_page"
msgstr "Begin bij de uitleg van level 1."

#: templates/landing-page.html:16 templates/landing-page.html:38
#: templates/landing-page.html:45 templates/landing-page.html:52
msgid "start_programming"
msgstr "Begin met programmeren"

#: templates/landing-page.html:21
msgid "create_class_text"
msgstr "Groepeer je leerlingen in klassen en stel opdrachten per klas in."

#: templates/landing-page.html:28
msgid "read_docs_text"
msgstr "Lees onze docentenhandleiding met lesideëen en veelgemaakte fouten."

#: templates/landing-page.html:30
msgid "read_docs"
msgstr "Leer meer over Hedy"

#: templates/landing-page.html:43
msgid "story_text"
msgstr "Maak jouw eigen verhaal"

#: templates/landing-page.html:50
msgid "turtle_text"
msgstr "Maak een tekening met code"

#: templates/layout.html:20 templates/signup.html:64
msgid "yes"
msgstr "Ja"

#: templates/layout.html:21 templates/signup.html:68
msgid "no"
msgstr "Nee"

#: templates/layout.html:29
msgid "ok"
msgstr "Ok"

#: templates/layout.html:30
msgid "cancel"
msgstr "Afbreken"

#: templates/layout.html:43 templates/programs.html:68
#: templates/programs.html:76
msgid "copy_link_to_share"
msgstr "Kopieer link voor delen"

#: templates/layout.html:78
msgid "set_preferred_lang"
msgstr ""
"Hedy accounts kunnen vanaf nu een voorkeurstaal kiezen. Je kunt er voor "
"jouw account een instellen via \"Mijn profiel\""

#: templates/layout.html:86 templates/quiz/endquiz.html:18
#: templates/quiz/quiz.html:29
msgid "achievement_earned"
msgstr "Je hebt een badge verdiend!"

#: templates/learn-more.html:7
msgid "mailing_title"
msgstr "Schrijf je in voor de Hedy nieuwsbrief"

#: templates/learn-more.html:14
msgid "surname"
msgstr "Voornaam"

#: templates/learn-more.html:18
msgid "lastname"
msgstr "Achternaam"

#: templates/learn-more.html:22 templates/profile.html:135
#: templates/signup.html:52
msgid "country"
msgstr "Land waarin je woont"

#: templates/learn-more.html:31
msgid "subscribe"
msgstr "Schrijf je in"

#: templates/learn-more.html:32
msgid "required_field"
msgstr "Velden met een * zijn verplicht"

#: templates/learn-more.html:35
msgid "previous_campaigns"
msgstr "Bekijk het nieuwsbrief archief"

#: templates/level-page.html:8
msgid "step_title"
msgstr "Opdracht"

#: templates/level-page.html:12
msgid "save_code_button"
msgstr "Code opslaan"

#: templates/level-page.html:13
msgid "share_code_button"
msgstr "Code opslaan & delen"

#: templates/level-page.html:31
msgid "try_button"
msgstr "Probeer"

#: templates/login.html:10
msgid "login_long"
msgstr "Inloggen op jouw account"

#: templates/login.html:26 website/auth.py:254
msgid "no_account"
msgstr "Nog geen account?"

#: templates/login.html:28 templates/signup.html:6 templates/signup.html:105
msgid "create_account"
msgstr "Maak een account"

#: templates/login.html:33
msgid "forgot_password"
msgstr "Wachtwoord vergeten?"

#: templates/main-page.html:9
msgid "main_title"
msgstr "Hedy"

#: templates/main-page.html:10
msgid "main_subtitle"
msgstr "Een graduele programmeertaal"

#: templates/main-page.html:13
msgid "try_it"
msgstr "Probeer het uit"

#: templates/profile.html:4
msgid "account_overview"
msgstr "Account overzicht"

#: templates/profile.html:6 templates/profile.html:8
msgid "my_messages"
msgstr "Mijn berichten"

#: templates/profile.html:11
msgid "invite_message"
msgstr "Je hebt een uitnodiging ontvangen voor de klas"

#: templates/profile.html:12
msgid "sent_by"
msgstr "Deze uitnodiging is verstuurd door"

#: templates/profile.html:15
msgid "delete_invite"
msgstr "Uitnodiging verwijderen"

#: templates/profile.html:21 templates/profile.html:23
msgid "public_profile"
msgstr "Openbaar profiel"

#: templates/profile.html:24
msgid "public_profile_visit"
msgstr "Je kunt jouw openbare profiel bezoeken! Klik"

#: templates/profile.html:24
msgid "public_profile_link"
msgstr "hier"

#: templates/profile.html:27
msgid "profile_picture"
msgstr "Profielfoto"

#: templates/profile.html:40
msgid "personal_text"
msgstr "Persoonlijke tekst"

#: templates/profile.html:41
msgid "your_personal_text"
msgstr "Jouw persoonlijke tekst..."

#: templates/profile.html:45
msgid "favourite_program"
msgstr "Favoriete programma"

#: templates/profile.html:56
msgid "public_profile_info"
msgstr ""
"Bij het selecteren van deze box maak je jouw profiel zichtbaar voor "
"iedereen. Wees voorzichtig met het delen van persoonlijke informatie "
"zoals je naam en adres, iedereen kan het zien!"

#: templates/profile.html:59
msgid "update_public"
msgstr "Openbaar profiel opslaan"

#: templates/profile.html:61 templates/profile.html:148
msgid "are_you_sure"
msgstr "Weet je het zeker? Je kunt dit niet meer ongedaan maken."

#: templates/profile.html:61
msgid "delete_public"
msgstr "Openbaar profiel verwijderen"

#: templates/profile.html:70 templates/profile.html:72
msgid "statistics"
msgstr "Mijn statistieken"

#: templates/profile.html:83
msgid "self_removal_prompt"
msgstr "Weet je zeker dat je deze klas wilt verlaten?"

#: templates/profile.html:83
msgid "leave_class"
msgstr "Klas verlaten"

#: templates/profile.html:88 templates/profile.html:91
msgid "settings"
msgstr "Mijn gegevens"

#: templates/profile.html:99 templates/signup.html:41
msgid "birth_year"
msgstr "Geboortejaar"

#: templates/profile.html:102 templates/signup.html:25
msgid "preferred_language"
msgstr "Voorkeurstaal"

#: templates/profile.html:112 templates/signup.html:34
msgid "preferred_keyword_language"
msgstr "Commando voorkeurstaal"

#: templates/profile.html:126 templates/signup.html:44
msgid "gender"
msgstr "Geslacht"

#: templates/profile.html:129 templates/signup.html:46
msgid "female"
msgstr "Meisje"

#: templates/profile.html:130 templates/signup.html:47
msgid "male"
msgstr "Jongen"

#: templates/profile.html:131 templates/signup.html:48
msgid "other"
msgstr "Anders"

#: templates/profile.html:144
msgid "update_profile"
msgstr "Update je profiel"

#: templates/profile.html:148
msgid "destroy_profile"
msgstr "Profiel verwijderen"

#: templates/profile.html:155
msgid "current_password"
msgstr "Huidige wachtwoord"

#: templates/profile.html:159
msgid "new_password"
msgstr "Nieuw wachtwoord"

#: templates/profile.html:163
msgid "repeat_new_password"
msgstr "Herhaal nieuw wachtwoord"

#: templates/programs.html:7
msgid "recent"
msgstr "Mijn programma's"

#: templates/programs.html:35 templates/view-program-page.html:7
msgid "submitted_header"
msgstr "Dit is een ingeleverd programma en kan niet worden bewerkt"

#: templates/programs.html:40
msgid "title"
msgstr "Titel"

#: templates/programs.html:42 templates/view-program-page.html:8
msgid "last_edited"
msgstr "Laatst bewerkt"

#: templates/programs.html:59
msgid "favourite_confirm"
msgstr "Weet je zeker dat je dit programma wilt instellen als favoriet?"

#: templates/programs.html:67 templates/programs.html:72
msgid "open"
msgstr "Openen"

#: templates/programs.html:68
msgid "copy_clipboard"
msgstr "De link is gekopieerd"

#: templates/programs.html:69 templates/programs.html:73
msgid "delete_confirm"
msgstr "Weet je zeker dat je het programma wil verwijderen?"

#: templates/programs.html:69 templates/programs.html:73
msgid "delete"
msgstr "Verwijderen"

#: templates/programs.html:75
msgid "unshare_confirm"
msgstr "Weet je zeker dat je het programma privé wilt maken?"

#: templates/programs.html:75
msgid "unshare"
msgstr "Stop delen"

#: templates/programs.html:77
msgid "submit_warning"
msgstr "Weet je zeker dat je dit programma wilt inleveren?"

#: templates/programs.html:77
msgid "submit_program"
msgstr "Inleveren"

#: templates/programs.html:80
msgid "share_confirm"
msgstr "Weet je zeker dat je het programma openbaar wilt maken?"

#: templates/programs.html:80
msgid "share"
msgstr "Delen"

#: templates/programs.html:86
msgid "no_programs"
msgstr "Nog geen programma's"

#: templates/programs.html:88
msgid "write_first_program"
msgstr "Schrijf je eerste programma!"

#: templates/public-page.html:16
msgid "achievements"
msgstr "badges"

#: templates/public-page.html:28 templates/public-page.html:30
msgid "amount_created"
msgstr "programma's gemaakt"

#: templates/public-page.html:34 templates/public-page.html:36
msgid "amount_saved"
msgstr "programma's opgeslagen"

#: templates/public-page.html:40 templates/public-page.html:42
msgid "amount_submitted"
msgstr "programma's ingeleverd"

#: templates/public-page.html:50
msgid "last_achievement"
msgstr "Laatst gehaalde badge"

#: templates/public-page.html:85
msgid "no_shared_programs"
msgstr "heeft geen gedeelde programma's..."

#: templates/recover.html:6
msgid "recover_password"
msgstr "Vraag een nieuw wachtwoord aan"

#: templates/recover.html:11
msgid "send_password_recovery"
msgstr "Stuur me een link om een nieuw wachtwoord te kiezen"

#: templates/reset.html:6 templates/reset.html:19
msgid "reset_password"
msgstr "Reset je wachtwoord"

#: templates/reset.html:12 templates/signup.html:22
msgid "password_repeat"
msgstr "Herhaal je wachtwoord"

#: templates/signup.html:7
msgid "create_account_explanation"
msgstr "Met een account kun je je programma's opslaan"

#: templates/signup.html:16
msgid "email_repeat"
msgstr "Herhaal je email"

#: templates/signup.html:60
msgid "programming_experience"
msgstr "Heb jij al eerder geprogrammeerd?"

#: templates/signup.html:74
msgid "languages"
msgstr "Welke programmeertaal heb je wel eens gebruikt?"

#: templates/signup.html:79
msgid "other_block"
msgstr "Een andere blokkentaal"

#: templates/signup.html:85
msgid "other_text"
msgstr "Een andere teksttaal"

#: templates/signup.html:91
msgid "request_teacher"
msgstr "Wil je een lerarenaccount aanvragen?"

#: templates/signup.html:94
msgid "subscribe_newsletter"
msgstr "Schrijf je in voor de nieuwsbrief"

#: templates/signup.html:99
msgid "agree_with"
msgstr "Ik ga akkoord met de"

#: templates/signup.html:99
msgid "privacy_terms"
msgstr "privacyverklaring"

#: templates/signup.html:102
msgid "agree_third_party"
msgstr ""
"Ik geef toestemming om benaderd te worden door partners van Universiteit "
"Leiden (optioneel)"

#: templates/signup.html:109
msgid "already_account"
msgstr "Heb je al een account?"

#: templates/teacher-invitation.html:5
msgid "teacher_invitation_require_login"
msgstr ""
"Om je leerkrachtenaccount te activeren moet je eerst inloggen. Als je nog"
" geen account hebt, maak dan eerst een account aan."

#: templates/view-program-page.html:13
msgid "by"
msgstr "door"

#: templates/quiz/endquiz.html:27
msgid "end_quiz"
msgstr "Einde van de quiz"

#: templates/quiz/endquiz.html:28 templates/quiz/quiz-result-overview.html:23
msgid "score"
msgstr "Score"

#: templates/quiz/endquiz.html:37 templates/quiz/quiz-result-overview.html:108
msgid "go_to_level"
msgstr "Ga naar level"

#: templates/quiz/feedback.html:8 templates/quiz/quiz.html:16
msgid "question"
msgstr "Vraag"

#: templates/quiz/feedback.html:17
msgid "feedback_success"
msgstr "Goed"

#: templates/quiz/feedback.html:23
msgid "feedback_failure"
msgstr "Fout!"

#: templates/quiz/feedback.html:36
msgid "correct_answer"
msgstr "Het juiste antwoord is"

#: templates/quiz/feedback.html:52
msgid "go_to_question"
msgstr "Ga naar vraag"

#: templates/quiz/feedback.html:56
msgid "go_to_quiz_result"
msgstr "Ga naar de resultaten van de quiz"

#: templates/quiz/quiz-result-overview.html:22
msgid "results_quiz"
msgstr "Resultaten van de quiz"

#: templates/quiz/quiz-result-overview.html:45
msgid "correct"
msgstr "Goed"

#: templates/quiz/quiz-result-overview.html:62
msgid "incorrect"
msgstr "Niet goed!"

#: templates/quiz/quiz-result-overview.html:91
#: templates/quiz/quiz-result-overview.html:95
#: templates/quiz/quiz-result-overview.html:99 templates/quiz/quiz.html:16
msgid "attempt"
msgstr "Poging"

#: templates/quiz/quiz.html:49 templates/quiz/quiz.html:55
#: templates/quiz/quiz_question.html:15
msgid "hint"
msgstr "Hint?"

#: templates/quiz/quiz_question.html:53
msgid "go_to_answer"
msgstr "Ga naar het antwoord"

#: templates/quiz/quiz_question.html:55
msgid "submit_answer"
msgstr "Beantwoord vraag"

#: templates/quiz/startquiz.html:9
msgid "start_quiz"
msgstr "Start de Hedy Quiz"

#: templates/quiz/startquiz.html:15
msgid "go_to_first_question"
msgstr "Ga naar vraag 1 van de quiz"

#: website/admin.py:18 website/admin.py:85 website/admin.py:106
#: website/admin.py:124 website/admin.py:131
msgid "title_admin"
msgstr "Hedy - Administrator pagina"

#: website/auth.py:183 website/auth.py:243 website/auth.py:375
#: website/auth.py:380 website/auth.py:428 website/auth.py:589
#: website/auth.py:598 website/auth.py:621 website/auth.py:661
#: website/auth.py:668 website/auth.py:688 website/teacher.py:302
#: website/teacher.py:343
msgid "username_invalid"
msgstr "Je gebruikersnaam is ongeldig."

#: website/auth.py:185
msgid "username_special"
msgstr "Er mag geen `:` of `@` in je gebruikersnaam zitten."

#: website/auth.py:187
msgid "username_three"
msgstr "Je gebruikersnaam moet minstens 3 tekens hebben."

#: website/auth.py:189 website/auth.py:483 website/auth.py:690
#: website/auth.py:695
msgid "email_invalid"
msgstr "Vul een geldig e-mailadres in."

#: website/auth.py:191 website/auth.py:245 website/auth.py:430
#: website/auth.py:453 website/auth.py:465 website/auth.py:625
msgid "password_invalid"
msgstr "Je wachtwoord is ongeldig."

#: website/auth.py:193
msgid "passwords_six"
msgstr "Alle wachtwoorden moeten 6 of meer karakters zijn."

#: website/auth.py:254
msgid "invalid_username_password"
msgstr "Ongeldige gebruikersnaam/wachtwoord combinatie."

#: website/auth.py:299 website/auth.py:301
msgid "repeat_match_email"
msgstr "De e-mailadressen zijn niet hetzelfde."

#: website/auth.py:303 website/auth.py:455 website/auth.py:459
#: website/auth.py:629
msgid "repeat_match_password"
msgstr "Herhaal nieuw wachtwoord"

#: website/auth.py:305 website/auth.py:485
msgid "language_invalid"
msgstr "Dit is geen geldige taal, kies een taal vanuit de lijst."

#: website/auth.py:307
msgid "agree_invalid"
msgstr "Je moet akkoord gaan met de privacyverklaring."

#: website/auth.py:309 website/auth.py:488
msgid "keyword_language_invalid"
msgstr "Dit is geen geldige commando taal (kies Engels of je eigen taal)."

#: website/auth.py:314 website/auth.py:493
msgid "year_invalid"
msgstr "Dit is geen geldig jaartal, die moet liggen tussen 1900 en {current_year}."

#: website/auth.py:317 website/auth.py:496
msgid "gender_invalid"
msgstr "Dit gender is niet geldig, kies uit (Meisje, Jongen, Anders)."

#: website/auth.py:320 website/auth.py:499
msgid "country_invalid"
msgstr "Dit is geen geldig land, kies er een vanuit de lijst."

#: website/auth.py:322 website/auth.py:325 website/auth.py:501
#: website/auth.py:504
msgid "experience_invalid"
msgstr "Dit is geen geldige programmeerervaring, kies uit (Ja, Nee)."

#: website/auth.py:328 website/auth.py:507
msgid "programming_invalid"
msgstr "Dit is geen geldige programmeertaal, selecteer van de opties."

#: website/auth.py:331
msgid "exists_username"
msgstr "Deze gebruikersnaam is al in gebruik."

#: website/auth.py:333 website/auth.py:515
msgid "exists_email"
msgstr "Dit emailadres is al in gebruik."

#: website/auth.py:373 website/auth.py:388 website/auth.py:623
#: website/auth.py:633
msgid "token_invalid"
msgstr "Jouw token is ongeldig."

#: website/auth.py:432 website/auth.py:457 website/auth.py:627
msgid "password_six"
msgstr "Je wachtwoord moet minstens 6 letters hebben."

#: website/auth.py:435 website/auth.py:438
msgid "password_change_not_allowed"
msgstr "Je hebt geen rechten op het wachtwoord van deze gebruiker te wijzigen."

#: website/auth.py:443
msgid "password_change_success"
msgstr "Wachtwoord van jouw leerling is succesvol gewijzigd."

#: website/auth.py:474
msgid "password_updated"
msgstr "Je wachtwoord is aangepast."

#: website/auth.py:555
msgid "profile_updated"
msgstr "Je profiel is aangepast."

#: website/auth.py:558
msgid "profile_updated_reload"
msgstr "Je profiel is aangepast, pagina wordt herladen."

#: website/auth.py:612
msgid "sent_password_recovery"
msgstr ""
"Je krijgt zo een mailtje met informatie over hoe je een nieuw wachtwoord "
"kiest."

#: website/auth.py:645
msgid "password_resetted"
msgstr "Je wachtwoord is gereset. Je wordt doorgestuurd naar de inlogpagina."

#: website/auth.py:663
msgid "teacher_invalid"
msgstr "Jouw leraren waarde is ongeldig."

#: website/programs.py:41
msgid "delete_success"
msgstr "Je programma is verwijderd."

#: website/programs.py:55
msgid "save_prompt"
msgstr ""
"Je moet ingelogd zijn om je programma op te kunnen slaan. Wil je inloggen"
" of een account maken?"

#: website/programs.py:60
msgid "overwrite_warning"
msgstr ""
"Je hebt al een programma met deze naam, opslaan met deze naam "
"overschrijft het oude programma. Weet je het zeker?"

#: website/programs.py:87
msgid "save_parse_warning"
msgstr "Dit programma bevat een foutje, weet je zeker dat je het wilt opslaan?"

#: website/programs.py:131 website/programs.py:132
msgid "save_success_detail"
msgstr "Je programma is opgeslagen."

#: website/programs.py:160
msgid "share_success_detail"
msgstr "Programma delen gelukt."

#: website/programs.py:162
msgid "unshare_success_detail"
msgstr "Programma wordt niet meer gedeeld."

#: website/programs.py:202
msgid "favourite_success"
msgstr "Je programma is ingesteld als favoriet."

#: website/statistics.py:37 website/teacher.py:28 website/teacher.py:36
#: website/teacher.py:211 website/teacher.py:233 website/teacher.py:245
#: website/teacher.py:312 website/teacher.py:351
msgid "retrieve_class_error"
msgstr "Alleen leerkrachten mogen klassen openen"

#: website/statistics.py:41 website/teacher.py:39 website/teacher.py:133
#: website/teacher.py:152 website/teacher.py:214 website/teacher.py:236
#: website/teacher.py:248 website/teacher.py:315 website/teacher.py:354
msgid "no_such_class"
msgstr "Deze klas bestaat niet."

#: website/statistics.py:45
msgid "title_class statistics"
msgstr "Mijn statistieken"

#: website/teacher.py:76
msgid "title_class-overview"
msgstr "Hedy - Klas overzicht"

#: website/teacher.py:85
msgid "only_teacher_create_class"
msgstr "Alleen leerkrachten mogen klassen maken!"

#: website/teacher.py:92 website/teacher.py:127
msgid "class_name_invalid"
msgstr "Deze klasnaam is ongeldig."

#: website/teacher.py:94 website/teacher.py:129
msgid "class_name_empty"
msgstr "Je hebt geen klasnaam ingevuld!"

#: website/teacher.py:100
msgid "class_name_duplicate"
msgstr "Je hebt al een klas met deze naam."

#: website/teacher.py:164 website/teacher.py:180 website/teacher.py:542
msgid "invalid_class_link"
msgstr "Ongeldige klassenlink"

#: website/teacher.py:168 website/teacher.py:170
msgid "title_join-class"
msgstr "Hedy - Inschrijven voor klas"

#: website/teacher.py:224
msgid "title_customize-class"
msgstr "Hedy - Klas personaliseren"

#: website/teacher.py:239
msgid "customization_deleted"
msgstr "Personalisatie succesvol verwijderd."

#: website/teacher.py:292
msgid "class_customize_success"
msgstr "Klas succesvol gepersonaliseerd."

#: website/teacher.py:306
msgid "username_empty"
msgstr "Je hebt geen gebruikersnaam ingevuld!"

#: website/teacher.py:319
msgid "student_not_existing"
msgstr "Deze gebruikersnaam bestaat niet."

#: website/teacher.py:321
msgid "student_already_in_class"
msgstr "Deze leerling zit al in jouw klas."

#: website/teacher.py:323
msgid "student_already_invite"
msgstr "Deze leerling heeft al een openstaande uitnodiging."

#: website/teacher.py:382
msgid "no_accounts"
msgstr "Er zijn geen accounts om aan te maken."

#: website/teacher.py:393
msgid "unique_usernames"
msgstr "Alle gebruikersnamen moeten uniek zijn."

#: website/teacher.py:396
msgid "unique_emails"
msgstr "Alle e-mailadressen moeten uniek zijn."

#: website/teacher.py:407
msgid "usernames_exist"
msgstr "Een of meerdere gebruikersnamen is al in gebruik."

#: website/teacher.py:410
msgid "emails_exist"
msgstr "Een of meerdere e-mailadressen is al in gebruik."

#: website/teacher.py:421
msgid "accounts_created"
msgstr "Account succesvol aangemaakt."

#: website/teacher.py:427 website/teacher.py:432 website/teacher.py:443
#: website/teacher.py:472 website/teacher.py:498
msgid "retrieve_adventure_error"
msgstr "Jij mag dit avontuur niet bekijken!"

#: website/teacher.py:437
msgid "title_view-adventure"
msgstr "Hedy - Avontuur bekijken"

#: website/teacher.py:448
msgid "title_customize-adventure"
msgstr "Hedy - Avontuur personaliseren"

#: website/teacher.py:459
msgid "adventure_id_invalid"
msgstr "Dit avontuur id is ongeldig."

#: website/teacher.py:461 website/teacher.py:517
msgid "adventure_name_invalid"
msgstr "Deze avontuur naam is ongeldig."

#: website/teacher.py:463
msgid "level_invalid"
msgstr "Dit Hedy level is ongeldig."

#: website/teacher.py:465
msgid "content_invalid"
msgstr "Dit avontuur is ongeldig."

#: website/teacher.py:467
msgid "adventure_length"
msgstr "Jouw avontuur moet minimaal 20 karakters zijn."

#: website/teacher.py:469
msgid "public_invalid"
msgstr "Deze waarde voor het beschikbaar maken van je avontuur is ongeldig"

#: website/teacher.py:480 website/teacher.py:524
msgid "adventure_duplicate"
msgstr "Je hebt al een avontuur met deze naam."

#: website/teacher.py:492
msgid "adventure_updated"
msgstr "Jouw avontuur is bijgewerkt!"

#: website/teacher.py:519
msgid "adventure_empty"
msgstr "Je hebt geen avonturen naam ingevuld!"

#~ msgid "required"
#~ msgstr ""

#~ msgid "Empty Program"
#~ msgstr ""
#~ "Je hebt een leeg programma gemaakt. "
#~ "Typ Hedy code in het linkerveld en"
#~ " probeer het opnieuw."
<|MERGE_RESOLUTION|>--- conflicted
+++ resolved
@@ -1,4 +1,3 @@
-<<<<<<< HEAD
 # Dutch translations for PROJECT.
 # Copyright (C) 2022 ORGANIZATION
 # This file is distributed under the same license as the PROJECT project.
@@ -9,7 +8,7 @@
 msgstr ""
 "Project-Id-Version: PROJECT VERSION\n"
 "Report-Msgid-Bugs-To: EMAIL@ADDRESS\n"
-"POT-Creation-Date: 2022-04-06 14:40+0300\n"
+"POT-Creation-Date: 2022-04-06 21:19+0300\n"
 "PO-Revision-Date: YEAR-MO-DA HO:MI+ZONE\n"
 "Last-Translator: FULL NAME <EMAIL@ADDRESS>\n"
 "Language: nl\n"
@@ -20,8 +19,6 @@
 "Content-Transfer-Encoding: 8bit\n"
 "Generated-By: Babel 2.9.1\n"
 
-=======
->>>>>>> 31023be4
 #: app.py:497
 msgid "program_contains_error"
 msgstr "Dit programma bevat een foutje, weet je zeker dat je hem wilt delen?"
@@ -303,9 +300,9 @@
 msgid "Invalid Type Combination"
 msgstr ""
 "Je kan {invalid_argument} en {invalid_argument_2} niet gebruiken met "
-"{command} omdat de ene {invalid_type} is, en de andere "
-"{invalid_type_2}. Verander {invalid_argument} in {invalid_type_2} of "
-"{invalid_argument_2} in {invalid_type}."
+"{command} omdat de ene {invalid_type} is, en de andere {invalid_type_2}. "
+"Verander {invalid_argument} in {invalid_type_2} of {invalid_argument_2} "
+"in {invalid_type}."
 
 #: content/error-messages.txt:19
 msgid "Unsupported Float"
