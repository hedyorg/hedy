<<<<<<< HEAD
=======
# Dutch translations for PROJECT.
# Copyright (C) 2022 ORGANIZATION
# This file is distributed under the same license as the PROJECT project.
# FIRST AUTHOR <EMAIL@ADDRESS>, 2022.
#
msgid ""
msgstr ""
"Project-Id-Version: PROJECT VERSION\n"
"Report-Msgid-Bugs-To: EMAIL@ADDRESS\n"
"POT-Creation-Date: 2022-03-29 10:01+0200\n"
"PO-Revision-Date: 2022-02-25 13:01+0100\n"
"Last-Translator: FULL NAME <EMAIL@ADDRESS>\n"
"Language: nl\n"
"Language-Team: nl <LL@li.org>\n"
"Plural-Forms: nplurals=2; plural=(n != 1)\n"
"MIME-Version: 1.0\n"
"Content-Type: text/plain; charset=utf-8\n"
"Content-Transfer-Encoding: 8bit\n"
"Generated-By: Babel 2.9.1\n"

>>>>>>> 7a5e79de
#: app.py:571
msgid "program_contains_error"
msgstr "Dit programma bevat een foutje, weet je zeker dat je hem wilt delen?"

#: app.py:722
msgid "title_achievements"
msgstr "Hedy - Mijn badges"

#: app.py:739 app.py:1110 website/teacher.py:365 website/teacher.py:374
msgid "not_teacher"
msgstr "Jij bent geen leraar!"

#: app.py:742
msgid "not_enrolled"
msgstr "Jij zit niet in deze klas!"

#: app.py:774
msgid "title_programs"
msgstr "Hedy - Mijn programma's"

#: app.py:784 app.py:794 app.py:798 app.py:812 app.py:1053 app.py:1356
#: website/admin.py:17 website/admin.py:25 website/admin.py:95
#: website/admin.py:112 website/admin.py:130 website/auth.py:711
#: website/auth.py:738 website/statistics.py:86
msgid "unauthorized"
msgstr "Jij hebt geen rechten voor deze pagina"

#: app.py:822
msgid "minutes"
msgstr "minuten"

#: app.py:825
msgid "hours"
msgstr "uur"

#: app.py:828
msgid "days"
msgstr "dagen"

#: app.py:831
msgid "ago"
msgstr "{time} geleden"

#: app.py:847 app.py:849 app.py:975
msgid "no_such_level"
msgstr "Dit level bestaat niet!"

#: app.py:857 app.py:864 app.py:930 app.py:936
msgid "no_such_program"
msgstr "Dit programma bestaat niet!"

#: app.py:890
msgid "level_not_translated"
msgstr "Dit level is (nog) niet vertaald in jouw taal"

#: app.py:892
msgid "level_not_class"
msgstr "Je zit in een klas waar dit level nog niet beschikbaar is gemaakt"

#: app.py:985 website/teacher.py:432 website/teacher.py:448
#: website/teacher.py:477 website/teacher.py:503
msgid "no_such_adventure"
msgstr "Dit avontuur bestaat niet!"

#: app.py:1004
msgid "page_not_found"
msgstr "We konden deze pagina niet vinden!"

#: app.py:1024
msgid "title_signup"
msgstr "Hedy - Account aanmaken"

#: app.py:1031
msgid "title_login"
msgstr "Hedy - Inloggen"

#: app.py:1038
msgid "title_recover"
msgstr "Hedy - Account herstellen"

#: app.py:1054
msgid "title_reset"
msgstr "Hedy - Wachtwoord resetten"

#: app.py:1063
msgid "title_my-profile"
msgstr "Hedy - Mijn account"

#: app.py:1077
msgid "title_learn-more"
msgstr "Hedy - Meer info"

#: app.py:1082
msgid "title_privacy"
msgstr "Hedy - Privacyverklaring"

#: app.py:1089
msgid "title_landing-page"
msgstr "Welkom bij Hedy!"

#: app.py:1091
msgid "not_user"
msgstr "Jij bent niet ingelogd!"

#: app.py:1106
msgid "title_for-teacher"
msgstr "Hedy - Voor leerkrachten"

#: app.py:1117
msgid "title_start"
msgstr "Hedy - Een graduele programmeertaal"

#: app.py:1170
msgid "title_explore"
msgstr "Hedy - Ontdekken"

#: app.py:1189 app.py:1191
msgid "translate_error"
msgstr ""
"Er is iets misgegaan met het vertalen van de code. Probeer je code te "
"runnen om te kijken of er misschien een foutje in zit. Code met foutjes "
"kan niet vertaald worden."

#: app.py:1300 website/auth.py:299 website/auth.py:347 website/auth.py:483
#: website/auth.py:509 website/auth.py:539 website/auth.py:645
#: website/auth.py:677 website/auth.py:717 website/auth.py:744
#: website/teacher.py:90 website/teacher.py:125 website/teacher.py:197
#: website/teacher.py:255 website/teacher.py:302 website/teacher.py:343
#: website/teacher.py:379 website/teacher.py:459 website/teacher.py:517
msgid "ajax_error"
msgstr "Er is een fout opgetreden, probeer het nog eens."

#: app.py:1303
msgid "image_invalid"
msgstr "Jouw gekozen profielfoto is ongeldig."

#: app.py:1305
msgid "personal_text_invalid"
msgstr "Jouw persoonlijke tekst is ongeldig."

#: app.py:1307 app.py:1313
msgid "favourite_program_invalid"
msgstr "Jouw gekozen favoriete programma is ongeldig."

#: app.py:1325 app.py:1326
msgid "public_profile_updated"
msgstr "Je openbare profiel is aangepast."

#: app.py:1360 app.py:1384
msgid "user_not_private"
msgstr "Deze gebruiker bestaat niet of heeft geen openbaar profiel"

#: app.py:1393
msgid "invalid_teacher_invitation_code"
msgstr ""
"Deze leerkrachtenuitnodigingscode is niet geldig. Als je een nieuwe "
"uitnodiging nodig hebt, neem dan contact op met hedy@felienne.com"

#: utils.py:203
msgid "default_404"
msgstr "We konden deze pagina niet vinden"

#: utils.py:205
msgid "default_403"
msgstr "Jij mag niet bij deze pagina"

#: utils.py:207
msgid "default_500"
msgstr "Oeps! Er ging iets mis..."

#: coursedata/error-messages.txt:1
msgid "Empty Program"
msgstr ""
"Je hebt een leeg programma gemaakt. Typ Hedy code in het linkerveld en "
"probeer het opnieuw."

#: coursedata/error-messages.txt:2
msgid "Wrong Level"
msgstr ""
"Dat was goede code hoor, maar niet op het goede level. Je schreef een "
"{offending_keyword} voor level {working_level}. Tip: {tip}"

#: coursedata/error-messages.txt:3
msgid "Incomplete"
msgstr ""
"Let op, je bent een stukje code vergeten. Op regel {line_number} moet er "
"achter {incomplete_command} nog tekst komen."

#: coursedata/error-messages.txt:4
msgid "Invalid"
msgstr ""
"{invalid_command} is geen commando in Hedy level {level}. Bedoelde je "
"{guessed_command}?"

#: coursedata/error-messages.txt:5
msgid "Invalid Space"
msgstr ""
"Oeps! Regel {line_number} begint met een spatie. Computers kunnen niet zo"
" goed tegen spaties, kun je 'm weghalen?"

#: coursedata/error-messages.txt:6
msgid "Has Blanks"
msgstr ""
"Let op! Jouw code is nog niet compleet. Er staat nog een laag streepje "
"in, daar moet jij de juiste code nog invullen."

#: coursedata/error-messages.txt:7
msgid "No Indentation"
msgstr ""
"Je hebt te weinig spaties voor regel {line_number} gebruikt. Er staan "
"{leading_spaces} spaties, maar dat is te weinig. Begin een blok steeds "
"met {indent_size} meer spaties dan de regel ervoor."

#: coursedata/error-messages.txt:8
msgid "Unexpected Indentation"
msgstr ""
"Je hebt te veel spaties voor regel {line_number} gebruikt. Er staan "
"{leading_spaces} spaties, maar dat is te veel. Begin een blok steeds met "
"{indent_size} spaties."

#: coursedata/error-messages.txt:9
msgid "Parse"
msgstr ""
"De code die jij intypte is geen geldige Hedy code. Er zit een foutje op "
"regel {location[0]}, op positie {location[1]}. Jij typte "
"{character_found}, maar dat mag op die plek niet."

#: coursedata/error-messages.txt:10
msgid "Unquoted Text"
msgstr ""
"Let op! Bij print en ask moet voor én achter de tekst een aanhalingsteken"
" komen. Jij bent er ergens eentje vergeten."

#: coursedata/error-messages.txt:11
msgid "Unquoted Assignment"
msgstr ""
"Let op. Vanaf dit level moet je tekst rechts van de `is` tussen "
"aanhalingstekens zetten. Jij bent dat vergeten voor de tekst {text}."

#: coursedata/error-messages.txt:12
msgid "Unquoted Equality Check"
msgstr ""
"Als je wilt kijken of een variabele gelijk is aan meerdere woorden, "
"moeten die woorden tussen aanhalingstekens staan."

#: coursedata/error-messages.txt:13
msgid "Var Undefined"
msgstr ""
"Je probeert de variabele {name} te gebruiken, maar die heb je niet "
"ingesteld. Het kan ook zijn dat je het woord {name} wilde gebruiken en "
"aanhalingstekens vergeten bent."

#: coursedata/error-messages.txt:14
msgid "Cyclic Var Definition"
msgstr ""
"De variabele {variable} moet worden ingesteld voor je die aan de "
"rechterkant van een is mag gebruiken."

#: coursedata/error-messages.txt:15
msgid "Lonely Echo"
msgstr ""
"Je gebruikt een echo voor een ask, of een echo zonder een ask. Vraag "
"eerst met een ask om invoer voordat je die herhaalt met een echo."

#: coursedata/error-messages.txt:16
msgid "Too Big"
msgstr ""
"Wow! Jouw programma is wel {lines_of_code} regels lang! Maar... wij "
"kunnen maar {max_lines} regels aan in dit level. Maak je programma wat "
"kleiner en probeer het nog eens."

#: coursedata/error-messages.txt:17
msgid "Invalid Argument Type"
msgstr ""
"Je kan {command} niet gebruiken met {invalid_argument} omdat dat "
"{invalid_type} is. Je kan {command} wel gebruiken met {allowed_types}."

#: coursedata/error-messages.txt:18
msgid "Invalid Argument"
msgstr ""
"Je kan {command} niet gebruiken met {invalid_argument}. Je kan {command} "
"wel gebruiken met {allowed_types}."

#: coursedata/error-messages.txt:19
msgid "Invalid Type Combination"
msgstr ""
"Je kan {invalid_argument} en {invalid_argument_2} niet gebruiken met "
"{operation} omdat de ene {invalid_type} is, en de andere "
"{invalid_type_2}. Verander {invalid_argument} in {invalid_type_2} of "
"{invalid_argument_2} in {invalid_type}."

#: coursedata/error-messages.txt:20
msgid "Unsupported Float"
msgstr ""
"Helaas, Hedy ondersteunt nog geen kommagetallen. Verander {value} in een "
"geheel getal."

#: coursedata/error-messages.txt:21
msgid "Locked Language Feature"
msgstr ""
"In jouw programma zit {concept}! Goed gedaan! Maar {concept} is nog niet "
"beschikbaar. Dat komt in een later level."

#: coursedata/error-messages.txt:22
msgid "Missing Command"
msgstr ""
"Het lijkt erop dat je vergeten bent om een commando te gebruiken op regel"
" {line_number}."

#: coursedata/error-messages.txt:23
msgid "ask_needs_var"
msgstr ""
"Vanaf level 2 hoort ask met een variabele ervoor. "
"Bijv: naam is ask Hoe heet jij?"

#: coursedata/error-messages.txt:24
msgid "echo_out"
msgstr ""
"Vanaf level 2 heb je geen echo meer nodig! Je kunt een variabele "
"gebruiken om iets te herhalen. Voorbeeld: naam is ask Hoe heet jij? "
"print hallo naam"

#: coursedata/error-messages.txt:25
msgid "space"
msgstr "een spatie"

#: coursedata/error-messages.txt:26
msgid "comma"
msgstr "een komma"

#: coursedata/error-messages.txt:27
msgid "question mark"
msgstr "een vraagteken"

#: coursedata/error-messages.txt:28
msgid "newline"
msgstr "een enter"

#: coursedata/error-messages.txt:29
msgid "period"
msgstr "een punt"

#: coursedata/error-messages.txt:30
msgid "exclamation mark"
msgstr "een uitroepteken"

#: coursedata/error-messages.txt:31
msgid "dash"
msgstr "een streepje"

#: coursedata/error-messages.txt:32
msgid "star"
msgstr "een sterretje"

#: coursedata/error-messages.txt:33
msgid "single quotes"
msgstr "een hoge komma"

#: coursedata/error-messages.txt:34
msgid "double quotes"
msgstr "twee hoge komma's"

#: coursedata/error-messages.txt:35
msgid "slash"
msgstr "een schuin streepje"

#: coursedata/error-messages.txt:36
msgid "string"
msgstr "tekst"

#: coursedata/error-messages.txt:37
msgid "nested blocks"
msgstr "een blok in een blok"

#: coursedata/error-messages.txt:38
msgid "or"
msgstr "of"

#: coursedata/error-messages.txt:39
msgid "number"
msgstr "een getal"

#: coursedata/error-messages.txt:40
msgid "integer"
msgstr "een getal"

#: coursedata/error-messages.txt:41
msgid "float"
msgstr "een getal"

#: coursedata/error-messages.txt:42
msgid "list"
msgstr "een lijstje"

#: coursedata/error-messages.txt:43
msgid "input"
msgstr "invoer van een ask"

#: templates/achievements.html:4
msgid "achievements_title"
msgstr "Hedy achievements"

#: templates/class-overview.html:16
msgid "visible_columns"
msgstr "Zichtbare kolommen"

#: templates/class-overview.html:21 templates/class-overview.html:64
#: templates/class-overview.html:108 templates/create-accounts.html:16
#: templates/login.html:12 templates/profile.html:93 templates/recover.html:8
#: templates/signup.html:10
msgid "username"
msgstr "Gebruikersnaam"

#: templates/class-overview.html:25 templates/class-overview.html:65
msgid "last_login"
msgstr "Laatste login"

#: templates/class-overview.html:29 templates/class-overview.html:66
msgid "highest_level_reached"
msgstr "Hoogste level"

#: templates/class-overview.html:35 templates/class-overview.html:67
#: templates/profile.html:74
msgid "number_programs"
msgstr "Aantal programma's"

#: templates/class-overview.html:39 templates/class-overview.html:68
msgid "programs"
msgstr "Programma's"

#: templates/class-overview.html:43 templates/class-overview.html:69
msgid "latest_shared_program"
msgstr "Laatst gedeelde programma"

#: templates/class-overview.html:49 templates/class-overview.html:70
#: templates/class-overview.html:83 templates/profile.html:148
#: templates/profile.html:150 templates/profile.html:163
msgid "change_password"
msgstr "Verander wachtwoord"

#: templates/class-overview.html:53 templates/class-overview.html:71
msgid "remove_student"
msgstr "Leerling verwijderen"

#: templates/class-overview.html:81
msgid "page"
msgstr "pagina"

#: templates/class-overview.html:83
msgid "enter_password"
msgstr "Vul een nieuw wachtwoord in voor"

#: templates/class-overview.html:83
msgid "password_change_prompt"
msgstr "Weet je zeker dat je dit wachtwoord wilt wijzigen?"

#: templates/class-overview.html:84
msgid "remove_student_prompt"
msgstr "Weet je zeker dat je deze leerling uit de klas wilt verwijderen?"

#: templates/class-overview.html:84 templates/class-overview.html:120
#: templates/customize-adventure.html:52 templates/for-teachers.html:34
#: templates/for-teachers.html:44
msgid "remove"
msgstr "Verwijder"

#: templates/class-overview.html:90
msgid "class_link"
msgstr "Link voor inschrijven klas"

#: templates/class-overview.html:92 templates/customize-class.html:5
msgid "customize_class"
msgstr "Klas personaliseren"

#: templates/class-overview.html:93 templates/for-teachers.html:23
msgid "class_name_prompt"
msgstr "Vul de naam in van de klas"

#: templates/class-overview.html:93
msgid "rename_class"
msgstr "Klas hernoemen"

#: templates/class-overview.html:94
msgid "invite_prompt"
msgstr "Vul een gebruikersnaam in"

#: templates/class-overview.html:94
msgid "invite_student"
msgstr "Leerling toevoegen"

#: templates/class-overview.html:95
msgid "class_stats"
msgstr "Klas statistieken"

#: templates/class-overview.html:98 templates/customize-adventure.html:59
msgid "back_to_teachers_page"
msgstr "Terug naar lerarenpagina"

#: templates/class-overview.html:99
msgid "delete_class_prompt"
msgstr "Weet je zeker dat je deze klas wilt verwijderen?"

#: templates/class-overview.html:99
msgid "delete_class"
msgstr "Klas permanent verwijderen"

#: templates/class-overview.html:103
msgid "pending_invites"
msgstr "Openstaande uitnodigingen"

#: templates/class-overview.html:109
msgid "invite_date"
msgstr "Uitnodigingsdatum"

#: templates/class-overview.html:110
msgid "expiration_date"
msgstr "Vervaldatum"

#: templates/class-overview.html:111
msgid "remove_invite"
msgstr "Uitnodiging verwijderen"

#: templates/class-overview.html:120 templates/profile.html:15
msgid "delete_invite_prompt"
msgstr "Weet je zeker dat je deze uitnodiging wilt verwijderen?"

#: templates/class-prejoin.html:7
msgid "class_already_joined"
msgstr "Je zit al in deze klas"

#: templates/class-prejoin.html:11
msgid "goto_profile"
msgstr "Ga naar mijn profiel"

#: templates/class-prejoin.html:15 templates/profile.html:12
msgid "prompt_join_class"
msgstr "Wil je je inschrijven voor deze klas?"

#: templates/class-prejoin.html:17 website/teacher.py:183
msgid "join_prompt"
msgstr ""
"Je moet ingelogd zijn om je voor een klas in te kunnen schrijven. Wil je "
"inloggen of een account maken?"

#: templates/class-prejoin.html:17 templates/profile.html:14
msgid "join_class"
msgstr "Inschrijven voor klas"

#: templates/class-stats.html:22 templates/customize-class.html:155
msgid "back_to_class"
msgstr "Ga terug naar klas"

#: templates/code-page.html:25 templates/code-page.html:34
#: templates/customize-class.html:28 templates/customize-class.html:64
#: templates/customize-class.html:71 templates/customize-class.html:94
#: templates/incl-adventure-tabs.html:5 templates/level-page.html:6
#: templates/level-page.html:11 templates/quiz/startquiz.html:10
#: templates/view-program-page.html:12 templates/view-program-page.html:28
msgid "level_title"
msgstr "Level"

#: templates/create-accounts.html:5
msgid "create_multiple_accounts"
msgstr "Meerdere accounts aanmaken"

#: templates/create-accounts.html:7
msgid "accounts_intro"
msgstr ""
"Op deze pagina kun je accounts aan maken voor meerdere studenten "
"tegelijkertijd. Ook is het mogelijk ze gelijk toe te voegen aan een klas."
" Door op het groene kruisje rechtsonderin te klikken kun je meer rijen "
"toevoegen. Met het rode kruisje kun je een rij weer verwijderen. Zorg "
"ervoor dat alle rijen gevuld zijn voordat je klikt op \"Accounts "
"aanmaken\". Denk eraan dat elke gebruikersnaam en elk e-mailadres uniek "
"moet zijn. Ook moet het wachtwoord <b>minimaal</b> 6 tekens zijn."

#: templates/create-accounts.html:10
msgid "create_accounts_prompt"
msgstr "Weet je zeker dat je deze accounts wilt aanmaken?"

#: templates/create-accounts.html:17 templates/learn-more.html:10
#: templates/profile.html:96 templates/recover.html:8 templates/signup.html:13
msgid "email"
msgstr "Email"

#: templates/create-accounts.html:18 templates/login.html:15
#: templates/reset.html:8 templates/signup.html:19
msgid "password"
msgstr "Wachtwoord"

#: templates/create-accounts.html:20
msgid "select_class"
msgstr "Kies klas"

#: templates/create-accounts.html:36 templates/programs.html:26
msgid "reset_view"
msgstr "Reset"

#: templates/create-accounts.html:37 templates/for-teachers.html:55
msgid "create_accounts"
msgstr "Meerdere accounts aanmaken"

#: templates/customize-adventure.html:5
msgid "customize_adventure"
msgstr "Avontuur aanpassen"

#: templates/customize-adventure.html:7
msgid "update_adventure_prompt"
msgstr "Weet je zeker dat je dit avontuur wilt bijwerken?"

#: templates/customize-adventure.html:10
msgid "general_settings"
msgstr "Algemene instellingen"

#: templates/customize-adventure.html:12 templates/for-teachers.html:9
#: templates/for-teachers.html:30
msgid "name"
msgstr "Naam"

#: templates/customize-adventure.html:16 templates/customize-adventure.html:18
#: templates/explore.html:20 templates/explore.html:48
#: templates/for-teachers.html:31 templates/programs.html:12
#: templates/programs.html:41 templates/programs.html:52
msgid "level"
msgstr "Level"

#: templates/customize-adventure.html:25
msgid "adventure_exp_1"
msgstr ""
"Typ jouw avontuur hier aan de rechterkant. Na het maken van een avontuur "
"kun je deze toevoegen aan een klas via \"personaliseren\". Als je een "
"commando aan jouw avontuur wilt toevoegen kun je code blokjes gebruiken "
"zoals dit:"

#: templates/customize-adventure.html:31
msgid "adventure_exp_2"
msgstr ""
"Als je stukjes code wilt toevoegen, bijvoorbeeld als template of "
"voorbeeld voor je leerlingen. Dit kun je doen met pre blokjes zoals dit:"

#: templates/customize-adventure.html:39
msgid "adventure_exp_3"
msgstr ""
"Je kunt de \"voorbeeld\" knop gebruiken om de opgemaakt versie van jouw "
"avontuur te zien. Om jouw avontuur op een speciale pagina te zien kies je"
" \"bekijk\" op de lerarenpagina."

#: templates/customize-adventure.html:43 templates/customize-class.html:28
#: templates/customize-class.html:93 templates/explore.html:26
#: templates/programs.html:18 templates/programs.html:48
#: templates/view-adventure.html:6
msgid "adventure"
msgstr "Avontuur"

#: templates/customize-adventure.html:44
msgid "template_code"
msgstr ""
"Dit is de uitleg van mijn avontuur!\n"
"\n"
"Op deze manier laat ik een commando zien: <code>print</code>\n"
"\n"
"Maar soms wil ik een stukje code laten zien, dat doe ik zo:\n"
"<pre>\n"
"ask Wat is jouw naam?\n"
"echo dus jouw naam is \n"
"</pre>"

#: templates/customize-adventure.html:47
msgid "adventure_terms"
msgstr "Ik ga ermee akkoord dat mijn avontuur mogelijk beschikbaar komt op Hedy."

#: templates/customize-adventure.html:50
msgid "preview"
msgstr "Voorbeeld"

#: templates/customize-adventure.html:51 templates/customize-class.html:150
msgid "save"
msgstr "Opslaan"

#: templates/customize-adventure.html:52 templates/for-teachers.html:44
msgid "delete_adventure_prompt"
msgstr "Weet je zeker dat je dit avontuur wilt verwijderen?"

#: templates/customize-class.html:7
msgid "customize_class_exp_1"
msgstr "Hoi! Hier kun je jouw klas personaliseren. Door het selecteren van levels en avonturen kun je kiezen wat jouw leerlingen kunnen zien. Ook kun je jouw zelfgemaakte avonturen aan levels toevoegen. Alle levels en standaard avonturen zijn aan het begin geselecteerd. <b>Let op:</b> Niet elk avontuur is voor elk level beschikbaar! Het instellen gaat als volgt:"

#: templates/customize-class.html:10
msgid "customize_class_step_1"
msgstr "Selecteer de levels voor jouw klas door op een \"level knop\" te drukken"

#: templates/customize-class.html:11
msgid "customize_class_step_2"
msgstr "Er verschijnen \"selectievinkjes\" voor de beschikbare avonturen voor deze levels"

#: templates/customize-class.html:12
msgid "customize_class_step_3"
msgstr "Selecteer de avonturen die je beschikbaar wilt maken"

#: templates/customize-class.html:13
msgid "customize_class_step_4"
msgstr "Klik op de naam van een avontuur om deze voor alle levels te (de)selecteren"

#: templates/customize-class.html:14
msgid "customize_class_step_5"
msgstr "Voeg eventueel persoonlijke avonturen toe"

#: templates/customize-class.html:15
msgid "customize_class_step_6"
msgstr "Selecteer een openingsdatum per level (leeg laten mag ook)"

#: templates/customize-class.html:16
msgid "customize_class_step_7"
msgstr "Kies andere instellingen"

#: templates/customize-class.html:17
msgid "customize_class_step_8"
msgstr "Kies \"Opslaan\" -> je bent helemaal klaar!"

#: templates/customize-class.html:20
msgid "customize_class_exp_2"
msgstr "Je kunt deze instellingen altijd op een later moment wijzigen. Zo kun je bijvoorbeeld tijdens het les geven nieuwe avonturen of levels beschikbaar maken. Hierdoor is het voor leerlingen (en voor de leraar!) makkelijker om te kiezen waar aan gewerkt kan worden en wat er geleerd wordt. Als je alles beschikbaar wilt maken voor jouw klas kun je het beste de \"personalisatie\" verwijderen, doe dit met de \"verwijder\" knop beneden in het scherm."

#: templates/customize-class.html:23
msgid "select_adventures"
msgstr "Avonturen selecteren"

#: templates/customize-class.html:59
msgid "opening_dates"
msgstr "Openingsdata"

#: templates/customize-class.html:65
msgid "opening_date"
msgstr "Openingsdatum"

#: templates/customize-class.html:77
msgid "directly_available"
msgstr "Gelijk open"

#: templates/customize-class.html:88
msgid "select_own_adventures"
msgstr "Eigen avonturen selecteren"

#: templates/customize-class.html:95 templates/customize-class.html:121
#: templates/profile.html:47 templates/profile.html:128
#: templates/profile.html:137 templates/signup.html:26 templates/signup.html:45
#: templates/signup.html:53
msgid "select"
msgstr "Kies"

#: templates/customize-class.html:115
msgid "other_settings"
msgstr "Andere instellingen"

#: templates/customize-class.html:120
msgid "option"
msgstr "Optie"

#: templates/customize-class.html:126
msgid "mandatory_mode"
msgstr "Verplichte programmeursmodus"

#: templates/customize-class.html:132
msgid "hide_cheatsheet"
msgstr "Verberg spiekbriefje"

#: templates/customize-class.html:138
msgid "hide_keyword_switcher"
msgstr "Verberg commando-taal switcher"

#: templates/customize-class.html:149
msgid "reset_adventure_prompt"
msgstr "Weet je zeker dat je alle geselecteerde avonturen wilt wissen?"

#: templates/customize-class.html:149
msgid "reset_adventures"
msgstr "Wis gekozen avonturen"

#: templates/customize-class.html:153
msgid "remove_customizations_prompt"
msgstr "Weet je zeker dat je de personalisatie van deze klas wilt verwijderen?"

#: templates/customize-class.html:154
msgid "remove_customization"
msgstr "Verwijder Personalisatie"

#: templates/error-page.html:12
msgid "go_back_to_main"
msgstr "Ga terug naar de hoofdpagina"

#: templates/explore.html:12
msgid "explore_programs"
msgstr "Programma's ontdekken"

#: templates/explore.html:14
msgid "explore_explanation"
msgstr ""
"Op deze pagina kun je kijken naar programma's gemaakt door andere Hedy "
"gebruikers. Je kunt filteren op Hedy level en avontuur. Klik op \"Bekijk "
"programma\" om het programma te open en te proberen, Programma's met een "
"rode titel hebben een foutje. Je kunt deze nog steeds openen, maar "
"proberen geeft een error. Je kunt natuurlijk proberen het foutje zelf op "
"te lossen! Als de maker van het programma een openbaar profiel heeft kun "
"je op de gebruikersnaam klikken om die te bezoeken. Daar kun je al hen "
"gedeelde programma's zien en nog veel meer!"

#: templates/explore.html:35 templates/programs.html:27
msgid "search_button"
msgstr "Zoeken"

#: templates/explore.html:51
msgid "creator"
msgstr "Maker"

#: templates/explore.html:57
msgid "view_program"
msgstr "Bekijk programma"

#: templates/for-teachers.html:5 templates/profile.html:78
#: templates/profile.html:80
msgid "my_classes"
msgstr "Mijn klassen"

#: templates/for-teachers.html:10
msgid "students"
msgstr "Leerlingen"

#: templates/for-teachers.html:23 templates/landing-page.html:23
msgid "create_class"
msgstr "Maak een klas aan"

#: templates/for-teachers.html:26
msgid "my_adventures"
msgstr "Mijn avonturen"

#: templates/for-teachers.html:32
msgid "last_update"
msgstr "Laatste update"

#: templates/for-teachers.html:33 templates/for-teachers.html:43
msgid "view"
msgstr "Bekijk"

#: templates/for-teachers.html:50
msgid "adventure_prompt"
msgstr "Geef je nieuwe avontuur een naam"

#: templates/for-teachers.html:50 website/teacher.py:512
msgid "create_adventure"
msgstr "Maak nieuw avontuur"

#: templates/for-teachers.html:53
msgid "create_student_accounts"
msgstr "Maak leerling accounts"

#: templates/for-teachers.html:113
msgid "teacher_welcome"
msgstr ""
"Welkom bij Hedy! Jouw account is omgezet naar een leerkrachtenaccount. Je"
" kan nu klassen maken en er leerlingen in uitnodigen."

#: templates/incl-adventure-tabs.html:22
msgid "specific_adventure_mode"
msgstr ""
"Je zit nu in het avontuur \"{adventure}\", klik bovenin op \"Hedy\" voor "
"alle avonturen."

#: templates/incl-adventure-tabs.html:68
msgid "go_to_quiz"
msgstr "Naar de quiz"

#: templates/incl-editor-and-output.html:95
msgid "variables"
msgstr ""

#: templates/incl-editor-and-output.html:111
msgid "enter_text"
msgstr "Vul hier je antwoord in..."

#: templates/incl-editor-and-output.html:112
msgid "enter"
msgstr "Invullen"

#: templates/incl-editor-and-output.html:121
msgid "run_code_button"
msgstr "Voer de code uit"

#: templates/incl-editor-and-output.html:123
msgid "edit_code_button"
msgstr "Pas de code aan"

#: templates/incl-editor-and-output.html:129
msgid "read_code_label"
msgstr "Lees voor"

#: templates/incl-editor-and-output.html:139
#: templates/incl-editor-and-output.html:148
msgid "regress_button"
msgstr "Ga terug naar level {level}"

#: templates/incl-editor-and-output.html:142
#: templates/incl-editor-and-output.html:151
msgid "advance_button"
msgstr "Ga naar level {level}"

#: templates/incl-editor-and-output.html:165
msgid "developers_mode"
msgstr "Programmeursmodus"

#: templates/incl-menubar.html:8
msgid "nav_start"
msgstr "Home"

#: templates/incl-menubar.html:9
msgid "nav_hedy"
msgstr "Hedy"

#: templates/incl-menubar.html:10
msgid "nav_explore"
msgstr "Ontdekken"

#: templates/incl-menubar.html:11
msgid "nav_learn_more"
msgstr "Meer info"

#: templates/incl-menubar.html:13 templates/public-page.html:56
msgid "program_header"
msgstr "Mijn programma's"

#: templates/incl-menubar.html:20
msgid "my_achievements"
msgstr "Mijn badges"

#: templates/incl-menubar.html:23
msgid "my_account"
msgstr "Mijn account"

#: templates/incl-menubar.html:27
msgid "for_teachers"
msgstr "Voor leerkrachten"

#: templates/incl-menubar.html:31
msgid "logout"
msgstr "Log uit"

#: templates/incl-menubar.html:36 templates/login.html:19
#: templates/signup.html:106
msgid "login"
msgstr "Inloggen"

#: templates/incl-menubar.html:45
msgid "search"
msgstr "Zoeken..."

#: templates/landing-page.html:6
msgid "welcome"
msgstr "Welkom"

#: templates/landing-page.html:7
msgid "intro_text_landing_page"
msgstr ""
"Welkom in de wondere wereld van Hedy! Hier kun je leren programmeren in "
"kleine stapjes, zonder onnodig ingewikkelde dingen. We beginnen "
"makkelijk, bij level 1, en langzaam zul je steeds grotere en gavere "
"programma's kunnen maken! Kies hieronder één van de opties om te "
"beginnen."

#: templates/landing-page.html:14 templates/landing-page.html:36
msgid "general_text_landing_page"
msgstr "Begin bij de uitleg van level 1."

#: templates/landing-page.html:16 templates/landing-page.html:38
#: templates/landing-page.html:45 templates/landing-page.html:52
msgid "start_programming"
msgstr "Begin met programmeren"

#: templates/landing-page.html:21
msgid "create_class_text"
msgstr "Groepeer je leerlingen in klassen en stel opdrachten per klas in."

#: templates/landing-page.html:28
msgid "read_docs_text"
msgstr "Lees onze docentenhandleiding met lesideëen en veelgemaakte fouten."

#: templates/landing-page.html:30
msgid "read_docs"
msgstr "Leer meer over Hedy"

#: templates/landing-page.html:43
msgid "story_text"
msgstr "Maak jouw eigen verhaal"

#: templates/landing-page.html:50
msgid "turtle_text"
msgstr "Maak een tekening met code"

#: templates/layout.html:20 templates/signup.html:61
msgid "yes"
msgstr "Ja"

#: templates/layout.html:21 templates/signup.html:65
msgid "no"
msgstr "Nee"

#: templates/layout.html:29
msgid "ok"
msgstr "Ok"

#: templates/layout.html:30
msgid "cancel"
msgstr "Cancel"

#: templates/layout.html:43 templates/programs.html:68
#: templates/programs.html:76
msgid "copy_link_to_share"
msgstr "Kopieer link voor delen"

#: templates/layout.html:78
msgid "set_preferred_lang"
msgstr ""
"Hedy accounts kunnen vanaf nu een voorkeurstaal kiezen. Je kunt er voor "
"jouw account een instellen via \"Mijn profiel\""

#: templates/layout.html:86 templates/quiz/endquiz.html:18
#: templates/quiz/quiz.html:29
msgid "achievement_earned"
msgstr "Je hebt een badge verdiend!"

#: templates/learn-more.html:7
msgid "mailing_title"
msgstr "Schrijf je in voor de Hedy nieuwsbrief"

#: templates/learn-more.html:14
msgid "surname"
msgstr "Voornaam"

#: templates/learn-more.html:18
msgid "lastname"
msgstr "Achternaam"

#: templates/learn-more.html:22 templates/profile.html:135
#: templates/signup.html:52
msgid "country"
msgstr "Land waarin je woont"

#: templates/learn-more.html:31
msgid "subscribe"
msgstr "Schrijf je in"

#: templates/learn-more.html:32
msgid "required_field"
msgstr "Velden met een * zijn verplicht"

#: templates/learn-more.html:35
msgid "previous_campaigns"
msgstr "Bekijk het nieuwsbrief archief"

#: templates/level-page.html:8
msgid "step_title"
msgstr "Opdracht"

#: templates/level-page.html:12
msgid "save_code_button"
msgstr "Code opslaan"

#: templates/level-page.html:13
msgid "share_code_button"
msgstr "Code opslaan & delen"

#: templates/level-page.html:31
msgid "try_button"
msgstr "Probeer"

#: templates/login.html:10
msgid "login_long"
msgstr "Inloggen op jouw account"

#: templates/login.html:26 website/auth.py:312
msgid "no_account"
msgstr "Nog geen account?"

#: templates/login.html:28 templates/signup.html:6 templates/signup.html:102
msgid "create_account"
msgstr "Maak een account"

#: templates/login.html:33
msgid "forgot_password"
msgstr "Wachtwoord vergeten?"

#: templates/main-page.html:9
msgid "main_title"
msgstr "Hedy"

#: templates/main-page.html:10
msgid "main_subtitle"
msgstr "Een graduele programmeertaal"

#: templates/main-page.html:13
msgid "try_it"
msgstr "Probeer het uit"

#: templates/profile.html:4
msgid "account_overview"
msgstr "Account overzicht"

#: templates/profile.html:6 templates/profile.html:8
msgid "my_messages"
msgstr "Mijn berichten"

#: templates/profile.html:11
msgid "invite_message"
msgstr "Je hebt een uitnodiging ontvangen voor de klas"

#: templates/profile.html:12
msgid "sent_by"
msgstr "Deze uitnodiging is verstuurd door"

#: templates/profile.html:15
msgid "delete_invite"
msgstr "Uitnodiging verwijderen"

#: templates/profile.html:21 templates/profile.html:23
msgid "public_profile"
msgstr "Openbaar profiel"

#: templates/profile.html:24
msgid "public_profile_visit"
msgstr "Je kunt jouw openbare profiel bezoeken! Klik"

#: templates/profile.html:24
msgid "public_profile_link"
msgstr "hier"

#: templates/profile.html:27
msgid "profile_picture"
msgstr "Profielfoto"

#: templates/profile.html:40
msgid "personal_text"
msgstr "Persoonlijke tekst"

#: templates/profile.html:41
msgid "your_personal_text"
msgstr "Jouw persoonlijke tekst..."

#: templates/profile.html:45
msgid "favourite_program"
msgstr "Favoriete programma"

#: templates/profile.html:56
msgid "public_profile_info"
msgstr ""
"Bij het selecteren van deze box maak je jouw profiel zichtbaar voor "
"iedereen. Wees voorzichtig met het delen van persoonlijke informatie "
"zoals je naam en adres, iedereen kan het zien!"

#: templates/profile.html:59
msgid "update_public"
msgstr "Openbaar profiel opslaan"

#: templates/profile.html:61 templates/profile.html:145
msgid "are_you_sure"
msgstr "Weet je het zeker? Je kunt dit niet meer ongedaan maken."

#: templates/profile.html:61
msgid "delete_public"
msgstr "Openbaar profiel verwijderen"

#: templates/profile.html:70 templates/profile.html:72
msgid "statistics"
msgstr "Mijn statistieken"

#: templates/profile.html:83
msgid "self_removal_prompt"
msgstr "Weet je zeker dat je deze klas wilt verlaten?"

#: templates/profile.html:83
msgid "leave_class"
msgstr "Klas verlaten"

#: templates/profile.html:88 templates/profile.html:91
msgid "settings"
msgstr "Mijn gegevens"

#: templates/profile.html:99 templates/signup.html:41
msgid "birth_year"
msgstr "Geboortejaar"

#: templates/profile.html:102 templates/signup.html:25
msgid "preferred_language"
msgstr "Voorkeurstaal"

#: templates/profile.html:112 templates/signup.html:34
msgid "preferred_keyword_language"
msgstr "Commando voorkeurstaal"

#: templates/profile.html:126 templates/signup.html:44
msgid "gender"
msgstr "Geslacht"

#: templates/profile.html:129 templates/signup.html:46
msgid "female"
msgstr "Meisje"

#: templates/profile.html:130 templates/signup.html:47
msgid "male"
msgstr "Jongen"

#: templates/profile.html:131 templates/signup.html:48
msgid "other"
msgstr "Anders"

#: templates/profile.html:141
msgid "update_profile"
msgstr "Update je profiel"

#: templates/profile.html:145
msgid "destroy_profile"
msgstr "Profiel verwijderen"

#: templates/profile.html:152
msgid "current_password"
msgstr "Huidige wachtwoord"

#: templates/profile.html:156
msgid "new_password"
msgstr "Nieuw wachtwoord"

#: templates/profile.html:160
msgid "repeat_new_password"
msgstr "Herhaal nieuw wachtwoord"

#: templates/programs.html:7
msgid "recent"
msgstr "Mijn programma's"

#: templates/programs.html:35 templates/view-program-page.html:7
msgid "submitted_header"
msgstr "Dit is een ingeleverd programma en kan niet worden bewerkt"

#: templates/programs.html:40
msgid "title"
msgstr "Titel"

#: templates/programs.html:42 templates/view-program-page.html:8
msgid "last_edited"
msgstr "Laatst bewerkt"

#: templates/programs.html:59
msgid "favourite_confirm"
msgstr "Weet je zeker dat je dit programma wilt instellen als favoriet?"

#: templates/programs.html:67 templates/programs.html:72
msgid "open"
msgstr "Openen"

#: templates/programs.html:68
msgid "copy_clipboard"
msgstr "De link is gekopieerd"

#: templates/programs.html:69 templates/programs.html:73
msgid "delete_confirm"
msgstr "Weet je zeker dat je het programma wil verwijderen?"

#: templates/programs.html:69 templates/programs.html:73
msgid "delete"
msgstr "Verwijderen"

#: templates/programs.html:75
msgid "unshare_confirm"
msgstr "Weet je zeker dat je het programma privé wilt maken?"

#: templates/programs.html:75
msgid "unshare"
msgstr "Unshare"

#: templates/programs.html:77
msgid "submit_warning"
msgstr "Weet je zeker dat je dit programma wilt inleveren?"

#: templates/programs.html:77
msgid "submit_program"
msgstr "Inleveren"

#: templates/programs.html:80
msgid "share_confirm"
msgstr "Weet je zeker dat je het programma openbaar wilt maken?"

#: templates/programs.html:80
msgid "share"
msgstr "Share"

#: templates/programs.html:86
msgid "no_programs"
msgstr "Nog geen programma's"

#: templates/programs.html:88
msgid "write_first_program"
msgstr "Schrijf je eerste programma!"

#: templates/public-page.html:16
msgid "achievements"
msgstr "badges"

#: templates/public-page.html:28 templates/public-page.html:30
msgid "amount_created"
msgstr "programma's gemaakt"

#: templates/public-page.html:34 templates/public-page.html:36
msgid "amount_saved"
msgstr "programma's opgeslagen"

#: templates/public-page.html:40 templates/public-page.html:42
msgid "amount_submitted"
msgstr "programma's ingeleverd"

#: templates/public-page.html:50
msgid "last_achievement"
msgstr "Laatst gehaalde badge"

#: templates/public-page.html:85
msgid "no_shared_programs"
msgstr "heeft geen gedeelde programma's..."

#: templates/recover.html:6
msgid "recover_password"
msgstr "Vraag een nieuw wachtwoord aan"

#: templates/recover.html:11
msgid "send_password_recovery"
msgstr "Stuur me een link om een nieuw wachtwoord te kiezen"

#: templates/reset.html:6 templates/reset.html:19
msgid "reset_password"
msgstr "Reset je wachtwoord"

#: templates/reset.html:12 templates/signup.html:22
msgid "password_repeat"
msgstr "Herhaal je wachtwoord"

#: templates/signup.html:7
msgid "create_account_explanation"
msgstr "Met een account kun je je programma's opslaan"

#: templates/signup.html:16
msgid "email_repeat"
msgstr "Herhaal je email"

#: templates/signup.html:57
msgid "programming_experience"
msgstr "Heb jij al eerder geprogrammeerd?"

#: templates/signup.html:71
msgid "languages"
msgstr "Welke programmeertaal heb je wel eens gebruikt?"

#: templates/signup.html:76
msgid "other_block"
msgstr "Een andere blokkentaal"

#: templates/signup.html:82
msgid "other_text"
msgstr "Een andere teksttaal"

#: templates/signup.html:88
msgid "request_teacher"
msgstr "Wil je een lerarenaccount aanvragen?"

#: templates/signup.html:91
msgid "subscribe_newsletter"
msgstr "Schrijf je in voor de nieuwsbrief"

#: templates/signup.html:96
msgid "agree_with"
msgstr "Ik ga akkoord met de"

#: templates/signup.html:96
msgid "privacy_terms"
msgstr "privacyverklaring"

#: templates/signup.html:99
msgid "agree_third_party"
msgstr ""
"Ik geef toestemming om benaderd te worden door partners van Universiteit "
"Leiden (optioneel)"

#: templates/signup.html:106
msgid "already_account"
msgstr "Heb je al een account?"

#: templates/teacher-invitation.html:5
msgid "teacher_invitation_require_login"
msgstr ""
"Om je leerkrachtenaccount te activeren moet je eerst inloggen. Als je nog"
" geen account hebt, maak dan eerst een account aan."

#: templates/view-program-page.html:13
msgid "by"
msgstr "door"

#: templates/quiz/endquiz.html:27
msgid "end_quiz"
msgstr "Einde van de quiz"

#: templates/quiz/endquiz.html:28 templates/quiz/quiz-result-overview.html:23
msgid "score"
msgstr "Score"

#: templates/quiz/endquiz.html:37 templates/quiz/quiz-result-overview.html:108
msgid "go_to_level"
msgstr "Ga naar level"

#: templates/quiz/feedback.html:8 templates/quiz/quiz.html:16
msgid "question"
msgstr "Vraag"

#: templates/quiz/feedback.html:17
msgid "feedback_success"
msgstr "Goed"

#: templates/quiz/feedback.html:23
msgid "feedback_failure"
msgstr "Fout!"

#: templates/quiz/feedback.html:36
msgid "correct_answer"
msgstr "Het juiste antwoord is"

#: templates/quiz/feedback.html:52
msgid "go_to_question"
msgstr "Ga naar vraag"

#: templates/quiz/feedback.html:56
msgid "go_to_quiz_result"
msgstr "Ga naar de resultaten van de quiz"

#: templates/quiz/quiz-result-overview.html:22
msgid "results_quiz"
msgstr "Resultaten van de quiz"

#: templates/quiz/quiz-result-overview.html:45
msgid "correct"
msgstr "Goed"

#: templates/quiz/quiz-result-overview.html:62
msgid "incorrect"
msgstr "Niet goed!"

#: templates/quiz/quiz-result-overview.html:91
#: templates/quiz/quiz-result-overview.html:95
#: templates/quiz/quiz-result-overview.html:99 templates/quiz/quiz.html:16
msgid "attempt"
msgstr "Poging"

#: templates/quiz/quiz.html:49 templates/quiz/quiz.html:55
#: templates/quiz/quiz_question.html:15
msgid "hint"
msgstr "Hint?"

#: templates/quiz/quiz_question.html:53
msgid "go_to_answer"
msgstr "Ga naar het antwoord"

#: templates/quiz/quiz_question.html:55
msgid "submit_answer"
msgstr "Beantwoord vraag"

#: templates/quiz/startquiz.html:9
msgid "start_quiz"
msgstr "Start de Hedy Quiz"

#: templates/quiz/startquiz.html:15
msgid "go_to_first_question"
msgstr "Ga naar vraag 1 van de quiz"

#: website/admin.py:18 website/admin.py:85 website/admin.py:106
#: website/admin.py:124 website/admin.py:131
msgid "title_admin"
msgstr "Hedy - Administrator pagina"

#: website/auth.py:241 website/auth.py:301 website/auth.py:485
#: website/auth.py:647 website/auth.py:656 website/auth.py:679
#: website/auth.py:719 website/auth.py:726 website/auth.py:746
#: website/teacher.py:304 website/teacher.py:345
msgid "username_invalid"
msgstr "Je gebruikersnaam is ongeldig."

#: website/auth.py:243
msgid "username_special"
msgstr "Er mag geen `:` of `@` in je gebruikersnaam zitten."

#: website/auth.py:245
msgid "username_three"
msgstr "Je gebruikersnaam moet minstens 3 tekens hebben."

#: website/auth.py:247 website/auth.py:541 website/auth.py:748
#: website/auth.py:753
msgid "email_invalid"
msgstr "Vul een geldig e-mailadres in."

#: website/auth.py:249 website/auth.py:303 website/auth.py:487
#: website/auth.py:511 website/auth.py:523 website/auth.py:683
msgid "password_invalid"
msgstr "Je wachtwoord is ongeldig."

#: website/auth.py:251
msgid "passwords_six"
msgstr "Alle wachtwoorden moeten 6 of meer karakters zijn."

#: website/auth.py:312
msgid "invalid_username_password"
msgstr "Ongeldige gebruikersnaam/wachtwoord combinatie."

#: website/auth.py:356 website/auth.py:358
msgid "repeat_match_email"
msgstr "De e-mailadressen zijn niet hetzelfde."

#: website/auth.py:360 website/auth.py:513 website/auth.py:517
#: website/auth.py:687
msgid "repeat_match_password"
msgstr "Herhaal nieuw wachtwoord"

#: website/auth.py:362 website/auth.py:543
msgid "language_invalid"
msgstr "Dit is geen geldige taal, kies een taal vanuit de lijst."

#: website/auth.py:364
msgid "agree_invalid"
msgstr "Je moet akkoord gaan met de privacyverklaring."

#: website/auth.py:366 website/auth.py:546
msgid "keyword_language_invalid"
msgstr "Dit is geen geldige commando taal (kies Engels of je eigen taal)."

#: website/auth.py:371 website/auth.py:551
msgid "year_invalid"
msgstr "Dit is geen geldig jaartal, die moet liggen tussen 1900 en {current_year}."

#: website/auth.py:374 website/auth.py:554
msgid "gender_invalid"
msgstr "Dit gender is niet geldig, kies uit (Meisje, Jongen, Anders)."

#: website/auth.py:377 website/auth.py:557
msgid "country_invalid"
msgstr "Dit is geen geldig land, kies er een vanuit de lijst."

#: website/auth.py:379 website/auth.py:382 website/auth.py:559
#: website/auth.py:562
msgid "experience_invalid"
msgstr "Dit is geen geldige programmeerervaring, kies uit (Ja, Nee)."

#: website/auth.py:385 website/auth.py:565
msgid "programming_invalid"
msgstr "Dit is geen geldige programmeertaal, selecteer van de opties."

#: website/auth.py:388
msgid "exists_username"
msgstr "Deze gebruikersnaam is al in gebruik."

#: website/auth.py:390 website/auth.py:573
msgid "exists_email"
msgstr "Dit emailadres is al in gebruik."

#: website/auth.py:489 website/auth.py:515 website/auth.py:685
msgid "password_six"
msgstr "Je wachtwoord moet minstens 6 letters hebben."

#: website/auth.py:492 website/auth.py:495
msgid "password_change_not_allowed"
msgstr "Je hebt geen rechten op het wachtwoord van deze gebruiker te wijzigen."

#: website/auth.py:501
msgid "password_change_success"
msgstr "Wachtwoord van jouw leerling is succesvol gewijzigd."

#: website/auth.py:532
msgid "password_updated"
msgstr "Je wachtwoord is aangepast."

#: website/auth.py:613
msgid "profile_updated"
msgstr "Je profiel is aangepast."

#: website/auth.py:616
msgid "profile_updated_reload"
msgstr "Je profiel is aangepast, pagina wordt herladen."

#: website/auth.py:670
msgid "sent_password_recovery"
msgstr ""
"Je krijgt zo een mailtje met informatie over hoe je een nieuw wachtwoord "
"kiest."

#: website/auth.py:681 website/auth.py:691
msgid "token_invalid"
msgstr "Jouw token is ongeldig."

#: website/auth.py:703
msgid "password_resetted"
msgstr "Je wachtwoord is gereset. Je wordt doorgestuurd naar de inlogpagina."

#: website/auth.py:721
msgid "teacher_invalid"
msgstr "Jouw leraren waarde is ongeldig."

#: website/programs.py:41
msgid "delete_success"
msgstr "Je programma is verwijderd."

#: website/programs.py:55
msgid "save_prompt"
msgstr ""
"Je moet ingelogd zijn om je programma op te kunnen slaan. Wil je inloggen"
" of een account maken?"

#: website/programs.py:60
msgid "overwrite_warning"
msgstr ""
"Je hebt al een programma met deze naam, opslaan met deze naam "
"overschrijft het oude programma. Weet je het zeker?"

#: website/programs.py:87
msgid "save_parse_warning"
msgstr "Dit programma bevat een foutje, weet je zeker dat je het wilt opslaan?"

#: website/programs.py:131 website/programs.py:132
msgid "save_success_detail"
msgstr "Je programma is opgeslagen."

#: website/programs.py:160
msgid "share_success_detail"
msgstr "Programma delen gelukt."

#: website/programs.py:162
msgid "unshare_success_detail"
msgstr "Programma wordt niet meer gedeeld."

#: website/programs.py:202
msgid "favourite_success"
msgstr "Je programma is ingesteld als favoriet."

#: website/statistics.py:37 website/teacher.py:28 website/teacher.py:36
#: website/teacher.py:211 website/teacher.py:235 website/teacher.py:247
#: website/teacher.py:314 website/teacher.py:353
msgid "retrieve_class_error"
msgstr "Alleen leerkrachten mogen klassen openen"

#: website/statistics.py:41 website/teacher.py:39 website/teacher.py:133
#: website/teacher.py:152 website/teacher.py:214 website/teacher.py:238
#: website/teacher.py:250 website/teacher.py:317 website/teacher.py:356
msgid "no_such_class"
msgstr "Deze klas bestaat niet."

#: website/statistics.py:45
#, fuzzy
msgid "title_class statistics"
msgstr "Mijn statistieken"

#: website/teacher.py:76
msgid "title_class-overview"
msgstr "Hedy - Klas overzicht"

#: website/teacher.py:85
msgid "only_teacher_create_class"
msgstr "Alleen leerkrachten mogen klassen maken!"

#: website/teacher.py:92 website/teacher.py:127
msgid "class_name_invalid"
msgstr "Deze klasnaam is ongeldig."

#: website/teacher.py:94 website/teacher.py:129
msgid "class_name_empty"
msgstr "Je hebt geen klasnaam ingevuld!"

#: website/teacher.py:100
msgid "class_name_duplicate"
msgstr "Je hebt al een klas met deze naam."

#: website/teacher.py:164 website/teacher.py:180 website/teacher.py:544
msgid "invalid_class_link"
msgstr "Ongeldige klassenlink"

#: website/teacher.py:168 website/teacher.py:170
msgid "title_join-class"
msgstr "Hedy - Inschrijven voor klas"

#: website/teacher.py:225
msgid "title_customize-class"
msgstr "Hedy - Klas personaliseren"

#: website/teacher.py:241
msgid "customization_deleted"
msgstr "Personalisatie succesvol verwijderd."

#: website/teacher.py:294
msgid "class_customize_success"
msgstr "Klas succesvol gepersonaliseerd."

#: website/teacher.py:308
msgid "username_empty"
msgstr "Je hebt geen gebruikersnaam ingevuld!"

#: website/teacher.py:321
msgid "student_not_existing"
msgstr "Deze gebruikersnaam bestaat niet."

#: website/teacher.py:323
msgid "student_already_in_class"
msgstr "Deze leerling zit al in jouw klas."

#: website/teacher.py:325
msgid "student_already_invite"
msgstr "Deze leerling heeft al een openstaande uitnodiging."

#: website/teacher.py:384
msgid "no_accounts"
msgstr "Er zijn geen accounts om aan te maken."

#: website/teacher.py:395
msgid "unique_usernames"
msgstr "Alle gebruikersnamen moeten uniek zijn."

#: website/teacher.py:398
msgid "unique_emails"
msgstr "Alle e-mailadressen moeten uniek zijn."

#: website/teacher.py:409
msgid "usernames_exist"
msgstr "Een of meerdere gebruikersnamen is al in gebruik."

#: website/teacher.py:412
msgid "emails_exist"
msgstr "Een of meerdere e-mailadressen is al in gebruik."

#: website/teacher.py:423
msgid "accounts_created"
msgstr "Account succesvol aangemaakt."

#: website/teacher.py:429 website/teacher.py:434 website/teacher.py:445
#: website/teacher.py:474 website/teacher.py:500
msgid "retrieve_adventure_error"
msgstr "Jij mag dit avontuur niet bekijken!"

#: website/teacher.py:439
msgid "title_view-adventure"
msgstr "Hedy - Avontuur bekijken"

#: website/teacher.py:450
msgid "title_customize-adventure"
msgstr "Hedy - Avontuur personaliseren"

#: website/teacher.py:461
msgid "adventure_id_invalid"
msgstr "Dit avontuur id is ongeldig."

#: website/teacher.py:463 website/teacher.py:519
msgid "adventure_name_invalid"
msgstr "Deze avontuur naam is ongeldig."

#: website/teacher.py:465
msgid "level_invalid"
msgstr "Dit Hedy level is ongeldig."

#: website/teacher.py:467
msgid "content_invalid"
msgstr "Dit avontuur is ongeldig."

#: website/teacher.py:469
msgid "adventure_length"
msgstr "Jouw avontuur moet minimaal 20 karakters zijn."

#: website/teacher.py:471
msgid "public_invalid"
msgstr "Deze waarde voor het beschikbaar maken van je avontuur is ongeldig"

#: website/teacher.py:482 website/teacher.py:526
msgid "adventure_duplicate"
msgstr "Je hebt al een avontuur met deze naam."

#: website/teacher.py:494
msgid "adventure_updated"
msgstr "Jouw avontuur is bijgewerkt!"

#: website/teacher.py:521
msgid "adventure_empty"
msgstr "Je hebt geen avonturen naam ingevuld!"

#~ msgid "required"
#~ msgstr ""
<|MERGE_RESOLUTION|>--- conflicted
+++ resolved
@@ -1,5 +1,3 @@
-<<<<<<< HEAD
-=======
 # Dutch translations for PROJECT.
 # Copyright (C) 2022 ORGANIZATION
 # This file is distributed under the same license as the PROJECT project.
@@ -20,131 +18,130 @@
 "Content-Transfer-Encoding: 8bit\n"
 "Generated-By: Babel 2.9.1\n"
 
->>>>>>> 7a5e79de
 #: app.py:571
 msgid "program_contains_error"
 msgstr "Dit programma bevat een foutje, weet je zeker dat je hem wilt delen?"
 
-#: app.py:722
+#: app.py:723
 msgid "title_achievements"
 msgstr "Hedy - Mijn badges"
 
-#: app.py:739 app.py:1110 website/teacher.py:365 website/teacher.py:374
+#: app.py:740 app.py:1111 website/teacher.py:365 website/teacher.py:374
 msgid "not_teacher"
 msgstr "Jij bent geen leraar!"
 
-#: app.py:742
+#: app.py:743
 msgid "not_enrolled"
 msgstr "Jij zit niet in deze klas!"
 
-#: app.py:774
+#: app.py:775
 msgid "title_programs"
 msgstr "Hedy - Mijn programma's"
 
-#: app.py:784 app.py:794 app.py:798 app.py:812 app.py:1053 app.py:1356
+#: app.py:785 app.py:795 app.py:799 app.py:813 app.py:1054 app.py:1357
 #: website/admin.py:17 website/admin.py:25 website/admin.py:95
 #: website/admin.py:112 website/admin.py:130 website/auth.py:711
 #: website/auth.py:738 website/statistics.py:86
 msgid "unauthorized"
 msgstr "Jij hebt geen rechten voor deze pagina"
 
-#: app.py:822
+#: app.py:823
 msgid "minutes"
 msgstr "minuten"
 
-#: app.py:825
+#: app.py:826
 msgid "hours"
 msgstr "uur"
 
-#: app.py:828
+#: app.py:829
 msgid "days"
 msgstr "dagen"
 
-#: app.py:831
+#: app.py:832
 msgid "ago"
 msgstr "{time} geleden"
 
-#: app.py:847 app.py:849 app.py:975
+#: app.py:848 app.py:850 app.py:976
 msgid "no_such_level"
 msgstr "Dit level bestaat niet!"
 
-#: app.py:857 app.py:864 app.py:930 app.py:936
+#: app.py:858 app.py:865 app.py:931 app.py:937
 msgid "no_such_program"
 msgstr "Dit programma bestaat niet!"
 
-#: app.py:890
+#: app.py:891
 msgid "level_not_translated"
 msgstr "Dit level is (nog) niet vertaald in jouw taal"
 
-#: app.py:892
+#: app.py:893
 msgid "level_not_class"
 msgstr "Je zit in een klas waar dit level nog niet beschikbaar is gemaakt"
 
-#: app.py:985 website/teacher.py:432 website/teacher.py:448
+#: app.py:986 website/teacher.py:432 website/teacher.py:448
 #: website/teacher.py:477 website/teacher.py:503
 msgid "no_such_adventure"
 msgstr "Dit avontuur bestaat niet!"
 
-#: app.py:1004
+#: app.py:1005
 msgid "page_not_found"
 msgstr "We konden deze pagina niet vinden!"
 
-#: app.py:1024
+#: app.py:1025
 msgid "title_signup"
 msgstr "Hedy - Account aanmaken"
 
-#: app.py:1031
+#: app.py:1032
 msgid "title_login"
 msgstr "Hedy - Inloggen"
 
-#: app.py:1038
+#: app.py:1039
 msgid "title_recover"
 msgstr "Hedy - Account herstellen"
 
-#: app.py:1054
+#: app.py:1055
 msgid "title_reset"
 msgstr "Hedy - Wachtwoord resetten"
 
-#: app.py:1063
+#: app.py:1064
 msgid "title_my-profile"
 msgstr "Hedy - Mijn account"
 
-#: app.py:1077
+#: app.py:1078
 msgid "title_learn-more"
 msgstr "Hedy - Meer info"
 
-#: app.py:1082
+#: app.py:1083
 msgid "title_privacy"
 msgstr "Hedy - Privacyverklaring"
 
-#: app.py:1089
+#: app.py:1090
 msgid "title_landing-page"
 msgstr "Welkom bij Hedy!"
 
-#: app.py:1091
+#: app.py:1092
 msgid "not_user"
 msgstr "Jij bent niet ingelogd!"
 
-#: app.py:1106
+#: app.py:1107
 msgid "title_for-teacher"
 msgstr "Hedy - Voor leerkrachten"
 
-#: app.py:1117
+#: app.py:1118
 msgid "title_start"
 msgstr "Hedy - Een graduele programmeertaal"
 
-#: app.py:1170
+#: app.py:1171
 msgid "title_explore"
 msgstr "Hedy - Ontdekken"
 
-#: app.py:1189 app.py:1191
+#: app.py:1190 app.py:1192
 msgid "translate_error"
 msgstr ""
 "Er is iets misgegaan met het vertalen van de code. Probeer je code te "
 "runnen om te kijken of er misschien een foutje in zit. Code met foutjes "
 "kan niet vertaald worden."
 
-#: app.py:1300 website/auth.py:299 website/auth.py:347 website/auth.py:483
+#: app.py:1301 website/auth.py:299 website/auth.py:347 website/auth.py:483
 #: website/auth.py:509 website/auth.py:539 website/auth.py:645
 #: website/auth.py:677 website/auth.py:717 website/auth.py:744
 #: website/teacher.py:90 website/teacher.py:125 website/teacher.py:197
@@ -153,27 +150,27 @@
 msgid "ajax_error"
 msgstr "Er is een fout opgetreden, probeer het nog eens."
 
-#: app.py:1303
+#: app.py:1304
 msgid "image_invalid"
 msgstr "Jouw gekozen profielfoto is ongeldig."
 
-#: app.py:1305
+#: app.py:1306
 msgid "personal_text_invalid"
 msgstr "Jouw persoonlijke tekst is ongeldig."
 
-#: app.py:1307 app.py:1313
+#: app.py:1308 app.py:1314
 msgid "favourite_program_invalid"
 msgstr "Jouw gekozen favoriete programma is ongeldig."
 
-#: app.py:1325 app.py:1326
+#: app.py:1326 app.py:1327
 msgid "public_profile_updated"
 msgstr "Je openbare profiel is aangepast."
 
-#: app.py:1360 app.py:1384
+#: app.py:1361 app.py:1385
 msgid "user_not_private"
 msgstr "Deze gebruiker bestaat niet of heeft geen openbaar profiel"
 
-#: app.py:1393
+#: app.py:1394
 msgid "invalid_teacher_invitation_code"
 msgstr ""
 "Deze leerkrachtenuitnodigingscode is niet geldig. Als je een nieuwe "
@@ -418,10 +415,6 @@
 #: coursedata/error-messages.txt:43
 msgid "input"
 msgstr "invoer van een ask"
-
-#: templates/achievements.html:4
-msgid "achievements_title"
-msgstr "Hedy achievements"
 
 #: templates/class-overview.html:16
 msgid "visible_columns"
