# Dutch translations for PROJECT.
# Copyright (C) 2022 ORGANIZATION
# This file is distributed under the same license as the PROJECT project.
# FIRST AUTHOR <EMAIL@ADDRESS>, 2022.
#
msgid ""
msgstr ""
"Project-Id-Version: PROJECT VERSION\n"
"Report-Msgid-Bugs-To: EMAIL@ADDRESS\n"
"POT-Creation-Date: 2023-03-21 18:47-0400\n"
"PO-Revision-Date: 2023-03-12 03:54+0000\n"
"Last-Translator: Anonymous <noreply@weblate.org>\n"
"Language: nl\n"
"Language-Team: nl <LL@li.org>\n"
"Plural-Forms: nplurals=2; plural=n != 1;\n"
"MIME-Version: 1.0\n"
"Content-Type: text/plain; charset=utf-8\n"
"Content-Transfer-Encoding: 8bit\n"
"Generated-By: Babel 2.11.0\n"

msgid "program_contains_error"
msgstr "Dit programma bevat een foutje, weet je zeker dat je hem wilt delen?"

msgid "title_achievements"
msgstr "Hedy - Mijn badges"

msgid "not_teacher"
msgstr "Jij bent geen leraar!"

msgid "not_enrolled"
msgstr "Jij zit niet in deze klas!"

msgid "title_programs"
msgstr "Hedy - Mijn programma's"

msgid "unauthorized"
msgstr "Jij hebt geen rechten voor deze pagina"

msgid "title_for-teacher"
msgstr "Hedy - Voor leerkrachten"

msgid "no_such_level"
msgstr "Dit level bestaat niet!"

msgid "no_such_program"
msgstr "Dit programma bestaat niet!"

msgid "level_not_class"
msgstr "Je zit in een klas waar dit level nog niet beschikbaar is gemaakt"

msgid "quiz_threshold_not_reached"
msgstr "Minimale quiz score niet gehaald om dit level vrij te spelen"

msgid "your_program"
msgstr "Jouw programma"

msgid "no_such_adventure"
msgstr "Dit avontuur bestaat niet!"

#, fuzzy
msgid "user_inexistent"
msgstr "This user doesn't exist"

#, fuzzy
msgid "no_certificate"
msgstr "This user hasn't earned the Hedy Certificate of Completion"

#, fuzzy
msgid "congrats_message"
msgstr "Gefeliciteerd, {username}, je hebt tot nu toe de volgende resultaten behaald met Hedy!"

msgid "page_not_found"
msgstr "We konden deze pagina niet vinden!"

<<<<<<< HEAD
msgid "Pressit Missing Else"
msgstr "Je moet ook nog instellen wat er gebeurt als je geen toets indrukt. Voeg daarvoor een {else} toe aan je programma"

msgid "Too Big"
msgstr "Wow! Jouw programma is wel {lines_of_code} regels lang! Maar... wij kunnen maar {max_lines} regels aan in dit level. Maak je programma wat kleiner en probeer het nog eens."
=======
msgid "title_signup"
msgstr "Hedy - Account aanmaken"
>>>>>>> a127e47f

msgid "title_login"
msgstr "Hedy - Inloggen"

msgid "title_recover"
msgstr "Hedy - Account herstellen"

msgid "title_reset"
msgstr "Hedy - Wachtwoord resetten"

msgid "title_my-profile"
msgstr "Hedy - Mijn account"

msgid "title_start"
msgstr "Hedy - Een graduele programmeertaal"

msgid "title_learn-more"
msgstr "Hedy - Meer info"

msgid "title_privacy"
msgstr "Hedy - Privacyverklaring"

<<<<<<< HEAD
msgid "Wrong Level"
msgstr "Dat was goede code hoor, maar niet op het goede level. Je schreef een {offending_keyword} voor level {working_level}. Tip: {tip}"
msgid "account_overview"
msgstr "Account overzicht"
=======
msgid "title_landing-page"
msgstr "Welkom bij Hedy!"

msgid "title_explore"
msgstr "Hedy - Ontdekken"
>>>>>>> a127e47f

#, fuzzy
msgid "no_such_highscore"
msgstr "Highscores"

msgid "translate_error"
msgstr "Er is iets misgegaan met het vertalen van de code. Probeer je code te runnen om te kijken of er misschien een foutje in zit. Code met foutjes kan niet vertaald worden."

msgid "tutorial_code_snippet"
msgstr ""
"print Hallo wereld!\n"
"print Ik volg de Hedy tutorial"

msgid "invalid_tutorial_step"
msgstr "Dit is geen geldige tutorial stap, probeer het opnieuw."

msgid "tutorial_title_not_found"
msgstr "Oeps! Er gaat iets mis..."

msgid "tutorial_message_not_found"
msgstr "Het lijkt erop dat we de volgende stap voor de tutorial niet kunnen ophalen, probeer het later opnieuw."

msgid "ajax_error"
msgstr "Er is een fout opgetreden, probeer het nog eens."

msgid "image_invalid"
msgstr "Jouw gekozen profielfoto is ongeldig."

msgid "personal_text_invalid"
msgstr "Jouw persoonlijke tekst is ongeldig."

msgid "favourite_program_invalid"
msgstr "Jouw gekozen favoriete programma is ongeldig."

msgid "public_profile_updated"
msgstr "Je openbare profiel is aangepast, pagina wordt herladen.."

msgid "user_not_private"
msgstr "Deze gebruiker bestaat niet of heeft geen openbaar profiel"

#, fuzzy
msgid "see_certificate"
msgstr "See {username} certificate!"

msgid "invalid_teacher_invitation_code"
msgstr "Deze leerkrachtenuitnodigingscode is niet geldig. Als je een nieuwe uitnodiging nodig hebt, neem dan contact op met hello@hedy.org."

#, fuzzy
msgid "catch_index_exception"
msgstr "You tried to access the list {list_name} but it is either empty or the index is not there."

msgid "default_404"
msgstr "We konden deze pagina niet vinden."

msgid "default_403"
msgstr "Jij mag niet bij deze pagina."

msgid "default_500"
msgstr "Oeps! Er ging iets mis..."

msgid "level_title"
msgstr "Level"

msgid "unsaved_class_changes"
msgstr "Er zijn wijzigingen nog niet opgeslagen, weet je zeker dat je terug wilt gaan?"

msgid "teacher_welcome"
msgstr "Welkom bij Hedy! Jouw account is omgezet naar een leerkrachtenaccount. Je kan nu klassen maken en er leerlingen in uitnodigen."

msgid "copy_link_to_share"
msgstr "Kopieer link voor delen"

msgid "Wrong Level"
msgstr "Dat was goede code hoor, maar niet op het goede level. Je schreef een {offending_keyword} voor level {working_level}. Tip: {tip}"

msgid "Incomplete"
msgstr "Let op, je bent een stukje code vergeten. Op regel {line_number} moet er achter {incomplete_command} nog tekst komen."

msgid "Invalid"
msgstr "{invalid_command} is geen commando in Hedy level {level}. Bedoelde je {guessed_command}?"

msgid "Invalid Space"
msgstr "Oeps! Regel {line_number} begint met een spatie. Computers kunnen niet zo goed tegen spaties, kun je 'm weghalen?"

msgid "Has Blanks"
msgstr "Let op! Jouw code is nog niet compleet. Er staat nog een laag streepje in, daar moet jij de juiste code nog invullen."

msgid "No Indentation"
msgstr "Je hebt te weinig spaties voor regel {line_number} gebruikt. Er staan {leading_spaces} spaties, maar dat is te weinig. Begin een blok steeds met {indent_size} meer spaties dan de regel ervoor."

msgid "Unexpected Indentation"
msgstr "Je hebt te veel spaties voor regel {line_number} gebruikt. Er staan {leading_spaces} spaties, maar dat is te veel. Begin een blok steeds met {indent_size} spaties."

msgid "Parse"
msgstr "De code die jij intypte is geen geldige Hedy code. Er zit een foutje op regel {location[0]}, op positie {location[1]}. Jij typte {character_found}, maar dat mag op die plek niet."

msgid "Unquoted Text"
msgstr "Let op! Bij {print} en {ask} moet voor én achter de tekst een aanhalingsteken komen. Jij bent dat vergeten voor de tekst {unquotedtext}."

msgid "Unquoted Assignment"
msgstr "Let op. Vanaf dit level moet je tekst rechts van de {is} tussen aanhalingstekens zetten. Jij bent dat vergeten voor de tekst {text}."

msgid "Unquoted Equality Check"
msgstr "Als je wilt kijken of een variabele gelijk is aan meerdere woorden, moeten die woorden tussen aanhalingstekens staan!"

msgid "Var Undefined"
msgstr "Je probeert de variabele {name} te gebruiken, maar die heb je niet ingesteld. Het kan ook zijn dat je het woord {name} wilde gebruiken en aanhalingstekens vergeten bent."

msgid "Access Before Assign"
msgstr "Je gebruikt de variabele {name} op regel {access_line_number}, maar die stel je in op regel {definition_line_number}. Stel iedere variabele in voor je die gebruikt."

msgid "Cyclic Var Definition"
msgstr "De variabele {variable} moet worden ingesteld voor je die aan de rechterkant van een is mag gebruiken."

msgid "Lonely Echo"
msgstr "Je gebruikt een {echo} voor een {ask}, of een {echo} zonder een {ask}. Gebruik altijd een {ask} voor een {echo}."

msgid "Too Big"
msgstr "Wow! Jouw programma is wel {lines_of_code} regels lang! Maar... wij kunnen maar {max_lines} regels aan in dit level. Maak je programma wat kleiner en probeer het nog eens."

msgid "Invalid Argument Type"
msgstr "Je kan {command} niet gebruiken met {invalid_argument} omdat dat {invalid_type} is. Je kan {command} wel gebruiken met {allowed_types}."

msgid "Invalid Argument"
msgstr "Je kan {command} niet gebruiken met {invalid_argument}. Je kan {command} wel gebruiken met {allowed_types}."

msgid "Invalid Type Combination"
msgstr "Je kan {invalid_argument} en {invalid_argument_2} niet gebruiken met {command} omdat de ene {invalid_type} is, en de andere {invalid_type_2}. Verander {invalid_argument} in {invalid_type_2} of {invalid_argument_2} in {invalid_type}."

msgid "Unsupported Float"
msgstr "Helaas, Hedy ondersteunt nog geen kommagetallen. Verander {value} in een geheel getal."

msgid "Locked Language Feature"
msgstr "In jouw programma zit {concept}! Goed gedaan! Maar {concept} is nog niet beschikbaar. Dat komt in een later level."

msgid "Missing Command"
msgstr "Het lijkt erop dat je vergeten bent om een commando te gebruiken op regel {line_number}."

#, fuzzy
msgid "Missing Inner Command"
msgstr "Het lijkt erop dat je vergeten bent om het {command} commando op regel {line_number} in te vullen."

#, fuzzy
msgid "Incomplete Repeat"
msgstr "Het lijkt erop dat je vergeten bent om het {command} commando op regel {line_number} in te vullen."

msgid "Unsupported String Value"
msgstr "Tekst waarden mogen geen {invalid_value} bevatten."

#, fuzzy
msgid "Lonely Text"
msgstr "It looks like you forgot to use a command with the text you put in line {line_number}"

msgid "ask_needs_var"
msgstr "Vanaf level 2 hoort {ask} met een variabele ervoor. Bijv: naam is {ask} Hoe heet jij?"

#, fuzzy
msgid "no_more_flat_if"
msgstr "Starting in level 8, the line after {if} needs to start with 4 spaces."

msgid "echo_out"
msgstr "Vanaf level 2 heb je geen {echo} meer nodig! Je kunt een variabele gebruiken om iets te herhalen. Voorbeeld: naam is {ask} Hoe heet jij? {print} hallo naam"

msgid "space"
msgstr "een spatie"

msgid "comma"
msgstr "een komma"

msgid "question mark"
msgstr "een vraagteken"

msgid "newline"
msgstr "een enter"

msgid "period"
msgstr "een punt"

msgid "exclamation mark"
msgstr "een uitroepteken"

msgid "dash"
msgstr "een streepje"

msgid "star"
msgstr "een sterretje"

msgid "single quotes"
msgstr "een hoge komma"

msgid "double quotes"
msgstr "twee hoge komma's"

msgid "slash"
msgstr "een schuin streepje"

msgid "string"
msgstr "tekst"

msgid "nested blocks"
msgstr "een blok in een blok"

msgid "or"
msgstr "of"

msgid "number"
msgstr "een getal"

msgid "integer"
msgstr "een getal"

msgid "float"
msgstr "een getal"

msgid "list"
msgstr "een lijstje"

msgid "input"
msgstr "invoer van een ask"

#, fuzzy
msgid "Invalid At Command"
msgstr "The {at} command may not be used from level 16 onward. You can use square brackets to use an element from a list, for example `friends[i]`, `lucky_numbers[{random}]`."

msgid "general"
msgstr "Algemeen"

msgid "programs_created"
msgstr "Programma's gemaakt"

msgid "programs_saved"
msgstr "Programma's opgeslagen"

msgid "programs_submitted"
msgstr "programma's ingeleverd"

msgid "teacher"
msgstr "Leraren"

msgid "hidden"
msgstr "Verborgen badges"

#, fuzzy
msgid "hedy_achievements"
msgstr "Mijn badges"

msgid "achievements_logo_alt"
msgstr "Badges logo"

msgid "achievements_check_icon_alt"
msgstr "Badges check icon"

msgid "back_to_class"
msgstr "Ga terug naar klas"

msgid "class_name_prompt"
msgstr "Vul de naam in van de nieuwe klas"

msgid "username"
msgstr "Gebruikersnaam"

msgid "last_login"
msgstr "Laatste login"

msgid "highest_level_reached"
msgstr "Hoogste level afgerond"

msgid "number_programs"
msgstr "Aantal programma's"

msgid "programs"
msgstr "Programma's"

msgid "password"
msgstr "Wachtwoord"

msgid "remove"
msgstr "Verwijder"

msgid "page"
msgstr "pagina"

msgid "enter_password"
msgstr "Vul een nieuw wachtwoord in voor"

msgid "password_change_prompt"
msgstr "Weet je zeker dat je dit wachtwoord wilt wijzigen?"

msgid "remove_student_prompt"
msgstr "Weet je zeker dat je deze leerling uit de klas wilt verwijderen?"

msgid "add_students"
msgstr "Leerlingen toevoegen"

msgid "customize_class"
msgstr "Klas personaliseren"

msgid "class_stats"
msgstr "Klas statistieken"

msgid "class_logs"
msgstr "Logs"

msgid "back_to_teachers_page"
msgstr "Terug naar lerarenpagina"

#, fuzzy
msgid "add_students_options"
msgstr "Maak leerling accounts"

msgid "copy_link_success"
msgstr "Inschrijflink succesvol gekopieerd naar klembord"

msgid "copy_join_link"
msgstr "Kopieer inschrijflink"

msgid "invite_prompt"
msgstr "Vul een gebruikersnaam in"

msgid "invite_by_username"
msgstr "Uitnodigen met een gebruikersnaam"

msgid "create_accounts"
msgstr "Accounts aanmaken"

msgid "pending_invites"
msgstr "Openstaande uitnodigingen"

msgid "invite_date"
msgstr "Uitnodigingsdatum"

msgid "expiration_date"
msgstr "Vervaldatum"

msgid "delete_invite_prompt"
msgstr "Weet je zeker dat je deze uitnodiging wilt verwijderen?"

msgid "class_already_joined"
msgstr "Je zit al in deze klas"

msgid "error_logo_alt"
msgstr "Error logo"

msgid "goto_profile"
msgstr "Ga naar mijn profiel"

msgid "prompt_join_class"
msgstr "Wil jij je inschrijven voor deze klas?"

msgid "join_prompt"
msgstr "Je moet ingelogd zijn om je voor een klas in te kunnen schrijven. Wil je inloggen of een account maken?"

msgid "join_class"
msgstr "Inschrijven voor klas"

msgid "next_step_tutorial"
msgstr "Volgende stap >>>"

msgid "create_multiple_accounts"
msgstr "Meerdere accounts aanmaken"

msgid "accounts_intro"
msgstr "Op deze pagina kun je accounts aan maken voor meerdere studenten tegelijkertijd. Ze worden automatisch toegevoegd aan de huidige klas, controleer of dit klopt! Door op het groene kruisje rechtsonderin te klikken kun je meer rijen toevoegen. Met het rode kruisje kun je een rij weer verwijderen. Zorg ervoor dat alle rijen gevuld zijn voordat je klikt op \"Accounts aanmaken\". Denk eraan dat elke gebruikersnaam uniek moet zijn. Ook moet het wachtwoord <b>minimaal</b> 6 tekens zijn."

msgid "create_accounts_prompt"
msgstr "Weet je zeker dat je deze accounts wilt aanmaken?"

msgid "download_login_credentials"
msgstr "Wil je de login gegevens downloaden na het aanmaken van de accounts?"

msgid "yes"
msgstr "Ja"

msgid "no"
msgstr "Nee"

msgid "generate_passwords"
msgstr "Genereer wachtwoorden"

msgid "postfix_classname"
msgstr "Klasnaam achter gebruikersnaam"

msgid "reset_view"
msgstr "Reset"

msgid "customize_adventure"
msgstr "Avontuur aanpassen"

msgid "update_adventure_prompt"
msgstr "Weet je zeker dat je dit avontuur wilt bijwerken?"

msgid "general_settings"
msgstr "Algemene instellingen"

msgid "name"
msgstr "Naam"

msgid "level"
msgstr "Level"

msgid "adventure_exp_1"
msgstr "Typ jouw avontuur hier aan de rechterkant. Na het maken van een avontuur kun je deze toevoegen aan een klas via \"personaliseren\". Als je een commando aan jouw avontuur wilt toevoegen kun je code blokjes gebruiken zoals dit:"

msgid "adventure_exp_2"
msgstr "Als je stukjes code wilt toevoegen, bijvoorbeeld als template of voorbeeld voor je leerlingen. Dit kun je doen met pre blokjes zoals dit:"

msgid "hello_world"
msgstr "Hallo wereld!"

msgid "adventure_exp_3"
msgstr "Let erop dat je commando's altijd tussen { } zet, dan worden ze goed herkend. Je kunt de \"voorbeeld\" knop gebruiken om de opgemaakt versie van jouw avontuur te zien. Om jouw avontuur op een speciale pagina te zien kies je \"bekijk\" op de lerarenpagina."

msgid "adventure"
msgstr "Avontuur"

msgid "template_code"
msgstr ""
"Dit is de uitleg van mijn avontuur!\n"
"\n"
"Op deze manier laat ik een commando zien: <code>{print}</code>\n"
"\n"
"Maar soms wil ik een stukje code laten zien, dat doe ik zo:\n"
"<pre>\n"
"{ask} Wat is jouw naam?\n"
"{echo} dus jouw naam is \n"
"</pre>"

msgid "adventure_terms"
msgstr "Ik ga ermee akkoord dat mijn avontuur mogelijk beschikbaar komt op Hedy."

msgid "directly_add_adventure_to_classes"
msgstr "Wil je dit avontuur ook toevoegen aan een van jouw klassen?"

msgid "preview"
msgstr "Voorbeeld"

msgid "save"
msgstr "Opslaan"

msgid "delete_adventure_prompt"
msgstr "Weet je zeker dat je dit avontuur wilt verwijderen?"

msgid "customize_class_exp_1"
msgstr "Hoi! Hier kun je jouw klas personaliseren. Door het selecteren van levels en avonturen kun je kiezen wat jouw leerlingen kunnen zien. Ook kun je jouw zelfgemaakte avonturen aan levels toevoegen. Alle levels en standaard avonturen zijn aan het begin geselecteerd. <b>Let op:</b> Niet elk avontuur is voor elk level beschikbaar! Het instellen gaat als volgt:"

msgid "customize_class_step_1"
msgstr "Selecteer de levels voor jouw klas door op een \"level knop\" te drukken"

msgid "customize_class_step_2"
msgstr "Er verschijnen \"selectievinkjes\" voor de beschikbare avonturen voor deze levels"

msgid "customize_class_step_3"
msgstr "Selecteer de avonturen die je beschikbaar wilt maken"

msgid "customize_class_step_4"
msgstr "Klik op de naam van een avontuur om deze voor alle levels te (de)selecteren"

msgid "customize_class_step_5"
msgstr "Voeg eventueel persoonlijke avonturen toe"

msgid "customize_class_step_6"
msgstr "Selecteer een openingsdatum per level (leeg laten mag ook)"

msgid "customize_class_step_7"
msgstr "Kies andere instellingen"

msgid "customize_class_step_8"
msgstr "Kies \"Opslaan\" -> je bent helemaal klaar!"

msgid "customize_class_exp_2"
msgstr "Je kunt deze instellingen altijd op een later moment wijzigen. Zo kun je bijvoorbeeld tijdens het les geven nieuwe avonturen of levels beschikbaar maken. Hierdoor is het voor leerlingen (en voor de leraar!) makkelijker om te kiezen waar aan gewerkt kan worden en wat er geleerd wordt. Als je alles beschikbaar wilt maken voor jouw klas kun je het beste de \"personalisatie\" verwijderen, doe dit met de \"verwijder\" knop beneden in het scherm."

#, fuzzy
msgid "select_levels"
msgstr "Select levels"

msgid "select_adventures"
msgstr "Avonturen selecteren"

msgid "level_disabled"
msgstr ""

#, fuzzy
msgid "available_adventures_level"
msgstr "Available adventures level"

msgid "opening_dates"
msgstr "Openingsdata"

msgid "opening_date"
msgstr "Openingsdatum"

msgid "directly_available"
msgstr "Gelijk open"

msgid "unlock_thresholds"
msgstr "Ongrendel level scores"

msgid "option"
msgstr "Optie"

msgid "value"
msgstr "Waarde"

#, fuzzy
msgid "quiz_score"
msgstr "Quiz score"

msgid "percentage"
msgstr "procent"

msgid "other_settings"
msgstr "Andere instellingen"

msgid "select"
msgstr "Kies"

msgid "mandatory_mode"
msgstr "Verplichte programmeursmodus"

msgid "all_class_highscores"
msgstr "Alle leerlingen zichtbaar in klas highscores"

msgid "hide_cheatsheet"
msgstr "Verberg spiekbriefje"

msgid "hide_keyword_switcher"
msgstr "Verberg commando-taal switcher"

msgid "hide_quiz"
msgstr "Verberg quiz"

msgid "hide_parsons"
msgstr "Verberg puzzel"

msgid "reset_adventure_prompt"
msgstr "Weet je zeker dat je alle geselecteerde avonturen wilt wissen?"

msgid "reset_adventures"
msgstr "Wis gekozen avonturen"

msgid "remove_customizations_prompt"
msgstr "Weet je zeker dat je de personalisatie van deze klas wilt verwijderen?"

msgid "remove_customization"
msgstr "Verwijder Personalisatie"

msgid "go_back_to_main"
msgstr "Ga terug naar de hoofdpagina"

msgid "explore_programs"
msgstr "Programma's ontdekken"

msgid "explore_explanation"
msgstr "Op deze pagina kun je kijken naar programma's gemaakt door andere Hedy gebruikers. Je kunt filteren op Hedy level en avontuur. Klik op \"Bekijk programma\" om het programma te open en te proberen, Programma's met een rode titel hebben een foutje. Je kunt deze nog steeds openen, maar proberen geeft een error. Je kunt natuurlijk proberen het foutje zelf op te lossen! Als de maker van het programma een openbaar profiel heeft kun je op de gebruikersnaam klikken om die te bezoeken. Daar kun je al hen gedeelde programma's zien en nog veel meer!"

msgid "hedy_choice_title"
msgstr "Hedy's keuze"

#, fuzzy
msgid "number_lines"
msgstr "Number of lines"

msgid "creator"
msgstr "Maker"

msgid "view_program"
msgstr "Bekijk programma"

msgid "report_program"
msgstr "Wete je zeker dat je dit programma wilt rapporteren?"

msgid "no_programs"
msgstr "Nog geen programma's."

msgid "my_classes"
msgstr "Mijn klassen"

msgid "students"
msgstr "Leerlingen"

msgid "duplicate"
msgstr "Dupliceren"

msgid "delete_class_prompt"
msgstr "Weet je zeker dat je deze klas wilt verwijderen?"

msgid "create_class"
msgstr "Maak een klas aan"

msgid "my_adventures"
msgstr "Mijn avonturen"

msgid "last_update"
msgstr "Laatste update"

msgid "adventure_prompt"
msgstr "Geef je nieuwe avontuur een naam"

msgid "create_adventure"
msgstr "Maak nieuw avontuur"

#, fuzzy
msgid "download"
msgstr "Download"

msgid "highscores"
msgstr "Highscores"

msgid "highscore_explanation"
msgstr "Op deze pagina kun je de highscores bekijken, gebaseerd op het aantal gehaalde badges. Bekijk de ranking voor de hele wereld, jouw land of jouw klas. Klik op een gebruikersnaam om het openbare profiel te bezoeken."

msgid "highscore_no_public_profile"
msgstr "Jij hebt geen openbaar profiel en komt daarom niet voor in de highscores. Wil je er eentje maken?"

msgid "create_public_profile"
msgstr "Maak openbaar profiel"

msgid "whole_world"
msgstr "De wereld"

msgid "your_class"
msgstr "Jouw class"

msgid "achievements"
msgstr "badges"

msgid "country_title"
msgstr "Land"

msgid "last_achievement"
msgstr "Laatst gehaalde badge"

msgid "ago"
msgstr "{timestamp} geleden"

msgid "welcome"
msgstr "Welkom"

msgid "welcome_back"
msgstr "Welkom terug"

msgid "teacher_tutorial_logo_alt"
msgstr "Leraren tutorial icon"

msgid "start_teacher_tutorial"
msgstr "Begin leraren tutorial"

msgid "hedy_tutorial_logo_alt"
msgstr "Hedy tutorial icon"

msgid "start_hedy_tutorial"
msgstr "Begin Hedy tutorial"

msgid "start_programming_logo_alt"
msgstr "Begin met programmeren icon"

msgid "start_programming"
msgstr "Begin met programmeren"

msgid "explore_programs_logo_alt"
msgstr "Programma's ontdekken icon"

msgid "your_account"
msgstr "Jouw profiel"

msgid "profile_logo_alt"
msgstr "Profiel icon"

msgid "no_public_profile"
msgstr "Je hebt nog geen openbaar profiel..."

msgid "create_question"
msgstr "Wil je er een aanmaken?"

msgid "amount_created"
msgstr "programma's gemaakt"

msgid "amount_saved"
msgstr "programma's opgeslagen"

msgid "amount_submitted"
msgstr "programma's ingeleverd"

msgid "your_last_program"
msgstr "Jouw laatst opgeslagen programma"

msgid "ok"
msgstr "Ok"

msgid "cancel"
msgstr "Afbreken"

msgid "close"
msgstr "Close"

msgid "achievement_earned"
msgstr "Je hebt een badge verdiend!"

msgid "mailing_title"
msgstr "Schrijf je in voor de Hedy nieuwsbrief"

msgid "email"
msgstr "Email"

msgid "surname"
msgstr "Voornaam"

msgid "lastname"
msgstr "Achternaam"

msgid "country"
msgstr "Land waarin je woont"

msgid "subscribe"
msgstr "Schrijf je in"

msgid "required_field"
msgstr "Velden met een * zijn verplicht"

msgid "previous_campaigns"
msgstr "Bekijk het nieuwsbrief archief"

msgid "step_title"
msgstr "Opdracht"

msgid "share_your_program"
msgstr "Deel je programma"

msgid "hand_in_exercise"
msgstr "Opdracht inleveren"

msgid "tutorial"
msgstr "Tutorial"

msgid "cheatsheet_title"
msgstr "Spiekbriefje"

msgid "commands"
msgstr "Commando's"

msgid "english"
msgstr "Engels"

msgid "login_long"
msgstr "Inloggen op jouw account"

msgid "login"
msgstr "Inloggen"

msgid "no_account"
msgstr "Nog geen account?"

msgid "create_account"
msgstr "Maak een account"

msgid "forgot_password"
msgstr "Wachtwoord vergeten?"

msgid "main_title"
msgstr "Hedy"

msgid "main_subtitle"
msgstr "Een graduele programmeertaal"

msgid "try_it"
msgstr "Probeer het uit"

msgid "subscribe_newsletter"
msgstr "Schrijf je in voor de nieuwsbrief"

msgid "nav_learn_more"
msgstr "Meer info"

msgid "teacher_manual"
msgstr "Lerarenhandleiding"

msgid "privacy_terms"
msgstr "Privacyverklaring"

msgid "hedy_on_github"
msgstr "Hedy op Github"

msgid "become_a_sponsor"
msgstr "Word sponsor"

msgid "discord_server"
msgstr "Discord server"

msgid "translating_hedy"
msgstr "Hedy vertalen"

msgid "teacher_account_request"
msgstr "Je hebt een openstaande leraren account aanvraag"

msgid "account_overview"
msgstr "Account overzicht"

msgid "my_messages"
msgstr "Mijn berichten"

msgid "invite_message"
msgstr "Je hebt een uitnodiging ontvangen voor de klas"

msgid "sent_by"
msgstr "Deze uitnodiging is verstuurd door"

msgid "delete_invite"
msgstr "Uitnodiging verwijderen"

msgid "public_profile"
msgstr "Openbaar profiel"

msgid "visit_own_public_profile"
msgstr "Bezoek jouw profiel"

msgid "profile_picture"
msgstr "Profielfoto"

msgid "personal_text"
msgstr "Persoonlijke tekst"

msgid "your_personal_text"
msgstr "Jouw persoonlijke tekst..."

msgid "favourite_program"
msgstr "Favoriete programma"

msgid "public_profile_info"
msgstr "Bij het selecteren van deze box maak je jouw profiel zichtbaar voor iedereen. Wees voorzichtig met het delen van persoonlijke informatie zoals je naam en adres, iedereen kan het zien!"

msgid "update_public"
msgstr "Openbaar profiel opslaan"

msgid "are_you_sure"
msgstr "Weet je het zeker? Je kunt dit niet meer ongedaan maken."

msgid "delete_public"
msgstr "Openbaar profiel verwijderen"

msgid "self_removal_prompt"
msgstr "Weet je zeker dat je deze klas wilt verlaten?"

msgid "leave_class"
msgstr "Klas verlaten"

msgid "settings"
msgstr "Mijn gegevens"

msgid "birth_year"
msgstr "Geboortejaar"

msgid "preferred_language"
msgstr "Voorkeurstaal"

msgid "preferred_keyword_language"
msgstr "Commando voorkeurstaal"

msgid "gender"
msgstr "Geslacht"

msgid "female"
msgstr "Meisje"

msgid "male"
msgstr "Jongen"

msgid "other"
msgstr "Anders"

msgid "agree_third_party"
msgstr "Ik geef toestemming om benaderd te worden door partners van Universiteit Leiden (optioneel)"

msgid "update_profile"
msgstr "Update je profiel"

msgid "destroy_profile"
msgstr "Profiel verwijderen"

msgid "change_password"
msgstr "Verander wachtwoord"

msgid "current_password"
msgstr "Huidig wachtwoord"

msgid "new_password"
msgstr "Nieuw wachtwoord"

msgid "repeat_new_password"
msgstr "Herhaal nieuw wachtwoord"

msgid "request_teacher"
msgstr "Wil je een lerarenaccount aanvragen?"

msgid "request_teacher_account"
msgstr "Vraag lerarenaccount aan"

msgid "recent"
msgstr "Mijn programma's"

msgid "all"
msgstr "Allemaal"

msgid "submitted"
msgstr "Ingeleverd"

msgid "search_button"
msgstr "Zoeken"

msgid "submitted_header"
msgstr "Dit is een ingeleverd programma en kan niet worden bewerkt."

msgid "title"
msgstr "Titel"

msgid "last_edited"
msgstr "Laatst bewerkt"

msgid "favourite_confirm"
msgstr "Weet je zeker dat je dit programma wilt instellen als favoriet?"

msgid "open"
msgstr "Openen"

msgid "copy_clipboard"
msgstr "De link is gekopieerd"

msgid "delete_confirm"
msgstr "Weet je zeker dat je het programma wil verwijderen?"

msgid "delete"
msgstr "Verwijderen"

msgid "unshare_confirm"
msgstr "Weet je zeker dat je het programma privé wilt maken?"

msgid "unshare"
msgstr "Stop delen"

msgid "submit_warning"
msgstr "Weet je zeker dat je dit programma wilt inleveren?"

msgid "submit_program"
msgstr "Inleveren"

msgid "share_confirm"
msgstr "Weet je zeker dat je het programma openbaar wilt maken?"

msgid "share"
msgstr "Delen"

msgid "write_first_program"
msgstr "Schrijf je eerste programma!"

msgid "next_page"
msgstr "Volgende pagina"

msgid "certified_teacher"
msgstr "Gecertificeerde leraar"

msgid "admin"
msgstr "Admin"

msgid "distinguished_user"
msgstr "Uitmuntende gebruiker"

msgid "contributor"
msgstr "Hedy helper"

msgid "program_header"
msgstr "Mijn programma's"

msgid "no_shared_programs"
msgstr "heeft geen gedeelde programma's..."

msgid "recover_password"
msgstr "Vraag een nieuw wachtwoord aan"

msgid "send_password_recovery"
msgstr "Stuur me een link om een nieuw wachtwoord te kiezen"

msgid "reset_password"
msgstr "Reset je wachtwoord"

msgid "password_repeat"
msgstr "Herhaal je wachtwoord"

msgid "signup_student_or_teacher"
msgstr "Ben je een leerling of een leerkracht?"

msgid "student_signup_header"
msgstr "Leerling"

msgid "teacher_signup_header"
msgstr "Leerkracht"

msgid "create_teacher_account"
msgstr "Maak een leraren account"

msgid "create_student_account"
msgstr "Maak een account"

msgid "create_teacher_account_explanation"
msgstr "Met een leerkrachtenaccount kun jij programma's opslaan en resultaten van leerlingen inzien."

msgid "create_student_account_explanation"
msgstr "Met een account kun je programma's opslaan."

#, fuzzy
msgid "heard_about_hedy"
msgstr "How have you heard about Hedy?"

#, fuzzy
msgid "from_another_teacher"
msgstr "From another teacher"

#, fuzzy
msgid "social_media"
msgstr "Social media"

#, fuzzy
msgid "from_video"
msgstr "From a video"

#, fuzzy
msgid "from_magazine_website"
msgstr "From a magazine or website"

#, fuzzy
msgid "other_source"
msgstr "Other"

msgid "programming_experience"
msgstr "Heb jij al eerder geprogrammeerd?"

msgid "languages"
msgstr "Welke programmeertaal heb je wel eens gebruikt?"

msgid "other_block"
msgstr "Een andere blokkentaal"

msgid "other_text"
msgstr "Een andere teksttaal"

msgid "agree_with"
msgstr "Ik ga akkoord met de"

msgid "already_account"
msgstr "Heb je al een account?"

msgid "teacher_invitation_require_login"
msgstr "Om je leerkrachtenaccount te activeren moet je eerst inloggen. Als je nog geen account hebt, maak dan eerst een account aan."

msgid "submission_time"
msgstr "Ingeleverd op"

msgid "by"
msgstr "door"

msgid "parsons_title"
msgstr "Slepen"

msgid "quiz_tab"
msgstr "Quiz"

msgid "example_code_header"
msgstr "Hedy voorbeeldcode"

msgid "search"
msgstr "Zoeken..."

msgid "variables"
msgstr "Variabelen"

msgid "enter_text"
msgstr "Vul hier je antwoord in..."

msgid "enter"
msgstr "Invullen"

msgid "pygame_waiting_for_input"
msgstr "Wachten op het indrukken van een knop..."

msgid "already_program_running"
msgstr "Er is al een programma bezig, maak die eerst af."

msgid "run_code_button"
msgstr "Voer de code uit"

msgid "stop_code_button"
msgstr "Stop programma"

msgid "next_exercise"
msgstr "Volgende opdracht"

msgid "edit_code_button"
msgstr "Pas de code aan"

msgid "repair_program_logo_alt"
msgstr "Repareer programma icon"

msgid "read_code_label"
msgstr "Lees voor"

msgid "regress_button"
msgstr "Ga terug naar level {level}"

#, fuzzy
msgid "disabled_button_locked"
msgstr "Your teacher hasn't unlocked this level yet"

msgid "advance_button"
msgstr "Ga naar level {level}"

#, fuzzy
msgid "disabled_button_quiz"
msgstr "Your quiz score is below the threshold, try again!"

msgid "developers_mode"
msgstr "Programmeursmodus"

msgid "this_turns_in_assignment"
msgstr "Dit levert je opdracht in bij je leraar."

msgid "make_sure_you_are_done"
msgstr "Zorg dat je klaar bent! Je kunt je programma niet meer aanpassen nadat je op \"Inleveren\" hebt geklikt."

msgid "hand_in"
msgstr "Inleveren"

msgid "ill_work_some_more"
msgstr "Ik werk er nog even aan verder"

msgid "give_link_to_teacher"
msgstr "Geef de volgende link aan je leraar:"

msgid "not_in_class_no_handin"
msgstr "Jij zit niet in een klas, dus je hoeft niks in te leveren."

msgid "not_logged_in_handin"
msgstr "Je moet ingelogd zijn om een opdracht in te leveren."

msgid "hedy_logo_alt"
msgstr "Hedy logo"

msgid "nav_start"
msgstr "Home"

msgid "nav_hedy"
msgstr "Hedy"

msgid "nav_explore"
msgstr "Ontdekken"

msgid "for_teachers"
msgstr "Voor leerkrachten"

msgid "my_achievements"
msgstr "Mijn badges"

msgid "my_account"
msgstr "Mijn account"

msgid "logout"
msgstr "Log uit"

msgid "exercise"
msgstr "Opdracht"

msgid "what_should_my_code_do"
msgstr "Wat moet mijn code doen?"

msgid "quiz_logo_alt"
msgstr "Quiz logo"

msgid "start_quiz"
msgstr "Start de Hedy Quiz"

msgid "go_to_first_question"
msgstr "Ga naar vraag 1 van de quiz"

msgid "question"
msgstr "Vraag"

#, fuzzy
msgid "hint"
msgstr "Hint?"

msgid "submit_answer"
msgstr "Beantwoord vraag"

msgid "feedback_success"
msgstr "Goed!"

msgid "feedback_failure"
msgstr "Fout!"

msgid "correct_answer"
msgstr "Het juiste antwoord is"

msgid "go_to_question"
msgstr "Ga naar vraag"

msgid "go_to_quiz_result"
msgstr "Ga naar de resultaten van de quiz"

msgid "end_quiz"
msgstr "Einde van de quiz"

msgid "score"
msgstr "Score"

#, fuzzy
msgid "get_certificate"
msgstr "Get your certificate!"

msgid "private"
msgstr "Privé"

msgid "only_you_can_see"
msgstr "Alleen jij kunt dit programma zien."

msgid "public"
msgstr "Openbaar"

msgid "people_with_a_link"
msgstr "Andere mensen met de link kunnen dit programma zien. Het kan ook gevonden worden op de \"Ontdekken\" pagina."

msgid "share_by_giving_link"
msgstr "Deel je programma met iemand door ze de link hieronder te geven:"

msgid "logged_in_to_share"
msgstr "Je moet ingelogd zijn om een programma op te slaan en te delen."

#, fuzzy
msgid "certificate"
msgstr "Certificate of Completion"

msgid "fun_statistics_msg"
msgstr "Hier zijn wat leuke getallen!"

#, fuzzy
msgid "highest_quiz_score"
msgstr "Highest quiz score"

msgid "longest_program"
msgstr "Langste programma"

msgid "number_achievements"
msgstr "Aantal badges"

msgid "percentage_achieved"
msgstr "Gehaald door {percentage}% van de gebruikers"

msgid "title_admin"
msgstr "Hedy - Administrator pagina"

msgid "username_invalid"
msgstr "Je gebruikersnaam is ongeldig."

msgid "teacher_invalid"
msgstr "Jouw leraren waarde is ongeldig."

msgid "email_invalid"
msgstr "Vul een geldig e-mailadres in."

msgid "mail_error_change_processed"
msgstr "Er ging iets mis met het sturen van de validatie mail, de veranderingen zijn wel succesvol doorgevoerd."

msgid "username_special"
msgstr "Er mag geen `:` of `@` in je gebruikersnaam zitten."

msgid "username_three"
msgstr "Je gebruikersnaam moet minstens 3 tekens hebben."

msgid "password_invalid"
msgstr "Je wachtwoord is ongeldig."

msgid "passwords_six"
msgstr "Alle wachtwoorden moeten 6 of meer karakters zijn."

msgid "mail_welcome_verify_body"
msgstr ""
"Jouw Hedy account is aangemaakt! Welkom!\n"
" Klik op deze link om jouw e-mailadres te bevestigen: {link}"

msgid "mail_change_password_body"
msgstr ""
"Jouw Hedy wachtwoord is veranderd. Als jij dit was, helemaal goed!\n"
"Als jij jouw wachtwoord niet hebt veranderd, neem dan zo snel mogelijk contact met ons op door te reageren op deze mail."

msgid "mail_recover_password_body"
msgstr ""
"Door te klikken op deze link kun je een nieuw Hedy wachtwoord instellen. Deze link is geldig voor <b>4</b> uur.\n"
"Als jij geen nieuw wachtwoord wilt, negeer dan deze e-mail: {link}"

msgid "mail_reset_password_body"
msgstr ""
"Jouw Hedy wachtwoord is ge-reset naar een nieuw wachtwoord. Als jij dit was, helemaal goed!\n"
"Als jij jouw wachtwoord niet hebt veranderd, neem dan zo snel mogelijk contact met ons op door te reageren op deze mail."

msgid "mail_welcome_teacher_body"
msgstr ""
"<strong>Welkom!</strong>\n"
"Gefeliciteerd met jouw splinternieuwe Hedy leerkrachtenaccount. Welkom bij de wereldwijde community van Hedy leerkrachten!\n"
"\n"
"<strong>Wat leerkrachtenaccounts kunnen doen</strong>\n"
"Met een leerkrachtenaccount kun je klassen aanmaken. Leerlingen kunnen aan deze klas deelnemen en je kunt hun voortgang bekijken. Klassen worden gemaakt en beheerd via de <a href=\"https://hedycode.com/for-teachers\">voor leerkrachten</a> pagina.\n"
"\n"
"<strong>Hoe ideeën te delen</strong>\n"
"Als je Hedy gebruikt in jouw klas, dan heb je vast wat ideeën wat er beter kan! Je kunt deze ideeën met ons delen via de <a href=\"https://github.com/Felienne/hedy/discussions/categories/ideas\">Ideas Discussion</a>.\n"
"\n"
"<strong>Kom bij de online Hedy community!</strong>\n"
"Alle Hedy docenten, programmeurs en andere fans zijn welkom op onze [Discord server](https://discord.gg/8yY7dEme9r). Dit is de ideale plek om over Hedy te kletsen: er zijn kanalen om jouw projecten en lessen te laten zien, kanalen om bugs te melden en om met andere docenten en het Hedy team te praten.\n"
"\n"
"<strong>Hoe krijg ik hulp</strong>\n"
"Als iets niet helemaal duidelijk is kun je dit posten in de <a href=\"https://github.com/Felienne/hedy/discussions/categories/q-a\">Q&A discussion</a>, of <a href=\"mailto: hello@hedy.org\">stuur ons een mail</a>.\n"
"\n"
"Blijf programmeren!"

msgid "mail_welcome_verify_subject"
msgstr "Welkom bij Hedy"

msgid "mail_change_password_subject"
msgstr "Jouw Hedy wachtwoord is veranderd"

msgid "mail_recover_password_subject"
msgstr "Reset jouw Hedy wachtwoord."

msgid "mail_reset_password_subject"
msgstr "Jouw Hedy wachtwood is ge-reset"

msgid "mail_welcome_teacher_subject"
msgstr "Jouw Hedy leerkrachtenaccount is klaar"

msgid "user"
msgstr "gebruiker"

msgid "mail_hello"
msgstr "Hallo {username}!"

msgid "mail_goodbye"
msgstr ""
"Dankjewel!\n"
"Het Hedy team"

msgid "copy_mail_link"
msgstr "Kopieer en plak deze link in een andere tab:"

msgid "link"
msgstr "Link"

msgid "invalid_username_password"
msgstr "Ongeldige gebruikersnaam/wachtwoord combinatie."

msgid "repeat_match_password"
msgstr "Het herhaalde wachtwoord is niet gelijk."

msgid "language_invalid"
msgstr "Dit is geen geldige taal, kies een taal vanuit de lijst."

msgid "agree_invalid"
msgstr "Je moet akkoord gaan met de privacyverklaring."

msgid "keyword_language_invalid"
msgstr "Dit is geen geldige commando taal (kies Engels of je eigen taal)."

msgid "year_invalid"
msgstr "Dit is geen geldig jaartal, die moet liggen tussen 1900 en {current_year}."

msgid "gender_invalid"
msgstr "Dit gender is niet geldig, kies uit (Meisje, Jongen, Anders)."

msgid "country_invalid"
msgstr "Dit is geen geldig land, kies er een vanuit de lijst."

#, fuzzy
msgid "heard_about_invalid"
msgstr "Please select a valid way you heard about us."

msgid "experience_invalid"
msgstr "Dit is geen geldige programmeerervaring, kies uit (Ja, Nee)."

msgid "programming_invalid"
msgstr "Dit is geen geldige programmeertaal, selecteer van de opties."

msgid "exists_username"
msgstr "Deze gebruikersnaam is al in gebruik."

msgid "exists_email"
msgstr "Dit emailadres is al in gebruik."

msgid "token_invalid"
msgstr "Jouw token is ongeldig."

msgid "password_six"
msgstr "Je wachtwoord moet minstens 6 letters hebben."

msgid "password_change_not_allowed"
msgstr "Je hebt geen rechten op het wachtwoord van deze gebruiker te wijzigen."

msgid "password_change_success"
msgstr "Wachtwoord van jouw leerling is succesvol gewijzigd."

msgid "password_updated"
msgstr "Je wachtwoord is aangepast."

msgid "sent_password_recovery"
msgstr "Je krijgt zo een mailtje met informatie over hoe je een nieuw wachtwoord kiest."

msgid "password_resetted"
msgstr "Je wachtwoord is gereset. Je wordt doorgestuurd naar de inlogpagina."

msgid "already_teacher"
msgstr "Je hebt al een lerarenaccount."

msgid "already_teacher_request"
msgstr "Je hebt al een lerarenaccount aangevraagd."

msgid "teacher_account_success"
msgstr "Jouw lerarenaccount is succesvol aangevraagd."

msgid "class_name_invalid"
msgstr "Deze klasnaam is ongeldig."

msgid "class_name_empty"
msgstr "Je hebt geen klasnaam ingevuld!"

msgid "class_name_duplicate"
msgstr "Je hebt al een klas met deze naam."

msgid "no_such_class"
msgstr "Deze klas bestaat niet."

msgid "invalid_class_link"
msgstr "Ongeldige klassenlink."

msgid "title_join-class"
msgstr "Hedy - Inschrijven voor klas"

msgid "username_empty"
msgstr "Je hebt geen gebruikersnaam ingevuld!"

msgid "student_not_existing"
msgstr "Deze gebruikersnaam bestaat niet."

msgid "student_already_in_class"
msgstr "Deze leerling zit al in jouw klas."

msgid "student_already_invite"
msgstr "Deze leerling heeft al een openstaande uitnodiging."

msgid "retrieve_class_error"
msgstr "Alleen leerkrachten mogen klassen openen"

msgid "title_class-overview"
msgstr "Hedy - Klas overzicht"

msgid "title_customize-class"
msgstr "Hedy - Klas personaliseren"

msgid "customization_deleted"
msgstr "Personalisatie succesvol verwijderd."

msgid "class_customize_success"
msgstr "Klas succesvol gepersonaliseerd."

msgid "no_accounts"
msgstr "Er zijn geen accounts om aan te maken."

msgid "unique_usernames"
msgstr "Alle gebruikersnamen moeten uniek zijn."

msgid "usernames_exist"
msgstr "Een of meerdere gebruikersnamen is al in gebruik."

msgid "accounts_created"
msgstr "Account succesvol aangemaakt."

msgid "retrieve_adventure_error"
msgstr "Jij mag dit avontuur niet bekijken!"

msgid "title_view-adventure"
msgstr "Hedy - Avontuur bekijken"

msgid "title_customize-adventure"
msgstr "Hedy - Avontuur personaliseren"

msgid "adventure_id_invalid"
msgstr "Dit avontuur id is ongeldig."

msgid "adventure_name_invalid"
msgstr "Deze avontuur naam is ongeldig."

msgid "level_invalid"
msgstr "Dit Hedy level is ongeldig."

msgid "content_invalid"
msgstr "Dit avontuur is ongeldig."

msgid "adventure_length"
msgstr "Jouw avontuur moet minimaal 20 karakters zijn."

msgid "public_invalid"
msgstr "Deze waarde voor het beschikbaar maken van je avontuur is ongeldig"

msgid "classes_invalid"
msgstr "De lijst van gekozen klassen is niet geldig"

msgid "adventure_duplicate"
msgstr "Je hebt al een avontuur met deze naam."

msgid "something_went_wrong_keyword_parsing"
msgstr "Er zit een foutje in jouw avontuur, zijn alle commando's goed ingesloten met { }?"

msgid "adventure_updated"
msgstr "Jouw avontuur is bijgewerkt!"

msgid "adventure_empty"
msgstr "Je hebt geen naam voor je avontuur ingevuld!"

msgid "exercise_doesnt_exist"
msgstr "Deze opdracht bestaat niet"

msgid "profile_updated_reload"
msgstr "Je profiel is aangepast, pagina wordt herladen."

msgid "profile_updated"
msgstr "Je profiel is aangepast."

msgid "delete_success"
msgstr "Je programma is verwijderd."

msgid "save_prompt"
msgstr "Je moet ingelogd zijn om je programma op te kunnen slaan. Wil je inloggen of een account maken?"

msgid "overwrite_warning"
msgstr "Je hebt al een programma met deze naam, opslaan met deze naam overschrijft het oude programma. Weet je het zeker?"

msgid "save_parse_warning"
msgstr "Dit programma bevat een foutje, weet je zeker dat je het wilt opslaan?"

msgid "save_success_detail"
msgstr "Je programma is opgeslagen."

msgid "share_success_detail"
msgstr "Programma delen gelukt."

msgid "unshare_success_detail"
msgstr "Programma wordt niet meer gedeeld."

msgid "favourite_success"
msgstr "Je programma is ingesteld als favoriet."

msgid "report_failure"
msgstr "Dit programma bestaat niet, of is niet publiek"

msgid "report_success"
msgstr "Dit programma is gerapporteerd"

msgid "question_doesnt_exist"
msgstr "Deze vraag bestaat niet"

#, fuzzy
msgid "question_invalid"
msgstr "Jouw token is ongeldig."

#, fuzzy
msgid "answer_invalid"
msgstr "Je wachtwoord is ongeldig."

msgid "too_many_attempts"
msgstr "Te veel pogingen"

msgid "title_class statistics"
msgstr "Mijn statistieken"

#, fuzzy
msgid "title_class logs"
msgstr "Hedy - Inschrijven voor klas"

#~ msgid "student"
#~ msgstr "Leerling"

#~ msgid "only_teacher_create_class"
#~ msgstr "Alleen leerkrachten mogen klassen maken!"

#~ msgid "language"
#~ msgstr "Taal"

#~ msgid "keyword_support"
#~ msgstr "Vertaalde commando's"

#~ msgid "non_keyword_support"
#~ msgstr "Vertaalde content"

#~ msgid "try_button"
#~ msgstr "Probeer"

#~ msgid "select_own_adventures"
#~ msgstr "Eigen avonturen selecteren"

#~ msgid "edit"
#~ msgstr "Bewerk"

#~ msgid "view"
#~ msgstr "Bekijk"

#~ msgid "class"
#~ msgstr "Klas"

#~ msgid "save_code_button"
#~ msgstr "Code opslaan"

#~ msgid "share_code_button"
#~ msgstr "Code opslaan & delen"

#~ msgid "select_a_level"
#~ msgstr "Select a level"
<|MERGE_RESOLUTION|>--- conflicted
+++ resolved
@@ -72,16 +72,14 @@
 msgid "page_not_found"
 msgstr "We konden deze pagina niet vinden!"
 
-<<<<<<< HEAD
 msgid "Pressit Missing Else"
 msgstr "Je moet ook nog instellen wat er gebeurt als je geen toets indrukt. Voeg daarvoor een {else} toe aan je programma"
 
 msgid "Too Big"
 msgstr "Wow! Jouw programma is wel {lines_of_code} regels lang! Maar... wij kunnen maar {max_lines} regels aan in dit level. Maak je programma wat kleiner en probeer het nog eens."
-=======
+
 msgid "title_signup"
 msgstr "Hedy - Account aanmaken"
->>>>>>> a127e47f
 
 msgid "title_login"
 msgstr "Hedy - Inloggen"
@@ -104,18 +102,17 @@
 msgid "title_privacy"
 msgstr "Hedy - Privacyverklaring"
 
-<<<<<<< HEAD
 msgid "Wrong Level"
 msgstr "Dat was goede code hoor, maar niet op het goede level. Je schreef een {offending_keyword} voor level {working_level}. Tip: {tip}"
+
 msgid "account_overview"
 msgstr "Account overzicht"
-=======
+
 msgid "title_landing-page"
 msgstr "Welkom bij Hedy!"
 
 msgid "title_explore"
 msgstr "Hedy - Ontdekken"
->>>>>>> a127e47f
 
 #, fuzzy
 msgid "no_such_highscore"
