# Dutch translations for PROJECT.
# Copyright (C) 2022 ORGANIZATION
# This file is distributed under the same license as the PROJECT project.
# FIRST AUTHOR <EMAIL@ADDRESS>, 2022.
#
#, fuzzy
msgid ""
msgstr ""
"Project-Id-Version: PROJECT VERSION\n"
"Report-Msgid-Bugs-To: EMAIL@ADDRESS\n"
<<<<<<< HEAD
"POT-Creation-Date: 2022-06-23 17:08+0200\n"
=======
"POT-Creation-Date: 2022-06-23 14:02+0200\n"
>>>>>>> 2e09427f
"PO-Revision-Date: YEAR-MO-DA HO:MI+ZONE\n"
"Last-Translator: FULL NAME <EMAIL@ADDRESS>\n"
"Language: nl\n"
"Language-Team: nl <LL@li.org>\n"
"Plural-Forms: nplurals=2; plural=(n != 1);\n"
"MIME-Version: 1.0\n"
"Content-Type: text/plain; charset=utf-8\n"
"Content-Transfer-Encoding: 8bit\n"
"Generated-By: Babel 2.10.1\n"

#: app.py:414
msgid "program_contains_error"
msgstr "Dit programma bevat een foutje, weet je zeker dat je hem wilt delen?"

#: app.py:624
msgid "title_achievements"
msgstr "Hedy - Mijn badges"

<<<<<<< HEAD
#: app.py:641 app.py:745 app.py:1087 website/teacher.py:361
=======
#: app.py:639 app.py:743 app.py:1085 website/teacher.py:361
>>>>>>> 2e09427f
#: website/teacher.py:372
msgid "not_teacher"
msgstr "Jij bent geen leraar!"

#: app.py:644
msgid "not_enrolled"
msgstr "Jij zit niet in deze klas!"

#: app.py:683
msgid "title_programs"
msgstr "Hedy - Mijn programma's"

#: app.py:693 app.py:703 app.py:707 app.py:722 app.py:1002 app.py:1523
#: website/admin.py:17 website/admin.py:24 website/admin.py:92
#: website/admin.py:111 website/admin.py:129 website/admin.py:136
#: website/auth.py:716 website/auth.py:743 website/programs.py:210
#: website/statistics.py:86
msgid "unauthorized"
msgstr "Jij hebt geen rechten voor deze pagina"

#: app.py:759 app.py:1104
msgid "title_for-teacher"
msgstr "Hedy - Voor leerkrachten"

#: app.py:776 app.py:778 app.py:920 app.py:942 app.py:944
msgid "no_such_level"
msgstr "Dit level bestaat niet!"

#: app.py:786 app.py:793 app.py:874 app.py:880
msgid "no_such_program"
msgstr "Dit programma bestaat niet!"

#: app.py:816
msgid "level_not_class"
msgstr "Je zit in een klas waar dit level nog niet beschikbaar is gemaakt"

<<<<<<< HEAD
#: app.py:925 website/teacher.py:421 website/teacher.py:437
=======
#: app.py:923 website/teacher.py:421 website/teacher.py:437
>>>>>>> 2e09427f
#: website/teacher.py:466 website/teacher.py:492
msgid "no_such_adventure"
msgstr "Dit avontuur bestaat niet!"

#: app.py:953 app.py:1194
msgid "page_not_found"
msgstr "We konden deze pagina niet vinden!"

#: app.py:973
msgid "title_signup"
msgstr "Hedy - Account aanmaken"

#: app.py:980
msgid "title_login"
msgstr "Hedy - Inloggen"

#: app.py:987
msgid "title_recover"
msgstr "Hedy - Account herstellen"

#: app.py:1003
msgid "title_reset"
msgstr "Hedy - Wachtwoord resetten"

#: app.py:1029
msgid "title_my-profile"
msgstr "Hedy - Mijn account"

#: app.py:1045
msgid "title_learn-more"
msgstr "Hedy - Meer info"

#: app.py:1051
msgid "title_privacy"
msgstr "Hedy - Privacyverklaring"

#: app.py:1061
msgid "title_start"
msgstr "Hedy - Een graduele programmeertaal"

#: app.py:1079
msgid "title_landing-page"
msgstr "Welkom bij Hedy!"

#: app.py:1186
msgid "title_explore"
msgstr "Hedy - Ontdekken"

#: app.py:1205 website/statistics.py:41 website/teacher.py:38
#: website/teacher.py:131 website/teacher.py:150 website/teacher.py:212
#: website/teacher.py:234 website/teacher.py:246 website/teacher.py:313
#: website/teacher.py:352 website/teacher.py:364
msgid "no_such_class"
msgstr "Deze klas bestaat niet."

#: app.py:1232 app.py:1234
msgid "translate_error"
msgstr ""
"Er is iets misgegaan met het vertalen van de code. Probeer je code te "
"runnen om te kijken of er misschien een foutje in zit. Code met foutjes "
"kan niet vertaald worden."

#: app.py:1239 app.py:1273
msgid "tutorial_start_title"
msgstr "Welkom bij Hedy!"

#: app.py:1239
msgid "tutorial_start_message"
msgstr "In deze uitleg leggen we stap voor stap uit wat je allemaal kunt doen"

#: app.py:1241
msgid "tutorial_editor_title"
msgstr "De code editor"

#: app.py:1241
msgid "tutorial_editor_message"
msgstr ""
"In dit venster schrijf je alle code, probeer maar wat in te vullen op de "
"plaats van de lage streepjes!"

#: app.py:1243
msgid "tutorial_output_title"
msgstr "Het output venster"

#: app.py:1243
msgid "tutorial_output_message"
msgstr "De code die je uitvoert wordt hier weergegeven, dit heb jij net gemaakt!"

#: app.py:1245
msgid "tutorial_run_title"
msgstr "De uitvoer knop"

#: app.py:1245
msgid "tutorial_run_message"
msgstr ""
"Met deze knop kun je een programma uitvoeren, zullen we het proberen in "
"de volgende stap?"

#: app.py:1247
msgid "tutorial_tryit_title"
msgstr "Probeer het uit!"

#: app.py:1247
msgid "tutorial_tryit_message"
msgstr "Voer het programma uit, klik op 'volgende stap' als je klaar bent."

#: app.py:1249
msgid "tutorial_speakaloud_title"
msgstr "Laat je programma voorlezen"

#: app.py:1249
msgid "tutorial_speakaloud_message"
msgstr ""
"Kies onder de uitvoer knop een stem als je jouw programma wilt laten "
"voorlezen."

#: app.py:1251
msgid "tutorial_speakaloud_run_title"
msgstr "Voer uit & luister"

#: app.py:1251
msgid "tutorial_speakaloud_run_message"
msgstr "Kies een stem en voer je programma opnieuw uit om te laten voorlezen."

#: app.py:1253
msgid "tutorial_nextlevel_title"
msgstr "Naar het volgende level"

#: app.py:1253
msgid "tutorial_nextlevel_message"
msgstr ""
"Wanneer je denkt dat je alles goed snapt en genoeg hebt geoefend kun je "
"naar het volgende level. Wanneer er een vorig level is zal er ook een "
"knop zijn voor terug."

#: app.py:1255
msgid "tutorial_leveldefault_title"
msgstr "Level uitleg"

#: app.py:1255
msgid "tutorial_leveldefault_message"
msgstr ""
"In het eerste tabje vind je altijd de level uitleg. Hier worden in elk "
"level de nieuwe commando's uitgelegd."

#: app.py:1257
#, fuzzy
msgid "tutorial_adventures_title"
msgstr "Avonturen"

#: app.py:1257
msgid "tutorial_adventures_message"
msgstr ""
"De andere tabjes bevatten avonturen, deze kun je per level maken. Ze gaan"
" van makkelijk naar moeilijk!"

#: app.py:1259
#, fuzzy
msgid "tutorial_quiz_title"
msgstr "Quiz"

#: app.py:1259
msgid "tutorial_quiz_message"
msgstr ""
"Aan het einde van elk level kun je een quiz maken, zo kun je goed testen "
"of je alles snapt!"

#: app.py:1261
msgid "tutorial_saveshare_title"
msgstr "Opslaan en delen"

#: app.py:1261
msgid "tutorial_saveshare_message"
msgstr ""
"Je kunt al jouw gemaakt programma's opslaan en delen met andere Hedy "
"gebruikers."

#: app.py:1263
msgid "tutorial_cheatsheet_title"
msgstr "Spiekbriefje"

#: app.py:1263
msgid "tutorial_cheatsheet_message"
msgstr ""
"Als je iets bent vergeten kun je het spiekbriefje gebruiken om te kijken "
"welke commando's je mag gebruiken."

#: app.py:1265 app.py:1285
msgid "tutorial_end_title"
msgstr "Einde!"

#: app.py:1265
msgid "tutorial_end_message"
msgstr "Klik op 'Volgende stap' om echt aan de slag te gaan met Hedy!"

#: app.py:1267 app.py:1287
msgid "tutorial_title_not_found"
msgstr "Oeps! Er gaat iets mis..."

#: app.py:1267 app.py:1287
msgid "tutorial_message_not_found"
msgstr ""
"Het lijkt erop dat we de volgende stap voor de tutorial niet kunnen "
"ophalen, probeer het later opnieuw."

#: app.py:1273
msgid "teacher_tutorial_start_message"
msgstr ""
"In deze uitleg leggen we stap voor stap uit wat je allemaal (extra) kunt "
"doen als leraar."

#: app.py:1275
msgid "tutorial_class_title"
msgstr "Beheren van klassen"

#: app.py:1275
msgid "tutorial_class_message"
msgstr ""
"Als leraar kun je klassen aanmaken en studenten hiervoor uitnodigen of "
"laten inschrijven via een link. Van jouw studenten kun je alle "
"programma's en statistieken bekijken."

#: app.py:1277
msgid "tutorial_customize_class_title"
msgstr "Klassen personaliseren"

#: app.py:1277
msgid "tutorial_customize_class_message"
msgstr ""
"Je kunt klassen personaliseren door levels en/of avonturen te verbergen "
"of op specifieke data beschikbaar te maken."

#: app.py:1279
msgid "tutorial_own_adventures_title"
msgstr "Avonturen aanmaken"

#: app.py:1279
msgid "tutorial_own_adventures_message"
msgstr ""
"Je kunt eigen avonturen maken en gebruiken als opdrachten voor je "
"leerlingen. Maak ze hier, voeg ze vervolgens aan je klassen toe via de "
"klassen personaliatie."

#: app.py:1281
msgid "tutorial_accounts_title"
msgstr "Accounts aanmaken"

#: app.py:1281
msgid "tutorial_accounts_message"
msgstr ""
"Je kunt meerdere accounts tegelijk aanmaken voor jouw leerlingen, je "
"hoeft alleen een gebruikersnaam en wachtwoord op te geven. Deze accounts "
"kun je ook gelijk toevoegen aan een van jouw klassen."

#: app.py:1283
msgid "tutorial_documentation_title"
msgstr "Hedy documentatie"

#: app.py:1283
msgid "tutorial_documentation_message"
msgstr ""
"Hier vindt je een uitgebreidere documentatie met tips en tricks voor het "
"gebruik van Hedy in de klas."

#: app.py:1285
msgid "teacher_tutorial_end_message"
msgstr "Klik op 'volgende stap' om als leraar aan de slag te gaan met Hedy!"

#: app.py:1295
msgid "tutorial_code_snippet"
msgstr ""
"print Hallo wereld!\n"
"print Ik volg de Hedy tutorial"

#: app.py:1299 app.py:1309
msgid "invalid_tutorial_step"
msgstr "Dit is geen geldige tutorial stap, probeer het opnieuw."

#: app.py:1462 website/auth.py:278 website/auth.py:333 website/auth.py:469
#: website/auth.py:494 website/auth.py:524 website/auth.py:637
#: website/auth.py:675 website/auth.py:722 website/auth.py:749
#: website/quiz.py:43 website/quiz.py:69 website/teacher.py:88
#: website/teacher.py:123 website/teacher.py:195 website/teacher.py:251
#: website/teacher.py:298 website/teacher.py:339 website/teacher.py:377
#: website/teacher.py:448 website/teacher.py:506
msgid "ajax_error"
msgstr "Er is een fout opgetreden, probeer het nog eens."

#: app.py:1465
msgid "image_invalid"
msgstr "Jouw gekozen profielfoto is ongeldig."

#: app.py:1467
msgid "personal_text_invalid"
msgstr "Jouw persoonlijke tekst is ongeldig."

#: app.py:1469 app.py:1475
msgid "favourite_program_invalid"
msgstr "Jouw gekozen favoriete programma is ongeldig."

#: app.py:1489 app.py:1490
msgid "public_profile_updated"
msgstr "Je openbare profiel is aangepast."

#: app.py:1527 app.py:1552
msgid "user_not_private"
msgstr "Deze gebruiker bestaat niet of heeft geen openbaar profiel"

#: app.py:1560
msgid "invalid_teacher_invitation_code"
msgstr ""
"Deze leerkrachtenuitnodigingscode is niet geldig. Als je een nieuwe "
"uitnodiging nodig hebt, neem dan contact op met hedy@felienne.com."

#: utils.py:292
msgid "default_404"
msgstr "We konden deze pagina niet vinden."

#: utils.py:294
msgid "default_403"
msgstr "Jij mag niet bij deze pagina."

#: utils.py:296
msgid "default_500"
msgstr "Oeps! Er ging iets mis..."

#: content/error-messages.txt:1
msgid "Wrong Level"
msgstr ""
"Dat was goede code hoor, maar niet op het goede level. Je schreef een "
"{offending_keyword} voor level {working_level}. Tip: {tip}"

#: content/error-messages.txt:2
msgid "Incomplete"
msgstr ""
"Let op, je bent een stukje code vergeten. Op regel {line_number} moet er "
"achter {incomplete_command} nog tekst komen."

#: content/error-messages.txt:3
msgid "Invalid"
msgstr ""
"{invalid_command} is geen commando in Hedy level {level}. Bedoelde je "
"{guessed_command}?"

#: content/error-messages.txt:4
msgid "Invalid Space"
msgstr ""
"Oeps! Regel {line_number} begint met een spatie. Computers kunnen niet zo"
" goed tegen spaties, kun je 'm weghalen?"

#: content/error-messages.txt:5
msgid "Has Blanks"
msgstr ""
"Let op! Jouw code is nog niet compleet. Er staat nog een laag streepje "
"in, daar moet jij de juiste code nog invullen."

#: content/error-messages.txt:6
msgid "No Indentation"
msgstr ""
"Je hebt te weinig spaties voor regel {line_number} gebruikt. Er staan "
"{leading_spaces} spaties, maar dat is te weinig. Begin een blok steeds "
"met {indent_size} meer spaties dan de regel ervoor."

#: content/error-messages.txt:7
msgid "Unexpected Indentation"
msgstr ""
"Je hebt te veel spaties voor regel {line_number} gebruikt. Er staan "
"{leading_spaces} spaties, maar dat is te veel. Begin een blok steeds met "
"{indent_size} spaties."

#: content/error-messages.txt:8
msgid "Parse"
msgstr ""
"De code die jij intypte is geen geldige Hedy code. Er zit een foutje op "
"regel {location[0]}, op positie {location[1]}. Jij typte "
"{character_found}, maar dat mag op die plek niet."

#: content/error-messages.txt:9
msgid "Unquoted Text"
msgstr ""
"Let op! Bij print en ask moet voor én achter de tekst een aanhalingsteken"
" komen. Jij bent er ergens eentje vergeten."

#: content/error-messages.txt:10
msgid "Unquoted Assignment"
msgstr ""
"Let op. Vanaf dit level moet je tekst rechts van de `is` tussen "
"aanhalingstekens zetten. Jij bent dat vergeten voor de tekst {text}."

#: content/error-messages.txt:11
msgid "Unquoted Equality Check"
msgstr ""
"Als je wilt kijken of een variabele gelijk is aan meerdere woorden, "
"moeten die woorden tussen aanhalingstekens staan!"

#: content/error-messages.txt:12
msgid "Var Undefined"
msgstr ""
"Je probeert de variabele {name} te gebruiken, maar die heb je niet "
"ingesteld. Het kan ook zijn dat je het woord {name} wilde gebruiken en "
"aanhalingstekens vergeten bent."

#: content/error-messages.txt:13
msgid "Cyclic Var Definition"
msgstr ""
"De variabele {variable} moet worden ingesteld voor je die aan de "
"rechterkant van een is mag gebruiken."

#: content/error-messages.txt:14
msgid "Lonely Echo"
msgstr ""
"Je gebruikt een echo voor een ask, of een echo zonder een ask. Vraag "
"eerst met een ask om invoer voordat je die herhaalt met een echo."

#: content/error-messages.txt:15
msgid "Too Big"
msgstr ""
"Wow! Jouw programma is wel {lines_of_code} regels lang! Maar... wij "
"kunnen maar {max_lines} regels aan in dit level. Maak je programma wat "
"kleiner en probeer het nog eens."

#: content/error-messages.txt:16
msgid "Invalid Argument Type"
msgstr ""
"Je kan {command} niet gebruiken met {invalid_argument} omdat dat "
"{invalid_type} is. Je kan {command} wel gebruiken met {allowed_types}."

#: content/error-messages.txt:17
msgid "Invalid Argument"
msgstr ""
"Je kan {command} niet gebruiken met {invalid_argument}. Je kan {command} "
"wel gebruiken met {allowed_types}."

#: content/error-messages.txt:18
msgid "Invalid Type Combination"
msgstr ""
"Je kan {invalid_argument} en {invalid_argument_2} niet gebruiken met "
"{command} omdat de ene {invalid_type} is, en de andere {invalid_type_2}. "
"Verander {invalid_argument} in {invalid_type_2} of {invalid_argument_2} "
"in {invalid_type}."

#: content/error-messages.txt:19
msgid "Unsupported Float"
msgstr ""
"Helaas, Hedy ondersteunt nog geen kommagetallen. Verander {value} in een "
"geheel getal."

#: content/error-messages.txt:20
msgid "Locked Language Feature"
msgstr ""
"In jouw programma zit {concept}! Goed gedaan! Maar {concept} is nog niet "
"beschikbaar. Dat komt in een later level."

#: content/error-messages.txt:21
msgid "Missing Command"
msgstr ""
"Het lijkt erop dat je vergeten bent om een commando te gebruiken op regel"
" {line_number}."

#: content/error-messages.txt:22
#, fuzzy
msgid "Missing Inner Command"
msgstr ""
"Het lijkt erop dat je vergeten bent om het {command} commando op regel "
"{line_number} in te vullen."

#: content/error-messages.txt:23
msgid "Unsupported String Value"
msgstr "Tekst waarden kunnen geen {invalid_value} bevatten."

#: content/error-messages.txt:24
msgid "ask_needs_var"
msgstr ""
"Vanaf level 2 hoort ask met een variabele ervoor. Bijv: naam is ask Hoe "
"heet jij?"

#: content/error-messages.txt:25
msgid "echo_out"
msgstr ""
"Vanaf level 2 heb je geen echo meer nodig! Je kunt een variabele "
"gebruiken om iets te herhalen. Voorbeeld: naam is ask Hoe heet jij? print"
" hallo naam"

#: content/error-messages.txt:26
msgid "space"
msgstr "een spatie"

#: content/error-messages.txt:27
msgid "comma"
msgstr "een komma"

#: content/error-messages.txt:28
msgid "question mark"
msgstr "een vraagteken"

#: content/error-messages.txt:29
msgid "newline"
msgstr "een enter"

#: content/error-messages.txt:30
msgid "period"
msgstr "een punt"

#: content/error-messages.txt:31
msgid "exclamation mark"
msgstr "een uitroepteken"

#: content/error-messages.txt:32
msgid "dash"
msgstr "een streepje"

#: content/error-messages.txt:33
msgid "star"
msgstr "een sterretje"

#: content/error-messages.txt:34
msgid "single quotes"
msgstr "een hoge komma"

#: content/error-messages.txt:35
msgid "double quotes"
msgstr "twee hoge komma's"

#: content/error-messages.txt:36
msgid "slash"
msgstr "een schuin streepje"

#: content/error-messages.txt:37
msgid "string"
msgstr "tekst"

#: content/error-messages.txt:38
msgid "nested blocks"
msgstr "een blok in een blok"

#: content/error-messages.txt:39
msgid "or"
msgstr "of"

#: content/error-messages.txt:40
msgid "number"
msgstr "een getal"

#: content/error-messages.txt:41
msgid "integer"
msgstr "een getal"

#: content/error-messages.txt:42
msgid "float"
msgstr "een getal"

#: content/error-messages.txt:43
msgid "list"
msgstr "een lijstje"

#: content/error-messages.txt:44
msgid "input"
msgstr "invoer van een ask"

#: templates/achievements.html:5
msgid "general"
msgstr "Algemeen"

#: templates/achievements.html:9
msgid "programs_created"
msgstr "Programma's gemaakt"

#: templates/achievements.html:10
msgid "programs_saved"
msgstr "Programma's opgeslagen"

#: templates/achievements.html:11
msgid "programs_submitted"
msgstr "programma's ingeleverd"

#: templates/achievements.html:13 templates/achievements.html:25
msgid "teacher"
msgstr "Leraren"

#: templates/achievements.html:16 templates/achievements.html:53
msgid "hidden"
msgstr "Verborgen badges"

#: templates/achievements.html:23
#, fuzzy
msgid "hedy_achievements"
msgstr "Mijn badges"

#: templates/achievements.html:36 templates/achievements.html:50
#: templates/landing-page.html:89 templates/layout.html:92
#: templates/public-page.html:51
msgid "achievements_logo_alt"
msgstr "Badges logo"

#: templates/achievements.html:37
msgid "achievements_check_icon_alt"
msgstr "Badges check icon"

#: templates/base_email.html:3 templates/cheatsheet.html:15
msgid "hedy_logo_alt"
msgstr "Hedy logo"

#: templates/cheatsheet.html:14
msgid "cheatsheet_title"
msgstr "Spiekbriefje"

#: templates/class-overview.html:13 templates/for-teachers.html:32
msgid "class_name_prompt"
msgstr "Vul de naam in van de klas"

#: templates/class-overview.html:19 templates/class-overview.html:65
#: templates/create-accounts.html:16 templates/highscores.html:17
#: templates/login.html:12 templates/profile.html:87 templates/recover.html:8
#: templates/signup.html:10
msgid "username"
msgstr "Gebruikersnaam"

#: templates/class-overview.html:20
msgid "last_login"
msgstr "Laatste login"

#: templates/class-overview.html:21
msgid "highest_level_reached"
msgstr "Hoogste level"

#: templates/class-overview.html:22
msgid "number_programs"
msgstr "Aantal programma's"

#: templates/class-overview.html:23
msgid "programs"
msgstr "Programma's"

#: templates/class-overview.html:24 templates/create-accounts.html:17
#: templates/login.html:15 templates/reset.html:8 templates/signup.html:19
msgid "password"
msgstr "Wachtwoord"

#: templates/class-overview.html:25 templates/class-overview.html:68
#: templates/customize-adventure.html:52 templates/for-teachers.html:43
#: templates/for-teachers.html:53
msgid "remove"
msgstr "Verwijder"

#: templates/class-overview.html:35
msgid "page"
msgstr "pagina"

#: templates/class-overview.html:36
msgid "enter_password"
msgstr "Vul een nieuw wachtwoord in voor"

#: templates/class-overview.html:36
msgid "password_change_prompt"
msgstr "Weet je zeker dat je dit wachtwoord wilt wijzigen?"

#: templates/class-overview.html:37
msgid "remove_student_prompt"
msgstr "Weet je zeker dat je deze leerling uit de klas wilt verwijderen?"

#: templates/class-overview.html:44
msgid "add_students"
msgstr "Leerlingen toevoegen"

#: templates/class-overview.html:45 templates/customize-class.html:5
msgid "customize_class"
msgstr "Klas personaliseren"

#: templates/class-overview.html:46
msgid "class_stats"
msgstr "Klas statistieken"

#: templates/class-overview.html:47 templates/customize-adventure.html:59
msgid "back_to_teachers_page"
msgstr "Terug naar lerarenpagina"

#: templates/class-overview.html:48
msgid "delete_class_prompt"
msgstr "Weet je zeker dat je deze klas wilt verwijderen?"

#: templates/class-overview.html:48
msgid "delete_class"
msgstr "Klas permanent verwijderen"

#: templates/class-overview.html:51
#, fuzzy
msgid "add_students_options"
msgstr "Maak leerling accounts"

#: templates/class-overview.html:53
msgid "copy_link_success"
msgstr "Inschrijflink succesvol gekopieerd naar klembord"

#: templates/class-overview.html:53
msgid "copy_join_link"
msgstr "Kopieer inschrijflink"

#: templates/class-overview.html:54
msgid "invite_prompt"
msgstr "Vul een gebruikersnaam in"

#: templates/class-overview.html:54
msgid "invite_by_username"
msgstr "Uitnodigen bij gebruikersnaam"

#: templates/class-overview.html:55 templates/create-accounts.html:45
msgid "create_accounts"
msgstr "Accounts aanmaken"

#: templates/class-overview.html:60
msgid "pending_invites"
msgstr "Openstaande uitnodigingen"

#: templates/class-overview.html:66
msgid "invite_date"
msgstr "Uitnodigingsdatum"

#: templates/class-overview.html:67
msgid "expiration_date"
msgstr "Vervaldatum"

#: templates/class-overview.html:77 templates/profile.html:15
msgid "delete_invite_prompt"
msgstr "Weet je zeker dat je deze uitnodiging wilt verwijderen?"

#: templates/class-prejoin.html:7
msgid "class_already_joined"
msgstr "Je zit al in deze klas"

#: templates/class-prejoin.html:9 templates/error-page.html:6
msgid "error_logo_alt"
msgstr "Error logo"

#: templates/class-prejoin.html:11
msgid "goto_profile"
msgstr "Ga naar mijn profiel"

#: templates/class-prejoin.html:15 templates/profile.html:12
msgid "prompt_join_class"
msgstr "Wil jij je inschrijven voor deze klas?"

#: templates/class-prejoin.html:17 website/teacher.py:181
msgid "join_prompt"
msgstr ""
"Je moet ingelogd zijn om je voor een klas in te kunnen schrijven. Wil je "
"inloggen of een account maken?"

#: templates/class-prejoin.html:17 templates/profile.html:14
msgid "join_class"
msgstr "Inschrijven voor klas"

#: templates/class-stats.html:22 templates/create-accounts.html:41
#: templates/customize-class.html:166
msgid "back_to_class"
msgstr "Ga terug naar klas"

#: templates/code-page.html:8 templates/for-teachers.html:9
msgid "next_step_tutorial"
msgstr "Volgende stap >>>"

#: templates/code-page.html:34 templates/code-page.html:44
#: templates/customize-class.html:28 templates/customize-class.html:64
#: templates/customize-class.html:71 templates/customize-class.html:95
#: templates/level-page.html:6 templates/level-page.html:11
#: templates/quiz.html:8 templates/view-program-page.html:12
#: templates/view-program-page.html:28
msgid "level_title"
msgstr "Level"

#: templates/create-accounts.html:5
msgid "create_multiple_accounts"
msgstr "Meerdere accounts aanmaken"

#: templates/create-accounts.html:7
msgid "accounts_intro"
msgstr ""
"Op deze pagina kun je accounts aan maken voor meerdere studenten "
"tegelijkertijd. Ze worden automatisch toegevoegd aan de huidige klas, "
"controleer of dit klopt! Door op het groene kruisje rechtsonderin te "
"klikken kun je meer rijen toevoegen. Met het rode kruisje kun je een rij "
"weer verwijderen. Zorg ervoor dat alle rijen gevuld zijn voordat je klikt"
" op \"Accounts aanmaken\". Denk eraan dat elke gebruikersnaam uniek moet "
"zijn. Ook moet het wachtwoord <b>minimaal</b> 6 tekens zijn."

#: templates/create-accounts.html:10
msgid "create_accounts_prompt"
msgstr "Weet je zeker dat je deze accounts wilt aanmaken?"

#: templates/create-accounts.html:25
msgid "download_login_credentials"
msgstr "Wil je de login gegevens downloaden na het aanmaken van de accounts?"

#: templates/create-accounts.html:29 templates/layout.html:22
#: templates/signup.html:64
msgid "yes"
msgstr "Ja"

#: templates/create-accounts.html:33 templates/layout.html:23
#: templates/signup.html:68
msgid "no"
msgstr "Nee"

#: templates/create-accounts.html:44 templates/programs.html:24
msgid "reset_view"
msgstr "Reset"

#: templates/customize-adventure.html:5
msgid "customize_adventure"
msgstr "Avontuur aanpassen"

#: templates/customize-adventure.html:7
msgid "update_adventure_prompt"
msgstr "Weet je zeker dat je dit avontuur wilt bijwerken?"

#: templates/customize-adventure.html:10
msgid "general_settings"
msgstr "Algemene instellingen"

#: templates/customize-adventure.html:12 templates/for-teachers.html:18
#: templates/for-teachers.html:39
msgid "name"
msgstr "Naam"

#: templates/customize-adventure.html:16 templates/customize-adventure.html:18
#: templates/explore.html:28 templates/explore.html:59
#: templates/explore.html:87 templates/for-teachers.html:40
#: templates/programs.html:12 templates/programs.html:39
#: templates/programs.html:47
msgid "level"
msgstr "Level"

#: templates/customize-adventure.html:25
msgid "adventure_exp_1"
msgstr ""
"Typ jouw avontuur hier aan de rechterkant. Na het maken van een avontuur "
"kun je deze toevoegen aan een klas via \"personaliseren\". Als je een "
"commando aan jouw avontuur wilt toevoegen kun je code blokjes gebruiken "
"zoals dit:"

#: templates/customize-adventure.html:31
msgid "adventure_exp_2"
msgstr ""
"Als je stukjes code wilt toevoegen, bijvoorbeeld als template of "
"voorbeeld voor je leerlingen. Dit kun je doen met pre blokjes zoals dit:"

#: templates/customize-adventure.html:36
msgid "hello_world_snippet"
msgstr "print Hallo wereld!"

#: templates/customize-adventure.html:39
msgid "adventure_exp_3"
msgstr ""
"Je kunt de \"voorbeeld\" knop gebruiken om de opgemaakt versie van jouw "
"avontuur te zien. Om jouw avontuur op een speciale pagina te zien kies je"
" \"bekijk\" op de lerarenpagina."

#: templates/customize-adventure.html:43 templates/customize-class.html:28
#: templates/customize-class.html:94 templates/explore.html:22
#: templates/programs.html:18 templates/programs.html:40
#: templates/view-adventure.html:6
msgid "adventure"
msgstr "Avontuur"

#: templates/customize-adventure.html:44
msgid "template_code"
msgstr ""
"Dit is de uitleg van mijn avontuur!\n"
"\n"
"Op deze manier laat ik een commando zien: <code>print</code>\n"
"\n"
"Maar soms wil ik een stukje code laten zien, dat doe ik zo:\n"
"<pre>\n"
"ask Wat is jouw naam?\n"
"echo dus jouw naam is \n"
"</pre>"

#: templates/customize-adventure.html:47
msgid "adventure_terms"
msgstr "Ik ga ermee akkoord dat mijn avontuur mogelijk beschikbaar komt op Hedy."

#: templates/customize-adventure.html:50
msgid "preview"
msgstr "Voorbeeld"

#: templates/customize-adventure.html:51 templates/customize-class.html:161
msgid "save"
msgstr "Opslaan"

#: templates/customize-adventure.html:52 templates/for-teachers.html:53
msgid "delete_adventure_prompt"
msgstr "Weet je zeker dat je dit avontuur wilt verwijderen?"

#: templates/customize-class.html:7
msgid "customize_class_exp_1"
msgstr ""
"Hoi! Hier kun je jouw klas personaliseren. Door het selecteren van levels"
" en avonturen kun je kiezen wat jouw leerlingen kunnen zien. Ook kun je "
"jouw zelfgemaakte avonturen aan levels toevoegen. Alle levels en "
"standaard avonturen zijn aan het begin geselecteerd. <b>Let op:</b> Niet "
"elk avontuur is voor elk level beschikbaar! Het instellen gaat als volgt:"

#: templates/customize-class.html:10
msgid "customize_class_step_1"
msgstr "Selecteer de levels voor jouw klas door op een \"level knop\" te drukken"

#: templates/customize-class.html:11
msgid "customize_class_step_2"
msgstr ""
"Er verschijnen \"selectievinkjes\" voor de beschikbare avonturen voor "
"deze levels"

#: templates/customize-class.html:12
msgid "customize_class_step_3"
msgstr "Selecteer de avonturen die je beschikbaar wilt maken"

#: templates/customize-class.html:13
msgid "customize_class_step_4"
msgstr ""
"Klik op de naam van een avontuur om deze voor alle levels te "
"(de)selecteren"

#: templates/customize-class.html:14
msgid "customize_class_step_5"
msgstr "Voeg eventueel persoonlijke avonturen toe"

#: templates/customize-class.html:15
msgid "customize_class_step_6"
msgstr "Selecteer een openingsdatum per level (leeg laten mag ook)"

#: templates/customize-class.html:16
msgid "customize_class_step_7"
msgstr "Kies andere instellingen"

#: templates/customize-class.html:17
msgid "customize_class_step_8"
msgstr "Kies \"Opslaan\" -> je bent helemaal klaar!"

#: templates/customize-class.html:20
msgid "customize_class_exp_2"
msgstr ""
"Je kunt deze instellingen altijd op een later moment wijzigen. Zo kun je "
"bijvoorbeeld tijdens het les geven nieuwe avonturen of levels beschikbaar"
" maken. Hierdoor is het voor leerlingen (en voor de leraar!) makkelijker "
"om te kiezen waar aan gewerkt kan worden en wat er geleerd wordt. Als je "
"alles beschikbaar wilt maken voor jouw klas kun je het beste de "
"\"personalisatie\" verwijderen, doe dit met de \"verwijder\" knop beneden"
" in het scherm."

#: templates/customize-class.html:23
msgid "select_adventures"
msgstr "Avonturen selecteren"

#: templates/customize-class.html:59
msgid "opening_dates"
msgstr "Openingsdata"

#: templates/customize-class.html:65
msgid "opening_date"
msgstr "Openingsdatum"

#: templates/customize-class.html:75 templates/customize-class.html:77
msgid "directly_available"
msgstr "Gelijk open"

#: templates/customize-class.html:89
msgid "select_own_adventures"
msgstr "Eigen avonturen selecteren"

#: templates/customize-class.html:96 templates/customize-class.html:120
#: templates/profile.html:47 templates/profile.html:122
#: templates/profile.html:131 templates/signup.html:26 templates/signup.html:45
#: templates/signup.html:53
msgid "select"
msgstr "Kies"

#: templates/customize-class.html:114
msgid "other_settings"
msgstr "Andere instellingen"

#: templates/customize-class.html:119
msgid "option"
msgstr "Optie"

#: templates/customize-class.html:125
msgid "mandatory_mode"
msgstr "Verplichte programmeursmodus"

#: templates/customize-class.html:131
msgid "hide_cheatsheet"
msgstr "Verberg spiekbriefje"

#: templates/customize-class.html:137
msgid "hide_keyword_switcher"
msgstr "Verberg commando-taal switcher"

#: templates/customize-class.html:143
msgid "hide_quiz"
msgstr "Verberg quiz"

#: templates/customize-class.html:149
msgid "hide_parsons"
msgstr "Verberg parsons"

#: templates/customize-class.html:160
msgid "reset_adventure_prompt"
msgstr "Weet je zeker dat je alle geselecteerde avonturen wilt wissen?"

#: templates/customize-class.html:160
msgid "reset_adventures"
msgstr "Wis gekozen avonturen"

#: templates/customize-class.html:164
msgid "remove_customizations_prompt"
msgstr "Weet je zeker dat je de personalisatie van deze klas wilt verwijderen?"

#: templates/customize-class.html:165
msgid "remove_customization"
msgstr "Verwijder Personalisatie"

#: templates/customize-class.html:182
msgid "unsaved_class_changes"
msgstr ""
"Er zijn wijzigingen nog niet opgeslagen, weet je zeker dat je terug wilt "
"gaan?"

#: templates/error-page.html:12
msgid "go_back_to_main"
msgstr "Ga terug naar de hoofdpagina"

#: templates/explore.html:12 templates/landing-page.html:33
msgid "explore_programs"
msgstr "Programma's ontdekken"

#: templates/explore.html:15
msgid "explore_explanation"
msgstr ""
"Op deze pagina kun je kijken naar programma's gemaakt door andere Hedy "
"gebruikers. Je kunt filteren op Hedy level en avontuur. Klik op \"Bekijk "
"programma\" om het programma te open en te proberen, Programma's met een "
"rode titel hebben een foutje. Je kunt deze nog steeds openen, maar "
"proberen geeft een error. Je kunt natuurlijk proberen het foutje zelf op "
"te lossen! Als de maker van het programma een openbaar profiel heeft kun "
"je op de gebruikersnaam klikken om die te bezoeken. Daar kun je al hen "
"gedeelde programma's zien en nog veel meer!"

#: templates/explore.html:34
msgid "language"
msgstr "Taal"

#: templates/explore.html:42 templates/programs.html:25
msgid "search_button"
msgstr "Zoeken"

#: templates/explore.html:50
msgid "hedy_choice_title"
msgstr "Hedy's keuze"

#: templates/explore.html:62 templates/explore.html:90
msgid "creator"
msgstr "Maker"

#: templates/explore.html:68 templates/explore.html:96
msgid "view_program"
msgstr "Bekijk programma"

#: templates/for-teachers.html:14 templates/profile.html:72
#: templates/profile.html:74
msgid "my_classes"
msgstr "Mijn klassen"

#: templates/for-teachers.html:19
msgid "students"
msgstr "Leerlingen"

#: templates/for-teachers.html:32
msgid "create_class"
msgstr "Maak een klas aan"

#: templates/for-teachers.html:35
msgid "my_adventures"
msgstr "Mijn avonturen"

#: templates/for-teachers.html:41
msgid "last_update"
msgstr "Laatste update"

#: templates/for-teachers.html:42 templates/for-teachers.html:52
msgid "view"
msgstr "Bekijk"

#: templates/for-teachers.html:59
msgid "adventure_prompt"
msgstr "Geef je nieuwe avontuur een naam"

#: templates/for-teachers.html:59 website/teacher.py:501
msgid "create_adventure"
msgstr "Maak nieuw avontuur"

#: templates/for-teachers.html:116
msgid "teacher_welcome"
msgstr ""
"Welkom bij Hedy! Jouw account is omgezet naar een leerkrachtenaccount. Je"
" kan nu klassen maken en er leerlingen in uitnodigen."

#: templates/highscores.html:7
msgid "whole_world"
msgstr "De wereld"

#: templates/highscores.html:8
msgid "your_country"
msgstr "Jouw land"

#: templates/highscores.html:10
msgid "your_class"
msgstr "Jouw class"

#: templates/highscores.html:18 templates/landing-page.html:52
#: templates/public-page.html:16
msgid "achievements"
msgstr "badges"

#: templates/highscores.html:19 templates/learn-more.html:22
#: templates/profile.html:129 templates/signup.html:52
msgid "country"
msgstr "Land waarin je woont"

#: templates/highscores.html:20 templates/landing-page.html:88
#: templates/public-page.html:50
msgid "last_achievement"
msgstr "Laatst gehaalde badge"

#: templates/highscores.html:28
msgid "ago"
msgstr "{timestamp} geleden"

#: templates/incl-adventure-tabs.html:14
msgid "parsons_title"
msgstr "Slepen"

#: templates/incl-adventure-tabs.html:25
msgid "quiz_tab"
msgstr "Eind quiz"

#: templates/incl-adventure-tabs.html:29
msgid "specific_adventure_mode"
msgstr ""
"Je zit nu in het avontuur \"{adventure}\", klik bovenin op \"Hedy\" voor "
"alle avonturen."

#: templates/incl-adventure-tabs.html:44 templates/incl-adventure-tabs.html:57
msgid "example_code_header"
msgstr "Hedy voorbeeldcode"

#: templates/incl-editor-and-output.html:103
msgid "variables"
msgstr "Variabelen"

#: templates/incl-editor-and-output.html:119
msgid "enter_text"
msgstr "Vul hier je antwoord in..."

#: templates/incl-editor-and-output.html:120
msgid "enter"
msgstr "Invullen"

#: templates/incl-editor-and-output.html:130
msgid "already_program_running"
msgstr "Er is al een programma bezig, maak die eerst af."

#: templates/incl-editor-and-output.html:130
msgid "run_code_button"
msgstr "Voer de code uit"

#: templates/incl-editor-and-output.html:131
msgid "stop_code_button"
msgstr "Stop programma"

#: templates/incl-editor-and-output.html:142
msgid "next_exercise"
msgstr "Volgende opdracht"

#: templates/incl-editor-and-output.html:144
msgid "edit_code_button"
msgstr "Pas de code aan"

#: templates/incl-editor-and-output.html:146
msgid "repair_program_logo_alt"
msgstr "Repareer programma icon"

#: templates/incl-editor-and-output.html:150
msgid "read_code_label"
msgstr "Lees voor"

#: templates/incl-editor-and-output.html:160
#: templates/incl-editor-and-output.html:169
msgid "regress_button"
msgstr "Ga terug naar level {level}"

#: templates/incl-editor-and-output.html:163
#: templates/incl-editor-and-output.html:172 templates/quiz.html:152
msgid "advance_button"
msgstr "Ga naar level {level}"

#: templates/incl-editor-and-output.html:186
msgid "developers_mode"
msgstr "Programmeursmodus"

#: templates/incl-menubar.html:8
msgid "nav_start"
msgstr "Home"

#: templates/incl-menubar.html:9
msgid "nav_hedy"
msgstr "Hedy"

#: templates/incl-menubar.html:10
msgid "nav_explore"
msgstr "Ontdekken"

#: templates/incl-menubar.html:11
msgid "nav_learn_more"
msgstr "Meer info"

#: templates/incl-menubar.html:13 templates/public-page.html:56
msgid "program_header"
msgstr "Mijn programma's"

#: templates/incl-menubar.html:20
msgid "highscores"
msgstr "Highscores"

#: templates/incl-menubar.html:24
msgid "my_achievements"
msgstr "Mijn badges"

#: templates/incl-menubar.html:27
msgid "my_account"
msgstr "Mijn account"

#: templates/incl-menubar.html:31
msgid "for_teachers"
msgstr "Voor leerkrachten"

#: templates/incl-menubar.html:35
msgid "logout"
msgstr "Log uit"

#: templates/incl-menubar.html:40 templates/login.html:19
#: templates/signup.html:109
msgid "login"
msgstr "Inloggen"

#: templates/incl-menubar.html:49
msgid "search"
msgstr "Zoeken..."

#: templates/incl-menubar.html:54
msgid "keyword_support"
msgstr "Vertaalde commando's"

#: templates/incl-menubar.html:62
msgid "non_keyword_support"
msgstr "Vertaalde content"

#: templates/landing-page.html:6
msgid "welcome"
msgstr "Welkom"

#: templates/landing-page.html:6
msgid "welcome_back"
msgstr "Welkom terug"

#: templates/landing-page.html:11
msgid "teacher_tutorial_logo_alt"
msgstr "Leraren tutorial icon"

#: templates/landing-page.html:13
msgid "start_teacher_tutorial"
msgstr "Begin leraren tutorial"

#: templates/landing-page.html:18
msgid "hedy_tutorial_logo_alt"
msgstr "Hedy tutorial icon"

#: templates/landing-page.html:20
msgid "start_hedy_tutorial"
msgstr "Begin Hedy tutorial"

#: templates/landing-page.html:25
msgid "start_programming_logo_alt"
msgstr "Begin met programmeren icon"

#: templates/landing-page.html:27
msgid "start_programming"
msgstr "Begin met programmeren"

#: templates/landing-page.html:31
msgid "explore_programs_logo_alt"
msgstr "Programma's ontdekken icon"

#: templates/landing-page.html:39
msgid "your_account"
msgstr "Jouw profiel"

<<<<<<< HEAD
=======
#: templates/landing-page.html:43 templates/landing-page.html:45
#: templates/profile.html:33 templates/public-page.html:7
#: templates/public-page.html:9
msgid "profile_logo_alt"
msgstr "Profiel icon"

#: templates/landing-page.html:52 templates/public-page.html:16
msgid "achievements"
msgstr "badges"

>>>>>>> 2e09427f
#: templates/landing-page.html:59
msgid "no_public_profile"
msgstr "Je hebt nog geen openbare profiel tekst..."

#: templates/landing-page.html:66 templates/landing-page.html:68
#: templates/public-page.html:28 templates/public-page.html:30
msgid "amount_created"
msgstr "programma's gemaakt"

#: templates/landing-page.html:72 templates/landing-page.html:74
#: templates/public-page.html:34 templates/public-page.html:36
msgid "amount_saved"
msgstr "programma's opgeslagen"

#: templates/landing-page.html:78 templates/landing-page.html:80
#: templates/public-page.html:40 templates/public-page.html:42
msgid "amount_submitted"
msgstr "programma's ingeleverd"

#: templates/landing-page.html:95
msgid "your_last_program"
msgstr "Jouw laatst opgeslagen programma"

#: templates/layout.html:31
msgid "ok"
msgstr "Ok"

#: templates/layout.html:32
msgid "cancel"
msgstr "Afbreken"

#: templates/layout.html:45 templates/programs.html:68
#: templates/programs.html:76
msgid "copy_link_to_share"
msgstr "Kopieer link voor delen"

#: templates/layout.html:91
msgid "achievement_earned"
msgstr "Je hebt een badge verdiend!"

#: templates/learn-more.html:7
msgid "mailing_title"
msgstr "Schrijf je in voor de Hedy nieuwsbrief"

#: templates/learn-more.html:10 templates/profile.html:90
#: templates/recover.html:8 templates/signup.html:13
msgid "email"
msgstr "Email"

#: templates/learn-more.html:14
msgid "surname"
msgstr "Voornaam"

#: templates/learn-more.html:18
msgid "lastname"
msgstr "Achternaam"

#: templates/learn-more.html:31
msgid "subscribe"
msgstr "Schrijf je in"

#: templates/learn-more.html:32
msgid "required_field"
msgstr "Velden met een * zijn verplicht"

#: templates/learn-more.html:35
msgid "previous_campaigns"
msgstr "Bekijk het nieuwsbrief archief"

#: templates/level-page.html:8
msgid "step_title"
msgstr "Opdracht"

#: templates/level-page.html:12
msgid "save_code_button"
msgstr "Code opslaan"

#: templates/level-page.html:13
msgid "share_code_button"
msgstr "Code opslaan & delen"

#: templates/level-page.html:31
msgid "try_button"
msgstr "Probeer"

#: templates/login.html:10
msgid "login_long"
msgstr "Inloggen op jouw account"

#: templates/login.html:26 website/auth.py:291
msgid "no_account"
msgstr "Nog geen account?"

#: templates/login.html:28 templates/signup.html:6 templates/signup.html:105
msgid "create_account"
msgstr "Maak een account"

#: templates/login.html:33
msgid "forgot_password"
msgstr "Wachtwoord vergeten?"

#: templates/main-page.html:10
msgid "main_title"
msgstr "Hedy"

#: templates/main-page.html:11
msgid "main_subtitle"
msgstr "Een graduele programmeertaal"

#: templates/main-page.html:14
msgid "try_it"
msgstr "Probeer het uit"

#: templates/parsons.html:6 templates/parsons.html:8
msgid "exercise"
msgstr "Opdracht"

#: templates/parsons.html:62
msgid "what_should_my_code_do"
msgstr "Wat moet mijn code doen?"

#: templates/profile.html:4
msgid "account_overview"
msgstr "Account overzicht"

#: templates/profile.html:6 templates/profile.html:8
msgid "my_messages"
msgstr "Mijn berichten"

#: templates/profile.html:11
msgid "invite_message"
msgstr "Je hebt een uitnodiging ontvangen voor de klas"

#: templates/profile.html:12
msgid "sent_by"
msgstr "Deze uitnodiging is verstuurd door"

#: templates/profile.html:15
msgid "delete_invite"
msgstr "Uitnodiging verwijderen"

#: templates/profile.html:21 templates/profile.html:23
msgid "public_profile"
msgstr "Openbaar profiel"

#: templates/profile.html:24
msgid "public_profile_visit"
msgstr "Je kunt jouw openbare profiel bezoeken! Klik"

#: templates/profile.html:24
msgid "public_profile_link"
msgstr "hier"

#: templates/profile.html:27
msgid "profile_picture"
msgstr "Profielfoto"

#: templates/profile.html:40
msgid "personal_text"
msgstr "Persoonlijke tekst"

#: templates/profile.html:41
msgid "your_personal_text"
msgstr "Jouw persoonlijke tekst..."

#: templates/profile.html:45
msgid "favourite_program"
msgstr "Favoriete programma"

#: templates/profile.html:56
msgid "public_profile_info"
msgstr ""
"Bij het selecteren van deze box maak je jouw profiel zichtbaar voor "
"iedereen. Wees voorzichtig met het delen van persoonlijke informatie "
"zoals je naam en adres, iedereen kan het zien!"

#: templates/profile.html:59
msgid "update_public"
msgstr "Openbaar profiel opslaan"

#: templates/profile.html:61 templates/profile.html:142
msgid "are_you_sure"
msgstr "Weet je het zeker? Je kunt dit niet meer ongedaan maken."

#: templates/profile.html:61
msgid "delete_public"
msgstr "Openbaar profiel verwijderen"

#: templates/profile.html:77
msgid "self_removal_prompt"
msgstr "Weet je zeker dat je deze klas wilt verlaten?"

#: templates/profile.html:77
msgid "leave_class"
msgstr "Klas verlaten"

#: templates/profile.html:82 templates/profile.html:85
msgid "settings"
msgstr "Mijn gegevens"

#: templates/profile.html:93 templates/signup.html:41
msgid "birth_year"
msgstr "Geboortejaar"

#: templates/profile.html:96 templates/signup.html:25
msgid "preferred_language"
msgstr "Voorkeurstaal"

#: templates/profile.html:106 templates/signup.html:34
msgid "preferred_keyword_language"
msgstr "Commando voorkeurstaal"

#: templates/profile.html:120 templates/signup.html:44
msgid "gender"
msgstr "Geslacht"

#: templates/profile.html:123 templates/signup.html:46
msgid "female"
msgstr "Meisje"

#: templates/profile.html:124 templates/signup.html:47
msgid "male"
msgstr "Jongen"

#: templates/profile.html:125 templates/signup.html:48
msgid "other"
msgstr "Anders"

#: templates/profile.html:138
msgid "update_profile"
msgstr "Update je profiel"

#: templates/profile.html:142
msgid "destroy_profile"
msgstr "Profiel verwijderen"

#: templates/profile.html:145 templates/profile.html:147
#: templates/profile.html:160
msgid "change_password"
msgstr "Verander wachtwoord"

#: templates/profile.html:149
msgid "current_password"
msgstr "Huidige wachtwoord"

#: templates/profile.html:153
msgid "new_password"
msgstr "Nieuw wachtwoord"

#: templates/profile.html:157
msgid "repeat_new_password"
msgstr "Herhaal nieuw wachtwoord"

#: templates/programs.html:7
msgid "recent"
msgstr "Mijn programma's"

#: templates/programs.html:33 templates/view-program-page.html:7
msgid "submitted_header"
msgstr "Dit is een ingeleverd programma en kan niet worden bewerkt."

#: templates/programs.html:38
msgid "title"
msgstr "Titel"

#: templates/programs.html:41 templates/view-program-page.html:8
msgid "last_edited"
msgstr "Laatst bewerkt"

#: templates/programs.html:59
msgid "favourite_confirm"
msgstr "Weet je zeker dat je dit programma wilt instellen als favoriet?"

#: templates/programs.html:67 templates/programs.html:72
msgid "open"
msgstr "Openen"

#: templates/programs.html:68 templates/programs.html:76
msgid "copy_clipboard"
msgstr "De link is gekopieerd"

#: templates/programs.html:69 templates/programs.html:73
msgid "delete_confirm"
msgstr "Weet je zeker dat je het programma wil verwijderen?"

#: templates/programs.html:69 templates/programs.html:73
msgid "delete"
msgstr "Verwijderen"

#: templates/programs.html:75
msgid "unshare_confirm"
msgstr "Weet je zeker dat je het programma privé wilt maken?"

#: templates/programs.html:75
msgid "unshare"
msgstr "Stop delen"

#: templates/programs.html:77
msgid "submit_warning"
msgstr "Weet je zeker dat je dit programma wilt inleveren?"

#: templates/programs.html:77
msgid "submit_program"
msgstr "Inleveren"

#: templates/programs.html:80
msgid "share_confirm"
msgstr "Weet je zeker dat je het programma openbaar wilt maken?"

#: templates/programs.html:80
msgid "share"
msgstr "Delen"

#: templates/programs.html:86
msgid "no_programs"
msgstr "Nog geen programma's."

#: templates/programs.html:88
msgid "write_first_program"
msgstr "Schrijf je eerste programma!"

#: templates/public-page.html:85
msgid "no_shared_programs"
msgstr "heeft geen gedeelde programma's..."

#: templates/quiz.html:4
msgid "quiz_logo_alt"
msgstr "Quiz logo"

#: templates/quiz.html:7
msgid "start_quiz"
msgstr "Start de Hedy Quiz"

#: templates/quiz.html:13
msgid "go_to_first_question"
msgstr "Ga naar vraag 1 van de quiz"

#: templates/quiz.html:22 templates/quiz.html:24 templates/quiz.html:104
msgid "question"
msgstr "Vraag"

#: templates/quiz.html:38
#, fuzzy
msgid "hint"
msgstr "Hint?"

#: templates/quiz.html:50 templates/quiz.html:58 templates/quiz.html:68
#: templates/quiz.html:76 templates/quiz.html:86 templates/quiz.html:94
msgid "submit_answer"
msgstr "Beantwoord vraag"

#: templates/quiz.html:111
msgid "feedback_success"
msgstr "Goed!"

#: templates/quiz.html:116
msgid "feedback_failure"
msgstr "Fout!"

#: templates/quiz.html:124
msgid "correct_answer"
msgstr "Het juiste antwoord is"

#: templates/quiz.html:133
msgid "go_to_question"
msgstr "Ga naar vraag"

#: templates/quiz.html:136
msgid "go_to_quiz_result"
msgstr "Ga naar de resultaten van de quiz"

#: templates/quiz.html:143
msgid "end_quiz"
msgstr "Einde van de quiz"

#: templates/quiz.html:144
msgid "score"
msgstr "Score"

#: templates/recover.html:6
msgid "recover_password"
msgstr "Vraag een nieuw wachtwoord aan"

#: templates/recover.html:11
msgid "send_password_recovery"
msgstr "Stuur me een link om een nieuw wachtwoord te kiezen"

#: templates/reset.html:6 templates/reset.html:19
msgid "reset_password"
msgstr "Reset je wachtwoord"

#: templates/reset.html:12 templates/signup.html:22
msgid "password_repeat"
msgstr "Herhaal je wachtwoord"

#: templates/signup.html:7
msgid "create_account_explanation"
msgstr "Met een account kun jij jouw programma's opslaan."

#: templates/signup.html:16
msgid "email_repeat"
msgstr "Herhaal je email"

#: templates/signup.html:60
msgid "programming_experience"
msgstr "Heb jij al eerder geprogrammeerd?"

#: templates/signup.html:74
msgid "languages"
msgstr "Welke programmeertaal heb je wel eens gebruikt?"

#: templates/signup.html:79
msgid "other_block"
msgstr "Een andere blokkentaal"

#: templates/signup.html:85
msgid "other_text"
msgstr "Een andere teksttaal"

#: templates/signup.html:91
msgid "request_teacher"
msgstr "Wil je een lerarenaccount aanvragen?"

#: templates/signup.html:94
msgid "subscribe_newsletter"
msgstr "Schrijf je in voor de nieuwsbrief"

#: templates/signup.html:99
msgid "agree_with"
msgstr "Ik ga akkoord met de"

#: templates/signup.html:99
msgid "privacy_terms"
msgstr "privacyverklaring"

#: templates/signup.html:102
msgid "agree_third_party"
msgstr ""
"Ik geef toestemming om benaderd te worden door partners van Universiteit "
"Leiden (optioneel)"

#: templates/signup.html:109
msgid "already_account"
msgstr "Heb je al een account?"

#: templates/teacher-invitation.html:5
msgid "teacher_invitation_require_login"
msgstr ""
"Om je leerkrachtenaccount te activeren moet je eerst inloggen. Als je nog"
" geen account hebt, maak dan eerst een account aan."

#: templates/view-program-page.html:13
msgid "by"
msgstr "door"

#: website/achievements.py:170
msgid "percentage_achieved"
msgstr "Gehaald door {percentage}% van de gebruikers"

#: website/admin.py:18 website/admin.py:84 website/admin.py:105
#: website/admin.py:123 website/admin.py:130 website/admin.py:153
msgid "title_admin"
msgstr "Hedy - Administrator pagina"

#: website/auth.py:182 website/auth.py:195 website/auth.py:280
#: website/auth.py:418 website/auth.py:423 website/auth.py:471
#: website/auth.py:639 website/auth.py:648 website/auth.py:677
#: website/auth.py:724 website/auth.py:731 website/auth.py:751
#: website/teacher.py:300 website/teacher.py:341
msgid "username_invalid"
msgstr "Je gebruikersnaam is ongeldig."

#: website/auth.py:184 website/auth.py:197
msgid "username_special"
msgstr "Er mag geen `:` of `@` in je gebruikersnaam zitten."

#: website/auth.py:186 website/auth.py:199
msgid "username_three"
msgstr "Je gebruikersnaam moet minstens 3 tekens hebben."

#: website/auth.py:188 website/auth.py:203 website/auth.py:282
#: website/auth.py:473 website/auth.py:496 website/auth.py:508
#: website/auth.py:681
msgid "password_invalid"
msgstr "Je wachtwoord is ongeldig."

#: website/auth.py:190 website/auth.py:205
msgid "passwords_six"
msgstr "Alle wachtwoorden moeten 6 of meer karakters zijn."

#: website/auth.py:201 website/auth.py:535 website/auth.py:753
#: website/auth.py:758
msgid "email_invalid"
msgstr "Vul een geldig e-mailadres in."

#: website/auth.py:291
msgid "invalid_username_password"
msgstr "Ongeldige gebruikersnaam/wachtwoord combinatie."

#: website/auth.py:342 website/auth.py:344
msgid "repeat_match_email"
msgstr "De e-mailadressen zijn niet hetzelfde."

#: website/auth.py:346 website/auth.py:498 website/auth.py:502
#: website/auth.py:685
msgid "repeat_match_password"
msgstr "Het herhaalde wachtwoord is niet gelijk."

#: website/auth.py:348 website/auth.py:526
msgid "language_invalid"
msgstr "Dit is geen geldige taal, kies een taal vanuit de lijst."

#: website/auth.py:350
msgid "agree_invalid"
msgstr "Je moet akkoord gaan met de privacyverklaring."

#: website/auth.py:352 website/auth.py:529
msgid "keyword_language_invalid"
msgstr "Dit is geen geldige commando taal (kies Engels of je eigen taal)."

#: website/auth.py:357 website/auth.py:540
msgid "year_invalid"
msgstr "Dit is geen geldig jaartal, die moet liggen tussen 1900 en {current_year}."

#: website/auth.py:360 website/auth.py:543
msgid "gender_invalid"
msgstr "Dit gender is niet geldig, kies uit (Meisje, Jongen, Anders)."

#: website/auth.py:363 website/auth.py:546
msgid "country_invalid"
msgstr "Dit is geen geldig land, kies er een vanuit de lijst."

#: website/auth.py:365 website/auth.py:368 website/auth.py:548
#: website/auth.py:551
msgid "experience_invalid"
msgstr "Dit is geen geldige programmeerervaring, kies uit (Ja, Nee)."

#: website/auth.py:371 website/auth.py:554
msgid "programming_invalid"
msgstr "Dit is geen geldige programmeertaal, selecteer van de opties."

#: website/auth.py:374
msgid "exists_username"
msgstr "Deze gebruikersnaam is al in gebruik."

#: website/auth.py:376 website/auth.py:562
msgid "exists_email"
msgstr "Dit emailadres is al in gebruik."

#: website/auth.py:416 website/auth.py:431 website/auth.py:679
#: website/auth.py:689
msgid "token_invalid"
msgstr "Jouw token is ongeldig."

#: website/auth.py:475 website/auth.py:500 website/auth.py:683
msgid "password_six"
msgstr "Je wachtwoord moet minstens 6 letters hebben."

#: website/auth.py:478 website/auth.py:481
msgid "password_change_not_allowed"
msgstr "Je hebt geen rechten op het wachtwoord van deze gebruiker te wijzigen."

#: website/auth.py:486
msgid "password_change_success"
msgstr "Wachtwoord van jouw leerling is succesvol gewijzigd."

#: website/auth.py:517
msgid "password_updated"
msgstr "Je wachtwoord is aangepast."

#: website/auth.py:605
msgid "profile_updated"
msgstr "Je profiel is aangepast."

#: website/auth.py:608
msgid "profile_updated_reload"
msgstr "Je profiel is aangepast, pagina wordt herladen."

#: website/auth.py:668
msgid "sent_password_recovery"
msgstr ""
"Je krijgt zo een mailtje met informatie over hoe je een nieuw wachtwoord "
"kiest."

#: website/auth.py:708
msgid "password_resetted"
msgstr "Je wachtwoord is gereset. Je wordt doorgestuurd naar de inlogpagina."

#: website/auth.py:726
msgid "teacher_invalid"
msgstr "Jouw leraren waarde is ongeldig."

#: website/auth.py:814
msgid "mail_welcome_verify_body"
msgstr ""
"Jouw Hedy account is succesvol aangemaakt. Welkom!\n"
" Klik op deze link om jouw e-mailadres te bevestigen: {link}"

#: website/auth.py:816
msgid "mail_change_password_body"
msgstr ""
"Jouw Hedy wachtwoord is veranderd. Als jij dit was, helemaal goed!\n"
"Als jij jouw wachtwoord niet hebt veranderd, neem dan zo snel mogelijk "
"contact met ons op door te reageren op deze mail."

#: website/auth.py:818
msgid "mail_recover_password_body"
msgstr ""
"Door te klikken op deze link kun je een nieuw Hedy wachtwoord instellen. "
"Deze link is geldig voor <b>4</b> uur.\n"
"Als jij geen nieuw wachtwoord wilt, negeer dan deze e-mail: {link}"

#: website/auth.py:820
msgid "mail_reset_password_body"
msgstr ""
"Jouw Hedy wachtwoord is ge-reset naar een nieuw wachtwoord. Als jij dit "
"was, helemaal goed!\n"
"Als jij jouw wachtwoord niet hebt veranderd, neem dan zo snel mogelijk "
"contact met ons op door te reageren op deze mail."

#: website/auth.py:822
msgid "mail_welcome_teacher_body"
msgstr ""
"<strong>Welkom!</strong>\n"
"Gefeliciteerd met jouw splinternieuwe Hedy leerkrachten account. Welkom "
"bij de wereldwijde community van Hedy leerkrachten!\n"
"\n"
"<strong>Wat leerkrachten accounts kunnen doen</strong>\n"
"Met een leerkrachten account kun je klassen aanmaken. Leerlingen kunnen "
"aan deze klas deelnemen en je kunt hun voortgang bekijken. Klassen worden"
" gemaakt en beheerd via de <a href=\"https://hedycode.com/for-"
"teachers\">voor leerkrachten</a> pagina.\n"
"\n"
"<strong>Hoe ideeën te delen</strong>\n"
"Als je Hedy gebruikt in jouw klas, dan heb je vast wat ideeën wat er "
"beter kan! Je kunt deze ideeën met ons delen via de <a "
"href=\"https://github.com/Felienne/hedy/discussions/categories/ideas\">Ideas"
" Discussion</a>.\n"
"\n"
"<strong>Hoe krijg ik hulp</strong>\n"
"Als iets niet helemaal duidelijk is kun je dit posten in de <a "
"href=\"https://github.com/Felienne/hedy/discussions/categories/q-a\">Q&A "
"discussion</a>, of <a href=\"mailto: hedy@felienne.com\">stuur ons een "
"mail</a>.\n"
"\n"
"Blijf programmeren!"

#: website/auth.py:828
msgid "mail_welcome_verify_subject"
msgstr "Welkom bij Hedy"

#: website/auth.py:830
msgid "mail_change_password_subject"
msgstr "Jouw Hedy wachtwoord is veranderd"

#: website/auth.py:832
msgid "mail_recover_password_subject"
msgstr "Reset jouw Hedy wachtwoord."

#: website/auth.py:834
msgid "mail_reset_password_subject"
msgstr "Jouw Hedy wachtwood is ge-reset"

#: website/auth.py:836
msgid "mail_welcome_teacher_subject"
msgstr "Jouw Hedy leerkrachten account is klaar"

#: website/auth.py:840
msgid "user"
msgstr "gebruiker"

#: website/auth.py:845
msgid "mail_hello"
msgstr "Hallo {username}!"

#: website/auth.py:847
msgid "mail_goodbye"
msgstr ""
"Dankjewel!\n"
"Het Hedy team"

#: website/auth.py:855
msgid "copy_mail_link"
msgstr "Kopieer en plak deze link in een andere tab:"

#: website/auth.py:856
msgid "link"
msgstr "Link"

#: website/parsons.py:20
msgid "exercise_doesnt_exist"
msgstr "Deze opdracht bestaat niet"

#: website/programs.py:41
msgid "delete_success"
msgstr "Je programma is verwijderd."

#: website/programs.py:55
msgid "save_prompt"
msgstr ""
"Je moet ingelogd zijn om je programma op te kunnen slaan. Wil je inloggen"
" of een account maken?"

#: website/programs.py:60
msgid "overwrite_warning"
msgstr ""
"Je hebt al een programma met deze naam, opslaan met deze naam "
"overschrijft het oude programma. Weet je het zeker?"

#: website/programs.py:87
msgid "save_parse_warning"
msgstr "Dit programma bevat een foutje, weet je zeker dat je het wilt opslaan?"

#: website/programs.py:131 website/programs.py:132
msgid "save_success_detail"
msgstr "Je programma is opgeslagen."

#: website/programs.py:160
msgid "share_success_detail"
msgstr "Programma delen gelukt."

#: website/programs.py:162
msgid "unshare_success_detail"
msgstr "Programma wordt niet meer gedeeld."

#: website/programs.py:202
msgid "favourite_success"
msgstr "Je programma is ingesteld als favoriet."

#: website/quiz.py:45 website/quiz.py:71 website/teacher.py:454
msgid "level_invalid"
msgstr "Dit Hedy level is ongeldig."

#: website/quiz.py:60 website/quiz.py:86
msgid "question_doesnt_exist"
msgstr ""

#: website/quiz.py:73
#, fuzzy
msgid "question_invalid"
msgstr "Jouw token is ongeldig."

#: website/quiz.py:75
#, fuzzy
msgid "answer_invalid"
msgstr "Je wachtwoord is ongeldig."

#: website/quiz.py:83
msgid "too_many_attempts"
msgstr ""

#: website/statistics.py:37 website/teacher.py:27 website/teacher.py:35
#: website/teacher.py:209 website/teacher.py:231 website/teacher.py:243
#: website/teacher.py:310 website/teacher.py:349
msgid "retrieve_class_error"
msgstr "Alleen leerkrachten mogen klassen openen"

<<<<<<< HEAD
=======
#: website/statistics.py:41 website/teacher.py:38 website/teacher.py:131
#: website/teacher.py:150 website/teacher.py:212 website/teacher.py:234
#: website/teacher.py:246 website/teacher.py:313 website/teacher.py:352
#: website/teacher.py:364
msgid "no_such_class"
msgstr "Deze klas bestaat niet."

>>>>>>> 2e09427f
#: website/statistics.py:45
msgid "title_class statistics"
msgstr "Mijn statistieken"

#: website/teacher.py:74
msgid "title_class-overview"
msgstr "Hedy - Klas overzicht"

#: website/teacher.py:83
msgid "only_teacher_create_class"
msgstr "Alleen leerkrachten mogen klassen maken!"

#: website/teacher.py:90 website/teacher.py:125
msgid "class_name_invalid"
msgstr "Deze klasnaam is ongeldig."

#: website/teacher.py:92 website/teacher.py:127
msgid "class_name_empty"
msgstr "Je hebt geen klasnaam ingevuld!"

#: website/teacher.py:98
msgid "class_name_duplicate"
msgstr "Je hebt al een klas met deze naam."

#: website/teacher.py:162 website/teacher.py:178 website/teacher.py:533
msgid "invalid_class_link"
msgstr "Ongeldige klassenlink."

#: website/teacher.py:166 website/teacher.py:168
msgid "title_join-class"
msgstr "Hedy - Inschrijven voor klas"

#: website/teacher.py:222
msgid "title_customize-class"
msgstr "Hedy - Klas personaliseren"

#: website/teacher.py:237
msgid "customization_deleted"
msgstr "Personalisatie succesvol verwijderd."

#: website/teacher.py:290
msgid "class_customize_success"
msgstr "Klas succesvol gepersonaliseerd."

#: website/teacher.py:304
msgid "username_empty"
msgstr "Je hebt geen gebruikersnaam ingevuld!"

#: website/teacher.py:317
msgid "student_not_existing"
msgstr "Deze gebruikersnaam bestaat niet."

#: website/teacher.py:319
msgid "student_already_in_class"
msgstr "Deze leerling zit al in jouw klas."

#: website/teacher.py:321
msgid "student_already_invite"
msgstr "Deze leerling heeft al een openstaande uitnodiging."

#: website/teacher.py:382
msgid "no_accounts"
msgstr "Er zijn geen accounts om aan te maken."

#: website/teacher.py:392
msgid "unique_usernames"
msgstr "Alle gebruikersnamen moeten uniek zijn."

#: website/teacher.py:401
msgid "usernames_exist"
msgstr "Een of meerdere gebruikersnamen is al in gebruik."

#: website/teacher.py:412
msgid "accounts_created"
msgstr "Account succesvol aangemaakt."

#: website/teacher.py:418 website/teacher.py:423 website/teacher.py:434
#: website/teacher.py:463 website/teacher.py:489
msgid "retrieve_adventure_error"
msgstr "Jij mag dit avontuur niet bekijken!"

#: website/teacher.py:428
msgid "title_view-adventure"
msgstr "Hedy - Avontuur bekijken"

#: website/teacher.py:439
msgid "title_customize-adventure"
msgstr "Hedy - Avontuur personaliseren"

#: website/teacher.py:450
msgid "adventure_id_invalid"
msgstr "Dit avontuur id is ongeldig."

#: website/teacher.py:452 website/teacher.py:508
msgid "adventure_name_invalid"
msgstr "Deze avontuur naam is ongeldig."

#: website/teacher.py:456
msgid "content_invalid"
msgstr "Dit avontuur is ongeldig."

#: website/teacher.py:458
msgid "adventure_length"
msgstr "Jouw avontuur moet minimaal 20 karakters zijn."

#: website/teacher.py:460
msgid "public_invalid"
msgstr "Deze waarde voor het beschikbaar maken van je avontuur is ongeldig"

#: website/teacher.py:471 website/teacher.py:515
msgid "adventure_duplicate"
msgstr "Je hebt al een avontuur met deze naam."

#: website/teacher.py:483
msgid "adventure_updated"
msgstr "Jouw avontuur is bijgewerkt!"

#: website/teacher.py:510
msgid "adventure_empty"
msgstr "Je hebt geen avonturen naam ingevuld!"
<<<<<<< HEAD
=======

#~ msgid "tutorial_code_output"
#~ msgstr ""
#~ "Hallo wereld!\n"
#~ "Ik volg de Hedy tutorial"

#~ msgid "end"
#~ msgstr "Einde"

#~ msgid "quiz_description"
#~ msgstr "Dat was het einde van dit level! Doe nu de quiz om je kennis te testen."

#~ msgid "go_to_quiz"
#~ msgstr "Naar de quiz"

#~ msgid "go_to_level"
#~ msgstr "Ga naar level"

#~ msgid "results_quiz"
#~ msgstr "Resultaten van de quiz"

#~ msgid "correct"
#~ msgstr "Goed"

#~ msgid "incorrect"
#~ msgstr "Niet goed!"

#~ msgid "attempt"
#~ msgstr "Poging"

#~ msgid "go_to_answer"
#~ msgstr "Ga naar het antwoord"

#~ msgid "minutes"
#~ msgstr "minuten"

#~ msgid "hours"
#~ msgstr "uur"

#~ msgid "days"
#~ msgstr "dagen"

#~ msgid "ago"
#~ msgstr "{time} geleden"

#~ msgid "visible_columns"
#~ msgstr "Zichtbare kolommen"

#~ msgid "latest_shared_program"
#~ msgstr "Laatst gedeelde programma"

#~ msgid "remove_student"
#~ msgstr "Leerling verwijderen"

#~ msgid "rename_class"
#~ msgstr "Klas hernoemen"

#~ msgid "remove_invite"
#~ msgstr "Uitnodiging verwijderen"

#~ msgid "class_link"
#~ msgstr "Link voor inschrijven klas"

#~ msgid "invite_student"
#~ msgstr "Leerling toevoegen"

#~ msgid "start_parsons"
#~ msgstr "Begin slepen puzzels"

#~ msgid "go_to_first_exercise"
#~ msgstr "Ga naar opdracht 1"

#~ msgid "select_class"
#~ msgstr "Kies klas"
>>>>>>> 2e09427f
<|MERGE_RESOLUTION|>--- conflicted
+++ resolved
@@ -8,11 +8,7 @@
 msgstr ""
 "Project-Id-Version: PROJECT VERSION\n"
 "Report-Msgid-Bugs-To: EMAIL@ADDRESS\n"
-<<<<<<< HEAD
-"POT-Creation-Date: 2022-06-23 17:08+0200\n"
-=======
 "POT-Creation-Date: 2022-06-23 14:02+0200\n"
->>>>>>> 2e09427f
 "PO-Revision-Date: YEAR-MO-DA HO:MI+ZONE\n"
 "Last-Translator: FULL NAME <EMAIL@ADDRESS>\n"
 "Language: nl\n"
@@ -31,11 +27,7 @@
 msgid "title_achievements"
 msgstr "Hedy - Mijn badges"
 
-<<<<<<< HEAD
 #: app.py:641 app.py:745 app.py:1087 website/teacher.py:361
-=======
-#: app.py:639 app.py:743 app.py:1085 website/teacher.py:361
->>>>>>> 2e09427f
 #: website/teacher.py:372
 msgid "not_teacher"
 msgstr "Jij bent geen leraar!"
@@ -72,11 +64,7 @@
 msgid "level_not_class"
 msgstr "Je zit in een klas waar dit level nog niet beschikbaar is gemaakt"
 
-<<<<<<< HEAD
 #: app.py:925 website/teacher.py:421 website/teacher.py:437
-=======
-#: app.py:923 website/teacher.py:421 website/teacher.py:437
->>>>>>> 2e09427f
 #: website/teacher.py:466 website/teacher.py:492
 msgid "no_such_adventure"
 msgstr "Dit avontuur bestaat niet!"
@@ -1381,8 +1369,6 @@
 msgid "your_account"
 msgstr "Jouw profiel"
 
-<<<<<<< HEAD
-=======
 #: templates/landing-page.html:43 templates/landing-page.html:45
 #: templates/profile.html:33 templates/public-page.html:7
 #: templates/public-page.html:9
@@ -1393,7 +1379,6 @@
 msgid "achievements"
 msgstr "badges"
 
->>>>>>> 2e09427f
 #: templates/landing-page.html:59
 msgid "no_public_profile"
 msgstr "Je hebt nog geen openbare profiel tekst..."
@@ -2151,8 +2136,6 @@
 msgid "retrieve_class_error"
 msgstr "Alleen leerkrachten mogen klassen openen"
 
-<<<<<<< HEAD
-=======
 #: website/statistics.py:41 website/teacher.py:38 website/teacher.py:131
 #: website/teacher.py:150 website/teacher.py:212 website/teacher.py:234
 #: website/teacher.py:246 website/teacher.py:313 website/teacher.py:352
@@ -2160,7 +2143,6 @@
 msgid "no_such_class"
 msgstr "Deze klas bestaat niet."
 
->>>>>>> 2e09427f
 #: website/statistics.py:45
 msgid "title_class statistics"
 msgstr "Mijn statistieken"
@@ -2281,80 +2263,3 @@
 #: website/teacher.py:510
 msgid "adventure_empty"
 msgstr "Je hebt geen avonturen naam ingevuld!"
-<<<<<<< HEAD
-=======
-
-#~ msgid "tutorial_code_output"
-#~ msgstr ""
-#~ "Hallo wereld!\n"
-#~ "Ik volg de Hedy tutorial"
-
-#~ msgid "end"
-#~ msgstr "Einde"
-
-#~ msgid "quiz_description"
-#~ msgstr "Dat was het einde van dit level! Doe nu de quiz om je kennis te testen."
-
-#~ msgid "go_to_quiz"
-#~ msgstr "Naar de quiz"
-
-#~ msgid "go_to_level"
-#~ msgstr "Ga naar level"
-
-#~ msgid "results_quiz"
-#~ msgstr "Resultaten van de quiz"
-
-#~ msgid "correct"
-#~ msgstr "Goed"
-
-#~ msgid "incorrect"
-#~ msgstr "Niet goed!"
-
-#~ msgid "attempt"
-#~ msgstr "Poging"
-
-#~ msgid "go_to_answer"
-#~ msgstr "Ga naar het antwoord"
-
-#~ msgid "minutes"
-#~ msgstr "minuten"
-
-#~ msgid "hours"
-#~ msgstr "uur"
-
-#~ msgid "days"
-#~ msgstr "dagen"
-
-#~ msgid "ago"
-#~ msgstr "{time} geleden"
-
-#~ msgid "visible_columns"
-#~ msgstr "Zichtbare kolommen"
-
-#~ msgid "latest_shared_program"
-#~ msgstr "Laatst gedeelde programma"
-
-#~ msgid "remove_student"
-#~ msgstr "Leerling verwijderen"
-
-#~ msgid "rename_class"
-#~ msgstr "Klas hernoemen"
-
-#~ msgid "remove_invite"
-#~ msgstr "Uitnodiging verwijderen"
-
-#~ msgid "class_link"
-#~ msgstr "Link voor inschrijven klas"
-
-#~ msgid "invite_student"
-#~ msgstr "Leerling toevoegen"
-
-#~ msgid "start_parsons"
-#~ msgstr "Begin slepen puzzels"
-
-#~ msgid "go_to_first_exercise"
-#~ msgstr "Ga naar opdracht 1"
-
-#~ msgid "select_class"
-#~ msgstr "Kies klas"
->>>>>>> 2e09427f
