#: app.py:438
msgid "program_contains_error"
msgstr "Dit programma bevat een foutje, weet je zeker dat je hem wilt delen?"

#: app.py:597
msgid "title_achievements"
msgstr "Hedy - Mijn badges"

<<<<<<< HEAD
#: app.py:615 app.py:1022 website/teacher.py:363 website/teacher.py:372
=======
#: app.py:615 app.py:1024 website/teacher.py:363 website/teacher.py:372
>>>>>>> 31e56a25
msgid "not_teacher"
msgstr "Jij bent geen leraar!"

#: app.py:618
msgid "not_enrolled"
msgstr "Jij zit niet in deze klas!"

#: app.py:657
msgid "title_programs"
msgstr "Hedy - Mijn programma's"

<<<<<<< HEAD
#: app.py:667 app.py:677 app.py:681 app.py:696 app.py:939 app.py:1291
=======
#: app.py:667 app.py:677 app.py:681 app.py:696 app.py:941 app.py:1293
>>>>>>> 31e56a25
#: website/admin.py:17 website/admin.py:25 website/admin.py:95
#: website/admin.py:112 website/admin.py:130 website/auth.py:660
#: website/auth.py:687 website/statistics.py:86
msgid "unauthorized"
msgstr "Jij hebt geen rechten voor deze pagina"

#: app.py:707
msgid "minutes"
msgstr "minuten"

#: app.py:710
msgid "hours"
msgstr "uur"

#: app.py:713
msgid "days"
msgstr "dagen"

#: app.py:716
msgid "ago"
msgstr "{time} geleden"

<<<<<<< HEAD
#: app.py:731 app.py:733 app.py:857 app.py:879 app.py:881
msgid "no_such_level"
msgstr "Dit level bestaat niet!"

#: app.py:741 app.py:748 app.py:811 app.py:817
=======
#: app.py:731 app.py:733 app.py:859 app.py:881 app.py:883
msgid "no_such_level"
msgstr "Dit level bestaat niet!"

#: app.py:741 app.py:748 app.py:813 app.py:819
>>>>>>> 31e56a25
msgid "no_such_program"
msgstr "Dit programma bestaat niet!"

#: app.py:772
msgid "level_not_class"
msgstr "Je zit in een klas waar dit level nog niet beschikbaar is gemaakt"

<<<<<<< HEAD
#: app.py:862 website/teacher.py:430 website/teacher.py:446
=======
#: app.py:864 website/teacher.py:430 website/teacher.py:446
>>>>>>> 31e56a25
#: website/teacher.py:475 website/teacher.py:501
msgid "no_such_adventure"
msgstr "Dit avontuur bestaat niet!"

#: app.py:892
msgid "page_not_found"
msgstr "We konden deze pagina niet vinden!"

#: app.py:912
msgid "title_signup"
msgstr "Hedy - Account aanmaken"

#: app.py:919
msgid "title_login"
msgstr "Hedy - Inloggen"

#: app.py:926
msgid "title_recover"
msgstr "Hedy - Account herstellen"

#: app.py:942
msgid "title_reset"
msgstr "Hedy - Wachtwoord resetten"

<<<<<<< HEAD
#: app.py:966
msgid "title_my-profile"
msgstr "Hedy - Mijn account"

#: app.py:982
msgid "title_learn-more"
msgstr "Hedy - Meer info"

#: app.py:988
msgid "title_privacy"
msgstr "Hedy - Privacyverklaring"

#: app.py:995
msgid "title_landing-page"
msgstr "Welkom bij Hedy!"

#: app.py:997
msgid "not_user"
msgstr "Jij bent niet ingelogd!"

#: app.py:1018
msgid "title_for-teacher"
msgstr "Hedy - Voor leerkrachten"

#: app.py:1029
msgid "title_start"
msgstr "Hedy - Een graduele programmeertaal"

#: app.py:1090
msgid "title_explore"
msgstr "Hedy - Ontdekken"

#: app.py:1110 app.py:1112
=======
#: app.py:968
msgid "title_my-profile"
msgstr "Hedy - Mijn account"

#: app.py:984
msgid "title_learn-more"
msgstr "Hedy - Meer info"

#: app.py:990
msgid "title_privacy"
msgstr "Hedy - Privacyverklaring"

#: app.py:997
msgid "title_landing-page"
msgstr "Welkom bij Hedy!"

#: app.py:999
msgid "not_user"
msgstr "Jij bent niet ingelogd!"

#: app.py:1020
msgid "title_for-teacher"
msgstr "Hedy - Voor leerkrachten"

#: app.py:1031
msgid "title_start"
msgstr "Hedy - Een graduele programmeertaal"

#: app.py:1092
msgid "title_explore"
msgstr "Hedy - Ontdekken"

#: app.py:1112 app.py:1114
>>>>>>> 31e56a25
msgid "translate_error"
msgstr ""
"Er is iets misgegaan met het vertalen van de code. Probeer je code te "
"runnen om te kijken of er misschien een foutje in zit. Code met foutjes "
"kan niet vertaald worden."

<<<<<<< HEAD
#: app.py:1230 website/auth.py:244 website/auth.py:293 website/auth.py:429
#: website/auth.py:454 website/auth.py:484 website/auth.py:589
#: website/auth.py:620 website/auth.py:660 website/auth.py:687
=======
#: app.py:1232 website/auth.py:250 website/auth.py:299 website/auth.py:435
#: website/auth.py:460 website/auth.py:490 website/auth.py:595
#: website/auth.py:626 website/auth.py:666 website/auth.py:693
>>>>>>> 31e56a25
#: website/teacher.py:90 website/teacher.py:125 website/teacher.py:197
#: website/teacher.py:253 website/teacher.py:300 website/teacher.py:341
#: website/teacher.py:377 website/teacher.py:457 website/teacher.py:515
msgid "ajax_error"
msgstr "Er is een fout opgetreden, probeer het nog eens."

<<<<<<< HEAD
#: app.py:1233
msgid "image_invalid"
msgstr "Jouw gekozen profielfoto is ongeldig."

#: app.py:1235
msgid "personal_text_invalid"
msgstr "Jouw persoonlijke tekst is ongeldig."

#: app.py:1237 app.py:1243
msgid "favourite_program_invalid"
msgstr "Jouw gekozen favoriete programma is ongeldig."

#: app.py:1257 app.py:1258
msgid "public_profile_updated"
msgstr "Je openbare profiel is aangepast."

#: app.py:1295 app.py:1321
msgid "user_not_private"
msgstr "Deze gebruiker bestaat niet of heeft geen openbaar profiel"

#: app.py:1329
=======
#: app.py:1235
msgid "image_invalid"
msgstr "Jouw gekozen profielfoto is ongeldig."

#: app.py:1237
msgid "personal_text_invalid"
msgstr "Jouw persoonlijke tekst is ongeldig."

#: app.py:1239 app.py:1245
msgid "favourite_program_invalid"
msgstr "Jouw gekozen favoriete programma is ongeldig."

#: app.py:1259 app.py:1260
msgid "public_profile_updated"
msgstr "Je openbare profiel is aangepast."

#: app.py:1297 app.py:1323
msgid "user_not_private"
msgstr "Deze gebruiker bestaat niet of heeft geen openbaar profiel"

#: app.py:1331
>>>>>>> 31e56a25
msgid "invalid_teacher_invitation_code"
msgstr ""
"Deze leerkrachtenuitnodigingscode is niet geldig. Als je een nieuwe "
"uitnodiging nodig hebt, neem dan contact op met hedy@felienne.com."

#: utils.py:203
msgid "default_404"
msgstr "We konden deze pagina niet vinden."

#: utils.py:205
msgid "default_403"
msgstr "Jij mag niet bij deze pagina."

#: utils.py:207
msgid "default_500"
msgstr "Oeps! Er ging iets mis..."

#: content/error-messages.txt:1
msgid "Wrong Level"
msgstr ""
"Dat was goede code hoor, maar niet op het goede level. Je schreef een "
"{offending_keyword} voor level {working_level}. Tip: {tip}"

#: content/error-messages.txt:2
msgid "Incomplete"
msgstr ""
"Let op, je bent een stukje code vergeten. Op regel {line_number} moet er "
"achter {incomplete_command} nog tekst komen."

#: content/error-messages.txt:3
msgid "Invalid"
msgstr ""
"{invalid_command} is geen commando in Hedy level {level}. Bedoelde je "
"{guessed_command}?"

#: content/error-messages.txt:4
msgid "Invalid Space"
msgstr ""
"Oeps! Regel {line_number} begint met een spatie. Computers kunnen niet zo"
" goed tegen spaties, kun je 'm weghalen?"

#: content/error-messages.txt:5
msgid "Has Blanks"
msgstr ""
"Let op! Jouw code is nog niet compleet. Er staat nog een laag streepje "
"in, daar moet jij de juiste code nog invullen."

#: content/error-messages.txt:6
msgid "No Indentation"
msgstr ""
"Je hebt te weinig spaties voor regel {line_number} gebruikt. Er staan "
"{leading_spaces} spaties, maar dat is te weinig. Begin een blok steeds "
"met {indent_size} meer spaties dan de regel ervoor."

#: content/error-messages.txt:7
msgid "Unexpected Indentation"
msgstr ""
"Je hebt te veel spaties voor regel {line_number} gebruikt. Er staan "
"{leading_spaces} spaties, maar dat is te veel. Begin een blok steeds met "
"{indent_size} spaties."

#: content/error-messages.txt:8
msgid "Parse"
msgstr ""
"De code die jij intypte is geen geldige Hedy code. Er zit een foutje op "
"regel {location[0]}, op positie {location[1]}. Jij typte "
"{character_found}, maar dat mag op die plek niet."

#: content/error-messages.txt:9
msgid "Unquoted Text"
msgstr ""
"Let op! Bij print en ask moet voor én achter de tekst een aanhalingsteken"
" komen. Jij bent er ergens eentje vergeten."

#: content/error-messages.txt:10
msgid "Unquoted Assignment"
msgstr ""
"Let op. Vanaf dit level moet je tekst rechts van de `is` tussen "
"aanhalingstekens zetten. Jij bent dat vergeten voor de tekst {text}."

#: content/error-messages.txt:11
msgid "Unquoted Equality Check"
msgstr ""
"Als je wilt kijken of een variabele gelijk is aan meerdere woorden, "
"moeten die woorden tussen aanhalingstekens staan!"

#: content/error-messages.txt:12
msgid "Var Undefined"
msgstr ""
"Je probeert de variabele {name} te gebruiken, maar die heb je niet "
"ingesteld. Het kan ook zijn dat je het woord {name} wilde gebruiken en "
"aanhalingstekens vergeten bent."

#: content/error-messages.txt:13
msgid "Cyclic Var Definition"
msgstr ""
"De variabele {variable} moet worden ingesteld voor je die aan de "
"rechterkant van een is mag gebruiken."

#: content/error-messages.txt:14
msgid "Lonely Echo"
msgstr ""
"Je gebruikt een echo voor een ask, of een echo zonder een ask. Vraag "
"eerst met een ask om invoer voordat je die herhaalt met een echo."

#: content/error-messages.txt:15
msgid "Too Big"
msgstr ""
"Wow! Jouw programma is wel {lines_of_code} regels lang! Maar... wij "
"kunnen maar {max_lines} regels aan in dit level. Maak je programma wat "
"kleiner en probeer het nog eens."

#: content/error-messages.txt:16
msgid "Invalid Argument Type"
msgstr ""
"Je kan {command} niet gebruiken met {invalid_argument} omdat dat "
"{invalid_type} is. Je kan {command} wel gebruiken met {allowed_types}."

#: content/error-messages.txt:17
msgid "Invalid Argument"
msgstr ""
"Je kan {command} niet gebruiken met {invalid_argument}. Je kan {command} "
"wel gebruiken met {allowed_types}."

#: content/error-messages.txt:18
msgid "Invalid Type Combination"
msgstr ""
"Je kan {invalid_argument} en {invalid_argument_2} niet gebruiken met "
"{command} omdat de ene {invalid_type} is, en de andere {invalid_type_2}. "
"Verander {invalid_argument} in {invalid_type_2} of {invalid_argument_2} "
"in {invalid_type}."

#: content/error-messages.txt:19
msgid "Unsupported Float"
msgstr ""
"Helaas, Hedy ondersteunt nog geen kommagetallen. Verander {value} in een "
"geheel getal."

#: content/error-messages.txt:20
msgid "Locked Language Feature"
msgstr ""
"In jouw programma zit {concept}! Goed gedaan! Maar {concept} is nog niet "
"beschikbaar. Dat komt in een later level."

#: content/error-messages.txt:21
msgid "Missing Command"
msgstr ""
"Het lijkt erop dat je vergeten bent om een commando te gebruiken op regel"
" {line_number}."

#: content/error-messages.txt:22
msgid "Unsupported String Value"
msgstr "Tekst waarden kunnen geen {invalid_value} bevatten."

#: content/error-messages.txt:23
msgid "ask_needs_var"
msgstr ""
"Vanaf level 2 hoort ask met een variabele ervoor. Bijv: naam is ask Hoe "
"heet jij?"

#: content/error-messages.txt:24
msgid "echo_out"
msgstr ""
"Vanaf level 2 heb je geen echo meer nodig! Je kunt een variabele "
"gebruiken om iets te herhalen. Voorbeeld: naam is ask Hoe heet jij? print"
" hallo naam"

#: content/error-messages.txt:25
msgid "space"
msgstr "een spatie"

#: content/error-messages.txt:26
msgid "comma"
msgstr "een komma"

#: content/error-messages.txt:27
msgid "question mark"
msgstr "een vraagteken"

#: content/error-messages.txt:28
msgid "newline"
msgstr "een enter"

#: content/error-messages.txt:29
msgid "period"
msgstr "een punt"

#: content/error-messages.txt:30
msgid "exclamation mark"
msgstr "een uitroepteken"

#: content/error-messages.txt:31
msgid "dash"
msgstr "een streepje"

#: content/error-messages.txt:32
msgid "star"
msgstr "een sterretje"

#: content/error-messages.txt:33
msgid "single quotes"
msgstr "een hoge komma"

#: content/error-messages.txt:34
msgid "double quotes"
msgstr "twee hoge komma's"

#: content/error-messages.txt:35
msgid "slash"
msgstr "een schuin streepje"

#: content/error-messages.txt:36
msgid "string"
msgstr "tekst"

#: content/error-messages.txt:37
msgid "nested blocks"
msgstr "een blok in een blok"

#: content/error-messages.txt:38
msgid "or"
msgstr "of"

#: content/error-messages.txt:39
msgid "number"
msgstr "een getal"

#: content/error-messages.txt:40
msgid "integer"
msgstr "een getal"

#: content/error-messages.txt:41
msgid "float"
msgstr "een getal"

#: content/error-messages.txt:42
msgid "list"
msgstr "een lijstje"

#: content/error-messages.txt:43
msgid "input"
msgstr "invoer van een ask"

#: templates/cheatsheet.html:14
msgid "cheatsheet_title"
msgstr "Spiekbriefje"

#: templates/class-overview.html:16
msgid "visible_columns"
msgstr "Zichtbare kolommen"

#: templates/class-overview.html:21 templates/class-overview.html:64
#: templates/class-overview.html:108 templates/create-accounts.html:16
#: templates/login.html:12 templates/profile.html:86 templates/recover.html:8
#: templates/signup.html:10
msgid "username"
msgstr "Gebruikersnaam"

#: templates/class-overview.html:25 templates/class-overview.html:65
msgid "last_login"
msgstr "Laatste login"

#: templates/class-overview.html:29 templates/class-overview.html:66
msgid "highest_level_reached"
msgstr "Hoogste level"

#: templates/class-overview.html:35 templates/class-overview.html:67
msgid "number_programs"
msgstr "Aantal programma's"

#: templates/class-overview.html:39 templates/class-overview.html:68
msgid "programs"
msgstr "Programma's"

#: templates/class-overview.html:43 templates/class-overview.html:69
msgid "latest_shared_program"
msgstr "Laatst gedeelde programma"

#: templates/class-overview.html:49 templates/class-overview.html:70
#: templates/class-overview.html:83 templates/profile.html:144
#: templates/profile.html:146 templates/profile.html:159
msgid "change_password"
msgstr "Verander wachtwoord"

#: templates/class-overview.html:53 templates/class-overview.html:71
msgid "remove_student"
msgstr "Leerling verwijderen"

#: templates/class-overview.html:81
msgid "page"
msgstr "pagina"

#: templates/class-overview.html:83
msgid "enter_password"
msgstr "Vul een nieuw wachtwoord in voor"

#: templates/class-overview.html:83
msgid "password_change_prompt"
msgstr "Weet je zeker dat je dit wachtwoord wilt wijzigen?"

#: templates/class-overview.html:84
msgid "remove_student_prompt"
msgstr "Weet je zeker dat je deze leerling uit de klas wilt verwijderen?"

#: templates/class-overview.html:84 templates/class-overview.html:120
#: templates/customize-adventure.html:52 templates/for-teachers.html:34
#: templates/for-teachers.html:44
msgid "remove"
msgstr "Verwijder"

#: templates/class-overview.html:90
msgid "class_link"
msgstr "Link voor inschrijven klas"

#: templates/class-overview.html:92 templates/customize-class.html:5
msgid "customize_class"
msgstr "Klas personaliseren"

#: templates/class-overview.html:93 templates/for-teachers.html:23
msgid "class_name_prompt"
msgstr "Vul de naam in van de klas"

#: templates/class-overview.html:93
msgid "rename_class"
msgstr "Klas hernoemen"

#: templates/class-overview.html:94
msgid "invite_prompt"
msgstr "Vul een gebruikersnaam in"

#: templates/class-overview.html:94
msgid "invite_student"
msgstr "Leerling toevoegen"

#: templates/class-overview.html:95
msgid "class_stats"
msgstr "Klas statistieken"

#: templates/class-overview.html:98 templates/customize-adventure.html:59
msgid "back_to_teachers_page"
msgstr "Terug naar lerarenpagina"

#: templates/class-overview.html:99
msgid "delete_class_prompt"
msgstr "Weet je zeker dat je deze klas wilt verwijderen?"

#: templates/class-overview.html:99
msgid "delete_class"
msgstr "Klas permanent verwijderen"

#: templates/class-overview.html:103
msgid "pending_invites"
msgstr "Openstaande uitnodigingen"

#: templates/class-overview.html:109
msgid "invite_date"
msgstr "Uitnodigingsdatum"

#: templates/class-overview.html:110
msgid "expiration_date"
msgstr "Vervaldatum"

#: templates/class-overview.html:111
msgid "remove_invite"
msgstr "Uitnodiging verwijderen"

#: templates/class-overview.html:120 templates/profile.html:15
msgid "delete_invite_prompt"
msgstr "Weet je zeker dat je deze uitnodiging wilt verwijderen?"

#: templates/class-prejoin.html:7
msgid "class_already_joined"
msgstr "Je zit al in deze klas"

#: templates/class-prejoin.html:11
msgid "goto_profile"
msgstr "Ga naar mijn profiel"

#: templates/class-prejoin.html:15 templates/profile.html:12
msgid "prompt_join_class"
msgstr "Wil jij je inschrijven voor deze klas?"

#: templates/class-prejoin.html:17 website/teacher.py:183
msgid "join_prompt"
msgstr ""
"Je moet ingelogd zijn om je voor een klas in te kunnen schrijven. Wil je "
"inloggen of een account maken?"

#: templates/class-prejoin.html:17 templates/profile.html:14
msgid "join_class"
msgstr "Inschrijven voor klas"

#: templates/class-stats.html:22 templates/customize-class.html:160
msgid "back_to_class"
msgstr "Ga terug naar klas"

#: templates/code-page.html:25 templates/code-page.html:35
#: templates/customize-class.html:28 templates/customize-class.html:64
#: templates/customize-class.html:71 templates/customize-class.html:95
#: templates/level-page.html:6 templates/level-page.html:11
#: templates/quiz/startquiz.html:10 templates/view-program-page.html:12
#: templates/view-program-page.html:28
msgid "level_title"
msgstr "Level"

#: templates/create-accounts.html:5
msgid "create_multiple_accounts"
msgstr "Meerdere accounts aanmaken"

#: templates/create-accounts.html:7
msgid "accounts_intro"
msgstr ""
"Op deze pagina kun je accounts aan maken voor meerdere studenten "
"tegelijkertijd. Ook is het mogelijk ze gelijk toe te voegen aan een klas."
" Door op het groene kruisje rechtsonderin te klikken kun je meer rijen "
"toevoegen. Met het rode kruisje kun je een rij weer verwijderen. Zorg "
"ervoor dat alle rijen gevuld zijn voordat je klikt op \"Accounts "
"aanmaken\". Denk eraan dat elke gebruikersnaam en elk e-mailadres uniek "
"moet zijn. Ook moet het wachtwoord <b>minimaal</b> 6 tekens zijn."

#: templates/create-accounts.html:10
msgid "create_accounts_prompt"
msgstr "Weet je zeker dat je deze accounts wilt aanmaken?"

#: templates/create-accounts.html:17 templates/learn-more.html:10
#: templates/profile.html:89 templates/recover.html:8 templates/signup.html:13
msgid "email"
msgstr "Email"

#: templates/create-accounts.html:18 templates/login.html:15
#: templates/reset.html:8 templates/signup.html:19
msgid "password"
msgstr "Wachtwoord"

#: templates/create-accounts.html:20
msgid "select_class"
msgstr "Kies klas"

#: templates/create-accounts.html:36 templates/programs.html:24
msgid "reset_view"
msgstr "Reset"

#: templates/create-accounts.html:37 templates/for-teachers.html:55
msgid "create_accounts"
msgstr "Meerdere accounts aanmaken"

#: templates/customize-adventure.html:5
msgid "customize_adventure"
msgstr "Avontuur aanpassen"

#: templates/customize-adventure.html:7
msgid "update_adventure_prompt"
msgstr "Weet je zeker dat je dit avontuur wilt bijwerken?"

#: templates/customize-adventure.html:10
msgid "general_settings"
msgstr "Algemene instellingen"

#: templates/customize-adventure.html:12 templates/for-teachers.html:9
#: templates/for-teachers.html:30
msgid "name"
msgstr "Naam"

#: templates/customize-adventure.html:16 templates/customize-adventure.html:18
#: templates/explore.html:20 templates/explore.html:46
#: templates/for-teachers.html:31 templates/programs.html:12
#: templates/programs.html:39 templates/programs.html:50
msgid "level"
msgstr "Level"

#: templates/customize-adventure.html:25
msgid "adventure_exp_1"
msgstr ""
"Typ jouw avontuur hier aan de rechterkant. Na het maken van een avontuur "
"kun je deze toevoegen aan een klas via \"personaliseren\". Als je een "
"commando aan jouw avontuur wilt toevoegen kun je code blokjes gebruiken "
"zoals dit:"

#: templates/customize-adventure.html:31
msgid "adventure_exp_2"
msgstr ""
"Als je stukjes code wilt toevoegen, bijvoorbeeld als template of "
"voorbeeld voor je leerlingen. Dit kun je doen met pre blokjes zoals dit:"

#: templates/customize-adventure.html:39
msgid "adventure_exp_3"
msgstr ""
"Je kunt de \"voorbeeld\" knop gebruiken om de opgemaakt versie van jouw "
"avontuur te zien. Om jouw avontuur op een speciale pagina te zien kies je"
" \"bekijk\" op de lerarenpagina."

#: templates/customize-adventure.html:43 templates/customize-class.html:28
<<<<<<< HEAD
#: templates/customize-class.html:94 templates/explore.html:26
=======
#: templates/customize-class.html:93 templates/explore.html:26
>>>>>>> 31e56a25
#: templates/programs.html:18 templates/programs.html:46
#: templates/view-adventure.html:6
msgid "adventure"
msgstr "Avontuur"

#: templates/customize-adventure.html:44
msgid "template_code"
msgstr ""
"Dit is de uitleg van mijn avontuur!\n"
"\n"
"Op deze manier laat ik een commando zien: <code>print</code>\n"
"\n"
"Maar soms wil ik een stukje code laten zien, dat doe ik zo:\n"
"<pre>\n"
"ask Wat is jouw naam?\n"
"echo dus jouw naam is \n"
"</pre>"

#: templates/customize-adventure.html:47
msgid "adventure_terms"
msgstr "Ik ga ermee akkoord dat mijn avontuur mogelijk beschikbaar komt op Hedy."

#: templates/customize-adventure.html:50
msgid "preview"
msgstr "Voorbeeld"

#: templates/customize-adventure.html:51 templates/customize-class.html:155
msgid "save"
msgstr "Opslaan"

#: templates/customize-adventure.html:52 templates/for-teachers.html:44
msgid "delete_adventure_prompt"
msgstr "Weet je zeker dat je dit avontuur wilt verwijderen?"

#: templates/customize-class.html:7
msgid "customize_class_exp_1"
msgstr ""
"Hoi! Hier kun je jouw klas personaliseren. Door het selecteren van levels"
" en avonturen kun je kiezen wat jouw leerlingen kunnen zien. Ook kun je "
"jouw zelfgemaakte avonturen aan levels toevoegen. Alle levels en "
"standaard avonturen zijn aan het begin geselecteerd. <b>Let op:</b> Niet "
"elk avontuur is voor elk level beschikbaar! Het instellen gaat als volgt:"

#: templates/customize-class.html:10
msgid "customize_class_step_1"
msgstr "Selecteer de levels voor jouw klas door op een \"level knop\" te drukken"

#: templates/customize-class.html:11
msgid "customize_class_step_2"
msgstr ""
"Er verschijnen \"selectievinkjes\" voor de beschikbare avonturen voor "
"deze levels"

#: templates/customize-class.html:12
msgid "customize_class_step_3"
msgstr "Selecteer de avonturen die je beschikbaar wilt maken"

#: templates/customize-class.html:13
msgid "customize_class_step_4"
msgstr ""
"Klik op de naam van een avontuur om deze voor alle levels te "
"(de)selecteren"

#: templates/customize-class.html:14
msgid "customize_class_step_5"
msgstr "Voeg eventueel persoonlijke avonturen toe"

#: templates/customize-class.html:15
msgid "customize_class_step_6"
msgstr "Selecteer een openingsdatum per level (leeg laten mag ook)"

#: templates/customize-class.html:16
msgid "customize_class_step_7"
msgstr "Kies andere instellingen"

#: templates/customize-class.html:17
msgid "customize_class_step_8"
msgstr "Kies \"Opslaan\" -> je bent helemaal klaar!"

#: templates/customize-class.html:20
msgid "customize_class_exp_2"
msgstr ""
"Je kunt deze instellingen altijd op een later moment wijzigen. Zo kun je "
"bijvoorbeeld tijdens het les geven nieuwe avonturen of levels beschikbaar"
" maken. Hierdoor is het voor leerlingen (en voor de leraar!) makkelijker "
"om te kiezen waar aan gewerkt kan worden en wat er geleerd wordt. Als je "
"alles beschikbaar wilt maken voor jouw klas kun je het beste de "
"\"personalisatie\" verwijderen, doe dit met de \"verwijder\" knop beneden"
" in het scherm."

#: templates/customize-class.html:23
msgid "select_adventures"
msgstr "Avonturen selecteren"

#: templates/customize-class.html:59
msgid "opening_dates"
msgstr "Openingsdata"

#: templates/customize-class.html:65
msgid "opening_date"
msgstr "Openingsdatum"

#: templates/customize-class.html:77
msgid "directly_available"
msgstr "Gelijk open"

#: templates/customize-class.html:89
msgid "select_own_adventures"
msgstr "Eigen avonturen selecteren"

#: templates/customize-class.html:96 templates/customize-class.html:120
#: templates/profile.html:47 templates/profile.html:121
#: templates/profile.html:130 templates/signup.html:26 templates/signup.html:45
#: templates/signup.html:53
msgid "select"
msgstr "Kies"

#: templates/customize-class.html:114
msgid "other_settings"
msgstr "Andere instellingen"

#: templates/customize-class.html:119
msgid "option"
msgstr "Optie"

#: templates/customize-class.html:125
msgid "mandatory_mode"
msgstr "Verplichte programmeursmodus"

#: templates/customize-class.html:131
msgid "hide_cheatsheet"
msgstr "Verberg spiekbriefje"

#: templates/customize-class.html:137
msgid "hide_keyword_switcher"
msgstr "Verberg commando-taal switcher"

#: templates/customize-class.html:143
msgid "hide_quiz"
msgstr "Verberg de eind quiz"

#: templates/customize-class.html:154
msgid "reset_adventure_prompt"
msgstr "Weet je zeker dat je alle geselecteerde avonturen wilt wissen?"

#: templates/customize-class.html:154
msgid "reset_adventures"
msgstr "Wis gekozen avonturen"

#: templates/customize-class.html:158
msgid "remove_customizations_prompt"
msgstr "Weet je zeker dat je de personalisatie van deze klas wilt verwijderen?"

#: templates/customize-class.html:159
msgid "remove_customization"
msgstr "Verwijder Personalisatie"

#: templates/error-page.html:12
msgid "go_back_to_main"
msgstr "Ga terug naar de hoofdpagina"

#: templates/explore.html:12
msgid "explore_programs"
msgstr "Programma's ontdekken"

#: templates/explore.html:14
msgid "explore_explanation"
msgstr ""
"Op deze pagina kun je kijken naar programma's gemaakt door andere Hedy "
"gebruikers. Je kunt filteren op Hedy level en avontuur. Klik op \"Bekijk "
"programma\" om het programma te open en te proberen, Programma's met een "
"rode titel hebben een foutje. Je kunt deze nog steeds openen, maar "
"proberen geeft een error. Je kunt natuurlijk proberen het foutje zelf op "
"te lossen! Als de maker van het programma een openbaar profiel heeft kun "
"je op de gebruikersnaam klikken om die te bezoeken. Daar kun je al hen "
"gedeelde programma's zien en nog veel meer!"

#: templates/explore.html:33 templates/programs.html:25
msgid "search_button"
msgstr "Zoeken"

#: templates/explore.html:49
msgid "creator"
msgstr "Maker"

#: templates/explore.html:55
msgid "view_program"
msgstr "Bekijk programma"

#: templates/for-teachers.html:5 templates/profile.html:71
#: templates/profile.html:73
msgid "my_classes"
msgstr "Mijn klassen"

#: templates/for-teachers.html:10
msgid "students"
msgstr "Leerlingen"

#: templates/for-teachers.html:23 templates/landing-page.html:23
msgid "create_class"
msgstr "Maak een klas aan"

#: templates/for-teachers.html:26
msgid "my_adventures"
msgstr "Mijn avonturen"

#: templates/for-teachers.html:32
msgid "last_update"
msgstr "Laatste update"

#: templates/for-teachers.html:33 templates/for-teachers.html:43
msgid "view"
msgstr "Bekijk"

#: templates/for-teachers.html:50
msgid "adventure_prompt"
msgstr "Geef je nieuwe avontuur een naam"

#: templates/for-teachers.html:50 website/teacher.py:510
msgid "create_adventure"
msgstr "Maak nieuw avontuur"

#: templates/for-teachers.html:53
msgid "create_student_accounts"
msgstr "Maak leerling accounts"

#: templates/for-teachers.html:113
msgid "teacher_welcome"
msgstr ""
"Welkom bij Hedy! Jouw account is omgezet naar een leerkrachtenaccount. Je"
" kan nu klassen maken en er leerlingen in uitnodigen."

#: templates/incl-adventure-tabs.html:18
msgid "quiz_tab"
msgstr "Eind quiz"

#: templates/incl-adventure-tabs.html:21
msgid "specific_adventure_mode"
msgstr ""
"Je zit nu in het avontuur \"{adventure}\", klik bovenin op \"Hedy\" voor "
"alle avonturen."

<<<<<<< HEAD
#: templates/incl-adventure-tabs.html:66
msgid "end"
msgstr "Einde"

#: templates/incl-adventure-tabs.html:67
msgid "quiz_description"
msgstr "Dat was het einde van dit level! Doe nu de quiz om je kennis te testen."

#: templates/incl-adventure-tabs.html:68
=======
#: templates/incl-adventure-tabs.html:69
msgid "end"
msgstr "Einde"

#: templates/incl-adventure-tabs.html:70
msgid "quiz_description"
msgstr "Dat was het einde van dit level! Doe nu de quiz om je kennis te testen."

#: templates/incl-adventure-tabs.html:71
>>>>>>> 31e56a25
msgid "go_to_quiz"
msgstr "Naar de quiz"

#: templates/incl-editor-and-output.html:95
msgid "variables"
msgstr "Variabelen"

#: templates/incl-editor-and-output.html:111
msgid "enter_text"
msgstr "Vul hier je antwoord in..."

#: templates/incl-editor-and-output.html:112
msgid "enter"
msgstr "Invullen"

#: templates/incl-editor-and-output.html:122
msgid "already_program_running"
msgstr "Er is al een programma bezig, maak die eerst af."

#: templates/incl-editor-and-output.html:122
msgid "run_code_button"
msgstr "Voer de code uit"

#: templates/incl-editor-and-output.html:123
msgid "stop_code_button"
msgstr "Stop programma"

#: templates/incl-editor-and-output.html:126
msgid "edit_code_button"
msgstr "Pas de code aan"

#: templates/incl-editor-and-output.html:132
msgid "read_code_label"
msgstr "Lees voor"

#: templates/incl-editor-and-output.html:142
#: templates/incl-editor-and-output.html:151
msgid "regress_button"
msgstr "Ga terug naar level {level}"

#: templates/incl-editor-and-output.html:145
#: templates/incl-editor-and-output.html:154
msgid "advance_button"
msgstr "Ga naar level {level}"

#: templates/incl-editor-and-output.html:168
msgid "developers_mode"
msgstr "Programmeursmodus"

#: templates/incl-menubar.html:8
msgid "nav_start"
msgstr "Home"

#: templates/incl-menubar.html:9
msgid "nav_hedy"
msgstr "Hedy"

#: templates/incl-menubar.html:10
msgid "nav_explore"
msgstr "Ontdekken"

#: templates/incl-menubar.html:11
msgid "nav_learn_more"
msgstr "Meer info"

#: templates/incl-menubar.html:13 templates/public-page.html:56
msgid "program_header"
msgstr "Mijn programma's"

#: templates/incl-menubar.html:20
msgid "my_achievements"
msgstr "Mijn badges"

#: templates/incl-menubar.html:23
msgid "my_account"
msgstr "Mijn account"

#: templates/incl-menubar.html:27
msgid "for_teachers"
msgstr "Voor leerkrachten"

#: templates/incl-menubar.html:31
msgid "logout"
msgstr "Log uit"

#: templates/incl-menubar.html:36 templates/login.html:19
#: templates/signup.html:109
msgid "login"
msgstr "Inloggen"

#: templates/incl-menubar.html:45
msgid "search"
msgstr "Zoeken..."

#: templates/landing-page.html:6
msgid "welcome"
msgstr "Welkom"

#: templates/landing-page.html:7
msgid "intro_text_landing_page"
msgstr ""
"Welkom in de wondere wereld van Hedy! Hier kun je leren programmeren in "
"kleine stapjes, zonder onnodig ingewikkelde dingen. We beginnen "
"makkelijk, bij level 1, en langzaam zul je steeds grotere en gavere "
"programma's kunnen maken! Kies hieronder één van de opties om te "
"beginnen."

#: templates/landing-page.html:14 templates/landing-page.html:36
msgid "general_text_landing_page"
msgstr "Begin bij de uitleg van level 1."

#: templates/landing-page.html:16 templates/landing-page.html:38
#: templates/landing-page.html:45 templates/landing-page.html:52
msgid "start_programming"
msgstr "Begin met programmeren"

#: templates/landing-page.html:21
msgid "create_class_text"
msgstr "Groepeer je leerlingen in klassen en stel opdrachten per klas in."

#: templates/landing-page.html:28
msgid "read_docs_text"
msgstr "Lees onze docentenhandleiding met lesideëen en veelgemaakte fouten."

#: templates/landing-page.html:30
msgid "read_docs"
msgstr "Leer meer over Hedy"

#: templates/landing-page.html:43
msgid "story_text"
msgstr "Maak jouw eigen verhaal"

#: templates/landing-page.html:50
msgid "turtle_text"
msgstr "Maak een tekening met code"

#: templates/layout.html:20 templates/signup.html:64
msgid "yes"
msgstr "Ja"

#: templates/layout.html:21 templates/signup.html:68
msgid "no"
msgstr "Nee"

#: templates/layout.html:29
msgid "ok"
msgstr "Ok"

#: templates/layout.html:30
msgid "cancel"
msgstr "Afbreken"

#: templates/layout.html:43 templates/programs.html:66
#: templates/programs.html:74
msgid "copy_link_to_share"
msgstr "Kopieer link voor delen"

#: templates/layout.html:83 templates/quiz/endquiz.html:18
#: templates/quiz/quiz.html:29
msgid "achievement_earned"
msgstr "Je hebt een badge verdiend!"

#: templates/learn-more.html:7
msgid "mailing_title"
msgstr "Schrijf je in voor de Hedy nieuwsbrief"

#: templates/learn-more.html:14
msgid "surname"
msgstr "Voornaam"

#: templates/learn-more.html:18
msgid "lastname"
msgstr "Achternaam"

#: templates/learn-more.html:22 templates/profile.html:128
#: templates/signup.html:52
msgid "country"
msgstr "Land waarin je woont"

#: templates/learn-more.html:31
msgid "subscribe"
msgstr "Schrijf je in"

#: templates/learn-more.html:32
msgid "required_field"
msgstr "Velden met een * zijn verplicht"

#: templates/learn-more.html:35
msgid "previous_campaigns"
msgstr "Bekijk het nieuwsbrief archief"

#: templates/level-page.html:8
msgid "step_title"
msgstr "Opdracht"

#: templates/level-page.html:12
msgid "save_code_button"
msgstr "Code opslaan"

#: templates/level-page.html:13
msgid "share_code_button"
msgstr "Code opslaan & delen"

#: templates/level-page.html:31
msgid "try_button"
msgstr "Probeer"

#: templates/login.html:10
msgid "login_long"
msgstr "Inloggen op jouw account"

#: templates/login.html:26 website/auth.py:263
msgid "no_account"
msgstr "Nog geen account?"

#: templates/login.html:28 templates/signup.html:6 templates/signup.html:105
msgid "create_account"
msgstr "Maak een account"

#: templates/login.html:33
msgid "forgot_password"
msgstr "Wachtwoord vergeten?"

#: templates/main-page.html:10
msgid "main_title"
msgstr "Hedy"

#: templates/main-page.html:11
msgid "main_subtitle"
msgstr "Een graduele programmeertaal"

#: templates/main-page.html:14
msgid "try_it"
msgstr "Probeer het uit"

#: templates/profile.html:4
msgid "account_overview"
msgstr "Account overzicht"

#: templates/profile.html:6 templates/profile.html:8
msgid "my_messages"
msgstr "Mijn berichten"

#: templates/profile.html:11
msgid "invite_message"
msgstr "Je hebt een uitnodiging ontvangen voor de klas"

#: templates/profile.html:12
msgid "sent_by"
msgstr "Deze uitnodiging is verstuurd door"

#: templates/profile.html:15
msgid "delete_invite"
msgstr "Uitnodiging verwijderen"

#: templates/profile.html:21 templates/profile.html:23
msgid "public_profile"
msgstr "Openbaar profiel"

#: templates/profile.html:24
msgid "public_profile_visit"
msgstr "Je kunt jouw openbare profiel bezoeken! Klik"

#: templates/profile.html:24
msgid "public_profile_link"
msgstr "hier"

#: templates/profile.html:27
msgid "profile_picture"
msgstr "Profielfoto"

#: templates/profile.html:40
msgid "personal_text"
msgstr "Persoonlijke tekst"

#: templates/profile.html:41
msgid "your_personal_text"
msgstr "Jouw persoonlijke tekst..."

#: templates/profile.html:45
msgid "favourite_program"
msgstr "Favoriete programma"

#: templates/profile.html:56
msgid "public_profile_info"
msgstr ""
"Bij het selecteren van deze box maak je jouw profiel zichtbaar voor "
"iedereen. Wees voorzichtig met het delen van persoonlijke informatie "
"zoals je naam en adres, iedereen kan het zien!"

#: templates/profile.html:59
msgid "update_public"
msgstr "Openbaar profiel opslaan"

#: templates/profile.html:61 templates/profile.html:141
msgid "are_you_sure"
msgstr "Weet je het zeker? Je kunt dit niet meer ongedaan maken."

#: templates/profile.html:61
msgid "delete_public"
msgstr "Openbaar profiel verwijderen"

#: templates/profile.html:76
msgid "self_removal_prompt"
msgstr "Weet je zeker dat je deze klas wilt verlaten?"

#: templates/profile.html:76
msgid "leave_class"
msgstr "Klas verlaten"

#: templates/profile.html:81 templates/profile.html:84
msgid "settings"
msgstr "Mijn gegevens"

#: templates/profile.html:92 templates/signup.html:41
msgid "birth_year"
msgstr "Geboortejaar"

#: templates/profile.html:95 templates/signup.html:25
msgid "preferred_language"
msgstr "Voorkeurstaal"

#: templates/profile.html:105 templates/signup.html:34
msgid "preferred_keyword_language"
msgstr "Commando voorkeurstaal"

#: templates/profile.html:119 templates/signup.html:44
msgid "gender"
msgstr "Geslacht"

#: templates/profile.html:122 templates/signup.html:46
msgid "female"
msgstr "Meisje"

#: templates/profile.html:123 templates/signup.html:47
msgid "male"
msgstr "Jongen"

#: templates/profile.html:124 templates/signup.html:48
msgid "other"
msgstr "Anders"

#: templates/profile.html:137
msgid "update_profile"
msgstr "Update je profiel"

#: templates/profile.html:141
msgid "destroy_profile"
msgstr "Profiel verwijderen"

#: templates/profile.html:148
msgid "current_password"
msgstr "Huidige wachtwoord"

#: templates/profile.html:152
msgid "new_password"
msgstr "Nieuw wachtwoord"

#: templates/profile.html:156
msgid "repeat_new_password"
msgstr "Herhaal nieuw wachtwoord"

#: templates/programs.html:7
msgid "recent"
msgstr "Mijn programma's"

#: templates/programs.html:33 templates/view-program-page.html:7
msgid "submitted_header"
msgstr "Dit is een ingeleverd programma en kan niet worden bewerkt."

#: templates/programs.html:38
msgid "title"
msgstr "Titel"

#: templates/programs.html:40 templates/view-program-page.html:8
msgid "last_edited"
msgstr "Laatst bewerkt"

#: templates/programs.html:57
msgid "favourite_confirm"
msgstr "Weet je zeker dat je dit programma wilt instellen als favoriet?"

#: templates/programs.html:65 templates/programs.html:70
msgid "open"
msgstr "Openen"

#: templates/programs.html:66 templates/programs.html:74
msgid "copy_clipboard"
msgstr "De link is gekopieerd"

#: templates/programs.html:67 templates/programs.html:71
msgid "delete_confirm"
msgstr "Weet je zeker dat je het programma wil verwijderen?"

#: templates/programs.html:67 templates/programs.html:71
msgid "delete"
msgstr "Verwijderen"

#: templates/programs.html:73
msgid "unshare_confirm"
msgstr "Weet je zeker dat je het programma privé wilt maken?"

#: templates/programs.html:73
msgid "unshare"
msgstr "Stop delen"

#: templates/programs.html:75
msgid "submit_warning"
msgstr "Weet je zeker dat je dit programma wilt inleveren?"

#: templates/programs.html:75
msgid "submit_program"
msgstr "Inleveren"

#: templates/programs.html:78
msgid "share_confirm"
msgstr "Weet je zeker dat je het programma openbaar wilt maken?"

#: templates/programs.html:78
msgid "share"
msgstr "Delen"

#: templates/programs.html:84
msgid "no_programs"
msgstr "Nog geen programma's."

#: templates/programs.html:86
msgid "write_first_program"
msgstr "Schrijf je eerste programma!"

#: templates/public-page.html:16
msgid "achievements"
msgstr "badges"

#: templates/public-page.html:28 templates/public-page.html:30
msgid "amount_created"
msgstr "programma's gemaakt"

#: templates/public-page.html:34 templates/public-page.html:36
msgid "amount_saved"
msgstr "programma's opgeslagen"

#: templates/public-page.html:40 templates/public-page.html:42
msgid "amount_submitted"
msgstr "programma's ingeleverd"

#: templates/public-page.html:50
msgid "last_achievement"
msgstr "Laatst gehaalde badge"

#: templates/public-page.html:85
msgid "no_shared_programs"
msgstr "heeft geen gedeelde programma's..."

#: templates/recover.html:6
msgid "recover_password"
msgstr "Vraag een nieuw wachtwoord aan"

#: templates/recover.html:11
msgid "send_password_recovery"
msgstr "Stuur me een link om een nieuw wachtwoord te kiezen"

#: templates/reset.html:6 templates/reset.html:19
msgid "reset_password"
msgstr "Reset je wachtwoord"

#: templates/reset.html:12 templates/signup.html:22
msgid "password_repeat"
msgstr "Herhaal je wachtwoord"

#: templates/signup.html:7
msgid "create_account_explanation"
msgstr "Met een account kun jij jouw programma's opslaan."

#: templates/signup.html:16
msgid "email_repeat"
msgstr "Herhaal je email"

#: templates/signup.html:60
msgid "programming_experience"
msgstr "Heb jij al eerder geprogrammeerd?"

#: templates/signup.html:74
msgid "languages"
msgstr "Welke programmeertaal heb je wel eens gebruikt?"

#: templates/signup.html:79
msgid "other_block"
msgstr "Een andere blokkentaal"

#: templates/signup.html:85
msgid "other_text"
msgstr "Een andere teksttaal"

#: templates/signup.html:91
msgid "request_teacher"
msgstr "Wil je een lerarenaccount aanvragen?"

#: templates/signup.html:94
msgid "subscribe_newsletter"
msgstr "Schrijf je in voor de nieuwsbrief"

#: templates/signup.html:99
msgid "agree_with"
msgstr "Ik ga akkoord met de"

#: templates/signup.html:99
msgid "privacy_terms"
msgstr "privacyverklaring"

#: templates/signup.html:102
msgid "agree_third_party"
msgstr ""
"Ik geef toestemming om benaderd te worden door partners van Universiteit "
"Leiden (optioneel)"

#: templates/signup.html:109
msgid "already_account"
msgstr "Heb je al een account?"

#: templates/teacher-invitation.html:5
msgid "teacher_invitation_require_login"
msgstr ""
"Om je leerkrachtenaccount te activeren moet je eerst inloggen. Als je nog"
" geen account hebt, maak dan eerst een account aan."

#: templates/view-program-page.html:13
msgid "by"
msgstr "door"

#: templates/quiz/endquiz.html:27
msgid "end_quiz"
msgstr "Einde van de quiz"

#: templates/quiz/endquiz.html:28 templates/quiz/quiz-result-overview.html:23
msgid "score"
msgstr "Score"

#: templates/quiz/endquiz.html:37 templates/quiz/quiz-result-overview.html:108
msgid "go_to_level"
msgstr "Ga naar level"

#: templates/quiz/feedback.html:8 templates/quiz/quiz.html:16
msgid "question"
msgstr "Vraag"

#: templates/quiz/feedback.html:17
msgid "feedback_success"
msgstr "Goed!"

#: templates/quiz/feedback.html:23
msgid "feedback_failure"
msgstr "Fout!"

#: templates/quiz/feedback.html:36
msgid "correct_answer"
msgstr "Het juiste antwoord is"

#: templates/quiz/feedback.html:52
msgid "go_to_question"
msgstr "Ga naar vraag"

#: templates/quiz/feedback.html:56
msgid "go_to_quiz_result"
msgstr "Ga naar de resultaten van de quiz"

#: templates/quiz/quiz-result-overview.html:22
msgid "results_quiz"
msgstr "Resultaten van de quiz"

#: templates/quiz/quiz-result-overview.html:45
msgid "correct"
msgstr "Goed"

#: templates/quiz/quiz-result-overview.html:62
msgid "incorrect"
msgstr "Niet goed!"

#: templates/quiz/quiz-result-overview.html:91
#: templates/quiz/quiz-result-overview.html:95
#: templates/quiz/quiz-result-overview.html:99 templates/quiz/quiz.html:16
msgid "attempt"
msgstr "Poging"

#: templates/quiz/quiz.html:49 templates/quiz/quiz.html:55
#: templates/quiz/quiz_question.html:15
msgid "hint"
msgstr "Hint?"

#: templates/quiz/quiz_question.html:53
msgid "go_to_answer"
msgstr "Ga naar het antwoord"

#: templates/quiz/quiz_question.html:55
msgid "submit_answer"
msgstr "Beantwoord vraag"

#: templates/quiz/startquiz.html:9
msgid "start_quiz"
msgstr "Start de Hedy Quiz"

#: templates/quiz/startquiz.html:15
msgid "go_to_first_question"
msgstr "Ga naar vraag 1 van de quiz"

#: website/admin.py:18 website/admin.py:85 website/admin.py:106
#: website/admin.py:124 website/admin.py:131
msgid "title_admin"
msgstr "Hedy - Administrator pagina"

#: website/auth.py:183 website/auth.py:252 website/auth.py:384
#: website/auth.py:389 website/auth.py:437 website/auth.py:597
#: website/auth.py:606 website/auth.py:628 website/auth.py:668
#: website/auth.py:675 website/auth.py:695 website/teacher.py:302
#: website/teacher.py:343
msgid "username_invalid"
msgstr "Je gebruikersnaam is ongeldig."

#: website/auth.py:185
msgid "username_special"
msgstr "Er mag geen `:` of `@` in je gebruikersnaam zitten."

#: website/auth.py:187
msgid "username_three"
msgstr "Je gebruikersnaam moet minstens 3 tekens hebben."

#: website/auth.py:189 website/auth.py:492 website/auth.py:697
#: website/auth.py:702
msgid "email_invalid"
msgstr "Vul een geldig e-mailadres in."

#: website/auth.py:191 website/auth.py:254 website/auth.py:439
#: website/auth.py:462 website/auth.py:474 website/auth.py:632
msgid "password_invalid"
msgstr "Je wachtwoord is ongeldig."

#: website/auth.py:193
msgid "passwords_six"
msgstr "Alle wachtwoorden moeten 6 of meer karakters zijn."

#: website/auth.py:263
msgid "invalid_username_password"
msgstr "Ongeldige gebruikersnaam/wachtwoord combinatie."

#: website/auth.py:308 website/auth.py:310
msgid "repeat_match_email"
msgstr "De e-mailadressen zijn niet hetzelfde."

#: website/auth.py:312 website/auth.py:464 website/auth.py:468
#: website/auth.py:636
msgid "repeat_match_password"
msgstr "Het herhaalde wachtwoord is niet gelijk."

#: website/auth.py:314 website/auth.py:494
msgid "language_invalid"
msgstr "Dit is geen geldige taal, kies een taal vanuit de lijst."

#: website/auth.py:316
msgid "agree_invalid"
msgstr "Je moet akkoord gaan met de privacyverklaring."

#: website/auth.py:318 website/auth.py:497
msgid "keyword_language_invalid"
msgstr "Dit is geen geldige commando taal (kies Engels of je eigen taal)."

#: website/auth.py:323 website/auth.py:502
msgid "year_invalid"
msgstr "Dit is geen geldig jaartal, die moet liggen tussen 1900 en {current_year}."

#: website/auth.py:326 website/auth.py:505
msgid "gender_invalid"
msgstr "Dit gender is niet geldig, kies uit (Meisje, Jongen, Anders)."

#: website/auth.py:329 website/auth.py:508
msgid "country_invalid"
msgstr "Dit is geen geldig land, kies er een vanuit de lijst."

#: website/auth.py:331 website/auth.py:334 website/auth.py:510
#: website/auth.py:513
msgid "experience_invalid"
msgstr "Dit is geen geldige programmeerervaring, kies uit (Ja, Nee)."

#: website/auth.py:337 website/auth.py:516
msgid "programming_invalid"
msgstr "Dit is geen geldige programmeertaal, selecteer van de opties."

#: website/auth.py:340
msgid "exists_username"
msgstr "Deze gebruikersnaam is al in gebruik."

#: website/auth.py:342 website/auth.py:524
msgid "exists_email"
msgstr "Dit emailadres is al in gebruik."

#: website/auth.py:382 website/auth.py:397 website/auth.py:630
#: website/auth.py:640
msgid "token_invalid"
msgstr "Jouw token is ongeldig."

#: website/auth.py:441 website/auth.py:466 website/auth.py:634
msgid "password_six"
msgstr "Je wachtwoord moet minstens 6 letters hebben."

#: website/auth.py:444 website/auth.py:447
msgid "password_change_not_allowed"
msgstr "Je hebt geen rechten op het wachtwoord van deze gebruiker te wijzigen."

#: website/auth.py:452
msgid "password_change_success"
msgstr "Wachtwoord van jouw leerling is succesvol gewijzigd."

#: website/auth.py:483
msgid "password_updated"
msgstr "Je wachtwoord is aangepast."

#: website/auth.py:563
msgid "profile_updated"
msgstr "Je profiel is aangepast."

#: website/auth.py:566
msgid "profile_updated_reload"
msgstr "Je profiel is aangepast, pagina wordt herladen."

#: website/auth.py:619
msgid "sent_password_recovery"
msgstr ""
"Je krijgt zo een mailtje met informatie over hoe je een nieuw wachtwoord "
"kiest."

#: website/auth.py:652
msgid "password_resetted"
msgstr "Je wachtwoord is gereset. Je wordt doorgestuurd naar de inlogpagina."

#: website/auth.py:670
msgid "teacher_invalid"
msgstr "Jouw leraren waarde is ongeldig."

#: website/auth.py:758
msgid "mail_welcome_verify_body"
msgstr ""
"Jouw Hedy account is succesvol aangemaakt. Welkom!\n"
" Klik op deze link om jouw e-mailadres te bevestigen: {link}"

#: website/auth.py:760
msgid "mail_change_password_body"
msgstr ""
"Jouw Hedy wachtwoord is veranderd. Als jij dit was, helemaal goed!\n"
"Als jij jouw wachtwoord niet hebt veranderd, neem dan zo snel mogelijk "
"contact met ons op door te reageren op deze mail."

#: website/auth.py:762
msgid "mail_recover_password_body"
msgstr ""
"Door te klikken op deze link kun je een nieuw Hedy wachtwoord instellen. "
"Deze link is geldig voor <b>4</b> uur.\n"
"Als jij geen nieuw wachtwoord wilt, negeer dan deze e-mail: {link}"

#: website/auth.py:764
msgid "mail_reset_password_body"
msgstr ""
"Jouw Hedy wachtwoord is ge-reset naar een nieuw wachtwoord. Als jij dit "
"was, helemaal goed!\n"
"Als jij jouw wachtwoord niet hebt veranderd, neem dan zo snel mogelijk "
"contact met ons op door te reageren op deze mail."

#: website/auth.py:766
msgid "mail_welcome_teacher_body"
msgstr ""
"<strong>Welkom!</strong>\n"
"Gefeliciteerd met jouw splinternieuwe Hedy leerkrachten account. Welkom "
"bij de wereldwijde community van Hedy leerkrachten!\n"
"\n"
"<strong>Wat leerkrachten accounts kunnen doen</strong>\n"
"Met een leerkrachten account kun je klassen aanmaken. Leerlingen kunnen "
"aan deze klas deelnemen en je kunt hun voortgang bekijken. Klassen worden"
" gemaakt en beheerd via de <a href=\"https://hedycode.com/for-"
"teachers\">voor leerkrachten</a> pagina.\n"
"\n"
"<strong>Hoe ideeën te delen</strong>\n"
"Als je Hedy gebruikt in jouw klas, dan heb je vast wat ideeën wat er "
"beter kan! Je kunt deze ideeën met ons delen via de <a "
"href=\"https://github.com/Felienne/hedy/discussions/categories/ideas\">Ideas"
" Discussion</a>.\n"
"\n"
"<strong>Hoe krijg ik hulp</strong>\n"
"Als iets niet helemaal duidelijk is kun je dit posten in de <a "
"href=\"https://github.com/Felienne/hedy/discussions/categories/q-a\">Q&A "
"discussion</a>, of <a href=\"mailto: hedy@felienne.com\">stuur ons een "
"mail</a>.\n"
"\n"
"Blijf programmeren!"

#: website/auth.py:772
msgid "mail_welcome_verify_subject"
msgstr "Welkom bij Hedy"

#: website/auth.py:774
msgid "mail_change_password_subject"
msgstr "Jouw Hedy wachtwoord is veranderd"

#: website/auth.py:776
msgid "mail_recover_password_subject"
msgstr "Reset jouw Hedy wachtwoord."

#: website/auth.py:778
msgid "mail_reset_password_subject"
msgstr "Jouw Hedy wachtwood is ge-reset"

#: website/auth.py:780
msgid "mail_welcome_teacher_subject"
msgstr "Jouw Hedy leerkrachten account is klaar"

#: website/auth.py:784
msgid "user"
msgstr "gebruiker"

#: website/auth.py:789
msgid "mail_hello"
msgstr "Hallo {username}!"

#: website/auth.py:791
msgid "mail_goodbye"
msgstr ""
"Dankjewel!\n"
"Het Hedy team"

#: website/auth.py:799
msgid "copy_mail_link"
msgstr "Kopieer en plak deze link in een andere tab:"

#: website/auth.py:800
msgid "link"
msgstr "Link"

#: website/programs.py:41
msgid "delete_success"
msgstr "Je programma is verwijderd."

#: website/programs.py:55
msgid "save_prompt"
msgstr ""
"Je moet ingelogd zijn om je programma op te kunnen slaan. Wil je inloggen"
" of een account maken?"

#: website/programs.py:60
msgid "overwrite_warning"
msgstr ""
"Je hebt al een programma met deze naam, opslaan met deze naam "
"overschrijft het oude programma. Weet je het zeker?"

#: website/programs.py:87
msgid "save_parse_warning"
msgstr "Dit programma bevat een foutje, weet je zeker dat je het wilt opslaan?"

#: website/programs.py:131 website/programs.py:132
msgid "save_success_detail"
msgstr "Je programma is opgeslagen."

#: website/programs.py:160
msgid "share_success_detail"
msgstr "Programma delen gelukt."

#: website/programs.py:162
msgid "unshare_success_detail"
msgstr "Programma wordt niet meer gedeeld."

#: website/programs.py:202
msgid "favourite_success"
msgstr "Je programma is ingesteld als favoriet."

#: website/statistics.py:37 website/teacher.py:28 website/teacher.py:36
#: website/teacher.py:211 website/teacher.py:233 website/teacher.py:245
#: website/teacher.py:312 website/teacher.py:351
msgid "retrieve_class_error"
msgstr "Alleen leerkrachten mogen klassen openen"

#: website/statistics.py:41 website/teacher.py:39 website/teacher.py:133
#: website/teacher.py:152 website/teacher.py:214 website/teacher.py:236
#: website/teacher.py:248 website/teacher.py:315 website/teacher.py:354
msgid "no_such_class"
msgstr "Deze klas bestaat niet."

#: website/statistics.py:45
msgid "title_class statistics"
msgstr "Mijn statistieken"

#: website/teacher.py:76
msgid "title_class-overview"
msgstr "Hedy - Klas overzicht"

#: website/teacher.py:85
msgid "only_teacher_create_class"
msgstr "Alleen leerkrachten mogen klassen maken!"

#: website/teacher.py:92 website/teacher.py:127
msgid "class_name_invalid"
msgstr "Deze klasnaam is ongeldig."

#: website/teacher.py:94 website/teacher.py:129
msgid "class_name_empty"
msgstr "Je hebt geen klasnaam ingevuld!"

#: website/teacher.py:100
msgid "class_name_duplicate"
msgstr "Je hebt al een klas met deze naam."

#: website/teacher.py:164 website/teacher.py:180 website/teacher.py:542
msgid "invalid_class_link"
msgstr "Ongeldige klassenlink."

#: website/teacher.py:168 website/teacher.py:170
msgid "title_join-class"
msgstr "Hedy - Inschrijven voor klas"

#: website/teacher.py:224
msgid "title_customize-class"
msgstr "Hedy - Klas personaliseren"

#: website/teacher.py:239
msgid "customization_deleted"
msgstr "Personalisatie succesvol verwijderd."

#: website/teacher.py:292
msgid "class_customize_success"
msgstr "Klas succesvol gepersonaliseerd."

#: website/teacher.py:306
msgid "username_empty"
msgstr "Je hebt geen gebruikersnaam ingevuld!"

#: website/teacher.py:319
msgid "student_not_existing"
msgstr "Deze gebruikersnaam bestaat niet."

#: website/teacher.py:321
msgid "student_already_in_class"
msgstr "Deze leerling zit al in jouw klas."

#: website/teacher.py:323
msgid "student_already_invite"
msgstr "Deze leerling heeft al een openstaande uitnodiging."

#: website/teacher.py:382
msgid "no_accounts"
msgstr "Er zijn geen accounts om aan te maken."

#: website/teacher.py:393
msgid "unique_usernames"
msgstr "Alle gebruikersnamen moeten uniek zijn."

#: website/teacher.py:396
msgid "unique_emails"
msgstr "Alle e-mailadressen moeten uniek zijn."

#: website/teacher.py:407
msgid "usernames_exist"
msgstr "Een of meerdere gebruikersnamen is al in gebruik."

#: website/teacher.py:410
msgid "emails_exist"
msgstr "Een of meerdere e-mailadressen is al in gebruik."

#: website/teacher.py:421
msgid "accounts_created"
msgstr "Account succesvol aangemaakt."

#: website/teacher.py:427 website/teacher.py:432 website/teacher.py:443
#: website/teacher.py:472 website/teacher.py:498
msgid "retrieve_adventure_error"
msgstr "Jij mag dit avontuur niet bekijken!"

#: website/teacher.py:437
msgid "title_view-adventure"
msgstr "Hedy - Avontuur bekijken"

#: website/teacher.py:448
msgid "title_customize-adventure"
msgstr "Hedy - Avontuur personaliseren"

#: website/teacher.py:459
msgid "adventure_id_invalid"
msgstr "Dit avontuur id is ongeldig."

#: website/teacher.py:461 website/teacher.py:517
msgid "adventure_name_invalid"
msgstr "Deze avontuur naam is ongeldig."

#: website/teacher.py:463
msgid "level_invalid"
msgstr "Dit Hedy level is ongeldig."

#: website/teacher.py:465
msgid "content_invalid"
msgstr "Dit avontuur is ongeldig."

#: website/teacher.py:467
msgid "adventure_length"
msgstr "Jouw avontuur moet minimaal 20 karakters zijn."

#: website/teacher.py:469
msgid "public_invalid"
msgstr "Deze waarde voor het beschikbaar maken van je avontuur is ongeldig"

#: website/teacher.py:480 website/teacher.py:524
msgid "adventure_duplicate"
msgstr "Je hebt al een avontuur met deze naam."

#: website/teacher.py:492
msgid "adventure_updated"
msgstr "Jouw avontuur is bijgewerkt!"

#: website/teacher.py:519
msgid "adventure_empty"
msgstr "Je hebt geen avonturen naam ingevuld!"

#~ msgid "required"
#~ msgstr ""

#~ msgid "set_preferred_lang"
#~ msgstr ""
#~ "Hedy accounts kunnen vanaf nu een "
#~ "voorkeurstaal kiezen. Je kunt er voor"
#~ " jouw account een instellen via "
#~ "\"Mijn profiel\""

#~ msgid "statistics"
#~ msgstr "Mijn statistieken"

#~ msgid "Empty Program"
#~ msgstr ""
#~ "Je hebt een leeg programma gemaakt. "
#~ "Typ Hedy code in het linkerveld en"
#~ " probeer het opnieuw."

#~ msgid "level_not_translated"
#~ msgstr "Dit level is (nog) niet vertaald in jouw taal"
<|MERGE_RESOLUTION|>--- conflicted
+++ resolved
@@ -6,11 +6,7 @@
 msgid "title_achievements"
 msgstr "Hedy - Mijn badges"
 
-<<<<<<< HEAD
-#: app.py:615 app.py:1022 website/teacher.py:363 website/teacher.py:372
-=======
 #: app.py:615 app.py:1024 website/teacher.py:363 website/teacher.py:372
->>>>>>> 31e56a25
 msgid "not_teacher"
 msgstr "Jij bent geen leraar!"
 
@@ -22,11 +18,7 @@
 msgid "title_programs"
 msgstr "Hedy - Mijn programma's"
 
-<<<<<<< HEAD
-#: app.py:667 app.py:677 app.py:681 app.py:696 app.py:939 app.py:1291
-=======
 #: app.py:667 app.py:677 app.py:681 app.py:696 app.py:941 app.py:1293
->>>>>>> 31e56a25
 #: website/admin.py:17 website/admin.py:25 website/admin.py:95
 #: website/admin.py:112 website/admin.py:130 website/auth.py:660
 #: website/auth.py:687 website/statistics.py:86
@@ -49,19 +41,11 @@
 msgid "ago"
 msgstr "{time} geleden"
 
-<<<<<<< HEAD
-#: app.py:731 app.py:733 app.py:857 app.py:879 app.py:881
-msgid "no_such_level"
-msgstr "Dit level bestaat niet!"
-
-#: app.py:741 app.py:748 app.py:811 app.py:817
-=======
 #: app.py:731 app.py:733 app.py:859 app.py:881 app.py:883
 msgid "no_such_level"
 msgstr "Dit level bestaat niet!"
 
 #: app.py:741 app.py:748 app.py:813 app.py:819
->>>>>>> 31e56a25
 msgid "no_such_program"
 msgstr "Dit programma bestaat niet!"
 
@@ -69,11 +53,7 @@
 msgid "level_not_class"
 msgstr "Je zit in een klas waar dit level nog niet beschikbaar is gemaakt"
 
-<<<<<<< HEAD
-#: app.py:862 website/teacher.py:430 website/teacher.py:446
-=======
 #: app.py:864 website/teacher.py:430 website/teacher.py:446
->>>>>>> 31e56a25
 #: website/teacher.py:475 website/teacher.py:501
 msgid "no_such_adventure"
 msgstr "Dit avontuur bestaat niet!"
@@ -98,41 +78,6 @@
 msgid "title_reset"
 msgstr "Hedy - Wachtwoord resetten"
 
-<<<<<<< HEAD
-#: app.py:966
-msgid "title_my-profile"
-msgstr "Hedy - Mijn account"
-
-#: app.py:982
-msgid "title_learn-more"
-msgstr "Hedy - Meer info"
-
-#: app.py:988
-msgid "title_privacy"
-msgstr "Hedy - Privacyverklaring"
-
-#: app.py:995
-msgid "title_landing-page"
-msgstr "Welkom bij Hedy!"
-
-#: app.py:997
-msgid "not_user"
-msgstr "Jij bent niet ingelogd!"
-
-#: app.py:1018
-msgid "title_for-teacher"
-msgstr "Hedy - Voor leerkrachten"
-
-#: app.py:1029
-msgid "title_start"
-msgstr "Hedy - Een graduele programmeertaal"
-
-#: app.py:1090
-msgid "title_explore"
-msgstr "Hedy - Ontdekken"
-
-#: app.py:1110 app.py:1112
-=======
 #: app.py:968
 msgid "title_my-profile"
 msgstr "Hedy - Mijn account"
@@ -166,51 +111,21 @@
 msgstr "Hedy - Ontdekken"
 
 #: app.py:1112 app.py:1114
->>>>>>> 31e56a25
 msgid "translate_error"
 msgstr ""
 "Er is iets misgegaan met het vertalen van de code. Probeer je code te "
 "runnen om te kijken of er misschien een foutje in zit. Code met foutjes "
 "kan niet vertaald worden."
 
-<<<<<<< HEAD
-#: app.py:1230 website/auth.py:244 website/auth.py:293 website/auth.py:429
-#: website/auth.py:454 website/auth.py:484 website/auth.py:589
-#: website/auth.py:620 website/auth.py:660 website/auth.py:687
-=======
 #: app.py:1232 website/auth.py:250 website/auth.py:299 website/auth.py:435
 #: website/auth.py:460 website/auth.py:490 website/auth.py:595
 #: website/auth.py:626 website/auth.py:666 website/auth.py:693
->>>>>>> 31e56a25
 #: website/teacher.py:90 website/teacher.py:125 website/teacher.py:197
 #: website/teacher.py:253 website/teacher.py:300 website/teacher.py:341
 #: website/teacher.py:377 website/teacher.py:457 website/teacher.py:515
 msgid "ajax_error"
 msgstr "Er is een fout opgetreden, probeer het nog eens."
 
-<<<<<<< HEAD
-#: app.py:1233
-msgid "image_invalid"
-msgstr "Jouw gekozen profielfoto is ongeldig."
-
-#: app.py:1235
-msgid "personal_text_invalid"
-msgstr "Jouw persoonlijke tekst is ongeldig."
-
-#: app.py:1237 app.py:1243
-msgid "favourite_program_invalid"
-msgstr "Jouw gekozen favoriete programma is ongeldig."
-
-#: app.py:1257 app.py:1258
-msgid "public_profile_updated"
-msgstr "Je openbare profiel is aangepast."
-
-#: app.py:1295 app.py:1321
-msgid "user_not_private"
-msgstr "Deze gebruiker bestaat niet of heeft geen openbaar profiel"
-
-#: app.py:1329
-=======
 #: app.py:1235
 msgid "image_invalid"
 msgstr "Jouw gekozen profielfoto is ongeldig."
@@ -232,7 +147,6 @@
 msgstr "Deze gebruiker bestaat niet of heeft geen openbaar profiel"
 
 #: app.py:1331
->>>>>>> 31e56a25
 msgid "invalid_teacher_invitation_code"
 msgstr ""
 "Deze leerkrachtenuitnodigingscode is niet geldig. Als je een nieuwe "
@@ -625,13 +539,13 @@
 msgid "join_class"
 msgstr "Inschrijven voor klas"
 
-#: templates/class-stats.html:22 templates/customize-class.html:160
+#: templates/class-stats.html:22 templates/customize-class.html:155
 msgid "back_to_class"
 msgstr "Ga terug naar klas"
 
 #: templates/code-page.html:25 templates/code-page.html:35
 #: templates/customize-class.html:28 templates/customize-class.html:64
-#: templates/customize-class.html:71 templates/customize-class.html:95
+#: templates/customize-class.html:71 templates/customize-class.html:94
 #: templates/level-page.html:6 templates/level-page.html:11
 #: templates/quiz/startquiz.html:10 templates/view-program-page.html:12
 #: templates/view-program-page.html:28
@@ -725,11 +639,7 @@
 " \"bekijk\" op de lerarenpagina."
 
 #: templates/customize-adventure.html:43 templates/customize-class.html:28
-<<<<<<< HEAD
-#: templates/customize-class.html:94 templates/explore.html:26
-=======
 #: templates/customize-class.html:93 templates/explore.html:26
->>>>>>> 31e56a25
 #: templates/programs.html:18 templates/programs.html:46
 #: templates/view-adventure.html:6
 msgid "adventure"
@@ -756,7 +666,7 @@
 msgid "preview"
 msgstr "Voorbeeld"
 
-#: templates/customize-adventure.html:51 templates/customize-class.html:155
+#: templates/customize-adventure.html:51 templates/customize-class.html:150
 msgid "save"
 msgstr "Opslaan"
 
@@ -836,54 +746,50 @@
 msgid "directly_available"
 msgstr "Gelijk open"
 
-#: templates/customize-class.html:89
+#: templates/customize-class.html:88
 msgid "select_own_adventures"
 msgstr "Eigen avonturen selecteren"
 
-#: templates/customize-class.html:96 templates/customize-class.html:120
+#: templates/customize-class.html:95 templates/customize-class.html:121
 #: templates/profile.html:47 templates/profile.html:121
 #: templates/profile.html:130 templates/signup.html:26 templates/signup.html:45
 #: templates/signup.html:53
 msgid "select"
 msgstr "Kies"
 
-#: templates/customize-class.html:114
+#: templates/customize-class.html:115
 msgid "other_settings"
 msgstr "Andere instellingen"
 
-#: templates/customize-class.html:119
+#: templates/customize-class.html:120
 msgid "option"
 msgstr "Optie"
 
-#: templates/customize-class.html:125
+#: templates/customize-class.html:126
 msgid "mandatory_mode"
 msgstr "Verplichte programmeursmodus"
 
-#: templates/customize-class.html:131
+#: templates/customize-class.html:132
 msgid "hide_cheatsheet"
 msgstr "Verberg spiekbriefje"
 
-#: templates/customize-class.html:137
+#: templates/customize-class.html:138
 msgid "hide_keyword_switcher"
 msgstr "Verberg commando-taal switcher"
 
-#: templates/customize-class.html:143
-msgid "hide_quiz"
-msgstr "Verberg de eind quiz"
-
-#: templates/customize-class.html:154
+#: templates/customize-class.html:149
 msgid "reset_adventure_prompt"
 msgstr "Weet je zeker dat je alle geselecteerde avonturen wilt wissen?"
 
-#: templates/customize-class.html:154
+#: templates/customize-class.html:149
 msgid "reset_adventures"
 msgstr "Wis gekozen avonturen"
 
-#: templates/customize-class.html:158
+#: templates/customize-class.html:153
 msgid "remove_customizations_prompt"
 msgstr "Weet je zeker dat je de personalisatie van deze klas wilt verwijderen?"
 
-#: templates/customize-class.html:159
+#: templates/customize-class.html:154
 msgid "remove_customization"
 msgstr "Verwijder Personalisatie"
 
@@ -962,27 +868,16 @@
 "Welkom bij Hedy! Jouw account is omgezet naar een leerkrachtenaccount. Je"
 " kan nu klassen maken en er leerlingen in uitnodigen."
 
-#: templates/incl-adventure-tabs.html:18
+#: templates/incl-adventure-tabs.html:19
 msgid "quiz_tab"
 msgstr "Eind quiz"
 
-#: templates/incl-adventure-tabs.html:21
+#: templates/incl-adventure-tabs.html:23
 msgid "specific_adventure_mode"
 msgstr ""
 "Je zit nu in het avontuur \"{adventure}\", klik bovenin op \"Hedy\" voor "
 "alle avonturen."
 
-<<<<<<< HEAD
-#: templates/incl-adventure-tabs.html:66
-msgid "end"
-msgstr "Einde"
-
-#: templates/incl-adventure-tabs.html:67
-msgid "quiz_description"
-msgstr "Dat was het einde van dit level! Doe nu de quiz om je kennis te testen."
-
-#: templates/incl-adventure-tabs.html:68
-=======
 #: templates/incl-adventure-tabs.html:69
 msgid "end"
 msgstr "Einde"
@@ -992,7 +887,6 @@
 msgstr "Dat was het einde van dit level! Doe nu de quiz om je kennis te testen."
 
 #: templates/incl-adventure-tabs.html:71
->>>>>>> 31e56a25
 msgid "go_to_quiz"
 msgstr "Naar de quiz"
 
