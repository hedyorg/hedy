--- conflicted
+++ resolved
@@ -330,6 +330,9 @@
 msgid "already_teacher_request"
 msgstr "Je hebt al een lerarenaccount aangevraagd."
 
+msgid "amount_created"
+msgstr "programma's gemaakt"
+
 msgid "amount_saved"
 msgstr "programma's opgeslagen"
 
@@ -2300,10 +2303,5 @@
 #~ msgid "variables"
 #~ msgstr "Variabelen"
 
-<<<<<<< HEAD
-#~ msgid "amount_created"
-#~ msgstr "programma's gemaakt"
-=======
 #~ msgid "available_in"
 #~ msgstr "Available in:"
->>>>>>> a993b7f1
