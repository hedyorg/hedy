# Dutch translations for PROJECT.
# Copyright (C) 2022 ORGANIZATION
# This file is distributed under the same license as the PROJECT project.
# FIRST AUTHOR <EMAIL@ADDRESS>, 2022.
#
#, fuzzy
msgid ""
msgstr ""
"Project-Id-Version: PROJECT VERSION\n"
"Report-Msgid-Bugs-To: EMAIL@ADDRESS\n"
<<<<<<< HEAD
"POT-Creation-Date: 2022-06-28 18:27+0300\n"
=======
"POT-Creation-Date: 2022-06-28 15:41+0200\n"
>>>>>>> 0c6c88b4
"PO-Revision-Date: YEAR-MO-DA HO:MI+ZONE\n"
"Last-Translator: FULL NAME <EMAIL@ADDRESS>\n"
"Language: nl\n"
"Language-Team: nl <LL@li.org>\n"
"Plural-Forms: nplurals=2; plural=(n != 1)\n"
"MIME-Version: 1.0\n"
"Content-Type: text/plain; charset=utf-8\n"
"Content-Transfer-Encoding: 8bit\n"
"Generated-By: Babel 2.9.1\n"

#: app.py:417
msgid "program_contains_error"
msgstr "Dit programma bevat een foutje, weet je zeker dat je hem wilt delen?"

#: app.py:627
msgid "title_achievements"
msgstr "Hedy - Mijn badges"

#: app.py:644 app.py:748 app.py:1090 website/teacher.py:361
#: website/teacher.py:372
msgid "not_teacher"
msgstr "Jij bent geen leraar!"

#: app.py:647
msgid "not_enrolled"
msgstr "Jij zit niet in deze klas!"

#: app.py:686
msgid "title_programs"
msgstr "Hedy - Mijn programma's"

<<<<<<< HEAD
#: app.py:696 app.py:706 app.py:710 app.py:725 app.py:1005 app.py:1544
=======
#: app.py:696 app.py:706 app.py:710 app.py:725 app.py:1005 app.py:1542
>>>>>>> 0c6c88b4
#: website/admin.py:17 website/admin.py:24 website/admin.py:92
#: website/admin.py:111 website/admin.py:129 website/admin.py:136
#: website/admin.py:144 website/auth.py:716 website/auth.py:743
#: website/programs.py:210 website/statistics.py:100
msgid "unauthorized"
msgstr "Jij hebt geen rechten voor deze pagina"

#: app.py:762 app.py:1107
msgid "title_for-teacher"
msgstr "Hedy - Voor leerkrachten"

#: app.py:779 app.py:781 app.py:923 app.py:945 app.py:947
msgid "no_such_level"
msgstr "Dit level bestaat niet!"

#: app.py:789 app.py:796 app.py:877 app.py:883
msgid "no_such_program"
msgstr "Dit programma bestaat niet!"

#: app.py:819
msgid "level_not_class"
msgstr "Je zit in een klas waar dit level nog niet beschikbaar is gemaakt"

#: app.py:928 website/teacher.py:421 website/teacher.py:437
#: website/teacher.py:466 website/teacher.py:492
msgid "no_such_adventure"
msgstr "Dit avontuur bestaat niet!"

#: app.py:956 app.py:1209
msgid "page_not_found"
msgstr "We konden deze pagina niet vinden!"

#: app.py:976
msgid "title_signup"
msgstr "Hedy - Account aanmaken"

#: app.py:983
msgid "title_login"
msgstr "Hedy - Inloggen"

#: app.py:990
msgid "title_recover"
msgstr "Hedy - Account herstellen"

#: app.py:1006
msgid "title_reset"
msgstr "Hedy - Wachtwoord resetten"

#: app.py:1032
msgid "title_my-profile"
msgstr "Hedy - Mijn account"

#: app.py:1048
msgid "title_learn-more"
msgstr "Hedy - Meer info"

#: app.py:1054
msgid "title_privacy"
msgstr "Hedy - Privacyverklaring"

#: app.py:1064
msgid "title_start"
msgstr "Hedy - Een graduele programmeertaal"

#: app.py:1082
msgid "title_landing-page"
msgstr "Welkom bij Hedy!"

#: app.py:1200
msgid "title_explore"
msgstr "Hedy - Ontdekken"

#: app.py:1220 app.py:1225
#, fuzzy
msgid "no_such_highscore"
msgstr "Highscores"

<<<<<<< HEAD
#: app.py:1253 app.py:1255
=======
#: app.py:1251 app.py:1253
>>>>>>> 0c6c88b4
msgid "translate_error"
msgstr ""
"Er is iets misgegaan met het vertalen van de code. Probeer je code te "
"runnen om te kijken of er misschien een foutje in zit. Code met foutjes "
"kan niet vertaald worden."

<<<<<<< HEAD
#: app.py:1260 app.py:1294
msgid "tutorial_start_title"
msgstr "Welkom bij Hedy!"

#: app.py:1260
msgid "tutorial_start_message"
msgstr "In deze uitleg leggen we stap voor stap uit wat je allemaal kunt doen"

#: app.py:1262
msgid "tutorial_editor_title"
msgstr "De code editor"

#: app.py:1262
=======
#: app.py:1258 app.py:1292
msgid "tutorial_start_title"
msgstr "Welkom bij Hedy!"

#: app.py:1258
msgid "tutorial_start_message"
msgstr "In deze uitleg leggen we stap voor stap uit wat je allemaal kunt doen"

#: app.py:1260
msgid "tutorial_editor_title"
msgstr "De code editor"

#: app.py:1260
>>>>>>> 0c6c88b4
msgid "tutorial_editor_message"
msgstr ""
"In dit venster schrijf je alle code, probeer maar wat in te vullen op de "
"plaats van de lage streepjes!"

<<<<<<< HEAD
#: app.py:1264
msgid "tutorial_output_title"
msgstr "Het output venster"

#: app.py:1264
msgid "tutorial_output_message"
msgstr "De code die je uitvoert wordt hier weergegeven, dit heb jij net gemaakt!"

#: app.py:1266
msgid "tutorial_run_title"
msgstr "De uitvoer knop"

#: app.py:1266
=======
#: app.py:1262
msgid "tutorial_output_title"
msgstr "Het output venster"

#: app.py:1262
msgid "tutorial_output_message"
msgstr "De code die je uitvoert wordt hier weergegeven, dit heb jij net gemaakt!"

#: app.py:1264
msgid "tutorial_run_title"
msgstr "De uitvoer knop"

#: app.py:1264
>>>>>>> 0c6c88b4
msgid "tutorial_run_message"
msgstr ""
"Met deze knop kun je een programma uitvoeren, zullen we het proberen in "
"de volgende stap?"

<<<<<<< HEAD
#: app.py:1268
msgid "tutorial_tryit_title"
msgstr "Probeer het uit!"

#: app.py:1268
msgid "tutorial_tryit_message"
msgstr "Voer het programma uit, klik op 'volgende stap' als je klaar bent."

#: app.py:1270
msgid "tutorial_speakaloud_title"
msgstr "Laat je programma voorlezen"

#: app.py:1270
=======
#: app.py:1266
msgid "tutorial_tryit_title"
msgstr "Probeer het uit!"

#: app.py:1266
msgid "tutorial_tryit_message"
msgstr "Voer het programma uit, klik op 'volgende stap' als je klaar bent."

#: app.py:1268
msgid "tutorial_speakaloud_title"
msgstr "Laat je programma voorlezen"

#: app.py:1268
>>>>>>> 0c6c88b4
msgid "tutorial_speakaloud_message"
msgstr ""
"Kies onder de uitvoer knop een stem als je jouw programma wilt laten "
"voorlezen."

<<<<<<< HEAD
#: app.py:1272
msgid "tutorial_speakaloud_run_title"
msgstr "Voer uit & luister"

#: app.py:1272
msgid "tutorial_speakaloud_run_message"
msgstr "Kies een stem en voer je programma opnieuw uit om te laten voorlezen."

#: app.py:1274
msgid "tutorial_nextlevel_title"
msgstr "Naar het volgende level"

#: app.py:1274
=======
#: app.py:1270
msgid "tutorial_speakaloud_run_title"
msgstr "Voer uit & luister"

#: app.py:1270
msgid "tutorial_speakaloud_run_message"
msgstr "Kies een stem en voer je programma opnieuw uit om te laten voorlezen."

#: app.py:1272
msgid "tutorial_nextlevel_title"
msgstr "Naar het volgende level"

#: app.py:1272
>>>>>>> 0c6c88b4
msgid "tutorial_nextlevel_message"
msgstr ""
"Wanneer je denkt dat je alles goed snapt en genoeg hebt geoefend kun je "
"naar het volgende level. Wanneer er een vorig level is zal er ook een "
"knop zijn voor terug."

<<<<<<< HEAD
#: app.py:1276
msgid "tutorial_leveldefault_title"
msgstr "Level uitleg"

#: app.py:1276
=======
#: app.py:1274
msgid "tutorial_leveldefault_title"
msgstr "Level uitleg"

#: app.py:1274
>>>>>>> 0c6c88b4
msgid "tutorial_leveldefault_message"
msgstr ""
"In het eerste tabje vind je altijd de level uitleg. Hier worden in elk "
"level de nieuwe commando's uitgelegd."

<<<<<<< HEAD
#: app.py:1278
=======
#: app.py:1276
>>>>>>> 0c6c88b4
#, fuzzy
msgid "tutorial_adventures_title"
msgstr "Avonturen"

<<<<<<< HEAD
#: app.py:1278
=======
#: app.py:1276
>>>>>>> 0c6c88b4
msgid "tutorial_adventures_message"
msgstr ""
"De andere tabjes bevatten avonturen, deze kun je per level maken. Ze gaan"
" van makkelijk naar moeilijk!"

<<<<<<< HEAD
#: app.py:1280
=======
#: app.py:1278
>>>>>>> 0c6c88b4
#, fuzzy
msgid "tutorial_quiz_title"
msgstr "Quiz"

<<<<<<< HEAD
#: app.py:1280
=======
#: app.py:1278
>>>>>>> 0c6c88b4
msgid "tutorial_quiz_message"
msgstr ""
"Aan het einde van elk level kun je een quiz maken, zo kun je goed testen "
"of je alles snapt!"

<<<<<<< HEAD
#: app.py:1282
msgid "tutorial_saveshare_title"
msgstr "Opslaan en delen"

#: app.py:1282
=======
#: app.py:1280
msgid "tutorial_saveshare_title"
msgstr "Opslaan en delen"

#: app.py:1280
>>>>>>> 0c6c88b4
msgid "tutorial_saveshare_message"
msgstr ""
"Je kunt al jouw gemaakt programma's opslaan en delen met andere Hedy "
"gebruikers."

<<<<<<< HEAD
#: app.py:1284
msgid "tutorial_cheatsheet_title"
msgstr "Spiekbriefje"

#: app.py:1284
=======
#: app.py:1282
msgid "tutorial_cheatsheet_title"
msgstr "Spiekbriefje"

#: app.py:1282
>>>>>>> 0c6c88b4
msgid "tutorial_cheatsheet_message"
msgstr ""
"Als je iets bent vergeten kun je het spiekbriefje gebruiken om te kijken "
"welke commando's je mag gebruiken."

<<<<<<< HEAD
#: app.py:1286 app.py:1306
msgid "tutorial_end_title"
msgstr "Einde!"

#: app.py:1286
msgid "tutorial_end_message"
msgstr "Klik op 'Volgende stap' om echt aan de slag te gaan met Hedy!"

#: app.py:1288 app.py:1308
msgid "tutorial_title_not_found"
msgstr "Oeps! Er gaat iets mis..."

#: app.py:1288 app.py:1308
=======
#: app.py:1284 app.py:1304
msgid "tutorial_end_title"
msgstr "Einde!"

#: app.py:1284
msgid "tutorial_end_message"
msgstr "Klik op 'Volgende stap' om echt aan de slag te gaan met Hedy!"

#: app.py:1286 app.py:1306
msgid "tutorial_title_not_found"
msgstr "Oeps! Er gaat iets mis..."

#: app.py:1286 app.py:1306
>>>>>>> 0c6c88b4
msgid "tutorial_message_not_found"
msgstr ""
"Het lijkt erop dat we de volgende stap voor de tutorial niet kunnen "
"ophalen, probeer het later opnieuw."

<<<<<<< HEAD
#: app.py:1294
=======
#: app.py:1292
>>>>>>> 0c6c88b4
msgid "teacher_tutorial_start_message"
msgstr ""
"In deze uitleg leggen we stap voor stap uit wat je allemaal (extra) kunt "
"doen als leraar."

<<<<<<< HEAD
#: app.py:1296
msgid "tutorial_class_title"
msgstr "Beheren van klassen"

#: app.py:1296
=======
#: app.py:1294
msgid "tutorial_class_title"
msgstr "Beheren van klassen"

#: app.py:1294
>>>>>>> 0c6c88b4
msgid "tutorial_class_message"
msgstr ""
"Als leraar kun je klassen aanmaken en studenten hiervoor uitnodigen of "
"laten inschrijven via een link. Van jouw studenten kun je alle "
"programma's en statistieken bekijken."

<<<<<<< HEAD
#: app.py:1298
msgid "tutorial_customize_class_title"
msgstr "Klassen personaliseren"

#: app.py:1298
=======
#: app.py:1296
msgid "tutorial_customize_class_title"
msgstr "Klassen personaliseren"

#: app.py:1296
>>>>>>> 0c6c88b4
msgid "tutorial_customize_class_message"
msgstr ""
"Je kunt klassen personaliseren door levels en/of avonturen te verbergen "
"of op specifieke data beschikbaar te maken."

<<<<<<< HEAD
#: app.py:1300
msgid "tutorial_own_adventures_title"
msgstr "Avonturen aanmaken"

#: app.py:1300
=======
#: app.py:1298
msgid "tutorial_own_adventures_title"
msgstr "Avonturen aanmaken"

#: app.py:1298
>>>>>>> 0c6c88b4
msgid "tutorial_own_adventures_message"
msgstr ""
"Je kunt eigen avonturen maken en gebruiken als opdrachten voor je "
"leerlingen. Maak ze hier, voeg ze vervolgens aan je klassen toe via de "
"klassen personaliatie."

<<<<<<< HEAD
#: app.py:1302
msgid "tutorial_accounts_title"
msgstr "Accounts aanmaken"

#: app.py:1302
=======
#: app.py:1300
msgid "tutorial_accounts_title"
msgstr "Accounts aanmaken"

#: app.py:1300
>>>>>>> 0c6c88b4
msgid "tutorial_accounts_message"
msgstr ""
"Je kunt meerdere accounts tegelijk aanmaken voor jouw leerlingen, je "
"hoeft alleen een gebruikersnaam en wachtwoord op te geven. Deze accounts "
"kun je ook gelijk toevoegen aan een van jouw klassen."

<<<<<<< HEAD
#: app.py:1304
msgid "tutorial_documentation_title"
msgstr "Hedy documentatie"

#: app.py:1304
=======
#: app.py:1302
msgid "tutorial_documentation_title"
msgstr "Hedy documentatie"

#: app.py:1302
>>>>>>> 0c6c88b4
msgid "tutorial_documentation_message"
msgstr ""
"Hier vindt je een uitgebreidere documentatie met tips en tricks voor het "
"gebruik van Hedy in de klas."

<<<<<<< HEAD
#: app.py:1306
msgid "teacher_tutorial_end_message"
msgstr "Klik op 'volgende stap' om als leraar aan de slag te gaan met Hedy!"

#: app.py:1316
=======
#: app.py:1304
msgid "teacher_tutorial_end_message"
msgstr "Klik op 'volgende stap' om als leraar aan de slag te gaan met Hedy!"

#: app.py:1314
>>>>>>> 0c6c88b4
msgid "tutorial_code_snippet"
msgstr ""
"print Hallo wereld!\n"
"print Ik volg de Hedy tutorial"

<<<<<<< HEAD
#: app.py:1320 app.py:1330
msgid "invalid_tutorial_step"
msgstr "Dit is geen geldige tutorial stap, probeer het opnieuw."

#: app.py:1483 website/auth.py:278 website/auth.py:333 website/auth.py:469
=======
#: app.py:1318 app.py:1328
msgid "invalid_tutorial_step"
msgstr "Dit is geen geldige tutorial stap, probeer het opnieuw."

#: app.py:1481 website/auth.py:278 website/auth.py:333 website/auth.py:469
>>>>>>> 0c6c88b4
#: website/auth.py:494 website/auth.py:524 website/auth.py:637
#: website/auth.py:675 website/auth.py:722 website/auth.py:749
#: website/quiz.py:43 website/quiz.py:69 website/teacher.py:88
#: website/teacher.py:123 website/teacher.py:195 website/teacher.py:251
#: website/teacher.py:298 website/teacher.py:339 website/teacher.py:377
#: website/teacher.py:448 website/teacher.py:506
msgid "ajax_error"
msgstr "Er is een fout opgetreden, probeer het nog eens."

<<<<<<< HEAD
#: app.py:1486
msgid "image_invalid"
msgstr "Jouw gekozen profielfoto is ongeldig."

#: app.py:1488
msgid "personal_text_invalid"
msgstr "Jouw persoonlijke tekst is ongeldig."

#: app.py:1490 app.py:1496
msgid "favourite_program_invalid"
msgstr "Jouw gekozen favoriete programma is ongeldig."

#: app.py:1510 app.py:1511
msgid "public_profile_updated"
msgstr "Je openbare profiel is aangepast."

#: app.py:1548 app.py:1573
msgid "user_not_private"
msgstr "Deze gebruiker bestaat niet of heeft geen openbaar profiel"

#: app.py:1581
=======
#: app.py:1484
msgid "image_invalid"
msgstr "Jouw gekozen profielfoto is ongeldig."

#: app.py:1486
msgid "personal_text_invalid"
msgstr "Jouw persoonlijke tekst is ongeldig."

#: app.py:1488 app.py:1494
msgid "favourite_program_invalid"
msgstr "Jouw gekozen favoriete programma is ongeldig."

#: app.py:1508 app.py:1509
msgid "public_profile_updated"
msgstr "Je openbare profiel is aangepast."

#: app.py:1546 app.py:1571
msgid "user_not_private"
msgstr "Deze gebruiker bestaat niet of heeft geen openbaar profiel"

#: app.py:1579
>>>>>>> 0c6c88b4
msgid "invalid_teacher_invitation_code"
msgstr ""
"Deze leerkrachtenuitnodigingscode is niet geldig. Als je een nieuwe "
"uitnodiging nodig hebt, neem dan contact op met hedy@felienne.com."

#: utils.py:292
msgid "default_404"
msgstr "We konden deze pagina niet vinden."

#: utils.py:294
msgid "default_403"
msgstr "Jij mag niet bij deze pagina."

#: utils.py:296
msgid "default_500"
msgstr "Oeps! Er ging iets mis..."

#: content/error-messages.txt:1
msgid "Wrong Level"
msgstr ""

#: content/error-messages.txt:2
msgid "Incomplete"
msgstr ""

#: content/error-messages.txt:3
#, fuzzy
msgid "Invalid"
msgstr "Dit is geen geldig jaartal, die moet liggen tussen 1900 en {current_year}."

#: content/error-messages.txt:4
msgid "Invalid Space"
msgstr ""

#: content/error-messages.txt:5
msgid "Has Blanks"
msgstr ""

#: content/error-messages.txt:6
msgid "No Indentation"
msgstr ""

#: content/error-messages.txt:7
msgid "Unexpected Indentation"
msgstr ""

#: content/error-messages.txt:8
msgid "Parse"
msgstr ""

#: content/error-messages.txt:9
msgid "Unquoted Text"
msgstr ""

#: content/error-messages.txt:10
msgid "Unquoted Assignment"
msgstr ""

#: content/error-messages.txt:11
msgid "Unquoted Equality Check"
msgstr ""

#: content/error-messages.txt:12
msgid "Var Undefined"
msgstr ""

#: content/error-messages.txt:13
msgid "Cyclic Var Definition"
msgstr ""

#: content/error-messages.txt:14
msgid "Lonely Echo"
msgstr ""

#: content/error-messages.txt:15
msgid "Too Big"
msgstr ""

#: content/error-messages.txt:16
msgid "Invalid Argument Type"
msgstr ""

#: content/error-messages.txt:17
msgid "Invalid Argument"
msgstr ""

#: content/error-messages.txt:18
#, fuzzy
msgid "Invalid Type Combination"
msgstr ""
"Deze leerkrachtenuitnodigingscode is niet geldig. Als je een nieuwe "
"uitnodiging nodig hebt, neem dan contact op met hedy@felienne.com."

#: content/error-messages.txt:19
msgid "Unsupported Float"
msgstr ""

#: content/error-messages.txt:20
msgid "Locked Language Feature"
msgstr ""

#: content/error-messages.txt:21
msgid "Missing Command"
msgstr ""

#: content/error-messages.txt:22
msgid "Missing Inner Command"
msgstr ""

#: content/error-messages.txt:23
msgid "Unsupported String Value"
msgstr ""

#: content/error-messages.txt:24
msgid "ask_needs_var"
msgstr ""

#: content/error-messages.txt:25
msgid "echo_out"
msgstr ""

#: content/error-messages.txt:26
msgid "space"
msgstr ""

#: content/error-messages.txt:27
msgid "comma"
msgstr ""

#: content/error-messages.txt:28
#, fuzzy
msgid "question mark"
msgstr "Jouw token is ongeldig."

#: content/error-messages.txt:29
msgid "newline"
msgstr ""

#: content/error-messages.txt:30
msgid "period"
msgstr ""

#: content/error-messages.txt:31
msgid "exclamation mark"
msgstr ""

#: content/error-messages.txt:32
msgid "dash"
msgstr ""

#: content/error-messages.txt:33
msgid "star"
msgstr ""

#: content/error-messages.txt:34
msgid "single quotes"
msgstr ""

#: content/error-messages.txt:35
msgid "double quotes"
msgstr ""

#: content/error-messages.txt:36
msgid "slash"
msgstr ""

#: content/error-messages.txt:37
msgid "string"
msgstr ""

#: content/error-messages.txt:38
msgid "nested blocks"
msgstr ""

#: content/error-messages.txt:39
msgid "or"
msgstr ""

#: content/error-messages.txt:40
#, fuzzy
msgid "number"
msgstr "gebruiker"

#: content/error-messages.txt:41
msgid "integer"
msgstr ""

#: content/error-messages.txt:42
msgid "float"
msgstr ""

#: content/error-messages.txt:43
msgid "list"
msgstr ""

#: content/error-messages.txt:44
msgid "input"
msgstr ""

#: templates/achievements.html:5
#, fuzzy
msgid "general"
msgstr "Dit gender is niet geldig, kies uit (Meisje, Jongen, Anders)."

#: templates/achievements.html:9
#, fuzzy
msgid "programs_created"
msgstr "Account succesvol aangemaakt."

#: templates/achievements.html:10
#, fuzzy
msgid "programs_saved"
msgstr "Dit is geen geldige programmeertaal, selecteer van de opties."

#: templates/achievements.html:11
msgid "programs_submitted"
msgstr ""

<<<<<<< HEAD
#: templates/achievements.html:13 templates/achievements.html:25
#, fuzzy
=======
#: templates/achievements.html:13 templates/achievements.html:26
>>>>>>> 0c6c88b4
msgid "teacher"
msgstr "Jij bent geen leraar!"

#: templates/achievements.html:16 templates/achievements.html:54
msgid "hidden"
msgstr ""

#: templates/achievements.html:23
#, fuzzy
msgid "hedy_achievements"
msgstr "Hedy - Mijn badges"

#: templates/achievements.html:37 templates/achievements.html:51
#: templates/landing-page.html:89 templates/layout.html:92
#: templates/public-page.html:51
#, fuzzy
msgid "achievements_logo_alt"
msgstr "Hedy - Mijn badges"

#: templates/achievements.html:38
msgid "achievements_check_icon_alt"
msgstr ""

#: templates/base_email.html:3 templates/cheatsheet.html:15
#: templates/incl-menubar.html:4
msgid "hedy_logo_alt"
msgstr ""

#: templates/cheatsheet.html:14
#, fuzzy
msgid "cheatsheet_title"
msgstr "Spiekbriefje"

<<<<<<< HEAD
#: templates/class-logs.html:10 templates/class-stats.html:22
#: templates/create-accounts.html:41 templates/customize-class.html:166
msgid "back_to_class"
msgstr ""

#: templates/class-overview.html:13 templates/for-teachers.html:32
#, fuzzy
=======
#: templates/class-overview.html:13 templates/for-teachers.html:35
>>>>>>> 0c6c88b4
msgid "class_name_prompt"
msgstr "Je hebt geen klasnaam ingevuld!"

<<<<<<< HEAD
#: templates/class-overview.html:19 templates/class-overview.html:66
#: templates/create-accounts.html:16 templates/highscores.html:22
#: templates/login.html:12 templates/profile.html:87 templates/recover.html:8
=======
#: templates/class-overview.html:19 templates/class-overview.html:65
#: templates/create-accounts.html:16 templates/highscores.html:25
#: templates/login.html:12 templates/profile.html:89 templates/recover.html:8
>>>>>>> 0c6c88b4
#: templates/signup.html:10
#, fuzzy
msgid "username"
msgstr "Je gebruikersnaam moet minstens 3 tekens hebben."

#: templates/class-overview.html:20
#, fuzzy
msgid "last_login"
msgstr "Hedy - Inloggen"

#: templates/class-overview.html:21
msgid "highest_level_reached"
msgstr ""

#: templates/class-overview.html:22
#, fuzzy
msgid "number_programs"
msgstr "Hedy - Mijn programma's"

#: templates/class-overview.html:23
#, fuzzy
msgid "programs"
msgstr "Hedy - Mijn programma's"

#: templates/class-overview.html:24 templates/create-accounts.html:17
#: templates/login.html:15 templates/reset.html:8 templates/signup.html:19
#, fuzzy
msgid "password"
msgstr "Je wachtwoord moet minstens 6 letters hebben."

<<<<<<< HEAD
#: templates/class-overview.html:25 templates/class-overview.html:69
#: templates/customize-adventure.html:52 templates/for-teachers.html:43
#: templates/for-teachers.html:53
=======
#: templates/class-overview.html:25 templates/class-overview.html:68
#: templates/customize-adventure.html:52 templates/for-teachers.html:46
#: templates/for-teachers.html:56
>>>>>>> 0c6c88b4
msgid "remove"
msgstr ""

#: templates/class-overview.html:35
msgid "page"
msgstr ""

#: templates/class-overview.html:36
#, fuzzy
msgid "enter_password"
msgstr ""
"Je krijgt zo een mailtje met informatie over hoe je een nieuw wachtwoord "
"kiest."

#: templates/class-overview.html:36
#, fuzzy
msgid "password_change_prompt"
msgstr "Je hebt geen rechten op het wachtwoord van deze gebruiker te wijzigen."

#: templates/class-overview.html:37
msgid "remove_student_prompt"
msgstr ""

#: templates/class-overview.html:44
msgid "add_students"
msgstr ""

#: templates/class-overview.html:45 templates/customize-class.html:5
#, fuzzy
msgid "customize_class"
msgstr "Hedy - Klas personaliseren"

#: templates/class-overview.html:46
#, fuzzy
msgid "class_stats"
msgstr "Mijn statistieken"

#: templates/class-overview.html:47
#, fuzzy
msgid "class_logs"
msgstr "Hedy - Inschrijven voor klas"

#: templates/class-overview.html:48 templates/customize-adventure.html:59
msgid "back_to_teachers_page"
msgstr ""

#: templates/class-overview.html:49
#, fuzzy
msgid "delete_class_prompt"
msgstr "Alleen leerkrachten mogen klassen openen"

#: templates/class-overview.html:49
#, fuzzy
msgid "delete_class"
msgstr "Je programma is verwijderd."

#: templates/class-overview.html:52
#, fuzzy
msgid "add_students_options"
msgstr "Deze gebruikersnaam bestaat niet."

#: templates/class-overview.html:54
msgid "copy_link_success"
msgstr ""

#: templates/class-overview.html:54
#, fuzzy
msgid "copy_join_link"
msgstr "Kopieer en plak deze link in een andere tab:"

#: templates/class-overview.html:55
#, fuzzy
msgid "invite_prompt"
msgstr ""
"Je moet ingelogd zijn om je programma op te kunnen slaan. Wil je inloggen"
" of een account maken?"

#: templates/class-overview.html:55
#, fuzzy
msgid "invite_by_username"
msgstr "Alle gebruikersnamen moeten uniek zijn."

#: templates/class-overview.html:56 templates/create-accounts.html:45
#, fuzzy
msgid "create_accounts"
msgstr "Er zijn geen accounts om aan te maken."

#: templates/class-overview.html:61
msgid "pending_invites"
msgstr ""

#: templates/class-overview.html:67
msgid "invite_date"
msgstr ""

#: templates/class-overview.html:68
msgid "expiration_date"
msgstr ""

<<<<<<< HEAD
#: templates/class-overview.html:78 templates/profile.html:15
=======
#: templates/class-overview.html:77 templates/profile.html:16
>>>>>>> 0c6c88b4
msgid "delete_invite_prompt"
msgstr ""

#: templates/class-prejoin.html:7
#, fuzzy
msgid "class_already_joined"
msgstr "Deze klasnaam is ongeldig."

#: templates/class-prejoin.html:9 templates/error-page.html:6
msgid "error_logo_alt"
msgstr ""

#: templates/class-prejoin.html:11
#, fuzzy
msgid "goto_profile"
msgstr "Hedy - Mijn account"

<<<<<<< HEAD
#: templates/class-prejoin.html:15 templates/profile.html:12
#, fuzzy
=======
#: templates/class-prejoin.html:15 templates/profile.html:13
>>>>>>> 0c6c88b4
msgid "prompt_join_class"
msgstr "Hedy - Inschrijven voor klas"

#: templates/class-prejoin.html:17 website/teacher.py:181
msgid "join_prompt"
msgstr ""
"Je moet ingelogd zijn om je voor een klas in te kunnen schrijven. Wil je "
"inloggen of een account maken?"

<<<<<<< HEAD
#: templates/class-prejoin.html:17 templates/profile.html:14
#, fuzzy
=======
#: templates/class-prejoin.html:17 templates/profile.html:15
>>>>>>> 0c6c88b4
msgid "join_class"
msgstr "Hedy - Inschrijven voor klas"

#: templates/code-page.html:8 templates/for-teachers.html:9
msgid "next_step_tutorial"
msgstr ""

#: templates/code-page.html:34 templates/code-page.html:44
#: templates/customize-class.html:28 templates/customize-class.html:64
#: templates/customize-class.html:71 templates/customize-class.html:95
#: templates/level-page.html:6 templates/level-page.html:11
#: templates/quiz.html:8 templates/view-program-page.html:12
#: templates/view-program-page.html:28
#, fuzzy
msgid "level_title"
msgstr "Dit Hedy level is ongeldig."

#: templates/create-accounts.html:5
msgid "create_multiple_accounts"
msgstr ""

#: templates/create-accounts.html:7
#, fuzzy
msgid "accounts_intro"
msgstr "Account succesvol aangemaakt."

#: templates/create-accounts.html:10
msgid "create_accounts_prompt"
msgstr ""

#: templates/create-accounts.html:25
msgid "download_login_credentials"
msgstr ""

#: templates/create-accounts.html:29 templates/layout.html:22
#: templates/signup.html:64
msgid "yes"
msgstr ""

#: templates/create-accounts.html:33 templates/layout.html:23
#: templates/signup.html:68
msgid "no"
msgstr ""

#: templates/create-accounts.html:44 templates/programs.html:23
msgid "reset_view"
msgstr ""

#: templates/customize-adventure.html:5
#, fuzzy
msgid "customize_adventure"
msgstr "Hedy - Avontuur personaliseren"

#: templates/customize-adventure.html:7
#, fuzzy
msgid "update_adventure_prompt"
msgstr "Je hebt geen avonturen naam ingevuld!"

#: templates/customize-adventure.html:10
msgid "general_settings"
msgstr ""

#: templates/customize-adventure.html:12 templates/for-teachers.html:20
#: templates/for-teachers.html:42
msgid "name"
msgstr ""

#: templates/customize-adventure.html:16 templates/customize-adventure.html:18
#: templates/explore.html:28 templates/explore.html:57
#: templates/explore.html:85 templates/for-teachers.html:43
#: templates/programs.html:12 templates/programs.html:37
#: templates/programs.html:45
msgid "level"
msgstr ""

#: templates/customize-adventure.html:25
#, fuzzy
msgid "adventure_exp_1"
msgstr "Je hebt geen avonturen naam ingevuld!"

#: templates/customize-adventure.html:31
#, fuzzy
msgid "adventure_exp_2"
msgstr "Je hebt geen avonturen naam ingevuld!"

#: templates/customize-adventure.html:36
#, fuzzy
msgid "hello_world_snippet"
msgstr ""
"print Hallo wereld!\n"
"print Ik volg de Hedy tutorial"

#: templates/customize-adventure.html:39
#, fuzzy
msgid "adventure_exp_3"
msgstr "Je hebt geen avonturen naam ingevuld!"

#: templates/customize-adventure.html:43 templates/customize-class.html:28
#: templates/customize-class.html:94 templates/explore.html:22
#: templates/programs.html:18 templates/programs.html:38
#: templates/view-adventure.html:6
#, fuzzy
msgid "adventure"
msgstr "Je hebt geen avonturen naam ingevuld!"

#: templates/customize-adventure.html:44
msgid "template_code"
msgstr ""

#: templates/customize-adventure.html:47
#, fuzzy
msgid "adventure_terms"
msgstr "Je hebt geen avonturen naam ingevuld!"

#: templates/customize-adventure.html:50
msgid "preview"
msgstr ""

#: templates/customize-adventure.html:51 templates/customize-class.html:161
msgid "save"
msgstr ""

<<<<<<< HEAD
#: templates/customize-adventure.html:52 templates/for-teachers.html:53
#, fuzzy
=======
#: templates/customize-adventure.html:52 templates/for-teachers.html:56
>>>>>>> 0c6c88b4
msgid "delete_adventure_prompt"
msgstr "Je hebt geen avonturen naam ingevuld!"

#: templates/customize-class.html:7
#, fuzzy
msgid "customize_class_exp_1"
msgstr "Klassen personaliseren"

#: templates/customize-class.html:10
#, fuzzy
msgid "customize_class_step_1"
msgstr "Klassen personaliseren"

#: templates/customize-class.html:11
#, fuzzy
msgid "customize_class_step_2"
msgstr "Klassen personaliseren"

#: templates/customize-class.html:12
#, fuzzy
msgid "customize_class_step_3"
msgstr "Klassen personaliseren"

#: templates/customize-class.html:13
#, fuzzy
msgid "customize_class_step_4"
msgstr "Klassen personaliseren"

#: templates/customize-class.html:14
#, fuzzy
msgid "customize_class_step_5"
msgstr "Klassen personaliseren"

#: templates/customize-class.html:15
#, fuzzy
msgid "customize_class_step_6"
msgstr "Klassen personaliseren"

#: templates/customize-class.html:16
#, fuzzy
msgid "customize_class_step_7"
msgstr "Klassen personaliseren"

#: templates/customize-class.html:17
#, fuzzy
msgid "customize_class_step_8"
msgstr "Klassen personaliseren"

#: templates/customize-class.html:20
#, fuzzy
msgid "customize_class_exp_2"
msgstr "Klassen personaliseren"

#: templates/customize-class.html:23
#, fuzzy
msgid "select_adventures"
msgstr "Maak nieuw avontuur"

#: templates/customize-class.html:59
msgid "opening_dates"
msgstr ""

#: templates/customize-class.html:65
msgid "opening_date"
msgstr ""

#: templates/customize-class.html:75 templates/customize-class.html:77
msgid "directly_available"
msgstr ""

#: templates/customize-class.html:89
#, fuzzy
msgid "select_own_adventures"
msgstr "Maak nieuw avontuur"

#: templates/customize-class.html:96 templates/customize-class.html:120
#: templates/profile.html:50 templates/profile.html:124
#: templates/profile.html:133 templates/signup.html:26 templates/signup.html:45
#: templates/signup.html:53
msgid "select"
msgstr ""

#: templates/customize-class.html:114
msgid "other_settings"
msgstr ""

#: templates/customize-class.html:119
msgid "option"
msgstr ""

#: templates/customize-class.html:125
msgid "mandatory_mode"
msgstr ""

#: templates/customize-class.html:131
#, fuzzy
msgid "hide_cheatsheet"
msgstr "Spiekbriefje"

#: templates/customize-class.html:137
msgid "hide_keyword_switcher"
msgstr ""

#: templates/customize-class.html:143
msgid "hide_quiz"
msgstr ""

#: templates/customize-class.html:149
msgid "hide_parsons"
msgstr ""

#: templates/customize-class.html:160
#, fuzzy
msgid "reset_adventure_prompt"
msgstr "Je hebt geen avonturen naam ingevuld!"

#: templates/customize-class.html:160
#, fuzzy
msgid "reset_adventures"
msgstr "Maak nieuw avontuur"

#: templates/customize-class.html:164
#, fuzzy
msgid "remove_customizations_prompt"
msgstr "Personalisatie succesvol verwijderd."

#: templates/customize-class.html:165
#, fuzzy
msgid "remove_customization"
msgstr "Personalisatie succesvol verwijderd."

#: templates/customize-class.html:182
msgid "unsaved_class_changes"
msgstr ""

#: templates/error-page.html:12
msgid "go_back_to_main"
msgstr ""

#: templates/explore.html:12 templates/landing-page.html:33
#, fuzzy
msgid "explore_programs"
msgstr "Hedy - Mijn programma's"

#: templates/explore.html:15
msgid "explore_explanation"
msgstr ""

#: templates/explore.html:34
#, fuzzy
msgid "language"
msgstr "Dit is geen geldige taal, kies een taal vanuit de lijst."

#: templates/explore.html:41 templates/programs.html:24
msgid "search_button"
msgstr ""

#: templates/explore.html:48
msgid "hedy_choice_title"
msgstr ""

#: templates/explore.html:60 templates/explore.html:88
msgid "creator"
msgstr ""

<<<<<<< HEAD
#: templates/explore.html:68 templates/explore.html:96
#, fuzzy
=======
#: templates/explore.html:66 templates/explore.html:94
>>>>>>> 0c6c88b4
msgid "view_program"
msgstr "Hedy - Mijn programma's"

#: templates/for-teachers.html:15 templates/profile.html:71
#: templates/profile.html:73
msgid "my_classes"
msgstr ""

#: templates/for-teachers.html:22
msgid "students"
msgstr ""

<<<<<<< HEAD
#: templates/for-teachers.html:32
#, fuzzy
=======
#: templates/for-teachers.html:35
>>>>>>> 0c6c88b4
msgid "create_class"
msgstr "Alleen leerkrachten mogen klassen maken!"

<<<<<<< HEAD
#: templates/for-teachers.html:35
#, fuzzy
=======
#: templates/for-teachers.html:38
>>>>>>> 0c6c88b4
msgid "my_adventures"
msgstr "Maak nieuw avontuur"

<<<<<<< HEAD
#: templates/for-teachers.html:41
#, fuzzy
=======
#: templates/for-teachers.html:44
>>>>>>> 0c6c88b4
msgid "last_update"
msgstr "Je wachtwoord is aangepast."

#: templates/for-teachers.html:45 templates/for-teachers.html:55
msgid "view"
msgstr ""

<<<<<<< HEAD
#: templates/for-teachers.html:59
#, fuzzy
=======
#: templates/for-teachers.html:62
>>>>>>> 0c6c88b4
msgid "adventure_prompt"
msgstr "Je hebt geen avonturen naam ingevuld!"

#: templates/for-teachers.html:62 website/teacher.py:501
msgid "create_adventure"
msgstr "Maak nieuw avontuur"

<<<<<<< HEAD
#: templates/for-teachers.html:116
#, fuzzy
=======
#: templates/for-teachers.html:120
>>>>>>> 0c6c88b4
msgid "teacher_welcome"
msgstr "Jouw leraren waarde is ongeldig."

<<<<<<< HEAD
#: templates/highscores.html:8
=======
#: templates/highscores.html:7
#, fuzzy
msgid "highscore_explanation"
msgstr ""
"Op deze pagina kun je de highscores bekijken, gebaseerd op het aantal "
"gehaalde badges. Bekijk de ranking voor de hele wereld, jouw land of jouw"
" klas. Klik op een gebruikersnaam om het openbare profiel te bezoeken."

#: templates/highscores.html:11
>>>>>>> 0c6c88b4
msgid "whole_world"
msgstr ""

<<<<<<< HEAD
#: templates/highscores.html:10
#, fuzzy
=======
#: templates/highscores.html:13
>>>>>>> 0c6c88b4
msgid "your_country"
msgstr "Nog geen account?"

<<<<<<< HEAD
#: templates/highscores.html:13
#, fuzzy
=======
#: templates/highscores.html:16
>>>>>>> 0c6c88b4
msgid "your_class"
msgstr "Deze klas bestaat niet."

<<<<<<< HEAD
#: templates/highscores.html:23 templates/landing-page.html:52
=======
#: templates/highscores.html:26 templates/landing-page.html:52
>>>>>>> 0c6c88b4
#: templates/public-page.html:16
#, fuzzy
msgid "achievements"
msgstr "Hedy - Mijn badges"

<<<<<<< HEAD
#: templates/highscores.html:24 templates/learn-more.html:22
#: templates/profile.html:129 templates/signup.html:52
#, fuzzy
=======
#: templates/highscores.html:27 templates/learn-more.html:22
#: templates/profile.html:131 templates/signup.html:52
>>>>>>> 0c6c88b4
msgid "country"
msgstr "Dit is geen geldig land, kies er een vanuit de lijst."

<<<<<<< HEAD
#: templates/highscores.html:25 templates/landing-page.html:88
=======
#: templates/highscores.html:28 templates/landing-page.html:88
>>>>>>> 0c6c88b4
#: templates/public-page.html:50
#, fuzzy
msgid "last_achievement"
msgstr "Hedy - Mijn badges"

<<<<<<< HEAD
#: templates/highscores.html:34
=======
#: templates/highscores.html:37 templates/programs.html:51
>>>>>>> 0c6c88b4
msgid "ago"
msgstr ""

#: templates/incl-adventure-tabs.html:14
msgid "parsons_title"
msgstr ""

#: templates/incl-adventure-tabs.html:25
msgid "quiz_tab"
msgstr ""

#: templates/incl-adventure-tabs.html:29
#, fuzzy
msgid "specific_adventure_mode"
msgstr "Dit avontuur bestaat niet!"

#: templates/incl-adventure-tabs.html:44 templates/incl-adventure-tabs.html:57
msgid "example_code_header"
msgstr ""

#: templates/incl-editor-and-output.html:103
msgid "variables"
msgstr ""

#: templates/incl-editor-and-output.html:119
msgid "enter_text"
msgstr ""

#: templates/incl-editor-and-output.html:120
msgid "enter"
msgstr ""

#: templates/incl-editor-and-output.html:130
msgid "already_program_running"
msgstr ""

#: templates/incl-editor-and-output.html:130
msgid "run_code_button"
msgstr ""

#: templates/incl-editor-and-output.html:131
msgid "stop_code_button"
msgstr ""

#: templates/incl-editor-and-output.html:142
msgid "next_exercise"
msgstr ""

#: templates/incl-editor-and-output.html:144
msgid "edit_code_button"
msgstr ""

#: templates/incl-editor-and-output.html:146
msgid "repair_program_logo_alt"
msgstr ""

#: templates/incl-editor-and-output.html:150
msgid "read_code_label"
msgstr ""

#: templates/incl-editor-and-output.html:160
#: templates/incl-editor-and-output.html:169
msgid "regress_button"
msgstr ""

#: templates/incl-editor-and-output.html:163
#: templates/incl-editor-and-output.html:172 templates/quiz.html:153
msgid "advance_button"
msgstr ""

#: templates/incl-editor-and-output.html:186
msgid "developers_mode"
msgstr ""

<<<<<<< HEAD
#: templates/incl-menubar.html:8
#, fuzzy
=======
#: templates/incl-menubar.html:5
>>>>>>> 0c6c88b4
msgid "nav_start"
msgstr "Hedy - Een graduele programmeertaal"

#: templates/incl-menubar.html:6
msgid "nav_hedy"
msgstr ""

<<<<<<< HEAD
#: templates/incl-menubar.html:10
#, fuzzy
=======
#: templates/incl-menubar.html:7
>>>>>>> 0c6c88b4
msgid "nav_explore"
msgstr "Hedy - Ontdekken"

<<<<<<< HEAD
#: templates/incl-menubar.html:11
#, fuzzy
=======
#: templates/incl-menubar.html:8
>>>>>>> 0c6c88b4
msgid "nav_learn_more"
msgstr "Hedy - Meer info"

<<<<<<< HEAD
#: templates/incl-menubar.html:13 templates/public-page.html:56
#, fuzzy
=======
#: templates/incl-menubar.html:10 templates/public-page.html:56
>>>>>>> 0c6c88b4
msgid "program_header"
msgstr "Dit programma bevat een foutje, weet je zeker dat je hem wilt delen?"

<<<<<<< HEAD
#: templates/incl-menubar.html:20
#, fuzzy
msgid "highscores"
msgstr "Highscores"

#: templates/incl-menubar.html:24
#, fuzzy
=======
#: templates/incl-menubar.html:16
msgid "highscores"
msgstr "Highscores"

#: templates/incl-menubar.html:17
>>>>>>> 0c6c88b4
msgid "my_achievements"
msgstr "Hedy - Mijn badges"

<<<<<<< HEAD
#: templates/incl-menubar.html:27
#, fuzzy
=======
#: templates/incl-menubar.html:18
>>>>>>> 0c6c88b4
msgid "my_account"
msgstr "Nog geen account?"

<<<<<<< HEAD
#: templates/incl-menubar.html:31
#, fuzzy
=======
#: templates/incl-menubar.html:20
>>>>>>> 0c6c88b4
msgid "for_teachers"
msgstr "Jij bent geen leraar!"

#: templates/incl-menubar.html:22
msgid "logout"
msgstr ""

#: templates/incl-menubar.html:26 templates/login.html:19
#: templates/signup.html:109
#, fuzzy
msgid "login"
msgstr "Link"

<<<<<<< HEAD
#: templates/incl-menubar.html:49
#, fuzzy
=======
#: templates/incl-menubar.html:38
>>>>>>> 0c6c88b4
msgid "search"
msgstr "gebruiker"

#: templates/incl-menubar.html:43
msgid "keyword_support"
msgstr ""

#: templates/incl-menubar.html:51
msgid "non_keyword_support"
msgstr ""

#: templates/landing-page.html:6
msgid "welcome"
msgstr ""

#: templates/landing-page.html:6
msgid "welcome_back"
msgstr ""

#: templates/landing-page.html:11
#, fuzzy
msgid "teacher_tutorial_logo_alt"
msgstr "Klik op 'volgende stap' om als leraar aan de slag te gaan met Hedy!"

#: templates/landing-page.html:13
#, fuzzy
msgid "start_teacher_tutorial"
msgstr "Klik op 'volgende stap' om als leraar aan de slag te gaan met Hedy!"

#: templates/landing-page.html:18
msgid "hedy_tutorial_logo_alt"
msgstr ""

#: templates/landing-page.html:20
msgid "start_hedy_tutorial"
msgstr ""

#: templates/landing-page.html:25
#, fuzzy
msgid "start_programming_logo_alt"
msgstr "Dit is geen geldige programmeertaal, selecteer van de opties."

#: templates/landing-page.html:27
#, fuzzy
msgid "start_programming"
msgstr "Hedy - Mijn programma's"

#: templates/landing-page.html:31
msgid "explore_programs_logo_alt"
msgstr ""

#: templates/landing-page.html:39
#, fuzzy
msgid "your_account"
msgstr "Nog geen account?"

#: templates/landing-page.html:43 templates/landing-page.html:45
#: templates/profile.html:36 templates/public-page.html:7
#: templates/public-page.html:9
#, fuzzy
msgid "profile_logo_alt"
<<<<<<< HEAD
msgstr "Je profiel is aangepast."
=======
msgstr "Profiel icon"
>>>>>>> 0c6c88b4

#: templates/landing-page.html:59
#, fuzzy
msgid "no_public_profile"
msgstr "Je openbare profiel is aangepast."

#: templates/landing-page.html:66 templates/landing-page.html:68
#: templates/public-page.html:28 templates/public-page.html:30
#, fuzzy
msgid "amount_created"
msgstr "Account succesvol aangemaakt."

#: templates/landing-page.html:72 templates/landing-page.html:74
#: templates/public-page.html:34 templates/public-page.html:36
#, fuzzy
msgid "amount_saved"
msgstr "Account succesvol aangemaakt."

#: templates/landing-page.html:78 templates/landing-page.html:80
#: templates/public-page.html:40 templates/public-page.html:42
msgid "amount_submitted"
msgstr ""

#: templates/landing-page.html:95
#, fuzzy
msgid "your_last_program"
msgstr "Dit programma bestaat niet!"

#: templates/layout.html:31
msgid "ok"
msgstr ""

#: templates/layout.html:32
msgid "cancel"
msgstr ""

#: templates/layout.html:45 templates/programs.html:66
#: templates/programs.html:74
msgid "copy_link_to_share"
msgstr ""

#: templates/layout.html:91
#, fuzzy
msgid "achievement_earned"
msgstr "Hedy - Mijn badges"

#: templates/learn-more.html:7
msgid "mailing_title"
msgstr ""

#: templates/learn-more.html:10 templates/profile.html:92
#: templates/recover.html:8 templates/signup.html:13
msgid "email"
msgstr ""

#: templates/learn-more.html:14
#, fuzzy
msgid "surname"
msgstr "Deze gebruikersnaam is al in gebruik."

#: templates/learn-more.html:18
msgid "lastname"
msgstr ""

#: templates/learn-more.html:31
msgid "subscribe"
msgstr ""

#: templates/learn-more.html:32
msgid "required_field"
msgstr ""

#: templates/learn-more.html:35
msgid "previous_campaigns"
msgstr ""

#: templates/level-page.html:8
msgid "step_title"
msgstr ""

#: templates/level-page.html:12
msgid "save_code_button"
msgstr ""

#: templates/level-page.html:13
msgid "share_code_button"
msgstr ""

#: templates/level-page.html:31
msgid "try_button"
msgstr ""

#: templates/login.html:10
msgid "login_long"
msgstr ""

#: templates/login.html:26 website/auth.py:291
msgid "no_account"
msgstr "Nog geen account?"

#: templates/login.html:28 templates/signup.html:6 templates/signup.html:105
#, fuzzy
msgid "create_account"
msgstr "Nog geen account?"

#: templates/login.html:33
#, fuzzy
msgid "forgot_password"
msgstr "Het herhaalde wachtwoord is niet gelijk."

#: templates/main-page.html:10
msgid "main_title"
msgstr ""

#: templates/main-page.html:11
msgid "main_subtitle"
msgstr ""

#: templates/main-page.html:14
msgid "try_it"
msgstr ""

#: templates/parsons.html:6 templates/parsons.html:8
msgid "exercise"
msgstr ""

#: templates/parsons.html:27
msgid "what_should_my_code_do"
msgstr ""

#: templates/profile.html:4
#, fuzzy
msgid "account_overview"
msgstr "Account succesvol aangemaakt."

#: templates/profile.html:7 templates/profile.html:9
msgid "my_messages"
msgstr ""

<<<<<<< HEAD
#: templates/profile.html:11
#, fuzzy
=======
#: templates/profile.html:12
>>>>>>> 0c6c88b4
msgid "invite_message"
msgstr "Voer het programma uit, klik op 'volgende stap' als je klaar bent."

#: templates/profile.html:13
msgid "sent_by"
msgstr ""

<<<<<<< HEAD
#: templates/profile.html:15
#, fuzzy
=======
#: templates/profile.html:16
>>>>>>> 0c6c88b4
msgid "delete_invite"
msgstr "Deze leerling heeft al een openstaande uitnodiging."

<<<<<<< HEAD
#: templates/profile.html:21 templates/profile.html:23
#, fuzzy
=======
#: templates/profile.html:22 templates/profile.html:24
>>>>>>> 0c6c88b4
msgid "public_profile"
msgstr "Je openbare profiel is aangepast."

<<<<<<< HEAD
#: templates/profile.html:24
#, fuzzy
msgid "public_profile_visit"
msgstr "Je openbare profiel is aangepast."

#: templates/profile.html:24
#, fuzzy
msgid "public_profile_link"
msgstr "Je openbare profiel is aangepast."

#: templates/profile.html:27
#, fuzzy
=======
#: templates/profile.html:26
msgid "visit_own_public_profile"
msgstr "Bezoek jouw profiel"

#: templates/profile.html:30
>>>>>>> 0c6c88b4
msgid "profile_picture"
msgstr "Je profiel is aangepast."

<<<<<<< HEAD
#: templates/profile.html:40
#, fuzzy
=======
#: templates/profile.html:43
>>>>>>> 0c6c88b4
msgid "personal_text"
msgstr "Jouw persoonlijke tekst is ongeldig."

<<<<<<< HEAD
#: templates/profile.html:41
#, fuzzy
=======
#: templates/profile.html:44
>>>>>>> 0c6c88b4
msgid "your_personal_text"
msgstr "Jouw persoonlijke tekst is ongeldig."

<<<<<<< HEAD
#: templates/profile.html:45
#, fuzzy
=======
#: templates/profile.html:48
>>>>>>> 0c6c88b4
msgid "favourite_program"
msgstr "Jouw gekozen favoriete programma is ongeldig."

<<<<<<< HEAD
#: templates/profile.html:56
#, fuzzy
=======
#: templates/profile.html:59
>>>>>>> 0c6c88b4
msgid "public_profile_info"
msgstr "Je openbare profiel is aangepast."

#: templates/profile.html:62
msgid "update_public"
msgstr ""

#: templates/profile.html:64 templates/profile.html:143
msgid "are_you_sure"
msgstr ""

<<<<<<< HEAD
#: templates/profile.html:61
#, fuzzy
=======
#: templates/profile.html:64
>>>>>>> 0c6c88b4
msgid "delete_public"
msgstr "Je programma is verwijderd."

<<<<<<< HEAD
#: templates/profile.html:77
#, fuzzy
=======
#: templates/profile.html:78
>>>>>>> 0c6c88b4
msgid "self_removal_prompt"
msgstr ""
"Je moet ingelogd zijn om je programma op te kunnen slaan. Wil je inloggen"
" of een account maken?"

<<<<<<< HEAD
#: templates/profile.html:77
#, fuzzy
=======
#: templates/profile.html:78
>>>>>>> 0c6c88b4
msgid "leave_class"
msgstr "Je zit in een klas waar dit level nog niet beschikbaar is gemaakt"

#: templates/profile.html:84 templates/profile.html:87
msgid "settings"
msgstr ""

#: templates/profile.html:95 templates/signup.html:41
msgid "birth_year"
msgstr ""

#: templates/profile.html:98 templates/signup.html:25
msgid "preferred_language"
msgstr ""

<<<<<<< HEAD
#: templates/profile.html:106 templates/signup.html:34
#, fuzzy
=======
#: templates/profile.html:108 templates/signup.html:34
>>>>>>> 0c6c88b4
msgid "preferred_keyword_language"
msgstr "Dit is geen geldige commando taal (kies Engels of je eigen taal)."

<<<<<<< HEAD
#: templates/profile.html:120 templates/signup.html:44
#, fuzzy
=======
#: templates/profile.html:122 templates/signup.html:44
>>>>>>> 0c6c88b4
msgid "gender"
msgstr "Dit gender is niet geldig, kies uit (Meisje, Jongen, Anders)."

#: templates/profile.html:125 templates/signup.html:46
msgid "female"
msgstr ""

#: templates/profile.html:126 templates/signup.html:47
msgid "male"
msgstr ""

<<<<<<< HEAD
#: templates/profile.html:125 templates/signup.html:48
#, fuzzy
=======
#: templates/profile.html:127 templates/signup.html:48
>>>>>>> 0c6c88b4
msgid "other"
msgstr "Jij bent geen leraar!"

<<<<<<< HEAD
#: templates/profile.html:138
#, fuzzy
=======
#: templates/profile.html:140
>>>>>>> 0c6c88b4
msgid "update_profile"
msgstr "Hedy - Mijn account"

#: templates/profile.html:143
msgid "destroy_profile"
msgstr ""

#: templates/profile.html:145 templates/profile.html:147
#: templates/profile.html:160
#, fuzzy
msgid "change_password"
msgstr ""
"Jouw Hedy wachtwoord is veranderd. Als jij dit was, helemaal goed!\n"
"Als jij jouw wachtwoord niet hebt veranderd, neem dan zo snel mogelijk "
"contact met ons op door te reageren op deze mail."

#: templates/profile.html:149
#, fuzzy
msgid "current_password"
msgstr "Het herhaalde wachtwoord is niet gelijk."

#: templates/profile.html:153
#, fuzzy
msgid "new_password"
msgstr "Je wachtwoord moet minstens 6 letters hebben."

#: templates/profile.html:157
#, fuzzy
msgid "repeat_new_password"
msgstr "Het herhaalde wachtwoord is niet gelijk."

#: templates/programs.html:7
msgid "recent"
msgstr ""

#: templates/programs.html:31 templates/view-program-page.html:7
msgid "submitted_header"
msgstr ""

<<<<<<< HEAD
#: templates/programs.html:38
#, fuzzy
=======
#: templates/programs.html:36
>>>>>>> 0c6c88b4
msgid "title"
msgstr "Hedy - Een graduele programmeertaal"

#: templates/programs.html:39 templates/view-program-page.html:8
msgid "last_edited"
msgstr ""

<<<<<<< HEAD
#: templates/programs.html:59
#, fuzzy
=======
#: templates/programs.html:57
>>>>>>> 0c6c88b4
msgid "favourite_confirm"
msgstr "Je programma is ingesteld als favoriet."

#: templates/programs.html:65 templates/programs.html:70
msgid "open"
msgstr ""

#: templates/programs.html:66 templates/programs.html:74
msgid "copy_clipboard"
msgstr ""

#: templates/programs.html:67 templates/programs.html:71
msgid "delete_confirm"
msgstr ""

<<<<<<< HEAD
#: templates/programs.html:69 templates/programs.html:73
#, fuzzy
=======
#: templates/programs.html:67 templates/programs.html:71
>>>>>>> 0c6c88b4
msgid "delete"
msgstr "Je programma is verwijderd."

#: templates/programs.html:73
msgid "unshare_confirm"
msgstr ""

#: templates/programs.html:73
msgid "unshare"
msgstr ""

<<<<<<< HEAD
#: templates/programs.html:77
#, fuzzy
=======
#: templates/programs.html:75
>>>>>>> 0c6c88b4
msgid "submit_warning"
msgstr ""
"Je hebt al een programma met deze naam, opslaan met deze naam "
"overschrijft het oude programma. Weet je het zeker?"

<<<<<<< HEAD
#: templates/programs.html:77
#, fuzzy
=======
#: templates/programs.html:75
>>>>>>> 0c6c88b4
msgid "submit_program"
msgstr "Hedy - Mijn programma's"

#: templates/programs.html:78
msgid "share_confirm"
msgstr ""

#: templates/programs.html:78
msgid "share"
msgstr ""

<<<<<<< HEAD
#: templates/programs.html:86
#, fuzzy
=======
#: templates/programs.html:84
>>>>>>> 0c6c88b4
msgid "no_programs"
msgstr "Dit programma bestaat niet!"

<<<<<<< HEAD
#: templates/programs.html:88
#, fuzzy
=======
#: templates/programs.html:86
>>>>>>> 0c6c88b4
msgid "write_first_program"
msgstr "Hedy - Mijn programma's"

#: templates/public-page.html:85
#, fuzzy
msgid "no_shared_programs"
msgstr "Dit programma bestaat niet!"

#: templates/quiz.html:4
msgid "quiz_logo_alt"
msgstr ""

#: templates/quiz.html:7
msgid "start_quiz"
msgstr ""

#: templates/quiz.html:13
msgid "go_to_first_question"
msgstr ""

#: templates/quiz.html:22 templates/quiz.html:24 templates/quiz.html:105
<<<<<<< HEAD
#, fuzzy
=======
>>>>>>> 0c6c88b4
msgid "question"
msgstr "Jouw token is ongeldig."

#: templates/quiz.html:39
<<<<<<< HEAD
=======
#, fuzzy
>>>>>>> 0c6c88b4
msgid "hint"
msgstr ""

#: templates/quiz.html:51 templates/quiz.html:59 templates/quiz.html:69
#: templates/quiz.html:77 templates/quiz.html:87 templates/quiz.html:95
msgid "submit_answer"
msgstr ""

#: templates/quiz.html:112
<<<<<<< HEAD
#, fuzzy
=======
>>>>>>> 0c6c88b4
msgid "feedback_success"
msgstr "Je programma is ingesteld als favoriet."

#: templates/quiz.html:117
msgid "feedback_failure"
msgstr ""

#: templates/quiz.html:125
msgid "correct_answer"
msgstr ""

#: templates/quiz.html:134
msgid "go_to_question"
msgstr ""

#: templates/quiz.html:137
msgid "go_to_quiz_result"
msgstr ""

#: templates/quiz.html:144
msgid "end_quiz"
msgstr ""

#: templates/quiz.html:145
msgid "score"
msgstr ""

#: templates/recover.html:6
#, fuzzy
msgid "recover_password"
msgstr ""
"Door te klikken op deze link kun je een nieuw Hedy wachtwoord instellen. "
"Deze link is geldig voor <b>4</b> uur.\n"
"Als jij geen nieuw wachtwoord wilt, negeer dan deze e-mail: {link}"

#: templates/recover.html:11
#, fuzzy
msgid "send_password_recovery"
msgstr ""
"Je krijgt zo een mailtje met informatie over hoe je een nieuw wachtwoord "
"kiest."

#: templates/reset.html:6 templates/reset.html:19
#, fuzzy
msgid "reset_password"
msgstr "Het herhaalde wachtwoord is niet gelijk."

#: templates/reset.html:12 templates/signup.html:22
#, fuzzy
msgid "password_repeat"
msgstr "Je wachtwoord is gereset. Je wordt doorgestuurd naar de inlogpagina."

#: templates/signup.html:7
msgid "create_account_explanation"
msgstr ""

#: templates/signup.html:16
#, fuzzy
msgid "email_repeat"
msgstr "Hedy - Wachtwoord resetten"

#: templates/signup.html:60
#, fuzzy
msgid "programming_experience"
msgstr "Dit is geen geldige programmeertaal, selecteer van de opties."

#: templates/signup.html:74
#, fuzzy
msgid "languages"
msgstr "Dit is geen geldige taal, kies een taal vanuit de lijst."

#: templates/signup.html:79
msgid "other_block"
msgstr ""

#: templates/signup.html:85
msgid "other_text"
msgstr ""

#: templates/signup.html:91
#, fuzzy
msgid "request_teacher"
msgstr "Jij bent geen leraar!"

#: templates/signup.html:94
msgid "subscribe_newsletter"
msgstr ""

#: templates/signup.html:99
#, fuzzy
msgid "agree_with"
msgstr "Je moet akkoord gaan met de privacyverklaring."

#: templates/signup.html:99
msgid "privacy_terms"
msgstr ""

#: templates/signup.html:102
msgid "agree_third_party"
msgstr ""

#: templates/signup.html:109
#, fuzzy
msgid "already_account"
msgstr "Nog geen account?"

#: templates/teacher-invitation.html:5
#, fuzzy
msgid "teacher_invitation_require_login"
msgstr ""
"Deze leerkrachtenuitnodigingscode is niet geldig. Als je een nieuwe "
"uitnodiging nodig hebt, neem dan contact op met hedy@felienne.com."

#: templates/view-program-page.html:13
msgid "by"
msgstr ""

#: website/achievements.py:170
msgid "percentage_achieved"
msgstr "Gehaald door {percentage}% van de gebruikers"

#: website/admin.py:18 website/admin.py:84 website/admin.py:105
#: website/admin.py:123 website/admin.py:130 website/admin.py:137
#: website/admin.py:161
msgid "title_admin"
msgstr "Hedy - Administrator pagina"

#: website/auth.py:182 website/auth.py:195 website/auth.py:280
#: website/auth.py:418 website/auth.py:423 website/auth.py:471
#: website/auth.py:639 website/auth.py:648 website/auth.py:677
#: website/auth.py:724 website/auth.py:731 website/auth.py:751
#: website/teacher.py:300 website/teacher.py:341
msgid "username_invalid"
msgstr "Je gebruikersnaam is ongeldig."

#: website/auth.py:184 website/auth.py:197
msgid "username_special"
msgstr "Er mag geen `:` of `@` in je gebruikersnaam zitten."

#: website/auth.py:186 website/auth.py:199
msgid "username_three"
msgstr "Je gebruikersnaam moet minstens 3 tekens hebben."

#: website/auth.py:188 website/auth.py:203 website/auth.py:282
#: website/auth.py:473 website/auth.py:496 website/auth.py:508
#: website/auth.py:681
msgid "password_invalid"
msgstr "Je wachtwoord is ongeldig."

#: website/auth.py:190 website/auth.py:205
msgid "passwords_six"
msgstr "Alle wachtwoorden moeten 6 of meer karakters zijn."

#: website/auth.py:201 website/auth.py:535 website/auth.py:753
#: website/auth.py:758
msgid "email_invalid"
msgstr "Vul een geldig e-mailadres in."

#: website/auth.py:291
msgid "invalid_username_password"
msgstr "Ongeldige gebruikersnaam/wachtwoord combinatie."

#: website/auth.py:342 website/auth.py:344
msgid "repeat_match_email"
msgstr "De e-mailadressen zijn niet hetzelfde."

#: website/auth.py:346 website/auth.py:498 website/auth.py:502
#: website/auth.py:685
msgid "repeat_match_password"
msgstr "Het herhaalde wachtwoord is niet gelijk."

#: website/auth.py:348 website/auth.py:526
msgid "language_invalid"
msgstr "Dit is geen geldige taal, kies een taal vanuit de lijst."

#: website/auth.py:350
msgid "agree_invalid"
msgstr "Je moet akkoord gaan met de privacyverklaring."

#: website/auth.py:352 website/auth.py:529
msgid "keyword_language_invalid"
msgstr "Dit is geen geldige commando taal (kies Engels of je eigen taal)."

#: website/auth.py:357 website/auth.py:540
msgid "year_invalid"
msgstr "Dit is geen geldig jaartal, die moet liggen tussen 1900 en {current_year}."

#: website/auth.py:360 website/auth.py:543
msgid "gender_invalid"
msgstr "Dit gender is niet geldig, kies uit (Meisje, Jongen, Anders)."

#: website/auth.py:363 website/auth.py:546
msgid "country_invalid"
msgstr "Dit is geen geldig land, kies er een vanuit de lijst."

#: website/auth.py:365 website/auth.py:368 website/auth.py:548
#: website/auth.py:551
msgid "experience_invalid"
msgstr "Dit is geen geldige programmeerervaring, kies uit (Ja, Nee)."

#: website/auth.py:371 website/auth.py:554
msgid "programming_invalid"
msgstr "Dit is geen geldige programmeertaal, selecteer van de opties."

#: website/auth.py:374
msgid "exists_username"
msgstr "Deze gebruikersnaam is al in gebruik."

#: website/auth.py:376 website/auth.py:562
msgid "exists_email"
msgstr "Dit emailadres is al in gebruik."

#: website/auth.py:416 website/auth.py:431 website/auth.py:679
#: website/auth.py:689
msgid "token_invalid"
msgstr "Jouw token is ongeldig."

#: website/auth.py:475 website/auth.py:500 website/auth.py:683
msgid "password_six"
msgstr "Je wachtwoord moet minstens 6 letters hebben."

#: website/auth.py:478 website/auth.py:481
msgid "password_change_not_allowed"
msgstr "Je hebt geen rechten op het wachtwoord van deze gebruiker te wijzigen."

#: website/auth.py:486
msgid "password_change_success"
msgstr "Wachtwoord van jouw leerling is succesvol gewijzigd."

#: website/auth.py:517
msgid "password_updated"
msgstr "Je wachtwoord is aangepast."

#: website/auth.py:605
msgid "profile_updated"
msgstr "Je profiel is aangepast."

#: website/auth.py:608
msgid "profile_updated_reload"
msgstr "Je profiel is aangepast, pagina wordt herladen."

#: website/auth.py:668
msgid "sent_password_recovery"
msgstr ""
"Je krijgt zo een mailtje met informatie over hoe je een nieuw wachtwoord "
"kiest."

#: website/auth.py:708
msgid "password_resetted"
msgstr "Je wachtwoord is gereset. Je wordt doorgestuurd naar de inlogpagina."

#: website/auth.py:726
msgid "teacher_invalid"
msgstr "Jouw leraren waarde is ongeldig."

#: website/auth.py:814
msgid "mail_welcome_verify_body"
msgstr ""
"Jouw Hedy account is succesvol aangemaakt. Welkom!\n"
" Klik op deze link om jouw e-mailadres te bevestigen: {link}"

#: website/auth.py:816
msgid "mail_change_password_body"
msgstr ""
"Jouw Hedy wachtwoord is veranderd. Als jij dit was, helemaal goed!\n"
"Als jij jouw wachtwoord niet hebt veranderd, neem dan zo snel mogelijk "
"contact met ons op door te reageren op deze mail."

#: website/auth.py:818
msgid "mail_recover_password_body"
msgstr ""
"Door te klikken op deze link kun je een nieuw Hedy wachtwoord instellen. "
"Deze link is geldig voor <b>4</b> uur.\n"
"Als jij geen nieuw wachtwoord wilt, negeer dan deze e-mail: {link}"

#: website/auth.py:820
msgid "mail_reset_password_body"
msgstr ""
"Jouw Hedy wachtwoord is ge-reset naar een nieuw wachtwoord. Als jij dit "
"was, helemaal goed!\n"
"Als jij jouw wachtwoord niet hebt veranderd, neem dan zo snel mogelijk "
"contact met ons op door te reageren op deze mail."

#: website/auth.py:822
msgid "mail_welcome_teacher_body"
msgstr ""
"<strong>Welkom!</strong>\n"
"Gefeliciteerd met jouw splinternieuwe Hedy leerkrachten account. Welkom "
"bij de wereldwijde community van Hedy leerkrachten!\n"
"\n"
"<strong>Wat leerkrachten accounts kunnen doen</strong>\n"
"Met een leerkrachten account kun je klassen aanmaken. Leerlingen kunnen "
"aan deze klas deelnemen en je kunt hun voortgang bekijken. Klassen worden"
" gemaakt en beheerd via de <a href=\"https://hedycode.com/for-"
"teachers\">voor leerkrachten</a> pagina.\n"
"\n"
"<strong>Hoe ideeën te delen</strong>\n"
"Als je Hedy gebruikt in jouw klas, dan heb je vast wat ideeën wat er "
"beter kan! Je kunt deze ideeën met ons delen via de <a "
"href=\"https://github.com/Felienne/hedy/discussions/categories/ideas\">Ideas"
" Discussion</a>.\n"
"\n"
"<strong>Hoe krijg ik hulp</strong>\n"
"Als iets niet helemaal duidelijk is kun je dit posten in de <a "
"href=\"https://github.com/Felienne/hedy/discussions/categories/q-a\">Q&A "
"discussion</a>, of <a href=\"mailto: hedy@felienne.com\">stuur ons een "
"mail</a>.\n"
"\n"
"Blijf programmeren!"

#: website/auth.py:828
msgid "mail_welcome_verify_subject"
msgstr "Welkom bij Hedy"

#: website/auth.py:830
msgid "mail_change_password_subject"
msgstr "Jouw Hedy wachtwoord is veranderd"

#: website/auth.py:832
msgid "mail_recover_password_subject"
msgstr "Reset jouw Hedy wachtwoord."

#: website/auth.py:834
msgid "mail_reset_password_subject"
msgstr "Jouw Hedy wachtwood is ge-reset"

#: website/auth.py:836
msgid "mail_welcome_teacher_subject"
msgstr "Jouw Hedy leerkrachten account is klaar"

#: website/auth.py:840
msgid "user"
msgstr "gebruiker"

#: website/auth.py:845
msgid "mail_hello"
msgstr "Hallo {username}!"

#: website/auth.py:847
msgid "mail_goodbye"
msgstr ""
"Dankjewel!\n"
"Het Hedy team"

#: website/auth.py:855
msgid "copy_mail_link"
msgstr "Kopieer en plak deze link in een andere tab:"

#: website/auth.py:856
msgid "link"
msgstr "Link"

#: website/parsons.py:20
msgid "exercise_doesnt_exist"
msgstr "Deze opdracht bestaat niet"

#: website/programs.py:41
msgid "delete_success"
msgstr "Je programma is verwijderd."

#: website/programs.py:55
msgid "save_prompt"
msgstr ""
"Je moet ingelogd zijn om je programma op te kunnen slaan. Wil je inloggen"
" of een account maken?"

#: website/programs.py:60
msgid "overwrite_warning"
msgstr ""
"Je hebt al een programma met deze naam, opslaan met deze naam "
"overschrijft het oude programma. Weet je het zeker?"

#: website/programs.py:87
msgid "save_parse_warning"
msgstr "Dit programma bevat een foutje, weet je zeker dat je het wilt opslaan?"

#: website/programs.py:131 website/programs.py:132
msgid "save_success_detail"
msgstr "Je programma is opgeslagen."

#: website/programs.py:160
msgid "share_success_detail"
msgstr "Programma delen gelukt."

#: website/programs.py:162
msgid "unshare_success_detail"
msgstr "Programma wordt niet meer gedeeld."

#: website/programs.py:202
msgid "favourite_success"
msgstr "Je programma is ingesteld als favoriet."

#: website/quiz.py:45 website/quiz.py:71 website/teacher.py:454
msgid "level_invalid"
msgstr "Dit Hedy level is ongeldig."

#: website/quiz.py:60 website/quiz.py:86
msgid "question_doesnt_exist"
msgstr ""

#: website/quiz.py:73
#, fuzzy
msgid "question_invalid"
msgstr "Jouw token is ongeldig."

#: website/quiz.py:75
#, fuzzy
msgid "answer_invalid"
msgstr "Je wachtwoord is ongeldig."

#: website/quiz.py:83
msgid "too_many_attempts"
msgstr ""

#: website/statistics.py:37 website/statistics.py:51 website/teacher.py:27
#: website/teacher.py:35 website/teacher.py:209 website/teacher.py:231
#: website/teacher.py:243 website/teacher.py:310 website/teacher.py:349
msgid "retrieve_class_error"
msgstr "Alleen leerkrachten mogen klassen openen"

#: website/statistics.py:41 website/statistics.py:55 website/teacher.py:38
#: website/teacher.py:131 website/teacher.py:150 website/teacher.py:212
#: website/teacher.py:234 website/teacher.py:246 website/teacher.py:313
#: website/teacher.py:352 website/teacher.py:364
msgid "no_such_class"
msgstr "Deze klas bestaat niet."

#: website/statistics.py:45
msgid "title_class statistics"
msgstr "Mijn statistieken"

#: website/statistics.py:59
#, fuzzy
msgid "title_class logs"
msgstr "Hedy - Inschrijven voor klas"

#: website/teacher.py:74
msgid "title_class-overview"
msgstr "Hedy - Klas overzicht"

#: website/teacher.py:83
msgid "only_teacher_create_class"
msgstr "Alleen leerkrachten mogen klassen maken!"

#: website/teacher.py:90 website/teacher.py:125
msgid "class_name_invalid"
msgstr "Deze klasnaam is ongeldig."

#: website/teacher.py:92 website/teacher.py:127
msgid "class_name_empty"
msgstr "Je hebt geen klasnaam ingevuld!"

#: website/teacher.py:98
msgid "class_name_duplicate"
msgstr "Je hebt al een klas met deze naam."

#: website/teacher.py:162 website/teacher.py:178 website/teacher.py:533
msgid "invalid_class_link"
msgstr "Ongeldige klassenlink."

#: website/teacher.py:166 website/teacher.py:168
msgid "title_join-class"
msgstr "Hedy - Inschrijven voor klas"

#: website/teacher.py:222
msgid "title_customize-class"
msgstr "Hedy - Klas personaliseren"

#: website/teacher.py:237
msgid "customization_deleted"
msgstr "Personalisatie succesvol verwijderd."

#: website/teacher.py:290
msgid "class_customize_success"
msgstr "Klas succesvol gepersonaliseerd."

#: website/teacher.py:304
msgid "username_empty"
msgstr "Je hebt geen gebruikersnaam ingevuld!"

#: website/teacher.py:317
msgid "student_not_existing"
msgstr "Deze gebruikersnaam bestaat niet."

#: website/teacher.py:319
msgid "student_already_in_class"
msgstr "Deze leerling zit al in jouw klas."

#: website/teacher.py:321
msgid "student_already_invite"
msgstr "Deze leerling heeft al een openstaande uitnodiging."

#: website/teacher.py:382
msgid "no_accounts"
msgstr "Er zijn geen accounts om aan te maken."

#: website/teacher.py:392
msgid "unique_usernames"
msgstr "Alle gebruikersnamen moeten uniek zijn."

#: website/teacher.py:401
msgid "usernames_exist"
msgstr "Een of meerdere gebruikersnamen is al in gebruik."

#: website/teacher.py:412
msgid "accounts_created"
msgstr "Account succesvol aangemaakt."

#: website/teacher.py:418 website/teacher.py:423 website/teacher.py:434
#: website/teacher.py:463 website/teacher.py:489
msgid "retrieve_adventure_error"
msgstr "Jij mag dit avontuur niet bekijken!"

#: website/teacher.py:428
msgid "title_view-adventure"
msgstr "Hedy - Avontuur bekijken"

#: website/teacher.py:439
msgid "title_customize-adventure"
msgstr "Hedy - Avontuur personaliseren"

#: website/teacher.py:450
msgid "adventure_id_invalid"
msgstr "Dit avontuur id is ongeldig."

#: website/teacher.py:452 website/teacher.py:508
msgid "adventure_name_invalid"
msgstr "Deze avontuur naam is ongeldig."

#: website/teacher.py:456
msgid "content_invalid"
msgstr "Dit avontuur is ongeldig."

#: website/teacher.py:458
msgid "adventure_length"
msgstr "Jouw avontuur moet minimaal 20 karakters zijn."

#: website/teacher.py:460
msgid "public_invalid"
msgstr "Deze waarde voor het beschikbaar maken van je avontuur is ongeldig"

#: website/teacher.py:471 website/teacher.py:515
msgid "adventure_duplicate"
msgstr "Je hebt al een avontuur met deze naam."

#: website/teacher.py:483
msgid "adventure_updated"
msgstr "Jouw avontuur is bijgewerkt!"

#: website/teacher.py:510
msgid "adventure_empty"
msgstr "Je hebt geen avonturen naam ingevuld!"

<<<<<<< HEAD
#~ msgid "Wrong Level"
#~ msgstr ""
#~ "Dat was goede code hoor, maar niet"
#~ " op het goede level. Je schreef "
#~ "een {offending_keyword} voor level "
#~ "{working_level}. Tip: {tip}"

#~ msgid "Incomplete"
#~ msgstr ""
#~ "Let op, je bent een stukje code"
#~ " vergeten. Op regel {line_number} moet "
#~ "er achter {incomplete_command} nog tekst "
#~ "komen."

#~ msgid "Invalid"
#~ msgstr ""
#~ "{invalid_command} is geen commando in "
#~ "Hedy level {level}. Bedoelde je "
#~ "{guessed_command}?"

#~ msgid "Invalid Space"
#~ msgstr ""
#~ "Oeps! Regel {line_number} begint met een"
#~ " spatie. Computers kunnen niet zo "
#~ "goed tegen spaties, kun je 'm "
#~ "weghalen?"

#~ msgid "Has Blanks"
#~ msgstr ""
#~ "Let op! Jouw code is nog niet "
#~ "compleet. Er staat nog een laag "
#~ "streepje in, daar moet jij de "
#~ "juiste code nog invullen."

#~ msgid "No Indentation"
#~ msgstr ""
#~ "Je hebt te weinig spaties voor "
#~ "regel {line_number} gebruikt. Er staan "
#~ "{leading_spaces} spaties, maar dat is te"
#~ " weinig. Begin een blok steeds met"
#~ " {indent_size} meer spaties dan de "
#~ "regel ervoor."

#~ msgid "Unexpected Indentation"
#~ msgstr ""
#~ "Je hebt te veel spaties voor regel"
#~ " {line_number} gebruikt. Er staan "
#~ "{leading_spaces} spaties, maar dat is te"
#~ " veel. Begin een blok steeds met "
#~ "{indent_size} spaties."

#~ msgid "Parse"
#~ msgstr ""
#~ "De code die jij intypte is geen"
#~ " geldige Hedy code. Er zit een "
#~ "foutje op regel {location[0]}, op "
#~ "positie {location[1]}. Jij typte "
#~ "{character_found}, maar dat mag op die"
#~ " plek niet."

#~ msgid "Unquoted Text"
#~ msgstr ""
#~ "Let op! Bij print en ask moet "
#~ "voor én achter de tekst een "
#~ "aanhalingsteken komen. Jij bent er "
#~ "ergens eentje vergeten."

#~ msgid "Unquoted Assignment"
#~ msgstr ""
#~ "Let op. Vanaf dit level moet je"
#~ " tekst rechts van de `is` tussen "
#~ "aanhalingstekens zetten. Jij bent dat "
#~ "vergeten voor de tekst {text}."

#~ msgid "Unquoted Equality Check"
#~ msgstr ""
#~ "Als je wilt kijken of een "
#~ "variabele gelijk is aan meerdere "
#~ "woorden, moeten die woorden tussen "
#~ "aanhalingstekens staan!"

#~ msgid "Var Undefined"
#~ msgstr ""
#~ "Je probeert de variabele {name} te "
#~ "gebruiken, maar die heb je niet "
#~ "ingesteld. Het kan ook zijn dat je"
#~ " het woord {name} wilde gebruiken en"
#~ " aanhalingstekens vergeten bent."

#~ msgid "Cyclic Var Definition"
#~ msgstr ""
#~ "De variabele {variable} moet worden "
#~ "ingesteld voor je die aan de "
#~ "rechterkant van een is mag gebruiken."

#~ msgid "Lonely Echo"
#~ msgstr ""
#~ "Je gebruikt een echo voor een ask,"
#~ " of een echo zonder een ask. "
#~ "Vraag eerst met een ask om invoer"
#~ " voordat je die herhaalt met een "
#~ "echo."

#~ msgid "Too Big"
#~ msgstr ""
#~ "Wow! Jouw programma is wel "
#~ "{lines_of_code} regels lang! Maar... wij "
#~ "kunnen maar {max_lines} regels aan in"
#~ " dit level. Maak je programma wat "
#~ "kleiner en probeer het nog eens."

#~ msgid "Invalid Argument Type"
#~ msgstr ""
#~ "Je kan {command} niet gebruiken met "
#~ "{invalid_argument} omdat dat {invalid_type} "
#~ "is. Je kan {command} wel gebruiken "
#~ "met {allowed_types}."

#~ msgid "Invalid Argument"
#~ msgstr ""
#~ "Je kan {command} niet gebruiken met "
#~ "{invalid_argument}. Je kan {command} wel "
#~ "gebruiken met {allowed_types}."

#~ msgid "Invalid Type Combination"
#~ msgstr ""
#~ "Je kan {invalid_argument} en "
#~ "{invalid_argument_2} niet gebruiken met "
#~ "{command} omdat de ene {invalid_type} "
#~ "is, en de andere {invalid_type_2}. "
#~ "Verander {invalid_argument} in {invalid_type_2} "
#~ "of {invalid_argument_2} in {invalid_type}."

#~ msgid "Unsupported Float"
#~ msgstr ""
#~ "Helaas, Hedy ondersteunt nog geen "
#~ "kommagetallen. Verander {value} in een "
#~ "geheel getal."

#~ msgid "Locked Language Feature"
#~ msgstr ""
#~ "In jouw programma zit {concept}! Goed"
#~ " gedaan! Maar {concept} is nog niet"
#~ " beschikbaar. Dat komt in een later"
#~ " level."

#~ msgid "Missing Command"
#~ msgstr ""
#~ "Het lijkt erop dat je vergeten "
#~ "bent om een commando te gebruiken "
#~ "op regel {line_number}."

#~ msgid "Missing Inner Command"
#~ msgstr ""
#~ "Het lijkt erop dat je vergeten "
#~ "bent om het {command} commando op "
#~ "regel {line_number} in te vullen."

#~ msgid "Unsupported String Value"
#~ msgstr "Tekst waarden kunnen geen {invalid_value} bevatten."

#~ msgid "ask_needs_var"
#~ msgstr ""
#~ "Vanaf level 2 hoort ask met een"
#~ " variabele ervoor. Bijv: naam is ask"
#~ " Hoe heet jij?"

#~ msgid "echo_out"
#~ msgstr ""
#~ "Vanaf level 2 heb je geen echo "
#~ "meer nodig! Je kunt een variabele "
#~ "gebruiken om iets te herhalen. "
#~ "Voorbeeld: naam is ask Hoe heet "
#~ "jij? print hallo naam"

#~ msgid "space"
#~ msgstr "een spatie"

#~ msgid "comma"
#~ msgstr "een komma"

#~ msgid "question mark"
#~ msgstr "een vraagteken"

#~ msgid "newline"
#~ msgstr "een enter"

#~ msgid "period"
#~ msgstr "een punt"

#~ msgid "exclamation mark"
#~ msgstr "een uitroepteken"

#~ msgid "dash"
#~ msgstr "een streepje"

#~ msgid "star"
#~ msgstr "een sterretje"

#~ msgid "single quotes"
#~ msgstr "een hoge komma"

#~ msgid "double quotes"
#~ msgstr "twee hoge komma's"

#~ msgid "slash"
#~ msgstr "een schuin streepje"

#~ msgid "string"
#~ msgstr "tekst"

#~ msgid "nested blocks"
#~ msgstr "een blok in een blok"

#~ msgid "or"
#~ msgstr "of"

#~ msgid "number"
#~ msgstr "een getal"

#~ msgid "integer"
#~ msgstr "een getal"

#~ msgid "float"
#~ msgstr "een getal"

#~ msgid "list"
#~ msgstr "een lijstje"

#~ msgid "input"
#~ msgstr "invoer van een ask"

#~ msgid "general"
#~ msgstr "Algemeen"

#~ msgid "programs_created"
#~ msgstr "Programma's gemaakt"

#~ msgid "programs_saved"
#~ msgstr "Programma's opgeslagen"

#~ msgid "programs_submitted"
#~ msgstr "programma's ingeleverd"

#~ msgid "teacher"
#~ msgstr "Leraren"

#~ msgid "hidden"
#~ msgstr "Verborgen badges"

#~ msgid "hedy_achievements"
#~ msgstr "Mijn badges"

#~ msgid "achievements_logo_alt"
#~ msgstr "Badges logo"

#~ msgid "achievements_check_icon_alt"
#~ msgstr "Badges check icon"

#~ msgid "hedy_logo_alt"
#~ msgstr "Hedy logo"

#~ msgid "cheatsheet_title"
#~ msgstr "Spiekbriefje"

#~ msgid "class_name_prompt"
#~ msgstr "Vul de naam in van de klas"

#~ msgid "username"
#~ msgstr "Gebruikersnaam"

#~ msgid "last_login"
#~ msgstr "Laatste login"

#~ msgid "highest_level_reached"
#~ msgstr "Hoogste level"

#~ msgid "number_programs"
#~ msgstr "Aantal programma's"

#~ msgid "programs"
#~ msgstr "Programma's"

#~ msgid "password"
#~ msgstr "Wachtwoord"

#~ msgid "remove"
#~ msgstr "Verwijder"

#~ msgid "page"
#~ msgstr "pagina"

#~ msgid "enter_password"
#~ msgstr "Vul een nieuw wachtwoord in voor"

#~ msgid "password_change_prompt"
#~ msgstr "Weet je zeker dat je dit wachtwoord wilt wijzigen?"

#~ msgid "remove_student_prompt"
#~ msgstr "Weet je zeker dat je deze leerling uit de klas wilt verwijderen?"

#~ msgid "add_students"
#~ msgstr "Leerlingen toevoegen"

#~ msgid "customize_class"
#~ msgstr "Klas personaliseren"

#~ msgid "class_stats"
#~ msgstr "Klas statistieken"

#~ msgid "back_to_teachers_page"
#~ msgstr "Terug naar lerarenpagina"

#~ msgid "delete_class_prompt"
#~ msgstr "Weet je zeker dat je deze klas wilt verwijderen?"

#~ msgid "delete_class"
#~ msgstr "Klas permanent verwijderen"

#~ msgid "add_students_options"
#~ msgstr "Maak leerling accounts"

#~ msgid "copy_link_success"
#~ msgstr "Inschrijflink succesvol gekopieerd naar klembord"

#~ msgid "copy_join_link"
#~ msgstr "Kopieer inschrijflink"

#~ msgid "invite_prompt"
#~ msgstr "Vul een gebruikersnaam in"

#~ msgid "invite_by_username"
#~ msgstr "Uitnodigen bij gebruikersnaam"

#~ msgid "create_accounts"
#~ msgstr "Accounts aanmaken"

#~ msgid "pending_invites"
#~ msgstr "Openstaande uitnodigingen"

#~ msgid "invite_date"
#~ msgstr "Uitnodigingsdatum"

#~ msgid "expiration_date"
#~ msgstr "Vervaldatum"

#~ msgid "delete_invite_prompt"
#~ msgstr "Weet je zeker dat je deze uitnodiging wilt verwijderen?"

#~ msgid "class_already_joined"
#~ msgstr "Je zit al in deze klas"

#~ msgid "error_logo_alt"
#~ msgstr "Error logo"

#~ msgid "goto_profile"
#~ msgstr "Ga naar mijn profiel"

#~ msgid "prompt_join_class"
#~ msgstr "Wil jij je inschrijven voor deze klas?"

#~ msgid "join_class"
#~ msgstr "Inschrijven voor klas"

#~ msgid "back_to_class"
#~ msgstr "Ga terug naar klas"

#~ msgid "next_step_tutorial"
#~ msgstr "Volgende stap >>>"

#~ msgid "level_title"
#~ msgstr "Level"

#~ msgid "create_multiple_accounts"
#~ msgstr "Meerdere accounts aanmaken"

#~ msgid "accounts_intro"
#~ msgstr ""
#~ "Op deze pagina kun je accounts aan"
#~ " maken voor meerdere studenten "
#~ "tegelijkertijd. Ze worden automatisch "
#~ "toegevoegd aan de huidige klas, "
#~ "controleer of dit klopt! Door op "
#~ "het groene kruisje rechtsonderin te "
#~ "klikken kun je meer rijen toevoegen. "
#~ "Met het rode kruisje kun je een"
#~ " rij weer verwijderen. Zorg ervoor "
#~ "dat alle rijen gevuld zijn voordat "
#~ "je klikt op \"Accounts aanmaken\". Denk"
#~ " eraan dat elke gebruikersnaam uniek "
#~ "moet zijn. Ook moet het wachtwoord "
#~ "<b>minimaal</b> 6 tekens zijn."

#~ msgid "create_accounts_prompt"
#~ msgstr "Weet je zeker dat je deze accounts wilt aanmaken?"

#~ msgid "download_login_credentials"
#~ msgstr "Wil je de login gegevens downloaden na het aanmaken van de accounts?"

#~ msgid "yes"
#~ msgstr "Ja"

#~ msgid "no"
#~ msgstr "Nee"

#~ msgid "reset_view"
#~ msgstr "Reset"

#~ msgid "customize_adventure"
#~ msgstr "Avontuur aanpassen"

#~ msgid "update_adventure_prompt"
#~ msgstr "Weet je zeker dat je dit avontuur wilt bijwerken?"

#~ msgid "general_settings"
#~ msgstr "Algemene instellingen"

#~ msgid "name"
#~ msgstr "Naam"

#~ msgid "level"
#~ msgstr "Level"

#~ msgid "adventure_exp_1"
#~ msgstr ""
#~ "Typ jouw avontuur hier aan de "
#~ "rechterkant. Na het maken van een "
#~ "avontuur kun je deze toevoegen aan "
#~ "een klas via \"personaliseren\". Als je"
#~ " een commando aan jouw avontuur wilt"
#~ " toevoegen kun je code blokjes "
#~ "gebruiken zoals dit:"

#~ msgid "adventure_exp_2"
#~ msgstr ""
#~ "Als je stukjes code wilt toevoegen, "
#~ "bijvoorbeeld als template of voorbeeld "
#~ "voor je leerlingen. Dit kun je "
#~ "doen met pre blokjes zoals dit:"

#~ msgid "hello_world_snippet"
#~ msgstr "print Hallo wereld!"

#~ msgid "adventure_exp_3"
#~ msgstr ""
#~ "Je kunt de \"voorbeeld\" knop gebruiken"
#~ " om de opgemaakt versie van jouw "
#~ "avontuur te zien. Om jouw avontuur "
#~ "op een speciale pagina te zien "
#~ "kies je \"bekijk\" op de lerarenpagina."

#~ msgid "adventure"
#~ msgstr "Avontuur"

#~ msgid "template_code"
#~ msgstr ""
#~ "Dit is de uitleg van mijn avontuur!\n"
#~ "\n"
#~ "Op deze manier laat ik een commando zien: <code>print</code>\n"
#~ "\n"
#~ "Maar soms wil ik een stukje code laten zien, dat doe ik zo:\n"
#~ "<pre>\n"
#~ "ask Wat is jouw naam?\n"
#~ "echo dus jouw naam is \n"
#~ "</pre>"

#~ msgid "adventure_terms"
#~ msgstr ""
#~ "Ik ga ermee akkoord dat mijn "
#~ "avontuur mogelijk beschikbaar komt op "
#~ "Hedy."

#~ msgid "preview"
#~ msgstr "Voorbeeld"

#~ msgid "save"
#~ msgstr "Opslaan"

#~ msgid "delete_adventure_prompt"
#~ msgstr "Weet je zeker dat je dit avontuur wilt verwijderen?"

#~ msgid "customize_class_exp_1"
#~ msgstr ""
#~ "Hoi! Hier kun je jouw klas "
#~ "personaliseren. Door het selecteren van "
#~ "levels en avonturen kun je kiezen "
#~ "wat jouw leerlingen kunnen zien. Ook "
#~ "kun je jouw zelfgemaakte avonturen aan"
#~ " levels toevoegen. Alle levels en "
#~ "standaard avonturen zijn aan het begin"
#~ " geselecteerd. <b>Let op:</b> Niet elk "
#~ "avontuur is voor elk level beschikbaar!"
#~ " Het instellen gaat als volgt:"

#~ msgid "customize_class_step_1"
#~ msgstr ""
#~ "Selecteer de levels voor jouw klas "
#~ "door op een \"level knop\" te "
#~ "drukken"

#~ msgid "customize_class_step_2"
#~ msgstr ""
#~ "Er verschijnen \"selectievinkjes\" voor de "
#~ "beschikbare avonturen voor deze levels"

#~ msgid "customize_class_step_3"
#~ msgstr "Selecteer de avonturen die je beschikbaar wilt maken"

#~ msgid "customize_class_step_4"
#~ msgstr ""
#~ "Klik op de naam van een avontuur"
#~ " om deze voor alle levels te "
#~ "(de)selecteren"

#~ msgid "customize_class_step_5"
#~ msgstr "Voeg eventueel persoonlijke avonturen toe"

#~ msgid "customize_class_step_6"
#~ msgstr "Selecteer een openingsdatum per level (leeg laten mag ook)"

#~ msgid "customize_class_step_7"
#~ msgstr "Kies andere instellingen"

#~ msgid "customize_class_step_8"
#~ msgstr "Kies \"Opslaan\" -> je bent helemaal klaar!"

#~ msgid "customize_class_exp_2"
#~ msgstr ""
#~ "Je kunt deze instellingen altijd op "
#~ "een later moment wijzigen. Zo kun "
#~ "je bijvoorbeeld tijdens het les geven"
#~ " nieuwe avonturen of levels beschikbaar "
#~ "maken. Hierdoor is het voor leerlingen"
#~ " (en voor de leraar!) makkelijker om"
#~ " te kiezen waar aan gewerkt kan "
#~ "worden en wat er geleerd wordt. "
#~ "Als je alles beschikbaar wilt maken "
#~ "voor jouw klas kun je het beste"
#~ " de \"personalisatie\" verwijderen, doe dit"
#~ " met de \"verwijder\" knop beneden in"
#~ " het scherm."

#~ msgid "select_adventures"
#~ msgstr "Avonturen selecteren"

#~ msgid "opening_dates"
#~ msgstr "Openingsdata"

#~ msgid "opening_date"
#~ msgstr "Openingsdatum"

#~ msgid "directly_available"
#~ msgstr "Gelijk open"

#~ msgid "select_own_adventures"
#~ msgstr "Eigen avonturen selecteren"

#~ msgid "select"
#~ msgstr "Kies"

#~ msgid "other_settings"
#~ msgstr "Andere instellingen"

#~ msgid "option"
#~ msgstr "Optie"

#~ msgid "mandatory_mode"
#~ msgstr "Verplichte programmeursmodus"

#~ msgid "hide_cheatsheet"
#~ msgstr "Verberg spiekbriefje"

#~ msgid "hide_keyword_switcher"
#~ msgstr "Verberg commando-taal switcher"

#~ msgid "hide_quiz"
#~ msgstr "Verberg quiz"

#~ msgid "hide_parsons"
#~ msgstr "Verberg parsons"

#~ msgid "reset_adventure_prompt"
#~ msgstr "Weet je zeker dat je alle geselecteerde avonturen wilt wissen?"

#~ msgid "reset_adventures"
#~ msgstr "Wis gekozen avonturen"

#~ msgid "remove_customizations_prompt"
#~ msgstr "Weet je zeker dat je de personalisatie van deze klas wilt verwijderen?"

#~ msgid "remove_customization"
#~ msgstr "Verwijder Personalisatie"

#~ msgid "unsaved_class_changes"
#~ msgstr ""
#~ "Er zijn wijzigingen nog niet opgeslagen,"
#~ " weet je zeker dat je terug "
#~ "wilt gaan?"

#~ msgid "go_back_to_main"
#~ msgstr "Ga terug naar de hoofdpagina"

#~ msgid "explore_programs"
#~ msgstr "Programma's ontdekken"

#~ msgid "explore_explanation"
#~ msgstr ""
#~ "Op deze pagina kun je kijken naar"
#~ " programma's gemaakt door andere Hedy "
#~ "gebruikers. Je kunt filteren op Hedy "
#~ "level en avontuur. Klik op \"Bekijk "
#~ "programma\" om het programma te open "
#~ "en te proberen, Programma's met een "
#~ "rode titel hebben een foutje. Je "
#~ "kunt deze nog steeds openen, maar "
#~ "proberen geeft een error. Je kunt "
#~ "natuurlijk proberen het foutje zelf op"
#~ " te lossen! Als de maker van "
#~ "het programma een openbaar profiel heeft"
#~ " kun je op de gebruikersnaam klikken"
#~ " om die te bezoeken. Daar kun "
#~ "je al hen gedeelde programma's zien "
#~ "en nog veel meer!"

#~ msgid "language"
#~ msgstr "Taal"

#~ msgid "search_button"
#~ msgstr "Zoeken"

#~ msgid "hedy_choice_title"
#~ msgstr "Hedy's keuze"

#~ msgid "creator"
#~ msgstr "Maker"

#~ msgid "view_program"
#~ msgstr "Bekijk programma"

#~ msgid "my_classes"
#~ msgstr "Mijn klassen"

#~ msgid "students"
#~ msgstr "Leerlingen"

#~ msgid "create_class"
#~ msgstr "Maak een klas aan"

#~ msgid "my_adventures"
#~ msgstr "Mijn avonturen"

#~ msgid "last_update"
#~ msgstr "Laatste update"

#~ msgid "view"
#~ msgstr "Bekijk"

#~ msgid "adventure_prompt"
#~ msgstr "Geef je nieuwe avontuur een naam"

#~ msgid "teacher_welcome"
#~ msgstr ""
#~ "Welkom bij Hedy! Jouw account is "
#~ "omgezet naar een leerkrachtenaccount. Je "
#~ "kan nu klassen maken en er "
#~ "leerlingen in uitnodigen."

#~ msgid "whole_world"
#~ msgstr "De wereld"

#~ msgid "your_country"
#~ msgstr "Jouw land"

#~ msgid "your_class"
#~ msgstr "Jouw class"

#~ msgid "achievements"
#~ msgstr "badges"

#~ msgid "country"
#~ msgstr "Land waarin je woont"

#~ msgid "last_achievement"
#~ msgstr "Laatst gehaalde badge"

#~ msgid "ago"
#~ msgstr "{timestamp} geleden"

#~ msgid "parsons_title"
#~ msgstr "Slepen"

#~ msgid "quiz_tab"
#~ msgstr "Eind quiz"

#~ msgid "specific_adventure_mode"
#~ msgstr ""
#~ "Je zit nu in het avontuur "
#~ "\"{adventure}\", klik bovenin op \"Hedy\" "
#~ "voor alle avonturen."

#~ msgid "example_code_header"
#~ msgstr "Hedy voorbeeldcode"

#~ msgid "variables"
#~ msgstr "Variabelen"

#~ msgid "enter_text"
#~ msgstr "Vul hier je antwoord in..."

#~ msgid "enter"
#~ msgstr "Invullen"

#~ msgid "already_program_running"
#~ msgstr "Er is al een programma bezig, maak die eerst af."

#~ msgid "run_code_button"
#~ msgstr "Voer de code uit"

#~ msgid "stop_code_button"
#~ msgstr "Stop programma"

#~ msgid "next_exercise"
#~ msgstr "Volgende opdracht"

#~ msgid "edit_code_button"
#~ msgstr "Pas de code aan"

#~ msgid "repair_program_logo_alt"
#~ msgstr "Repareer programma icon"

#~ msgid "read_code_label"
#~ msgstr "Lees voor"

#~ msgid "regress_button"
#~ msgstr "Ga terug naar level {level}"

#~ msgid "advance_button"
#~ msgstr "Ga naar level {level}"

#~ msgid "developers_mode"
#~ msgstr "Programmeursmodus"

#~ msgid "nav_start"
#~ msgstr "Home"

#~ msgid "nav_hedy"
#~ msgstr "Hedy"

#~ msgid "nav_explore"
#~ msgstr "Ontdekken"

#~ msgid "nav_learn_more"
#~ msgstr "Meer info"

#~ msgid "program_header"
#~ msgstr "Mijn programma's"

#~ msgid "my_achievements"
#~ msgstr "Mijn badges"

#~ msgid "my_account"
#~ msgstr "Mijn account"

#~ msgid "for_teachers"
#~ msgstr "Voor leerkrachten"

#~ msgid "logout"
#~ msgstr "Log uit"

#~ msgid "login"
#~ msgstr "Inloggen"

#~ msgid "search"
#~ msgstr "Zoeken..."

#~ msgid "keyword_support"
#~ msgstr "Vertaalde commando's"

#~ msgid "non_keyword_support"
#~ msgstr "Vertaalde content"

#~ msgid "welcome"
#~ msgstr "Welkom"

#~ msgid "welcome_back"
#~ msgstr "Welkom terug"

#~ msgid "teacher_tutorial_logo_alt"
#~ msgstr "Leraren tutorial icon"

#~ msgid "start_teacher_tutorial"
#~ msgstr "Begin leraren tutorial"

#~ msgid "hedy_tutorial_logo_alt"
#~ msgstr "Hedy tutorial icon"

#~ msgid "start_hedy_tutorial"
#~ msgstr "Begin Hedy tutorial"

#~ msgid "start_programming_logo_alt"
#~ msgstr "Begin met programmeren icon"

#~ msgid "start_programming"
#~ msgstr "Begin met programmeren"

#~ msgid "explore_programs_logo_alt"
#~ msgstr "Programma's ontdekken icon"

#~ msgid "your_account"
#~ msgstr "Jouw profiel"

#~ msgid "profile_logo_alt"
#~ msgstr "Profiel icon"

#~ msgid "no_public_profile"
#~ msgstr "Je hebt nog geen openbare profiel tekst..."

#~ msgid "amount_created"
#~ msgstr "programma's gemaakt"

#~ msgid "amount_saved"
#~ msgstr "programma's opgeslagen"

#~ msgid "amount_submitted"
#~ msgstr "programma's ingeleverd"

#~ msgid "your_last_program"
#~ msgstr "Jouw laatst opgeslagen programma"

#~ msgid "ok"
#~ msgstr "Ok"

#~ msgid "cancel"
#~ msgstr "Afbreken"

#~ msgid "copy_link_to_share"
#~ msgstr "Kopieer link voor delen"

#~ msgid "achievement_earned"
#~ msgstr "Je hebt een badge verdiend!"

#~ msgid "mailing_title"
#~ msgstr "Schrijf je in voor de Hedy nieuwsbrief"

#~ msgid "email"
#~ msgstr "Email"

#~ msgid "surname"
#~ msgstr "Voornaam"

#~ msgid "lastname"
#~ msgstr "Achternaam"

#~ msgid "subscribe"
#~ msgstr "Schrijf je in"

#~ msgid "required_field"
#~ msgstr "Velden met een * zijn verplicht"

#~ msgid "previous_campaigns"
#~ msgstr "Bekijk het nieuwsbrief archief"

#~ msgid "step_title"
#~ msgstr "Opdracht"

#~ msgid "save_code_button"
#~ msgstr "Code opslaan"

#~ msgid "share_code_button"
#~ msgstr "Code opslaan & delen"

#~ msgid "try_button"
#~ msgstr "Probeer"

#~ msgid "login_long"
#~ msgstr "Inloggen op jouw account"

#~ msgid "create_account"
#~ msgstr "Maak een account"

#~ msgid "forgot_password"
#~ msgstr "Wachtwoord vergeten?"

#~ msgid "main_title"
#~ msgstr "Hedy"

#~ msgid "main_subtitle"
#~ msgstr "Een graduele programmeertaal"

#~ msgid "try_it"
#~ msgstr "Probeer het uit"

#~ msgid "exercise"
#~ msgstr "Opdracht"

#~ msgid "what_should_my_code_do"
#~ msgstr "Wat moet mijn code doen?"

#~ msgid "account_overview"
#~ msgstr "Account overzicht"

#~ msgid "my_messages"
#~ msgstr "Mijn berichten"

#~ msgid "invite_message"
#~ msgstr "Je hebt een uitnodiging ontvangen voor de klas"

#~ msgid "sent_by"
#~ msgstr "Deze uitnodiging is verstuurd door"

#~ msgid "delete_invite"
#~ msgstr "Uitnodiging verwijderen"

#~ msgid "public_profile"
#~ msgstr "Openbaar profiel"

=======
>>>>>>> 0c6c88b4
#~ msgid "public_profile_visit"
#~ msgstr "Je kunt jouw openbare profiel bezoeken! Klik"

#~ msgid "public_profile_link"
#~ msgstr "hier"
<<<<<<< HEAD

#~ msgid "profile_picture"
#~ msgstr "Profielfoto"

#~ msgid "personal_text"
#~ msgstr "Persoonlijke tekst"

#~ msgid "your_personal_text"
#~ msgstr "Jouw persoonlijke tekst..."

#~ msgid "favourite_program"
#~ msgstr "Favoriete programma"

#~ msgid "public_profile_info"
#~ msgstr ""
#~ "Bij het selecteren van deze box "
#~ "maak je jouw profiel zichtbaar voor "
#~ "iedereen. Wees voorzichtig met het delen"
#~ " van persoonlijke informatie zoals je "
#~ "naam en adres, iedereen kan het "
#~ "zien!"

#~ msgid "update_public"
#~ msgstr "Openbaar profiel opslaan"

#~ msgid "are_you_sure"
#~ msgstr "Weet je het zeker? Je kunt dit niet meer ongedaan maken."

#~ msgid "delete_public"
#~ msgstr "Openbaar profiel verwijderen"

#~ msgid "self_removal_prompt"
#~ msgstr "Weet je zeker dat je deze klas wilt verlaten?"

#~ msgid "leave_class"
#~ msgstr "Klas verlaten"

#~ msgid "settings"
#~ msgstr "Mijn gegevens"

#~ msgid "birth_year"
#~ msgstr "Geboortejaar"

#~ msgid "preferred_language"
#~ msgstr "Voorkeurstaal"

#~ msgid "preferred_keyword_language"
#~ msgstr "Commando voorkeurstaal"

#~ msgid "gender"
#~ msgstr "Geslacht"

#~ msgid "female"
#~ msgstr "Meisje"

#~ msgid "male"
#~ msgstr "Jongen"

#~ msgid "other"
#~ msgstr "Anders"

#~ msgid "update_profile"
#~ msgstr "Update je profiel"

#~ msgid "destroy_profile"
#~ msgstr "Profiel verwijderen"

#~ msgid "change_password"
#~ msgstr "Verander wachtwoord"

#~ msgid "current_password"
#~ msgstr "Huidige wachtwoord"

#~ msgid "new_password"
#~ msgstr "Nieuw wachtwoord"

#~ msgid "repeat_new_password"
#~ msgstr "Herhaal nieuw wachtwoord"

#~ msgid "recent"
#~ msgstr "Mijn programma's"

#~ msgid "submitted_header"
#~ msgstr "Dit is een ingeleverd programma en kan niet worden bewerkt."

#~ msgid "title"
#~ msgstr "Titel"

#~ msgid "last_edited"
#~ msgstr "Laatst bewerkt"

#~ msgid "favourite_confirm"
#~ msgstr "Weet je zeker dat je dit programma wilt instellen als favoriet?"

#~ msgid "open"
#~ msgstr "Openen"

#~ msgid "copy_clipboard"
#~ msgstr "De link is gekopieerd"

#~ msgid "delete_confirm"
#~ msgstr "Weet je zeker dat je het programma wil verwijderen?"

#~ msgid "delete"
#~ msgstr "Verwijderen"

#~ msgid "unshare_confirm"
#~ msgstr "Weet je zeker dat je het programma privé wilt maken?"

#~ msgid "unshare"
#~ msgstr "Stop delen"

#~ msgid "submit_warning"
#~ msgstr "Weet je zeker dat je dit programma wilt inleveren?"

#~ msgid "submit_program"
#~ msgstr "Inleveren"

#~ msgid "share_confirm"
#~ msgstr "Weet je zeker dat je het programma openbaar wilt maken?"

#~ msgid "share"
#~ msgstr "Delen"

#~ msgid "no_programs"
#~ msgstr "Nog geen programma's."

#~ msgid "write_first_program"
#~ msgstr "Schrijf je eerste programma!"

#~ msgid "no_shared_programs"
#~ msgstr "heeft geen gedeelde programma's..."

#~ msgid "quiz_logo_alt"
#~ msgstr "Quiz logo"

#~ msgid "start_quiz"
#~ msgstr "Start de Hedy Quiz"

#~ msgid "go_to_first_question"
#~ msgstr "Ga naar vraag 1 van de quiz"

#~ msgid "question"
#~ msgstr "Vraag"

#~ msgid "hint"
#~ msgstr "Hint?"

#~ msgid "submit_answer"
#~ msgstr "Beantwoord vraag"

#~ msgid "feedback_success"
#~ msgstr "Goed!"

#~ msgid "feedback_failure"
#~ msgstr "Fout!"

#~ msgid "correct_answer"
#~ msgstr "Het juiste antwoord is"

#~ msgid "go_to_question"
#~ msgstr "Ga naar vraag"

#~ msgid "go_to_quiz_result"
#~ msgstr "Ga naar de resultaten van de quiz"

#~ msgid "end_quiz"
#~ msgstr "Einde van de quiz"

#~ msgid "score"
#~ msgstr "Score"

#~ msgid "recover_password"
#~ msgstr "Vraag een nieuw wachtwoord aan"

#~ msgid "send_password_recovery"
#~ msgstr "Stuur me een link om een nieuw wachtwoord te kiezen"

#~ msgid "reset_password"
#~ msgstr "Reset je wachtwoord"

#~ msgid "password_repeat"
#~ msgstr "Herhaal je wachtwoord"

#~ msgid "create_account_explanation"
#~ msgstr "Met een account kun jij jouw programma's opslaan."

#~ msgid "email_repeat"
#~ msgstr "Herhaal je email"

#~ msgid "programming_experience"
#~ msgstr "Heb jij al eerder geprogrammeerd?"

#~ msgid "languages"
#~ msgstr "Welke programmeertaal heb je wel eens gebruikt?"

#~ msgid "other_block"
#~ msgstr "Een andere blokkentaal"

#~ msgid "other_text"
#~ msgstr "Een andere teksttaal"

#~ msgid "request_teacher"
#~ msgstr "Wil je een lerarenaccount aanvragen?"

#~ msgid "subscribe_newsletter"
#~ msgstr "Schrijf je in voor de nieuwsbrief"

#~ msgid "agree_with"
#~ msgstr "Ik ga akkoord met de"

#~ msgid "privacy_terms"
#~ msgstr "privacyverklaring"

#~ msgid "agree_third_party"
#~ msgstr ""
#~ "Ik geef toestemming om benaderd te "
#~ "worden door partners van Universiteit "
#~ "Leiden (optioneel)"

#~ msgid "already_account"
#~ msgstr "Heb je al een account?"

#~ msgid "teacher_invitation_require_login"
#~ msgstr ""
#~ "Om je leerkrachtenaccount te activeren "
#~ "moet je eerst inloggen. Als je nog"
#~ " geen account hebt, maak dan eerst"
#~ " een account aan."

#~ msgid "by"
#~ msgstr "door"
=======
>>>>>>> 0c6c88b4
<|MERGE_RESOLUTION|>--- conflicted
+++ resolved
@@ -8,11 +8,7 @@
 msgstr ""
 "Project-Id-Version: PROJECT VERSION\n"
 "Report-Msgid-Bugs-To: EMAIL@ADDRESS\n"
-<<<<<<< HEAD
-"POT-Creation-Date: 2022-06-28 18:27+0300\n"
-=======
-"POT-Creation-Date: 2022-06-28 15:41+0200\n"
->>>>>>> 0c6c88b4
+"POT-Creation-Date: 2022-06-28 18:38+0300\n"
 "PO-Revision-Date: YEAR-MO-DA HO:MI+ZONE\n"
 "Last-Translator: FULL NAME <EMAIL@ADDRESS>\n"
 "Language: nl\n"
@@ -44,11 +40,7 @@
 msgid "title_programs"
 msgstr "Hedy - Mijn programma's"
 
-<<<<<<< HEAD
-#: app.py:696 app.py:706 app.py:710 app.py:725 app.py:1005 app.py:1544
-=======
-#: app.py:696 app.py:706 app.py:710 app.py:725 app.py:1005 app.py:1542
->>>>>>> 0c6c88b4
+#: app.py:696 app.py:706 app.py:710 app.py:725 app.py:1005 app.py:1550
 #: website/admin.py:17 website/admin.py:24 website/admin.py:92
 #: website/admin.py:111 website/admin.py:129 website/admin.py:136
 #: website/admin.py:144 website/auth.py:716 website/auth.py:743
@@ -121,419 +113,235 @@
 msgid "title_explore"
 msgstr "Hedy - Ontdekken"
 
-#: app.py:1220 app.py:1225
+#: app.py:1221 app.py:1226
 #, fuzzy
 msgid "no_such_highscore"
 msgstr "Highscores"
 
-<<<<<<< HEAD
-#: app.py:1253 app.py:1255
-=======
-#: app.py:1251 app.py:1253
->>>>>>> 0c6c88b4
+#: app.py:1255 app.py:1257
 msgid "translate_error"
 msgstr ""
 "Er is iets misgegaan met het vertalen van de code. Probeer je code te "
 "runnen om te kijken of er misschien een foutje in zit. Code met foutjes "
 "kan niet vertaald worden."
 
-<<<<<<< HEAD
-#: app.py:1260 app.py:1294
+#: app.py:1262 app.py:1296
 msgid "tutorial_start_title"
 msgstr "Welkom bij Hedy!"
 
-#: app.py:1260
+#: app.py:1262
 msgid "tutorial_start_message"
 msgstr "In deze uitleg leggen we stap voor stap uit wat je allemaal kunt doen"
 
-#: app.py:1262
+#: app.py:1264
 msgid "tutorial_editor_title"
 msgstr "De code editor"
 
-#: app.py:1262
-=======
-#: app.py:1258 app.py:1292
-msgid "tutorial_start_title"
-msgstr "Welkom bij Hedy!"
-
-#: app.py:1258
-msgid "tutorial_start_message"
-msgstr "In deze uitleg leggen we stap voor stap uit wat je allemaal kunt doen"
-
-#: app.py:1260
-msgid "tutorial_editor_title"
-msgstr "De code editor"
-
-#: app.py:1260
->>>>>>> 0c6c88b4
+#: app.py:1264
 msgid "tutorial_editor_message"
 msgstr ""
 "In dit venster schrijf je alle code, probeer maar wat in te vullen op de "
 "plaats van de lage streepjes!"
 
-<<<<<<< HEAD
-#: app.py:1264
+#: app.py:1266
 msgid "tutorial_output_title"
 msgstr "Het output venster"
 
-#: app.py:1264
+#: app.py:1266
 msgid "tutorial_output_message"
 msgstr "De code die je uitvoert wordt hier weergegeven, dit heb jij net gemaakt!"
 
-#: app.py:1266
+#: app.py:1268
 msgid "tutorial_run_title"
 msgstr "De uitvoer knop"
 
-#: app.py:1266
-=======
-#: app.py:1262
-msgid "tutorial_output_title"
-msgstr "Het output venster"
-
-#: app.py:1262
-msgid "tutorial_output_message"
-msgstr "De code die je uitvoert wordt hier weergegeven, dit heb jij net gemaakt!"
-
-#: app.py:1264
-msgid "tutorial_run_title"
-msgstr "De uitvoer knop"
-
-#: app.py:1264
->>>>>>> 0c6c88b4
+#: app.py:1268
 msgid "tutorial_run_message"
 msgstr ""
 "Met deze knop kun je een programma uitvoeren, zullen we het proberen in "
 "de volgende stap?"
 
-<<<<<<< HEAD
-#: app.py:1268
+#: app.py:1270
 msgid "tutorial_tryit_title"
 msgstr "Probeer het uit!"
 
-#: app.py:1268
+#: app.py:1270
 msgid "tutorial_tryit_message"
 msgstr "Voer het programma uit, klik op 'volgende stap' als je klaar bent."
 
-#: app.py:1270
+#: app.py:1272
 msgid "tutorial_speakaloud_title"
 msgstr "Laat je programma voorlezen"
 
-#: app.py:1270
-=======
-#: app.py:1266
-msgid "tutorial_tryit_title"
-msgstr "Probeer het uit!"
-
-#: app.py:1266
-msgid "tutorial_tryit_message"
-msgstr "Voer het programma uit, klik op 'volgende stap' als je klaar bent."
-
-#: app.py:1268
-msgid "tutorial_speakaloud_title"
-msgstr "Laat je programma voorlezen"
-
-#: app.py:1268
->>>>>>> 0c6c88b4
+#: app.py:1272
 msgid "tutorial_speakaloud_message"
 msgstr ""
 "Kies onder de uitvoer knop een stem als je jouw programma wilt laten "
 "voorlezen."
 
-<<<<<<< HEAD
-#: app.py:1272
+#: app.py:1274
 msgid "tutorial_speakaloud_run_title"
 msgstr "Voer uit & luister"
 
-#: app.py:1272
+#: app.py:1274
 msgid "tutorial_speakaloud_run_message"
 msgstr "Kies een stem en voer je programma opnieuw uit om te laten voorlezen."
 
-#: app.py:1274
+#: app.py:1276
 msgid "tutorial_nextlevel_title"
 msgstr "Naar het volgende level"
 
-#: app.py:1274
-=======
-#: app.py:1270
-msgid "tutorial_speakaloud_run_title"
-msgstr "Voer uit & luister"
-
-#: app.py:1270
-msgid "tutorial_speakaloud_run_message"
-msgstr "Kies een stem en voer je programma opnieuw uit om te laten voorlezen."
-
-#: app.py:1272
-msgid "tutorial_nextlevel_title"
-msgstr "Naar het volgende level"
-
-#: app.py:1272
->>>>>>> 0c6c88b4
+#: app.py:1276
 msgid "tutorial_nextlevel_message"
 msgstr ""
 "Wanneer je denkt dat je alles goed snapt en genoeg hebt geoefend kun je "
 "naar het volgende level. Wanneer er een vorig level is zal er ook een "
 "knop zijn voor terug."
 
-<<<<<<< HEAD
-#: app.py:1276
+#: app.py:1278
 msgid "tutorial_leveldefault_title"
 msgstr "Level uitleg"
 
-#: app.py:1276
-=======
-#: app.py:1274
-msgid "tutorial_leveldefault_title"
-msgstr "Level uitleg"
-
-#: app.py:1274
->>>>>>> 0c6c88b4
+#: app.py:1278
 msgid "tutorial_leveldefault_message"
 msgstr ""
 "In het eerste tabje vind je altijd de level uitleg. Hier worden in elk "
 "level de nieuwe commando's uitgelegd."
 
-<<<<<<< HEAD
-#: app.py:1278
-=======
-#: app.py:1276
->>>>>>> 0c6c88b4
+#: app.py:1280
 #, fuzzy
 msgid "tutorial_adventures_title"
 msgstr "Avonturen"
 
-<<<<<<< HEAD
-#: app.py:1278
-=======
-#: app.py:1276
->>>>>>> 0c6c88b4
+#: app.py:1280
 msgid "tutorial_adventures_message"
 msgstr ""
 "De andere tabjes bevatten avonturen, deze kun je per level maken. Ze gaan"
 " van makkelijk naar moeilijk!"
 
-<<<<<<< HEAD
-#: app.py:1280
-=======
-#: app.py:1278
->>>>>>> 0c6c88b4
+#: app.py:1282
 #, fuzzy
 msgid "tutorial_quiz_title"
 msgstr "Quiz"
 
-<<<<<<< HEAD
-#: app.py:1280
-=======
-#: app.py:1278
->>>>>>> 0c6c88b4
+#: app.py:1282
 msgid "tutorial_quiz_message"
 msgstr ""
 "Aan het einde van elk level kun je een quiz maken, zo kun je goed testen "
 "of je alles snapt!"
 
-<<<<<<< HEAD
-#: app.py:1282
+#: app.py:1284
 msgid "tutorial_saveshare_title"
 msgstr "Opslaan en delen"
 
-#: app.py:1282
-=======
-#: app.py:1280
-msgid "tutorial_saveshare_title"
-msgstr "Opslaan en delen"
-
-#: app.py:1280
->>>>>>> 0c6c88b4
+#: app.py:1284
 msgid "tutorial_saveshare_message"
 msgstr ""
 "Je kunt al jouw gemaakt programma's opslaan en delen met andere Hedy "
 "gebruikers."
 
-<<<<<<< HEAD
-#: app.py:1284
+#: app.py:1286
 msgid "tutorial_cheatsheet_title"
 msgstr "Spiekbriefje"
 
-#: app.py:1284
-=======
-#: app.py:1282
-msgid "tutorial_cheatsheet_title"
-msgstr "Spiekbriefje"
-
-#: app.py:1282
->>>>>>> 0c6c88b4
+#: app.py:1286
 msgid "tutorial_cheatsheet_message"
 msgstr ""
 "Als je iets bent vergeten kun je het spiekbriefje gebruiken om te kijken "
 "welke commando's je mag gebruiken."
 
-<<<<<<< HEAD
-#: app.py:1286 app.py:1306
+#: app.py:1288 app.py:1308
 msgid "tutorial_end_title"
 msgstr "Einde!"
 
-#: app.py:1286
+#: app.py:1288
 msgid "tutorial_end_message"
 msgstr "Klik op 'Volgende stap' om echt aan de slag te gaan met Hedy!"
 
-#: app.py:1288 app.py:1308
+#: app.py:1290 app.py:1310
 msgid "tutorial_title_not_found"
 msgstr "Oeps! Er gaat iets mis..."
 
-#: app.py:1288 app.py:1308
-=======
-#: app.py:1284 app.py:1304
-msgid "tutorial_end_title"
-msgstr "Einde!"
-
-#: app.py:1284
-msgid "tutorial_end_message"
-msgstr "Klik op 'Volgende stap' om echt aan de slag te gaan met Hedy!"
-
-#: app.py:1286 app.py:1306
-msgid "tutorial_title_not_found"
-msgstr "Oeps! Er gaat iets mis..."
-
-#: app.py:1286 app.py:1306
->>>>>>> 0c6c88b4
+#: app.py:1290 app.py:1310
 msgid "tutorial_message_not_found"
 msgstr ""
 "Het lijkt erop dat we de volgende stap voor de tutorial niet kunnen "
 "ophalen, probeer het later opnieuw."
 
-<<<<<<< HEAD
-#: app.py:1294
-=======
-#: app.py:1292
->>>>>>> 0c6c88b4
+#: app.py:1296
 msgid "teacher_tutorial_start_message"
 msgstr ""
 "In deze uitleg leggen we stap voor stap uit wat je allemaal (extra) kunt "
 "doen als leraar."
 
-<<<<<<< HEAD
-#: app.py:1296
+#: app.py:1298
 msgid "tutorial_class_title"
 msgstr "Beheren van klassen"
 
-#: app.py:1296
-=======
-#: app.py:1294
-msgid "tutorial_class_title"
-msgstr "Beheren van klassen"
-
-#: app.py:1294
->>>>>>> 0c6c88b4
+#: app.py:1298
 msgid "tutorial_class_message"
 msgstr ""
 "Als leraar kun je klassen aanmaken en studenten hiervoor uitnodigen of "
 "laten inschrijven via een link. Van jouw studenten kun je alle "
 "programma's en statistieken bekijken."
 
-<<<<<<< HEAD
-#: app.py:1298
+#: app.py:1300
 msgid "tutorial_customize_class_title"
 msgstr "Klassen personaliseren"
 
-#: app.py:1298
-=======
-#: app.py:1296
-msgid "tutorial_customize_class_title"
-msgstr "Klassen personaliseren"
-
-#: app.py:1296
->>>>>>> 0c6c88b4
+#: app.py:1300
 msgid "tutorial_customize_class_message"
 msgstr ""
 "Je kunt klassen personaliseren door levels en/of avonturen te verbergen "
 "of op specifieke data beschikbaar te maken."
 
-<<<<<<< HEAD
-#: app.py:1300
+#: app.py:1302
 msgid "tutorial_own_adventures_title"
 msgstr "Avonturen aanmaken"
 
-#: app.py:1300
-=======
-#: app.py:1298
-msgid "tutorial_own_adventures_title"
-msgstr "Avonturen aanmaken"
-
-#: app.py:1298
->>>>>>> 0c6c88b4
+#: app.py:1302
 msgid "tutorial_own_adventures_message"
 msgstr ""
 "Je kunt eigen avonturen maken en gebruiken als opdrachten voor je "
 "leerlingen. Maak ze hier, voeg ze vervolgens aan je klassen toe via de "
 "klassen personaliatie."
 
-<<<<<<< HEAD
-#: app.py:1302
+#: app.py:1304
 msgid "tutorial_accounts_title"
 msgstr "Accounts aanmaken"
 
-#: app.py:1302
-=======
-#: app.py:1300
-msgid "tutorial_accounts_title"
-msgstr "Accounts aanmaken"
-
-#: app.py:1300
->>>>>>> 0c6c88b4
+#: app.py:1304
 msgid "tutorial_accounts_message"
 msgstr ""
 "Je kunt meerdere accounts tegelijk aanmaken voor jouw leerlingen, je "
 "hoeft alleen een gebruikersnaam en wachtwoord op te geven. Deze accounts "
 "kun je ook gelijk toevoegen aan een van jouw klassen."
 
-<<<<<<< HEAD
-#: app.py:1304
+#: app.py:1306
 msgid "tutorial_documentation_title"
 msgstr "Hedy documentatie"
 
-#: app.py:1304
-=======
-#: app.py:1302
-msgid "tutorial_documentation_title"
-msgstr "Hedy documentatie"
-
-#: app.py:1302
->>>>>>> 0c6c88b4
+#: app.py:1306
 msgid "tutorial_documentation_message"
 msgstr ""
 "Hier vindt je een uitgebreidere documentatie met tips en tricks voor het "
 "gebruik van Hedy in de klas."
 
-<<<<<<< HEAD
-#: app.py:1306
+#: app.py:1308
 msgid "teacher_tutorial_end_message"
 msgstr "Klik op 'volgende stap' om als leraar aan de slag te gaan met Hedy!"
 
-#: app.py:1316
-=======
-#: app.py:1304
-msgid "teacher_tutorial_end_message"
-msgstr "Klik op 'volgende stap' om als leraar aan de slag te gaan met Hedy!"
-
-#: app.py:1314
->>>>>>> 0c6c88b4
+#: app.py:1318
 msgid "tutorial_code_snippet"
 msgstr ""
 "print Hallo wereld!\n"
 "print Ik volg de Hedy tutorial"
 
-<<<<<<< HEAD
-#: app.py:1320 app.py:1330
+#: app.py:1322 app.py:1332
 msgid "invalid_tutorial_step"
 msgstr "Dit is geen geldige tutorial stap, probeer het opnieuw."
 
-#: app.py:1483 website/auth.py:278 website/auth.py:333 website/auth.py:469
-=======
-#: app.py:1318 app.py:1328
-msgid "invalid_tutorial_step"
-msgstr "Dit is geen geldige tutorial stap, probeer het opnieuw."
-
-#: app.py:1481 website/auth.py:278 website/auth.py:333 website/auth.py:469
->>>>>>> 0c6c88b4
+#: app.py:1489 website/auth.py:278 website/auth.py:333 website/auth.py:469
 #: website/auth.py:494 website/auth.py:524 website/auth.py:637
 #: website/auth.py:675 website/auth.py:722 website/auth.py:749
 #: website/quiz.py:43 website/quiz.py:69 website/teacher.py:88
@@ -543,51 +351,27 @@
 msgid "ajax_error"
 msgstr "Er is een fout opgetreden, probeer het nog eens."
 
-<<<<<<< HEAD
-#: app.py:1486
+#: app.py:1492
 msgid "image_invalid"
 msgstr "Jouw gekozen profielfoto is ongeldig."
 
-#: app.py:1488
+#: app.py:1494
 msgid "personal_text_invalid"
 msgstr "Jouw persoonlijke tekst is ongeldig."
 
-#: app.py:1490 app.py:1496
+#: app.py:1496 app.py:1502
 msgid "favourite_program_invalid"
 msgstr "Jouw gekozen favoriete programma is ongeldig."
 
-#: app.py:1510 app.py:1511
+#: app.py:1516 app.py:1517
 msgid "public_profile_updated"
 msgstr "Je openbare profiel is aangepast."
 
-#: app.py:1548 app.py:1573
+#: app.py:1554 app.py:1579
 msgid "user_not_private"
 msgstr "Deze gebruiker bestaat niet of heeft geen openbaar profiel"
 
-#: app.py:1581
-=======
-#: app.py:1484
-msgid "image_invalid"
-msgstr "Jouw gekozen profielfoto is ongeldig."
-
-#: app.py:1486
-msgid "personal_text_invalid"
-msgstr "Jouw persoonlijke tekst is ongeldig."
-
-#: app.py:1488 app.py:1494
-msgid "favourite_program_invalid"
-msgstr "Jouw gekozen favoriete programma is ongeldig."
-
-#: app.py:1508 app.py:1509
-msgid "public_profile_updated"
-msgstr "Je openbare profiel is aangepast."
-
-#: app.py:1546 app.py:1571
-msgid "user_not_private"
-msgstr "Deze gebruiker bestaat niet of heeft geen openbaar profiel"
-
-#: app.py:1579
->>>>>>> 0c6c88b4
+#: app.py:1587
 msgid "invalid_teacher_invitation_code"
 msgstr ""
 "Deze leerkrachtenuitnodigingscode is niet geldig. Als je een nieuwe "
@@ -608,434 +392,428 @@
 #: content/error-messages.txt:1
 msgid "Wrong Level"
 msgstr ""
+"Dat was goede code hoor, maar niet op het goede level. Je schreef een "
+"{offending_keyword} voor level {working_level}. Tip: {tip}"
 
 #: content/error-messages.txt:2
 msgid "Incomplete"
 msgstr ""
+"Let op, je bent een stukje code vergeten. Op regel {line_number} moet er "
+"achter {incomplete_command} nog tekst komen."
 
 #: content/error-messages.txt:3
-#, fuzzy
 msgid "Invalid"
-msgstr "Dit is geen geldig jaartal, die moet liggen tussen 1900 en {current_year}."
+msgstr ""
+"{invalid_command} is geen commando in Hedy level {level}. Bedoelde je "
+"{guessed_command}?"
 
 #: content/error-messages.txt:4
 msgid "Invalid Space"
 msgstr ""
+"Oeps! Regel {line_number} begint met een spatie. Computers kunnen niet zo"
+" goed tegen spaties, kun je 'm weghalen?"
 
 #: content/error-messages.txt:5
 msgid "Has Blanks"
 msgstr ""
+"Let op! Jouw code is nog niet compleet. Er staat nog een laag streepje "
+"in, daar moet jij de juiste code nog invullen."
 
 #: content/error-messages.txt:6
 msgid "No Indentation"
 msgstr ""
+"Je hebt te weinig spaties voor regel {line_number} gebruikt. Er staan "
+"{leading_spaces} spaties, maar dat is te weinig. Begin een blok steeds "
+"met {indent_size} meer spaties dan de regel ervoor."
 
 #: content/error-messages.txt:7
 msgid "Unexpected Indentation"
 msgstr ""
+"Je hebt te veel spaties voor regel {line_number} gebruikt. Er staan "
+"{leading_spaces} spaties, maar dat is te veel. Begin een blok steeds met "
+"{indent_size} spaties."
 
 #: content/error-messages.txt:8
 msgid "Parse"
 msgstr ""
+"De code die jij intypte is geen geldige Hedy code. Er zit een foutje op "
+"regel {location[0]}, op positie {location[1]}. Jij typte "
+"{character_found}, maar dat mag op die plek niet."
 
 #: content/error-messages.txt:9
 msgid "Unquoted Text"
 msgstr ""
+"Let op! Bij print en ask moet voor én achter de tekst een aanhalingsteken"
+" komen. Jij bent er ergens eentje vergeten."
 
 #: content/error-messages.txt:10
 msgid "Unquoted Assignment"
 msgstr ""
+"Let op. Vanaf dit level moet je tekst rechts van de `is` tussen "
+"aanhalingstekens zetten. Jij bent dat vergeten voor de tekst {text}."
 
 #: content/error-messages.txt:11
 msgid "Unquoted Equality Check"
 msgstr ""
+"Als je wilt kijken of een variabele gelijk is aan meerdere woorden, "
+"moeten die woorden tussen aanhalingstekens staan!"
 
 #: content/error-messages.txt:12
 msgid "Var Undefined"
 msgstr ""
+"Je probeert de variabele {name} te gebruiken, maar die heb je niet "
+"ingesteld. Het kan ook zijn dat je het woord {name} wilde gebruiken en "
+"aanhalingstekens vergeten bent."
 
 #: content/error-messages.txt:13
 msgid "Cyclic Var Definition"
 msgstr ""
+"De variabele {variable} moet worden ingesteld voor je die aan de "
+"rechterkant van een is mag gebruiken."
 
 #: content/error-messages.txt:14
 msgid "Lonely Echo"
 msgstr ""
+"Je gebruikt een echo voor een ask, of een echo zonder een ask. Vraag "
+"eerst met een ask om invoer voordat je die herhaalt met een echo."
 
 #: content/error-messages.txt:15
 msgid "Too Big"
 msgstr ""
+"Wow! Jouw programma is wel {lines_of_code} regels lang! Maar... wij "
+"kunnen maar {max_lines} regels aan in dit level. Maak je programma wat "
+"kleiner en probeer het nog eens."
 
 #: content/error-messages.txt:16
 msgid "Invalid Argument Type"
 msgstr ""
+"Je kan {command} niet gebruiken met {invalid_argument} omdat dat "
+"{invalid_type} is. Je kan {command} wel gebruiken met {allowed_types}."
 
 #: content/error-messages.txt:17
 msgid "Invalid Argument"
 msgstr ""
+"Je kan {command} niet gebruiken met {invalid_argument}. Je kan {command} "
+"wel gebruiken met {allowed_types}."
 
 #: content/error-messages.txt:18
-#, fuzzy
 msgid "Invalid Type Combination"
 msgstr ""
-"Deze leerkrachtenuitnodigingscode is niet geldig. Als je een nieuwe "
-"uitnodiging nodig hebt, neem dan contact op met hedy@felienne.com."
+"Je kan {invalid_argument} en {invalid_argument_2} niet gebruiken met "
+"{command} omdat de ene {invalid_type} is, en de andere {invalid_type_2}. "
+"Verander {invalid_argument} in {invalid_type_2} of {invalid_argument_2} "
+"in {invalid_type}."
 
 #: content/error-messages.txt:19
 msgid "Unsupported Float"
 msgstr ""
+"Helaas, Hedy ondersteunt nog geen kommagetallen. Verander {value} in een "
+"geheel getal."
 
 #: content/error-messages.txt:20
 msgid "Locked Language Feature"
 msgstr ""
+"In jouw programma zit {concept}! Goed gedaan! Maar {concept} is nog niet "
+"beschikbaar. Dat komt in een later level."
 
 #: content/error-messages.txt:21
 msgid "Missing Command"
 msgstr ""
+"Het lijkt erop dat je vergeten bent om een commando te gebruiken op regel"
+" {line_number}."
 
 #: content/error-messages.txt:22
+#, fuzzy
 msgid "Missing Inner Command"
 msgstr ""
+"Het lijkt erop dat je vergeten bent om het {command} commando op regel "
+"{line_number} in te vullen."
 
 #: content/error-messages.txt:23
 msgid "Unsupported String Value"
-msgstr ""
+msgstr "Tekst waarden kunnen geen {invalid_value} bevatten."
 
 #: content/error-messages.txt:24
 msgid "ask_needs_var"
 msgstr ""
+"Vanaf level 2 hoort ask met een variabele ervoor. Bijv: naam is ask Hoe "
+"heet jij?"
 
 #: content/error-messages.txt:25
 msgid "echo_out"
 msgstr ""
+"Vanaf level 2 heb je geen echo meer nodig! Je kunt een variabele "
+"gebruiken om iets te herhalen. Voorbeeld: naam is ask Hoe heet jij? print"
+" hallo naam"
 
 #: content/error-messages.txt:26
 msgid "space"
-msgstr ""
+msgstr "een spatie"
 
 #: content/error-messages.txt:27
 msgid "comma"
-msgstr ""
+msgstr "een komma"
 
 #: content/error-messages.txt:28
-#, fuzzy
 msgid "question mark"
-msgstr "Jouw token is ongeldig."
+msgstr "een vraagteken"
 
 #: content/error-messages.txt:29
 msgid "newline"
-msgstr ""
+msgstr "een enter"
 
 #: content/error-messages.txt:30
 msgid "period"
-msgstr ""
+msgstr "een punt"
 
 #: content/error-messages.txt:31
 msgid "exclamation mark"
-msgstr ""
+msgstr "een uitroepteken"
 
 #: content/error-messages.txt:32
 msgid "dash"
-msgstr ""
+msgstr "een streepje"
 
 #: content/error-messages.txt:33
 msgid "star"
-msgstr ""
+msgstr "een sterretje"
 
 #: content/error-messages.txt:34
 msgid "single quotes"
-msgstr ""
+msgstr "een hoge komma"
 
 #: content/error-messages.txt:35
 msgid "double quotes"
-msgstr ""
+msgstr "twee hoge komma's"
 
 #: content/error-messages.txt:36
 msgid "slash"
-msgstr ""
+msgstr "een schuin streepje"
 
 #: content/error-messages.txt:37
 msgid "string"
-msgstr ""
+msgstr "tekst"
 
 #: content/error-messages.txt:38
 msgid "nested blocks"
-msgstr ""
+msgstr "een blok in een blok"
 
 #: content/error-messages.txt:39
 msgid "or"
-msgstr ""
+msgstr "of"
 
 #: content/error-messages.txt:40
-#, fuzzy
 msgid "number"
-msgstr "gebruiker"
+msgstr "een getal"
 
 #: content/error-messages.txt:41
 msgid "integer"
-msgstr ""
+msgstr "een getal"
 
 #: content/error-messages.txt:42
 msgid "float"
-msgstr ""
+msgstr "een getal"
 
 #: content/error-messages.txt:43
 msgid "list"
-msgstr ""
+msgstr "een lijstje"
 
 #: content/error-messages.txt:44
 msgid "input"
-msgstr ""
+msgstr "invoer van een ask"
 
 #: templates/achievements.html:5
-#, fuzzy
 msgid "general"
-msgstr "Dit gender is niet geldig, kies uit (Meisje, Jongen, Anders)."
+msgstr "Algemeen"
 
 #: templates/achievements.html:9
-#, fuzzy
 msgid "programs_created"
-msgstr "Account succesvol aangemaakt."
+msgstr "Programma's gemaakt"
 
 #: templates/achievements.html:10
-#, fuzzy
 msgid "programs_saved"
-msgstr "Dit is geen geldige programmeertaal, selecteer van de opties."
+msgstr "Programma's opgeslagen"
 
 #: templates/achievements.html:11
 msgid "programs_submitted"
-msgstr ""
-
-<<<<<<< HEAD
-#: templates/achievements.html:13 templates/achievements.html:25
-#, fuzzy
-=======
+msgstr "programma's ingeleverd"
+
 #: templates/achievements.html:13 templates/achievements.html:26
->>>>>>> 0c6c88b4
 msgid "teacher"
-msgstr "Jij bent geen leraar!"
+msgstr "Leraren"
 
 #: templates/achievements.html:16 templates/achievements.html:54
 msgid "hidden"
-msgstr ""
+msgstr "Verborgen badges"
 
 #: templates/achievements.html:23
 #, fuzzy
 msgid "hedy_achievements"
-msgstr "Hedy - Mijn badges"
+msgstr "Mijn badges"
 
 #: templates/achievements.html:37 templates/achievements.html:51
 #: templates/landing-page.html:89 templates/layout.html:92
 #: templates/public-page.html:51
-#, fuzzy
 msgid "achievements_logo_alt"
-msgstr "Hedy - Mijn badges"
+msgstr "Badges logo"
 
 #: templates/achievements.html:38
 msgid "achievements_check_icon_alt"
-msgstr ""
+msgstr "Badges check icon"
 
 #: templates/base_email.html:3 templates/cheatsheet.html:15
 #: templates/incl-menubar.html:4
 msgid "hedy_logo_alt"
-msgstr ""
+msgstr "Hedy logo"
 
 #: templates/cheatsheet.html:14
-#, fuzzy
 msgid "cheatsheet_title"
 msgstr "Spiekbriefje"
 
-<<<<<<< HEAD
 #: templates/class-logs.html:10 templates/class-stats.html:22
 #: templates/create-accounts.html:41 templates/customize-class.html:166
 msgid "back_to_class"
-msgstr ""
-
-#: templates/class-overview.html:13 templates/for-teachers.html:32
-#, fuzzy
-=======
+msgstr "Ga terug naar klas"
+
 #: templates/class-overview.html:13 templates/for-teachers.html:35
->>>>>>> 0c6c88b4
 msgid "class_name_prompt"
-msgstr "Je hebt geen klasnaam ingevuld!"
-
-<<<<<<< HEAD
+msgstr "Vul de naam in van de klas"
+
 #: templates/class-overview.html:19 templates/class-overview.html:66
-#: templates/create-accounts.html:16 templates/highscores.html:22
-#: templates/login.html:12 templates/profile.html:87 templates/recover.html:8
-=======
-#: templates/class-overview.html:19 templates/class-overview.html:65
 #: templates/create-accounts.html:16 templates/highscores.html:25
 #: templates/login.html:12 templates/profile.html:89 templates/recover.html:8
->>>>>>> 0c6c88b4
 #: templates/signup.html:10
-#, fuzzy
 msgid "username"
-msgstr "Je gebruikersnaam moet minstens 3 tekens hebben."
+msgstr "Gebruikersnaam"
 
 #: templates/class-overview.html:20
-#, fuzzy
 msgid "last_login"
-msgstr "Hedy - Inloggen"
+msgstr "Laatste login"
 
 #: templates/class-overview.html:21
 msgid "highest_level_reached"
-msgstr ""
+msgstr "Hoogste level"
 
 #: templates/class-overview.html:22
-#, fuzzy
 msgid "number_programs"
-msgstr "Hedy - Mijn programma's"
+msgstr "Aantal programma's"
 
 #: templates/class-overview.html:23
-#, fuzzy
 msgid "programs"
-msgstr "Hedy - Mijn programma's"
+msgstr "Programma's"
 
 #: templates/class-overview.html:24 templates/create-accounts.html:17
 #: templates/login.html:15 templates/reset.html:8 templates/signup.html:19
-#, fuzzy
 msgid "password"
-msgstr "Je wachtwoord moet minstens 6 letters hebben."
-
-<<<<<<< HEAD
+msgstr "Wachtwoord"
+
 #: templates/class-overview.html:25 templates/class-overview.html:69
-#: templates/customize-adventure.html:52 templates/for-teachers.html:43
-#: templates/for-teachers.html:53
-=======
-#: templates/class-overview.html:25 templates/class-overview.html:68
 #: templates/customize-adventure.html:52 templates/for-teachers.html:46
 #: templates/for-teachers.html:56
->>>>>>> 0c6c88b4
 msgid "remove"
-msgstr ""
+msgstr "Verwijder"
 
 #: templates/class-overview.html:35
 msgid "page"
-msgstr ""
+msgstr "pagina"
 
 #: templates/class-overview.html:36
-#, fuzzy
 msgid "enter_password"
-msgstr ""
-"Je krijgt zo een mailtje met informatie over hoe je een nieuw wachtwoord "
-"kiest."
+msgstr "Vul een nieuw wachtwoord in voor"
 
 #: templates/class-overview.html:36
-#, fuzzy
 msgid "password_change_prompt"
-msgstr "Je hebt geen rechten op het wachtwoord van deze gebruiker te wijzigen."
+msgstr "Weet je zeker dat je dit wachtwoord wilt wijzigen?"
 
 #: templates/class-overview.html:37
 msgid "remove_student_prompt"
-msgstr ""
+msgstr "Weet je zeker dat je deze leerling uit de klas wilt verwijderen?"
 
 #: templates/class-overview.html:44
 msgid "add_students"
-msgstr ""
+msgstr "Leerlingen toevoegen"
 
 #: templates/class-overview.html:45 templates/customize-class.html:5
-#, fuzzy
 msgid "customize_class"
-msgstr "Hedy - Klas personaliseren"
+msgstr "Klas personaliseren"
 
 #: templates/class-overview.html:46
-#, fuzzy
 msgid "class_stats"
-msgstr "Mijn statistieken"
+msgstr "Klas statistieken"
 
 #: templates/class-overview.html:47
 #, fuzzy
 msgid "class_logs"
-msgstr "Hedy - Inschrijven voor klas"
+msgstr "Laatste login"
 
 #: templates/class-overview.html:48 templates/customize-adventure.html:59
 msgid "back_to_teachers_page"
-msgstr ""
+msgstr "Terug naar lerarenpagina"
 
 #: templates/class-overview.html:49
-#, fuzzy
 msgid "delete_class_prompt"
-msgstr "Alleen leerkrachten mogen klassen openen"
+msgstr "Weet je zeker dat je deze klas wilt verwijderen?"
 
 #: templates/class-overview.html:49
-#, fuzzy
 msgid "delete_class"
-msgstr "Je programma is verwijderd."
+msgstr "Klas permanent verwijderen"
 
 #: templates/class-overview.html:52
 #, fuzzy
 msgid "add_students_options"
-msgstr "Deze gebruikersnaam bestaat niet."
+msgstr "Maak leerling accounts"
 
 #: templates/class-overview.html:54
 msgid "copy_link_success"
-msgstr ""
+msgstr "Inschrijflink succesvol gekopieerd naar klembord"
 
 #: templates/class-overview.html:54
-#, fuzzy
 msgid "copy_join_link"
-msgstr "Kopieer en plak deze link in een andere tab:"
+msgstr "Kopieer inschrijflink"
 
 #: templates/class-overview.html:55
-#, fuzzy
 msgid "invite_prompt"
-msgstr ""
-"Je moet ingelogd zijn om je programma op te kunnen slaan. Wil je inloggen"
-" of een account maken?"
+msgstr "Vul een gebruikersnaam in"
 
 #: templates/class-overview.html:55
-#, fuzzy
 msgid "invite_by_username"
-msgstr "Alle gebruikersnamen moeten uniek zijn."
+msgstr "Uitnodigen bij gebruikersnaam"
 
 #: templates/class-overview.html:56 templates/create-accounts.html:45
-#, fuzzy
 msgid "create_accounts"
-msgstr "Er zijn geen accounts om aan te maken."
+msgstr "Accounts aanmaken"
 
 #: templates/class-overview.html:61
 msgid "pending_invites"
-msgstr ""
+msgstr "Openstaande uitnodigingen"
 
 #: templates/class-overview.html:67
 msgid "invite_date"
-msgstr ""
+msgstr "Uitnodigingsdatum"
 
 #: templates/class-overview.html:68
 msgid "expiration_date"
-msgstr ""
-
-<<<<<<< HEAD
-#: templates/class-overview.html:78 templates/profile.html:15
-=======
-#: templates/class-overview.html:77 templates/profile.html:16
->>>>>>> 0c6c88b4
+msgstr "Vervaldatum"
+
+#: templates/class-overview.html:78 templates/profile.html:16
 msgid "delete_invite_prompt"
-msgstr ""
+msgstr "Weet je zeker dat je deze uitnodiging wilt verwijderen?"
 
 #: templates/class-prejoin.html:7
-#, fuzzy
 msgid "class_already_joined"
-msgstr "Deze klasnaam is ongeldig."
+msgstr "Je zit al in deze klas"
 
 #: templates/class-prejoin.html:9 templates/error-page.html:6
 msgid "error_logo_alt"
-msgstr ""
+msgstr "Error logo"
 
 #: templates/class-prejoin.html:11
-#, fuzzy
 msgid "goto_profile"
-msgstr "Hedy - Mijn account"
-
-<<<<<<< HEAD
-#: templates/class-prejoin.html:15 templates/profile.html:12
-#, fuzzy
-=======
+msgstr "Ga naar mijn profiel"
+
 #: templates/class-prejoin.html:15 templates/profile.html:13
->>>>>>> 0c6c88b4
 msgid "prompt_join_class"
-msgstr "Hedy - Inschrijven voor klas"
+msgstr "Wil jij je inschrijven voor deze klas?"
 
 #: templates/class-prejoin.html:17 website/teacher.py:181
 msgid "join_prompt"
@@ -1043,18 +821,13 @@
 "Je moet ingelogd zijn om je voor een klas in te kunnen schrijven. Wil je "
 "inloggen of een account maken?"
 
-<<<<<<< HEAD
-#: templates/class-prejoin.html:17 templates/profile.html:14
-#, fuzzy
-=======
 #: templates/class-prejoin.html:17 templates/profile.html:15
->>>>>>> 0c6c88b4
 msgid "join_class"
-msgstr "Hedy - Inschrijven voor klas"
+msgstr "Inschrijven voor klas"
 
 #: templates/code-page.html:8 templates/for-teachers.html:9
 msgid "next_step_tutorial"
-msgstr ""
+msgstr "Volgende stap >>>"
 
 #: templates/code-page.html:34 templates/code-page.html:44
 #: templates/customize-class.html:28 templates/customize-class.html:64
@@ -1062,59 +835,62 @@
 #: templates/level-page.html:6 templates/level-page.html:11
 #: templates/quiz.html:8 templates/view-program-page.html:12
 #: templates/view-program-page.html:28
-#, fuzzy
 msgid "level_title"
-msgstr "Dit Hedy level is ongeldig."
+msgstr "Level"
 
 #: templates/create-accounts.html:5
 msgid "create_multiple_accounts"
-msgstr ""
+msgstr "Meerdere accounts aanmaken"
 
 #: templates/create-accounts.html:7
-#, fuzzy
 msgid "accounts_intro"
-msgstr "Account succesvol aangemaakt."
+msgstr ""
+"Op deze pagina kun je accounts aan maken voor meerdere studenten "
+"tegelijkertijd. Ze worden automatisch toegevoegd aan de huidige klas, "
+"controleer of dit klopt! Door op het groene kruisje rechtsonderin te "
+"klikken kun je meer rijen toevoegen. Met het rode kruisje kun je een rij "
+"weer verwijderen. Zorg ervoor dat alle rijen gevuld zijn voordat je klikt"
+" op \"Accounts aanmaken\". Denk eraan dat elke gebruikersnaam uniek moet "
+"zijn. Ook moet het wachtwoord <b>minimaal</b> 6 tekens zijn."
 
 #: templates/create-accounts.html:10
 msgid "create_accounts_prompt"
-msgstr ""
+msgstr "Weet je zeker dat je deze accounts wilt aanmaken?"
 
 #: templates/create-accounts.html:25
 msgid "download_login_credentials"
-msgstr ""
+msgstr "Wil je de login gegevens downloaden na het aanmaken van de accounts?"
 
 #: templates/create-accounts.html:29 templates/layout.html:22
 #: templates/signup.html:64
 msgid "yes"
-msgstr ""
+msgstr "Ja"
 
 #: templates/create-accounts.html:33 templates/layout.html:23
 #: templates/signup.html:68
 msgid "no"
-msgstr ""
+msgstr "Nee"
 
 #: templates/create-accounts.html:44 templates/programs.html:23
 msgid "reset_view"
-msgstr ""
+msgstr "Reset"
 
 #: templates/customize-adventure.html:5
-#, fuzzy
 msgid "customize_adventure"
-msgstr "Hedy - Avontuur personaliseren"
+msgstr "Avontuur aanpassen"
 
 #: templates/customize-adventure.html:7
-#, fuzzy
 msgid "update_adventure_prompt"
-msgstr "Je hebt geen avonturen naam ingevuld!"
+msgstr "Weet je zeker dat je dit avontuur wilt bijwerken?"
 
 #: templates/customize-adventure.html:10
 msgid "general_settings"
-msgstr ""
+msgstr "Algemene instellingen"
 
 #: templates/customize-adventure.html:12 templates/for-teachers.html:20
 #: templates/for-teachers.html:42
 msgid "name"
-msgstr ""
+msgstr "Naam"
 
 #: templates/customize-adventure.html:16 templates/customize-adventure.html:18
 #: templates/explore.html:28 templates/explore.html:57
@@ -1122,300 +898,281 @@
 #: templates/programs.html:12 templates/programs.html:37
 #: templates/programs.html:45
 msgid "level"
-msgstr ""
+msgstr "Level"
 
 #: templates/customize-adventure.html:25
-#, fuzzy
 msgid "adventure_exp_1"
-msgstr "Je hebt geen avonturen naam ingevuld!"
+msgstr ""
+"Typ jouw avontuur hier aan de rechterkant. Na het maken van een avontuur "
+"kun je deze toevoegen aan een klas via \"personaliseren\". Als je een "
+"commando aan jouw avontuur wilt toevoegen kun je code blokjes gebruiken "
+"zoals dit:"
 
 #: templates/customize-adventure.html:31
-#, fuzzy
 msgid "adventure_exp_2"
-msgstr "Je hebt geen avonturen naam ingevuld!"
+msgstr ""
+"Als je stukjes code wilt toevoegen, bijvoorbeeld als template of "
+"voorbeeld voor je leerlingen. Dit kun je doen met pre blokjes zoals dit:"
 
 #: templates/customize-adventure.html:36
-#, fuzzy
 msgid "hello_world_snippet"
-msgstr ""
-"print Hallo wereld!\n"
-"print Ik volg de Hedy tutorial"
+msgstr "print Hallo wereld!"
 
 #: templates/customize-adventure.html:39
-#, fuzzy
 msgid "adventure_exp_3"
-msgstr "Je hebt geen avonturen naam ingevuld!"
+msgstr ""
+"Je kunt de \"voorbeeld\" knop gebruiken om de opgemaakt versie van jouw "
+"avontuur te zien. Om jouw avontuur op een speciale pagina te zien kies je"
+" \"bekijk\" op de lerarenpagina."
 
 #: templates/customize-adventure.html:43 templates/customize-class.html:28
 #: templates/customize-class.html:94 templates/explore.html:22
 #: templates/programs.html:18 templates/programs.html:38
 #: templates/view-adventure.html:6
-#, fuzzy
 msgid "adventure"
-msgstr "Je hebt geen avonturen naam ingevuld!"
+msgstr "Avontuur"
 
 #: templates/customize-adventure.html:44
 msgid "template_code"
 msgstr ""
+"Dit is de uitleg van mijn avontuur!\n"
+"\n"
+"Op deze manier laat ik een commando zien: <code>print</code>\n"
+"\n"
+"Maar soms wil ik een stukje code laten zien, dat doe ik zo:\n"
+"<pre>\n"
+"ask Wat is jouw naam?\n"
+"echo dus jouw naam is \n"
+"</pre>"
 
 #: templates/customize-adventure.html:47
-#, fuzzy
 msgid "adventure_terms"
-msgstr "Je hebt geen avonturen naam ingevuld!"
+msgstr "Ik ga ermee akkoord dat mijn avontuur mogelijk beschikbaar komt op Hedy."
 
 #: templates/customize-adventure.html:50
 msgid "preview"
-msgstr ""
+msgstr "Voorbeeld"
 
 #: templates/customize-adventure.html:51 templates/customize-class.html:161
 msgid "save"
-msgstr ""
-
-<<<<<<< HEAD
-#: templates/customize-adventure.html:52 templates/for-teachers.html:53
-#, fuzzy
-=======
+msgstr "Opslaan"
+
 #: templates/customize-adventure.html:52 templates/for-teachers.html:56
->>>>>>> 0c6c88b4
 msgid "delete_adventure_prompt"
-msgstr "Je hebt geen avonturen naam ingevuld!"
+msgstr "Weet je zeker dat je dit avontuur wilt verwijderen?"
 
 #: templates/customize-class.html:7
-#, fuzzy
 msgid "customize_class_exp_1"
-msgstr "Klassen personaliseren"
+msgstr ""
+"Hoi! Hier kun je jouw klas personaliseren. Door het selecteren van levels"
+" en avonturen kun je kiezen wat jouw leerlingen kunnen zien. Ook kun je "
+"jouw zelfgemaakte avonturen aan levels toevoegen. Alle levels en "
+"standaard avonturen zijn aan het begin geselecteerd. <b>Let op:</b> Niet "
+"elk avontuur is voor elk level beschikbaar! Het instellen gaat als volgt:"
 
 #: templates/customize-class.html:10
-#, fuzzy
 msgid "customize_class_step_1"
-msgstr "Klassen personaliseren"
+msgstr "Selecteer de levels voor jouw klas door op een \"level knop\" te drukken"
 
 #: templates/customize-class.html:11
-#, fuzzy
 msgid "customize_class_step_2"
-msgstr "Klassen personaliseren"
+msgstr ""
+"Er verschijnen \"selectievinkjes\" voor de beschikbare avonturen voor "
+"deze levels"
 
 #: templates/customize-class.html:12
-#, fuzzy
 msgid "customize_class_step_3"
-msgstr "Klassen personaliseren"
+msgstr "Selecteer de avonturen die je beschikbaar wilt maken"
 
 #: templates/customize-class.html:13
-#, fuzzy
 msgid "customize_class_step_4"
-msgstr "Klassen personaliseren"
+msgstr ""
+"Klik op de naam van een avontuur om deze voor alle levels te "
+"(de)selecteren"
 
 #: templates/customize-class.html:14
-#, fuzzy
 msgid "customize_class_step_5"
-msgstr "Klassen personaliseren"
+msgstr "Voeg eventueel persoonlijke avonturen toe"
 
 #: templates/customize-class.html:15
-#, fuzzy
 msgid "customize_class_step_6"
-msgstr "Klassen personaliseren"
+msgstr "Selecteer een openingsdatum per level (leeg laten mag ook)"
 
 #: templates/customize-class.html:16
-#, fuzzy
 msgid "customize_class_step_7"
-msgstr "Klassen personaliseren"
+msgstr "Kies andere instellingen"
 
 #: templates/customize-class.html:17
-#, fuzzy
 msgid "customize_class_step_8"
-msgstr "Klassen personaliseren"
+msgstr "Kies \"Opslaan\" -> je bent helemaal klaar!"
 
 #: templates/customize-class.html:20
-#, fuzzy
 msgid "customize_class_exp_2"
-msgstr "Klassen personaliseren"
+msgstr ""
+"Je kunt deze instellingen altijd op een later moment wijzigen. Zo kun je "
+"bijvoorbeeld tijdens het les geven nieuwe avonturen of levels beschikbaar"
+" maken. Hierdoor is het voor leerlingen (en voor de leraar!) makkelijker "
+"om te kiezen waar aan gewerkt kan worden en wat er geleerd wordt. Als je "
+"alles beschikbaar wilt maken voor jouw klas kun je het beste de "
+"\"personalisatie\" verwijderen, doe dit met de \"verwijder\" knop beneden"
+" in het scherm."
 
 #: templates/customize-class.html:23
-#, fuzzy
 msgid "select_adventures"
-msgstr "Maak nieuw avontuur"
+msgstr "Avonturen selecteren"
 
 #: templates/customize-class.html:59
 msgid "opening_dates"
-msgstr ""
+msgstr "Openingsdata"
 
 #: templates/customize-class.html:65
 msgid "opening_date"
-msgstr ""
+msgstr "Openingsdatum"
 
 #: templates/customize-class.html:75 templates/customize-class.html:77
 msgid "directly_available"
-msgstr ""
+msgstr "Gelijk open"
 
 #: templates/customize-class.html:89
-#, fuzzy
 msgid "select_own_adventures"
-msgstr "Maak nieuw avontuur"
+msgstr "Eigen avonturen selecteren"
 
 #: templates/customize-class.html:96 templates/customize-class.html:120
 #: templates/profile.html:50 templates/profile.html:124
 #: templates/profile.html:133 templates/signup.html:26 templates/signup.html:45
 #: templates/signup.html:53
 msgid "select"
-msgstr ""
+msgstr "Kies"
 
 #: templates/customize-class.html:114
 msgid "other_settings"
-msgstr ""
+msgstr "Andere instellingen"
 
 #: templates/customize-class.html:119
 msgid "option"
-msgstr ""
+msgstr "Optie"
 
 #: templates/customize-class.html:125
 msgid "mandatory_mode"
-msgstr ""
+msgstr "Verplichte programmeursmodus"
 
 #: templates/customize-class.html:131
-#, fuzzy
 msgid "hide_cheatsheet"
-msgstr "Spiekbriefje"
+msgstr "Verberg spiekbriefje"
 
 #: templates/customize-class.html:137
 msgid "hide_keyword_switcher"
-msgstr ""
+msgstr "Verberg commando-taal switcher"
 
 #: templates/customize-class.html:143
 msgid "hide_quiz"
-msgstr ""
+msgstr "Verberg quiz"
 
 #: templates/customize-class.html:149
 msgid "hide_parsons"
-msgstr ""
+msgstr "Verberg parsons"
 
 #: templates/customize-class.html:160
-#, fuzzy
 msgid "reset_adventure_prompt"
-msgstr "Je hebt geen avonturen naam ingevuld!"
+msgstr "Weet je zeker dat je alle geselecteerde avonturen wilt wissen?"
 
 #: templates/customize-class.html:160
-#, fuzzy
 msgid "reset_adventures"
-msgstr "Maak nieuw avontuur"
+msgstr "Wis gekozen avonturen"
 
 #: templates/customize-class.html:164
-#, fuzzy
 msgid "remove_customizations_prompt"
-msgstr "Personalisatie succesvol verwijderd."
+msgstr "Weet je zeker dat je de personalisatie van deze klas wilt verwijderen?"
 
 #: templates/customize-class.html:165
-#, fuzzy
 msgid "remove_customization"
-msgstr "Personalisatie succesvol verwijderd."
+msgstr "Verwijder Personalisatie"
 
 #: templates/customize-class.html:182
 msgid "unsaved_class_changes"
 msgstr ""
+"Er zijn wijzigingen nog niet opgeslagen, weet je zeker dat je terug wilt "
+"gaan?"
 
 #: templates/error-page.html:12
 msgid "go_back_to_main"
-msgstr ""
+msgstr "Ga terug naar de hoofdpagina"
 
 #: templates/explore.html:12 templates/landing-page.html:33
-#, fuzzy
 msgid "explore_programs"
-msgstr "Hedy - Mijn programma's"
+msgstr "Programma's ontdekken"
 
 #: templates/explore.html:15
 msgid "explore_explanation"
 msgstr ""
+"Op deze pagina kun je kijken naar programma's gemaakt door andere Hedy "
+"gebruikers. Je kunt filteren op Hedy level en avontuur. Klik op \"Bekijk "
+"programma\" om het programma te open en te proberen, Programma's met een "
+"rode titel hebben een foutje. Je kunt deze nog steeds openen, maar "
+"proberen geeft een error. Je kunt natuurlijk proberen het foutje zelf op "
+"te lossen! Als de maker van het programma een openbaar profiel heeft kun "
+"je op de gebruikersnaam klikken om die te bezoeken. Daar kun je al hen "
+"gedeelde programma's zien en nog veel meer!"
 
 #: templates/explore.html:34
-#, fuzzy
 msgid "language"
-msgstr "Dit is geen geldige taal, kies een taal vanuit de lijst."
+msgstr "Taal"
 
 #: templates/explore.html:41 templates/programs.html:24
 msgid "search_button"
-msgstr ""
+msgstr "Zoeken"
 
 #: templates/explore.html:48
 msgid "hedy_choice_title"
-msgstr ""
+msgstr "Hedy's keuze"
 
 #: templates/explore.html:60 templates/explore.html:88
 msgid "creator"
-msgstr ""
-
-<<<<<<< HEAD
-#: templates/explore.html:68 templates/explore.html:96
-#, fuzzy
-=======
+msgstr "Maker"
+
 #: templates/explore.html:66 templates/explore.html:94
->>>>>>> 0c6c88b4
 msgid "view_program"
-msgstr "Hedy - Mijn programma's"
+msgstr "Bekijk programma"
 
 #: templates/for-teachers.html:15 templates/profile.html:71
 #: templates/profile.html:73
 msgid "my_classes"
-msgstr ""
+msgstr "Mijn klassen"
 
 #: templates/for-teachers.html:22
 msgid "students"
-msgstr ""
-
-<<<<<<< HEAD
-#: templates/for-teachers.html:32
-#, fuzzy
-=======
+msgstr "Leerlingen"
+
 #: templates/for-teachers.html:35
->>>>>>> 0c6c88b4
 msgid "create_class"
-msgstr "Alleen leerkrachten mogen klassen maken!"
-
-<<<<<<< HEAD
-#: templates/for-teachers.html:35
-#, fuzzy
-=======
+msgstr "Maak een klas aan"
+
 #: templates/for-teachers.html:38
->>>>>>> 0c6c88b4
 msgid "my_adventures"
-msgstr "Maak nieuw avontuur"
-
-<<<<<<< HEAD
-#: templates/for-teachers.html:41
-#, fuzzy
-=======
+msgstr "Mijn avonturen"
+
 #: templates/for-teachers.html:44
->>>>>>> 0c6c88b4
 msgid "last_update"
-msgstr "Je wachtwoord is aangepast."
+msgstr "Laatste update"
 
 #: templates/for-teachers.html:45 templates/for-teachers.html:55
 msgid "view"
-msgstr ""
-
-<<<<<<< HEAD
-#: templates/for-teachers.html:59
-#, fuzzy
-=======
+msgstr "Bekijk"
+
 #: templates/for-teachers.html:62
->>>>>>> 0c6c88b4
 msgid "adventure_prompt"
-msgstr "Je hebt geen avonturen naam ingevuld!"
+msgstr "Geef je nieuwe avontuur een naam"
 
 #: templates/for-teachers.html:62 website/teacher.py:501
 msgid "create_adventure"
 msgstr "Maak nieuw avontuur"
 
-<<<<<<< HEAD
-#: templates/for-teachers.html:116
-#, fuzzy
-=======
 #: templates/for-teachers.html:120
->>>>>>> 0c6c88b4
 msgid "teacher_welcome"
-msgstr "Jouw leraren waarde is ongeldig."
-
-<<<<<<< HEAD
-#: templates/highscores.html:8
-=======
+msgstr ""
+"Welkom bij Hedy! Jouw account is omgezet naar een leerkrachtenaccount. Je"
+" kan nu klassen maken en er leerlingen in uitnodigen."
+
 #: templates/highscores.html:7
 #, fuzzy
 msgid "highscore_explanation"
@@ -1425,910 +1182,657 @@
 " klas. Klik op een gebruikersnaam om het openbare profiel te bezoeken."
 
 #: templates/highscores.html:11
->>>>>>> 0c6c88b4
 msgid "whole_world"
-msgstr ""
-
-<<<<<<< HEAD
-#: templates/highscores.html:10
-#, fuzzy
-=======
-#: templates/highscores.html:13
->>>>>>> 0c6c88b4
-msgid "your_country"
-msgstr "Nog geen account?"
-
-<<<<<<< HEAD
-#: templates/highscores.html:13
-#, fuzzy
-=======
+msgstr "De wereld"
+
 #: templates/highscores.html:16
->>>>>>> 0c6c88b4
 msgid "your_class"
-msgstr "Deze klas bestaat niet."
-
-<<<<<<< HEAD
-#: templates/highscores.html:23 templates/landing-page.html:52
-=======
+msgstr "Jouw class"
+
 #: templates/highscores.html:26 templates/landing-page.html:52
->>>>>>> 0c6c88b4
 #: templates/public-page.html:16
-#, fuzzy
 msgid "achievements"
-msgstr "Hedy - Mijn badges"
-
-<<<<<<< HEAD
-#: templates/highscores.html:24 templates/learn-more.html:22
-#: templates/profile.html:129 templates/signup.html:52
-#, fuzzy
-=======
+msgstr "badges"
+
 #: templates/highscores.html:27 templates/learn-more.html:22
 #: templates/profile.html:131 templates/signup.html:52
->>>>>>> 0c6c88b4
 msgid "country"
-msgstr "Dit is geen geldig land, kies er een vanuit de lijst."
-
-<<<<<<< HEAD
-#: templates/highscores.html:25 templates/landing-page.html:88
-=======
+msgstr "Land waarin je woont"
+
 #: templates/highscores.html:28 templates/landing-page.html:88
->>>>>>> 0c6c88b4
 #: templates/public-page.html:50
-#, fuzzy
 msgid "last_achievement"
-msgstr "Hedy - Mijn badges"
-
-<<<<<<< HEAD
-#: templates/highscores.html:34
-=======
+msgstr "Laatst gehaalde badge"
+
 #: templates/highscores.html:37 templates/programs.html:51
->>>>>>> 0c6c88b4
 msgid "ago"
-msgstr ""
+msgstr "{timestamp} geleden"
 
 #: templates/incl-adventure-tabs.html:14
 msgid "parsons_title"
-msgstr ""
+msgstr "Slepen"
 
 #: templates/incl-adventure-tabs.html:25
 msgid "quiz_tab"
-msgstr ""
+msgstr "Eind quiz"
 
 #: templates/incl-adventure-tabs.html:29
-#, fuzzy
 msgid "specific_adventure_mode"
-msgstr "Dit avontuur bestaat niet!"
+msgstr ""
+"Je zit nu in het avontuur \"{adventure}\", klik bovenin op \"Hedy\" voor "
+"alle avonturen."
 
 #: templates/incl-adventure-tabs.html:44 templates/incl-adventure-tabs.html:57
 msgid "example_code_header"
-msgstr ""
+msgstr "Hedy voorbeeldcode"
 
 #: templates/incl-editor-and-output.html:103
 msgid "variables"
-msgstr ""
+msgstr "Variabelen"
 
 #: templates/incl-editor-and-output.html:119
 msgid "enter_text"
-msgstr ""
+msgstr "Vul hier je antwoord in..."
 
 #: templates/incl-editor-and-output.html:120
 msgid "enter"
-msgstr ""
+msgstr "Invullen"
 
 #: templates/incl-editor-and-output.html:130
 msgid "already_program_running"
-msgstr ""
+msgstr "Er is al een programma bezig, maak die eerst af."
 
 #: templates/incl-editor-and-output.html:130
 msgid "run_code_button"
-msgstr ""
+msgstr "Voer de code uit"
 
 #: templates/incl-editor-and-output.html:131
 msgid "stop_code_button"
-msgstr ""
+msgstr "Stop programma"
 
 #: templates/incl-editor-and-output.html:142
 msgid "next_exercise"
-msgstr ""
+msgstr "Volgende opdracht"
 
 #: templates/incl-editor-and-output.html:144
 msgid "edit_code_button"
-msgstr ""
+msgstr "Pas de code aan"
 
 #: templates/incl-editor-and-output.html:146
 msgid "repair_program_logo_alt"
-msgstr ""
+msgstr "Repareer programma icon"
 
 #: templates/incl-editor-and-output.html:150
 msgid "read_code_label"
-msgstr ""
+msgstr "Lees voor"
 
 #: templates/incl-editor-and-output.html:160
 #: templates/incl-editor-and-output.html:169
 msgid "regress_button"
-msgstr ""
+msgstr "Ga terug naar level {level}"
 
 #: templates/incl-editor-and-output.html:163
 #: templates/incl-editor-and-output.html:172 templates/quiz.html:153
 msgid "advance_button"
-msgstr ""
+msgstr "Ga naar level {level}"
 
 #: templates/incl-editor-and-output.html:186
 msgid "developers_mode"
-msgstr ""
-
-<<<<<<< HEAD
-#: templates/incl-menubar.html:8
-#, fuzzy
-=======
+msgstr "Programmeursmodus"
+
 #: templates/incl-menubar.html:5
->>>>>>> 0c6c88b4
 msgid "nav_start"
-msgstr "Hedy - Een graduele programmeertaal"
+msgstr "Home"
 
 #: templates/incl-menubar.html:6
 msgid "nav_hedy"
-msgstr ""
-
-<<<<<<< HEAD
-#: templates/incl-menubar.html:10
-#, fuzzy
-=======
+msgstr "Hedy"
+
 #: templates/incl-menubar.html:7
->>>>>>> 0c6c88b4
 msgid "nav_explore"
-msgstr "Hedy - Ontdekken"
-
-<<<<<<< HEAD
-#: templates/incl-menubar.html:11
-#, fuzzy
-=======
+msgstr "Ontdekken"
+
 #: templates/incl-menubar.html:8
->>>>>>> 0c6c88b4
 msgid "nav_learn_more"
-msgstr "Hedy - Meer info"
-
-<<<<<<< HEAD
-#: templates/incl-menubar.html:13 templates/public-page.html:56
-#, fuzzy
-=======
+msgstr "Meer info"
+
 #: templates/incl-menubar.html:10 templates/public-page.html:56
->>>>>>> 0c6c88b4
 msgid "program_header"
-msgstr "Dit programma bevat een foutje, weet je zeker dat je hem wilt delen?"
-
-<<<<<<< HEAD
-#: templates/incl-menubar.html:20
-#, fuzzy
-msgid "highscores"
-msgstr "Highscores"
-
-#: templates/incl-menubar.html:24
-#, fuzzy
-=======
+msgstr "Mijn programma's"
+
 #: templates/incl-menubar.html:16
 msgid "highscores"
 msgstr "Highscores"
 
 #: templates/incl-menubar.html:17
->>>>>>> 0c6c88b4
 msgid "my_achievements"
-msgstr "Hedy - Mijn badges"
-
-<<<<<<< HEAD
-#: templates/incl-menubar.html:27
-#, fuzzy
-=======
+msgstr "Mijn badges"
+
 #: templates/incl-menubar.html:18
->>>>>>> 0c6c88b4
 msgid "my_account"
-msgstr "Nog geen account?"
-
-<<<<<<< HEAD
-#: templates/incl-menubar.html:31
-#, fuzzy
-=======
+msgstr "Mijn account"
+
 #: templates/incl-menubar.html:20
->>>>>>> 0c6c88b4
 msgid "for_teachers"
-msgstr "Jij bent geen leraar!"
+msgstr "Voor leerkrachten"
 
 #: templates/incl-menubar.html:22
 msgid "logout"
-msgstr ""
+msgstr "Log uit"
 
 #: templates/incl-menubar.html:26 templates/login.html:19
 #: templates/signup.html:109
-#, fuzzy
 msgid "login"
-msgstr "Link"
-
-<<<<<<< HEAD
-#: templates/incl-menubar.html:49
-#, fuzzy
-=======
+msgstr "Inloggen"
+
 #: templates/incl-menubar.html:38
->>>>>>> 0c6c88b4
 msgid "search"
-msgstr "gebruiker"
+msgstr "Zoeken..."
 
 #: templates/incl-menubar.html:43
 msgid "keyword_support"
-msgstr ""
+msgstr "Vertaalde commando's"
 
 #: templates/incl-menubar.html:51
 msgid "non_keyword_support"
-msgstr ""
+msgstr "Vertaalde content"
 
 #: templates/landing-page.html:6
 msgid "welcome"
-msgstr ""
+msgstr "Welkom"
 
 #: templates/landing-page.html:6
 msgid "welcome_back"
-msgstr ""
+msgstr "Welkom terug"
 
 #: templates/landing-page.html:11
-#, fuzzy
 msgid "teacher_tutorial_logo_alt"
-msgstr "Klik op 'volgende stap' om als leraar aan de slag te gaan met Hedy!"
+msgstr "Leraren tutorial icon"
 
 #: templates/landing-page.html:13
-#, fuzzy
 msgid "start_teacher_tutorial"
-msgstr "Klik op 'volgende stap' om als leraar aan de slag te gaan met Hedy!"
+msgstr "Begin leraren tutorial"
 
 #: templates/landing-page.html:18
 msgid "hedy_tutorial_logo_alt"
-msgstr ""
+msgstr "Hedy tutorial icon"
 
 #: templates/landing-page.html:20
 msgid "start_hedy_tutorial"
-msgstr ""
+msgstr "Begin Hedy tutorial"
 
 #: templates/landing-page.html:25
-#, fuzzy
 msgid "start_programming_logo_alt"
-msgstr "Dit is geen geldige programmeertaal, selecteer van de opties."
+msgstr "Begin met programmeren icon"
 
 #: templates/landing-page.html:27
-#, fuzzy
 msgid "start_programming"
-msgstr "Hedy - Mijn programma's"
+msgstr "Begin met programmeren"
 
 #: templates/landing-page.html:31
 msgid "explore_programs_logo_alt"
-msgstr ""
+msgstr "Programma's ontdekken icon"
 
 #: templates/landing-page.html:39
-#, fuzzy
 msgid "your_account"
-msgstr "Nog geen account?"
+msgstr "Jouw profiel"
 
 #: templates/landing-page.html:43 templates/landing-page.html:45
 #: templates/profile.html:36 templates/public-page.html:7
 #: templates/public-page.html:9
-#, fuzzy
 msgid "profile_logo_alt"
-<<<<<<< HEAD
-msgstr "Je profiel is aangepast."
-=======
 msgstr "Profiel icon"
->>>>>>> 0c6c88b4
 
 #: templates/landing-page.html:59
-#, fuzzy
 msgid "no_public_profile"
-msgstr "Je openbare profiel is aangepast."
+msgstr "Je hebt nog geen openbare profiel tekst..."
 
 #: templates/landing-page.html:66 templates/landing-page.html:68
 #: templates/public-page.html:28 templates/public-page.html:30
-#, fuzzy
 msgid "amount_created"
-msgstr "Account succesvol aangemaakt."
+msgstr "programma's gemaakt"
 
 #: templates/landing-page.html:72 templates/landing-page.html:74
 #: templates/public-page.html:34 templates/public-page.html:36
-#, fuzzy
 msgid "amount_saved"
-msgstr "Account succesvol aangemaakt."
+msgstr "programma's opgeslagen"
 
 #: templates/landing-page.html:78 templates/landing-page.html:80
 #: templates/public-page.html:40 templates/public-page.html:42
 msgid "amount_submitted"
-msgstr ""
+msgstr "programma's ingeleverd"
 
 #: templates/landing-page.html:95
-#, fuzzy
 msgid "your_last_program"
-msgstr "Dit programma bestaat niet!"
+msgstr "Jouw laatst opgeslagen programma"
 
 #: templates/layout.html:31
 msgid "ok"
-msgstr ""
+msgstr "Ok"
 
 #: templates/layout.html:32
 msgid "cancel"
-msgstr ""
+msgstr "Afbreken"
 
 #: templates/layout.html:45 templates/programs.html:66
 #: templates/programs.html:74
 msgid "copy_link_to_share"
-msgstr ""
+msgstr "Kopieer link voor delen"
 
 #: templates/layout.html:91
-#, fuzzy
 msgid "achievement_earned"
-msgstr "Hedy - Mijn badges"
+msgstr "Je hebt een badge verdiend!"
 
 #: templates/learn-more.html:7
 msgid "mailing_title"
-msgstr ""
+msgstr "Schrijf je in voor de Hedy nieuwsbrief"
 
 #: templates/learn-more.html:10 templates/profile.html:92
 #: templates/recover.html:8 templates/signup.html:13
 msgid "email"
-msgstr ""
+msgstr "Email"
 
 #: templates/learn-more.html:14
-#, fuzzy
 msgid "surname"
-msgstr "Deze gebruikersnaam is al in gebruik."
+msgstr "Voornaam"
 
 #: templates/learn-more.html:18
 msgid "lastname"
-msgstr ""
+msgstr "Achternaam"
 
 #: templates/learn-more.html:31
 msgid "subscribe"
-msgstr ""
+msgstr "Schrijf je in"
 
 #: templates/learn-more.html:32
 msgid "required_field"
-msgstr ""
+msgstr "Velden met een * zijn verplicht"
 
 #: templates/learn-more.html:35
 msgid "previous_campaigns"
-msgstr ""
+msgstr "Bekijk het nieuwsbrief archief"
 
 #: templates/level-page.html:8
 msgid "step_title"
-msgstr ""
+msgstr "Opdracht"
 
 #: templates/level-page.html:12
 msgid "save_code_button"
-msgstr ""
+msgstr "Code opslaan"
 
 #: templates/level-page.html:13
 msgid "share_code_button"
-msgstr ""
+msgstr "Code opslaan & delen"
 
 #: templates/level-page.html:31
 msgid "try_button"
-msgstr ""
+msgstr "Probeer"
 
 #: templates/login.html:10
 msgid "login_long"
-msgstr ""
+msgstr "Inloggen op jouw account"
 
 #: templates/login.html:26 website/auth.py:291
 msgid "no_account"
 msgstr "Nog geen account?"
 
 #: templates/login.html:28 templates/signup.html:6 templates/signup.html:105
-#, fuzzy
 msgid "create_account"
-msgstr "Nog geen account?"
+msgstr "Maak een account"
 
 #: templates/login.html:33
-#, fuzzy
 msgid "forgot_password"
-msgstr "Het herhaalde wachtwoord is niet gelijk."
+msgstr "Wachtwoord vergeten?"
 
 #: templates/main-page.html:10
 msgid "main_title"
-msgstr ""
+msgstr "Hedy"
 
 #: templates/main-page.html:11
 msgid "main_subtitle"
-msgstr ""
+msgstr "Een graduele programmeertaal"
 
 #: templates/main-page.html:14
 msgid "try_it"
-msgstr ""
+msgstr "Probeer het uit"
 
 #: templates/parsons.html:6 templates/parsons.html:8
 msgid "exercise"
-msgstr ""
+msgstr "Opdracht"
 
 #: templates/parsons.html:27
 msgid "what_should_my_code_do"
-msgstr ""
+msgstr "Wat moet mijn code doen?"
 
 #: templates/profile.html:4
-#, fuzzy
 msgid "account_overview"
-msgstr "Account succesvol aangemaakt."
+msgstr "Account overzicht"
 
 #: templates/profile.html:7 templates/profile.html:9
 msgid "my_messages"
-msgstr ""
-
-<<<<<<< HEAD
-#: templates/profile.html:11
-#, fuzzy
-=======
+msgstr "Mijn berichten"
+
 #: templates/profile.html:12
->>>>>>> 0c6c88b4
 msgid "invite_message"
-msgstr "Voer het programma uit, klik op 'volgende stap' als je klaar bent."
+msgstr "Je hebt een uitnodiging ontvangen voor de klas"
 
 #: templates/profile.html:13
 msgid "sent_by"
-msgstr ""
-
-<<<<<<< HEAD
-#: templates/profile.html:15
-#, fuzzy
-=======
+msgstr "Deze uitnodiging is verstuurd door"
+
 #: templates/profile.html:16
->>>>>>> 0c6c88b4
 msgid "delete_invite"
-msgstr "Deze leerling heeft al een openstaande uitnodiging."
-
-<<<<<<< HEAD
-#: templates/profile.html:21 templates/profile.html:23
-#, fuzzy
-=======
+msgstr "Uitnodiging verwijderen"
+
 #: templates/profile.html:22 templates/profile.html:24
->>>>>>> 0c6c88b4
 msgid "public_profile"
-msgstr "Je openbare profiel is aangepast."
-
-<<<<<<< HEAD
-#: templates/profile.html:24
-#, fuzzy
-msgid "public_profile_visit"
-msgstr "Je openbare profiel is aangepast."
-
-#: templates/profile.html:24
-#, fuzzy
-msgid "public_profile_link"
-msgstr "Je openbare profiel is aangepast."
-
-#: templates/profile.html:27
-#, fuzzy
-=======
+msgstr "Openbaar profiel"
+
 #: templates/profile.html:26
 msgid "visit_own_public_profile"
 msgstr "Bezoek jouw profiel"
 
 #: templates/profile.html:30
->>>>>>> 0c6c88b4
 msgid "profile_picture"
-msgstr "Je profiel is aangepast."
-
-<<<<<<< HEAD
-#: templates/profile.html:40
-#, fuzzy
-=======
+msgstr "Profielfoto"
+
 #: templates/profile.html:43
->>>>>>> 0c6c88b4
 msgid "personal_text"
-msgstr "Jouw persoonlijke tekst is ongeldig."
-
-<<<<<<< HEAD
-#: templates/profile.html:41
-#, fuzzy
-=======
+msgstr "Persoonlijke tekst"
+
 #: templates/profile.html:44
->>>>>>> 0c6c88b4
 msgid "your_personal_text"
-msgstr "Jouw persoonlijke tekst is ongeldig."
-
-<<<<<<< HEAD
-#: templates/profile.html:45
-#, fuzzy
-=======
+msgstr "Jouw persoonlijke tekst..."
+
 #: templates/profile.html:48
->>>>>>> 0c6c88b4
 msgid "favourite_program"
-msgstr "Jouw gekozen favoriete programma is ongeldig."
-
-<<<<<<< HEAD
-#: templates/profile.html:56
-#, fuzzy
-=======
+msgstr "Favoriete programma"
+
 #: templates/profile.html:59
->>>>>>> 0c6c88b4
 msgid "public_profile_info"
-msgstr "Je openbare profiel is aangepast."
+msgstr ""
+"Bij het selecteren van deze box maak je jouw profiel zichtbaar voor "
+"iedereen. Wees voorzichtig met het delen van persoonlijke informatie "
+"zoals je naam en adres, iedereen kan het zien!"
 
 #: templates/profile.html:62
 msgid "update_public"
-msgstr ""
+msgstr "Openbaar profiel opslaan"
 
 #: templates/profile.html:64 templates/profile.html:143
 msgid "are_you_sure"
-msgstr ""
-
-<<<<<<< HEAD
-#: templates/profile.html:61
-#, fuzzy
-=======
+msgstr "Weet je het zeker? Je kunt dit niet meer ongedaan maken."
+
 #: templates/profile.html:64
->>>>>>> 0c6c88b4
 msgid "delete_public"
-msgstr "Je programma is verwijderd."
-
-<<<<<<< HEAD
-#: templates/profile.html:77
-#, fuzzy
-=======
+msgstr "Openbaar profiel verwijderen"
+
 #: templates/profile.html:78
->>>>>>> 0c6c88b4
 msgid "self_removal_prompt"
-msgstr ""
-"Je moet ingelogd zijn om je programma op te kunnen slaan. Wil je inloggen"
-" of een account maken?"
-
-<<<<<<< HEAD
-#: templates/profile.html:77
-#, fuzzy
-=======
+msgstr "Weet je zeker dat je deze klas wilt verlaten?"
+
 #: templates/profile.html:78
->>>>>>> 0c6c88b4
 msgid "leave_class"
-msgstr "Je zit in een klas waar dit level nog niet beschikbaar is gemaakt"
+msgstr "Klas verlaten"
 
 #: templates/profile.html:84 templates/profile.html:87
 msgid "settings"
-msgstr ""
+msgstr "Mijn gegevens"
 
 #: templates/profile.html:95 templates/signup.html:41
 msgid "birth_year"
-msgstr ""
+msgstr "Geboortejaar"
 
 #: templates/profile.html:98 templates/signup.html:25
 msgid "preferred_language"
-msgstr ""
-
-<<<<<<< HEAD
-#: templates/profile.html:106 templates/signup.html:34
-#, fuzzy
-=======
+msgstr "Voorkeurstaal"
+
 #: templates/profile.html:108 templates/signup.html:34
->>>>>>> 0c6c88b4
 msgid "preferred_keyword_language"
-msgstr "Dit is geen geldige commando taal (kies Engels of je eigen taal)."
-
-<<<<<<< HEAD
-#: templates/profile.html:120 templates/signup.html:44
-#, fuzzy
-=======
+msgstr "Commando voorkeurstaal"
+
 #: templates/profile.html:122 templates/signup.html:44
->>>>>>> 0c6c88b4
 msgid "gender"
-msgstr "Dit gender is niet geldig, kies uit (Meisje, Jongen, Anders)."
+msgstr "Geslacht"
 
 #: templates/profile.html:125 templates/signup.html:46
 msgid "female"
-msgstr ""
+msgstr "Meisje"
 
 #: templates/profile.html:126 templates/signup.html:47
 msgid "male"
-msgstr ""
-
-<<<<<<< HEAD
-#: templates/profile.html:125 templates/signup.html:48
-#, fuzzy
-=======
+msgstr "Jongen"
+
 #: templates/profile.html:127 templates/signup.html:48
->>>>>>> 0c6c88b4
 msgid "other"
-msgstr "Jij bent geen leraar!"
-
-<<<<<<< HEAD
-#: templates/profile.html:138
-#, fuzzy
-=======
+msgstr "Anders"
+
 #: templates/profile.html:140
->>>>>>> 0c6c88b4
 msgid "update_profile"
-msgstr "Hedy - Mijn account"
+msgstr "Update je profiel"
 
 #: templates/profile.html:143
 msgid "destroy_profile"
-msgstr ""
+msgstr "Profiel verwijderen"
 
 #: templates/profile.html:145 templates/profile.html:147
 #: templates/profile.html:160
-#, fuzzy
 msgid "change_password"
-msgstr ""
-"Jouw Hedy wachtwoord is veranderd. Als jij dit was, helemaal goed!\n"
-"Als jij jouw wachtwoord niet hebt veranderd, neem dan zo snel mogelijk "
-"contact met ons op door te reageren op deze mail."
+msgstr "Verander wachtwoord"
 
 #: templates/profile.html:149
-#, fuzzy
 msgid "current_password"
-msgstr "Het herhaalde wachtwoord is niet gelijk."
+msgstr "Huidige wachtwoord"
 
 #: templates/profile.html:153
-#, fuzzy
 msgid "new_password"
-msgstr "Je wachtwoord moet minstens 6 letters hebben."
+msgstr "Nieuw wachtwoord"
 
 #: templates/profile.html:157
-#, fuzzy
 msgid "repeat_new_password"
-msgstr "Het herhaalde wachtwoord is niet gelijk."
+msgstr "Herhaal nieuw wachtwoord"
 
 #: templates/programs.html:7
 msgid "recent"
-msgstr ""
+msgstr "Mijn programma's"
 
 #: templates/programs.html:31 templates/view-program-page.html:7
 msgid "submitted_header"
-msgstr ""
-
-<<<<<<< HEAD
-#: templates/programs.html:38
-#, fuzzy
-=======
+msgstr "Dit is een ingeleverd programma en kan niet worden bewerkt."
+
 #: templates/programs.html:36
->>>>>>> 0c6c88b4
 msgid "title"
-msgstr "Hedy - Een graduele programmeertaal"
+msgstr "Titel"
 
 #: templates/programs.html:39 templates/view-program-page.html:8
 msgid "last_edited"
-msgstr ""
-
-<<<<<<< HEAD
-#: templates/programs.html:59
-#, fuzzy
-=======
+msgstr "Laatst bewerkt"
+
 #: templates/programs.html:57
->>>>>>> 0c6c88b4
 msgid "favourite_confirm"
-msgstr "Je programma is ingesteld als favoriet."
+msgstr "Weet je zeker dat je dit programma wilt instellen als favoriet?"
 
 #: templates/programs.html:65 templates/programs.html:70
 msgid "open"
-msgstr ""
+msgstr "Openen"
 
 #: templates/programs.html:66 templates/programs.html:74
 msgid "copy_clipboard"
-msgstr ""
+msgstr "De link is gekopieerd"
 
 #: templates/programs.html:67 templates/programs.html:71
 msgid "delete_confirm"
-msgstr ""
-
-<<<<<<< HEAD
-#: templates/programs.html:69 templates/programs.html:73
-#, fuzzy
-=======
+msgstr "Weet je zeker dat je het programma wil verwijderen?"
+
 #: templates/programs.html:67 templates/programs.html:71
->>>>>>> 0c6c88b4
 msgid "delete"
-msgstr "Je programma is verwijderd."
+msgstr "Verwijderen"
 
 #: templates/programs.html:73
 msgid "unshare_confirm"
-msgstr ""
+msgstr "Weet je zeker dat je het programma privé wilt maken?"
 
 #: templates/programs.html:73
 msgid "unshare"
-msgstr ""
-
-<<<<<<< HEAD
-#: templates/programs.html:77
-#, fuzzy
-=======
+msgstr "Stop delen"
+
 #: templates/programs.html:75
->>>>>>> 0c6c88b4
 msgid "submit_warning"
-msgstr ""
-"Je hebt al een programma met deze naam, opslaan met deze naam "
-"overschrijft het oude programma. Weet je het zeker?"
-
-<<<<<<< HEAD
-#: templates/programs.html:77
-#, fuzzy
-=======
+msgstr "Weet je zeker dat je dit programma wilt inleveren?"
+
 #: templates/programs.html:75
->>>>>>> 0c6c88b4
 msgid "submit_program"
-msgstr "Hedy - Mijn programma's"
+msgstr "Inleveren"
 
 #: templates/programs.html:78
 msgid "share_confirm"
-msgstr ""
+msgstr "Weet je zeker dat je het programma openbaar wilt maken?"
 
 #: templates/programs.html:78
 msgid "share"
-msgstr ""
-
-<<<<<<< HEAD
+msgstr "Delen"
+
+#: templates/programs.html:84
+msgid "no_programs"
+msgstr "Nog geen programma's."
+
 #: templates/programs.html:86
-#, fuzzy
-=======
-#: templates/programs.html:84
->>>>>>> 0c6c88b4
-msgid "no_programs"
-msgstr "Dit programma bestaat niet!"
-
-<<<<<<< HEAD
-#: templates/programs.html:88
-#, fuzzy
-=======
-#: templates/programs.html:86
->>>>>>> 0c6c88b4
 msgid "write_first_program"
-msgstr "Hedy - Mijn programma's"
+msgstr "Schrijf je eerste programma!"
 
 #: templates/public-page.html:85
-#, fuzzy
 msgid "no_shared_programs"
-msgstr "Dit programma bestaat niet!"
+msgstr "heeft geen gedeelde programma's..."
 
 #: templates/quiz.html:4
 msgid "quiz_logo_alt"
-msgstr ""
+msgstr "Quiz logo"
 
 #: templates/quiz.html:7
 msgid "start_quiz"
-msgstr ""
+msgstr "Start de Hedy Quiz"
 
 #: templates/quiz.html:13
 msgid "go_to_first_question"
-msgstr ""
+msgstr "Ga naar vraag 1 van de quiz"
 
 #: templates/quiz.html:22 templates/quiz.html:24 templates/quiz.html:105
-<<<<<<< HEAD
+msgid "question"
+msgstr "Vraag"
+
+#: templates/quiz.html:39
 #, fuzzy
-=======
->>>>>>> 0c6c88b4
-msgid "question"
-msgstr "Jouw token is ongeldig."
-
-#: templates/quiz.html:39
-<<<<<<< HEAD
-=======
-#, fuzzy
->>>>>>> 0c6c88b4
 msgid "hint"
-msgstr ""
+msgstr "Hint?"
 
 #: templates/quiz.html:51 templates/quiz.html:59 templates/quiz.html:69
 #: templates/quiz.html:77 templates/quiz.html:87 templates/quiz.html:95
 msgid "submit_answer"
-msgstr ""
+msgstr "Beantwoord vraag"
 
 #: templates/quiz.html:112
-<<<<<<< HEAD
-#, fuzzy
-=======
->>>>>>> 0c6c88b4
 msgid "feedback_success"
-msgstr "Je programma is ingesteld als favoriet."
+msgstr "Goed!"
 
 #: templates/quiz.html:117
 msgid "feedback_failure"
-msgstr ""
+msgstr "Fout!"
 
 #: templates/quiz.html:125
 msgid "correct_answer"
-msgstr ""
+msgstr "Het juiste antwoord is"
 
 #: templates/quiz.html:134
 msgid "go_to_question"
-msgstr ""
+msgstr "Ga naar vraag"
 
 #: templates/quiz.html:137
 msgid "go_to_quiz_result"
-msgstr ""
+msgstr "Ga naar de resultaten van de quiz"
 
 #: templates/quiz.html:144
 msgid "end_quiz"
-msgstr ""
+msgstr "Einde van de quiz"
 
 #: templates/quiz.html:145
 msgid "score"
-msgstr ""
+msgstr "Score"
 
 #: templates/recover.html:6
-#, fuzzy
 msgid "recover_password"
-msgstr ""
-"Door te klikken op deze link kun je een nieuw Hedy wachtwoord instellen. "
-"Deze link is geldig voor <b>4</b> uur.\n"
-"Als jij geen nieuw wachtwoord wilt, negeer dan deze e-mail: {link}"
+msgstr "Vraag een nieuw wachtwoord aan"
 
 #: templates/recover.html:11
-#, fuzzy
 msgid "send_password_recovery"
-msgstr ""
-"Je krijgt zo een mailtje met informatie over hoe je een nieuw wachtwoord "
-"kiest."
+msgstr "Stuur me een link om een nieuw wachtwoord te kiezen"
 
 #: templates/reset.html:6 templates/reset.html:19
-#, fuzzy
 msgid "reset_password"
-msgstr "Het herhaalde wachtwoord is niet gelijk."
+msgstr "Reset je wachtwoord"
 
 #: templates/reset.html:12 templates/signup.html:22
-#, fuzzy
 msgid "password_repeat"
-msgstr "Je wachtwoord is gereset. Je wordt doorgestuurd naar de inlogpagina."
+msgstr "Herhaal je wachtwoord"
 
 #: templates/signup.html:7
 msgid "create_account_explanation"
-msgstr ""
+msgstr "Met een account kun jij jouw programma's opslaan."
 
 #: templates/signup.html:16
-#, fuzzy
 msgid "email_repeat"
-msgstr "Hedy - Wachtwoord resetten"
+msgstr "Herhaal je email"
 
 #: templates/signup.html:60
-#, fuzzy
 msgid "programming_experience"
-msgstr "Dit is geen geldige programmeertaal, selecteer van de opties."
+msgstr "Heb jij al eerder geprogrammeerd?"
 
 #: templates/signup.html:74
-#, fuzzy
 msgid "languages"
-msgstr "Dit is geen geldige taal, kies een taal vanuit de lijst."
+msgstr "Welke programmeertaal heb je wel eens gebruikt?"
 
 #: templates/signup.html:79
 msgid "other_block"
-msgstr ""
+msgstr "Een andere blokkentaal"
 
 #: templates/signup.html:85
 msgid "other_text"
-msgstr ""
+msgstr "Een andere teksttaal"
 
 #: templates/signup.html:91
-#, fuzzy
 msgid "request_teacher"
-msgstr "Jij bent geen leraar!"
+msgstr "Wil je een lerarenaccount aanvragen?"
 
 #: templates/signup.html:94
 msgid "subscribe_newsletter"
-msgstr ""
+msgstr "Schrijf je in voor de nieuwsbrief"
 
 #: templates/signup.html:99
-#, fuzzy
 msgid "agree_with"
-msgstr "Je moet akkoord gaan met de privacyverklaring."
+msgstr "Ik ga akkoord met de"
 
 #: templates/signup.html:99
 msgid "privacy_terms"
-msgstr ""
+msgstr "privacyverklaring"
 
 #: templates/signup.html:102
 msgid "agree_third_party"
 msgstr ""
+"Ik geef toestemming om benaderd te worden door partners van Universiteit "
+"Leiden (optioneel)"
 
 #: templates/signup.html:109
-#, fuzzy
 msgid "already_account"
-msgstr "Nog geen account?"
+msgstr "Heb je al een account?"
 
 #: templates/teacher-invitation.html:5
-#, fuzzy
 msgid "teacher_invitation_require_login"
 msgstr ""
-"Deze leerkrachtenuitnodigingscode is niet geldig. Als je een nieuwe "
-"uitnodiging nodig hebt, neem dan contact op met hedy@felienne.com."
+"Om je leerkrachtenaccount te activeren moet je eerst inloggen. Als je nog"
+" geen account hebt, maak dan eerst een account aan."
 
 #: templates/view-program-page.html:13
 msgid "by"
-msgstr ""
+msgstr "door"
 
 #: website/achievements.py:170
 msgid "percentage_achieved"
@@ -2766,1162 +2270,11 @@
 msgid "adventure_empty"
 msgstr "Je hebt geen avonturen naam ingevuld!"
 
-<<<<<<< HEAD
-#~ msgid "Wrong Level"
-#~ msgstr ""
-#~ "Dat was goede code hoor, maar niet"
-#~ " op het goede level. Je schreef "
-#~ "een {offending_keyword} voor level "
-#~ "{working_level}. Tip: {tip}"
-
-#~ msgid "Incomplete"
-#~ msgstr ""
-#~ "Let op, je bent een stukje code"
-#~ " vergeten. Op regel {line_number} moet "
-#~ "er achter {incomplete_command} nog tekst "
-#~ "komen."
-
-#~ msgid "Invalid"
-#~ msgstr ""
-#~ "{invalid_command} is geen commando in "
-#~ "Hedy level {level}. Bedoelde je "
-#~ "{guessed_command}?"
-
-#~ msgid "Invalid Space"
-#~ msgstr ""
-#~ "Oeps! Regel {line_number} begint met een"
-#~ " spatie. Computers kunnen niet zo "
-#~ "goed tegen spaties, kun je 'm "
-#~ "weghalen?"
-
-#~ msgid "Has Blanks"
-#~ msgstr ""
-#~ "Let op! Jouw code is nog niet "
-#~ "compleet. Er staat nog een laag "
-#~ "streepje in, daar moet jij de "
-#~ "juiste code nog invullen."
-
-#~ msgid "No Indentation"
-#~ msgstr ""
-#~ "Je hebt te weinig spaties voor "
-#~ "regel {line_number} gebruikt. Er staan "
-#~ "{leading_spaces} spaties, maar dat is te"
-#~ " weinig. Begin een blok steeds met"
-#~ " {indent_size} meer spaties dan de "
-#~ "regel ervoor."
-
-#~ msgid "Unexpected Indentation"
-#~ msgstr ""
-#~ "Je hebt te veel spaties voor regel"
-#~ " {line_number} gebruikt. Er staan "
-#~ "{leading_spaces} spaties, maar dat is te"
-#~ " veel. Begin een blok steeds met "
-#~ "{indent_size} spaties."
-
-#~ msgid "Parse"
-#~ msgstr ""
-#~ "De code die jij intypte is geen"
-#~ " geldige Hedy code. Er zit een "
-#~ "foutje op regel {location[0]}, op "
-#~ "positie {location[1]}. Jij typte "
-#~ "{character_found}, maar dat mag op die"
-#~ " plek niet."
-
-#~ msgid "Unquoted Text"
-#~ msgstr ""
-#~ "Let op! Bij print en ask moet "
-#~ "voor én achter de tekst een "
-#~ "aanhalingsteken komen. Jij bent er "
-#~ "ergens eentje vergeten."
-
-#~ msgid "Unquoted Assignment"
-#~ msgstr ""
-#~ "Let op. Vanaf dit level moet je"
-#~ " tekst rechts van de `is` tussen "
-#~ "aanhalingstekens zetten. Jij bent dat "
-#~ "vergeten voor de tekst {text}."
-
-#~ msgid "Unquoted Equality Check"
-#~ msgstr ""
-#~ "Als je wilt kijken of een "
-#~ "variabele gelijk is aan meerdere "
-#~ "woorden, moeten die woorden tussen "
-#~ "aanhalingstekens staan!"
-
-#~ msgid "Var Undefined"
-#~ msgstr ""
-#~ "Je probeert de variabele {name} te "
-#~ "gebruiken, maar die heb je niet "
-#~ "ingesteld. Het kan ook zijn dat je"
-#~ " het woord {name} wilde gebruiken en"
-#~ " aanhalingstekens vergeten bent."
-
-#~ msgid "Cyclic Var Definition"
-#~ msgstr ""
-#~ "De variabele {variable} moet worden "
-#~ "ingesteld voor je die aan de "
-#~ "rechterkant van een is mag gebruiken."
-
-#~ msgid "Lonely Echo"
-#~ msgstr ""
-#~ "Je gebruikt een echo voor een ask,"
-#~ " of een echo zonder een ask. "
-#~ "Vraag eerst met een ask om invoer"
-#~ " voordat je die herhaalt met een "
-#~ "echo."
-
-#~ msgid "Too Big"
-#~ msgstr ""
-#~ "Wow! Jouw programma is wel "
-#~ "{lines_of_code} regels lang! Maar... wij "
-#~ "kunnen maar {max_lines} regels aan in"
-#~ " dit level. Maak je programma wat "
-#~ "kleiner en probeer het nog eens."
-
-#~ msgid "Invalid Argument Type"
-#~ msgstr ""
-#~ "Je kan {command} niet gebruiken met "
-#~ "{invalid_argument} omdat dat {invalid_type} "
-#~ "is. Je kan {command} wel gebruiken "
-#~ "met {allowed_types}."
-
-#~ msgid "Invalid Argument"
-#~ msgstr ""
-#~ "Je kan {command} niet gebruiken met "
-#~ "{invalid_argument}. Je kan {command} wel "
-#~ "gebruiken met {allowed_types}."
-
-#~ msgid "Invalid Type Combination"
-#~ msgstr ""
-#~ "Je kan {invalid_argument} en "
-#~ "{invalid_argument_2} niet gebruiken met "
-#~ "{command} omdat de ene {invalid_type} "
-#~ "is, en de andere {invalid_type_2}. "
-#~ "Verander {invalid_argument} in {invalid_type_2} "
-#~ "of {invalid_argument_2} in {invalid_type}."
-
-#~ msgid "Unsupported Float"
-#~ msgstr ""
-#~ "Helaas, Hedy ondersteunt nog geen "
-#~ "kommagetallen. Verander {value} in een "
-#~ "geheel getal."
-
-#~ msgid "Locked Language Feature"
-#~ msgstr ""
-#~ "In jouw programma zit {concept}! Goed"
-#~ " gedaan! Maar {concept} is nog niet"
-#~ " beschikbaar. Dat komt in een later"
-#~ " level."
-
-#~ msgid "Missing Command"
-#~ msgstr ""
-#~ "Het lijkt erop dat je vergeten "
-#~ "bent om een commando te gebruiken "
-#~ "op regel {line_number}."
-
-#~ msgid "Missing Inner Command"
-#~ msgstr ""
-#~ "Het lijkt erop dat je vergeten "
-#~ "bent om het {command} commando op "
-#~ "regel {line_number} in te vullen."
-
-#~ msgid "Unsupported String Value"
-#~ msgstr "Tekst waarden kunnen geen {invalid_value} bevatten."
-
-#~ msgid "ask_needs_var"
-#~ msgstr ""
-#~ "Vanaf level 2 hoort ask met een"
-#~ " variabele ervoor. Bijv: naam is ask"
-#~ " Hoe heet jij?"
-
-#~ msgid "echo_out"
-#~ msgstr ""
-#~ "Vanaf level 2 heb je geen echo "
-#~ "meer nodig! Je kunt een variabele "
-#~ "gebruiken om iets te herhalen. "
-#~ "Voorbeeld: naam is ask Hoe heet "
-#~ "jij? print hallo naam"
-
-#~ msgid "space"
-#~ msgstr "een spatie"
-
-#~ msgid "comma"
-#~ msgstr "een komma"
-
-#~ msgid "question mark"
-#~ msgstr "een vraagteken"
-
-#~ msgid "newline"
-#~ msgstr "een enter"
-
-#~ msgid "period"
-#~ msgstr "een punt"
-
-#~ msgid "exclamation mark"
-#~ msgstr "een uitroepteken"
-
-#~ msgid "dash"
-#~ msgstr "een streepje"
-
-#~ msgid "star"
-#~ msgstr "een sterretje"
-
-#~ msgid "single quotes"
-#~ msgstr "een hoge komma"
-
-#~ msgid "double quotes"
-#~ msgstr "twee hoge komma's"
-
-#~ msgid "slash"
-#~ msgstr "een schuin streepje"
-
-#~ msgid "string"
-#~ msgstr "tekst"
-
-#~ msgid "nested blocks"
-#~ msgstr "een blok in een blok"
-
-#~ msgid "or"
-#~ msgstr "of"
-
-#~ msgid "number"
-#~ msgstr "een getal"
-
-#~ msgid "integer"
-#~ msgstr "een getal"
-
-#~ msgid "float"
-#~ msgstr "een getal"
-
-#~ msgid "list"
-#~ msgstr "een lijstje"
-
-#~ msgid "input"
-#~ msgstr "invoer van een ask"
-
-#~ msgid "general"
-#~ msgstr "Algemeen"
-
-#~ msgid "programs_created"
-#~ msgstr "Programma's gemaakt"
-
-#~ msgid "programs_saved"
-#~ msgstr "Programma's opgeslagen"
-
-#~ msgid "programs_submitted"
-#~ msgstr "programma's ingeleverd"
-
-#~ msgid "teacher"
-#~ msgstr "Leraren"
-
-#~ msgid "hidden"
-#~ msgstr "Verborgen badges"
-
-#~ msgid "hedy_achievements"
-#~ msgstr "Mijn badges"
-
-#~ msgid "achievements_logo_alt"
-#~ msgstr "Badges logo"
-
-#~ msgid "achievements_check_icon_alt"
-#~ msgstr "Badges check icon"
-
-#~ msgid "hedy_logo_alt"
-#~ msgstr "Hedy logo"
-
-#~ msgid "cheatsheet_title"
-#~ msgstr "Spiekbriefje"
-
-#~ msgid "class_name_prompt"
-#~ msgstr "Vul de naam in van de klas"
-
-#~ msgid "username"
-#~ msgstr "Gebruikersnaam"
-
-#~ msgid "last_login"
-#~ msgstr "Laatste login"
-
-#~ msgid "highest_level_reached"
-#~ msgstr "Hoogste level"
-
-#~ msgid "number_programs"
-#~ msgstr "Aantal programma's"
-
-#~ msgid "programs"
-#~ msgstr "Programma's"
-
-#~ msgid "password"
-#~ msgstr "Wachtwoord"
-
-#~ msgid "remove"
-#~ msgstr "Verwijder"
-
-#~ msgid "page"
-#~ msgstr "pagina"
-
-#~ msgid "enter_password"
-#~ msgstr "Vul een nieuw wachtwoord in voor"
-
-#~ msgid "password_change_prompt"
-#~ msgstr "Weet je zeker dat je dit wachtwoord wilt wijzigen?"
-
-#~ msgid "remove_student_prompt"
-#~ msgstr "Weet je zeker dat je deze leerling uit de klas wilt verwijderen?"
-
-#~ msgid "add_students"
-#~ msgstr "Leerlingen toevoegen"
-
-#~ msgid "customize_class"
-#~ msgstr "Klas personaliseren"
-
-#~ msgid "class_stats"
-#~ msgstr "Klas statistieken"
-
-#~ msgid "back_to_teachers_page"
-#~ msgstr "Terug naar lerarenpagina"
-
-#~ msgid "delete_class_prompt"
-#~ msgstr "Weet je zeker dat je deze klas wilt verwijderen?"
-
-#~ msgid "delete_class"
-#~ msgstr "Klas permanent verwijderen"
-
-#~ msgid "add_students_options"
-#~ msgstr "Maak leerling accounts"
-
-#~ msgid "copy_link_success"
-#~ msgstr "Inschrijflink succesvol gekopieerd naar klembord"
-
-#~ msgid "copy_join_link"
-#~ msgstr "Kopieer inschrijflink"
-
-#~ msgid "invite_prompt"
-#~ msgstr "Vul een gebruikersnaam in"
-
-#~ msgid "invite_by_username"
-#~ msgstr "Uitnodigen bij gebruikersnaam"
-
-#~ msgid "create_accounts"
-#~ msgstr "Accounts aanmaken"
-
-#~ msgid "pending_invites"
-#~ msgstr "Openstaande uitnodigingen"
-
-#~ msgid "invite_date"
-#~ msgstr "Uitnodigingsdatum"
-
-#~ msgid "expiration_date"
-#~ msgstr "Vervaldatum"
-
-#~ msgid "delete_invite_prompt"
-#~ msgstr "Weet je zeker dat je deze uitnodiging wilt verwijderen?"
-
-#~ msgid "class_already_joined"
-#~ msgstr "Je zit al in deze klas"
-
-#~ msgid "error_logo_alt"
-#~ msgstr "Error logo"
-
-#~ msgid "goto_profile"
-#~ msgstr "Ga naar mijn profiel"
-
-#~ msgid "prompt_join_class"
-#~ msgstr "Wil jij je inschrijven voor deze klas?"
-
-#~ msgid "join_class"
-#~ msgstr "Inschrijven voor klas"
-
-#~ msgid "back_to_class"
-#~ msgstr "Ga terug naar klas"
-
-#~ msgid "next_step_tutorial"
-#~ msgstr "Volgende stap >>>"
-
-#~ msgid "level_title"
-#~ msgstr "Level"
-
-#~ msgid "create_multiple_accounts"
-#~ msgstr "Meerdere accounts aanmaken"
-
-#~ msgid "accounts_intro"
-#~ msgstr ""
-#~ "Op deze pagina kun je accounts aan"
-#~ " maken voor meerdere studenten "
-#~ "tegelijkertijd. Ze worden automatisch "
-#~ "toegevoegd aan de huidige klas, "
-#~ "controleer of dit klopt! Door op "
-#~ "het groene kruisje rechtsonderin te "
-#~ "klikken kun je meer rijen toevoegen. "
-#~ "Met het rode kruisje kun je een"
-#~ " rij weer verwijderen. Zorg ervoor "
-#~ "dat alle rijen gevuld zijn voordat "
-#~ "je klikt op \"Accounts aanmaken\". Denk"
-#~ " eraan dat elke gebruikersnaam uniek "
-#~ "moet zijn. Ook moet het wachtwoord "
-#~ "<b>minimaal</b> 6 tekens zijn."
-
-#~ msgid "create_accounts_prompt"
-#~ msgstr "Weet je zeker dat je deze accounts wilt aanmaken?"
-
-#~ msgid "download_login_credentials"
-#~ msgstr "Wil je de login gegevens downloaden na het aanmaken van de accounts?"
-
-#~ msgid "yes"
-#~ msgstr "Ja"
-
-#~ msgid "no"
-#~ msgstr "Nee"
-
-#~ msgid "reset_view"
-#~ msgstr "Reset"
-
-#~ msgid "customize_adventure"
-#~ msgstr "Avontuur aanpassen"
-
-#~ msgid "update_adventure_prompt"
-#~ msgstr "Weet je zeker dat je dit avontuur wilt bijwerken?"
-
-#~ msgid "general_settings"
-#~ msgstr "Algemene instellingen"
-
-#~ msgid "name"
-#~ msgstr "Naam"
-
-#~ msgid "level"
-#~ msgstr "Level"
-
-#~ msgid "adventure_exp_1"
-#~ msgstr ""
-#~ "Typ jouw avontuur hier aan de "
-#~ "rechterkant. Na het maken van een "
-#~ "avontuur kun je deze toevoegen aan "
-#~ "een klas via \"personaliseren\". Als je"
-#~ " een commando aan jouw avontuur wilt"
-#~ " toevoegen kun je code blokjes "
-#~ "gebruiken zoals dit:"
-
-#~ msgid "adventure_exp_2"
-#~ msgstr ""
-#~ "Als je stukjes code wilt toevoegen, "
-#~ "bijvoorbeeld als template of voorbeeld "
-#~ "voor je leerlingen. Dit kun je "
-#~ "doen met pre blokjes zoals dit:"
-
-#~ msgid "hello_world_snippet"
-#~ msgstr "print Hallo wereld!"
-
-#~ msgid "adventure_exp_3"
-#~ msgstr ""
-#~ "Je kunt de \"voorbeeld\" knop gebruiken"
-#~ " om de opgemaakt versie van jouw "
-#~ "avontuur te zien. Om jouw avontuur "
-#~ "op een speciale pagina te zien "
-#~ "kies je \"bekijk\" op de lerarenpagina."
-
-#~ msgid "adventure"
-#~ msgstr "Avontuur"
-
-#~ msgid "template_code"
-#~ msgstr ""
-#~ "Dit is de uitleg van mijn avontuur!\n"
-#~ "\n"
-#~ "Op deze manier laat ik een commando zien: <code>print</code>\n"
-#~ "\n"
-#~ "Maar soms wil ik een stukje code laten zien, dat doe ik zo:\n"
-#~ "<pre>\n"
-#~ "ask Wat is jouw naam?\n"
-#~ "echo dus jouw naam is \n"
-#~ "</pre>"
-
-#~ msgid "adventure_terms"
-#~ msgstr ""
-#~ "Ik ga ermee akkoord dat mijn "
-#~ "avontuur mogelijk beschikbaar komt op "
-#~ "Hedy."
-
-#~ msgid "preview"
-#~ msgstr "Voorbeeld"
-
-#~ msgid "save"
-#~ msgstr "Opslaan"
-
-#~ msgid "delete_adventure_prompt"
-#~ msgstr "Weet je zeker dat je dit avontuur wilt verwijderen?"
-
-#~ msgid "customize_class_exp_1"
-#~ msgstr ""
-#~ "Hoi! Hier kun je jouw klas "
-#~ "personaliseren. Door het selecteren van "
-#~ "levels en avonturen kun je kiezen "
-#~ "wat jouw leerlingen kunnen zien. Ook "
-#~ "kun je jouw zelfgemaakte avonturen aan"
-#~ " levels toevoegen. Alle levels en "
-#~ "standaard avonturen zijn aan het begin"
-#~ " geselecteerd. <b>Let op:</b> Niet elk "
-#~ "avontuur is voor elk level beschikbaar!"
-#~ " Het instellen gaat als volgt:"
-
-#~ msgid "customize_class_step_1"
-#~ msgstr ""
-#~ "Selecteer de levels voor jouw klas "
-#~ "door op een \"level knop\" te "
-#~ "drukken"
-
-#~ msgid "customize_class_step_2"
-#~ msgstr ""
-#~ "Er verschijnen \"selectievinkjes\" voor de "
-#~ "beschikbare avonturen voor deze levels"
-
-#~ msgid "customize_class_step_3"
-#~ msgstr "Selecteer de avonturen die je beschikbaar wilt maken"
-
-#~ msgid "customize_class_step_4"
-#~ msgstr ""
-#~ "Klik op de naam van een avontuur"
-#~ " om deze voor alle levels te "
-#~ "(de)selecteren"
-
-#~ msgid "customize_class_step_5"
-#~ msgstr "Voeg eventueel persoonlijke avonturen toe"
-
-#~ msgid "customize_class_step_6"
-#~ msgstr "Selecteer een openingsdatum per level (leeg laten mag ook)"
-
-#~ msgid "customize_class_step_7"
-#~ msgstr "Kies andere instellingen"
-
-#~ msgid "customize_class_step_8"
-#~ msgstr "Kies \"Opslaan\" -> je bent helemaal klaar!"
-
-#~ msgid "customize_class_exp_2"
-#~ msgstr ""
-#~ "Je kunt deze instellingen altijd op "
-#~ "een later moment wijzigen. Zo kun "
-#~ "je bijvoorbeeld tijdens het les geven"
-#~ " nieuwe avonturen of levels beschikbaar "
-#~ "maken. Hierdoor is het voor leerlingen"
-#~ " (en voor de leraar!) makkelijker om"
-#~ " te kiezen waar aan gewerkt kan "
-#~ "worden en wat er geleerd wordt. "
-#~ "Als je alles beschikbaar wilt maken "
-#~ "voor jouw klas kun je het beste"
-#~ " de \"personalisatie\" verwijderen, doe dit"
-#~ " met de \"verwijder\" knop beneden in"
-#~ " het scherm."
-
-#~ msgid "select_adventures"
-#~ msgstr "Avonturen selecteren"
-
-#~ msgid "opening_dates"
-#~ msgstr "Openingsdata"
-
-#~ msgid "opening_date"
-#~ msgstr "Openingsdatum"
-
-#~ msgid "directly_available"
-#~ msgstr "Gelijk open"
-
-#~ msgid "select_own_adventures"
-#~ msgstr "Eigen avonturen selecteren"
-
-#~ msgid "select"
-#~ msgstr "Kies"
-
-#~ msgid "other_settings"
-#~ msgstr "Andere instellingen"
-
-#~ msgid "option"
-#~ msgstr "Optie"
-
-#~ msgid "mandatory_mode"
-#~ msgstr "Verplichte programmeursmodus"
-
-#~ msgid "hide_cheatsheet"
-#~ msgstr "Verberg spiekbriefje"
-
-#~ msgid "hide_keyword_switcher"
-#~ msgstr "Verberg commando-taal switcher"
-
-#~ msgid "hide_quiz"
-#~ msgstr "Verberg quiz"
-
-#~ msgid "hide_parsons"
-#~ msgstr "Verberg parsons"
-
-#~ msgid "reset_adventure_prompt"
-#~ msgstr "Weet je zeker dat je alle geselecteerde avonturen wilt wissen?"
-
-#~ msgid "reset_adventures"
-#~ msgstr "Wis gekozen avonturen"
-
-#~ msgid "remove_customizations_prompt"
-#~ msgstr "Weet je zeker dat je de personalisatie van deze klas wilt verwijderen?"
-
-#~ msgid "remove_customization"
-#~ msgstr "Verwijder Personalisatie"
-
-#~ msgid "unsaved_class_changes"
-#~ msgstr ""
-#~ "Er zijn wijzigingen nog niet opgeslagen,"
-#~ " weet je zeker dat je terug "
-#~ "wilt gaan?"
-
-#~ msgid "go_back_to_main"
-#~ msgstr "Ga terug naar de hoofdpagina"
-
-#~ msgid "explore_programs"
-#~ msgstr "Programma's ontdekken"
-
-#~ msgid "explore_explanation"
-#~ msgstr ""
-#~ "Op deze pagina kun je kijken naar"
-#~ " programma's gemaakt door andere Hedy "
-#~ "gebruikers. Je kunt filteren op Hedy "
-#~ "level en avontuur. Klik op \"Bekijk "
-#~ "programma\" om het programma te open "
-#~ "en te proberen, Programma's met een "
-#~ "rode titel hebben een foutje. Je "
-#~ "kunt deze nog steeds openen, maar "
-#~ "proberen geeft een error. Je kunt "
-#~ "natuurlijk proberen het foutje zelf op"
-#~ " te lossen! Als de maker van "
-#~ "het programma een openbaar profiel heeft"
-#~ " kun je op de gebruikersnaam klikken"
-#~ " om die te bezoeken. Daar kun "
-#~ "je al hen gedeelde programma's zien "
-#~ "en nog veel meer!"
-
-#~ msgid "language"
-#~ msgstr "Taal"
-
-#~ msgid "search_button"
-#~ msgstr "Zoeken"
-
-#~ msgid "hedy_choice_title"
-#~ msgstr "Hedy's keuze"
-
-#~ msgid "creator"
-#~ msgstr "Maker"
-
-#~ msgid "view_program"
-#~ msgstr "Bekijk programma"
-
-#~ msgid "my_classes"
-#~ msgstr "Mijn klassen"
-
-#~ msgid "students"
-#~ msgstr "Leerlingen"
-
-#~ msgid "create_class"
-#~ msgstr "Maak een klas aan"
-
-#~ msgid "my_adventures"
-#~ msgstr "Mijn avonturen"
-
-#~ msgid "last_update"
-#~ msgstr "Laatste update"
-
-#~ msgid "view"
-#~ msgstr "Bekijk"
-
-#~ msgid "adventure_prompt"
-#~ msgstr "Geef je nieuwe avontuur een naam"
-
-#~ msgid "teacher_welcome"
-#~ msgstr ""
-#~ "Welkom bij Hedy! Jouw account is "
-#~ "omgezet naar een leerkrachtenaccount. Je "
-#~ "kan nu klassen maken en er "
-#~ "leerlingen in uitnodigen."
-
-#~ msgid "whole_world"
-#~ msgstr "De wereld"
+#~ msgid "public_profile_visit"
+#~ msgstr "Je kunt jouw openbare profiel bezoeken! Klik"
+
+#~ msgid "public_profile_link"
+#~ msgstr "hier"
 
 #~ msgid "your_country"
 #~ msgstr "Jouw land"
-
-#~ msgid "your_class"
-#~ msgstr "Jouw class"
-
-#~ msgid "achievements"
-#~ msgstr "badges"
-
-#~ msgid "country"
-#~ msgstr "Land waarin je woont"
-
-#~ msgid "last_achievement"
-#~ msgstr "Laatst gehaalde badge"
-
-#~ msgid "ago"
-#~ msgstr "{timestamp} geleden"
-
-#~ msgid "parsons_title"
-#~ msgstr "Slepen"
-
-#~ msgid "quiz_tab"
-#~ msgstr "Eind quiz"
-
-#~ msgid "specific_adventure_mode"
-#~ msgstr ""
-#~ "Je zit nu in het avontuur "
-#~ "\"{adventure}\", klik bovenin op \"Hedy\" "
-#~ "voor alle avonturen."
-
-#~ msgid "example_code_header"
-#~ msgstr "Hedy voorbeeldcode"
-
-#~ msgid "variables"
-#~ msgstr "Variabelen"
-
-#~ msgid "enter_text"
-#~ msgstr "Vul hier je antwoord in..."
-
-#~ msgid "enter"
-#~ msgstr "Invullen"
-
-#~ msgid "already_program_running"
-#~ msgstr "Er is al een programma bezig, maak die eerst af."
-
-#~ msgid "run_code_button"
-#~ msgstr "Voer de code uit"
-
-#~ msgid "stop_code_button"
-#~ msgstr "Stop programma"
-
-#~ msgid "next_exercise"
-#~ msgstr "Volgende opdracht"
-
-#~ msgid "edit_code_button"
-#~ msgstr "Pas de code aan"
-
-#~ msgid "repair_program_logo_alt"
-#~ msgstr "Repareer programma icon"
-
-#~ msgid "read_code_label"
-#~ msgstr "Lees voor"
-
-#~ msgid "regress_button"
-#~ msgstr "Ga terug naar level {level}"
-
-#~ msgid "advance_button"
-#~ msgstr "Ga naar level {level}"
-
-#~ msgid "developers_mode"
-#~ msgstr "Programmeursmodus"
-
-#~ msgid "nav_start"
-#~ msgstr "Home"
-
-#~ msgid "nav_hedy"
-#~ msgstr "Hedy"
-
-#~ msgid "nav_explore"
-#~ msgstr "Ontdekken"
-
-#~ msgid "nav_learn_more"
-#~ msgstr "Meer info"
-
-#~ msgid "program_header"
-#~ msgstr "Mijn programma's"
-
-#~ msgid "my_achievements"
-#~ msgstr "Mijn badges"
-
-#~ msgid "my_account"
-#~ msgstr "Mijn account"
-
-#~ msgid "for_teachers"
-#~ msgstr "Voor leerkrachten"
-
-#~ msgid "logout"
-#~ msgstr "Log uit"
-
-#~ msgid "login"
-#~ msgstr "Inloggen"
-
-#~ msgid "search"
-#~ msgstr "Zoeken..."
-
-#~ msgid "keyword_support"
-#~ msgstr "Vertaalde commando's"
-
-#~ msgid "non_keyword_support"
-#~ msgstr "Vertaalde content"
-
-#~ msgid "welcome"
-#~ msgstr "Welkom"
-
-#~ msgid "welcome_back"
-#~ msgstr "Welkom terug"
-
-#~ msgid "teacher_tutorial_logo_alt"
-#~ msgstr "Leraren tutorial icon"
-
-#~ msgid "start_teacher_tutorial"
-#~ msgstr "Begin leraren tutorial"
-
-#~ msgid "hedy_tutorial_logo_alt"
-#~ msgstr "Hedy tutorial icon"
-
-#~ msgid "start_hedy_tutorial"
-#~ msgstr "Begin Hedy tutorial"
-
-#~ msgid "start_programming_logo_alt"
-#~ msgstr "Begin met programmeren icon"
-
-#~ msgid "start_programming"
-#~ msgstr "Begin met programmeren"
-
-#~ msgid "explore_programs_logo_alt"
-#~ msgstr "Programma's ontdekken icon"
-
-#~ msgid "your_account"
-#~ msgstr "Jouw profiel"
-
-#~ msgid "profile_logo_alt"
-#~ msgstr "Profiel icon"
-
-#~ msgid "no_public_profile"
-#~ msgstr "Je hebt nog geen openbare profiel tekst..."
-
-#~ msgid "amount_created"
-#~ msgstr "programma's gemaakt"
-
-#~ msgid "amount_saved"
-#~ msgstr "programma's opgeslagen"
-
-#~ msgid "amount_submitted"
-#~ msgstr "programma's ingeleverd"
-
-#~ msgid "your_last_program"
-#~ msgstr "Jouw laatst opgeslagen programma"
-
-#~ msgid "ok"
-#~ msgstr "Ok"
-
-#~ msgid "cancel"
-#~ msgstr "Afbreken"
-
-#~ msgid "copy_link_to_share"
-#~ msgstr "Kopieer link voor delen"
-
-#~ msgid "achievement_earned"
-#~ msgstr "Je hebt een badge verdiend!"
-
-#~ msgid "mailing_title"
-#~ msgstr "Schrijf je in voor de Hedy nieuwsbrief"
-
-#~ msgid "email"
-#~ msgstr "Email"
-
-#~ msgid "surname"
-#~ msgstr "Voornaam"
-
-#~ msgid "lastname"
-#~ msgstr "Achternaam"
-
-#~ msgid "subscribe"
-#~ msgstr "Schrijf je in"
-
-#~ msgid "required_field"
-#~ msgstr "Velden met een * zijn verplicht"
-
-#~ msgid "previous_campaigns"
-#~ msgstr "Bekijk het nieuwsbrief archief"
-
-#~ msgid "step_title"
-#~ msgstr "Opdracht"
-
-#~ msgid "save_code_button"
-#~ msgstr "Code opslaan"
-
-#~ msgid "share_code_button"
-#~ msgstr "Code opslaan & delen"
-
-#~ msgid "try_button"
-#~ msgstr "Probeer"
-
-#~ msgid "login_long"
-#~ msgstr "Inloggen op jouw account"
-
-#~ msgid "create_account"
-#~ msgstr "Maak een account"
-
-#~ msgid "forgot_password"
-#~ msgstr "Wachtwoord vergeten?"
-
-#~ msgid "main_title"
-#~ msgstr "Hedy"
-
-#~ msgid "main_subtitle"
-#~ msgstr "Een graduele programmeertaal"
-
-#~ msgid "try_it"
-#~ msgstr "Probeer het uit"
-
-#~ msgid "exercise"
-#~ msgstr "Opdracht"
-
-#~ msgid "what_should_my_code_do"
-#~ msgstr "Wat moet mijn code doen?"
-
-#~ msgid "account_overview"
-#~ msgstr "Account overzicht"
-
-#~ msgid "my_messages"
-#~ msgstr "Mijn berichten"
-
-#~ msgid "invite_message"
-#~ msgstr "Je hebt een uitnodiging ontvangen voor de klas"
-
-#~ msgid "sent_by"
-#~ msgstr "Deze uitnodiging is verstuurd door"
-
-#~ msgid "delete_invite"
-#~ msgstr "Uitnodiging verwijderen"
-
-#~ msgid "public_profile"
-#~ msgstr "Openbaar profiel"
-
-=======
->>>>>>> 0c6c88b4
-#~ msgid "public_profile_visit"
-#~ msgstr "Je kunt jouw openbare profiel bezoeken! Klik"
-
-#~ msgid "public_profile_link"
-#~ msgstr "hier"
-<<<<<<< HEAD
-
-#~ msgid "profile_picture"
-#~ msgstr "Profielfoto"
-
-#~ msgid "personal_text"
-#~ msgstr "Persoonlijke tekst"
-
-#~ msgid "your_personal_text"
-#~ msgstr "Jouw persoonlijke tekst..."
-
-#~ msgid "favourite_program"
-#~ msgstr "Favoriete programma"
-
-#~ msgid "public_profile_info"
-#~ msgstr ""
-#~ "Bij het selecteren van deze box "
-#~ "maak je jouw profiel zichtbaar voor "
-#~ "iedereen. Wees voorzichtig met het delen"
-#~ " van persoonlijke informatie zoals je "
-#~ "naam en adres, iedereen kan het "
-#~ "zien!"
-
-#~ msgid "update_public"
-#~ msgstr "Openbaar profiel opslaan"
-
-#~ msgid "are_you_sure"
-#~ msgstr "Weet je het zeker? Je kunt dit niet meer ongedaan maken."
-
-#~ msgid "delete_public"
-#~ msgstr "Openbaar profiel verwijderen"
-
-#~ msgid "self_removal_prompt"
-#~ msgstr "Weet je zeker dat je deze klas wilt verlaten?"
-
-#~ msgid "leave_class"
-#~ msgstr "Klas verlaten"
-
-#~ msgid "settings"
-#~ msgstr "Mijn gegevens"
-
-#~ msgid "birth_year"
-#~ msgstr "Geboortejaar"
-
-#~ msgid "preferred_language"
-#~ msgstr "Voorkeurstaal"
-
-#~ msgid "preferred_keyword_language"
-#~ msgstr "Commando voorkeurstaal"
-
-#~ msgid "gender"
-#~ msgstr "Geslacht"
-
-#~ msgid "female"
-#~ msgstr "Meisje"
-
-#~ msgid "male"
-#~ msgstr "Jongen"
-
-#~ msgid "other"
-#~ msgstr "Anders"
-
-#~ msgid "update_profile"
-#~ msgstr "Update je profiel"
-
-#~ msgid "destroy_profile"
-#~ msgstr "Profiel verwijderen"
-
-#~ msgid "change_password"
-#~ msgstr "Verander wachtwoord"
-
-#~ msgid "current_password"
-#~ msgstr "Huidige wachtwoord"
-
-#~ msgid "new_password"
-#~ msgstr "Nieuw wachtwoord"
-
-#~ msgid "repeat_new_password"
-#~ msgstr "Herhaal nieuw wachtwoord"
-
-#~ msgid "recent"
-#~ msgstr "Mijn programma's"
-
-#~ msgid "submitted_header"
-#~ msgstr "Dit is een ingeleverd programma en kan niet worden bewerkt."
-
-#~ msgid "title"
-#~ msgstr "Titel"
-
-#~ msgid "last_edited"
-#~ msgstr "Laatst bewerkt"
-
-#~ msgid "favourite_confirm"
-#~ msgstr "Weet je zeker dat je dit programma wilt instellen als favoriet?"
-
-#~ msgid "open"
-#~ msgstr "Openen"
-
-#~ msgid "copy_clipboard"
-#~ msgstr "De link is gekopieerd"
-
-#~ msgid "delete_confirm"
-#~ msgstr "Weet je zeker dat je het programma wil verwijderen?"
-
-#~ msgid "delete"
-#~ msgstr "Verwijderen"
-
-#~ msgid "unshare_confirm"
-#~ msgstr "Weet je zeker dat je het programma privé wilt maken?"
-
-#~ msgid "unshare"
-#~ msgstr "Stop delen"
-
-#~ msgid "submit_warning"
-#~ msgstr "Weet je zeker dat je dit programma wilt inleveren?"
-
-#~ msgid "submit_program"
-#~ msgstr "Inleveren"
-
-#~ msgid "share_confirm"
-#~ msgstr "Weet je zeker dat je het programma openbaar wilt maken?"
-
-#~ msgid "share"
-#~ msgstr "Delen"
-
-#~ msgid "no_programs"
-#~ msgstr "Nog geen programma's."
-
-#~ msgid "write_first_program"
-#~ msgstr "Schrijf je eerste programma!"
-
-#~ msgid "no_shared_programs"
-#~ msgstr "heeft geen gedeelde programma's..."
-
-#~ msgid "quiz_logo_alt"
-#~ msgstr "Quiz logo"
-
-#~ msgid "start_quiz"
-#~ msgstr "Start de Hedy Quiz"
-
-#~ msgid "go_to_first_question"
-#~ msgstr "Ga naar vraag 1 van de quiz"
-
-#~ msgid "question"
-#~ msgstr "Vraag"
-
-#~ msgid "hint"
-#~ msgstr "Hint?"
-
-#~ msgid "submit_answer"
-#~ msgstr "Beantwoord vraag"
-
-#~ msgid "feedback_success"
-#~ msgstr "Goed!"
-
-#~ msgid "feedback_failure"
-#~ msgstr "Fout!"
-
-#~ msgid "correct_answer"
-#~ msgstr "Het juiste antwoord is"
-
-#~ msgid "go_to_question"
-#~ msgstr "Ga naar vraag"
-
-#~ msgid "go_to_quiz_result"
-#~ msgstr "Ga naar de resultaten van de quiz"
-
-#~ msgid "end_quiz"
-#~ msgstr "Einde van de quiz"
-
-#~ msgid "score"
-#~ msgstr "Score"
-
-#~ msgid "recover_password"
-#~ msgstr "Vraag een nieuw wachtwoord aan"
-
-#~ msgid "send_password_recovery"
-#~ msgstr "Stuur me een link om een nieuw wachtwoord te kiezen"
-
-#~ msgid "reset_password"
-#~ msgstr "Reset je wachtwoord"
-
-#~ msgid "password_repeat"
-#~ msgstr "Herhaal je wachtwoord"
-
-#~ msgid "create_account_explanation"
-#~ msgstr "Met een account kun jij jouw programma's opslaan."
-
-#~ msgid "email_repeat"
-#~ msgstr "Herhaal je email"
-
-#~ msgid "programming_experience"
-#~ msgstr "Heb jij al eerder geprogrammeerd?"
-
-#~ msgid "languages"
-#~ msgstr "Welke programmeertaal heb je wel eens gebruikt?"
-
-#~ msgid "other_block"
-#~ msgstr "Een andere blokkentaal"
-
-#~ msgid "other_text"
-#~ msgstr "Een andere teksttaal"
-
-#~ msgid "request_teacher"
-#~ msgstr "Wil je een lerarenaccount aanvragen?"
-
-#~ msgid "subscribe_newsletter"
-#~ msgstr "Schrijf je in voor de nieuwsbrief"
-
-#~ msgid "agree_with"
-#~ msgstr "Ik ga akkoord met de"
-
-#~ msgid "privacy_terms"
-#~ msgstr "privacyverklaring"
-
-#~ msgid "agree_third_party"
-#~ msgstr ""
-#~ "Ik geef toestemming om benaderd te "
-#~ "worden door partners van Universiteit "
-#~ "Leiden (optioneel)"
-
-#~ msgid "already_account"
-#~ msgstr "Heb je al een account?"
-
-#~ msgid "teacher_invitation_require_login"
-#~ msgstr ""
-#~ "Om je leerkrachtenaccount te activeren "
-#~ "moet je eerst inloggen. Als je nog"
-#~ " geen account hebt, maak dan eerst"
-#~ " een account aan."
-
-#~ msgid "by"
-#~ msgstr "door"
-=======
->>>>>>> 0c6c88b4
