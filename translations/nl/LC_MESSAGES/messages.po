--- conflicted
+++ resolved
@@ -2487,16 +2487,6 @@
 #~ msgid "classes"
 #~ msgstr "Klassen"
 
-<<<<<<< HEAD
-#~ msgid "student_already_in_class"
-#~ msgstr "Deze leerling zit al in jouw klas."
-
-#~ msgid "student_not_existing"
-#~ msgstr "Deze gebruikersnaam bestaat niet."
-
-#~ msgid "student"
-#~ msgstr "Leerling"
-=======
 #~ msgid "Adventure"
 #~ msgstr ""
 
@@ -2511,4 +2501,3 @@
 
 #~ msgid "Delete"
 #~ msgstr ""
->>>>>>> 126b753e
