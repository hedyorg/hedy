<<<<<<< HEAD
# Dutch translations for PROJECT.
# Copyright (C) 2022 ORGANIZATION
# This file is distributed under the same license as the PROJECT project.
# FIRST AUTHOR <EMAIL@ADDRESS>, 2022.
#
#, fuzzy
msgid ""
msgstr ""
"Project-Id-Version: PROJECT VERSION\n"
"Report-Msgid-Bugs-To: EMAIL@ADDRESS\n"
"POT-Creation-Date: 2022-04-06 21:19+0300\n"
"PO-Revision-Date: YEAR-MO-DA HO:MI+ZONE\n"
"Last-Translator: FULL NAME <EMAIL@ADDRESS>\n"
"Language: nl\n"
"Language-Team: nl <LL@li.org>\n"
"Plural-Forms: nplurals=2; plural=(n != 1)\n"
"MIME-Version: 1.0\n"
"Content-Type: text/plain; charset=utf-8\n"
"Content-Transfer-Encoding: 8bit\n"
"Generated-By: Babel 2.9.1\n"

#: app.py:497
=======
#: app.py:451
>>>>>>> 6ee4a805
msgid "program_contains_error"
msgstr "Dit programma bevat een foutje, weet je zeker dat je hem wilt delen?"

#: app.py:604
msgid "title_achievements"
msgstr "Hedy - Mijn badges"

#: app.py:622 app.py:1030 website/teacher.py:363 website/teacher.py:372
msgid "not_teacher"
msgstr "Jij bent geen leraar!"

#: app.py:625
msgid "not_enrolled"
msgstr "Jij zit niet in deze klas!"

#: app.py:657
msgid "title_programs"
msgstr "Hedy - Mijn programma's"

#: app.py:667 app.py:677 app.py:681 app.py:695 app.py:956 app.py:1275
#: website/admin.py:17 website/admin.py:25 website/admin.py:95
#: website/admin.py:112 website/admin.py:130 website/auth.py:653
#: website/auth.py:680 website/statistics.py:86
msgid "unauthorized"
msgstr "Jij hebt geen rechten voor deze pagina"

#: app.py:705
msgid "minutes"
msgstr "minuten"

#: app.py:708
msgid "hours"
msgstr "uur"

#: app.py:711
msgid "days"
msgstr "dagen"

#: app.py:714
msgid "ago"
msgstr "{time} geleden"

#: app.py:730 app.py:732 app.py:871 app.py:895 app.py:897
msgid "no_such_level"
msgstr "Dit level bestaat niet!"

#: app.py:740 app.py:747 app.py:821 app.py:827
msgid "no_such_program"
msgstr "Dit programma bestaat niet!"

#: app.py:776
msgid "level_not_translated"
msgstr "Dit level is (nog) niet vertaald in jouw taal"

#: app.py:778
msgid "level_not_class"
msgstr "Je zit in een klas waar dit level nog niet beschikbaar is gemaakt"

#: app.py:881 website/teacher.py:430 website/teacher.py:446
#: website/teacher.py:475 website/teacher.py:501
msgid "no_such_adventure"
msgstr "Dit avontuur bestaat niet!"

#: app.py:907
msgid "page_not_found"
msgstr "We konden deze pagina niet vinden!"

#: app.py:927
msgid "title_signup"
msgstr "Hedy - Account aanmaken"

#: app.py:934
msgid "title_login"
msgstr "Hedy - Inloggen"

#: app.py:941
msgid "title_recover"
msgstr "Hedy - Account herstellen"

#: app.py:957
msgid "title_reset"
msgstr "Hedy - Wachtwoord resetten"

#: app.py:982
msgid "title_my-profile"
msgstr "Hedy - Mijn account"

#: app.py:997
msgid "title_learn-more"
msgstr "Hedy - Meer info"

#: app.py:1002
msgid "title_privacy"
msgstr "Hedy - Privacyverklaring"

#: app.py:1009
msgid "title_landing-page"
msgstr "Welkom bij Hedy!"

#: app.py:1011
msgid "not_user"
msgstr "Jij bent niet ingelogd!"

#: app.py:1026
msgid "title_for-teacher"
msgstr "Hedy - Voor leerkrachten"

#: app.py:1037
msgid "title_start"
msgstr "Hedy - Een graduele programmeertaal"

#: app.py:1090
msgid "title_explore"
msgstr "Hedy - Ontdekken"

#: app.py:1108 app.py:1110
msgid "translate_error"
msgstr ""
"Er is iets misgegaan met het vertalen van de code. Probeer je code te "
"runnen om te kijken of er misschien een foutje in zit. Code met foutjes "
"kan niet vertaald worden."

#: app.py:1219 website/auth.py:241 website/auth.py:290 website/auth.py:426
#: website/auth.py:451 website/auth.py:481 website/auth.py:587
#: website/auth.py:619 website/auth.py:659 website/auth.py:686
#: website/teacher.py:90 website/teacher.py:125 website/teacher.py:197
#: website/teacher.py:253 website/teacher.py:300 website/teacher.py:341
#: website/teacher.py:377 website/teacher.py:457 website/teacher.py:515
msgid "ajax_error"
msgstr "Er is een fout opgetreden, probeer het nog eens."

#: app.py:1222
msgid "image_invalid"
msgstr "Jouw gekozen profielfoto is ongeldig."

#: app.py:1224
msgid "personal_text_invalid"
msgstr "Jouw persoonlijke tekst is ongeldig."

#: app.py:1226 app.py:1232
msgid "favourite_program_invalid"
msgstr "Jouw gekozen favoriete programma is ongeldig."

#: app.py:1244 app.py:1245
msgid "public_profile_updated"
msgstr "Je openbare profiel is aangepast."

#: app.py:1279 app.py:1303
msgid "user_not_private"
msgstr "Deze gebruiker bestaat niet of heeft geen openbaar profiel"

#: app.py:1312
msgid "invalid_teacher_invitation_code"
msgstr ""
"Deze leerkrachtenuitnodigingscode is niet geldig. Als je een nieuwe "
"uitnodiging nodig hebt, neem dan contact op met hedy@felienne.com"

#: utils.py:203
msgid "default_404"
msgstr "We konden deze pagina niet vinden"

#: utils.py:205
msgid "default_403"
msgstr "Jij mag niet bij deze pagina"

#: utils.py:207
msgid "default_500"
msgstr "Oeps! Er ging iets mis..."

#: content/error-messages.txt:1
msgid "Wrong Level"
msgstr ""
"Dat was goede code hoor, maar niet op het goede level. Je schreef een "
"{offending_keyword} voor level {working_level}. Tip: {tip}"

#: content/error-messages.txt:2
msgid "Incomplete"
msgstr ""
"Let op, je bent een stukje code vergeten. Op regel {line_number} moet er "
"achter {incomplete_command} nog tekst komen."

#: content/error-messages.txt:3
msgid "Invalid"
msgstr ""
"{invalid_command} is geen commando in Hedy level {level}. Bedoelde je "
"{guessed_command}?"

#: content/error-messages.txt:4
msgid "Invalid Space"
msgstr ""
"Oeps! Regel {line_number} begint met een spatie. Computers kunnen niet zo"
" goed tegen spaties, kun je 'm weghalen?"

#: content/error-messages.txt:5
msgid "Has Blanks"
msgstr ""
"Let op! Jouw code is nog niet compleet. Er staat nog een laag streepje "
"in, daar moet jij de juiste code nog invullen."

#: content/error-messages.txt:6
msgid "No Indentation"
msgstr ""
"Je hebt te weinig spaties voor regel {line_number} gebruikt. Er staan "
"{leading_spaces} spaties, maar dat is te weinig. Begin een blok steeds "
"met {indent_size} meer spaties dan de regel ervoor."

#: content/error-messages.txt:7
msgid "Unexpected Indentation"
msgstr ""
"Je hebt te veel spaties voor regel {line_number} gebruikt. Er staan "
"{leading_spaces} spaties, maar dat is te veel. Begin een blok steeds met "
"{indent_size} spaties."

#: content/error-messages.txt:8
msgid "Parse"
msgstr ""
"De code die jij intypte is geen geldige Hedy code. Er zit een foutje op "
"regel {location[0]}, op positie {location[1]}. Jij typte "
"{character_found}, maar dat mag op die plek niet."

#: content/error-messages.txt:9
msgid "Unquoted Text"
msgstr ""
"Let op! Bij print en ask moet voor én achter de tekst een aanhalingsteken"
" komen. Jij bent er ergens eentje vergeten."

#: content/error-messages.txt:10
msgid "Unquoted Assignment"
msgstr ""
"Let op. Vanaf dit level moet je tekst rechts van de `is` tussen "
"aanhalingstekens zetten. Jij bent dat vergeten voor de tekst {text}."

#: content/error-messages.txt:11
msgid "Unquoted Equality Check"
msgstr ""
"Als je wilt kijken of een variabele gelijk is aan meerdere woorden, "
"moeten die woorden tussen aanhalingstekens staan."

#: content/error-messages.txt:12
msgid "Var Undefined"
msgstr ""
"Je probeert de variabele {name} te gebruiken, maar die heb je niet "
"ingesteld. Het kan ook zijn dat je het woord {name} wilde gebruiken en "
"aanhalingstekens vergeten bent."

#: content/error-messages.txt:13
msgid "Cyclic Var Definition"
msgstr ""
"De variabele {variable} moet worden ingesteld voor je die aan de "
"rechterkant van een is mag gebruiken."

#: content/error-messages.txt:14
msgid "Lonely Echo"
msgstr ""
"Je gebruikt een echo voor een ask, of een echo zonder een ask. Vraag "
"eerst met een ask om invoer voordat je die herhaalt met een echo."

#: content/error-messages.txt:15
msgid "Too Big"
msgstr ""
"Wow! Jouw programma is wel {lines_of_code} regels lang! Maar... wij "
"kunnen maar {max_lines} regels aan in dit level. Maak je programma wat "
"kleiner en probeer het nog eens."

#: content/error-messages.txt:16
msgid "Invalid Argument Type"
msgstr ""
"Je kan {command} niet gebruiken met {invalid_argument} omdat dat "
"{invalid_type} is. Je kan {command} wel gebruiken met {allowed_types}."

#: content/error-messages.txt:17
msgid "Invalid Argument"
msgstr ""
"Je kan {command} niet gebruiken met {invalid_argument}. Je kan {command} "
"wel gebruiken met {allowed_types}."

#: content/error-messages.txt:18
msgid "Invalid Type Combination"
msgstr ""
"Je kan {invalid_argument} en {invalid_argument_2} niet gebruiken met "
"{command} omdat de ene {invalid_type} is, en de andere {invalid_type_2}. "
"Verander {invalid_argument} in {invalid_type_2} of {invalid_argument_2} "
"in {invalid_type}."

#: content/error-messages.txt:19
msgid "Unsupported Float"
msgstr ""
"Helaas, Hedy ondersteunt nog geen kommagetallen. Verander {value} in een "
"geheel getal."

#: content/error-messages.txt:20
msgid "Locked Language Feature"
msgstr ""
"In jouw programma zit {concept}! Goed gedaan! Maar {concept} is nog niet "
"beschikbaar. Dat komt in een later level."

#: content/error-messages.txt:21
msgid "Missing Command"
msgstr ""
"Het lijkt erop dat je vergeten bent om een commando te gebruiken op regel"
" {line_number}."

#: content/error-messages.txt:22
msgid "Unsupported String Value"
msgstr ""

#: content/error-messages.txt:23
msgid "ask_needs_var"
msgstr ""
"Vanaf level 2 hoort ask met een variabele ervoor. Bijv: naam is ask Hoe "
"heet jij?"

#: content/error-messages.txt:24
msgid "echo_out"
msgstr ""
"Vanaf level 2 heb je geen echo meer nodig! Je kunt een variabele "
"gebruiken om iets te herhalen. Voorbeeld: naam is ask Hoe heet jij? print"
" hallo naam"

#: content/error-messages.txt:25
msgid "space"
msgstr "een spatie"

#: content/error-messages.txt:26
msgid "comma"
msgstr "een komma"

#: content/error-messages.txt:27
msgid "question mark"
msgstr "een vraagteken"

#: content/error-messages.txt:28
msgid "newline"
msgstr "een enter"

#: content/error-messages.txt:29
msgid "period"
msgstr "een punt"

#: content/error-messages.txt:30
msgid "exclamation mark"
msgstr "een uitroepteken"

#: content/error-messages.txt:31
msgid "dash"
msgstr "een streepje"

#: content/error-messages.txt:32
msgid "star"
msgstr "een sterretje"

#: content/error-messages.txt:33
msgid "single quotes"
msgstr "een hoge komma"

#: content/error-messages.txt:34
msgid "double quotes"
msgstr "twee hoge komma's"

#: content/error-messages.txt:35
msgid "slash"
msgstr "een schuin streepje"

#: content/error-messages.txt:36
msgid "string"
msgstr "tekst"

#: content/error-messages.txt:37
msgid "nested blocks"
msgstr "een blok in een blok"

#: content/error-messages.txt:38
msgid "or"
msgstr "of"

#: content/error-messages.txt:39
msgid "number"
msgstr "een getal"

#: content/error-messages.txt:40
msgid "integer"
msgstr "een getal"

#: content/error-messages.txt:41
msgid "float"
msgstr "een getal"

#: content/error-messages.txt:42
msgid "list"
msgstr "een lijstje"

#: content/error-messages.txt:43
msgid "input"
msgstr "invoer van een ask"

#: templates/cheatsheet.html:14
msgid "cheatsheet_title"
msgstr "Spiekbriefje"

#: templates/class-overview.html:16
msgid "visible_columns"
msgstr "Zichtbare kolommen"

#: templates/class-overview.html:21 templates/class-overview.html:64
#: templates/class-overview.html:108 templates/create-accounts.html:16
#: templates/login.html:12 templates/profile.html:86 templates/recover.html:8
#: templates/signup.html:10
msgid "username"
msgstr "Gebruikersnaam"

#: templates/class-overview.html:25 templates/class-overview.html:65
msgid "last_login"
msgstr "Laatste login"

#: templates/class-overview.html:29 templates/class-overview.html:66
msgid "highest_level_reached"
msgstr "Hoogste level"

#: templates/class-overview.html:35 templates/class-overview.html:67
msgid "number_programs"
msgstr "Aantal programma's"

#: templates/class-overview.html:39 templates/class-overview.html:68
msgid "programs"
msgstr "Programma's"

#: templates/class-overview.html:43 templates/class-overview.html:69
msgid "latest_shared_program"
msgstr "Laatst gedeelde programma"

#: templates/class-overview.html:49 templates/class-overview.html:70
#: templates/class-overview.html:83 templates/profile.html:144
#: templates/profile.html:146 templates/profile.html:159
msgid "change_password"
msgstr "Verander wachtwoord"

#: templates/class-overview.html:53 templates/class-overview.html:71
msgid "remove_student"
msgstr "Leerling verwijderen"

#: templates/class-overview.html:81
msgid "page"
msgstr "pagina"

#: templates/class-overview.html:83
msgid "enter_password"
msgstr "Vul een nieuw wachtwoord in voor"

#: templates/class-overview.html:83
msgid "password_change_prompt"
msgstr "Weet je zeker dat je dit wachtwoord wilt wijzigen?"

#: templates/class-overview.html:84
msgid "remove_student_prompt"
msgstr "Weet je zeker dat je deze leerling uit de klas wilt verwijderen?"

#: templates/class-overview.html:84 templates/class-overview.html:120
#: templates/customize-adventure.html:52 templates/for-teachers.html:34
#: templates/for-teachers.html:44
msgid "remove"
msgstr "Verwijder"

#: templates/class-overview.html:90
msgid "class_link"
msgstr "Link voor inschrijven klas"

#: templates/class-overview.html:92 templates/customize-class.html:5
msgid "customize_class"
msgstr "Klas personaliseren"

#: templates/class-overview.html:93 templates/for-teachers.html:23
msgid "class_name_prompt"
msgstr "Vul de naam in van de klas"

#: templates/class-overview.html:93
msgid "rename_class"
msgstr "Klas hernoemen"

#: templates/class-overview.html:94
msgid "invite_prompt"
msgstr "Vul een gebruikersnaam in"

#: templates/class-overview.html:94
msgid "invite_student"
msgstr "Leerling toevoegen"

#: templates/class-overview.html:95
msgid "class_stats"
msgstr "Klas statistieken"

#: templates/class-overview.html:98 templates/customize-adventure.html:59
msgid "back_to_teachers_page"
msgstr "Terug naar lerarenpagina"

#: templates/class-overview.html:99
msgid "delete_class_prompt"
msgstr "Weet je zeker dat je deze klas wilt verwijderen?"

#: templates/class-overview.html:99
msgid "delete_class"
msgstr "Klas permanent verwijderen"

#: templates/class-overview.html:103
msgid "pending_invites"
msgstr "Openstaande uitnodigingen"

#: templates/class-overview.html:109
msgid "invite_date"
msgstr "Uitnodigingsdatum"

#: templates/class-overview.html:110
msgid "expiration_date"
msgstr "Vervaldatum"

#: templates/class-overview.html:111
msgid "remove_invite"
msgstr "Uitnodiging verwijderen"

#: templates/class-overview.html:120 templates/profile.html:15
msgid "delete_invite_prompt"
msgstr "Weet je zeker dat je deze uitnodiging wilt verwijderen?"

#: templates/class-prejoin.html:7
msgid "class_already_joined"
msgstr "Je zit al in deze klas"

#: templates/class-prejoin.html:11
msgid "goto_profile"
msgstr "Ga naar mijn profiel"

#: templates/class-prejoin.html:15 templates/profile.html:12
msgid "prompt_join_class"
msgstr "Wil je je inschrijven voor deze klas?"

#: templates/class-prejoin.html:17 website/teacher.py:183
msgid "join_prompt"
msgstr ""
"Je moet ingelogd zijn om je voor een klas in te kunnen schrijven. Wil je "
"inloggen of een account maken?"

#: templates/class-prejoin.html:17 templates/profile.html:14
msgid "join_class"
msgstr "Inschrijven voor klas"

#: templates/class-stats.html:22 templates/customize-class.html:155
msgid "back_to_class"
msgstr "Ga terug naar klas"

#: templates/code-page.html:25 templates/code-page.html:34
#: templates/customize-class.html:28 templates/customize-class.html:64
#: templates/customize-class.html:71 templates/customize-class.html:94
#: templates/incl-adventure-tabs.html:5 templates/level-page.html:6
#: templates/level-page.html:11 templates/quiz/startquiz.html:10
#: templates/view-program-page.html:12 templates/view-program-page.html:30
msgid "level_title"
msgstr "Level"

#: templates/create-accounts.html:5
msgid "create_multiple_accounts"
msgstr "Meerdere accounts aanmaken"

#: templates/create-accounts.html:7
msgid "accounts_intro"
msgstr ""
"Op deze pagina kun je accounts aan maken voor meerdere studenten "
"tegelijkertijd. Ook is het mogelijk ze gelijk toe te voegen aan een klas."
" Door op het groene kruisje rechtsonderin te klikken kun je meer rijen "
"toevoegen. Met het rode kruisje kun je een rij weer verwijderen. Zorg "
"ervoor dat alle rijen gevuld zijn voordat je klikt op \"Accounts "
"aanmaken\". Denk eraan dat elke gebruikersnaam en elk e-mailadres uniek "
"moet zijn. Ook moet het wachtwoord <b>minimaal</b> 6 tekens zijn."

#: templates/create-accounts.html:10
msgid "create_accounts_prompt"
msgstr "Weet je zeker dat je deze accounts wilt aanmaken?"

#: templates/create-accounts.html:17 templates/learn-more.html:10
#: templates/profile.html:89 templates/recover.html:8 templates/signup.html:13
msgid "email"
msgstr "Email"

#: templates/create-accounts.html:18 templates/login.html:15
#: templates/reset.html:8 templates/signup.html:19
msgid "password"
msgstr "Wachtwoord"

#: templates/create-accounts.html:20
msgid "select_class"
msgstr "Kies klas"

#: templates/create-accounts.html:36 templates/programs.html:26
msgid "reset_view"
msgstr "Reset"

#: templates/create-accounts.html:37 templates/for-teachers.html:55
msgid "create_accounts"
msgstr "Meerdere accounts aanmaken"

#: templates/customize-adventure.html:5
msgid "customize_adventure"
msgstr "Avontuur aanpassen"

#: templates/customize-adventure.html:7
msgid "update_adventure_prompt"
msgstr "Weet je zeker dat je dit avontuur wilt bijwerken?"

#: templates/customize-adventure.html:10
msgid "general_settings"
msgstr "Algemene instellingen"

#: templates/customize-adventure.html:12 templates/for-teachers.html:9
#: templates/for-teachers.html:30
msgid "name"
msgstr "Naam"

#: templates/customize-adventure.html:16 templates/customize-adventure.html:18
#: templates/explore.html:20 templates/explore.html:48
#: templates/for-teachers.html:31 templates/programs.html:12
#: templates/programs.html:41 templates/programs.html:52
msgid "level"
msgstr "Level"

#: templates/customize-adventure.html:25
msgid "adventure_exp_1"
msgstr ""
"Typ jouw avontuur hier aan de rechterkant. Na het maken van een avontuur "
"kun je deze toevoegen aan een klas via \"personaliseren\". Als je een "
"commando aan jouw avontuur wilt toevoegen kun je code blokjes gebruiken "
"zoals dit:"

#: templates/customize-adventure.html:31
msgid "adventure_exp_2"
msgstr ""
"Als je stukjes code wilt toevoegen, bijvoorbeeld als template of "
"voorbeeld voor je leerlingen. Dit kun je doen met pre blokjes zoals dit:"

#: templates/customize-adventure.html:39
msgid "adventure_exp_3"
msgstr ""
"Je kunt de \"voorbeeld\" knop gebruiken om de opgemaakt versie van jouw "
"avontuur te zien. Om jouw avontuur op een speciale pagina te zien kies je"
" \"bekijk\" op de lerarenpagina."

#: templates/customize-adventure.html:43 templates/customize-class.html:28
#: templates/customize-class.html:93 templates/explore.html:26
#: templates/programs.html:18 templates/programs.html:48
#: templates/view-adventure.html:6
msgid "adventure"
msgstr "Avontuur"

#: templates/customize-adventure.html:44
msgid "template_code"
msgstr ""
"Dit is de uitleg van mijn avontuur!\n"
"\n"
"Op deze manier laat ik een commando zien: <code>print</code>\n"
"\n"
"Maar soms wil ik een stukje code laten zien, dat doe ik zo:\n"
"<pre>\n"
"ask Wat is jouw naam?\n"
"echo dus jouw naam is \n"
"</pre>"

#: templates/customize-adventure.html:47
msgid "adventure_terms"
msgstr "Ik ga ermee akkoord dat mijn avontuur mogelijk beschikbaar komt op Hedy."

#: templates/customize-adventure.html:50
msgid "preview"
msgstr "Voorbeeld"

#: templates/customize-adventure.html:51 templates/customize-class.html:150
msgid "save"
msgstr "Opslaan"

#: templates/customize-adventure.html:52 templates/for-teachers.html:44
msgid "delete_adventure_prompt"
msgstr "Weet je zeker dat je dit avontuur wilt verwijderen?"

#: templates/customize-class.html:7
msgid "customize_class_exp_1"
msgstr ""
"Hoi! Hier kun je jouw klas personaliseren. Door het selecteren van levels"
" en avonturen kun je kiezen wat jouw leerlingen kunnen zien. Ook kun je "
"jouw zelfgemaakte avonturen aan levels toevoegen. Alle levels en "
"standaard avonturen zijn aan het begin geselecteerd. <b>Let op:</b> Niet "
"elk avontuur is voor elk level beschikbaar! Het instellen gaat als volgt:"

#: templates/customize-class.html:10
msgid "customize_class_step_1"
msgstr "Selecteer de levels voor jouw klas door op een \"level knop\" te drukken"

#: templates/customize-class.html:11
msgid "customize_class_step_2"
msgstr ""
"Er verschijnen \"selectievinkjes\" voor de beschikbare avonturen voor "
"deze levels"

#: templates/customize-class.html:12
msgid "customize_class_step_3"
msgstr "Selecteer de avonturen die je beschikbaar wilt maken"

#: templates/customize-class.html:13
msgid "customize_class_step_4"
msgstr ""
"Klik op de naam van een avontuur om deze voor alle levels te "
"(de)selecteren"

#: templates/customize-class.html:14
msgid "customize_class_step_5"
msgstr "Voeg eventueel persoonlijke avonturen toe"

#: templates/customize-class.html:15
msgid "customize_class_step_6"
msgstr "Selecteer een openingsdatum per level (leeg laten mag ook)"

#: templates/customize-class.html:16
msgid "customize_class_step_7"
msgstr "Kies andere instellingen"

#: templates/customize-class.html:17
msgid "customize_class_step_8"
msgstr "Kies \"Opslaan\" -> je bent helemaal klaar!"

#: templates/customize-class.html:20
msgid "customize_class_exp_2"
msgstr ""
"Je kunt deze instellingen altijd op een later moment wijzigen. Zo kun je "
"bijvoorbeeld tijdens het les geven nieuwe avonturen of levels beschikbaar"
" maken. Hierdoor is het voor leerlingen (en voor de leraar!) makkelijker "
"om te kiezen waar aan gewerkt kan worden en wat er geleerd wordt. Als je "
"alles beschikbaar wilt maken voor jouw klas kun je het beste de "
"\"personalisatie\" verwijderen, doe dit met de \"verwijder\" knop beneden"
" in het scherm."

#: templates/customize-class.html:23
msgid "select_adventures"
msgstr "Avonturen selecteren"

#: templates/customize-class.html:59
msgid "opening_dates"
msgstr "Openingsdata"

#: templates/customize-class.html:65
msgid "opening_date"
msgstr "Openingsdatum"

#: templates/customize-class.html:77
msgid "directly_available"
msgstr "Gelijk open"

#: templates/customize-class.html:88
msgid "select_own_adventures"
msgstr "Eigen avonturen selecteren"

#: templates/customize-class.html:95 templates/customize-class.html:121
#: templates/profile.html:47 templates/profile.html:121
#: templates/profile.html:130 templates/signup.html:26 templates/signup.html:45
#: templates/signup.html:53
msgid "select"
msgstr "Kies"

#: templates/customize-class.html:115
msgid "other_settings"
msgstr "Andere instellingen"

#: templates/customize-class.html:120
msgid "option"
msgstr "Optie"

#: templates/customize-class.html:126
msgid "mandatory_mode"
msgstr "Verplichte programmeursmodus"

#: templates/customize-class.html:132
msgid "hide_cheatsheet"
msgstr "Verberg spiekbriefje"

#: templates/customize-class.html:138
msgid "hide_keyword_switcher"
msgstr "Verberg commando-taal switcher"

#: templates/customize-class.html:149
msgid "reset_adventure_prompt"
msgstr "Weet je zeker dat je alle geselecteerde avonturen wilt wissen?"

#: templates/customize-class.html:149
msgid "reset_adventures"
msgstr "Wis gekozen avonturen"

#: templates/customize-class.html:153
msgid "remove_customizations_prompt"
msgstr "Weet je zeker dat je de personalisatie van deze klas wilt verwijderen?"

#: templates/customize-class.html:154
msgid "remove_customization"
msgstr "Verwijder Personalisatie"

#: templates/error-page.html:12
msgid "go_back_to_main"
msgstr "Ga terug naar de hoofdpagina"

#: templates/explore.html:12
msgid "explore_programs"
msgstr "Programma's ontdekken"

#: templates/explore.html:14
msgid "explore_explanation"
msgstr ""
"Op deze pagina kun je kijken naar programma's gemaakt door andere Hedy "
"gebruikers. Je kunt filteren op Hedy level en avontuur. Klik op \"Bekijk "
"programma\" om het programma te open en te proberen, Programma's met een "
"rode titel hebben een foutje. Je kunt deze nog steeds openen, maar "
"proberen geeft een error. Je kunt natuurlijk proberen het foutje zelf op "
"te lossen! Als de maker van het programma een openbaar profiel heeft kun "
"je op de gebruikersnaam klikken om die te bezoeken. Daar kun je al hen "
"gedeelde programma's zien en nog veel meer!"

#: templates/explore.html:35 templates/programs.html:27
msgid "search_button"
msgstr "Zoeken"

#: templates/explore.html:51
msgid "creator"
msgstr "Maker"

#: templates/explore.html:57
msgid "view_program"
msgstr "Bekijk programma"

#: templates/for-teachers.html:5 templates/profile.html:71
#: templates/profile.html:73
msgid "my_classes"
msgstr "Mijn klassen"

#: templates/for-teachers.html:10
msgid "students"
msgstr "Leerlingen"

#: templates/for-teachers.html:23 templates/landing-page.html:23
msgid "create_class"
msgstr "Maak een klas aan"

#: templates/for-teachers.html:26
msgid "my_adventures"
msgstr "Mijn avonturen"

#: templates/for-teachers.html:32
msgid "last_update"
msgstr "Laatste update"

#: templates/for-teachers.html:33 templates/for-teachers.html:43
msgid "view"
msgstr "Bekijk"

#: templates/for-teachers.html:50
msgid "adventure_prompt"
msgstr "Geef je nieuwe avontuur een naam"

#: templates/for-teachers.html:50 website/teacher.py:510
msgid "create_adventure"
msgstr "Maak nieuw avontuur"

#: templates/for-teachers.html:53
msgid "create_student_accounts"
msgstr "Maak leerling accounts"

#: templates/for-teachers.html:113
msgid "teacher_welcome"
msgstr ""
"Welkom bij Hedy! Jouw account is omgezet naar een leerkrachtenaccount. Je"
" kan nu klassen maken en er leerlingen in uitnodigen."

#: templates/incl-adventure-tabs.html:22
msgid "specific_adventure_mode"
msgstr ""
"Je zit nu in het avontuur \"{adventure}\", klik bovenin op \"Hedy\" voor "
"alle avonturen."

#: templates/incl-adventure-tabs.html:68
msgid "go_to_quiz"
msgstr "Naar de quiz"

#: templates/incl-editor-and-output.html:95
msgid "variables"
msgstr "Variabelen"

#: templates/incl-editor-and-output.html:111
msgid "enter_text"
msgstr "Vul hier je antwoord in..."

#: templates/incl-editor-and-output.html:112
msgid "enter"
msgstr "Invullen"

#: templates/incl-editor-and-output.html:121
msgid "run_code_button"
msgstr "Voer de code uit"

#: templates/incl-editor-and-output.html:123
msgid "edit_code_button"
msgstr "Pas de code aan"

#: templates/incl-editor-and-output.html:129
msgid "read_code_label"
msgstr "Lees voor"

#: templates/incl-editor-and-output.html:139
#: templates/incl-editor-and-output.html:148
msgid "regress_button"
msgstr "Ga terug naar level {level}"

#: templates/incl-editor-and-output.html:142
#: templates/incl-editor-and-output.html:151
msgid "advance_button"
msgstr "Ga naar level {level}"

#: templates/incl-editor-and-output.html:165
msgid "developers_mode"
msgstr "Programmeursmodus"

#: templates/incl-menubar.html:8
msgid "nav_start"
msgstr "Home"

#: templates/incl-menubar.html:9
msgid "nav_hedy"
msgstr "Hedy"

#: templates/incl-menubar.html:10
msgid "nav_explore"
msgstr "Ontdekken"

#: templates/incl-menubar.html:11
msgid "nav_learn_more"
msgstr "Meer info"

#: templates/incl-menubar.html:13 templates/public-page.html:56
msgid "program_header"
msgstr "Mijn programma's"

#: templates/incl-menubar.html:20
msgid "my_achievements"
msgstr "Mijn badges"

#: templates/incl-menubar.html:23
msgid "my_account"
msgstr "Mijn account"

#: templates/incl-menubar.html:27
msgid "for_teachers"
msgstr "Voor leerkrachten"

#: templates/incl-menubar.html:31
msgid "logout"
msgstr "Log uit"

#: templates/incl-menubar.html:36 templates/login.html:19
#: templates/signup.html:109
msgid "login"
msgstr "Inloggen"

#: templates/incl-menubar.html:45
msgid "search"
msgstr "Zoeken..."

#: templates/landing-page.html:6
msgid "welcome"
msgstr "Welkom"

#: templates/landing-page.html:7
msgid "intro_text_landing_page"
msgstr ""
"Welkom in de wondere wereld van Hedy! Hier kun je leren programmeren in "
"kleine stapjes, zonder onnodig ingewikkelde dingen. We beginnen "
"makkelijk, bij level 1, en langzaam zul je steeds grotere en gavere "
"programma's kunnen maken! Kies hieronder één van de opties om te "
"beginnen."

#: templates/landing-page.html:14 templates/landing-page.html:36
msgid "general_text_landing_page"
msgstr "Begin bij de uitleg van level 1."

#: templates/landing-page.html:16 templates/landing-page.html:38
#: templates/landing-page.html:45 templates/landing-page.html:52
msgid "start_programming"
msgstr "Begin met programmeren"

#: templates/landing-page.html:21
msgid "create_class_text"
msgstr "Groepeer je leerlingen in klassen en stel opdrachten per klas in."

#: templates/landing-page.html:28
msgid "read_docs_text"
msgstr "Lees onze docentenhandleiding met lesideëen en veelgemaakte fouten."

#: templates/landing-page.html:30
msgid "read_docs"
msgstr "Leer meer over Hedy"

#: templates/landing-page.html:43
msgid "story_text"
msgstr "Maak jouw eigen verhaal"

#: templates/landing-page.html:50
msgid "turtle_text"
msgstr "Maak een tekening met code"

#: templates/layout.html:20 templates/signup.html:64
msgid "yes"
msgstr "Ja"

#: templates/layout.html:21 templates/signup.html:68
msgid "no"
msgstr "Nee"

#: templates/layout.html:29
msgid "ok"
msgstr "Ok"

#: templates/layout.html:30
msgid "cancel"
msgstr "Afbreken"

#: templates/layout.html:43 templates/programs.html:68
#: templates/programs.html:76
msgid "copy_link_to_share"
msgstr "Kopieer link voor delen"

#: templates/layout.html:83 templates/quiz/endquiz.html:18
#: templates/quiz/quiz.html:29
msgid "achievement_earned"
msgstr "Je hebt een badge verdiend!"

#: templates/learn-more.html:7
msgid "mailing_title"
msgstr "Schrijf je in voor de Hedy nieuwsbrief"

#: templates/learn-more.html:14
msgid "surname"
msgstr "Voornaam"

#: templates/learn-more.html:18
msgid "lastname"
msgstr "Achternaam"

#: templates/learn-more.html:22 templates/profile.html:128
#: templates/signup.html:52
msgid "country"
msgstr "Land waarin je woont"

#: templates/learn-more.html:31
msgid "subscribe"
msgstr "Schrijf je in"

#: templates/learn-more.html:32
msgid "required_field"
msgstr "Velden met een * zijn verplicht"

#: templates/learn-more.html:35
msgid "previous_campaigns"
msgstr "Bekijk het nieuwsbrief archief"

#: templates/level-page.html:8
msgid "step_title"
msgstr "Opdracht"

#: templates/level-page.html:12
msgid "save_code_button"
msgstr "Code opslaan"

#: templates/level-page.html:13
msgid "share_code_button"
msgstr "Code opslaan & delen"

#: templates/level-page.html:31
msgid "try_button"
msgstr "Probeer"

#: templates/login.html:10
msgid "login_long"
msgstr "Inloggen op jouw account"

#: templates/login.html:26 website/auth.py:254
msgid "no_account"
msgstr "Nog geen account?"

#: templates/login.html:28 templates/signup.html:6 templates/signup.html:105
msgid "create_account"
msgstr "Maak een account"

#: templates/login.html:33
msgid "forgot_password"
msgstr "Wachtwoord vergeten?"

#: templates/main-page.html:9
msgid "main_title"
msgstr "Hedy"

#: templates/main-page.html:10
msgid "main_subtitle"
msgstr "Een graduele programmeertaal"

#: templates/main-page.html:13
msgid "try_it"
msgstr "Probeer het uit"

#: templates/profile.html:4
msgid "account_overview"
msgstr "Account overzicht"

#: templates/profile.html:6 templates/profile.html:8
msgid "my_messages"
msgstr "Mijn berichten"

#: templates/profile.html:11
msgid "invite_message"
msgstr "Je hebt een uitnodiging ontvangen voor de klas"

#: templates/profile.html:12
msgid "sent_by"
msgstr "Deze uitnodiging is verstuurd door"

#: templates/profile.html:15
msgid "delete_invite"
msgstr "Uitnodiging verwijderen"

#: templates/profile.html:21 templates/profile.html:23
msgid "public_profile"
msgstr "Openbaar profiel"

#: templates/profile.html:24
msgid "public_profile_visit"
msgstr "Je kunt jouw openbare profiel bezoeken! Klik"

#: templates/profile.html:24
msgid "public_profile_link"
msgstr "hier"

#: templates/profile.html:27
msgid "profile_picture"
msgstr "Profielfoto"

#: templates/profile.html:40
msgid "personal_text"
msgstr "Persoonlijke tekst"

#: templates/profile.html:41
msgid "your_personal_text"
msgstr "Jouw persoonlijke tekst..."

#: templates/profile.html:45
msgid "favourite_program"
msgstr "Favoriete programma"

#: templates/profile.html:56
msgid "public_profile_info"
msgstr ""
"Bij het selecteren van deze box maak je jouw profiel zichtbaar voor "
"iedereen. Wees voorzichtig met het delen van persoonlijke informatie "
"zoals je naam en adres, iedereen kan het zien!"

#: templates/profile.html:59
msgid "update_public"
msgstr "Openbaar profiel opslaan"

#: templates/profile.html:61 templates/profile.html:141
msgid "are_you_sure"
msgstr "Weet je het zeker? Je kunt dit niet meer ongedaan maken."

#: templates/profile.html:61
msgid "delete_public"
msgstr "Openbaar profiel verwijderen"

#: templates/profile.html:76
msgid "self_removal_prompt"
msgstr "Weet je zeker dat je deze klas wilt verlaten?"

#: templates/profile.html:76
msgid "leave_class"
msgstr "Klas verlaten"

#: templates/profile.html:81 templates/profile.html:84
msgid "settings"
msgstr "Mijn gegevens"

#: templates/profile.html:92 templates/signup.html:41
msgid "birth_year"
msgstr "Geboortejaar"

#: templates/profile.html:95 templates/signup.html:25
msgid "preferred_language"
msgstr "Voorkeurstaal"

#: templates/profile.html:105 templates/signup.html:34
msgid "preferred_keyword_language"
msgstr "Commando voorkeurstaal"

#: templates/profile.html:119 templates/signup.html:44
msgid "gender"
msgstr "Geslacht"

#: templates/profile.html:122 templates/signup.html:46
msgid "female"
msgstr "Meisje"

#: templates/profile.html:123 templates/signup.html:47
msgid "male"
msgstr "Jongen"

#: templates/profile.html:124 templates/signup.html:48
msgid "other"
msgstr "Anders"

#: templates/profile.html:137
msgid "update_profile"
msgstr "Update je profiel"

#: templates/profile.html:141
msgid "destroy_profile"
msgstr "Profiel verwijderen"

#: templates/profile.html:148
msgid "current_password"
msgstr "Huidige wachtwoord"

#: templates/profile.html:152
msgid "new_password"
msgstr "Nieuw wachtwoord"

#: templates/profile.html:156
msgid "repeat_new_password"
msgstr "Herhaal nieuw wachtwoord"

#: templates/programs.html:7
msgid "recent"
msgstr "Mijn programma's"

#: templates/programs.html:35 templates/view-program-page.html:7
msgid "submitted_header"
msgstr "Dit is een ingeleverd programma en kan niet worden bewerkt"

#: templates/programs.html:40
msgid "title"
msgstr "Titel"

#: templates/programs.html:42 templates/view-program-page.html:8
msgid "last_edited"
msgstr "Laatst bewerkt"

#: templates/programs.html:59
msgid "favourite_confirm"
msgstr "Weet je zeker dat je dit programma wilt instellen als favoriet?"

#: templates/programs.html:67 templates/programs.html:72
msgid "open"
msgstr "Openen"

#: templates/programs.html:68
msgid "copy_clipboard"
msgstr "De link is gekopieerd"

#: templates/programs.html:69 templates/programs.html:73
msgid "delete_confirm"
msgstr "Weet je zeker dat je het programma wil verwijderen?"

#: templates/programs.html:69 templates/programs.html:73
msgid "delete"
msgstr "Verwijderen"

#: templates/programs.html:75
msgid "unshare_confirm"
msgstr "Weet je zeker dat je het programma privé wilt maken?"

#: templates/programs.html:75
msgid "unshare"
msgstr "Stop delen"

#: templates/programs.html:77
msgid "submit_warning"
msgstr "Weet je zeker dat je dit programma wilt inleveren?"

#: templates/programs.html:77
msgid "submit_program"
msgstr "Inleveren"

#: templates/programs.html:80
msgid "share_confirm"
msgstr "Weet je zeker dat je het programma openbaar wilt maken?"

#: templates/programs.html:80
msgid "share"
msgstr "Delen"

#: templates/programs.html:86
msgid "no_programs"
msgstr "Nog geen programma's"

#: templates/programs.html:88
msgid "write_first_program"
msgstr "Schrijf je eerste programma!"

#: templates/public-page.html:16
msgid "achievements"
msgstr "badges"

#: templates/public-page.html:28 templates/public-page.html:30
msgid "amount_created"
msgstr "programma's gemaakt"

#: templates/public-page.html:34 templates/public-page.html:36
msgid "amount_saved"
msgstr "programma's opgeslagen"

#: templates/public-page.html:40 templates/public-page.html:42
msgid "amount_submitted"
msgstr "programma's ingeleverd"

#: templates/public-page.html:50
msgid "last_achievement"
msgstr "Laatst gehaalde badge"

#: templates/public-page.html:85
msgid "no_shared_programs"
msgstr "heeft geen gedeelde programma's..."

#: templates/recover.html:6
msgid "recover_password"
msgstr "Vraag een nieuw wachtwoord aan"

#: templates/recover.html:11
msgid "send_password_recovery"
msgstr "Stuur me een link om een nieuw wachtwoord te kiezen"

#: templates/reset.html:6 templates/reset.html:19
msgid "reset_password"
msgstr "Reset je wachtwoord"

#: templates/reset.html:12 templates/signup.html:22
msgid "password_repeat"
msgstr "Herhaal je wachtwoord"

#: templates/signup.html:7
msgid "create_account_explanation"
msgstr "Met een account kun je je programma's opslaan"

#: templates/signup.html:16
msgid "email_repeat"
msgstr "Herhaal je email"

#: templates/signup.html:60
msgid "programming_experience"
msgstr "Heb jij al eerder geprogrammeerd?"

#: templates/signup.html:74
msgid "languages"
msgstr "Welke programmeertaal heb je wel eens gebruikt?"

#: templates/signup.html:79
msgid "other_block"
msgstr "Een andere blokkentaal"

#: templates/signup.html:85
msgid "other_text"
msgstr "Een andere teksttaal"

#: templates/signup.html:91
msgid "request_teacher"
msgstr "Wil je een lerarenaccount aanvragen?"

#: templates/signup.html:94
msgid "subscribe_newsletter"
msgstr "Schrijf je in voor de nieuwsbrief"

#: templates/signup.html:99
msgid "agree_with"
msgstr "Ik ga akkoord met de"

#: templates/signup.html:99
msgid "privacy_terms"
msgstr "privacyverklaring"

#: templates/signup.html:102
msgid "agree_third_party"
msgstr ""
"Ik geef toestemming om benaderd te worden door partners van Universiteit "
"Leiden (optioneel)"

#: templates/signup.html:109
msgid "already_account"
msgstr "Heb je al een account?"

#: templates/teacher-invitation.html:5
msgid "teacher_invitation_require_login"
msgstr ""
"Om je leerkrachtenaccount te activeren moet je eerst inloggen. Als je nog"
" geen account hebt, maak dan eerst een account aan."

#: templates/view-program-page.html:13
msgid "by"
msgstr "door"

#: templates/quiz/endquiz.html:27
msgid "end_quiz"
msgstr "Einde van de quiz"

#: templates/quiz/endquiz.html:28 templates/quiz/quiz-result-overview.html:23
msgid "score"
msgstr "Score"

#: templates/quiz/endquiz.html:37 templates/quiz/quiz-result-overview.html:108
msgid "go_to_level"
msgstr "Ga naar level"

#: templates/quiz/feedback.html:8 templates/quiz/quiz.html:16
msgid "question"
msgstr "Vraag"

#: templates/quiz/feedback.html:17
msgid "feedback_success"
msgstr "Goed"

#: templates/quiz/feedback.html:23
msgid "feedback_failure"
msgstr "Fout!"

#: templates/quiz/feedback.html:36
msgid "correct_answer"
msgstr "Het juiste antwoord is"

#: templates/quiz/feedback.html:52
msgid "go_to_question"
msgstr "Ga naar vraag"

#: templates/quiz/feedback.html:56
msgid "go_to_quiz_result"
msgstr "Ga naar de resultaten van de quiz"

#: templates/quiz/quiz-result-overview.html:22
msgid "results_quiz"
msgstr "Resultaten van de quiz"

#: templates/quiz/quiz-result-overview.html:45
msgid "correct"
msgstr "Goed"

#: templates/quiz/quiz-result-overview.html:62
msgid "incorrect"
msgstr "Niet goed!"

#: templates/quiz/quiz-result-overview.html:91
#: templates/quiz/quiz-result-overview.html:95
#: templates/quiz/quiz-result-overview.html:99 templates/quiz/quiz.html:16
msgid "attempt"
msgstr "Poging"

#: templates/quiz/quiz.html:49 templates/quiz/quiz.html:55
#: templates/quiz/quiz_question.html:15
msgid "hint"
msgstr "Hint?"

#: templates/quiz/quiz_question.html:53
msgid "go_to_answer"
msgstr "Ga naar het antwoord"

#: templates/quiz/quiz_question.html:55
msgid "submit_answer"
msgstr "Beantwoord vraag"

#: templates/quiz/startquiz.html:9
msgid "start_quiz"
msgstr "Start de Hedy Quiz"

#: templates/quiz/startquiz.html:15
msgid "go_to_first_question"
msgstr "Ga naar vraag 1 van de quiz"

#: website/admin.py:18 website/admin.py:85 website/admin.py:106
#: website/admin.py:124 website/admin.py:131
msgid "title_admin"
msgstr "Hedy - Administrator pagina"

#: website/auth.py:183 website/auth.py:243 website/auth.py:375
#: website/auth.py:380 website/auth.py:428 website/auth.py:589
#: website/auth.py:598 website/auth.py:621 website/auth.py:661
#: website/auth.py:668 website/auth.py:688 website/teacher.py:302
#: website/teacher.py:343
msgid "username_invalid"
msgstr "Je gebruikersnaam is ongeldig."

#: website/auth.py:185
msgid "username_special"
msgstr "Er mag geen `:` of `@` in je gebruikersnaam zitten."

#: website/auth.py:187
msgid "username_three"
msgstr "Je gebruikersnaam moet minstens 3 tekens hebben."

#: website/auth.py:189 website/auth.py:483 website/auth.py:690
#: website/auth.py:695
msgid "email_invalid"
msgstr "Vul een geldig e-mailadres in."

#: website/auth.py:191 website/auth.py:245 website/auth.py:430
#: website/auth.py:453 website/auth.py:465 website/auth.py:625
msgid "password_invalid"
msgstr "Je wachtwoord is ongeldig."

#: website/auth.py:193
msgid "passwords_six"
msgstr "Alle wachtwoorden moeten 6 of meer karakters zijn."

#: website/auth.py:254
msgid "invalid_username_password"
msgstr "Ongeldige gebruikersnaam/wachtwoord combinatie."

#: website/auth.py:299 website/auth.py:301
msgid "repeat_match_email"
msgstr "De e-mailadressen zijn niet hetzelfde."

#: website/auth.py:303 website/auth.py:455 website/auth.py:459
#: website/auth.py:629
msgid "repeat_match_password"
msgstr "Herhaal nieuw wachtwoord"

#: website/auth.py:305 website/auth.py:485
msgid "language_invalid"
msgstr "Dit is geen geldige taal, kies een taal vanuit de lijst."

#: website/auth.py:307
msgid "agree_invalid"
msgstr "Je moet akkoord gaan met de privacyverklaring."

#: website/auth.py:309 website/auth.py:488
msgid "keyword_language_invalid"
msgstr "Dit is geen geldige commando taal (kies Engels of je eigen taal)."

#: website/auth.py:314 website/auth.py:493
msgid "year_invalid"
msgstr "Dit is geen geldig jaartal, die moet liggen tussen 1900 en {current_year}."

#: website/auth.py:317 website/auth.py:496
msgid "gender_invalid"
msgstr "Dit gender is niet geldig, kies uit (Meisje, Jongen, Anders)."

#: website/auth.py:320 website/auth.py:499
msgid "country_invalid"
msgstr "Dit is geen geldig land, kies er een vanuit de lijst."

#: website/auth.py:322 website/auth.py:325 website/auth.py:501
#: website/auth.py:504
msgid "experience_invalid"
msgstr "Dit is geen geldige programmeerervaring, kies uit (Ja, Nee)."

#: website/auth.py:328 website/auth.py:507
msgid "programming_invalid"
msgstr "Dit is geen geldige programmeertaal, selecteer van de opties."

#: website/auth.py:331
msgid "exists_username"
msgstr "Deze gebruikersnaam is al in gebruik."

#: website/auth.py:333 website/auth.py:515
msgid "exists_email"
msgstr "Dit emailadres is al in gebruik."

#: website/auth.py:373 website/auth.py:388 website/auth.py:623
#: website/auth.py:633
msgid "token_invalid"
msgstr "Jouw token is ongeldig."

#: website/auth.py:432 website/auth.py:457 website/auth.py:627
msgid "password_six"
msgstr "Je wachtwoord moet minstens 6 letters hebben."

#: website/auth.py:435 website/auth.py:438
msgid "password_change_not_allowed"
msgstr "Je hebt geen rechten op het wachtwoord van deze gebruiker te wijzigen."

#: website/auth.py:443
msgid "password_change_success"
msgstr "Wachtwoord van jouw leerling is succesvol gewijzigd."

#: website/auth.py:474
msgid "password_updated"
msgstr "Je wachtwoord is aangepast."

#: website/auth.py:555
msgid "profile_updated"
msgstr "Je profiel is aangepast."

#: website/auth.py:558
msgid "profile_updated_reload"
msgstr "Je profiel is aangepast, pagina wordt herladen."

#: website/auth.py:612
msgid "sent_password_recovery"
msgstr ""
"Je krijgt zo een mailtje met informatie over hoe je een nieuw wachtwoord "
"kiest."

#: website/auth.py:645
msgid "password_resetted"
msgstr "Je wachtwoord is gereset. Je wordt doorgestuurd naar de inlogpagina."

#: website/auth.py:663
msgid "teacher_invalid"
msgstr "Jouw leraren waarde is ongeldig."

#: website/programs.py:41
msgid "delete_success"
msgstr "Je programma is verwijderd."

#: website/programs.py:55
msgid "save_prompt"
msgstr ""
"Je moet ingelogd zijn om je programma op te kunnen slaan. Wil je inloggen"
" of een account maken?"

#: website/programs.py:60
msgid "overwrite_warning"
msgstr ""
"Je hebt al een programma met deze naam, opslaan met deze naam "
"overschrijft het oude programma. Weet je het zeker?"

#: website/programs.py:87
msgid "save_parse_warning"
msgstr "Dit programma bevat een foutje, weet je zeker dat je het wilt opslaan?"

#: website/programs.py:131 website/programs.py:132
msgid "save_success_detail"
msgstr "Je programma is opgeslagen."

#: website/programs.py:160
msgid "share_success_detail"
msgstr "Programma delen gelukt."

#: website/programs.py:162
msgid "unshare_success_detail"
msgstr "Programma wordt niet meer gedeeld."

#: website/programs.py:202
msgid "favourite_success"
msgstr "Je programma is ingesteld als favoriet."

#: website/statistics.py:37 website/teacher.py:28 website/teacher.py:36
#: website/teacher.py:211 website/teacher.py:233 website/teacher.py:245
#: website/teacher.py:312 website/teacher.py:351
msgid "retrieve_class_error"
msgstr "Alleen leerkrachten mogen klassen openen"

#: website/statistics.py:41 website/teacher.py:39 website/teacher.py:133
#: website/teacher.py:152 website/teacher.py:214 website/teacher.py:236
#: website/teacher.py:248 website/teacher.py:315 website/teacher.py:354
msgid "no_such_class"
msgstr "Deze klas bestaat niet."

#: website/statistics.py:45
msgid "title_class statistics"
msgstr "Mijn statistieken"

#: website/teacher.py:76
msgid "title_class-overview"
msgstr "Hedy - Klas overzicht"

#: website/teacher.py:85
msgid "only_teacher_create_class"
msgstr "Alleen leerkrachten mogen klassen maken!"

#: website/teacher.py:92 website/teacher.py:127
msgid "class_name_invalid"
msgstr "Deze klasnaam is ongeldig."

#: website/teacher.py:94 website/teacher.py:129
msgid "class_name_empty"
msgstr "Je hebt geen klasnaam ingevuld!"

#: website/teacher.py:100
msgid "class_name_duplicate"
msgstr "Je hebt al een klas met deze naam."

#: website/teacher.py:164 website/teacher.py:180 website/teacher.py:542
msgid "invalid_class_link"
msgstr "Ongeldige klassenlink"

#: website/teacher.py:168 website/teacher.py:170
msgid "title_join-class"
msgstr "Hedy - Inschrijven voor klas"

#: website/teacher.py:224
msgid "title_customize-class"
msgstr "Hedy - Klas personaliseren"

#: website/teacher.py:239
msgid "customization_deleted"
msgstr "Personalisatie succesvol verwijderd."

#: website/teacher.py:292
msgid "class_customize_success"
msgstr "Klas succesvol gepersonaliseerd."

#: website/teacher.py:306
msgid "username_empty"
msgstr "Je hebt geen gebruikersnaam ingevuld!"

#: website/teacher.py:319
msgid "student_not_existing"
msgstr "Deze gebruikersnaam bestaat niet."

#: website/teacher.py:321
msgid "student_already_in_class"
msgstr "Deze leerling zit al in jouw klas."

#: website/teacher.py:323
msgid "student_already_invite"
msgstr "Deze leerling heeft al een openstaande uitnodiging."

#: website/teacher.py:382
msgid "no_accounts"
msgstr "Er zijn geen accounts om aan te maken."

#: website/teacher.py:393
msgid "unique_usernames"
msgstr "Alle gebruikersnamen moeten uniek zijn."

#: website/teacher.py:396
msgid "unique_emails"
msgstr "Alle e-mailadressen moeten uniek zijn."

#: website/teacher.py:407
msgid "usernames_exist"
msgstr "Een of meerdere gebruikersnamen is al in gebruik."

#: website/teacher.py:410
msgid "emails_exist"
msgstr "Een of meerdere e-mailadressen is al in gebruik."

#: website/teacher.py:421
msgid "accounts_created"
msgstr "Account succesvol aangemaakt."

#: website/teacher.py:427 website/teacher.py:432 website/teacher.py:443
#: website/teacher.py:472 website/teacher.py:498
msgid "retrieve_adventure_error"
msgstr "Jij mag dit avontuur niet bekijken!"

#: website/teacher.py:437
msgid "title_view-adventure"
msgstr "Hedy - Avontuur bekijken"

#: website/teacher.py:448
msgid "title_customize-adventure"
msgstr "Hedy - Avontuur personaliseren"

#: website/teacher.py:459
msgid "adventure_id_invalid"
msgstr "Dit avontuur id is ongeldig."

#: website/teacher.py:461 website/teacher.py:517
msgid "adventure_name_invalid"
msgstr "Deze avontuur naam is ongeldig."

#: website/teacher.py:463
msgid "level_invalid"
msgstr "Dit Hedy level is ongeldig."

#: website/teacher.py:465
msgid "content_invalid"
msgstr "Dit avontuur is ongeldig."

#: website/teacher.py:467
msgid "adventure_length"
msgstr "Jouw avontuur moet minimaal 20 karakters zijn."

#: website/teacher.py:469
msgid "public_invalid"
msgstr "Deze waarde voor het beschikbaar maken van je avontuur is ongeldig"

#: website/teacher.py:480 website/teacher.py:524
msgid "adventure_duplicate"
msgstr "Je hebt al een avontuur met deze naam."

#: website/teacher.py:492
msgid "adventure_updated"
msgstr "Jouw avontuur is bijgewerkt!"

#: website/teacher.py:519
msgid "adventure_empty"
msgstr "Je hebt geen avonturen naam ingevuld!"

#~ msgid "required"
#~ msgstr ""

<<<<<<< HEAD
#~ msgid "Empty Program"
#~ msgstr ""
#~ "Je hebt een leeg programma gemaakt. "
#~ "Typ Hedy code in het linkerveld en"
#~ " probeer het opnieuw."
=======
#~ msgid "set_preferred_lang"
#~ msgstr ""
#~ "Hedy accounts kunnen vanaf nu een "
#~ "voorkeurstaal kiezen. Je kunt er voor"
#~ " jouw account een instellen via "
#~ "\"Mijn profiel\""

#~ msgid "statistics"
#~ msgstr "Mijn statistieken"
>>>>>>> 6ee4a805
<|MERGE_RESOLUTION|>--- conflicted
+++ resolved
@@ -1,4 +1,3 @@
-<<<<<<< HEAD
 # Dutch translations for PROJECT.
 # Copyright (C) 2022 ORGANIZATION
 # This file is distributed under the same license as the PROJECT project.
@@ -9,7 +8,7 @@
 msgstr ""
 "Project-Id-Version: PROJECT VERSION\n"
 "Report-Msgid-Bugs-To: EMAIL@ADDRESS\n"
-"POT-Creation-Date: 2022-04-06 21:19+0300\n"
+"POT-Creation-Date: 2022-04-07 14:12+0300\n"
 "PO-Revision-Date: YEAR-MO-DA HO:MI+ZONE\n"
 "Last-Translator: FULL NAME <EMAIL@ADDRESS>\n"
 "Language: nl\n"
@@ -20,133 +19,130 @@
 "Content-Transfer-Encoding: 8bit\n"
 "Generated-By: Babel 2.9.1\n"
 
-#: app.py:497
-=======
 #: app.py:451
->>>>>>> 6ee4a805
 msgid "program_contains_error"
 msgstr "Dit programma bevat een foutje, weet je zeker dat je hem wilt delen?"
 
-#: app.py:604
+#: app.py:605
 msgid "title_achievements"
 msgstr "Hedy - Mijn badges"
 
-#: app.py:622 app.py:1030 website/teacher.py:363 website/teacher.py:372
+#: app.py:623 app.py:1031 website/teacher.py:363 website/teacher.py:372
 msgid "not_teacher"
 msgstr "Jij bent geen leraar!"
 
-#: app.py:625
+#: app.py:626
 msgid "not_enrolled"
 msgstr "Jij zit niet in deze klas!"
 
-#: app.py:657
+#: app.py:658
 msgid "title_programs"
 msgstr "Hedy - Mijn programma's"
 
-#: app.py:667 app.py:677 app.py:681 app.py:695 app.py:956 app.py:1275
+#: app.py:668 app.py:678 app.py:682 app.py:696 app.py:957 app.py:1276
 #: website/admin.py:17 website/admin.py:25 website/admin.py:95
 #: website/admin.py:112 website/admin.py:130 website/auth.py:653
 #: website/auth.py:680 website/statistics.py:86
 msgid "unauthorized"
 msgstr "Jij hebt geen rechten voor deze pagina"
 
-#: app.py:705
+#: app.py:706
 msgid "minutes"
 msgstr "minuten"
 
-#: app.py:708
+#: app.py:709
 msgid "hours"
 msgstr "uur"
 
-#: app.py:711
+#: app.py:712
 msgid "days"
 msgstr "dagen"
 
-#: app.py:714
+#: app.py:715
 msgid "ago"
 msgstr "{time} geleden"
 
-#: app.py:730 app.py:732 app.py:871 app.py:895 app.py:897
+#: app.py:731 app.py:733 app.py:872 app.py:896 app.py:898
 msgid "no_such_level"
 msgstr "Dit level bestaat niet!"
 
-#: app.py:740 app.py:747 app.py:821 app.py:827
+#: app.py:741 app.py:748 app.py:822 app.py:828
 msgid "no_such_program"
 msgstr "Dit programma bestaat niet!"
 
-#: app.py:776
+#: app.py:777
 msgid "level_not_translated"
 msgstr "Dit level is (nog) niet vertaald in jouw taal"
 
-#: app.py:778
+#: app.py:779
 msgid "level_not_class"
 msgstr "Je zit in een klas waar dit level nog niet beschikbaar is gemaakt"
 
-#: app.py:881 website/teacher.py:430 website/teacher.py:446
+#: app.py:882 website/teacher.py:430 website/teacher.py:446
 #: website/teacher.py:475 website/teacher.py:501
 msgid "no_such_adventure"
 msgstr "Dit avontuur bestaat niet!"
 
-#: app.py:907
+#: app.py:908
 msgid "page_not_found"
 msgstr "We konden deze pagina niet vinden!"
 
-#: app.py:927
+#: app.py:928
 msgid "title_signup"
 msgstr "Hedy - Account aanmaken"
 
-#: app.py:934
+#: app.py:935
 msgid "title_login"
 msgstr "Hedy - Inloggen"
 
-#: app.py:941
+#: app.py:942
 msgid "title_recover"
 msgstr "Hedy - Account herstellen"
 
-#: app.py:957
+#: app.py:958
 msgid "title_reset"
 msgstr "Hedy - Wachtwoord resetten"
 
-#: app.py:982
+#: app.py:983
 msgid "title_my-profile"
 msgstr "Hedy - Mijn account"
 
-#: app.py:997
+#: app.py:998
 msgid "title_learn-more"
 msgstr "Hedy - Meer info"
 
-#: app.py:1002
+#: app.py:1003
 msgid "title_privacy"
 msgstr "Hedy - Privacyverklaring"
 
-#: app.py:1009
+#: app.py:1010
 msgid "title_landing-page"
 msgstr "Welkom bij Hedy!"
 
-#: app.py:1011
+#: app.py:1012
 msgid "not_user"
 msgstr "Jij bent niet ingelogd!"
 
-#: app.py:1026
+#: app.py:1027
 msgid "title_for-teacher"
 msgstr "Hedy - Voor leerkrachten"
 
-#: app.py:1037
+#: app.py:1038
 msgid "title_start"
 msgstr "Hedy - Een graduele programmeertaal"
 
-#: app.py:1090
+#: app.py:1091
 msgid "title_explore"
 msgstr "Hedy - Ontdekken"
 
-#: app.py:1108 app.py:1110
+#: app.py:1109 app.py:1111
 msgid "translate_error"
 msgstr ""
 "Er is iets misgegaan met het vertalen van de code. Probeer je code te "
 "runnen om te kijken of er misschien een foutje in zit. Code met foutjes "
 "kan niet vertaald worden."
 
-#: app.py:1219 website/auth.py:241 website/auth.py:290 website/auth.py:426
+#: app.py:1220 website/auth.py:241 website/auth.py:290 website/auth.py:426
 #: website/auth.py:451 website/auth.py:481 website/auth.py:587
 #: website/auth.py:619 website/auth.py:659 website/auth.py:686
 #: website/teacher.py:90 website/teacher.py:125 website/teacher.py:197
@@ -155,27 +151,27 @@
 msgid "ajax_error"
 msgstr "Er is een fout opgetreden, probeer het nog eens."
 
-#: app.py:1222
+#: app.py:1223
 msgid "image_invalid"
 msgstr "Jouw gekozen profielfoto is ongeldig."
 
-#: app.py:1224
+#: app.py:1225
 msgid "personal_text_invalid"
 msgstr "Jouw persoonlijke tekst is ongeldig."
 
-#: app.py:1226 app.py:1232
+#: app.py:1227 app.py:1233
 msgid "favourite_program_invalid"
 msgstr "Jouw gekozen favoriete programma is ongeldig."
 
-#: app.py:1244 app.py:1245
+#: app.py:1245 app.py:1246
 msgid "public_profile_updated"
 msgstr "Je openbare profiel is aangepast."
 
-#: app.py:1279 app.py:1303
+#: app.py:1280 app.py:1304
 msgid "user_not_private"
 msgstr "Deze gebruiker bestaat niet of heeft geen openbaar profiel"
 
-#: app.py:1312
+#: app.py:1313
 msgid "invalid_teacher_invitation_code"
 msgstr ""
 "Deze leerkrachtenuitnodigingscode is niet geldig. Als je een nieuwe "
@@ -1282,7 +1278,7 @@
 msgid "open"
 msgstr "Openen"
 
-#: templates/programs.html:68
+#: templates/programs.html:68 templates/programs.html:76
 msgid "copy_clipboard"
 msgstr "De link is gekopieerd"
 
@@ -1817,13 +1813,6 @@
 #~ msgid "required"
 #~ msgstr ""
 
-<<<<<<< HEAD
-#~ msgid "Empty Program"
-#~ msgstr ""
-#~ "Je hebt een leeg programma gemaakt. "
-#~ "Typ Hedy code in het linkerveld en"
-#~ " probeer het opnieuw."
-=======
 #~ msgid "set_preferred_lang"
 #~ msgstr ""
 #~ "Hedy accounts kunnen vanaf nu een "
@@ -1833,4 +1822,9 @@
 
 #~ msgid "statistics"
 #~ msgstr "Mijn statistieken"
->>>>>>> 6ee4a805
+
+#~ msgid "Empty Program"
+#~ msgstr ""
+#~ "Je hebt een leeg programma gemaakt. "
+#~ "Typ Hedy code in het linkerveld en"
+#~ " probeer het opnieuw."
