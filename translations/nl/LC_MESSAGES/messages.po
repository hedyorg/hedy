# Dutch translations for PROJECT.
# Copyright (C) 2022 ORGANIZATION
# This file is distributed under the same license as the PROJECT project.
# FIRST AUTHOR <EMAIL@ADDRESS>, 2022.
#
#, fuzzy
msgid ""
msgstr ""
"Project-Id-Version: PROJECT VERSION\n"
"Report-Msgid-Bugs-To: EMAIL@ADDRESS\n"
"POT-Creation-Date: 2022-05-17 19:46+0200\n"
"PO-Revision-Date: YEAR-MO-DA HO:MI+ZONE\n"
"Last-Translator: FULL NAME <EMAIL@ADDRESS>\n"
"Language: nl\n"
"Language-Team: nl <LL@li.org>\n"
"Plural-Forms: nplurals=2; plural=(n != 1);\n"
"MIME-Version: 1.0\n"
"Content-Type: text/plain; charset=utf-8\n"
"Content-Transfer-Encoding: 8bit\n"
"Generated-By: Babel 2.10.1\n"

#: app.py:442
msgid "program_contains_error"
msgstr "Dit programma bevat een foutje, weet je zeker dat je hem wilt delen?"

#: app.py:598
msgid "title_achievements"
msgstr "Hedy - Mijn badges"

<<<<<<< HEAD
#: app.py:615 app.py:1028 website/teacher.py:362 website/teacher.py:371
=======
#: app.py:615 app.py:733 app.py:1050 website/teacher.py:362
#: website/teacher.py:371
>>>>>>> 560f722b
msgid "not_teacher"
msgstr "Jij bent geen leraar!"

#: app.py:618
msgid "not_enrolled"
msgstr "Jij zit niet in deze klas!"

#: app.py:657
msgid "title_programs"
msgstr "Hedy - Mijn programma's"

<<<<<<< HEAD
#: app.py:667 app.py:677 app.py:681 app.py:696 app.py:945 app.py:1318
=======
#: app.py:667 app.py:677 app.py:681 app.py:696 app.py:977 app.py:1410
>>>>>>> 560f722b
#: website/admin.py:17 website/admin.py:25 website/admin.py:95
#: website/admin.py:112 website/admin.py:130 website/auth.py:712
#: website/auth.py:739 website/programs.py:210 website/statistics.py:86
msgid "unauthorized"
msgstr "Jij hebt geen rechten voor deze pagina"

#: app.py:707
msgid "minutes"
msgstr "minuten"

#: app.py:710
msgid "hours"
msgstr "uur"

#: app.py:713
msgid "days"
msgstr "dagen"

#: app.py:716
msgid "ago"
msgstr "{time} geleden"

<<<<<<< HEAD
#: app.py:731 app.py:733 app.py:863 app.py:885 app.py:887
msgid "no_such_level"
msgstr "Dit level bestaat niet!"

#: app.py:741 app.py:748 app.py:817 app.py:823
msgid "no_such_program"
msgstr "Dit programma bestaat niet!"

#: app.py:772
msgid "level_not_class"
msgstr "Je zit in een klas waar dit level nog niet beschikbaar is gemaakt"

#: app.py:868 website/teacher.py:420 website/teacher.py:436
=======
#: app.py:747 app.py:1067
msgid "title_for-teacher"
msgstr "Hedy - Voor leerkrachten"

#: app.py:764 app.py:766 app.py:895 app.py:917 app.py:919
msgid "no_such_level"
msgstr "Dit level bestaat niet!"

#: app.py:774 app.py:781 app.py:849 app.py:855
msgid "no_such_program"
msgstr "Dit programma bestaat niet!"

#: app.py:805
msgid "level_not_class"
msgstr "Je zit in een klas waar dit level nog niet beschikbaar is gemaakt"

#: app.py:900 website/teacher.py:420 website/teacher.py:436
>>>>>>> 560f722b
#: website/teacher.py:465 website/teacher.py:491
msgid "no_such_adventure"
msgstr "Dit avontuur bestaat niet!"

<<<<<<< HEAD
#: app.py:896
msgid "page_not_found"
msgstr "We konden deze pagina niet vinden!"

#: app.py:916
msgid "title_signup"
msgstr "Hedy - Account aanmaken"

#: app.py:923
msgid "title_login"
msgstr "Hedy - Inloggen"

#: app.py:930
msgid "title_recover"
msgstr "Hedy - Account herstellen"

#: app.py:946
msgid "title_reset"
msgstr "Hedy - Wachtwoord resetten"

#: app.py:972
msgid "title_my-profile"
msgstr "Hedy - Mijn account"

#: app.py:988
msgid "title_learn-more"
msgstr "Hedy - Meer info"

#: app.py:994
msgid "title_privacy"
msgstr "Hedy - Privacyverklaring"

#: app.py:1001
msgid "title_landing-page"
msgstr "Welkom bij Hedy!"

#: app.py:1003
msgid "not_user"
msgstr "Jij bent niet ingelogd!"

#: app.py:1024
msgid "title_for-teacher"
msgstr "Hedy - Voor leerkrachten"

#: app.py:1035
msgid "title_start"
msgstr "Hedy - Een graduele programmeertaal"

#: app.py:1110
msgid "title_explore"
msgstr "Hedy - Ontdekken"

#: app.py:1130 app.py:1132
=======
#: app.py:928
msgid "page_not_found"
msgstr "We konden deze pagina niet vinden!"

#: app.py:948
msgid "title_signup"
msgstr "Hedy - Account aanmaken"

#: app.py:955
msgid "title_login"
msgstr "Hedy - Inloggen"

#: app.py:962
msgid "title_recover"
msgstr "Hedy - Account herstellen"

#: app.py:978
msgid "title_reset"
msgstr "Hedy - Wachtwoord resetten"

#: app.py:1004
msgid "title_my-profile"
msgstr "Hedy - Mijn account"

#: app.py:1020
msgid "title_learn-more"
msgstr "Hedy - Meer info"

#: app.py:1026
msgid "title_privacy"
msgstr "Hedy - Privacyverklaring"

#: app.py:1033
msgid "title_landing-page"
msgstr "Welkom bij Hedy!"

#: app.py:1035
msgid "not_user"
msgstr "Jij bent niet ingelogd!"

#: app.py:1042
msgid "title_start"
msgstr "Hedy - Een graduele programmeertaal"

#: app.py:1129
msgid "title_explore"
msgstr "Hedy - Ontdekken"

#: app.py:1149 app.py:1151
>>>>>>> 560f722b
msgid "translate_error"
msgstr ""
"Er is iets misgegaan met het vertalen van de code. Probeer je code te "
"runnen om te kijken of er misschien een foutje in zit. Code met foutjes "
"kan niet vertaald worden."

<<<<<<< HEAD
#: app.py:1257 website/auth.py:278 website/auth.py:333 website/auth.py:469
=======
#: app.py:1156 app.py:1186
msgid "tutorial_start_title"
msgstr "Welkom bij Hedy!"

#: app.py:1156
msgid "tutorial_start_message"
msgstr "In deze uitleg leggen we stap voor stap uit wat je allemaal kunt doen"

#: app.py:1158
msgid "tutorial_editor_title"
msgstr "De code editor"

#: app.py:1158
msgid "tutorial_editor_message"
msgstr "In dit venster schrijf je alle code, probeer maar wat in te vullen!"

#: app.py:1160
msgid "tutorial_output_title"
msgstr "Het output venster"

#: app.py:1160
msgid "tutorial_output_message"
msgstr "De code die je uitvoert wordt hier weergegeven."

#: app.py:1162
msgid "tutorial_run_title"
msgstr "De uitvoer knop"

#: app.py:1162
msgid "tutorial_run_message"
msgstr "Met deze knop kun je een programma uitvoeren, zullen we het proberen?"

#: app.py:1164
msgid "tutorial_tryit_title"
msgstr "Probeer het uit!"

#: app.py:1164
msgid "tutorial_tryit_message"
msgstr "Voer het programma uit, klik op 'volgende stap' als je klaar bent."

#: app.py:1166
msgid "tutorial_nextlevel_title"
msgstr "Naar het volgende level"

#: app.py:1166
msgid "tutorial_nextlevel_message"
msgstr ""
"Wanneer je denkt dat je alles goed snapt en genoeg hebt geoefend kun je "
"naar het volgende level. Wanneer er een vorig level is zal er ook een "
"knop zijn voor terug."

#: app.py:1168
msgid "tutorial_leveldefault_title"
msgstr "Level uitleg"

#: app.py:1168
msgid "tutorial_leveldefault_message"
msgstr ""
"In het eerste tabje vind je altijd de level uitleg. Hier worden in elk "
"level de nieuwe commando's uitgelegd."

#: app.py:1170
#, fuzzy
msgid "tutorial_adventures_title"
msgstr "Avonturen"

#: app.py:1170
msgid "tutorial_adventures_message"
msgstr ""
"De andere tabjes bevatten avonturen, deze kun je per level maken. Ze gaan"
" van makkelijk naar moeilijk!"

#: app.py:1172
#, fuzzy
msgid "tutorial_quiz_title"
msgstr "Quiz"

#: app.py:1172
msgid "tutorial_quiz_message"
msgstr ""
"Aan het einde van elk level kun je een quiz maken, zo kun je goed testen "
"of je alles snapt!"

#: app.py:1174
msgid "tutorial_saveshare_title"
msgstr "Opslaan en delen"

#: app.py:1174
msgid "tutorial_saveshare_message"
msgstr ""
"Je kunt al jouw gemaakt programma's opslaan en delen met andere Hedy "
"gebruikers."

#: app.py:1176
msgid "tutorial_cheatsheet_title"
msgstr "Spiekbriefje"

#: app.py:1176
msgid "tutorial_cheatsheet_message"
msgstr ""
"Als je iets bent vergeten kun je het spiekbriefje gebruiken om te kijken "
"welke commando's je mag gebruiken."

#: app.py:1178 app.py:1198
msgid "tutorial_end_title"
msgstr "Einde!"

#: app.py:1178
msgid "tutorial_end_message"
msgstr "Klik op 'Volgende stap' om echt aan de slag te gaan met Hedy!"

#: app.py:1180 app.py:1200
msgid "tutorial_title_not_found"
msgstr "Oeps! Er gaat iets mis..."

#: app.py:1180 app.py:1200
msgid "tutorial_message_not_found"
msgstr ""
"Het lijkt erop dat we de volgende stap voor de tutorial niet kunnen "
"ophalen, probeer het later opnieuw."

#: app.py:1186
msgid "teacher_tutorial_start_message"
msgstr ""
"In deze uitleg leggen we stap voor stap uit wat je allemaal (extra) kunt "
"doen als leraar."

#: app.py:1188
msgid "tutorial_class_title"
msgstr "Beheren van klassen"

#: app.py:1188
msgid "tutorial_class_message"
msgstr ""
"Als leraar kun je klassen aanmaken en studenten hiervoor uitnodigen of "
"laten inschrijven via een link. Van jouw studenten kun je alle "
"programma's en statistieken bekijken."

#: app.py:1190
msgid "tutorial_customize_class_title"
msgstr "Klassen personaliseren"

#: app.py:1190
msgid "tutorial_customize_class_message"
msgstr ""
"Je kunt klassen personaliseren door levels en/of avonturen te verbergen "
"of op specifieke data beschikbaar te maken."

#: app.py:1192
msgid "tutorial_own_adventures_title"
msgstr "Avonturen aanmaken"

#: app.py:1192
msgid "tutorial_own_adventures_message"
msgstr ""
"Je kunt eigen avonturen maken en gebruiken als opdrachten voor je "
"leerlingen. Maak ze hier, voeg ze vervolgens aan je klassen toe via de "
"klassen personaliatie."

#: app.py:1194
msgid "tutorial_accounts_title"
msgstr "Accounts aanmaken"

#: app.py:1194
msgid "tutorial_accounts_message"
msgstr ""
"Je kunt meerdere accounts tegelijk aanmaken voor jouw leerlingen, je "
"hoeft alleen een gebruikersnaam en wachtwoord op te geven. Deze accounts "
"kun je ook gelijk toevoegen aan een van jouw klassen."

#: app.py:1196
msgid "tutorial_documentation_title"
msgstr "Hedy documentatie"

#: app.py:1196
msgid "tutorial_documentation_message"
msgstr ""
"Hier vindt je een uitgebreidere documentatie met tips en tricks voor het "
"gebruik van Hedy in de klas."

#: app.py:1198
msgid "teacher_tutorial_end_message"
msgstr "Klik op 'volgende stap' om als leraar aan de slag te gaan met Hedy!"

#: app.py:1208
msgid "tutorial_code_snippet"
msgstr ""
"print Hallo wereld!\n"
"print Ik volg de Hedy tutorial"

#: app.py:1212 app.py:1222
msgid "invalid_tutorial_step"
msgstr "Dit is geen geldige tutorial stap, probeer het opnieuw."

#: app.py:1349 website/auth.py:278 website/auth.py:333 website/auth.py:469
>>>>>>> 560f722b
#: website/auth.py:494 website/auth.py:524 website/auth.py:633
#: website/auth.py:671 website/auth.py:718 website/auth.py:745
#: website/teacher.py:89 website/teacher.py:124 website/teacher.py:196
#: website/teacher.py:252 website/teacher.py:299 website/teacher.py:340
#: website/teacher.py:376 website/teacher.py:447 website/teacher.py:505
msgid "ajax_error"
msgstr "Er is een fout opgetreden, probeer het nog eens."

<<<<<<< HEAD
#: app.py:1260
msgid "image_invalid"
msgstr "Jouw gekozen profielfoto is ongeldig."

#: app.py:1262
msgid "personal_text_invalid"
msgstr "Jouw persoonlijke tekst is ongeldig."

#: app.py:1264 app.py:1270
msgid "favourite_program_invalid"
msgstr "Jouw gekozen favoriete programma is ongeldig."

#: app.py:1284 app.py:1285
msgid "public_profile_updated"
msgstr "Je openbare profiel is aangepast."

#: app.py:1322 app.py:1347
msgid "user_not_private"
msgstr "Deze gebruiker bestaat niet of heeft geen openbaar profiel"

#: app.py:1355
=======
#: app.py:1352
msgid "image_invalid"
msgstr "Jouw gekozen profielfoto is ongeldig."

#: app.py:1354
msgid "personal_text_invalid"
msgstr "Jouw persoonlijke tekst is ongeldig."

#: app.py:1356 app.py:1362
msgid "favourite_program_invalid"
msgstr "Jouw gekozen favoriete programma is ongeldig."

#: app.py:1376 app.py:1377
msgid "public_profile_updated"
msgstr "Je openbare profiel is aangepast."

#: app.py:1414 app.py:1439
msgid "user_not_private"
msgstr "Deze gebruiker bestaat niet of heeft geen openbaar profiel"

#: app.py:1447
>>>>>>> 560f722b
msgid "invalid_teacher_invitation_code"
msgstr ""
"Deze leerkrachtenuitnodigingscode is niet geldig. Als je een nieuwe "
"uitnodiging nodig hebt, neem dan contact op met hedy@felienne.com."

#: utils.py:203
msgid "default_404"
msgstr "We konden deze pagina niet vinden."

#: utils.py:205
msgid "default_403"
msgstr "Jij mag niet bij deze pagina."

#: utils.py:207
msgid "default_500"
msgstr "Oeps! Er ging iets mis..."

#: content/error-messages.txt:1
msgid "Wrong Level"
msgstr ""
"Dat was goede code hoor, maar niet op het goede level. Je schreef een "
"{offending_keyword} voor level {working_level}. Tip: {tip}"

#: content/error-messages.txt:2
msgid "Incomplete"
msgstr ""
"Let op, je bent een stukje code vergeten. Op regel {line_number} moet er "
"achter {incomplete_command} nog tekst komen."

#: content/error-messages.txt:3
msgid "Invalid"
msgstr ""
"{invalid_command} is geen commando in Hedy level {level}. Bedoelde je "
"{guessed_command}?"

#: content/error-messages.txt:4
msgid "Invalid Space"
msgstr ""
"Oeps! Regel {line_number} begint met een spatie. Computers kunnen niet zo"
" goed tegen spaties, kun je 'm weghalen?"

#: content/error-messages.txt:5
msgid "Has Blanks"
msgstr ""
"Let op! Jouw code is nog niet compleet. Er staat nog een laag streepje "
"in, daar moet jij de juiste code nog invullen."

#: content/error-messages.txt:6
msgid "No Indentation"
msgstr ""
"Je hebt te weinig spaties voor regel {line_number} gebruikt. Er staan "
"{leading_spaces} spaties, maar dat is te weinig. Begin een blok steeds "
"met {indent_size} meer spaties dan de regel ervoor."

#: content/error-messages.txt:7
msgid "Unexpected Indentation"
msgstr ""
"Je hebt te veel spaties voor regel {line_number} gebruikt. Er staan "
"{leading_spaces} spaties, maar dat is te veel. Begin een blok steeds met "
"{indent_size} spaties."

#: content/error-messages.txt:8
msgid "Parse"
msgstr ""
"De code die jij intypte is geen geldige Hedy code. Er zit een foutje op "
"regel {location[0]}, op positie {location[1]}. Jij typte "
"{character_found}, maar dat mag op die plek niet."

#: content/error-messages.txt:9
msgid "Unquoted Text"
msgstr ""
"Let op! Bij print en ask moet voor én achter de tekst een aanhalingsteken"
" komen. Jij bent er ergens eentje vergeten."

#: content/error-messages.txt:10
msgid "Unquoted Assignment"
msgstr ""
"Let op. Vanaf dit level moet je tekst rechts van de `is` tussen "
"aanhalingstekens zetten. Jij bent dat vergeten voor de tekst {text}."

#: content/error-messages.txt:11
msgid "Unquoted Equality Check"
msgstr ""
"Als je wilt kijken of een variabele gelijk is aan meerdere woorden, "
"moeten die woorden tussen aanhalingstekens staan!"

#: content/error-messages.txt:12
msgid "Var Undefined"
msgstr ""
"Je probeert de variabele {name} te gebruiken, maar die heb je niet "
"ingesteld. Het kan ook zijn dat je het woord {name} wilde gebruiken en "
"aanhalingstekens vergeten bent."

#: content/error-messages.txt:13
msgid "Cyclic Var Definition"
msgstr ""
"De variabele {variable} moet worden ingesteld voor je die aan de "
"rechterkant van een is mag gebruiken."

#: content/error-messages.txt:14
msgid "Lonely Echo"
msgstr ""
"Je gebruikt een echo voor een ask, of een echo zonder een ask. Vraag "
"eerst met een ask om invoer voordat je die herhaalt met een echo."

#: content/error-messages.txt:15
msgid "Too Big"
msgstr ""
"Wow! Jouw programma is wel {lines_of_code} regels lang! Maar... wij "
"kunnen maar {max_lines} regels aan in dit level. Maak je programma wat "
"kleiner en probeer het nog eens."

#: content/error-messages.txt:16
msgid "Invalid Argument Type"
msgstr ""
"Je kan {command} niet gebruiken met {invalid_argument} omdat dat "
"{invalid_type} is. Je kan {command} wel gebruiken met {allowed_types}."

#: content/error-messages.txt:17
msgid "Invalid Argument"
msgstr ""
"Je kan {command} niet gebruiken met {invalid_argument}. Je kan {command} "
"wel gebruiken met {allowed_types}."

#: content/error-messages.txt:18
msgid "Invalid Type Combination"
msgstr ""
"Je kan {invalid_argument} en {invalid_argument_2} niet gebruiken met "
"{command} omdat de ene {invalid_type} is, en de andere {invalid_type_2}. "
"Verander {invalid_argument} in {invalid_type_2} of {invalid_argument_2} "
"in {invalid_type}."

#: content/error-messages.txt:19
msgid "Unsupported Float"
msgstr ""
"Helaas, Hedy ondersteunt nog geen kommagetallen. Verander {value} in een "
"geheel getal."

#: content/error-messages.txt:20
msgid "Locked Language Feature"
msgstr ""
"In jouw programma zit {concept}! Goed gedaan! Maar {concept} is nog niet "
"beschikbaar. Dat komt in een later level."

#: content/error-messages.txt:21
msgid "Missing Command"
msgstr ""
"Het lijkt erop dat je vergeten bent om een commando te gebruiken op regel"
" {line_number}."

#: content/error-messages.txt:22
#, fuzzy
msgid "Missing Inner Command"
msgstr ""
"Het lijkt erop dat je vergeten bent om het {command} commando op regel "
"{line_number} in te vullen."

#: content/error-messages.txt:23
msgid "Unsupported String Value"
msgstr "Tekst waarden kunnen geen {invalid_value} bevatten."

#: content/error-messages.txt:24
msgid "ask_needs_var"
msgstr ""
"Vanaf level 2 hoort ask met een variabele ervoor. Bijv: naam is ask Hoe "
"heet jij?"

#: content/error-messages.txt:25
msgid "echo_out"
msgstr ""
"Vanaf level 2 heb je geen echo meer nodig! Je kunt een variabele "
"gebruiken om iets te herhalen. Voorbeeld: naam is ask Hoe heet jij? print"
" hallo naam"

#: content/error-messages.txt:26
msgid "space"
msgstr "een spatie"

#: content/error-messages.txt:27
msgid "comma"
msgstr "een komma"

#: content/error-messages.txt:28
msgid "question mark"
msgstr "een vraagteken"

#: content/error-messages.txt:29
msgid "newline"
msgstr "een enter"

#: content/error-messages.txt:30
msgid "period"
msgstr "een punt"

#: content/error-messages.txt:31
msgid "exclamation mark"
msgstr "een uitroepteken"

#: content/error-messages.txt:32
msgid "dash"
msgstr "een streepje"

#: content/error-messages.txt:33
msgid "star"
msgstr "een sterretje"

#: content/error-messages.txt:34
msgid "single quotes"
msgstr "een hoge komma"

#: content/error-messages.txt:35
msgid "double quotes"
msgstr "twee hoge komma's"

#: content/error-messages.txt:36
msgid "slash"
msgstr "een schuin streepje"

#: content/error-messages.txt:37
msgid "string"
msgstr "tekst"

#: content/error-messages.txt:38
msgid "nested blocks"
msgstr "een blok in een blok"

#: content/error-messages.txt:39
msgid "or"
msgstr "of"

#: content/error-messages.txt:40
msgid "number"
msgstr "een getal"

#: content/error-messages.txt:41
msgid "integer"
msgstr "een getal"

#: content/error-messages.txt:42
msgid "float"
msgstr "een getal"

#: content/error-messages.txt:43
msgid "list"
msgstr "een lijstje"

#: content/error-messages.txt:44
msgid "input"
msgstr "invoer van een ask"

#: templates/achievements.html:5
msgid "general"
msgstr "Algemeen"

#: templates/achievements.html:9
msgid "programs_created"
msgstr "Programma's gemaakt"

#: templates/achievements.html:10
msgid "programs_saved"
msgstr "Programma's opgeslagen"

#: templates/achievements.html:11
msgid "programs_submitted"
msgstr "programma's ingeleverd"

#: templates/achievements.html:13 templates/achievements.html:25
msgid "teacher"
msgstr "Leraren"

#: templates/achievements.html:16 templates/achievements.html:53
msgid "hidden"
msgstr "Verborgen badges"

#: templates/achievements.html:23
#, fuzzy
msgid "hedy_achievements"
msgstr "Mijn badges"

#: templates/cheatsheet.html:14
msgid "cheatsheet_title"
msgstr "Spiekbriefje"

#: templates/class-overview.html:16
msgid "visible_columns"
msgstr "Zichtbare kolommen"

#: templates/class-overview.html:21 templates/class-overview.html:64
#: templates/class-overview.html:108 templates/create-accounts.html:16
#: templates/login.html:12 templates/profile.html:87 templates/recover.html:8
#: templates/signup.html:10
msgid "username"
msgstr "Gebruikersnaam"

#: templates/class-overview.html:25 templates/class-overview.html:65
msgid "last_login"
msgstr "Laatste login"

#: templates/class-overview.html:29 templates/class-overview.html:66
msgid "highest_level_reached"
msgstr "Hoogste level"

#: templates/class-overview.html:35 templates/class-overview.html:67
msgid "number_programs"
msgstr "Aantal programma's"

#: templates/class-overview.html:39 templates/class-overview.html:68
msgid "programs"
msgstr "Programma's"

#: templates/class-overview.html:43 templates/class-overview.html:69
msgid "latest_shared_program"
msgstr "Laatst gedeelde programma"

#: templates/class-overview.html:49 templates/class-overview.html:70
#: templates/class-overview.html:83 templates/profile.html:145
#: templates/profile.html:147 templates/profile.html:160
msgid "change_password"
msgstr "Verander wachtwoord"

#: templates/class-overview.html:53 templates/class-overview.html:71
msgid "remove_student"
msgstr "Leerling verwijderen"

#: templates/class-overview.html:81
msgid "page"
msgstr "pagina"

#: templates/class-overview.html:83
msgid "enter_password"
msgstr "Vul een nieuw wachtwoord in voor"

#: templates/class-overview.html:83
msgid "password_change_prompt"
msgstr "Weet je zeker dat je dit wachtwoord wilt wijzigen?"

#: templates/class-overview.html:84
msgid "remove_student_prompt"
msgstr "Weet je zeker dat je deze leerling uit de klas wilt verwijderen?"

#: templates/class-overview.html:84 templates/class-overview.html:120
#: templates/customize-adventure.html:52 templates/for-teachers.html:43
#: templates/for-teachers.html:53
msgid "remove"
msgstr "Verwijder"

#: templates/class-overview.html:90
msgid "class_link"
msgstr "Link voor inschrijven klas"

#: templates/class-overview.html:92 templates/customize-class.html:5
msgid "customize_class"
msgstr "Klas personaliseren"

#: templates/class-overview.html:93 templates/for-teachers.html:32
msgid "class_name_prompt"
msgstr "Vul de naam in van de klas"

#: templates/class-overview.html:93
msgid "rename_class"
msgstr "Klas hernoemen"

#: templates/class-overview.html:94
msgid "invite_prompt"
msgstr "Vul een gebruikersnaam in"

#: templates/class-overview.html:94
msgid "invite_student"
msgstr "Leerling toevoegen"

#: templates/class-overview.html:95
msgid "class_stats"
msgstr "Klas statistieken"

#: templates/class-overview.html:98 templates/customize-adventure.html:59
msgid "back_to_teachers_page"
msgstr "Terug naar lerarenpagina"

#: templates/class-overview.html:99
msgid "delete_class_prompt"
msgstr "Weet je zeker dat je deze klas wilt verwijderen?"

#: templates/class-overview.html:99
msgid "delete_class"
msgstr "Klas permanent verwijderen"

#: templates/class-overview.html:103
msgid "pending_invites"
msgstr "Openstaande uitnodigingen"

#: templates/class-overview.html:109
msgid "invite_date"
msgstr "Uitnodigingsdatum"

#: templates/class-overview.html:110
msgid "expiration_date"
msgstr "Vervaldatum"

#: templates/class-overview.html:111
msgid "remove_invite"
msgstr "Uitnodiging verwijderen"

#: templates/class-overview.html:120 templates/profile.html:15
msgid "delete_invite_prompt"
msgstr "Weet je zeker dat je deze uitnodiging wilt verwijderen?"

#: templates/class-prejoin.html:7
msgid "class_already_joined"
msgstr "Je zit al in deze klas"

#: templates/class-prejoin.html:11
msgid "goto_profile"
msgstr "Ga naar mijn profiel"

#: templates/class-prejoin.html:15 templates/profile.html:12
msgid "prompt_join_class"
msgstr "Wil jij je inschrijven voor deze klas?"

#: templates/class-prejoin.html:17 website/teacher.py:182
msgid "join_prompt"
msgstr ""
"Je moet ingelogd zijn om je voor een klas in te kunnen schrijven. Wil je "
"inloggen of een account maken?"

#: templates/class-prejoin.html:17 templates/profile.html:14
msgid "join_class"
msgstr "Inschrijven voor klas"

#: templates/class-stats.html:22 templates/customize-class.html:160
msgid "back_to_class"
msgstr "Ga terug naar klas"

#: templates/code-page.html:8 templates/for-teachers.html:9
msgid "next_step_tutorial"
msgstr "Volgende stap >>>"

#: templates/code-page.html:35 templates/code-page.html:45
#: templates/customize-class.html:28 templates/customize-class.html:64
#: templates/customize-class.html:71 templates/customize-class.html:95
#: templates/level-page.html:6 templates/level-page.html:11
#: templates/quiz/startquiz.html:10 templates/view-program-page.html:12
#: templates/view-program-page.html:28
msgid "level_title"
msgstr "Level"

#: templates/create-accounts.html:5
msgid "create_multiple_accounts"
msgstr "Meerdere accounts aanmaken"

#: templates/create-accounts.html:7
msgid "accounts_intro"
msgstr ""
"Op deze pagina kun je accounts aan maken voor meerdere studenten "
"tegelijkertijd. Ook is het mogelijk ze gelijk toe te voegen aan een klas."
" Door op het groene kruisje rechtsonderin te klikken kun je meer rijen "
"toevoegen. Met het rode kruisje kun je een rij weer verwijderen. Zorg "
"ervoor dat alle rijen gevuld zijn voordat je klikt op \"Accounts "
"aanmaken\". Denk eraan dat elke gebruikersnaam en elk e-mailadres uniek "
"moet zijn. Ook moet het wachtwoord <b>minimaal</b> 6 tekens zijn."

#: templates/create-accounts.html:10
msgid "create_accounts_prompt"
msgstr "Weet je zeker dat je deze accounts wilt aanmaken?"

#: templates/create-accounts.html:17 templates/login.html:15
#: templates/reset.html:8 templates/signup.html:19
msgid "password"
msgstr "Wachtwoord"

#: templates/create-accounts.html:19
msgid "select_class"
msgstr "Kies klas"

#: templates/create-accounts.html:35 templates/programs.html:24
msgid "reset_view"
msgstr "Reset"

#: templates/create-accounts.html:36 templates/for-teachers.html:64
msgid "create_accounts"
msgstr "Meerdere accounts aanmaken"

#: templates/customize-adventure.html:5
msgid "customize_adventure"
msgstr "Avontuur aanpassen"

#: templates/customize-adventure.html:7
msgid "update_adventure_prompt"
msgstr "Weet je zeker dat je dit avontuur wilt bijwerken?"

#: templates/customize-adventure.html:10
msgid "general_settings"
msgstr "Algemene instellingen"

#: templates/customize-adventure.html:12 templates/for-teachers.html:18
#: templates/for-teachers.html:39
msgid "name"
msgstr "Naam"

#: templates/customize-adventure.html:16 templates/customize-adventure.html:18
<<<<<<< HEAD
#: templates/explore.html:22 templates/explore.html:52
#: templates/explore.html:77 templates/for-teachers.html:31
#: templates/programs.html:12 templates/programs.html:39
#: templates/programs.html:47
=======
#: templates/explore.html:20 templates/explore.html:46
#: templates/for-teachers.html:40 templates/programs.html:12
#: templates/programs.html:39 templates/programs.html:47
>>>>>>> 560f722b
msgid "level"
msgstr "Level"

#: templates/customize-adventure.html:25
msgid "adventure_exp_1"
msgstr ""
"Typ jouw avontuur hier aan de rechterkant. Na het maken van een avontuur "
"kun je deze toevoegen aan een klas via \"personaliseren\". Als je een "
"commando aan jouw avontuur wilt toevoegen kun je code blokjes gebruiken "
"zoals dit:"

#: templates/customize-adventure.html:31
msgid "adventure_exp_2"
msgstr ""
"Als je stukjes code wilt toevoegen, bijvoorbeeld als template of "
"voorbeeld voor je leerlingen. Dit kun je doen met pre blokjes zoals dit:"

#: templates/customize-adventure.html:36
msgid "hello_world_snippet"
msgstr "print Hallo wereld!"

#: templates/customize-adventure.html:39
msgid "adventure_exp_3"
msgstr ""
"Je kunt de \"voorbeeld\" knop gebruiken om de opgemaakt versie van jouw "
"avontuur te zien. Om jouw avontuur op een speciale pagina te zien kies je"
" \"bekijk\" op de lerarenpagina."

#: templates/customize-adventure.html:43 templates/customize-class.html:28
#: templates/customize-class.html:94 templates/explore.html:28
#: templates/programs.html:18 templates/programs.html:40
#: templates/view-adventure.html:6
msgid "adventure"
msgstr "Avontuur"

#: templates/customize-adventure.html:44
msgid "template_code"
msgstr ""
"Dit is de uitleg van mijn avontuur!\n"
"\n"
"Op deze manier laat ik een commando zien: <code>print</code>\n"
"\n"
"Maar soms wil ik een stukje code laten zien, dat doe ik zo:\n"
"<pre>\n"
"ask Wat is jouw naam?\n"
"echo dus jouw naam is \n"
"</pre>"

#: templates/customize-adventure.html:47
msgid "adventure_terms"
msgstr "Ik ga ermee akkoord dat mijn avontuur mogelijk beschikbaar komt op Hedy."

#: templates/customize-adventure.html:50
msgid "preview"
msgstr "Voorbeeld"

#: templates/customize-adventure.html:51 templates/customize-class.html:155
msgid "save"
msgstr "Opslaan"

#: templates/customize-adventure.html:52 templates/for-teachers.html:53
msgid "delete_adventure_prompt"
msgstr "Weet je zeker dat je dit avontuur wilt verwijderen?"

#: templates/customize-class.html:7
msgid "customize_class_exp_1"
msgstr ""
"Hoi! Hier kun je jouw klas personaliseren. Door het selecteren van levels"
" en avonturen kun je kiezen wat jouw leerlingen kunnen zien. Ook kun je "
"jouw zelfgemaakte avonturen aan levels toevoegen. Alle levels en "
"standaard avonturen zijn aan het begin geselecteerd. <b>Let op:</b> Niet "
"elk avontuur is voor elk level beschikbaar! Het instellen gaat als volgt:"

#: templates/customize-class.html:10
msgid "customize_class_step_1"
msgstr "Selecteer de levels voor jouw klas door op een \"level knop\" te drukken"

#: templates/customize-class.html:11
msgid "customize_class_step_2"
msgstr ""
"Er verschijnen \"selectievinkjes\" voor de beschikbare avonturen voor "
"deze levels"

#: templates/customize-class.html:12
msgid "customize_class_step_3"
msgstr "Selecteer de avonturen die je beschikbaar wilt maken"

#: templates/customize-class.html:13
msgid "customize_class_step_4"
msgstr ""
"Klik op de naam van een avontuur om deze voor alle levels te "
"(de)selecteren"

#: templates/customize-class.html:14
msgid "customize_class_step_5"
msgstr "Voeg eventueel persoonlijke avonturen toe"

#: templates/customize-class.html:15
msgid "customize_class_step_6"
msgstr "Selecteer een openingsdatum per level (leeg laten mag ook)"

#: templates/customize-class.html:16
msgid "customize_class_step_7"
msgstr "Kies andere instellingen"

#: templates/customize-class.html:17
msgid "customize_class_step_8"
msgstr "Kies \"Opslaan\" -> je bent helemaal klaar!"

#: templates/customize-class.html:20
msgid "customize_class_exp_2"
msgstr ""
"Je kunt deze instellingen altijd op een later moment wijzigen. Zo kun je "
"bijvoorbeeld tijdens het les geven nieuwe avonturen of levels beschikbaar"
" maken. Hierdoor is het voor leerlingen (en voor de leraar!) makkelijker "
"om te kiezen waar aan gewerkt kan worden en wat er geleerd wordt. Als je "
"alles beschikbaar wilt maken voor jouw klas kun je het beste de "
"\"personalisatie\" verwijderen, doe dit met de \"verwijder\" knop beneden"
" in het scherm."

#: templates/customize-class.html:23
msgid "select_adventures"
msgstr "Avonturen selecteren"

#: templates/customize-class.html:59
msgid "opening_dates"
msgstr "Openingsdata"

#: templates/customize-class.html:65
msgid "opening_date"
msgstr "Openingsdatum"

#: templates/customize-class.html:75 templates/customize-class.html:77
msgid "directly_available"
msgstr "Gelijk open"

#: templates/customize-class.html:89
msgid "select_own_adventures"
msgstr "Eigen avonturen selecteren"

#: templates/customize-class.html:96 templates/customize-class.html:120
#: templates/profile.html:47 templates/profile.html:122
#: templates/profile.html:131 templates/signup.html:26 templates/signup.html:45
#: templates/signup.html:53
msgid "select"
msgstr "Kies"

#: templates/customize-class.html:114
msgid "other_settings"
msgstr "Andere instellingen"

#: templates/customize-class.html:119
msgid "option"
msgstr "Optie"

#: templates/customize-class.html:125
msgid "mandatory_mode"
msgstr "Verplichte programmeursmodus"

#: templates/customize-class.html:131
msgid "hide_cheatsheet"
msgstr "Verberg spiekbriefje"

#: templates/customize-class.html:137
msgid "hide_keyword_switcher"
msgstr "Verberg commando-taal switcher"

#: templates/customize-class.html:143
#, fuzzy
msgid "hide_quiz"
msgstr "Einde van de quiz"

#: templates/customize-class.html:154
msgid "reset_adventure_prompt"
msgstr "Weet je zeker dat je alle geselecteerde avonturen wilt wissen?"

#: templates/customize-class.html:154
msgid "reset_adventures"
msgstr "Wis gekozen avonturen"

#: templates/customize-class.html:158
msgid "remove_customizations_prompt"
msgstr "Weet je zeker dat je de personalisatie van deze klas wilt verwijderen?"

#: templates/customize-class.html:159
msgid "remove_customization"
msgstr "Verwijder Personalisatie"

#: templates/error-page.html:12
msgid "go_back_to_main"
msgstr "Ga terug naar de hoofdpagina"

#: templates/explore.html:12 templates/landing-page.html:45
msgid "explore_programs"
msgstr "Programma's ontdekken"

#: templates/explore.html:15
msgid "explore_explanation"
msgstr ""
"Op deze pagina kun je kijken naar programma's gemaakt door andere Hedy "
"gebruikers. Je kunt filteren op Hedy level en avontuur. Klik op \"Bekijk "
"programma\" om het programma te open en te proberen, Programma's met een "
"rode titel hebben een foutje. Je kunt deze nog steeds openen, maar "
"proberen geeft een error. Je kunt natuurlijk proberen het foutje zelf op "
"te lossen! Als de maker van het programma een openbaar profiel heeft kun "
"je op de gebruikersnaam klikken om die te bezoeken. Daar kun je al hen "
"gedeelde programma's zien en nog veel meer!"

#: templates/explore.html:35 templates/programs.html:25
msgid "search_button"
msgstr "Zoeken"

#: templates/explore.html:43
msgid "hedy_choice_title"
msgstr "Hedy's keuze"

#: templates/explore.html:55 templates/explore.html:80
msgid "creator"
msgstr "Maker"

#: templates/explore.html:61 templates/explore.html:86
msgid "view_program"
msgstr "Bekijk programma"

#: templates/for-teachers.html:14 templates/profile.html:72
#: templates/profile.html:74
msgid "my_classes"
msgstr "Mijn klassen"

#: templates/for-teachers.html:19
msgid "students"
msgstr "Leerlingen"

#: templates/for-teachers.html:32
msgid "create_class"
msgstr "Maak een klas aan"

#: templates/for-teachers.html:35
msgid "my_adventures"
msgstr "Mijn avonturen"

#: templates/for-teachers.html:41
msgid "last_update"
msgstr "Laatste update"

#: templates/for-teachers.html:42 templates/for-teachers.html:52
msgid "view"
msgstr "Bekijk"

#: templates/for-teachers.html:59
msgid "adventure_prompt"
msgstr "Geef je nieuwe avontuur een naam"

#: templates/for-teachers.html:59 website/teacher.py:500
msgid "create_adventure"
msgstr "Maak nieuw avontuur"

#: templates/for-teachers.html:62
msgid "create_student_accounts"
msgstr "Maak leerling accounts"

#: templates/for-teachers.html:122
msgid "teacher_welcome"
msgstr ""
"Welkom bij Hedy! Jouw account is omgezet naar een leerkrachtenaccount. Je"
" kan nu klassen maken en er leerlingen in uitnodigen."

#: templates/incl-adventure-tabs.html:19
msgid "quiz_tab"
msgstr "Eind quiz"

#: templates/incl-adventure-tabs.html:23
msgid "specific_adventure_mode"
msgstr ""
"Je zit nu in het avontuur \"{adventure}\", klik bovenin op \"Hedy\" voor "
"alle avonturen."

#: templates/incl-adventure-tabs.html:69
msgid "end"
msgstr "Einde"

#: templates/incl-adventure-tabs.html:70
msgid "quiz_description"
msgstr "Dat was het einde van dit level! Doe nu de quiz om je kennis te testen."

#: templates/incl-adventure-tabs.html:71
msgid "go_to_quiz"
msgstr "Naar de quiz"

#: templates/incl-editor-and-output.html:95
msgid "variables"
msgstr "Variabelen"

#: templates/incl-editor-and-output.html:111
msgid "enter_text"
msgstr "Vul hier je antwoord in..."

#: templates/incl-editor-and-output.html:112
msgid "enter"
msgstr "Invullen"

#: templates/incl-editor-and-output.html:122
msgid "already_program_running"
msgstr "Er is al een programma bezig, maak die eerst af."

#: templates/incl-editor-and-output.html:122
msgid "run_code_button"
msgstr "Voer de code uit"

#: templates/incl-editor-and-output.html:123
msgid "stop_code_button"
msgstr "Stop programma"

#: templates/incl-editor-and-output.html:132
msgid "edit_code_button"
msgstr "Pas de code aan"

#: templates/incl-editor-and-output.html:138
msgid "read_code_label"
msgstr "Lees voor"

#: templates/incl-editor-and-output.html:148
#: templates/incl-editor-and-output.html:157
msgid "regress_button"
msgstr "Ga terug naar level {level}"

#: templates/incl-editor-and-output.html:151
#: templates/incl-editor-and-output.html:160
msgid "advance_button"
msgstr "Ga naar level {level}"

#: templates/incl-editor-and-output.html:174
msgid "developers_mode"
msgstr "Programmeursmodus"

#: templates/incl-menubar.html:8
msgid "nav_start"
msgstr "Home"

#: templates/incl-menubar.html:9
msgid "nav_hedy"
msgstr "Hedy"

#: templates/incl-menubar.html:10
msgid "nav_explore"
msgstr "Ontdekken"

#: templates/incl-menubar.html:11
msgid "nav_learn_more"
msgstr "Meer info"

#: templates/incl-menubar.html:13 templates/public-page.html:56
msgid "program_header"
msgstr "Mijn programma's"

#: templates/incl-menubar.html:20
msgid "my_achievements"
msgstr "Mijn badges"

#: templates/incl-menubar.html:23
msgid "my_account"
msgstr "Mijn account"

#: templates/incl-menubar.html:27
msgid "for_teachers"
msgstr "Voor leerkrachten"

#: templates/incl-menubar.html:31
msgid "logout"
msgstr "Log uit"

#: templates/incl-menubar.html:36 templates/login.html:19
#: templates/signup.html:109
msgid "login"
msgstr "Inloggen"

#: templates/incl-menubar.html:45
msgid "search"
msgstr "Zoeken..."

#: templates/incl-menubar.html:50
msgid "keyword_support"
msgstr "Vertaalde commando's"

#: templates/incl-menubar.html:58
msgid "non_keyword_support"
msgstr "Vertaalde content"

#: templates/landing-page.html:6
msgid "welcome"
msgstr "Welkom"

#: templates/landing-page.html:9
msgid "landing_page_intro"
msgstr "Welkom in de wondere wereld van Hedy!"

#: templates/landing-page.html:13
msgid "landing_page_teacher"
msgstr ""
"Als je Hedy nog niet eerder hebt gebruikt raden we je aan om te beginnen "
"met de leraren tutorial."

#: templates/landing-page.html:15
msgid "landing_page_student"
msgstr ""
"Als je Hedy nog niet eerder hebt gebruikt raden we je aan om te beginnen "
"met de Hedy tutorial."

#: templates/landing-page.html:25
msgid "start_teacher_tutorial"
msgstr "Begin leraren tutorial"

#: templates/landing-page.html:32
msgid "start_hedy_tutorial"
msgstr "Begin Hedy met uitleg"

#: templates/landing-page.html:39
msgid "directly_start_programming"
msgstr "Begin gelijk met programmeren"

#: templates/layout.html:23 templates/signup.html:64
msgid "yes"
msgstr "Ja"

#: templates/layout.html:24 templates/signup.html:68
msgid "no"
msgstr "Nee"

#: templates/layout.html:32
msgid "ok"
msgstr "Ok"

#: templates/layout.html:33
msgid "cancel"
msgstr "Afbreken"

#: templates/layout.html:46 templates/programs.html:68
#: templates/programs.html:76
msgid "copy_link_to_share"
msgstr "Kopieer link voor delen"

#: templates/layout.html:92 templates/quiz/endquiz.html:18
#: templates/quiz/quiz.html:29
msgid "achievement_earned"
msgstr "Je hebt een badge verdiend!"

#: templates/learn-more.html:7
msgid "mailing_title"
msgstr "Schrijf je in voor de Hedy nieuwsbrief"

#: templates/learn-more.html:10 templates/profile.html:90
#: templates/recover.html:8 templates/signup.html:13
msgid "email"
msgstr "Email"

#: templates/learn-more.html:14
msgid "surname"
msgstr "Voornaam"

#: templates/learn-more.html:18
msgid "lastname"
msgstr "Achternaam"

#: templates/learn-more.html:22 templates/profile.html:129
#: templates/signup.html:52
msgid "country"
msgstr "Land waarin je woont"

#: templates/learn-more.html:31
msgid "subscribe"
msgstr "Schrijf je in"

#: templates/learn-more.html:32
msgid "required_field"
msgstr "Velden met een * zijn verplicht"

#: templates/learn-more.html:35
msgid "previous_campaigns"
msgstr "Bekijk het nieuwsbrief archief"

#: templates/level-page.html:8
msgid "step_title"
msgstr "Opdracht"

#: templates/level-page.html:12
msgid "save_code_button"
msgstr "Code opslaan"

#: templates/level-page.html:13
msgid "share_code_button"
msgstr "Code opslaan & delen"

#: templates/level-page.html:31
msgid "try_button"
msgstr "Probeer"

#: templates/login.html:10
msgid "login_long"
msgstr "Inloggen op jouw account"

#: templates/login.html:26 website/auth.py:291
msgid "no_account"
msgstr "Nog geen account?"

#: templates/login.html:28 templates/signup.html:6 templates/signup.html:105
msgid "create_account"
msgstr "Maak een account"

#: templates/login.html:33
msgid "forgot_password"
msgstr "Wachtwoord vergeten?"

#: templates/main-page.html:10
msgid "main_title"
msgstr "Hedy"

#: templates/main-page.html:11
msgid "main_subtitle"
msgstr "Een graduele programmeertaal"

#: templates/main-page.html:14
msgid "try_it"
msgstr "Probeer het uit"

#: templates/profile.html:4
msgid "account_overview"
msgstr "Account overzicht"

#: templates/profile.html:6 templates/profile.html:8
msgid "my_messages"
msgstr "Mijn berichten"

#: templates/profile.html:11
msgid "invite_message"
msgstr "Je hebt een uitnodiging ontvangen voor de klas"

#: templates/profile.html:12
msgid "sent_by"
msgstr "Deze uitnodiging is verstuurd door"

#: templates/profile.html:15
msgid "delete_invite"
msgstr "Uitnodiging verwijderen"

#: templates/profile.html:21 templates/profile.html:23
msgid "public_profile"
msgstr "Openbaar profiel"

#: templates/profile.html:24
msgid "public_profile_visit"
msgstr "Je kunt jouw openbare profiel bezoeken! Klik"

#: templates/profile.html:24
msgid "public_profile_link"
msgstr "hier"

#: templates/profile.html:27
msgid "profile_picture"
msgstr "Profielfoto"

#: templates/profile.html:40
msgid "personal_text"
msgstr "Persoonlijke tekst"

#: templates/profile.html:41
msgid "your_personal_text"
msgstr "Jouw persoonlijke tekst..."

#: templates/profile.html:45
msgid "favourite_program"
msgstr "Favoriete programma"

#: templates/profile.html:56
msgid "public_profile_info"
msgstr ""
"Bij het selecteren van deze box maak je jouw profiel zichtbaar voor "
"iedereen. Wees voorzichtig met het delen van persoonlijke informatie "
"zoals je naam en adres, iedereen kan het zien!"

#: templates/profile.html:59
msgid "update_public"
msgstr "Openbaar profiel opslaan"

#: templates/profile.html:61 templates/profile.html:142
msgid "are_you_sure"
msgstr "Weet je het zeker? Je kunt dit niet meer ongedaan maken."

#: templates/profile.html:61
msgid "delete_public"
msgstr "Openbaar profiel verwijderen"

#: templates/profile.html:77
msgid "self_removal_prompt"
msgstr "Weet je zeker dat je deze klas wilt verlaten?"

#: templates/profile.html:77
msgid "leave_class"
msgstr "Klas verlaten"

#: templates/profile.html:82 templates/profile.html:85
msgid "settings"
msgstr "Mijn gegevens"

#: templates/profile.html:93 templates/signup.html:41
msgid "birth_year"
msgstr "Geboortejaar"

#: templates/profile.html:96 templates/signup.html:25
msgid "preferred_language"
msgstr "Voorkeurstaal"

#: templates/profile.html:106 templates/signup.html:34
msgid "preferred_keyword_language"
msgstr "Commando voorkeurstaal"

#: templates/profile.html:120 templates/signup.html:44
msgid "gender"
msgstr "Geslacht"

#: templates/profile.html:123 templates/signup.html:46
msgid "female"
msgstr "Meisje"

#: templates/profile.html:124 templates/signup.html:47
msgid "male"
msgstr "Jongen"

#: templates/profile.html:125 templates/signup.html:48
msgid "other"
msgstr "Anders"

#: templates/profile.html:138
msgid "update_profile"
msgstr "Update je profiel"

#: templates/profile.html:142
msgid "destroy_profile"
msgstr "Profiel verwijderen"

#: templates/profile.html:149
msgid "current_password"
msgstr "Huidige wachtwoord"

#: templates/profile.html:153
msgid "new_password"
msgstr "Nieuw wachtwoord"

#: templates/profile.html:157
msgid "repeat_new_password"
msgstr "Herhaal nieuw wachtwoord"

#: templates/programs.html:7
msgid "recent"
msgstr "Mijn programma's"

#: templates/programs.html:33 templates/view-program-page.html:7
msgid "submitted_header"
msgstr "Dit is een ingeleverd programma en kan niet worden bewerkt."

#: templates/programs.html:38
msgid "title"
msgstr "Titel"

#: templates/programs.html:41 templates/view-program-page.html:8
msgid "last_edited"
msgstr "Laatst bewerkt"

#: templates/programs.html:59
msgid "favourite_confirm"
msgstr "Weet je zeker dat je dit programma wilt instellen als favoriet?"

#: templates/programs.html:67 templates/programs.html:72
msgid "open"
msgstr "Openen"

#: templates/programs.html:68 templates/programs.html:76
msgid "copy_clipboard"
msgstr "De link is gekopieerd"

#: templates/programs.html:69 templates/programs.html:73
msgid "delete_confirm"
msgstr "Weet je zeker dat je het programma wil verwijderen?"

#: templates/programs.html:69 templates/programs.html:73
msgid "delete"
msgstr "Verwijderen"

#: templates/programs.html:75
msgid "unshare_confirm"
msgstr "Weet je zeker dat je het programma privé wilt maken?"

#: templates/programs.html:75
msgid "unshare"
msgstr "Stop delen"

#: templates/programs.html:77
msgid "submit_warning"
msgstr "Weet je zeker dat je dit programma wilt inleveren?"

#: templates/programs.html:77
msgid "submit_program"
msgstr "Inleveren"

#: templates/programs.html:80
msgid "share_confirm"
msgstr "Weet je zeker dat je het programma openbaar wilt maken?"

#: templates/programs.html:80
msgid "share"
msgstr "Delen"

#: templates/programs.html:86
msgid "no_programs"
msgstr "Nog geen programma's."

#: templates/programs.html:88
msgid "write_first_program"
msgstr "Schrijf je eerste programma!"

#: templates/public-page.html:16
msgid "achievements"
msgstr "badges"

#: templates/public-page.html:28 templates/public-page.html:30
msgid "amount_created"
msgstr "programma's gemaakt"

#: templates/public-page.html:34 templates/public-page.html:36
msgid "amount_saved"
msgstr "programma's opgeslagen"

#: templates/public-page.html:40 templates/public-page.html:42
msgid "amount_submitted"
msgstr "programma's ingeleverd"

#: templates/public-page.html:50
msgid "last_achievement"
msgstr "Laatst gehaalde badge"

#: templates/public-page.html:85
msgid "no_shared_programs"
msgstr "heeft geen gedeelde programma's..."

#: templates/recover.html:6
msgid "recover_password"
msgstr "Vraag een nieuw wachtwoord aan"

#: templates/recover.html:11
msgid "send_password_recovery"
msgstr "Stuur me een link om een nieuw wachtwoord te kiezen"

#: templates/reset.html:6 templates/reset.html:19
msgid "reset_password"
msgstr "Reset je wachtwoord"

#: templates/reset.html:12 templates/signup.html:22
msgid "password_repeat"
msgstr "Herhaal je wachtwoord"

#: templates/signup.html:7
msgid "create_account_explanation"
msgstr "Met een account kun jij jouw programma's opslaan."

#: templates/signup.html:16
msgid "email_repeat"
msgstr "Herhaal je email"

#: templates/signup.html:60
msgid "programming_experience"
msgstr "Heb jij al eerder geprogrammeerd?"

#: templates/signup.html:74
msgid "languages"
msgstr "Welke programmeertaal heb je wel eens gebruikt?"

#: templates/signup.html:79
msgid "other_block"
msgstr "Een andere blokkentaal"

#: templates/signup.html:85
msgid "other_text"
msgstr "Een andere teksttaal"

#: templates/signup.html:91
msgid "request_teacher"
msgstr "Wil je een lerarenaccount aanvragen?"

#: templates/signup.html:94
msgid "subscribe_newsletter"
msgstr "Schrijf je in voor de nieuwsbrief"

#: templates/signup.html:99
msgid "agree_with"
msgstr "Ik ga akkoord met de"

#: templates/signup.html:99
msgid "privacy_terms"
msgstr "privacyverklaring"

#: templates/signup.html:102
msgid "agree_third_party"
msgstr ""
"Ik geef toestemming om benaderd te worden door partners van Universiteit "
"Leiden (optioneel)"

#: templates/signup.html:109
msgid "already_account"
msgstr "Heb je al een account?"

#: templates/teacher-invitation.html:5
msgid "teacher_invitation_require_login"
msgstr ""
"Om je leerkrachtenaccount te activeren moet je eerst inloggen. Als je nog"
" geen account hebt, maak dan eerst een account aan."

#: templates/view-program-page.html:13
msgid "by"
msgstr "door"

#: templates/quiz/endquiz.html:27
msgid "end_quiz"
msgstr "Einde van de quiz"

#: templates/quiz/endquiz.html:28 templates/quiz/quiz-result-overview.html:23
msgid "score"
msgstr "Score"

#: templates/quiz/endquiz.html:37 templates/quiz/quiz-result-overview.html:109
msgid "go_to_level"
msgstr "Ga naar level"

#: templates/quiz/feedback.html:8 templates/quiz/quiz.html:16
msgid "question"
msgstr "Vraag"

#: templates/quiz/feedback.html:17
msgid "feedback_success"
msgstr "Goed!"

#: templates/quiz/feedback.html:23
msgid "feedback_failure"
msgstr "Fout!"

#: templates/quiz/feedback.html:36
msgid "correct_answer"
msgstr "Het juiste antwoord is"

#: templates/quiz/feedback.html:54
msgid "go_to_question"
msgstr "Ga naar vraag"

#: templates/quiz/feedback.html:58
msgid "go_to_quiz_result"
msgstr "Ga naar de resultaten van de quiz"

#: templates/quiz/quiz-result-overview.html:22
msgid "results_quiz"
msgstr "Resultaten van de quiz"

#: templates/quiz/quiz-result-overview.html:45
msgid "correct"
msgstr "Goed"

#: templates/quiz/quiz-result-overview.html:62
msgid "incorrect"
msgstr "Niet goed!"

#: templates/quiz/quiz-result-overview.html:92
#: templates/quiz/quiz-result-overview.html:96
#: templates/quiz/quiz-result-overview.html:100 templates/quiz/quiz.html:16
msgid "attempt"
msgstr "Poging"

#: templates/quiz/quiz.html:49 templates/quiz/quiz.html:55
#: templates/quiz/quiz_question.html:17
#, fuzzy
msgid "hint"
msgstr "Hint?"

#: templates/quiz/quiz_question.html:62
msgid "go_to_answer"
msgstr "Ga naar het antwoord"

#: templates/quiz/quiz_question.html:64
msgid "submit_answer"
msgstr "Beantwoord vraag"

#: templates/quiz/startquiz.html:9
msgid "start_quiz"
msgstr "Start de Hedy Quiz"

#: templates/quiz/startquiz.html:15
msgid "go_to_first_question"
msgstr "Ga naar vraag 1 van de quiz"

#: website/achievements.py:164
msgid "percentage_achieved"
msgstr "Gehaald door {percentage}% van de gebruikers"

#: website/admin.py:18 website/admin.py:85 website/admin.py:106
#: website/admin.py:124 website/admin.py:131
msgid "title_admin"
msgstr "Hedy - Administrator pagina"

#: website/auth.py:182 website/auth.py:195 website/auth.py:280
#: website/auth.py:418 website/auth.py:423 website/auth.py:471
#: website/auth.py:635 website/auth.py:644 website/auth.py:673
#: website/auth.py:720 website/auth.py:727 website/auth.py:747
#: website/teacher.py:301 website/teacher.py:342
msgid "username_invalid"
msgstr "Je gebruikersnaam is ongeldig."

#: website/auth.py:184 website/auth.py:197
msgid "username_special"
msgstr "Er mag geen `:` of `@` in je gebruikersnaam zitten."

#: website/auth.py:186 website/auth.py:199
msgid "username_three"
msgstr "Je gebruikersnaam moet minstens 3 tekens hebben."

#: website/auth.py:188 website/auth.py:203 website/auth.py:282
#: website/auth.py:473 website/auth.py:496 website/auth.py:508
#: website/auth.py:677
msgid "password_invalid"
msgstr "Je wachtwoord is ongeldig."

#: website/auth.py:190 website/auth.py:205
msgid "passwords_six"
msgstr "Alle wachtwoorden moeten 6 of meer karakters zijn."

#: website/auth.py:201 website/auth.py:535 website/auth.py:749
#: website/auth.py:754
msgid "email_invalid"
msgstr "Vul een geldig e-mailadres in."

#: website/auth.py:291
msgid "invalid_username_password"
msgstr "Ongeldige gebruikersnaam/wachtwoord combinatie."

#: website/auth.py:342 website/auth.py:344
msgid "repeat_match_email"
msgstr "De e-mailadressen zijn niet hetzelfde."

#: website/auth.py:346 website/auth.py:498 website/auth.py:502
#: website/auth.py:681
msgid "repeat_match_password"
msgstr "Het herhaalde wachtwoord is niet gelijk."

#: website/auth.py:348 website/auth.py:526
msgid "language_invalid"
msgstr "Dit is geen geldige taal, kies een taal vanuit de lijst."

#: website/auth.py:350
msgid "agree_invalid"
msgstr "Je moet akkoord gaan met de privacyverklaring."

#: website/auth.py:352 website/auth.py:529
msgid "keyword_language_invalid"
msgstr "Dit is geen geldige commando taal (kies Engels of je eigen taal)."

#: website/auth.py:357 website/auth.py:540
msgid "year_invalid"
msgstr "Dit is geen geldig jaartal, die moet liggen tussen 1900 en {current_year}."

#: website/auth.py:360 website/auth.py:543
msgid "gender_invalid"
msgstr "Dit gender is niet geldig, kies uit (Meisje, Jongen, Anders)."

#: website/auth.py:363 website/auth.py:546
msgid "country_invalid"
msgstr "Dit is geen geldig land, kies er een vanuit de lijst."

#: website/auth.py:365 website/auth.py:368 website/auth.py:548
#: website/auth.py:551
msgid "experience_invalid"
msgstr "Dit is geen geldige programmeerervaring, kies uit (Ja, Nee)."

#: website/auth.py:371 website/auth.py:554
msgid "programming_invalid"
msgstr "Dit is geen geldige programmeertaal, selecteer van de opties."

#: website/auth.py:374
msgid "exists_username"
msgstr "Deze gebruikersnaam is al in gebruik."

#: website/auth.py:376 website/auth.py:562
msgid "exists_email"
msgstr "Dit emailadres is al in gebruik."

#: website/auth.py:416 website/auth.py:431 website/auth.py:675
#: website/auth.py:685
msgid "token_invalid"
msgstr "Jouw token is ongeldig."

#: website/auth.py:475 website/auth.py:500 website/auth.py:679
msgid "password_six"
msgstr "Je wachtwoord moet minstens 6 letters hebben."

#: website/auth.py:478 website/auth.py:481
msgid "password_change_not_allowed"
msgstr "Je hebt geen rechten op het wachtwoord van deze gebruiker te wijzigen."

#: website/auth.py:486
msgid "password_change_success"
msgstr "Wachtwoord van jouw leerling is succesvol gewijzigd."

#: website/auth.py:517
msgid "password_updated"
msgstr "Je wachtwoord is aangepast."

#: website/auth.py:601
msgid "profile_updated"
msgstr "Je profiel is aangepast."

#: website/auth.py:604
msgid "profile_updated_reload"
msgstr "Je profiel is aangepast, pagina wordt herladen."

#: website/auth.py:664
msgid "sent_password_recovery"
msgstr ""
"Je krijgt zo een mailtje met informatie over hoe je een nieuw wachtwoord "
"kiest."

#: website/auth.py:704
msgid "password_resetted"
msgstr "Je wachtwoord is gereset. Je wordt doorgestuurd naar de inlogpagina."

#: website/auth.py:722
msgid "teacher_invalid"
msgstr "Jouw leraren waarde is ongeldig."

#: website/auth.py:810
msgid "mail_welcome_verify_body"
msgstr ""
"Jouw Hedy account is succesvol aangemaakt. Welkom!\n"
" Klik op deze link om jouw e-mailadres te bevestigen: {link}"

#: website/auth.py:812
msgid "mail_change_password_body"
msgstr ""
"Jouw Hedy wachtwoord is veranderd. Als jij dit was, helemaal goed!\n"
"Als jij jouw wachtwoord niet hebt veranderd, neem dan zo snel mogelijk "
"contact met ons op door te reageren op deze mail."

#: website/auth.py:814
msgid "mail_recover_password_body"
msgstr ""
"Door te klikken op deze link kun je een nieuw Hedy wachtwoord instellen. "
"Deze link is geldig voor <b>4</b> uur.\n"
"Als jij geen nieuw wachtwoord wilt, negeer dan deze e-mail: {link}"

#: website/auth.py:816
msgid "mail_reset_password_body"
msgstr ""
"Jouw Hedy wachtwoord is ge-reset naar een nieuw wachtwoord. Als jij dit "
"was, helemaal goed!\n"
"Als jij jouw wachtwoord niet hebt veranderd, neem dan zo snel mogelijk "
"contact met ons op door te reageren op deze mail."

#: website/auth.py:818
msgid "mail_welcome_teacher_body"
msgstr ""
"<strong>Welkom!</strong>\n"
"Gefeliciteerd met jouw splinternieuwe Hedy leerkrachten account. Welkom "
"bij de wereldwijde community van Hedy leerkrachten!\n"
"\n"
"<strong>Wat leerkrachten accounts kunnen doen</strong>\n"
"Met een leerkrachten account kun je klassen aanmaken. Leerlingen kunnen "
"aan deze klas deelnemen en je kunt hun voortgang bekijken. Klassen worden"
" gemaakt en beheerd via de <a href=\"https://hedycode.com/for-"
"teachers\">voor leerkrachten</a> pagina.\n"
"\n"
"<strong>Hoe ideeën te delen</strong>\n"
"Als je Hedy gebruikt in jouw klas, dan heb je vast wat ideeën wat er "
"beter kan! Je kunt deze ideeën met ons delen via de <a "
"href=\"https://github.com/Felienne/hedy/discussions/categories/ideas\">Ideas"
" Discussion</a>.\n"
"\n"
"<strong>Hoe krijg ik hulp</strong>\n"
"Als iets niet helemaal duidelijk is kun je dit posten in de <a "
"href=\"https://github.com/Felienne/hedy/discussions/categories/q-a\">Q&A "
"discussion</a>, of <a href=\"mailto: hedy@felienne.com\">stuur ons een "
"mail</a>.\n"
"\n"
"Blijf programmeren!"

#: website/auth.py:824
msgid "mail_welcome_verify_subject"
msgstr "Welkom bij Hedy"

#: website/auth.py:826
msgid "mail_change_password_subject"
msgstr "Jouw Hedy wachtwoord is veranderd"

#: website/auth.py:828
msgid "mail_recover_password_subject"
msgstr "Reset jouw Hedy wachtwoord."

#: website/auth.py:830
msgid "mail_reset_password_subject"
msgstr "Jouw Hedy wachtwood is ge-reset"

#: website/auth.py:832
msgid "mail_welcome_teacher_subject"
msgstr "Jouw Hedy leerkrachten account is klaar"

#: website/auth.py:836
msgid "user"
msgstr "gebruiker"

#: website/auth.py:841
msgid "mail_hello"
msgstr "Hallo {username}!"

#: website/auth.py:843
msgid "mail_goodbye"
msgstr ""
"Dankjewel!\n"
"Het Hedy team"

#: website/auth.py:851
msgid "copy_mail_link"
msgstr "Kopieer en plak deze link in een andere tab:"

#: website/auth.py:852
msgid "link"
msgstr "Link"

#: website/programs.py:41
msgid "delete_success"
msgstr "Je programma is verwijderd."

#: website/programs.py:55
msgid "save_prompt"
msgstr ""
"Je moet ingelogd zijn om je programma op te kunnen slaan. Wil je inloggen"
" of een account maken?"

#: website/programs.py:60
msgid "overwrite_warning"
msgstr ""
"Je hebt al een programma met deze naam, opslaan met deze naam "
"overschrijft het oude programma. Weet je het zeker?"

#: website/programs.py:87
msgid "save_parse_warning"
msgstr "Dit programma bevat een foutje, weet je zeker dat je het wilt opslaan?"

#: website/programs.py:131 website/programs.py:132
msgid "save_success_detail"
msgstr "Je programma is opgeslagen."

#: website/programs.py:160
msgid "share_success_detail"
msgstr "Programma delen gelukt."

#: website/programs.py:162
msgid "unshare_success_detail"
msgstr "Programma wordt niet meer gedeeld."

#: website/programs.py:202
msgid "favourite_success"
msgstr "Je programma is ingesteld als favoriet."

#: website/statistics.py:37 website/teacher.py:27 website/teacher.py:35
#: website/teacher.py:210 website/teacher.py:232 website/teacher.py:244
#: website/teacher.py:311 website/teacher.py:350
msgid "retrieve_class_error"
msgstr "Alleen leerkrachten mogen klassen openen"

#: website/statistics.py:41 website/teacher.py:38 website/teacher.py:132
#: website/teacher.py:151 website/teacher.py:213 website/teacher.py:235
#: website/teacher.py:247 website/teacher.py:314 website/teacher.py:353
msgid "no_such_class"
msgstr "Deze klas bestaat niet."

#: website/statistics.py:45
msgid "title_class statistics"
msgstr "Mijn statistieken"

#: website/teacher.py:75
msgid "title_class-overview"
msgstr "Hedy - Klas overzicht"

#: website/teacher.py:84
msgid "only_teacher_create_class"
msgstr "Alleen leerkrachten mogen klassen maken!"

#: website/teacher.py:91 website/teacher.py:126
msgid "class_name_invalid"
msgstr "Deze klasnaam is ongeldig."

#: website/teacher.py:93 website/teacher.py:128
msgid "class_name_empty"
msgstr "Je hebt geen klasnaam ingevuld!"

#: website/teacher.py:99
msgid "class_name_duplicate"
msgstr "Je hebt al een klas met deze naam."

#: website/teacher.py:163 website/teacher.py:179 website/teacher.py:532
msgid "invalid_class_link"
msgstr "Ongeldige klassenlink."

#: website/teacher.py:167 website/teacher.py:169
msgid "title_join-class"
msgstr "Hedy - Inschrijven voor klas"

#: website/teacher.py:223
msgid "title_customize-class"
msgstr "Hedy - Klas personaliseren"

#: website/teacher.py:238
msgid "customization_deleted"
msgstr "Personalisatie succesvol verwijderd."

#: website/teacher.py:291
msgid "class_customize_success"
msgstr "Klas succesvol gepersonaliseerd."

#: website/teacher.py:305
msgid "username_empty"
msgstr "Je hebt geen gebruikersnaam ingevuld!"

#: website/teacher.py:318
msgid "student_not_existing"
msgstr "Deze gebruikersnaam bestaat niet."

#: website/teacher.py:320
msgid "student_already_in_class"
msgstr "Deze leerling zit al in jouw klas."

#: website/teacher.py:322
msgid "student_already_invite"
msgstr "Deze leerling heeft al een openstaande uitnodiging."

#: website/teacher.py:381
msgid "no_accounts"
msgstr "Er zijn geen accounts om aan te maken."

#: website/teacher.py:391
msgid "unique_usernames"
msgstr "Alle gebruikersnamen moeten uniek zijn."

#: website/teacher.py:400
msgid "usernames_exist"
msgstr "Een of meerdere gebruikersnamen is al in gebruik."

#: website/teacher.py:411
msgid "accounts_created"
msgstr "Account succesvol aangemaakt."

#: website/teacher.py:417 website/teacher.py:422 website/teacher.py:433
#: website/teacher.py:462 website/teacher.py:488
msgid "retrieve_adventure_error"
msgstr "Jij mag dit avontuur niet bekijken!"

#: website/teacher.py:427
msgid "title_view-adventure"
msgstr "Hedy - Avontuur bekijken"

#: website/teacher.py:438
msgid "title_customize-adventure"
msgstr "Hedy - Avontuur personaliseren"

#: website/teacher.py:449
msgid "adventure_id_invalid"
msgstr "Dit avontuur id is ongeldig."

#: website/teacher.py:451 website/teacher.py:507
msgid "adventure_name_invalid"
msgstr "Deze avontuur naam is ongeldig."

#: website/teacher.py:453
msgid "level_invalid"
msgstr "Dit Hedy level is ongeldig."

#: website/teacher.py:455
msgid "content_invalid"
msgstr "Dit avontuur is ongeldig."

#: website/teacher.py:457
msgid "adventure_length"
msgstr "Jouw avontuur moet minimaal 20 karakters zijn."

#: website/teacher.py:459
msgid "public_invalid"
msgstr "Deze waarde voor het beschikbaar maken van je avontuur is ongeldig"

#: website/teacher.py:470 website/teacher.py:514
msgid "adventure_duplicate"
msgstr "Je hebt al een avontuur met deze naam."

#: website/teacher.py:482
msgid "adventure_updated"
msgstr "Jouw avontuur is bijgewerkt!"

#: website/teacher.py:509
msgid "adventure_empty"
msgstr "Je hebt geen avonturen naam ingevuld!"
<|MERGE_RESOLUTION|>--- conflicted
+++ resolved
@@ -27,12 +27,8 @@
 msgid "title_achievements"
 msgstr "Hedy - Mijn badges"
 
-<<<<<<< HEAD
-#: app.py:615 app.py:1028 website/teacher.py:362 website/teacher.py:371
-=======
 #: app.py:615 app.py:733 app.py:1050 website/teacher.py:362
 #: website/teacher.py:371
->>>>>>> 560f722b
 msgid "not_teacher"
 msgstr "Jij bent geen leraar!"
 
@@ -44,14 +40,10 @@
 msgid "title_programs"
 msgstr "Hedy - Mijn programma's"
 
-<<<<<<< HEAD
-#: app.py:667 app.py:677 app.py:681 app.py:696 app.py:945 app.py:1318
-=======
 #: app.py:667 app.py:677 app.py:681 app.py:696 app.py:977 app.py:1410
->>>>>>> 560f722b
 #: website/admin.py:17 website/admin.py:25 website/admin.py:95
 #: website/admin.py:112 website/admin.py:130 website/auth.py:712
-#: website/auth.py:739 website/programs.py:210 website/statistics.py:86
+#: website/auth.py:739 website/statistics.py:86
 msgid "unauthorized"
 msgstr "Jij hebt geen rechten voor deze pagina"
 
@@ -71,21 +63,6 @@
 msgid "ago"
 msgstr "{time} geleden"
 
-<<<<<<< HEAD
-#: app.py:731 app.py:733 app.py:863 app.py:885 app.py:887
-msgid "no_such_level"
-msgstr "Dit level bestaat niet!"
-
-#: app.py:741 app.py:748 app.py:817 app.py:823
-msgid "no_such_program"
-msgstr "Dit programma bestaat niet!"
-
-#: app.py:772
-msgid "level_not_class"
-msgstr "Je zit in een klas waar dit level nog niet beschikbaar is gemaakt"
-
-#: app.py:868 website/teacher.py:420 website/teacher.py:436
-=======
 #: app.py:747 app.py:1067
 msgid "title_for-teacher"
 msgstr "Hedy - Voor leerkrachten"
@@ -103,66 +80,10 @@
 msgstr "Je zit in een klas waar dit level nog niet beschikbaar is gemaakt"
 
 #: app.py:900 website/teacher.py:420 website/teacher.py:436
->>>>>>> 560f722b
 #: website/teacher.py:465 website/teacher.py:491
 msgid "no_such_adventure"
 msgstr "Dit avontuur bestaat niet!"
 
-<<<<<<< HEAD
-#: app.py:896
-msgid "page_not_found"
-msgstr "We konden deze pagina niet vinden!"
-
-#: app.py:916
-msgid "title_signup"
-msgstr "Hedy - Account aanmaken"
-
-#: app.py:923
-msgid "title_login"
-msgstr "Hedy - Inloggen"
-
-#: app.py:930
-msgid "title_recover"
-msgstr "Hedy - Account herstellen"
-
-#: app.py:946
-msgid "title_reset"
-msgstr "Hedy - Wachtwoord resetten"
-
-#: app.py:972
-msgid "title_my-profile"
-msgstr "Hedy - Mijn account"
-
-#: app.py:988
-msgid "title_learn-more"
-msgstr "Hedy - Meer info"
-
-#: app.py:994
-msgid "title_privacy"
-msgstr "Hedy - Privacyverklaring"
-
-#: app.py:1001
-msgid "title_landing-page"
-msgstr "Welkom bij Hedy!"
-
-#: app.py:1003
-msgid "not_user"
-msgstr "Jij bent niet ingelogd!"
-
-#: app.py:1024
-msgid "title_for-teacher"
-msgstr "Hedy - Voor leerkrachten"
-
-#: app.py:1035
-msgid "title_start"
-msgstr "Hedy - Een graduele programmeertaal"
-
-#: app.py:1110
-msgid "title_explore"
-msgstr "Hedy - Ontdekken"
-
-#: app.py:1130 app.py:1132
-=======
 #: app.py:928
 msgid "page_not_found"
 msgstr "We konden deze pagina niet vinden!"
@@ -212,16 +133,12 @@
 msgstr "Hedy - Ontdekken"
 
 #: app.py:1149 app.py:1151
->>>>>>> 560f722b
 msgid "translate_error"
 msgstr ""
 "Er is iets misgegaan met het vertalen van de code. Probeer je code te "
 "runnen om te kijken of er misschien een foutje in zit. Code met foutjes "
 "kan niet vertaald worden."
 
-<<<<<<< HEAD
-#: app.py:1257 website/auth.py:278 website/auth.py:333 website/auth.py:469
-=======
 #: app.py:1156 app.py:1186
 msgid "tutorial_start_title"
 msgstr "Welkom bij Hedy!"
@@ -417,7 +334,6 @@
 msgstr "Dit is geen geldige tutorial stap, probeer het opnieuw."
 
 #: app.py:1349 website/auth.py:278 website/auth.py:333 website/auth.py:469
->>>>>>> 560f722b
 #: website/auth.py:494 website/auth.py:524 website/auth.py:633
 #: website/auth.py:671 website/auth.py:718 website/auth.py:745
 #: website/teacher.py:89 website/teacher.py:124 website/teacher.py:196
@@ -426,29 +342,6 @@
 msgid "ajax_error"
 msgstr "Er is een fout opgetreden, probeer het nog eens."
 
-<<<<<<< HEAD
-#: app.py:1260
-msgid "image_invalid"
-msgstr "Jouw gekozen profielfoto is ongeldig."
-
-#: app.py:1262
-msgid "personal_text_invalid"
-msgstr "Jouw persoonlijke tekst is ongeldig."
-
-#: app.py:1264 app.py:1270
-msgid "favourite_program_invalid"
-msgstr "Jouw gekozen favoriete programma is ongeldig."
-
-#: app.py:1284 app.py:1285
-msgid "public_profile_updated"
-msgstr "Je openbare profiel is aangepast."
-
-#: app.py:1322 app.py:1347
-msgid "user_not_private"
-msgstr "Deze gebruiker bestaat niet of heeft geen openbaar profiel"
-
-#: app.py:1355
-=======
 #: app.py:1352
 msgid "image_invalid"
 msgstr "Jouw gekozen profielfoto is ongeldig."
@@ -470,7 +363,6 @@
 msgstr "Deze gebruiker bestaat niet of heeft geen openbaar profiel"
 
 #: app.py:1447
->>>>>>> 560f722b
 msgid "invalid_teacher_invitation_code"
 msgstr ""
 "Deze leerkrachtenuitnodigingscode is niet geldig. Als je een nieuwe "
@@ -970,16 +862,9 @@
 msgstr "Naam"
 
 #: templates/customize-adventure.html:16 templates/customize-adventure.html:18
-<<<<<<< HEAD
-#: templates/explore.html:22 templates/explore.html:52
-#: templates/explore.html:77 templates/for-teachers.html:31
-#: templates/programs.html:12 templates/programs.html:39
-#: templates/programs.html:47
-=======
 #: templates/explore.html:20 templates/explore.html:46
 #: templates/for-teachers.html:40 templates/programs.html:12
 #: templates/programs.html:39 templates/programs.html:47
->>>>>>> 560f722b
 msgid "level"
 msgstr "Level"
 
@@ -1009,7 +894,7 @@
 " \"bekijk\" op de lerarenpagina."
 
 #: templates/customize-adventure.html:43 templates/customize-class.html:28
-#: templates/customize-class.html:94 templates/explore.html:28
+#: templates/customize-class.html:94 templates/explore.html:26
 #: templates/programs.html:18 templates/programs.html:40
 #: templates/view-adventure.html:6
 msgid "adventure"
@@ -1176,7 +1061,7 @@
 msgid "explore_programs"
 msgstr "Programma's ontdekken"
 
-#: templates/explore.html:15
+#: templates/explore.html:14
 msgid "explore_explanation"
 msgstr ""
 "Op deze pagina kun je kijken naar programma's gemaakt door andere Hedy "
@@ -1188,19 +1073,15 @@
 "je op de gebruikersnaam klikken om die te bezoeken. Daar kun je al hen "
 "gedeelde programma's zien en nog veel meer!"
 
-#: templates/explore.html:35 templates/programs.html:25
+#: templates/explore.html:33 templates/programs.html:25
 msgid "search_button"
 msgstr "Zoeken"
 
-#: templates/explore.html:43
-msgid "hedy_choice_title"
-msgstr "Hedy's keuze"
-
-#: templates/explore.html:55 templates/explore.html:80
+#: templates/explore.html:49
 msgid "creator"
 msgstr "Maker"
 
-#: templates/explore.html:61 templates/explore.html:86
+#: templates/explore.html:55
 msgid "view_program"
 msgstr "Bekijk programma"
 
