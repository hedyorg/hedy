# Dutch translations for PROJECT.
# Copyright (C) 2023 ORGANIZATION
# This file is distributed under the same license as the PROJECT project.
# FIRST AUTHOR <EMAIL@ADDRESS>, 2023.
#
msgid ""
msgstr ""
"Project-Id-Version: PROJECT VERSION\n"
"Report-Msgid-Bugs-To: EMAIL@ADDRESS\n"
"POT-Creation-Date: 2000-01-01 00:00+0000\n"
"PO-Revision-Date: 2025-01-31 06:48+0000\n"
"Last-Translator: Anonymous <noreply@weblate.org>\n"
"Language-Team: nl <LL@li.org>\n"
"Language: nl\n"
"MIME-Version: 1.0\n"
"Content-Type: text/plain; charset=utf-8\n"
"Content-Transfer-Encoding: 8bit\n"
"Plural-Forms: nplurals=2; plural=n != 1;\n"
"X-Generator: Weblate 5.10-dev\n"
"Generated-By: Babel 2.14.0\n"

msgid "Access Before Assign"
msgstr "De variabele `{name}` gebruikt wordt op regel {access_line_number}, maar is daar nog niet ingesteld. Kun je de variabele instellen voor die gebruikt wordt?"

msgid "Cyclic Var Definition"
msgstr "De variabele `{variable}` wordt gebruikt aan de rechterkant van de `{is}`-commando voor deze is ingesteld. Kun je de variabele instellen die het gebruikt wordt?"

#, fuzzy
msgid "Else Without If Error"
msgstr ""

#, fuzzy
msgid "Function Undefined"
msgstr "Je gebruikt de functie {name} te gebruiken, maar je hebt die niet gedefinieerd."

#, fuzzy
msgid "Has Blanks"
msgstr "Je code is onvolledig. Er zijn nog invulplaatsen die je moet vervangen door code."

#, fuzzy
msgid "Incomplete"
msgstr ""

#, fuzzy
msgid "Incomplete Repeat"
msgstr "Het lijkt erop dat je vergeten bent om het `{repeat}` commando op regel {line_number} in te vullen."

#, fuzzy
msgid "Invalid"
msgstr "`{invalid_command}` is geen commando in Hedy level {level}. Bedoelde je `{guessed_command}`?"

#, fuzzy
msgid "Invalid Argument"
msgstr "Je kan commando `{command}` niet gebruiken met `{invalid_argument}`. Probeer `{invalid_argument}` te vervangen door iets uit {allowed_types}."

#, fuzzy
msgid "Invalid Argument Type"
msgstr "Je kan `{command}` niet gebruiken met `{invalid_argument}` omdat dat {invalid_type} is. Je kan `{invalid_argument}` wel gebruiken met {allowed_types}."

#, fuzzy
msgid "Invalid At Command"
msgstr "Het `{command}` commando mag niet gebruikt worden van af level 16. Je kunt blokhaken gebruiken om een element uit een lijst te gebruiken, bijvoorbeeld `vrienden[i]`, `geluksnummers[{random}]`."

#, fuzzy
msgid "Invalid Space"
msgstr "Oeps! Regel {line_number} begint met een spatie. Computers kunnen niet zo goed tegen spaties, kun je 'm weghalen?"

#, fuzzy
msgid "Invalid Type Combination"
msgstr "Je kan `{invalid_argument}` en `{invalid_argument_2}` niet gebruiken met `{command}` omdat de ene {invalid_type} is, en de andere {invalid_type_2}. Verander `{invalid_argument}` in {invalid_type_2} of `{invalid_argument_2}` in {invalid_type}."

#, fuzzy
msgid "Lonely Echo"
msgstr "Je gebruikt een `{echo}` voor een `{ask}`, of een `{echo}` zonder een `{ask}`. Gebruik altijd een `{ask}` voor een `{echo}`."

#, fuzzy
msgid "Lonely Text"
msgstr "Het lijkt erop dat je bent vergeten bent een commando te gebruiken in de tekst die je op regel {line_number} hebt geschreven"

#, fuzzy
msgid "Missing Additional Command"
msgstr ""

#, fuzzy
msgid "Missing Colon Error"
msgstr ""

#, fuzzy
msgid "Missing Command"
msgstr "Het lijkt erop dat je vergeten bent om een commando te gebruiken op regel {line_number}."

#, fuzzy
msgid "Missing Inner Command"
msgstr "Het lijkt erop dat je vergeten bent om het `{command}` commando op regel {line_number} in te vullen."

#, fuzzy
msgid "Missing Square Brackets"
msgstr ""

#, fuzzy
msgid "Missing Variable"
msgstr "Het lijkt erop dat `{command}` een variabele mist op het begin van de regel."

#, fuzzy
msgid "Misspelled At Command"
msgstr "Je hebt `{command}` verkeerd geschreven, jij schreef `{invalid_argument}` op regel {line_number}."

#, fuzzy
msgid "No Indentation"
msgstr "Je hebt te weinig spaties voor regel {line_number} gebruikt. Er staan {leading_spaces} spaties, maar dat is te weinig. Begin een blok steeds met {indent_size} meer spaties dan de regel ervoor."

#, fuzzy
msgid "Non Decimal Variable"
msgstr "Op regel {line_number}, heb jij misschien geprobeerd om een nummer te gebruiken, iets dat Hedy niet leuk vindt! Probeer het te veranderen in een decimaal nummer, zoals 2."

#, fuzzy
msgid "Parse"
msgstr "De code die jij intypte is geen geldige Hedy code. Er zit een foutje op regel {location[0]}, op positie {location[1]}. Jij typte `{character_found}`, maar dat mag op die plek niet."

#, fuzzy
msgid "Pressit Missing Else"
msgstr "Je moet ook nog instellen wat er gebeurt als je een andere toets indrukt. Voeg daarvoor een `{else}` toe aan je programma"

#, fuzzy
msgid "Runtime Index Error"
msgstr "Je hebt geprobeerd de lijst {name} te gebruiken, maar deze is óf leeg óf de index bestaat niet."

#, fuzzy
msgid "Runtime Value Error"
msgstr "Tijdens het uitvoeren van jouw programma heeft het commando `{command}` een waarde gekregen `{value}` wat niet is toegestaan. {tip}."

#, fuzzy
msgid "Runtime Values Error"
msgstr ""

#, fuzzy
msgid "Save Microbit code "
msgstr ""

#, fuzzy
msgid "Too Big"
msgstr "Wow! Jouw programma is wel {lines_of_code} regels lang! Maar... wij kunnen maar {max_lines} regels aan in dit level. Maak je programma wat kleiner en probeer het nog eens."

#, fuzzy
msgid "Too Few Indents"
msgstr "Je hebt te weinig spaties gebruikt op regel {line_number}: {leading_spaces} spaties is te weinig."

#, fuzzy
msgid "Too Many Indents"
msgstr "\"Je hebt te veel spaties gebruikt op regel {line_number}: {leading_spaces} spaties is te veel."

#, fuzzy
msgid "Unexpected Indentation"
msgstr "Je hebt te veel spaties voor regel {line_number} gebruikt. Er staan {leading_spaces} spaties, maar dat is te veel. Begin een blok steeds met {indent_size} spaties."

#, fuzzy
msgid "Unquoted Assignment"
msgstr "Let op. Vanaf dit level moet je tekst rechts van de `{is}` tussen aanhalingstekens zetten. Jij bent dat vergeten voor de tekst {text}."

#, fuzzy
msgid "Unquoted Equality Check"
msgstr "Als je wilt kijken of een variabele gelijk is aan meerdere woorden, moeten die woorden tussen aanhalingstekens staan!"

#, fuzzy
msgid "Unquoted Text"
msgstr "Let op! Bij `{print}` en `{ask}` moet voor én achter de tekst een aanhalingsteken komen. Jij bent dat vergeten voor de tekst {unquotedtext}."

#, fuzzy
msgid "Unsupported Float"
msgstr "Helaas, Hedy ondersteunt nog geen kommagetallen. Verander `{value}` in een geheel getal."

#, fuzzy
msgid "Unsupported String Value"
msgstr "Tekst waarden mogen geen `{invalid_value}` bevatten."

#, fuzzy
msgid "Unused Variable"
msgstr "Jij definieerde de variable {variable_name} op regel {line_number}, maar die heb jij helemaal niet gebruikt."

#, fuzzy
msgid "Var Undefined"
msgstr "Je gebruikt de variabele `{name}`, maar die heb je niet ingesteld. Het kan ook zijn dat je het woord `{name}` wilde gebruiken en aanhalingstekens vergeten bent."

#, fuzzy
msgid "Wrong Level"
msgstr "Dat was goede code hoor, maar niet op het goede level. Je schreef een `{offending_keyword}` voor level {working_level}. Tip: {tip}"

#, fuzzy
msgid "Wrong Number of Arguments"
msgstr "Jouw functie gebruikt een verkeerd aantal argumenten. Jij gaf {used_number} argumenten, maar de functie {name} heeft er nodig: {defined_number}"

msgid "about_this_adventure"
msgstr "Over dit avontuur"

msgid "account_overview"
msgstr "Account overzicht"

#, fuzzy
msgid "actions"
msgstr ""

msgid "add"
msgstr "Toevoegen"

msgid "add_students"
msgstr "Leerlingen toevoegen"

#, fuzzy
msgid "add_your_language"
msgstr "Staat jouw taal er niet tussen? Voeg die dan toe!"

msgid "admin"
msgstr ""

msgid "advance_button"
msgstr "Ga naar level {level}"

msgid "adventure"
msgstr "Avontuur"

msgid "adventure_cloned"
msgstr "Avontuur is gekopieerd"

#, fuzzy
msgid "adventure_code_button"
msgstr "Avonturencode"

msgid "adventure_codeblock_button"
msgstr "Gebruik deze knop als je een codeblok wil maken om in jouw avontuur te gebruiken. Tip: zet de selectie aan het einde van je laatste regel van het codeblok en druk 3 keer op <kbd>Enter</kbd> om na het codeblok tekst te typen."

msgid "adventure_duplicate"
msgstr "Je hebt al een avontuur met deze naam."

msgid "adventure_empty"
msgstr "Je hebt geen naam voor je avontuur ingevuld!"

#, fuzzy
msgid "adventure_exp_3"
msgstr "Let erop dat je commando's altijd tussen { } zet, dan worden ze goed herkend. Je kunt de voorbeeld knop gebruiken om de opgemaakt versie van jouw avontuur te zien. Om jouw avontuur op een speciale pagina te zien kies je \"bekijk\" op de lerarenpagina."

#, fuzzy
msgid "adventure_exp_classes"
msgstr "Jouw adventure wordt gebruikt in deze klassen: "

msgid "adventure_flagged"
msgstr "Jouw melding over dit avontuur is bij ons aangekomen."

msgid "adventure_id_invalid"
msgstr "Dit avontuur id is ongeldig."

msgid "adventure_length"
msgstr "Jouw avontuur moet minimaal 20 karakters zijn."

msgid "adventure_name_invalid"
msgstr "Deze avontuurnaam is ongeldig."

msgid "adventure_terms"
msgstr "Ik ga ermee akkoord dat mijn avontuur mogelijk beschikbaar komt op Hedy."

msgid "adventure_updated"
msgstr "Jouw avontuur is bijgewerkt!"

msgid "adventures_completed"
msgstr "Avonturen afgerond: {number_of_adventures}"

msgid "adventures_info"
msgstr "Elk Hedy level heeft ingebouwde oefeningen voor leerlingen, wat wij avonturen noemen. Jij kan ook jouw eigen avonturen maken en toevoegen aan je klassen. Met jouw eigen avonturen kan je lessen maken die relevant en interessant zijn voor jouw leerlingen. Meer informatie over het maken van eigen avonturen: <a href=\"https://hedy.org/for-teachers/manual/features#make-your-own-adventure\">klik hier</a>."

msgid "adventures_restored"
msgstr "De standaardavonturen zijn terug gezet."

msgid "adventures_ticked"
msgstr "Avonturen afgevinkt"

msgid "adventures_tried"
msgstr "Avonturen geprobeerd"

msgid "ago"
msgstr "{timestamp} geleden"

msgid "agree_invalid"
msgstr "Je moet akkoord gaan met de privacyverklaring."

msgid "agree_with"
msgstr "Ik ga akkoord met de"

msgid "ajax_error"
msgstr "Er is een fout opgetreden, probeer het nog eens."

msgid "all"
msgstr "Allemaal"

msgid "all_class_highscores"
msgstr "Alle leerlingen zichtbaar in klas highscores"

msgid "all_rows_missing_separator"
msgstr "Geen van de rijen bevat een puntkomma. Misschien wil je dat wij automatisch wachtwoorden genereren? Klik dan op de wachtwoorden-schakelaar en maak de accounts opnieuw aan. Als dit niet het geval is, gebruik dan een puntkomma om gebruikersnamen en wachtwoorden te scheiden op de volgende regels: {rows}"

msgid "already_account"
msgstr "Heb je al een account?"

msgid "already_program_running"
msgstr "Er is al een programma bezig, maak die eerst af."

msgid "are_you_sure"
msgstr "Weet je het zeker? Je kunt dit niet meer ongedaan maken."

msgid "ask_needs_var"
msgstr "Vanaf level 2 hoort `{ask}` met een variabele ervoor. Bijv: naam `{is}` `{ask}` Hoe heet jij?"

msgid "available_in"
msgstr "Beschikbaar in:"

msgid "back_to_class"
msgstr "Ga terug naar klas"

msgid "become_a_sponsor"
msgstr "Word sponsor"

msgid "birth_year"
msgstr "Geboortejaar"

msgid "by"
msgstr "door"

msgid "cancel"
msgstr "Afbreken"

msgid "cant_parse_exception"
msgstr "We konden het programma niet lezen"

msgid "certificate"
msgstr "Certificaat van voltooiing"

msgid "certified_teacher"
msgstr "Gecertificeerde leraar"

msgid "change_password"
msgstr "Verander wachtwoord"

msgid "cheatsheet_title"
msgstr "Spiekbriefje"

msgid "class_already_joined"
msgstr "Je zit al in deze klas"

msgid "class_customize_success"
msgstr "Klas succesvol gepersonaliseerd."

#, fuzzy
msgid "class_graph_explanation"
msgstr "Deze grafiek laat het aantal avonturen zien dat jouw leerlingen geprobeerd hebben (dwz dat ze genoeg in het codevenster veranderd hebben) en het aantal programma's met en zonder fouten."

msgid "class_logs"
msgstr "Laaste Login"

msgid "class_name_duplicate"
msgstr "Je hebt al een klas met deze naam."

msgid "class_name_empty"
msgstr "Je hebt geen klasnaam ingevuld!"

msgid "class_name_invalid"
msgstr "Deze klasnaam is ongeldig."

msgid "class_name_prompt"
msgstr "Vul de naam in van de nieuwe klas"

#, fuzzy
msgid "class_performance_graph"
msgstr ""

msgid "class_survey_description"
msgstr "Wij willen graag een beter inzicht hebben van onze Hedy gebruikers. Door het beantwoorden van de volgende vragen, help je ons om Hedy nog beter te maken. Alvast dank!"

msgid "class_survey_later"
msgstr "Herinner mij morgen"

msgid "class_survey_question1"
msgstr "Wat is de leeftijdsgroep in jouw klas?"

msgid "class_survey_question2"
msgstr "Wat is de voertaal in jouw klas?"

msgid "class_survey_question3"
msgstr "Wat is de verhouding in aantal tussen meisjes en jongens in jouw klas?"

msgid "class_survey_question4"
msgstr "Wat onderscheidt jouw leerlingen van anderen?"

msgid "classes_info"
msgstr "Maak een klas aan om de voortgang van elke leerling te kunnen volgen op het dashboard, en om aanpassingen te maken aan avonturen die de leerlingen kunnen zien, maar ook het toevoegen van jouw eigen avonturen! Je kunt zoveel klassen aanmaken als je wilt, en elke klas kan meerdere leraren hebben met ieder een verschillende rol. Je kunt zoveel leerlingen toevoegen als je wilt, maar leerlingen kunnen alleen maar in 1 klas tegelijk zitten. Je kan meer informatie over klassen vinden in de <a href=\"https://hedy.org/for-teachers/manual/preparations#for-teachers\">docentenhandleiding</a>."

msgid "clone"
msgstr "Kloon"

msgid "cloned_times"
msgstr "Klonen"

msgid "close"
msgstr ""

msgid "comma"
msgstr "een komma"

msgid "command_not_available_yet_exception"
msgstr "Commando nog niet beschikbaar"

msgid "command_unavailable_exception"
msgstr "Commando niet meer beschikbaar"

msgid "commands"
msgstr "Commando's"

msgid "congrats_message"
msgstr "Gefeliciteerd, {username}, je hebt tot nu toe de volgende resultaten behaald met Hedy!"

#, fuzzy
msgid "connect_guest_teacher"
msgstr ""

#, fuzzy
msgid "constant_variable_role"
msgstr ""

msgid "containing"
msgstr "Bevat"

msgid "content_invalid"
msgstr "Dit avontuur is ongeldig."

#, fuzzy
msgid "continue"
msgstr ""

msgid "contributor"
msgstr "Hedy helper"

#, fuzzy
msgid "copy_accounts_to_clipboard"
msgstr ""

msgid "copy_clipboard"
msgstr "De link is gekopieerd"

msgid "copy_code"
msgstr "Kopieer de code"

msgid "copy_join_link"
msgstr "Kopieer inschrijflink"

msgid "copy_link_success"
msgstr "Inschrijflink succesvol gekopieerd naar klembord"

msgid "copy_link_to_share"
msgstr "Kopieer link voor delen"

msgid "copy_mail_link"
msgstr "Kopieer en plak deze link in een andere tab:"

msgid "correct_answer"
msgstr "Het juiste antwoord is"

msgid "country"
msgstr "Land waarin je woont"

msgid "country_invalid"
msgstr "Dit is geen geldig land, kies er een vanuit de lijst."

msgid "create_account"
msgstr "Maak een account"

msgid "create_accounts"
msgstr "Accounts aanmaken"

#, fuzzy
msgid "create_accounts_placeholder"
msgstr ""

msgid "create_accounts_prompt"
msgstr "Je gaat {number_of_accounts} studentenaccounts aanmaken. Weet je het zeker?"

msgid "create_adventure"
msgstr "Maak nieuw avontuur"

msgid "create_class"
msgstr "Maak een klas aan"

msgid "create_student_account"
msgstr "Maak een account"

msgid "create_student_account_explanation"
msgstr "Met een account kun je programma's opslaan."

msgid "create_student_accounts"
msgstr "Maak studentenaccounts aan voor"

msgid "create_teacher_account"
msgstr "Maak een lerarenaccount"

msgid "create_teacher_account_explanation"
msgstr "Met een lerarenaccount kun je leerlingen organiseren in klassen, eigen content in je klassen tonen, en resultaten van leerlingen inzien."

msgid "create_usernames_and_passwords_desc"
msgstr "Voer één gebruikersnaam en wachtwoord per regel in, gescheiden door een puntkomma. Of, als je de gegevens in een spreadsheet met twee kolommen hebt, kopieer dan de bestandsinhoud en plak deze hier."

msgid "create_usernames_and_passwords_title"
msgstr "Gebruikersnamen en wachtwoorden"

msgid "create_usernames_desc"
msgstr "Voer één gebruikersnaam per regel in of plak ze uit een spreadsheet."

msgid "create_usernames_title"
msgstr "Gebruikersnamen"

msgid "creator"
msgstr "Maker"

msgid "current_password"
msgstr "Huidig wachtwoord"

msgid "customization_deleted"
msgstr "Personalisatie succesvol verwijderd."

msgid "customize"
msgstr "Aanpassen"

msgid "customize_adventure"
msgstr "Avontuur aanpassen"

msgid "customize_class"
msgstr "Klas personaliseren"

msgid "danger_zone"
msgstr ""

msgid "dash"
msgstr "een streepje"

#, fuzzy
msgid "debug"
msgstr ""

msgid "default_401"
msgstr "Jij mag niet bij deze pagina."

#, fuzzy
msgid "default_403"
msgstr ""

msgid "default_404"
msgstr "We konden deze pagina niet vinden."

msgid "default_500"
msgstr "Oeps! Er ging iets mis..."

msgid "delete"
msgstr "Verwijderen"

msgid "delete_adventure_prompt"
msgstr "Weet je zeker dat je dit avontuur wilt verwijderen?"

msgid "delete_class_prompt"
msgstr "Weet je zeker dat je deze klas wilt verwijderen?"

msgid "delete_confirm"
msgstr "Weet je zeker dat je het programma wil verwijderen?"

msgid "delete_invite"
msgstr "Uitnodiging verwijderen"

msgid "delete_invite_prompt"
msgstr "Weet je zeker dat je deze uitnodiging wilt verwijderen?"

msgid "delete_public"
msgstr "Openbaar profiel verwijderen"

msgid "delete_success"
msgstr "Je programma is verwijderd."

#, fuzzy
msgid "delete_tag_prompt"
msgstr ""

msgid "destroy_account"
msgstr "Account verwijderen"

msgid "destroy_account_message"
msgstr "Als je je account verwijdert, kun je het niet meer terugdraaien. Alles wat erbij hoort, zoals je profiel, programma’s, avonturen en klassen, worden ook gewist. Weet je zeker dat je dit wilt? Zodra je het doet, is er geen weg terug."

msgid "developers_mode"
msgstr "Programmeursmodus"

msgid "directly_available"
msgstr "Gelijk open"

msgid "disable"
msgstr "Deactiveren"

msgid "disable_parsons"
msgstr "Alle puzzels uitschakelen"

msgid "disable_quizes"
msgstr "Alle quizzen uitschakelen"

msgid "disabled"
msgstr "Gedeactiveerd"

msgid "disabled_button_quiz"
msgstr "Je quizscore is niet voldoende, probeer het opnieuw!"

msgid "discord_server"
msgstr "Discord-server"

msgid "distinguished_user"
msgstr "Uitmuntende gebruiker"

msgid "double quotes"
msgstr "twee hoge komma's"

msgid "download"
msgstr "Downloaden"

msgid "duplicate"
msgstr "Dupliceren"

msgid "echo_and_ask_mismatch_exception"
msgstr "Echo en vraag kloppen niet met elkaar"

msgid "echo_out"
msgstr "Vanaf level 2 heb je geen `{echo}` meer nodig! Je kunt een variabele gebruiken om iets te herhalen, met `{ask}` en `{print}`. Voorbeeld: naam `{is}` `{ask}` Hoe heet jij? `{print}` hallo naam"

msgid "edit_adventure"
msgstr "Aanpassen adventure"

msgid "edit_code_button"
msgstr "Pas de code aan"

msgid "email"
msgstr ""

msgid "email_invalid"
msgstr "Vul een geldig e-mailadres in."

msgid "end_quiz"
msgstr "Einde van de quiz"

msgid "english"
msgstr "Engels"

msgid "enter"
msgstr "Invullen"

msgid "enter_password"
msgstr "Vul een nieuw wachtwoord in voor"

msgid "enter_text"
msgstr "Vul hier je antwoord in..."

msgid "error_logo_alt"
msgstr ""

#, fuzzy
msgid "errors"
msgstr ""

msgid "exclamation mark"
msgstr "een uitroepteken"

msgid "exercise"
msgstr "Opdracht"

msgid "exercise_doesnt_exist"
msgstr "Deze opdracht bestaat niet"

msgid "exists_email"
msgstr "Dit emailadres is al in gebruik."

msgid "exists_username"
msgstr "Deze gebruikersnaam is al in gebruik."

msgid "exit_preview_mode"
msgstr "Stop preview modus"

msgid "experience_invalid"
msgstr "Dit is geen geldige programmeerervaring, kies uit (Ja, Nee)."

msgid "expiration_date"
msgstr "Vervaldatum"

msgid "favorite_program"
msgstr "Favoriete programma"

msgid "favourite_confirm"
msgstr "Weet je zeker dat je dit programma wilt instellen als favoriet?"

msgid "favourite_program"
msgstr "Favoriete programma"

msgid "favourite_program_invalid"
msgstr "Jouw gekozen favoriete programma is ongeldig."

msgid "favourite_success"
msgstr "Je programma is ingesteld als favoriet."

#, fuzzy
msgid "feedback_message_error"
msgstr ""

msgid "female"
msgstr "Meisje"

#, fuzzy
msgid "flag_adventure_prompt"
msgstr "Wil je dit avontuur bij ons melden omdat het niet gepast is?"

msgid "float"
msgstr "een getal"

msgid "for_teachers"
msgstr "Voor leraren"

msgid "forgot_password"
msgstr "Wachtwoord vergeten?"

msgid "from_another_teacher"
msgstr "Van een andere leraar"

msgid "from_magazine_website"
msgstr "Van een tijdschrift of website"

msgid "from_video"
msgstr "Van een video"

msgid "fun_statistics_msg"
msgstr "Hier zijn wat leuke getallen!"

msgid "gender"
msgstr "Geslacht"

msgid "gender_invalid"
msgstr "Dit gender is niet geldig, kies uit (Meisje, Jongen, Anders)."

msgid "general_settings"
msgstr "Algemene instellingen"

msgid "get_certificate"
msgstr "Haal jouw certificaat!"

msgid "give_link_to_teacher"
msgstr "Geef de volgende link aan je leraar:"

msgid "go_back"
msgstr "Ga terug"

msgid "go_back_to_main"
msgstr "Ga terug naar de hoofdpagina"

msgid "go_to_question"
msgstr "Ga naar vraag"

msgid "go_to_quiz_result"
msgstr "Ga naar de resultaten van de quiz"

msgid "go_to_your_clone"
msgstr "Ga naar je kloon"

msgid "goto_profile"
msgstr "Ga naar mijn profiel"

#, fuzzy
msgid "graph_title"
msgstr "Fouten per avontuur in level {level}"

msgid "hand_in"
msgstr "Inleveren"

msgid "hand_in_exercise"
msgstr "Opdracht inleveren"

msgid "heard_about_hedy"
msgstr "Heb je al van Hedy gehoord?"

msgid "heard_about_invalid"
msgstr "Kies hoe je van ons gehoord hebt."

#, fuzzy
msgid "hedy_introduction_slides"
msgstr ""

msgid "hedy_logo_alt"
msgstr ""

msgid "hedy_on_github"
msgstr "Hedy op Github"

msgid "hello_logo"
msgstr "hallo"

msgid "hide_adventures"
msgstr "Verberg avonturen"

msgid "hide_cheatsheet"
msgstr "Verberg spiekbriefje"

#, fuzzy
msgid "hide_classes"
msgstr "Verberg klassen"

msgid "hide_keyword_switcher"
msgstr "Verberg commando-taal switcher"

#, fuzzy
msgid "hide_slides"
msgstr ""

msgid "highest_level_reached"
msgstr "Hoogste level afgerond"

msgid "highest_quiz_score"
msgstr "Hoogste quiz score"

msgid "hint"
msgstr ""

msgid "ill_work_some_more"
msgstr "Ik werk er nog even aan verder"

msgid "image_invalid"
msgstr "Jouw gekozen profielfoto is ongeldig."

msgid "incomplete_command_exception"
msgstr "Commando niet compleet"

msgid "incorrect_handling_of_quotes_exception"
msgstr "Haakjes niet goed gebruikt"

msgid "incorrect_use_of_types_exception"
msgstr "type niet goed gebruikt"

msgid "incorrect_use_of_variable_exception"
msgstr "Variabele niet goed gebruikt"

msgid "indentation_exception"
msgstr "Inspringen niet goed gebruikt"

msgid "input"
msgstr "invoer van `{ask}`"

#, fuzzy
msgid "input_variable_role"
msgstr ""

msgid "integer"
msgstr "een getal"

msgid "invalid_class_link"
msgstr "Ongeldige klassenlink."

msgid "invalid_command_exception"
msgstr "Ongeldig commando"

msgid "invalid_keyword_language_comment"
msgstr "# De gegeven keyword taal is ongeldig, keyword taal is naar Engels gezet"

msgid "invalid_language_comment"
msgstr "# De gegeven taal is ongeldig, de taal is naar Engels gezet"

msgid "invalid_level_comment"
msgstr "# Het gegeven level is ongeldig, het level is naar level 1 gezet"

msgid "invalid_program_comment"
msgstr "# Het gegeven programma is ongeldig, graag nogmaals proberen"

msgid "invalid_teacher_invitation_code"
msgstr "Deze lerarenuitnodigingscode is niet geldig. Als je een nieuwe uitnodiging nodig hebt, neem dan contact op met hello@hedy.org."

msgid "invalid_username_password"
msgstr "Ongeldige gebruikersnaam/wachtwoord combinatie."

msgid "invitations_sent"
msgstr ""

msgid "invite"
msgstr ""

msgid "invite_by_username"
msgstr "Uitnodigen met een gebruikersnaam"

msgid "invite_date"
msgstr "Uitnodigingsdatum"

msgid "invite_message"
msgstr "Je hebt een uitnodiging ontvangen voor de klas"

msgid "invite_prompt"
msgstr "Vul een gebruikersnaam in"

msgid "invite_teacher"
msgstr "Nodig een leraar/lerares uit"

msgid "join_class"
msgstr "Inschrijven voor klas"

msgid "join_prompt"
msgstr "Je moet ingelogd zijn om je voor een klas in te kunnen schrijven. Wil je inloggen of een account maken?"

#, fuzzy
msgid "keybinding_waiting_for_keypress"
msgstr "Wachten op het indrukken van een knop..."

msgid "keyword_language_invalid"
msgstr "Dit is geen geldige commando taal (kies Engels of je eigen taal)."

#, fuzzy
msgid "landcode_phone_number"
msgstr ""

msgid "language"
msgstr "Taal"

msgid "language_invalid"
msgstr "Dit is geen geldige taal, kies een taal vanuit de lijst."

msgid "languages"
msgstr "Welke programmeertaal heb je wel eens gebruikt?"

msgid "last_edited"
msgstr "Laatst bewerkt"

msgid "last_update"
msgstr "Laatste update"

msgid "lastname"
msgstr "Achternaam"

msgid "leave_class"
msgstr "Klas verlaten"

msgid "level"
msgstr ""

msgid "level_accessible"
msgstr "Dit level is open voor leerlingen"

msgid "level_disabled"
msgstr "Level staat nog uit"

msgid "level_future"
msgstr "Dit level gaat automatisch open op "

#, fuzzy
msgid "level_invalid"
msgstr "Dit Hedy level is ongeldig."

msgid "level_not_class"
msgstr "Je zit in een klas waar dit level nog niet beschikbaar is gemaakt"

msgid "level_title"
msgstr ""

msgid "levels"
msgstr ""

msgid "link"
msgstr ""

msgid "list"
msgstr "een lijstje"

#, fuzzy
msgid "list_variable_role"
msgstr ""

msgid "logged_in_to_share"
msgstr "Je moet ingelogd zijn om een programma op te slaan en te delen."

msgid "login"
msgstr "Inloggen"

msgid "login_long"
msgstr "Inloggen op jouw account"

msgid "login_to_save_your_work"
msgstr "Log in om je werk op te slaan"

msgid "logout"
msgstr "Log uit"

msgid "longest_program"
msgstr "Langste programma"

msgid "mail_change_password_body"
msgstr ""
"Jouw Hedy wachtwoord is veranderd. Als jij dit was, helemaal goed!\n"
"Als jij jouw wachtwoord niet hebt veranderd, neem dan zo snel mogelijk contact met ons op door te reageren op deze mail."

msgid "mail_change_password_subject"
msgstr "Jouw Hedy wachtwoord is veranderd"

msgid "mail_error_change_processed"
msgstr "Er ging iets mis met het sturen van de validatie mail, de veranderingen zijn wel succesvol doorgevoerd."

msgid "mail_goodbye"
msgstr ""
"Dankjewel!\n"
"Het Hedy team"

msgid "mail_hello"
msgstr "Hallo {username}!"

msgid "mail_recover_password_body"
msgstr ""
"Door te klikken op deze link kun je een nieuw Hedy wachtwoord instellen. Deze link is geldig voor <b>4</b> uur.\n"
"Als jij geen nieuw wachtwoord wilt, negeer dan deze e-mail: {link}"

msgid "mail_recover_password_subject"
msgstr "Reset jouw Hedy wachtwoord."

msgid "mail_reset_password_body"
msgstr ""
"Jouw Hedy wachtwoord is ge-reset naar een nieuw wachtwoord. Als jij dit was, helemaal goed!\n"
"Als jij jouw wachtwoord niet hebt veranderd, neem dan zo snel mogelijk contact met ons op door te reageren op deze mail."

msgid "mail_reset_password_subject"
msgstr "Jouw Hedy wachtwood is ge-reset"

msgid "mail_welcome_teacher_body"
msgstr ""
"<strong>Welkom!</strong>\n"
"Gefeliciteerd met jouw splinternieuwe Hedy lerarenaccount. Welkom bij de wereldwijde community van Hedy leraren!\n"
"\n"
"<strong>Wat lerarenaccounts kunnen doen</strong>\n"
"Met een lerarenaccount kun je klassen aanmaken. Leerlingen kunnen aan deze klas deelnemen en je kunt hun voortgang bekijken. Klassen worden gemaakt en beheerd via de <a href=https://hedycode.com/for-teachers>voor leraren</a> pagina.\n"
"\n"
"<strong>Hoe ideeën te delen</strong>\n"
"Als je Hedy gebruikt in jouw klas, dan heb je vast wat ideeën wat er beter kan! Je kunt deze ideeën met ons delen via de <a href=https://github.com/hedyorg/hedy/discussions/categories/ideas>Ideas Discussion</a>.\n"
"\n"
"<strong>Kom bij de online Hedy community!</strong>\n"
"Alle Hedy leraren, programmeurs en andere fans zijn welkom op onze [Discord server](https://discord.gg/8yY7dEme9r). Dit is de ideale plek om over Hedy te kletsen: er zijn kanalen om jouw projecten en lessen te laten zien, kanalen om bugs te melden en om met andere leraren en het Hedy team te praten.\n"
"\n"
"<strong>Hoe krijg ik hulp</strong>\n"
"Als iets niet helemaal duidelijk is kun je dit posten in de <a href=https://github.com/hedyorg/hedy/discussions/categories/q-a>Q&A discussion</a>, of <a href=mailto: hello@hedy.org>stuur ons een mail</a>.\n"
"\n"
"Blijf programmeren!\n"

msgid "mail_welcome_teacher_subject"
msgstr "Jouw Hedy lerarenaccount is klaar"

msgid "mail_welcome_verify_body"
msgstr ""
"Jouw Hedy account is aangemaakt! Welkom!\n"
"Klik op deze link om jouw e-mailadres te bevestigen: {link}"

msgid "mail_welcome_verify_subject"
msgstr "Welkom bij Hedy"

msgid "mailing_title"
msgstr "Schrijf je in voor de Hedy nieuwsbrief"

msgid "main_subtitle"
msgstr "Een graduele programmeertaal"

msgid "main_title"
msgstr ""

msgid "make_sure_you_are_done"
msgstr "Zorg dat je klaar bent! Je kunt je programma niet meer aanpassen nadat je op Inleveren hebt geklikt."

msgid "male"
msgstr "Jongen"

msgid "mandatory_mode"
msgstr "Verplichte programmeursmodus"

#, fuzzy
msgid "more_info"
msgstr ""

#, fuzzy
msgid "more_options"
msgstr ""

#, fuzzy
msgid "multiple_keywords_warning"
msgstr ""

msgid "multiple_levels_warning"
msgstr ""

msgid "my_account"
msgstr "Mijn account"

msgid "my_adventures"
msgstr "Mijn avonturen"

msgid "my_classes"
msgstr "Mijn klassen"

msgid "my_messages"
msgstr "Mijn berichten"

msgid "my_public_profile"
msgstr "Mijn openbare profiel"

msgid "name"
msgstr "Naam"

msgid "nav_hedy"
msgstr ""

msgid "nav_learn_more"
msgstr "Meer info"

msgid "nav_start"
msgstr ""

msgid "new_password"
msgstr "Nieuw wachtwoord"

msgid "new_password_repeat"
msgstr "Herhaal nieuw wachtwoord"

msgid "newline"
msgstr "een enter"

msgid "newsletter"
msgstr "Nieuwsbrief"

#, fuzzy
msgid "next_adventure"
msgstr ""

msgid "next_exercise"
msgstr "Volgende opdracht"

msgid "next_page"
msgstr "Volgende pagina"

#, fuzzy
msgid "next_student"
msgstr ""

msgid "no"
msgstr "Nee"

msgid "no_account"
msgstr "Nog geen account?"

msgid "no_accounts"
msgstr "Er zijn geen accounts om aan te maken."

msgid "no_adventures_yet"
msgstr "Er zijn geen publieke avonturen die voldoen aan deze criteria. Probeer ergens anders op te zoeken."

msgid "no_more_flat_if"
msgstr "Vanaf level 8 moet de code na `{if}` op de volgende regel komen en beginnen met 4 spaties."

msgid "no_programs"
msgstr "Er zijn geen programma's."

msgid "no_shared_programs"
msgstr "heeft geen gedeelde programma's..."

#, fuzzy
msgid "no_students"
msgstr "Er zitten nog geen leerlingen in deze klas."

msgid "no_such_adventure"
msgstr "Dit avontuur bestaat niet!"

msgid "no_such_class"
msgstr "Deze klas bestaat niet."

msgid "no_such_level"
msgstr "Dit level bestaat niet!"

msgid "no_such_program"
msgstr "Dit programma bestaat niet!"

msgid "no_tag"
msgstr "Geen kenmerk (tag) gegeven!"

msgid "no_usernames_found"
msgstr ""

#, fuzzy
msgid "not_adventure_yet"
msgstr ""

msgid "not_enrolled"
msgstr "Jij zit niet in deze klas!"

msgid "not_in_class_no_handin"
msgstr "Jij zit niet in een klas, dus je hoeft niks in te leveren."

msgid "not_logged_in_cantsave"
msgstr "Let op! Je programma wordt nu niet opgeslagen."

msgid "not_logged_in_handin"
msgstr "Je moet ingelogd zijn om een opdracht in te leveren."

msgid "not_teacher"
msgstr "Jij bent geen leraar!"

msgid "number"
msgstr "een getal"

msgid "number_lines"
msgstr "Aantal regels"

#, fuzzy
msgid "number_of_errors"
msgstr ""

msgid "number_programs"
msgstr "Aantal programma's"

msgid "ok"
msgstr "Ok"

#, fuzzy
msgid "one_level_error"
msgstr ""

msgid "only_you_can_see"
msgstr "Alleen jij kunt dit programma zien."

msgid "open"
msgstr "Openen"

msgid "opening_date"
msgstr "Openingsdatum"

msgid "opening_dates"
msgstr "Openingsdata"

msgid "option"
msgstr "Optie"

msgid "or"
msgstr "of"

msgid "other"
msgstr "Anders"

msgid "other_block"
msgstr "Een andere blokkentaal"

msgid "other_settings"
msgstr "Andere instellingen"

msgid "other_source"
msgstr "Anders"

msgid "other_text"
msgstr "Een andere teksttaal"

msgid "overwrite_warning"
msgstr "Je hebt al een programma met deze naam, opslaan met deze naam overschrijft het oude programma. Weet je het zeker?"

msgid "owner"
msgstr "Eigenaar"

msgid "page_not_found"
msgstr "We konden deze pagina niet vinden!"

msgid "pair_with_teacher"
msgstr "Breng mij in contact met een ervaren Hedy-leraar voor tips"

msgid "parsons_title"
msgstr "Slepen"

msgid "password"
msgstr "Wachtwoord"

msgid "password_change_not_allowed"
msgstr "Je hebt geen rechten op het wachtwoord van deze gebruiker te wijzigen."

msgid "password_change_prompt"
msgstr "Weet je zeker dat je dit wachtwoord wilt wijzigen?"

msgid "password_change_success"
msgstr "Wachtwoord van jouw leerling is succesvol gewijzigd."

msgid "password_invalid"
msgstr "Je wachtwoord is ongeldig."

msgid "password_repeat"
msgstr "Herhaal je wachtwoord"

msgid "password_resetted"
msgstr "Je wachtwoord is gereset. Je wordt doorgestuurd naar de inlogpagina."

msgid "password_six"
msgstr "Je wachtwoord moet minstens 6 letters hebben."

msgid "password_updated"
msgstr "Je wachtwoord is aangepast."

msgid "passwords_six"
msgstr "Alle wachtwoorden moeten 6 of meer karakters zijn."

#, fuzzy
msgid "passwords_too_short"
msgstr ""

msgid "pending_invites"
msgstr "Openstaande uitnodigingen"

msgid "people_with_a_link"
msgstr "Andere mensen met de link kunnen dit programma zien. Het kan ook gevonden worden op de Ontdekken pagina."

msgid "percentage"
msgstr "procent"

msgid "period"
msgstr "een punt"

msgid "personal_text"
msgstr "Persoonlijke tekst"

msgid "personal_text_invalid"
msgstr "Jouw persoonlijke tekst is ongeldig."

#, fuzzy
msgid "phone_number"
msgstr ""

msgid "preferred_keyword_language"
msgstr "Commando voorkeurstaal"

msgid "preferred_language"
msgstr "Voorkeurstaal"

msgid "preview"
msgstr "Voorbeeld"

#, fuzzy
msgid "preview_teacher_mode"
msgstr "Dit is een testaccount om Hedy te proberen. Om je veranderingen op te slaan moet je inloggen met je eigen account."

msgid "previewing_adventure"
msgstr "Preview avontuur"

msgid "previewing_class"
msgstr "Jij kijkt naar een preview van klas <em>{class_name}</em> als een leraar/lerares."

msgid "previous_campaigns"
msgstr "Bekijk het nieuwsbrief archief"

#, fuzzy
msgid "previous_page"
msgstr "Vorige pagina"

#, fuzzy
msgid "print_accounts"
msgstr ""

msgid "print_accounts_title"
msgstr ""

msgid "print_logo"
msgstr ""

msgid "privacy_terms"
msgstr "Privacyverklaring"

msgid "private"
msgstr "Privé"

msgid "profile_logo_alt"
msgstr "Profiel icoon."

msgid "profile_picture"
msgstr "Profielfoto"

msgid "profile_updated"
msgstr "Je profiel is aangepast."

msgid "profile_updated_reload"
msgstr "Je profiel is aangepast, pagina wordt herladen."

msgid "program_contains_error"
msgstr "Dit programma bevat een foutje, weet je zeker dat je hem wilt delen?"

msgid "program_header"
msgstr "Mijn programma's"

msgid "program_too_large_exception"
msgstr "Programma is te lang"

msgid "programming_experience"
msgstr "Heb jij al eerder geprogrammeerd?"

msgid "programming_invalid"
msgstr "Dit is geen geldige programmeertaal, selecteer van de opties."

msgid "programs"
msgstr "Programma's"

msgid "prompt_join_class"
msgstr "Wil jij je inschrijven voor deze klas?"

msgid "provided_username_duplicates"
msgstr "Je hebt de volgende gebruikersnamen meer dan eens opgegeven: {usernames}"

msgid "public"
msgstr "Openbaar"

msgid "public_adventures"
msgstr "Bekijk alle publieke avonturen"

msgid "public_content"
msgstr "Publieke inhoud"

#, fuzzy
msgid "public_content_info"
msgstr "Je kunt ook naar publieke avonturen zoeken en die als voorbeeld gebruiken."

msgid "public_invalid"
msgstr "Deze waarde voor het beschikbaar maken van je avontuur is ongeldig"

msgid "public_profile"
msgstr "Openbaar profiel"

msgid "public_profile_info"
msgstr "Bij het selecteren van deze box maak je jouw profiel zichtbaar voor iedereen. Wees voorzichtig met het delen van persoonlijke informatie zoals je naam en adres, iedereen kan het zien!"

msgid "public_profile_updated"
msgstr "Je openbare profiel is aangepast, pagina wordt herladen.."

#, fuzzy
msgid "put"
msgstr ""

msgid "question mark"
msgstr "een vraagteken"

msgid "quiz_logo_alt"
msgstr ""

msgid "quiz_score"
msgstr ""

msgid "quiz_tab"
msgstr ""

msgid "quiz_threshold_not_reached"
msgstr "Minimale quiz score niet gehaald om dit level vrij te spelen"

msgid "read_code_label"
msgstr "Lees voor"

msgid "recent"
msgstr "Mijn programma's"

msgid "recover_password"
msgstr "Vraag een nieuw wachtwoord aan"

msgid "regress_button"
msgstr "Ga terug naar level {level}"

msgid "remove"
msgstr "Verwijder"

msgid "remove_customization"
msgstr "Verwijder personalisatie"

msgid "remove_customizations_prompt"
msgstr "Weet je zeker dat je de personalisatie van deze klas wilt verwijderen?"

msgid "remove_student_prompt"
msgstr "Weet je zeker dat je deze leerling uit de klas wilt verwijderen?"

msgid "remove_user_prompt"
msgstr "Bevestig de verwijdering van deze gebruiker (user) van deze klas."

msgid "rename_class"
msgstr ""

msgid "rename_class_prompt"
msgstr ""

msgid "repair_program_logo_alt"
msgstr "Repareer programma icon"

msgid "repeat_dep"
msgstr "Vanaf level 8 moet je regels van `{repeat}` inspringen. Hiervan heb je een voorbeeld op level 8 bij de `{repeat}` pagina."

msgid "repeat_match_password"
msgstr "Het herhaalde wachtwoord is niet gelijk."

msgid "repeat_new_password"
msgstr "Herhaal nieuw wachtwoord"

msgid "report_failure"
msgstr "Dit programma bestaat niet, of is niet publiek"

msgid "report_program"
msgstr "Wete je zeker dat je dit programma wilt rapporteren?"

msgid "report_success"
msgstr "Dit programma is gerapporteerd"

#, fuzzy
msgid "request_invalid"
msgstr ""

msgid "request_teacher"
msgstr "Wil je een lerarenaccount aanvragen?"

msgid "request_teacher_account"
msgstr "Vraag lerarenaccount aan"

msgid "required_field"
msgstr "Velden met een * zijn verplicht"

msgid "reset_adventure_prompt"
msgstr "Weet je zeker dat je alle geselecteerde avonturen wilt wissen?"

msgid "reset_adventures"
msgstr "Wis gekozen avonturen"

msgid "reset_button"
msgstr ""

msgid "reset_password"
msgstr "Reset je wachtwoord"

#, fuzzy
msgid "restart"
msgstr ""

msgid "retrieve_adventure_error"
msgstr "Jij mag dit avontuur niet bekijken!"

msgid "retrieve_class_error"
msgstr "Alleen leraren mogen klassen openen"

msgid "retrieve_tag_error"
msgstr "Fout bij het ophalen van kenmerken (tags)"

msgid "role"
msgstr "Rol"

msgid "run_code_button"
msgstr "Voer de code uit"

msgid "save_parse_warning"
msgstr "Dit programma bevat een foutje, weet je zeker dat je het wilt opslaan?"

msgid "save_prompt"
msgstr "Je moet ingelogd zijn om je programma op te kunnen slaan. Wil je inloggen of een account maken?"

msgid "save_success_detail"
msgstr "Je programma is opgeslagen."

msgid "score"
msgstr ""

msgid "search"
msgstr "Zoeken..."

msgid "search_button"
msgstr "Zoeken"

msgid "second_teacher"
msgstr "Tweede leraar/lerares"

msgid "second_teacher_copy_prompt"
msgstr "Weet je zeker dat je deze leraar/lerares wilt kopiëren?"

msgid "second_teacher_prompt"
msgstr "Geef een naam van een leraar/lerares om uit te nodigen."

msgid "second_teacher_warning"
msgstr "Alle leraren/leraressen in deze klas kunnen het aanpassen."

msgid "see_adventure_shared_class"
msgstr "Je ziet dit avontuur omdat je in klas {class_name} zit met {creator}"

msgid "see_certificate"
msgstr "Zie {username} certificaat!"

msgid "select"
msgstr "Kies"

msgid "select_adventures"
msgstr "Avonturen selecteren"

msgid "select_all"
msgstr "Selecteer alles"

msgid "select_classes"
msgstr "Selecteer klassen"

msgid "select_lang"
msgstr "Selecteer taal"

msgid "select_levels"
msgstr "Selecteer niveaus"

msgid "selected"
msgstr "Geselecteerd"

msgid "self_removal_prompt"
msgstr "Weet je zeker dat je deze klas wilt verlaten?"

msgid "send_password_recovery"
msgstr "Stuur me een link om een nieuw wachtwoord te kiezen"

msgid "sent_by"
msgstr "Deze uitnodiging is verstuurd door"

msgid "sent_password_recovery"
msgstr "Je krijgt zo een mailtje met informatie over hoe je een nieuw wachtwoord kiest."

msgid "settings"
msgstr "Mijn gegevens"

msgid "share_by_giving_link"
msgstr "Deel je programma met iemand door ze deze link te geven:"

msgid "share_your_program"
msgstr "Deel je programma"

msgid "signup_student_or_teacher"
msgstr "Ben je een leerling of een leraar?"

msgid "single quotes"
msgstr "een hoge komma"

msgid "slash"
msgstr "een schuin streepje"

#, fuzzy
msgid "sleeping"
msgstr ""

msgid "slides"
msgstr "Dia's"

#, fuzzy
msgid "slides_for_level"
msgstr ""

msgid "slides_info"
msgstr "Voor elk niveau (level) in Hedy hebben we dia's (slides) gemaakt om jou te helpen. Deze dia's (slides) bevatten uitleg over elk level, en Hedy voorbeelden die je in dia's (slides) kan tonen/draaien. Klik op de link en begin! De introductie dia's (slides) zijn een generieke uitleg van Hedy, dus voor je begint aan level 1. De dia's (slides) zijn gemaakt met <a href=https://slides.com>slides.com</a>. Als je deze dia's (slides) wilt aanpassen kan je deze downloaden, en daarna uploaden in een zip bestand, naar <a href=https://slides.com>slides.com</a>. Meer informatie over dia's (slides) kan je vinden in de <a href=https://hedy.org/for-teachers/manual/features>Leraren Handleiding (for-teachers manual)</a>."

msgid "social_media"
msgstr "Sociale media"

msgid "solution_example"
msgstr "Voorbeeldoplossing"

msgid "solution_example_explanation"
msgstr "Dit is plek om de oplossing van jouw avontuur op te schrijven. Dit is handig om te gebruiken wanneer je jouw avontuur wilt delen met andere leraren, zodat ze kunnen weten wat je voorgestelde oplossing is."

#, fuzzy
msgid "some_rows_missing_separator"
msgstr ""

#, fuzzy
msgid "something_went_wrong_keyword_parsing"
msgstr "Er zit een foutje in jouw avontuur, zijn alle commando's goed ingesloten met { }?"

msgid "space"
msgstr "een spatie"

msgid "star"
msgstr "een sterretje"

msgid "start_learning"
msgstr "Begin als leerling"

msgid "start_quiz"
msgstr "Start de Hedy Quiz"

msgid "start_teaching"
msgstr "Begin als leraar"

msgid "step_title"
msgstr "Opdracht"

#, fuzzy
msgid "stepper_variable_role"
msgstr ""

#, fuzzy
msgid "stop"
msgstr ""

msgid "stop_code_button"
msgstr "Stop programma"

msgid "string"
msgstr "tekst"

msgid "student_accounts_created"
msgstr "Studentenaccounts succesvol aangemaakt"

msgid "student_adventures_table"
msgstr "Leerling avonturen"

#, fuzzy
msgid "student_adventures_table_explanation"
msgstr "Deze tanel laat alle programma's zien die jouw leerlingen gemaakt voor ieder avontuur. Als je op het oog klikt, ga je naar het bijbehorende programma. Met het vinkje kan je aangeven dat het programma door jou is goedgekeurd. Een leerling ziet dan ook een vinkje op het bijbehorende tabje."

msgid "student_already_invite"
msgstr "Deze leerling heeft al een openstaande uitnodiging."

msgid "student_in_another_class"
msgstr "Leerling zit in een andere klas. Vraag de leerling om alle lessen te verlaten en het opnieuw te proberen."

#, fuzzy
msgid "student_information"
msgstr "Leerlinginformatie"

#, fuzzy
msgid "student_information_explanation"
msgstr "Deze tabel geeft de leerlingen in jouw klas weer. Je kunt in deze tabel ook: het wachtwoord van een leerling veranderen met het potloodje, alle programma's van een leerling bekijken met het code icoontje, of een leerling uit de klas verwijderen met de prullenbak."

msgid "student_signup_header"
msgstr "Leerling"

msgid "students"
msgstr "Leerlingen"

msgid "submission_time"
msgstr "Ingeleverd op"

msgid "submit_answer"
msgstr "Beantwoord vraag"

msgid "submit_program"
msgstr "Inleveren"

msgid "submit_warning"
msgstr "Weet je zeker dat je dit programma wilt inleveren?"

msgid "submitted"
msgstr "Ingeleverd"

msgid "submitted_header"
msgstr "Dit is een ingeleverd programma en kan niet worden bewerkt."

msgid "subscribe"
msgstr "Schrijf je in"

msgid "subscribe_message"
msgstr "Schrijf je in voor onze nieuwsbrief en blijf op de hoogte van het laatste nieuws en evenementen. Klik op de knop hieronder om je aan te melden. Uitschrijven kan altijd via de link in onze e-mails."

msgid "subscribe_newsletter"
msgstr "Schrijf je in voor de nieuwsbrief"

msgid "subscribed_header"
msgstr "Je bent ingeschreven"

msgid "subscribed_message"
msgstr "Bedankt voor je inschrijving voor onze nieuwsbrief! We zijn blij dat je erbij bent! Laat ons weten wat je ervan vindt in onze <a target=\"_blank\" href=\"https://discord.gg/8yY7dEme9r\">Discord server</a>. Uitschrijven kan altijd via de link in onze e-mails."

#, fuzzy
msgid "successful_runs"
msgstr ""

msgid "successfully_subscribed"
msgstr "Je bent ingeschreven voor onze nieuwsbrief"

msgid "suggestion_color"
msgstr "Probeer een andere kleur"

#, fuzzy
msgid "suggestion_note"
msgstr "Gebruik een noot tussen C0 en B9 of een nummer tussen 1 en 70"

msgid "suggestion_number"
msgstr "Probeer de waarde te veranderen in een nummer"

msgid "suggestion_numbers_or_strings"
msgstr ""

msgid "surname"
msgstr "Voornaam"

msgid "survey_skip"
msgstr "Laat dit niet meer zien"

msgid "survey_submit"
msgstr "Indienen"

msgid "tag_in_adventure"
msgstr "Keyword (tag) in avontuur"

msgid "tag_input_placeholder"
msgstr "Geef een nieuw keyword (tag)"

msgid "tags"
msgstr "Keywords (Tags)"

msgid "teacher"
msgstr "Leraren"

msgid "teacher_invalid"
msgstr "Jouw leraren waarde is ongeldig."

msgid "teacher_invitation_require_login"
msgstr "Om je lerarenaccount te activeren moet je eerst inloggen. Als je nog geen account hebt, maak dan eerst een account aan."

msgid "teacher_manual"
msgstr "Lerarenhandleiding"

msgid "teacher_signup_header"
msgstr "leraar"

msgid "teacher_welcome"
msgstr "Welkom bij Hedy! Jouw account is omgezet naar een lerarenaccount. Je kan nu klassen maken en er leerlingen in uitnodigen."

msgid "teachers"
msgstr "Leraren"

#, fuzzy
msgid "template_code"
msgstr ""
"Dit is de uitleg van mijn avontuur!\n"
"\n"
"Op deze manier laat ik een commando zien: <code>{print}</code>\n"
"\n"
"Maar soms wil ik een stukje code laten zien, dat doe ik zo:\n"
"<pre>\n"
"ask Wat is jouw naam?\n"
"echo dus jouw naam is \n"
"</pre>"

msgid "this_adventure_has_an_example_solution"
msgstr "Dit avontuur heeft een voorbeeldoplossing"

msgid "this_turns_in_assignment"
msgstr "Dit levert je opdracht in bij je leraar."

msgid "title"
msgstr "Titel"

msgid "title_admin"
msgstr "Hedy - Administrator pagina"

msgid "title_class-overview"
msgstr "Hedy - Klas overzicht"

msgid "title_customize-adventure"
msgstr "Hedy - Avontuur personaliseren"

msgid "title_customize-class"
msgstr "Hedy - Klas personaliseren"

msgid "title_for-teacher"
msgstr "Hedy - Voor leraren"

msgid "title_join-class"
msgstr "Hedy - Inschrijven voor klas"

msgid "title_learn-more"
msgstr "Hedy - Meer info"

msgid "title_login"
msgstr "Hedy - Inloggen"

msgid "title_my-profile"
msgstr "Hedy - Mijn account"

msgid "title_privacy"
msgstr "Hedy - Privacyverklaring"

msgid "title_programs"
msgstr "Hedy - Mijn programma's"

msgid "title_public-adventures"
msgstr "Hedy - Publieke avonturen"

msgid "title_recover"
msgstr "Hedy - Account herstellen"

msgid "title_reset"
msgstr "Hedy - Wachtwoord resetten"

msgid "title_signup"
msgstr "Hedy - Account aanmaken"

msgid "title_start"
msgstr "Hedy - Een graduele programmeertaal"

msgid "title_view-adventure"
msgstr "Hedy - Avontuur bekijken"

msgid "token_invalid"
msgstr "Jouw token is ongeldig."

msgid "too_many_accounts"
msgstr "Je kunt niet meer dan 100 studentenaccounts aanmaken."

msgid "tooltip_level_locked"
msgstr "Je leraar heeft dit level gesloten"

msgid "translate_error"
msgstr "Er is iets misgegaan met het vertalen van de code. Probeer je code te runnen om te kijken of er misschien een foutje in zit. Code met foutjes kan niet vertaald worden."

msgid "translating_hedy"
msgstr "Hedy vertalen"

msgid "translator"
msgstr "Vertaler"

msgid "turned_into_teacher"
msgstr "Gefeliciteerd! Je bent succesvol veranderd in een leraar."

msgid "unauthorized"
msgstr "Jij hebt geen rechten voor deze pagina"

msgid "unfavourite_confirm"
msgstr "Weet je zeker dat je dit programma 'niet favoriet' wilt maken?"

msgid "unfavourite_success"
msgstr "Je programma is niet populair."

#, fuzzy
msgid "unknown_variable_role"
msgstr "onbekend"

msgid "unlock_thresholds"
msgstr "Ongrendel level scores"

msgid "unsaved_class_changes"
msgstr "Er zijn wijzigingen nog niet opgeslagen, weet je zeker dat je terug wilt gaan?"

msgid "unsubmit_program"
msgstr "Terugtrekken programma"

msgid "unsubmit_warning"
msgstr "Weet je zeker dat je dit programma wilt intrekken?"

msgid "unsubmitted"
msgstr "Niet ingediend"

msgid "unsubscribed_header"
msgstr "Je bent uitgeschreven"

msgid "unsubscribed_message"
msgstr "Jammer dat je de nieuwsbrief niet meer ontvangt! Per ongeluk uitgeschreven? Geen stress, je kunt je gewoon weer aanmelden via <a href=\"http://eepurl.com/hk77Mv\">dit formulier</a>."

msgid "update_adventure_prompt"
msgstr "Weet je zeker dat je dit avontuur wilt bijwerken?"

msgid "update_public"
msgstr "Openbaar profiel opslaan"

msgid "updating_indicator"
msgstr "Avonturen worden opgeslagen"

#, fuzzy
msgid "use_custom_passwords"
msgstr ""

msgid "use_generated_passwords"
msgstr "Automatisch wachtwoorden genereren"

msgid "use_of_blanks_exception"
msgstr "Gebruik van spaties in programma's"

msgid "use_of_nested_functions_exception"
msgstr "Gebruik van genestte functies"

msgid "used_in"
msgstr "Gebruikt in:"

msgid "user"
msgstr "gebruiker"

msgid "user_inexistent"
msgstr "Deze gebruiker bestaat niet"

msgid "user_not_private"
msgstr "Deze gebruiker bestaat niet of heeft geen openbaar profiel"

msgid "username"
msgstr "Gebruikersnaam"

msgid "username_contains_invalid_symbol"
msgstr "Gebruikersnamen mogen het symbool ':' of '@' niet bevatten. Verwijder deze symbolen uit de volgende gebruikersnamen: {usernames}"

msgid "username_contains_separator"
msgstr "Gebruikersnamen mogen geen puntkomma bevatten. Wil je misschien jouw eigen wachtwoorden opgeven? Klik dan op de wachtwoorden-schakelaar en maak de accounts opnieuw aan. Als dit niet het geval is, verwijder je de puntkomma uit de volgende gebruikersnamen: {usernames}"

msgid "username_empty"
msgstr "Je hebt geen gebruikersnaam ingevuld!"

msgid "username_invalid"
msgstr "Je gebruikersnaam is ongeldig."

msgid "username_special"
msgstr "Er mag geen `:` of `@` in je gebruikersnaam zitten."

msgid "username_three"
msgstr "Je gebruikersnaam moet minstens 3 tekens hebben."

msgid "usernames_too_short"
msgstr "Gebruikersnamen moeten minimaal 3 tekens lang zijn. Corrigeer de volgende gebruikersnamen, zodat ze 3 of meer symbolen bevatten: {usernames}"

msgid "usernames_unavailable"
msgstr "De volgende gebruikersnamen zijn niet beschikbaar: {usernames}. Je kunt vergelijkbare accounts maken door bijvoorbeeld een underscore of uw klassenaam toe te voegen."

msgid "value"
msgstr "Waarde"

msgid "view_adventures"
msgstr "Bekijk avonturen"

msgid "view_classes"
msgstr "Bekijk de klassen"

msgid "view_program"
msgstr "Bekijk programma"

msgid "view_slides"
msgstr "Bekijk de presentatie"

msgid "waiting_for_submit"
msgstr "Wachten op indienen"

#, fuzzy
msgid "walker_variable_role"
msgstr ""

msgid "website"
msgstr ""

msgid "what_is_your_role"
msgstr "Wat is jouw rol?"

msgid "what_should_my_code_do"
msgstr "Wat moet mijn code doen?"

msgid "workbook_circle_question_text"
msgstr "**Vraag**: Omcirkel {goal} in deze code:"

msgid "workbook_circle_question_title"
msgstr "Aanwijzen"

msgid "workbook_define_question_text"
msgstr "**Vraag**: Wat betekent {word}?"

msgid "workbook_define_question_title"
msgstr "Definiëer"

msgid "workbook_input_question_text"
msgstr "**Vraag**: Welke code hoort bij deze uitvoer?"

msgid "workbook_input_question_title"
msgstr "Input"

msgid "workbook_multiple_choice_question_text"
msgstr "**Vraag**: Is deze code goed of fout?"

msgid "workbook_multiple_choice_question_title"
msgstr "Kies"

msgid "workbook_open_question_title"
msgstr "Open vraag"

msgid "workbook_output_question_text"
msgstr "**Vraag**: Wat is de uitvoer van deze code?"

msgid "workbook_output_question_title"
msgstr "Output"

msgid "year_invalid"
msgstr "Dit is geen geldig jaartal, die moet liggen tussen 1900 en {current_year}."

msgid "yes"
msgstr "Ja"

msgid "your_personal_text"
msgstr "Jouw persoonlijke tekst..."

msgid "your_program"
msgstr "Jouw programma"

#~ msgid "only_teacher_create_class"
#~ msgstr "Alleen leraren mogen klassen maken!"

#~ msgid "keyword_support"
#~ msgstr "Vertaalde commando's"

#~ msgid "non_keyword_support"
#~ msgstr "Vertaalde content"

#~ msgid "try_button"
#~ msgstr "Probeer"

#~ msgid "select_own_adventures"
#~ msgstr "Eigen avonturen selecteren"

#~ msgid "view"
#~ msgstr "Bekijk"

#~ msgid "class"
#~ msgstr "Klas"

#~ msgid "save_code_button"
#~ msgstr "Code opslaan"

#~ msgid "share_code_button"
#~ msgstr "Code opslaan & delen"

#~ msgid "classes_invalid"
#~ msgstr "De lijst van gekozen klassen is niet geldig"

#~ msgid "directly_add_adventure_to_classes"
#~ msgstr "Wil je dit avontuur ook toevoegen aan een van jouw klassen?"

#~ msgid "hand_in_assignment"
#~ msgstr "Hand in assignment"

#~ msgid "select_a_level"
#~ msgstr "Select a level"

#~ msgid "answer_invalid"
#~ msgstr "Je wachtwoord is ongeldig."

#~ msgid "available_adventures_level"
#~ msgstr "Available adventures level"

#~ msgid "customize_class_exp_1"
#~ msgstr "Hoi! Hier kun je jouw klas personaliseren. Door het selecteren van levels en avonturen kun je kiezen wat jouw leerlingen kunnen zien. Ook kun je jouw zelfgemaakte avonturen aan levels toevoegen. Alle levels en standaard avonturen zijn aan het begin geselecteerd. <b>Let op:</b> Niet elk avontuur is voor elk level beschikbaar! Het instellen gaat als volgt:"

#~ msgid "customize_class_exp_2"
#~ msgstr "Je kunt deze instellingen altijd op een later moment wijzigen. Zo kun je bijvoorbeeld tijdens het les geven nieuwe avonturen of levels beschikbaar maken. Hierdoor is het voor leerlingen (en voor de leraar!) makkelijker om te kiezen waar aan gewerkt kan worden en wat er geleerd wordt. Als je alles beschikbaar wilt maken voor jouw klas kun je het beste de personalisatie verwijderen, doe dit met de verwijder knop beneden in het scherm."

#~ msgid "customize_class_step_1"
#~ msgstr "Selecteer de levels voor jouw klas door op een level knop te drukken"

#~ msgid "customize_class_step_2"
#~ msgstr "Er verschijnen selectievinkjes voor de beschikbare avonturen voor deze levels"

#~ msgid "customize_class_step_3"
#~ msgstr "Selecteer de avonturen die je beschikbaar wilt maken"

#~ msgid "customize_class_step_4"
#~ msgstr "Klik op de naam van een avontuur om deze voor alle levels te (de)selecteren"

#~ msgid "customize_class_step_5"
#~ msgstr "Voeg eventueel persoonlijke avonturen toe"

#~ msgid "customize_class_step_6"
#~ msgstr "Selecteer een openingsdatum per level (leeg laten mag ook)"

#~ msgid "customize_class_step_7"
#~ msgstr "Kies andere instellingen"

#~ msgid "customize_class_step_8"
#~ msgstr "Kies Opslaan -> je bent helemaal klaar!"

#~ msgid "example_code_header"
#~ msgstr "Hedy voorbeeldcode"

#~ msgid "feedback_failure"
#~ msgstr "Fout!"

#~ msgid "feedback_success"
#~ msgstr "Goed!"

#~ msgid "go_to_first_question"
#~ msgstr "Ga naar vraag 1 van de quiz"

#~ msgid "question"
#~ msgstr "Vraag"

#~ msgid "question_doesnt_exist"
#~ msgstr "Deze vraag bestaat niet"

#~ msgid "question_invalid"
#~ msgstr "Jouw token is ongeldig."

#~ msgid "too_many_attempts"
#~ msgstr "Te veel pogingen"

#~ msgid "class_stats"
#~ msgstr "Klas statistieken"

#~ msgid "visit_own_public_profile"
#~ msgstr "Bezoek jouw profiel"

#~ msgid "title_class logs"
#~ msgstr "Hedy - Logs"

#~ msgid "title_class statistics"
#~ msgstr "Hedy - Mijn statistieken"

#~ msgid "disabled_button_locked"
#~ msgstr "Je leraar heeft dit level nog niet beschikbaar gemaakt"

#~ msgid "duplicate_tag"
#~ msgstr "You already have a tag with this name."

#~ msgid "tag_deleted"
#~ msgstr "This tag was successfully deleted."

#~ msgid "no_tags"
#~ msgstr "No tags yet."

#~ msgid "apply_filters"
#~ msgstr "Apply filters"

#~ msgid "write_first_program"
#~ msgstr "Schrijf je eerste programma!"

#~ msgid "hello_world"
#~ msgstr "Hallo wereld!"

#~ msgid "hide_parsons"
#~ msgstr "Verberg puzzel"

#~ msgid "hide_quiz"
#~ msgstr "Verberg quiz"

#~ msgid "share_confirm"
#~ msgstr "Weet je zeker dat je het programma openbaar wilt maken?"

#~ msgid "share_success_detail"
#~ msgstr "Programma delen gelukt."

#~ msgid "unshare_confirm"
#~ msgstr "Weet je zeker dat je het programma privé wilt maken?"

#~ msgid "unshare_success_detail"
#~ msgstr "Programma wordt niet meer gedeeld."

#~ msgid "adventure_exp_1"
#~ msgstr "Typ jouw avontuur hier aan de rechterkant. Na het maken van een avontuur kun je deze toevoegen aan een klas via personaliseren. Als je een commando aan jouw avontuur wilt toevoegen kun je code blokjes gebruiken zoals dit:"

#~ msgid "adventure_exp_2"
#~ msgstr "Als je stukjes code wilt toevoegen, bijvoorbeeld als template of voorbeeld voor je leerlingen. Dit kun je doen met pre blokjes zoals dit:"

#~ msgid "try_it"
#~ msgstr "Probeer het uit"

#~ msgid "Locked Language Feature"
#~ msgstr "In jouw programma zit {concept}! Goed gedaan! Maar {concept} is nog niet beschikbaar. Dat komt in een later level."

#~ msgid "nested blocks"
#~ msgstr "een blok in een blok"

#~ msgid "save"
#~ msgstr "Opslaan"

#~ msgid "update_profile"
#~ msgstr "Update je profiel"

#~ msgid "variables"
#~ msgstr "Variabelen"

#~ msgid "explore_explanation"
#~ msgstr "Op deze pagina kun je kijken naar programma's gemaakt door andere Hedy gebruikers. Je kunt filteren op Hedy level en avontuur. Klik op Bekijk programma om het programma te open en te proberen, Programma's met een rode titel hebben een foutje. Je kunt deze nog steeds openen, maar proberen geeft een error. Je kunt natuurlijk proberen het foutje zelf op te lossen! Als de maker van het programma een openbaar profiel heeft kun je op de gebruikersnaam klikken om die te bezoeken. Daar kun je al hen gedeelde programma's zien en nog veel meer!"

#~ msgid "common_errors"
#~ msgstr "Veel voorkomende fouten"

#~ msgid "grid_overview"
#~ msgstr "Overzicht van programma's per avontuur"

#~ msgid "last_error"
#~ msgstr "Laatste fout"

#~ msgid "last_program"
#~ msgstr "Laatste programma"

#~ msgid "live_dashboard"
#~ msgstr "Live Dashboard"

#~ msgid "runs_over_time"
#~ msgstr "Programma duur te lang"

#~ msgid "student_details"
#~ msgstr "Leerling details"

#~ msgid "achievements_check_icon_alt"
#~ msgstr "Badges check icon"

#~ msgid "country_title"
#~ msgstr "Land"

#~ msgid "create_public_profile"
#~ msgstr "Maak openbaar profiel"

#~ msgid "general"
#~ msgstr "Algemeen"

#~ msgid "hedy_achievements"
#~ msgstr "Mijn badges"

#~ msgid "hidden"
#~ msgstr "Verborgen badges"

#~ msgid "highscore_explanation"
#~ msgstr "Op deze pagina kun je de highscores bekijken, gebaseerd op het aantal gehaalde badges. Bekijk de ranking voor de hele wereld, jouw land of jouw klas. Klik op een gebruikersnaam om het openbare profiel te bezoeken."

#~ msgid "highscore_no_public_profile"
#~ msgstr "Jij hebt geen openbaar profiel en komt daarom niet voor in de highscores. Wil je er eentje maken?"

#~ msgid "highscores"
#~ msgstr "Highscores"

#~ msgid "my_achievements"
#~ msgstr "Mijn badges"

#~ msgid "no_such_highscore"
#~ msgstr "Highscores"

#~ msgid "programs_created"
#~ msgstr "Programma's gemaakt"

#~ msgid "programs_saved"
#~ msgstr "Programma's opgeslagen"

#~ msgid "programs_submitted"
#~ msgstr "programma's ingeleverd"

#~ msgid "title_achievements"
#~ msgstr "Hedy - Mijn badges"

#~ msgid "whole_world"
#~ msgstr "De wereld"

#~ msgid "your_class"
#~ msgstr "Jouw class"

#~ msgid "achievement_earned"
#~ msgstr "Je hebt een badge verdiend!"

#~ msgid "percentage_achieved"
#~ msgstr "Gehaald door {percentage}% van de gebruikers"

#~ msgid "achievements"
#~ msgstr "badges"

#~ msgid "achievements_logo_alt"
#~ msgstr "Badges logo"

#~ msgid "amount_submitted"
#~ msgstr "programma's ingeleverd"

#~ msgid "last_achievement"
#~ msgstr "Laatst gehaalde badge"

#~ msgid "no_certificate"
#~ msgstr "Deze gebruiker heeft het Hedy certificaat voor afronden niet behaald"

#~ msgid "number_achievements"
#~ msgstr "Aantal badges"

#~ msgid "create_question"
#~ msgstr "Wil je er een aanmaken?"

#~ msgid "explore_programs"
#~ msgstr "Programma's ontdekken"

#~ msgid "explore_programs_logo_alt"
#~ msgstr "Programma's ontdekken icon"

#~ msgid "hedy_tutorial_logo_alt"
#~ msgstr "Hedy tutorial icon"

#~ msgid "no_public_profile"
#~ msgstr "Je hebt nog geen openbaar profiel..."

#~ msgid "start_hedy_tutorial"
#~ msgstr "Begin Hedy tutorial"

#~ msgid "start_programming"
#~ msgstr "Begin met programmeren"

#~ msgid "start_programming_logo_alt"
#~ msgstr "Begin met programmeren icon"

#~ msgid "start_teacher_tutorial"
#~ msgstr "Begin leraren tutorial"

#~ msgid "teacher_tutorial_logo_alt"
#~ msgstr "Leraren tutorial icon"

#~ msgid "title_landing-page"
#~ msgstr "Welkom bij Hedy!"

#~ msgid "welcome"
#~ msgstr "Welkom"

#~ msgid "welcome_back"
#~ msgstr "Welkom terug"

#~ msgid "your_account"
#~ msgstr "Jouw profiel"

#~ msgid "your_last_program"
#~ msgstr "Jouw laatst opgeslagen programma"

#~ msgid "already_teacher"
#~ msgstr "Je hebt al een lerarenaccount."

#~ msgid "already_teacher_request"
#~ msgstr "Je hebt al een lerarenaccount aangevraagd."

#~ msgid "teacher_account_request"
#~ msgstr "Je hebt een openstaande lerarenaccount aanvraag"

#~ msgid "teacher_account_success"
#~ msgstr "Jouw lerarenaccount is succesvol aangevraagd."

#~ msgid "student_not_allowed_in_class"
#~ msgstr "Leerling is niet toegestaan in de klas"

#~ msgid "accounts_created"
#~ msgstr "Accounts waren succesvol aangemaakt."

#~ msgid "accounts_intro"
#~ msgstr "Op deze pagina kun je accounts aan maken voor meerdere studenten tegelijkertijd. Ze worden automatisch toegevoegd aan de huidige klas, controleer of dit klopt! Door op het groene kruisje rechtsonderin te klikken kun je meer rijen toevoegen. Met het rode kruisje kun je een rij weer verwijderen. Zorg ervoor dat alle rijen gevuld zijn voordat je klikt op Accounts aanmaken. Denk eraan dat elke gebruikersnaam uniek moet zijn. Ook moet het wachtwoord <b>minimaal</b> 6 tekens zijn."

#~ msgid "create_multiple_accounts"
#~ msgstr "Meerdere accounts aanmaken"

#~ msgid "download_login_credentials"
#~ msgstr "Wil je de login gegevens downloaden na het aanmaken van de accounts?"

#~ msgid "generate_passwords"
#~ msgstr "Genereer wachtwoorden"

#~ msgid "postfix_classname"
#~ msgstr "Klasnaam achter gebruikersnaam"

#~ msgid "reset_view"
#~ msgstr "Reset"

#~ msgid "unique_usernames"
#~ msgstr "Alle gebruikersnamen moeten uniek zijn."

#~ msgid "usernames_exist"
#~ msgstr "Een of meerdere gebruikersnamen is al in gebruik."

#~ msgid "**Question**: What is the output of this code?"
#~ msgstr "**Vraag**: Wat is de uitvoer van deze code?"

#~ msgid "Output"
#~ msgstr "Uitvoer"

#~ msgid "clear"
#~ msgstr ""

#~ msgid "bug"
#~ msgstr ""

#~ msgid "feature"
#~ msgstr ""

#~ msgid "feedback"
#~ msgstr ""

#~ msgid "feedback_message_success"
#~ msgstr "Dankjewel voor je feedback! We nemen contact met je op als nodig."

#~ msgid "feedback_modal_message"
#~ msgstr "Stuur ons een bericht en kies een categorie waar je bericht over gaat. We waarderen jouw hulp om Hedy te verbeteren!"

#~ msgid "adventures"
#~ msgstr "Avonturen"

#~ msgid "classes"
#~ msgstr "Klassen"

#~ msgid "Adventure"
#~ msgstr ""

#~ msgid "Answer"
#~ msgstr ""

#~ msgid "adventure_prompt"
#~ msgstr "Geef je nieuwe avontuur een naam"

#~ msgid "select_tag"
#~ msgstr "Selecteer kenmerk (tag)"

#~ msgid "Delete"
#~ msgstr ""

#~ msgid "invalid_tutorial_step"
#~ msgstr "Dit is geen geldige tutorial stap, probeer het opnieuw"

#~ msgid "next_step_tutorial"
#~ msgstr "Volgende stap >>>"

#~ msgid "tutorial"
#~ msgstr ""

#~ msgid "tutorial_code_snippet"
#~ msgstr ""
#~ "{print} Hallo wereld!\n"
#~ "{print} Ik leer Hedy met deze tutorial!"

#~ msgid "tutorial_message_not_found"
#~ msgstr "Het lijkt erop dat we de volgende stap voor de tutorial niet kunnen ophalen, probeer het later opnieuw."

#~ msgid "tutorial_title_not_found"
#~ msgstr "Oeps, Tutorial stap niet gevonden"

#~ msgid "survey"
#~ msgstr "Enquête"

#~ msgid "survey_completed"
#~ msgstr "Enquête afgerond"

<<<<<<< HEAD
#~ msgid "complete"
#~ msgstr ""

#~ msgid "share"
#~ msgstr ""
=======
#~ msgid "disable_explore_page"
#~ msgstr "Ontdekken pagina uitschakelen"

#~ msgid "hedy_choice_title"
#~ msgstr "Hedy's keuze"

#~ msgid "nav_explore"
#~ msgstr "Ontdekken"

#~ msgid "title_explore"
#~ msgstr "Hedy - Ontdekken"
>>>>>>> 8dee6c69
<|MERGE_RESOLUTION|>--- conflicted
+++ resolved
@@ -2515,13 +2515,6 @@
 #~ msgid "survey_completed"
 #~ msgstr "Enquête afgerond"
 
-<<<<<<< HEAD
-#~ msgid "complete"
-#~ msgstr ""
-
-#~ msgid "share"
-#~ msgstr ""
-=======
 #~ msgid "disable_explore_page"
 #~ msgstr "Ontdekken pagina uitschakelen"
 
@@ -2533,4 +2526,3 @@
 
 #~ msgid "title_explore"
 #~ msgstr "Hedy - Ontdekken"
->>>>>>> 8dee6c69
