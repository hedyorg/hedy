<<<<<<< HEAD
=======
# Dutch translations for PROJECT.
# Copyright (C) 2023 ORGANIZATION
# This file is distributed under the same license as the PROJECT project.
# FIRST AUTHOR <EMAIL@ADDRESS>, 2023.
#
msgid ""
msgstr ""
"Project-Id-Version: PROJECT VERSION\n"
"Report-Msgid-Bugs-To: EMAIL@ADDRESS\n"
"POT-Creation-Date: 2024-03-09 16:05+0100\n"
"PO-Revision-Date: 2024-03-09 11:12+0000\n"
"Last-Translator: Prefill add-on <noreply-addon-prefill@weblate.org>\n"
"Language: nl\n"
"Language-Team: nl <LL@li.org>\n"
"Plural-Forms: nplurals=2; plural=n != 1;\n"
"MIME-Version: 1.0\n"
"Content-Type: text/plain; charset=utf-8\n"
"Content-Transfer-Encoding: 8bit\n"
"Generated-By: Babel 2.14.0\n"

>>>>>>> 4b3ad481
msgid "Access Before Assign"
msgstr "Je probeerde de variabele {name} te gebruiken op regel {access_line_number}, \"maar stelt de variabele in op regel {definition_line_number}. Stel een \"variabele in voor je die gebruikt."

msgid "Cyclic Var Definition"
msgstr "De variabele {variable} moet worden ingesteld voor je die aan de rechterkant \"van een {is} mag gebruiken."

msgid "Function Undefined"
msgstr "Je gebruikt de functie {name} te gebruiken, maar je hebt die niet \"gedefinieerd."

msgid "Has Blanks"
msgstr "Je code is onvolledig. Er zijn nog invulplaatsen die je moet vervangen door \"code."

msgid "Incomplete"
msgstr "Let op, je bent een stukje code vergeten. Op regel {line_number} moet er \"achter {incomplete_command} nog tekst komen."

msgid "Incomplete Repeat"
msgstr "Het lijkt erop dat je vergeten bent om het {repeat} commando op regel \"{line_number} in te vullen."

msgid "Invalid"
msgstr "{invalid_command} is geen commando in Hedy level {level}. Bedoelde je \"{guessed_command}?"

msgid "Invalid Argument"
msgstr "Je kan commando {command} niet gebruiken met {invalid_argument}. Probeer \"{invalid_argument} te vervangen door iets uit {allowed_types}."

msgid "Invalid Argument Type"
msgstr "Je kan {command} niet gebruiken met {invalid_argument} omdat dat \"{invalid_type} is. Je kan {{invalid_argument}} wel gebruiken met \"{allowed_types}."

msgid "Invalid At Command"
msgstr "Het {command} commando mag niet gebruikt worden van af level 16. Je kunt \"blokhaken gebruiken om een element uit een lijst te gebruiken, bijvoorbeeld \"`vrienden[i]`, `geluksnummers[{random}]`."

msgid "Invalid Space"
msgstr "Oeps! Regel {line_number} begint met een spatie. Computers kunnen niet zo \"goed tegen spaties, kun je 'm weghalen?"

msgid "Invalid Type Combination"
msgstr "Je kan {invalid_argument} en {invalid_argument_2} niet gebruiken met \"{command} omdat de ene {invalid_type} is, en de andere {invalid_type_2}. \"Verander {invalid_argument} in {invalid_type_2} of {invalid_argument_2} in \"{invalid_type}."

msgid "Locked Language Feature"
msgstr "In jouw programma zit {concept}! Goed gedaan! Maar {concept} is nog niet \"beschikbaar. Dat komt in een later level."

msgid "Lonely Echo"
msgstr "Je gebruikt een {echo} voor een {ask}, of een {echo} zonder een {ask}. \"Gebruik altijd een {ask} voor een {echo}."

msgid "Lonely Text"
msgstr "Het lijkt erop dat je bent vergeten bent een commando te gebruiken in de \"tekst die je op regel {line_number} hebt geschreven"

msgid "Missing Additional Command"
msgstr "Het lijkt erop dat je {command} niet volledig hebt geschreven op regel \"{line_number}. Probeer {missing_command} toe te voegen aan je code."

msgid "Missing Command"
msgstr "Het lijkt erop dat je vergeten bent om een commando te gebruiken op regel \"{line_number}."

msgid "Missing Inner Command"
msgstr "Het lijkt erop dat je vergeten bent om het {command} commando op regel \"{line_number} in te vullen."

#, fuzzy
msgid "Missing Square Brackets"
msgstr "It looks like you forgot to use square brackets [] around the list you were \"creating on line {line_number}."

msgid "Missing Variable"
msgstr "Het lijkt erop dat {command} een variabele mist op het begin van de regel."

msgid "Misspelled At Command"
msgstr "Je hebt {command} verkeerd geschreven, jij schreef {invalid_argument} op \"regel {line_number}."

msgid "No Indentation"
msgstr "Je hebt te weinig spaties voor regel {line_number} gebruikt. Er staan \"{leading_spaces} spaties, maar dat is te weinig. Begin een blok steeds met \"{indent_size} meer spaties dan de regel ervoor."

msgid "Non Decimal Variable"
msgstr "Op regel {line_number}, heb jij misschien geprobeerd om een nummer te \"gebruiken, iets dat Hedy niet leuk vindt! Probeer het te veranderen in een \"decimaal nummer, zoals 2."

msgid "Parse"
msgstr "De code die jij intypte is geen geldige Hedy code. Er zit een foutje op \"regel {location[0]}, op positie {location[1]}. Jij typte {character_found}, \"maar dat mag op die plek niet."

msgid "Pressit Missing Else"
msgstr "Je moet ook nog instellen wat er gebeurt als je een andere toets indrukt. \"Voeg daarvoor een {else} toe aan je programma"

msgid "Too Big"
msgstr "Wow! Jouw programma is wel {lines_of_code} regels lang! Maar... wij kunnen \"maar {max_lines} regels aan in dit level. Maak je programma wat kleiner en \"probeer het nog eens."

msgid "Unexpected Indentation"
msgstr "Je hebt te veel spaties voor regel {line_number} gebruikt. Er staan \"{leading_spaces} spaties, maar dat is te veel. Begin een blok steeds met \"{indent_size} spaties."

msgid "Unquoted Assignment"
msgstr "Let op. Vanaf dit level moet je tekst rechts van de {is} tussen \"aanhalingstekens zetten. Jij bent dat vergeten voor de tekst {text}."

msgid "Unquoted Equality Check"
msgstr "Als je wilt kijken of een variabele gelijk is aan meerdere woorden, moeten \"die woorden tussen aanhalingstekens staan!"

msgid "Unquoted Text"
msgstr "Let op! Bij {print} en {ask} moet voor én achter de tekst een \"aanhalingsteken komen. Jij bent dat vergeten voor de tekst {unquotedtext}."

msgid "Unsupported Float"
msgstr "Helaas, Hedy ondersteunt nog geen kommagetallen. Verander {value} in een \"geheel getal."

msgid "Unsupported String Value"
msgstr "Tekst waarden mogen geen {invalid_value} bevatten."

msgid "Unused Variable"
msgstr "Jij definieerde de variable {variable_name} op regel {line_number}, maar die \"heb jij helemaal niet gebruikt."

msgid "Var Undefined"
msgstr "Je gebruikt de variabele {name}, maar die heb je niet ingesteld. Het kan ook \"zijn dat je het woord {name} wilde gebruiken en aanhalingstekens vergeten \"bent."

msgid "Wrong Level"
msgstr "Dat was goede code hoor, maar niet op het goede level. Je schreef een \"{offending_keyword} voor level {working_level}. Tip: {tip}"

msgid "Wrong Number of Arguments"
msgstr "Jouw functie gebruikt een verkeerd aantal argumenten. Jij gaf {used_number} \"argumenten, maar de functie {name} heeft er nodig: {defined_number}"

msgid "account_overview"
msgstr "Account overzicht"

msgid "accounts_created"
msgstr "Accounts waren succesvol aangemaakt."

msgid "accounts_intro"
msgstr "Op deze pagina kun je accounts aan maken voor meerdere studenten \"tegelijkertijd. Ze worden automatisch toegevoegd aan de huidige klas, controleer of dit klopt! Door op het groene kruisje rechtsonderin te klikken kun je meer rijen toevoegen. Met het rode kruisje kun je een rij weer verwijderen. Zorg ervoor dat alle rijen gevuld zijn voordat je klikt op \"Accounts aanmaken\". Denk eraan dat elke gebruikersnaam uniek moet zijn. Ook moet het wachtwoord <b>minimaal</b> 6 tekens zijn."

msgid "achievement_earned"
msgstr "Je hebt een badge verdiend!"

msgid "achievements"
msgstr "badges"

msgid "achievements_check_icon_alt"
msgstr "Badges check icon"

msgid "achievements_logo_alt"
msgstr "Badges logo"

msgid "add"
msgstr "Toevoegen"

msgid "add_students"
msgstr "Leerlingen toevoegen"

msgid "add_students_options"
msgstr "Voeg leerlingopties toe"

msgid "admin"
msgstr "Admin"

msgid "advance_button"
msgstr "Ga naar level {level}"

msgid "adventure"
msgstr "Avontuur"

msgid "adventure_cloned"
msgstr "Avontuur is gekloond"

msgid "adventure_code_button"
msgstr ""

#, fuzzy
msgid "adventure_codeblock_button"
msgstr "Use this button when you want to create a block of code that students can run in your adventure. Tip: put the selection at the end of the last line of the code block and <kbd>Enter</kbd> 3 times to type after a code block."

msgid "adventure_duplicate"
msgstr "Je hebt al een avontuur met deze naam."

msgid "adventure_empty"
msgstr "Je hebt geen naam voor je avontuur ingevuld!"

msgid "adventure_exp_3"
msgstr "Let erop dat je commando's altijd tussen { } zet, dan worden ze goed \"herkend. Je kunt de \"voorbeeld\" knop gebruiken om de opgemaakt versie van \"jouw avontuur te zien. Om jouw avontuur op een speciale pagina te zien kies \"je \"bekijk\" op de lerarenpagina."

#, fuzzy
msgid "adventure_exp_classes"
msgstr "Your adventure is used within the following classes"

msgid "adventure_id_invalid"
msgstr "Dit avontuur id is ongeldig."

msgid "adventure_length"
msgstr "Jouw avontuur moet minimaal 20 karakters zijn."

msgid "adventure_name_invalid"
msgstr "Deze avontuur naam is ongeldig."

msgid "adventure_prompt"
msgstr "Geef je nieuwe avontuur een naam"

msgid "adventure_terms"
msgstr "Ik ga ermee akkoord dat mijn avontuur mogelijk beschikbaar komt op Hedy."

msgid "adventure_updated"
msgstr "Jouw avontuur is bijgewerkt!"

msgid "adventures_info"
msgstr "Elk Hedy level heeft ingebouwde oefeningen voor leerlingen, wat wij noemen \"adventures. Jij kan ook jouw eigen adventures maken en toevoegen aan jouw \"eigen lessen. Met jouw eigen adventures kan je dus adventures maken die \"relevant en interessant zijn voor jouw leerlingen. Meer informatie over het \"creëren van eigen adventures: <a href=\"https://hedy.org/for-teachers/manual/\"features\">klik hier</a>."

msgid "adventures_restored"
msgstr "De standaardavonturen zijn terug gezet."

msgid "ago"
msgstr "{timestamp} geleden"

msgid "agree_invalid"
msgstr "Je moet akkoord gaan met de privacyverklaring."

msgid "agree_with"
msgstr "Ik ga akkoord met de"

msgid "ajax_error"
msgstr "Er is een fout opgetreden, probeer het nog eens."

msgid "all"
msgstr "Allemaal"

msgid "all_class_highscores"
msgstr "Alle leerlingen zichtbaar in klas highscores"

msgid "already_account"
msgstr "Heb je al een account?"

msgid "already_program_running"
msgstr "Er is al een programma bezig, maak die eerst af."

msgid "already_teacher"
msgstr "Je hebt al een lerarenaccount."

msgid "already_teacher_request"
msgstr "Je hebt al een lerarenaccount aangevraagd."

msgid "amount_created"
msgstr "programma's gemaakt"

msgid "amount_saved"
msgstr "programma's opgeslagen"

msgid "amount_submitted"
msgstr "programma's ingeleverd"

msgid "are_you_sure"
msgstr "Weet je het zeker? Je kunt dit niet meer ongedaan maken."

msgid "ask_needs_var"
msgstr "Vanaf level 2 hoort {ask} met een variabele ervoor. Bijv: naam {is} {ask} \"Hoe heet jij?"

msgid "back_to_class"
msgstr "Ga terug naar klas"

msgid "back_to_teachers_page"
msgstr "Terug naar lerarenpagina"

msgid "become_a_sponsor"
msgstr "Word sponsor"

msgid "birth_year"
msgstr "Geboortejaar"

msgid "by"
msgstr "door"

msgid "cancel"
msgstr "Afbreken"

msgid "cant_parse_exception"
msgstr "We konden het programma niet lezen"

msgid "catch_index_exception"
msgstr "Je hebt geprobeerd de lijst {list_name} te gebruiken, maar deze is óf leeg \"óf de index bestaat niet."

msgid "catch_value_exception"
msgstr "Tijdens het runnen van jouw programma heeft het commando {command} een \"waarde gekregen {value} wat niet is toegestaan. {suggestion}."

msgid "certificate"
msgstr "Certificaat van voltooiing"

msgid "certified_teacher"
msgstr "Gecertificeerde leraar"

msgid "change_password"
msgstr "Verander wachtwoord"

msgid "cheatsheet_title"
msgstr "Spiekbriefje"

msgid "class_already_joined"
msgstr "Je zit al in deze klas"

msgid "class_customize_success"
msgstr "Klas succesvol gepersonaliseerd."

msgid "class_live"
msgstr "Live Statistieken"

msgid "class_name_duplicate"
msgstr "Je hebt al een klas met deze naam."

msgid "class_name_empty"
msgstr "Je hebt geen klasnaam ingevuld!"

msgid "class_name_invalid"
msgstr "Deze klasnaam is ongeldig."

msgid "class_name_prompt"
msgstr "Vul de naam in van de nieuwe klas"

msgid "class_overview"
msgstr "Klas overzicht"

msgid "class_survey_description"
msgstr "Wij willen graag een beter inzicht hebben van onze Hedy gebruikers. Door het \"beantwoorden van de volgende vragen, help je ons om Hedy nog beter te maken. \"Alvast dank!"

msgid "class_survey_later"
msgstr "Herinner mij morgen"

msgid "class_survey_question1"
msgstr "Wat is de leeftijdsgroep in jouw klas?"

msgid "class_survey_question2"
msgstr "Wat is de voertaal in jouw klas?"

msgid "class_survey_question3"
msgstr "Wat is de verhouding in aantal tussen meisjes en jongens in jouw klas?"

msgid "class_survey_question4"
msgstr "Wat onderscheid jouw studenten van anderen?"

msgid "classes_info"
msgstr "Creëer een klas om de progressie van elke student te kunnen volgen op het \"dashboard, en om aanpassingen te maken aan adventures die de studenten \"kunnen zien, maar ook het toevoegen van jouw eigen adventures! Je kunt \"zoveel klassen creëren als je wilt, en elke klas kan meerdere leraren hebben \"met ieder een verschillende rol. Je kunt ook zoveel studenten toevoegen als \"je wilt, maar houd in gedachten dat elke student alleen maar in 1 klas kan \"zijn. Je kan meer informatie over klassen vinden in de <a href=\"https://\"hedy.org/for-teachers/manual/preparations#for-teachers\">Leraar handleiding</\"a>."

msgid "clone"
msgstr "Kloon"

msgid "cloned_times"
msgstr "Klonen"

msgid "close"
msgstr "Close"

msgid "comma"
msgstr "een komma"

msgid "command_not_available_yet_exception"
msgstr "Commando nog niet beschikbaar"

msgid "command_unavailable_exception"
msgstr "Commando niet meer beschikbaar"

msgid "commands"
msgstr "Commando's"

msgid "common_errors"
msgstr "Veel voorkomende fouten"

msgid "congrats_message"
msgstr "Gefeliciteerd, {username}, je hebt tot nu toe de volgende resultaten behaald \"met Hedy!"

msgid "content_invalid"
msgstr "Dit avontuur is ongeldig."

msgid "contributor"
msgstr "Hedy helper"

msgid "copy_clipboard"
msgstr "De link is gekopieerd"

msgid "copy_code"
msgstr "Kopieer de code"

msgid "copy_join_link"
msgstr "Kopieer inschrijflink"

msgid "copy_link_success"
msgstr "Inschrijflink succesvol gekopieerd naar klembord"

msgid "copy_link_to_share"
msgstr "Kopieer link voor delen"

msgid "copy_mail_link"
msgstr "Kopieer en plak deze link in een andere tab:"

msgid "correct_answer"
msgstr "Het juiste antwoord is"

msgid "country"
msgstr "Land waarin je woont"

msgid "country_invalid"
msgstr "Dit is geen geldig land, kies er een vanuit de lijst."

msgid "country_title"
msgstr "Land"

msgid "create_account"
msgstr "Maak een account"

msgid "create_accounts"
msgstr "Accounts aanmaken"

msgid "create_accounts_prompt"
msgstr "Weet je zeker dat je deze accounts wilt aanmaken?"

msgid "create_adventure"
msgstr "Maak nieuw avontuur"

msgid "create_class"
msgstr "Maak een klas aan"

msgid "create_multiple_accounts"
msgstr "Meerdere accounts aanmaken"

msgid "create_public_profile"
msgstr "Maak openbaar profiel"

msgid "create_question"
msgstr "Wil je er een aanmaken?"

msgid "create_student_account"
msgstr "Maak een account"

msgid "create_student_account_explanation"
msgstr "Met een account kun je programma's opslaan."

msgid "create_teacher_account"
msgstr "Maak een lerarenaccount"

msgid "create_teacher_account_explanation"
msgstr "Met een lerarenaccount kun je leerlingen organiseren in klassen, eigen content in je klassen tonen, en resultaten van leerlingen inzien."

msgid "creator"
msgstr "Maker"

msgid "current_password"
msgstr "Huidig wachtwoord"

msgid "customization_deleted"
msgstr "Personalisatie succesvol verwijderd."

msgid "customize_adventure"
msgstr "Avontuur aanpassen"

msgid "customize_class"
msgstr "Klas personaliseren"

msgid "dash"
msgstr "een streepje"

msgid "default_403"
msgstr "Jij mag niet bij deze pagina."

msgid "default_404"
msgstr "We konden deze pagina niet vinden."

msgid "default_500"
msgstr "Oeps! Er ging iets mis..."

msgid "delete"
msgstr "Verwijderen"

msgid "delete_adventure_prompt"
msgstr "Weet je zeker dat je dit avontuur wilt verwijderen?"

msgid "delete_class_prompt"
msgstr "Weet je zeker dat je deze klas wilt verwijderen?"

msgid "delete_confirm"
msgstr "Weet je zeker dat je het programma wil verwijderen?"

msgid "delete_invite"
msgstr "Uitnodiging verwijderen"

msgid "delete_invite_prompt"
msgstr "Weet je zeker dat je deze uitnodiging wilt verwijderen?"

msgid "delete_public"
msgstr "Openbaar profiel verwijderen"

msgid "delete_success"
msgstr "Je programma is verwijderd."

msgid "destroy_profile"
msgstr "Profiel verwijderen"

msgid "developers_mode"
msgstr "Programmeursmodus"

msgid "directly_available"
msgstr "Gelijk open"

msgid "disable"
msgstr "Deactiveren"

#, fuzzy
msgid "disable_parsons"
msgstr "Disable all puzzles"

#, fuzzy
msgid "disable_quizes"
msgstr "Disable all quizes"

msgid "disabled"
msgstr "Gedeactiveerd"

msgid "disabled_button_quiz"
msgstr "Je quizscore is niet voldoende, probeer het opnieuw!"

msgid "discord_server"
msgstr "Discord-server"

msgid "distinguished_user"
msgstr "Uitmuntende gebruiker"

msgid "double quotes"
msgstr "twee hoge komma's"

msgid "download"
msgstr "Downloaden"

msgid "download_login_credentials"
msgstr "Wil je de login gegevens downloaden na het aanmaken van de accounts?"

msgid "duplicate"
msgstr "Dupliceren"

msgid "echo_and_ask_mismatch_exception"
msgstr "Echo en vraag kloppen niet met elkaar"

msgid "echo_out"
msgstr "Vanaf level 2 heb je geen {echo} meer nodig! Je kunt een variabele gebruiken \"om iets te herhalen, met {ask} en {print}. Voorbeeld: naam {is} {ask} Hoe \"heet jij? {print} hallo naam"

msgid "edit_adventure"
msgstr "Aanpassen adventure"

msgid "edit_code_button"
msgstr "Pas de code aan"

msgid "email"
msgstr "Email"

msgid "email_invalid"
msgstr "Vul een geldig e-mailadres in."

msgid "end_quiz"
msgstr "Einde van de quiz"

msgid "english"
msgstr "Engels"

msgid "enter"
msgstr "Invullen"

msgid "enter_password"
msgstr "Vul een nieuw wachtwoord in voor"

msgid "enter_text"
msgstr "Vul hier je antwoord in..."

msgid "error_logo_alt"
msgstr "Error logo"

msgid "exclamation mark"
msgstr "een uitroepteken"

msgid "exercise"
msgstr "Opdracht"

msgid "exercise_doesnt_exist"
msgstr "Deze opdracht bestaat niet"

msgid "exists_email"
msgstr "Dit emailadres is al in gebruik."

msgid "exists_username"
msgstr "Deze gebruikersnaam is al in gebruik."

msgid "exit_preview_mode"
msgstr "Beëindig de preview modus"

msgid "experience_invalid"
msgstr "Dit is geen geldige programmeerervaring, kies uit (Ja, Nee)."

msgid "expiration_date"
msgstr "Vervaldatum"

msgid "explore_explanation"
msgstr "Op deze pagina kun je kijken naar programma's gemaakt door andere Hedy \"gebruikers. Je kunt filteren op Hedy level en avontuur. Klik op \"Bekijk \"programma\" om het programma te open en te proberen, Programma's met een \"rode titel hebben een foutje. Je kunt deze nog steeds openen, maar proberen \"geeft een error. Je kunt natuurlijk proberen het foutje zelf op te lossen! \"Als de maker van het programma een openbaar profiel heeft kun je op de \"gebruikersnaam klikken om die te bezoeken. Daar kun je al hen gedeelde \"programma's zien en nog veel meer!"

msgid "explore_programs"
msgstr "Programma's ontdekken"

msgid "explore_programs_logo_alt"
msgstr "Programma's ontdekken icon"

msgid "favorite_program"
msgstr "Favoriete programma"

msgid "favourite_confirm"
msgstr "Weet je zeker dat je dit programma wilt instellen als favoriet?"

msgid "favourite_program"
msgstr "Favoriete programma"

msgid "favourite_program_invalid"
msgstr "Jouw gekozen favoriete programma is ongeldig."

msgid "favourite_success"
msgstr "Je programma is ingesteld als favoriet."

msgid "female"
msgstr "Meisje"

msgid "float"
msgstr "een getal"

msgid "for_teachers"
msgstr "Voor leraren"

msgid "forgot_password"
msgstr "Wachtwoord vergeten?"

msgid "from_another_teacher"
msgstr "Van een andere leraar"

msgid "from_magazine_website"
msgstr "Van een tijdschrift of website"

msgid "from_video"
msgstr "Van een video"

msgid "fun_statistics_msg"
msgstr "Hier zijn wat leuke getallen!"

msgid "gender"
msgstr "Geslacht"

msgid "gender_invalid"
msgstr "Dit gender is niet geldig, kies uit (Meisje, Jongen, Anders)."

msgid "general"
msgstr "Algemeen"

msgid "general_settings"
msgstr "Algemene instellingen"

msgid "generate_passwords"
msgstr "Genereer wachtwoorden"

msgid "get_certificate"
msgstr "Haal jouw certificaat!"

msgid "give_link_to_teacher"
msgstr "Geef de volgende link aan je leraar:"

msgid "go_back_to_main"
msgstr "Ga terug naar de hoofdpagina"

msgid "go_to_question"
msgstr "Ga naar vraag"

msgid "go_to_quiz_result"
msgstr "Ga naar de resultaten van de quiz"

msgid "goto_profile"
msgstr "Ga naar mijn profiel"

msgid "grid_overview"
msgstr "Overzicht van programma's per avontuur"

msgid "hand_in"
msgstr "Inleveren"

msgid "hand_in_exercise"
msgstr "Opdracht inleveren"

msgid "heard_about_hedy"
msgstr "Heb je al van Hedy gehoord?"

msgid "heard_about_invalid"
msgstr "Kies hoe je van ons gehoord hebt."

msgid "hedy_achievements"
msgstr "Mijn badges"

msgid "hedy_choice_title"
msgstr "Hedy's keuze"

msgid "hedy_logo_alt"
msgstr "Hedy logo"

msgid "hedy_on_github"
msgstr "Hedy op Github"

msgid "hedy_tutorial_logo_alt"
msgstr "Hedy tutorial icon"

msgid "hello_logo"
msgstr "hallo"

msgid "hidden"
msgstr "Verborgen badges"

msgid "hide_cheatsheet"
msgstr "Verberg spiekbriefje"

msgid "hide_keyword_switcher"
msgstr "Verberg commando-taal switcher"

msgid "highest_level_reached"
msgstr "Hoogste level afgerond"

msgid "highest_quiz_score"
msgstr "Hoogste quiz score"

msgid "highscore_explanation"
msgstr "Op deze pagina kun je de highscores bekijken, gebaseerd op het aantal \"gehaalde badges. Bekijk de ranking voor de hele wereld, jouw land of jouw \"klas. Klik op een gebruikersnaam om het openbare profiel te bezoeken."

msgid "highscore_no_public_profile"
msgstr "Jij hebt geen openbaar profiel en komt daarom niet voor in de highscores. \"Wil je er eentje maken?"

msgid "highscores"
msgstr "Highscores"

msgid "hint"
msgstr "Hint?"

msgid "ill_work_some_more"
msgstr "Ik werk er nog even aan verder"

msgid "image_invalid"
msgstr "Jouw gekozen profielfoto is ongeldig."

msgid "incomplete_command_exception"
msgstr "Commando niet compleet"

msgid "incorrect_handling_of_quotes_exception"
msgstr "Haakjes niet goed gebruikt"

msgid "incorrect_use_of_types_exception"
msgstr "type niet goed gebruikt"

msgid "incorrect_use_of_variable_exception"
msgstr "Variabele niet goed gebruikt"

msgid "indentation_exception"
msgstr "Inspringen niet goed gebruikt"

msgid "input"
msgstr "invoer van {ask}"

msgid "integer"
msgstr "een getal"

msgid "invalid_class_link"
msgstr "Ongeldige klassenlink."

msgid "invalid_command_exception"
msgstr "Ongeldig commando"

msgid "invalid_keyword_language_comment"
msgstr "# De gegeven keyword taal is ongeldig, keyword taal is naar Engels gezet"

msgid "invalid_language_comment"
msgstr "# De gegeven taal is ongeldig, de taal is naar Engels gezet"

msgid "invalid_level_comment"
msgstr "# Het gegeven level is ongeldig, het level is naar level 1 gezet"

msgid "invalid_program_comment"
msgstr "# Het gegeven programma is ongeldig, graag nogmaals proberen"

msgid "invalid_teacher_invitation_code"
msgstr "Deze lerarenuitnodigingscode is niet geldig. Als je een nieuwe \"uitnodiging nodig hebt, neem dan contact op met hello@hedy.org."

msgid "invalid_tutorial_step"
msgstr "Dit is geen geldige tutorial stap, probeer het opnieuw"

msgid "invalid_username_password"
msgstr "Ongeldige gebruikersnaam/wachtwoord combinatie."

msgid "invite_by_username"
msgstr "Uitnodigen met een gebruikersnaam"

msgid "invite_date"
msgstr "Uitnodigingsdatum"

msgid "invite_message"
msgstr "Je hebt een uitnodiging ontvangen voor de klas"

msgid "invite_prompt"
msgstr "Vul een gebruikersnaam in"

msgid "invite_teacher"
msgstr "Nodig een leraar/lerares uit"

msgid "join_class"
msgstr "Inschrijven voor klas"

msgid "join_prompt"
msgstr "Je moet ingelogd zijn om je voor een klas in te kunnen schrijven. Wil je \"inloggen of een account maken?"

msgid "keyword_language_invalid"
msgstr "Dit is geen geldige commando taal (kies Engels of je eigen taal)."

msgid "language"
msgstr "Taal"

msgid "language_invalid"
msgstr "Dit is geen geldige taal, kies een taal vanuit de lijst."

msgid "languages"
msgstr "Welke programmeertaal heb je wel eens gebruikt?"

msgid "last_achievement"
msgstr "Laatst gehaalde badge"

msgid "last_edited"
msgstr "Laatst bewerkt"

msgid "last_error"
msgstr "Laatste fout"

msgid "last_login"
msgstr "Laatste login"

msgid "last_program"
msgstr "Laatste programma"

msgid "last_update"
msgstr "Laatste update"

msgid "lastname"
msgstr "Achternaam"

msgid "leave_class"
msgstr "Klas verlaten"

msgid "level"
msgstr "Level"

msgid "level_accessible"
msgstr "Dit level is open voor leerlingen"

msgid "level_disabled"
msgstr "Level staat nog uit"

msgid "level_future"
msgstr "Dit level gaat automatisch open op "

#, fuzzy
msgid "level_invalid"
msgstr "Dit Hedy level is ongeldig."

msgid "level_not_class"
msgstr "Je zit in een klas waar dit level nog niet beschikbaar is gemaakt"

msgid "level_title"
msgstr "Level"

msgid "levels"
msgstr "levels"

msgid "link"
msgstr "Link"

msgid "list"
msgstr "een lijstje"

msgid "live_dashboard"
msgstr "Live Dashboard"

msgid "logged_in_to_share"
msgstr "Je moet ingelogd zijn om een programma op te slaan en te delen."

msgid "login"
msgstr "Inloggen"

msgid "login_long"
msgstr "Inloggen op jouw account"

msgid "login_to_save_your_work"
msgstr "Log in om je werk op te slaan"

msgid "logout"
msgstr "Log uit"

msgid "longest_program"
msgstr "Langste programma"

msgid "mail_change_password_body"
msgstr ""
"Jouw Hedy wachtwoord is veranderd. Als jij dit was, helemaal goed!\n"
"\"Als jij jouw wachtwoord niet hebt veranderd, neem dan zo snel mogelijk \"contact met ons op door te reageren op deze mail."

msgid "mail_change_password_subject"
msgstr "Jouw Hedy wachtwoord is veranderd"

msgid "mail_error_change_processed"
msgstr "Er ging iets mis met het sturen van de validatie mail, de veranderingen zijn \"wel succesvol doorgevoerd."

msgid "mail_goodbye"
msgstr ""
"Dankjewel!\n"
"\"Het Hedy team"

msgid "mail_hello"
msgstr "Hallo {username}!"

msgid "mail_recover_password_body"
msgstr ""
"Door te klikken op deze link kun je een nieuw Hedy wachtwoord instellen. \"Deze link is geldig voor <b>4</b> uur.\n"
"\"Als jij geen nieuw wachtwoord wilt, negeer dan deze e-mail: {link}"

msgid "mail_recover_password_subject"
msgstr "Reset jouw Hedy wachtwoord."

msgid "mail_reset_password_body"
msgstr ""
"Jouw Hedy wachtwoord is ge-reset naar een nieuw wachtwoord. Als jij dit was, \"helemaal goed!\n"
"\"Als jij jouw wachtwoord niet hebt veranderd, neem dan zo snel mogelijk \"contact met ons op door te reageren op deze mail."

msgid "mail_reset_password_subject"
msgstr "Jouw Hedy wachtwood is ge-reset"

msgid "mail_welcome_teacher_body"
msgstr ""
"<strong>Welkom!</strong>\n"
"Gefeliciteerd met jouw splinternieuwe Hedy lerarenaccount. Welkom bij de wereldwijde community van Hedy leraren!\n"
"\n"
"<strong>Wat lerarenaccounts kunnen doen</strong>\n"
"Met een lerarenaccount kun je klassen aanmaken. Leerlingen kunnen aan deze klas deelnemen en je kunt hun voortgang bekijken. Klassen worden gemaakt en beheerd via de <a href=\"https://hedycode.com/for-teachers\">voor leraren</a> pagina.\n"
"\n"
"<strong>Hoe ideeën te delen</strong>\n"
"Als je Hedy gebruikt in jouw klas, dan heb je vast wat ideeën wat er beter kan! Je kunt deze ideeën met ons delen via de <a href=\"https://github.com/hedyorg/hedy/discussions/categories/ideas\">Ideas Discussion</a>.\n"
"\n"
"<strong>Kom bij de online Hedy community!</strong>\n"
"Alle Hedy docenten, programmeurs en andere fans zijn welkom op onze [Discord server](https://discord.gg/8yY7dEme9r). Dit is de ideale plek om over Hedy te kletsen: er zijn kanalen om jouw projecten en lessen te laten zien, kanalen om bugs te melden en om met andere docenten en het Hedy team te praten.\n"
"\n"
"<strong>Hoe krijg ik hulp</strong>\n"
"Als iets niet helemaal duidelijk is kun je dit posten in de <a href=\"https://github.com/hedyorg/hedy/discussions/categories/q-a\">Q&A discussion</a>, of <a href=\"mailto: hello@hedy.org\">stuur ons een mail</a>.\n"
"\n"
"\"Blijf programmeren!\"\n"

msgid "mail_welcome_teacher_subject"
msgstr "Jouw Hedy lerarenaccount is klaar"

msgid "mail_welcome_verify_body"
msgstr ""
"Jouw Hedy account is aangemaakt! Welkom!\n"
"Klik op deze link om jouw e-mailadres te bevestigen: {link}"

msgid "mail_welcome_verify_subject"
msgstr "Welkom bij Hedy"

msgid "mailing_title"
msgstr "Schrijf je in voor de Hedy nieuwsbrief"

msgid "main_subtitle"
msgstr "Een graduele programmeertaal"

msgid "main_title"
msgstr "Hedy"

msgid "make_sure_you_are_done"
msgstr "Zorg dat je klaar bent! Je kunt je programma niet meer aanpassen nadat je op \"\"Inleveren\" hebt geklikt."

msgid "male"
msgstr "Jongen"

msgid "mandatory_mode"
msgstr "Verplichte programmeursmodus"

#, fuzzy
msgid "more_options"
msgstr "More options"

msgid "my_account"
msgstr "Mijn account"

msgid "my_achievements"
msgstr "Mijn badges"

msgid "my_adventures"
msgstr "Mijn avonturen"

msgid "my_classes"
msgstr "Mijn klassen"

msgid "my_messages"
msgstr "Mijn berichten"

msgid "my_public_profile"
msgstr "Mijn openbare profiel"

msgid "name"
msgstr "Naam"

msgid "nav_explore"
msgstr "Ontdekken"

msgid "nav_hedy"
msgstr "Hedy"

msgid "nav_learn_more"
msgstr "Meer info"

msgid "nav_start"
msgstr "Home"

msgid "nested blocks"
msgstr "een blok in een blok"

msgid "new_password"
msgstr "Nieuw wachtwoord"

msgid "new_password_repeat"
msgstr "Herhaal nieuw wachtwoord"

msgid "newline"
msgstr "een enter"

msgid "next_exercise"
msgstr "Volgende opdracht"

msgid "next_page"
msgstr "Volgende pagina"

msgid "next_step_tutorial"
msgstr "Volgende stap >>>"

msgid "no"
msgstr "Nee"

msgid "no_account"
msgstr "Nog geen account?"

msgid "no_accounts"
msgstr "Er zijn geen accounts om aan te maken."

msgid "no_adventures_yet"
msgstr "Er zijn nog geen publieke avonturen..."

msgid "no_certificate"
msgstr "Deze gebruiker heeft het Hedy certificaat voor afronden niet behaald"

msgid "no_more_flat_if"
msgstr "Vanaf level 8 moet de code na {if} op de volgende regel komen en beginnen \"met 4 spaties."

msgid "no_programs"
msgstr "Er zijn geen programma's."

msgid "no_public_profile"
msgstr "Je hebt nog geen openbaar profiel..."

msgid "no_shared_programs"
msgstr "heeft geen gedeelde programma's..."

msgid "no_such_adventure"
msgstr "Dit avontuur bestaat niet!"

msgid "no_such_class"
msgstr "Deze klas bestaat niet."

msgid "no_such_highscore"
msgstr "Highscores"

msgid "no_such_level"
msgstr "Dit level bestaat niet!"

msgid "no_such_program"
msgstr "Dit programma bestaat niet!"

msgid "no_tag"
msgstr "Geen kenmerk (tag) gegeven!"

msgid "not_enrolled"
msgstr "Jij zit niet in deze klas!"

msgid "not_in_class_no_handin"
msgstr "Jij zit niet in een klas, dus je hoeft niks in te leveren."

msgid "not_logged_in_cantsave"
msgstr "Let op! Je programma wordt nu niet opgeslagen."

msgid "not_logged_in_handin"
msgstr "Je moet ingelogd zijn om een opdracht in te leveren."

msgid "not_teacher"
msgstr "Jij bent geen leraar!"

msgid "number"
msgstr "een getal"

msgid "number_achievements"
msgstr "Aantal badges"

msgid "number_lines"
msgstr "Aantal regels"

msgid "number_programs"
msgstr "Aantal programma's"

msgid "ok"
msgstr "Ok"

msgid "only_you_can_see"
msgstr "Alleen jij kunt dit programma zien."

msgid "open"
msgstr "Openen"

msgid "opening_date"
msgstr "Openingsdatum"

msgid "opening_dates"
msgstr "Openingsdata"

msgid "option"
msgstr "Optie"

msgid "or"
msgstr "of"

msgid "other"
msgstr "Anders"

msgid "other_block"
msgstr "Een andere blokkentaal"

msgid "other_settings"
msgstr "Andere instellingen"

msgid "other_source"
msgstr "Anders"

msgid "other_text"
msgstr "Een andere teksttaal"

msgid "overwrite_warning"
msgstr "Je hebt al een programma met deze naam, opslaan met deze naam overschrijft \"het oude programma. Weet je het zeker?"

msgid "owner"
msgstr "Eigenaar"

msgid "page"
msgstr "pagina"

msgid "page_not_found"
msgstr "We konden deze pagina niet vinden!"

msgid "pair_with_teacher"
msgstr "Breng mij in contact met een ervaren Hedy-docent voor tips"

msgid "parsons_title"
msgstr "Slepen"

msgid "password"
msgstr "Wachtwoord"

msgid "password_change_not_allowed"
msgstr "Je hebt geen rechten op het wachtwoord van deze gebruiker te wijzigen."

msgid "password_change_prompt"
msgstr "Weet je zeker dat je dit wachtwoord wilt wijzigen?"

msgid "password_change_success"
msgstr "Wachtwoord van jouw leerling is succesvol gewijzigd."

msgid "password_invalid"
msgstr "Je wachtwoord is ongeldig."

msgid "password_repeat"
msgstr "Herhaal je wachtwoord"

msgid "password_resetted"
msgstr "Je wachtwoord is gereset. Je wordt doorgestuurd naar de inlogpagina."

msgid "password_six"
msgstr "Je wachtwoord moet minstens 6 letters hebben."

msgid "password_updated"
msgstr "Je wachtwoord is aangepast."

msgid "passwords_six"
msgstr "Alle wachtwoorden moeten 6 of meer karakters zijn."

msgid "pending_invites"
msgstr "Openstaande uitnodigingen"

msgid "people_with_a_link"
msgstr "Andere mensen met de link kunnen dit programma zien. Het kan ook gevonden \"worden op de \"Ontdekken\" pagina."

msgid "percentage"
msgstr "procent"

msgid "percentage_achieved"
msgstr "Gehaald door {percentage}% van de gebruikers"

msgid "period"
msgstr "een punt"

msgid "personal_text"
msgstr "Persoonlijke tekst"

msgid "personal_text_invalid"
msgstr "Jouw persoonlijke tekst is ongeldig."

msgid "postfix_classname"
msgstr "Klasnaam achter gebruikersnaam"

msgid "preferred_keyword_language"
msgstr "Commando voorkeurstaal"

msgid "preferred_language"
msgstr "Voorkeurstaal"

msgid "preview"
msgstr "Voorbeeld"

msgid "previewing_adventure"
msgstr "Voorvertoning avontuur"

msgid "previewing_class"
msgstr "Jij kijkt naar een voorvertoning van klas <em>{class_name}</em> als een \"leraar/lerares."

msgid "previous_campaigns"
msgstr "Bekijk het nieuwsbrief archief"

msgid "print_logo"
msgstr "print"

msgid "privacy_terms"
msgstr "Privacyverklaring"

msgid "private"
msgstr "Privé"

msgid "profile_logo_alt"
msgstr "Profiel icoon."

msgid "profile_picture"
msgstr "Profielfoto"

msgid "profile_updated"
msgstr "Je profiel is aangepast."

msgid "profile_updated_reload"
msgstr "Je profiel is aangepast, pagina wordt herladen."

msgid "program_contains_error"
msgstr "Dit programma bevat een foutje, weet je zeker dat je hem wilt delen?"

msgid "program_header"
msgstr "Mijn programma's"

msgid "program_too_large_exception"
msgstr "Programma is te lang"

msgid "programming_experience"
msgstr "Heb jij al eerder geprogrammeerd?"

msgid "programming_invalid"
msgstr "Dit is geen geldige programmeertaal, selecteer van de opties."

msgid "programs"
msgstr "Programma's"

msgid "programs_created"
msgstr "Programma's gemaakt"

msgid "programs_saved"
msgstr "Programma's opgeslagen"

msgid "programs_submitted"
msgstr "programma's ingeleverd"

msgid "prompt_join_class"
msgstr "Wil jij je inschrijven voor deze klas?"

msgid "public"
msgstr "Openbaar"

msgid "public_adventures"
msgstr "Bekijk alle publieke avonturen"

msgid "public_invalid"
msgstr "Deze waarde voor het beschikbaar maken van je avontuur is ongeldig"

msgid "public_profile"
msgstr "Openbaar profiel"

msgid "public_profile_info"
msgstr "Bij het selecteren van deze box maak je jouw profiel zichtbaar voor \"iedereen. Wees voorzichtig met het delen van persoonlijke informatie zoals \"je naam en adres, iedereen kan het zien!"

msgid "public_profile_updated"
msgstr "Je openbare profiel is aangepast, pagina wordt herladen.."

msgid "pygame_waiting_for_input"
msgstr "Wachten op het indrukken van een knop..."

msgid "question mark"
msgstr "een vraagteken"

msgid "quiz_logo_alt"
msgstr "Quiz logo"

msgid "quiz_score"
msgstr "Quiz score"

msgid "quiz_tab"
msgstr "Quiz"

msgid "quiz_threshold_not_reached"
msgstr "Minimale quiz score niet gehaald om dit level vrij te spelen"

msgid "read_code_label"
msgstr "Lees voor"

msgid "recent"
msgstr "Mijn programma's"

msgid "recover_password"
msgstr "Vraag een nieuw wachtwoord aan"

msgid "regress_button"
msgstr "Ga terug naar level {level}"

msgid "remove"
msgstr "Verwijder"

msgid "remove_customization"
msgstr "Verwijder Personalisatie"

msgid "remove_customizations_prompt"
msgstr "Weet je zeker dat je de personalisatie van deze klas wilt verwijderen?"

msgid "remove_student_prompt"
msgstr "Weet je zeker dat je deze leerling uit de klas wilt verwijderen?"

msgid "remove_user_prompt"
msgstr "Bevestig de verwijdering van deze gebruiker (user) van deze klas."

msgid "repair_program_logo_alt"
msgstr "Repareer programma icon"

msgid "repeat_dep"
msgstr "Vanaf level 8 moet je regels van {repeat} inspringen. Hiervan heb je een \"voorbeeld op level 8 bij de {repeat} pagina."

msgid "repeat_match_password"
msgstr "Het herhaalde wachtwoord is niet gelijk."

msgid "repeat_new_password"
msgstr "Herhaal nieuw wachtwoord"

msgid "report_failure"
msgstr "Dit programma bestaat niet, of is niet publiek"

msgid "report_program"
msgstr "Wete je zeker dat je dit programma wilt rapporteren?"

msgid "report_success"
msgstr "Dit programma is gerapporteerd"

msgid "request_teacher"
msgstr "Wil je een lerarenaccount aanvragen?"

msgid "request_teacher_account"
msgstr "Vraag lerarenaccount aan"

msgid "required_field"
msgstr "Velden met een * zijn verplicht"

msgid "reset_adventure_prompt"
msgstr "Weet je zeker dat je alle geselecteerde avonturen wilt wissen?"

msgid "reset_adventures"
msgstr "Wis gekozen avonturen"

msgid "reset_button"
msgstr "Reset"

msgid "reset_password"
msgstr "Reset je wachtwoord"

msgid "reset_view"
msgstr "Reset"

msgid "retrieve_adventure_error"
msgstr "Jij mag dit avontuur niet bekijken!"

msgid "retrieve_class_error"
msgstr "Alleen leraren mogen klassen openen"

msgid "retrieve_tag_error"
msgstr "Fout bij het ophalen van kenmerken (tags)"

msgid "role"
msgstr "Rol"

msgid "run_code_button"
msgstr "Voer de code uit"

msgid "runs_over_time"
msgstr "Programma duur te lang"

msgid "save"
msgstr "Opslaan"

msgid "save_parse_warning"
msgstr "Dit programma bevat een foutje, weet je zeker dat je het wilt opslaan?"

msgid "save_prompt"
msgstr "Je moet ingelogd zijn om je programma op te kunnen slaan. Wil je inloggen of \"een account maken?"

msgid "save_success_detail"
msgstr "Je programma is opgeslagen."

msgid "score"
msgstr "Score"

msgid "search"
msgstr "Zoeken..."

msgid "search_button"
msgstr "Zoeken"

msgid "second_teacher"
msgstr "Tweede leraar/lerares"

msgid "second_teacher_copy_prompt"
msgstr "Weet je zeker dat je deze leraar/lerares wilt kopiëren?"

msgid "second_teacher_prompt"
msgstr "Geef een naam van een leraar/lerares om uit te nodigen."

msgid "second_teacher_warning"
msgstr "Alle leraren/leraressen in deze klas kunnen het aanpassen."

msgid "see_certificate"
msgstr "Zie {username} certificaat!"

msgid "select"
msgstr "Kies"

msgid "select_adventures"
msgstr "Avonturen selecteren"

msgid "select_all"
msgstr "Selecteer alles"

msgid "select_lang"
msgstr "Selecteer taal"

msgid "select_levels"
msgstr "Selecteer niveaus"

msgid "select_tag"
msgstr "Selecteer kenmerk (tag)"

msgid "selected"
msgstr "Geselecteerd"

msgid "self_removal_prompt"
msgstr "Weet je zeker dat je deze klas wilt verlaten?"

msgid "send_password_recovery"
msgstr "Stuur me een link om een nieuw wachtwoord te kiezen"

msgid "sent_by"
msgstr "Deze uitnodiging is verstuurd door"

msgid "sent_password_recovery"
msgstr "Je krijgt zo een mailtje met informatie over hoe je een nieuw wachtwoord \"kiest."

msgid "settings"
msgstr "Mijn gegevens"

msgid "share_by_giving_link"
msgstr "Deel je programma met iemand door ze de link hieronder te geven:"

msgid "share_your_program"
msgstr "Deel je programma"

msgid "signup_student_or_teacher"
msgstr "Ben je een leerling of een leraar?"

msgid "single quotes"
msgstr "een hoge komma"

msgid "slash"
msgstr "een schuin streepje"

msgid "slides"
msgstr "Dia's"

msgid "slides_info"
msgstr "Voor elk niveau (level) in Hedy hebben we dia's (slides) gemaakt om jou te \"helpen. Deze dia's (slides) bevatten uitleg over elk level, en Hedy \"voorbeelden die je in dia's (slides) kan tonen/draaien. Klik op de link en \"begin! De introductie dia's (slides) zijn een generieke uitleg van Hedy, dus \"voor je begint aan level 1. De dia's (slides) zijn gemaakt met <a \"href=\"https://slides.com\">slides.com</a>. Als je deze dia's (slides) wilt \"aanpassen kan je deze downloaden, en daarna uploaden in een zip bestand, \"naar <a href=\"https://slides.com\">slides.com</a>. Meer informatie over \"dia's (slides) kan je vinden in de <a href=\"https://hedy.org/for-teachers/\"manual/features\">Leraren Handleiding (for-teachers manual)</a>."

msgid "social_media"
msgstr "Sociale media"

msgid "something_went_wrong_keyword_parsing"
msgstr "Er zit een foutje in jouw avontuur, zijn alle commando's goed ingesloten met \"{ }?"

msgid "space"
msgstr "een spatie"

msgid "star"
msgstr "een sterretje"

msgid "start_hedy_tutorial"
msgstr "Begin Hedy tutorial"

msgid "start_learning"
msgstr "Begin als leerling"

msgid "start_programming"
msgstr "Begin met programmeren"

msgid "start_programming_logo_alt"
msgstr "Begin met programmeren icon"

msgid "start_quiz"
msgstr "Start de Hedy Quiz"

msgid "start_teacher_tutorial"
msgstr "Begin leraren tutorial"

msgid "start_teaching"
msgstr "Begin als docent"

msgid "step_title"
msgstr "Opdracht"

msgid "stop_code_button"
msgstr "Stop programma"

msgid "string"
msgstr "tekst"

msgid "student"
msgstr "Leerling"

msgid "student_already_in_class"
msgstr "Deze leerling zit al in jouw klas."

msgid "student_already_invite"
msgstr "Deze leerling heeft al een openstaande uitnodiging."

msgid "student_details"
msgstr "Leerling details"

msgid "student_list"
msgstr "Studenten lijst"

msgid "student_not_allowed_in_class"
msgstr "Leerling is niet toegestaan in de klas"

msgid "student_not_existing"
msgstr "Deze gebruikersnaam bestaat niet."

msgid "student_signup_header"
msgstr "Leerling"

msgid "students"
msgstr "Leerlingen"

msgid "submission_time"
msgstr "Ingeleverd op"

msgid "submit_answer"
msgstr "Beantwoord vraag"

msgid "submit_program"
msgstr "Inleveren"

msgid "submit_warning"
msgstr "Weet je zeker dat je dit programma wilt inleveren?"

msgid "submitted"
msgstr "Ingeleverd"

msgid "submitted_header"
msgstr "Dit is een ingeleverd programma en kan niet worden bewerkt."

msgid "subscribe"
msgstr "Schrijf je in"

msgid "subscribe_newsletter"
msgstr "Schrijf je in voor de nieuwsbrief"

msgid "suggestion_color"
msgstr "Probeer een andere kleur"

msgid "suggestion_note"
msgstr "Gebruik een noot tussen C0 en B9 of een nummer tussen 1 en 70"

msgid "suggestion_number"
msgstr "Probeer de waarde te veranderen in een nummer"

msgid "surname"
msgstr "Voornaam"

msgid "survey"
msgstr "Enquête"

msgid "survey_completed"
msgstr "Enquête afgerond"

msgid "survey_skip"
msgstr "Laat dit niet meer zien"

msgid "survey_submit"
msgstr "Indienen"

msgid "tag_in_adventure"
msgstr "Keyword (tag) in avontuur"

msgid "tag_input_placeholder"
msgstr "Geef een nieuw keyword (tag)"

msgid "tags"
msgstr "Keywords (Tags)"

msgid "teacher"
msgstr "Leraren"

msgid "teacher_account_request"
msgstr "Je hebt een openstaande lerarenaccount aanvraag"

msgid "teacher_account_success"
msgstr "Jouw lerarenaccount is succesvol aangevraagd."

msgid "teacher_invalid"
msgstr "Jouw leraren waarde is ongeldig."

msgid "teacher_invitation_require_login"
msgstr "Om je lerarenaccount te activeren moet je eerst inloggen. Als je nog \"geen account hebt, maak dan eerst een account aan."

msgid "teacher_manual"
msgstr "Lerarenhandleiding"

msgid "teacher_signup_header"
msgstr "leraar"

msgid "teacher_tutorial_logo_alt"
msgstr "Leraren tutorial icon"

msgid "teacher_welcome"
msgstr "Welkom bij Hedy! Jouw account is omgezet naar een lerarenaccount. Je \"kan nu klassen maken en er leerlingen in uitnodigen."

msgid "teachers"
msgstr "Leraren"

msgid "template_code"
msgstr ""
"Dit is de uitleg van mijn avontuur!\n"
"\"\n"
"\"Op deze manier laat ik een commando zien: <code>{print}</code>\n"
"\"\n"
"\"Maar soms wil ik een stukje code laten zien, dat doe ik zo:\n"
"\"<pre>\n"
"\"{ask} Wat is jouw naam?\n"
"\"{echo} dus jouw naam is \n"
"\"</pre>"

msgid "this_turns_in_assignment"
msgstr "Dit levert je opdracht in bij je leraar."

msgid "title"
msgstr "Titel"

msgid "title_achievements"
msgstr "Hedy - Mijn badges"

msgid "title_admin"
msgstr "Hedy - Administrator pagina"

msgid "title_class grid_overview"
msgstr "Hedy - Grid overview"

msgid "title_class live_statistics"
msgstr "Hedy - Live Statistieken"

msgid "title_class-overview"
msgstr "Hedy - Klas overzicht"

msgid "title_customize-adventure"
msgstr "Hedy - Avontuur personaliseren"

msgid "title_customize-class"
msgstr "Hedy - Klas personaliseren"

msgid "title_explore"
msgstr "Hedy - Ontdekken"

msgid "title_for-teacher"
msgstr "Hedy - Voor leraren"

msgid "title_join-class"
msgstr "Hedy - Inschrijven voor klas"

msgid "title_landing-page"
msgstr "Welkom bij Hedy!"

msgid "title_learn-more"
msgstr "Hedy - Meer info"

msgid "title_login"
msgstr "Hedy - Inloggen"

msgid "title_my-profile"
msgstr "Hedy - Mijn account"

msgid "title_privacy"
msgstr "Hedy - Privacyverklaring"

msgid "title_programs"
msgstr "Hedy - Mijn programma's"

msgid "title_public-adventures"
msgstr "Hedy - Publieke avonturen"

msgid "title_recover"
msgstr "Hedy - Account herstellen"

msgid "title_reset"
msgstr "Hedy - Wachtwoord resetten"

msgid "title_signup"
msgstr "Hedy - Account aanmaken"

msgid "title_start"
msgstr "Hedy - Een graduele programmeertaal"

msgid "title_view-adventure"
msgstr "Hedy - Avontuur bekijken"

msgid "token_invalid"
msgstr "Jouw token is ongeldig."

msgid "tooltip_level_locked"
msgstr "Je leraar heeft dit level gesloten"

msgid "translate_error"
msgstr "Er is iets misgegaan met het vertalen van de code. Probeer je code te runnen \"om te kijken of er misschien een foutje in zit. Code met foutjes kan niet \"vertaald worden."

msgid "translating_hedy"
msgstr "Hedy vertalen"

msgid "translator"
msgstr "Vertaler"

msgid "tutorial"
msgstr "Tutorial"

msgid "tutorial_code_snippet"
msgstr ""
"{print} Hallo wereld!\n"
"\"{print} Ik leer Hedy met deze tutorial!"

msgid "tutorial_message_not_found"
msgstr "Het lijkt erop dat we de volgende stap voor de tutorial niet kunnen ophalen, \"probeer het later opnieuw."

msgid "tutorial_title_not_found"
msgstr "Oeps, Tutorial stap niet gevonden"

msgid "unauthorized"
msgstr "Jij hebt geen rechten voor deze pagina"

msgid "unique_usernames"
msgstr "Alle gebruikersnamen moeten uniek zijn."

msgid "unlock_thresholds"
msgstr "Ongrendel level scores"

msgid "unsaved_class_changes"
msgstr "Er zijn wijzigingen nog niet opgeslagen, weet je zeker dat je terug wilt gaan?"

msgid "update_adventure_prompt"
msgstr "Weet je zeker dat je dit avontuur wilt bijwerken?"

msgid "update_profile"
msgstr "Update je profiel"

msgid "update_public"
msgstr "Openbaar profiel opslaan"

msgid "updating_indicator"
msgstr "Avonturen worden opgeslagen"

msgid "use_of_blanks_exception"
msgstr "Gebruik van spaties in programma's"

msgid "use_of_nested_functions_exception"
msgstr "Gebruik van genestte functies"

msgid "user"
msgstr "gebruiker"

msgid "user_inexistent"
msgstr "Deze gebruiker bestaat niet"

msgid "user_not_private"
msgstr "Deze gebruiker bestaat niet of heeft geen openbaar profiel"

msgid "username"
msgstr "Gebruikersnaam"

msgid "username_empty"
msgstr "Je hebt geen gebruikersnaam ingevuld!"

msgid "username_invalid"
msgstr "Je gebruikersnaam is ongeldig."

msgid "username_special"
msgstr "Er mag geen `:` of `@` in je gebruikersnaam zitten."

msgid "username_three"
msgstr "Je gebruikersnaam moet minstens 3 tekens hebben."

msgid "usernames_exist"
msgstr "Een of meerdere gebruikersnamen is al in gebruik."

msgid "value"
msgstr "Waarde"

msgid "variables"
msgstr "Variabelen"

msgid "view_program"
msgstr "Bekijk programma"

msgid "welcome"
msgstr "Welkom"

msgid "welcome_back"
msgstr "Welkom terug"

msgid "what_is_your_role"
msgstr "Wat is jouw rol?"

msgid "what_should_my_code_do"
msgstr "Wat moet mijn code doen?"

msgid "whole_world"
msgstr "De wereld"

msgid "year_invalid"
msgstr "Dit is geen geldig jaartal, die moet liggen tussen 1900 en {current_year}."

msgid "yes"
msgstr "Ja"

msgid "your_account"
msgstr "Jouw profiel"

msgid "your_class"
msgstr "Jouw class"

msgid "your_last_program"
msgstr "Jouw laatst opgeslagen programma"

msgid "your_personal_text"
msgstr "Jouw persoonlijke tekst..."

msgid "your_program"
msgstr "Jouw programma"

#~ msgid "only_teacher_create_class"
#~ msgstr "Alleen leraren mogen klassen maken!"

#~ msgid "keyword_support"
#~ msgstr "Vertaalde commando's"

#~ msgid "non_keyword_support"
#~ msgstr "Vertaalde content"

#~ msgid "try_button"
#~ msgstr "Probeer"

#~ msgid "select_own_adventures"
#~ msgstr "Eigen avonturen selecteren"

#~ msgid "edit"
#~ msgstr "Bewerk"

#~ msgid "view"
#~ msgstr "Bekijk"

#~ msgid "class"
#~ msgstr "Klas"

#~ msgid "save_code_button"
#~ msgstr "Code opslaan"

#~ msgid "share_code_button"
#~ msgstr "Code opslaan & delen"

#~ msgid "classes_invalid"
#~ msgstr "De lijst van gekozen klassen is niet geldig"

#~ msgid "directly_add_adventure_to_classes"
#~ msgstr "Wil je dit avontuur ook toevoegen aan een van jouw klassen?"

#~ msgid "hand_in_assignment"
#~ msgstr "Hand in assignment"

#~ msgid "select_a_level"
#~ msgstr "Select a level"

#~ msgid "answer_invalid"
#~ msgstr "Je wachtwoord is ongeldig."

#~ msgid "available_adventures_level"
#~ msgstr "Available adventures level"

#~ msgid "customize_class_exp_1"
#~ msgstr "Hoi! Hier kun je jouw klas personaliseren. Door het selecteren van levels en avonturen kun je kiezen wat jouw leerlingen kunnen zien. Ook kun je jouw zelfgemaakte avonturen aan levels toevoegen. Alle levels en standaard avonturen zijn aan het begin geselecteerd. <b>Let op:</b> Niet elk avontuur is voor elk level beschikbaar! Het instellen gaat als volgt:"

#~ msgid "customize_class_exp_2"
#~ msgstr "Je kunt deze instellingen altijd op een later moment wijzigen. Zo kun je bijvoorbeeld tijdens het les geven nieuwe avonturen of levels beschikbaar maken. Hierdoor is het voor leerlingen (en voor de leraar!) makkelijker om te kiezen waar aan gewerkt kan worden en wat er geleerd wordt. Als je alles beschikbaar wilt maken voor jouw klas kun je het beste de \"personalisatie\" verwijderen, doe dit met de \"verwijder\" knop beneden in het scherm."

#~ msgid "customize_class_step_1"
#~ msgstr "Selecteer de levels voor jouw klas door op een \"level knop\" te drukken"

#~ msgid "customize_class_step_2"
#~ msgstr "Er verschijnen \"selectievinkjes\" voor de beschikbare avonturen voor deze levels"

#~ msgid "customize_class_step_3"
#~ msgstr "Selecteer de avonturen die je beschikbaar wilt maken"

#~ msgid "customize_class_step_4"
#~ msgstr "Klik op de naam van een avontuur om deze voor alle levels te (de)selecteren"

#~ msgid "customize_class_step_5"
#~ msgstr "Voeg eventueel persoonlijke avonturen toe"

#~ msgid "customize_class_step_6"
#~ msgstr "Selecteer een openingsdatum per level (leeg laten mag ook)"

#~ msgid "customize_class_step_7"
#~ msgstr "Kies andere instellingen"

#~ msgid "customize_class_step_8"
#~ msgstr "Kies \"Opslaan\" -> je bent helemaal klaar!"

#~ msgid "example_code_header"
#~ msgstr "Hedy voorbeeldcode"

#~ msgid "feedback_failure"
#~ msgstr "Fout!"

#~ msgid "feedback_success"
#~ msgstr "Goed!"

#~ msgid "go_to_first_question"
#~ msgstr "Ga naar vraag 1 van de quiz"

#~ msgid "question"
#~ msgstr "Vraag"

#~ msgid "question_doesnt_exist"
#~ msgstr "Deze vraag bestaat niet"

#~ msgid "question_invalid"
#~ msgstr "Jouw token is ongeldig."

#~ msgid "too_many_attempts"
#~ msgstr "Te veel pogingen"

#~ msgid "class_logs"
#~ msgstr "Logs"

#~ msgid "class_stats"
#~ msgstr "Klas statistieken"

#~ msgid "visit_own_public_profile"
#~ msgstr "Bezoek jouw profiel"

#~ msgid "title_class logs"
#~ msgstr "Hedy - Logs"

#~ msgid "title_class statistics"
#~ msgstr "Hedy - Mijn statistieken"

#~ msgid "disabled_button_locked"
#~ msgstr "Je leraar heeft dit level nog niet beschikbaar gemaakt"

#~ msgid "duplicate_tag"
#~ msgstr "You already have a tag with this name."

#~ msgid "tag_deleted"
#~ msgstr "This tag was successfully deleted."

#~ msgid "no_tags"
#~ msgstr "No tags yet."

#~ msgid "apply_filters"
#~ msgstr "Apply filters"

#~ msgid "write_first_program"
#~ msgstr "Schrijf je eerste programma!"

#~ msgid "adventures"
#~ msgstr "Beschikbare avonturen"

#~ msgid "hello_world"
#~ msgstr "Hallo wereld!"

#~ msgid "hide_parsons"
#~ msgstr "Verberg puzzel"

#~ msgid "hide_quiz"
#~ msgstr "Verberg quiz"

#~ msgid "share_confirm"
#~ msgstr "Weet je zeker dat je het programma openbaar wilt maken?"

#~ msgid "share_success_detail"
#~ msgstr "Programma delen gelukt."

#~ msgid "unshare_confirm"
#~ msgstr "Weet je zeker dat je het programma privé wilt maken?"

#~ msgid "unshare_success_detail"
#~ msgstr "Programma wordt niet meer gedeeld."

#~ msgid "adventure_exp_1"
#~ msgstr "Typ jouw avontuur hier aan de rechterkant. Na het maken van een avontuur kun je deze toevoegen aan een klas via \"personaliseren\". Als je een commando aan jouw avontuur wilt toevoegen kun je code blokjes gebruiken zoals dit:"

#~ msgid "adventure_exp_2"
#~ msgstr "Als je stukjes code wilt toevoegen, bijvoorbeeld als template of voorbeeld voor je leerlingen. Dit kun je doen met pre blokjes zoals dit:"

#~ msgid "try_it"
#~ msgstr "Probeer het uit"
<|MERGE_RESOLUTION|>--- conflicted
+++ resolved
@@ -1,26 +1,3 @@
-<<<<<<< HEAD
-=======
-# Dutch translations for PROJECT.
-# Copyright (C) 2023 ORGANIZATION
-# This file is distributed under the same license as the PROJECT project.
-# FIRST AUTHOR <EMAIL@ADDRESS>, 2023.
-#
-msgid ""
-msgstr ""
-"Project-Id-Version: PROJECT VERSION\n"
-"Report-Msgid-Bugs-To: EMAIL@ADDRESS\n"
-"POT-Creation-Date: 2024-03-09 16:05+0100\n"
-"PO-Revision-Date: 2024-03-09 11:12+0000\n"
-"Last-Translator: Prefill add-on <noreply-addon-prefill@weblate.org>\n"
-"Language: nl\n"
-"Language-Team: nl <LL@li.org>\n"
-"Plural-Forms: nplurals=2; plural=n != 1;\n"
-"MIME-Version: 1.0\n"
-"Content-Type: text/plain; charset=utf-8\n"
-"Content-Transfer-Encoding: 8bit\n"
-"Generated-By: Babel 2.14.0\n"
-
->>>>>>> 4b3ad481
 msgid "Access Before Assign"
 msgstr "Je probeerde de variabele {name} te gebruiken op regel {access_line_number}, \"maar stelt de variabele in op regel {definition_line_number}. Stel een \"variabele in voor je die gebruikt."
 
@@ -173,6 +150,9 @@
 msgstr "Avontuur is gekloond"
 
 msgid "adventure_code_button"
+msgstr ""
+
+msgid "adventure_codeblock_button"
 msgstr ""
 
 #, fuzzy
