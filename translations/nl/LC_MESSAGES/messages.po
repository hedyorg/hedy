--- conflicted
+++ resolved
@@ -259,18 +259,9 @@
 msgid "ask_needs_var"
 msgstr "Vanaf level 2 hoort {ask} met een variabele ervoor. Bijv: naam {is} {ask} Hoe heet jij?"
 
-<<<<<<< HEAD
 msgid "available_in"
 msgstr ""
 
-msgid "back_to_class"
-msgstr "Ga terug naar klas"
-
-msgid "back_to_teachers_page"
-msgstr "Terug naar lerarenpagina"
-
-=======
->>>>>>> 73f1f172
 msgid "become_a_sponsor"
 msgstr "Word sponsor"
 
@@ -2061,10 +2052,8 @@
 #~ msgid "try_it"
 #~ msgstr "Probeer het uit"
 
-<<<<<<< HEAD
+#~ msgid "back_to_class"
+#~ msgstr "Ga terug naar klas"
+
 #~ msgid "classes"
 #~ msgstr ""
-=======
-#~ msgid "back_to_class"
-#~ msgstr "Ga terug naar klas"
->>>>>>> 73f1f172
