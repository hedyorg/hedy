--- conflicted
+++ resolved
@@ -2130,15 +2130,9 @@
 
 #~ msgid "back_to_class"
 #~ msgstr "Ga terug naar klas"
-<<<<<<< HEAD
-=======
-
-#~ msgid "classes"
-#~ msgstr ""
 
 #~ msgid "Locked Language Feature"
 #~ msgstr "In jouw programma zit {concept}! Goed gedaan! Maar {concept} is nog niet beschikbaar. Dat komt in een later level."
 
 #~ msgid "nested blocks"
 #~ msgstr "een blok in een blok"
->>>>>>> 675af909
