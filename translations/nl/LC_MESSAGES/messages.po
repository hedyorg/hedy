# Dutch translations for PROJECT.
# Copyright (C) 2022 ORGANIZATION
# This file is distributed under the same license as the PROJECT project.
# FIRST AUTHOR <EMAIL@ADDRESS>, 2022.
#
#, fuzzy
msgid ""
msgstr ""
"Project-Id-Version: PROJECT VERSION\n"
"Report-Msgid-Bugs-To: EMAIL@ADDRESS\n"
<<<<<<< HEAD
"POT-Creation-Date: 2022-05-18 15:39+0200\n"
=======
"POT-Creation-Date: 2022-05-24 16:16+0200\n"
>>>>>>> 2c280274
"PO-Revision-Date: YEAR-MO-DA HO:MI+ZONE\n"
"Last-Translator: FULL NAME <EMAIL@ADDRESS>\n"
"Language: nl\n"
"Language-Team: nl <LL@li.org>\n"
"Plural-Forms: nplurals=2; plural=(n != 1);\n"
"MIME-Version: 1.0\n"
"Content-Type: text/plain; charset=utf-8\n"
"Content-Transfer-Encoding: 8bit\n"
"Generated-By: Babel 2.10.1\n"

#: app.py:466
msgid "program_contains_error"
msgstr "Dit programma bevat een foutje, weet je zeker dat je hem wilt delen?"

#: app.py:622
msgid "title_achievements"
msgstr "Hedy - Mijn badges"

#: app.py:639 app.py:758 app.py:1093 website/teacher.py:362
#: website/teacher.py:371
msgid "not_teacher"
msgstr "Jij bent geen leraar!"

#: app.py:642
msgid "not_enrolled"
msgstr "Jij zit niet in deze klas!"

#: app.py:681
msgid "title_programs"
msgstr "Hedy - Mijn programma's"

<<<<<<< HEAD
#: app.py:667 app.py:677 app.py:681 app.py:696 app.py:977 app.py:1426
#: website/admin.py:17 website/admin.py:24 website/admin.py:87
#: website/admin.py:104 website/admin.py:122 website/admin.py:129
=======
#: app.py:691 app.py:701 app.py:705 app.py:720 app.py:1008 app.py:1472
#: website/admin.py:18 website/admin.py:25 website/admin.py:88
#: website/admin.py:106 website/admin.py:124 website/admin.py:131
>>>>>>> 2c280274
#: website/auth.py:712 website/auth.py:739 website/programs.py:210
#: website/statistics.py:86
msgid "unauthorized"
msgstr "Jij hebt geen rechten voor deze pagina"

#: app.py:731
msgid "minutes"
msgstr "minuten"

#: app.py:734
msgid "hours"
msgstr "uur"

#: app.py:737
msgid "days"
msgstr "dagen"

#: app.py:740
msgid "ago"
msgstr "{time} geleden"

#: app.py:772 app.py:1110
msgid "title_for-teacher"
msgstr "Hedy - Voor leerkrachten"

#: app.py:789 app.py:791 app.py:926 app.py:948 app.py:950
msgid "no_such_level"
msgstr "Dit level bestaat niet!"

#: app.py:799 app.py:806 app.py:876 app.py:882
msgid "no_such_program"
msgstr "Dit programma bestaat niet!"

#: app.py:829
msgid "level_not_class"
msgstr "Je zit in een klas waar dit level nog niet beschikbaar is gemaakt"

#: app.py:931 website/teacher.py:420 website/teacher.py:436
#: website/teacher.py:465 website/teacher.py:491
msgid "no_such_adventure"
msgstr "Dit avontuur bestaat niet!"

#: app.py:959
msgid "page_not_found"
msgstr "We konden deze pagina niet vinden!"

#: app.py:979
msgid "title_signup"
msgstr "Hedy - Account aanmaken"

#: app.py:986
msgid "title_login"
msgstr "Hedy - Inloggen"

#: app.py:993
msgid "title_recover"
msgstr "Hedy - Account herstellen"

#: app.py:1009
msgid "title_reset"
msgstr "Hedy - Wachtwoord resetten"

#: app.py:1035
msgid "title_my-profile"
msgstr "Hedy - Mijn account"

#: app.py:1051
msgid "title_learn-more"
msgstr "Hedy - Meer info"

#: app.py:1057
msgid "title_privacy"
msgstr "Hedy - Privacyverklaring"

#: app.py:1067
msgid "title_start"
msgstr "Hedy - Een graduele programmeertaal"

#: app.py:1085
msgid "title_landing-page"
msgstr "Welkom bij Hedy!"

#: app.py:1191
msgid "title_explore"
msgstr "Hedy - Ontdekken"

#: app.py:1211 app.py:1213
msgid "translate_error"
msgstr ""
"Er is iets misgegaan met het vertalen van de code. Probeer je code te "
"runnen om te kijken of er misschien een foutje in zit. Code met foutjes "
"kan niet vertaald worden."

<<<<<<< HEAD
#: app.py:1170 app.py:1202
=======
#: app.py:1218 app.py:1248
>>>>>>> 2c280274
msgid "tutorial_start_title"
msgstr "Welkom bij Hedy!"

#: app.py:1218
msgid "tutorial_start_message"
msgstr "In deze uitleg leggen we stap voor stap uit wat je allemaal kunt doen"

#: app.py:1220
msgid "tutorial_editor_title"
msgstr "De code editor"

#: app.py:1220
msgid "tutorial_editor_message"
msgstr "In dit venster schrijf je alle code, probeer maar wat in te vullen op de plaats van de lage streepjes!"

#: app.py:1222
msgid "tutorial_output_title"
msgstr "Het output venster"

#: app.py:1222
msgid "tutorial_output_message"
msgstr "De code die je uitvoert wordt hier weergegeven, dit heb jij net gemaakt!"

#: app.py:1224
msgid "tutorial_run_title"
msgstr "De uitvoer knop"

#: app.py:1224
msgid "tutorial_run_message"
msgstr "Met deze knop kun je een programma uitvoeren, zullen we het proberen in de volgende stap?"

#: app.py:1226
msgid "tutorial_tryit_title"
msgstr "Probeer het uit!"

#: app.py:1226
msgid "tutorial_tryit_message"
msgstr "Voer het programma uit, klik op 'volgende stap' als je klaar bent."

<<<<<<< HEAD
#: app.py:1180
msgid "tutorial_speakaloud_title"
msgstr "Laat je programma voorlezen"

#: app.py:1180
msgid "tutorial_speakaloud_message"
msgstr "Kies onder de uitvoer knop een stem als je jouw programma wilt laten voorlezen."

#: app.py:1182
msgid "tutorial_nextlevel_title"
msgstr "Naar het volgende level"

#: app.py:1182
=======
#: app.py:1228
msgid "tutorial_nextlevel_title"
msgstr "Naar het volgende level"

#: app.py:1228
>>>>>>> 2c280274
msgid "tutorial_nextlevel_message"
msgstr ""
"Wanneer je denkt dat je alles goed snapt en genoeg hebt geoefend kun je "
"naar het volgende level. Wanneer er een vorig level is zal er ook een "
"knop zijn voor terug."

<<<<<<< HEAD
#: app.py:1184
msgid "tutorial_leveldefault_title"
msgstr "Level uitleg"

#: app.py:1184
=======
#: app.py:1230
msgid "tutorial_leveldefault_title"
msgstr "Level uitleg"

#: app.py:1230
>>>>>>> 2c280274
msgid "tutorial_leveldefault_message"
msgstr ""
"In het eerste tabje vind je altijd de level uitleg. Hier worden in elk "
"level de nieuwe commando's uitgelegd."

<<<<<<< HEAD
#: app.py:1186
=======
#: app.py:1232
>>>>>>> 2c280274
#, fuzzy
msgid "tutorial_adventures_title"
msgstr "Avonturen"

<<<<<<< HEAD
#: app.py:1186
=======
#: app.py:1232
>>>>>>> 2c280274
msgid "tutorial_adventures_message"
msgstr ""
"De andere tabjes bevatten avonturen, deze kun je per level maken. Ze gaan"
" van makkelijk naar moeilijk!"

<<<<<<< HEAD
#: app.py:1188
=======
#: app.py:1234
>>>>>>> 2c280274
#, fuzzy
msgid "tutorial_quiz_title"
msgstr "Quiz"

<<<<<<< HEAD
#: app.py:1188
=======
#: app.py:1234
>>>>>>> 2c280274
msgid "tutorial_quiz_message"
msgstr ""
"Aan het einde van elk level kun je een quiz maken, zo kun je goed testen "
"of je alles snapt!"

<<<<<<< HEAD
#: app.py:1190
msgid "tutorial_saveshare_title"
msgstr "Opslaan en delen"

#: app.py:1190
=======
#: app.py:1236
msgid "tutorial_saveshare_title"
msgstr "Opslaan en delen"

#: app.py:1236
>>>>>>> 2c280274
msgid "tutorial_saveshare_message"
msgstr ""
"Je kunt al jouw gemaakt programma's opslaan en delen met andere Hedy "
"gebruikers."

<<<<<<< HEAD
#: app.py:1192
msgid "tutorial_cheatsheet_title"
msgstr "Spiekbriefje"

#: app.py:1192
=======
#: app.py:1238
msgid "tutorial_cheatsheet_title"
msgstr "Spiekbriefje"

#: app.py:1238
>>>>>>> 2c280274
msgid "tutorial_cheatsheet_message"
msgstr ""
"Als je iets bent vergeten kun je het spiekbriefje gebruiken om te kijken "
"welke commando's je mag gebruiken."

<<<<<<< HEAD
#: app.py:1194 app.py:1214
msgid "tutorial_end_title"
msgstr "Einde!"

#: app.py:1194
msgid "tutorial_end_message"
msgstr "Klik op 'Volgende stap' om echt aan de slag te gaan met Hedy!"

#: app.py:1196 app.py:1216
msgid "tutorial_title_not_found"
msgstr "Oeps! Er gaat iets mis..."

#: app.py:1196 app.py:1216
=======
#: app.py:1240 app.py:1260
msgid "tutorial_end_title"
msgstr "Einde!"

#: app.py:1240
msgid "tutorial_end_message"
msgstr "Klik op 'Volgende stap' om echt aan de slag te gaan met Hedy!"

#: app.py:1242 app.py:1262
msgid "tutorial_title_not_found"
msgstr "Oeps! Er gaat iets mis..."

#: app.py:1242 app.py:1262
>>>>>>> 2c280274
msgid "tutorial_message_not_found"
msgstr ""
"Het lijkt erop dat we de volgende stap voor de tutorial niet kunnen "
"ophalen, probeer het later opnieuw."

<<<<<<< HEAD
#: app.py:1202
=======
#: app.py:1248
>>>>>>> 2c280274
msgid "teacher_tutorial_start_message"
msgstr ""
"In deze uitleg leggen we stap voor stap uit wat je allemaal (extra) kunt "
"doen als leraar."

<<<<<<< HEAD
#: app.py:1204
msgid "tutorial_class_title"
msgstr "Beheren van klassen"

#: app.py:1204
=======
#: app.py:1250
msgid "tutorial_class_title"
msgstr "Beheren van klassen"

#: app.py:1250
>>>>>>> 2c280274
msgid "tutorial_class_message"
msgstr ""
"Als leraar kun je klassen aanmaken en studenten hiervoor uitnodigen of "
"laten inschrijven via een link. Van jouw studenten kun je alle "
"programma's en statistieken bekijken."

<<<<<<< HEAD
#: app.py:1206
msgid "tutorial_customize_class_title"
msgstr "Klassen personaliseren"

#: app.py:1206
=======
#: app.py:1252
msgid "tutorial_customize_class_title"
msgstr "Klassen personaliseren"

#: app.py:1252
>>>>>>> 2c280274
msgid "tutorial_customize_class_message"
msgstr ""
"Je kunt klassen personaliseren door levels en/of avonturen te verbergen "
"of op specifieke data beschikbaar te maken."

<<<<<<< HEAD
#: app.py:1208
msgid "tutorial_own_adventures_title"
msgstr "Avonturen aanmaken"

#: app.py:1208
=======
#: app.py:1254
msgid "tutorial_own_adventures_title"
msgstr "Avonturen aanmaken"

#: app.py:1254
>>>>>>> 2c280274
msgid "tutorial_own_adventures_message"
msgstr ""
"Je kunt eigen avonturen maken en gebruiken als opdrachten voor je "
"leerlingen. Maak ze hier, voeg ze vervolgens aan je klassen toe via de "
"klassen personaliatie."

<<<<<<< HEAD
#: app.py:1210
msgid "tutorial_accounts_title"
msgstr "Accounts aanmaken"

#: app.py:1210
=======
#: app.py:1256
msgid "tutorial_accounts_title"
msgstr "Accounts aanmaken"

#: app.py:1256
>>>>>>> 2c280274
msgid "tutorial_accounts_message"
msgstr ""
"Je kunt meerdere accounts tegelijk aanmaken voor jouw leerlingen, je "
"hoeft alleen een gebruikersnaam en wachtwoord op te geven. Deze accounts "
"kun je ook gelijk toevoegen aan een van jouw klassen."

<<<<<<< HEAD
#: app.py:1212
msgid "tutorial_documentation_title"
msgstr "Hedy documentatie"

#: app.py:1212
=======
#: app.py:1258
msgid "tutorial_documentation_title"
msgstr "Hedy documentatie"

#: app.py:1258
>>>>>>> 2c280274
msgid "tutorial_documentation_message"
msgstr ""
"Hier vindt je een uitgebreidere documentatie met tips en tricks voor het "
"gebruik van Hedy in de klas."

<<<<<<< HEAD
#: app.py:1214
msgid "teacher_tutorial_end_message"
msgstr "Klik op 'volgende stap' om als leraar aan de slag te gaan met Hedy!"

#: app.py:1224
=======
#: app.py:1260
msgid "teacher_tutorial_end_message"
msgstr "Klik op 'volgende stap' om als leraar aan de slag te gaan met Hedy!"

#: app.py:1270
>>>>>>> 2c280274
msgid "tutorial_code_snippet"
msgstr ""
"print Hallo wereld!\n"
"print Ik volg de Hedy tutorial"

<<<<<<< HEAD
#: app.py:1224
=======
#: app.py:1270
>>>>>>> 2c280274
msgid "tutorial_code_output"
msgstr ""
"Hallo wereld!\n"
"Ik volg de Hedy tutorial"

<<<<<<< HEAD
#: app.py:1228 app.py:1238
msgid "invalid_tutorial_step"
msgstr "Dit is geen geldige tutorial stap, probeer het opnieuw."

#: app.py:1365 website/auth.py:278 website/auth.py:333 website/auth.py:469
=======
#: app.py:1274 app.py:1284
msgid "invalid_tutorial_step"
msgstr "Dit is geen geldige tutorial stap, probeer het opnieuw."

#: app.py:1411 website/auth.py:278 website/auth.py:333 website/auth.py:469
>>>>>>> 2c280274
#: website/auth.py:494 website/auth.py:524 website/auth.py:633
#: website/auth.py:671 website/auth.py:718 website/auth.py:745
#: website/teacher.py:89 website/teacher.py:124 website/teacher.py:196
#: website/teacher.py:252 website/teacher.py:299 website/teacher.py:340
#: website/teacher.py:376 website/teacher.py:447 website/teacher.py:505
msgid "ajax_error"
msgstr "Er is een fout opgetreden, probeer het nog eens."

<<<<<<< HEAD
#: app.py:1368
msgid "image_invalid"
msgstr "Jouw gekozen profielfoto is ongeldig."

#: app.py:1370
msgid "personal_text_invalid"
msgstr "Jouw persoonlijke tekst is ongeldig."

#: app.py:1372 app.py:1378
msgid "favourite_program_invalid"
msgstr "Jouw gekozen favoriete programma is ongeldig."

#: app.py:1392 app.py:1393
msgid "public_profile_updated"
msgstr "Je openbare profiel is aangepast."

#: app.py:1430 app.py:1455
msgid "user_not_private"
msgstr "Deze gebruiker bestaat niet of heeft geen openbaar profiel"

#: app.py:1463
=======
#: app.py:1414
msgid "image_invalid"
msgstr "Jouw gekozen profielfoto is ongeldig."

#: app.py:1416
msgid "personal_text_invalid"
msgstr "Jouw persoonlijke tekst is ongeldig."

#: app.py:1418 app.py:1424
msgid "favourite_program_invalid"
msgstr "Jouw gekozen favoriete programma is ongeldig."

#: app.py:1438 app.py:1439
msgid "public_profile_updated"
msgstr "Je openbare profiel is aangepast."

#: app.py:1476 app.py:1501
msgid "user_not_private"
msgstr "Deze gebruiker bestaat niet of heeft geen openbaar profiel"

#: app.py:1509
>>>>>>> 2c280274
msgid "invalid_teacher_invitation_code"
msgstr ""
"Deze leerkrachtenuitnodigingscode is niet geldig. Als je een nieuwe "
"uitnodiging nodig hebt, neem dan contact op met hedy@felienne.com."

#: utils.py:203
msgid "default_404"
msgstr "We konden deze pagina niet vinden."

#: utils.py:205
msgid "default_403"
msgstr "Jij mag niet bij deze pagina."

#: utils.py:207
msgid "default_500"
msgstr "Oeps! Er ging iets mis..."

#: content/error-messages.txt:1
msgid "Wrong Level"
msgstr ""
"Dat was goede code hoor, maar niet op het goede level. Je schreef een "
"{offending_keyword} voor level {working_level}. Tip: {tip}"

#: content/error-messages.txt:2
msgid "Incomplete"
msgstr ""
"Let op, je bent een stukje code vergeten. Op regel {line_number} moet er "
"achter {incomplete_command} nog tekst komen."

#: content/error-messages.txt:3
msgid "Invalid"
msgstr ""
"{invalid_command} is geen commando in Hedy level {level}. Bedoelde je "
"{guessed_command}?"

#: content/error-messages.txt:4
msgid "Invalid Space"
msgstr ""
"Oeps! Regel {line_number} begint met een spatie. Computers kunnen niet zo"
" goed tegen spaties, kun je 'm weghalen?"

#: content/error-messages.txt:5
msgid "Has Blanks"
msgstr ""
"Let op! Jouw code is nog niet compleet. Er staat nog een laag streepje "
"in, daar moet jij de juiste code nog invullen."

#: content/error-messages.txt:6
msgid "No Indentation"
msgstr ""
"Je hebt te weinig spaties voor regel {line_number} gebruikt. Er staan "
"{leading_spaces} spaties, maar dat is te weinig. Begin een blok steeds "
"met {indent_size} meer spaties dan de regel ervoor."

#: content/error-messages.txt:7
msgid "Unexpected Indentation"
msgstr ""
"Je hebt te veel spaties voor regel {line_number} gebruikt. Er staan "
"{leading_spaces} spaties, maar dat is te veel. Begin een blok steeds met "
"{indent_size} spaties."

#: content/error-messages.txt:8
msgid "Parse"
msgstr ""
"De code die jij intypte is geen geldige Hedy code. Er zit een foutje op "
"regel {location[0]}, op positie {location[1]}. Jij typte "
"{character_found}, maar dat mag op die plek niet."

#: content/error-messages.txt:9
msgid "Unquoted Text"
msgstr ""
"Let op! Bij print en ask moet voor én achter de tekst een aanhalingsteken"
" komen. Jij bent er ergens eentje vergeten."

#: content/error-messages.txt:10
msgid "Unquoted Assignment"
msgstr ""
"Let op. Vanaf dit level moet je tekst rechts van de `is` tussen "
"aanhalingstekens zetten. Jij bent dat vergeten voor de tekst {text}."

#: content/error-messages.txt:11
msgid "Unquoted Equality Check"
msgstr ""
"Als je wilt kijken of een variabele gelijk is aan meerdere woorden, "
"moeten die woorden tussen aanhalingstekens staan!"

#: content/error-messages.txt:12
msgid "Var Undefined"
msgstr ""
"Je probeert de variabele {name} te gebruiken, maar die heb je niet "
"ingesteld. Het kan ook zijn dat je het woord {name} wilde gebruiken en "
"aanhalingstekens vergeten bent."

#: content/error-messages.txt:13
msgid "Cyclic Var Definition"
msgstr ""
"De variabele {variable} moet worden ingesteld voor je die aan de "
"rechterkant van een is mag gebruiken."

#: content/error-messages.txt:14
msgid "Lonely Echo"
msgstr ""
"Je gebruikt een echo voor een ask, of een echo zonder een ask. Vraag "
"eerst met een ask om invoer voordat je die herhaalt met een echo."

#: content/error-messages.txt:15
msgid "Too Big"
msgstr ""
"Wow! Jouw programma is wel {lines_of_code} regels lang! Maar... wij "
"kunnen maar {max_lines} regels aan in dit level. Maak je programma wat "
"kleiner en probeer het nog eens."

#: content/error-messages.txt:16
msgid "Invalid Argument Type"
msgstr ""
"Je kan {command} niet gebruiken met {invalid_argument} omdat dat "
"{invalid_type} is. Je kan {command} wel gebruiken met {allowed_types}."

#: content/error-messages.txt:17
msgid "Invalid Argument"
msgstr ""
"Je kan {command} niet gebruiken met {invalid_argument}. Je kan {command} "
"wel gebruiken met {allowed_types}."

#: content/error-messages.txt:18
msgid "Invalid Type Combination"
msgstr ""
"Je kan {invalid_argument} en {invalid_argument_2} niet gebruiken met "
"{command} omdat de ene {invalid_type} is, en de andere {invalid_type_2}. "
"Verander {invalid_argument} in {invalid_type_2} of {invalid_argument_2} "
"in {invalid_type}."

#: content/error-messages.txt:19
msgid "Unsupported Float"
msgstr ""
"Helaas, Hedy ondersteunt nog geen kommagetallen. Verander {value} in een "
"geheel getal."

#: content/error-messages.txt:20
msgid "Locked Language Feature"
msgstr ""
"In jouw programma zit {concept}! Goed gedaan! Maar {concept} is nog niet "
"beschikbaar. Dat komt in een later level."

#: content/error-messages.txt:21
msgid "Missing Command"
msgstr ""
"Het lijkt erop dat je vergeten bent om een commando te gebruiken op regel"
" {line_number}."

#: content/error-messages.txt:22
#, fuzzy
msgid "Missing Inner Command"
msgstr ""
"Het lijkt erop dat je vergeten bent om het {command} commando op regel "
"{line_number} in te vullen."

#: content/error-messages.txt:23
msgid "Unsupported String Value"
msgstr "Tekst waarden kunnen geen {invalid_value} bevatten."

#: content/error-messages.txt:24
msgid "ask_needs_var"
msgstr ""
"Vanaf level 2 hoort ask met een variabele ervoor. Bijv: naam is ask Hoe "
"heet jij?"

#: content/error-messages.txt:25
msgid "echo_out"
msgstr ""
"Vanaf level 2 heb je geen echo meer nodig! Je kunt een variabele "
"gebruiken om iets te herhalen. Voorbeeld: naam is ask Hoe heet jij? print"
" hallo naam"

#: content/error-messages.txt:26
msgid "space"
msgstr "een spatie"

#: content/error-messages.txt:27
msgid "comma"
msgstr "een komma"

#: content/error-messages.txt:28
msgid "question mark"
msgstr "een vraagteken"

#: content/error-messages.txt:29
msgid "newline"
msgstr "een enter"

#: content/error-messages.txt:30
msgid "period"
msgstr "een punt"

#: content/error-messages.txt:31
msgid "exclamation mark"
msgstr "een uitroepteken"

#: content/error-messages.txt:32
msgid "dash"
msgstr "een streepje"

#: content/error-messages.txt:33
msgid "star"
msgstr "een sterretje"

#: content/error-messages.txt:34
msgid "single quotes"
msgstr "een hoge komma"

#: content/error-messages.txt:35
msgid "double quotes"
msgstr "twee hoge komma's"

#: content/error-messages.txt:36
msgid "slash"
msgstr "een schuin streepje"

#: content/error-messages.txt:37
msgid "string"
msgstr "tekst"

#: content/error-messages.txt:38
msgid "nested blocks"
msgstr "een blok in een blok"

#: content/error-messages.txt:39
msgid "or"
msgstr "of"

#: content/error-messages.txt:40
msgid "number"
msgstr "een getal"

#: content/error-messages.txt:41
msgid "integer"
msgstr "een getal"

#: content/error-messages.txt:42
msgid "float"
msgstr "een getal"

#: content/error-messages.txt:43
msgid "list"
msgstr "een lijstje"

#: content/error-messages.txt:44
msgid "input"
msgstr "invoer van een ask"

#: templates/achievements.html:5
msgid "general"
msgstr "Algemeen"

#: templates/achievements.html:9
msgid "programs_created"
msgstr "Programma's gemaakt"

#: templates/achievements.html:10
msgid "programs_saved"
msgstr "Programma's opgeslagen"

#: templates/achievements.html:11
msgid "programs_submitted"
msgstr "programma's ingeleverd"

#: templates/achievements.html:13 templates/achievements.html:25
msgid "teacher"
msgstr "Leraren"

#: templates/achievements.html:16 templates/achievements.html:53
msgid "hidden"
msgstr "Verborgen badges"

#: templates/achievements.html:23
#, fuzzy
msgid "hedy_achievements"
msgstr "Mijn badges"

#: templates/cheatsheet.html:14
msgid "cheatsheet_title"
msgstr "Spiekbriefje"

#: templates/class-overview.html:16
msgid "visible_columns"
msgstr "Zichtbare kolommen"

#: templates/class-overview.html:21 templates/class-overview.html:64
#: templates/class-overview.html:108 templates/create-accounts.html:16
#: templates/login.html:12 templates/profile.html:87 templates/recover.html:8
#: templates/signup.html:10
msgid "username"
msgstr "Gebruikersnaam"

#: templates/class-overview.html:25 templates/class-overview.html:65
msgid "last_login"
msgstr "Laatste login"

#: templates/class-overview.html:29 templates/class-overview.html:66
msgid "highest_level_reached"
msgstr "Hoogste level"

#: templates/class-overview.html:35 templates/class-overview.html:67
msgid "number_programs"
msgstr "Aantal programma's"

#: templates/class-overview.html:39 templates/class-overview.html:68
msgid "programs"
msgstr "Programma's"

#: templates/class-overview.html:43 templates/class-overview.html:69
msgid "latest_shared_program"
msgstr "Laatst gedeelde programma"

#: templates/class-overview.html:49 templates/class-overview.html:70
#: templates/class-overview.html:83 templates/profile.html:145
#: templates/profile.html:147 templates/profile.html:160
msgid "change_password"
msgstr "Verander wachtwoord"

#: templates/class-overview.html:53 templates/class-overview.html:71
msgid "remove_student"
msgstr "Leerling verwijderen"

#: templates/class-overview.html:81
msgid "page"
msgstr "pagina"

#: templates/class-overview.html:83
msgid "enter_password"
msgstr "Vul een nieuw wachtwoord in voor"

#: templates/class-overview.html:83
msgid "password_change_prompt"
msgstr "Weet je zeker dat je dit wachtwoord wilt wijzigen?"

#: templates/class-overview.html:84
msgid "remove_student_prompt"
msgstr "Weet je zeker dat je deze leerling uit de klas wilt verwijderen?"

#: templates/class-overview.html:84 templates/class-overview.html:120
#: templates/customize-adventure.html:52 templates/for-teachers.html:43
#: templates/for-teachers.html:53
msgid "remove"
msgstr "Verwijder"

#: templates/class-overview.html:90
msgid "class_link"
msgstr "Link voor inschrijven klas"

#: templates/class-overview.html:92 templates/customize-class.html:5
msgid "customize_class"
msgstr "Klas personaliseren"

#: templates/class-overview.html:93 templates/for-teachers.html:32
msgid "class_name_prompt"
msgstr "Vul de naam in van de klas"

#: templates/class-overview.html:93
msgid "rename_class"
msgstr "Klas hernoemen"

#: templates/class-overview.html:94
msgid "invite_prompt"
msgstr "Vul een gebruikersnaam in"

#: templates/class-overview.html:94
msgid "invite_student"
msgstr "Leerling toevoegen"

#: templates/class-overview.html:95
msgid "class_stats"
msgstr "Klas statistieken"

#: templates/class-overview.html:98 templates/customize-adventure.html:59
msgid "back_to_teachers_page"
msgstr "Terug naar lerarenpagina"

#: templates/class-overview.html:99
msgid "delete_class_prompt"
msgstr "Weet je zeker dat je deze klas wilt verwijderen?"

#: templates/class-overview.html:99
msgid "delete_class"
msgstr "Klas permanent verwijderen"

#: templates/class-overview.html:103
msgid "pending_invites"
msgstr "Openstaande uitnodigingen"

#: templates/class-overview.html:109
msgid "invite_date"
msgstr "Uitnodigingsdatum"

#: templates/class-overview.html:110
msgid "expiration_date"
msgstr "Vervaldatum"

#: templates/class-overview.html:111
msgid "remove_invite"
msgstr "Uitnodiging verwijderen"

#: templates/class-overview.html:120 templates/profile.html:15
msgid "delete_invite_prompt"
msgstr "Weet je zeker dat je deze uitnodiging wilt verwijderen?"

#: templates/class-prejoin.html:7
msgid "class_already_joined"
msgstr "Je zit al in deze klas"

#: templates/class-prejoin.html:11
msgid "goto_profile"
msgstr "Ga naar mijn profiel"

#: templates/class-prejoin.html:15 templates/profile.html:12
msgid "prompt_join_class"
msgstr "Wil jij je inschrijven voor deze klas?"

#: templates/class-prejoin.html:17 website/teacher.py:182
msgid "join_prompt"
msgstr ""
"Je moet ingelogd zijn om je voor een klas in te kunnen schrijven. Wil je "
"inloggen of een account maken?"

#: templates/class-prejoin.html:17 templates/profile.html:14
msgid "join_class"
msgstr "Inschrijven voor klas"

#: templates/class-stats.html:22 templates/customize-class.html:160
msgid "back_to_class"
msgstr "Ga terug naar klas"

#: templates/code-page.html:8 templates/for-teachers.html:9
msgid "next_step_tutorial"
msgstr "Volgende stap >>>"

#: templates/code-page.html:35 templates/code-page.html:45
#: templates/customize-class.html:28 templates/customize-class.html:64
#: templates/customize-class.html:71 templates/customize-class.html:95
#: templates/level-page.html:6 templates/level-page.html:11
#: templates/quiz/startquiz.html:10 templates/view-program-page.html:12
#: templates/view-program-page.html:28
msgid "level_title"
msgstr "Level"

#: templates/create-accounts.html:5
msgid "create_multiple_accounts"
msgstr "Meerdere accounts aanmaken"

#: templates/create-accounts.html:7
msgid "accounts_intro"
msgstr ""
"Op deze pagina kun je accounts aan maken voor meerdere studenten "
"tegelijkertijd. Ook is het mogelijk ze gelijk toe te voegen aan een klas."
" Door op het groene kruisje rechtsonderin te klikken kun je meer rijen "
"toevoegen. Met het rode kruisje kun je een rij weer verwijderen. Zorg "
"ervoor dat alle rijen gevuld zijn voordat je klikt op \"Accounts "
"aanmaken\". Denk eraan dat elke gebruikersnaam en elk e-mailadres uniek "
"moet zijn. Ook moet het wachtwoord <b>minimaal</b> 6 tekens zijn."

#: templates/create-accounts.html:10
msgid "create_accounts_prompt"
msgstr "Weet je zeker dat je deze accounts wilt aanmaken?"

#: templates/create-accounts.html:17 templates/login.html:15
#: templates/reset.html:8 templates/signup.html:19
msgid "password"
msgstr "Wachtwoord"

#: templates/create-accounts.html:19
msgid "select_class"
msgstr "Kies klas"

#: templates/create-accounts.html:35 templates/programs.html:24
msgid "reset_view"
msgstr "Reset"

#: templates/create-accounts.html:36 templates/for-teachers.html:64
msgid "create_accounts"
msgstr "Meerdere accounts aanmaken"

#: templates/customize-adventure.html:5
msgid "customize_adventure"
msgstr "Avontuur aanpassen"

#: templates/customize-adventure.html:7
msgid "update_adventure_prompt"
msgstr "Weet je zeker dat je dit avontuur wilt bijwerken?"

#: templates/customize-adventure.html:10
msgid "general_settings"
msgstr "Algemene instellingen"

#: templates/customize-adventure.html:12 templates/for-teachers.html:18
#: templates/for-teachers.html:39
msgid "name"
msgstr "Naam"

#: templates/customize-adventure.html:16 templates/customize-adventure.html:18
#: templates/explore.html:22 templates/explore.html:59
#: templates/explore.html:87 templates/for-teachers.html:40
#: templates/programs.html:12 templates/programs.html:39
#: templates/programs.html:47
msgid "level"
msgstr "Level"

#: templates/customize-adventure.html:25
msgid "adventure_exp_1"
msgstr ""
"Typ jouw avontuur hier aan de rechterkant. Na het maken van een avontuur "
"kun je deze toevoegen aan een klas via \"personaliseren\". Als je een "
"commando aan jouw avontuur wilt toevoegen kun je code blokjes gebruiken "
"zoals dit:"

#: templates/customize-adventure.html:31
msgid "adventure_exp_2"
msgstr ""
"Als je stukjes code wilt toevoegen, bijvoorbeeld als template of "
"voorbeeld voor je leerlingen. Dit kun je doen met pre blokjes zoals dit:"

#: templates/customize-adventure.html:36
msgid "hello_world_snippet"
msgstr "print Hallo wereld!"

#: templates/customize-adventure.html:39
msgid "adventure_exp_3"
msgstr ""
"Je kunt de \"voorbeeld\" knop gebruiken om de opgemaakt versie van jouw "
"avontuur te zien. Om jouw avontuur op een speciale pagina te zien kies je"
" \"bekijk\" op de lerarenpagina."

#: templates/customize-adventure.html:43 templates/customize-class.html:28
#: templates/customize-class.html:94 templates/explore.html:28
#: templates/programs.html:18 templates/programs.html:40
#: templates/view-adventure.html:6
msgid "adventure"
msgstr "Avontuur"

#: templates/customize-adventure.html:44
msgid "template_code"
msgstr ""
"Dit is de uitleg van mijn avontuur!\n"
"\n"
"Op deze manier laat ik een commando zien: <code>print</code>\n"
"\n"
"Maar soms wil ik een stukje code laten zien, dat doe ik zo:\n"
"<pre>\n"
"ask Wat is jouw naam?\n"
"echo dus jouw naam is \n"
"</pre>"

#: templates/customize-adventure.html:47
msgid "adventure_terms"
msgstr "Ik ga ermee akkoord dat mijn avontuur mogelijk beschikbaar komt op Hedy."

#: templates/customize-adventure.html:50
msgid "preview"
msgstr "Voorbeeld"

#: templates/customize-adventure.html:51 templates/customize-class.html:155
msgid "save"
msgstr "Opslaan"

#: templates/customize-adventure.html:52 templates/for-teachers.html:53
msgid "delete_adventure_prompt"
msgstr "Weet je zeker dat je dit avontuur wilt verwijderen?"

#: templates/customize-class.html:7
msgid "customize_class_exp_1"
msgstr ""
"Hoi! Hier kun je jouw klas personaliseren. Door het selecteren van levels"
" en avonturen kun je kiezen wat jouw leerlingen kunnen zien. Ook kun je "
"jouw zelfgemaakte avonturen aan levels toevoegen. Alle levels en "
"standaard avonturen zijn aan het begin geselecteerd. <b>Let op:</b> Niet "
"elk avontuur is voor elk level beschikbaar! Het instellen gaat als volgt:"

#: templates/customize-class.html:10
msgid "customize_class_step_1"
msgstr "Selecteer de levels voor jouw klas door op een \"level knop\" te drukken"

#: templates/customize-class.html:11
msgid "customize_class_step_2"
msgstr ""
"Er verschijnen \"selectievinkjes\" voor de beschikbare avonturen voor "
"deze levels"

#: templates/customize-class.html:12
msgid "customize_class_step_3"
msgstr "Selecteer de avonturen die je beschikbaar wilt maken"

#: templates/customize-class.html:13
msgid "customize_class_step_4"
msgstr ""
"Klik op de naam van een avontuur om deze voor alle levels te "
"(de)selecteren"

#: templates/customize-class.html:14
msgid "customize_class_step_5"
msgstr "Voeg eventueel persoonlijke avonturen toe"

#: templates/customize-class.html:15
msgid "customize_class_step_6"
msgstr "Selecteer een openingsdatum per level (leeg laten mag ook)"

#: templates/customize-class.html:16
msgid "customize_class_step_7"
msgstr "Kies andere instellingen"

#: templates/customize-class.html:17
msgid "customize_class_step_8"
msgstr "Kies \"Opslaan\" -> je bent helemaal klaar!"

#: templates/customize-class.html:20
msgid "customize_class_exp_2"
msgstr ""
"Je kunt deze instellingen altijd op een later moment wijzigen. Zo kun je "
"bijvoorbeeld tijdens het les geven nieuwe avonturen of levels beschikbaar"
" maken. Hierdoor is het voor leerlingen (en voor de leraar!) makkelijker "
"om te kiezen waar aan gewerkt kan worden en wat er geleerd wordt. Als je "
"alles beschikbaar wilt maken voor jouw klas kun je het beste de "
"\"personalisatie\" verwijderen, doe dit met de \"verwijder\" knop beneden"
" in het scherm."

#: templates/customize-class.html:23
msgid "select_adventures"
msgstr "Avonturen selecteren"

#: templates/customize-class.html:59
msgid "opening_dates"
msgstr "Openingsdata"

#: templates/customize-class.html:65
msgid "opening_date"
msgstr "Openingsdatum"

#: templates/customize-class.html:75 templates/customize-class.html:77
msgid "directly_available"
msgstr "Gelijk open"

#: templates/customize-class.html:89
msgid "select_own_adventures"
msgstr "Eigen avonturen selecteren"

#: templates/customize-class.html:96 templates/customize-class.html:120
#: templates/profile.html:47 templates/profile.html:122
#: templates/profile.html:131 templates/signup.html:26 templates/signup.html:45
#: templates/signup.html:53
msgid "select"
msgstr "Kies"

#: templates/customize-class.html:114
msgid "other_settings"
msgstr "Andere instellingen"

#: templates/customize-class.html:119
msgid "option"
msgstr "Optie"

#: templates/customize-class.html:125
msgid "mandatory_mode"
msgstr "Verplichte programmeursmodus"

#: templates/customize-class.html:131
msgid "hide_cheatsheet"
msgstr "Verberg spiekbriefje"

#: templates/customize-class.html:137
msgid "hide_keyword_switcher"
msgstr "Verberg commando-taal switcher"

#: templates/customize-class.html:143
#, fuzzy
msgid "hide_quiz"
msgstr "Einde van de quiz"

#: templates/customize-class.html:154
msgid "reset_adventure_prompt"
msgstr "Weet je zeker dat je alle geselecteerde avonturen wilt wissen?"

#: templates/customize-class.html:154
msgid "reset_adventures"
msgstr "Wis gekozen avonturen"

#: templates/customize-class.html:158
msgid "remove_customizations_prompt"
msgstr "Weet je zeker dat je de personalisatie van deze klas wilt verwijderen?"

#: templates/customize-class.html:159
msgid "remove_customization"
msgstr "Verwijder Personalisatie"

#: templates/error-page.html:12
msgid "go_back_to_main"
msgstr "Ga terug naar de hoofdpagina"

#: templates/explore.html:12 templates/landing-page.html:33
msgid "explore_programs"
msgstr "Programma's ontdekken"

#: templates/explore.html:15
msgid "explore_explanation"
msgstr ""
"Op deze pagina kun je kijken naar programma's gemaakt door andere Hedy "
"gebruikers. Je kunt filteren op Hedy level en avontuur. Klik op \"Bekijk "
"programma\" om het programma te open en te proberen, Programma's met een "
"rode titel hebben een foutje. Je kunt deze nog steeds openen, maar "
"proberen geeft een error. Je kunt natuurlijk proberen het foutje zelf op "
"te lossen! Als de maker van het programma een openbaar profiel heeft kun "
"je op de gebruikersnaam klikken om die te bezoeken. Daar kun je al hen "
"gedeelde programma's zien en nog veel meer!"

#: templates/explore.html:34
msgid "language"
msgstr "Taal"

#: templates/explore.html:42 templates/programs.html:25
msgid "search_button"
msgstr "Zoeken"

#: templates/explore.html:50
msgid "hedy_choice_title"
msgstr "Hedy's keuze"

#: templates/explore.html:62 templates/explore.html:90
msgid "creator"
msgstr "Maker"

#: templates/explore.html:68 templates/explore.html:96
msgid "view_program"
msgstr "Bekijk programma"

#: templates/for-teachers.html:14 templates/profile.html:72
#: templates/profile.html:74
msgid "my_classes"
msgstr "Mijn klassen"

#: templates/for-teachers.html:19
msgid "students"
msgstr "Leerlingen"

#: templates/for-teachers.html:32
msgid "create_class"
msgstr "Maak een klas aan"

#: templates/for-teachers.html:35
msgid "my_adventures"
msgstr "Mijn avonturen"

#: templates/for-teachers.html:41
msgid "last_update"
msgstr "Laatste update"

#: templates/for-teachers.html:42 templates/for-teachers.html:52
msgid "view"
msgstr "Bekijk"

#: templates/for-teachers.html:59
msgid "adventure_prompt"
msgstr "Geef je nieuwe avontuur een naam"

#: templates/for-teachers.html:59 website/teacher.py:500
msgid "create_adventure"
msgstr "Maak nieuw avontuur"

#: templates/for-teachers.html:62
msgid "create_student_accounts"
msgstr "Maak leerling accounts"

#: templates/for-teachers.html:122
msgid "teacher_welcome"
msgstr ""
"Welkom bij Hedy! Jouw account is omgezet naar een leerkrachtenaccount. Je"
" kan nu klassen maken en er leerlingen in uitnodigen."

#: templates/incl-adventure-tabs.html:27
msgid "quiz_tab"
msgstr "Eind quiz"

#: templates/incl-adventure-tabs.html:31
msgid "specific_adventure_mode"
msgstr ""
"Je zit nu in het avontuur \"{adventure}\", klik bovenin op \"Hedy\" voor "
"alle avonturen."

#: templates/incl-adventure-tabs.html:102
msgid "end"
msgstr "Einde"

#: templates/incl-adventure-tabs.html:103
msgid "quiz_description"
msgstr "Dat was het einde van dit level! Doe nu de quiz om je kennis te testen."

#: templates/incl-adventure-tabs.html:104
msgid "go_to_quiz"
msgstr "Naar de quiz"

#: templates/incl-editor-and-output.html:107
msgid "variables"
msgstr "Variabelen"

#: templates/incl-editor-and-output.html:123
msgid "enter_text"
msgstr "Vul hier je antwoord in..."

#: templates/incl-editor-and-output.html:124
msgid "enter"
msgstr "Invullen"

#: templates/incl-editor-and-output.html:134
msgid "already_program_running"
msgstr "Er is al een programma bezig, maak die eerst af."

#: templates/incl-editor-and-output.html:134
msgid "run_code_button"
msgstr "Voer de code uit"

#: templates/incl-editor-and-output.html:135
msgid "stop_code_button"
msgstr "Stop programma"

#: templates/incl-editor-and-output.html:144
msgid "edit_code_button"
msgstr "Pas de code aan"

#: templates/incl-editor-and-output.html:150
msgid "read_code_label"
msgstr "Lees voor"

#: templates/incl-editor-and-output.html:160
#: templates/incl-editor-and-output.html:169
msgid "regress_button"
msgstr "Ga terug naar level {level}"

#: templates/incl-editor-and-output.html:163
#: templates/incl-editor-and-output.html:172
msgid "advance_button"
msgstr "Ga naar level {level}"

#: templates/incl-editor-and-output.html:186
msgid "developers_mode"
msgstr "Programmeursmodus"

#: templates/incl-menubar.html:8
msgid "nav_start"
msgstr "Home"

#: templates/incl-menubar.html:9
msgid "nav_hedy"
msgstr "Hedy"

#: templates/incl-menubar.html:10
msgid "nav_explore"
msgstr "Ontdekken"

#: templates/incl-menubar.html:11
msgid "nav_learn_more"
msgstr "Meer info"

#: templates/incl-menubar.html:13 templates/public-page.html:56
msgid "program_header"
msgstr "Mijn programma's"

#: templates/incl-menubar.html:20
msgid "my_achievements"
msgstr "Mijn badges"

#: templates/incl-menubar.html:23
msgid "my_account"
msgstr "Mijn account"

#: templates/incl-menubar.html:27
msgid "for_teachers"
msgstr "Voor leerkrachten"

#: templates/incl-menubar.html:31
msgid "logout"
msgstr "Log uit"

#: templates/incl-menubar.html:36 templates/login.html:19
#: templates/signup.html:109
msgid "login"
msgstr "Inloggen"

#: templates/incl-menubar.html:45
msgid "search"
msgstr "Zoeken..."

#: templates/incl-menubar.html:50
msgid "keyword_support"
msgstr "Vertaalde commando's"

#: templates/incl-menubar.html:58
msgid "non_keyword_support"
msgstr "Vertaalde content"

#: templates/landing-page.html:6
msgid "welcome"
msgstr "Welkom"

#: templates/landing-page.html:6
msgid "welcome_back"
msgstr "Welkom terug"

#: templates/landing-page.html:13
msgid "start_teacher_tutorial"
msgstr "Begin leraren tutorial"

#: templates/landing-page.html:20
msgid "start_hedy_tutorial"
msgstr "Begin Hedy tutorial"

#: templates/landing-page.html:27
msgid "start_programming"
msgstr "Begin met programmeren"

#: templates/landing-page.html:39
msgid "your_account"
msgstr "Jouw profiel"

#: templates/landing-page.html:52 templates/public-page.html:16
msgid "achievements"
msgstr "badges"

#: templates/landing-page.html:59
msgid "no_public_profile"
msgstr "Je hebt nog geen openbare profiel tekst..."

#: templates/landing-page.html:66 templates/landing-page.html:68
#: templates/public-page.html:28 templates/public-page.html:30
msgid "amount_created"
msgstr "programma's gemaakt"

#: templates/landing-page.html:72 templates/landing-page.html:74
#: templates/public-page.html:34 templates/public-page.html:36
msgid "amount_saved"
msgstr "programma's opgeslagen"

#: templates/landing-page.html:78 templates/landing-page.html:80
#: templates/public-page.html:40 templates/public-page.html:42
msgid "amount_submitted"
msgstr "programma's ingeleverd"

#: templates/landing-page.html:88 templates/public-page.html:50
msgid "last_achievement"
msgstr "Laatst gehaalde badge"

#: templates/landing-page.html:95
msgid "your_last_program"
msgstr "Jouw laatst opgeslagen programma"

#: templates/layout.html:23 templates/signup.html:64
msgid "yes"
msgstr "Ja"

#: templates/layout.html:24 templates/signup.html:68
msgid "no"
msgstr "Nee"

#: templates/layout.html:32
msgid "ok"
msgstr "Ok"

#: templates/layout.html:33
msgid "cancel"
msgstr "Afbreken"

#: templates/layout.html:46 templates/programs.html:68
#: templates/programs.html:76
msgid "copy_link_to_share"
msgstr "Kopieer link voor delen"

#: templates/layout.html:92 templates/quiz/endquiz.html:18
#: templates/quiz/quiz.html:29
msgid "achievement_earned"
msgstr "Je hebt een badge verdiend!"

#: templates/learn-more.html:7
msgid "mailing_title"
msgstr "Schrijf je in voor de Hedy nieuwsbrief"

#: templates/learn-more.html:10 templates/profile.html:90
#: templates/recover.html:8 templates/signup.html:13
msgid "email"
msgstr "Email"

#: templates/learn-more.html:14
msgid "surname"
msgstr "Voornaam"

#: templates/learn-more.html:18
msgid "lastname"
msgstr "Achternaam"

#: templates/learn-more.html:22 templates/profile.html:129
#: templates/signup.html:52
msgid "country"
msgstr "Land waarin je woont"

#: templates/learn-more.html:31
msgid "subscribe"
msgstr "Schrijf je in"

#: templates/learn-more.html:32
msgid "required_field"
msgstr "Velden met een * zijn verplicht"

#: templates/learn-more.html:35
msgid "previous_campaigns"
msgstr "Bekijk het nieuwsbrief archief"

#: templates/level-page.html:8
msgid "step_title"
msgstr "Opdracht"

#: templates/level-page.html:12
msgid "save_code_button"
msgstr "Code opslaan"

#: templates/level-page.html:13
msgid "share_code_button"
msgstr "Code opslaan & delen"

#: templates/level-page.html:31
msgid "try_button"
msgstr "Probeer"

#: templates/login.html:10
msgid "login_long"
msgstr "Inloggen op jouw account"

#: templates/login.html:26 website/auth.py:291
msgid "no_account"
msgstr "Nog geen account?"

#: templates/login.html:28 templates/signup.html:6 templates/signup.html:105
msgid "create_account"
msgstr "Maak een account"

#: templates/login.html:33
msgid "forgot_password"
msgstr "Wachtwoord vergeten?"

#: templates/main-page.html:10
msgid "main_title"
msgstr "Hedy"

#: templates/main-page.html:11
msgid "main_subtitle"
msgstr "Een graduele programmeertaal"

#: templates/main-page.html:14
msgid "try_it"
msgstr "Probeer het uit"

#: templates/profile.html:4
msgid "account_overview"
msgstr "Account overzicht"

#: templates/profile.html:6 templates/profile.html:8
msgid "my_messages"
msgstr "Mijn berichten"

#: templates/profile.html:11
msgid "invite_message"
msgstr "Je hebt een uitnodiging ontvangen voor de klas"

#: templates/profile.html:12
msgid "sent_by"
msgstr "Deze uitnodiging is verstuurd door"

#: templates/profile.html:15
msgid "delete_invite"
msgstr "Uitnodiging verwijderen"

#: templates/profile.html:21 templates/profile.html:23
msgid "public_profile"
msgstr "Openbaar profiel"

#: templates/profile.html:24
msgid "public_profile_visit"
msgstr "Je kunt jouw openbare profiel bezoeken! Klik"

#: templates/profile.html:24
msgid "public_profile_link"
msgstr "hier"

#: templates/profile.html:27
msgid "profile_picture"
msgstr "Profielfoto"

#: templates/profile.html:40
msgid "personal_text"
msgstr "Persoonlijke tekst"

#: templates/profile.html:41
msgid "your_personal_text"
msgstr "Jouw persoonlijke tekst..."

#: templates/profile.html:45
msgid "favourite_program"
msgstr "Favoriete programma"

#: templates/profile.html:56
msgid "public_profile_info"
msgstr ""
"Bij het selecteren van deze box maak je jouw profiel zichtbaar voor "
"iedereen. Wees voorzichtig met het delen van persoonlijke informatie "
"zoals je naam en adres, iedereen kan het zien!"

#: templates/profile.html:59
msgid "update_public"
msgstr "Openbaar profiel opslaan"

#: templates/profile.html:61 templates/profile.html:142
msgid "are_you_sure"
msgstr "Weet je het zeker? Je kunt dit niet meer ongedaan maken."

#: templates/profile.html:61
msgid "delete_public"
msgstr "Openbaar profiel verwijderen"

#: templates/profile.html:77
msgid "self_removal_prompt"
msgstr "Weet je zeker dat je deze klas wilt verlaten?"

#: templates/profile.html:77
msgid "leave_class"
msgstr "Klas verlaten"

#: templates/profile.html:82 templates/profile.html:85
msgid "settings"
msgstr "Mijn gegevens"

#: templates/profile.html:93 templates/signup.html:41
msgid "birth_year"
msgstr "Geboortejaar"

#: templates/profile.html:96 templates/signup.html:25
msgid "preferred_language"
msgstr "Voorkeurstaal"

#: templates/profile.html:106 templates/signup.html:34
msgid "preferred_keyword_language"
msgstr "Commando voorkeurstaal"

#: templates/profile.html:120 templates/signup.html:44
msgid "gender"
msgstr "Geslacht"

#: templates/profile.html:123 templates/signup.html:46
msgid "female"
msgstr "Meisje"

#: templates/profile.html:124 templates/signup.html:47
msgid "male"
msgstr "Jongen"

#: templates/profile.html:125 templates/signup.html:48
msgid "other"
msgstr "Anders"

#: templates/profile.html:138
msgid "update_profile"
msgstr "Update je profiel"

#: templates/profile.html:142
msgid "destroy_profile"
msgstr "Profiel verwijderen"

#: templates/profile.html:149
msgid "current_password"
msgstr "Huidige wachtwoord"

#: templates/profile.html:153
msgid "new_password"
msgstr "Nieuw wachtwoord"

#: templates/profile.html:157
msgid "repeat_new_password"
msgstr "Herhaal nieuw wachtwoord"

#: templates/programs.html:7
msgid "recent"
msgstr "Mijn programma's"

#: templates/programs.html:33 templates/view-program-page.html:7
msgid "submitted_header"
msgstr "Dit is een ingeleverd programma en kan niet worden bewerkt."

#: templates/programs.html:38
msgid "title"
msgstr "Titel"

#: templates/programs.html:41 templates/view-program-page.html:8
msgid "last_edited"
msgstr "Laatst bewerkt"

#: templates/programs.html:59
msgid "favourite_confirm"
msgstr "Weet je zeker dat je dit programma wilt instellen als favoriet?"

#: templates/programs.html:67 templates/programs.html:72
msgid "open"
msgstr "Openen"

#: templates/programs.html:68 templates/programs.html:76
msgid "copy_clipboard"
msgstr "De link is gekopieerd"

#: templates/programs.html:69 templates/programs.html:73
msgid "delete_confirm"
msgstr "Weet je zeker dat je het programma wil verwijderen?"

#: templates/programs.html:69 templates/programs.html:73
msgid "delete"
msgstr "Verwijderen"

#: templates/programs.html:75
msgid "unshare_confirm"
msgstr "Weet je zeker dat je het programma privé wilt maken?"

#: templates/programs.html:75
msgid "unshare"
msgstr "Stop delen"

#: templates/programs.html:77
msgid "submit_warning"
msgstr "Weet je zeker dat je dit programma wilt inleveren?"

#: templates/programs.html:77
msgid "submit_program"
msgstr "Inleveren"

#: templates/programs.html:80
msgid "share_confirm"
msgstr "Weet je zeker dat je het programma openbaar wilt maken?"

#: templates/programs.html:80
msgid "share"
msgstr "Delen"

#: templates/programs.html:86
msgid "no_programs"
msgstr "Nog geen programma's."

#: templates/programs.html:88
msgid "write_first_program"
msgstr "Schrijf je eerste programma!"

#: templates/public-page.html:85
msgid "no_shared_programs"
msgstr "heeft geen gedeelde programma's..."

#: templates/recover.html:6
msgid "recover_password"
msgstr "Vraag een nieuw wachtwoord aan"

#: templates/recover.html:11
msgid "send_password_recovery"
msgstr "Stuur me een link om een nieuw wachtwoord te kiezen"

#: templates/reset.html:6 templates/reset.html:19
msgid "reset_password"
msgstr "Reset je wachtwoord"

#: templates/reset.html:12 templates/signup.html:22
msgid "password_repeat"
msgstr "Herhaal je wachtwoord"

#: templates/signup.html:7
msgid "create_account_explanation"
msgstr "Met een account kun jij jouw programma's opslaan."

#: templates/signup.html:16
msgid "email_repeat"
msgstr "Herhaal je email"

#: templates/signup.html:60
msgid "programming_experience"
msgstr "Heb jij al eerder geprogrammeerd?"

#: templates/signup.html:74
msgid "languages"
msgstr "Welke programmeertaal heb je wel eens gebruikt?"

#: templates/signup.html:79
msgid "other_block"
msgstr "Een andere blokkentaal"

#: templates/signup.html:85
msgid "other_text"
msgstr "Een andere teksttaal"

#: templates/signup.html:91
msgid "request_teacher"
msgstr "Wil je een lerarenaccount aanvragen?"

#: templates/signup.html:94
msgid "subscribe_newsletter"
msgstr "Schrijf je in voor de nieuwsbrief"

#: templates/signup.html:99
msgid "agree_with"
msgstr "Ik ga akkoord met de"

#: templates/signup.html:99
msgid "privacy_terms"
msgstr "privacyverklaring"

#: templates/signup.html:102
msgid "agree_third_party"
msgstr ""
"Ik geef toestemming om benaderd te worden door partners van Universiteit "
"Leiden (optioneel)"

#: templates/signup.html:109
msgid "already_account"
msgstr "Heb je al een account?"

#: templates/teacher-invitation.html:5
msgid "teacher_invitation_require_login"
msgstr ""
"Om je leerkrachtenaccount te activeren moet je eerst inloggen. Als je nog"
" geen account hebt, maak dan eerst een account aan."

#: templates/view-program-page.html:13
msgid "by"
msgstr "door"

#: templates/quiz/endquiz.html:27
msgid "end_quiz"
msgstr "Einde van de quiz"

#: templates/quiz/endquiz.html:28 templates/quiz/quiz-result-overview.html:23
msgid "score"
msgstr "Score"

#: templates/quiz/endquiz.html:37 templates/quiz/quiz-result-overview.html:109
msgid "go_to_level"
msgstr "Ga naar level"

#: templates/quiz/feedback.html:8 templates/quiz/quiz.html:16
msgid "question"
msgstr "Vraag"

#: templates/quiz/feedback.html:17
msgid "feedback_success"
msgstr "Goed!"

#: templates/quiz/feedback.html:23
msgid "feedback_failure"
msgstr "Fout!"

#: templates/quiz/feedback.html:36
msgid "correct_answer"
msgstr "Het juiste antwoord is"

#: templates/quiz/feedback.html:54
msgid "go_to_question"
msgstr "Ga naar vraag"

#: templates/quiz/feedback.html:58
msgid "go_to_quiz_result"
msgstr "Ga naar de resultaten van de quiz"

#: templates/quiz/quiz-result-overview.html:22
msgid "results_quiz"
msgstr "Resultaten van de quiz"

#: templates/quiz/quiz-result-overview.html:45
msgid "correct"
msgstr "Goed"

#: templates/quiz/quiz-result-overview.html:62
msgid "incorrect"
msgstr "Niet goed!"

#: templates/quiz/quiz-result-overview.html:92
#: templates/quiz/quiz-result-overview.html:96
#: templates/quiz/quiz-result-overview.html:100 templates/quiz/quiz.html:16
msgid "attempt"
msgstr "Poging"

#: templates/quiz/quiz.html:49 templates/quiz/quiz.html:55
#: templates/quiz/quiz_question.html:17
#, fuzzy
msgid "hint"
msgstr "Hint?"

#: templates/quiz/quiz_question.html:64
msgid "go_to_answer"
msgstr "Ga naar het antwoord"

#: templates/quiz/quiz_question.html:66
msgid "submit_answer"
msgstr "Beantwoord vraag"

#: templates/quiz/startquiz.html:9
msgid "start_quiz"
msgstr "Start de Hedy Quiz"

#: templates/quiz/startquiz.html:15
msgid "go_to_first_question"
msgstr "Ga naar vraag 1 van de quiz"

#: website/achievements.py:164
msgid "percentage_achieved"
msgstr "Gehaald door {percentage}% van de gebruikers"

#: website/admin.py:19 website/admin.py:79 website/admin.py:100
#: website/admin.py:118 website/admin.py:125 website/admin.py:148
msgid "title_admin"
msgstr "Hedy - Administrator pagina"

#: website/auth.py:182 website/auth.py:195 website/auth.py:280
#: website/auth.py:418 website/auth.py:423 website/auth.py:471
#: website/auth.py:635 website/auth.py:644 website/auth.py:673
#: website/auth.py:720 website/auth.py:727 website/auth.py:747
#: website/teacher.py:301 website/teacher.py:342
msgid "username_invalid"
msgstr "Je gebruikersnaam is ongeldig."

#: website/auth.py:184 website/auth.py:197
msgid "username_special"
msgstr "Er mag geen `:` of `@` in je gebruikersnaam zitten."

#: website/auth.py:186 website/auth.py:199
msgid "username_three"
msgstr "Je gebruikersnaam moet minstens 3 tekens hebben."

#: website/auth.py:188 website/auth.py:203 website/auth.py:282
#: website/auth.py:473 website/auth.py:496 website/auth.py:508
#: website/auth.py:677
msgid "password_invalid"
msgstr "Je wachtwoord is ongeldig."

#: website/auth.py:190 website/auth.py:205
msgid "passwords_six"
msgstr "Alle wachtwoorden moeten 6 of meer karakters zijn."

#: website/auth.py:201 website/auth.py:535 website/auth.py:749
#: website/auth.py:754
msgid "email_invalid"
msgstr "Vul een geldig e-mailadres in."

#: website/auth.py:291
msgid "invalid_username_password"
msgstr "Ongeldige gebruikersnaam/wachtwoord combinatie."

#: website/auth.py:342 website/auth.py:344
msgid "repeat_match_email"
msgstr "De e-mailadressen zijn niet hetzelfde."

#: website/auth.py:346 website/auth.py:498 website/auth.py:502
#: website/auth.py:681
msgid "repeat_match_password"
msgstr "Het herhaalde wachtwoord is niet gelijk."

#: website/auth.py:348 website/auth.py:526
msgid "language_invalid"
msgstr "Dit is geen geldige taal, kies een taal vanuit de lijst."

#: website/auth.py:350
msgid "agree_invalid"
msgstr "Je moet akkoord gaan met de privacyverklaring."

#: website/auth.py:352 website/auth.py:529
msgid "keyword_language_invalid"
msgstr "Dit is geen geldige commando taal (kies Engels of je eigen taal)."

#: website/auth.py:357 website/auth.py:540
msgid "year_invalid"
msgstr "Dit is geen geldig jaartal, die moet liggen tussen 1900 en {current_year}."

#: website/auth.py:360 website/auth.py:543
msgid "gender_invalid"
msgstr "Dit gender is niet geldig, kies uit (Meisje, Jongen, Anders)."

#: website/auth.py:363 website/auth.py:546
msgid "country_invalid"
msgstr "Dit is geen geldig land, kies er een vanuit de lijst."

#: website/auth.py:365 website/auth.py:368 website/auth.py:548
#: website/auth.py:551
msgid "experience_invalid"
msgstr "Dit is geen geldige programmeerervaring, kies uit (Ja, Nee)."

#: website/auth.py:371 website/auth.py:554
msgid "programming_invalid"
msgstr "Dit is geen geldige programmeertaal, selecteer van de opties."

#: website/auth.py:374
msgid "exists_username"
msgstr "Deze gebruikersnaam is al in gebruik."

#: website/auth.py:376 website/auth.py:562
msgid "exists_email"
msgstr "Dit emailadres is al in gebruik."

#: website/auth.py:416 website/auth.py:431 website/auth.py:675
#: website/auth.py:685
msgid "token_invalid"
msgstr "Jouw token is ongeldig."

#: website/auth.py:475 website/auth.py:500 website/auth.py:679
msgid "password_six"
msgstr "Je wachtwoord moet minstens 6 letters hebben."

#: website/auth.py:478 website/auth.py:481
msgid "password_change_not_allowed"
msgstr "Je hebt geen rechten op het wachtwoord van deze gebruiker te wijzigen."

#: website/auth.py:486
msgid "password_change_success"
msgstr "Wachtwoord van jouw leerling is succesvol gewijzigd."

#: website/auth.py:517
msgid "password_updated"
msgstr "Je wachtwoord is aangepast."

#: website/auth.py:601
msgid "profile_updated"
msgstr "Je profiel is aangepast."

#: website/auth.py:604
msgid "profile_updated_reload"
msgstr "Je profiel is aangepast, pagina wordt herladen."

#: website/auth.py:664
msgid "sent_password_recovery"
msgstr ""
"Je krijgt zo een mailtje met informatie over hoe je een nieuw wachtwoord "
"kiest."

#: website/auth.py:704
msgid "password_resetted"
msgstr "Je wachtwoord is gereset. Je wordt doorgestuurd naar de inlogpagina."

#: website/auth.py:722
msgid "teacher_invalid"
msgstr "Jouw leraren waarde is ongeldig."

#: website/auth.py:810
msgid "mail_welcome_verify_body"
msgstr ""
"Jouw Hedy account is succesvol aangemaakt. Welkom!\n"
" Klik op deze link om jouw e-mailadres te bevestigen: {link}"

#: website/auth.py:812
msgid "mail_change_password_body"
msgstr ""
"Jouw Hedy wachtwoord is veranderd. Als jij dit was, helemaal goed!\n"
"Als jij jouw wachtwoord niet hebt veranderd, neem dan zo snel mogelijk "
"contact met ons op door te reageren op deze mail."

#: website/auth.py:814
msgid "mail_recover_password_body"
msgstr ""
"Door te klikken op deze link kun je een nieuw Hedy wachtwoord instellen. "
"Deze link is geldig voor <b>4</b> uur.\n"
"Als jij geen nieuw wachtwoord wilt, negeer dan deze e-mail: {link}"

#: website/auth.py:816
msgid "mail_reset_password_body"
msgstr ""
"Jouw Hedy wachtwoord is ge-reset naar een nieuw wachtwoord. Als jij dit "
"was, helemaal goed!\n"
"Als jij jouw wachtwoord niet hebt veranderd, neem dan zo snel mogelijk "
"contact met ons op door te reageren op deze mail."

#: website/auth.py:818
msgid "mail_welcome_teacher_body"
msgstr ""
"<strong>Welkom!</strong>\n"
"Gefeliciteerd met jouw splinternieuwe Hedy leerkrachten account. Welkom "
"bij de wereldwijde community van Hedy leerkrachten!\n"
"\n"
"<strong>Wat leerkrachten accounts kunnen doen</strong>\n"
"Met een leerkrachten account kun je klassen aanmaken. Leerlingen kunnen "
"aan deze klas deelnemen en je kunt hun voortgang bekijken. Klassen worden"
" gemaakt en beheerd via de <a href=\"https://hedycode.com/for-"
"teachers\">voor leerkrachten</a> pagina.\n"
"\n"
"<strong>Hoe ideeën te delen</strong>\n"
"Als je Hedy gebruikt in jouw klas, dan heb je vast wat ideeën wat er "
"beter kan! Je kunt deze ideeën met ons delen via de <a "
"href=\"https://github.com/Felienne/hedy/discussions/categories/ideas\">Ideas"
" Discussion</a>.\n"
"\n"
"<strong>Hoe krijg ik hulp</strong>\n"
"Als iets niet helemaal duidelijk is kun je dit posten in de <a "
"href=\"https://github.com/Felienne/hedy/discussions/categories/q-a\">Q&A "
"discussion</a>, of <a href=\"mailto: hedy@felienne.com\">stuur ons een "
"mail</a>.\n"
"\n"
"Blijf programmeren!"

#: website/auth.py:824
msgid "mail_welcome_verify_subject"
msgstr "Welkom bij Hedy"

#: website/auth.py:826
msgid "mail_change_password_subject"
msgstr "Jouw Hedy wachtwoord is veranderd"

#: website/auth.py:828
msgid "mail_recover_password_subject"
msgstr "Reset jouw Hedy wachtwoord."

#: website/auth.py:830
msgid "mail_reset_password_subject"
msgstr "Jouw Hedy wachtwood is ge-reset"

#: website/auth.py:832
msgid "mail_welcome_teacher_subject"
msgstr "Jouw Hedy leerkrachten account is klaar"

#: website/auth.py:836
msgid "user"
msgstr "gebruiker"

#: website/auth.py:841
msgid "mail_hello"
msgstr "Hallo {username}!"

#: website/auth.py:843
msgid "mail_goodbye"
msgstr ""
"Dankjewel!\n"
"Het Hedy team"

#: website/auth.py:851
msgid "copy_mail_link"
msgstr "Kopieer en plak deze link in een andere tab:"

#: website/auth.py:852
msgid "link"
msgstr "Link"

#: website/programs.py:41
msgid "delete_success"
msgstr "Je programma is verwijderd."

#: website/programs.py:55
msgid "save_prompt"
msgstr ""
"Je moet ingelogd zijn om je programma op te kunnen slaan. Wil je inloggen"
" of een account maken?"

#: website/programs.py:60
msgid "overwrite_warning"
msgstr ""
"Je hebt al een programma met deze naam, opslaan met deze naam "
"overschrijft het oude programma. Weet je het zeker?"

#: website/programs.py:87
msgid "save_parse_warning"
msgstr "Dit programma bevat een foutje, weet je zeker dat je het wilt opslaan?"

#: website/programs.py:131 website/programs.py:132
msgid "save_success_detail"
msgstr "Je programma is opgeslagen."

#: website/programs.py:160
msgid "share_success_detail"
msgstr "Programma delen gelukt."

#: website/programs.py:162
msgid "unshare_success_detail"
msgstr "Programma wordt niet meer gedeeld."

#: website/programs.py:202
msgid "favourite_success"
msgstr "Je programma is ingesteld als favoriet."

#: website/statistics.py:37 website/teacher.py:27 website/teacher.py:35
#: website/teacher.py:210 website/teacher.py:232 website/teacher.py:244
#: website/teacher.py:311 website/teacher.py:350
msgid "retrieve_class_error"
msgstr "Alleen leerkrachten mogen klassen openen"

#: website/statistics.py:41 website/teacher.py:38 website/teacher.py:132
#: website/teacher.py:151 website/teacher.py:213 website/teacher.py:235
#: website/teacher.py:247 website/teacher.py:314 website/teacher.py:353
msgid "no_such_class"
msgstr "Deze klas bestaat niet."

#: website/statistics.py:45
msgid "title_class statistics"
msgstr "Mijn statistieken"

#: website/teacher.py:75
msgid "title_class-overview"
msgstr "Hedy - Klas overzicht"

#: website/teacher.py:84
msgid "only_teacher_create_class"
msgstr "Alleen leerkrachten mogen klassen maken!"

#: website/teacher.py:91 website/teacher.py:126
msgid "class_name_invalid"
msgstr "Deze klasnaam is ongeldig."

#: website/teacher.py:93 website/teacher.py:128
msgid "class_name_empty"
msgstr "Je hebt geen klasnaam ingevuld!"

#: website/teacher.py:99
msgid "class_name_duplicate"
msgstr "Je hebt al een klas met deze naam."

#: website/teacher.py:163 website/teacher.py:179 website/teacher.py:532
msgid "invalid_class_link"
msgstr "Ongeldige klassenlink."

#: website/teacher.py:167 website/teacher.py:169
msgid "title_join-class"
msgstr "Hedy - Inschrijven voor klas"

#: website/teacher.py:223
msgid "title_customize-class"
msgstr "Hedy - Klas personaliseren"

#: website/teacher.py:238
msgid "customization_deleted"
msgstr "Personalisatie succesvol verwijderd."

#: website/teacher.py:291
msgid "class_customize_success"
msgstr "Klas succesvol gepersonaliseerd."

#: website/teacher.py:305
msgid "username_empty"
msgstr "Je hebt geen gebruikersnaam ingevuld!"

#: website/teacher.py:318
msgid "student_not_existing"
msgstr "Deze gebruikersnaam bestaat niet."

#: website/teacher.py:320
msgid "student_already_in_class"
msgstr "Deze leerling zit al in jouw klas."

#: website/teacher.py:322
msgid "student_already_invite"
msgstr "Deze leerling heeft al een openstaande uitnodiging."

#: website/teacher.py:381
msgid "no_accounts"
msgstr "Er zijn geen accounts om aan te maken."

#: website/teacher.py:391
msgid "unique_usernames"
msgstr "Alle gebruikersnamen moeten uniek zijn."

#: website/teacher.py:400
msgid "usernames_exist"
msgstr "Een of meerdere gebruikersnamen is al in gebruik."

#: website/teacher.py:411
msgid "accounts_created"
msgstr "Account succesvol aangemaakt."

#: website/teacher.py:417 website/teacher.py:422 website/teacher.py:433
#: website/teacher.py:462 website/teacher.py:488
msgid "retrieve_adventure_error"
msgstr "Jij mag dit avontuur niet bekijken!"

#: website/teacher.py:427
msgid "title_view-adventure"
msgstr "Hedy - Avontuur bekijken"

#: website/teacher.py:438
msgid "title_customize-adventure"
msgstr "Hedy - Avontuur personaliseren"

#: website/teacher.py:449
msgid "adventure_id_invalid"
msgstr "Dit avontuur id is ongeldig."

#: website/teacher.py:451 website/teacher.py:507
msgid "adventure_name_invalid"
msgstr "Deze avontuur naam is ongeldig."

#: website/teacher.py:453
msgid "level_invalid"
msgstr "Dit Hedy level is ongeldig."

#: website/teacher.py:455
msgid "content_invalid"
msgstr "Dit avontuur is ongeldig."

#: website/teacher.py:457
msgid "adventure_length"
msgstr "Jouw avontuur moet minimaal 20 karakters zijn."

#: website/teacher.py:459
msgid "public_invalid"
msgstr "Deze waarde voor het beschikbaar maken van je avontuur is ongeldig"

#: website/teacher.py:470 website/teacher.py:514
msgid "adventure_duplicate"
msgstr "Je hebt al een avontuur met deze naam."

#: website/teacher.py:482
msgid "adventure_updated"
msgstr "Jouw avontuur is bijgewerkt!"

#: website/teacher.py:509
msgid "adventure_empty"
msgstr "Je hebt geen avonturen naam ingevuld!"
<|MERGE_RESOLUTION|>--- conflicted
+++ resolved
@@ -8,11 +8,7 @@
 msgstr ""
 "Project-Id-Version: PROJECT VERSION\n"
 "Report-Msgid-Bugs-To: EMAIL@ADDRESS\n"
-<<<<<<< HEAD
-"POT-Creation-Date: 2022-05-18 15:39+0200\n"
-=======
 "POT-Creation-Date: 2022-05-24 16:16+0200\n"
->>>>>>> 2c280274
 "PO-Revision-Date: YEAR-MO-DA HO:MI+ZONE\n"
 "Last-Translator: FULL NAME <EMAIL@ADDRESS>\n"
 "Language: nl\n"
@@ -44,15 +40,9 @@
 msgid "title_programs"
 msgstr "Hedy - Mijn programma's"
 
-<<<<<<< HEAD
-#: app.py:667 app.py:677 app.py:681 app.py:696 app.py:977 app.py:1426
-#: website/admin.py:17 website/admin.py:24 website/admin.py:87
-#: website/admin.py:104 website/admin.py:122 website/admin.py:129
-=======
 #: app.py:691 app.py:701 app.py:705 app.py:720 app.py:1008 app.py:1472
 #: website/admin.py:18 website/admin.py:25 website/admin.py:88
 #: website/admin.py:106 website/admin.py:124 website/admin.py:131
->>>>>>> 2c280274
 #: website/auth.py:712 website/auth.py:739 website/programs.py:210
 #: website/statistics.py:86
 msgid "unauthorized"
@@ -146,11 +136,7 @@
 "runnen om te kijken of er misschien een foutje in zit. Code met foutjes "
 "kan niet vertaald worden."
 
-<<<<<<< HEAD
-#: app.py:1170 app.py:1202
-=======
 #: app.py:1218 app.py:1248
->>>>>>> 2c280274
 msgid "tutorial_start_title"
 msgstr "Welkom bij Hedy!"
 
@@ -190,7 +176,6 @@
 msgid "tutorial_tryit_message"
 msgstr "Voer het programma uit, klik op 'volgende stap' als je klaar bent."
 
-<<<<<<< HEAD
 #: app.py:1180
 msgid "tutorial_speakaloud_title"
 msgstr "Laat je programma voorlezen"
@@ -203,127 +188,65 @@
 msgid "tutorial_nextlevel_title"
 msgstr "Naar het volgende level"
 
-#: app.py:1182
-=======
 #: app.py:1228
-msgid "tutorial_nextlevel_title"
-msgstr "Naar het volgende level"
-
-#: app.py:1228
->>>>>>> 2c280274
 msgid "tutorial_nextlevel_message"
 msgstr ""
 "Wanneer je denkt dat je alles goed snapt en genoeg hebt geoefend kun je "
 "naar het volgende level. Wanneer er een vorig level is zal er ook een "
 "knop zijn voor terug."
 
-<<<<<<< HEAD
-#: app.py:1184
-msgid "tutorial_leveldefault_title"
-msgstr "Level uitleg"
-
-#: app.py:1184
-=======
 #: app.py:1230
 msgid "tutorial_leveldefault_title"
 msgstr "Level uitleg"
 
 #: app.py:1230
->>>>>>> 2c280274
 msgid "tutorial_leveldefault_message"
 msgstr ""
 "In het eerste tabje vind je altijd de level uitleg. Hier worden in elk "
 "level de nieuwe commando's uitgelegd."
 
-<<<<<<< HEAD
-#: app.py:1186
-=======
 #: app.py:1232
->>>>>>> 2c280274
 #, fuzzy
 msgid "tutorial_adventures_title"
 msgstr "Avonturen"
 
-<<<<<<< HEAD
-#: app.py:1186
-=======
 #: app.py:1232
->>>>>>> 2c280274
 msgid "tutorial_adventures_message"
 msgstr ""
 "De andere tabjes bevatten avonturen, deze kun je per level maken. Ze gaan"
 " van makkelijk naar moeilijk!"
 
-<<<<<<< HEAD
-#: app.py:1188
-=======
 #: app.py:1234
->>>>>>> 2c280274
 #, fuzzy
 msgid "tutorial_quiz_title"
 msgstr "Quiz"
 
-<<<<<<< HEAD
-#: app.py:1188
-=======
 #: app.py:1234
->>>>>>> 2c280274
 msgid "tutorial_quiz_message"
 msgstr ""
 "Aan het einde van elk level kun je een quiz maken, zo kun je goed testen "
 "of je alles snapt!"
 
-<<<<<<< HEAD
-#: app.py:1190
-msgid "tutorial_saveshare_title"
-msgstr "Opslaan en delen"
-
-#: app.py:1190
-=======
 #: app.py:1236
 msgid "tutorial_saveshare_title"
 msgstr "Opslaan en delen"
 
 #: app.py:1236
->>>>>>> 2c280274
 msgid "tutorial_saveshare_message"
 msgstr ""
 "Je kunt al jouw gemaakt programma's opslaan en delen met andere Hedy "
 "gebruikers."
 
-<<<<<<< HEAD
-#: app.py:1192
-msgid "tutorial_cheatsheet_title"
-msgstr "Spiekbriefje"
-
-#: app.py:1192
-=======
 #: app.py:1238
 msgid "tutorial_cheatsheet_title"
 msgstr "Spiekbriefje"
 
 #: app.py:1238
->>>>>>> 2c280274
 msgid "tutorial_cheatsheet_message"
 msgstr ""
 "Als je iets bent vergeten kun je het spiekbriefje gebruiken om te kijken "
 "welke commando's je mag gebruiken."
 
-<<<<<<< HEAD
-#: app.py:1194 app.py:1214
-msgid "tutorial_end_title"
-msgstr "Einde!"
-
-#: app.py:1194
-msgid "tutorial_end_message"
-msgstr "Klik op 'Volgende stap' om echt aan de slag te gaan met Hedy!"
-
-#: app.py:1196 app.py:1216
-msgid "tutorial_title_not_found"
-msgstr "Oeps! Er gaat iets mis..."
-
-#: app.py:1196 app.py:1216
-=======
 #: app.py:1240 app.py:1260
 msgid "tutorial_end_title"
 msgstr "Einde!"
@@ -337,156 +260,91 @@
 msgstr "Oeps! Er gaat iets mis..."
 
 #: app.py:1242 app.py:1262
->>>>>>> 2c280274
 msgid "tutorial_message_not_found"
 msgstr ""
 "Het lijkt erop dat we de volgende stap voor de tutorial niet kunnen "
 "ophalen, probeer het later opnieuw."
 
-<<<<<<< HEAD
-#: app.py:1202
-=======
 #: app.py:1248
->>>>>>> 2c280274
 msgid "teacher_tutorial_start_message"
 msgstr ""
 "In deze uitleg leggen we stap voor stap uit wat je allemaal (extra) kunt "
 "doen als leraar."
 
-<<<<<<< HEAD
-#: app.py:1204
-msgid "tutorial_class_title"
-msgstr "Beheren van klassen"
-
-#: app.py:1204
-=======
 #: app.py:1250
 msgid "tutorial_class_title"
 msgstr "Beheren van klassen"
 
 #: app.py:1250
->>>>>>> 2c280274
 msgid "tutorial_class_message"
 msgstr ""
 "Als leraar kun je klassen aanmaken en studenten hiervoor uitnodigen of "
 "laten inschrijven via een link. Van jouw studenten kun je alle "
 "programma's en statistieken bekijken."
 
-<<<<<<< HEAD
-#: app.py:1206
-msgid "tutorial_customize_class_title"
-msgstr "Klassen personaliseren"
-
-#: app.py:1206
-=======
 #: app.py:1252
 msgid "tutorial_customize_class_title"
 msgstr "Klassen personaliseren"
 
 #: app.py:1252
->>>>>>> 2c280274
 msgid "tutorial_customize_class_message"
 msgstr ""
 "Je kunt klassen personaliseren door levels en/of avonturen te verbergen "
 "of op specifieke data beschikbaar te maken."
 
-<<<<<<< HEAD
-#: app.py:1208
-msgid "tutorial_own_adventures_title"
-msgstr "Avonturen aanmaken"
-
-#: app.py:1208
-=======
 #: app.py:1254
 msgid "tutorial_own_adventures_title"
 msgstr "Avonturen aanmaken"
 
 #: app.py:1254
->>>>>>> 2c280274
 msgid "tutorial_own_adventures_message"
 msgstr ""
 "Je kunt eigen avonturen maken en gebruiken als opdrachten voor je "
 "leerlingen. Maak ze hier, voeg ze vervolgens aan je klassen toe via de "
 "klassen personaliatie."
 
-<<<<<<< HEAD
-#: app.py:1210
-msgid "tutorial_accounts_title"
-msgstr "Accounts aanmaken"
-
-#: app.py:1210
-=======
 #: app.py:1256
 msgid "tutorial_accounts_title"
 msgstr "Accounts aanmaken"
 
 #: app.py:1256
->>>>>>> 2c280274
 msgid "tutorial_accounts_message"
 msgstr ""
 "Je kunt meerdere accounts tegelijk aanmaken voor jouw leerlingen, je "
 "hoeft alleen een gebruikersnaam en wachtwoord op te geven. Deze accounts "
 "kun je ook gelijk toevoegen aan een van jouw klassen."
 
-<<<<<<< HEAD
-#: app.py:1212
-msgid "tutorial_documentation_title"
-msgstr "Hedy documentatie"
-
-#: app.py:1212
-=======
 #: app.py:1258
 msgid "tutorial_documentation_title"
 msgstr "Hedy documentatie"
 
 #: app.py:1258
->>>>>>> 2c280274
 msgid "tutorial_documentation_message"
 msgstr ""
 "Hier vindt je een uitgebreidere documentatie met tips en tricks voor het "
 "gebruik van Hedy in de klas."
 
-<<<<<<< HEAD
-#: app.py:1214
-msgid "teacher_tutorial_end_message"
-msgstr "Klik op 'volgende stap' om als leraar aan de slag te gaan met Hedy!"
-
-#: app.py:1224
-=======
 #: app.py:1260
 msgid "teacher_tutorial_end_message"
 msgstr "Klik op 'volgende stap' om als leraar aan de slag te gaan met Hedy!"
 
 #: app.py:1270
->>>>>>> 2c280274
 msgid "tutorial_code_snippet"
 msgstr ""
 "print Hallo wereld!\n"
 "print Ik volg de Hedy tutorial"
 
-<<<<<<< HEAD
-#: app.py:1224
-=======
 #: app.py:1270
->>>>>>> 2c280274
 msgid "tutorial_code_output"
 msgstr ""
 "Hallo wereld!\n"
 "Ik volg de Hedy tutorial"
 
-<<<<<<< HEAD
-#: app.py:1228 app.py:1238
-msgid "invalid_tutorial_step"
-msgstr "Dit is geen geldige tutorial stap, probeer het opnieuw."
-
-#: app.py:1365 website/auth.py:278 website/auth.py:333 website/auth.py:469
-=======
 #: app.py:1274 app.py:1284
 msgid "invalid_tutorial_step"
 msgstr "Dit is geen geldige tutorial stap, probeer het opnieuw."
 
 #: app.py:1411 website/auth.py:278 website/auth.py:333 website/auth.py:469
->>>>>>> 2c280274
 #: website/auth.py:494 website/auth.py:524 website/auth.py:633
 #: website/auth.py:671 website/auth.py:718 website/auth.py:745
 #: website/teacher.py:89 website/teacher.py:124 website/teacher.py:196
@@ -495,29 +353,6 @@
 msgid "ajax_error"
 msgstr "Er is een fout opgetreden, probeer het nog eens."
 
-<<<<<<< HEAD
-#: app.py:1368
-msgid "image_invalid"
-msgstr "Jouw gekozen profielfoto is ongeldig."
-
-#: app.py:1370
-msgid "personal_text_invalid"
-msgstr "Jouw persoonlijke tekst is ongeldig."
-
-#: app.py:1372 app.py:1378
-msgid "favourite_program_invalid"
-msgstr "Jouw gekozen favoriete programma is ongeldig."
-
-#: app.py:1392 app.py:1393
-msgid "public_profile_updated"
-msgstr "Je openbare profiel is aangepast."
-
-#: app.py:1430 app.py:1455
-msgid "user_not_private"
-msgstr "Deze gebruiker bestaat niet of heeft geen openbaar profiel"
-
-#: app.py:1463
-=======
 #: app.py:1414
 msgid "image_invalid"
 msgstr "Jouw gekozen profielfoto is ongeldig."
@@ -539,7 +374,6 @@
 msgstr "Deze gebruiker bestaat niet of heeft geen openbaar profiel"
 
 #: app.py:1509
->>>>>>> 2c280274
 msgid "invalid_teacher_invitation_code"
 msgstr ""
 "Deze leerkrachtenuitnodigingscode is niet geldig. Als je een nieuwe "
