# Dutch translations for PROJECT.
# Copyright (C) 2022 ORGANIZATION
# This file is distributed under the same license as the PROJECT project.
# FIRST AUTHOR <EMAIL@ADDRESS>, 2022.
#
msgid ""
msgstr ""
"Project-Id-Version: PROJECT VERSION\n"
"Report-Msgid-Bugs-To: EMAIL@ADDRESS\n"
"POT-Creation-Date: 2023-05-15 11:37-0400\n"
"PO-Revision-Date: 2023-05-18 09:45+0000\n"
"Last-Translator: Anonymous <noreply@weblate.org>\n"
"Language-Team: nl <LL@li.org>\n"
"Language: nl\n"
"MIME-Version: 1.0\n"
"Content-Type: text/plain; charset=utf-8\n"
"Content-Transfer-Encoding: 8bit\n"
"Plural-Forms: nplurals=2; plural=n != 1;\n"
"X-Generator: Weblate 4.18-dev\n"
"Generated-By: Babel 2.11.0\n"

#, fuzzy
msgid "Access Before Assign"
msgstr ""
"You tried to use the variable {name} on line {access_line_number}, but you "
"set it on line {definition_line_number}. Set a variable before using it."

msgid "Cyclic Var Definition"
msgstr ""
"De variabele {variable} moet worden ingesteld voor je die aan de rechterkant "
"van een is mag gebruiken."

#, fuzzy
msgid "Has Blanks"
msgstr ""
"Your code is incomplete. It contains blanks that you have to replace with "
"code."

msgid "Incomplete"
msgstr ""
"Let op, je bent een stukje code vergeten. Op regel {line_number} moet er "
"achter {incomplete_command} nog tekst komen."

#, fuzzy
msgid "Incomplete Repeat"
msgstr ""
"Het lijkt erop dat je vergeten bent om het {command} commando op regel "
"{line_number} in te vullen."

msgid "Invalid"
msgstr ""
"{invalid_command} is geen commando in Hedy level {level}. Bedoelde je "
"{guessed_command}?"

msgid "Invalid Argument"
msgstr ""
"Je kan {command} niet gebruiken met {invalid_argument}. Je kan {command} wel "
"gebruiken met {allowed_types}."

msgid "Invalid Argument Type"
msgstr ""
"Je kan {command} niet gebruiken met {invalid_argument} omdat dat "
"{invalid_type} is. Je kan {command} wel gebruiken met {allowed_types}."

#, fuzzy
msgid "Invalid At Command"
msgstr ""
"The {at} command may not be used from level 16 onward. You can use square "
"brackets to use an element from a list, for example `friends[i]`, "
"`lucky_numbers[{random}]`."

msgid "Invalid Space"
msgstr ""
"Oeps! Regel {line_number} begint met een spatie. Computers kunnen niet zo "
"goed tegen spaties, kun je 'm weghalen?"

msgid "Invalid Type Combination"
msgstr ""
"Je kan {invalid_argument} en {invalid_argument_2} niet gebruiken met "
"{command} omdat de ene {invalid_type} is, en de andere {invalid_type_2}. "
"Verander {invalid_argument} in {invalid_type_2} of {invalid_argument_2} in "
"{invalid_type}."

msgid "Locked Language Feature"
msgstr ""
"In jouw programma zit {concept}! Goed gedaan! Maar {concept} is nog niet "
"beschikbaar. Dat komt in een later level."

msgid "Lonely Echo"
msgstr ""
"Je gebruikt een {echo} voor een {ask}, of een {echo} zonder een {ask}. "
"Gebruik altijd een {ask} voor een {echo}."

#, fuzzy
msgid "Lonely Text"
msgstr ""
"It looks like you forgot to use a command with the text you put in line "
"{line_number}"

msgid "Missing Command"
msgstr ""
"Het lijkt erop dat je vergeten bent om een commando te gebruiken op regel "
"{line_number}."

#, fuzzy
msgid "Missing Inner Command"
msgstr ""
"Het lijkt erop dat je vergeten bent om het {command} commando op regel "
"{line_number} in te vullen."

msgid "No Indentation"
msgstr ""
"Je hebt te weinig spaties voor regel {line_number} gebruikt. Er staan "
"{leading_spaces} spaties, maar dat is te weinig. Begin een blok steeds met "
"{indent_size} meer spaties dan de regel ervoor."

msgid "Parse"
msgstr ""
"De code die jij intypte is geen geldige Hedy code. Er zit een foutje op "
"regel {location[0]}, op positie {location[1]}. Jij typte {character_found}, "
"maar dat mag op die plek niet."

#, fuzzy
msgid "Pressit Missing Else"
msgstr ""
"Je moet ook nog instellen wat er gebeurt als je geen toets indrukt. Voeg "
"daarvoor een {else} toe aan je programma"

msgid "Too Big"
msgstr ""
"Wow! Jouw programma is wel {lines_of_code} regels lang! Maar... wij kunnen "
"maar {max_lines} regels aan in dit level. Maak je programma wat kleiner en "
"probeer het nog eens."

msgid "Unexpected Indentation"
msgstr ""
"Je hebt te veel spaties voor regel {line_number} gebruikt. Er staan "
"{leading_spaces} spaties, maar dat is te veel. Begin een blok steeds met "
"{indent_size} spaties."

msgid "Unquoted Assignment"
msgstr ""
"Let op. Vanaf dit level moet je tekst rechts van de {is} tussen "
"aanhalingstekens zetten. Jij bent dat vergeten voor de tekst {text}."

msgid "Unquoted Equality Check"
msgstr ""
"Als je wilt kijken of een variabele gelijk is aan meerdere woorden, moeten "
"die woorden tussen aanhalingstekens staan!"

msgid "Unquoted Text"
msgstr ""
"Let op! Bij {print} en {ask} moet voor én achter de tekst een "
"aanhalingsteken komen. Jij bent dat vergeten voor de tekst {unquotedtext}."

msgid "Unsupported Float"
msgstr ""
"Helaas, Hedy ondersteunt nog geen kommagetallen. Verander {value} in een "
"geheel getal."

msgid "Unsupported String Value"
msgstr "Tekst waarden mogen geen {invalid_value} bevatten."

msgid "Var Undefined"
msgstr ""
"Je probeert de variabele {name} te gebruiken, maar die heb je niet "
"ingesteld. Het kan ook zijn dat je het woord {name} wilde gebruiken en "
"aanhalingstekens vergeten bent."

msgid "Wrong Level"
msgstr ""
"Dat was goede code hoor, maar niet op het goede level. Je schreef een "
"{offending_keyword} voor level {working_level}. Tip: {tip}"

msgid "account_overview"
msgstr "Account overzicht"

msgid "accounts_created"
msgstr "Account succesvol aangemaakt."

msgid "accounts_intro"
msgstr ""
"Op deze pagina kun je accounts aan maken voor meerdere studenten "
"tegelijkertijd. Ze worden automatisch toegevoegd aan de huidige klas, "
"controleer of dit klopt! Door op het groene kruisje rechtsonderin te klikken "
"kun je meer rijen toevoegen. Met het rode kruisje kun je een rij weer "
"verwijderen. Zorg ervoor dat alle rijen gevuld zijn voordat je klikt op "
"\"Accounts aanmaken\". Denk eraan dat elke gebruikersnaam uniek moet zijn. "
"Ook moet het wachtwoord <b>minimaal</b> 6 tekens zijn."

msgid "achievement_earned"
msgstr "Je hebt een badge verdiend!"

msgid "achievements"
msgstr "badges"

msgid "achievements_check_icon_alt"
msgstr "Badges check icon"

msgid "achievements_logo_alt"
msgstr "Badges logo"

msgid "add_students"
msgstr "Leerlingen toevoegen"

#, fuzzy
msgid "add_students_options"
msgstr "Maak leerling accounts"

msgid "admin"
msgstr "Admin"

msgid "advance_button"
msgstr "Ga naar level {level}"

msgid "adventure"
msgstr "Avontuur"

msgid "adventure_duplicate"
msgstr "Je hebt al een avontuur met deze naam."

msgid "adventure_empty"
msgstr "Je hebt geen naam voor je avontuur ingevuld!"

msgid "adventure_exp_1"
msgstr ""
"Typ jouw avontuur hier aan de rechterkant. Na het maken van een avontuur kun "
"je deze toevoegen aan een klas via \"personaliseren\". Als je een commando "
"aan jouw avontuur wilt toevoegen kun je code blokjes gebruiken zoals dit:"

msgid "adventure_exp_2"
msgstr ""
"Als je stukjes code wilt toevoegen, bijvoorbeeld als template of voorbeeld "
"voor je leerlingen. Dit kun je doen met pre blokjes zoals dit:"

msgid "adventure_exp_3"
msgstr ""
"Let erop dat je commando's altijd tussen { } zet, dan worden ze goed "
"herkend. Je kunt de \"voorbeeld\" knop gebruiken om de opgemaakt versie van "
"jouw avontuur te zien. Om jouw avontuur op een speciale pagina te zien kies "
"je \"bekijk\" op de lerarenpagina."

msgid "adventure_id_invalid"
msgstr "Dit avontuur id is ongeldig."

msgid "adventure_length"
msgstr "Jouw avontuur moet minimaal 20 karakters zijn."

msgid "adventure_name_invalid"
msgstr "Deze avontuur naam is ongeldig."

msgid "adventure_prompt"
msgstr "Geef je nieuwe avontuur een naam"

msgid "adventure_terms"
msgstr ""
"Ik ga ermee akkoord dat mijn avontuur mogelijk beschikbaar komt op Hedy."

msgid "adventure_updated"
msgstr "Jouw avontuur is bijgewerkt!"

#, fuzzy
msgid "adventures"
<<<<<<< HEAD
msgstr "Adventures"
=======
msgstr "Adventuren"
>>>>>>> 241c2aae

#, fuzzy
msgid "adventures_restored"
<<<<<<< HEAD
msgstr "The default adventures have been restored!"
=======
msgstr "De standaardavonturen zijn terug gezet."
>>>>>>> 241c2aae

msgid "ago"
msgstr "{timestamp} geleden"

msgid "agree_invalid"
msgstr "Je moet akkoord gaan met de privacyverklaring."

msgid "agree_third_party"
msgstr ""
"Ik geef toestemming om benaderd te worden door partners van Universiteit "
"Leiden (optioneel)"

msgid "agree_with"
msgstr "Ik ga akkoord met de"

msgid "ajax_error"
msgstr "Er is een fout opgetreden, probeer het nog eens."

msgid "all"
msgstr "Allemaal"

msgid "all_class_highscores"
msgstr "Alle leerlingen zichtbaar in klas highscores"

msgid "already_account"
msgstr "Heb je al een account?"

msgid "already_program_running"
msgstr "Er is al een programma bezig, maak die eerst af."

msgid "already_teacher"
msgstr "Je hebt al een lerarenaccount."

msgid "already_teacher_request"
msgstr "Je hebt al een lerarenaccount aangevraagd."

msgid "amount_created"
msgstr "programma's gemaakt"

msgid "amount_saved"
msgstr "programma's opgeslagen"

msgid "amount_submitted"
msgstr "programma's ingeleverd"

msgid "are_you_sure"
msgstr "Weet je het zeker? Je kunt dit niet meer ongedaan maken."

msgid "ask_needs_var"
msgstr ""
"Vanaf level 2 hoort {ask} met een variabele ervoor. Bijv: naam is {ask} Hoe "
"heet jij?"

msgid "back_to_class"
msgstr "Ga terug naar klas"

msgid "back_to_teachers_page"
msgstr "Terug naar lerarenpagina"

msgid "become_a_sponsor"
msgstr "Word sponsor"

msgid "birth_year"
msgstr "Geboortejaar"

msgid "by"
msgstr "door"

msgid "cancel"
msgstr "Afbreken"

#, fuzzy
msgid "catch_index_exception"
msgstr ""
"You tried to access the list {list_name} but it is either empty or the index "
"is not there."

#, fuzzy
msgid "certificate"
msgstr "Certificate of Completion"

msgid "certified_teacher"
msgstr "Gecertificeerde leraar"

msgid "change_password"
msgstr "Verander wachtwoord"

msgid "cheatsheet_title"
msgstr "Spiekbriefje"

msgid "class_already_joined"
msgstr "Je zit al in deze klas"

msgid "class_customize_success"
msgstr "Klas succesvol gepersonaliseerd."

msgid "class_logs"
msgstr "Logs"

msgid "class_name_duplicate"
msgstr "Je hebt al een klas met deze naam."

msgid "class_name_empty"
msgstr "Je hebt geen klasnaam ingevuld!"

msgid "class_name_invalid"
msgstr "Deze klasnaam is ongeldig."

msgid "class_name_prompt"
msgstr "Vul de naam in van de nieuwe klas"

msgid "class_stats"
msgstr "Klas statistieken"

msgid "close"
msgstr "Close"

msgid "comma"
msgstr "een komma"

msgid "commands"
msgstr "Commando's"

#, fuzzy
msgid "congrats_message"
msgstr ""
"Gefeliciteerd, {username}, je hebt tot nu toe de volgende resultaten behaald "
"met Hedy!"

msgid "content_invalid"
msgstr "Dit avontuur is ongeldig."

msgid "contributor"
msgstr "Hedy helper"

msgid "copy_clipboard"
msgstr "De link is gekopieerd"

msgid "copy_join_link"
msgstr "Kopieer inschrijflink"

msgid "copy_link_success"
msgstr "Inschrijflink succesvol gekopieerd naar klembord"

msgid "copy_link_to_share"
msgstr "Kopieer link voor delen"

msgid "copy_mail_link"
msgstr "Kopieer en plak deze link in een andere tab:"

msgid "correct_answer"
msgstr "Het juiste antwoord is"

msgid "country"
msgstr "Land waarin je woont"

msgid "country_invalid"
msgstr "Dit is geen geldig land, kies er een vanuit de lijst."

msgid "country_title"
msgstr "Land"

msgid "create_account"
msgstr "Maak een account"

msgid "create_accounts"
msgstr "Accounts aanmaken"

msgid "create_accounts_prompt"
msgstr "Weet je zeker dat je deze accounts wilt aanmaken?"

msgid "create_adventure"
msgstr "Maak nieuw avontuur"

msgid "create_class"
msgstr "Maak een klas aan"

msgid "create_multiple_accounts"
msgstr "Meerdere accounts aanmaken"

msgid "create_public_profile"
msgstr "Maak openbaar profiel"

msgid "create_question"
msgstr "Wil je er een aanmaken?"

msgid "create_student_account"
msgstr "Maak een account"

msgid "create_student_account_explanation"
msgstr "Met een account kun je programma's opslaan."

msgid "create_teacher_account"
msgstr "Maak een leraren account"

msgid "create_teacher_account_explanation"
msgstr ""
"Met een leerkrachtenaccount kun jij programma's opslaan en resultaten van "
"leerlingen inzien."

msgid "creator"
msgstr "Maker"

msgid "current_password"
msgstr "Huidig wachtwoord"

msgid "customization_deleted"
msgstr "Personalisatie succesvol verwijderd."

msgid "customize_adventure"
msgstr "Avontuur aanpassen"

msgid "customize_class"
msgstr "Klas personaliseren"

msgid "dash"
msgstr "een streepje"

msgid "default_403"
msgstr "Jij mag niet bij deze pagina."

msgid "default_404"
msgstr "We konden deze pagina niet vinden."

msgid "default_500"
msgstr "Oeps! Er ging iets mis..."

msgid "delete"
msgstr "Verwijderen"

msgid "delete_adventure_prompt"
msgstr "Weet je zeker dat je dit avontuur wilt verwijderen?"

msgid "delete_class_prompt"
msgstr "Weet je zeker dat je deze klas wilt verwijderen?"

msgid "delete_confirm"
msgstr "Weet je zeker dat je het programma wil verwijderen?"

msgid "delete_invite"
msgstr "Uitnodiging verwijderen"

msgid "delete_invite_prompt"
msgstr "Weet je zeker dat je deze uitnodiging wilt verwijderen?"

msgid "delete_public"
msgstr "Openbaar profiel verwijderen"

msgid "delete_success"
msgstr "Je programma is verwijderd."

msgid "destroy_profile"
msgstr "Profiel verwijderen"

msgid "developers_mode"
msgstr "Programmeursmodus"

msgid "directly_available"
msgstr "Gelijk open"

#, fuzzy
msgid "disable"
msgstr "Disable"

#, fuzzy
msgid "disabled"
msgstr "Disabled"

#, fuzzy
msgid "disabled_button_locked"
msgstr "Your teacher hasn't unlocked this level yet"

#, fuzzy
msgid "disabled_button_quiz"
msgstr "Your quiz score is below the threshold, try again!"

msgid "discord_server"
msgstr "Discord server"

msgid "distinguished_user"
msgstr "Uitmuntende gebruiker"

msgid "double quotes"
msgstr "twee hoge komma's"

#, fuzzy
msgid "download"
msgstr "Download"

msgid "download_login_credentials"
msgstr "Wil je de login gegevens downloaden na het aanmaken van de accounts?"

msgid "duplicate"
msgstr "Dupliceren"

msgid "echo_out"
msgstr ""
"Vanaf level 2 heb je geen {echo} meer nodig! Je kunt een variabele gebruiken "
"om iets te herhalen. Voorbeeld: naam is {ask} Hoe heet jij? {print} hallo "
"naam"

msgid "edit_code_button"
msgstr "Pas de code aan"

msgid "email"
msgstr "Email"

msgid "email_invalid"
msgstr "Vul een geldig e-mailadres in."

msgid "end_quiz"
msgstr "Einde van de quiz"

msgid "english"
msgstr "Engels"

msgid "enter"
msgstr "Invullen"

msgid "enter_password"
msgstr "Vul een nieuw wachtwoord in voor"

msgid "enter_text"
msgstr "Vul hier je antwoord in..."

msgid "error_logo_alt"
msgstr "Error logo"

msgid "exclamation mark"
msgstr "een uitroepteken"

msgid "exercise"
msgstr "Opdracht"

msgid "exercise_doesnt_exist"
msgstr "Deze opdracht bestaat niet"

msgid "exists_email"
msgstr "Dit emailadres is al in gebruik."

msgid "exists_username"
msgstr "Deze gebruikersnaam is al in gebruik."

msgid "experience_invalid"
msgstr "Dit is geen geldige programmeerervaring, kies uit (Ja, Nee)."

msgid "expiration_date"
msgstr "Vervaldatum"

msgid "explore_explanation"
msgstr ""
"Op deze pagina kun je kijken naar programma's gemaakt door andere Hedy "
"gebruikers. Je kunt filteren op Hedy level en avontuur. Klik op \"Bekijk "
"programma\" om het programma te open en te proberen, Programma's met een "
"rode titel hebben een foutje. Je kunt deze nog steeds openen, maar proberen "
"geeft een error. Je kunt natuurlijk proberen het foutje zelf op te lossen! "
"Als de maker van het programma een openbaar profiel heeft kun je op de "
"gebruikersnaam klikken om die te bezoeken. Daar kun je al hen gedeelde "
"programma's zien en nog veel meer!"

msgid "explore_programs"
msgstr "Programma's ontdekken"

msgid "explore_programs_logo_alt"
msgstr "Programma's ontdekken icon"

msgid "favourite_confirm"
msgstr "Weet je zeker dat je dit programma wilt instellen als favoriet?"

msgid "favourite_program"
msgstr "Favoriete programma"

msgid "favourite_program_invalid"
msgstr "Jouw gekozen favoriete programma is ongeldig."

msgid "favourite_success"
msgstr "Je programma is ingesteld als favoriet."

msgid "female"
msgstr "Meisje"

msgid "float"
msgstr "een getal"

msgid "for_teachers"
msgstr "Voor leerkrachten"

msgid "forgot_password"
msgstr "Wachtwoord vergeten?"

#, fuzzy
msgid "from_another_teacher"
msgstr "From another teacher"

#, fuzzy
msgid "from_magazine_website"
msgstr "From a magazine or website"

#, fuzzy
msgid "from_video"
msgstr "From a video"

msgid "fun_statistics_msg"
msgstr "Hier zijn wat leuke getallen!"

msgid "gender"
msgstr "Geslacht"

msgid "gender_invalid"
msgstr "Dit gender is niet geldig, kies uit (Meisje, Jongen, Anders)."

msgid "general"
msgstr "Algemeen"

msgid "general_settings"
msgstr "Algemene instellingen"

msgid "generate_passwords"
msgstr "Genereer wachtwoorden"

#, fuzzy
msgid "get_certificate"
msgstr "Get your certificate!"

msgid "give_link_to_teacher"
msgstr "Geef de volgende link aan je leraar:"

msgid "go_back_to_main"
msgstr "Ga terug naar de hoofdpagina"

msgid "go_to_question"
msgstr "Ga naar vraag"

msgid "go_to_quiz_result"
msgstr "Ga naar de resultaten van de quiz"

msgid "goto_profile"
msgstr "Ga naar mijn profiel"

msgid "hand_in"
msgstr "Inleveren"

msgid "hand_in_exercise"
msgstr "Opdracht inleveren"

#, fuzzy
msgid "heard_about_hedy"
msgstr "How have you heard about Hedy?"

#, fuzzy
msgid "heard_about_invalid"
msgstr "Please select a valid way you heard about us."

#, fuzzy
msgid "hedy_achievements"
msgstr "Mijn badges"

msgid "hedy_choice_title"
msgstr "Hedy's keuze"

msgid "hedy_logo_alt"
msgstr "Hedy logo"

msgid "hedy_on_github"
msgstr "Hedy op Github"

msgid "hedy_tutorial_logo_alt"
msgstr "Hedy tutorial icon"

msgid "hello_logo"
msgstr "hallo!"

msgid "hello_world"
msgstr "Hallo wereld!"

msgid "hidden"
msgstr "Verborgen badges"

msgid "hide_cheatsheet"
msgstr "Verberg spiekbriefje"

msgid "hide_keyword_switcher"
msgstr "Verberg commando-taal switcher"

msgid "hide_parsons"
msgstr "Verberg puzzel"

msgid "hide_quiz"
msgstr "Verberg quiz"

msgid "highest_level_reached"
msgstr "Hoogste level afgerond"

#, fuzzy
msgid "highest_quiz_score"
msgstr "Highest quiz score"

msgid "highscore_explanation"
msgstr ""
"Op deze pagina kun je de highscores bekijken, gebaseerd op het aantal "
"gehaalde badges. Bekijk de ranking voor de hele wereld, jouw land of jouw "
"klas. Klik op een gebruikersnaam om het openbare profiel te bezoeken."

msgid "highscore_no_public_profile"
msgstr ""
"Jij hebt geen openbaar profiel en komt daarom niet voor in de highscores. "
"Wil je er eentje maken?"

msgid "highscores"
msgstr "Highscores"

#, fuzzy
msgid "hint"
msgstr "Hint?"

msgid "ill_work_some_more"
msgstr "Ik werk er nog even aan verder"

msgid "image_invalid"
msgstr "Jouw gekozen profielfoto is ongeldig."

msgid "input"
msgstr "invoer van een ask"

msgid "integer"
msgstr "een getal"

msgid "invalid_class_link"
msgstr "Ongeldige klassenlink."

msgid "invalid_teacher_invitation_code"
msgstr ""
"Deze leerkrachtenuitnodigingscode is niet geldig. Als je een nieuwe "
"uitnodiging nodig hebt, neem dan contact op met hello@hedy.org."

msgid "invalid_tutorial_step"
msgstr "Dit is geen geldige tutorial stap, probeer het opnieuw."

msgid "invalid_username_password"
msgstr "Ongeldige gebruikersnaam/wachtwoord combinatie."

msgid "invite_by_username"
msgstr "Uitnodigen met een gebruikersnaam"

msgid "invite_date"
msgstr "Uitnodigingsdatum"

msgid "invite_message"
msgstr "Je hebt een uitnodiging ontvangen voor de klas"

msgid "invite_prompt"
msgstr "Vul een gebruikersnaam in"

msgid "join_class"
msgstr "Inschrijven voor klas"

msgid "join_prompt"
msgstr ""
"Je moet ingelogd zijn om je voor een klas in te kunnen schrijven. Wil je "
"inloggen of een account maken?"

msgid "keyword_language_invalid"
msgstr "Dit is geen geldige commando taal (kies Engels of je eigen taal)."

msgid "language_invalid"
msgstr "Dit is geen geldige taal, kies een taal vanuit de lijst."

msgid "languages"
msgstr "Welke programmeertaal heb je wel eens gebruikt?"

msgid "last_achievement"
msgstr "Laatst gehaalde badge"

msgid "last_edited"
msgstr "Laatst bewerkt"

msgid "last_login"
msgstr "Laatste login"

msgid "last_update"
msgstr "Laatste update"

msgid "lastname"
msgstr "Achternaam"

msgid "leave_class"
msgstr "Klas verlaten"

msgid "level"
msgstr "Level"

msgid "level_accessible"
msgstr "Dit level is open voor leerlingen"

#, fuzzy
msgid "level_disabled"
msgstr "Level disabled"

msgid "level_future"
msgstr "Dit level gaat na de aangegeven datum vanzelf open"

msgid "level_invalid"
msgstr "Dit Hedy level is ongeldig."

msgid "level_not_class"
msgstr "Je zit in een klas waar dit level nog niet beschikbaar is gemaakt"

msgid "level_title"
msgstr "Level"

msgid "link"
msgstr "Link"

msgid "list"
msgstr "een lijstje"

msgid "logged_in_to_share"
msgstr "Je moet ingelogd zijn om een programma op te slaan en te delen."

msgid "login"
msgstr "Inloggen"

msgid "login_long"
msgstr "Inloggen op jouw account"

msgid "logout"
msgstr "Log uit"

msgid "longest_program"
msgstr "Langste programma"

msgid "mail_change_password_body"
msgstr ""
"Jouw Hedy wachtwoord is veranderd. Als jij dit was, helemaal goed!\n"
"Als jij jouw wachtwoord niet hebt veranderd, neem dan zo snel mogelijk "
"contact met ons op door te reageren op deze mail."

msgid "mail_change_password_subject"
msgstr "Jouw Hedy wachtwoord is veranderd"

msgid "mail_error_change_processed"
msgstr ""
"Er ging iets mis met het sturen van de validatie mail, de veranderingen zijn "
"wel succesvol doorgevoerd."

msgid "mail_goodbye"
msgstr ""
"Dankjewel!\n"
"Het Hedy team"

msgid "mail_hello"
msgstr "Hallo {username}!"

msgid "mail_recover_password_body"
msgstr ""
"Door te klikken op deze link kun je een nieuw Hedy wachtwoord instellen. "
"Deze link is geldig voor <b>4</b> uur.\n"
"Als jij geen nieuw wachtwoord wilt, negeer dan deze e-mail: {link}"

msgid "mail_recover_password_subject"
msgstr "Reset jouw Hedy wachtwoord."

msgid "mail_reset_password_body"
msgstr ""
"Jouw Hedy wachtwoord is ge-reset naar een nieuw wachtwoord. Als jij dit was, "
"helemaal goed!\n"
"Als jij jouw wachtwoord niet hebt veranderd, neem dan zo snel mogelijk "
"contact met ons op door te reageren op deze mail."

msgid "mail_reset_password_subject"
msgstr "Jouw Hedy wachtwood is ge-reset"

msgid "mail_welcome_teacher_body"
msgstr ""
"<strong>Welkom!</strong>\n"
"Gefeliciteerd met jouw splinternieuwe Hedy leerkrachtenaccount. Welkom bij "
"de wereldwijde community van Hedy leerkrachten!\n"
"\n"
"<strong>Wat leerkrachtenaccounts kunnen doen</strong>\n"
"Met een leerkrachtenaccount kun je klassen aanmaken. Leerlingen kunnen aan "
"deze klas deelnemen en je kunt hun voortgang bekijken. Klassen worden "
"gemaakt en beheerd via de <a href=\"https://hedycode.com/for-teachers\">voor "
"leerkrachten</a> pagina.\n"
"\n"
"<strong>Hoe ideeën te delen</strong>\n"
"Als je Hedy gebruikt in jouw klas, dan heb je vast wat ideeën wat er beter "
"kan! Je kunt deze ideeën met ons delen via de <a href=\"https://github.com/"
"Felienne/hedy/discussions/categories/ideas\">Ideas Discussion</a>.\n"
"\n"
"<strong>Kom bij de online Hedy community!</strong>\n"
"Alle Hedy docenten, programmeurs en andere fans zijn welkom op onze [Discord "
"server](https://discord.gg/8yY7dEme9r). Dit is de ideale plek om over Hedy "
"te kletsen: er zijn kanalen om jouw projecten en lessen te laten zien, "
"kanalen om bugs te melden en om met andere docenten en het Hedy team te "
"praten.\n"
"\n"
"<strong>Hoe krijg ik hulp</strong>\n"
"Als iets niet helemaal duidelijk is kun je dit posten in de <a href="
"\"https://github.com/Felienne/hedy/discussions/categories/q-a\">Q&A "
"discussion</a>, of <a href=\"mailto: hello@hedy.org\">stuur ons een mail</"
"a>.\n"
"\n"
"Blijf programmeren!"

msgid "mail_welcome_teacher_subject"
msgstr "Jouw Hedy leerkrachtenaccount is klaar"

msgid "mail_welcome_verify_body"
msgstr ""
"Jouw Hedy account is aangemaakt! Welkom!\n"
" Klik op deze link om jouw e-mailadres te bevestigen: {link}"

msgid "mail_welcome_verify_subject"
msgstr "Welkom bij Hedy"

msgid "mailing_title"
msgstr "Schrijf je in voor de Hedy nieuwsbrief"

msgid "main_subtitle"
msgstr "Een graduele programmeertaal"

msgid "main_title"
msgstr "Hedy"

msgid "make_sure_you_are_done"
msgstr ""
"Zorg dat je klaar bent! Je kunt je programma niet meer aanpassen nadat je op "
"\"Inleveren\" hebt geklikt."

msgid "male"
msgstr "Jongen"

msgid "mandatory_mode"
msgstr "Verplichte programmeursmodus"

msgid "my_account"
msgstr "Mijn account"

msgid "my_achievements"
msgstr "Mijn badges"

msgid "my_adventures"
msgstr "Mijn avonturen"

msgid "my_classes"
msgstr "Mijn klassen"

msgid "my_messages"
msgstr "Mijn berichten"

msgid "name"
msgstr "Naam"

msgid "nav_explore"
msgstr "Ontdekken"

msgid "nav_hedy"
msgstr "Hedy"

msgid "nav_learn_more"
msgstr "Meer info"

msgid "nav_start"
msgstr "Home"

msgid "nested blocks"
msgstr "een blok in een blok"

msgid "new_password"
msgstr "Nieuw wachtwoord"

msgid "newline"
msgstr "een enter"

msgid "next_exercise"
msgstr "Volgende opdracht"

msgid "next_page"
msgstr "Volgende pagina"

msgid "next_step_tutorial"
msgstr "Volgende stap >>>"

msgid "no"
msgstr "Nee"

msgid "no_account"
msgstr "Nog geen account?"

msgid "no_accounts"
msgstr "Er zijn geen accounts om aan te maken."

#, fuzzy
msgid "no_certificate"
msgstr "This user hasn't earned the Hedy Certificate of Completion"

#, fuzzy
msgid "no_more_flat_if"
msgstr ""
"Vanaf level 8 moet de code na {if} op de volgende regel komen en beginnen "
"met 4 spaties."

msgid "no_programs"
msgstr "Nog geen programma's."

msgid "no_public_profile"
msgstr "Je hebt nog geen openbaar profiel..."

msgid "no_shared_programs"
msgstr "heeft geen gedeelde programma's..."

msgid "no_such_adventure"
msgstr "Dit avontuur bestaat niet!"

msgid "no_such_class"
msgstr "Deze klas bestaat niet."

#, fuzzy
msgid "no_such_highscore"
msgstr "Highscores"

msgid "no_such_level"
msgstr "Dit level bestaat niet!"

msgid "no_such_program"
msgstr "Dit programma bestaat niet!"

msgid "not_enrolled"
msgstr "Jij zit niet in deze klas!"

msgid "not_in_class_no_handin"
msgstr "Jij zit niet in een klas, dus je hoeft niks in te leveren."

msgid "not_logged_in_handin"
msgstr "Je moet ingelogd zijn om een opdracht in te leveren."

msgid "not_teacher"
msgstr "Jij bent geen leraar!"

msgid "number"
msgstr "een getal"

msgid "number_achievements"
msgstr "Aantal badges"

#, fuzzy
msgid "number_lines"
msgstr "Number of lines"

msgid "number_programs"
msgstr "Aantal programma's"

msgid "ok"
msgstr "Ok"

msgid "only_you_can_see"
msgstr "Alleen jij kunt dit programma zien."

msgid "open"
msgstr "Openen"

msgid "opening_date"
msgstr "Openingsdatum"

msgid "opening_dates"
msgstr "Openingsdata"

msgid "option"
msgstr "Optie"

msgid "or"
msgstr "of"

msgid "other"
msgstr "Anders"

msgid "other_block"
msgstr "Een andere blokkentaal"

msgid "other_settings"
msgstr "Andere instellingen"

#, fuzzy
msgid "other_source"
msgstr "Other"

msgid "other_text"
msgstr "Een andere teksttaal"

msgid "overwrite_warning"
msgstr ""
"Je hebt al een programma met deze naam, opslaan met deze naam overschrijft "
"het oude programma. Weet je het zeker?"

msgid "page"
msgstr "pagina"

msgid "page_not_found"
msgstr "We konden deze pagina niet vinden!"

msgid "parsons_title"
msgstr "Slepen"

msgid "password"
msgstr "Wachtwoord"

msgid "password_change_not_allowed"
msgstr "Je hebt geen rechten op het wachtwoord van deze gebruiker te wijzigen."

msgid "password_change_prompt"
msgstr "Weet je zeker dat je dit wachtwoord wilt wijzigen?"

msgid "password_change_success"
msgstr "Wachtwoord van jouw leerling is succesvol gewijzigd."

msgid "password_invalid"
msgstr "Je wachtwoord is ongeldig."

msgid "password_repeat"
msgstr "Herhaal je wachtwoord"

msgid "password_resetted"
msgstr "Je wachtwoord is gereset. Je wordt doorgestuurd naar de inlogpagina."

msgid "password_six"
msgstr "Je wachtwoord moet minstens 6 letters hebben."

msgid "password_updated"
msgstr "Je wachtwoord is aangepast."

msgid "passwords_six"
msgstr "Alle wachtwoorden moeten 6 of meer karakters zijn."

msgid "pending_invites"
msgstr "Openstaande uitnodigingen"

msgid "people_with_a_link"
msgstr ""
"Andere mensen met de link kunnen dit programma zien. Het kan ook gevonden "
"worden op de \"Ontdekken\" pagina."

msgid "percentage"
msgstr "procent"

msgid "percentage_achieved"
msgstr "Gehaald door {percentage}% van de gebruikers"

msgid "period"
msgstr "een punt"

msgid "personal_text"
msgstr "Persoonlijke tekst"

msgid "personal_text_invalid"
msgstr "Jouw persoonlijke tekst is ongeldig."

msgid "postfix_classname"
msgstr "Klasnaam achter gebruikersnaam"

msgid "preferred_keyword_language"
msgstr "Commando voorkeurstaal"

msgid "preferred_language"
msgstr "Voorkeurstaal"

msgid "preview"
msgstr "Voorbeeld"

msgid "previous_campaigns"
msgstr "Bekijk het nieuwsbrief archief"

msgid "print_logo"
msgstr "print"

msgid "privacy_terms"
msgstr "Privacyverklaring"

msgid "private"
msgstr "Privé"

msgid "profile_logo_alt"
msgstr "Profiel icon"

msgid "profile_picture"
msgstr "Profielfoto"

msgid "profile_updated"
msgstr "Je profiel is aangepast."

msgid "profile_updated_reload"
msgstr "Je profiel is aangepast, pagina wordt herladen."

msgid "program_contains_error"
msgstr "Dit programma bevat een foutje, weet je zeker dat je hem wilt delen?"

msgid "program_header"
msgstr "Mijn programma's"

msgid "programming_experience"
msgstr "Heb jij al eerder geprogrammeerd?"

msgid "programming_invalid"
msgstr "Dit is geen geldige programmeertaal, selecteer van de opties."

msgid "programs"
msgstr "Programma's"

msgid "programs_created"
msgstr "Programma's gemaakt"

msgid "programs_saved"
msgstr "Programma's opgeslagen"

msgid "programs_submitted"
msgstr "programma's ingeleverd"

msgid "prompt_join_class"
msgstr "Wil jij je inschrijven voor deze klas?"

msgid "public"
msgstr "Openbaar"

msgid "public_invalid"
msgstr "Deze waarde voor het beschikbaar maken van je avontuur is ongeldig"

msgid "public_profile"
msgstr "Openbaar profiel"

msgid "public_profile_info"
msgstr ""
"Bij het selecteren van deze box maak je jouw profiel zichtbaar voor "
"iedereen. Wees voorzichtig met het delen van persoonlijke informatie zoals "
"je naam en adres, iedereen kan het zien!"

msgid "public_profile_updated"
msgstr "Je openbare profiel is aangepast, pagina wordt herladen.."

msgid "pygame_waiting_for_input"
msgstr "Wachten op het indrukken van een knop..."

msgid "question mark"
msgstr "een vraagteken"

msgid "quiz_logo_alt"
msgstr "Quiz logo"

#, fuzzy
msgid "quiz_score"
msgstr "Quiz score"

msgid "quiz_tab"
msgstr "Quiz"

msgid "quiz_threshold_not_reached"
msgstr "Minimale quiz score niet gehaald om dit level vrij te spelen"

msgid "read_code_label"
msgstr "Lees voor"

msgid "recent"
msgstr "Mijn programma's"

msgid "recover_password"
msgstr "Vraag een nieuw wachtwoord aan"

msgid "regress_button"
msgstr "Ga terug naar level {level}"

msgid "remove"
msgstr "Verwijder"

msgid "remove_customization"
msgstr "Verwijder Personalisatie"

msgid "remove_customizations_prompt"
msgstr "Weet je zeker dat je de personalisatie van deze klas wilt verwijderen?"

msgid "remove_student_prompt"
msgstr "Weet je zeker dat je deze leerling uit de klas wilt verwijderen?"

msgid "repair_program_logo_alt"
msgstr "Repareer programma icon"

msgid "repeat_match_password"
msgstr "Het herhaalde wachtwoord is niet gelijk."

msgid "repeat_new_password"
msgstr "Herhaal nieuw wachtwoord"

msgid "report_failure"
msgstr "Dit programma bestaat niet, of is niet publiek"

msgid "report_program"
msgstr "Wete je zeker dat je dit programma wilt rapporteren?"

msgid "report_success"
msgstr "Dit programma is gerapporteerd"

msgid "request_teacher"
msgstr "Wil je een lerarenaccount aanvragen?"

msgid "request_teacher_account"
msgstr "Vraag lerarenaccount aan"

msgid "required_field"
msgstr "Velden met een * zijn verplicht"

msgid "reset_adventure_prompt"
msgstr "Weet je zeker dat je alle geselecteerde avonturen wilt wissen?"

msgid "reset_adventures"
msgstr "Wis gekozen avonturen"

<<<<<<< HEAD
=======
msgid "reset_button"
msgstr "Reset"

>>>>>>> 241c2aae
msgid "reset_password"
msgstr "Reset je wachtwoord"

msgid "reset_view"
msgstr "Reset"

msgid "retrieve_adventure_error"
msgstr "Jij mag dit avontuur niet bekijken!"

msgid "retrieve_class_error"
msgstr "Alleen leerkrachten mogen klassen openen"

msgid "run_code_button"
msgstr "Voer de code uit"

msgid "save"
msgstr "Opslaan"

msgid "save_parse_warning"
msgstr "Dit programma bevat een foutje, weet je zeker dat je het wilt opslaan?"

msgid "save_prompt"
msgstr ""
"Je moet ingelogd zijn om je programma op te kunnen slaan. Wil je inloggen of "
"een account maken?"

msgid "save_success_detail"
msgstr "Je programma is opgeslagen."

msgid "score"
msgstr "Score"

msgid "search"
msgstr "Zoeken..."

msgid "search_button"
msgstr "Zoeken"

#, fuzzy
msgid "see_certificate"
msgstr "See {username} certificate!"

msgid "select"
msgstr "Kies"

msgid "select_adventures"
msgstr "Avonturen selecteren"

msgid "self_removal_prompt"
msgstr "Weet je zeker dat je deze klas wilt verlaten?"

msgid "send_password_recovery"
msgstr "Stuur me een link om een nieuw wachtwoord te kiezen"

msgid "sent_by"
msgstr "Deze uitnodiging is verstuurd door"

msgid "sent_password_recovery"
msgstr ""
"Je krijgt zo een mailtje met informatie over hoe je een nieuw wachtwoord "
"kiest."

msgid "settings"
msgstr "Mijn gegevens"

msgid "share"
msgstr "Delen"

msgid "share_by_giving_link"
msgstr "Deel je programma met iemand door ze de link hieronder te geven:"

msgid "share_confirm"
msgstr "Weet je zeker dat je het programma openbaar wilt maken?"

msgid "share_success_detail"
msgstr "Programma delen gelukt."

msgid "share_your_program"
msgstr "Deel je programma"

msgid "signup_student_or_teacher"
msgstr "Ben je een leerling of een leerkracht?"

msgid "single quotes"
msgstr "een hoge komma"

msgid "slash"
msgstr "een schuin streepje"

#, fuzzy
msgid "social_media"
msgstr "Social media"

msgid "something_went_wrong_keyword_parsing"
msgstr ""
"Er zit een foutje in jouw avontuur, zijn alle commando's goed ingesloten met "
"{ }?"

msgid "space"
msgstr "een spatie"

msgid "star"
msgstr "een sterretje"

msgid "start_hedy_tutorial"
msgstr "Begin Hedy tutorial"

msgid "start_programming"
msgstr "Begin met programmeren"

msgid "start_programming_logo_alt"
msgstr "Begin met programmeren icon"

msgid "start_quiz"
msgstr "Start de Hedy Quiz"

msgid "start_teacher_tutorial"
msgstr "Begin leraren tutorial"

msgid "step_title"
msgstr "Opdracht"

msgid "stop_code_button"
msgstr "Stop programma"

msgid "string"
msgstr "tekst"

msgid "student_already_in_class"
msgstr "Deze leerling zit al in jouw klas."

msgid "student_already_invite"
msgstr "Deze leerling heeft al een openstaande uitnodiging."

msgid "student_not_existing"
msgstr "Deze gebruikersnaam bestaat niet."

msgid "student_signup_header"
msgstr "Leerling"

msgid "students"
msgstr "Leerlingen"

msgid "submission_time"
msgstr "Ingeleverd op"

msgid "submit_answer"
msgstr "Beantwoord vraag"

msgid "submit_program"
msgstr "Inleveren"

msgid "submit_warning"
msgstr "Weet je zeker dat je dit programma wilt inleveren?"

msgid "submitted"
msgstr "Ingeleverd"

msgid "submitted_header"
msgstr "Dit is een ingeleverd programma en kan niet worden bewerkt."

msgid "subscribe"
msgstr "Schrijf je in"

msgid "subscribe_newsletter"
msgstr "Schrijf je in voor de nieuwsbrief"

msgid "surname"
msgstr "Voornaam"

msgid "teacher"
msgstr "Leraren"

msgid "teacher_account_request"
msgstr "Je hebt een openstaande leraren account aanvraag"

msgid "teacher_account_success"
msgstr "Jouw lerarenaccount is succesvol aangevraagd."

msgid "teacher_invalid"
msgstr "Jouw leraren waarde is ongeldig."

msgid "teacher_invitation_require_login"
msgstr ""
"Om je leerkrachtenaccount te activeren moet je eerst inloggen. Als je nog "
"geen account hebt, maak dan eerst een account aan."

msgid "teacher_manual"
msgstr "Lerarenhandleiding"

msgid "teacher_signup_header"
msgstr "Leerkracht"

msgid "teacher_tutorial_logo_alt"
msgstr "Leraren tutorial icon"

msgid "teacher_welcome"
msgstr ""
"Welkom bij Hedy! Jouw account is omgezet naar een leerkrachtenaccount. Je "
"kan nu klassen maken en er leerlingen in uitnodigen."

msgid "template_code"
msgstr ""
"Dit is de uitleg van mijn avontuur!\n"
"\n"
"Op deze manier laat ik een commando zien: <code>{print}</code>\n"
"\n"
"Maar soms wil ik een stukje code laten zien, dat doe ik zo:\n"
"<pre>\n"
"{ask} Wat is jouw naam?\n"
"{echo} dus jouw naam is \n"
"</pre>"

msgid "this_turns_in_assignment"
msgstr "Dit levert je opdracht in bij je leraar."

msgid "title"
msgstr "Titel"

msgid "title_achievements"
msgstr "Hedy - Mijn badges"

msgid "title_admin"
msgstr "Hedy - Administrator pagina"

#, fuzzy
msgid "title_class logs"
msgstr "Hedy - Inschrijven voor klas"

msgid "title_class statistics"
msgstr "Mijn statistieken"

msgid "title_class-overview"
msgstr "Hedy - Klas overzicht"

msgid "title_customize-adventure"
msgstr "Hedy - Avontuur personaliseren"

msgid "title_customize-class"
msgstr "Hedy - Klas personaliseren"

msgid "title_explore"
msgstr "Hedy - Ontdekken"

msgid "title_for-teacher"
msgstr "Hedy - Voor leerkrachten"

msgid "title_join-class"
msgstr "Hedy - Inschrijven voor klas"

msgid "title_landing-page"
msgstr "Welkom bij Hedy!"

msgid "title_learn-more"
msgstr "Hedy - Meer info"

msgid "title_login"
msgstr "Hedy - Inloggen"

msgid "title_my-profile"
msgstr "Hedy - Mijn account"

msgid "title_privacy"
msgstr "Hedy - Privacyverklaring"

msgid "title_programs"
msgstr "Hedy - Mijn programma's"

msgid "title_recover"
msgstr "Hedy - Account herstellen"

msgid "title_reset"
msgstr "Hedy - Wachtwoord resetten"

msgid "title_signup"
msgstr "Hedy - Account aanmaken"

msgid "title_start"
msgstr "Hedy - Een graduele programmeertaal"

msgid "title_view-adventure"
msgstr "Hedy - Avontuur bekijken"

msgid "token_invalid"
msgstr "Jouw token is ongeldig."

msgid "translate_error"
msgstr ""
"Er is iets misgegaan met het vertalen van de code. Probeer je code te runnen "
"om te kijken of er misschien een foutje in zit. Code met foutjes kan niet "
"vertaald worden."

msgid "translating_hedy"
msgstr "Hedy vertalen"

msgid "try_it"
msgstr "Probeer het uit"

msgid "tutorial"
msgstr "Tutorial"

msgid "tutorial_code_snippet"
msgstr ""
"print Hallo wereld!\n"
"print Ik volg de Hedy tutorial"

msgid "tutorial_message_not_found"
msgstr ""
"Het lijkt erop dat we de volgende stap voor de tutorial niet kunnen ophalen, "
"probeer het later opnieuw."

msgid "tutorial_title_not_found"
msgstr "Oeps! Er gaat iets mis..."

msgid "unauthorized"
msgstr "Jij hebt geen rechten voor deze pagina"

msgid "unique_usernames"
msgstr "Alle gebruikersnamen moeten uniek zijn."

msgid "unlock_thresholds"
msgstr "Ongrendel level scores"

msgid "unsaved_class_changes"
msgstr ""
"Er zijn wijzigingen nog niet opgeslagen, weet je zeker dat je terug wilt "
"gaan?"

msgid "unshare"
msgstr "Stop delen"

msgid "unshare_confirm"
msgstr "Weet je zeker dat je het programma privé wilt maken?"

msgid "unshare_success_detail"
msgstr "Programma wordt niet meer gedeeld."

msgid "update_adventure_prompt"
msgstr "Weet je zeker dat je dit avontuur wilt bijwerken?"

msgid "update_profile"
msgstr "Update je profiel"

msgid "update_public"
msgstr "Openbaar profiel opslaan"

#, fuzzy
msgid "updating_indicator"
<<<<<<< HEAD
msgstr "Updating"
=======
msgstr "Avonturen worden opgeslagen"
>>>>>>> 241c2aae

msgid "user"
msgstr "gebruiker"

#, fuzzy
msgid "user_inexistent"
msgstr "This user doesn't exist"

msgid "user_not_private"
msgstr "Deze gebruiker bestaat niet of heeft geen openbaar profiel"

msgid "username"
msgstr "Gebruikersnaam"

msgid "username_empty"
msgstr "Je hebt geen gebruikersnaam ingevuld!"

msgid "username_invalid"
msgstr "Je gebruikersnaam is ongeldig."

msgid "username_special"
msgstr "Er mag geen `:` of `@` in je gebruikersnaam zitten."

msgid "username_three"
msgstr "Je gebruikersnaam moet minstens 3 tekens hebben."

msgid "usernames_exist"
msgstr "Een of meerdere gebruikersnamen is al in gebruik."

msgid "value"
msgstr "Waarde"

msgid "variables"
msgstr "Variabelen"

msgid "view_program"
msgstr "Bekijk programma"

msgid "visit_own_public_profile"
msgstr "Bezoek jouw profiel"

msgid "welcome"
msgstr "Welkom"

msgid "welcome_back"
msgstr "Welkom terug"

msgid "what_should_my_code_do"
msgstr "Wat moet mijn code doen?"

msgid "whole_world"
msgstr "De wereld"

msgid "write_first_program"
msgstr "Schrijf je eerste programma!"

msgid "year_invalid"
msgstr ""
"Dit is geen geldig jaartal, die moet liggen tussen 1900 en {current_year}."

msgid "yes"
msgstr "Ja"

msgid "your_account"
msgstr "Jouw profiel"

msgid "your_class"
msgstr "Jouw class"

msgid "your_last_program"
msgstr "Jouw laatst opgeslagen programma"

msgid "your_personal_text"
msgstr "Jouw persoonlijke tekst..."

msgid "your_program"
msgstr "Jouw programma"

#, fuzzy
msgid "reset_button"
msgstr "Reset"

msgid "login_to_save_your_work"
msgstr "Log in om je werk op te slaan"

msgid "not_logged_in_cantsave"
msgstr "Let op! Je programma wordt nu niet opgeslagen."

#~ msgid "student"
#~ msgstr "Leerling"

#~ msgid "only_teacher_create_class"
#~ msgstr "Alleen leerkrachten mogen klassen maken!"

#~ msgid "language"
#~ msgstr "Taal"

#~ msgid "keyword_support"
#~ msgstr "Vertaalde commando's"

#~ msgid "non_keyword_support"
#~ msgstr "Vertaalde content"

#~ msgid "try_button"
#~ msgstr "Probeer"

#~ msgid "select_own_adventures"
#~ msgstr "Eigen avonturen selecteren"

#~ msgid "edit"
#~ msgstr "Bewerk"

#~ msgid "view"
#~ msgstr "Bekijk"

#~ msgid "class"
#~ msgstr "Klas"

#~ msgid "save_code_button"
#~ msgstr "Code opslaan"

#~ msgid "share_code_button"
#~ msgstr "Code opslaan & delen"

#~ msgid "classes_invalid"
#~ msgstr "De lijst van gekozen klassen is niet geldig"

#~ msgid "directly_add_adventure_to_classes"
#~ msgstr "Wil je dit avontuur ook toevoegen aan een van jouw klassen?"

#~ msgid "hand_in_assignment"
#~ msgstr "Hand in assignment"

#~ msgid "select_a_level"
#~ msgstr "Select a level"

#~ msgid "answer_invalid"
#~ msgstr "Je wachtwoord is ongeldig."

#~ msgid "available_adventures_level"
#~ msgstr "Available adventures level"

#~ msgid "customize_class_exp_1"
#~ msgstr ""
#~ "Hoi! Hier kun je jouw klas personaliseren. Door het selecteren van levels "
#~ "en avonturen kun je kiezen wat jouw leerlingen kunnen zien. Ook kun je "
#~ "jouw zelfgemaakte avonturen aan levels toevoegen. Alle levels en "
#~ "standaard avonturen zijn aan het begin geselecteerd. <b>Let op:</b> Niet "
#~ "elk avontuur is voor elk level beschikbaar! Het instellen gaat als volgt:"

#~ msgid "customize_class_exp_2"
#~ msgstr ""
#~ "Je kunt deze instellingen altijd op een later moment wijzigen. Zo kun je "
#~ "bijvoorbeeld tijdens het les geven nieuwe avonturen of levels beschikbaar "
#~ "maken. Hierdoor is het voor leerlingen (en voor de leraar!) makkelijker "
#~ "om te kiezen waar aan gewerkt kan worden en wat er geleerd wordt. Als je "
#~ "alles beschikbaar wilt maken voor jouw klas kun je het beste de "
#~ "\"personalisatie\" verwijderen, doe dit met de \"verwijder\" knop beneden "
#~ "in het scherm."

#~ msgid "customize_class_step_1"
#~ msgstr ""
#~ "Selecteer de levels voor jouw klas door op een \"level knop\" te drukken"

#~ msgid "customize_class_step_2"
#~ msgstr ""
#~ "Er verschijnen \"selectievinkjes\" voor de beschikbare avonturen voor "
#~ "deze levels"

#~ msgid "customize_class_step_3"
#~ msgstr "Selecteer de avonturen die je beschikbaar wilt maken"

#~ msgid "customize_class_step_4"
#~ msgstr ""
#~ "Klik op de naam van een avontuur om deze voor alle levels te "
#~ "(de)selecteren"

#~ msgid "customize_class_step_5"
#~ msgstr "Voeg eventueel persoonlijke avonturen toe"

#~ msgid "customize_class_step_6"
#~ msgstr "Selecteer een openingsdatum per level (leeg laten mag ook)"

#~ msgid "customize_class_step_7"
#~ msgstr "Kies andere instellingen"

#~ msgid "customize_class_step_8"
#~ msgstr "Kies \"Opslaan\" -> je bent helemaal klaar!"

#~ msgid "example_code_header"
#~ msgstr "Hedy voorbeeldcode"

#~ msgid "feedback_failure"
#~ msgstr "Fout!"

#~ msgid "feedback_success"
#~ msgstr "Goed!"

#~ msgid "go_to_first_question"
#~ msgstr "Ga naar vraag 1 van de quiz"

#~ msgid "question"
#~ msgstr "Vraag"

#~ msgid "question_doesnt_exist"
#~ msgstr "Deze vraag bestaat niet"

#~ msgid "question_invalid"
#~ msgstr "Jouw token is ongeldig."

#~ msgid "select_levels"
#~ msgstr "Select levels"

#~ msgid "too_many_attempts"
#~ msgstr "Te veel pogingen"<|MERGE_RESOLUTION|>--- conflicted
+++ resolved
@@ -259,21 +259,11 @@
 msgid "adventure_updated"
 msgstr "Jouw avontuur is bijgewerkt!"
 
-#, fuzzy
 msgid "adventures"
-<<<<<<< HEAD
-msgstr "Adventures"
-=======
 msgstr "Adventuren"
->>>>>>> 241c2aae
-
-#, fuzzy
+
 msgid "adventures_restored"
-<<<<<<< HEAD
-msgstr "The default adventures have been restored!"
-=======
 msgstr "De standaardavonturen zijn terug gezet."
->>>>>>> 241c2aae
 
 msgid "ago"
 msgstr "{timestamp} geleden"
@@ -1387,12 +1377,6 @@
 msgid "reset_adventures"
 msgstr "Wis gekozen avonturen"
 
-<<<<<<< HEAD
-=======
-msgid "reset_button"
-msgstr "Reset"
-
->>>>>>> 241c2aae
 msgid "reset_password"
 msgstr "Reset je wachtwoord"
 
@@ -1739,13 +1723,8 @@
 msgid "update_public"
 msgstr "Openbaar profiel opslaan"
 
-#, fuzzy
 msgid "updating_indicator"
-<<<<<<< HEAD
-msgstr "Updating"
-=======
 msgstr "Avonturen worden opgeslagen"
->>>>>>> 241c2aae
 
 msgid "user"
 msgstr "gebruiker"
@@ -1824,7 +1803,6 @@
 msgid "your_program"
 msgstr "Jouw programma"
 
-#, fuzzy
 msgid "reset_button"
 msgstr "Reset"
 
