# peo translations for PROJECT.
# Copyright (C) 2024 ORGANIZATION
# This file is distributed under the same license as the PROJECT project.
# FIRST AUTHOR <EMAIL@ADDRESS>, 2024.
#
msgid ""
msgstr ""
"Project-Id-Version: PROJECT VERSION\n"
"Report-Msgid-Bugs-To: EMAIL@ADDRESS\n"
"POT-Creation-Date: 2024-06-26 16:04+0200\n"
"PO-Revision-Date: 2024-07-08 10:20+0000\n"
"Last-Translator: Prefill add-on <noreply-addon-prefill@weblate.org>\n"
"Language-Team: none\n"
"Language: peo\n"
"MIME-Version: 1.0\n"
"Content-Type: text/plain; charset=utf-8\n"
"Content-Transfer-Encoding: 8bit\n"
"Plural-Forms: nplurals=2; plural=n != 1;\n"
"X-Generator: Weblate 5.7-dev\n"
"Generated-By: Babel 2.14.0\n"

#, fuzzy
msgid "Access Before Assign"
msgstr "You tried to use the variable {name} on line {access_line_number}, but you set it on line {definition_line_number}. Set a variable before using it."

#, fuzzy
msgid "Cyclic Var Definition"
msgstr "The name `{variable}` needs to be set before you can use it on the right-hand side of the `{is}` command."

#, fuzzy
msgid "Else Without If Error"
msgstr "On line {line_number} you used an `{else}` but there is no `{if}` on the line before it."

#, fuzzy
msgid "Function Undefined"
msgstr "You tried to use the function {name}, but you didn't define it."

#, fuzzy
msgid "Has Blanks"
msgstr "Your code is incomplete. It contains blanks that you have to replace with code."

#, fuzzy
msgid "Incomplete"
msgstr "Oops! You forgot a bit of code! On line {line_number}, you need to enter text behind `{incomplete_command}`."

#, fuzzy
msgid "Incomplete Repeat"
msgstr "It looks like you forgot to use a `{command}` with the `{repeat}` command you used on line {line_number}."

#, fuzzy
msgid "Invalid"
msgstr "`{invalid_command}` is not a Hedy level {level} command. Did you mean `{guessed_command}`?"

#, fuzzy
msgid "Invalid Argument"
msgstr "You cannot use the command `{command}` with `{invalid_argument}`. Try changing `{invalid_argument}` to {allowed_types}."

#, fuzzy
msgid "Invalid Argument Type"
msgstr "You cannot use `{command}` with `{invalid_argument}` because it is {invalid_type}. Try changing `{invalid_argument}` to {allowed_types}."

#, fuzzy
msgid "Invalid At Command"
msgstr "The `{command}` command may not be used from level 16 onward. You can use square brackets to use an element from a list, for example `friends[i]`, `lucky_numbers[{random}]`."

#, fuzzy
msgid "Invalid Space"
msgstr "Oops! You started a line with a space on line {line_number}. Spaces confuse computers, can you remove it?"

#, fuzzy
msgid "Invalid Type Combination"
msgstr "You cannot use `{invalid_argument}` and `{invalid_argument_2}` with `{command}` because one is {invalid_type} and the other is {invalid_type_2}. Try changing `{invalid_argument}` to {invalid_type_2} or `{invalid_argument_2}` to {invalid_type}."

#, fuzzy
msgid "Lonely Echo"
msgstr "You used an `{echo}` before an `{ask}`, or an `{echo}` without an `{ask}`. Place an `{ask}` before the `{echo}`."

#, fuzzy
msgid "Lonely Text"
msgstr "It looks like you forgot to use a command with the text you used in line {line_number}"

#, fuzzy
msgid "Missing Additional Command"
msgstr "It looks like you forgot to complete writing `{command}` on line {line_number}. Try adding `{missing_command}` to your code."

#, fuzzy
msgid "Missing Colon Error"
msgstr "Starting at level 17, `{command}` needs a `:`. It looks like you forgot to use one at the end of line {line_number}."

#, fuzzy
msgid "Missing Command"
msgstr "It looks like you forgot to use a command on line {line_number}."

#, fuzzy
msgid "Missing Inner Command"
msgstr "It looks like you forgot to use a command with the `{command}` statement you used on line {line_number}."

#, fuzzy
msgid "Missing Square Brackets"
msgstr "It looks like you forgot to use square brackets `[]` around the list you were creating on line {line_number}."

#, fuzzy
msgid "Missing Variable"
msgstr "It looks like your `{command}` is missing a variable at the start of the line."

#, fuzzy
msgid "Misspelled At Command"
msgstr "It looks like you might have misspelled the `{command}` command, instead you wrote `{invalid_argument}` in line {line_number}."

#, fuzzy
msgid "No Indentation"
msgstr "You used too few spaces in line {line_number}. You used {leading_spaces} spaces, which is not enough. Start every new block with {indent_size} spaces more than the line before."

#, fuzzy
msgid "Non Decimal Variable"
msgstr "At line {line_number}, you might have tried using a number which Hedy does not like very much! Try changing it to a decimal number like 2."

#, fuzzy
msgid "Parse"
msgstr "The code you entered is not valid Hedy code. There is a mistake on line {location[0]}, at position {location[1]}. You typed `{character_found}`, but that is not allowed."

#, fuzzy
msgid "Pressit Missing Else"
msgstr "You forgot to add what happens when you press a different key, add an `{else}` to your code"

#, fuzzy
msgid "Runtime Index Error"
msgstr "You tried to access the list {name} but it is either empty or the index is not there."

#, fuzzy
msgid "Runtime Value Error"
msgstr "While running your program the command `{command}` received the value `{value}` which is not allowed. {tip}."

#, fuzzy
msgid "Runtime Values Error"
msgstr "While running your program the command `{command}` received the values `{value}` and `{value}` which are not allowed. {tip}."

#, fuzzy
msgid "Save Microbit code "
msgstr "Save Microbit code"

#, fuzzy
msgid "Too Big"
msgstr "Wow! Your program has an impressive {lines_of_code} lines of code! But we can only process {max_lines} lines in this level. Make your program smaller and try again."

#, fuzzy
msgid "Too Few Indents"
msgstr "You used too few leading spaces in line {line_number}. You used {leading_spaces} spaces, which is too few."

#, fuzzy
msgid "Too Many Indents"
msgstr "You used too many leading spaces in line {line_number}. You used {leading_spaces} spaces, which is too many."

#, fuzzy
msgid "Unexpected Indentation"
msgstr "You used too many spaces in line {line_number}. You used {leading_spaces} spaces, which is too much. Start every new block with {indent_size} spaces more than the line before."

#, fuzzy
msgid "Unquoted Assignment"
msgstr "From this level, you need to place texts to the right of the `{is}` between quotes. You forgot that for the text {text}."

#, fuzzy
msgid "Unquoted Equality Check"
msgstr "If you want to check if a variable is equal to multiple words, the words should be surrounded by quotation marks!"

#, fuzzy
msgid "Unquoted Text"
msgstr "Be careful. If you `{ask}` or `{print}` something, the text should start and finish with a quotation mark. You forgot that for the text {unquotedtext}."

#, fuzzy
msgid "Unsupported Float"
msgstr "Non-integer numbers are not supported yet but they will be in a few levels. For now change `{value}` to an integer."

#, fuzzy
msgid "Unsupported String Value"
msgstr "Text values cannot contain `{invalid_value}`."

#, fuzzy
msgid "Unused Variable"
msgstr "You defined the variable {variable_name} on line {line_number}, but you did not use it."

#, fuzzy
msgid "Var Undefined"
msgstr "You tried to use the variable `{name}`, but you didn't set it. It is also possible that you were trying to use the word `{name}` but forgot quotation marks."

#, fuzzy
msgid "Wrong Level"
msgstr "That was correct Hedy code, but not at the right level. You wrote `{offending_keyword}` for level {working_level}. Tip: {tip}"

#, fuzzy
msgid "Wrong Number of Arguments"
msgstr "Your function used the wrong number of arguments. You provided {used_number} but the function {name} needs {defined_number}"

#, fuzzy
msgid "account_overview"
msgstr "Account overview"

#, fuzzy
msgid "accounts_created"
msgstr "Accounts were successfully created."

#, fuzzy
msgid "accounts_intro"
msgstr "On this page you can create accounts for multiple students at once. These are automatically added to the current class, so make sure the class shown above is the right one! Every username needs to be unique in the entire Hedy system. You can use 'Postfix classname' to add your class name to all accounts. If you manually enter passwords, these need to be <b>at least</b> 6 characters."

#, fuzzy
msgid "achievement_earned"
msgstr "You've earned an achievement!"

#, fuzzy
msgid "achievements"
msgstr "achievements"

#, fuzzy
msgid "achievements_check_icon_alt"
msgstr "Achievement check icon"

#, fuzzy
msgid "achievements_logo_alt"
msgstr "Achievement logo"

#, fuzzy
msgid "actions"
msgstr "Actions"

#, fuzzy
msgid "add"
msgstr "Add"

#, fuzzy
msgid "add_students"
msgstr "Add students"

#, fuzzy
msgid "add_your_language"
msgstr "Add your language!"

#, fuzzy
msgid "admin"
msgstr "Admin"

#, fuzzy
msgid "advance_button"
msgstr "Go to level {level}"

#, fuzzy
msgid "adventure"
msgstr "Adventure"

#, fuzzy
msgid "adventure_cloned"
msgstr "Adventure is cloned"

#, fuzzy
msgid "adventure_code_button"
msgstr "Adventure Code"

#, fuzzy
msgid "adventure_codeblock_button"
msgstr "Use this button when you want to create a block of code that students can run in your adventure. Tip: put the selection at the end of the last line of the code block and <kbd>Enter</kbd> 3 times to type after a code block."

#, fuzzy
msgid "adventure_duplicate"
msgstr "You already have an adventure with this name."

#, fuzzy
msgid "adventure_empty"
msgstr "You didn't enter an adventure name!"

#, fuzzy
msgid "adventure_exp_3"
msgstr "Make sure you always surround keywords with { } when you write them outside of code blocks, then they are recognized correctly. You can use the \"preview\" button to view a styled version of your adventure. To view the adventure on a dedicated page, select \"view\" from the teachers page."

#, fuzzy
msgid "adventure_exp_classes"
msgstr "Your adventure is used within the following classes"

#, fuzzy
msgid "adventure_flagged"
msgstr "The adventure was flagged successfully."

#, fuzzy
msgid "adventure_id_invalid"
msgstr "This adventure id is invalid."

#, fuzzy
msgid "adventure_length"
msgstr "Your adventure has to be at least 20 characters."

#, fuzzy
msgid "adventure_name_invalid"
msgstr "This adventure name is invalid."

#, fuzzy
msgid "adventure_prompt"
msgstr "Please enter the name of the adventure"

#, fuzzy
msgid "adventure_terms"
msgstr "I agree that my adventure might be made publicly available on Hedy."

#, fuzzy
msgid "adventure_updated"
msgstr "The adventure has been updated!"

#, fuzzy
msgid "adventures"
msgstr "Adventures"

#, fuzzy
msgid "adventures_completed"
msgstr "Adventures completed: {number_of_adventures}"

#, fuzzy
msgid "adventures_info"
msgstr "Each Hedy level has built-in exercises for students, which we call adventures. You can create your own adventures and add them to your classes. With your own adventures you can create adventures that are relevant and interesting for your students. You can find more information about creating your own adventures <a href=\"https://hedy.org/for-teachers/manual/features\">here</a>."

#, fuzzy
msgid "adventures_restored"
msgstr "The default adventures have been restored."

#, fuzzy
msgid "adventures_tried"
msgstr "Adventures tried"

#, fuzzy
msgid "ago"
msgstr "{timestamp} ago"

#, fuzzy
msgid "agree_invalid"
msgstr "You have to agree with the privacy terms."

#, fuzzy
msgid "agree_with"
msgstr "I agree to the"

#, fuzzy
msgid "ajax_error"
msgstr "There was an error, please try again."

#, fuzzy
msgid "all"
msgstr "All"

#, fuzzy
msgid "all_class_highscores"
msgstr "All students visible in class highscores"

#, fuzzy
msgid "already_account"
msgstr "Already have an account?"

#, fuzzy
msgid "already_program_running"
msgstr "There is already a program running, finish that one first."

#, fuzzy
msgid "already_teacher"
msgstr "You already have a teacher account."

#, fuzzy
msgid "already_teacher_request"
msgstr "You already have a pending teacher request."

#, fuzzy
msgid "amount_submitted"
msgstr "programs submitted"

#, fuzzy
msgid "are_you_sure"
msgstr "Are you sure? You cannot revert this action."

#, fuzzy
msgid "ask_needs_var"
msgstr "Starting in level 2, `{ask}` needs to be used with a variable. Example: name `{is}` `{ask}` What is your name?"

#, fuzzy
msgid "become_a_sponsor"
msgstr "Become a sponsor"

#, fuzzy
msgid "birth_year"
msgstr "Birth year"

#, fuzzy
msgid "bug"
msgstr "Bug"

#, fuzzy
msgid "by"
msgstr "by"

#, fuzzy
msgid "cancel"
msgstr "Cancel"

#, fuzzy
msgid "cant_parse_exception"
msgstr "Couldn't parse the program"

#, fuzzy
msgid "certificate"
msgstr "Certificate of Completion"

#, fuzzy
msgid "certified_teacher"
msgstr "Certified teacher"

#, fuzzy
msgid "change_password"
msgstr "Change password"

#, fuzzy
msgid "cheatsheet_title"
msgstr "Cheatsheet"

#, fuzzy
msgid "class_already_joined"
msgstr "You are already a student of class"

#, fuzzy
msgid "class_customize_success"
msgstr "Class successfully customized."

#, fuzzy
msgid "class_graph_explanation"
msgstr "In this graph you can see represented the numbers of adventures your students have attempted (meaning they have done meaninful work in that adventure), with respect to the number of errors and successful runs."

#, fuzzy
msgid "class_name_duplicate"
msgstr "You already have a class with this name."

#, fuzzy
msgid "class_name_empty"
msgstr "You didn't enter a class name!"

#, fuzzy
msgid "class_name_invalid"
msgstr "This class name is invalid."

#, fuzzy
msgid "class_name_prompt"
msgstr "Please enter the name of the new class"

#, fuzzy
msgid "class_performance_graph"
msgstr "Class performance graph"

#, fuzzy
msgid "class_survey_description"
msgstr "We would like to get a better overview of our Hedy users. By providing these answers, you would help improve Hedy. Thank you!"

#, fuzzy
msgid "class_survey_later"
msgstr "Remind me tomorrow"

#, fuzzy
msgid "class_survey_question1"
msgstr "What is the age range in your class?"

#, fuzzy
msgid "class_survey_question2"
msgstr "What is the spoken language in your class?"

#, fuzzy
msgid "class_survey_question3"
msgstr "What is the gender balance in your class?"

#, fuzzy
msgid "class_survey_question4"
msgstr "What distinguishes your students from others?"

#, fuzzy
msgid "classes"
msgstr "Classes"

#, fuzzy
msgid "classes_info"
msgstr "Create a class to follow the progress of each student in dashboard, and to customize the adventures your students see, and even adding your own! You can create as many classes as you like, and each class can have multiple teachers each one with different roles. You can also add as many students as you want, but mind that each student can only be in one class at a time. You can find more information about classes in the <a href=\"https://hedy.org/for-teachers/manual/preparations#for-teachers\">teacher manual</a>."

#, fuzzy
msgid "clone"
msgstr "Clone"

#, fuzzy
msgid "cloned_times"
msgstr "Clones"

#, fuzzy
msgid "close"
msgstr "Close"

#, fuzzy
msgid "comma"
msgstr "a comma"

#, fuzzy
msgid "command_not_available_yet_exception"
msgstr "Command not available yet"

#, fuzzy
msgid "command_unavailable_exception"
msgstr "Command not correct anymore"

#, fuzzy
msgid "commands"
msgstr "Commands"

#, fuzzy
msgid "common_errors"
msgstr "Common errors"

#, fuzzy
msgid "congrats_message"
msgstr "Congratulations, {username}, you have reached the following results with Hedy!"

#, fuzzy
msgid "connect_guest_teacher"
msgstr "I would like to be connected with a guest teacher who can give a few lessons"

#, fuzzy
msgid "constant_variable_role"
msgstr "constant"

#, fuzzy
msgid "content_invalid"
msgstr "This adventure is invalid."

#, fuzzy
msgid "contributor"
msgstr "Contributor"

#, fuzzy
msgid "copy_clipboard"
msgstr "Successfully copied to clipboard"

#, fuzzy
msgid "copy_code"
msgstr "Copy code"

#, fuzzy
msgid "copy_join_link"
msgstr "Copy join link"

#, fuzzy
msgid "copy_link_success"
msgstr "Join link successfully copied to clipboard"

#, fuzzy
msgid "copy_link_to_share"
msgstr "Copy link to share"

#, fuzzy
msgid "copy_mail_link"
msgstr "Please copy and paste this link into a new tab:"

#, fuzzy
msgid "correct_answer"
msgstr "The correct answer is"

#, fuzzy
msgid "country"
msgstr "Country"

#, fuzzy
msgid "country_invalid"
msgstr "Please select a valid country."

#, fuzzy
msgid "country_title"
msgstr "Country"

#, fuzzy
msgid "create_account"
msgstr "Create account"

#, fuzzy
msgid "create_accounts"
msgstr "Create accounts"

#, fuzzy
msgid "create_accounts_prompt"
msgstr "Are you sure you want to create these accounts?"

#, fuzzy
msgid "create_adventure"
msgstr "Create adventure"

#, fuzzy
msgid "create_class"
msgstr "Create a new class"

#, fuzzy
msgid "create_multiple_accounts"
msgstr "Create multiple accounts"

#, fuzzy
msgid "create_public_profile"
msgstr "Create public profile"

#, fuzzy
msgid "create_question"
msgstr "Do you want to create one?"

#, fuzzy
msgid "create_student_account"
msgstr "Create an account"

#, fuzzy
msgid "create_student_account_explanation"
msgstr "You can save your own programs with an account."

#, fuzzy
msgid "create_teacher_account"
msgstr "Create a teacher account"

#, fuzzy
msgid "create_teacher_account_explanation"
msgstr "With a teacher account, you can save your programs and see the results of your students."

#, fuzzy
msgid "creator"
msgstr "Creator"

#, fuzzy
msgid "current_password"
msgstr "Current password"

#, fuzzy
msgid "customization_deleted"
msgstr "Customizations successfully deleted."

#, fuzzy
msgid "customize"
msgstr "Customize"

#, fuzzy
msgid "customize_adventure"
msgstr "Customize adventure"

#, fuzzy
msgid "customize_class"
msgstr "Customize class"

#, fuzzy
msgid "dash"
msgstr "a dash"

#, fuzzy
msgid "default_401"
msgstr "Looks like you aren't authorized..."

#, fuzzy
msgid "default_403"
msgstr "Looks like this action is forbidden..."

#, fuzzy
msgid "default_404"
msgstr "We could not find that page..."

#, fuzzy
msgid "default_500"
msgstr "Something went wrong..."

#, fuzzy
msgid "delete"
msgstr "Delete"

#, fuzzy
msgid "delete_adventure_prompt"
msgstr "Are you sure you want to remove this adventure?"

#, fuzzy
msgid "delete_class_prompt"
msgstr "Are you sure you want to delete the class?"

#, fuzzy
msgid "delete_confirm"
msgstr "Are you sure you want to delete the program?"

#, fuzzy
msgid "delete_invite"
msgstr "Delete invitation"

#, fuzzy
msgid "delete_invite_prompt"
msgstr "Are you sure you want to remove this class invitation?"

#, fuzzy
msgid "delete_public"
msgstr "Delete public profile"

#, fuzzy
msgid "delete_success"
msgstr "Program deleted successfully."

#, fuzzy
msgid "delete_tag_prompt"
msgstr "Are you sure you want to delete this tag?"

#, fuzzy
msgid "destroy_profile"
msgstr "Delete profile"

#, fuzzy
msgid "developers_mode"
msgstr "Programmer's mode"

#, fuzzy
msgid "directly_available"
msgstr "Directly open"

#, fuzzy
msgid "disable"
msgstr "Disable"

#, fuzzy
msgid "disable_explore_page"
msgstr "Disable explore page"

#, fuzzy
msgid "disable_parsons"
msgstr "Disable all puzzles"

#, fuzzy
msgid "disable_quizes"
msgstr "Disable all quizes"

#, fuzzy
msgid "disabled"
msgstr "Disabled"

#, fuzzy
msgid "disabled_button_quiz"
msgstr "Your quiz score is below the threshold, try again!"

#, fuzzy
msgid "discord_server"
msgstr "Discord server"

#, fuzzy
msgid "distinguished_user"
msgstr "Distinguished user"

#, fuzzy
msgid "double quotes"
msgstr "double quotes"

#, fuzzy
msgid "download"
msgstr "Download"

#, fuzzy
msgid "download_login_credentials"
msgstr "Do you want to download the login credentials after the accounts creation?"

#, fuzzy
msgid "duplicate"
msgstr "Duplicate"

#, fuzzy
msgid "echo_and_ask_mismatch_exception"
msgstr "Echo and ask mismatch"

#, fuzzy
msgid "echo_out"
msgstr "Starting in level 2 `{echo}` is no longer needed. You can repeat an answer with `{ask}` and `{print}` now. Example: `name {is} {ask} What are you called? {print} hello name`"

#, fuzzy
msgid "edit_adventure"
msgstr "Edit adventure"

#, fuzzy
msgid "edit_code_button"
msgstr "Edit code"

#, fuzzy
msgid "email"
msgstr "Email"

#, fuzzy
msgid "email_invalid"
msgstr "Please enter a valid email."

#, fuzzy
msgid "end_quiz"
msgstr "Quiz end"

#, fuzzy
msgid "english"
msgstr "English"

#, fuzzy
msgid "enter"
msgstr "Enter"

#, fuzzy
msgid "enter_password"
msgstr "Enter a new password for"

#, fuzzy
msgid "enter_text"
msgstr "Enter your answer here..."

#, fuzzy
msgid "error_logo_alt"
msgstr "Error logo"

#, fuzzy
msgid "errors"
msgstr "Errors"

#, fuzzy
msgid "exclamation mark"
msgstr "an exclamation mark"

#, fuzzy
msgid "exercise"
msgstr "Exercise"

#, fuzzy
msgid "exercise_doesnt_exist"
msgstr "This exercise doesn't exist"

#, fuzzy
msgid "exists_email"
msgstr "That email is already in use."

#, fuzzy
msgid "exists_username"
msgstr "That username is already in use."

#, fuzzy
msgid "exit_preview_mode"
msgstr "Exit preview mode"

#, fuzzy
msgid "experience_invalid"
msgstr "Please select a valid experience, choose (Yes, No)."

#, fuzzy
msgid "expiration_date"
msgstr "Expiration date"

#, fuzzy
msgid "explore_programs"
msgstr "Explore programs"

#, fuzzy
msgid "explore_programs_logo_alt"
msgstr "Explore programs icon"

#, fuzzy
msgid "favorite_program"
msgstr "Favorite program"

#, fuzzy
msgid "favourite_confirm"
msgstr "Are you sure you want to set this program as your favourite?"

#, fuzzy
msgid "favourite_program"
msgstr "Favourite program"

#, fuzzy
msgid "favourite_program_invalid"
msgstr "Your chosen favourite program is invalid."

#, fuzzy
msgid "favourite_success"
msgstr "Your program is set as favourite."

#, fuzzy
msgid "feature"
msgstr "Feature"

#, fuzzy
msgid "feedback"
msgstr "Feedback"

#, fuzzy
msgid "feedback_message_error"
msgstr "Something went wrong, please try again later."

#, fuzzy
msgid "feedback_message_success"
msgstr "Thank you, we recieved your feedback and will contact you if needed."

#, fuzzy
msgid "feedback_modal_message"
msgstr "Please send us a message with a category. We appreciate your help to improve Hedy!"

#, fuzzy
msgid "female"
msgstr "Female"

#, fuzzy
msgid "flag_adventure_prompt"
msgstr "Do you want to flag this adventure so that we check its appropriateness?"

#, fuzzy
msgid "float"
msgstr "a number"

#, fuzzy
msgid "for_teachers"
msgstr "For teachers"

#, fuzzy
msgid "forgot_password"
msgstr "Forgot your password?"

#, fuzzy
msgid "from_another_teacher"
msgstr "From another teacher"

#, fuzzy
msgid "from_magazine_website"
msgstr "From a magazine or website"

#, fuzzy
msgid "from_video"
msgstr "From a video"

#, fuzzy
msgid "fun_statistics_msg"
msgstr "Here are some fun statistics!"

#, fuzzy
msgid "gender"
msgstr "Gender"

#, fuzzy
msgid "gender_invalid"
msgstr "Please select a valid gender, choose (Female, Male, Other)."

#, fuzzy
msgid "general"
msgstr "General"

#, fuzzy
msgid "general_settings"
msgstr "General settings"

#, fuzzy
msgid "generate_passwords"
msgstr "Generate passwords"

#, fuzzy
msgid "get_certificate"
msgstr "Get your certificate!"

#, fuzzy
msgid "give_link_to_teacher"
msgstr "Give the following link to your teacher:"

#, fuzzy
msgid "go_back"
msgstr "Go back"

#, fuzzy
msgid "go_back_to_main"
msgstr "Go back to main page"

#, fuzzy
msgid "go_to_question"
msgstr "Go to question"

#, fuzzy
msgid "go_to_quiz_result"
msgstr "Go to quiz result"

#, fuzzy
msgid "goto_profile"
msgstr "Go to my profile"

#, fuzzy
msgid "graph_title"
msgstr "Errors per adventure completed on level {level}"

#, fuzzy
msgid "grid_overview"
msgstr "Overview of programs per adventure"

#, fuzzy
msgid "hand_in"
msgstr "Hand in"

#, fuzzy
msgid "hand_in_exercise"
msgstr "Hand in exercise"

#, fuzzy
msgid "heard_about_hedy"
msgstr "How have you heard about Hedy?"

#, fuzzy
msgid "heard_about_invalid"
msgstr "Please select a valid way you heard about us."

#, fuzzy
msgid "hedy_achievements"
msgstr "Hedy achievements"

#, fuzzy
msgid "hedy_choice_title"
msgstr "Hedy's Choice"

#, fuzzy
msgid "hedy_introduction_slides"
msgstr "Hedy Introduction Slides"

#, fuzzy
msgid "hedy_logo_alt"
msgstr "Hedy logo"

#, fuzzy
msgid "hedy_on_github"
msgstr "Hedy on Github"

#, fuzzy
msgid "hedy_tutorial_logo_alt"
msgstr "Hedy tutorial icon"

#, fuzzy
msgid "hello_logo"
msgstr "hello"

#, fuzzy
msgid "hidden"
msgstr "Hidden"

#, fuzzy
msgid "hide_cheatsheet"
msgstr "Hide cheatsheet"

#, fuzzy
msgid "hide_keyword_switcher"
msgstr "Hide keyword switcher"

#, fuzzy
msgid "highest_level_reached"
msgstr "Highest level reached"

#, fuzzy
msgid "highest_quiz_score"
msgstr "Highest quiz score"

#, fuzzy
msgid "highscore_explanation"
msgstr "On this page you can view the current Highscores, based on the amount of achievements gathered. View the ranking for either all users, your country or your class. Click on a username to view their public profile."

#, fuzzy
msgid "highscore_no_public_profile"
msgstr "You don't have a public profile and are therefore not listed on the highscores. Do you wish to create one?"

#, fuzzy
msgid "highscores"
msgstr "Highscores"

#, fuzzy
msgid "hint"
msgstr "Hint?"

#, fuzzy
msgid "ill_work_some_more"
msgstr "I'll work on it a little longer"

#, fuzzy
msgid "image_invalid"
msgstr "The image you chose is invalid."

#, fuzzy
msgid "incomplete_command_exception"
msgstr "Incomplete Command"

#, fuzzy
msgid "incorrect_handling_of_quotes_exception"
msgstr "Incorrect handling of quotes"

#, fuzzy
msgid "incorrect_use_of_types_exception"
msgstr "Incorrect use of types"

#, fuzzy
msgid "incorrect_use_of_variable_exception"
msgstr "Incorrect use of variable"

#, fuzzy
msgid "indentation_exception"
msgstr "Incorrect Indentation"

#, fuzzy
msgid "input"
msgstr "input from `{ask}`"

#, fuzzy
msgid "input_variable_role"
msgstr "input"

#, fuzzy
msgid "integer"
msgstr "a number"

#, fuzzy
msgid "invalid_class_link"
msgstr "Invalid link for joining the class."

#, fuzzy
msgid "invalid_command_exception"
msgstr "Invalid command"

#, fuzzy
msgid "invalid_keyword_language_comment"
msgstr "# The provided keyword language is invalid, keyword language is set to English"

#, fuzzy
msgid "invalid_language_comment"
msgstr "# The provided language is invalid, language set to English"

#, fuzzy
msgid "invalid_level_comment"
msgstr "# The provided level is invalid, level is set to level 1"

#, fuzzy
msgid "invalid_program_comment"
msgstr "# The provided program is invalid, please try again"

#, fuzzy
msgid "invalid_teacher_invitation_code"
msgstr "The teacher invitation code is invalid. To become a teacher, reach out to hello@hedy.org."

#, fuzzy
msgid "invalid_tutorial_step"
msgstr "Invalid tutorial step"

#, fuzzy
msgid "invalid_username_password"
msgstr "Invalid username/password."

#, fuzzy
msgid "invite_by_username"
msgstr "Invite by username"

#, fuzzy
msgid "invite_date"
msgstr "Invite date"

#, fuzzy
msgid "invite_message"
msgstr "You have received an invitation to join class"

#, fuzzy
msgid "invite_prompt"
msgstr "Enter a username"

#, fuzzy
msgid "invite_teacher"
msgstr "Invite a teacher"

#, fuzzy
msgid "join_class"
msgstr "Join class"

#, fuzzy
msgid "join_prompt"
msgstr "You need to have an account to join a class. Would you like to login now?"

#, fuzzy
msgid "keybinding_waiting_for_keypress"
msgstr "Waiting for a button press..."

#, fuzzy
msgid "keyword_language_invalid"
msgstr "Please select a valid keyword language (select English or your own language)."

#, fuzzy
msgid "landcode_phone_number"
msgstr "Please also add your country's landcode"

#, fuzzy
msgid "language"
msgstr "Language"

#, fuzzy
msgid "language_invalid"
msgstr "Please select a valid language."

#, fuzzy
msgid "languages"
msgstr "Which of these programming languages have you used before?"

#, fuzzy
msgid "last_achievement"
msgstr "Last earned achievement"

#, fuzzy
msgid "last_edited"
msgstr "Last edited"

#, fuzzy
msgid "last_error"
msgstr "Last error"

#, fuzzy
msgid "last_program"
msgstr "Last program"

#, fuzzy
msgid "last_update"
msgstr "Last update"

#, fuzzy
msgid "lastname"
msgstr "Last Name"

#, fuzzy
msgid "leave_class"
msgstr "Leave class"

#, fuzzy
msgid "level"
msgstr "Level"

#, fuzzy
msgid "level_accessible"
msgstr "Level is open to students"

#, fuzzy
msgid "level_disabled"
msgstr "Level disabled"

#, fuzzy
msgid "level_future"
msgstr "This level automatically opens on "

#, fuzzy
msgid "level_invalid"
msgstr "This Hedy level is invalid."

#, fuzzy
msgid "level_not_class"
msgstr "This level has not been made available in your class yet"

#, fuzzy
msgid "level_title"
msgstr "Level"

#, fuzzy
msgid "levels"
msgstr "levels"

#, fuzzy
msgid "link"
msgstr "Link"

#, fuzzy
msgid "list"
msgstr "a list"

#, fuzzy
msgid "list_variable_role"
msgstr "list"

#, fuzzy
msgid "live_dashboard"
msgstr "Live Dashboard"

#, fuzzy
msgid "logged_in_to_share"
msgstr "You must be logged in to save and share a program."

#, fuzzy
msgid "login"
msgstr "Log in"

#, fuzzy
msgid "login_long"
msgstr "Log in to your account"

#, fuzzy
msgid "login_to_save_your_work"
msgstr "Log in to save your work"

#, fuzzy
msgid "logout"
msgstr "Log out"

#, fuzzy
msgid "longest_program"
msgstr "Longest program"

#, fuzzy
msgid "mail_change_password_body"
msgstr ""
"Your Hedy password has been changed. If you did this, all is good.\n"
"If you didn't change your password, please contact us immediately by replying to this email."

#, fuzzy
msgid "mail_change_password_subject"
msgstr "Your Hedy password has been changed"

#, fuzzy
msgid "mail_error_change_processed"
msgstr "Something went wrong when sending a validation mail, the changes are still correctly processed."

#, fuzzy
msgid "mail_goodbye"
msgstr ""
"Keep programming!\n"
"The Hedy team"

#, fuzzy
msgid "mail_hello"
msgstr "Hi {username}!"

#, fuzzy
msgid "mail_recover_password_body"
msgstr ""
"By clicking on this link, you can set a new Hedy password. This link is valid for <b>4</b> hours.\n"
"If you haven't required a password reset, please ignore this email: {link}"

#, fuzzy
msgid "mail_recover_password_subject"
msgstr "Request a password reset."

#, fuzzy
msgid "mail_reset_password_body"
msgstr ""
"Your Hedy password has been reset to a new one. If you did this, all is good.\n"
"If you didn't change your password, please contact us immediately by replying to this email."

#, fuzzy
msgid "mail_reset_password_subject"
msgstr "Your Hedy password has been reset"

#, fuzzy
msgid "mail_welcome_teacher_body"
msgstr ""
"<strong>Welcome!</strong>\n"
"Congratulations on your brand new Hedy teacher's account. Welcome to the world wide community of Hedy teachers!\n"
"\n"
"<strong>What teacher's accounts can do</strong>\n"
"There are a number of extra options unlocked for you now.\n"
"\n"
"1. Extra explanation is available in the <a href=\"https://hedy.org/for-teachers/manual\">teacher's manual</a>.\n"
"2. With your teacher account, you can create classes. Your students can than join your classes and you can see their progress. Classes are made and managed though the for <a href=\"https://hedycode.com/for-teachers\">teachers page</a>.\n"
"3. You can fully customize your classes, for example you can open and close levels, enable or disable adventures and author your own adventures!\n"
"\n"
"<strong>Join our online community!</strong>\n"
"All Hedy teachers, programmers and other fans are welcome to join our <a href=\"https://discord.gg/8yY7dEme9r\">Discord server</a>. This is the ideal place to chat about Hedy: we have channels where you can show your cool projects and lessons, channels to report bugs, and channels to chat with other teachers and with the Hedy team.\n"
"\n"
"<strong>How to ask for help </strong>\n"
"If anything is unclear, you can let us know on Discord, or <a href=\"mailto: hello@hedy.org\">send us an email</a>.\n"
"\n"
"<strong>How to report bugs</strong>\n"
"In Discord, we have a channel for reporting bugs, called #bugs. That is the perfect place to let us know about issues you are running into. If you know how to use GitHub, you can create an <a href=\"https://github.com/hedyorg/hedy/issues/new?assignees=&labels=&template=bug_report.md&title=%5BBUG%5D\">issue</a> there.\n"

#, fuzzy
msgid "mail_welcome_teacher_subject"
msgstr "Your Hedy teacher account is ready"

#, fuzzy
msgid "mail_welcome_verify_body"
msgstr ""
"Your Hedy account has been created successfully. Welcome!\n"
"Please click on this link to verify your email address: {link}"

#, fuzzy
msgid "mail_welcome_verify_subject"
msgstr "Welcome to Hedy"

#, fuzzy
msgid "mailing_title"
msgstr "Subscribe to the Hedy newsletter"

#, fuzzy
msgid "main_subtitle"
msgstr "Textual programming for the classroom"

#, fuzzy
msgid "main_title"
msgstr "Hedy"

#, fuzzy
msgid "make_sure_you_are_done"
msgstr "Make sure you are done! You will not be able to change your program anymore after you click \"Hand in\"."

#, fuzzy
msgid "male"
msgstr "Male"

#, fuzzy
msgid "mandatory_mode"
msgstr "Mandatory developer's mode"

#, fuzzy
msgid "more_options"
msgstr "More options"

#, fuzzy
msgid "multiple_keywords_warning"
msgstr "You are trying to use the keyword {orig_keyword}, but this keyword might have several meanings. Please choose the one you're trying to use from this list and copy paste it in your code, curly braces included: {keyword_list}"

#, fuzzy
msgid "multiple_levels_warning"
msgstr "We've noticed you have both selected several levels and included code snippets in your adventure, this might cause issues with the syntax highlighter and the automatic translation of keywords"

#, fuzzy
msgid "my_account"
msgstr "My account"

#, fuzzy
msgid "my_achievements"
msgstr "My achievements"

#, fuzzy
msgid "my_adventures"
msgstr "My adventures"

#, fuzzy
msgid "my_classes"
msgstr "My classes"

#, fuzzy
msgid "my_messages"
msgstr "My messages"

#, fuzzy
msgid "my_public_profile"
msgstr "My public profile"

#, fuzzy
msgid "name"
msgstr "Name"

#, fuzzy
msgid "nav_explore"
msgstr "Explore"

#, fuzzy
msgid "nav_hedy"
msgstr "Hedy"

#, fuzzy
msgid "nav_learn_more"
msgstr "Learn more"

#, fuzzy
msgid "nav_start"
msgstr "Home"

#, fuzzy
msgid "new_password"
msgstr "New password"

#, fuzzy
msgid "new_password_repeat"
msgstr "Repeat new password"

#, fuzzy
msgid "newline"
msgstr "a new line"

#, fuzzy
msgid "next_exercise"
msgstr "Next exercise"

#, fuzzy
msgid "next_page"
msgstr "Next page"

#, fuzzy
msgid "next_step_tutorial"
msgstr "Next step >>>"

#, fuzzy
msgid "no"
msgstr "No"

#, fuzzy
msgid "no_account"
msgstr "No account?"

#, fuzzy
msgid "no_accounts"
msgstr "There are no accounts to create."

#, fuzzy
msgid "no_adventures_yet"
msgstr "There are no public adventures yet..."

#, fuzzy
msgid "no_certificate"
msgstr "This user hasn't earned the Hedy Certificate of Completion"

#, fuzzy
msgid "no_more_flat_if"
msgstr "Starting in level 8, the code after `{if}` needs to be placed on the next line and start with 4 spaces."

#, fuzzy
msgid "no_programs"
msgstr "There are no programs."

#, fuzzy
msgid "no_public_profile"
msgstr "You don't have a public profile text yet..."

#, fuzzy
msgid "no_shared_programs"
msgstr "has no shared programs..."

#, fuzzy
msgid "no_such_adventure"
msgstr "This adventure doesn't exist!"

#, fuzzy
msgid "no_such_class"
msgstr "No such Hedy class."

#, fuzzy
msgid "no_such_highscore"
msgstr "Highscores"

#, fuzzy
msgid "no_such_level"
msgstr "No such Hedy level!"

#, fuzzy
msgid "no_such_program"
msgstr "No such Hedy program!"

#, fuzzy
msgid "no_tag"
msgstr "No tag provided!"

#, fuzzy
msgid "not_adventure_yet"
msgstr "You must fill in an adventure name first"

#, fuzzy
msgid "not_enrolled"
msgstr "Looks like you are not in this class!"

#, fuzzy
msgid "not_in_class_no_handin"
msgstr "You are not in a class, so there's no need for you to hand in anything."

#, fuzzy
msgid "not_logged_in_cantsave"
msgstr "Your program will not be saved."

#, fuzzy
msgid "not_logged_in_handin"
msgstr "You must be logged in to hand in an assignment."

#, fuzzy
msgid "not_teacher"
msgstr "Looks like you are not a teacher!"

#, fuzzy
msgid "number"
msgstr "a number"

#, fuzzy
msgid "number_achievements"
msgstr "Number of achievements"

#, fuzzy
msgid "number_lines"
msgstr "Number of lines"

#, fuzzy
msgid "number_of_errors"
msgstr "Number of errors: {number_of_errors}"

#, fuzzy
msgid "number_programs"
msgstr "Number of programs ran"

#, fuzzy
msgid "ok"
msgstr "OK"

msgid "one_level_error"
msgstr ""

#, fuzzy
msgid "only_you_can_see"
msgstr "Only you can see this program."

#, fuzzy
msgid "open"
msgstr "Open"

#, fuzzy
msgid "opening_date"
msgstr "Opening date"

#, fuzzy
msgid "opening_dates"
msgstr "Opening dates"

#, fuzzy
msgid "option"
msgstr "Option"

#, fuzzy
msgid "or"
msgstr "or"

#, fuzzy
msgid "other"
msgstr "Other"

#, fuzzy
msgid "other_block"
msgstr "Another block language"

#, fuzzy
msgid "other_settings"
msgstr "Other settings"

#, fuzzy
msgid "other_source"
msgstr "Other"

#, fuzzy
msgid "other_text"
msgstr "Another text language"

#, fuzzy
msgid "overwrite_warning"
msgstr "You already have a program with this name, saving this program will replace the old one. Are you sure?"

#, fuzzy
msgid "owner"
msgstr "Owner"

#, fuzzy
msgid "page_not_found"
msgstr "We couldn't find that page!"

#, fuzzy
msgid "pair_with_teacher"
msgstr "I would like to be paired with another teacher for help"

#, fuzzy
msgid "parsons_title"
msgstr "Puzzle"

#, fuzzy
msgid "password"
msgstr "Password"

#, fuzzy
msgid "password_change_not_allowed"
msgstr "You're not allowed to change the password of this user."

#, fuzzy
msgid "password_change_prompt"
msgstr "Are you sure you want to change this password?"

#, fuzzy
msgid "password_change_success"
msgstr "Password of your student is successfully changed."

#, fuzzy
msgid "password_invalid"
msgstr "Your password is invalid."

#, fuzzy
msgid "password_repeat"
msgstr "Repeat password"

#, fuzzy
msgid "password_resetted"
msgstr "Your password has been successfully reset. You are being redirected to the login page."

#, fuzzy
msgid "password_six"
msgstr "Your password must contain at least six characters."

#, fuzzy
msgid "password_updated"
msgstr "Password updated."

#, fuzzy
msgid "passwords_six"
msgstr "All passwords need to be six characters or longer."

#, fuzzy
msgid "pending_invites"
msgstr "Pending invites"

#, fuzzy
msgid "people_with_a_link"
msgstr "Other people with a link can see this program. It also can be found on the \"Explore\" page."

#, fuzzy
msgid "percentage"
msgstr "percentage"

#, fuzzy
msgid "percentage_achieved"
msgstr "Achieved by {percentage}% of the users"

#, fuzzy
msgid "period"
msgstr "a period"

#, fuzzy
msgid "personal_text"
msgstr "Personal text"

#, fuzzy
msgid "personal_text_invalid"
msgstr "Your personal text is invalid."

#, fuzzy
msgid "phone_number"
msgstr "Phone number"

#, fuzzy
msgid "postfix_classname"
msgstr "Postfix classname"

#, fuzzy
msgid "preferred_keyword_language"
msgstr "Preferred keyword language"

#, fuzzy
msgid "preferred_language"
msgstr "Preferred language"

#, fuzzy
msgid "preview"
msgstr "Preview"

#, fuzzy
msgid "preview_teacher_mode"
msgstr "This account is for you to try out Hedy, note that you need to sign out and create an actual account to save your progress."

#, fuzzy
msgid "previewing_adventure"
msgstr "Previewing adventure"

#, fuzzy
msgid "previewing_class"
msgstr "You are previewing class <em>{class_name}</em> as a teacher."

#, fuzzy
msgid "previous_campaigns"
msgstr "View previous campaigns"

#, fuzzy
msgid "previous_page"
msgstr "Previous page"

#, fuzzy
msgid "print_logo"
msgstr "print"

#, fuzzy
msgid "privacy_terms"
msgstr "Privacy terms"

#, fuzzy
msgid "private"
msgstr "Private"

#, fuzzy
msgid "profile_logo_alt"
msgstr "Profile icon."

#, fuzzy
msgid "profile_picture"
msgstr "Profile picture"

#, fuzzy
msgid "profile_updated"
msgstr "Profile updated."

#, fuzzy
msgid "profile_updated_reload"
msgstr "Profile updated, page will be re-loaded."

#, fuzzy
msgid "program_contains_error"
msgstr "This program contains an error, are you sure you want to share it?"

#, fuzzy
msgid "program_header"
msgstr "My programs"

#, fuzzy
msgid "program_too_large_exception"
msgstr "Programs too large"

#, fuzzy
msgid "programming_experience"
msgstr "Do you have programming experience?"

#, fuzzy
msgid "programming_invalid"
msgstr "Please select a valid programming language."

#, fuzzy
msgid "programs"
msgstr "Programs"

#, fuzzy
msgid "programs_created"
msgstr "Programs created"

#, fuzzy
msgid "programs_saved"
msgstr "Programs saved"

#, fuzzy
msgid "programs_submitted"
msgstr "Programs submitted"

#, fuzzy
msgid "prompt_join_class"
msgstr "Do you want to join this class?"

#, fuzzy
msgid "public"
msgstr "Public"

#, fuzzy
msgid "public_adventures"
msgstr "Browse public adventures"

#, fuzzy
msgid "public_content"
msgstr "Public content"

#, fuzzy
msgid "public_content_info"
msgstr "You can also look for public adventures and use them as an example."

#, fuzzy
msgid "public_invalid"
msgstr "This agreement selection is invalid"

#, fuzzy
msgid "public_profile"
msgstr "Public profile"

#, fuzzy
msgid "public_profile_info"
msgstr "By selecting this box I make my profile visible for everyone. Be careful not to share personal information like your name or home address, because everyone will be able to see it!"

#, fuzzy
msgid "public_profile_updated"
msgstr "Public profile updated, page will be re-loaded."

#, fuzzy
msgid "question mark"
msgstr "a question mark"

#, fuzzy
msgid "quiz_logo_alt"
msgstr "Quiz logo"

#, fuzzy
msgid "quiz_score"
msgstr "Quiz score"

#, fuzzy
msgid "quiz_tab"
msgstr "Quiz"

#, fuzzy
msgid "quiz_threshold_not_reached"
msgstr "Quiz threshold not reached to unlock this level"

#, fuzzy
msgid "read_code_label"
msgstr "Read aloud"

#, fuzzy
msgid "recent"
msgstr "My recent programs"

#, fuzzy
msgid "recover_password"
msgstr "Request a password reset"

#, fuzzy
msgid "regress_button"
msgstr "Go back to level {level}"

#, fuzzy
msgid "remove"
msgstr "Remove"

#, fuzzy
msgid "remove_customization"
msgstr "Remove customization"

#, fuzzy
msgid "remove_customizations_prompt"
msgstr "Are you sure you want to remove this class's customizations?"

#, fuzzy
msgid "remove_student_prompt"
msgstr "Are you sure you want to remove the student from the class?"

#, fuzzy
msgid "remove_user_prompt"
msgstr "Confirm removing this user from the class."

#, fuzzy
msgid "repair_program_logo_alt"
msgstr "Repair program icon"

#, fuzzy
msgid "repeat_dep"
msgstr "Starting in level 8, `{repeat}` needs to be used with indentation. You can see examples on the `{repeat}` tab in level 8."

#, fuzzy
msgid "repeat_match_password"
msgstr "The repeated password does not match."

#, fuzzy
msgid "repeat_new_password"
msgstr "Repeat new password"

#, fuzzy
msgid "report_failure"
msgstr "This program does not exist or is not public"

#, fuzzy
msgid "report_program"
msgstr "Are you sure you want to report this program?"

#, fuzzy
msgid "report_success"
msgstr "This program has been reported"

#, fuzzy
msgid "request_invalid"
msgstr "Request invalid"

#, fuzzy
msgid "request_teacher"
msgstr "Would you like to apply for a teacher's account?"

#, fuzzy
msgid "request_teacher_account"
msgstr "Request teacher account"

#, fuzzy
msgid "required_field"
msgstr "Fields marked with an * are required"

#, fuzzy
msgid "reset_adventure_prompt"
msgstr "Are you sure you want to reset all selected adventures?"

#, fuzzy
msgid "reset_adventures"
msgstr "Reset selected adventures"

#, fuzzy
msgid "reset_button"
msgstr "Reset"

#, fuzzy
msgid "reset_password"
msgstr "Reset password"

#, fuzzy
msgid "reset_view"
msgstr "Reset"

#, fuzzy
msgid "retrieve_adventure_error"
msgstr "You're not allowed to view this adventure!"

#, fuzzy
msgid "retrieve_class_error"
msgstr "Only teachers can retrieve classes"

#, fuzzy
msgid "retrieve_tag_error"
msgstr "Error retrieving tags"

#, fuzzy
msgid "role"
msgstr "Role"

#, fuzzy
msgid "run_code_button"
msgstr "Run code"

#, fuzzy
msgid "runs_over_time"
msgstr "Runs over time"

#, fuzzy
msgid "save_parse_warning"
msgstr "This program contains an error, are you sure you want to save it?"

#, fuzzy
msgid "save_prompt"
msgstr "You need to have an account to save your program. Would you like to login now?"

#, fuzzy
msgid "save_success_detail"
msgstr "Program saved successfully."

#, fuzzy
msgid "score"
msgstr "Score"

#, fuzzy
msgid "search"
msgstr "Search..."

#, fuzzy
msgid "search_button"
msgstr "Search"

#, fuzzy
msgid "second_teacher"
msgstr "Second teacher"

#, fuzzy
msgid "second_teacher_copy_prompt"
msgstr "Are you sure you want to copy this teacher?"

#, fuzzy
msgid "second_teacher_prompt"
msgstr "Enter a teacher username to invite them."

#, fuzzy
msgid "second_teacher_warning"
msgstr "All teachers in this class can customize it."

#, fuzzy
msgid "see_certificate"
msgstr "See {username} certificate!"

#, fuzzy
msgid "select"
msgstr "Select"

#, fuzzy
msgid "select_adventures"
msgstr "Select and order adventures"

#, fuzzy
msgid "select_all"
msgstr "Select all"

#, fuzzy
msgid "select_lang"
msgstr "Select language"

#, fuzzy
msgid "select_levels"
msgstr "Select levels"

#, fuzzy
msgid "select_tag"
msgstr "Select tag"

#, fuzzy
msgid "selected"
msgstr "Selected"

#, fuzzy
msgid "self_removal_prompt"
msgstr "Are you sure you want to leave this class?"

#, fuzzy
msgid "send_password_recovery"
msgstr "Send me a password recovery link"

#, fuzzy
msgid "sent_by"
msgstr "This invitation is sent by"

#, fuzzy
msgid "sent_password_recovery"
msgstr "You should soon receive an email with instructions on how to reset your password."

#, fuzzy
msgid "settings"
msgstr "My personal settings"

#, fuzzy
msgid "share_by_giving_link"
msgstr "Show your program to other people by giving them the link below:"

#, fuzzy
msgid "share_your_program"
msgstr "Share your program"

#, fuzzy
msgid "signup_student_or_teacher"
msgstr "Are you a student or a teacher?"

#, fuzzy
msgid "single quotes"
msgstr "a single quote"

#, fuzzy
msgid "slash"
msgstr "a slash"

#, fuzzy
msgid "sleeping"
msgstr "Sleeping..."

#, fuzzy
msgid "slides"
msgstr "Slides"

#, fuzzy
msgid "slides_for_level"
msgstr "Slides for level"

#, fuzzy
msgid "slides_info"
msgstr "For each level of Hedy, we have created slides to help you teach. The slides contain explanations of each level, and Hedy examples that you can run inside the slides. Just click the link and get started! the Introduction slides are a general explanation of Hedy before level 1 The slides were created using <a href=\"https://slides.com\">slides.com</a>. If you want to adapt them yourself, you can download them, and then upload the resulting zip file to <a href=\"https://slides.com\">slides.com</a>. You can find more information about the slides in the <a href=\"https://hedy.org/for-teachers/manual/features\">teacher's manual</a>."

#, fuzzy
msgid "social_media"
msgstr "Social media"

#, fuzzy
msgid "solution_example"
msgstr "Solution Example"

#, fuzzy
msgid "solution_example_explanation"
msgstr "This is where the solution of your adventure goes. This can be used if you want to share this adventure with other teacher's, so they can know what your suggested solution is."

#, fuzzy
msgid "something_went_wrong_keyword_parsing"
msgstr "There is a mistake in your adventure, are all keywords correctly surrounded with { }?"

#, fuzzy
msgid "space"
msgstr "a space"

#, fuzzy
msgid "star"
msgstr "a star"

#, fuzzy
msgid "start_hedy_tutorial"
msgstr "Start hedy tutorial"

#, fuzzy
msgid "start_learning"
msgstr "Start learning"

#, fuzzy
msgid "start_programming"
msgstr "Start programming"

#, fuzzy
msgid "start_programming_logo_alt"
msgstr "Start programming icon"

#, fuzzy
msgid "start_quiz"
msgstr "Start quiz"

#, fuzzy
msgid "start_teacher_tutorial"
msgstr "Start teacher tutorial"

#, fuzzy
msgid "start_teaching"
msgstr "Start teaching"

#, fuzzy
msgid "step_title"
msgstr "Assignment"

#, fuzzy
msgid "stepper_variable_role"
msgstr "stepper"

#, fuzzy
msgid "stop_code_button"
msgstr "Stop program"

#, fuzzy
msgid "string"
msgstr "text"

#, fuzzy
msgid "student"
msgstr "Student"

#, fuzzy
msgid "student_already_in_class"
msgstr "This student is already in your class."

#, fuzzy
msgid "student_already_invite"
msgstr "This student already has a pending invitation."

#, fuzzy
msgid "student_details"
msgstr "Student details"

#, fuzzy
msgid "student_not_allowed_in_class"
msgstr "Student not allowed in class"

#, fuzzy
msgid "student_not_existing"
msgstr "This username doesn't exist."

#, fuzzy
msgid "student_signup_header"
msgstr "Student"

#, fuzzy
msgid "students"
msgstr "students"

#, fuzzy
msgid "submission_time"
msgstr "Handed in at"

#, fuzzy
msgid "submit_answer"
msgstr "Answer question"

#, fuzzy
msgid "submit_program"
msgstr "Submit"

#, fuzzy
msgid "submit_warning"
msgstr "Are you sure you want to submit this program?"

#, fuzzy
msgid "submitted"
msgstr "Submitted"

#, fuzzy
msgid "submitted_header"
msgstr "This is a submitted program and can't be altered."

#, fuzzy
msgid "subscribe"
msgstr "Subscribe"

#, fuzzy
msgid "subscribe_newsletter"
msgstr "Subscribe to the newsletter"

#, fuzzy
msgid "successful_runs"
msgstr "Successful runs: {successful_runs}"

#, fuzzy
msgid "suggestion_color"
msgstr "Try using another color"

#, fuzzy
msgid "suggestion_note"
msgstr "Use a note between C0 and B9 or a number between 1 and 70"

#, fuzzy
msgid "suggestion_number"
msgstr "Try changing the value to a number"

#, fuzzy
msgid "suggestion_numbers_or_strings"
msgstr "Try changing the values to be all text or all numbers"

#, fuzzy
msgid "surname"
msgstr "First Name"

#, fuzzy
msgid "survey"
msgstr "Survey"

#, fuzzy
msgid "survey_completed"
msgstr "Survey completed"

#, fuzzy
msgid "survey_skip"
msgstr "Don't show this again"

#, fuzzy
msgid "survey_submit"
msgstr "Submit"

#, fuzzy
msgid "tag_in_adventure"
msgstr "Tag in adventure"

#, fuzzy
msgid "tag_input_placeholder"
msgstr "Enter a new tag"

#, fuzzy
msgid "tags"
msgstr "Tags"

#, fuzzy
msgid "teacher"
msgstr "Teacher"

#, fuzzy
msgid "teacher_account_request"
msgstr "You have a pending teacher account request"

#, fuzzy
msgid "teacher_account_success"
msgstr "You successfully requested a teacher account."

#, fuzzy
msgid "teacher_invalid"
msgstr "Your teacher value is invalid."

#, fuzzy
msgid "teacher_invitation_require_login"
msgstr "To set up your profile as a teacher, we will need you to log in. If you don't have an account, please create one."

#, fuzzy
msgid "teacher_manual"
msgstr "Teacher manual"

#, fuzzy
msgid "teacher_signup_header"
msgstr "Teacher"

#, fuzzy
msgid "teacher_tutorial_logo_alt"
msgstr "Teacher tutorial icon"

#, fuzzy
msgid "teacher_welcome"
msgstr "Welcome to Hedy! Your are now the proud owner of a teachers account which allows you to create classes and invite students."

#, fuzzy
msgid "teachers"
msgstr "Teachers"

#, fuzzy
msgid "template_code"
msgstr ""
"This is the explanation of my adventure!\n"
"\n"
"This way I can show a command: <code>print</code>\n"
"\n"
"But sometimes I might want to show a piece of code, like this:\n"
"<pre>\n"
"ask What's your name?\n"
"echo so your name is \n"
"</pre>"

#, fuzzy
msgid "this_turns_in_assignment"
msgstr "This turns in your assignment to your teacher."

#, fuzzy
msgid "title"
msgstr "Title"

#, fuzzy
msgid "title_achievements"
msgstr "Hedy - My achievements"

#, fuzzy
msgid "title_admin"
msgstr "Hedy - Administrator page"

#, fuzzy
msgid "title_class-overview"
msgstr "Hedy - Class overview"

#, fuzzy
msgid "title_customize-adventure"
msgstr "Hedy - Customize adventure"

#, fuzzy
msgid "title_customize-class"
msgstr "Hedy - Customize class"

#, fuzzy
msgid "title_explore"
msgstr "Hedy - Explore"

#, fuzzy
msgid "title_for-teacher"
msgstr "Hedy - For teachers"

#, fuzzy
msgid "title_join-class"
msgstr "Hedy - Join class"

#, fuzzy
msgid "title_landing-page"
msgstr "Welcome to Hedy!"

#, fuzzy
msgid "title_learn-more"
msgstr "Hedy - Learn more"

#, fuzzy
msgid "title_login"
msgstr "Hedy - Login"

#, fuzzy
msgid "title_my-profile"
msgstr "Hedy - My account"

#, fuzzy
msgid "title_privacy"
msgstr "Hedy - Privacy terms"

#, fuzzy
msgid "title_programs"
msgstr "Hedy - My programs"

#, fuzzy
msgid "title_public-adventures"
msgstr "Hedy - Public adventures"

#, fuzzy
msgid "title_recover"
msgstr "Hedy - Recover account"

#, fuzzy
msgid "title_reset"
msgstr "Hedy - Reset password"

#, fuzzy
msgid "title_signup"
msgstr "Hedy - Create an account"

#, fuzzy
msgid "title_start"
msgstr "Hedy - Textual programming made easy"

#, fuzzy
msgid "title_view-adventure"
msgstr "Hedy - View adventure"

#, fuzzy
msgid "token_invalid"
msgstr "Your token is invalid."

#, fuzzy
msgid "tooltip_level_locked"
msgstr "Your teacher disabled this level"

#, fuzzy
msgid "translate_error"
msgstr "Something went wrong while translating the code. Try running the code to see if it has an error. Code with errors can not be translated."

#, fuzzy
msgid "translating_hedy"
msgstr "Translating Hedy"

#, fuzzy
msgid "translator"
msgstr "Translator"

#, fuzzy
msgid "tutorial"
msgstr "Tutorial"

#, fuzzy
msgid "tutorial_code_snippet"
msgstr ""
"{print} Hello world!\n"
"{print} I'm learning Hedy with the tutorial!"

#, fuzzy
msgid "tutorial_message_not_found"
msgstr "We couldn't find the requested tutorial step..."

#, fuzzy
msgid "tutorial_title_not_found"
msgstr "Tutorial step not found"

#, fuzzy
msgid "unauthorized"
msgstr "You don't have access rights for this page"

#, fuzzy
msgid "unfavourite_confirm"
msgstr "Are you sure you want to unfavourite this program?"

#, fuzzy
msgid "unfavourite_success"
msgstr "Your program is unfavourited."

#, fuzzy
msgid "unique_usernames"
msgstr "All usernames need to be unique."

#, fuzzy
msgid "unknown_variable_role"
msgstr "unknown"

#, fuzzy
msgid "unlock_thresholds"
msgstr "Unlock level thresholds"

#, fuzzy
msgid "unsaved_class_changes"
msgstr "There are unsaved changes, are you sure you want to leave this page?"

#, fuzzy
msgid "unsubmit_program"
msgstr "Unsubmit program"

#, fuzzy
msgid "unsubmit_warning"
msgstr "Are you sure you want to unsubmit this program?"

#, fuzzy
msgid "unsubmitted"
msgstr "Unsubmitted"

#, fuzzy
msgid "update_adventure_prompt"
msgstr "Are you sure you want to update this adventure?"

#, fuzzy
msgid "update_public"
msgstr "Update public profile"

#, fuzzy
msgid "updating_indicator"
msgstr "Updating"

#, fuzzy
msgid "use_of_blanks_exception"
msgstr "Use of blanks in programs"

#, fuzzy
msgid "use_of_nested_functions_exception"
msgstr "Use of nested functions"

#, fuzzy
msgid "used_in"
msgstr "Used in:"

#, fuzzy
msgid "user"
msgstr "user"

#, fuzzy
msgid "user_inexistent"
msgstr "This user doesn't exist"

#, fuzzy
msgid "user_not_private"
msgstr "This user either doesn't exist or doesn't have a public profile"

#, fuzzy
msgid "username"
msgstr "Username"

#, fuzzy
msgid "username_empty"
msgstr "You didn't enter an username!"

#, fuzzy
msgid "username_invalid"
msgstr "Your username is invalid."

#, fuzzy
msgid "username_special"
msgstr "Username cannot contain `:` or `@`."

#, fuzzy
msgid "username_three"
msgstr "Username must contain at least three characters."

#, fuzzy
msgid "usernames_exist"
msgstr "One or more usernames is already in use."

#, fuzzy
msgid "value"
msgstr "Value"

#, fuzzy
msgid "view_adventures"
msgstr "View adventures"

#, fuzzy
msgid "view_classes"
msgstr "View classes"

#, fuzzy
msgid "view_program"
msgstr "View program"

#, fuzzy
msgid "view_slides"
msgstr "View slides"

#, fuzzy
msgid "waiting_for_submit"
msgstr "Waiting for submit"

#, fuzzy
msgid "walker_variable_role"
msgstr "walker"

#, fuzzy
msgid "welcome"
msgstr "Welcome"

#, fuzzy
msgid "welcome_back"
msgstr "Welcome back"

#, fuzzy
msgid "what_is_your_role"
msgstr "What is your role?"

#, fuzzy
msgid "what_should_my_code_do"
msgstr "What should my code do?"

#, fuzzy
msgid "whole_world"
msgstr "The world"

#, fuzzy
msgid "year_invalid"
msgstr "Please enter a year between 1900 and {current_year}."

#, fuzzy
msgid "yes"
msgstr "Yes"

#, fuzzy
msgid "your_account"
msgstr "Your profile"

#, fuzzy
msgid "your_class"
msgstr "Your class"

#, fuzzy
msgid "your_last_program"
msgstr "Your last saved program"

#, fuzzy
msgid "your_personal_text"
msgstr "Your personal text..."

#, fuzzy
msgid "your_program"
msgstr "Your program"

<<<<<<< HEAD
#~ msgid "explore_explanation"
#~ msgstr "On this page you can look through programs created by other Hedy users. You can filter on both a Hedy level and adventure. Click on \"View program\" to open a program and run it. Programs with a red header contain a mistake. You can still open the program, but running it will result in an error. You can of course try to fix it! If the creator has a public profile you can click their username to visit their profile. There you will find all their shared programs and much more!"
=======
#~ msgid "add_students_options"
#~ msgstr "Add students options"

#~ msgid "class_live"
#~ msgstr "Live statistics"

#~ msgid "class_overview"
#~ msgstr "Class overview"

#~ msgid "last_login"
#~ msgstr "Last login"

#~ msgid "page"
#~ msgstr "page"

#~ msgid "student_list"
#~ msgstr "Student list"

#~ msgid "title_class grid_overview"
#~ msgstr "Hedy - Grid overview"

#~ msgid "title_class live_statistics"
#~ msgstr "Hedy - Live Statistics"

#~ msgid "available_in"
#~ msgstr "Available in:"

#~ msgid "amount_created"
#~ msgstr "programs created"

#~ msgid "amount_saved"
#~ msgstr "programs saved"
>>>>>>> 5918eaf9
<|MERGE_RESOLUTION|>--- conflicted
+++ resolved
@@ -844,6 +844,10 @@
 msgstr "Expiration date"
 
 #, fuzzy
+msgid "explore_explanation"
+msgstr "On this page you can look through programs created by other Hedy users. You can filter on both a Hedy level and adventure. Click on \"View program\" to open a program and run it. Programs with a red header contain a mistake. You can still open the program, but running it will result in an error. You can of course try to fix it! If the creator has a public profile you can click their username to visit their profile. There you will find all their shared programs and much more!"
+
+#, fuzzy
 msgid "explore_programs"
 msgstr "Explore programs"
 
@@ -1583,9 +1587,6 @@
 msgid "ok"
 msgstr "OK"
 
-msgid "one_level_error"
-msgstr ""
-
 #, fuzzy
 msgid "only_you_can_see"
 msgstr "Only you can see this program."
@@ -2669,10 +2670,6 @@
 msgid "your_program"
 msgstr "Your program"
 
-<<<<<<< HEAD
-#~ msgid "explore_explanation"
-#~ msgstr "On this page you can look through programs created by other Hedy users. You can filter on both a Hedy level and adventure. Click on \"View program\" to open a program and run it. Programs with a red header contain a mistake. You can still open the program, but running it will result in an error. You can of course try to fix it! If the creator has a public profile you can click their username to visit their profile. There you will find all their shared programs and much more!"
-=======
 #~ msgid "add_students_options"
 #~ msgstr "Add students options"
 
@@ -2705,4 +2702,3 @@
 
 #~ msgid "amount_saved"
 #~ msgstr "programs saved"
->>>>>>> 5918eaf9
