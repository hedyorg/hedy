--- conflicted
+++ resolved
@@ -2757,7 +2757,6 @@
 #~ msgid "classes"
 #~ msgstr ""
 
-<<<<<<< HEAD
 #~ msgid "Adventure"
 #~ msgstr ""
 
@@ -2771,7 +2770,7 @@
 #~ msgstr ""
 
 #~ msgid "Delete"
-=======
+#~ msgstr ""
+
 #~ msgid "select_class"
->>>>>>> 8eb9a26c
 #~ msgstr ""
