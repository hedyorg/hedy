# peo translations for PROJECT.
# Copyright (C) 2024 ORGANIZATION
# This file is distributed under the same license as the PROJECT project.
# FIRST AUTHOR <EMAIL@ADDRESS>, 2024.
#
msgid ""
msgstr ""
"Project-Id-Version: PROJECT VERSION\n"
"Report-Msgid-Bugs-To: EMAIL@ADDRESS\n"
"POT-Creation-Date: 2024-06-26 16:04+0200\n"
"PO-Revision-Date: 2024-10-25 06:21+0000\n"
"Last-Translator: Prefill add-on <noreply-addon-prefill@weblate.org>\n"
"Language-Team: none\n"
"Language: peo\n"
"MIME-Version: 1.0\n"
"Content-Type: text/plain; charset=utf-8\n"
"Content-Transfer-Encoding: 8bit\n"
"Plural-Forms: nplurals=2; plural=n != 1;\n"
"X-Generator: Weblate 5.8.2-dev\n"
"Generated-By: Babel 2.14.0\n"

#, fuzzy
msgid "Access Before Assign"
msgstr ""

#, fuzzy
msgid "Cyclic Var Definition"
msgstr "The name `{variable}` needs to be set before you can use it on the right-hand side of the `{is}` command."

#, fuzzy
msgid "Else Without If Error"
msgstr ""

#, fuzzy
msgid "Function Undefined"
msgstr ""

#, fuzzy
msgid "Has Blanks"
msgstr ""

#, fuzzy
msgid "Incomplete"
msgstr ""

#, fuzzy
msgid "Incomplete Repeat"
msgstr ""

#, fuzzy
msgid "Invalid"
msgstr ""

#, fuzzy
msgid "Invalid Argument"
msgstr ""

#, fuzzy
msgid "Invalid Argument Type"
msgstr ""

#, fuzzy
msgid "Invalid At Command"
msgstr ""

#, fuzzy
msgid "Invalid Space"
msgstr ""

#, fuzzy
msgid "Invalid Type Combination"
msgstr ""

#, fuzzy
msgid "Lonely Echo"
msgstr ""

#, fuzzy
msgid "Lonely Text"
msgstr ""

#, fuzzy
msgid "Missing Additional Command"
msgstr ""

#, fuzzy
msgid "Missing Colon Error"
msgstr ""

#, fuzzy
msgid "Missing Command"
msgstr ""

#, fuzzy
msgid "Missing Inner Command"
msgstr ""

#, fuzzy
msgid "Missing Square Brackets"
msgstr ""

#, fuzzy
msgid "Missing Variable"
msgstr ""

#, fuzzy
msgid "Misspelled At Command"
msgstr ""

#, fuzzy
msgid "No Indentation"
msgstr ""

#, fuzzy
msgid "Non Decimal Variable"
msgstr ""

#, fuzzy
msgid "Parse"
msgstr ""

#, fuzzy
msgid "Pressit Missing Else"
msgstr ""

#, fuzzy
msgid "Runtime Index Error"
msgstr ""

#, fuzzy
msgid "Runtime Value Error"
msgstr ""

#, fuzzy
msgid "Runtime Values Error"
msgstr ""

#, fuzzy
msgid "Save Microbit code "
msgstr ""

#, fuzzy
msgid "Too Big"
msgstr ""

#, fuzzy
msgid "Too Few Indents"
msgstr ""

#, fuzzy
msgid "Too Many Indents"
msgstr ""

#, fuzzy
msgid "Unexpected Indentation"
msgstr ""

#, fuzzy
msgid "Unquoted Assignment"
msgstr ""

#, fuzzy
msgid "Unquoted Equality Check"
msgstr ""

#, fuzzy
msgid "Unquoted Text"
msgstr "Be careful. If you `{ask}` or `{print}` something, the text should start and finish with a quotation mark. You forgot that for the text {unquotedtext}."

#, fuzzy
msgid "Unsupported Float"
msgstr ""

#, fuzzy
msgid "Unsupported String Value"
msgstr ""

#, fuzzy
msgid "Unused Variable"
msgstr ""

#, fuzzy
msgid "Var Undefined"
msgstr ""

#, fuzzy
msgid "Wrong Level"
msgstr ""

#, fuzzy
msgid "Wrong Number of Arguments"
msgstr ""

msgid "about_this_adventure"
msgstr ""

#, fuzzy
msgid "account_overview"
msgstr ""

#, fuzzy
msgid "actions"
msgstr ""

#, fuzzy
msgid "add"
msgstr ""

#, fuzzy
msgid "add_students"
msgstr ""

#, fuzzy
msgid "add_your_language"
msgstr ""

#, fuzzy
msgid "admin"
msgstr ""

#, fuzzy
msgid "advance_button"
msgstr ""

#, fuzzy
msgid "adventure"
msgstr ""

#, fuzzy
msgid "adventure_cloned"
msgstr ""

#, fuzzy
msgid "adventure_code_button"
msgstr ""

#, fuzzy
msgid "adventure_codeblock_button"
msgstr ""

#, fuzzy
msgid "adventure_duplicate"
msgstr ""

#, fuzzy
msgid "adventure_empty"
msgstr ""

#, fuzzy
msgid "adventure_exp_3"
msgstr ""

#, fuzzy
msgid "adventure_exp_classes"
msgstr ""

#, fuzzy
msgid "adventure_flagged"
msgstr ""

#, fuzzy
msgid "adventure_id_invalid"
msgstr ""

#, fuzzy
msgid "adventure_length"
msgstr ""

#, fuzzy
msgid "adventure_name_invalid"
msgstr ""

#, fuzzy
msgid "adventure_terms"
msgstr ""

#, fuzzy
msgid "adventure_updated"
msgstr ""

#, fuzzy
msgid "adventures_completed"
msgstr ""

#, fuzzy
msgid "adventures_info"
msgstr ""

#, fuzzy
msgid "adventures_restored"
msgstr ""

#, fuzzy
msgid "adventures_ticked"
msgstr ""

#, fuzzy
msgid "adventures_tried"
msgstr ""

#, fuzzy
msgid "ago"
msgstr ""

#, fuzzy
msgid "agree_invalid"
msgstr ""

#, fuzzy
msgid "agree_with"
msgstr ""

#, fuzzy
msgid "ajax_error"
msgstr ""

#, fuzzy
msgid "all"
msgstr ""

#, fuzzy
msgid "all_class_highscores"
msgstr ""

#, fuzzy
msgid "all_rows_missing_separator"
msgstr ""

#, fuzzy
msgid "already_account"
msgstr ""

#, fuzzy
msgid "already_program_running"
msgstr ""

#, fuzzy
msgid "are_you_sure"
msgstr ""

#, fuzzy
msgid "ask_needs_var"
msgstr ""

msgid "available_in"
msgstr ""

#, fuzzy
msgid "back_to_class"
msgstr ""

#, fuzzy
msgid "become_a_sponsor"
msgstr ""

#, fuzzy
msgid "birth_year"
msgstr ""

#, fuzzy
msgid "by"
msgstr ""

#, fuzzy
msgid "cancel"
msgstr ""

#, fuzzy
msgid "cant_parse_exception"
msgstr ""

#, fuzzy
msgid "certificate"
msgstr ""

#, fuzzy
msgid "certified_teacher"
msgstr ""

#, fuzzy
msgid "change_password"
msgstr ""

#, fuzzy
msgid "cheatsheet_title"
msgstr ""

#, fuzzy
msgid "class_already_joined"
msgstr ""

#, fuzzy
msgid "class_customize_success"
msgstr ""

#, fuzzy
msgid "class_graph_explanation"
msgstr ""

#, fuzzy
msgid "class_logs"
msgstr ""

#, fuzzy
msgid "class_name_duplicate"
msgstr ""

#, fuzzy
msgid "class_name_empty"
msgstr ""

#, fuzzy
msgid "class_name_invalid"
msgstr ""

#, fuzzy
msgid "class_name_prompt"
msgstr ""

#, fuzzy
msgid "class_performance_graph"
msgstr ""

#, fuzzy
msgid "class_survey_description"
msgstr ""

#, fuzzy
msgid "class_survey_later"
msgstr ""

#, fuzzy
msgid "class_survey_question1"
msgstr ""

#, fuzzy
msgid "class_survey_question2"
msgstr ""

#, fuzzy
msgid "class_survey_question3"
msgstr ""

#, fuzzy
msgid "class_survey_question4"
msgstr ""

#, fuzzy
msgid "classes_info"
msgstr ""

#, fuzzy
msgid "clone"
msgstr ""

#, fuzzy
msgid "cloned_times"
msgstr ""

#, fuzzy
msgid "close"
msgstr ""

#, fuzzy
msgid "comma"
msgstr ""

#, fuzzy
msgid "command_not_available_yet_exception"
msgstr ""

#, fuzzy
msgid "command_unavailable_exception"
msgstr ""

#, fuzzy
msgid "commands"
msgstr ""

#, fuzzy
msgid "complete"
msgstr ""

#, fuzzy
msgid "congrats_message"
msgstr ""

#, fuzzy
msgid "connect_guest_teacher"
msgstr ""

#, fuzzy
msgid "constant_variable_role"
msgstr ""

msgid "containing"
msgstr ""

#, fuzzy
msgid "content_invalid"
msgstr ""

#, fuzzy
msgid "continue"
msgstr ""

#, fuzzy
msgid "contributor"
msgstr ""

#, fuzzy
msgid "copy_accounts_to_clipboard"
msgstr ""

#, fuzzy
msgid "copy_clipboard"
msgstr ""

#, fuzzy
msgid "copy_code"
msgstr ""

#, fuzzy
msgid "copy_join_link"
msgstr ""

#, fuzzy
msgid "copy_link_success"
msgstr ""

#, fuzzy
msgid "copy_link_to_share"
msgstr ""

#, fuzzy
msgid "copy_mail_link"
msgstr ""

#, fuzzy
msgid "correct_answer"
msgstr ""

#, fuzzy
msgid "country"
msgstr ""

#, fuzzy
msgid "country_invalid"
msgstr ""

#, fuzzy
msgid "create_account"
msgstr ""

#, fuzzy
msgid "create_accounts"
msgstr ""

#, fuzzy
msgid "create_accounts_placeholder"
msgstr ""

#, fuzzy
msgid "create_accounts_prompt"
msgstr ""

#, fuzzy
msgid "create_adventure"
msgstr ""

#, fuzzy
msgid "create_class"
msgstr ""

#, fuzzy
msgid "create_student_account"
msgstr ""

#, fuzzy
msgid "create_student_account_explanation"
msgstr ""

#, fuzzy
msgid "create_student_accounts"
msgstr ""

#, fuzzy
msgid "create_teacher_account"
msgstr ""

#, fuzzy
msgid "create_teacher_account_explanation"
msgstr ""

#, fuzzy
msgid "create_usernames_and_passwords_desc"
msgstr ""

#, fuzzy
msgid "create_usernames_and_passwords_title"
msgstr ""

#, fuzzy
msgid "create_usernames_desc"
msgstr ""

#, fuzzy
msgid "create_usernames_title"
msgstr ""

#, fuzzy
msgid "creator"
msgstr ""

#, fuzzy
msgid "current_password"
msgstr ""

#, fuzzy
msgid "customization_deleted"
msgstr ""

#, fuzzy
msgid "customize"
msgstr ""

#, fuzzy
msgid "customize_adventure"
msgstr ""

#, fuzzy
msgid "customize_class"
msgstr ""

msgid "danger_zone"
msgstr ""

#, fuzzy
msgid "dash"
msgstr ""

#, fuzzy
msgid "debug"
msgstr ""

#, fuzzy
msgid "default_401"
msgstr ""

#, fuzzy
msgid "default_403"
msgstr ""

#, fuzzy
msgid "default_404"
msgstr ""

#, fuzzy
msgid "default_500"
msgstr ""

#, fuzzy
msgid "delete"
msgstr ""

#, fuzzy
msgid "delete_adventure_prompt"
msgstr ""

#, fuzzy
msgid "delete_class_prompt"
msgstr ""

#, fuzzy
msgid "delete_confirm"
msgstr ""

#, fuzzy
msgid "delete_invite"
msgstr ""

#, fuzzy
msgid "delete_invite_prompt"
msgstr ""

#, fuzzy
msgid "delete_public"
msgstr ""

#, fuzzy
msgid "delete_success"
msgstr ""

#, fuzzy
msgid "delete_tag_prompt"
msgstr ""

#, fuzzy
msgid "destroy_account"
msgstr ""

msgid "destroy_account_message"
msgstr ""

#, fuzzy
msgid "developers_mode"
msgstr ""

#, fuzzy
msgid "directly_available"
msgstr ""

#, fuzzy
msgid "disable"
msgstr ""

#, fuzzy
msgid "disable_parsons"
msgstr ""

#, fuzzy
msgid "disable_quizes"
msgstr ""

#, fuzzy
msgid "disabled"
msgstr ""

#, fuzzy
msgid "disabled_button_quiz"
msgstr ""

#, fuzzy
msgid "discord_server"
msgstr ""

#, fuzzy
msgid "distinguished_user"
msgstr ""

#, fuzzy
msgid "double quotes"
msgstr ""

#, fuzzy
msgid "download"
msgstr ""

#, fuzzy
msgid "duplicate"
msgstr ""

#, fuzzy
msgid "echo_and_ask_mismatch_exception"
msgstr ""

#, fuzzy
msgid "echo_out"
msgstr ""

#, fuzzy
msgid "edit_adventure"
msgstr ""

#, fuzzy
msgid "edit_code_button"
msgstr ""

#, fuzzy
msgid "email"
msgstr ""

#, fuzzy
msgid "email_invalid"
msgstr ""

#, fuzzy
msgid "end_quiz"
msgstr ""

#, fuzzy
msgid "english"
msgstr ""

#, fuzzy
msgid "enter"
msgstr ""

#, fuzzy
msgid "enter_password"
msgstr ""

#, fuzzy
msgid "enter_text"
msgstr ""

#, fuzzy
msgid "error_logo_alt"
msgstr ""

#, fuzzy
msgid "errors"
msgstr ""

#, fuzzy
msgid "exclamation mark"
msgstr ""

#, fuzzy
msgid "exercise"
msgstr ""

#, fuzzy
msgid "exercise_doesnt_exist"
msgstr ""

#, fuzzy
msgid "exists_email"
msgstr ""

#, fuzzy
msgid "exists_username"
msgstr ""

#, fuzzy
msgid "exit_preview_mode"
msgstr ""

#, fuzzy
msgid "experience_invalid"
msgstr ""

#, fuzzy
msgid "expiration_date"
msgstr ""

#, fuzzy
msgid "favorite_program"
msgstr ""

#, fuzzy
msgid "favourite_confirm"
msgstr ""

#, fuzzy
msgid "favourite_program"
msgstr ""

#, fuzzy
msgid "favourite_program_invalid"
msgstr ""

#, fuzzy
msgid "favourite_success"
msgstr ""

#, fuzzy
msgid "feedback_message_error"
msgstr ""

#, fuzzy
msgid "female"
msgstr ""

#, fuzzy
msgid "flag_adventure_prompt"
msgstr ""

#, fuzzy
msgid "float"
msgstr ""

#, fuzzy
msgid "for_teachers"
msgstr ""

#, fuzzy
msgid "forgot_password"
msgstr ""

#, fuzzy
msgid "from_another_teacher"
msgstr ""

#, fuzzy
msgid "from_magazine_website"
msgstr ""

#, fuzzy
msgid "from_video"
msgstr ""

#, fuzzy
msgid "fun_statistics_msg"
msgstr ""

#, fuzzy
msgid "gender"
msgstr ""

#, fuzzy
msgid "gender_invalid"
msgstr ""

#, fuzzy
msgid "general_settings"
msgstr ""

#, fuzzy
msgid "get_certificate"
msgstr ""

#, fuzzy
msgid "give_link_to_teacher"
msgstr ""

#, fuzzy
msgid "go_back"
msgstr ""

#, fuzzy
msgid "go_back_to_main"
msgstr ""

#, fuzzy
msgid "go_to_question"
msgstr ""

#, fuzzy
msgid "go_to_quiz_result"
msgstr ""

msgid "go_to_your_clone"
msgstr ""

#, fuzzy
msgid "goto_profile"
msgstr ""

#, fuzzy
msgid "graph_title"
msgstr ""

#, fuzzy
msgid "hand_in"
msgstr ""

#, fuzzy
msgid "hand_in_exercise"
msgstr ""

#, fuzzy
msgid "heard_about_hedy"
msgstr ""

#, fuzzy
msgid "heard_about_invalid"
msgstr ""

#, fuzzy
msgid "hedy_introduction_slides"
msgstr ""

#, fuzzy
msgid "hedy_logo_alt"
msgstr ""

#, fuzzy
msgid "hedy_on_github"
msgstr ""

#, fuzzy
msgid "hello_logo"
msgstr ""

#, fuzzy
msgid "hide_adventures"
msgstr ""

#, fuzzy
msgid "hide_cheatsheet"
msgstr ""

#, fuzzy
msgid "hide_classes"
msgstr ""

#, fuzzy
msgid "hide_keyword_switcher"
msgstr ""

#, fuzzy
msgid "hide_slides"
msgstr ""

#, fuzzy
msgid "highest_level_reached"
msgstr ""

#, fuzzy
msgid "highest_quiz_score"
msgstr ""

#, fuzzy
msgid "hint"
msgstr ""

#, fuzzy
msgid "ill_work_some_more"
msgstr ""

#, fuzzy
msgid "image_invalid"
msgstr ""

#, fuzzy
msgid "incomplete_command_exception"
msgstr ""

#, fuzzy
msgid "incorrect_handling_of_quotes_exception"
msgstr ""

#, fuzzy
msgid "incorrect_use_of_types_exception"
msgstr ""

#, fuzzy
msgid "incorrect_use_of_variable_exception"
msgstr ""

#, fuzzy
msgid "indentation_exception"
msgstr ""

#, fuzzy
msgid "input"
msgstr ""

#, fuzzy
msgid "input_variable_role"
msgstr ""

#, fuzzy
msgid "integer"
msgstr ""

#, fuzzy
msgid "invalid_class_link"
msgstr ""

#, fuzzy
msgid "invalid_command_exception"
msgstr ""

#, fuzzy
msgid "invalid_keyword_language_comment"
msgstr ""

#, fuzzy
msgid "invalid_language_comment"
msgstr ""

#, fuzzy
msgid "invalid_level_comment"
msgstr ""

#, fuzzy
msgid "invalid_program_comment"
msgstr ""

#, fuzzy
msgid "invalid_teacher_invitation_code"
msgstr ""

#, fuzzy
msgid "invalid_username_password"
msgstr ""

msgid "invitations_sent"
msgstr ""

msgid "invite"
msgstr ""

#, fuzzy
msgid "invite_by_username"
msgstr ""

#, fuzzy
msgid "invite_date"
msgstr ""

#, fuzzy
msgid "invite_message"
msgstr ""

#, fuzzy
msgid "invite_prompt"
msgstr ""

#, fuzzy
msgid "invite_teacher"
msgstr ""

#, fuzzy
msgid "join_class"
msgstr ""

#, fuzzy
msgid "join_prompt"
msgstr ""

#, fuzzy
msgid "keybinding_waiting_for_keypress"
msgstr ""

#, fuzzy
msgid "keyword_language_invalid"
msgstr ""

#, fuzzy
msgid "landcode_phone_number"
msgstr ""

#, fuzzy
msgid "language"
msgstr ""

#, fuzzy
msgid "language_invalid"
msgstr ""

#, fuzzy
msgid "languages"
msgstr ""

#, fuzzy
msgid "last_edited"
msgstr ""

#, fuzzy
msgid "last_update"
msgstr ""

#, fuzzy
msgid "lastname"
msgstr ""

#, fuzzy
msgid "leave_class"
msgstr ""

#, fuzzy
msgid "level"
msgstr ""

#, fuzzy
msgid "level_accessible"
msgstr ""

#, fuzzy
msgid "level_disabled"
msgstr ""

#, fuzzy
msgid "level_future"
msgstr ""

#, fuzzy
msgid "level_invalid"
msgstr ""

#, fuzzy
msgid "level_not_class"
msgstr ""

#, fuzzy
msgid "level_title"
msgstr ""

#, fuzzy
msgid "levels"
msgstr ""

#, fuzzy
msgid "link"
msgstr ""

#, fuzzy
msgid "list"
msgstr ""

#, fuzzy
msgid "list_variable_role"
msgstr ""

#, fuzzy
msgid "logged_in_to_share"
msgstr ""

#, fuzzy
msgid "login"
msgstr ""

#, fuzzy
msgid "login_long"
msgstr ""

#, fuzzy
msgid "login_to_save_your_work"
msgstr ""

#, fuzzy
msgid "logout"
msgstr ""

#, fuzzy
msgid "longest_program"
msgstr ""

#, fuzzy
msgid "mail_change_password_body"
msgstr ""

#, fuzzy
msgid "mail_change_password_subject"
msgstr ""

#, fuzzy
msgid "mail_error_change_processed"
msgstr ""

#, fuzzy
msgid "mail_goodbye"
msgstr ""

#, fuzzy
msgid "mail_hello"
msgstr ""

#, fuzzy
msgid "mail_recover_password_body"
msgstr ""

#, fuzzy
msgid "mail_recover_password_subject"
msgstr ""

#, fuzzy
msgid "mail_reset_password_body"
msgstr ""

#, fuzzy
msgid "mail_reset_password_subject"
msgstr ""

#, fuzzy
msgid "mail_welcome_teacher_body"
msgstr ""

#, fuzzy
msgid "mail_welcome_teacher_subject"
msgstr ""

#, fuzzy
msgid "mail_welcome_verify_body"
msgstr ""

#, fuzzy
msgid "mail_welcome_verify_subject"
msgstr ""

#, fuzzy
msgid "mailing_title"
msgstr ""

#, fuzzy
msgid "main_subtitle"
msgstr ""

#, fuzzy
msgid "main_title"
msgstr ""

#, fuzzy
msgid "make_sure_you_are_done"
msgstr ""

#, fuzzy
msgid "male"
msgstr ""

#, fuzzy
msgid "mandatory_mode"
msgstr ""

#, fuzzy
msgid "more_info"
msgstr ""

#, fuzzy
msgid "more_options"
msgstr ""

#, fuzzy
msgid "multiple_keywords_warning"
msgstr ""

#, fuzzy
msgid "multiple_levels_warning"
msgstr ""

#, fuzzy
msgid "my_account"
msgstr ""

#, fuzzy
msgid "my_adventures"
msgstr ""

#, fuzzy
msgid "my_classes"
msgstr ""

#, fuzzy
msgid "my_messages"
msgstr ""

#, fuzzy
msgid "my_public_profile"
msgstr ""

#, fuzzy
msgid "name"
msgstr ""

#, fuzzy
msgid "nav_hedy"
msgstr ""

#, fuzzy
msgid "nav_learn_more"
msgstr ""

#, fuzzy
msgid "nav_start"
msgstr ""

#, fuzzy
msgid "new_password"
msgstr ""

#, fuzzy
msgid "new_password_repeat"
msgstr ""

#, fuzzy
msgid "newline"
msgstr ""

msgid "newsletter"
msgstr ""

#, fuzzy
msgid "next_adventure"
msgstr ""

#, fuzzy
msgid "next_exercise"
msgstr ""

#, fuzzy
msgid "next_page"
msgstr ""

#, fuzzy
msgid "next_student"
msgstr ""

#, fuzzy
msgid "no"
msgstr ""

#, fuzzy
msgid "no_account"
msgstr ""

#, fuzzy
msgid "no_accounts"
msgstr ""

#, fuzzy
msgid "no_adventures_yet"
msgstr ""

#, fuzzy
msgid "no_more_flat_if"
msgstr ""

#, fuzzy
msgid "no_programs"
msgstr ""

#, fuzzy
msgid "no_shared_programs"
msgstr ""

#, fuzzy
msgid "no_students"
msgstr ""

#, fuzzy
msgid "no_such_adventure"
msgstr ""

#, fuzzy
msgid "no_such_class"
msgstr ""

#, fuzzy
msgid "no_such_level"
msgstr ""

#, fuzzy
msgid "no_such_program"
msgstr ""

#, fuzzy
msgid "no_tag"
msgstr ""

msgid "no_usernames_found"
msgstr ""

#, fuzzy
msgid "not_adventure_yet"
msgstr ""

#, fuzzy
msgid "not_enrolled"
msgstr ""

#, fuzzy
msgid "not_in_class_no_handin"
msgstr ""

#, fuzzy
msgid "not_logged_in_cantsave"
msgstr ""

#, fuzzy
msgid "not_logged_in_handin"
msgstr ""

#, fuzzy
msgid "not_teacher"
msgstr ""

#, fuzzy
msgid "number"
msgstr ""

#, fuzzy
msgid "number_lines"
msgstr ""

#, fuzzy
msgid "number_of_errors"
msgstr ""

#, fuzzy
msgid "number_programs"
msgstr ""

#, fuzzy
msgid "ok"
msgstr ""

#, fuzzy
msgid "one_level_error"
msgstr ""

#, fuzzy
msgid "only_you_can_see"
msgstr ""

#, fuzzy
msgid "open"
msgstr ""

#, fuzzy
msgid "opening_date"
msgstr ""

#, fuzzy
msgid "opening_dates"
msgstr ""

#, fuzzy
msgid "option"
msgstr ""

#, fuzzy
msgid "or"
msgstr ""

#, fuzzy
msgid "other"
msgstr ""

#, fuzzy
msgid "other_block"
msgstr ""

#, fuzzy
msgid "other_settings"
msgstr ""

#, fuzzy
msgid "other_source"
msgstr ""

#, fuzzy
msgid "other_text"
msgstr ""

#, fuzzy
msgid "overwrite_warning"
msgstr ""

#, fuzzy
msgid "owner"
msgstr ""

#, fuzzy
msgid "page_not_found"
msgstr ""

#, fuzzy
msgid "pair_with_teacher"
msgstr ""

#, fuzzy
msgid "parsons_title"
msgstr ""

#, fuzzy
msgid "password"
msgstr ""

#, fuzzy
msgid "password_change_not_allowed"
msgstr ""

#, fuzzy
msgid "password_change_prompt"
msgstr ""

#, fuzzy
msgid "password_change_success"
msgstr ""

#, fuzzy
msgid "password_invalid"
msgstr ""

#, fuzzy
msgid "password_repeat"
msgstr ""

#, fuzzy
msgid "password_resetted"
msgstr ""

#, fuzzy
msgid "password_six"
msgstr ""

#, fuzzy
msgid "password_updated"
msgstr ""

#, fuzzy
msgid "passwords_six"
msgstr ""

#, fuzzy
msgid "passwords_too_short"
msgstr ""

#, fuzzy
msgid "pending_invites"
msgstr ""

#, fuzzy
msgid "people_with_a_link"
msgstr ""

#, fuzzy
msgid "percentage"
msgstr ""

#, fuzzy
msgid "period"
msgstr ""

#, fuzzy
msgid "personal_text"
msgstr ""

#, fuzzy
msgid "personal_text_invalid"
msgstr ""

#, fuzzy
msgid "phone_number"
msgstr ""

#, fuzzy
msgid "preferred_keyword_language"
msgstr ""

#, fuzzy
msgid "preferred_language"
msgstr ""

#, fuzzy
msgid "preview"
msgstr ""

#, fuzzy
msgid "preview_teacher_mode"
msgstr ""

#, fuzzy
msgid "previewing_adventure"
msgstr ""

#, fuzzy
msgid "previewing_class"
msgstr ""

#, fuzzy
msgid "previous_campaigns"
msgstr ""

#, fuzzy
msgid "previous_page"
msgstr ""

#, fuzzy
msgid "print_accounts"
msgstr ""

msgid "print_accounts_title"
msgstr ""

#, fuzzy
msgid "print_logo"
msgstr ""

#, fuzzy
msgid "privacy_terms"
msgstr ""

#, fuzzy
msgid "private"
msgstr ""

#, fuzzy
msgid "profile_logo_alt"
msgstr ""

#, fuzzy
msgid "profile_picture"
msgstr ""

#, fuzzy
msgid "profile_updated"
msgstr ""

#, fuzzy
msgid "profile_updated_reload"
msgstr ""

#, fuzzy
msgid "program_contains_error"
msgstr ""

#, fuzzy
msgid "program_header"
msgstr ""

#, fuzzy
msgid "program_too_large_exception"
msgstr ""

#, fuzzy
msgid "programming_experience"
msgstr ""

#, fuzzy
msgid "programming_invalid"
msgstr ""

#, fuzzy
msgid "programs"
msgstr ""

#, fuzzy
msgid "prompt_join_class"
msgstr ""

#, fuzzy
msgid "provided_username_duplicates"
msgstr ""

#, fuzzy
msgid "public"
msgstr ""

#, fuzzy
msgid "public_adventures"
msgstr ""

#, fuzzy
msgid "public_content"
msgstr ""

#, fuzzy
msgid "public_content_info"
msgstr ""

#, fuzzy
msgid "public_invalid"
msgstr ""

#, fuzzy
msgid "public_profile"
msgstr ""

#, fuzzy
msgid "public_profile_info"
msgstr ""

#, fuzzy
msgid "public_profile_updated"
msgstr ""

#, fuzzy
msgid "question mark"
msgstr ""

#, fuzzy
msgid "quiz_logo_alt"
msgstr ""

#, fuzzy
msgid "quiz_score"
msgstr ""

#, fuzzy
msgid "quiz_tab"
msgstr ""

#, fuzzy
msgid "quiz_threshold_not_reached"
msgstr ""

#, fuzzy
msgid "read_code_label"
msgstr ""

#, fuzzy
msgid "recent"
msgstr ""

#, fuzzy
msgid "recover_password"
msgstr ""

#, fuzzy
msgid "regress_button"
msgstr ""

#, fuzzy
msgid "remove"
msgstr ""

#, fuzzy
msgid "remove_customization"
msgstr ""

#, fuzzy
msgid "remove_customizations_prompt"
msgstr ""

#, fuzzy
msgid "remove_student_prompt"
msgstr ""

#, fuzzy
msgid "remove_user_prompt"
msgstr ""

msgid "rename_class"
msgstr ""

msgid "rename_class_prompt"
msgstr ""

#, fuzzy
msgid "repair_program_logo_alt"
msgstr ""

#, fuzzy
msgid "repeat_dep"
msgstr ""

#, fuzzy
msgid "repeat_match_password"
msgstr ""

#, fuzzy
msgid "repeat_new_password"
msgstr ""

#, fuzzy
msgid "report_failure"
msgstr ""

#, fuzzy
msgid "report_program"
msgstr ""

#, fuzzy
msgid "report_success"
msgstr ""

#, fuzzy
msgid "request_invalid"
msgstr ""

#, fuzzy
msgid "request_teacher"
msgstr ""

#, fuzzy
msgid "request_teacher_account"
msgstr ""

#, fuzzy
msgid "required_field"
msgstr ""

#, fuzzy
msgid "reset_adventure_prompt"
msgstr ""

#, fuzzy
msgid "reset_adventures"
msgstr ""

#, fuzzy
msgid "reset_button"
msgstr ""

#, fuzzy
msgid "reset_password"
msgstr ""

#, fuzzy
msgid "restart"
msgstr ""

#, fuzzy
msgid "retrieve_adventure_error"
msgstr ""

#, fuzzy
msgid "retrieve_class_error"
msgstr ""

#, fuzzy
msgid "retrieve_tag_error"
msgstr ""

#, fuzzy
msgid "role"
msgstr ""

#, fuzzy
msgid "run_code_button"
msgstr ""

#, fuzzy
msgid "save_parse_warning"
msgstr ""

#, fuzzy
msgid "save_prompt"
msgstr ""

#, fuzzy
msgid "save_success_detail"
msgstr ""

#, fuzzy
msgid "score"
msgstr ""

#, fuzzy
msgid "search"
msgstr ""

#, fuzzy
msgid "search_button"
msgstr ""

#, fuzzy
msgid "second_teacher"
msgstr ""

#, fuzzy
msgid "second_teacher_copy_prompt"
msgstr ""

#, fuzzy
msgid "second_teacher_prompt"
msgstr ""

#, fuzzy
msgid "second_teacher_warning"
msgstr ""

msgid "see_adventure_shared_class"
msgstr ""

#, fuzzy
msgid "see_certificate"
msgstr ""

#, fuzzy
msgid "select"
msgstr ""

#, fuzzy
msgid "select_adventures"
msgstr ""

#, fuzzy
msgid "select_all"
msgstr ""

msgid "select_classes"
msgstr ""

#, fuzzy
msgid "select_lang"
msgstr ""

#, fuzzy
msgid "select_levels"
msgstr ""

#, fuzzy
msgid "selected"
msgstr ""

#, fuzzy
msgid "self_removal_prompt"
msgstr ""

#, fuzzy
msgid "send_password_recovery"
msgstr ""

#, fuzzy
msgid "sent_by"
msgstr ""

#, fuzzy
msgid "sent_password_recovery"
msgstr ""

#, fuzzy
msgid "settings"
msgstr ""

#, fuzzy
msgid "share"
msgstr ""

#, fuzzy
msgid "share_by_giving_link"
msgstr ""

#, fuzzy
msgid "share_your_program"
msgstr ""

#, fuzzy
msgid "signup_student_or_teacher"
msgstr ""

#, fuzzy
msgid "single quotes"
msgstr ""

#, fuzzy
msgid "slash"
msgstr ""

#, fuzzy
msgid "sleeping"
msgstr ""

#, fuzzy
msgid "slides"
msgstr ""

#, fuzzy
msgid "slides_for_level"
msgstr ""

#, fuzzy
msgid "slides_info"
msgstr ""

#, fuzzy
msgid "social_media"
msgstr ""

msgid "solution"
msgstr ""

#, fuzzy
msgid "solution_example"
msgstr ""

#, fuzzy
msgid "solution_example_explanation"
msgstr ""

#, fuzzy
msgid "some_rows_missing_separator"
msgstr ""

#, fuzzy
msgid "something_went_wrong_keyword_parsing"
msgstr ""

#, fuzzy
msgid "space"
msgstr ""

#, fuzzy
msgid "star"
msgstr ""

#, fuzzy
msgid "start_learning"
msgstr ""

#, fuzzy
msgid "start_quiz"
msgstr ""

#, fuzzy
msgid "start_teaching"
msgstr ""

#, fuzzy
msgid "step_title"
msgstr ""

#, fuzzy
msgid "stepper_variable_role"
msgstr ""

#, fuzzy
msgid "stop"
msgstr ""

#, fuzzy
msgid "stop_code_button"
msgstr ""

#, fuzzy
msgid "string"
msgstr ""

#, fuzzy
msgid "student_accounts_created"
msgstr ""

#, fuzzy
msgid "student_adventures_table"
msgstr ""

#, fuzzy
msgid "student_adventures_table_explanation"
msgstr ""

#, fuzzy
msgid "student_already_invite"
msgstr ""

#, fuzzy
msgid "student_in_another_class"
msgstr ""

#, fuzzy
msgid "student_information"
msgstr ""

#, fuzzy
msgid "student_information_explanation"
msgstr ""

#, fuzzy
msgid "student_signup_header"
msgstr ""

#, fuzzy
msgid "students"
msgstr ""

#, fuzzy
msgid "submission_time"
msgstr ""

#, fuzzy
msgid "submit_answer"
msgstr ""

#, fuzzy
msgid "submit_program"
msgstr ""

#, fuzzy
msgid "submit_warning"
msgstr ""

#, fuzzy
msgid "submitted"
msgstr ""

#, fuzzy
msgid "submitted_header"
msgstr ""

#, fuzzy
msgid "subscribe"
msgstr ""

msgid "subscribe_message"
msgstr ""

#, fuzzy
msgid "subscribe_newsletter"
msgstr ""

msgid "subscribed_header"
msgstr ""

msgid "subscribed_message"
msgstr ""

#, fuzzy
msgid "successful_runs"
msgstr ""

msgid "successfully_subscribed"
msgstr ""

#, fuzzy
msgid "suggestion_color"
msgstr ""

#, fuzzy
msgid "suggestion_note"
msgstr ""

#, fuzzy
msgid "suggestion_number"
msgstr ""

#, fuzzy
msgid "suggestion_numbers_or_strings"
msgstr ""

#, fuzzy
msgid "surname"
msgstr ""

#, fuzzy
msgid "survey_skip"
msgstr ""

#, fuzzy
msgid "survey_submit"
msgstr ""

#, fuzzy
msgid "tag_in_adventure"
msgstr ""

#, fuzzy
msgid "tag_input_placeholder"
msgstr ""

#, fuzzy
msgid "tags"
msgstr ""

#, fuzzy
msgid "teacher"
msgstr ""

#, fuzzy
msgid "teacher_invalid"
msgstr ""

#, fuzzy
msgid "teacher_invitation_require_login"
msgstr ""

#, fuzzy
msgid "teacher_manual"
msgstr ""

#, fuzzy
msgid "teacher_signup_header"
msgstr ""

#, fuzzy
msgid "teacher_welcome"
msgstr ""

#, fuzzy
msgid "teachers"
msgstr ""

#, fuzzy
msgid "template_code"
msgstr ""

msgid "this_adventure_has_an_example_solution"
msgstr ""

#, fuzzy
msgid "this_turns_in_assignment"
msgstr ""

#, fuzzy
msgid "title"
msgstr ""

#, fuzzy
msgid "title_admin"
msgstr ""

#, fuzzy
msgid "title_class-overview"
msgstr ""

#, fuzzy
msgid "title_customize-adventure"
msgstr ""

#, fuzzy
msgid "title_customize-class"
msgstr ""

#, fuzzy
msgid "title_for-teacher"
msgstr ""

#, fuzzy
msgid "title_join-class"
msgstr ""

#, fuzzy
msgid "title_learn-more"
msgstr ""

#, fuzzy
msgid "title_login"
msgstr ""

#, fuzzy
msgid "title_my-profile"
msgstr ""

#, fuzzy
msgid "title_privacy"
msgstr ""

#, fuzzy
msgid "title_programs"
msgstr ""

#, fuzzy
msgid "title_public-adventures"
msgstr ""

#, fuzzy
msgid "title_recover"
msgstr ""

#, fuzzy
msgid "title_reset"
msgstr ""

#, fuzzy
msgid "title_signup"
msgstr ""

#, fuzzy
msgid "title_start"
msgstr ""

#, fuzzy
msgid "title_view-adventure"
msgstr ""

#, fuzzy
msgid "token_invalid"
msgstr ""

#, fuzzy
msgid "too_many_accounts"
msgstr ""

msgid "tooltip_level_locked"
msgstr ""

#, fuzzy
msgid "translate_error"
msgstr ""

#, fuzzy
msgid "translating_hedy"
msgstr ""

#, fuzzy
msgid "translator"
msgstr ""

#, fuzzy
msgid "turned_into_teacher"
msgstr ""

#, fuzzy
msgid "unauthorized"
msgstr ""

#, fuzzy
msgid "unfavourite_confirm"
msgstr ""

#, fuzzy
msgid "unfavourite_success"
msgstr ""

#, fuzzy
msgid "unknown_variable_role"
msgstr ""

#, fuzzy
msgid "unlock_thresholds"
msgstr ""

#, fuzzy
msgid "unsaved_class_changes"
msgstr ""

#, fuzzy
msgid "unsubmit_program"
msgstr ""

#, fuzzy
msgid "unsubmit_warning"
msgstr ""

#, fuzzy
msgid "unsubmitted"
msgstr ""

msgid "unsubscribed_header"
msgstr ""

msgid "unsubscribed_message"
msgstr ""

#, fuzzy
msgid "update_adventure_prompt"
msgstr ""

#, fuzzy
msgid "update_public"
msgstr ""

#, fuzzy
msgid "updating_indicator"
msgstr ""

#, fuzzy
msgid "use_custom_passwords"
msgstr ""

#, fuzzy
msgid "use_generated_passwords"
msgstr ""

#, fuzzy
msgid "use_of_blanks_exception"
msgstr ""

#, fuzzy
msgid "use_of_nested_functions_exception"
msgstr ""

#, fuzzy
msgid "used_in"
msgstr ""

#, fuzzy
msgid "user"
msgstr ""

#, fuzzy
msgid "user_inexistent"
msgstr ""

#, fuzzy
msgid "user_not_private"
msgstr ""

#, fuzzy
msgid "username"
msgstr ""

#, fuzzy
msgid "username_contains_invalid_symbol"
msgstr ""

#, fuzzy
msgid "username_contains_separator"
msgstr ""

#, fuzzy
msgid "username_empty"
msgstr ""

#, fuzzy
msgid "username_invalid"
msgstr ""

#, fuzzy
msgid "username_special"
msgstr ""

#, fuzzy
msgid "username_three"
msgstr ""

#, fuzzy
msgid "usernames_too_short"
msgstr ""

#, fuzzy
msgid "usernames_unavailable"
msgstr ""

#, fuzzy
msgid "value"
msgstr ""

#, fuzzy
msgid "view_adventures"
msgstr ""

#, fuzzy
msgid "view_classes"
msgstr ""

#, fuzzy
msgid "view_program"
msgstr ""

#, fuzzy
msgid "view_slides"
msgstr ""

#, fuzzy
msgid "waiting_for_submit"
msgstr ""

#, fuzzy
msgid "walker_variable_role"
msgstr ""

msgid "website"
msgstr ""

#, fuzzy
msgid "what_is_your_role"
msgstr ""

#, fuzzy
msgid "what_should_my_code_do"
msgstr ""

msgid "workbook_circle_question_text"
msgstr ""

msgid "workbook_circle_question_title"
msgstr ""

msgid "workbook_define_question_text"
msgstr ""

msgid "workbook_define_question_title"
msgstr ""

msgid "workbook_input_question_text"
msgstr ""

msgid "workbook_input_question_title"
msgstr ""

msgid "workbook_multiple_choice_question_text"
msgstr ""

msgid "workbook_multiple_choice_question_title"
msgstr ""

msgid "workbook_open_question_title"
msgstr ""

msgid "workbook_output_question_text"
msgstr ""

msgid "workbook_output_question_title"
msgstr ""

#, fuzzy
msgid "year_invalid"
msgstr ""

#, fuzzy
msgid "yes"
msgstr ""

#, fuzzy
msgid "your_personal_text"
msgstr ""

#, fuzzy
msgid "your_program"
msgstr ""

#~ msgid "add_students_options"
#~ msgstr "Add students options"

#~ msgid "class_live"
#~ msgstr "Live statistics"

#~ msgid "class_overview"
#~ msgstr "Class overview"

#~ msgid "last_login"
#~ msgstr "Last login"

#~ msgid "page"
#~ msgstr "page"

#~ msgid "student_list"
#~ msgstr "Student list"

#~ msgid "title_class grid_overview"
#~ msgstr "Hedy - Grid overview"

#~ msgid "title_class live_statistics"
#~ msgstr "Hedy - Live Statistics"

#~ msgid "amount_created"
#~ msgstr "programs created"

#~ msgid "amount_saved"
#~ msgstr "programs saved"

#~ msgid "common_errors"
#~ msgstr "Common errors"

#~ msgid "grid_overview"
#~ msgstr "Overview of programs per adventure"

#~ msgid "last_error"
#~ msgstr "Last error"

#~ msgid "last_program"
#~ msgstr "Last program"

#~ msgid "live_dashboard"
#~ msgstr "Live Dashboard"

#~ msgid "runs_over_time"
#~ msgstr "Runs over time"

#~ msgid "student_details"
#~ msgstr "Student details"

#~ msgid "explore_explanation"
#~ msgstr "On this page you can look through programs created by other Hedy users. You can filter on both a Hedy level and adventure. Click on \"View program\" to open a program and run it. Programs with a red header contain a mistake. You can still open the program, but running it will result in an error. You can of course try to fix it! If the creator has a public profile you can click their username to visit their profile. There you will find all their shared programs and much more!"

#~ msgid "create_question"
#~ msgstr "Do you want to create one?"

#~ msgid "explore_programs"
#~ msgstr "Explore programs"

#~ msgid "explore_programs_logo_alt"
#~ msgstr "Explore programs icon"

#~ msgid "hedy_tutorial_logo_alt"
#~ msgstr "Hedy tutorial icon"

#~ msgid "no_public_profile"
#~ msgstr "You don't have a public profile text yet..."

#~ msgid "start_hedy_tutorial"
#~ msgstr "Start hedy tutorial"

#~ msgid "start_programming"
#~ msgstr "Start programming"

#~ msgid "start_programming_logo_alt"
#~ msgstr "Start programming icon"

#~ msgid "start_teacher_tutorial"
#~ msgstr "Start teacher tutorial"

#~ msgid "teacher_tutorial_logo_alt"
#~ msgstr "Teacher tutorial icon"

#~ msgid "title_landing-page"
#~ msgstr "Welcome to Hedy!"

#~ msgid "welcome"
#~ msgstr "Welcome"

#~ msgid "welcome_back"
#~ msgstr "Welcome back"

#~ msgid "your_account"
#~ msgstr "Your profile"

#~ msgid "your_last_program"
#~ msgstr "Your last saved program"

#~ msgid "already_teacher"
#~ msgstr "You already have a teacher account."

#~ msgid "already_teacher_request"
#~ msgstr "You already have a pending teacher request."

#~ msgid "teacher_account_request"
#~ msgstr "You have a pending teacher account request"

#~ msgid "teacher_account_success"
#~ msgstr "You successfully requested a teacher account."

#~ msgid "student_not_allowed_in_class"
#~ msgstr "Student not allowed in class"

#~ msgid "accounts_created"
#~ msgstr "Accounts were successfully created."

#~ msgid "accounts_intro"
#~ msgstr "On this page you can create accounts for multiple students at once. These are automatically added to the current class, so make sure the class shown above is the right one! Every username needs to be unique in the entire Hedy system. You can use 'Postfix classname' to add your class name to all accounts. If you manually enter passwords, these need to be <b>at least</b> 6 characters."

#~ msgid "create_multiple_accounts"
#~ msgstr "Create multiple accounts"

#~ msgid "download_login_credentials"
#~ msgstr "Do you want to download the login credentials after the accounts creation?"

#~ msgid "generate_passwords"
#~ msgstr "Generate passwords"

#~ msgid "postfix_classname"
#~ msgstr "Postfix classname"

#~ msgid "reset_view"
#~ msgstr "Reset"

#~ msgid "unique_usernames"
#~ msgstr "All usernames need to be unique."

#~ msgid "usernames_exist"
#~ msgstr "One or more usernames is already in use."

#~ msgid "**Question**: What is the output of this code?"
#~ msgstr ""

#~ msgid "Output"
#~ msgstr ""

#~ msgid "clear"
#~ msgstr ""

#~ msgid "bug"
#~ msgstr ""

#~ msgid "feature"
#~ msgstr ""

#~ msgid "feedback"
#~ msgstr ""

#~ msgid "feedback_message_success"
#~ msgstr ""

#~ msgid "feedback_modal_message"
#~ msgstr ""

#~ msgid "adventures"
#~ msgstr ""

#~ msgid "classes"
#~ msgstr ""

#~ msgid "Adventure"
#~ msgstr ""

#~ msgid "Answer"
#~ msgstr ""

#~ msgid "adventure_prompt"
#~ msgstr ""

#~ msgid "select_tag"
#~ msgstr ""

#~ msgid "Delete"
#~ msgstr ""

#~ msgid "select_class"
#~ msgstr ""

#~ msgid "invalid_tutorial_step"
#~ msgstr ""

#~ msgid "next_step_tutorial"
#~ msgstr ""

#~ msgid "tutorial"
#~ msgstr ""

#~ msgid "tutorial_code_snippet"
#~ msgstr ""

#~ msgid "tutorial_message_not_found"
#~ msgstr ""

#~ msgid "tutorial_title_not_found"
#~ msgstr ""

#~ msgid "survey"
#~ msgstr ""

#~ msgid "survey_completed"
#~ msgstr ""

<<<<<<< HEAD
#~ msgid "put"
=======
#~ msgid "disable_explore_page"
#~ msgstr ""

#~ msgid "hedy_choice_title"
#~ msgstr ""

#~ msgid "nav_explore"
#~ msgstr ""

#~ msgid "title_explore"
>>>>>>> 8dee6c69
#~ msgstr ""
<|MERGE_RESOLUTION|>--- conflicted
+++ resolved
@@ -2776,9 +2776,9 @@
 #~ msgid "survey_completed"
 #~ msgstr ""
 
-<<<<<<< HEAD
 #~ msgid "put"
-=======
+#~ msgstr ""
+
 #~ msgid "disable_explore_page"
 #~ msgstr ""
 
@@ -2789,5 +2789,4 @@
 #~ msgstr ""
 
 #~ msgid "title_explore"
->>>>>>> 8dee6c69
-#~ msgstr ""
+#~ msgstr ""
