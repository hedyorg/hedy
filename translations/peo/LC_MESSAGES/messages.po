--- conflicted
+++ resolved
@@ -360,6 +360,10 @@
 #, fuzzy
 msgid "already_teacher_request"
 msgstr "You already have a pending teacher request."
+
+#, fuzzy
+msgid "amount_created"
+msgstr "programs created"
 
 #, fuzzy
 msgid "amount_saved"
@@ -2690,13 +2694,8 @@
 #~ msgid "title_class live_statistics"
 #~ msgstr "Hedy - Live Statistics"
 
-<<<<<<< HEAD
-#~ msgid "amount_created"
-#~ msgstr "programs created"
-=======
 #~ msgid "tips"
 #~ msgstr ""
 
 #~ msgid "available_in"
 #~ msgstr "Available in:"
->>>>>>> a993b7f1
