# Italian translations for PROJECT.
# Copyright (C) 2023 ORGANIZATION
# This file is distributed under the same license as the PROJECT project.
# FIRST AUTHOR <EMAIL@ADDRESS>, 2023.
#
msgid ""
msgstr ""
"Project-Id-Version: PROJECT VERSION\n"
"Report-Msgid-Bugs-To: EMAIL@ADDRESS\n"
"POT-Creation-Date: 2000-01-01 00:00+0000\n"
"PO-Revision-Date: 2024-09-06 14:38+0000\n"
"Last-Translator: Prefill add-on <noreply-addon-prefill@weblate.org>\n"
"Language-Team: it <LL@li.org>\n"
"Language: it\n"
"MIME-Version: 1.0\n"
"Content-Type: text/plain; charset=utf-8\n"
"Content-Transfer-Encoding: 8bit\n"
"Plural-Forms: nplurals=2; plural=n != 1;\n"
"X-Generator: Weblate 5.8-dev\n"
"Generated-By: Babel 2.14.0\n"

#, fuzzy
msgid "Access Before Assign"
msgstr "Hai provato a utilizzare la variabile {name} sulla riga {access_line_number}, ma l'hai impostata sulla riga {definition_line_number}. Impostare una variabile prima di usarla."

#, fuzzy
msgid "Cyclic Var Definition"
msgstr "Il nome `{variable}` deve essere impostato prima di poterlo utilizzare sul lato destro del comando `{is}`."

#, fuzzy
msgid "Else Without If Error"
msgstr "On line {line_number} you used an `{else}` but there is no `{if}` on the line before it."

#, fuzzy
msgid "Function Undefined"
msgstr "You tried to use the function {name}, but you didn't define it."

#, fuzzy
msgid "Has Blanks"
msgstr "Il tuo codice è incompleto. Contiene spazi vuoti che devi sostituire con il codice."

#, fuzzy
msgid "Incomplete"
msgstr "Ops! Hai dimenticato un po' di codice! Alla riga {line_number}, devi inserire il testo dietro `{incomplete_command}`."

#, fuzzy
msgid "Incomplete Repeat"
msgstr "Sembra che tu abbia dimenticato di utilizzare un comando con il comando `{repeat}` utilizzato alla riga {line_number}."

#, fuzzy
msgid "Invalid"
msgstr "`{invalid_command}` non è un commando Hedy per il livello {level}. Intendevi `{guessed_command}`?"

#, fuzzy
msgid "Invalid Argument"
msgstr "You cannot use the command `{command}` with `{invalid_argument}` . Try changing `{invalid_argument}` to {allowed_types}."

#, fuzzy
msgid "Invalid Argument Type"
msgstr "You cannot use `{command}` with `{invalid_argument}` because it is {invalid_type}. Try changing `{invalid_argument}` to {allowed_types}."

#, fuzzy
msgid "Invalid At Command"
msgstr "The `{command}` command may not be used from level 16 onward. You can use square brackets to use an element from a list, for example `friends[i]`, `lucky_numbers[{random}]`."

#, fuzzy
msgid "Invalid Space"
msgstr "Ops! Hai iniziato una linea con uno spazio alla linea {line_number}. Gli spazi confondono i computer, puoi rimuoverla?"

#, fuzzy
msgid "Invalid Type Combination"
msgstr "You cannot use `{invalid_argument}` and `{invalid_argument_2}` with `{command}` because one is {invalid_type} and the other is {invalid_type_2}. Try changing `{invalid_argument}` to {invalid_type_2} or `{invalid_argument_2}` to {invalid_type}."

#, fuzzy
msgid "Lonely Echo"
msgstr "You used an echo before an ask, or an echo without an ask. First ask for input, then echo."

#, fuzzy
msgid "Lonely Text"
msgstr "It looks like you forgot to use a command with the text you put in line {line_number}"

#, fuzzy
msgid "Missing Additional Command"
msgstr "It looks like you forgot to complete writing `{command}` on line {line_number}."

#, fuzzy
msgid "Missing Colon Error"
msgstr "Starting at level 17, `{command}` needs a `:`. It looks like you forgot to use one at the end of line {line_number}."

#, fuzzy
msgid "Missing Command"
msgstr "It looks like you forgot to use a command on line {line_number}."

#, fuzzy
msgid "Missing Inner Command"
msgstr "It looks like you forgot to use a command with the `{command}` statement you used on line {line_number}."

#, fuzzy
msgid "Missing Square Brackets"
msgstr "It looks like you forgot to use square brackets `[]` around the list you were creating on line {line_number}."

#, fuzzy
msgid "Missing Variable"
msgstr "It looks like your `{command}` is missing a variable at the start of the line."

#, fuzzy
msgid "Misspelled At Command"
msgstr "It looks like you might have misspelled the `{command}` command, instead you wrote `{invalid_argument}` in line {line_number}."

#, fuzzy
msgid "No Indentation"
msgstr "You used too few spaces in line {line_number}. You used {leading_spaces} spaces, which is not enough. Start every new block with {indent_size} spaces more than the line before."

#, fuzzy
msgid "Non Decimal Variable"
msgstr "At line {line_number}, you might have tried using a number which Hedy does not like very much! Try changing it to a decimal number like 2."

#, fuzzy
msgid "Parse"
msgstr "Il codice che hai scritto non è un codice Hedy valido. C'è un errore alla linea {location[0]}, alla posizione {location[1]}. Hai scritto `{character_found}` ma questo non è permesso."

#, fuzzy
msgid "Pressit Missing Else"
msgstr "Hai dimenticato di aggiungere cosa succede quando premi un tasto diverso, aggiungi un `{else}` al tuo codice"

#, fuzzy
msgid "Runtime Index Error"
msgstr "You tried to access the list {name} but it is either empty or the index is not there."

#, fuzzy
msgid "Runtime Value Error"
msgstr "While running your program the command `{command}` received the value `{value}` which is not allowed. {tip}."

#, fuzzy
msgid "Runtime Values Error"
msgstr "While running your program the command `{command}` received the values `{value}` and `{value}` which are not allowed. {tip}."

#, fuzzy
msgid "Save Microbit code "
msgstr "Save Microbit code"

#, fuzzy
msgid "Too Big"
msgstr "Wow! Your program has an impressive {lines_of_code} lines of code! But we can only process {max_lines} lines in this level. Make your program smaller and try again."

#, fuzzy
msgid "Too Few Indents"
msgstr "You used too few leading spaces in line {line_number}. You used {leading_spaces} spaces, which is too few."

#, fuzzy
msgid "Too Many Indents"
msgstr "You used too many leading spaces in line {line_number}. You used {leading_spaces} spaces, which is too many."

#, fuzzy
msgid "Unexpected Indentation"
msgstr "You used too many spaces in line {line_number}. You used {leading_spaces} spaces, which is too much. Start every new block with {indent_size} spaces more than the line before."

#, fuzzy
msgid "Unquoted Assignment"
msgstr "From this level, you need to place texts to the right of the `is` between quotes. You forgot that for the text {text}."

#, fuzzy
msgid "Unquoted Equality Check"
msgstr "If you want to check if a variable is equal to multiple words, the words should be surrounded by quotation marks!"

#, fuzzy
msgid "Unquoted Text"
msgstr "Stai attento. Se stampi qualcosa, il testo dovrebbe iniziare e finire con virgolette. Ne hai dimenticato una da qualche parte."

#, fuzzy
msgid "Unsupported Float"
msgstr "Non-integer numbers are not supported yet but they will be in a few levels. For now change `{value}` to an integer."

#, fuzzy
msgid "Unsupported String Value"
msgstr "Text values cannot contain `{invalid_value}`."

#, fuzzy
msgid "Unused Variable"
msgstr "You defined the variable {variable_name} on line {line_number}, but you did not use it."

#, fuzzy
msgid "Var Undefined"
msgstr "Hai provato a scrivere `{name}` ma non l'hai inizializzato."

#, fuzzy
msgid "Wrong Level"
msgstr "Questo è il codice Hedy corretto ma non al livello giusto. Hai scritto  codice `{offending_keyword}` per il livello {working_level}. Tip: {tip}"

#, fuzzy
msgid "Wrong Number of Arguments"
msgstr "Your function used the wrong number of arguments. You provided {used_number} but the function {name} needs {defined_number}"

#, fuzzy
msgid "account_overview"
msgstr "Account overview"

#, fuzzy
msgid "accounts_created"
msgstr "Accounts where successfully created."

#, fuzzy
msgid "accounts_intro"
msgstr "On this page you can create accounts for multiple students at the same time. It is also possible to directly add them to one of your classes. By pressing the green + on the bottom right of the page you can add extra rows. You can delete a row by pressing the corresponding red cross. Make sure no rows are empty when you press \"Create accounts\". Please keep in mind that every username and mail address needs to be unique and the password needs to be <b>at least</b> 6 characters."

#, fuzzy
msgid "actions"
msgstr "Actions"

#, fuzzy
msgid "add"
msgstr "Add"

#, fuzzy
msgid "add_students"
msgstr "students"

#, fuzzy
msgid "add_your_language"
msgstr "Add your language!"

#, fuzzy
msgid "admin"
msgstr "Admin"

msgid "advance_button"
msgstr "Vai a livello {level}"

#, fuzzy
msgid "adventure"
msgstr "Adventure"

#, fuzzy
msgid "adventure_cloned"
msgstr "Adventure is cloned"

#, fuzzy
msgid "adventure_code_button"
msgstr "Adventure Code"

#, fuzzy
msgid "adventure_codeblock_button"
msgstr "Use this button when you want to create a block of code that students can run in your adventure. Tip: put the selection at the end of the last line of the code block and <kbd>Enter</kbd> 3 times to type after a code block."

#, fuzzy
msgid "adventure_duplicate"
msgstr "You already have an adventure with this name."

#, fuzzy
msgid "adventure_empty"
msgstr "You didn't enter an adventure name!"

#, fuzzy
msgid "adventure_exp_3"
msgstr "You can use the \"preview\" button to view a styled version of your adventure. To view the adventure on a dedicated page, select \"view\" from the teachers page."

msgid "adventure_exp_classes"
msgstr "Your adventure is used within the following classes"

#, fuzzy
msgid "adventure_flagged"
msgstr "The adventure was flagged successfully."

#, fuzzy
msgid "adventure_id_invalid"
msgstr "This adventure id is invalid."

#, fuzzy
msgid "adventure_length"
msgstr "Your adventure has to be at least 20 characters."

#, fuzzy
msgid "adventure_name_invalid"
msgstr "This adventure name is invalid."

#, fuzzy
msgid "adventure_prompt"
msgstr "Please enter the name of the adventure"

#, fuzzy
msgid "adventure_terms"
msgstr "I agree that my adventure might be made publicly available on Hedy."

#, fuzzy
msgid "adventure_updated"
msgstr "The adventure has been updated!"

#, fuzzy
msgid "adventures"
msgstr "Adventures"

#, fuzzy
msgid "adventures_completed"
msgstr "Adventures completed: {number_of_adventures}"

#, fuzzy
msgid "adventures_info"
msgstr "Each Hedy level has built-in exercises for students, which we call adventures. You can create your own adventures and add them to your classes. With your own adventures you can create adventures that are relevant and interesting for your students. You can find more information about creating your own adventures <a href=\"https://hedy.org/for-teachers/manual/features\">here</a>."

#, fuzzy
msgid "adventures_restored"
msgstr "The default adventures have been restored!"

#, fuzzy
msgid "adventures_ticked"
msgstr "Adventures ticked"

#, fuzzy
msgid "adventures_tried"
msgstr "Adventures tried"

#, fuzzy
msgid "ago"
msgstr "{timestamp} ago"

#, fuzzy
msgid "agree_invalid"
msgstr "You have to agree with the privacy terms."

#, fuzzy
msgid "agree_with"
msgstr "I agree to the"

msgid "ajax_error"
msgstr "C'è stato un problema, per favore riprova."

#, fuzzy
msgid "all"
msgstr "All"

#, fuzzy
msgid "all_class_highscores"
msgstr "All students visible in class highscores"

msgid "already_account"
msgstr "Hai già account?"

#, fuzzy
msgid "already_program_running"
msgstr "Start programming"

msgid "are_you_sure"
msgstr "Sei sicuro? Questa azione è permanente."

#, fuzzy
msgid "ask_needs_var"
msgstr "Starting in level 2, ask needs to be used with a variable. Example: name is ask What are you called?"

msgid "available_in"
msgstr "Available in:"

#, fuzzy
msgid "become_a_sponsor"
msgstr "Become a sponsor"

msgid "birth_year"
msgstr "Anno di nascita"

#, fuzzy
msgid "bug"
msgstr "Bug"

#, fuzzy
msgid "by"
msgstr "by"

#, fuzzy
msgid "cancel"
msgstr "Cancel"

#, fuzzy
msgid "cant_parse_exception"
msgstr "Couldn't parse the program"

#, fuzzy
msgid "certificate"
msgstr "Certificate of Completion"

#, fuzzy
msgid "certified_teacher"
msgstr "Certified teacher"

msgid "change_password"
msgstr "Cambia password"

#, fuzzy
msgid "cheatsheet_title"
msgstr "Hide cheatsheet"

#, fuzzy
msgid "class_already_joined"
msgstr "You are already a student of class"

#, fuzzy
msgid "class_customize_success"
msgstr "Class successfully customized."

#, fuzzy
msgid "class_graph_explanation"
msgstr "In this graph you can see represented the numbers of adventures your students have attempted (meaning they have done meaninful work in that adventure), with respect to the number of errors and successful runs."

msgid "class_logs"
msgstr "Last login"

#, fuzzy
msgid "class_name_duplicate"
msgstr "You already have a class with this name."

#, fuzzy
msgid "class_name_empty"
msgstr "You didn't enter a class name!"

#, fuzzy
msgid "class_name_invalid"
msgstr "This class name is invalid."

#, fuzzy
msgid "class_name_prompt"
msgstr "Please enter the name of the class"

#, fuzzy
msgid "class_performance_graph"
msgstr "Class performance graph"

#, fuzzy
msgid "class_survey_description"
msgstr "We would like to get a better overview of our Hedy users. By providing these answers, you would help improve Hedy. Thank you!"

#, fuzzy
msgid "class_survey_later"
msgstr "Remind me tomorrow"

#, fuzzy
msgid "class_survey_question1"
msgstr "What is the age range in your class?"

#, fuzzy
msgid "class_survey_question2"
msgstr "What is the spoken language in your class?"

#, fuzzy
msgid "class_survey_question3"
msgstr "What is the gender balance in your class?"

#, fuzzy
msgid "class_survey_question4"
msgstr "What distinguishes your students from others?"

#, fuzzy
msgid "classes"
msgstr "Classes"

#, fuzzy
msgid "classes_info"
msgstr "Create a class to follow the progress of each student in dashboard, and to customize the adventures your students see, and even adding your own! You can create as many classes as you like, and each class can have multiple teachers each one with different roles. You can also add as many students as you want, but mind that each student can only be in one class at a time. You can find more information about classes in the <a href=\"https://hedy.org/for-teachers/manual/preparations#for-teachers\">teacher manual</a>."

msgid "clear"
msgstr ""

#, fuzzy
msgid "clone"
msgstr "Clone"

#, fuzzy
msgid "cloned_times"
msgstr "Clones"

msgid "close"
msgstr ""

msgid "comma"
msgstr "una virgola"

#, fuzzy
msgid "command_not_available_yet_exception"
msgstr "Command not available yet"

#, fuzzy
msgid "command_unavailable_exception"
msgstr "Command not correct anymore"

#, fuzzy
msgid "commands"
msgstr "Commands"

msgid "complete"
msgstr ""

#, fuzzy
msgid "congrats_message"
msgstr "Congratulations, {username}, you have completed Hedy!"

#, fuzzy
msgid "connect_guest_teacher"
msgstr "I would like to be connected with a guest teacher who can give a few lessons"

#, fuzzy
msgid "constant_variable_role"
msgstr "constant"

#, fuzzy
msgid "content_invalid"
msgstr "This adventure is invalid."

msgid "continue"
msgstr ""

#, fuzzy
msgid "contributor"
msgstr "Contributor"

#, fuzzy
msgid "copy_clipboard"
msgstr "Successfully copied to clipboard"

#, fuzzy
msgid "copy_code"
msgstr "Copy code"

#, fuzzy
msgid "copy_join_link"
msgstr "Please copy and paste this link into a new tab:"

#, fuzzy
msgid "copy_link_success"
msgstr "Copy link to share"

#, fuzzy
msgid "copy_link_to_share"
msgstr "Copy link to share"

#, fuzzy
msgid "copy_mail_link"
msgstr "Please copy and paste this link into a new tab:"

#, fuzzy
msgid "correct_answer"
msgstr "The correct answer is"

msgid "country"
msgstr "Paese"

#, fuzzy
msgid "country_invalid"
msgstr "Please select a valid country."

msgid "create_account"
msgstr "Crea account"

#, fuzzy
msgid "create_accounts"
msgstr "Create multiple accounts"

#, fuzzy
msgid "create_accounts_prompt"
msgstr "Are you sure you want to create these accounts?"

#, fuzzy
msgid "create_adventure"
msgstr "Create adventure"

#, fuzzy
msgid "create_class"
msgstr "Create a new class"

#, fuzzy
msgid "create_multiple_accounts"
msgstr "Create multiple accounts"

#, fuzzy
msgid "create_student_account"
msgstr "Create an account"

#, fuzzy
msgid "create_student_account_explanation"
msgstr "You can save your own programs with an account."

#, fuzzy
msgid "create_teacher_account"
msgstr "Create a teacher account"

#, fuzzy
msgid "create_teacher_account_explanation"
msgstr "With a teacher account, you can save your programs and see the results of your students."

#, fuzzy
msgid "creator"
msgstr "Creator"

#, fuzzy
msgid "current_password"
msgstr "Current password"

#, fuzzy
msgid "customization_deleted"
msgstr "Customizations successfully deleted."

#, fuzzy
msgid "customize"
msgstr "Customize"

#, fuzzy
msgid "customize_adventure"
msgstr "Customize adventure"

#, fuzzy
msgid "customize_class"
msgstr "Customize class"

msgid "dash"
msgstr "una lineetta"

msgid "debug"
msgstr ""

#, fuzzy
msgid "default_401"
msgstr "Looks like you aren't authorized..."

#, fuzzy
msgid "default_403"
msgstr "Looks like this action is forbidden..."

#, fuzzy
msgid "default_404"
msgstr "We could not find that page..."

#, fuzzy
msgid "default_500"
msgstr "Something went wrong..."

msgid "delete"
msgstr "Elimina"

#, fuzzy
msgid "delete_adventure_prompt"
msgstr "Are you sure you want to remove this adventure?"

#, fuzzy
msgid "delete_class_prompt"
msgstr "Are you sure you want to delete the class?"

msgid "delete_confirm"
msgstr "Sei sicura\\o di voler eliminare questo programma?"

#, fuzzy
msgid "delete_invite"
msgstr "Delete invitation"

#, fuzzy
msgid "delete_invite_prompt"
msgstr "Are you sure you want to remove this class invitation?"

#, fuzzy
msgid "delete_public"
msgstr "Delete public profile"

#, fuzzy
msgid "delete_success"
msgstr "Program deleted successfully."

#, fuzzy
msgid "delete_tag_prompt"
msgstr "Are you sure you want to delete this tag?"

msgid "destroy_profile"
msgstr "Cancella account permanentemente"

msgid "developers_mode"
msgstr ""

#, fuzzy
msgid "directly_available"
msgstr "Directly open"

#, fuzzy
msgid "disable"
msgstr "Disable"

#, fuzzy
msgid "disable_explore_page"
msgstr "Disable explore page"

#, fuzzy
msgid "disable_parsons"
msgstr "Disable all puzzles"

#, fuzzy
msgid "disable_quizes"
msgstr "Disable all quizes"

#, fuzzy
msgid "disabled"
msgstr "Disabled"

#, fuzzy
msgid "disabled_button_quiz"
msgstr "Your quiz score is below the threshold, try again!"

#, fuzzy
msgid "discord_server"
msgstr "Discord server"

#, fuzzy
msgid "distinguished_user"
msgstr "Distinguished user"

msgid "double quotes"
msgstr "virgolette"

#, fuzzy
msgid "download"
msgstr "Download"

#, fuzzy
msgid "download_login_credentials"
msgstr "Do you want to download the login credentials after the accounts creation?"

#, fuzzy
msgid "duplicate"
msgstr "Duplicate"

#, fuzzy
msgid "echo_and_ask_mismatch_exception"
msgstr "Echo and ask mismatch"

#, fuzzy
msgid "echo_out"
msgstr "Starting in level 2 echo is no longer needed. You can repeat an answer with ask and print now. Example: name is ask What are you called? print hello name"

#, fuzzy
msgid "edit_adventure"
msgstr "Edit adventure"

#, fuzzy
msgid "edit_code_button"
msgstr "Edit code"

msgid "email"
msgstr "Email"

msgid "email_invalid"
msgstr "Per favore inserisci un'email valida."

#, fuzzy
msgid "end_quiz"
msgstr "Quiz end"

#, fuzzy
msgid "english"
msgstr "English"

msgid "enter"
msgstr "Invio"

#, fuzzy
msgid "enter_password"
msgstr "Enter a new password for"

msgid "enter_text"
msgstr "Inserisci la risposta qui..."

#, fuzzy
msgid "error_logo_alt"
msgstr "Error logo"

#, fuzzy
msgid "errors"
msgstr "Errors"

msgid "exclamation mark"
msgstr "un punto esclamativo"

#, fuzzy
msgid "exercise"
msgstr "Exercise"

#, fuzzy
msgid "exercise_doesnt_exist"
msgstr "This exercise doesn't exist"

msgid "exists_email"
msgstr "Questa email è già in uso."

msgid "exists_username"
msgstr "Questo nome utente è già in uso."

#, fuzzy
msgid "exit_preview_mode"
msgstr "Exit preview mode"

#, fuzzy
msgid "experience_invalid"
msgstr "Please select a valid experience, choose (Yes, No)."

#, fuzzy
msgid "expiration_date"
msgstr "Expiration date"

#, fuzzy
msgid "favorite_program"
msgstr "Favorite program"

#, fuzzy
msgid "favourite_confirm"
msgstr "Are you sure you want to set this program as your favourite?"

#, fuzzy
msgid "favourite_program"
msgstr "Favourite program"

#, fuzzy
msgid "favourite_program_invalid"
msgstr "Your chosen favourite program is invalid."

#, fuzzy
msgid "favourite_success"
msgstr "Your program is set as favourite."

#, fuzzy
msgid "feature"
msgstr "Feature"

#, fuzzy
msgid "feedback"
msgstr "Feedback"

#, fuzzy
msgid "feedback_message_error"
msgstr "Something went wrong, please try again later."

#, fuzzy
msgid "feedback_message_success"
msgstr "Thank you, we recieved your feedback and will contact you if needed."

#, fuzzy
msgid "feedback_modal_message"
msgstr "Please send us a message with a category. We appreciate your help to improve Hedy!"

msgid "female"
msgstr "Femmina"

#, fuzzy
msgid "flag_adventure_prompt"
msgstr "Do you want to flag this adventure so that we check its appropriateness?"

#, fuzzy
msgid "float"
msgstr "a number"

#, fuzzy
msgid "for_teachers"
msgstr "For teachers"

msgid "forgot_password"
msgstr "Dimenticato la tua password?"

#, fuzzy
msgid "from_another_teacher"
msgstr "From another teacher"

#, fuzzy
msgid "from_magazine_website"
msgstr "From a magazine or website"

#, fuzzy
msgid "from_video"
msgstr "From a video"

#, fuzzy
msgid "fun_statistics_msg"
msgstr "Here are some fun statistics!"

msgid "gender"
msgstr "Genere"

#, fuzzy
msgid "gender_invalid"
msgstr "Please select a valid gender, choose (Female, Male, Other)."

#, fuzzy
msgid "general_settings"
msgstr "General settings"

#, fuzzy
msgid "generate_passwords"
msgstr "Generate passwords"

#, fuzzy
msgid "get_certificate"
msgstr "Get your certificate!"

#, fuzzy
msgid "give_link_to_teacher"
msgstr "Give the following link to your teacher:"

#, fuzzy
msgid "go_back"
msgstr "Go back"

#, fuzzy
msgid "go_back_to_main"
msgstr "Go back to main page"

#, fuzzy
msgid "go_to_question"
msgstr "Go to question"

#, fuzzy
msgid "go_to_quiz_result"
msgstr "Go to quiz result"

#, fuzzy
msgid "goto_profile"
msgstr "Go to my profile"

#, fuzzy
msgid "graph_title"
msgstr "Errors per adventure completed on level {level}"

#, fuzzy
msgid "hand_in"
msgstr "Hand in"

#, fuzzy
msgid "hand_in_exercise"
msgstr "Hand in exercise"

#, fuzzy
msgid "heard_about_hedy"
msgstr "How have you heard about Hedy?"

#, fuzzy
msgid "heard_about_invalid"
msgstr "Please select a valid way you heard about us."

#, fuzzy
msgid "hedy_choice_title"
msgstr "Hedy's Choice"

#, fuzzy
msgid "hedy_introduction_slides"
msgstr "Hedy Introduction Slides"

#, fuzzy
msgid "hedy_logo_alt"
msgstr "Hedy logo"

#, fuzzy
msgid "hedy_on_github"
msgstr "Hedy on Github"

msgid "hello_logo"
msgstr "Ciao!"

#, fuzzy
msgid "hide_adventures"
msgstr "Hide adventures"

#, fuzzy
msgid "hide_cheatsheet"
msgstr "Hide cheatsheet"

#, fuzzy
msgid "hide_classes"
msgstr "Hide classes"

#, fuzzy
msgid "hide_keyword_switcher"
msgstr "Hide keyword switcher"

#, fuzzy
msgid "hide_slides"
msgstr "Hide slides"

#, fuzzy
msgid "highest_level_reached"
msgstr "Highest level reached"

#, fuzzy
msgid "highest_quiz_score"
msgstr "Highest quiz score"

#, fuzzy
msgid "hint"
msgstr "Hint?"

#, fuzzy
msgid "ill_work_some_more"
msgstr "I'll work on it a little longer"

#, fuzzy
msgid "image_invalid"
msgstr "Your chosen image is invalid."

#, fuzzy
msgid "incomplete_command_exception"
msgstr "Incomplete Command"

#, fuzzy
msgid "incorrect_handling_of_quotes_exception"
msgstr "Incorrect handling of quotes"

#, fuzzy
msgid "incorrect_use_of_types_exception"
msgstr "Incorrect use of types"

#, fuzzy
msgid "incorrect_use_of_variable_exception"
msgstr "Incorrect use of variable"

#, fuzzy
msgid "indentation_exception"
msgstr "Incorrect Indentation"

#, fuzzy
msgid "input"
msgstr "input from `{ask}`"

#, fuzzy
msgid "input_variable_role"
msgstr "input"

#, fuzzy
msgid "integer"
msgstr "a number"

#, fuzzy
msgid "invalid_class_link"
msgstr "Invalid link for joining the class."

#, fuzzy
msgid "invalid_command_exception"
msgstr "Invalid command"

#, fuzzy
msgid "invalid_keyword_language_comment"
msgstr "# The provided keyword language is invalid, keyword language is set to English"

#, fuzzy
msgid "invalid_language_comment"
msgstr "# The provided language is invalid, language set to English"

#, fuzzy
msgid "invalid_level_comment"
msgstr "# The provided level is invalid, level is set to level 1"

#, fuzzy
msgid "invalid_program_comment"
msgstr "# The provided program is invalid, please try again"

#, fuzzy
msgid "invalid_teacher_invitation_code"
msgstr "The teacher invitation code is invalid. To become a teacher, reach out to hello@hedy.org."

#, fuzzy
msgid "invalid_tutorial_step"
msgstr "Invalid tutorial step"

msgid "invalid_username_password"
msgstr "Nome utente/password non validi."

#, fuzzy
msgid "invite_by_username"
msgstr "All usernames need to be unique."

#, fuzzy
msgid "invite_date"
msgstr "Invite date"

#, fuzzy
msgid "invite_message"
msgstr "You have received an invitation to join class"

#, fuzzy
msgid "invite_prompt"
msgstr "Enter a username"

#, fuzzy
msgid "invite_teacher"
msgstr "Invite a teacher"

#, fuzzy
msgid "join_class"
msgstr "Join class"

#, fuzzy
msgid "join_prompt"
msgstr "You need to have an account to join a class. Would you like to login now?"

#, fuzzy
msgid "keybinding_waiting_for_keypress"
msgstr "Waiting for a button press..."

#, fuzzy
msgid "keyword_language_invalid"
msgstr "Please select a valid keyword language (select English or your own language)."

#, fuzzy
msgid "landcode_phone_number"
msgstr "Please also add your country's landcode"

#, fuzzy
msgid "language"
msgstr "Language"

#, fuzzy
msgid "language_invalid"
msgstr "Please select a valid language."

#, fuzzy
msgid "languages"
msgstr "Which of these programming languages have you used before?"

#, fuzzy
msgid "last_edited"
msgstr "Last edited"

#, fuzzy
msgid "last_update"
msgstr "Last update"

#, fuzzy
msgid "lastname"
msgstr "Name"

#, fuzzy
msgid "leave_class"
msgstr "Leave class"

msgid "level"
msgstr "Livello"

#, fuzzy
msgid "level_accessible"
msgstr "Level is open to students"

#, fuzzy
msgid "level_disabled"
msgstr "Level disabled"

#, fuzzy
msgid "level_future"
msgstr "This level will open automatically after the opening date"

#, fuzzy
msgid "level_invalid"
msgstr "This Hedy level in invalid."

#, fuzzy
msgid "level_not_class"
msgstr "You're in a class where this level has not been made available yet"

msgid "level_title"
msgstr "Livello"

#, fuzzy
msgid "levels"
msgstr "levels"

#, fuzzy
msgid "link"
msgstr "Accedi"

#, fuzzy
msgid "list"
msgstr "a list"

#, fuzzy
msgid "list_variable_role"
msgstr "list"

#, fuzzy
msgid "logged_in_to_share"
msgstr "You must be logged in to save and share a program."

msgid "login"
msgstr "Accedi"

msgid "login_long"
msgstr "Accedi al tuo account"

#, fuzzy
msgid "login_to_save_your_work"
msgstr "Log in to save your work"

msgid "logout"
msgstr "Esci"

#, fuzzy
msgid "longest_program"
msgstr "Longest program"

#, fuzzy
msgid "mail_change_password_body"
msgstr "Cambia password"

#, fuzzy
msgid "mail_change_password_subject"
msgstr "Cambia password"

#, fuzzy
msgid "mail_error_change_processed"
msgstr "Something went wrong when sending a validation mail, the changes are still correctly processed."

#, fuzzy
msgid "mail_goodbye"
msgstr ""
"Thank you!\n"
"The Hedy team"

#, fuzzy
msgid "mail_hello"
msgstr "Hi {username}!"

msgid "mail_recover_password_body"
msgstr ""
"Facendo clic su questo collegamento è possibile impostare una nuova password Hedy. Questo collegamento è valido per <b>4</b> ore.\n"
"Se non hai richiesto la reimpostazione della password, ignora questa email: {link}"

msgid "mail_recover_password_subject"
msgstr "Richiedi di resettare la password."

#, fuzzy
msgid "mail_reset_password_body"
msgstr "Resetta password"

#, fuzzy
msgid "mail_reset_password_subject"
msgstr "Resetta password"

#, fuzzy
msgid "mail_welcome_teacher_body"
msgstr ""
"<strong>Welcome!</strong>\n"
"Congratulations on your brand new Hedy teachers account. Welcome to the world wide community of Hedy teachers!\n"
"<strong>What teachers accounts can do</strong>\n"
"With your teacher account, you have the option to create classes. Your students can than join your classes and you can see their progress. Classes are made and managed though the for <a href=\"https://hedycode.com/for-teachers\">teachers page</a>.\n"
"<strong>How to share ideas</strong>\n"
"If you are using Hedy in class, you probably have ideas for improvements! You can share those ideas with us on the <a href=\"https://github.com/hedyorg/hedy/discussions/categories/ideas\">Ideas Discussion</a>.\n"
"<strong>How to ask for help</strong>\n"
"If anything is unclear, you can post in the <a href=\"https://github.com/hedyorg/hedy/discussions/categories/q-a\">Q&A discussion</a>, or <a href=\"mailto: hello@hedy.org\">send us an email</a>.\n"
"Keep programming!"

#, fuzzy
msgid "mail_welcome_teacher_subject"
msgstr "Your Hedy teacher account is ready"

#, fuzzy
msgid "mail_welcome_verify_body"
msgstr ""
"Your Hedy account has been created successfully. Welcome!\n"
"Please click on this link to verify your email address: {link}"

#, fuzzy
msgid "mail_welcome_verify_subject"
msgstr "Welcome to Hedy"

#, fuzzy
msgid "mailing_title"
msgstr "Title"

#, fuzzy
msgid "main_subtitle"
msgstr "programs submitted"

#, fuzzy
msgid "main_title"
msgstr "Title"

#, fuzzy
msgid "make_sure_you_are_done"
msgstr "Make sure you are done! You will not be able to change your program anymore after you click \"Hand in\"."

msgid "male"
msgstr "Maschio"

#, fuzzy
msgid "mandatory_mode"
msgstr "Mandatory developer's mode"

#, fuzzy
msgid "more_info"
msgstr "More information"

#, fuzzy
msgid "more_options"
msgstr "More options"

#, fuzzy
msgid "multiple_keywords_warning"
msgstr "You are trying to use the keyword {orig_keyword}, but this keyword might have several meanings. Please choose the one you're trying to use from this list and copy paste it in your code, curly braces included: {keyword_list}"

msgid "multiple_levels_warning"
msgstr "We've noticed you have both selected several levels and included code snippets in your adventure, this might cause issues with the syntax highlighter and the automatic translation of keywords"

msgid "my_account"
msgstr "Mio profilo"

#, fuzzy
msgid "my_adventures"
msgstr "My adventures"

#, fuzzy
msgid "my_classes"
msgstr "My classes"

#, fuzzy
msgid "my_messages"
msgstr "My messages"

#, fuzzy
msgid "my_public_profile"
msgstr "My public profile"

#, fuzzy
msgid "name"
msgstr "Name"

#, fuzzy
msgid "nav_explore"
msgstr "Explore"

#, fuzzy
msgid "nav_hedy"
msgstr "Hedy"

#, fuzzy
msgid "nav_learn_more"
msgstr "Learn more"

#, fuzzy
msgid "nav_start"
msgstr "Home"

msgid "new_password"
msgstr "Nuova password"

#, fuzzy
msgid "new_password_repeat"
msgstr "Repeat new password"

msgid "newline"
msgstr "una nuova riga"

msgid "next_adventure"
msgstr ""

#, fuzzy
msgid "next_exercise"
msgstr "Next exercise"

#, fuzzy
msgid "next_page"
msgstr "Next page"

#, fuzzy
msgid "next_step_tutorial"
msgstr "Next step >>>"

#, fuzzy
msgid "no"
msgstr "No"

msgid "no_account"
msgstr "Non hai ancora un account?"

#, fuzzy
msgid "no_accounts"
msgstr "There are no accounts to create."

#, fuzzy
msgid "no_adventures_yet"
msgstr "There are no public adventures yet..."

#, fuzzy
msgid "no_more_flat_if"
msgstr "Starting in level 8, the code after `{if}` needs to be placed on the next line and start with 4 spaces."

#, fuzzy
msgid "no_programs"
msgstr "Non hai ancora nessun programma."

#, fuzzy
msgid "no_shared_programs"
msgstr "has no shared programs..."

#, fuzzy
msgid "no_students"
msgstr "There are no students in this class"

#, fuzzy
msgid "no_such_adventure"
msgstr "This adventure doesn't exist!"

#, fuzzy
msgid "no_such_class"
msgstr "No such Hedy class"

#, fuzzy
msgid "no_such_level"
msgstr "No such Hedy level!"

#, fuzzy
msgid "no_such_program"
msgstr "No such Hedy program!"

#, fuzzy
msgid "no_tag"
msgstr "No tag provided!"

#, fuzzy
msgid "not_adventure_yet"
msgstr "You must fill in an adventure name first"

#, fuzzy
msgid "not_enrolled"
msgstr "Looks like you are not in this class!"

#, fuzzy
msgid "not_in_class_no_handin"
msgstr "You are not in a class, so there's no need for you to hand in anything."

#, fuzzy
msgid "not_logged_in_cantsave"
msgstr "Your program will not be saved."

#, fuzzy
msgid "not_logged_in_handin"
msgstr "You must be logged in to hand in an assignment."

#, fuzzy
msgid "not_teacher"
msgstr "Looks like you are not a teacher!"

#, fuzzy
msgid "number"
msgstr "a number"

#, fuzzy
msgid "number_lines"
msgstr "Number of lines"

#, fuzzy
msgid "number_of_errors"
msgstr "Number of errors: {number_of_errors}"

msgid "number_programs"
msgstr "Numeri di programma"

msgid "ok"
msgstr "Okay"

#, fuzzy
msgid "one_level_error"
msgstr "You need to select at least one level."

msgid "only_you_can_see"
msgstr "Solo tu puoi vedere questo programma."

msgid "open"
msgstr "Apri"

msgid "opening_date"
msgstr "Data di apertura"

msgid "opening_dates"
msgstr "Date di apertura"

msgid "option"
msgstr "Opzione"

msgid "or"
msgstr "O"

msgid "other"
msgstr "Altro"

#, fuzzy
msgid "other_block"
msgstr "Another block language"

#, fuzzy
msgid "other_settings"
msgstr "Other settings"

#, fuzzy
msgid "other_source"
msgstr "Other"

#, fuzzy
msgid "other_text"
msgstr "Another text language"

#, fuzzy
msgid "overwrite_warning"
msgstr "You already have a program with this name, saving this program will overwrite the old one. Are you sure?"

#, fuzzy
msgid "owner"
msgstr "Owner"

msgid "page_not_found"
msgstr "Non siamo riusciti a trovare quella pagina!"

#, fuzzy
msgid "pair_with_teacher"
msgstr "I would like to be paired with another teacher for help"

msgid "parsons_title"
msgstr "Puzzle"

msgid "password"
msgstr "Password"

msgid "password_change_not_allowed"
msgstr "Non sei autorizzato a modificare la password di questo utente."

#, fuzzy
msgid "password_change_prompt"
msgstr "Are you sure you want to change this password?"

#, fuzzy
msgid "password_change_success"
msgstr "Password of your student is successfully changed."

#, fuzzy
msgid "password_invalid"
msgstr "Your password is invalid."

msgid "password_repeat"
msgstr "Ripeti password"

msgid "password_resetted"
msgstr "La tua password è stata resettata con successo. Per favore entra nel tuo account."

msgid "password_six"
msgstr "La password deve contenere almeno sei caratteri"

msgid "password_updated"
msgstr "Password aggiornata."

#, fuzzy
msgid "passwords_six"
msgstr "All passwords need to be six characters or longer."

#, fuzzy
msgid "pending_invites"
msgstr "Pending invites"

#, fuzzy
msgid "people_with_a_link"
msgstr "Other people with a link can see this program. It also can be found on the \"Explore\" page."

#, fuzzy
msgid "percentage"
msgstr "percentage"

msgid "period"
msgstr "un punto"

#, fuzzy
msgid "personal_text"
msgstr "Personal text"

#, fuzzy
msgid "personal_text_invalid"
msgstr "Your personal text is invalid."

#, fuzzy
msgid "phone_number"
msgstr "Phone number"

#, fuzzy
msgid "postfix_classname"
msgstr "Postfix classname"

#, fuzzy
msgid "preferred_keyword_language"
msgstr "Preferred keyword language"

#, fuzzy
msgid "preferred_language"
msgstr "Preferred language"

#, fuzzy
msgid "preview"
msgstr "Preview"

#, fuzzy
msgid "preview_teacher_mode"
msgstr "This account is for you to try out Hedy, note that you need to sign out and create an actual account to save your progress."

#, fuzzy
msgid "previewing_adventure"
msgstr "Previewing adventure"

#, fuzzy
msgid "previewing_class"
msgstr "You are previewing class <em>{class_name}</em> as a teacher."

msgid "previous_adventure"
msgstr ""

#, fuzzy
msgid "previous_campaigns"
msgstr "View previous campaigns"

#, fuzzy
msgid "previous_page"
msgstr "Previous page"

msgid "print_logo"
msgstr "stampa"

#, fuzzy
msgid "privacy_terms"
msgstr "privacy terms"

#, fuzzy
msgid "private"
msgstr "Private"

#, fuzzy
msgid "profile_logo_alt"
msgstr "Profilo aggiornato."

#, fuzzy
msgid "profile_picture"
msgstr "Profile picture"

msgid "profile_updated"
msgstr "Profilo aggiornato."

#, fuzzy
msgid "profile_updated_reload"
msgstr "Profile updated, page will be re-loaded."

#, fuzzy
msgid "program_contains_error"
msgstr "This program contains an error, are you sure you want to share it?"

msgid "program_header"
msgstr "I miei programmi"

#, fuzzy
msgid "program_too_large_exception"
msgstr "Programs too large"

#, fuzzy
msgid "programming_experience"
msgstr "Do you have programming experience?"

#, fuzzy
msgid "programming_invalid"
msgstr "Please select a valid programming language."

#, fuzzy
msgid "programs"
msgstr "Programs"

#, fuzzy
msgid "prompt_join_class"
msgstr "Do you want to join this class?"

#, fuzzy
msgid "public"
msgstr "Public"

msgid "public_adventures"
msgstr "Browse public adventures"

#, fuzzy
msgid "public_content"
msgstr "Public content"

#, fuzzy
msgid "public_content_info"
msgstr "You can also look for public adventures and use them as an example."

#, fuzzy
msgid "public_invalid"
msgstr "This agreement selection is invalid"

#, fuzzy
msgid "public_profile"
msgstr "Public profile"

#, fuzzy
msgid "public_profile_info"
msgstr "By selecting this box I make my profile visible for everyone. Be careful not to share personal information like your name or home address, because everyone will be able to see it!"

#, fuzzy
msgid "public_profile_updated"
msgstr "Public profile updated."

msgid "put"
msgstr ""

msgid "question mark"
msgstr "un punto di domanda"

#, fuzzy
msgid "quiz_logo_alt"
msgstr "Quiz logo"

#, fuzzy
msgid "quiz_score"
msgstr "Quiz score"

#, fuzzy
msgid "quiz_tab"
msgstr "Quiz"

#, fuzzy
msgid "quiz_threshold_not_reached"
msgstr "Quiz threshold not reached to unlock this level"

msgid "read_outloud"
msgstr ""

msgid "recent"
msgstr "I miei programmi recenti"

msgid "recover_password"
msgstr "Richiedi di resettare la password"

#, fuzzy
msgid "remove"
msgstr "Remove"

#, fuzzy
msgid "remove_customization"
msgstr "Remove customization"

#, fuzzy
msgid "remove_customizations_prompt"
msgstr "Are you sure you want to remove this class their customizations?"

#, fuzzy
msgid "remove_student_prompt"
msgstr "Are you sure you want to remove the student from the class?"

#, fuzzy
msgid "remove_user_prompt"
msgstr "Confirm removing this user from the class."

#, fuzzy
msgid "repair_program_logo_alt"
msgstr "Repair program icon"

#, fuzzy
msgid "repeat_dep"
msgstr "Starting in level 8, `{repeat}` needs to be used with indentation. You can see examples on the `{repeat}` tab in level 8."

msgid "repeat_match_password"
msgstr "La password ripetuta non combacia."

msgid "repeat_new_password"
msgstr "Ripeti nuova password"

#, fuzzy
msgid "report_failure"
msgstr "This program does not exist or is not public"

#, fuzzy
msgid "report_program"
msgstr "Are you sure you want to report this program?"

#, fuzzy
msgid "report_success"
msgstr "This program has been reported"

#, fuzzy
msgid "request_invalid"
msgstr "Request invalid"

#, fuzzy
msgid "request_teacher"
msgstr "Would you like to apply for a teacher's account?"

#, fuzzy
msgid "request_teacher_account"
msgstr "Request teacher account"

#, fuzzy
msgid "required_field"
msgstr "Fields marked with an * are required"

#, fuzzy
msgid "reset_adventure_prompt"
msgstr "Are you sure you want to reset all selected adventures?"

#, fuzzy
msgid "reset_adventures"
msgstr "Reset selected adventures"

#, fuzzy
msgid "reset_button"
msgstr "Reset"

msgid "reset_password"
msgstr "Resetta password"

#, fuzzy
msgid "reset_view"
msgstr "Reset"

msgid "restart"
msgstr ""

#, fuzzy
msgid "retrieve_adventure_error"
msgstr "You're not allowed to view this adventure!"

#, fuzzy
msgid "retrieve_class_error"
msgstr "Only teachers can retrieve classes"

#, fuzzy
msgid "retrieve_tag_error"
msgstr "Error retrieving tags"

#, fuzzy
msgid "role"
msgstr "Role"

msgid "run_code_button"
msgstr "Eseguire codice"

#, fuzzy
msgid "save_parse_warning"
msgstr "This program contains an error, are you sure you want to save it?"

msgid "save_prompt"
msgstr "Devi avere un account per salvare i tuoi programmi. Vuoi entrare nel tuo account ora?"

msgid "save_success_detail"
msgstr "Programma salvato con successo"

#, fuzzy
msgid "score"
msgstr "Score"

#, fuzzy
msgid "search"
msgstr "Search..."

#, fuzzy
msgid "search_button"
msgstr "Save & share code"

#, fuzzy
msgid "second_teacher"
msgstr "Second teacher"

#, fuzzy
msgid "second_teacher_copy_prompt"
msgstr "Are you sure you want to copy this teacher?"

#, fuzzy
msgid "second_teacher_prompt"
msgstr "Enter a teacher username to invite them."

#, fuzzy
msgid "second_teacher_warning"
msgstr "All teachers in this class can customize it."

#, fuzzy
msgid "see_certificate"
msgstr "See {username} certificate!"

msgid "select"
msgstr "Seleziona"

#, fuzzy
msgid "select_adventures"
msgstr "Select adventures"

msgid "select_all"
msgstr "Select all"

#, fuzzy
msgid "select_lang"
msgstr "Select language"

msgid "select_levels"
msgstr "Select levels"

#, fuzzy
msgid "select_tag"
msgstr "Select tag"

msgid "selected"
msgstr "Selected"

#, fuzzy
msgid "self_removal_prompt"
msgstr "Are you sure you want to leave this class?"

msgid "send_password_recovery"
msgstr "Inviami un link per recuperare la password"

#, fuzzy
msgid "sent_by"
msgstr "This invitation is sent by"

msgid "sent_password_recovery"
msgstr "Dovresti ricevere presto un'email con le istruzioni per resettare la tua password."

#, fuzzy
msgid "settings"
msgstr "My personal settings"

msgid "share"
msgstr ""

#, fuzzy
msgid "share_by_giving_link"
msgstr "Show your program to other people by giving them the link below:"

#, fuzzy
msgid "share_your_program"
msgstr "Share your program"

#, fuzzy
msgid "signup_student_or_teacher"
msgstr "Are you a student or a teacher?"

msgid "single quotes"
msgstr "un apostrofo"

msgid "slash"
msgstr "una barra obliqua"

#, fuzzy
msgid "sleeping"
msgstr "Sleeping..."

#, fuzzy
msgid "slides"
msgstr "Slides"

#, fuzzy
msgid "slides_for_level"
msgstr "Slides for level"

#, fuzzy
msgid "slides_info"
msgstr "For each level of Hedy, we have created slides to help you teach. The slides contain explanations of each level, and Hedy examples that you can run inside the slides. Just click the link and get started! the Introduction slides are a general explanation of Hedy before level 1 The slides were created using <a href=\"https://slides.com\">slides.com</a>. If you want to adapt them yourself, you can download them, and then upload the resulting zip file to <a href=\"https://slides.com\">slides.com</a>. You can find more information about the slides in the <a href=\"https://hedy.org/for-teachers/manual/features\">teacher's manual</a>."

#, fuzzy
msgid "social_media"
msgstr "Social media"

#, fuzzy
msgid "solution_example"
msgstr "Solution Example"

#, fuzzy
msgid "solution_example_explanation"
msgstr "This is where the solution of your adventure goes. This can be used if you want to share this adventure with other teacher's, so they can know what your suggested solution is."

#, fuzzy
msgid "something_went_wrong_keyword_parsing"
msgstr "There is a mistake in your adventure, are all keywords correctly surrounded with { }?"

msgid "space"
msgstr "uno spazio"

msgid "star"
msgstr "una stella"

#, fuzzy
msgid "start_learning"
msgstr "Start learning"

#, fuzzy
msgid "start_quiz"
msgstr "Start quiz"

#, fuzzy
msgid "start_teaching"
msgstr "Start teaching"

msgid "step_title"
msgstr "Compito"

#, fuzzy
msgid "stepper_variable_role"
msgstr "stepper"

msgid "stop"
msgstr ""

#, fuzzy
msgid "stop_code_button"
msgstr "Salva codice"

#, fuzzy
msgid "string"
msgstr "text"

#, fuzzy
msgid "student"
msgstr "Student"

#, fuzzy
msgid "student_adventures_table"
msgstr "Student's Adventures"

#, fuzzy
msgid "student_adventures_table_explanation"
msgstr "This table displays the programs created by students for each adventure in a level. By clicking the eye icon, you can view the program's page; after reviewing the program, you can tick the checkmark to indicate completion."

#, fuzzy
msgid "student_already_in_class"
msgstr "This student is already in your class."

#, fuzzy
msgid "student_already_invite"
msgstr "This student already has a pending invitation."

msgid "student_in_another_class"
msgstr ""

#, fuzzy
msgid "student_information"
msgstr "Student's Information"

#, fuzzy
msgid "student_information_explanation"
msgstr "This table displays basic information about the students in your class. There are also several actions you can do in this table: change the password of a student by clicking the pencil icon, view the program's page of a student by clicking the code icon, and delete a student from the class by clicking the red bin icon."

#, fuzzy
msgid "student_not_existing"
msgstr "This username doesn't exist."

#, fuzzy
msgid "student_signup_header"
msgstr "Student"

#, fuzzy
msgid "students"
msgstr "students"

#, fuzzy
msgid "submission_time"
msgstr "Handed in at"

#, fuzzy
msgid "submit_answer"
msgstr "Answer question"

#, fuzzy
msgid "submit_program"
msgstr "Submit"

#, fuzzy
msgid "submit_warning"
msgstr "Are you sure you want to submit this program?"

#, fuzzy
msgid "submitted"
msgstr "Submitted"

#, fuzzy
msgid "submitted_header"
msgstr "This is a submitted program and can't be altered."

#, fuzzy
msgid "subscribe"
msgstr "Iscriviti alla newsletter"

msgid "subscribe_newsletter"
msgstr "Iscriviti alla newsletter"

#, fuzzy
msgid "successful_runs"
msgstr "Successful runs: {successful_runs}"

#, fuzzy
msgid "suggestion_color"
msgstr "Try using another color"

#, fuzzy
msgid "suggestion_note"
msgstr "Use a note between C0 and B9 or a number between 1 and 70"

#, fuzzy
msgid "suggestion_number"
msgstr "Try changing the value to a number"

msgid "suggestion_numbers_or_strings"
msgstr "Try changing the values to be all text or all numbers"

#, fuzzy
msgid "surname"
msgstr "Nome utente"

#, fuzzy
msgid "survey"
msgstr "Survey"

#, fuzzy
msgid "survey_completed"
msgstr "Survey completed"

#, fuzzy
msgid "survey_skip"
msgstr "Don't show this again"

#, fuzzy
msgid "survey_submit"
msgstr "Submit"

#, fuzzy
msgid "tag_in_adventure"
msgstr "Tag in adventure"

#, fuzzy
msgid "tag_input_placeholder"
msgstr "Enter a new tag"

#, fuzzy
msgid "tags"
msgstr "Tags"

#, fuzzy
msgid "teacher"
msgstr "Looks like you are not a teacher!"

#, fuzzy
msgid "teacher_invalid"
msgstr "Your teacher value is invalid."

#, fuzzy
msgid "teacher_invitation_require_login"
msgstr "To set up your profile as a teacher we will need you to log in. If you don't have an account, please create one."

#, fuzzy
msgid "teacher_manual"
msgstr "Teacher manual"

#, fuzzy
msgid "teacher_signup_header"
msgstr "Teacher"

#, fuzzy
msgid "teacher_welcome"
msgstr "Welcome to Hedy! Your are now the proud owner of a teachers account which allows you to create classes and invite students."

#, fuzzy
msgid "teachers"
msgstr "Teachers"

#, fuzzy
msgid "template_code"
msgstr ""
"This is the explanation of my adventure!\n"
"\n"
"This way I can show a command: <code>{print}</code>\n"
"\n"
"But sometimes I might want to show a piece of code, like this:\n"
"<pre>\n"
"ask What's your name?\n"
"echo so your name is \n"
"</pre>"

#, fuzzy
msgid "this_turns_in_assignment"
msgstr "This turns in your assignment to your teacher."

#, fuzzy
msgid "title"
msgstr "Title"

#, fuzzy
msgid "title_admin"
msgstr "Hedy - Administrator page"

#, fuzzy
msgid "title_class-overview"
msgstr "Hedy - Class overview"

#, fuzzy
msgid "title_customize-adventure"
msgstr "Hedy - Customize adventure"

#, fuzzy
msgid "title_customize-class"
msgstr "Hedy - Customize class"

#, fuzzy
msgid "title_explore"
msgstr "Hedy - Explore"

#, fuzzy
msgid "title_for-teacher"
msgstr "Hedy - For teachers"

#, fuzzy
msgid "title_join-class"
msgstr "Hedy - Join class"

#, fuzzy
msgid "title_learn-more"
msgstr "Hedy - Learn more"

#, fuzzy
msgid "title_login"
msgstr "Hedy - Login"

#, fuzzy
msgid "title_my-profile"
msgstr "Hedy - My account"

#, fuzzy
msgid "title_privacy"
msgstr "Hedy - Privacy terms"

#, fuzzy
msgid "title_programs"
msgstr "Hedy - My programs"

#, fuzzy
msgid "title_public-adventures"
msgstr "Hedy - Public adventures"

#, fuzzy
msgid "title_recover"
msgstr "Hedy - Recover account"

#, fuzzy
msgid "title_reset"
msgstr "Hedy - Reset password"

#, fuzzy
msgid "title_signup"
msgstr "Hedy - Create an account"

#, fuzzy
msgid "title_start"
msgstr "Hedy - A gradual programming language"

#, fuzzy
msgid "title_view-adventure"
msgstr "Hedy - View adventure"

#, fuzzy
msgid "token_invalid"
msgstr "Your token is invalid."

#, fuzzy
msgid "translate_error"
msgstr "Something went wrong while translating the code. Try running the code to see if it has an error. Code with errors can not be translated."

#, fuzzy
msgid "translating_hedy"
msgstr "Translating Hedy"

#, fuzzy
msgid "translator"
msgstr "Translator"

#, fuzzy
<<<<<<< HEAD
=======
msgid "turned_into_teacher"
msgstr "Congratulations! You successfully turned into a teacher."

#, fuzzy
msgid "tutorial"
msgstr "Tutorial"

#, fuzzy
>>>>>>> bb42ff4c
msgid "tutorial_code_snippet"
msgstr ""
"{print} Hello world!\n"
"{print} I'm learning Hedy with the tutorial!"

#, fuzzy
msgid "tutorial_message_not_found"
msgstr "You have received an invitation to join class"

#, fuzzy
msgid "tutorial_title_not_found"
msgstr "We could not find that page!"

#, fuzzy
msgid "unauthorized"
msgstr "You don't have access rights for this page"

#, fuzzy
msgid "unfavourite_confirm"
msgstr "Are you sure you want to unfavourite this program?"

#, fuzzy
msgid "unfavourite_success"
msgstr "Your program is unfavourited."

#, fuzzy
msgid "unique_usernames"
msgstr "All usernames need to be unique."

#, fuzzy
msgid "unknown_variable_role"
msgstr "unknown"

#, fuzzy
msgid "unlock_thresholds"
msgstr "Unlock level thresholds"

#, fuzzy
msgid "unsaved_class_changes"
msgstr "There are unsaved changes, are you sure you want to leave this page?"

#, fuzzy
msgid "unsubmit_program"
msgstr "Unsubmit program"

#, fuzzy
msgid "unsubmit_warning"
msgstr "Are you sure you want to unsubmit this program?"

#, fuzzy
msgid "unsubmitted"
msgstr "Unsubmitted"

#, fuzzy
msgid "update_adventure_prompt"
msgstr "Are you sure you want to update this adventure?"

#, fuzzy
msgid "update_public"
msgstr "Update public profile"

#, fuzzy
msgid "updating_indicator"
msgstr "Updating"

#, fuzzy
msgid "use_of_blanks_exception"
msgstr "Use of blanks in programs"

#, fuzzy
msgid "use_of_nested_functions_exception"
msgstr "Use of nested functions"

#, fuzzy
msgid "used_in"
msgstr "Used in:"

#, fuzzy
msgid "user"
msgstr "Nome utente"

#, fuzzy
msgid "user_inexistent"
msgstr "This user doesn't exist"

#, fuzzy
msgid "user_not_private"
msgstr "This user doesn't exist or doesn't have a public profile"

msgid "username"
msgstr "Nome utente"

#, fuzzy
msgid "username_empty"
msgstr "You didn't enter an username!"

#, fuzzy
msgid "username_invalid"
msgstr "Your username is invalid."

msgid "username_special"
msgstr "Il nome utente non può contenere `:` o `@`."

msgid "username_three"
msgstr "Il nome utente deve contenere almeno tre caratteri."

#, fuzzy
msgid "usernames_exist"
msgstr "One or more usernames is already in use."

#, fuzzy
msgid "value"
msgstr "Value"

#, fuzzy
msgid "view_adventures"
msgstr "View adventures"

#, fuzzy
msgid "view_classes"
msgstr "View classes"

#, fuzzy
msgid "view_program"
msgstr "View program"

#, fuzzy
msgid "view_slides"
msgstr "View slides"

#, fuzzy
msgid "waiting_for_submit"
msgstr "Waiting for submit"

#, fuzzy
msgid "walker_variable_role"
msgstr "walker"

#, fuzzy
msgid "what_is_your_role"
msgstr "What is your role?"

#, fuzzy
msgid "what_should_my_code_do"
msgstr "What should my code do?"

msgid "year_invalid"
msgstr "Per favore inserisci un anno tra il 1900 e {current_year}"

#, fuzzy
msgid "yes"
msgstr "Yes"

#, fuzzy
msgid "your_personal_text"
msgstr "Your personal text..."

#, fuzzy
msgid "your_program"
msgstr "Your program"

#~ msgid "create_account_explanation"
#~ msgstr "Avere un account ti permette di salvare i tuoi programmi."

#~ msgid "only_teacher_create_class"
#~ msgstr "Only teachers are allowed to create classes!"

#~ msgid "keyword_support"
#~ msgstr "Translated keywords"

#~ msgid "non_keyword_support"
#~ msgstr "Translated content"

#~ msgid "try_button"
#~ msgstr "Provar"

#~ msgid "select_own_adventures"
#~ msgstr "Select own adventures"

#~ msgid "view"
#~ msgstr "View"

#~ msgid "class"
#~ msgstr "Class"

#~ msgid "save_code_button"
#~ msgstr "Salva codice"

#~ msgid "share_code_button"
#~ msgstr "Save & share code"

#~ msgid "classes_invalid"
#~ msgstr "The list of selected classes is invalid"

#~ msgid "directly_add_adventure_to_classes"
#~ msgstr "Do you want to add this adventure directly to one of your classes?"

#~ msgid "hand_in_assignment"
#~ msgstr "Hand in assignment"

#~ msgid "select_a_level"
#~ msgstr "Select a level"

#~ msgid "answer_invalid"
#~ msgstr "Your password is invalid."

#~ msgid "available_adventures_level"
#~ msgstr "Available adventures level"

#~ msgid "customize_class_exp_1"
#~ msgstr "Customize class"

#~ msgid "customize_class_exp_2"
#~ msgstr "Customize class"

#~ msgid "customize_class_step_1"
#~ msgstr "Customize class"

#~ msgid "customize_class_step_2"
#~ msgstr "Customize class"

#~ msgid "customize_class_step_3"
#~ msgstr "Customize class"

#~ msgid "customize_class_step_4"
#~ msgstr "Customize class"

#~ msgid "customize_class_step_5"
#~ msgstr "Customize class"

#~ msgid "customize_class_step_6"
#~ msgstr "Customize class"

#~ msgid "customize_class_step_7"
#~ msgstr "Customize class"

#~ msgid "customize_class_step_8"
#~ msgstr "Customize class"

#~ msgid "example_code_header"
#~ msgstr "Esempio di codice Hedy"

#~ msgid "feedback_failure"
#~ msgstr "Wrong!"

#~ msgid "feedback_success"
#~ msgstr "Good!"

#~ msgid "go_to_first_question"
#~ msgstr "Go to question 1"

#~ msgid "question"
#~ msgstr "Question"

#~ msgid "question_doesnt_exist"
#~ msgstr "This question does not exist"

#~ msgid "question_invalid"
#~ msgstr "Your token is invalid."

#~ msgid "too_many_attempts"
#~ msgstr "Too many attempts"

#~ msgid "class_stats"
#~ msgstr "Show class statistics"

#~ msgid "visit_own_public_profile"
#~ msgstr "Public profile"

#~ msgid "title_class logs"
#~ msgstr "Hedy - Join class"

#~ msgid "title_class statistics"
#~ msgstr "My statistics"

#~ msgid "disabled_button_locked"
#~ msgstr "Your teacher hasn't unlocked this level yet"

#~ msgid "duplicate_tag"
#~ msgstr "You already have a tag with this name."

#~ msgid "tag_deleted"
#~ msgstr "This tag was successfully deleted."

#~ msgid "no_tags"
#~ msgstr "No tags yet."

#~ msgid "apply_filters"
#~ msgstr "Apply filters"

#~ msgid "write_first_program"
#~ msgstr "Scrivi il tuo primo programma!"

#~ msgid "share_confirm"
#~ msgstr "Are you sure you want to make the program public?"

#~ msgid "share_success_detail"
#~ msgstr "Program shared successfully."

#~ msgid "try_it"
#~ msgstr "Provar"

#~ msgid "unshare_confirm"
#~ msgstr "Are you sure you want to make the program private?"

#~ msgid "unshare_success_detail"
#~ msgstr "Program unshared successfully."

#~ msgid "adventure_exp_2"
#~ msgstr "If you want to show actual code snippets, for example to give student a template or example of the code. Please use pre anchors like this:"

#~ msgid "adventure_exp_1"
#~ msgstr "Type your adventure of choice on the right-hand side. After creating your adventure you can include it in one of your classes under \"customizations\". If you want to include a command in your adventure please use code anchors like this:"

#~ msgid "hello_world"
#~ msgstr "Hello world!"

#~ msgid "hide_parsons"
#~ msgstr "Hide parsons"

#~ msgid "hide_quiz"
#~ msgstr "Hide quiz"

#~ msgid "back_to_class"
#~ msgstr "Go back to class"

#~ msgid "Locked Language Feature"
#~ msgstr "You are using {concept}! That is awesome, but {concept} is not unlocked yet! It will be unlocked in a later level."

#~ msgid "nested blocks"
#~ msgstr "a block in a block"

#~ msgid "save"
#~ msgstr "Save"

#~ msgid "update_profile"
#~ msgstr "Aggiorna profilo"

#~ msgid "variables"
#~ msgstr "Variables"

#~ msgid "add_students_options"
#~ msgstr "Create student accounts"

#~ msgid "class_live"
#~ msgstr "Live statistics"

#~ msgid "class_overview"
#~ msgstr "Class overview"

#~ msgid "last_login"
#~ msgstr "Last login"

#~ msgid "student_list"
#~ msgstr "Student list"

#~ msgid "title_class grid_overview"
#~ msgstr "Hedy - Grid overview"

#~ msgid "title_class live_statistics"
#~ msgstr "Hedy - Live Statistics"

#~ msgid "amount_created"
#~ msgstr "programs created"

#~ msgid "amount_saved"
#~ msgstr "programs saved"

#~ msgid "common_errors"
#~ msgstr "Common errors"

#~ msgid "grid_overview"
#~ msgstr "Overview of programs per adventure"

#~ msgid "last_error"
#~ msgstr "Last error"

#~ msgid "last_program"
#~ msgstr "Last program"

#~ msgid "live_dashboard"
#~ msgstr "Live Dashboard"

#~ msgid "runs_over_time"
#~ msgstr "Runs over time"

#~ msgid "student_details"
#~ msgstr "Student details"

#~ msgid "explore_explanation"
#~ msgstr "On this page you can look through programs created by other Hedy users. You can filter on both a Hedy level and adventure. Click on \"View program\" to open a program and run it. Programs with a red header contain a mistake. You can still open the program, but running it will result in an error. You can of course try to fix it! If the creator has a public profile you can click their username to visit their profile. There you will find all their shared programs and much more!"

#~ msgid "achievement_earned"
#~ msgstr "You've earned an achievement!"

#~ msgid "achievements"
#~ msgstr "achievements"

#~ msgid "achievements_check_icon_alt"
#~ msgstr "You've earned an achievement!"

#~ msgid "achievements_logo_alt"
#~ msgstr "achievements"

#~ msgid "amount_submitted"
#~ msgstr "programs submitted"

#~ msgid "country_title"
#~ msgstr "Please select a valid country."

#~ msgid "create_public_profile"
#~ msgstr "Public profile"

#~ msgid "general"
#~ msgstr "Genere"

#~ msgid "hedy_achievements"
#~ msgstr "My achievements"

#~ msgid "hidden"
#~ msgstr "Hint?"

#~ msgid "highscore_explanation"
#~ msgstr "On this page you can look through programs created by other Hedy users. You can filter on both a Hedy level and adventure. Click on \"View program\" to open a program and run it. Programs with a red header contain a mistake. You can still open the program, but running it will result in an error. You can of course try to fix it! If the creator has a public profile you can click their username to visit their profile. There you will find all their shared programs and much more!"

#~ msgid "highscore_no_public_profile"
#~ msgstr "You don't have a public profile and are therefore not listed on the highscores. Do you wish to create one?"

#~ msgid "highscores"
#~ msgstr "Score"

#~ msgid "last_achievement"
#~ msgstr "Last earned achievement"

#~ msgid "my_achievements"
#~ msgstr "My achievements"

#~ msgid "no_certificate"
#~ msgstr "This user hasn't earned the Hedy Certificate of Completion"

#~ msgid "no_such_highscore"
#~ msgstr "No such Hedy level!"

#~ msgid "number_achievements"
#~ msgstr "Number of achievements"

#~ msgid "percentage_achieved"
#~ msgstr "Achieved by {percentage}% of the users"

#~ msgid "programs_created"
#~ msgstr "I miei programmi"

#~ msgid "programs_saved"
#~ msgstr "Programs"

#~ msgid "programs_submitted"
#~ msgstr "programs submitted"

#~ msgid "title_achievements"
#~ msgstr "Hedy - My achievements"

#~ msgid "whole_world"
#~ msgstr "The world"

#~ msgid "your_class"
#~ msgstr "My classes"

<<<<<<< HEAD
#~ msgid "developers_mode"
#~ msgstr "Programmer's mode"

#~ msgid "read_code_label"
#~ msgstr "Leggere ad alta voce"

#~ msgid "regress_button"
#~ msgstr ""

#~ msgid "tutorial"
#~ msgstr "Tutorial"

#~ msgid "index_button"
#~ msgstr ""

#~ msgid "tooltip_level_locked"
#~ msgstr "Your teacher disabled this level"
=======
#~ msgid "create_question"
#~ msgstr "Do you want to create one?"

#~ msgid "explore_programs"
#~ msgstr "Explore programs"

#~ msgid "explore_programs_logo_alt"
#~ msgstr "Explore programs"

#~ msgid "hedy_tutorial_logo_alt"
#~ msgstr "Start hedy tutorial"

#~ msgid "no_public_profile"
#~ msgstr "Public profile"

#~ msgid "start_hedy_tutorial"
#~ msgstr "Start hedy tutorial"

#~ msgid "start_programming"
#~ msgstr "Directly start programming"

#~ msgid "start_programming_logo_alt"
#~ msgstr "Directly start programming"

#~ msgid "start_teacher_tutorial"
#~ msgstr "Start teacher tutorial"

#~ msgid "teacher_tutorial_logo_alt"
#~ msgstr "You have received an invitation to join class"

#~ msgid "title_landing-page"
#~ msgstr "Welcome to Hedy!"

#~ msgid "welcome"
#~ msgstr "Welcome to Hedy! Your are now the proud owner of a teachers account which allows you to create classes and invite students."

#~ msgid "welcome_back"
#~ msgstr "Welcome to Hedy! Your are now the proud owner of a teachers account which allows you to create classes and invite students."

#~ msgid "your_account"
#~ msgstr "Non hai ancora un account?"

#~ msgid "your_last_program"
#~ msgstr "Favourite program"

#~ msgid "already_teacher"
#~ msgstr "You already have a teacher account."

#~ msgid "already_teacher_request"
#~ msgstr "You already have a pending teacher request."

#~ msgid "teacher_account_request"
#~ msgstr "You have a pending teacher account request"

#~ msgid "teacher_account_success"
#~ msgstr "You successfully requested a teacher account."

#~ msgid "student_not_allowed_in_class"
#~ msgstr "Student not allowed in class"
>>>>>>> bb42ff4c
<|MERGE_RESOLUTION|>--- conflicted
+++ resolved
@@ -2264,8 +2264,6 @@
 msgstr "Translator"
 
 #, fuzzy
-<<<<<<< HEAD
-=======
 msgid "turned_into_teacher"
 msgstr "Congratulations! You successfully turned into a teacher."
 
@@ -2274,7 +2272,6 @@
 msgstr "Tutorial"
 
 #, fuzzy
->>>>>>> bb42ff4c
 msgid "tutorial_code_snippet"
 msgstr ""
 "{print} Hello world!\n"
@@ -2742,25 +2739,6 @@
 #~ msgid "your_class"
 #~ msgstr "My classes"
 
-<<<<<<< HEAD
-#~ msgid "developers_mode"
-#~ msgstr "Programmer's mode"
-
-#~ msgid "read_code_label"
-#~ msgstr "Leggere ad alta voce"
-
-#~ msgid "regress_button"
-#~ msgstr ""
-
-#~ msgid "tutorial"
-#~ msgstr "Tutorial"
-
-#~ msgid "index_button"
-#~ msgstr ""
-
-#~ msgid "tooltip_level_locked"
-#~ msgstr "Your teacher disabled this level"
-=======
 #~ msgid "create_question"
 #~ msgstr "Do you want to create one?"
 
@@ -2820,4 +2798,3 @@
 
 #~ msgid "student_not_allowed_in_class"
 #~ msgstr "Student not allowed in class"
->>>>>>> bb42ff4c
