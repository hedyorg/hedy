--- conflicted
+++ resolved
@@ -8,12 +8,8 @@
 msgid "title_achievements"
 msgstr "Hedy - My achievements"
 
-<<<<<<< HEAD
-#: app.py:615 app.py:1028 website/teacher.py:362 website/teacher.py:371
-=======
 #: app.py:615 app.py:733 app.py:1060 website/teacher.py:362
 #: website/teacher.py:371
->>>>>>> c1ccef69
 #, fuzzy
 msgid "not_teacher"
 msgstr "Looks like you are not a teacher!"
@@ -28,11 +24,7 @@
 msgid "title_programs"
 msgstr "Hedy - My programs"
 
-<<<<<<< HEAD
-#: app.py:667 app.py:677 app.py:681 app.py:696 app.py:945 app.py:1304
-=======
 #: app.py:667 app.py:677 app.py:681 app.py:696 app.py:977 app.py:1409
->>>>>>> c1ccef69
 #: website/admin.py:17 website/admin.py:25 website/admin.py:95
 #: website/admin.py:112 website/admin.py:130 website/auth.py:712
 #: website/auth.py:739 website/statistics.py:86
@@ -57,175 +49,99 @@
 msgid "ago"
 msgstr "{time} ago"
 
-<<<<<<< HEAD
-#: app.py:731 app.py:733 app.py:863 app.py:885 app.py:887
-=======
 #: app.py:747 app.py:1056
 #, fuzzy
 msgid "title_for-teacher"
 msgstr "Hedy - For teachers"
 
 #: app.py:764 app.py:766 app.py:895 app.py:917 app.py:919
->>>>>>> c1ccef69
 #, fuzzy
 msgid "no_such_level"
 msgstr "No such Hedy level!"
 
-<<<<<<< HEAD
-#: app.py:741 app.py:748 app.py:817 app.py:823
-=======
 #: app.py:774 app.py:781 app.py:849 app.py:855
->>>>>>> c1ccef69
 #, fuzzy
 msgid "no_such_program"
 msgstr "No such Hedy program!"
 
-<<<<<<< HEAD
-#: app.py:772
-=======
 #: app.py:805
->>>>>>> c1ccef69
 #, fuzzy
 msgid "level_not_class"
 msgstr "You're in a class where this level has not been made available yet"
 
-<<<<<<< HEAD
-#: app.py:868 website/teacher.py:420 website/teacher.py:436
-=======
 #: app.py:900 website/teacher.py:420 website/teacher.py:436
->>>>>>> c1ccef69
 #: website/teacher.py:465 website/teacher.py:491
 #, fuzzy
 msgid "no_such_adventure"
 msgstr "This adventure doesn't exist!"
 
-<<<<<<< HEAD
-#: app.py:896
-=======
 #: app.py:928
->>>>>>> c1ccef69
 #, fuzzy
 msgid "page_not_found"
 msgstr "We could not find that page!"
 
-<<<<<<< HEAD
-#: app.py:916
-=======
 #: app.py:948
->>>>>>> c1ccef69
 #, fuzzy
 msgid "title_signup"
 msgstr "Hedy - Create an account"
 
-<<<<<<< HEAD
-#: app.py:923
-=======
 #: app.py:955
->>>>>>> c1ccef69
 #, fuzzy
 msgid "title_login"
 msgstr "Hedy - Login"
 
-<<<<<<< HEAD
-#: app.py:930
-=======
 #: app.py:962
->>>>>>> c1ccef69
 #, fuzzy
 msgid "title_recover"
 msgstr "Hedy - Recover account"
 
-<<<<<<< HEAD
-#: app.py:946
-=======
 #: app.py:978
->>>>>>> c1ccef69
 #, fuzzy
 msgid "title_reset"
 msgstr "Hedy - Reset password"
 
-<<<<<<< HEAD
-#: app.py:972
-=======
 #: app.py:1004
->>>>>>> c1ccef69
 #, fuzzy
 msgid "title_my-profile"
 msgstr "Hedy - My account"
 
-<<<<<<< HEAD
-#: app.py:988
-=======
 #: app.py:1020
->>>>>>> c1ccef69
 #, fuzzy
 msgid "title_learn-more"
 msgstr "Hedy - Learn more"
 
-<<<<<<< HEAD
-#: app.py:994
-=======
 #: app.py:1026
->>>>>>> c1ccef69
 #, fuzzy
 msgid "title_privacy"
 msgstr "Hedy - Privacy terms"
 
-<<<<<<< HEAD
-#: app.py:1001
-=======
 #: app.py:1033
->>>>>>> c1ccef69
 #, fuzzy
 msgid "title_landing-page"
 msgstr "Welcome to Hedy!"
 
-<<<<<<< HEAD
-#: app.py:1003
-=======
 #: app.py:1035
->>>>>>> c1ccef69
 #, fuzzy
 msgid "not_user"
 msgstr "Looks like you are not logged in!"
 
-<<<<<<< HEAD
-#: app.py:1024
-#, fuzzy
-msgid "title_for-teacher"
-msgstr "Hedy - For teachers"
-
-#: app.py:1035
-=======
 #: app.py:1067
->>>>>>> c1ccef69
 #, fuzzy
 msgid "title_start"
 msgstr "Hedy - A gradual programming language"
 
-<<<<<<< HEAD
-#: app.py:1096
-=======
 #: app.py:1128
->>>>>>> c1ccef69
 #, fuzzy
 msgid "title_explore"
 msgstr "Hedy - Explore"
 
-<<<<<<< HEAD
-#: app.py:1116 app.py:1118
-=======
 #: app.py:1148 app.py:1150
->>>>>>> c1ccef69
 #, fuzzy
 msgid "translate_error"
 msgstr ""
 "Something went wrong while translating the code. Try running the code to "
 "see if it has an error. Code with errors can not be translated."
 
-<<<<<<< HEAD
-#: app.py:1243 website/auth.py:278 website/auth.py:333 website/auth.py:469
-=======
 #: app.py:1155 app.py:1185
 #, fuzzy
 msgid "tutorial_start_title"
@@ -432,7 +348,6 @@
 msgstr ""
 
 #: app.py:1348 website/auth.py:278 website/auth.py:333 website/auth.py:469
->>>>>>> c1ccef69
 #: website/auth.py:494 website/auth.py:524 website/auth.py:633
 #: website/auth.py:671 website/auth.py:718 website/auth.py:745
 #: website/teacher.py:89 website/teacher.py:124 website/teacher.py:196
@@ -441,56 +356,32 @@
 msgid "ajax_error"
 msgstr "C'è stato un problema, per favore riprova."
 
-<<<<<<< HEAD
-#: app.py:1246
-=======
 #: app.py:1351
->>>>>>> c1ccef69
 #, fuzzy
 msgid "image_invalid"
 msgstr "Your chosen image is invalid."
 
-<<<<<<< HEAD
-#: app.py:1248
-=======
 #: app.py:1353
->>>>>>> c1ccef69
 #, fuzzy
 msgid "personal_text_invalid"
 msgstr "Your personal text is invalid."
 
-<<<<<<< HEAD
-#: app.py:1250 app.py:1256
-=======
 #: app.py:1355 app.py:1361
->>>>>>> c1ccef69
 #, fuzzy
 msgid "favourite_program_invalid"
 msgstr "Your chosen favourite program is invalid."
 
-<<<<<<< HEAD
-#: app.py:1270 app.py:1271
-=======
 #: app.py:1375 app.py:1376
->>>>>>> c1ccef69
 #, fuzzy
 msgid "public_profile_updated"
 msgstr "Public profile updated."
 
-<<<<<<< HEAD
-#: app.py:1308 app.py:1333
-=======
 #: app.py:1413 app.py:1438
->>>>>>> c1ccef69
 #, fuzzy
 msgid "user_not_private"
 msgstr "This user doesn't exist or doesn't have a public profile"
 
-<<<<<<< HEAD
-#: app.py:1341
-=======
 #: app.py:1446
->>>>>>> c1ccef69
 #, fuzzy
 msgid "invalid_teacher_invitation_code"
 msgstr ""
@@ -1084,10 +975,6 @@
 msgstr ""
 "If you want to show actual code snippets, for example to give student a "
 "template or example of the code. Please use pre anchors like this:"
-
-#: templates/customize-adventure.html:36
-msgid "hello_world_snippet"
-msgstr ""
 
 #: templates/customize-adventure.html:39
 #, fuzzy
@@ -2585,8 +2472,6 @@
 
 #~ msgid "emails_exist"
 #~ msgstr "One or more mail addresses is already in use."
-<<<<<<< HEAD
-=======
 
 #~ msgid "intro_text_landing_page"
 #~ msgstr ""
@@ -2637,4 +2522,3 @@
 
 #~ msgid "teacher_tutorial_start_title"
 #~ msgstr "Hide cheatsheet"
->>>>>>> c1ccef69
