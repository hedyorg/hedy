
msgid ""
msgstr ""
"Project-Id-Version: PACKAGE VERSION\n"
"Report-Msgid-Bugs-To: \n"
<<<<<<< HEAD
"POT-Creation-Date: 2023-03-01 17:52+0100\n"
"PO-Revision-Date: 2023-02-16 15:59+0000\n"
=======
"POT-Creation-Date: 2023-03-03 19:20+0100\n"
"PO-Revision-Date: 2023-03-12 03:54+0000\n"
>>>>>>> 0d245425
"Last-Translator: Anonymous <noreply@weblate.org>\n"
"Language: it\n"
"Language-Team: it <LL@li.org>\n"
"Plural-Forms: nplurals=2; plural=n != 1;\n"
"MIME-Version: 1.0\n"
"Content-Type: text/plain; charset=utf-8\n"
"Content-Transfer-Encoding: 8bit\n"
<<<<<<< HEAD
"Generated-By: Babel 2.10.1\n"
=======
"Plural-Forms: nplurals=2; plural=n != 1;\n"
"X-Generator: Weblate 4.16.2-dev\n"
"Generated-By: Babel 2.10.3\n"
>>>>>>> 0d245425

msgid "Access Before Assign"
msgstr ""
"You tried to use the variable {name} on line {access_line_number}, but you "
"set it on line {definition_line_number}. Set a variable before using it."

#, fuzzy
msgid "Cyclic Var Definition"
msgstr ""
"The name {variable} needs to be set before you can use it on the right-hand "
"side of the is command"

#, fuzzy
msgid "Has Blanks"
msgstr ""
"Your code is incomplete. It contains blanks that you have to replace with "
"code."

msgid "Incomplete"
msgstr ""
"Ops! Hai dimenticato un pezzo di codice! Alla linea {line_number} devi "
"mettere del codice dopo {incomplete_command}"

#, fuzzy
msgid "Incomplete Repeat"
msgstr ""
"It looks like you forgot to use {command} with the repeat command you used "
"on line {line_number}."

msgid "Invalid"
msgstr ""
"{invalid_command} non è un commando Hedy per il livello {level}. Intendevi "
"{guessed_command}?"

#, fuzzy
msgid "Invalid Argument"
msgstr ""
"You cannot use the command {command} with {invalid_argument} . Try changing "
"{invalid_argument} to {allowed_types}."

#, fuzzy
msgid "Invalid Argument Type"
msgstr ""
"You cannot use {command} with {invalid_argument} because it is "
"{invalid_type}. Try changing {invalid_argument} to {allowed_types}."

#, fuzzy
msgid "Invalid At Command"
msgstr ""
"The {at} command may not be used from level 16 onward. You can use square "
"brackets to use an element from a list, for example `friends[i]`, "
"`lucky_numbers[{random}]`."

msgid "Invalid Space"
msgstr ""
"Ops! Hai iniziato una linea con uno spazio alla linea {line_number}. Gli "
"spazi confondono i computer, puoi rimuoverla?"

#, fuzzy
msgid "Invalid Type Combination"
msgstr ""
"You cannot use {invalid_argument} and {invalid_argument_2} with {command} "
"because one is {invalid_type} and the other is {invalid_type_2}. Try "
"changing {invalid_argument} to {invalid_type_2} or {invalid_argument_2} to "
"{invalid_type}."

#, fuzzy
msgid "Locked Language Feature"
msgstr ""
"You are using {concept}! That is awesome, but {concept} is not unlocked yet! "
"It will be unlocked in a later level."

#, fuzzy
msgid "Lonely Echo"
msgstr ""
"You used an echo before an ask, or an echo without an ask. First ask for "
"input, then echo."

#, fuzzy
msgid "Lonely Text"
msgstr ""
"It looks like you forgot to use a command with the text you put in line "
"{line_number}"

#, fuzzy
msgid "Missing Command"
msgstr "It looks like you forgot to use a command on line {line_number}."

#, fuzzy
msgid "Missing Inner Command"
msgstr ""
"It looks like you forgot to use a command with the {command} statement you "
"used on line {line_number}."

#, fuzzy
msgid "No Indentation"
msgstr ""
"You used too few spaces in line {line_number}. You used {leading_spaces} "
"spaces, which is not enough. Start every new block with {indent_size} spaces "
"more than the line before."

msgid "Parse"
msgstr ""
"Il codice che hai scritto non è un codice Hedy valido. C'è un errore alla "
"linea {location[0]}, alla posizione {location[1]}. Hai scritto "
"{character_found} ma questo non è permesso."

#, fuzzy
msgid "Too Big"
msgstr ""
"Wow! Your program has an impressive {lines_of_code} lines of code! But we "
"can only process {max_lines} lines in this level. Make your program smaller "
"and try again."

#, fuzzy
msgid "Unexpected Indentation"
msgstr ""
"You used too many spaces in line {line_number}. You used {leading_spaces} "
"spaces, which is too much. Start every new block with {indent_size} spaces "
"more than the line before."

#, fuzzy
msgid "Unquoted Assignment"
msgstr ""
"From this level, you need to place texts to the right of the `is` between "
"quotes. You forgot that for the text {text}."

#, fuzzy
msgid "Unquoted Equality Check"
msgstr ""
"If you want to check if a variable is equal to multiple words, the words "
"should be surrounded by quotation marks!"

msgid "Unquoted Text"
msgstr ""
"Stai attento. Se stampi qualcosa, il testo dovrebbe iniziare e finire con "
"virgolette. Ne hai dimenticato una da qualche parte."

#, fuzzy
msgid "Unsupported Float"
msgstr ""
"Non-integer numbers are not supported yet but they will be in a few levels. "
"For now change {value} to an integer."

#, fuzzy
msgid "Unsupported String Value"
msgstr "Text values cannot contain {invalid_value}."

msgid "Var Undefined"
msgstr "Hai provato a scrivere {name} ma non l'hai inizializzato."

msgid "Wrong Level"
msgstr ""
"Questo è il codice Hedy corretto ma non al livello giusto. Hai scritto  "
"codice {offending_keyword} per il livello {working_level}. Tip: {tip}"

#, fuzzy
msgid "account_overview"
msgstr "Account overview"

#, fuzzy
msgid "accounts_created"
msgstr "Accounts where successfully created."

#, fuzzy
msgid "accounts_intro"
msgstr ""
"On this page you can create accounts for multiple students at the same time. "
"It is also possible to directly add them to one of your classes. By pressing "
"the green + on the bottom right of the page you can add extra rows. You can "
"delete a row by pressing the corresponding red cross. Make sure no rows are "
"empty when you press \"Create accounts\". Please keep in mind that every "
"username and mail address needs to be unique and the password needs to be "
"<b>at least</b> 6 characters."

#, fuzzy
msgid "achievement_earned"
msgstr "You've earned an achievement!"

#, fuzzy
msgid "achievements"
msgstr "achievements"

#, fuzzy
msgid "achievements_check_icon_alt"
msgstr "You've earned an achievement!"

#, fuzzy
msgid "achievements_logo_alt"
msgstr "achievements"

#, fuzzy
msgid "add_students"
msgstr "students"

#, fuzzy
msgid "add_students_options"
msgstr "Create student accounts"

#, fuzzy
msgid "admin"
msgstr "Admin"

msgid "advance_button"
msgstr "Vai a livello {level}"

#, fuzzy
msgid "adventure"
msgstr "Adventure"

#, fuzzy
msgid "adventure_duplicate"
msgstr "You already have an adventure with this name."

#, fuzzy
msgid "adventure_empty"
msgstr "You didn't enter an adventure name!"

#, fuzzy
msgid "adventure_exp_1"
msgstr ""
"Type your adventure of choice on the right-hand side. After creating your "
"adventure you can include it in one of your classes under \"customizations"
"\". If you want to include a command in your adventure please use code "
"anchors like this:"

#, fuzzy
msgid "adventure_exp_2"
msgstr ""
"If you want to show actual code snippets, for example to give student a "
"template or example of the code. Please use pre anchors like this:"

#, fuzzy
msgid "adventure_exp_3"
msgstr ""
"You can use the \"preview\" button to view a styled version of your "
"adventure. To view the adventure on a dedicated page, select \"view\" from "
"the teachers page."

#, fuzzy
msgid "adventure_id_invalid"
msgstr "This adventure id is invalid."

#, fuzzy
msgid "adventure_length"
msgstr "Your adventure has to be at least 20 characters."

#, fuzzy
msgid "adventure_name_invalid"
msgstr "This adventure name is invalid."

#, fuzzy
msgid "adventure_prompt"
msgstr "Please enter the name of the adventure"

#, fuzzy
msgid "adventure_terms"
msgstr "I agree that my adventure might be made publicly available on Hedy."

#, fuzzy
msgid "adventure_updated"
msgstr "The adventure has been updated!"

#, fuzzy
msgid "ago"
msgstr "{timestamp} ago"

#, fuzzy
msgid "agree_invalid"
msgstr "You have to agree with the privacy terms."

#, fuzzy
msgid "agree_third_party"
msgstr ""
"I consent to being contacted by partners of Leiden University with sales "
"opportunities (optional)"

#, fuzzy
msgid "agree_with"
msgstr "I agree to the"

msgid "ajax_error"
msgstr "C'è stato un problema, per favore riprova."

#, fuzzy
msgid "all"
msgstr "All"

#, fuzzy
msgid "all_class_highscores"
msgstr "All students visible in class highscores"

msgid "already_account"
msgstr "Hai già account?"

#, fuzzy
msgid "already_program_running"
msgstr "Start programming"

#, fuzzy
msgid "already_teacher"
msgstr "You already have a teacher account."

#, fuzzy
msgid "already_teacher_request"
msgstr "You already have a pending teacher request."

#, fuzzy
msgid "amount_created"
msgstr "programs created"

#, fuzzy
msgid "amount_saved"
msgstr "programs saved"

#, fuzzy
msgid "amount_submitted"
msgstr "programs submitted"

#, fuzzy
msgid "answer_invalid"
msgstr "Your password is invalid."

msgid "are_you_sure"
msgstr "Sei sicuro? Questa azione è permanente."

#, fuzzy
msgid "ask_needs_var"
msgstr ""
"Starting in level 2, ask needs to be used with a variable. Example: name is "
"ask What are you called?"

#, fuzzy
msgid "available_adventures_level"
msgstr "Available adventures level"

#, fuzzy
msgid "back_to_class"
msgstr "Go back to class"

#, fuzzy
msgid "back_to_teachers_page"
msgstr "Go back to teachers page"

#, fuzzy
msgid "become_a_sponsor"
msgstr "Become a sponsor"

msgid "birth_year"
msgstr "Anno di nascita"

#, fuzzy
msgid "by"
msgstr "by"

#, fuzzy
msgid "cancel"
msgstr "Cancel"

#, fuzzy
msgid "catch_index_exception"
msgstr ""
"You tried to access the list {list_name} but it is either empty or the index "
"is not there."

#, fuzzy
msgid "certificate"
msgstr "Certificate of Completion"

#, fuzzy
msgid "certified_teacher"
msgstr "Certified teacher"

msgid "change_password"
msgstr "Cambia password"

#, fuzzy
msgid "cheatsheet_title"
msgstr "Hide cheatsheet"

#, fuzzy
msgid "class_already_joined"
msgstr "You are already a student of class"

#, fuzzy
msgid "class_customize_success"
msgstr "Class successfully customized."

#, fuzzy
msgid "class_logs"
msgstr "Last login"

#, fuzzy
msgid "class_name_duplicate"
msgstr "You already have a class with this name."

#, fuzzy
msgid "class_name_empty"
msgstr "You didn't enter a class name!"

#, fuzzy
msgid "class_name_invalid"
msgstr "This class name is invalid."

#, fuzzy
msgid "class_name_prompt"
msgstr "Please enter the name of the class"

msgid "Invalid At Command"
msgstr ""

#, fuzzy
msgid "class_stats"
msgstr "Show class statistics"

#, fuzzy
msgid "classes_invalid"
msgstr "The list of selected classes is invalid"

msgid "comma"
msgstr "una virgola"

#, fuzzy
msgid "commands"
msgstr "Commands"

#, fuzzy
msgid "congrats_message"
msgstr "Congratulations, {username}, you have completed Hedy!"

#, fuzzy
msgid "content_invalid"
msgstr "This adventure is invalid."

#, fuzzy
msgid "contributor"
msgstr "Contributor"

#, fuzzy
msgid "copy_clipboard"
msgstr "Successfully copied to clipboard"

#, fuzzy
msgid "copy_join_link"
msgstr "Please copy and paste this link into a new tab:"

#, fuzzy
<<<<<<< HEAD
msgid "back_to_class"
msgstr "Go back to class"
=======
msgid "copy_link_success"
msgstr "Copy link to share"

#, fuzzy
msgid "copy_link_to_share"
msgstr "Copy link to share"

#, fuzzy
msgid "copy_mail_link"
msgstr "Please copy and paste this link into a new tab:"

#, fuzzy
msgid "correct_answer"
msgstr "The correct answer is"

msgid "country"
msgstr "Paese"

#, fuzzy
msgid "country_invalid"
msgstr "Please select a valid country."

#, fuzzy
msgid "country_title"
msgstr "Please select a valid country."

msgid "create_account"
msgstr "Crea account"

#, fuzzy
msgid "create_accounts"
msgstr "Create multiple accounts"

#, fuzzy
msgid "create_accounts_prompt"
msgstr "Are you sure you want to create these accounts?"

#, fuzzy
msgid "create_adventure"
msgstr "Create adventure"

#, fuzzy
msgid "create_class"
msgstr "Create a new class"
>>>>>>> 0d245425

#, fuzzy
msgid "create_multiple_accounts"
msgstr "Create multiple accounts"

#, fuzzy
msgid "create_public_profile"
msgstr "Public profile"

#, fuzzy
msgid "create_question"
msgstr "Do you want to create one?"

#, fuzzy
<<<<<<< HEAD
msgid "highest_level_reached"
msgstr "Highest level reached"

#, fuzzy
msgid "number_programs"
msgstr "Number of programs"

#, fuzzy
msgid "programs"
msgstr "Programs"
=======
msgid "create_student_account"
msgstr "Create an account"
>>>>>>> 0d245425

#, fuzzy
msgid "create_student_account_explanation"
msgstr "You can save your own programs with an account."

#, fuzzy
msgid "create_teacher_account"
msgstr "Create a teacher account"

#, fuzzy
msgid "create_teacher_account_explanation"
msgstr ""
"With a teacher account, you can save your programs and see the results of "
"your students."

#, fuzzy
msgid "creator"
msgstr "Creator"

#, fuzzy
msgid "current_password"
msgstr "Current password"

#, fuzzy
msgid "customization_deleted"
msgstr "Customizations successfully deleted."

#, fuzzy
msgid "customize_adventure"
msgstr "Customize adventure"

#, fuzzy
msgid "customize_class"
msgstr "Customize class"

#, fuzzy
msgid "customize_class_exp_1"
msgstr "Customize class"

#, fuzzy
msgid "customize_class_exp_2"
msgstr "Customize class"

#, fuzzy
msgid "customize_class_step_1"
msgstr "Customize class"

#, fuzzy
msgid "customize_class_step_2"
msgstr "Customize class"

#, fuzzy
msgid "customize_class_step_3"
msgstr "Customize class"

#, fuzzy
msgid "customize_class_step_4"
msgstr "Customize class"

#, fuzzy
msgid "customize_class_step_5"
msgstr "Customize class"

#, fuzzy
msgid "customize_class_step_6"
msgstr "Customize class"

#, fuzzy
msgid "customize_class_step_7"
msgstr "Customize class"

#, fuzzy
msgid "customize_class_step_8"
msgstr "Customize class"

msgid "dash"
msgstr "una lineetta"

#, fuzzy
msgid "default_403"
msgstr "Looks like you aren't authorized..."

#, fuzzy
msgid "default_404"
msgstr "We could not find that page..."

#, fuzzy
msgid "default_500"
msgstr "Something went wrong..."

msgid "delete"
msgstr "Elimina"

#, fuzzy
msgid "delete_adventure_prompt"
msgstr "Are you sure you want to remove this adventure?"

#, fuzzy
msgid "delete_class_prompt"
msgstr "Are you sure you want to delete the class?"

msgid "delete_confirm"
msgstr "Sei sicura\\o di voler eliminare questo programma?"

#, fuzzy
msgid "delete_invite"
msgstr "Delete invitation"

#, fuzzy
msgid "delete_invite_prompt"
msgstr "Are you sure you want to remove this class invitation?"

#, fuzzy
msgid "delete_public"
msgstr "Delete public profile"

#, fuzzy
msgid "delete_success"
msgstr "Program deleted successfully."

<<<<<<< HEAD
=======
msgid "destroy_profile"
msgstr "Cancella account permanentemente"

>>>>>>> 0d245425
#, fuzzy
msgid "developers_mode"
msgstr "Programmer's mode"

#, fuzzy
msgid "directly_add_adventure_to_classes"
msgstr "Do you want to add this adventure directly to one of your classes?"

#, fuzzy
msgid "directly_available"
msgstr "Directly open"

#, fuzzy
<<<<<<< HEAD
msgid "download_login_credentials"
msgstr ""
=======
msgid "disabled_button_locked"
msgstr "Your teacher hasn't unlocked this level yet"

#, fuzzy
msgid "disabled_button_quiz"
msgstr "Your quiz score is below the threshold, try again!"
>>>>>>> 0d245425

#, fuzzy
msgid "discord_server"
msgstr "Discord server"

#, fuzzy
msgid "distinguished_user"
msgstr "Distinguished user"

msgid "double quotes"
msgstr "virgolette"

#, fuzzy
msgid "download"
msgstr "Download"

#, fuzzy
msgid "download_login_credentials"
msgstr ""
"Do you want to download the login credentials after the accounts creation?"

#, fuzzy
msgid "duplicate"
msgstr "Duplicate"

#, fuzzy
msgid "echo_out"
msgstr ""
"Starting in level 2 echo is no longer needed. You can repeat an answer with "
"ask and print now. Example: name is ask What are you called? print hello name"

#, fuzzy
msgid "edit_code_button"
msgstr "Edit code"

msgid "email"
msgstr "Email"

msgid "email_invalid"
msgstr "Per favore inserisci un'email valida."

#, fuzzy
msgid "end_quiz"
msgstr "Quiz end"

#, fuzzy
msgid "english"
msgstr "English"

msgid "enter"
msgstr "Invio"

#, fuzzy
msgid "enter_password"
msgstr "Enter a new password for"

msgid "enter_text"
msgstr "Inserisci la risposta qui..."

#, fuzzy
msgid "error_logo_alt"
msgstr "Error logo"

msgid "example_code_header"
msgstr "Esempio di codice Hedy"

msgid "exclamation mark"
msgstr "un punto esclamativo"

#, fuzzy
msgid "exercise"
msgstr "Exercise"

#, fuzzy
msgid "exercise_doesnt_exist"
msgstr "This exercise doesn't exist"

msgid "exists_email"
msgstr "Questa email è già in uso."

msgid "exists_username"
msgstr "Questo nome utente è già in uso."

#, fuzzy
msgid "experience_invalid"
msgstr "Please select a valid experience, choose (Yes, No)."

#, fuzzy
msgid "expiration_date"
msgstr "Expiration date"

#, fuzzy
msgid "explore_explanation"
msgstr ""
"On this page you can look through programs created by other Hedy users. You "
"can filter on both a Hedy level and adventure. Click on \"View program\" to "
"open a program and run it. Programs with a red header contain a mistake. You "
"can still open the program, but running it will result in an error. You can "
"of course try to fix it! If the creator has a public profile you can click "
"their username to visit their profile. There you will find all their shared "
"programs and much more!"

#, fuzzy
msgid "explore_programs"
msgstr "Explore programs"

#, fuzzy
msgid "explore_programs_logo_alt"
msgstr "Explore programs"

#, fuzzy
msgid "favourite_confirm"
msgstr "Are you sure you want to set this program as your favourite?"

#, fuzzy
msgid "favourite_program"
msgstr "Favourite program"

#, fuzzy
msgid "favourite_program_invalid"
msgstr "Your chosen favourite program is invalid."

#, fuzzy
msgid "favourite_success"
msgstr "Your program is set as favourite."

#, fuzzy
msgid "feedback_failure"
msgstr "Wrong!"

#, fuzzy
msgid "feedback_success"
msgstr "Good!"

msgid "female"
msgstr "Femmina"

msgid "level_title"
msgstr "Livello"

#, fuzzy
msgid "float"
msgstr "a number"

#, fuzzy
msgid "for_teachers"
msgstr "For teachers"

msgid "forgot_password"
msgstr "Dimenticato la tua password?"

#, fuzzy
msgid "from_another_teacher"
msgstr "From another teacher"

#, fuzzy
msgid "from_magazine_website"
msgstr "From a magazine or website"

#, fuzzy
msgid "from_video"
msgstr "From a video"

#, fuzzy
msgid "fun_statistics_msg"
msgstr "Here are some fun statistics!"

msgid "gender"
msgstr "Genere"

#, fuzzy
msgid "gender_invalid"
msgstr "Please select a valid gender, choose (Female, Male, Other)."

#, fuzzy
msgid "general"
msgstr "Genere"

#, fuzzy
msgid "general_settings"
msgstr "General settings"

#, fuzzy
msgid "generate_passwords"
msgstr "Generate passwords"

#, fuzzy
msgid "get_certificate"
msgstr "Get your certificate!"

#, fuzzy
msgid "go_back_to_main"
msgstr "Go back to main page"

#, fuzzy
msgid "go_to_first_question"
msgstr "Go to question 1"

#, fuzzy
msgid "go_to_question"
msgstr "Go to question"

#, fuzzy
msgid "go_to_quiz_result"
msgstr "Go to quiz result"

#, fuzzy
msgid "goto_profile"
msgstr "Go to my profile"

#, fuzzy
msgid "heard_about_hedy"
msgstr "How have you heard about Hedy?"

#, fuzzy
msgid "heard_about_invalid"
msgstr "Please select a valid way you heard about us."

#, fuzzy
msgid "hedy_achievements"
msgstr "My achievements"

#, fuzzy
msgid "hedy_choice_title"
msgstr "Hedy's Choice"

#, fuzzy
msgid "hedy_logo_alt"
msgstr "Hedy logo"

#, fuzzy
msgid "hedy_on_github"
msgstr "Hedy on Github"

#, fuzzy
msgid "hedy_tutorial_logo_alt"
msgstr "Start hedy tutorial"

#, fuzzy
msgid "hello_world"
msgstr "Hello world!"

#, fuzzy
msgid "hidden"
msgstr "Hint?"

#, fuzzy
msgid "hide_cheatsheet"
msgstr "Hide cheatsheet"

#, fuzzy
msgid "hide_keyword_switcher"
msgstr "Hide keyword switcher"

#, fuzzy
msgid "hide_parsons"
msgstr "Hide parsons"

#, fuzzy
msgid "hide_quiz"
msgstr "Hide quiz"

#, fuzzy
msgid "highest_level_reached"
msgstr "Highest level reached"

#, fuzzy
msgid "highest_quiz_score"
msgstr "Highest quiz score"

#, fuzzy
msgid "highscore_explanation"
msgstr ""
"On this page you can look through programs created by other Hedy users. You "
"can filter on both a Hedy level and adventure. Click on \"View program\" to "
"open a program and run it. Programs with a red header contain a mistake. You "
"can still open the program, but running it will result in an error. You can "
"of course try to fix it! If the creator has a public profile you can click "
"their username to visit their profile. There you will find all their shared "
"programs and much more!"

#, fuzzy
msgid "highscore_no_public_profile"
msgstr ""
"You don't have a public profile and are therefore not listed on the "
"highscores. Do you wish to create one?"

#, fuzzy
msgid "highscores"
msgstr "Score"

#, fuzzy
msgid "hint"
msgstr "Hint?"

#, fuzzy
msgid "image_invalid"
msgstr "Your chosen image is invalid."

#, fuzzy
msgid "input"
msgstr "input from ask"

#, fuzzy
msgid "integer"
msgstr "a number"

#, fuzzy
msgid "invalid_class_link"
msgstr "Invalid link for joining the class."

#, fuzzy
msgid "invalid_teacher_invitation_code"
msgstr ""
"The teacher invitation code is invalid. To become a teacher, reach out to "
"hello@hedy.org."

#, fuzzy
msgid "invalid_tutorial_step"
msgstr "Invalid tutorial step"

msgid "invalid_username_password"
msgstr "Nome utente/password non validi."

#, fuzzy
msgid "invite_by_username"
msgstr "All usernames need to be unique."

#, fuzzy
msgid "invite_date"
msgstr "Invite date"

#, fuzzy
msgid "invite_message"
msgstr "You have received an invitation to join class"

#, fuzzy
msgid "invite_prompt"
msgstr "Enter a username"

#, fuzzy
msgid "join_class"
msgstr "Join class"

#, fuzzy
msgid "join_prompt"
msgstr ""
"You need to have an account to join a class. Would you like to login now?"

#, fuzzy
<<<<<<< HEAD
msgid "welcome"
msgstr "Welcome to Hedy! Your are now the proud owner of a teachers account which allows you to create classes and invite students."
=======
msgid "keyword_language_invalid"
msgstr ""
"Please select a valid keyword language (select English or your own language)."

#, fuzzy
msgid "language_invalid"
msgstr "Please select a valid language."

#, fuzzy
msgid "languages"
msgstr "Which of these programming languages have you used before?"

#, fuzzy
msgid "last_achievement"
msgstr "Last earned achievement"

#, fuzzy
msgid "last_edited"
msgstr "Last edited"

#, fuzzy
msgid "last_login"
msgstr "Last login"

#, fuzzy
msgid "last_update"
msgstr "Last update"

#, fuzzy
msgid "lastname"
msgstr "Name"

#, fuzzy
msgid "leave_class"
msgstr "Leave class"

msgid "level"
msgstr "Livello"

#, fuzzy
msgid "level_invalid"
msgstr "This Hedy level in invalid."

#, fuzzy
msgid "level_not_class"
msgstr "You're in a class where this level has not been made available yet"

msgid "level_title"
msgstr "Livello"

#, fuzzy
msgid "link"
msgstr "Accedi"

#, fuzzy
msgid "list"
msgstr "a list"

msgid "login"
msgstr "Accedi"

msgid "login_long"
msgstr "Accedi al tuo account"

msgid "logout"
msgstr "Esci"

#, fuzzy
msgid "longest_program"
msgstr "Longest program"

#, fuzzy
msgid "mail_change_password_body"
msgstr "Cambia password"

#, fuzzy
msgid "mail_change_password_subject"
msgstr "Cambia password"

#, fuzzy
msgid "mail_error_change_processed"
msgstr ""
"Something went wrong when sending a validation mail, the changes are still "
"correctly processed."

#, fuzzy
msgid "mail_goodbye"
msgstr ""
"Thank you!\n"
"The Hedy team"

#, fuzzy
msgid "mail_hello"
msgstr "Hi {username}!"

#, fuzzy
msgid "mail_recover_password_body"
msgstr "Richiedi di resettare la password"

#, fuzzy
msgid "mail_recover_password_subject"
msgstr "Richiedi di resettare la password"

#, fuzzy
msgid "mail_reset_password_body"
msgstr "Resetta password"

#, fuzzy
msgid "mail_reset_password_subject"
msgstr "Resetta password"

#, fuzzy
msgid "mail_welcome_teacher_body"
msgstr ""
"<strong>Welcome!</strong>\n"
"Congratulations on your brand new Hedy teachers account. Welcome to the "
"world wide community of Hedy teachers!\n"
"<strong>What teachers accounts can do</strong>\n"
"With your teacher account, you have the option to create classes. Your "
"students can than join your classes and you can see their progress. Classes "
"are made and managed though the for <a href=\"https://hedycode.com/for-"
"teachers\">teachers page</a>.\n"
"<strong>How to share ideas</strong>\n"
"If you are using Hedy in class, you probably have ideas for improvements! "
"You can share those ideas with us on the <a href=\"https://github.com/"
"Felienne/hedy/discussions/categories/ideas\">Ideas Discussion</a>.\n"
"<strong>How to ask for help</strong>\n"
"If anything is unclear, you can post in the <a href=\"https://github.com/"
"Felienne/hedy/discussions/categories/q-a\">Q&A discussion</a>, or <a href="
"\"mailto: hello@hedy.org\">send us an email</a>.\n"
"Keep programming!"

#, fuzzy
msgid "mail_welcome_teacher_subject"
msgstr "Your Hedy teacher account is ready"

#, fuzzy
msgid "mail_welcome_verify_body"
msgstr ""
"Your Hedy account has been created successfully. Welcome!\n"
"Please click on this link to verify your email address: {link}"
>>>>>>> 0d245425

#, fuzzy
msgid "mail_welcome_verify_subject"
msgstr "Welcome to Hedy"

#, fuzzy
msgid "mailing_title"
msgstr "Title"

#, fuzzy
msgid "main_subtitle"
msgstr "programs submitted"

#, fuzzy
msgid "main_title"
msgstr "Title"

msgid "male"
msgstr "Maschio"

#, fuzzy
msgid "mandatory_mode"
msgstr "Mandatory developer's mode"

msgid "my_account"
msgstr "Mio profilo"

#, fuzzy
msgid "my_achievements"
msgstr "My achievements"

#, fuzzy
msgid "my_adventures"
msgstr "My adventures"

#, fuzzy
msgid "my_classes"
msgstr "My classes"

#, fuzzy
msgid "my_messages"
msgstr "My messages"

#, fuzzy
msgid "name"
msgstr "Name"

#, fuzzy
msgid "nav_explore"
msgstr "Explore"

#, fuzzy
msgid "nav_hedy"
msgstr "Hedy"

#, fuzzy
msgid "nav_learn_more"
msgstr "Learn more"

#, fuzzy
msgid "nav_start"
msgstr "Home"

#, fuzzy
msgid "nested blocks"
msgstr "a block in a block"

msgid "new_password"
msgstr "Nuova password"

msgid "newline"
msgstr "una nuova riga"

#, fuzzy
msgid "next_exercise"
msgstr "Next exercise"

#, fuzzy
msgid "next_step_tutorial"
msgstr "Next step >>>"

#, fuzzy
msgid "no"
msgstr "No"

msgid "no_account"
msgstr "Non hai ancora un account?"

#, fuzzy
msgid "no_accounts"
msgstr "There are no accounts to create."

#, fuzzy
msgid "no_certificate"
msgstr "This user hasn't earned the Hedy Certificate of Completion"

#, fuzzy
msgid "no_more_flat_if"
msgstr "Starting in level 8, the line after {if} needs to start with 4 spaces."

msgid "no_programs"
msgstr "Non hai ancora nessun programma."

#, fuzzy
msgid "no_public_profile"
msgstr "Public profile"

#, fuzzy
msgid "no_shared_programs"
msgstr "has no shared programs..."

#, fuzzy
msgid "no_such_adventure"
msgstr "This adventure doesn't exist!"

#, fuzzy
msgid "no_such_class"
msgstr "No such Hedy class"

#, fuzzy
msgid "no_such_highscore"
msgstr "No such Hedy level!"

#, fuzzy
msgid "no_such_level"
msgstr "No such Hedy level!"

#, fuzzy
msgid "no_such_program"
msgstr "No such Hedy program!"

#, fuzzy
msgid "not_enrolled"
msgstr "Looks like you are not in this class!"

#, fuzzy
msgid "not_teacher"
msgstr "Looks like you are not a teacher!"

#, fuzzy
msgid "number"
msgstr "a number"

#, fuzzy
<<<<<<< HEAD
msgid "cheatsheet_title"
msgstr "Hide cheatsheet"

#, fuzzy
msgid "commands"
msgstr "Commands"
=======
msgid "number_achievements"
msgstr "Number of achievements"
>>>>>>> 0d245425

#, fuzzy
msgid "number_lines"
msgstr "Number of lines"

#, fuzzy
msgid "number_programs"
msgstr "Number of programs"

<<<<<<< HEAD
msgid "login"
msgstr "Accedi"

msgid "no_account"
msgstr "Non hai ancora un account?"
=======
#, fuzzy
msgid "ok"
msgstr "OK"
>>>>>>> 0d245425

msgid "open"
msgstr "Apri"

#, fuzzy
msgid "opening_date"
msgstr "Opening date"

#, fuzzy
msgid "opening_dates"
msgstr "Opening dates"

#, fuzzy
msgid "option"
msgstr "Option"

#, fuzzy
msgid "or"
msgstr "or"

<<<<<<< HEAD
msgid "print"
msgstr ""

msgid "hello!"
msgstr ""

msgid "subscribe_newsletter"
msgstr "Iscriviti alla newsletter"
=======
msgid "other"
msgstr "Altro"
>>>>>>> 0d245425

#, fuzzy
msgid "other_block"
msgstr "Another block language"

#, fuzzy
<<<<<<< HEAD
msgid "teacher_manual"
msgstr "Teacher manual"

#, fuzzy
msgid "privacy_terms"
msgstr "privacy terms"
=======
msgid "other_settings"
msgstr "Other settings"
>>>>>>> 0d245425

#, fuzzy
msgid "other_source"
msgstr "Other"

#, fuzzy
msgid "other_text"
msgstr "Another text language"

#, fuzzy
msgid "overwrite_warning"
msgstr ""
"You already have a program with this name, saving this program will "
"overwrite the old one. Are you sure?"

#, fuzzy
msgid "page"
msgstr "page"

#, fuzzy
<<<<<<< HEAD
msgid "teacher_account_request"
msgstr "You have a pending teacher account request"
=======
msgid "page_not_found"
msgstr "We could not find that page!"

#, fuzzy
msgid "parsons_title"
msgstr "Title"

msgid "password"
msgstr "Password"
>>>>>>> 0d245425

#, fuzzy
msgid "password_change_not_allowed"
msgstr "You're not allowed to change the password of this user."

#, fuzzy
msgid "password_change_prompt"
msgstr "Are you sure you want to change this password?"

#, fuzzy
msgid "password_change_success"
msgstr "Password of your student is successfully changed."

#, fuzzy
msgid "password_invalid"
msgstr "Your password is invalid."

msgid "password_repeat"
msgstr "Ripeti password"

msgid "password_resetted"
msgstr ""
"La tua password è stata resettata con successo. Per favore entra nel tuo "
"account."

msgid "password_six"
msgstr "La password deve contenere almeno sei caratteri"

msgid "password_updated"
msgstr "Password aggiornata."

#, fuzzy
msgid "passwords_six"
msgstr "All passwords need to be six characters or longer."

#, fuzzy
msgid "pending_invites"
msgstr "Pending invites"

#, fuzzy
msgid "percentage"
msgstr "percentage"

#, fuzzy
msgid "percentage_achieved"
msgstr "Achieved by {percentage}% of the users"

msgid "period"
msgstr "un punto"

#, fuzzy
msgid "personal_text"
msgstr "Personal text"

#, fuzzy
msgid "personal_text_invalid"
msgstr "Your personal text is invalid."

#, fuzzy
msgid "postfix_classname"
msgstr "Postfix classname"

#, fuzzy
msgid "preferred_keyword_language"
msgstr "Preferred keyword language"

#, fuzzy
msgid "preferred_language"
msgstr "Preferred language"

#, fuzzy
msgid "preview"
msgstr "Preview"

#, fuzzy
msgid "previous_campaigns"
msgstr "View previous campaigns"

#, fuzzy
msgid "privacy_terms"
msgstr "privacy terms"

#, fuzzy
msgid "profile_logo_alt"
msgstr "Profilo aggiornato."

#, fuzzy
msgid "profile_picture"
msgstr "Profile picture"

msgid "profile_updated"
msgstr "Profilo aggiornato."

#, fuzzy
msgid "profile_updated_reload"
msgstr "Profile updated, page will be re-loaded."

#, fuzzy
msgid "program_contains_error"
msgstr "This program contains an error, are you sure you want to share it?"

msgid "program_header"
msgstr "I miei programmi"

#, fuzzy
msgid "programming_experience"
msgstr "Do you have programming experience?"

#, fuzzy
msgid "programming_invalid"
msgstr "Please select a valid programming language."

#, fuzzy
msgid "programs"
msgstr "Programs"

#, fuzzy
msgid "programs_created"
msgstr "I miei programmi"

#, fuzzy
msgid "programs_saved"
msgstr "Programs"

#, fuzzy
msgid "programs_submitted"
msgstr "programs submitted"

#, fuzzy
msgid "prompt_join_class"
msgstr "Do you want to join this class?"

#, fuzzy
msgid "public_invalid"
msgstr "This agreement selection is invalid"

#, fuzzy
msgid "public_profile"
msgstr "Public profile"

#, fuzzy
msgid "public_profile_info"
msgstr ""
"By selecting this box I make my profile visible for everyone. Be careful not "
"to share personal information like your name or home address, because "
"everyone will be able to see it!"

#, fuzzy
msgid "public_profile_updated"
msgstr "Public profile updated."

#, fuzzy
msgid "pygame_waiting_for_input"
msgstr "Waiting for a button press..."

#, fuzzy
msgid "question"
msgstr "Question"

msgid "question mark"
msgstr "un punto di domanda"

#, fuzzy
msgid "question_doesnt_exist"
msgstr "This question does not exist"

msgid "delete_confirm"
msgstr "Sei sicura\\o di voler eliminare questo programma?"

msgid "delete"
msgstr "Elimina"

#, fuzzy
msgid "question_invalid"
msgstr "Your token is invalid."

#, fuzzy
msgid "quiz_logo_alt"
msgstr "Quiz logo"

#, fuzzy
msgid "quiz_score"
msgstr "Quiz score"

#, fuzzy
msgid "quiz_tab"
msgstr "Quiz"

#, fuzzy
msgid "quiz_threshold_not_reached"
msgstr "Quiz threshold not reached to unlock this level"

msgid "read_code_label"
msgstr "Leggere ad alta voce"

msgid "recent"
msgstr "I miei programmi recenti"

msgid "recover_password"
msgstr "Richiedi di resettare la password"

msgid "regress_button"
msgstr "Torna a livello {level}"

#, fuzzy
msgid "remove"
msgstr "Remove"

#, fuzzy
msgid "remove_customization"
msgstr "Remove customization"

#, fuzzy
msgid "remove_customizations_prompt"
msgstr "Are you sure you want to remove this class their customizations?"

msgid "program_header"
msgstr "I miei programmi"

#, fuzzy
msgid "remove_student_prompt"
msgstr "Are you sure you want to remove the student from the class?"

<<<<<<< HEAD
msgid "recover_password"
msgstr "Richiedi di resettare la password"
=======
#, fuzzy
msgid "repair_program_logo_alt"
msgstr "Repair program icon"

msgid "repeat_match_password"
msgstr "La password ripetuta non combacia."

msgid "repeat_new_password"
msgstr "Ripeti nuova password"

#, fuzzy
msgid "report_failure"
msgstr "This program does not exist or is not public"

#, fuzzy
msgid "report_program"
msgstr "Are you sure you want to report this program?"

#, fuzzy
msgid "report_success"
msgstr "This program has been reported"

#, fuzzy
msgid "request_teacher"
msgstr "Would you like to apply for a teacher's account?"

#, fuzzy
msgid "request_teacher_account"
msgstr "Request teacher account"

#, fuzzy
msgid "required_field"
msgstr "Fields marked with an * are required"

#, fuzzy
msgid "reset_adventure_prompt"
msgstr "Are you sure you want to reset all selected adventures?"

#, fuzzy
msgid "reset_adventures"
msgstr "Reset selected adventures"

msgid "reset_password"
msgstr "Resetta password"

#, fuzzy
msgid "reset_view"
msgstr "Reset"

#, fuzzy
msgid "retrieve_adventure_error"
msgstr "You're not allowed to view this adventure!"

#, fuzzy
msgid "retrieve_class_error"
msgstr "Only teachers can retrieve classes"
>>>>>>> 0d245425

msgid "run_code_button"
msgstr "Eseguire codice"

#, fuzzy
msgid "save"
msgstr "Save"

msgid "save_code_button"
msgstr "Salva codice"

#, fuzzy
msgid "save_parse_warning"
msgstr "This program contains an error, are you sure you want to save it?"

msgid "save_prompt"
msgstr ""
"Devi avere un account per salvare i tuoi programmi. Vuoi entrare nel tuo "
"account ora?"

msgid "save_success_detail"
msgstr "Programma salvato con successo"

#, fuzzy
msgid "score"
msgstr "Score"

#, fuzzy
msgid "search"
msgstr "Search..."

#, fuzzy
msgid "search_button"
msgstr "Save & share code"

#, fuzzy
msgid "see_certificate"
msgstr "See {username} certificate!"

msgid "select"
msgstr "Seleziona"

#, fuzzy
msgid "select_a_level"
msgstr "Select a level"

#, fuzzy
msgid "select_adventures"
msgstr "Select adventures"

#, fuzzy
msgid "select_levels"
msgstr "Select levels"

#, fuzzy
msgid "self_removal_prompt"
msgstr "Are you sure you want to leave this class?"

msgid "send_password_recovery"
msgstr "Inviami un link per recuperare la password"

#, fuzzy
msgid "sent_by"
msgstr "This invitation is sent by"

msgid "sent_password_recovery"
msgstr ""
"Dovresti ricevere presto un'email con le istruzioni per resettare la tua "
"password."

#, fuzzy
msgid "settings"
msgstr "My personal settings"

#, fuzzy
msgid "share"
msgstr "Share"

#, fuzzy
msgid "share_code_button"
msgstr "Save & share code"

#, fuzzy
msgid "share_confirm"
msgstr "Are you sure you want to make the program public?"

#, fuzzy
msgid "share_success_detail"
msgstr "Program shared successfully."

#, fuzzy
msgid "signup_student_or_teacher"
msgstr "Are you a student or a teacher?"

msgid "single quotes"
msgstr "un apostrofo"

msgid "slash"
msgstr "una barra obliqua"

#, fuzzy
msgid "social_media"
msgstr "Social media"

#, fuzzy
msgid "something_went_wrong_keyword_parsing"
msgstr ""
"There is a mistake in your adventure, are all keywords correctly surrounded "
"with { }?"

<<<<<<< HEAD
#, fuzzy
msgid "parsons_title"
msgstr "Title"

#, fuzzy
msgid "quiz_tab"
msgstr "Quiz"

msgid "example_code_header"
msgstr "Esempio di codice Hedy"

#, fuzzy
msgid "search"
msgstr "Search..."

#, fuzzy
msgid "variables"
msgstr "Variables"

msgid "enter_text"
msgstr "Inserisci la risposta qui..."

msgid "enter"
msgstr "Invio"

#, fuzzy
msgid "pygame_waiting_for_input"
msgstr "Waiting for a button press..."

#, fuzzy
msgid "already_program_running"
msgstr "Start programming"

msgid "run_code_button"
msgstr "Eseguire codice"

#, fuzzy
msgid "stop_code_button"
msgstr "Salva codice"

#, fuzzy
msgid "next_exercise"
msgstr "Next exercise"

#, fuzzy
msgid "edit_code_button"
msgstr "Edit code"

#, fuzzy
msgid "repair_program_logo_alt"
msgstr "Repair program icon"

msgid "read_code_label"
msgstr "Leggere ad alta voce"

msgid "regress_button"
msgstr "Torna a livello {level}"

#, fuzzy
msgid "disabled_button_locked"
msgstr "Your teacher hasn't unlocked this level yet"

msgid "advance_button"
msgstr "Vai a livello {level}"

#, fuzzy
msgid "disabled_button_quiz"
msgstr "Your quiz score is below the threshold, try again!"

#, fuzzy
msgid "developers_mode"
msgstr "Programmer's mode"

#, fuzzy
msgid "hedy_logo_alt"
msgstr "Hedy logo"

#, fuzzy
msgid "nav_start"
msgstr "Home"

#, fuzzy
msgid "nav_hedy"
msgstr "Hedy"

#, fuzzy
msgid "nav_explore"
msgstr "Explore"

#, fuzzy
msgid "for_teachers"
msgstr "For teachers"

#, fuzzy
msgid "my_achievements"
msgstr "My achievements"

msgid "my_account"
msgstr "Mio profilo"

msgid "logout"
msgstr "Esci"

#, fuzzy
msgid "exercise"
msgstr "Exercise"

#, fuzzy
msgid "what_should_my_code_do"
msgstr "What should my code do?"

#, fuzzy
msgid "quiz_logo_alt"
msgstr "Quiz logo"

#, fuzzy
msgid "start_quiz"
msgstr "Start quiz"

#, fuzzy
msgid "go_to_first_question"
msgstr "Go to question 1"

#, fuzzy
msgid "question"
msgstr "Question"

#, fuzzy
msgid "hint"
msgstr "Hint?"

#, fuzzy
msgid "submit_answer"
msgstr "Answer question"

#, fuzzy
msgid "feedback_success"
msgstr "Good!"

#, fuzzy
msgid "feedback_failure"
msgstr "Wrong!"

#, fuzzy
msgid "correct_answer"
msgstr "The correct answer is"

#, fuzzy
msgid "go_to_question"
msgstr "Go to question"

#, fuzzy
msgid "go_to_quiz_result"
msgstr "Go to quiz result"

#, fuzzy
msgid "end_quiz"
msgstr "Quiz end"

#, fuzzy
msgid "score"
msgstr "Score"

#, fuzzy
msgid "get_certificate"
msgstr "Get your certificate!"

#, fuzzy
msgid "certificate"
msgstr "Certificate of Completion"

#, fuzzy
msgid "fun_statistics_msg"
msgstr "Here are some fun statistics!"

#, fuzzy
msgid "highest_quiz_score"
msgstr "Highest quiz score"

#, fuzzy
msgid "longest_program"
msgstr "Longest program"

#, fuzzy
msgid "number_achievements"
msgstr "Number of achievements"

#, fuzzy
msgid "percentage_achieved"
msgstr "Achieved by {percentage}% of the users"
=======
msgid "space"
msgstr "uno spazio"
>>>>>>> 0d245425

msgid "star"
msgstr "una stella"

#, fuzzy
msgid "start_hedy_tutorial"
msgstr "Start hedy tutorial"

#, fuzzy
msgid "start_programming"
msgstr "Directly start programming"

#, fuzzy
msgid "start_programming_logo_alt"
msgstr "Directly start programming"

#, fuzzy
msgid "start_quiz"
msgstr "Start quiz"

#, fuzzy
msgid "start_teacher_tutorial"
msgstr "Start teacher tutorial"

msgid "step_title"
msgstr "Compito"

#, fuzzy
msgid "stop_code_button"
msgstr "Salva codice"

#, fuzzy
msgid "string"
msgstr "text"

#, fuzzy
msgid "student_already_in_class"
msgstr "This student is already in your class."

#, fuzzy
msgid "student_already_invite"
msgstr "This student already has a pending invitation."

#, fuzzy
msgid "student_not_existing"
msgstr "This username doesn't exist."

#, fuzzy
msgid "student_signup_header"
msgstr "Student"

#, fuzzy
msgid "students"
msgstr "students"

#, fuzzy
msgid "submission_time"
msgstr "Handed in at"

#, fuzzy
msgid "submit_answer"
msgstr "Answer question"

#, fuzzy
msgid "submit_program"
msgstr "Submit"

#, fuzzy
msgid "submit_warning"
msgstr "Are you sure you want to submit this program?"

#, fuzzy
msgid "submitted"
msgstr "Submitted"

#, fuzzy
msgid "submitted_header"
msgstr "This is a submitted program and can't be altered."

#, fuzzy
msgid "subscribe"
msgstr "Iscriviti alla newsletter"

msgid "subscribe_newsletter"
msgstr "Iscriviti alla newsletter"

#, fuzzy
msgid "surname"
msgstr "Nome utente"

#, fuzzy
msgid "teacher"
msgstr "Looks like you are not a teacher!"

#, fuzzy
msgid "teacher_account_request"
msgstr "You have a pending teacher account request"

#, fuzzy
msgid "teacher_account_success"
msgstr "You successfully requested a teacher account."

#, fuzzy
msgid "teacher_invalid"
msgstr "Your teacher value is invalid."

#, fuzzy
msgid "teacher_invitation_require_login"
msgstr ""
"To set up your profile as a teacher we will need you to log in. If you don't "
"have an account, please create one."

#, fuzzy
msgid "teacher_manual"
msgstr "Teacher manual"

#, fuzzy
msgid "teacher_signup_header"
msgstr "Teacher"

#, fuzzy
msgid "teacher_tutorial_logo_alt"
msgstr "You have received an invitation to join class"

#, fuzzy
msgid "teacher_welcome"
msgstr ""
"Welcome to Hedy! Your are now the proud owner of a teachers account which "
"allows you to create classes and invite students."

#, fuzzy
msgid "template_code"
msgstr ""
"This is the explanation of my adventure!\n"
"\n"
"This way I can show a command: <code>print</code>\n"
"\n"
"But sometimes I might want to show a piece of code, like this:\n"
"<pre>\n"
"ask What's your name?\n"
"echo so your name is \n"
"</pre>"

#, fuzzy
msgid "title"
msgstr "Title"

#, fuzzy
msgid "title_achievements"
msgstr "Hedy - My achievements"

#, fuzzy
msgid "title_admin"
msgstr "Hedy - Administrator page"

#, fuzzy
msgid "title_class logs"
msgstr "Hedy - Join class"

#, fuzzy
msgid "title_class statistics"
msgstr "My statistics"

#, fuzzy
msgid "title_class-overview"
msgstr "Hedy - Class overview"

#, fuzzy
msgid "title_customize-adventure"
msgstr "Hedy - Customize adventure"

#, fuzzy
msgid "title_customize-class"
msgstr "Hedy - Customize class"

#, fuzzy
msgid "title_explore"
msgstr "Hedy - Explore"

#, fuzzy
msgid "title_for-teacher"
msgstr "Hedy - For teachers"

#, fuzzy
msgid "title_join-class"
msgstr "Hedy - Join class"

#, fuzzy
msgid "title_landing-page"
msgstr "Welcome to Hedy!"

#, fuzzy
msgid "title_learn-more"
msgstr "Hedy - Learn more"

#, fuzzy
msgid "title_login"
msgstr "Hedy - Login"

#, fuzzy
msgid "title_my-profile"
msgstr "Hedy - My account"

#, fuzzy
msgid "title_privacy"
msgstr "Hedy - Privacy terms"

#, fuzzy
msgid "title_programs"
msgstr "Hedy - My programs"

#, fuzzy
msgid "title_recover"
msgstr "Hedy - Recover account"

#, fuzzy
msgid "title_reset"
msgstr "Hedy - Reset password"

#, fuzzy
msgid "title_signup"
msgstr "Hedy - Create an account"

#, fuzzy
msgid "title_start"
msgstr "Hedy - A gradual programming language"

#, fuzzy
msgid "title_view-adventure"
msgstr "Hedy - View adventure"

#, fuzzy
msgid "token_invalid"
msgstr "Your token is invalid."

#, fuzzy
msgid "too_many_attempts"
msgstr "Too many attempts"

#, fuzzy
msgid "translate_error"
msgstr ""
"Something went wrong while translating the code. Try running the code to see "
"if it has an error. Code with errors can not be translated."

#, fuzzy
msgid "translating_hedy"
msgstr "Translating Hedy"

#, fuzzy
msgid "try_it"
msgstr "Provar"

#, fuzzy
msgid "tutorial"
msgstr "Tutorial"

#, fuzzy
msgid "tutorial_code_snippet"
msgstr "Hide cheatsheet"

#, fuzzy
msgid "tutorial_message_not_found"
msgstr "You have received an invitation to join class"

#, fuzzy
msgid "tutorial_title_not_found"
msgstr "We could not find that page!"

#, fuzzy
msgid "unauthorized"
msgstr "You don't have access rights for this page"

#, fuzzy
msgid "unique_usernames"
msgstr "All usernames need to be unique."

#, fuzzy
msgid "unlock_thresholds"
msgstr "Unlock level thresholds"

#, fuzzy
msgid "unsaved_class_changes"
msgstr "There are unsaved changes, are you sure you want to leave this page?"

#, fuzzy
msgid "unshare"
msgstr "Unshare"

#, fuzzy
msgid "unshare_confirm"
msgstr "Are you sure you want to make the program private?"

#, fuzzy
msgid "unshare_success_detail"
msgstr "Program unshared successfully."

#, fuzzy
msgid "update_adventure_prompt"
msgstr "Are you sure you want to update this adventure?"

msgid "update_profile"
msgstr "Aggiorna profilo"

#, fuzzy
msgid "update_public"
msgstr "Update public profile"

#, fuzzy
msgid "user"
msgstr "Nome utente"

#, fuzzy
msgid "user_inexistent"
msgstr "This user doesn't exist"

#, fuzzy
msgid "user_not_private"
msgstr "This user doesn't exist or doesn't have a public profile"

msgid "username"
msgstr "Nome utente"

#, fuzzy
msgid "username_empty"
msgstr "You didn't enter an username!"

#, fuzzy
msgid "username_invalid"
msgstr "Your username is invalid."

msgid "username_special"
msgstr "Il nome utente non può contenere `:` o `@`."

msgid "username_three"
msgstr "Il nome utente deve contenere almeno tre caratteri."

#, fuzzy
msgid "usernames_exist"
msgstr "One or more usernames is already in use."

#, fuzzy
msgid "value"
msgstr "Value"

#, fuzzy
msgid "variables"
msgstr "Variables"

#, fuzzy
msgid "view_program"
msgstr "View program"

#, fuzzy
msgid "visit_own_public_profile"
msgstr "Public profile"

#, fuzzy
msgid "welcome"
msgstr ""
"Welcome to Hedy! Your are now the proud owner of a teachers account which "
"allows you to create classes and invite students."

#, fuzzy
msgid "welcome_back"
msgstr ""
"Welcome to Hedy! Your are now the proud owner of a teachers account which "
"allows you to create classes and invite students."

#, fuzzy
msgid "what_should_my_code_do"
msgstr "What should my code do?"

#, fuzzy
msgid "whole_world"
msgstr "The world"

msgid "write_first_program"
msgstr "Scrivi il tuo primo programma!"

msgid "year_invalid"
msgstr "Per favore inserisci un anno tra il 1900 e {current_year}"

#, fuzzy
msgid "yes"
msgstr "Yes"

#, fuzzy
msgid "your_account"
msgstr "Non hai ancora un account?"

#, fuzzy
msgid "your_class"
msgstr "My classes"

#, fuzzy
msgid "your_last_program"
msgstr "Favourite program"

#, fuzzy
msgid "your_personal_text"
msgstr "Your personal text..."

#~ msgid "create_account_explanation"
#~ msgstr "Avere un account ti permette di salvare i tuoi programmi."

#~ msgid "only_teacher_create_class"
#~ msgstr "Only teachers are allowed to create classes!"

#~ msgid "language"
#~ msgstr "Which of these programming languages have you used before?"

#~ msgid "keyword_support"
#~ msgstr "Translated keywords"

#~ msgid "non_keyword_support"
#~ msgstr "Translated content"

#~ msgid "try_button"
#~ msgstr "Provar"

#~ msgid "select_own_adventures"
#~ msgstr "Select own adventures"

#~ msgid "edit"
#~ msgstr "Edit"

#~ msgid "view"
#~ msgstr "View"

#~ msgid "class"
<<<<<<< HEAD
#~ msgstr "Class"
=======
#~ msgstr "Class"
>>>>>>> 0d245425
<|MERGE_RESOLUTION|>--- conflicted
+++ resolved
@@ -1,29 +1,18 @@
-
 msgid ""
 msgstr ""
 "Project-Id-Version: PACKAGE VERSION\n"
 "Report-Msgid-Bugs-To: \n"
-<<<<<<< HEAD
-"POT-Creation-Date: 2023-03-01 17:52+0100\n"
-"PO-Revision-Date: 2023-02-16 15:59+0000\n"
-=======
 "POT-Creation-Date: 2023-03-03 19:20+0100\n"
 "PO-Revision-Date: 2023-03-12 03:54+0000\n"
->>>>>>> 0d245425
 "Last-Translator: Anonymous <noreply@weblate.org>\n"
+"Language-Team: it <LL@li.org>\n"
 "Language: it\n"
-"Language-Team: it <LL@li.org>\n"
-"Plural-Forms: nplurals=2; plural=n != 1;\n"
 "MIME-Version: 1.0\n"
 "Content-Type: text/plain; charset=utf-8\n"
 "Content-Transfer-Encoding: 8bit\n"
-<<<<<<< HEAD
-"Generated-By: Babel 2.10.1\n"
-=======
 "Plural-Forms: nplurals=2; plural=n != 1;\n"
 "X-Generator: Weblate 4.16.2-dev\n"
 "Generated-By: Babel 2.10.3\n"
->>>>>>> 0d245425
 
 msgid "Access Before Assign"
 msgstr ""
@@ -432,9 +421,6 @@
 msgid "class_name_prompt"
 msgstr "Please enter the name of the class"
 
-msgid "Invalid At Command"
-msgstr ""
-
 #, fuzzy
 msgid "class_stats"
 msgstr "Show class statistics"
@@ -471,10 +457,6 @@
 msgstr "Please copy and paste this link into a new tab:"
 
 #, fuzzy
-<<<<<<< HEAD
-msgid "back_to_class"
-msgstr "Go back to class"
-=======
 msgid "copy_link_success"
 msgstr "Copy link to share"
 
@@ -519,7 +501,6 @@
 #, fuzzy
 msgid "create_class"
 msgstr "Create a new class"
->>>>>>> 0d245425
 
 #, fuzzy
 msgid "create_multiple_accounts"
@@ -534,21 +515,8 @@
 msgstr "Do you want to create one?"
 
 #, fuzzy
-<<<<<<< HEAD
-msgid "highest_level_reached"
-msgstr "Highest level reached"
-
-#, fuzzy
-msgid "number_programs"
-msgstr "Number of programs"
-
-#, fuzzy
-msgid "programs"
-msgstr "Programs"
-=======
 msgid "create_student_account"
 msgstr "Create an account"
->>>>>>> 0d245425
 
 #, fuzzy
 msgid "create_student_account_explanation"
@@ -669,12 +637,9 @@
 msgid "delete_success"
 msgstr "Program deleted successfully."
 
-<<<<<<< HEAD
-=======
 msgid "destroy_profile"
 msgstr "Cancella account permanentemente"
 
->>>>>>> 0d245425
 #, fuzzy
 msgid "developers_mode"
 msgstr "Programmer's mode"
@@ -688,17 +653,12 @@
 msgstr "Directly open"
 
 #, fuzzy
-<<<<<<< HEAD
-msgid "download_login_credentials"
-msgstr ""
-=======
 msgid "disabled_button_locked"
 msgstr "Your teacher hasn't unlocked this level yet"
 
 #, fuzzy
 msgid "disabled_button_quiz"
 msgstr "Your quiz score is below the threshold, try again!"
->>>>>>> 0d245425
 
 #, fuzzy
 msgid "discord_server"
@@ -836,9 +796,6 @@
 msgid "female"
 msgstr "Femmina"
 
-msgid "level_title"
-msgstr "Livello"
-
 #, fuzzy
 msgid "float"
 msgstr "a number"
@@ -1049,10 +1006,6 @@
 "You need to have an account to join a class. Would you like to login now?"
 
 #, fuzzy
-<<<<<<< HEAD
-msgid "welcome"
-msgstr "Welcome to Hedy! Your are now the proud owner of a teachers account which allows you to create classes and invite students."
-=======
 msgid "keyword_language_invalid"
 msgstr ""
 "Please select a valid keyword language (select English or your own language)."
@@ -1194,7 +1147,6 @@
 msgstr ""
 "Your Hedy account has been created successfully. Welcome!\n"
 "Please click on this link to verify your email address: {link}"
->>>>>>> 0d245425
 
 #, fuzzy
 msgid "mail_welcome_verify_subject"
@@ -1339,17 +1291,8 @@
 msgstr "a number"
 
 #, fuzzy
-<<<<<<< HEAD
-msgid "cheatsheet_title"
-msgstr "Hide cheatsheet"
-
-#, fuzzy
-msgid "commands"
-msgstr "Commands"
-=======
 msgid "number_achievements"
 msgstr "Number of achievements"
->>>>>>> 0d245425
 
 #, fuzzy
 msgid "number_lines"
@@ -1359,17 +1302,9 @@
 msgid "number_programs"
 msgstr "Number of programs"
 
-<<<<<<< HEAD
-msgid "login"
-msgstr "Accedi"
-
-msgid "no_account"
-msgstr "Non hai ancora un account?"
-=======
 #, fuzzy
 msgid "ok"
 msgstr "OK"
->>>>>>> 0d245425
 
 msgid "open"
 msgstr "Apri"
@@ -1390,36 +1325,16 @@
 msgid "or"
 msgstr "or"
 
-<<<<<<< HEAD
-msgid "print"
-msgstr ""
-
-msgid "hello!"
-msgstr ""
-
-msgid "subscribe_newsletter"
-msgstr "Iscriviti alla newsletter"
-=======
 msgid "other"
 msgstr "Altro"
->>>>>>> 0d245425
 
 #, fuzzy
 msgid "other_block"
 msgstr "Another block language"
 
 #, fuzzy
-<<<<<<< HEAD
-msgid "teacher_manual"
-msgstr "Teacher manual"
-
-#, fuzzy
-msgid "privacy_terms"
-msgstr "privacy terms"
-=======
 msgid "other_settings"
 msgstr "Other settings"
->>>>>>> 0d245425
 
 #, fuzzy
 msgid "other_source"
@@ -1440,10 +1355,6 @@
 msgstr "page"
 
 #, fuzzy
-<<<<<<< HEAD
-msgid "teacher_account_request"
-msgstr "You have a pending teacher account request"
-=======
 msgid "page_not_found"
 msgstr "We could not find that page!"
 
@@ -1453,7 +1364,6 @@
 
 msgid "password"
 msgstr "Password"
->>>>>>> 0d245425
 
 #, fuzzy
 msgid "password_change_not_allowed"
@@ -1620,12 +1530,6 @@
 msgid "question_doesnt_exist"
 msgstr "This question does not exist"
 
-msgid "delete_confirm"
-msgstr "Sei sicura\\o di voler eliminare questo programma?"
-
-msgid "delete"
-msgstr "Elimina"
-
 #, fuzzy
 msgid "question_invalid"
 msgstr "Your token is invalid."
@@ -1670,17 +1574,10 @@
 msgid "remove_customizations_prompt"
 msgstr "Are you sure you want to remove this class their customizations?"
 
-msgid "program_header"
-msgstr "I miei programmi"
-
 #, fuzzy
 msgid "remove_student_prompt"
 msgstr "Are you sure you want to remove the student from the class?"
 
-<<<<<<< HEAD
-msgid "recover_password"
-msgstr "Richiedi di resettare la password"
-=======
 #, fuzzy
 msgid "repair_program_logo_alt"
 msgstr "Repair program icon"
@@ -1737,7 +1634,6 @@
 #, fuzzy
 msgid "retrieve_class_error"
 msgstr "Only teachers can retrieve classes"
->>>>>>> 0d245425
 
 msgid "run_code_button"
 msgstr "Eseguire codice"
@@ -1848,201 +1744,8 @@
 "There is a mistake in your adventure, are all keywords correctly surrounded "
 "with { }?"
 
-<<<<<<< HEAD
-#, fuzzy
-msgid "parsons_title"
-msgstr "Title"
-
-#, fuzzy
-msgid "quiz_tab"
-msgstr "Quiz"
-
-msgid "example_code_header"
-msgstr "Esempio di codice Hedy"
-
-#, fuzzy
-msgid "search"
-msgstr "Search..."
-
-#, fuzzy
-msgid "variables"
-msgstr "Variables"
-
-msgid "enter_text"
-msgstr "Inserisci la risposta qui..."
-
-msgid "enter"
-msgstr "Invio"
-
-#, fuzzy
-msgid "pygame_waiting_for_input"
-msgstr "Waiting for a button press..."
-
-#, fuzzy
-msgid "already_program_running"
-msgstr "Start programming"
-
-msgid "run_code_button"
-msgstr "Eseguire codice"
-
-#, fuzzy
-msgid "stop_code_button"
-msgstr "Salva codice"
-
-#, fuzzy
-msgid "next_exercise"
-msgstr "Next exercise"
-
-#, fuzzy
-msgid "edit_code_button"
-msgstr "Edit code"
-
-#, fuzzy
-msgid "repair_program_logo_alt"
-msgstr "Repair program icon"
-
-msgid "read_code_label"
-msgstr "Leggere ad alta voce"
-
-msgid "regress_button"
-msgstr "Torna a livello {level}"
-
-#, fuzzy
-msgid "disabled_button_locked"
-msgstr "Your teacher hasn't unlocked this level yet"
-
-msgid "advance_button"
-msgstr "Vai a livello {level}"
-
-#, fuzzy
-msgid "disabled_button_quiz"
-msgstr "Your quiz score is below the threshold, try again!"
-
-#, fuzzy
-msgid "developers_mode"
-msgstr "Programmer's mode"
-
-#, fuzzy
-msgid "hedy_logo_alt"
-msgstr "Hedy logo"
-
-#, fuzzy
-msgid "nav_start"
-msgstr "Home"
-
-#, fuzzy
-msgid "nav_hedy"
-msgstr "Hedy"
-
-#, fuzzy
-msgid "nav_explore"
-msgstr "Explore"
-
-#, fuzzy
-msgid "for_teachers"
-msgstr "For teachers"
-
-#, fuzzy
-msgid "my_achievements"
-msgstr "My achievements"
-
-msgid "my_account"
-msgstr "Mio profilo"
-
-msgid "logout"
-msgstr "Esci"
-
-#, fuzzy
-msgid "exercise"
-msgstr "Exercise"
-
-#, fuzzy
-msgid "what_should_my_code_do"
-msgstr "What should my code do?"
-
-#, fuzzy
-msgid "quiz_logo_alt"
-msgstr "Quiz logo"
-
-#, fuzzy
-msgid "start_quiz"
-msgstr "Start quiz"
-
-#, fuzzy
-msgid "go_to_first_question"
-msgstr "Go to question 1"
-
-#, fuzzy
-msgid "question"
-msgstr "Question"
-
-#, fuzzy
-msgid "hint"
-msgstr "Hint?"
-
-#, fuzzy
-msgid "submit_answer"
-msgstr "Answer question"
-
-#, fuzzy
-msgid "feedback_success"
-msgstr "Good!"
-
-#, fuzzy
-msgid "feedback_failure"
-msgstr "Wrong!"
-
-#, fuzzy
-msgid "correct_answer"
-msgstr "The correct answer is"
-
-#, fuzzy
-msgid "go_to_question"
-msgstr "Go to question"
-
-#, fuzzy
-msgid "go_to_quiz_result"
-msgstr "Go to quiz result"
-
-#, fuzzy
-msgid "end_quiz"
-msgstr "Quiz end"
-
-#, fuzzy
-msgid "score"
-msgstr "Score"
-
-#, fuzzy
-msgid "get_certificate"
-msgstr "Get your certificate!"
-
-#, fuzzy
-msgid "certificate"
-msgstr "Certificate of Completion"
-
-#, fuzzy
-msgid "fun_statistics_msg"
-msgstr "Here are some fun statistics!"
-
-#, fuzzy
-msgid "highest_quiz_score"
-msgstr "Highest quiz score"
-
-#, fuzzy
-msgid "longest_program"
-msgstr "Longest program"
-
-#, fuzzy
-msgid "number_achievements"
-msgstr "Number of achievements"
-
-#, fuzzy
-msgid "percentage_achieved"
-msgstr "Achieved by {percentage}% of the users"
-=======
 msgid "space"
 msgstr "uno spazio"
->>>>>>> 0d245425
 
 msgid "star"
 msgstr "una stella"
@@ -2474,8 +2177,4 @@
 #~ msgstr "View"
 
 #~ msgid "class"
-<<<<<<< HEAD
-#~ msgstr "Class"
-=======
-#~ msgstr "Class"
->>>>>>> 0d245425
+#~ msgstr "Class"