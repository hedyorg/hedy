# Italian translations for PROJECT.
# Copyright (C) 2023 ORGANIZATION
# This file is distributed under the same license as the PROJECT project.
# FIRST AUTHOR <EMAIL@ADDRESS>, 2023.
#
msgid ""
msgstr ""
"Project-Id-Version: PROJECT VERSION\n"
"Report-Msgid-Bugs-To: EMAIL@ADDRESS\n"
"POT-Creation-Date: 2000-01-01 00:00+0000\n"
"PO-Revision-Date: 2024-04-26 06:30+0000\n"
"Last-Translator: Prefill add-on <noreply-addon-prefill@weblate.org>\n"
"Language-Team: it <LL@li.org>\n"
"Language: it\n"
"MIME-Version: 1.0\n"
"Content-Type: text/plain; charset=utf-8\n"
"Content-Transfer-Encoding: 8bit\n"
"Plural-Forms: nplurals=2; plural=n != 1;\n"
"X-Generator: Weblate 5.5.1-dev\n"
"Generated-By: Babel 2.14.0\n"

msgid "Access Before Assign"
msgstr "Hai provato a utilizzare la variabile {name} sulla riga {access_line_number}, ma l'hai impostata sulla riga {definition_line_number}. Impostare una variabile prima di usarla."

msgid "Cyclic Var Definition"
msgstr "Il nome `{variable}` deve essere impostato prima di poterlo utilizzare sul lato destro del comando `{is}`."

#, fuzzy
msgid "Else Without If Error"
msgstr "On line {line_number} you used an `{else}` but there is no `{if}` on the line before it."

#, fuzzy
msgid "Function Undefined"
msgstr "You tried to use the function {name}, but you didn't define it."

msgid "Has Blanks"
msgstr "Il tuo codice è incompleto. Contiene spazi vuoti che devi sostituire con il codice."

msgid "Incomplete"
msgstr "Ops! Hai dimenticato un po' di codice! Alla riga {line_number}, devi inserire il testo dietro `{incomplete_command}`."

msgid "Incomplete Repeat"
msgstr "Sembra che tu abbia dimenticato di utilizzare un comando con il comando `{repeat}` utilizzato alla riga {line_number}."

msgid "Invalid"
msgstr "`{invalid_command}` non è un commando Hedy per il livello {level}. Intendevi `{guessed_command}`?"

#, fuzzy
msgid "Invalid Argument"
msgstr "You cannot use the command `{command}` with `{invalid_argument}` . Try changing `{invalid_argument}` to {allowed_types}."

#, fuzzy
msgid "Invalid Argument Type"
msgstr "You cannot use `{command}` with `{invalid_argument}` because it is {invalid_type}. Try changing `{invalid_argument}` to {allowed_types}."

#, fuzzy
msgid "Invalid At Command"
msgstr "The `{command}` command may not be used from level 16 onward. You can use square brackets to use an element from a list, for example `friends[i]`, `lucky_numbers[{random}]`."

msgid "Invalid Space"
msgstr "Ops! Hai iniziato una linea con uno spazio alla linea {line_number}. Gli spazi confondono i computer, puoi rimuoverla?"

#, fuzzy
msgid "Invalid Type Combination"
msgstr "You cannot use `{invalid_argument}` and `{invalid_argument_2}` with `{command}` because one is {invalid_type} and the other is {invalid_type_2}. Try changing `{invalid_argument}` to {invalid_type_2} or `{invalid_argument_2}` to {invalid_type}."

#, fuzzy
msgid "Lonely Echo"
msgstr "You used an echo before an ask, or an echo without an ask. First ask for input, then echo."

#, fuzzy
msgid "Lonely Text"
msgstr "It looks like you forgot to use a command with the text you put in line {line_number}"

#, fuzzy
msgid "Missing Additional Command"
msgstr "It looks like you forgot to complete writing `{command}` on line {line_number}."

#, fuzzy
msgid "Missing Colon Error"
msgstr "Starting at level 17, `{command}` needs a `:`. It looks like you forgot to use one at the end of line {line_number}."

#, fuzzy
msgid "Missing Command"
msgstr "It looks like you forgot to use a command on line {line_number}."

#, fuzzy
msgid "Missing Inner Command"
msgstr "It looks like you forgot to use a command with the `{command}` statement you used on line {line_number}."

msgid "Missing Square Brackets"
msgstr "It looks like you forgot to use square brackets `[]` around the list you were creating on line {line_number}."

#, fuzzy
msgid "Missing Variable"
msgstr "It looks like your `{command}` is missing a variable at the start of the line."

#, fuzzy
msgid "Misspelled At Command"
msgstr "It looks like you might have misspelled the `{command}` command, instead you wrote `{invalid_argument}` in line {line_number}."

#, fuzzy
msgid "No Indentation"
msgstr "You used too few spaces in line {line_number}. You used {leading_spaces} spaces, which is not enough. Start every new block with {indent_size} spaces more than the line before."

#, fuzzy
msgid "Non Decimal Variable"
msgstr "At line {line_number}, you might have tried using a number which Hedy does not like very much! Try changing it to a decimal number like 2."

msgid "Parse"
msgstr "Il codice che hai scritto non è un codice Hedy valido. C'è un errore alla linea {location[0]}, alla posizione {location[1]}. Hai scritto `{character_found}` ma questo non è permesso."

msgid "Pressit Missing Else"
msgstr "Hai dimenticato di aggiungere cosa succede quando premi un tasto diverso, aggiungi un `{else}` al tuo codice"

#, fuzzy
msgid "Runtime Index Error"
msgstr "You tried to access the list {name} but it is either empty or the index is not there."

#, fuzzy
msgid "Runtime Value Error"
msgstr "While running your program the command `{command}` received the value `{value}` which is not allowed. {tip}."

msgid "Runtime Values Error"
msgstr "While running your program the command `{command}` received the values `{value}` and `{value}` which are not allowed. {tip}."

#, fuzzy
msgid "Save Microbit code "
msgstr "Save Microbit code"

#, fuzzy
msgid "Too Big"
msgstr "Wow! Your program has an impressive {lines_of_code} lines of code! But we can only process {max_lines} lines in this level. Make your program smaller and try again."

#, fuzzy
msgid "Too Few Indents"
msgstr "You used too few leading spaces in line {line_number}. You used {leading_spaces} spaces, which is too few."

#, fuzzy
msgid "Too Many Indents"
msgstr "You used too many leading spaces in line {line_number}. You used {leading_spaces} spaces, which is too many."

#, fuzzy
msgid "Unexpected Indentation"
msgstr "You used too many spaces in line {line_number}. You used {leading_spaces} spaces, which is too much. Start every new block with {indent_size} spaces more than the line before."

#, fuzzy
msgid "Unquoted Assignment"
msgstr "From this level, you need to place texts to the right of the `is` between quotes. You forgot that for the text {text}."

#, fuzzy
msgid "Unquoted Equality Check"
msgstr "If you want to check if a variable is equal to multiple words, the words should be surrounded by quotation marks!"

#, fuzzy
msgid "Unquoted Text"
msgstr "Stai attento. Se stampi qualcosa, il testo dovrebbe iniziare e finire con virgolette. Ne hai dimenticato una da qualche parte."

#, fuzzy
msgid "Unsupported Float"
msgstr "Non-integer numbers are not supported yet but they will be in a few levels. For now change `{value}` to an integer."

#, fuzzy
msgid "Unsupported String Value"
msgstr "Text values cannot contain `{invalid_value}`."

#, fuzzy
msgid "Unused Variable"
msgstr "You defined the variable {variable_name} on line {line_number}, but you did not use it."

msgid "Var Undefined"
msgstr "Hai provato a scrivere `{name}` ma non l'hai inizializzato."

msgid "Wrong Level"
msgstr "Questo è il codice Hedy corretto ma non al livello giusto. Hai scritto  codice `{offending_keyword}` per il livello {working_level}. Tip: {tip}"

#, fuzzy
msgid "Wrong Number of Arguments"
msgstr "Your function used the wrong number of arguments. You provided {used_number} but the function {name} needs {defined_number}"

#, fuzzy
msgid "account_overview"
msgstr "Account overview"

#, fuzzy
msgid "accounts_created"
msgstr "Accounts where successfully created."

#, fuzzy
msgid "accounts_intro"
msgstr "On this page you can create accounts for multiple students at the same time. It is also possible to directly add them to one of your classes. By pressing the green + on the bottom right of the page you can add extra rows. You can delete a row by pressing the corresponding red cross. Make sure no rows are empty when you press \"Create accounts\". Please keep in mind that every username and mail address needs to be unique and the password needs to be <b>at least</b> 6 characters."

#, fuzzy
msgid "achievement_earned"
msgstr "You've earned an achievement!"

#, fuzzy
msgid "achievements"
msgstr "achievements"

#, fuzzy
msgid "achievements_check_icon_alt"
msgstr "You've earned an achievement!"

#, fuzzy
msgid "achievements_logo_alt"
msgstr "achievements"

#, fuzzy
msgid "actions"
msgstr ""

#, fuzzy
msgid "add"
msgstr "Add"

#, fuzzy
msgid "add_students"
msgstr "students"

#, fuzzy
msgid "admin"
msgstr "Admin"

msgid "advance_button"
msgstr "Vai a livello {level}"

#, fuzzy
msgid "adventure"
msgstr "Adventure"

#, fuzzy
msgid "adventure_cloned"
msgstr "Adventure is cloned"

#, fuzzy
msgid "adventure_code_button"
msgstr "Adventure Code"

#, fuzzy
msgid "adventure_codeblock_button"
msgstr "Use this button when you want to create a block of code that students can run in your adventure. Tip: put the selection at the end of the last line of the code block and <kbd>Enter</kbd> 3 times to type after a code block."

#, fuzzy
msgid "adventure_duplicate"
msgstr "You already have an adventure with this name."

#, fuzzy
msgid "adventure_empty"
msgstr "You didn't enter an adventure name!"

#, fuzzy
msgid "adventure_exp_3"
msgstr "You can use the \"preview\" button to view a styled version of your adventure. To view the adventure on a dedicated page, select \"view\" from the teachers page."

msgid "adventure_exp_classes"
msgstr "Your adventure is used within the following classes"

#, fuzzy
msgid "adventure_id_invalid"
msgstr "This adventure id is invalid."

#, fuzzy
msgid "adventure_length"
msgstr "Your adventure has to be at least 20 characters."

#, fuzzy
msgid "adventure_name_invalid"
msgstr "This adventure name is invalid."

#, fuzzy
msgid "adventure_prompt"
msgstr "Please enter the name of the adventure"

#, fuzzy
msgid "adventure_terms"
msgstr "I agree that my adventure might be made publicly available on Hedy."

#, fuzzy
msgid "adventure_updated"
msgstr "The adventure has been updated!"

#, fuzzy
msgid "adventures"
msgstr "Adventures"

#, fuzzy
msgid "adventures_info"
msgstr "Each Hedy level has built-in exercises for students, which we call adventures. You can create your own adventures and add them to your classes. With your own adventures you can create adventures that are relevant and interesting for your students. You can find more information about creating your own adventures <a href=\"https://hedy.org/for-teachers/manual/features\">here</a>."

#, fuzzy
msgid "adventures_restored"
msgstr "The default adventures have been restored!"

#, fuzzy
msgid "ago"
msgstr "{timestamp} ago"

#, fuzzy
msgid "agree_invalid"
msgstr "You have to agree with the privacy terms."

#, fuzzy
msgid "agree_with"
msgstr "I agree to the"

msgid "ajax_error"
msgstr "C'è stato un problema, per favore riprova."

#, fuzzy
msgid "all"
msgstr "All"

#, fuzzy
msgid "all_class_highscores"
msgstr "All students visible in class highscores"

msgid "already_account"
msgstr "Hai già account?"

#, fuzzy
msgid "already_program_running"
msgstr "Start programming"

#, fuzzy
msgid "already_teacher"
msgstr "You already have a teacher account."

#, fuzzy
msgid "already_teacher_request"
msgstr "You already have a pending teacher request."

#, fuzzy
msgid "amount_created"
msgstr "programs created"

#, fuzzy
msgid "amount_saved"
msgstr "programs saved"

#, fuzzy
msgid "amount_submitted"
msgstr "programs submitted"

msgid "are_you_sure"
msgstr "Sei sicuro? Questa azione è permanente."

#, fuzzy
msgid "ask_needs_var"
msgstr "Starting in level 2, ask needs to be used with a variable. Example: name is ask What are you called?"

#, fuzzy
msgid "available_in"
msgstr "Available in:"

msgid "back_to_class"
msgstr ""

#, fuzzy
msgid "become_a_sponsor"
msgstr "Become a sponsor"

msgid "birth_year"
msgstr "Anno di nascita"

#, fuzzy
msgid "bug"
msgstr "Bug"

#, fuzzy
msgid "by"
msgstr "by"

#, fuzzy
msgid "cancel"
msgstr "Cancel"

#, fuzzy
msgid "cant_parse_exception"
msgstr "Couldn't parse the program"

#, fuzzy
msgid "certificate"
msgstr "Certificate of Completion"

#, fuzzy
msgid "certified_teacher"
msgstr "Certified teacher"

msgid "change_password"
msgstr "Cambia password"

#, fuzzy
msgid "cheatsheet_title"
msgstr "Hide cheatsheet"

#, fuzzy
msgid "class_already_joined"
msgstr "You are already a student of class"

#, fuzzy
msgid "class_customize_success"
msgstr "Class successfully customized."

#, fuzzy
msgid "class_name_duplicate"
msgstr "You already have a class with this name."

#, fuzzy
msgid "class_name_empty"
msgstr "You didn't enter a class name!"

#, fuzzy
msgid "class_name_invalid"
msgstr "This class name is invalid."

#, fuzzy
msgid "class_name_prompt"
msgstr "Please enter the name of the class"

#, fuzzy
msgid "class_survey_description"
msgstr "We would like to get a better overview of our Hedy users. By providing these answers, you would help improve Hedy. Thank you!"

#, fuzzy
msgid "class_survey_later"
msgstr "Remind me tomorrow"

#, fuzzy
msgid "class_survey_question1"
msgstr "What is the age range in your class?"

#, fuzzy
msgid "class_survey_question2"
msgstr "What is the spoken language in your class?"

#, fuzzy
msgid "class_survey_question3"
msgstr "What is the gender balance in your class?"

#, fuzzy
msgid "class_survey_question4"
msgstr "What distinguishes your students from others?"

#, fuzzy
msgid "classes"
msgstr "Classes"

#, fuzzy
msgid "classes_info"
msgstr "Create a class to follow the progress of each student in dashboard, and to customize the adventures your students see, and even adding your own! You can create as many classes as you like, and each class can have multiple teachers each one with different roles. You can also add as many students as you want, but mind that each student can only be in one class at a time. You can find more information about classes in the <a href=\"https://hedy.org/for-teachers/manual/preparations#for-teachers\">teacher manual</a>."

#, fuzzy
msgid "clone"
msgstr "Clone"

#, fuzzy
msgid "cloned_times"
msgstr "Clones"

#, fuzzy
msgid "close"
msgstr "Sluiten"

msgid "comma"
msgstr "una virgola"

#, fuzzy
msgid "command_not_available_yet_exception"
msgstr "Command not available yet"

#, fuzzy
msgid "command_unavailable_exception"
msgstr "Command not correct anymore"

#, fuzzy
msgid "commands"
msgstr "Commands"

#, fuzzy
msgid "common_errors"
msgstr "Common errors"

#, fuzzy
msgid "congrats_message"
msgstr "Congratulations, {username}, you have completed Hedy!"

#, fuzzy
msgid "content_invalid"
msgstr "This adventure is invalid."

#, fuzzy
msgid "contributor"
msgstr "Contributor"

#, fuzzy
msgid "copy_clipboard"
msgstr "Successfully copied to clipboard"

#, fuzzy
msgid "copy_code"
msgstr "Copy code"

#, fuzzy
msgid "copy_link_to_share"
msgstr "Copy link to share"

#, fuzzy
msgid "copy_mail_link"
msgstr "Please copy and paste this link into a new tab:"

#, fuzzy
msgid "correct_answer"
msgstr "The correct answer is"

msgid "country"
msgstr "Paese"

#, fuzzy
msgid "country_invalid"
msgstr "Please select a valid country."

#, fuzzy
msgid "country_title"
msgstr "Please select a valid country."

msgid "create_account"
msgstr "Crea account"

#, fuzzy
msgid "create_accounts"
msgstr "Create multiple accounts"

#, fuzzy
msgid "create_accounts_prompt"
msgstr "Are you sure you want to create these accounts?"

#, fuzzy
msgid "create_adventure"
msgstr "Create adventure"

#, fuzzy
msgid "create_class"
msgstr "Create a new class"

#, fuzzy
msgid "create_multiple_accounts"
msgstr "Create multiple accounts"

#, fuzzy
msgid "create_public_profile"
msgstr "Public profile"

#, fuzzy
msgid "create_question"
msgstr "Do you want to create one?"

#, fuzzy
msgid "create_student_account"
msgstr "Create an account"

#, fuzzy
msgid "create_student_account_explanation"
msgstr "You can save your own programs with an account."

#, fuzzy
msgid "create_teacher_account"
msgstr "Create a teacher account"

#, fuzzy
msgid "create_teacher_account_explanation"
msgstr "With a teacher account, you can save your programs and see the results of your students."

#, fuzzy
msgid "creator"
msgstr "Creator"

#, fuzzy
msgid "current_password"
msgstr "Current password"

#, fuzzy
msgid "customization_deleted"
msgstr "Customizations successfully deleted."

#, fuzzy
msgid "customize"
msgstr "Customize"

#, fuzzy
msgid "customize_adventure"
msgstr "Customize adventure"

#, fuzzy
msgid "customize_class"
msgstr "Customize class"

msgid "dash"
msgstr "una lineetta"

#, fuzzy
msgid "default_401"
msgstr "Looks like you aren't authorized..."

#, fuzzy
msgid "default_403"
msgstr "Looks like this action is forbidden..."

#, fuzzy
msgid "default_404"
msgstr "We could not find that page..."

#, fuzzy
msgid "default_500"
msgstr "Something went wrong..."

msgid "delete"
msgstr "Elimina"

#, fuzzy
msgid "delete_adventure_prompt"
msgstr "Are you sure you want to remove this adventure?"

#, fuzzy
msgid "delete_class_prompt"
msgstr "Are you sure you want to delete the class?"

msgid "delete_confirm"
msgstr "Sei sicura\\o di voler eliminare questo programma?"

#, fuzzy
msgid "delete_invite"
msgstr "Delete invitation"

#, fuzzy
msgid "delete_invite_prompt"
msgstr "Are you sure you want to remove this class invitation?"

#, fuzzy
msgid "delete_public"
msgstr "Delete public profile"

#, fuzzy
msgid "delete_success"
msgstr "Program deleted successfully."

msgid "destroy_profile"
msgstr "Cancella account permanentemente"

#, fuzzy
msgid "developers_mode"
msgstr "Programmer's mode"

#, fuzzy
msgid "directly_available"
msgstr "Directly open"

#, fuzzy
msgid "disable"
msgstr "Disable"

#, fuzzy
msgid "disable_explore_page"
msgstr "Disable explore page"

#, fuzzy
msgid "disable_parsons"
msgstr "Disable all puzzles"

#, fuzzy
msgid "disable_quizes"
msgstr "Disable all quizes"

#, fuzzy
msgid "disabled"
msgstr "Disabled"

#, fuzzy
msgid "disabled_button_quiz"
msgstr "Your quiz score is below the threshold, try again!"

#, fuzzy
msgid "discord_server"
msgstr "Discord server"

#, fuzzy
msgid "distinguished_user"
msgstr "Distinguished user"

msgid "double quotes"
msgstr "virgolette"

#, fuzzy
msgid "download"
msgstr "Download"

#, fuzzy
msgid "download_login_credentials"
msgstr "Do you want to download the login credentials after the accounts creation?"

#, fuzzy
msgid "duplicate"
msgstr "Duplicate"

#, fuzzy
msgid "echo_and_ask_mismatch_exception"
msgstr "Echo and ask mismatch"

#, fuzzy
msgid "echo_out"
msgstr "Starting in level 2 echo is no longer needed. You can repeat an answer with ask and print now. Example: name is ask What are you called? print hello name"

#, fuzzy
msgid "edit_adventure"
msgstr "Edit adventure"

#, fuzzy
msgid "edit_code_button"
msgstr "Edit code"

msgid "email"
msgstr "Email"

msgid "email_invalid"
msgstr "Per favore inserisci un'email valida."

#, fuzzy
msgid "end_quiz"
msgstr "Quiz end"

#, fuzzy
msgid "english"
msgstr "English"

msgid "enter"
msgstr "Invio"

#, fuzzy
msgid "enter_password"
msgstr "Enter a new password for"

msgid "enter_text"
msgstr "Inserisci la risposta qui..."

#, fuzzy
msgid "error_logo_alt"
msgstr "Error logo"

msgid "exclamation mark"
msgstr "un punto esclamativo"

#, fuzzy
msgid "exercise"
msgstr "Exercise"

#, fuzzy
msgid "exercise_doesnt_exist"
msgstr "This exercise doesn't exist"

msgid "exists_email"
msgstr "Questa email è già in uso."

msgid "exists_username"
msgstr "Questo nome utente è già in uso."

#, fuzzy
msgid "exit_preview_mode"
msgstr "Exit preview mode"

#, fuzzy
msgid "experience_invalid"
msgstr "Please select a valid experience, choose (Yes, No)."

#, fuzzy
msgid "explore_explanation"
msgstr "On this page you can look through programs created by other Hedy users. You can filter on both a Hedy level and adventure. Click on \"View program\" to open a program and run it. Programs with a red header contain a mistake. You can still open the program, but running it will result in an error. You can of course try to fix it! If the creator has a public profile you can click their username to visit their profile. There you will find all their shared programs and much more!"

#, fuzzy
msgid "explore_programs"
msgstr "Explore programs"

#, fuzzy
msgid "explore_programs_logo_alt"
msgstr "Explore programs"

#, fuzzy
msgid "favorite_program"
msgstr "Favorite program"

#, fuzzy
msgid "favourite_confirm"
msgstr "Are you sure you want to set this program as your favourite?"

#, fuzzy
msgid "favourite_program"
msgstr "Favourite program"

#, fuzzy
msgid "favourite_program_invalid"
msgstr "Your chosen favourite program is invalid."

#, fuzzy
msgid "favourite_success"
msgstr "Your program is set as favourite."

#, fuzzy
msgid "feature"
msgstr "Feature"

#, fuzzy
msgid "feedback"
msgstr "Feedback"

#, fuzzy
msgid "feedback_message_error"
msgstr "Something went wrong, please try again later."

#, fuzzy
msgid "feedback_message_success"
msgstr "Thank you, we recieved your feedback and will contact you if needed."

#, fuzzy
msgid "feedback_modal_message"
msgstr "Please send us a message with a category. We appreciate your help to improve Hedy!"

msgid "female"
msgstr "Femmina"

#, fuzzy
msgid "float"
msgstr "a number"

#, fuzzy
msgid "for_teachers"
msgstr "For teachers"

msgid "forgot_password"
msgstr "Dimenticato la tua password?"

#, fuzzy
msgid "from_another_teacher"
msgstr "From another teacher"

#, fuzzy
msgid "from_magazine_website"
msgstr "From a magazine or website"

#, fuzzy
msgid "from_video"
msgstr "From a video"

#, fuzzy
msgid "fun_statistics_msg"
msgstr "Here are some fun statistics!"

msgid "gender"
msgstr "Genere"

#, fuzzy
msgid "gender_invalid"
msgstr "Please select a valid gender, choose (Female, Male, Other)."

#, fuzzy
msgid "general"
msgstr "Genere"

#, fuzzy
msgid "general_settings"
msgstr "General settings"

#, fuzzy
msgid "generate_passwords"
msgstr "Generate passwords"

#, fuzzy
msgid "get_certificate"
msgstr "Get your certificate!"

#, fuzzy
msgid "give_link_to_teacher"
msgstr "Give the following link to your teacher:"

#, fuzzy
msgid "go_back"
msgstr "Go back"

#, fuzzy
msgid "go_back_to_main"
msgstr "Go back to main page"

#, fuzzy
msgid "go_to_question"
msgstr "Go to question"

#, fuzzy
msgid "go_to_quiz_result"
msgstr "Go to quiz result"

#, fuzzy
msgid "goto_profile"
msgstr "Go to my profile"

#, fuzzy
msgid "grid_overview"
msgstr "Overview of programs per adventure"

#, fuzzy
msgid "hand_in"
msgstr "Hand in"

#, fuzzy
msgid "hand_in_exercise"
msgstr "Hand in exercise"

#, fuzzy
msgid "heard_about_hedy"
msgstr "How have you heard about Hedy?"

#, fuzzy
msgid "heard_about_invalid"
msgstr "Please select a valid way you heard about us."

#, fuzzy
msgid "hedy_achievements"
msgstr "My achievements"

#, fuzzy
msgid "hedy_choice_title"
msgstr "Hedy's Choice"

#, fuzzy
msgid "hedy_introduction_slides"
msgstr "Hedy Introduction Slides"

#, fuzzy
msgid "hedy_logo_alt"
msgstr "Hedy logo"

#, fuzzy
msgid "hedy_on_github"
msgstr "Hedy on Github"

#, fuzzy
msgid "hedy_tutorial_logo_alt"
msgstr "Start hedy tutorial"

msgid "hello_logo"
msgstr "Ciao!"

#, fuzzy
msgid "hidden"
msgstr "Hint?"

#, fuzzy
msgid "hide_cheatsheet"
msgstr "Hide cheatsheet"

#, fuzzy
msgid "hide_keyword_switcher"
msgstr "Hide keyword switcher"

#, fuzzy
msgid "highest_level_reached"
msgstr "Highest level reached"

#, fuzzy
msgid "highest_quiz_score"
msgstr "Highest quiz score"

#, fuzzy
msgid "highscore_explanation"
msgstr "On this page you can look through programs created by other Hedy users. You can filter on both a Hedy level and adventure. Click on \"View program\" to open a program and run it. Programs with a red header contain a mistake. You can still open the program, but running it will result in an error. You can of course try to fix it! If the creator has a public profile you can click their username to visit their profile. There you will find all their shared programs and much more!"

#, fuzzy
msgid "highscore_no_public_profile"
msgstr "You don't have a public profile and are therefore not listed on the highscores. Do you wish to create one?"

#, fuzzy
msgid "highscores"
msgstr "Score"

#, fuzzy
msgid "hint"
msgstr "Hint?"

#, fuzzy
msgid "ill_work_some_more"
msgstr "I'll work on it a little longer"

#, fuzzy
msgid "image_invalid"
msgstr "Your chosen image is invalid."

#, fuzzy
msgid "incomplete_command_exception"
msgstr "Incomplete Command"

#, fuzzy
msgid "incorrect_handling_of_quotes_exception"
msgstr "Incorrect handling of quotes"

#, fuzzy
msgid "incorrect_use_of_types_exception"
msgstr "Incorrect use of types"

#, fuzzy
msgid "incorrect_use_of_variable_exception"
msgstr "Incorrect use of variable"

#, fuzzy
msgid "indentation_exception"
msgstr "Incorrect Indentation"

#, fuzzy
msgid "input"
msgstr "input from `{ask}`"

#, fuzzy
msgid "integer"
msgstr "a number"

#, fuzzy
msgid "invalid_class_link"
msgstr "Invalid link for joining the class."

#, fuzzy
msgid "invalid_command_exception"
msgstr "Invalid command"

#, fuzzy
msgid "invalid_keyword_language_comment"
msgstr "# The provided keyword language is invalid, keyword language is set to English"

#, fuzzy
msgid "invalid_language_comment"
msgstr "# The provided language is invalid, language set to English"

#, fuzzy
msgid "invalid_level_comment"
msgstr "# The provided level is invalid, level is set to level 1"

#, fuzzy
msgid "invalid_program_comment"
msgstr "# The provided program is invalid, please try again"

#, fuzzy
msgid "invalid_teacher_invitation_code"
msgstr "The teacher invitation code is invalid. To become a teacher, reach out to hello@hedy.org."

#, fuzzy
msgid "invalid_tutorial_step"
msgstr "Invalid tutorial step"

msgid "invalid_username_password"
msgstr "Nome utente/password non validi."

#, fuzzy
msgid "invite_message"
msgstr "You have received an invitation to join class"

#, fuzzy
msgid "invite_teacher"
msgstr "Invite a teacher"

#, fuzzy
msgid "join_class"
msgstr "Join class"

#, fuzzy
msgid "join_prompt"
msgstr "You need to have an account to join a class. Would you like to login now?"

#, fuzzy
msgid "keybinding_waiting_for_keypress"
msgstr "Waiting for a button press..."

#, fuzzy
msgid "keyword_language_invalid"
msgstr "Please select a valid keyword language (select English or your own language)."

#, fuzzy
msgid "language"
msgstr "Language"

#, fuzzy
msgid "language_invalid"
msgstr "Please select a valid language."

#, fuzzy
msgid "languages"
msgstr "Which of these programming languages have you used before?"

#, fuzzy
msgid "last_achievement"
msgstr "Last earned achievement"

#, fuzzy
msgid "last_edited"
msgstr "Last edited"

#, fuzzy
msgid "last_error"
msgstr "Last error"

#, fuzzy
msgid "last_program"
msgstr "Last program"

#, fuzzy
msgid "last_update"
msgstr "Last update"

#, fuzzy
msgid "lastname"
msgstr "Name"

#, fuzzy
msgid "leave_class"
msgstr "Leave class"

msgid "level"
msgstr "Livello"

#, fuzzy
msgid "level_accessible"
msgstr "Level is open to students"

#, fuzzy
msgid "level_disabled"
msgstr "Level disabled"

#, fuzzy
msgid "level_future"
msgstr "This level will open automatically after the opening date"

#, fuzzy
msgid "level_invalid"
msgstr "This Hedy level in invalid."

#, fuzzy
msgid "level_not_class"
msgstr "You're in a class where this level has not been made available yet"

msgid "level_title"
msgstr "Livello"

#, fuzzy
msgid "levels"
msgstr "levels"

#, fuzzy
msgid "link"
msgstr "Accedi"

#, fuzzy
msgid "list"
msgstr "a list"

#, fuzzy
msgid "live_dashboard"
msgstr "Live Dashboard"

#, fuzzy
msgid "logged_in_to_share"
msgstr "You must be logged in to save and share a program."

msgid "login"
msgstr "Accedi"

msgid "login_long"
msgstr "Accedi al tuo account"

#, fuzzy
msgid "login_to_save_your_work"
msgstr "Log in to save your work"

msgid "logout"
msgstr "Esci"

#, fuzzy
msgid "longest_program"
msgstr "Longest program"

#, fuzzy
msgid "mail_change_password_body"
msgstr "Cambia password"

#, fuzzy
msgid "mail_change_password_subject"
msgstr "Cambia password"

#, fuzzy
msgid "mail_error_change_processed"
msgstr "Something went wrong when sending a validation mail, the changes are still correctly processed."

#, fuzzy
msgid "mail_goodbye"
msgstr ""
"Thank you!\n"
"The Hedy team"

#, fuzzy
msgid "mail_hello"
msgstr "Hi {username}!"

msgid "mail_recover_password_body"
msgstr ""
"Facendo clic su questo collegamento è possibile impostare una nuova password Hedy. Questo collegamento è valido per <b>4</b> ore.\n"
"Se non hai richiesto la reimpostazione della password, ignora questa email: {link}"

msgid "mail_recover_password_subject"
msgstr "Richiedi di resettare la password."

#, fuzzy
msgid "mail_reset_password_body"
msgstr "Resetta password"

#, fuzzy
msgid "mail_reset_password_subject"
msgstr "Resetta password"

#, fuzzy
msgid "mail_welcome_teacher_body"
msgstr ""
"<strong>Welcome!</strong>\n"
"Congratulations on your brand new Hedy teachers account. Welcome to the world wide community of Hedy teachers!\n"
"<strong>What teachers accounts can do</strong>\n"
"With your teacher account, you have the option to create classes. Your students can than join your classes and you can see their progress. Classes are made and managed though the for <a href=\"https://hedycode.com/for-teachers\">teachers page</a>.\n"
"<strong>How to share ideas</strong>\n"
"If you are using Hedy in class, you probably have ideas for improvements! You can share those ideas with us on the <a href=\"https://github.com/hedyorg/hedy/discussions/categories/ideas\">Ideas Discussion</a>.\n"
"<strong>How to ask for help</strong>\n"
"If anything is unclear, you can post in the <a href=\"https://github.com/hedyorg/hedy/discussions/categories/q-a\">Q&A discussion</a>, or <a href=\"mailto: hello@hedy.org\">send us an email</a>.\n"
"Keep programming!"

#, fuzzy
msgid "mail_welcome_teacher_subject"
msgstr "Your Hedy teacher account is ready"

#, fuzzy
msgid "mail_welcome_verify_body"
msgstr ""
"Your Hedy account has been created successfully. Welcome!\n"
"Please click on this link to verify your email address: {link}"

#, fuzzy
msgid "mail_welcome_verify_subject"
msgstr "Welcome to Hedy"

#, fuzzy
msgid "mailing_title"
msgstr "Title"

#, fuzzy
msgid "main_subtitle"
msgstr "programs submitted"

#, fuzzy
msgid "main_title"
msgstr "Title"

#, fuzzy
msgid "make_sure_you_are_done"
msgstr "Make sure you are done! You will not be able to change your program anymore after you click \"Hand in\"."

msgid "male"
msgstr "Maschio"

#, fuzzy
msgid "mandatory_mode"
msgstr "Mandatory developer's mode"

#, fuzzy
msgid "more_options"
msgstr "More options"

#, fuzzy
msgid "multiple_keywords_warning"
msgstr "You are trying to use the keyword {orig_keyword}, but this keyword might have several meanings. Please choose the one you're trying to use from this list and copy paste it in your code, curly braces included: {keyword_list}"

msgid "my_account"
msgstr "Mio profilo"

#, fuzzy
msgid "my_achievements"
msgstr "My achievements"

#, fuzzy
msgid "my_adventures"
msgstr "My adventures"

#, fuzzy
msgid "my_classes"
msgstr "My classes"

#, fuzzy
msgid "my_messages"
msgstr "My messages"

#, fuzzy
msgid "my_public_profile"
msgstr "My public profile"

#, fuzzy
msgid "name"
msgstr "Name"

#, fuzzy
msgid "nav_explore"
msgstr "Explore"

#, fuzzy
msgid "nav_hedy"
msgstr "Hedy"

#, fuzzy
msgid "nav_learn_more"
msgstr "Learn more"

#, fuzzy
msgid "nav_start"
msgstr "Home"

msgid "new_password"
msgstr "Nuova password"

#, fuzzy
msgid "new_password_repeat"
msgstr "Repeat new password"

msgid "newline"
msgstr "una nuova riga"

#, fuzzy
msgid "next_exercise"
msgstr "Next exercise"

#, fuzzy
msgid "next_page"
msgstr "Next page"

#, fuzzy
msgid "next_step_tutorial"
msgstr "Next step >>>"

#, fuzzy
msgid "no"
msgstr "No"

msgid "no_account"
msgstr "Non hai ancora un account?"

#, fuzzy
msgid "no_accounts"
msgstr "There are no accounts to create."

#, fuzzy
msgid "no_adventures_yet"
msgstr "There are no public adventures yet..."

#, fuzzy
msgid "no_certificate"
msgstr "This user hasn't earned the Hedy Certificate of Completion"

#, fuzzy
msgid "no_more_flat_if"
msgstr "Starting in level 8, the code after `{if}` needs to be placed on the next line and start with 4 spaces."

#, fuzzy
msgid "no_programs"
msgstr "Non hai ancora nessun programma."

#, fuzzy
msgid "no_public_profile"
msgstr "Public profile"

#, fuzzy
msgid "no_shared_programs"
msgstr "has no shared programs..."

#, fuzzy
msgid "no_such_adventure"
msgstr "This adventure doesn't exist!"

#, fuzzy
msgid "no_such_class"
msgstr "No such Hedy class"

#, fuzzy
msgid "no_such_highscore"
msgstr "No such Hedy level!"

#, fuzzy
msgid "no_such_level"
msgstr "No such Hedy level!"

#, fuzzy
msgid "no_such_program"
msgstr "No such Hedy program!"

#, fuzzy
msgid "no_tag"
msgstr "No tag provided!"

#, fuzzy
msgid "not_enrolled"
msgstr "Looks like you are not in this class!"

#, fuzzy
msgid "not_in_class_no_handin"
msgstr "You are not in a class, so there's no need for you to hand in anything."

#, fuzzy
msgid "not_logged_in_cantsave"
msgstr "Your program will not be saved."

#, fuzzy
msgid "not_logged_in_handin"
msgstr "You must be logged in to hand in an assignment."

#, fuzzy
msgid "not_teacher"
msgstr "Looks like you are not a teacher!"

#, fuzzy
msgid "number"
msgstr "a number"

#, fuzzy
msgid "number_achievements"
msgstr "Number of achievements"

#, fuzzy
msgid "number_lines"
msgstr "Number of lines"

msgid "number_programs"
msgstr "Numeri di programma"

msgid "ok"
msgstr "Okay"

msgid "only_you_can_see"
msgstr "Solo tu puoi vedere questo programma."

msgid "open"
msgstr "Apri"

msgid "opening_date"
msgstr "Data di apertura"

msgid "opening_dates"
msgstr "Date di apertura"

msgid "option"
msgstr "Opzione"

msgid "or"
msgstr "O"

msgid "other"
msgstr "Altro"

#, fuzzy
msgid "other_block"
msgstr "Another block language"

#, fuzzy
msgid "other_settings"
msgstr "Other settings"

#, fuzzy
msgid "other_source"
msgstr "Other"

#, fuzzy
msgid "other_text"
msgstr "Another text language"

#, fuzzy
msgid "overwrite_warning"
msgstr "You already have a program with this name, saving this program will overwrite the old one. Are you sure?"

#, fuzzy
msgid "owner"
msgstr "Owner"

msgid "page_not_found"
msgstr "Non siamo riusciti a trovare quella pagina!"

#, fuzzy
msgid "pair_with_teacher"
msgstr "I would like to be paired with another teacher for help"

msgid "parsons_title"
msgstr "Puzzle"

msgid "password"
msgstr "Password"

msgid "password_change_not_allowed"
msgstr "Non sei autorizzato a modificare la password di questo utente."

#, fuzzy
msgid "password_change_prompt"
msgstr "Are you sure you want to change this password?"

#, fuzzy
msgid "password_change_success"
msgstr "Password of your student is successfully changed."

#, fuzzy
msgid "password_invalid"
msgstr "Your password is invalid."

msgid "password_repeat"
msgstr "Ripeti password"

msgid "password_resetted"
msgstr "La tua password è stata resettata con successo. Per favore entra nel tuo account."

msgid "password_six"
msgstr "La password deve contenere almeno sei caratteri"

msgid "password_updated"
msgstr "Password aggiornata."

#, fuzzy
msgid "passwords_six"
msgstr "All passwords need to be six characters or longer."

#, fuzzy
msgid "people_with_a_link"
msgstr "Other people with a link can see this program. It also can be found on the \"Explore\" page."

#, fuzzy
msgid "percentage"
msgstr "percentage"

#, fuzzy
msgid "percentage_achieved"
msgstr "Achieved by {percentage}% of the users"

msgid "period"
msgstr "un punto"

#, fuzzy
msgid "personal_text"
msgstr "Personal text"

#, fuzzy
msgid "personal_text_invalid"
msgstr "Your personal text is invalid."

#, fuzzy
msgid "postfix_classname"
msgstr "Postfix classname"

#, fuzzy
msgid "preferred_keyword_language"
msgstr "Preferred keyword language"

#, fuzzy
msgid "preferred_language"
msgstr "Preferred language"

#, fuzzy
msgid "preview"
msgstr "Preview"

#, fuzzy
msgid "previewing_adventure"
msgstr "Previewing adventure"

#, fuzzy
msgid "previewing_class"
msgstr "You are previewing class <em>{class_name}</em> as a teacher."

#, fuzzy
msgid "previous_campaigns"
msgstr "View previous campaigns"

msgid "print_logo"
msgstr "stampa"

#, fuzzy
msgid "privacy_terms"
msgstr "privacy terms"

#, fuzzy
msgid "private"
msgstr "Private"

#, fuzzy
msgid "profile_logo_alt"
msgstr "Profilo aggiornato."

#, fuzzy
msgid "profile_picture"
msgstr "Profile picture"

msgid "profile_updated"
msgstr "Profilo aggiornato."

#, fuzzy
msgid "profile_updated_reload"
msgstr "Profile updated, page will be re-loaded."

#, fuzzy
msgid "program_contains_error"
msgstr "This program contains an error, are you sure you want to share it?"

msgid "program_header"
msgstr "I miei programmi"

#, fuzzy
msgid "program_too_large_exception"
msgstr "Programs too large"

#, fuzzy
msgid "programming_experience"
msgstr "Do you have programming experience?"

#, fuzzy
msgid "programming_invalid"
msgstr "Please select a valid programming language."

#, fuzzy
msgid "programs"
msgstr "Programs"

#, fuzzy
msgid "programs_created"
msgstr "I miei programmi"

#, fuzzy
msgid "programs_saved"
msgstr "Programs"

#, fuzzy
msgid "programs_submitted"
msgstr "programs submitted"

#, fuzzy
msgid "prompt_join_class"
msgstr "Do you want to join this class?"

#, fuzzy
msgid "public"
msgstr "Public"

msgid "public_adventures"
msgstr "Browse public adventures"

#, fuzzy
msgid "public_content"
msgstr "Public content"

#, fuzzy
msgid "public_content_info"
msgstr "You can also look for public adventures and use them as an example."

#, fuzzy
msgid "public_invalid"
msgstr "This agreement selection is invalid"

#, fuzzy
msgid "public_profile"
msgstr "Public profile"

#, fuzzy
msgid "public_profile_info"
msgstr "By selecting this box I make my profile visible for everyone. Be careful not to share personal information like your name or home address, because everyone will be able to see it!"

#, fuzzy
msgid "public_profile_updated"
msgstr "Public profile updated."

msgid "question mark"
msgstr "un punto di domanda"

#, fuzzy
msgid "quiz_logo_alt"
msgstr "Quiz logo"

#, fuzzy
msgid "quiz_score"
msgstr "Quiz score"

#, fuzzy
msgid "quiz_tab"
msgstr "Quiz"

#, fuzzy
msgid "quiz_threshold_not_reached"
msgstr "Quiz threshold not reached to unlock this level"

msgid "read_code_label"
msgstr "Leggere ad alta voce"

msgid "recent"
msgstr "I miei programmi recenti"

msgid "recover_password"
msgstr "Richiedi di resettare la password"

msgid "regress_button"
msgstr "Torna a livello {level}"

#, fuzzy
msgid "remove"
msgstr "Remove"

#, fuzzy
msgid "remove_customization"
msgstr "Remove customization"

#, fuzzy
msgid "remove_customizations_prompt"
msgstr "Are you sure you want to remove this class their customizations?"

#, fuzzy
msgid "repair_program_logo_alt"
msgstr "Repair program icon"

#, fuzzy
msgid "repeat_dep"
msgstr "Starting in level 8, `{repeat}` needs to be used with indentation. You can see examples on the `{repeat}` tab in level 8."

msgid "repeat_match_password"
msgstr "La password ripetuta non combacia."

msgid "repeat_new_password"
msgstr "Ripeti nuova password"

#, fuzzy
msgid "report_failure"
msgstr "This program does not exist or is not public"

#, fuzzy
msgid "report_program"
msgstr "Are you sure you want to report this program?"

#, fuzzy
msgid "report_success"
msgstr "This program has been reported"

#, fuzzy
msgid "request_teacher"
msgstr "Would you like to apply for a teacher's account?"

#, fuzzy
msgid "request_teacher_account"
msgstr "Request teacher account"

#, fuzzy
msgid "required_field"
msgstr "Fields marked with an * are required"

#, fuzzy
msgid "reset_adventure_prompt"
msgstr "Are you sure you want to reset all selected adventures?"

#, fuzzy
msgid "reset_adventures"
msgstr "Reset selected adventures"

#, fuzzy
msgid "reset_button"
msgstr "Reset"

msgid "reset_password"
msgstr "Resetta password"

#, fuzzy
msgid "reset_view"
msgstr "Reset"

#, fuzzy
msgid "retrieve_adventure_error"
msgstr "You're not allowed to view this adventure!"

#, fuzzy
msgid "retrieve_class_error"
msgstr "Only teachers can retrieve classes"

#, fuzzy
msgid "retrieve_tag_error"
msgstr "Error retrieving tags"

#, fuzzy
msgid "role"
msgstr "Role"

msgid "run_code_button"
msgstr "Eseguire codice"

#, fuzzy
msgid "runs_over_time"
msgstr "Runs over time"

#, fuzzy
msgid "save_parse_warning"
msgstr "This program contains an error, are you sure you want to save it?"

msgid "save_prompt"
msgstr "Devi avere un account per salvare i tuoi programmi. Vuoi entrare nel tuo account ora?"

msgid "save_success_detail"
msgstr "Programma salvato con successo"

#, fuzzy
msgid "score"
msgstr "Score"

#, fuzzy
msgid "search"
msgstr "Search..."

#, fuzzy
msgid "search_button"
msgstr "Save & share code"

#, fuzzy
msgid "second_teacher"
msgstr "Second teacher"

#, fuzzy
msgid "second_teacher_copy_prompt"
msgstr "Are you sure you want to copy this teacher?"

#, fuzzy
msgid "second_teacher_prompt"
msgstr "Enter a teacher username to invite them."

#, fuzzy
msgid "see_certificate"
msgstr "See {username} certificate!"

msgid "select"
msgstr "Seleziona"

#, fuzzy
msgid "select_adventures"
msgstr "Select adventures"

#, fuzzy
msgid "select_all"
msgstr "Select all"

#, fuzzy
msgid "select_lang"
msgstr "Select language"

msgid "select_levels"
msgstr "Select levels"

#, fuzzy
msgid "select_tag"
msgstr "Select tag"

#, fuzzy
msgid "selected"
msgstr "Selected"

#, fuzzy
msgid "self_removal_prompt"
msgstr "Are you sure you want to leave this class?"

msgid "send_password_recovery"
msgstr "Inviami un link per recuperare la password"

#, fuzzy
msgid "sent_by"
msgstr "This invitation is sent by"

msgid "sent_password_recovery"
msgstr "Dovresti ricevere presto un'email con le istruzioni per resettare la tua password."

#, fuzzy
msgid "settings"
msgstr "My personal settings"

#, fuzzy
msgid "share_by_giving_link"
msgstr "Show your program to other people by giving them the link below:"

#, fuzzy
msgid "share_your_program"
msgstr "Share your program"

#, fuzzy
msgid "signup_student_or_teacher"
msgstr "Are you a student or a teacher?"

msgid "single quotes"
msgstr "un apostrofo"

msgid "slash"
msgstr "una barra obliqua"

#, fuzzy
msgid "sleeping"
msgstr "Sleeping..."

#, fuzzy
msgid "slides"
msgstr "Slides"

#, fuzzy
msgid "slides_for_level"
msgstr "Slides for level"

#, fuzzy
msgid "slides_info"
msgstr "For each level of Hedy, we have created slides to help you teach. The slides contain explanations of each level, and Hedy examples that you can run inside the slides. Just click the link and get started! the Introduction slides are a general explanation of Hedy before level 1 The slides were created using <a href=\"https://slides.com\">slides.com</a>. If you want to adapt them yourself, you can download them, and then upload the resulting zip file to <a href=\"https://slides.com\">slides.com</a>. You can find more information about the slides in the <a href=\"https://hedy.org/for-teachers/manual/features\">teacher's manual</a>."

#, fuzzy
msgid "social_media"
msgstr "Social media"

#, fuzzy
msgid "something_went_wrong_keyword_parsing"
msgstr "There is a mistake in your adventure, are all keywords correctly surrounded with { }?"

msgid "space"
msgstr "uno spazio"

msgid "star"
msgstr "una stella"

#, fuzzy
msgid "start_hedy_tutorial"
msgstr "Start hedy tutorial"

#, fuzzy
msgid "start_learning"
msgstr "Start learning"

#, fuzzy
msgid "start_programming"
msgstr "Directly start programming"

#, fuzzy
msgid "start_programming_logo_alt"
msgstr "Directly start programming"

#, fuzzy
msgid "start_quiz"
msgstr "Start quiz"

#, fuzzy
msgid "start_teacher_tutorial"
msgstr "Start teacher tutorial"

#, fuzzy
msgid "start_teaching"
msgstr "Start teaching"

msgid "step_title"
msgstr "Compito"

#, fuzzy
msgid "stop_code_button"
msgstr "Salva codice"

#, fuzzy
msgid "string"
msgstr "text"

#, fuzzy
msgid "student"
msgstr "Student"

#, fuzzy
msgid "student_already_in_class"
msgstr "This student is already in your class."

#, fuzzy
msgid "student_already_invite"
msgstr "This student already has a pending invitation."

#, fuzzy
msgid "student_details"
msgstr "Student details"

#, fuzzy
msgid "student_not_allowed_in_class"
msgstr "Student not allowed in class"

#, fuzzy
msgid "student_not_existing"
msgstr "This username doesn't exist."

#, fuzzy
msgid "student_signup_header"
msgstr "Student"

#, fuzzy
msgid "students"
msgstr "students"

#, fuzzy
msgid "submission_time"
msgstr "Handed in at"

#, fuzzy
msgid "submit_answer"
msgstr "Answer question"

#, fuzzy
msgid "submit_program"
msgstr "Submit"

#, fuzzy
msgid "submit_warning"
msgstr "Are you sure you want to submit this program?"

#, fuzzy
msgid "submitted"
msgstr "Submitted"

#, fuzzy
msgid "submitted_header"
msgstr "This is a submitted program and can't be altered."

#, fuzzy
msgid "subscribe"
msgstr "Iscriviti alla newsletter"

msgid "subscribe_newsletter"
msgstr "Iscriviti alla newsletter"

#, fuzzy
msgid "suggestion_color"
msgstr "Try using another color"

#, fuzzy
msgid "suggestion_note"
msgstr "Use a note between C0 and B9 or a number between 1 and 70"

#, fuzzy
msgid "suggestion_number"
msgstr "Try changing the value to a number"

msgid "suggestion_numbers_or_strings"
msgstr "Try changing the values to be all text or all numbers"

#, fuzzy
msgid "surname"
msgstr "Nome utente"

#, fuzzy
msgid "survey"
msgstr "Survey"

#, fuzzy
msgid "survey_completed"
msgstr "Survey completed"

#, fuzzy
msgid "survey_skip"
msgstr "Don't show this again"

#, fuzzy
msgid "survey_submit"
msgstr "Submit"

#, fuzzy
msgid "tag_in_adventure"
msgstr "Tag in adventure"

#, fuzzy
msgid "tag_input_placeholder"
msgstr "Enter a new tag"

#, fuzzy
msgid "tags"
msgstr "Tags"

#, fuzzy
msgid "teacher"
msgstr "Looks like you are not a teacher!"

#, fuzzy
msgid "teacher_account_request"
msgstr "You have a pending teacher account request"

#, fuzzy
msgid "teacher_account_success"
msgstr "You successfully requested a teacher account."

#, fuzzy
msgid "teacher_invalid"
msgstr "Your teacher value is invalid."

#, fuzzy
msgid "teacher_invitation_require_login"
msgstr "To set up your profile as a teacher we will need you to log in. If you don't have an account, please create one."

#, fuzzy
msgid "teacher_manual"
msgstr "Teacher manual"

#, fuzzy
msgid "teacher_signup_header"
msgstr "Teacher"

#, fuzzy
msgid "teacher_tutorial_logo_alt"
msgstr "You have received an invitation to join class"

#, fuzzy
msgid "teacher_welcome"
msgstr "Welcome to Hedy! Your are now the proud owner of a teachers account which allows you to create classes and invite students."

#, fuzzy
msgid "template_code"
msgstr ""
"This is the explanation of my adventure!\n"
"\n"
"This way I can show a command: <code>{print}</code>\n"
"\n"
"But sometimes I might want to show a piece of code, like this:\n"
"<pre>\n"
"ask What's your name?\n"
"echo so your name is \n"
"</pre>"

#, fuzzy
msgid "this_turns_in_assignment"
msgstr "This turns in your assignment to your teacher."

#, fuzzy
msgid "title"
msgstr "Title"

#, fuzzy
msgid "title_achievements"
msgstr "Hedy - My achievements"

#, fuzzy
msgid "title_admin"
msgstr "Hedy - Administrator page"

#, fuzzy
msgid "title_class grid_overview"
msgstr "Hedy - Grid overview"

#, fuzzy
msgid "title_class live_statistics"
msgstr "Hedy - Live Statistics"

#, fuzzy
msgid "title_class-overview"
msgstr "Hedy - Class overview"

#, fuzzy
msgid "title_customize-adventure"
msgstr "Hedy - Customize adventure"

#, fuzzy
msgid "title_customize-class"
msgstr "Hedy - Customize class"

#, fuzzy
msgid "title_explore"
msgstr "Hedy - Explore"

#, fuzzy
msgid "title_for-teacher"
msgstr "Hedy - For teachers"

#, fuzzy
msgid "title_join-class"
msgstr "Hedy - Join class"

#, fuzzy
msgid "title_landing-page"
msgstr "Welcome to Hedy!"

#, fuzzy
msgid "title_learn-more"
msgstr "Hedy - Learn more"

#, fuzzy
msgid "title_login"
msgstr "Hedy - Login"

#, fuzzy
msgid "title_my-profile"
msgstr "Hedy - My account"

#, fuzzy
msgid "title_privacy"
msgstr "Hedy - Privacy terms"

#, fuzzy
msgid "title_programs"
msgstr "Hedy - My programs"

#, fuzzy
msgid "title_public-adventures"
msgstr "Hedy - Public adventures"

#, fuzzy
msgid "title_recover"
msgstr "Hedy - Recover account"

#, fuzzy
msgid "title_reset"
msgstr "Hedy - Reset password"

#, fuzzy
msgid "title_signup"
msgstr "Hedy - Create an account"

#, fuzzy
msgid "title_start"
msgstr "Hedy - A gradual programming language"

#, fuzzy
msgid "title_view-adventure"
msgstr "Hedy - View adventure"

#, fuzzy
msgid "token_invalid"
msgstr "Your token is invalid."

#, fuzzy
msgid "tooltip_level_locked"
msgstr "Your teacher disabled this level"

#, fuzzy
msgid "translate_error"
msgstr "Something went wrong while translating the code. Try running the code to see if it has an error. Code with errors can not be translated."

#, fuzzy
msgid "translating_hedy"
msgstr "Translating Hedy"

#, fuzzy
msgid "translator"
msgstr "Translator"

#, fuzzy
msgid "tutorial"
msgstr "Tutorial"

#, fuzzy
msgid "tutorial_code_snippet"
msgstr ""
"{print} Hello world!\n"
"{print} I'm learning Hedy with the tutorial!"

#, fuzzy
msgid "tutorial_message_not_found"
msgstr "You have received an invitation to join class"

#, fuzzy
msgid "tutorial_title_not_found"
msgstr "We could not find that page!"

#, fuzzy
msgid "unauthorized"
msgstr "You don't have access rights for this page"

#, fuzzy
msgid "unfavourite_confirm"
msgstr "Are you sure you want to unfavourite this program?"

#, fuzzy
msgid "unfavourite_success"
msgstr "Your program is unfavourited."

#, fuzzy
msgid "unique_usernames"
msgstr "All usernames need to be unique."

#, fuzzy
msgid "unlock_thresholds"
msgstr "Unlock level thresholds"

#, fuzzy
msgid "unsaved_class_changes"
msgstr "There are unsaved changes, are you sure you want to leave this page?"

#, fuzzy
msgid "unsubmit_program"
msgstr "Unsubmit program"

#, fuzzy
msgid "unsubmit_warning"
msgstr "Are you sure you want to unsubmit this program?"

#, fuzzy
msgid "unsubmitted"
msgstr "Unsubmitted"

#, fuzzy
msgid "update_adventure_prompt"
msgstr "Are you sure you want to update this adventure?"

#, fuzzy
msgid "update_public"
msgstr "Update public profile"

#, fuzzy
msgid "updating_indicator"
msgstr "Updating"

#, fuzzy
msgid "use_of_blanks_exception"
msgstr "Use of blanks in programs"

#, fuzzy
msgid "use_of_nested_functions_exception"
msgstr "Use of nested functions"

#, fuzzy
msgid "used_in"
msgstr "Used in:"

#, fuzzy
msgid "user"
msgstr "Nome utente"

#, fuzzy
msgid "user_inexistent"
msgstr "This user doesn't exist"

#, fuzzy
msgid "user_not_private"
msgstr "This user doesn't exist or doesn't have a public profile"

msgid "username"
msgstr "Nome utente"

#, fuzzy
msgid "username_empty"
msgstr "You didn't enter an username!"

#, fuzzy
msgid "username_invalid"
msgstr "Your username is invalid."

msgid "username_special"
msgstr "Il nome utente non può contenere `:` o `@`."

msgid "username_three"
msgstr "Il nome utente deve contenere almeno tre caratteri."

#, fuzzy
msgid "usernames_exist"
msgstr "One or more usernames is already in use."

#, fuzzy
msgid "value"
msgstr "Value"

#, fuzzy
msgid "variables"
msgstr "Variables"

#, fuzzy
msgid "view_adventures"
msgstr "View adventures"

#, fuzzy
msgid "view_classes"
msgstr "View classes"

#, fuzzy
msgid "view_program"
msgstr "View program"

#, fuzzy
msgid "view_slides"
msgstr "View slides"

msgid "waiting_for_submit"
msgstr ""

#, fuzzy
msgid "welcome"
msgstr "Welcome to Hedy! Your are now the proud owner of a teachers account which allows you to create classes and invite students."

#, fuzzy
msgid "welcome_back"
msgstr "Welcome to Hedy! Your are now the proud owner of a teachers account which allows you to create classes and invite students."

#, fuzzy
msgid "what_is_your_role"
msgstr "What is your role?"

#, fuzzy
msgid "what_should_my_code_do"
msgstr "What should my code do?"

#, fuzzy
msgid "whole_world"
msgstr "The world"

msgid "year_invalid"
msgstr "Per favore inserisci un anno tra il 1900 e {current_year}"

#, fuzzy
msgid "yes"
msgstr "Yes"

#, fuzzy
msgid "your_account"
msgstr "Non hai ancora un account?"

#, fuzzy
msgid "your_class"
msgstr "My classes"

#, fuzzy
msgid "your_last_program"
msgstr "Favourite program"

#, fuzzy
msgid "your_personal_text"
msgstr "Your personal text..."

#, fuzzy
msgid "your_program"
msgstr "Your program"

#~ msgid "create_account_explanation"
#~ msgstr "Avere un account ti permette di salvare i tuoi programmi."

#~ msgid "only_teacher_create_class"
#~ msgstr "Only teachers are allowed to create classes!"

#~ msgid "keyword_support"
#~ msgstr "Translated keywords"

#~ msgid "non_keyword_support"
#~ msgstr "Translated content"

#~ msgid "try_button"
#~ msgstr "Provar"

#~ msgid "select_own_adventures"
#~ msgstr "Select own adventures"

#~ msgid "view"
#~ msgstr "View"

#~ msgid "class"
#~ msgstr "Class"

#~ msgid "save_code_button"
#~ msgstr "Salva codice"

#~ msgid "share_code_button"
#~ msgstr "Save & share code"

#~ msgid "classes_invalid"
#~ msgstr "The list of selected classes is invalid"

#~ msgid "directly_add_adventure_to_classes"
#~ msgstr "Do you want to add this adventure directly to one of your classes?"

#~ msgid "hand_in_assignment"
#~ msgstr "Hand in assignment"

#~ msgid "select_a_level"
#~ msgstr "Select a level"

#~ msgid "answer_invalid"
#~ msgstr "Your password is invalid."

#~ msgid "available_adventures_level"
#~ msgstr "Available adventures level"

#~ msgid "customize_class_exp_1"
#~ msgstr "Customize class"

#~ msgid "customize_class_exp_2"
#~ msgstr "Customize class"

#~ msgid "customize_class_step_1"
#~ msgstr "Customize class"

#~ msgid "customize_class_step_2"
#~ msgstr "Customize class"

#~ msgid "customize_class_step_3"
#~ msgstr "Customize class"

#~ msgid "customize_class_step_4"
#~ msgstr "Customize class"

#~ msgid "customize_class_step_5"
#~ msgstr "Customize class"

#~ msgid "customize_class_step_6"
#~ msgstr "Customize class"

#~ msgid "customize_class_step_7"
#~ msgstr "Customize class"

#~ msgid "customize_class_step_8"
#~ msgstr "Customize class"

#~ msgid "example_code_header"
#~ msgstr "Esempio di codice Hedy"

#~ msgid "feedback_failure"
#~ msgstr "Wrong!"

#~ msgid "feedback_success"
#~ msgstr "Good!"

#~ msgid "go_to_first_question"
#~ msgstr "Go to question 1"

#~ msgid "question"
#~ msgstr "Question"

#~ msgid "question_doesnt_exist"
#~ msgstr "This question does not exist"

#~ msgid "question_invalid"
#~ msgstr "Your token is invalid."

#~ msgid "too_many_attempts"
#~ msgstr "Too many attempts"

#~ msgid "class_logs"
#~ msgstr "Last login"

#~ msgid "class_stats"
#~ msgstr "Show class statistics"

#~ msgid "visit_own_public_profile"
#~ msgstr "Public profile"

#~ msgid "title_class logs"
#~ msgstr "Hedy - Join class"

#~ msgid "title_class statistics"
#~ msgstr "My statistics"

#~ msgid "disabled_button_locked"
#~ msgstr "Your teacher hasn't unlocked this level yet"

#~ msgid "duplicate_tag"
#~ msgstr "You already have a tag with this name."

#~ msgid "tag_deleted"
#~ msgstr "This tag was successfully deleted."

#~ msgid "no_tags"
#~ msgstr "No tags yet."

#~ msgid "apply_filters"
#~ msgstr "Apply filters"

#~ msgid "write_first_program"
#~ msgstr "Scrivi il tuo primo programma!"

#~ msgid "share_confirm"
#~ msgstr "Are you sure you want to make the program public?"

#~ msgid "share_success_detail"
#~ msgstr "Program shared successfully."

#~ msgid "try_it"
#~ msgstr "Provar"

#~ msgid "unshare_confirm"
#~ msgstr "Are you sure you want to make the program private?"

#~ msgid "unshare_success_detail"
#~ msgstr "Program unshared successfully."

#~ msgid "adventure_exp_2"
#~ msgstr "If you want to show actual code snippets, for example to give student a template or example of the code. Please use pre anchors like this:"

#~ msgid "adventure_exp_1"
#~ msgstr "Type your adventure of choice on the right-hand side. After creating your adventure you can include it in one of your classes under \"customizations\". If you want to include a command in your adventure please use code anchors like this:"

#~ msgid "hello_world"
#~ msgstr "Hello world!"

#~ msgid "hide_parsons"
#~ msgstr "Hide parsons"

#~ msgid "hide_quiz"
#~ msgstr "Hide quiz"

#~ msgid "back_to_class"
#~ msgstr "Go back to class"

#~ msgid "Locked Language Feature"
#~ msgstr "You are using {concept}! That is awesome, but {concept} is not unlocked yet! It will be unlocked in a later level."

#~ msgid "nested blocks"
#~ msgstr "a block in a block"

<<<<<<< HEAD
#~ msgid "add_students_options"
#~ msgstr "Create student accounts"

#~ msgid "class_live"
#~ msgstr "Live statistics"

#~ msgid "class_overview"
#~ msgstr "Class overview"

#~ msgid "copy_join_link"
#~ msgstr "Please copy and paste this link into a new tab:"

#~ msgid "copy_link_success"
#~ msgstr "Copy link to share"

#~ msgid "expiration_date"
#~ msgstr "Expiration date"

#~ msgid "invite_by_username"
#~ msgstr "All usernames need to be unique."

#~ msgid "invite_date"
#~ msgstr "Invite date"

#~ msgid "invite_prompt"
#~ msgstr "Enter a username"

#~ msgid "last_login"
#~ msgstr "Last login"

#~ msgid "page"
#~ msgstr "pagina"

#~ msgid "pending_invites"
#~ msgstr "Pending invites"

#~ msgid "remove_student_prompt"
#~ msgstr "Are you sure you want to remove the student from the class?"

#~ msgid "remove_user_prompt"
#~ msgstr "Confirm removing this user from the class."

#~ msgid "second_teacher_warning"
#~ msgstr "All teachers in this class can customize it."

#~ msgid "student_list"
#~ msgstr "Student list"

#~ msgid "teachers"
#~ msgstr "Teachers"
=======
#~ msgid "save"
#~ msgstr "Save"

#~ msgid "update_profile"
#~ msgstr "Aggiorna profilo"

#~ msgid "multiple_levels_warning"
#~ msgstr "We've noticed you have both selected several levels and included code snippets in your adventure, this might cause issues with the syntax highlighter and the automatic translation of keywords"
>>>>>>> 7b9f2b4c
<|MERGE_RESOLUTION|>--- conflicted
+++ resolved
@@ -208,7 +208,7 @@
 
 #, fuzzy
 msgid "actions"
-msgstr ""
+msgstr "Actions"
 
 #, fuzzy
 msgid "add"
@@ -219,6 +219,10 @@
 msgstr "students"
 
 #, fuzzy
+msgid "add_students_options"
+msgstr "Create student accounts"
+
+#, fuzzy
 msgid "admin"
 msgstr "Admin"
 
@@ -353,9 +357,6 @@
 msgid "available_in"
 msgstr "Available in:"
 
-msgid "back_to_class"
-msgstr ""
-
 #, fuzzy
 msgid "become_a_sponsor"
 msgstr "Become a sponsor"
@@ -403,6 +404,10 @@
 msgstr "Class successfully customized."
 
 #, fuzzy
+msgid "class_live"
+msgstr "Live statistics"
+
+#, fuzzy
 msgid "class_name_duplicate"
 msgstr "You already have a class with this name."
 
@@ -419,6 +424,10 @@
 msgstr "Please enter the name of the class"
 
 #, fuzzy
+msgid "class_overview"
+msgstr "Class overview"
+
+#, fuzzy
 msgid "class_survey_description"
 msgstr "We would like to get a better overview of our Hedy users. By providing these answers, you would help improve Hedy. Thank you!"
 
@@ -502,6 +511,14 @@
 msgstr "Copy code"
 
 #, fuzzy
+msgid "copy_join_link"
+msgstr "Please copy and paste this link into a new tab:"
+
+#, fuzzy
+msgid "copy_link_success"
+msgstr "Copy link to share"
+
+#, fuzzy
 msgid "copy_link_to_share"
 msgstr "Copy link to share"
 
@@ -772,6 +789,10 @@
 msgstr "Please select a valid experience, choose (Yes, No)."
 
 #, fuzzy
+msgid "expiration_date"
+msgstr "Expiration date"
+
+#, fuzzy
 msgid "explore_explanation"
 msgstr "On this page you can look through programs created by other Hedy users. You can filter on both a Hedy level and adventure. Click on \"View program\" to open a program and run it. Programs with a red header contain a mistake. You can still open the program, but running it will result in an error. You can of course try to fix it! If the creator has a public profile you can click their username to visit their profile. There you will find all their shared programs and much more!"
 
@@ -1055,10 +1076,22 @@
 msgstr "Nome utente/password non validi."
 
 #, fuzzy
+msgid "invite_by_username"
+msgstr "All usernames need to be unique."
+
+#, fuzzy
+msgid "invite_date"
+msgstr "Invite date"
+
+#, fuzzy
 msgid "invite_message"
 msgstr "You have received an invitation to join class"
 
 #, fuzzy
+msgid "invite_prompt"
+msgstr "Enter a username"
+
+#, fuzzy
 msgid "invite_teacher"
 msgstr "Invite a teacher"
 
@@ -1101,6 +1134,10 @@
 #, fuzzy
 msgid "last_error"
 msgstr "Last error"
+
+#, fuzzy
+msgid "last_login"
+msgstr "Last login"
 
 #, fuzzy
 msgid "last_program"
@@ -1484,6 +1521,9 @@
 msgid "owner"
 msgstr "Owner"
 
+msgid "page"
+msgstr "pagina"
+
 msgid "page_not_found"
 msgstr "Non siamo riusciti a trovare quella pagina!"
 
@@ -1529,6 +1569,10 @@
 msgstr "All passwords need to be six characters or longer."
 
 #, fuzzy
+msgid "pending_invites"
+msgstr "Pending invites"
+
+#, fuzzy
 msgid "people_with_a_link"
 msgstr "Other people with a link can see this program. It also can be found on the \"Explore\" page."
 
@@ -1719,6 +1763,14 @@
 msgstr "Are you sure you want to remove this class their customizations?"
 
 #, fuzzy
+msgid "remove_student_prompt"
+msgstr "Are you sure you want to remove the student from the class?"
+
+#, fuzzy
+msgid "remove_user_prompt"
+msgstr "Confirm removing this user from the class."
+
+#, fuzzy
 msgid "repair_program_logo_alt"
 msgstr "Repair program icon"
 
@@ -1833,6 +1885,10 @@
 msgstr "Enter a teacher username to invite them."
 
 #, fuzzy
+msgid "second_teacher_warning"
+msgstr "All teachers in this class can customize it."
+
+#, fuzzy
 msgid "see_certificate"
 msgstr "See {username} certificate!"
 
@@ -1984,6 +2040,10 @@
 msgstr "Student details"
 
 #, fuzzy
+msgid "student_list"
+msgstr "Student list"
+
+#, fuzzy
 msgid "student_not_allowed_in_class"
 msgstr "Student not allowed in class"
 
@@ -2112,6 +2172,10 @@
 #, fuzzy
 msgid "teacher_welcome"
 msgstr "Welcome to Hedy! Your are now the proud owner of a teachers account which allows you to create classes and invite students."
+
+#, fuzzy
+msgid "teachers"
+msgstr "Teachers"
 
 #, fuzzy
 msgid "template_code"
@@ -2377,9 +2441,6 @@
 msgid "view_slides"
 msgstr "View slides"
 
-msgid "waiting_for_submit"
-msgstr ""
-
 #, fuzzy
 msgid "welcome"
 msgstr "Welcome to Hedy! Your are now the proud owner of a teachers account which allows you to create classes and invite students."
@@ -2601,58 +2662,6 @@
 #~ msgid "nested blocks"
 #~ msgstr "a block in a block"
 
-<<<<<<< HEAD
-#~ msgid "add_students_options"
-#~ msgstr "Create student accounts"
-
-#~ msgid "class_live"
-#~ msgstr "Live statistics"
-
-#~ msgid "class_overview"
-#~ msgstr "Class overview"
-
-#~ msgid "copy_join_link"
-#~ msgstr "Please copy and paste this link into a new tab:"
-
-#~ msgid "copy_link_success"
-#~ msgstr "Copy link to share"
-
-#~ msgid "expiration_date"
-#~ msgstr "Expiration date"
-
-#~ msgid "invite_by_username"
-#~ msgstr "All usernames need to be unique."
-
-#~ msgid "invite_date"
-#~ msgstr "Invite date"
-
-#~ msgid "invite_prompt"
-#~ msgstr "Enter a username"
-
-#~ msgid "last_login"
-#~ msgstr "Last login"
-
-#~ msgid "page"
-#~ msgstr "pagina"
-
-#~ msgid "pending_invites"
-#~ msgstr "Pending invites"
-
-#~ msgid "remove_student_prompt"
-#~ msgstr "Are you sure you want to remove the student from the class?"
-
-#~ msgid "remove_user_prompt"
-#~ msgstr "Confirm removing this user from the class."
-
-#~ msgid "second_teacher_warning"
-#~ msgstr "All teachers in this class can customize it."
-
-#~ msgid "student_list"
-#~ msgstr "Student list"
-
-#~ msgid "teachers"
-#~ msgstr "Teachers"
-=======
 #~ msgid "save"
 #~ msgstr "Save"
 
@@ -2661,4 +2670,3 @@
 
 #~ msgid "multiple_levels_warning"
 #~ msgstr "We've noticed you have both selected several levels and included code snippets in your adventure, this might cause issues with the syntax highlighter and the automatic translation of keywords"
->>>>>>> 7b9f2b4c
