--- conflicted
+++ resolved
@@ -1587,12 +1587,6 @@
 msgid "question mark"
 msgstr "un punto di domanda"
 
-<<<<<<< HEAD
-msgid "quiz_tab"
-msgstr ""
-
-=======
->>>>>>> 58ead06e
 msgid "read_code_label"
 msgstr "Leggere ad alta voce"
 
@@ -2927,12 +2921,9 @@
 
 #~ msgid "mandatory_mode"
 #~ msgstr ""
-<<<<<<< HEAD
-=======
 
 #~ msgid "parsons_title"
 #~ msgstr ""
 
 #~ msgid "quiz_tab"
 #~ msgstr ""
->>>>>>> 58ead06e
