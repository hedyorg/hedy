# Kurdish (Turkey) translations for PROJECT.
# Copyright (C) 2023 ORGANIZATION
# This file is distributed under the same license as the PROJECT project.
# FIRST AUTHOR <EMAIL@ADDRESS>, 2023.
#
msgid ""
msgstr ""
"Project-Id-Version: PROJECT VERSION\n"
"Report-Msgid-Bugs-To: EMAIL@ADDRESS\n"
"POT-Creation-Date: 2000-01-01 00:00+0000\n"
"PO-Revision-Date: 2024-10-25 06:21+0000\n"
"Last-Translator: Prefill add-on <noreply-addon-prefill@weblate.org>\n"
"Language-Team: kmr <LL@li.org>\n"
"Language: kmr\n"
"MIME-Version: 1.0\n"
"Content-Type: text/plain; charset=utf-8\n"
"Content-Transfer-Encoding: 8bit\n"
"Plural-Forms: nplurals=2; plural=n != 1;\n"
"X-Generator: Weblate 5.8.2-dev\n"
"Generated-By: Babel 2.14.0\n"

#, fuzzy
msgid "Access Before Assign"
msgstr ""

#, fuzzy
msgid "Cyclic Var Definition"
msgstr "The name `{variable}` needs to be set before you can use it on the right-hand side of the `{is}` command."

#, fuzzy
msgid "Else Without If Error"
msgstr ""

#, fuzzy
msgid "Function Undefined"
msgstr ""

#, fuzzy
msgid "Has Blanks"
msgstr ""

#, fuzzy
msgid "Incomplete"
msgstr ""

#, fuzzy
msgid "Incomplete Repeat"
msgstr ""

#, fuzzy
msgid "Invalid"
msgstr ""

#, fuzzy
msgid "Invalid Argument"
msgstr ""

#, fuzzy
msgid "Invalid Argument Type"
msgstr ""

#, fuzzy
msgid "Invalid At Command"
msgstr ""

#, fuzzy
msgid "Invalid Space"
msgstr ""

#, fuzzy
msgid "Invalid Type Combination"
msgstr ""

#, fuzzy
msgid "Lonely Echo"
msgstr ""

#, fuzzy
msgid "Lonely Text"
msgstr ""

#, fuzzy
msgid "Missing Additional Command"
msgstr ""

#, fuzzy
msgid "Missing Colon Error"
msgstr ""

#, fuzzy
msgid "Missing Command"
msgstr ""

#, fuzzy
msgid "Missing Inner Command"
msgstr ""

#, fuzzy
msgid "Missing Square Brackets"
msgstr ""

#, fuzzy
msgid "Missing Variable"
msgstr ""

#, fuzzy
msgid "Misspelled At Command"
msgstr ""

#, fuzzy
msgid "No Indentation"
msgstr ""

#, fuzzy
msgid "Non Decimal Variable"
msgstr ""

#, fuzzy
msgid "Parse"
msgstr ""

#, fuzzy
msgid "Pressit Missing Else"
msgstr ""

#, fuzzy
msgid "Runtime Index Error"
msgstr ""

#, fuzzy
msgid "Runtime Value Error"
msgstr ""

#, fuzzy
msgid "Runtime Values Error"
msgstr ""

#, fuzzy
msgid "Save Microbit code "
msgstr ""

#, fuzzy
msgid "Too Big"
msgstr ""

#, fuzzy
msgid "Too Few Indents"
msgstr ""

#, fuzzy
msgid "Too Many Indents"
msgstr ""

#, fuzzy
msgid "Unexpected Indentation"
msgstr ""

#, fuzzy
msgid "Unquoted Assignment"
msgstr ""

#, fuzzy
msgid "Unquoted Equality Check"
msgstr ""

#, fuzzy
msgid "Unquoted Text"
msgstr "Be careful. If you `{ask}` or `{print}` something, the text should start and finish with a quotation mark. You forgot that for the text {unquotedtext}."

#, fuzzy
msgid "Unsupported Float"
msgstr ""

#, fuzzy
msgid "Unsupported String Value"
msgstr ""

#, fuzzy
msgid "Unused Variable"
msgstr ""

#, fuzzy
msgid "Var Undefined"
msgstr ""

#, fuzzy
msgid "Wrong Level"
msgstr ""

#, fuzzy
msgid "Wrong Number of Arguments"
msgstr ""

msgid "about_this_adventure"
msgstr ""

#, fuzzy
msgid "account_overview"
msgstr ""

#, fuzzy
msgid "actions"
msgstr ""

#, fuzzy
msgid "add"
msgstr ""

#, fuzzy
msgid "add_students"
msgstr ""

#, fuzzy
msgid "add_your_language"
msgstr ""

#, fuzzy
msgid "admin"
msgstr ""

#, fuzzy
msgid "advance_button"
msgstr ""

#, fuzzy
msgid "adventure"
msgstr ""

#, fuzzy
msgid "adventure_cloned"
msgstr ""

#, fuzzy
msgid "adventure_code_button"
msgstr ""

#, fuzzy
msgid "adventure_codeblock_button"
msgstr ""

#, fuzzy
msgid "adventure_duplicate"
msgstr ""

#, fuzzy
msgid "adventure_empty"
msgstr ""

#, fuzzy
msgid "adventure_exp_3"
msgstr "Make sure you always surround keywords with { }, then they are recognized correctly. You can use the \"preview\" button to view a styled version of your adventure. To view the adventure on a dedicated page, select \"view\" from the teachers page."

msgid "adventure_exp_classes"
msgstr ""

#, fuzzy
msgid "adventure_flagged"
msgstr ""

#, fuzzy
msgid "adventure_id_invalid"
msgstr ""

#, fuzzy
msgid "adventure_length"
msgstr ""

#, fuzzy
msgid "adventure_name_invalid"
msgstr ""

#, fuzzy
msgid "adventure_terms"
msgstr ""

#, fuzzy
msgid "adventure_updated"
msgstr ""

#, fuzzy
msgid "adventures_completed"
msgstr ""

#, fuzzy
msgid "adventures_info"
msgstr ""

#, fuzzy
msgid "adventures_restored"
msgstr ""

#, fuzzy
msgid "adventures_ticked"
msgstr ""

#, fuzzy
msgid "adventures_tried"
msgstr ""

#, fuzzy
msgid "ago"
msgstr ""

#, fuzzy
msgid "agree_invalid"
msgstr ""

#, fuzzy
msgid "agree_with"
msgstr ""

#, fuzzy
msgid "ajax_error"
msgstr ""

#, fuzzy
msgid "all"
msgstr ""

#, fuzzy
msgid "all_class_highscores"
msgstr ""

#, fuzzy
msgid "all_rows_missing_separator"
msgstr ""

#, fuzzy
msgid "already_account"
msgstr ""

#, fuzzy
msgid "already_program_running"
msgstr ""

#, fuzzy
msgid "are_you_sure"
msgstr ""

#, fuzzy
msgid "ask_needs_var"
msgstr "Starting in level 2, `{ask}` needs to be used with a variable. Example: name `{is}` `{ask}` What are you called?"

msgid "available_in"
msgstr ""

msgid "back_to_class"
msgstr ""

#, fuzzy
msgid "become_a_sponsor"
msgstr ""

#, fuzzy
msgid "birth_year"
msgstr ""

#, fuzzy
msgid "by"
msgstr ""

#, fuzzy
msgid "cancel"
msgstr ""

#, fuzzy
msgid "cant_parse_exception"
msgstr ""

#, fuzzy
msgid "certificate"
msgstr ""

#, fuzzy
msgid "certified_teacher"
msgstr ""

#, fuzzy
msgid "change_password"
msgstr ""

#, fuzzy
msgid "cheatsheet_title"
msgstr ""

#, fuzzy
msgid "class_already_joined"
msgstr ""

#, fuzzy
msgid "class_customize_success"
msgstr ""

#, fuzzy
msgid "class_graph_explanation"
msgstr ""

msgid "class_logs"
msgstr ""

#, fuzzy
msgid "class_name_duplicate"
msgstr ""

#, fuzzy
msgid "class_name_empty"
msgstr ""

#, fuzzy
msgid "class_name_invalid"
msgstr ""

#, fuzzy
msgid "class_name_prompt"
msgstr ""

#, fuzzy
msgid "class_performance_graph"
msgstr ""

#, fuzzy
msgid "class_survey_description"
msgstr ""

#, fuzzy
msgid "class_survey_later"
msgstr ""

#, fuzzy
msgid "class_survey_question1"
msgstr ""

#, fuzzy
msgid "class_survey_question2"
msgstr ""

#, fuzzy
msgid "class_survey_question3"
msgstr ""

#, fuzzy
msgid "class_survey_question4"
msgstr ""

#, fuzzy
msgid "classes_info"
msgstr ""

#, fuzzy
msgid "clone"
msgstr ""

#, fuzzy
msgid "cloned_times"
msgstr ""

#, fuzzy
msgid "close"
msgstr ""

#, fuzzy
msgid "comma"
msgstr ""

#, fuzzy
msgid "command_not_available_yet_exception"
msgstr ""

#, fuzzy
msgid "command_unavailable_exception"
msgstr ""

#, fuzzy
msgid "commands"
msgstr ""

#, fuzzy
msgid "complete"
msgstr ""

#, fuzzy
msgid "congrats_message"
msgstr ""

#, fuzzy
msgid "connect_guest_teacher"
msgstr ""

#, fuzzy
msgid "constant_variable_role"
msgstr ""

msgid "containing"
msgstr ""

#, fuzzy
msgid "content_invalid"
msgstr ""

#, fuzzy
msgid "continue"
msgstr ""

#, fuzzy
msgid "contributor"
msgstr ""

#, fuzzy
msgid "copy_accounts_to_clipboard"
msgstr ""

#, fuzzy
msgid "copy_clipboard"
msgstr ""

#, fuzzy
msgid "copy_code"
msgstr ""

#, fuzzy
msgid "copy_join_link"
msgstr ""

#, fuzzy
msgid "copy_link_success"
msgstr ""

#, fuzzy
msgid "copy_link_to_share"
msgstr ""

#, fuzzy
msgid "copy_mail_link"
msgstr ""

#, fuzzy
msgid "correct_answer"
msgstr ""

#, fuzzy
msgid "country"
msgstr ""

#, fuzzy
msgid "country_invalid"
msgstr ""

#, fuzzy
msgid "create_account"
msgstr ""

#, fuzzy
msgid "create_accounts"
msgstr ""

#, fuzzy
msgid "create_accounts_placeholder"
msgstr ""

#, fuzzy
msgid "create_accounts_prompt"
msgstr ""

#, fuzzy
msgid "create_adventure"
msgstr ""

#, fuzzy
msgid "create_class"
msgstr ""

#, fuzzy
msgid "create_student_account"
msgstr ""

#, fuzzy
msgid "create_student_account_explanation"
msgstr ""

#, fuzzy
msgid "create_student_accounts"
msgstr ""

#, fuzzy
msgid "create_teacher_account"
msgstr ""

#, fuzzy
msgid "create_teacher_account_explanation"
msgstr ""

#, fuzzy
msgid "create_usernames_and_passwords_desc"
msgstr ""

#, fuzzy
msgid "create_usernames_and_passwords_title"
msgstr ""

#, fuzzy
msgid "create_usernames_desc"
msgstr ""

#, fuzzy
msgid "create_usernames_title"
msgstr ""

#, fuzzy
msgid "creator"
msgstr ""

#, fuzzy
msgid "current_password"
msgstr ""

#, fuzzy
msgid "customization_deleted"
msgstr ""

#, fuzzy
msgid "customize"
msgstr ""

#, fuzzy
msgid "customize_adventure"
msgstr ""

#, fuzzy
msgid "customize_class"
msgstr ""

#, fuzzy
msgid "dash"
msgstr ""

#, fuzzy
msgid "debug"
msgstr ""

#, fuzzy
msgid "default_401"
msgstr ""

#, fuzzy
msgid "default_403"
msgstr ""

#, fuzzy
msgid "default_404"
msgstr ""

#, fuzzy
msgid "default_500"
msgstr ""

#, fuzzy
msgid "delete"
msgstr ""

#, fuzzy
msgid "delete_adventure_prompt"
msgstr ""

#, fuzzy
msgid "delete_class_prompt"
msgstr ""

#, fuzzy
msgid "delete_confirm"
msgstr ""

#, fuzzy
msgid "delete_invite"
msgstr ""

#, fuzzy
msgid "delete_invite_prompt"
msgstr ""

#, fuzzy
msgid "delete_public"
msgstr ""

#, fuzzy
msgid "delete_success"
msgstr ""

#, fuzzy
msgid "delete_tag_prompt"
msgstr ""

#, fuzzy
msgid "destroy_profile"
msgstr ""

#, fuzzy
msgid "developers_mode"
msgstr ""

#, fuzzy
msgid "directly_available"
msgstr ""

#, fuzzy
msgid "disable"
msgstr ""

#, fuzzy
msgid "disable_explore_page"
msgstr ""

#, fuzzy
msgid "disable_parsons"
msgstr ""

#, fuzzy
msgid "disable_quizes"
msgstr ""

#, fuzzy
msgid "disabled"
msgstr ""

#, fuzzy
msgid "disabled_button_quiz"
msgstr ""

#, fuzzy
msgid "discord_server"
msgstr ""

#, fuzzy
msgid "distinguished_user"
msgstr ""

#, fuzzy
msgid "double quotes"
msgstr ""

#, fuzzy
msgid "download"
msgstr ""

#, fuzzy
msgid "duplicate"
msgstr ""

#, fuzzy
msgid "echo_and_ask_mismatch_exception"
msgstr ""

#, fuzzy
msgid "echo_out"
msgstr "Starting in level 2 `{echo}` is no longer needed. You can repeat an answer with `{ask}` and `{print}` now. Example: name is `{ask}` What are you called? `{print}` hello name"

#, fuzzy
msgid "edit_adventure"
msgstr ""

#, fuzzy
msgid "edit_code_button"
msgstr ""

#, fuzzy
msgid "email"
msgstr ""

#, fuzzy
msgid "email_invalid"
msgstr ""

#, fuzzy
msgid "end_quiz"
msgstr ""

#, fuzzy
msgid "english"
msgstr ""

#, fuzzy
msgid "enter"
msgstr ""

#, fuzzy
msgid "enter_password"
msgstr ""

#, fuzzy
msgid "enter_text"
msgstr ""

#, fuzzy
msgid "error_logo_alt"
msgstr ""

#, fuzzy
msgid "errors"
msgstr ""

#, fuzzy
msgid "exclamation mark"
msgstr ""

#, fuzzy
msgid "exercise"
msgstr ""

#, fuzzy
msgid "exercise_doesnt_exist"
msgstr ""

#, fuzzy
msgid "exists_email"
msgstr ""

#, fuzzy
msgid "exists_username"
msgstr ""

#, fuzzy
msgid "exit_preview_mode"
msgstr ""

#, fuzzy
msgid "experience_invalid"
msgstr ""

#, fuzzy
msgid "expiration_date"
msgstr ""

#, fuzzy
msgid "favorite_program"
msgstr ""

#, fuzzy
msgid "favourite_confirm"
msgstr ""

#, fuzzy
msgid "favourite_program"
msgstr ""

#, fuzzy
msgid "favourite_program_invalid"
msgstr ""

#, fuzzy
msgid "favourite_success"
msgstr ""

#, fuzzy
msgid "feedback_message_error"
msgstr ""

#, fuzzy
msgid "female"
msgstr ""

#, fuzzy
msgid "flag_adventure_prompt"
msgstr ""

#, fuzzy
msgid "float"
msgstr ""

#, fuzzy
msgid "for_teachers"
msgstr ""

#, fuzzy
msgid "forgot_password"
msgstr ""

#, fuzzy
msgid "from_another_teacher"
msgstr ""

#, fuzzy
msgid "from_magazine_website"
msgstr ""

#, fuzzy
msgid "from_video"
msgstr ""

#, fuzzy
msgid "fun_statistics_msg"
msgstr ""

#, fuzzy
msgid "gender"
msgstr ""

#, fuzzy
msgid "gender_invalid"
msgstr ""

#, fuzzy
msgid "general_settings"
msgstr ""

#, fuzzy
msgid "get_certificate"
msgstr ""

#, fuzzy
msgid "give_link_to_teacher"
msgstr ""

#, fuzzy
msgid "go_back"
msgstr ""

#, fuzzy
msgid "go_back_to_main"
msgstr ""

#, fuzzy
msgid "go_to_question"
msgstr ""

#, fuzzy
msgid "go_to_quiz_result"
msgstr ""

msgid "go_to_your_clone"
msgstr ""

#, fuzzy
msgid "goto_profile"
msgstr ""

#, fuzzy
msgid "graph_title"
msgstr ""

#, fuzzy
msgid "hand_in"
msgstr ""

#, fuzzy
msgid "hand_in_exercise"
msgstr ""

#, fuzzy
msgid "heard_about_hedy"
msgstr ""

#, fuzzy
msgid "heard_about_invalid"
msgstr ""

#, fuzzy
msgid "hedy_choice_title"
msgstr ""

#, fuzzy
msgid "hedy_introduction_slides"
msgstr ""

#, fuzzy
msgid "hedy_logo_alt"
msgstr ""

#, fuzzy
msgid "hedy_on_github"
msgstr ""

#, fuzzy
msgid "hello_logo"
msgstr ""

#, fuzzy
msgid "hide_adventures"
msgstr ""

#, fuzzy
msgid "hide_cheatsheet"
msgstr ""

#, fuzzy
msgid "hide_classes"
msgstr ""

#, fuzzy
msgid "hide_keyword_switcher"
msgstr ""

#, fuzzy
msgid "hide_slides"
msgstr ""

#, fuzzy
msgid "highest_level_reached"
msgstr ""

#, fuzzy
msgid "highest_quiz_score"
msgstr ""

#, fuzzy
msgid "hint"
msgstr ""

#, fuzzy
msgid "ill_work_some_more"
msgstr ""

#, fuzzy
msgid "image_invalid"
msgstr "The image you chose image is invalid."

#, fuzzy
msgid "incomplete_command_exception"
msgstr ""

#, fuzzy
msgid "incorrect_handling_of_quotes_exception"
msgstr ""

#, fuzzy
msgid "incorrect_use_of_types_exception"
msgstr ""

#, fuzzy
msgid "incorrect_use_of_variable_exception"
msgstr ""

#, fuzzy
msgid "indentation_exception"
msgstr ""

#, fuzzy
msgid "input"
msgstr ""

#, fuzzy
msgid "input_variable_role"
msgstr ""

#, fuzzy
msgid "integer"
msgstr ""

#, fuzzy
msgid "invalid_class_link"
msgstr ""

#, fuzzy
msgid "invalid_command_exception"
msgstr ""

#, fuzzy
msgid "invalid_keyword_language_comment"
msgstr ""

#, fuzzy
msgid "invalid_language_comment"
msgstr ""

#, fuzzy
msgid "invalid_level_comment"
msgstr ""

#, fuzzy
msgid "invalid_program_comment"
msgstr ""

#, fuzzy
msgid "invalid_teacher_invitation_code"
msgstr ""

#, fuzzy
msgid "invalid_tutorial_step"
msgstr ""

#, fuzzy
msgid "invalid_username_password"
msgstr ""

msgid "invitations_sent"
msgstr ""

#, fuzzy
msgid "invite_by_username"
msgstr ""

#, fuzzy
msgid "invite_date"
msgstr ""

#, fuzzy
msgid "invite_message"
msgstr ""

#, fuzzy
msgid "invite_prompt"
msgstr ""

#, fuzzy
msgid "invite_teacher"
msgstr ""

#, fuzzy
msgid "join_class"
msgstr ""

#, fuzzy
msgid "join_prompt"
msgstr ""

#, fuzzy
msgid "keybinding_waiting_for_keypress"
msgstr ""

#, fuzzy
msgid "keyword_language_invalid"
msgstr ""

#, fuzzy
msgid "landcode_phone_number"
msgstr ""

#, fuzzy
msgid "language"
msgstr ""

#, fuzzy
msgid "language_invalid"
msgstr ""

#, fuzzy
msgid "languages"
msgstr ""

#, fuzzy
msgid "last_edited"
msgstr ""

#, fuzzy
msgid "last_update"
msgstr ""

#, fuzzy
msgid "lastname"
msgstr ""

#, fuzzy
msgid "leave_class"
msgstr ""

#, fuzzy
msgid "level"
msgstr ""

#, fuzzy
msgid "level_accessible"
msgstr ""

#, fuzzy
msgid "level_disabled"
msgstr ""

#, fuzzy
msgid "level_future"
msgstr ""

#, fuzzy
msgid "level_invalid"
msgstr ""

#, fuzzy
msgid "level_not_class"
msgstr ""

#, fuzzy
msgid "level_title"
msgstr ""

#, fuzzy
msgid "levels"
msgstr ""

#, fuzzy
msgid "link"
msgstr ""

#, fuzzy
msgid "list"
msgstr ""

#, fuzzy
msgid "list_variable_role"
msgstr ""

#, fuzzy
msgid "logged_in_to_share"
msgstr ""

#, fuzzy
msgid "login"
msgstr ""

#, fuzzy
msgid "login_long"
msgstr ""

#, fuzzy
msgid "login_to_save_your_work"
msgstr ""

#, fuzzy
msgid "logout"
msgstr ""

#, fuzzy
msgid "longest_program"
msgstr ""

#, fuzzy
msgid "mail_change_password_body"
msgstr ""

#, fuzzy
msgid "mail_change_password_subject"
msgstr ""

#, fuzzy
msgid "mail_error_change_processed"
msgstr ""

#, fuzzy
msgid "mail_goodbye"
msgstr ""

#, fuzzy
msgid "mail_hello"
msgstr ""

#, fuzzy
msgid "mail_recover_password_body"
msgstr ""

msgid "mail_recover_password_subject"
msgstr "Daxwaza vesazkirina şîfreyê bikin."

#, fuzzy
msgid "mail_reset_password_body"
msgstr ""

#, fuzzy
msgid "mail_reset_password_subject"
msgstr ""

#, fuzzy
msgid "mail_welcome_teacher_body"
msgstr ""

#, fuzzy
msgid "mail_welcome_teacher_subject"
msgstr ""

#, fuzzy
msgid "mail_welcome_verify_body"
msgstr ""

#, fuzzy
msgid "mail_welcome_verify_subject"
msgstr ""

#, fuzzy
msgid "mailing_title"
msgstr ""

#, fuzzy
msgid "main_subtitle"
msgstr ""

#, fuzzy
msgid "main_title"
msgstr ""

#, fuzzy
msgid "make_sure_you_are_done"
msgstr ""

#, fuzzy
msgid "male"
msgstr ""

#, fuzzy
msgid "mandatory_mode"
msgstr ""

#, fuzzy
msgid "more_info"
msgstr ""

#, fuzzy
msgid "more_options"
msgstr ""

#, fuzzy
msgid "multiple_keywords_warning"
msgstr ""

msgid "multiple_levels_warning"
msgstr ""

#, fuzzy
msgid "my_account"
msgstr ""

#, fuzzy
msgid "my_adventures"
msgstr ""

#, fuzzy
msgid "my_classes"
msgstr ""

#, fuzzy
msgid "my_messages"
msgstr ""

#, fuzzy
msgid "my_public_profile"
msgstr ""

#, fuzzy
msgid "name"
msgstr ""

#, fuzzy
msgid "nav_explore"
msgstr ""

#, fuzzy
msgid "nav_hedy"
msgstr ""

#, fuzzy
msgid "nav_learn_more"
msgstr ""

#, fuzzy
msgid "nav_start"
msgstr ""

#, fuzzy
msgid "new_password"
msgstr ""

#, fuzzy
msgid "new_password_repeat"
msgstr ""

#, fuzzy
msgid "newline"
msgstr ""

#, fuzzy
msgid "next_adventure"
msgstr ""

#, fuzzy
msgid "next_exercise"
msgstr ""

#, fuzzy
msgid "next_page"
msgstr ""

#, fuzzy
msgid "next_step_tutorial"
msgstr ""

#, fuzzy
msgid "next_student"
msgstr ""

#, fuzzy
msgid "no"
msgstr ""

#, fuzzy
msgid "no_account"
msgstr ""

#, fuzzy
msgid "no_accounts"
msgstr ""

#, fuzzy
msgid "no_adventures_yet"
msgstr ""

#, fuzzy
msgid "no_more_flat_if"
msgstr ""

#, fuzzy
msgid "no_programs"
msgstr ""

#, fuzzy
msgid "no_shared_programs"
msgstr ""

#, fuzzy
msgid "no_students"
msgstr ""

#, fuzzy
msgid "no_such_adventure"
msgstr ""

#, fuzzy
msgid "no_such_class"
msgstr ""

#, fuzzy
msgid "no_such_level"
msgstr ""

#, fuzzy
msgid "no_such_program"
msgstr ""

#, fuzzy
msgid "no_tag"
msgstr ""

#, fuzzy
msgid "not_adventure_yet"
msgstr ""

#, fuzzy
msgid "not_enrolled"
msgstr ""

#, fuzzy
msgid "not_in_class_no_handin"
msgstr ""

#, fuzzy
msgid "not_logged_in_cantsave"
msgstr ""

#, fuzzy
msgid "not_logged_in_handin"
msgstr ""

#, fuzzy
msgid "not_teacher"
msgstr ""

#, fuzzy
msgid "number"
msgstr ""

#, fuzzy
msgid "number_lines"
msgstr ""

#, fuzzy
msgid "number_of_errors"
msgstr ""

#, fuzzy
msgid "number_programs"
msgstr ""

#, fuzzy
msgid "ok"
msgstr ""

#, fuzzy
msgid "one_level_error"
msgstr ""

#, fuzzy
msgid "only_you_can_see"
msgstr ""

#, fuzzy
msgid "open"
msgstr ""

#, fuzzy
msgid "opening_date"
msgstr ""

#, fuzzy
msgid "opening_dates"
msgstr ""

#, fuzzy
msgid "option"
msgstr ""

#, fuzzy
msgid "or"
msgstr ""

#, fuzzy
msgid "other"
msgstr ""

#, fuzzy
msgid "other_block"
msgstr ""

#, fuzzy
msgid "other_settings"
msgstr ""

#, fuzzy
msgid "other_source"
msgstr ""

#, fuzzy
msgid "other_text"
msgstr ""

#, fuzzy
msgid "overwrite_warning"
msgstr ""

#, fuzzy
msgid "owner"
msgstr ""

#, fuzzy
msgid "page_not_found"
msgstr ""

#, fuzzy
msgid "pair_with_teacher"
msgstr ""

#, fuzzy
msgid "parsons_title"
msgstr ""

#, fuzzy
msgid "password"
msgstr ""

#, fuzzy
msgid "password_change_not_allowed"
msgstr ""

#, fuzzy
msgid "password_change_prompt"
msgstr ""

#, fuzzy
msgid "password_change_success"
msgstr ""

#, fuzzy
msgid "password_invalid"
msgstr ""

#, fuzzy
msgid "password_repeat"
msgstr ""

#, fuzzy
msgid "password_resetted"
msgstr ""

#, fuzzy
msgid "password_six"
msgstr ""

#, fuzzy
msgid "password_updated"
msgstr ""

#, fuzzy
msgid "passwords_six"
msgstr ""

#, fuzzy
msgid "passwords_too_short"
msgstr ""

#, fuzzy
msgid "pending_invites"
msgstr ""

#, fuzzy
msgid "people_with_a_link"
msgstr ""

#, fuzzy
msgid "percentage"
msgstr ""

#, fuzzy
msgid "period"
msgstr ""

#, fuzzy
msgid "personal_text"
msgstr ""

#, fuzzy
msgid "personal_text_invalid"
msgstr ""

#, fuzzy
msgid "phone_number"
msgstr ""

#, fuzzy
msgid "preferred_keyword_language"
msgstr ""

#, fuzzy
msgid "preferred_language"
msgstr ""

#, fuzzy
msgid "preview"
msgstr ""

#, fuzzy
msgid "preview_teacher_mode"
msgstr ""

#, fuzzy
msgid "previewing_adventure"
msgstr ""

#, fuzzy
msgid "previewing_class"
msgstr ""

#, fuzzy
msgid "previous_campaigns"
msgstr ""

#, fuzzy
msgid "previous_page"
msgstr ""

#, fuzzy
msgid "print_accounts"
msgstr ""

msgid "print_accounts_title"
msgstr ""

#, fuzzy
msgid "print_logo"
msgstr ""

#, fuzzy
msgid "privacy_terms"
msgstr ""

#, fuzzy
msgid "private"
msgstr ""

#, fuzzy
msgid "profile_logo_alt"
msgstr ""

#, fuzzy
msgid "profile_picture"
msgstr ""

#, fuzzy
msgid "profile_updated"
msgstr ""

#, fuzzy
msgid "profile_updated_reload"
msgstr ""

#, fuzzy
msgid "program_contains_error"
msgstr ""

#, fuzzy
msgid "program_header"
msgstr ""

#, fuzzy
msgid "program_too_large_exception"
msgstr ""

#, fuzzy
msgid "programming_experience"
msgstr ""

#, fuzzy
msgid "programming_invalid"
msgstr ""

#, fuzzy
msgid "programs"
msgstr ""

#, fuzzy
msgid "prompt_join_class"
msgstr ""

#, fuzzy
msgid "provided_username_duplicates"
msgstr ""

#, fuzzy
msgid "public"
msgstr ""

msgid "public_adventures"
msgstr ""

#, fuzzy
msgid "public_content"
msgstr ""

#, fuzzy
msgid "public_content_info"
msgstr ""

#, fuzzy
msgid "public_invalid"
msgstr ""

#, fuzzy
msgid "public_profile"
msgstr ""

#, fuzzy
msgid "public_profile_info"
msgstr ""

#, fuzzy
msgid "public_profile_updated"
msgstr ""

#, fuzzy
msgid "put"
msgstr ""

#, fuzzy
msgid "question mark"
msgstr ""

#, fuzzy
msgid "quiz_logo_alt"
msgstr ""

#, fuzzy
msgid "quiz_score"
msgstr ""

#, fuzzy
msgid "quiz_tab"
msgstr ""

#, fuzzy
msgid "quiz_threshold_not_reached"
msgstr ""

#, fuzzy
msgid "read_code_label"
msgstr ""

#, fuzzy
msgid "recent"
msgstr ""

msgid "recover_password"
msgstr "Daxwaza vesazkirina şîfreyê bikin"

#, fuzzy
msgid "regress_button"
msgstr ""

#, fuzzy
msgid "remove"
msgstr ""

#, fuzzy
msgid "remove_customization"
msgstr ""

#, fuzzy
msgid "remove_customizations_prompt"
msgstr ""

#, fuzzy
msgid "remove_student_prompt"
msgstr ""

#, fuzzy
msgid "remove_user_prompt"
msgstr ""

msgid "rename_class"
msgstr ""

msgid "rename_class_prompt"
msgstr ""

#, fuzzy
msgid "repair_program_logo_alt"
msgstr ""

#, fuzzy
msgid "repeat_dep"
msgstr ""

#, fuzzy
msgid "repeat_match_password"
msgstr ""

#, fuzzy
msgid "repeat_new_password"
msgstr ""

#, fuzzy
msgid "report_failure"
msgstr ""

#, fuzzy
msgid "report_program"
msgstr ""

#, fuzzy
msgid "report_success"
msgstr ""

#, fuzzy
msgid "request_invalid"
msgstr ""

#, fuzzy
msgid "request_teacher"
msgstr ""

#, fuzzy
msgid "request_teacher_account"
msgstr ""

#, fuzzy
msgid "required_field"
msgstr ""

#, fuzzy
msgid "reset_adventure_prompt"
msgstr ""

#, fuzzy
msgid "reset_adventures"
msgstr ""

#, fuzzy
msgid "reset_button"
msgstr ""

#, fuzzy
msgid "reset_password"
msgstr ""

#, fuzzy
msgid "restart"
msgstr ""

#, fuzzy
msgid "retrieve_adventure_error"
msgstr ""

#, fuzzy
msgid "retrieve_class_error"
msgstr ""

#, fuzzy
msgid "retrieve_tag_error"
msgstr ""

#, fuzzy
msgid "role"
msgstr ""

#, fuzzy
msgid "run_code_button"
msgstr ""

#, fuzzy
msgid "save_parse_warning"
msgstr ""

#, fuzzy
msgid "save_prompt"
msgstr ""

#, fuzzy
msgid "save_success_detail"
msgstr ""

#, fuzzy
msgid "score"
msgstr ""

#, fuzzy
msgid "search"
msgstr ""

#, fuzzy
msgid "search_button"
msgstr ""

#, fuzzy
msgid "second_teacher"
msgstr ""

#, fuzzy
msgid "second_teacher_copy_prompt"
msgstr ""

#, fuzzy
msgid "second_teacher_prompt"
msgstr ""

#, fuzzy
msgid "second_teacher_warning"
msgstr ""

msgid "see_adventure_shared_class"
msgstr ""

#, fuzzy
msgid "see_certificate"
msgstr ""

#, fuzzy
msgid "select"
msgstr ""

#, fuzzy
msgid "select_adventures"
msgstr ""

msgid "select_all"
msgstr ""

msgid "select_classes"
msgstr ""

#, fuzzy
msgid "select_lang"
msgstr ""

msgid "select_levels"
msgstr ""

msgid "selected"
msgstr ""

#, fuzzy
msgid "self_removal_prompt"
msgstr ""

#, fuzzy
msgid "send_password_recovery"
msgstr ""

#, fuzzy
msgid "sent_by"
msgstr ""

#, fuzzy
msgid "sent_password_recovery"
msgstr ""

#, fuzzy
msgid "settings"
msgstr ""

#, fuzzy
msgid "share"
msgstr ""

#, fuzzy
msgid "share_by_giving_link"
msgstr ""

#, fuzzy
msgid "share_your_program"
msgstr ""

#, fuzzy
msgid "signup_student_or_teacher"
msgstr ""

#, fuzzy
msgid "single quotes"
msgstr ""

#, fuzzy
msgid "slash"
msgstr ""

#, fuzzy
msgid "sleeping"
msgstr ""

#, fuzzy
msgid "slides"
msgstr ""

#, fuzzy
msgid "slides_for_level"
msgstr ""

#, fuzzy
msgid "slides_info"
msgstr ""

#, fuzzy
msgid "social_media"
msgstr ""

#, fuzzy
msgid "solution_example"
msgstr ""

#, fuzzy
msgid "solution_example_explanation"
msgstr ""

#, fuzzy
msgid "some_rows_missing_separator"
msgstr ""

#, fuzzy
msgid "something_went_wrong_keyword_parsing"
msgstr ""

#, fuzzy
msgid "space"
msgstr ""

#, fuzzy
msgid "star"
msgstr ""

#, fuzzy
msgid "start_learning"
msgstr ""

#, fuzzy
msgid "start_quiz"
msgstr ""

#, fuzzy
msgid "start_teaching"
msgstr ""

#, fuzzy
msgid "step_title"
msgstr ""

#, fuzzy
msgid "stepper_variable_role"
msgstr ""

#, fuzzy
msgid "stop"
msgstr ""

#, fuzzy
msgid "stop_code_button"
msgstr ""

#, fuzzy
msgid "string"
msgstr ""

#, fuzzy
msgid "student_accounts_created"
msgstr ""

#, fuzzy
msgid "student_adventures_table"
msgstr ""

#, fuzzy
msgid "student_adventures_table_explanation"
msgstr ""

#, fuzzy
msgid "student_already_invite"
msgstr ""

#, fuzzy
msgid "student_in_another_class"
msgstr ""

#, fuzzy
msgid "student_information"
msgstr ""

#, fuzzy
msgid "student_information_explanation"
msgstr ""

#, fuzzy
msgid "student_signup_header"
msgstr ""

#, fuzzy
msgid "students"
msgstr ""

#, fuzzy
msgid "submission_time"
msgstr ""

#, fuzzy
msgid "submit_answer"
msgstr ""

#, fuzzy
msgid "submit_program"
msgstr ""

#, fuzzy
msgid "submit_warning"
msgstr ""

#, fuzzy
msgid "submitted"
msgstr ""

#, fuzzy
msgid "submitted_header"
msgstr ""

#, fuzzy
msgid "subscribe"
msgstr ""

#, fuzzy
msgid "subscribe_newsletter"
msgstr ""

#, fuzzy
msgid "successful_runs"
msgstr ""

#, fuzzy
msgid "suggestion_color"
msgstr ""

#, fuzzy
msgid "suggestion_note"
msgstr ""

#, fuzzy
msgid "suggestion_number"
msgstr ""

msgid "suggestion_numbers_or_strings"
msgstr ""

#, fuzzy
msgid "surname"
msgstr ""

#, fuzzy
msgid "survey"
msgstr ""

#, fuzzy
msgid "survey_completed"
msgstr ""

#, fuzzy
msgid "survey_skip"
msgstr ""

#, fuzzy
msgid "survey_submit"
msgstr ""

#, fuzzy
msgid "tag_in_adventure"
msgstr ""

#, fuzzy
msgid "tag_input_placeholder"
msgstr ""

#, fuzzy
msgid "tags"
msgstr ""

#, fuzzy
msgid "teacher"
msgstr ""

#, fuzzy
msgid "teacher_invalid"
msgstr ""

#, fuzzy
msgid "teacher_invitation_require_login"
msgstr ""

#, fuzzy
msgid "teacher_manual"
msgstr ""

#, fuzzy
msgid "teacher_signup_header"
msgstr ""

#, fuzzy
msgid "teacher_welcome"
msgstr ""

#, fuzzy
msgid "teachers"
msgstr ""

#, fuzzy
msgid "template_code"
msgstr ""
"This is the explanation of my adventure!\n"
"\n"
"This way I can show a command: <code>{print}</code>\n"
"\n"
"But sometimes I might want to show a piece of code, like this:\n"
"<pre>\n"
"ask What's your name?\n"
"echo so your name is \n"
"</pre>"

msgid "this_adventure_has_an_example_solution"
msgstr ""

#, fuzzy
msgid "this_turns_in_assignment"
msgstr ""

#, fuzzy
msgid "title"
msgstr ""

#, fuzzy
msgid "title_admin"
msgstr ""

#, fuzzy
msgid "title_class-overview"
msgstr ""

#, fuzzy
msgid "title_customize-adventure"
msgstr ""

#, fuzzy
msgid "title_customize-class"
msgstr ""

#, fuzzy
msgid "title_explore"
msgstr ""

#, fuzzy
msgid "title_for-teacher"
msgstr ""

#, fuzzy
msgid "title_join-class"
msgstr ""

#, fuzzy
msgid "title_learn-more"
msgstr ""

#, fuzzy
msgid "title_login"
msgstr ""

#, fuzzy
msgid "title_my-profile"
msgstr ""

#, fuzzy
msgid "title_privacy"
msgstr ""

#, fuzzy
msgid "title_programs"
msgstr ""

#, fuzzy
msgid "title_public-adventures"
msgstr ""

#, fuzzy
msgid "title_recover"
msgstr ""

#, fuzzy
msgid "title_reset"
msgstr ""

#, fuzzy
msgid "title_signup"
msgstr ""

#, fuzzy
msgid "title_start"
msgstr ""

#, fuzzy
msgid "title_view-adventure"
msgstr ""

#, fuzzy
msgid "token_invalid"
msgstr ""

#, fuzzy
msgid "too_many_accounts"
msgstr ""

#, fuzzy
msgid "tooltip_level_locked"
msgstr ""

#, fuzzy
msgid "translate_error"
msgstr ""

#, fuzzy
msgid "translating_hedy"
msgstr ""

#, fuzzy
msgid "translator"
msgstr ""

#, fuzzy
msgid "turned_into_teacher"
msgstr ""

#, fuzzy
msgid "tutorial"
msgstr ""

#, fuzzy
msgid "tutorial_code_snippet"
msgstr ""

#, fuzzy
msgid "tutorial_message_not_found"
msgstr ""

#, fuzzy
msgid "tutorial_title_not_found"
msgstr ""

#, fuzzy
msgid "unauthorized"
msgstr ""

#, fuzzy
msgid "unfavourite_confirm"
msgstr ""

#, fuzzy
msgid "unfavourite_success"
msgstr ""

#, fuzzy
msgid "unknown_variable_role"
msgstr ""

#, fuzzy
msgid "unlock_thresholds"
msgstr ""

#, fuzzy
msgid "unsaved_class_changes"
msgstr ""

#, fuzzy
msgid "unsubmit_program"
msgstr ""

#, fuzzy
msgid "unsubmit_warning"
msgstr ""

#, fuzzy
msgid "unsubmitted"
msgstr ""

#, fuzzy
msgid "update_adventure_prompt"
msgstr ""

#, fuzzy
msgid "update_public"
msgstr ""

#, fuzzy
msgid "updating_indicator"
msgstr ""

#, fuzzy
msgid "use_custom_passwords"
msgstr ""

#, fuzzy
msgid "use_generated_passwords"
msgstr ""

#, fuzzy
msgid "use_of_blanks_exception"
msgstr ""

#, fuzzy
msgid "use_of_nested_functions_exception"
msgstr ""

#, fuzzy
msgid "used_in"
msgstr ""

#, fuzzy
msgid "user"
msgstr ""

#, fuzzy
msgid "user_inexistent"
msgstr ""

#, fuzzy
msgid "user_not_private"
msgstr ""

#, fuzzy
msgid "username"
msgstr ""

#, fuzzy
msgid "username_contains_invalid_symbol"
msgstr ""

#, fuzzy
msgid "username_contains_separator"
msgstr ""

#, fuzzy
msgid "username_empty"
msgstr ""

#, fuzzy
msgid "username_invalid"
msgstr ""

#, fuzzy
msgid "username_special"
msgstr ""

#, fuzzy
msgid "username_three"
msgstr ""

#, fuzzy
msgid "usernames_too_short"
msgstr ""

#, fuzzy
msgid "usernames_unavailable"
msgstr ""

#, fuzzy
msgid "value"
msgstr ""

#, fuzzy
msgid "view_adventures"
msgstr ""

#, fuzzy
msgid "view_classes"
msgstr ""

#, fuzzy
msgid "view_program"
msgstr ""

#, fuzzy
msgid "view_slides"
msgstr ""

#, fuzzy
msgid "waiting_for_submit"
msgstr ""

#, fuzzy
msgid "walker_variable_role"
msgstr ""

msgid "website"
msgstr ""

#, fuzzy
msgid "what_is_your_role"
msgstr ""

#, fuzzy
msgid "what_should_my_code_do"
msgstr ""

msgid "workbook_circle_question_text"
msgstr ""

msgid "workbook_circle_question_title"
msgstr ""

msgid "workbook_define_question_text"
msgstr ""

msgid "workbook_define_question_title"
msgstr ""

msgid "workbook_input_question_text"
msgstr ""

msgid "workbook_input_question_title"
msgstr ""

msgid "workbook_multiple_choice_question_text"
msgstr ""

msgid "workbook_multiple_choice_question_title"
msgstr ""

msgid "workbook_open_question_title"
msgstr ""

msgid "workbook_output_question_text"
msgstr ""

msgid "workbook_output_question_title"
msgstr ""

#, fuzzy
msgid "year_invalid"
msgstr ""

#, fuzzy
msgid "yes"
msgstr ""

#, fuzzy
msgid "your_personal_text"
msgstr ""

#, fuzzy
msgid "your_program"
msgstr ""

#~ msgid "class"
#~ msgstr "Class"

#~ msgid "save_code_button"
#~ msgstr "Save code"

#~ msgid "share_code_button"
#~ msgstr "Save & share code"

#~ msgid "classes_invalid"
#~ msgstr "The list of selected classes is invalid"

#~ msgid "directly_add_adventure_to_classes"
#~ msgstr "Do you want to add this adventure directly to one of your classes?"

#~ msgid "hand_in_assignment"
#~ msgstr "Hand in assignment"

#~ msgid "select_a_level"
#~ msgstr "Select a level"

#~ msgid "answer_invalid"
#~ msgstr "Your password is invalid."

#~ msgid "available_adventures_level"
#~ msgstr "Available adventures level"

#~ msgid "customize_class_exp_1"
#~ msgstr "Hi! On this page you can customize your class. By selecting levels and adventures you can choose what your student can see. You can also add your own created adventures to levels. All levels and default adventures will be selected by default. <b>Notice:</b> Not every adventure is available for every level! Settings up your customizations goes as follows:"

#~ msgid "customize_class_exp_2"
#~ msgstr "You can always change these settings later on. For example, you can make specific adventures or levels available while teaching a class. This way it's easy for you to determine which level and adventures your students will be working on. If you want to make everything available for your class it is easiest to remove the customization all together."

#~ msgid "customize_class_step_1"
#~ msgstr "Select levels for your class by pressing the \"level buttons\""

#~ msgid "customize_class_step_2"
#~ msgstr "You can select the level you want to edit in the \"Select a level\" dropdown menu"

#~ msgid "customize_class_step_3"
#~ msgstr "Order the adventures as you want them to be shown in the level. The \"Available adventures\" drowpdown menu has the adventures that haven't been included in this level."

#~ msgid "customize_class_step_4"
#~ msgstr "The \"Available adventures\" dropwdown menu also has your own adventures. Once you add them you can move them around next to the other adventures."

#~ msgid "customize_class_step_5"
#~ msgstr "You can remove an adventures clicking the x button and it will appear in the \"Available adventures\" dropdown menu"

#~ msgid "customize_class_step_6"
#~ msgstr "Selecting an opening date for each level (you can also leave it empty)"

#~ msgid "customize_class_step_7"
#~ msgstr "Selection other settings"

#~ msgid "customize_class_step_8"
#~ msgstr "Choose \"Save\" -> You're done!"

#~ msgid "example_code_header"
#~ msgstr "Example Hedy Code"

#~ msgid "feedback_failure"
#~ msgstr "Wrong!"

#~ msgid "feedback_success"
#~ msgstr "Good!"

#~ msgid "go_to_first_question"
#~ msgstr "Go to question 1"

#~ msgid "question"
#~ msgstr "Question"

#~ msgid "question_doesnt_exist"
#~ msgstr "This question does not exist"

#~ msgid "question_invalid"
#~ msgstr "Your token is invalid."

#~ msgid "too_many_attempts"
#~ msgstr "Too many attempts"

#~ msgid "class_stats"
#~ msgstr "Class statistics"

#~ msgid "visit_own_public_profile"
#~ msgstr "Visit your own profile"

#~ msgid "title_class logs"
#~ msgstr "Programs"

#~ msgid "title_class statistics"
#~ msgstr "My statistics"

#~ msgid "disabled_button_locked"
#~ msgstr "Your teacher hasn't unlocked this level yet"

#~ msgid "duplicate_tag"
#~ msgstr "You already have a tag with this name."

#~ msgid "tag_deleted"
#~ msgstr "This tag was successfully deleted."

#~ msgid "no_tags"
#~ msgstr "No tags yet."

#~ msgid "apply_filters"
#~ msgstr "Apply filters"

#~ msgid "write_first_program"
#~ msgstr "Write your first program!"

#~ msgid "share_confirm"
#~ msgstr "Are you sure you want to make the program public?"

#~ msgid "share_success_detail"
#~ msgstr "Program shared successfully."

#~ msgid "try_it"
#~ msgstr "Try it"

#~ msgid "unshare_confirm"
#~ msgstr "Are you sure you want to make the program private?"

#~ msgid "unshare_success_detail"
#~ msgstr "Program unshared successfully."

#~ msgid "hello_world"
#~ msgstr "Hello world!"

#~ msgid "adventure_exp_2"
#~ msgstr "If you want to show actual code snippets, for example to give student a template or example of the code. Please use pre anchors like this:"

#~ msgid "adventure_exp_1"
#~ msgstr "Type your adventure of choice on the right-hand side. After creating your adventure you can include it in one of your classes under \"customizations\". If you want to include a command in your adventure please use code anchors like this:"

#~ msgid "hide_parsons"
#~ msgstr "Hide puzzle"

#~ msgid "hide_quiz"
#~ msgstr "Hide quiz"

#~ msgid "Locked Language Feature"
#~ msgstr "You are using {concept}! That is awesome, but {concept} is not unlocked yet! It will be unlocked in a later level."

#~ msgid "nested blocks"
#~ msgstr "a block in a block"

#~ msgid "save"
#~ msgstr "Save"

#~ msgid "update_profile"
#~ msgstr "Update profile"

#~ msgid "variables"
#~ msgstr "Variables"

#~ msgid "add_students_options"
#~ msgstr "Add students options"

#~ msgid "class_live"
#~ msgstr "Live statistics"

#~ msgid "class_overview"
#~ msgstr "Class overview"

#~ msgid "last_login"
#~ msgstr "Last login"

#~ msgid "page"
#~ msgstr "page"

#~ msgid "student_list"
#~ msgstr "Student list"

#~ msgid "title_class grid_overview"
#~ msgstr "Hedy - Grid overview"

#~ msgid "title_class live_statistics"
#~ msgstr "Hedy - Live Statistics"

#~ msgid "amount_created"
#~ msgstr "programs created"

#~ msgid "amount_saved"
#~ msgstr "programs saved"

#~ msgid "common_errors"
#~ msgstr "Common errors"

#~ msgid "grid_overview"
#~ msgstr "Overview of programs per adventure"

#~ msgid "last_error"
#~ msgstr "Last error"

#~ msgid "last_program"
#~ msgstr "Last program"

#~ msgid "live_dashboard"
#~ msgstr "Live Dashboard"

#~ msgid "runs_over_time"
#~ msgstr "Runs over time"

#~ msgid "student_details"
#~ msgstr "Student details"

#~ msgid "explore_explanation"
#~ msgstr "On this page you can look through programs created by other Hedy users. You can filter on both a Hedy level and adventure. Click on \"View program\" to open a program and run it. Programs with a red header contain a mistake. You can still open the program, but running it will result in an error. You can of course try to fix it! If the creator has a public profile you can click their username to visit their profile. There you will find all their shared programs and much more!"

#~ msgid "create_question"
#~ msgstr "Do you want to create one?"

#~ msgid "explore_programs"
#~ msgstr "Explore programs"

#~ msgid "explore_programs_logo_alt"
#~ msgstr "Explore programs icon"

#~ msgid "hedy_tutorial_logo_alt"
#~ msgstr "Hedy tutorial icon"

#~ msgid "no_public_profile"
#~ msgstr "You don't have a public profile text yet..."

#~ msgid "start_hedy_tutorial"
#~ msgstr "Start hedy tutorial"

#~ msgid "start_programming"
#~ msgstr "Start programming"

#~ msgid "start_programming_logo_alt"
#~ msgstr "Start programming icon"

#~ msgid "start_teacher_tutorial"
#~ msgstr "Start teacher tutorial"

#~ msgid "teacher_tutorial_logo_alt"
#~ msgstr "Teacher tutorial icon"

#~ msgid "title_landing-page"
#~ msgstr "Welcome to Hedy!"

#~ msgid "welcome"
#~ msgstr "Welcome"

#~ msgid "welcome_back"
#~ msgstr "Welcome back"

#~ msgid "your_account"
#~ msgstr "Your profile"

#~ msgid "your_last_program"
#~ msgstr "Your last saved program"

#~ msgid "already_teacher"
#~ msgstr "You already have a teacher account."

#~ msgid "already_teacher_request"
#~ msgstr "You already have a pending teacher request."

#~ msgid "teacher_account_request"
#~ msgstr "You have a pending teacher account request"

#~ msgid "teacher_account_success"
#~ msgstr "You successfully requested a teacher account."

#~ msgid "student_not_allowed_in_class"
#~ msgstr "Student not allowed in class"

#~ msgid "accounts_created"
#~ msgstr "Accounts where successfully created."

#~ msgid "accounts_intro"
#~ msgstr "On this page you can create accounts for multiple students at once. These are automatically added to the current class, so make sure the class shown above is the right one! Every username needs to be unique in the entire Hedy system. You can use 'Postfix classname' to add your class name to all accounts. If you manually enter passwords, these need to be <b>at least</b> 6 characters."

#~ msgid "create_multiple_accounts"
#~ msgstr "Create multiple accounts"

#~ msgid "download_login_credentials"
#~ msgstr "Do you want to download the login credentials after the accounts creation?"

#~ msgid "generate_passwords"
#~ msgstr "Generate passwords"

#~ msgid "postfix_classname"
#~ msgstr "Postfix classname"

#~ msgid "reset_view"
#~ msgstr "Reset"

#~ msgid "unique_usernames"
#~ msgstr "All usernames need to be unique."

#~ msgid "usernames_exist"
#~ msgstr "One or more usernames is already in use."

#~ msgid "**Question**: What is the output of this code?"
#~ msgstr ""

#~ msgid "Output"
#~ msgstr ""

#~ msgid "clear"
#~ msgstr ""

#~ msgid "bug"
#~ msgstr ""

#~ msgid "feature"
#~ msgstr ""

#~ msgid "feedback"
#~ msgstr ""

#~ msgid "feedback_message_success"
#~ msgstr ""

#~ msgid "feedback_modal_message"
#~ msgstr ""

#~ msgid "adventures"
#~ msgstr ""

#~ msgid "classes"
#~ msgstr ""

<<<<<<< HEAD
#~ msgid "student_already_in_class"
#~ msgstr ""

#~ msgid "student_not_existing"
#~ msgstr ""

#~ msgid "student"
=======
#~ msgid "Adventure"
#~ msgstr ""

#~ msgid "Answer"
#~ msgstr ""

#~ msgid "adventure_prompt"
#~ msgstr ""

#~ msgid "select_tag"
#~ msgstr ""

#~ msgid "Delete"
#~ msgstr ""

#~ msgid "select_class"
>>>>>>> 126b753e
#~ msgstr ""
<|MERGE_RESOLUTION|>--- conflicted
+++ resolved
@@ -2905,15 +2905,6 @@
 #~ msgid "classes"
 #~ msgstr ""
 
-<<<<<<< HEAD
-#~ msgid "student_already_in_class"
-#~ msgstr ""
-
-#~ msgid "student_not_existing"
-#~ msgstr ""
-
-#~ msgid "student"
-=======
 #~ msgid "Adventure"
 #~ msgstr ""
 
@@ -2930,5 +2921,4 @@
 #~ msgstr ""
 
 #~ msgid "select_class"
->>>>>>> 126b753e
 #~ msgstr ""
