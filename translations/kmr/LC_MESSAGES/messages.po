--- conflicted
+++ resolved
@@ -1435,12 +1435,6 @@
 msgid "pair_with_teacher"
 msgstr ""
 
-<<<<<<< HEAD
-msgid "parsons_title"
-msgstr ""
-
-=======
->>>>>>> 58ead06e
 #, fuzzy
 msgid "password"
 msgstr ""
@@ -1643,12 +1637,6 @@
 msgid "question mark"
 msgstr ""
 
-<<<<<<< HEAD
-msgid "quiz_tab"
-msgstr ""
-
-=======
->>>>>>> 58ead06e
 #, fuzzy
 msgid "read_code_label"
 msgstr ""
@@ -2911,12 +2899,9 @@
 
 #~ msgid "mandatory_mode"
 #~ msgstr ""
-<<<<<<< HEAD
-=======
 
 #~ msgid "parsons_title"
 #~ msgstr ""
 
 #~ msgid "quiz_tab"
 #~ msgstr ""
->>>>>>> 58ead06e
