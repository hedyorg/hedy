--- conflicted
+++ resolved
@@ -2644,13 +2644,6 @@
 #~ msgid "tutorial_title_not_found"
 #~ msgstr "Nous n’avons pas pu trouver ce tutoriel"
 
-<<<<<<< HEAD
-#~ msgid "complete"
-#~ msgstr ""
-
-#~ msgid "share"
-#~ msgstr ""
-=======
 #~ msgid "disable_explore_page"
 #~ msgstr ""
 
@@ -2662,4 +2655,3 @@
 
 #~ msgid "title_explore"
 #~ msgstr "Hedy - Explorer"
->>>>>>> 8dee6c69
