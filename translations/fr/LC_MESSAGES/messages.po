# French translations for PROJECT.
# Copyright (C) 2023 ORGANIZATION
# This file is distributed under the same license as the PROJECT project.
# FIRST AUTHOR <EMAIL@ADDRESS>, 2023.
#
msgid ""
msgstr ""
"Project-Id-Version: PROJECT VERSION\n"
"Report-Msgid-Bugs-To: EMAIL@ADDRESS\n"
"POT-Creation-Date: 2000-01-01 00:00+0000\n"
"PO-Revision-Date: 2000-01-01 00:00+0000\n"
"Last-Translator: Someone <someone@example.com>\n"
"Language: fr\n"
"Language-Team: fr <LL@li.org>\n"
"Plural-Forms: nplurals=2; plural=n > 1;\n"
"MIME-Version: 1.0\n"
"Content-Type: text/plain; charset=utf-8\n"
"Content-Transfer-Encoding: 8bit\n"
"Generated-By: Babel 2.14.0\n"

msgid "Access Before Assign"
msgstr "Tu as essayé d'utiliser la variable {name} à la ligne {access_line_number}, mais tu ne l'as défini qu'à la ligne {definition_line_number}. Défini ta variable avant de l'utiliser."

msgid "Cyclic Var Definition"
msgstr "Le nom {variable} doit être défini avant que tu puisses l’utiliser à droite de la commande `is`."

#, fuzzy
msgid "Function Undefined"
msgstr "You tried to use the function {name}, but you didn't define it."

msgid "Has Blanks"
msgstr "Ton code est incomplet. Il contient des blancs que tu dois remplacer par du code."

msgid "Incomplete"
msgstr "Oups ! Tu as oublié un morceau du code ! À la ligne {line_number}, tu dois ajouter du texte après {incomplete_command}."

msgid "Incomplete Repeat"
msgstr "Il semble que tu as oublié d'utiliser {command} avec la commande repeat qui est à la ligne {line_number}."

msgid "Invalid"
msgstr "{invalid_command} n’est pas une commande du niveau {level} d’Hedy. Voulais-tu écrire {guessed_command} ?"

msgid "Invalid Argument"
msgstr "Tu ne peux pas utiliser la commande {command} avec {invalid_argument}. Essaye de remplacer {invalid_argument} par {allowed_types}."

msgid "Invalid Argument Type"
msgstr "Tu ne peux pas utiliser {command} avec {invalid_argument} car c’est {invalid_type}. Essaie de modifier {invalid_argument} en {allowed_types}."

msgid "Invalid At Command"
msgstr "La commande {at} n'est pas utilisable avant le niveau 16. Tu peux utiliser des crochets pour utiliser un élément d'une liste, par exemple `friends[i]`, `lucky_numbers[{random}]`."

msgid "Invalid Space"
msgstr "Oups ! Tu as commencé une ligne par une espace à la ligne {line_number}. Les espaces en début de ligne rendent les ordinateurs perplexes, peux-tu le supprimer ?"

msgid "Invalid Type Combination"
msgstr "Tu ne peux pas utiliser {invalid_argument} et {invalid_argument_2} avec {command} car l'un est {invalid_type} et l'autre est {invalid_type_2}. Essaye de changer {invalid_argument} en {invalid_type_2} ou {invalid_argument_2} en {invalid_type}."

msgid "Locked Language Feature"
msgstr "Tu utilises {concept} ! C'est génial mais {concept} n'est pas encore débloqué ! Ça sera débloqué dans les niveaux suivants."

msgid "Lonely Echo"
msgstr "Tu as utilisé `echo` avant `ask`, ou bien `echo` sans `ask`. Il faut d’abord utiliser `ask` pour demander, puis `echo`."

msgid "Lonely Text"
msgstr "Il semble que tu as oublié de mettre une commande avec le texte de la ligne {line_number}"

#, fuzzy
msgid "Missing Additional Command"
msgstr "It looks like you forgot to complete writing {command} on line {line_number}."

msgid "Missing Command"
msgstr "Il semble que vous avez oublié d'utiliser une commande à la ligne {line_number}."

msgid "Missing Inner Command"
msgstr "Il semble que tu as oublié d'utiliser une commande avec la déclaration {command} que tu as utilisé à la ligne {line_number}."

msgid "Missing Square Brackets"
msgstr "It looks like you forgot to use square brackets [] around the list you were creating on line {line_number}."

#, fuzzy
msgid "Missing Variable"
msgstr "It looks like your {command} is missing a variable at the start of the line."

#, fuzzy
msgid "Misspelled At Command"
msgstr "It looks like you might have misspelled the {command} command, instead you wrote {invalid_argument} in line {line_number}."

msgid "No Indentation"
msgstr "Tu as utilisé trop peu d’espaces à la ligne {line_number}. Tu as utilisé {leading_spaces} espaces, ce qui n’est pas assez. Commence chaque bloc par {indent_size} espaces de plus qu’à la ligne précédente."

#, fuzzy
msgid "Non Decimal Variable"
msgstr "At line {line_number}, you might have tried using a number which Hedy does not like very much! Try changing it to a decimal number like 2."

msgid "Parse"
msgstr "Le code que vous avez entré n'est pas un code Hedy valide. Il y a une erreur sur la ligne {location[0]}, à la position {location[1]}. Vous avez tapé {character_found}, mais ce n'est pas permis."

msgid "Pressit Missing Else"
msgstr "Tu as oublié d'ajouter ce qu'il se passe si tu presses une touche différente, ajouter un {else} à ton code"

#, fuzzy
msgid "Save Microbit code "
msgstr "Save Microbit code"

msgid "Too Big"
msgstr "Waouh ! Ton programme a un nombre impressionnant de lignes de code : {lines_of_code} lignes ! Mais Hedy ne peut traiter que {max_lines} lignes à ce niveau. Rends ton programme plus court et ressaie."

msgid "Unexpected Indentation"
msgstr "Tu as utilisé trop d’espaces à la ligne {line_number}. Tu as utilisé {leading_spaces} espaces, ce qui est trop. Commence chaque bloc par {indent_size} espaces de plus qu’à la ligne précédente."

msgid "Unquoted Assignment"
msgstr "À partir de ce niveau, le texte à droite de `is` doit être mis entre guillemets. Tu as oublié cela pour le texte {text}."

msgid "Unquoted Equality Check"
msgstr "Lorsque tu veux vérifier si une variable correspond à plusieurs mots, ces mots doivent être mis entre guillemets !"

msgid "Unquoted Text"
msgstr "Attention : si tu affiche ou demande quelque chose, le texte doit commencer et se terminer par des guillemets. Il en manque quelque part."

msgid "Unsupported Float"
msgstr "Les nombres non-entiers ne sont pas encore disponible, mais ils le seront dans quelques niveaux. Pour l'instant, change {value} en un entier."

msgid "Unsupported String Value"
msgstr "Les valeurs textes ne peuvent pas contenir {invalid_value}."

#, fuzzy
msgid "Unused Variable"
msgstr "You defined the variable {variable_name} on line {line_number}, but you did not use it."

msgid "Var Undefined"
msgstr "Tu as essayé d’utiliser la variable {name}, mais tu ne l’as pas définie. Ou bien tu essayais d’utiliser le mot {name}, mais tu as oublié les guillemets."

msgid "Wrong Level"
msgstr "C'était un code Hedy correct, mais pas au bon niveau. Vous avez écrit {offending_keyword} pour le niveau {working_level}. Conseil : {tip}"

#, fuzzy
msgid "Wrong Number of Arguments"
msgstr "Your function used the wrong number of arguments. You provided {used_number} but the function {name} needs {defined_number}"

msgid "account_overview"
msgstr "Aperçu du compte"

#, fuzzy
msgid "accounts_created"
msgstr "Les comptes ont été créés."

msgid "accounts_intro"
msgstr "Sur cette page, vous pouvez créer des comptes pour plusieurs étudiants à la dois. Il est aussi possible de les ajouter directement à l'une de vos classes. En appuyant sur le + vert en bas à droite de la page, vous pouvez ajouter des rangées de plus. Vous pouvez effacer une rangée en appuyant sur a croix rouge qui correpsond. Assurez-vous qu'aucune rangée ne soit vide quand vous appuyez sur \"Créer plusieurs comptes\". Gardez en tête que chaque nom d'utilisateur et courriel doit être unique et que le mot de passe doit être <b>au moins</b> 6 caractères de long."

msgid "achievement_earned"
msgstr "Vous avez gagné un exploit !"

msgid "achievements"
msgstr "exploits"

msgid "achievements_check_icon_alt"
msgstr "Icône d'exploit validé"

msgid "achievements_logo_alt"
msgstr "Logo de Succès"

msgid "actions"
msgstr ""

#, fuzzy
msgid "add"
msgstr "Add"

msgid "add_students"
msgstr "Ajouter des élèves"

msgid "add_students_options"
msgstr "Ajouter des options pour les élèves"

msgid "admin"
msgstr "Administration"

msgid "advance_button"
msgstr "Aller au niveau {level}"

msgid "adventure"
msgstr "Aventure"

#, fuzzy
msgid "adventure_cloned"
msgstr "Adventure is cloned"

#, fuzzy
msgid "adventure_code_button"
msgstr "Adventure Code"

#, fuzzy
msgid "adventure_codeblock_button"
msgstr "Use this button when you want to create a block of code that students can run in your adventure. Tip: put the selection at the end of the last line of the code block and <kbd>Enter</kbd> 3 times to type after a code block."

msgid "adventure_duplicate"
msgstr "Tu as déjà une aventure avec ce nom."

msgid "adventure_empty"
msgstr "Tu n'as pas entré de nom d'aventure !"

#, fuzzy
msgid "adventure_exp_3"
msgstr "Assure-toi bien d'entourer les mot-clés avec {}, afin qu'ils soient correctement reconnus. Tu peux aussi utiliser le bouton \"Aperçu\" pour voir une version stylisée de ton aventure. Pour voir ton aventure sur une page dédiée, sélectionne \"Voir\" depuis la page des enseignants."

#, fuzzy
msgid "adventure_exp_classes"
msgstr "Your adventure is used within the following classes"

msgid "adventure_id_invalid"
msgstr "Ce numéro d'aventure n'est pas valide."

msgid "adventure_length"
msgstr "Ton aventure doit mesurer au moins 20 caractères."

msgid "adventure_name_invalid"
msgstr "Le nom d'aventure n'est pas valide."

msgid "adventure_prompt"
msgstr "Merci de donner un nom à l'aventure"

msgid "adventure_terms"
msgstr "J'accepte que mon aventure puisse être rendue disponible publiquement sur Hedy."

msgid "adventure_updated"
msgstr "L'aventure à été mise à jour !"

msgid "adventures"
msgstr ""

#, fuzzy
msgid "adventures_info"
msgstr "Each Hedy level has built-in exercises for students, which we call adventures. You can create your own adventures and add them to your classes. With your own adventures you can create adventures that are relevant and interesting for your students. You can find more information about creating your own adventures <a href=\"https://hedy.org/for-teachers/manual/features\">here</a>."

msgid "adventures_restored"
msgstr "Les aventures par défaut ont été rétablies."

msgid "ago"
msgstr "{timestamp} ago"

msgid "agree_invalid"
msgstr "Tu dois accepter la politique de confidentialité."

msgid "agree_with"
msgstr "J’accepte les"

msgid "ajax_error"
msgstr "Il y a eu une erreur, veuillez réessayer."

msgid "all"
msgstr "Tout"

msgid "all_class_highscores"
msgstr "Tous les élèves sont visibles dans les meilleurs scores de la classe"

msgid "already_account"
msgstr "Vous avez déjà un compte ?"

msgid "already_program_running"
msgstr "Il y a déjà un programme en cours, finissez d'abord celui-ci."

msgid "already_teacher"
msgstr "Vous avez déjà un compte enseignant."

msgid "already_teacher_request"
msgstr "Vous avez déjà une demande de compte enseignant en cours."

msgid "amount_created"
msgstr "programmes créés"

msgid "amount_saved"
msgstr "programmes sauvegardés"

msgid "amount_submitted"
msgstr "programmes soumis"

msgid "are_you_sure"
msgstr "Êtes-vous sûr ? Vous ne pouvez pas annuler cette action."

msgid "ask_needs_var"
msgstr "À partir du niveau 2, {ask} doit être utilisé avec une variable. Exemple : nom {is} {ask} Quel est ton nom ?"

#, fuzzy
msgid "available_in"
msgstr "Available in:"

msgid "become_a_sponsor"
msgstr "Devenir un sponsor"

msgid "birth_year"
msgstr "Année de naissance"

#, fuzzy
msgid "bug"
msgstr "Bug"

msgid "by"
msgstr "par"

msgid "cancel"
msgstr "Annuler"

#, fuzzy
msgid "cant_parse_exception"
msgstr "Couldn't parse the program"

msgid "catch_index_exception"
msgstr "Tu as essayé d'accéder à la liste {list_name} mais celle-ci est vide ou sans index."

msgid "catch_multiple_values_exception"
msgstr "While running your program the command {command} received the values {value} and {value} which are not allowed. {suggestion}."

#, fuzzy
msgid "catch_value_exception"
msgstr "While running your program the command {command} received the value {value} which is not allowed. {suggestion}."

msgid "certificate"
msgstr "Certificat de complétion"

msgid "certified_teacher"
msgstr "Enseignant certifié"

msgid "change_password"
msgstr "Modifier le mot de passe"

msgid "cheatsheet_title"
msgstr "Aide-mémoire"

msgid "class_already_joined"
msgstr "Tu es déjà un élève de la classe"

msgid "class_customize_success"
msgstr "Classe modifiée avec succès."

#, fuzzy
msgid "class_live"
msgstr "Live statistics"

msgid "class_name_duplicate"
msgstr "Une classe porte déjà ce nom."

msgid "class_name_empty"
msgstr "Tu n'as pas entré de nom de classe !"

msgid "class_name_invalid"
msgstr "Le nom de classe n'est pas valide."

msgid "class_name_prompt"
msgstr "Entrer le nom de la nouvelle classe"

#, fuzzy
msgid "class_overview"
msgstr "Class overview"

#, fuzzy
msgid "class_survey_description"
msgstr "We would like to get a better overview of our Hedy users. By providing these answers, you would help improve Hedy. Thank you!"

#, fuzzy
msgid "class_survey_later"
msgstr "Remind me tomorrow"

#, fuzzy
msgid "class_survey_question1"
msgstr "What is the age range in your class?"

#, fuzzy
msgid "class_survey_question2"
msgstr "What is the spoken language in your class?"

#, fuzzy
msgid "class_survey_question3"
msgstr "What is the gender balance in your class?"

#, fuzzy
msgid "class_survey_question4"
msgstr "What distinguishes your students from others?"

msgid "classes"
msgstr ""

#, fuzzy
msgid "classes_info"
msgstr "Create a class to follow the progress of each student in dashboard, and to customize the adventures your students see, and even adding your own! You can create as many classes as you like, and each class can have multiple teachers each one with different roles. You can also add as many students as you want, but mind that each student can only be in one class at a time. You can find more information about classes in the <a href=\"https://hedy.org/for-teachers/manual/preparations#for-teachers\">teacher manual</a>."

#, fuzzy
msgid "clone"
msgstr "Clone"

#, fuzzy
msgid "cloned_times"
msgstr "Clones"

msgid "close"
msgstr "Fermer"

msgid "comma"
msgstr "une virgule"

#, fuzzy
msgid "command_not_available_yet_exception"
msgstr "Command not available yet"

#, fuzzy
msgid "command_unavailable_exception"
msgstr "Command not correct anymore"

msgid "commands"
msgstr "Commandes"

#, fuzzy
msgid "common_errors"
msgstr "Common errors"

msgid "congrats_message"
msgstr "Félicitations, {username}, tu as fini Hedy !"

msgid "content_invalid"
msgstr "Cette aventure n'est pas valide."

msgid "contributor"
msgstr "Contributeur"

msgid "copy_clipboard"
msgstr "Copié avec succès dans le presse-papiers"

#, fuzzy
msgid "copy_code"
msgstr "Copy code"

msgid "copy_join_link"
msgstr "Copie le lien d'accès"

msgid "copy_link_success"
msgstr "Lien pour joindre copié au presse-papier"

msgid "copy_link_to_share"
msgstr "Copier le lien à partager"

msgid "copy_mail_link"
msgstr "Entrez ce lien dans un nouvel onglet :"

msgid "correct_answer"
msgstr "La réponse correct est"

msgid "country"
msgstr "Pays"

msgid "country_invalid"
msgstr "Sélectionnez un pays valide."

msgid "country_title"
msgstr "Pays"

msgid "create_account"
msgstr "Créer un compte"

msgid "create_accounts"
msgstr "Créer des comptes"

msgid "create_accounts_prompt"
msgstr "Es-tu sur de vouloir créer ces comptes ?"

msgid "create_adventure"
msgstr "Créer l'aventure"

msgid "create_class"
msgstr "Créer une nouvelle classe"

msgid "create_multiple_accounts"
msgstr "Créer plusieurs comptes"

msgid "create_public_profile"
msgstr "Créer un profil public"

msgid "create_question"
msgstr "Voulez-vous en créer un ?"

msgid "create_student_account"
msgstr "Créer un compte"

msgid "create_student_account_explanation"
msgstr "Vous pouvez enregistrer vos propres programmes avec un compte."

msgid "create_teacher_account"
msgstr "Créer un compte enseignant"

msgid "create_teacher_account_explanation"
msgstr "Avec un compte enseignant, vous pouvez enregistrer vos programmes et voir les résultats de vos élèves."

msgid "creator"
msgstr "Créateur"

msgid "current_password"
msgstr "Mot de passe actuel"

msgid "customization_deleted"
msgstr "Modifications effacées avec succès."

msgid "customize"
msgstr ""

msgid "customize_adventure"
msgstr "Personnaliser l'adventure"

msgid "customize_class"
msgstr "Personnaliser la classe"

msgid "dash"
msgstr "un trait d'union"

msgid "default_403"
msgstr "Il semble que vous ne soyez pas autorisé…"

msgid "default_404"
msgstr "Nous n’avons pas trouvé cette page…"

msgid "default_500"
msgstr "Quelque chose ne s’est pas bien passé…"

msgid "delete"
msgstr "Supprimer"

msgid "delete_adventure_prompt"
msgstr "Es-tu sur de vouloir supprimer cette aventure ?"

msgid "delete_class_prompt"
msgstr "Es-tu sur de vouloir supprimer cette classe ?"

msgid "delete_confirm"
msgstr "Êtes-vous sûr de vouloir supprimer le programme ?"

msgid "delete_invite"
msgstr "Supprimer l'invitation"

msgid "delete_invite_prompt"
msgstr "Es-tu sur de vouloir supprimer cette invitation de classe ?"

msgid "delete_public"
msgstr "Supprimer le profil public"

msgid "delete_success"
msgstr "Programme effacé avec succès."

msgid "destroy_profile"
msgstr "Supprimer le profil"

msgid "developers_mode"
msgstr "Mode développeur"

msgid "directly_available"
msgstr "Ouvrir immédiatement"

msgid "disable"
msgstr "Désactiver"

#, fuzzy
msgid "disable_parsons"
msgstr "Disable all puzzles"

#, fuzzy
msgid "disable_quizes"
msgstr "Disable all quizes"

msgid "disabled"
msgstr "Désactivé"

msgid "disabled_button_quiz"
msgstr "Ton score au questionnaire n'est pas suffisant, essaie encore !"

msgid "discord_server"
msgstr "Serveur Discord"

msgid "distinguished_user"
msgstr "Utilisateur distingué"

msgid "double quotes"
msgstr "guillemet"

msgid "download"
msgstr "Télécharger"

msgid "download_login_credentials"
msgstr "Veux-tu télécharger les identifiants après la création des comptes ?"

msgid "duplicate"
msgstr "Dupliquer"

msgid "echo_and_ask_mismatch_exception"
msgstr "`{echo}` et `{ask}` ne correspondent pas"

#, fuzzy
msgid "echo_out"
msgstr "À partir du niveau 2 `{echo}` n'est plus nécessaire. Tu peux répéter une réponse avec `{ask}` et `{print}` maintenant. Exemple : `nom is {ask} Quel est ton nom ? {print} bonjour nom`"

#, fuzzy
msgid "edit_adventure"
msgstr "Edit adventure"

msgid "edit_code_button"
msgstr "Modifier le code"

msgid "email"
msgstr "E-mail"

msgid "email_invalid"
msgstr "Veuillez entrer une adresse mail valide."

msgid "end_quiz"
msgstr "Fin du questionnaire"

msgid "english"
msgstr "Anglais"

msgid "enter"
msgstr "Entrer"

msgid "enter_password"
msgstr "Entrer un nouveau mot de passe pour"

msgid "enter_text"
msgstr "Saisissez votre réponse ici..."

msgid "error_logo_alt"
msgstr "Erreur logo"

msgid "exclamation mark"
msgstr "un point d'exclamation"

msgid "exercise"
msgstr "Exercice"

msgid "exercise_doesnt_exist"
msgstr "Cet exercice n'existe pas"

msgid "exists_email"
msgstr "Cette adresse mail est déjà utilisée."

msgid "exists_username"
msgstr "Ce pseudo est déjà utilisé."

#, fuzzy
msgid "exit_preview_mode"
msgstr "Exit preview mode"

msgid "experience_invalid"
msgstr "Sélectionnez une expérience valide, choisissez (Oui, Non)."

msgid "expiration_date"
msgstr "Date d'expiration"

msgid "explore_explanation"
msgstr "Sur cette page, vous pouvez parcourir les programmes créés par d'autres utilisateurs Hedy. Vous pouvez filtrer à la fois le niveau Hedy et l'aventure. Cliquez sur \"Afficher le programme\" pour ouvrir un programme et l'exécuter. Les programmes avec un en-tête rouge contiennent une erreur. Vous pouvez toujours ouvrir le programme, mais son exécution entraînera une erreur. Vous pouvez bien sûr essayer de le corriger ! Si le créateur a un profil public, vous pouvez cliquer sur son nom d'utilisateur pour visiter son profil. Vous y trouverez tous ses programmes partagés et bien plus encore !"

msgid "explore_programs"
msgstr "Explorer les programmes"

msgid "explore_programs_logo_alt"
msgstr "Explorer les programmes"

#, fuzzy
msgid "favorite_program"
msgstr "Favorite program"

msgid "favourite_confirm"
msgstr "Êtes-vous sûr de vouloir définir ce programme comme favori ?"

msgid "favourite_program"
msgstr "Programme favori"

msgid "favourite_program_invalid"
msgstr "Le programme favori que vous avez choisi n'est pas valide."

msgid "favourite_success"
msgstr "Programme mis en favori."

#, fuzzy
msgid "feature"
msgstr "Feature"

#, fuzzy
msgid "feedback"
msgstr "Feedback"

#, fuzzy
msgid "feedback_message_error"
msgstr "Something went wrong, please try again later."

#, fuzzy
msgid "feedback_message_success"
msgstr "Thank you, we recieved your feedback and will contact you if needed."

#, fuzzy
msgid "feedback_modal_message"
msgstr "Please send us a message with a category. We appreciate your help to improve Hedy!"

msgid "female"
msgstr "Femme"

msgid "float"
msgstr "un nombre"

msgid "for_teachers"
msgstr "Pour les enseignants"

msgid "forgot_password"
msgstr "Mot de passe oublié ?"

msgid "from_another_teacher"
msgstr "D'un(e) autre professeur"

msgid "from_magazine_website"
msgstr "D'un magazine ou d'un site internet"

msgid "from_video"
msgstr "D'une vidéo"

msgid "fun_statistics_msg"
msgstr "Voici quelques statistiques amusantes !"

msgid "gender"
msgstr "Genre"

msgid "gender_invalid"
msgstr "Veuillez sélectionner un genre valide, choisissez (Féminin, Masculin, Autre)."

msgid "general"
msgstr "Général"

msgid "general_settings"
msgstr "Configurations générales"

msgid "generate_passwords"
msgstr "Générer des mots de passe"

msgid "get_certificate"
msgstr "Obtenez votre certificat !"

msgid "give_link_to_teacher"
msgstr "Donnez le lien suivant à l'enseignant(e) :"

#, fuzzy
msgid "go_back"
msgstr "Go back"

msgid "go_back_to_main"
msgstr "Retourner à la page principale"

msgid "go_to_question"
msgstr "Aller à la question"

msgid "go_to_quiz_result"
msgstr "Aller au résultat du questionnaire"

msgid "goto_profile"
msgstr "Aller à mon profile"

msgid "grid_overview"
msgstr "Vue d'ensemble des programmes par aventure"

msgid "hand_in"
msgstr "Rendre"

msgid "hand_in_exercise"
msgstr "Rendre l'exercice"

msgid "heard_about_hedy"
msgstr "Comment avez-vous entendu parler d'Hedy ?"

msgid "heard_about_invalid"
msgstr "Veuillez sélectionner une réponse valide."

msgid "hedy_achievements"
msgstr "Succès d'Hedy"

msgid "hedy_choice_title"
msgstr "Le choix d'Hedy"

msgid "hedy_introduction_slides"
msgstr ""

msgid "hedy_logo_alt"
msgstr "Logo d'Hedy"

msgid "hedy_on_github"
msgstr "Hedy sur Github"

msgid "hedy_tutorial_logo_alt"
msgstr "Commencer le tutoriel Hedy"

msgid "hello_logo"
msgstr "Bonjour"

msgid "hidden"
msgstr "masqués"

msgid "hide_cheatsheet"
msgstr "Masquer les aides"

msgid "hide_keyword_switcher"
msgstr "Masquer le sélecteur de mots clés"

msgid "highest_level_reached"
msgstr "Plus haut niveau atteint"

msgid "highest_quiz_score"
msgstr "Meilleur score au quiz"

msgid "highscore_explanation"
msgstr "Sur cette page, tu peux voir les Highscores, basé sur la quantité d'achievements réalisés. Voir le classement de chaque utilisateur mondial, de ton pays ou de ta classe. Clique sur un nom d'utilisateur pour voir sa page publique."

msgid "highscore_no_public_profile"
msgstr "Vous n'avez pas de profil public et n'êtes donc pas répertorié dans les meilleurs scores. Souhaitez-vous en créer un ?"

msgid "highscores"
msgstr "Meilleurs scores"

msgid "hint"
msgstr "Un indice ?"

msgid "ill_work_some_more"
msgstr "Je vais le travailler encore un peu"

#, fuzzy
msgid "image_invalid"
msgstr "L’image que vous avez choisie n’est pas valide."

#, fuzzy
msgid "incomplete_command_exception"
msgstr "Incomplete Command"

#, fuzzy
msgid "incorrect_handling_of_quotes_exception"
msgstr "Incorrect handling of quotes"

#, fuzzy
msgid "incorrect_use_of_types_exception"
msgstr "Incorrect use of types"

#, fuzzy
msgid "incorrect_use_of_variable_exception"
msgstr "Incorrect use of variable"

#, fuzzy
msgid "indentation_exception"
msgstr "Incorrect Indentation"

msgid "input"
msgstr "saisie de {ask}"

msgid "integer"
msgstr "un nombre"

msgid "invalid_class_link"
msgstr "Lien non valide pour rejoindre la classe."

#, fuzzy
msgid "invalid_command_exception"
msgstr "Invalid command"

#, fuzzy
msgid "invalid_keyword_language_comment"
msgstr "# The provided keyword language is invalid, keyword language is set to English"

#, fuzzy
msgid "invalid_language_comment"
msgstr "# The provided language is invalid, language set to English"

#, fuzzy
msgid "invalid_level_comment"
msgstr "# The provided level is invalid, level is set to level 1"

#, fuzzy
msgid "invalid_program_comment"
msgstr "# The provided program is invalid, please try again"

msgid "invalid_teacher_invitation_code"
msgstr "Le code d’invitation d’enseignant n’est pas valide. Pour devenir enseignant, veuillez contacter hello@hedy.org."

msgid "invalid_tutorial_step"
msgstr "Ceci n'est pas une étape valable du tutoriel"

msgid "invalid_username_password"
msgstr "Pseudo/Mot de passe invalide."

msgid "invite_by_username"
msgstr "Invitation par nom d'utilisateur"

msgid "invite_date"
msgstr "Date d'invitation"

msgid "invite_message"
msgstr "Vous avez reçu une invitation à rejoindre le cours"

msgid "invite_prompt"
msgstr "Entre un nom d'utilisateur"

#, fuzzy
msgid "invite_teacher"
msgstr "Invite a teacher"

msgid "join_class"
msgstr "Rejoindre la classe"

msgid "join_prompt"
msgstr "Tu dois avoir un compte pour rejoindre cette classe. Veux-tu te connecter maintenant ?"

msgid "keyword_language_invalid"
msgstr "Veuillez sélectionner une langue valide."

#, fuzzy
msgid "language"
msgstr "Language"

msgid "language_invalid"
msgstr "Veuillez sélectionner une langue valide."

msgid "languages"
msgstr "Lequel de ces langages de programmation avez-vous déjà utilisé ?"

msgid "last_achievement"
msgstr "Dernier exploit gagné"

msgid "last_edited"
msgstr "Dernière modification"

#, fuzzy
msgid "last_error"
msgstr "Last error"

msgid "last_login"
msgstr "Dernière connexion"

#, fuzzy
msgid "last_program"
msgstr "Last program"

msgid "last_update"
msgstr "Dernière mise à jour"

msgid "lastname"
msgstr "Nom"

msgid "leave_class"
msgstr "Quitter la classe"

msgid "level"
msgstr "Niveau"

msgid "level_accessible"
msgstr "Niveau est ouvert aux élèves"

msgid "level_disabled"
msgstr "Niveau désactivé"

msgid "level_future"
msgstr "Ce niveau sera automatiquement accessible dès le "

#, fuzzy
msgid "level_invalid"
msgstr "Ce niveau Hedy n'est pas valide."

msgid "level_not_class"
msgstr "Ce niveau n’a pas encore été rendu disponible dans votre classe"

msgid "level_title"
msgstr "Niveau"

#, fuzzy
msgid "levels"
msgstr "levels"

msgid "link"
msgstr "Lien"

msgid "list"
msgstr "une liste"

#, fuzzy
msgid "live_dashboard"
msgstr "Live Dashboard"

msgid "logged_in_to_share"
msgstr "Un compte est nécessaire pour sauvegarder et partager un programme."

msgid "login"
msgstr "Se connecter"

msgid "login_long"
msgstr "Connectez-vous à votre compte"

msgid "login_to_save_your_work"
msgstr "Se connecter pour sauvegarder son travail"

msgid "logout"
msgstr "Se déconnecter"

msgid "longest_program"
msgstr "Programme le plus long"

msgid "mail_change_password_body"
msgstr ""
"Votre password Hedy a été modifié. Si cette modification vient de vous, tout va bien.\n"
"Si vous n'avez pas modifié votre mot de passe, veuillez nous contacter immédiatement en répondant à ce mail."

msgid "mail_change_password_subject"
msgstr "Ton mot de passe Hedy a été modifié"

msgid "mail_error_change_processed"
msgstr "Les modifications sont prises en compte, mais une erreur a empêché l'envoi d'un mail de validation."

msgid "mail_goodbye"
msgstr ""
"Continuez de programmer !\n"
"L'équipe Hedy"

msgid "mail_hello"
msgstr "Salut {username} !"

msgid "mail_recover_password_body"
msgstr ""
"En cliquant sur ce lien, vous pouvez modifier votre mot de passe Hedy. Ce lien est valable <b>4</b> heures.\n"
"Si vous n'avez pas demandé une modification du mot de passe, veuillez ignorer ce mail : {link}"

msgid "mail_recover_password_subject"
msgstr "Demander la restauration de mot de passe."

msgid "mail_reset_password_body"
msgstr ""
"Votre mot de passe Hedy a été modifié. Si vous en êtes à l'origine, tant mieux.\n"
"Autrement, veuillez nous contacter immédiatement en répondant à ce mail."

msgid "mail_reset_password_subject"
msgstr "Ton mot de passe Hedy a été remis à zéro"

msgid "mail_welcome_teacher_body"
msgstr ""
"<strong>Bienvenue !</strong>\n"
"Félicitation pour ton tout nouveau compte enseignant Hedy. Bienvenue dans la communauté mondiale des enseignants Hedy !\n"
"\n"
"<strong>Ce que l'on peut faire avec un compte enseignants</strong>\n"
"Il y a de nombreuses options qui s'offrent à toi.\n"
"\n"
"1. Des explications supplémentaires sont disponible dans <a href=\"https ://hedy.org/for-teachers/manual\">le manuel de l'enseignant</a>.\n"
"2. Avec ton compte enseignant, tu peux créer une classe. Tes élèves peuvent se joindre à ta classe et tu peux voir leurs progrès. Les classes sont créées et gérées depuis la <a href=\"https ://hedycode.com/for-teachers\">page d'enseignant (for-teachers)</a>.\n"
"3. Tu peux personnaliser totalement tes classes, par exemple, tu peux ouvrir et fermer des niveaux, activer ou désactiver des aventures et créer ta propre aventure !\n"
"\n"
"<strong>Rejoins notre communauté en ligne !</strong>\n"
"Tous les enseignants Hedy, programmeurs et autres fans sont les bienvenues sur notre <a href=\"https ://discord.gg/8yY7dEme9r\">server Discord</a>. C'est l'endroit idéal pour parler de Hedy : nous avons des channels où tu peux montrer tes projets cool et tes lessons, des channel pour remonter les bugs, et des channels de chat avec d'autres enseignant et des membres de l'équipe Hedy.\n"
"\n"
"<strong>Comment demander de l'aide</strong>\n"
"Si quelque chose n'est pas clair, tu peux nous le faire savoir sur discord ou <a href=\"mailto : hello@hedy.org\">nous envoyer un email</a>.\n"
"\n"
"<strong>Comment remonter les bugs</strong>\n"
"Dans Discord, on a un channel pour remonter les bugs, il s'appelle #bugs. C'est l'endroit parfait pour nous informer sur les problèmes que tu rencontres. Si tu sais utiliser GitHub, tu peux créer une <a href=\"https ://github.com/hedyorg/hedy/issues/new ?assignees=&labels=&template=bug_report.md&title=%5BBUG%5D\">issue</a> là-bas.\n"

msgid "mail_welcome_teacher_subject"
msgstr "Votre compte professeur Hedy est prêt"

msgid "mail_welcome_verify_body"
msgstr ""
"Votre compte Hedy a été crée avec succès. Bienvenue !\n"
"Veuillez cliquer sur ce lien pour vérifier votre address mail : {link}"

msgid "mail_welcome_verify_subject"
msgstr "Bienvenue sur Hedy"

msgid "mailing_title"
msgstr "Abonnez-vous à la newsletter Hedy"

msgid "main_subtitle"
msgstr "Un langage de programmation textuel pour la salle de classe"

msgid "main_title"
msgstr "Hedy"

msgid "make_sure_you_are_done"
msgstr "Vérifie d'avoir terminé ! Tu ne pourras pas modifier ton programme après avoir cliquer sur « Rendre »."

msgid "male"
msgstr "Homme"

msgid "mandatory_mode"
msgstr "Mode dévelopeur obligatoire"

#, fuzzy
msgid "more_options"
msgstr "More options"

#, fuzzy
msgid "multiple_levels_warning"
msgstr "We've noticed you have both selected several levels and included code snippets in your adventure, this might cause issues with the syntax highlighter and the automatic translation of keywords"

msgid "my_account"
msgstr "Mon compte"

msgid "my_achievements"
msgstr "Mes exploits"

msgid "my_adventures"
msgstr "Mes aventures"

msgid "my_classes"
msgstr "Mes classes"

msgid "my_messages"
msgstr "Mes messages"

#, fuzzy
msgid "my_public_profile"
msgstr "My public profile"

msgid "name"
msgstr "Nom"

msgid "nav_explore"
msgstr "Découvrir"

msgid "nav_hedy"
msgstr "Hedy"

msgid "nav_learn_more"
msgstr "En savoir plus"

msgid "nav_start"
msgstr "Page principale"

msgid "nested blocks"
msgstr "un bloc dans un bloc"

msgid "new_password"
msgstr "Nouveau mot de passe"

#, fuzzy
msgid "new_password_repeat"
msgstr "Repeat new password"

msgid "newline"
msgstr "une nouvelle ligne"

msgid "next_exercise"
msgstr "Exercice suivant"

msgid "next_page"
msgstr "Page suivante"

msgid "next_step_tutorial"
msgstr "Prochaine étape >>>"

msgid "no"
msgstr "Non"

msgid "no_account"
msgstr "Pas encore de compte ?"

msgid "no_accounts"
msgstr "Il n'y a pas de compte à créer."

#, fuzzy
msgid "no_adventures_yet"
msgstr "There are no public adventures yet..."

msgid "no_certificate"
msgstr "Cet utilisateur n'a pas reçu le certificat de complétion de Hedy"

msgid "no_more_flat_if"
msgstr "À partir du niveau 8, le code après {if} doit être placé sur une nouvelle ligne commençant avec 4 espaces."

#, fuzzy
msgid "no_programs"
msgstr "Vous n'avez pas encore de programme."

msgid "no_public_profile"
msgstr "Tu n'as pas encore de texte de profil..."

msgid "no_shared_programs"
msgstr "n'a pas de programmes partagés..."

msgid "no_such_adventure"
msgstr "Cette aventure n’existe pas !"

msgid "no_such_class"
msgstr "Pas de classe Hedy correspondante."

msgid "no_such_highscore"
msgstr "Meilleurs scores"

msgid "no_such_level"
msgstr "Ce niveau n'existe pas !"

msgid "no_such_program"
msgstr "Pas de tel programme Hedy !"

#, fuzzy
msgid "no_tag"
msgstr "No tag provided!"

msgid "not_enrolled"
msgstr "On dirait que vous n’êtes pas dans cette classe !"

msgid "not_in_class_no_handin"
msgstr "Tu n'es pas dans une classe, pas besoin de rendre quoi que ce soit."

msgid "not_logged_in_cantsave"
msgstr "Ton programme ne sera pas sauvegardé."

msgid "not_logged_in_handin"
msgstr "Un compte est nécessaire pour rendre un devoir."

msgid "not_teacher"
msgstr "On dirait que vous n’êtes pas enseignant !"

msgid "number"
msgstr "un nombre"

msgid "number_achievements"
msgstr "Nombres de succès"

msgid "number_lines"
msgstr "Nombre de lignes"

msgid "number_programs"
msgstr "Nombre de programmes exécutés"

msgid "ok"
msgstr "OK"

msgid "only_you_can_see"
msgstr "Seulement toi peut voir ce programme."

msgid "open"
msgstr "Ouvrir"

msgid "opening_date"
msgstr "Date d'ouverture"

msgid "opening_dates"
msgstr "Dates d'ouverture"

msgid "option"
msgstr "Option"

msgid "or"
msgstr "ou"

msgid "other"
msgstr "Autre"

msgid "other_block"
msgstr "Un autre langage à blocs"

msgid "other_settings"
msgstr "Autres configurations"

msgid "other_source"
msgstr "Autre"

msgid "other_text"
msgstr "Un autre langage textuel"

msgid "overwrite_warning"
msgstr "Tu as déjà un programme avec ce nom, sauvegarder celui en cours remplacera l'ancien. Confirmer ?"

#, fuzzy
msgid "owner"
msgstr "Owner"

msgid "page"
msgstr "page"

msgid "page_not_found"
msgstr "Nous n’avons pas pu trouver cette page !"

#, fuzzy
msgid "pair_with_teacher"
msgstr "I would like to be paired with another teacher for help"

msgid "parsons_title"
msgstr "Puzzle"

msgid "password"
msgstr "Mot de passe"

msgid "password_change_not_allowed"
msgstr "Vous n'avez pas l'autorisation de changer le mot de passe de ce compte."

msgid "password_change_prompt"
msgstr "Es-tu sur de vouloir changer ce mot de passe ?"

msgid "password_change_success"
msgstr "Le mot de passe de votre élève a été modifié."

msgid "password_invalid"
msgstr "Votre mot de passe n'est pas valide."

msgid "password_repeat"
msgstr "Répéter le mot de passe"

msgid "password_resetted"
msgstr "Ton mot de passe a été réinitialisé avec succès. Tu vas être redirigé vers la page de connexion."

msgid "password_six"
msgstr "Votre mot de passe doit contenir au moins 6 caractères."

msgid "password_updated"
msgstr "Mot de passe mis à jour."

msgid "passwords_six"
msgstr "Tous les mots de passes doivent contenir au moins 6 caractères."

msgid "pending_invites"
msgstr "Invitations en attente"

msgid "people_with_a_link"
msgstr "D'autres personnes peuvent voir ce programme. Il est visible sur la page « Explorer »."

msgid "percentage"
msgstr "pourcentage"

msgid "percentage_achieved"
msgstr "Obtenu par {percentage}% des personnes"

msgid "period"
msgstr "un point"

msgid "personal_text"
msgstr "Texte personnel"

msgid "personal_text_invalid"
msgstr "Votre texte personnel est invalide."

msgid "postfix_classname"
msgstr "Corriger nom de classe"

msgid "preferred_keyword_language"
msgstr "Langue préférée pour les mots-clés"

msgid "preferred_language"
msgstr "Langue préferée"

msgid "preview"
msgstr "Aperçu"

#, fuzzy
msgid "previewing_adventure"
msgstr "Previewing adventure"

#, fuzzy
msgid "previewing_class"
msgstr "You are previewing class <em>{class_name}</em> as a teacher."

msgid "previous_campaigns"
msgstr "Voir les précédentes nouvelles"

msgid "print_logo"
msgstr "affiche"

msgid "privacy_terms"
msgstr "termes de confidentialité"

msgid "private"
msgstr "Privé"

msgid "profile_logo_alt"
msgstr "Icône du profil."

msgid "profile_picture"
msgstr "Image du profil"

msgid "profile_updated"
msgstr "Profil mis à jour."

msgid "profile_updated_reload"
msgstr "Le profil a été mis a jour, la page sera rechargée."

msgid "program_contains_error"
msgstr "Ce programme contient une erreur, êtes-vous certain de vouloir le partager ?"

msgid "program_header"
msgstr "Mes programmes"

#, fuzzy
msgid "program_too_large_exception"
msgstr "Programs too large"

msgid "programming_experience"
msgstr "Avez-vous de l'expérience en programmation ?"

msgid "programming_invalid"
msgstr "Veuillez choisir un langage de programmation valide."

msgid "programs"
msgstr "Programmes"

msgid "programs_created"
msgstr "Programmes réalisés"

msgid "programs_saved"
msgstr "Sauvegarde des programmes"

msgid "programs_submitted"
msgstr "Soumission des programmes"

msgid "prompt_join_class"
msgstr "Veux tu rejoindre cette classe ?"

msgid "public"
msgstr "Public"

msgid "public_adventures"
msgstr "Browse public adventures"

msgid "public_content"
msgstr ""

msgid "public_content_info"
msgstr ""

msgid "public_invalid"
msgstr "Cette sélection d'accord est invalide"

msgid "public_profile"
msgstr "Profil public"

msgid "public_profile_info"
msgstr "En cochant cette case, je rends mon profil visible pour tout le monde. Attention à ne pas partager d'informations personnelles comme votre nom ou votre adresse personnelle, car tout le monde pourra les voir !"

msgid "public_profile_updated"
msgstr "Profil public mis à jour."

msgid "pygame_waiting_for_input"
msgstr "En attente d'une touche pressée…"

msgid "question mark"
msgstr "un point d'interrogation"

msgid "quiz_logo_alt"
msgstr "Logo du questionnaire"

msgid "quiz_score"
msgstr "Note du questionnaire"

msgid "quiz_tab"
msgstr "Questionnaire"

msgid "quiz_threshold_not_reached"
msgstr "Seuil de quiz pour débloquer ce niveau n'est pas atteint"

msgid "read_code_label"
msgstr "Lire à voix haute"

msgid "recent"
msgstr "Mes programmes récents"

msgid "recover_password"
msgstr "Demander une réinitialisation de mot de passe"

msgid "regress_button"
msgstr "Retourner au niveau {level}"

msgid "remove"
msgstr "Retirer"

msgid "remove_customization"
msgstr "Retirer la personnalisations"

msgid "remove_customizations_prompt"
msgstr "Es-tu sur de vouloir supprimer cette personnalisation de classe ?"

msgid "remove_student_prompt"
msgstr "Es-tu sur de vouloir supprimer l'élève de la classe ?"

#, fuzzy
msgid "remove_user_prompt"
msgstr "Confirm removing this user from the class."

msgid "repair_program_logo_alt"
msgstr "Corriger l'icône du programmer"

msgid "repeat_dep"
msgstr "À partir du niveau 8, {repeat} doit être utilisée avec de l'indentation. Des exemples sont montrés à l'onglet {repeat} du niveau 8."

msgid "repeat_match_password"
msgstr "Les mots de passes sont différents."

msgid "repeat_new_password"
msgstr "Répéter le nouveau mot de passe"

msgid "report_failure"
msgstr "Ce programme n'existe pas ou n'est pas public"

msgid "report_program"
msgstr "Es-tu sur de vouloir signaler ce programme ?"

msgid "report_success"
msgstr "Ce programme a été reporté"

msgid "request_teacher"
msgstr "Souhaitez-vous postuler pour un compte enseignant ?"

msgid "request_teacher_account"
msgstr "Demander un compte enseignant"

msgid "required_field"
msgstr "Les champs marqués d'une * sont obligatoires"

msgid "reset_adventure_prompt"
msgstr "Est tu sur de vouloir remettre à zéro toutes les aventures sélectionnées ?"

msgid "reset_adventures"
msgstr "Réinitialiser les aventures sélectionnées"

msgid "reset_button"
msgstr "Remettre à zéro"

msgid "reset_password"
msgstr "Réinitialiser le mot de passe"

msgid "reset_view"
msgstr "Réinitialiser"

msgid "retrieve_adventure_error"
msgstr "Tu n'as pas accès à cette aventure !"

msgid "retrieve_class_error"
msgstr "Seulement les professeurs peuvent consulter les classes"

#, fuzzy
msgid "retrieve_tag_error"
msgstr "Error retrieving tags"

#, fuzzy
msgid "role"
msgstr "Role"

msgid "run_code_button"
msgstr "Exécuter le code"

#, fuzzy
msgid "runs_over_time"
msgstr "Runs over time"

msgid "save"
msgstr "Sauvegarder"

msgid "save_parse_warning"
msgstr "Ce programme contient une erreur, le sauvegarder ?"

msgid "save_prompt"
msgstr "Un compte est nécessaire pour sauvegarder ton programme. Se connecter ?"

msgid "save_success_detail"
msgstr "Programme sauvegardé."

msgid "score"
msgstr "Score"

msgid "search"
msgstr "Rechercher..."

msgid "search_button"
msgstr "Rechercher"

#, fuzzy
msgid "second_teacher"
msgstr "Second teacher"

#, fuzzy
msgid "second_teacher_copy_prompt"
msgstr "Are you sure you want to copy this teacher?"

#, fuzzy
msgid "second_teacher_prompt"
msgstr "Enter a teacher username to invite them."

#, fuzzy
msgid "second_teacher_warning"
msgstr "All teachers in this class can customize it."

msgid "see_certificate"
msgstr "Voir le certificat de {username} !"

msgid "select"
msgstr "Sélectionner"

msgid "select_adventures"
msgstr "Choisissez les aventures"

#, fuzzy
msgid "select_all"
msgstr "Select all"

#, fuzzy
msgid "select_lang"
msgstr "Select language"

msgid "select_levels"
msgstr "Select levels"

#, fuzzy
msgid "select_tag"
msgstr "Select tag"

#, fuzzy
msgid "selected"
msgstr "Selected"

msgid "self_removal_prompt"
msgstr "Voulez-vous vraiment quitter ce cours ?"

msgid "send_password_recovery"
msgstr "Envoyez-moi un lien de récupération de mot de passe"

msgid "sent_by"
msgstr "Cette invitation a été envoyée par"

msgid "sent_password_recovery"
msgstr "Tu devrais bientôt recevoir un email avec des instructions pour réinitialiser ton mot de passe."

msgid "settings"
msgstr "Mes préférences"

msgid "share_by_giving_link"
msgstr "Partage ton programme avec d'autres personnes en leur donnant le lien suivant :"

msgid "share_your_program"
msgstr "Partage ton programme"

msgid "signup_student_or_teacher"
msgstr "Êtes-vous un élève ou un enseignant ?"

msgid "single quotes"
msgstr "une apostrophe"

msgid "slash"
msgstr "une barre oblique"

#, fuzzy
msgid "sleeping"
msgstr "Sleeping..."

#, fuzzy
msgid "slides"
msgstr "Slides"

msgid "slides_for_level"
msgstr ""

#, fuzzy
msgid "slides_info"
msgstr "For each level of Hedy, we have created slides to help you teach. The slides contain explanations of each level, and Hedy examples that you can run inside the slides. Just click the link and get started! the Introduction slides are a general explanation of Hedy before level 1 The slides were created using <a href=\"https://slides.com\">slides.com</a>. If you want to adapt them yourself, you can download them, and then upload the resulting zip file to <a href=\"https://slides.com\">slides.com</a>. You can find more information about the slides in the <a href=\"https://hedy.org/for-teachers/manual/features\">teacher's manual</a>."

msgid "social_media"
msgstr "Réseau social"

msgid "something_went_wrong_keyword_parsing"
msgstr "Votre aventure contient des erreurs, est-ce que tous les mots-clés sont entourés de { } ?"

msgid "space"
msgstr "un espace"

msgid "star"
msgstr "une étoile"

msgid "start_hedy_tutorial"
msgstr "Commencer le tutoriel Hedy"

#, fuzzy
msgid "start_learning"
msgstr "Start learning"

msgid "start_programming"
msgstr "Commencer à programmer"

msgid "start_programming_logo_alt"
msgstr "Commencer à programmer"

msgid "start_quiz"
msgstr "Démarrer le questionnaire"

msgid "start_teacher_tutorial"
msgstr "Démarrer le didacticiel de l'enseignant"

#, fuzzy
msgid "start_teaching"
msgstr "Start teaching"

msgid "step_title"
msgstr "Devoir"

msgid "stop_code_button"
msgstr "Arrêter le programme"

msgid "string"
msgstr "un texte"

#, fuzzy
msgid "student"
msgstr "Student"

msgid "student_already_in_class"
msgstr "L'élève est déjà dans votre classe."

msgid "student_already_invite"
msgstr "L'élève a déjà une invitation en attente."

#, fuzzy
msgid "student_details"
msgstr "Student details"

#, fuzzy
msgid "student_list"
msgstr "Student list"

#, fuzzy
msgid "student_not_allowed_in_class"
msgstr "Student not allowed in class"

msgid "student_not_existing"
msgstr "Le pseudo n'existe pas."

msgid "student_signup_header"
msgstr "Étudiant"

msgid "students"
msgstr "élèves"

msgid "submission_time"
msgstr "Rendu à"

msgid "submit_answer"
msgstr "Répondre à la question"

msgid "submit_program"
msgstr "Envoyer"

msgid "submit_warning"
msgstr "Êtes-vous sûr de vouloir soumettre ce programme ?"

msgid "submitted"
msgstr "Déposé"

msgid "submitted_header"
msgstr "Ce programme a été déposé et ne peut être modifié."

msgid "subscribe"
msgstr "S'abonner"

msgid "subscribe_newsletter"
msgstr "S'abonner à la newsletter"

#, fuzzy
msgid "suggestion_color"
msgstr "Try using another color"

#, fuzzy
msgid "suggestion_note"
msgstr "Use a note between C0 and B9 or a number between 1 and 70"

#, fuzzy
msgid "suggestion_number"
msgstr "Try changing the value to a number"

msgid "suggestion_numbers_or_strings"
msgstr "Try changing the values to be all text or all numbers"

msgid "surname"
msgstr "Prénom"

#, fuzzy
msgid "survey"
msgstr "Survey"

#, fuzzy
msgid "survey_completed"
msgstr "Survey completed"

#, fuzzy
msgid "survey_skip"
msgstr "Don't show this again"

#, fuzzy
msgid "survey_submit"
msgstr "Submit"

#, fuzzy
msgid "tag_in_adventure"
msgstr "Tag in adventure"

#, fuzzy
msgid "tag_input_placeholder"
msgstr "Enter a new tag"

#, fuzzy
msgid "tags"
msgstr "Tags"

msgid "teacher"
msgstr "Enseignant"

msgid "teacher_account_request"
msgstr "Vous avez une demande de compte enseignant en attente"

msgid "teacher_account_success"
msgstr "Votre compte enseignant a été activé avec succès."

msgid "teacher_invalid"
msgstr "La valeur du paramètre enseignant n'est pas valable."

msgid "teacher_invitation_require_login"
msgstr "Pour configurer votre compte professeur, vous devez vous connecter. Si vous n'avez pas de compte, veuillez en créer un."

msgid "teacher_manual"
msgstr "Manuel de l'enseignant"

msgid "teacher_signup_header"
msgstr "Enseignant"

msgid "teacher_tutorial_logo_alt"
msgstr "Icône du didacticiel de l'enseignant"

msgid "teacher_welcome"
msgstr "Bienvenue chez Hedy ! Vous êtes maintenant l'heureux propriétaire d'un compte enseignant qui vous permet de créer des cours et d'inviter des étudiants."

#, fuzzy
msgid "teachers"
msgstr "Teachers"

msgid "template_code"
msgstr ""
"C'est l'explication de mon aventure !\n"
"\n"
"De cette manière, je peux montrer une commande : <code>{print}</code>\n"
"\n"
"Mais parfois, je pourrais vouloir montrer un bout de code comme cela :\n"
"<pre>\n"
"ask Quel est ton nom ?\n"
"echo Ainsi ton nom est\n"
"</pre>"

msgid "this_turns_in_assignment"
msgstr "Envoyer le devoir au professeur."

msgid "title"
msgstr "Titre"

msgid "title_achievements"
msgstr "Hedy - Mes réalisations"

msgid "title_admin"
msgstr "Hedy – Page d'administration"

msgid "title_class grid_overview"
msgstr "Hedy - Vue d'ensemble de la grille"

#, fuzzy
msgid "title_class live_statistics"
msgstr "Hedy - Live Statistics"

msgid "title_class-overview"
msgstr "Hedy – Classe"

msgid "title_customize-adventure"
msgstr "Hedy – Modifier une aventure"

msgid "title_customize-class"
msgstr "Hedy – Modifier une classe"

msgid "title_explore"
msgstr "Hedy - Explorer"

msgid "title_for-teacher"
msgstr "Hedy - Pour les professeurs"

msgid "title_join-class"
msgstr "Hedy – Rejoindre une classe"

msgid "title_landing-page"
msgstr "Bienvenue sur Hedy !"

msgid "title_learn-more"
msgstr "Hedy - En savoir plus"

msgid "title_login"
msgstr "Hedy - Connexion"

msgid "title_my-profile"
msgstr "Hedy - Mon compte"

msgid "title_privacy"
msgstr "Hedy - Conditions de confidentialité"

msgid "title_programs"
msgstr "Hedy - Mes programmes"

#, fuzzy
msgid "title_public-adventures"
msgstr "Hedy - Public adventures"

msgid "title_recover"
msgstr "Hedy - Récupérer le compte"

msgid "title_reset"
msgstr "Hedy - Réinitialiser le mot de passe"

msgid "title_signup"
msgstr "Hedy - Créer un compte"

msgid "title_start"
msgstr "Hedy - La programmation textuelle facilement"

msgid "title_view-adventure"
msgstr "Hedy – Voir une aventure"

msgid "token_invalid"
msgstr "Votre clé n'est pas valide."

#, fuzzy
msgid "tooltip_level_locked"
msgstr "Your teacher disabled this level"

msgid "translate_error"
msgstr "Quelque chose s'est mal passé lors de la traduction du code. Essayez d'exécuter le code pour voir s'il contient une erreur. Le code avec des erreurs ne peut pas être traduit."

msgid "translating_hedy"
msgstr "Traduire Hedy"

#, fuzzy
msgid "translator"
msgstr "Translator"

msgid "tutorial"
msgstr "Didacticiel"

msgid "tutorial_code_snippet"
msgstr ""
"print Hello world !\n"
"print J'apprends Hedy avec le tutoriel !"

msgid "tutorial_message_not_found"
msgstr "Nous n'avons pas trouvé l'étape de tutoriel demandée..."

msgid "tutorial_title_not_found"
msgstr "Nous n’avons pas pu trouver ce tutoriel"

msgid "unauthorized"
msgstr "Vous n’avez pas les droits d’accès à cette page"

msgid "unique_usernames"
msgstr "Tous les pseudos doivent être uniques."

msgid "unlock_thresholds"
msgstr "Déverrouiller les limites de niveau"

msgid "unsaved_class_changes"
msgstr "Il y a des changements non pris en comptes, es-tu sur de vouloir quitter la page ?"

msgid "update_adventure_prompt"
msgstr "Es-tu sur de vouloir mettre cette aventure à jour ?"

msgid "update_profile"
msgstr "Mettre à jour le profil"

msgid "update_public"
msgstr "Modifier le profil public"

msgid "updating_indicator"
msgstr "Mise à jour en cours"

#, fuzzy
msgid "use_of_blanks_exception"
msgstr "Use of blanks in programs"

#, fuzzy
msgid "use_of_nested_functions_exception"
msgstr "Use of nested functions"

#, fuzzy
msgid "used_in"
msgstr "Used in:"

msgid "user"
msgstr "personne"

msgid "user_inexistent"
msgstr "Cet utilisateur n'existe pas"

msgid "user_not_private"
msgstr "Cet utilisateur n’existe pas ou n’a pas de profil public"

msgid "username"
msgstr "Nom d'utilisateur"

msgid "username_empty"
msgstr "Tu n'as pas entré de pseudo !"

msgid "username_invalid"
msgstr "Ton pseudo n'est pas valide."

msgid "username_special"
msgstr "Le pseudo ne peut pas contenir `:` ou `@`."

msgid "username_three"
msgstr "Le pseudo doit mesurer au moins 3 caractères de long."

msgid "usernames_exist"
msgstr "Un ou plusieurs pseudos déjà utilisés."

msgid "value"
msgstr "Valeur"

msgid "variables"
msgstr "Variables"

msgid "view_adventures"
msgstr ""

msgid "view_classes"
msgstr ""

msgid "view_program"
msgstr "Voir le programme"

msgid "view_slides"
msgstr ""

msgid "welcome"
msgstr "Bienvenue"

msgid "welcome_back"
msgstr "Bienvenue"

#, fuzzy
msgid "what_is_your_role"
msgstr "What is your role?"

msgid "what_should_my_code_do"
msgstr "Que devrait faire mon code ?"

msgid "whole_world"
msgstr "Le monde"

msgid "year_invalid"
msgstr "Veuillez entrer une année entre 1900 et {current_year}."

msgid "yes"
msgstr "Oui"

msgid "your_account"
msgstr "Ton profil"

msgid "your_class"
msgstr "Votre classe"

msgid "your_last_program"
msgstr "Votre dernier programme enregistré"

msgid "your_personal_text"
msgstr "Votre texte personnel..."

msgid "your_program"
msgstr "Ton programme"

#~ msgid "create_account_explanation"
#~ msgstr "Having your own account allows you to save your programs."

#~ msgid "only_teacher_create_class"
#~ msgstr "Only teachers are allowed to create classes!"

#~ msgid "keyword_support"
#~ msgstr "Mots clés traduits"

#~ msgid "non_keyword_support"
#~ msgstr "Contenu traduit"

#~ msgid "try_button"
#~ msgstr "Essayer"

#~ msgid "select_own_adventures"
#~ msgstr "Sélectionner ses aventures"

#~ msgid "edit"
#~ msgstr ""

#~ msgid "view"
#~ msgstr "Voir"

#~ msgid "class"
#~ msgstr "Classe"

#~ msgid "save_code_button"
#~ msgstr "Enregistrer le code"

#~ msgid "share_code_button"
#~ msgstr "Enregistrer et partager le code"

#~ msgid "classes_invalid"
#~ msgstr "The list of selected classes is invalid"

#~ msgid "directly_add_adventure_to_classes"
#~ msgstr "Veux-tu ajouter cette aventure directement dans une de tes classes ?"

#~ msgid "hand_in_assignment"
#~ msgstr "Hand in assignment"

#~ msgid "select_a_level"
#~ msgstr "Select a level"

#~ msgid "answer_invalid"
#~ msgstr "Your password is invalid."

#~ msgid "available_adventures_level"
#~ msgstr "Available adventures level"

#~ msgid "customize_class_exp_1"
#~ msgstr "Salut ! Sur cette page, tu peux customiser ta classe. En sélectionnant les niveaux et les aventures, tu peux choisir ce que tes élèves peuvent voir. Tu peux aussi ajouter tes propres aventures originales à des niveaux. Tous les niveaux et aventures par défaut seront sélectionnés par défaut. <b>Attention:</b> Toutes les aventure ne sont pas forcément disponible pour tous les niveaux ! Configure tes préférences de la manière suivante :"

#~ msgid "customize_class_exp_2"
#~ msgstr "Vous pouvez toujours changer ces configurations plus tard. Par exemple, vous pouvez rendre disponible certaines aventures ou certains niveaux pendant que vous enseignez une classe. De cette façon, c'est facile pour vous de déterminer sur quel niveaux et aventures vos élèves vont travailler. Si vous voulez rendre tout disponible pour votre classe, c'est plus facile de retirer toute la personnalisation."

#~ msgid "customize_class_step_1"
#~ msgstr "Choisi les niveaux pour ta class en appuyant sur les \"boutons de niveaux\""

#~ msgid "customize_class_step_2"
#~ msgstr "Des \"boites à cochées\" vont apparaître pour les aventures disponibles pour les niveaux choisis"

#~ msgid "customize_class_step_3"
#~ msgstr "Sélectionnes les aventures que tu souhaites rendre disponibles"

#~ msgid "customize_class_step_4"
#~ msgstr "Cliquez sur le nom d'une aventure pour la (dé)sélectionner pour tous les niveaux"

#~ msgid "customize_class_step_5"
#~ msgstr "Ajouter des aventures personnelles"

#~ msgid "customize_class_step_6"
#~ msgstr "Choisissez une date d'ouverture pour chaque niveau (vous pouvez aussi le laisser vide)"

#~ msgid "customize_class_step_7"
#~ msgstr "Sélectionner d'autres paramètres"

#~ msgid "customize_class_step_8"
#~ msgstr "Choisis \"Save\" -> C'est fait !"

#~ msgid "example_code_header"
#~ msgstr "Exemple de code Hedy"

#~ msgid "feedback_failure"
#~ msgstr "Faux !"

#~ msgid "feedback_success"
#~ msgstr "Bien !"

#~ msgid "go_to_first_question"
#~ msgstr "Aller à la question 1"

#~ msgid "question"
#~ msgstr "Question"

#~ msgid "question_doesnt_exist"
#~ msgstr "Cette question n'existe pas"

#~ msgid "question_invalid"
#~ msgstr "Your token is invalid."

#~ msgid "too_many_attempts"
#~ msgstr "Trop d'essais"

#~ msgid "class_logs"
#~ msgstr "Historique"

#~ msgid "class_stats"
#~ msgstr "Statistiques de la classe"

#~ msgid "visit_own_public_profile"
#~ msgstr "Voir votre profil"

#~ msgid "title_class logs"
#~ msgstr "Hedy - Logs"

#~ msgid "title_class statistics"
#~ msgstr "Mes statistiques"

#~ msgid "disabled_button_locked"
#~ msgstr "Ton professeur n'a pas encore débloqué ce niveau"

#~ msgid "duplicate_tag"
#~ msgstr "You already have a tag with this name."

#~ msgid "tag_deleted"
#~ msgstr "This tag was successfully deleted."

#~ msgid "no_tags"
#~ msgstr "No tags yet."

#~ msgid "apply_filters"
#~ msgstr "Apply filters"

#~ msgid "write_first_program"
#~ msgstr "Écrivez votre premier programme !"

#~ msgid "adventure_exp_1"
#~ msgstr "Tape l'aventure de ton choix sur le coté droit. Après avoir créer ton aventure, tu peux l'enregistrer dans une des tes classes dans le menu \"customizations\". Si ti veux inclure une commande dans cette aventure, utilise un code anchor comme cela s'il te plait :"

#~ msgid "adventure_exp_2"
#~ msgstr "Si tu veux montrer des bouts de code, par exemple pour donner un gabarit ou un exemple de code à tes élèves, utilise des ancres comme ceci :"

#~ msgid "hello_world"
#~ msgstr "Hello world !"

#~ msgid "share_confirm"
#~ msgstr "Voulez-vous vraiment rendre le programme public ?"

#~ msgid "share_success_detail"
#~ msgstr "Programme partagé."

#~ msgid "unshare_confirm"
#~ msgstr "Voulez-vous vraiment rendre le programme privé ?"

#~ msgid "unshare_success_detail"
#~ msgstr "Partage de programme désactivé."

#~ msgid "hide_parsons"
#~ msgstr "Masquer le puzzle"

#~ msgid "hide_quiz"
#~ msgstr "Masquer le questionnaire"

#~ msgid "back_to_class"
#~ msgstr "Retourner à la classe"

<<<<<<< HEAD
#~ msgid "open_adventures"
#~ msgstr ""

#~ msgid "open_classes"
#~ msgstr ""

#~ msgid "open_slides"
=======
#~ msgid "classes"
>>>>>>> fa009d5b
#~ msgstr ""
<|MERGE_RESOLUTION|>--- conflicted
+++ resolved
@@ -2229,15 +2229,5 @@
 #~ msgid "back_to_class"
 #~ msgstr "Retourner à la classe"
 
-<<<<<<< HEAD
-#~ msgid "open_adventures"
+#~ msgid "classes"
 #~ msgstr ""
-
-#~ msgid "open_classes"
-#~ msgstr ""
-
-#~ msgid "open_slides"
-=======
-#~ msgid "classes"
->>>>>>> fa009d5b
-#~ msgstr ""
