# French translations for PROJECT.
# Copyright (C) 2023 ORGANIZATION
# This file is distributed under the same license as the PROJECT project.
# FIRST AUTHOR <EMAIL@ADDRESS>, 2023.
#
msgid ""
msgstr ""
"Project-Id-Version: PROJECT VERSION\n"
"Report-Msgid-Bugs-To: EMAIL@ADDRESS\n"
<<<<<<< HEAD
"POT-Creation-Date: 2024-02-28 13:55+0100\n"
"PO-Revision-Date: 2024-02-19 01:12+0000\n"
=======
"POT-Creation-Date: 2024-02-26 13:05+0100\n"
"PO-Revision-Date: 2024-03-03 07:14+0000\n"
>>>>>>> a9bfdfaf
"Last-Translator: Snoring Parrot <snoring_parrot@users.noreply.hosted.weblate.org>\n"
"Language-Team: fr <LL@li.org>\n"
"Language: fr\n"
"MIME-Version: 1.0\n"
"Content-Type: text/plain; charset=utf-8\n"
"Content-Transfer-Encoding: 8bit\n"
"Plural-Forms: nplurals=2; plural=n > 1;\n"
"X-Generator: Weblate 5.5-dev\n"
"Generated-By: Babel 2.14.0\n"

msgid "Access Before Assign"
msgstr "Tu as essayé d'utiliser la variable {name} à la ligne {access_line_number}, mais tu ne l'as défini qu'à la ligne {definition_line_number}. Défini ta variable avant de l'utiliser."

msgid "Cyclic Var Definition"
msgstr "Le nom {variable} doit être défini avant que tu puisses l’utiliser à droite de la commande `is`."

#, fuzzy
msgid "Function Undefined"
msgstr "You tried to use the function {name}, but you didn't define it."

msgid "Has Blanks"
msgstr "Ton code est incomplet. Il contient des blancs que tu dois remplacer par du code."

msgid "Incomplete"
msgstr "Oups ! Tu as oublié un morceau du code ! À la ligne {line_number}, tu dois ajouter du texte après {incomplete_command}."

msgid "Incomplete Repeat"
msgstr "Il semble que tu as oublié d'utiliser {command} avec la commande repeat qui est à la ligne {line_number}."

msgid "Invalid"
msgstr "{invalid_command} n’est pas une commande du niveau {level} d’Hedy. Voulais-tu écrire {guessed_command} ?"

msgid "Invalid Argument"
msgstr "Tu ne peux pas utiliser la commande {command} avec {invalid_argument}. Essaye de remplacer {invalid_argument} par {allowed_types}."

msgid "Invalid Argument Type"
msgstr "Tu ne peux pas utiliser {command} avec {invalid_argument} car c’est {invalid_type}. Essaie de modifier {invalid_argument} en {allowed_types}."

msgid "Invalid At Command"
msgstr "La commande {at} n'est pas utilisable avant le niveau 16. Tu peux utiliser des crochets pour utiliser un élément d'une liste, par exemple `friends[i]`, `lucky_numbers[{random}]`."

msgid "Invalid Space"
msgstr "Oups ! Tu as commencé une ligne par une espace à la ligne {line_number}. Les espaces en début de ligne rendent les ordinateurs perplexes, peux-tu le supprimer ?"

msgid "Invalid Type Combination"
msgstr "Tu ne peux pas utiliser {invalid_argument} et {invalid_argument_2} avec {command} car l'un est {invalid_type} et l'autre est {invalid_type_2}. Essaye de changer {invalid_argument} en {invalid_type_2} ou {invalid_argument_2} en {invalid_type}."

msgid "Locked Language Feature"
msgstr "Tu utilises {concept} ! C'est génial mais {concept} n'est pas encore débloqué ! Ça sera débloqué dans les niveaux suivants."

msgid "Lonely Echo"
msgstr "Tu as utilisé `echo` avant `ask`, ou bien `echo` sans `ask`. Il faut d’abord utiliser `ask` pour demander, puis `echo`."

msgid "Lonely Text"
msgstr "Il semble que tu as oublié de mettre une commande avec le texte de la ligne {line_number}"

#, fuzzy
msgid "Missing Additional Command"
msgstr "It looks like you forgot to complete writing {command} on line {line_number}."

<<<<<<< HEAD
=======
#, fuzzy
msgid "Missing Square Brackets"
msgstr "It looks like you forgot to use square brackets [] around the list you were creating on line {line_number}."

>>>>>>> a9bfdfaf
msgid "Missing Command"
msgstr "Il semble que vous avez oublié d'utiliser une commande à la ligne {line_number}."

msgid "Missing Inner Command"
msgstr "Il semble que tu as oublié d'utiliser une commande avec la déclaration {command} que tu as utilisé à la ligne {line_number}."

msgid "Missing Square Brackets"
msgstr ""

#, fuzzy
msgid "Missing Variable"
msgstr "It looks like your {command} is missing a variable at the start of the line."

#, fuzzy
msgid "Misspelled At Command"
msgstr "It looks like you might have misspelled the {command} command, instead you wrote {invalid_argument} in line {line_number}."

msgid "No Indentation"
msgstr "Tu as utilisé trop peu d’espaces à la ligne {line_number}. Tu as utilisé {leading_spaces} espaces, ce qui n’est pas assez. Commence chaque bloc par {indent_size} espaces de plus qu’à la ligne précédente."

#, fuzzy
msgid "Non Decimal Variable"
msgstr "At line {line_number}, you might have tried using a number which Hedy does not like very much! Try changing it to a decimal number like 2."

msgid "Parse"
msgstr "Le code que vous avez entré n'est pas un code Hedy valide. Il y a une erreur sur la ligne {location[0]}, à la position {location[1]}. Vous avez tapé {character_found}, mais ce n'est pas permis."

msgid "Pressit Missing Else"
msgstr "Tu as oublié d'ajouter ce qu'il se passe si tu presses une touche différente, ajouter un {else} à ton code"

msgid "Too Big"
msgstr "Waouh ! Ton programme a un nombre impressionnant de lignes de code : {lines_of_code} lignes ! Mais Hedy ne peut traiter que {max_lines} lignes à ce niveau. Rends ton programme plus court et ressaie."

msgid "Unexpected Indentation"
msgstr "Tu as utilisé trop d’espaces à la ligne {line_number}. Tu as utilisé {leading_spaces} espaces, ce qui est trop. Commence chaque bloc par {indent_size} espaces de plus qu’à la ligne précédente."

msgid "Unquoted Assignment"
msgstr "À partir de ce niveau, le texte à droite de `is` doit être mis entre guillemets. Tu as oublié cela pour le texte {text}."

msgid "Unquoted Equality Check"
msgstr "Lorsque tu veux vérifier si une variable correspond à plusieurs mots, ces mots doivent être mis entre guillemets !"

msgid "Unquoted Text"
msgstr "Attention : si tu affiche ou demande quelque chose, le texte doit commencer et se terminer par des guillemets. Il en manque quelque part."

msgid "Unsupported Float"
msgstr "Les nombres non-entiers ne sont pas encore disponible, mais ils le seront dans quelques niveaux. Pour l'instant, change {value} en un entier."

msgid "Unsupported String Value"
msgstr "Les valeurs textes ne peuvent pas contenir {invalid_value}."

#, fuzzy
msgid "Unused Variable"
msgstr "You defined the variable {variable_name} on line {line_number}, but you did not use it."

msgid "Var Undefined"
msgstr "Tu as essayé d’utiliser la variable {name}, mais tu ne l’as pas définie. Ou bien tu essayais d’utiliser le mot {name}, mais tu as oublié les guillemets."

msgid "Wrong Level"
msgstr "C'était un code Hedy correct, mais pas au bon niveau. Vous avez écrit {offending_keyword} pour le niveau {working_level}. Conseil : {tip}"

#, fuzzy
msgid "Wrong Number of Arguments"
msgstr "Your function used the wrong number of arguments. You provided {used_number} but the function {name} needs {defined_number}"

msgid "account_overview"
msgstr "Aperçu du compte"

#, fuzzy
msgid "accounts_created"
msgstr "Les comptes ont été créés."

msgid "accounts_intro"
msgstr "Sur cette page, vous pouvez créer des comptes pour plusieurs étudiants à la dois. Il est aussi possible de les ajouter directement à l'une de vos classes. En appuyant sur le + vert en bas à droite de la page, vous pouvez ajouter des rangées de plus. Vous pouvez effacer une rangée en appuyant sur a croix rouge qui correpsond. Assurez-vous qu'aucune rangée ne soit vide quand vous appuyez sur \"Créer plusieurs comptes\". Gardez en tête que chaque nom d'utilisateur et courriel doit être unique et que le mot de passe doit être <b>au moins</b> 6 caractères de long."

msgid "achievement_earned"
msgstr "Vous avez gagné un exploit !"

msgid "achievements"
msgstr "exploits"

msgid "achievements_check_icon_alt"
msgstr "Icône d'exploit validé"

msgid "achievements_logo_alt"
msgstr "Logo de Succès"

#, fuzzy
msgid "add"
msgstr "Add"

msgid "add_students"
msgstr "Ajouter des élèves"

msgid "add_students_options"
msgstr "Ajouter des options pour les élèves"

msgid "admin"
msgstr "Administration"

msgid "advance_button"
msgstr "Aller au niveau {level}"

msgid "adventure"
msgstr "Aventure"

#, fuzzy
msgid "adventure_cloned"
msgstr "Adventure is cloned"

msgid "adventure_code_button"
msgstr ""

msgid "adventure_codeblock_button"
msgstr ""

msgid "adventure_duplicate"
msgstr "Tu as déjà une aventure avec ce nom."

msgid "adventure_empty"
msgstr "Tu n'as pas entré de nom d'aventure !"

msgid "adventure_exp_3"
msgstr "Assure-toi bien d'entourer les mot-clés avec {}, afin qu'ils soient correctement reconnus. Tu peux aussi utiliser le bouton \"Aperçu\" pour voir une version stylisée de ton aventure. Pour voir ton aventure sur une page dédiée, sélectionne \"Voir\" depuis la page des enseignants."

msgid "adventure_exp_classes"
msgstr ""

msgid "adventure_id_invalid"
msgstr "Ce numéro d'aventure n'est pas valide."

msgid "adventure_length"
msgstr "Ton aventure doit mesurer au moins 20 caractères."

msgid "adventure_name_invalid"
msgstr "Le nom d'aventure n'est pas valide."

msgid "adventure_prompt"
msgstr "Merci de donner un nom à l'aventure"

msgid "adventure_terms"
msgstr "J'accepte que mon aventure puisse être rendue disponible publiquement sur Hedy."

msgid "adventure_updated"
msgstr "L'aventure à été mise à jour !"

#, fuzzy
msgid "adventures_info"
msgstr "Each Hedy level has built-in exercises for students, which we call adventures. You can create your own adventures and add them to your classes. With your own adventures you can create adventures that are relevant and interesting for your students. You can find more information about creating your own adventures <a href=\"https://hedy.org/for-teachers/manual/features\">here</a>."

msgid "adventures_restored"
msgstr "Les aventures par défaut ont été rétablies."

msgid "ago"
msgstr "{timestamp} ago"

msgid "agree_invalid"
msgstr "Tu dois accepter la politique de confidentialité."

msgid "agree_with"
msgstr "J’accepte les"

msgid "ajax_error"
msgstr "Il y a eu une erreur, veuillez réessayer."

msgid "all"
msgstr "Tout"

msgid "all_class_highscores"
msgstr "Tous les élèves sont visibles dans les meilleurs scores de la classe"

msgid "already_account"
msgstr "Vous avez déjà un compte ?"

msgid "already_program_running"
msgstr "Il y a déjà un programme en cours, finissez d'abord celui-ci."

msgid "already_teacher"
msgstr "Vous avez déjà un compte enseignant."

msgid "already_teacher_request"
msgstr "Vous avez déjà une demande de compte enseignant en cours."

msgid "amount_created"
msgstr "programmes créés"

msgid "amount_saved"
msgstr "programmes sauvegardés"

msgid "amount_submitted"
msgstr "programmes soumis"

msgid "are_you_sure"
msgstr "Êtes-vous sûr ? Vous ne pouvez pas annuler cette action."

msgid "ask_needs_var"
msgstr "À partir du niveau 2, {ask} doit être utilisé avec une variable. Exemple : nom {is} {ask} Quel est ton nom ?"

msgid "back_to_class"
msgstr "Retourner à la classe"

msgid "back_to_teachers_page"
msgstr "Retourner à la page des enseignants"

msgid "become_a_sponsor"
msgstr "Devenir un sponsor"

msgid "birth_year"
msgstr "Année de naissance"

msgid "by"
msgstr "par"

msgid "cancel"
msgstr "Annuler"

#, fuzzy
msgid "cant_parse_exception"
msgstr "Couldn't parse the program"

msgid "catch_index_exception"
msgstr "Tu as essayé d'accéder à la liste {list_name} mais celle-ci est vide ou sans index."

#, fuzzy
msgid "catch_value_exception"
msgstr "While running your program the command {command} received the value {value} which is not allowed. {suggestion}."

msgid "certificate"
msgstr "Certificat de complétion"

msgid "certified_teacher"
msgstr "Enseignant certifié"

msgid "change_password"
msgstr "Modifier le mot de passe"

msgid "cheatsheet_title"
msgstr "Aide-mémoire"

msgid "class_already_joined"
msgstr "Tu es déjà un élève de la classe"

msgid "class_customize_success"
msgstr "Classe modifiée avec succès."

#, fuzzy
msgid "class_live"
msgstr "Live statistics"

msgid "class_name_duplicate"
msgstr "Une classe porte déjà ce nom."

msgid "class_name_empty"
msgstr "Tu n'as pas entré de nom de classe !"

msgid "class_name_invalid"
msgstr "Le nom de classe n'est pas valide."

msgid "class_name_prompt"
msgstr "Entrer le nom de la nouvelle classe"

#, fuzzy
msgid "class_overview"
msgstr "Class overview"

#, fuzzy
msgid "class_survey_description"
msgstr "We would like to get a better overview of our Hedy users. By providing these answers, you would help improve Hedy. Thank you!"

#, fuzzy
msgid "class_survey_later"
msgstr "Remind me tomorrow"

#, fuzzy
msgid "class_survey_question1"
msgstr "What is the age range in your class?"

#, fuzzy
msgid "class_survey_question2"
msgstr "What is the spoken language in your class?"

#, fuzzy
msgid "class_survey_question3"
msgstr "What is the gender balance in your class?"

#, fuzzy
msgid "class_survey_question4"
msgstr "What distinguishes your students from others?"

#, fuzzy
msgid "classes_info"
msgstr "Create a class to follow the progress of each student in dashboard, and to customize the adventures your students see, and even adding your own! You can create as many classes as you like, and each class can have multiple teachers each one with different roles. You can also add as many students as you want, but mind that each student can only be in one class at a time. You can find more information about classes in the <a href=\"https://hedy.org/for-teachers/manual/preparations#for-teachers\">teacher manual</a>."

#, fuzzy
msgid "clone"
msgstr "Clone"

#, fuzzy
msgid "cloned_times"
msgstr "Clones"

msgid "close"
msgstr "Fermer"

msgid "comma"
msgstr "une virgule"

#, fuzzy
msgid "command_not_available_yet_exception"
msgstr "Command not available yet"

#, fuzzy
msgid "command_unavailable_exception"
msgstr "Command not correct anymore"

msgid "commands"
msgstr "Commandes"

#, fuzzy
msgid "common_errors"
msgstr "Common errors"

msgid "congrats_message"
msgstr "Félicitations, {username}, tu as fini Hedy !"

msgid "content_invalid"
msgstr "Cette aventure n'est pas valide."

msgid "contributor"
msgstr "Contributeur"

msgid "copy_clipboard"
msgstr "Copié avec succès dans le presse-papiers"

#, fuzzy
msgid "copy_code"
msgstr "Copy code"

msgid "copy_join_link"
msgstr "Copie le lien d'accès"

msgid "copy_link_success"
msgstr "Lien pour joindre copié au presse-papier"

msgid "copy_link_to_share"
msgstr "Copier le lien à partager"

msgid "copy_mail_link"
msgstr "Entrez ce lien dans un nouvel onglet :"

msgid "correct_answer"
msgstr "La réponse correct est"

msgid "country"
msgstr "Pays"

msgid "country_invalid"
msgstr "Sélectionnez un pays valide."

msgid "country_title"
msgstr "Pays"

msgid "create_account"
msgstr "Créer un compte"

msgid "create_accounts"
msgstr "Créer des comptes"

msgid "create_accounts_prompt"
msgstr "Es-tu sur de vouloir créer ces comptes ?"

msgid "create_adventure"
msgstr "Créer l'aventure"

msgid "create_class"
msgstr "Créer une nouvelle classe"

msgid "create_multiple_accounts"
msgstr "Créer plusieurs comptes"

msgid "create_public_profile"
msgstr "Créer un profil public"

msgid "create_question"
msgstr "Voulez-vous en créer un ?"

msgid "create_student_account"
msgstr "Créer un compte"

msgid "create_student_account_explanation"
msgstr "Vous pouvez enregistrer vos propres programmes avec un compte."

msgid "create_teacher_account"
msgstr "Créer un compte enseignant"

msgid "create_teacher_account_explanation"
msgstr "Avec un compte enseignant, vous pouvez enregistrer vos programmes et voir les résultats de vos élèves."

msgid "creator"
msgstr "Créateur"

msgid "current_password"
msgstr "Mot de passe actuel"

msgid "customization_deleted"
msgstr "Modifications effacées avec succès."

msgid "customize_adventure"
msgstr "Personnaliser l'adventure"

msgid "customize_class"
msgstr "Personnaliser la classe"

msgid "dash"
msgstr "un trait d'union"

msgid "default_403"
msgstr "Il semble que vous ne soyez pas autorisé…"

msgid "default_404"
msgstr "Nous n’avons pas trouvé cette page…"

msgid "default_500"
msgstr "Quelque chose ne s’est pas bien passé…"

msgid "delete"
msgstr "Supprimer"

msgid "delete_adventure_prompt"
msgstr "Es-tu sur de vouloir supprimer cette aventure ?"

msgid "delete_class_prompt"
msgstr "Es-tu sur de vouloir supprimer cette classe ?"

msgid "delete_confirm"
msgstr "Êtes-vous sûr de vouloir supprimer le programme ?"

msgid "delete_invite"
msgstr "Supprimer l'invitation"

msgid "delete_invite_prompt"
msgstr "Es-tu sur de vouloir supprimer cette invitation de classe ?"

msgid "delete_public"
msgstr "Supprimer le profil public"

msgid "delete_success"
msgstr "Programme effacé avec succès."

msgid "destroy_profile"
msgstr "Supprimer le profil"

msgid "developers_mode"
msgstr "Mode développeur"

msgid "directly_available"
msgstr "Ouvrir immédiatement"

msgid "disable"
msgstr "Désactiver"

msgid "disable_parsons"
msgstr ""

msgid "disable_quizes"
msgstr ""

msgid "disabled"
msgstr "Désactivé"

msgid "disabled_button_quiz"
msgstr "Ton score au questionnaire n'est pas suffisant, essaie encore !"

msgid "discord_server"
msgstr "Serveur Discord"

msgid "distinguished_user"
msgstr "Utilisateur distingué"

msgid "double quotes"
msgstr "guillemet"

msgid "download"
msgstr "Télécharger"

msgid "download_login_credentials"
msgstr "Veux-tu télécharger les identifiants après la création des comptes ?"

msgid "duplicate"
msgstr "Dupliquer"

msgid "echo_and_ask_mismatch_exception"
msgstr "`{echo}` et `{ask}` ne correspondent pas"

#, fuzzy
msgid "echo_out"
msgstr "À partir du niveau 2 `{echo}` n'est plus nécessaire. Tu peux répéter une réponse avec `{ask}` et `{print}` maintenant. Exemple : `nom is {ask} Quel est ton nom ? {print} bonjour nom`"

#, fuzzy
msgid "edit_adventure"
msgstr "Edit adventure"

msgid "edit_code_button"
msgstr "Modifier le code"

msgid "email"
msgstr "E-mail"

msgid "email_invalid"
msgstr "Veuillez entrer une adresse mail valide."

msgid "end_quiz"
msgstr "Fin du questionnaire"

msgid "english"
msgstr "Anglais"

msgid "enter"
msgstr "Entrer"

msgid "enter_password"
msgstr "Entrer un nouveau mot de passe pour"

msgid "enter_text"
msgstr "Saisissez votre réponse ici..."

msgid "error_logo_alt"
msgstr "Erreur logo"

msgid "exclamation mark"
msgstr "un point d'exclamation"

msgid "exercise"
msgstr "Exercice"

msgid "exercise_doesnt_exist"
msgstr "Cet exercice n'existe pas"

msgid "exists_email"
msgstr "Cette adresse mail est déjà utilisée."

msgid "exists_username"
msgstr "Ce pseudo est déjà utilisé."

#, fuzzy
msgid "exit_preview_mode"
msgstr "Exit preview mode"

msgid "experience_invalid"
msgstr "Sélectionnez une expérience valide, choisissez (Oui, Non)."

msgid "expiration_date"
msgstr "Date d'expiration"

msgid "explore_explanation"
msgstr "Sur cette page, vous pouvez parcourir les programmes créés par d'autres utilisateurs Hedy. Vous pouvez filtrer à la fois le niveau Hedy et l'aventure. Cliquez sur \"Afficher le programme\" pour ouvrir un programme et l'exécuter. Les programmes avec un en-tête rouge contiennent une erreur. Vous pouvez toujours ouvrir le programme, mais son exécution entraînera une erreur. Vous pouvez bien sûr essayer de le corriger ! Si le créateur a un profil public, vous pouvez cliquer sur son nom d'utilisateur pour visiter son profil. Vous y trouverez tous ses programmes partagés et bien plus encore !"

msgid "explore_programs"
msgstr "Explorer les programmes"

msgid "explore_programs_logo_alt"
msgstr "Explorer les programmes"

#, fuzzy
msgid "favorite_program"
msgstr "Favorite program"

msgid "favourite_confirm"
msgstr "Êtes-vous sûr de vouloir définir ce programme comme favori ?"

msgid "favourite_program"
msgstr "Programme favori"

msgid "favourite_program_invalid"
msgstr "Le programme favori que vous avez choisi n'est pas valide."

msgid "favourite_success"
msgstr "Programme mis en favori."

msgid "female"
msgstr "Femme"

msgid "float"
msgstr "un nombre"

msgid "for_teachers"
msgstr "Pour les enseignants"

msgid "forgot_password"
msgstr "Mot de passe oublié ?"

msgid "from_another_teacher"
msgstr "D'un(e) autre professeur"

msgid "from_magazine_website"
msgstr "D'un magazine ou d'un site internet"

msgid "from_video"
msgstr "D'une vidéo"

msgid "fun_statistics_msg"
msgstr "Voici quelques statistiques amusantes !"

msgid "gender"
msgstr "Genre"

msgid "gender_invalid"
msgstr "Veuillez sélectionner un genre valide, choisissez (Féminin, Masculin, Autre)."

msgid "general"
msgstr "Général"

msgid "general_settings"
msgstr "Configurations générales"

msgid "generate_passwords"
msgstr "Générer des mots de passe"

msgid "get_certificate"
msgstr "Obtenez votre certificat !"

msgid "give_link_to_teacher"
msgstr "Donnez le lien suivant à l'enseignant(e) :"

msgid "go_back_to_main"
msgstr "Retourner à la page principale"

msgid "go_to_question"
msgstr "Aller à la question"

msgid "go_to_quiz_result"
msgstr "Aller au résultat du questionnaire"

msgid "goto_profile"
msgstr "Aller à mon profile"

msgid "grid_overview"
msgstr "Vue d'ensemble des programmes par aventure"

msgid "hand_in"
msgstr "Rendre"

msgid "hand_in_exercise"
msgstr "Rendre l'exercice"

msgid "heard_about_hedy"
msgstr "Comment avez-vous entendu parler d'Hedy ?"

msgid "heard_about_invalid"
msgstr "Veuillez sélectionner une réponse valide."

msgid "hedy_achievements"
msgstr "Succès d'Hedy"

msgid "hedy_choice_title"
msgstr "Le choix d'Hedy"

msgid "hedy_logo_alt"
msgstr "Logo d'Hedy"

msgid "hedy_on_github"
msgstr "Hedy sur Github"

msgid "hedy_tutorial_logo_alt"
msgstr "Commencer le tutoriel Hedy"

msgid "hello_logo"
msgstr "Bonjour"

msgid "hidden"
msgstr "masqués"

msgid "hide_cheatsheet"
msgstr "Masquer les aides"

msgid "hide_keyword_switcher"
msgstr "Masquer le sélecteur de mots clés"

msgid "highest_level_reached"
msgstr "Plus haut niveau atteint"

msgid "highest_quiz_score"
msgstr "Meilleur score au quiz"

msgid "highscore_explanation"
msgstr "Sur cette page, tu peux voir les Highscores, basé sur la quantité d'achievements réalisés. Voir le classement de chaque utilisateur mondial, de ton pays ou de ta classe. Clique sur un nom d'utilisateur pour voir sa page publique."

msgid "highscore_no_public_profile"
msgstr "Vous n'avez pas de profil public et n'êtes donc pas répertorié dans les meilleurs scores. Souhaitez-vous en créer un ?"

msgid "highscores"
msgstr "Meilleurs scores"

msgid "hint"
msgstr "Un indice ?"

msgid "ill_work_some_more"
msgstr "Je vais le travailler encore un peu"

#, fuzzy
msgid "image_invalid"
msgstr "L’image que vous avez choisie n’est pas valide."

#, fuzzy
msgid "incomplete_command_exception"
msgstr "Incomplete Command"

#, fuzzy
msgid "incorrect_handling_of_quotes_exception"
msgstr "Incorrect handling of quotes"

#, fuzzy
msgid "incorrect_use_of_types_exception"
msgstr "Incorrect use of types"

#, fuzzy
msgid "incorrect_use_of_variable_exception"
msgstr "Incorrect use of variable"

#, fuzzy
msgid "indentation_exception"
msgstr "Incorrect Indentation"

msgid "input"
msgstr "saisie de {ask}"

msgid "integer"
msgstr "un nombre"

msgid "invalid_class_link"
msgstr "Lien non valide pour rejoindre la classe."

#, fuzzy
msgid "invalid_command_exception"
msgstr "Invalid command"

#, fuzzy
msgid "invalid_keyword_language_comment"
msgstr "# The provided keyword language is invalid, keyword language is set to English"

#, fuzzy
msgid "invalid_language_comment"
msgstr "# The provided language is invalid, language set to English"

#, fuzzy
msgid "invalid_level_comment"
msgstr "# The provided level is invalid, level is set to level 1"

#, fuzzy
msgid "invalid_program_comment"
msgstr "# The provided program is invalid, please try again"

msgid "invalid_teacher_invitation_code"
msgstr "Le code d’invitation d’enseignant n’est pas valide. Pour devenir enseignant, veuillez contacter hello@hedy.org."

msgid "invalid_tutorial_step"
msgstr "Ceci n'est pas une étape valable du tutoriel"

msgid "invalid_username_password"
msgstr "Pseudo/Mot de passe invalide."

msgid "invite_by_username"
msgstr "Invitation par nom d'utilisateur"

msgid "invite_date"
msgstr "Date d'invitation"

msgid "invite_message"
msgstr "Vous avez reçu une invitation à rejoindre le cours"

msgid "invite_prompt"
msgstr "Entre un nom d'utilisateur"

#, fuzzy
msgid "invite_teacher"
msgstr "Invite a teacher"

msgid "join_class"
msgstr "Rejoindre la classe"

msgid "join_prompt"
msgstr "Tu dois avoir un compte pour rejoindre cette classe. Veux-tu te connecter maintenant ?"

msgid "keyword_language_invalid"
msgstr "Veuillez sélectionner une langue valide."

#, fuzzy
msgid "language"
msgstr "Language"

msgid "language_invalid"
msgstr "Veuillez sélectionner une langue valide."

msgid "languages"
msgstr "Lequel de ces langages de programmation avez-vous déjà utilisé ?"

msgid "last_achievement"
msgstr "Dernier exploit gagné"

msgid "last_edited"
msgstr "Dernière modification"

#, fuzzy
msgid "last_error"
msgstr "Last error"

msgid "last_login"
msgstr "Dernière connexion"

#, fuzzy
msgid "last_program"
msgstr "Last program"

msgid "last_update"
msgstr "Dernière mise à jour"

msgid "lastname"
msgstr "Nom"

msgid "leave_class"
msgstr "Quitter la classe"

msgid "level"
msgstr "Niveau"

msgid "level_accessible"
msgstr "Niveau est ouvert aux élèves"

msgid "level_disabled"
msgstr "Niveau désactivé"

msgid "level_future"
msgstr "Ce niveau sera automatiquement accessible dès le "

#, fuzzy
msgid "level_invalid"
msgstr "Ce niveau Hedy n'est pas valide."

msgid "level_not_class"
msgstr "Ce niveau n’a pas encore été rendu disponible dans votre classe"

msgid "level_title"
msgstr "Niveau"

#, fuzzy
msgid "levels"
msgstr "levels"

msgid "link"
msgstr "Lien"

msgid "list"
msgstr "une liste"

#, fuzzy
msgid "live_dashboard"
msgstr "Live Dashboard"

msgid "logged_in_to_share"
msgstr "Un compte est nécessaire pour sauvegarder et partager un programme."

msgid "login"
msgstr "Se connecter"

msgid "login_long"
msgstr "Connectez-vous à votre compte"

msgid "login_to_save_your_work"
msgstr "Se connecter pour sauvegarder son travail"

msgid "logout"
msgstr "Se déconnecter"

msgid "longest_program"
msgstr "Programme le plus long"

msgid "mail_change_password_body"
msgstr ""
"Votre password Hedy a été modifié. Si cette modification vient de vous, tout va bien.\n"
"Si vous n'avez pas modifié votre mot de passe, veuillez nous contacter immédiatement en répondant à ce mail."

msgid "mail_change_password_subject"
msgstr "Ton mot de passe Hedy a été modifié"

msgid "mail_error_change_processed"
msgstr "Les modifications sont prises en compte, mais une erreur a empêché l'envoi d'un mail de validation."

msgid "mail_goodbye"
msgstr ""
"Continuez de programmer !\n"
"L'équipe Hedy"

msgid "mail_hello"
msgstr "Salut {username} !"

msgid "mail_recover_password_body"
msgstr ""
"En cliquant sur ce lien, vous pouvez modifier votre mot de passe Hedy. Ce lien est valable <b>4</b> heures.\n"
"Si vous n'avez pas demandé une modification du mot de passe, veuillez ignorer ce mail : {link}"

msgid "mail_recover_password_subject"
msgstr "Demander la restauration de mot de passe."

msgid "mail_reset_password_body"
msgstr ""
"Votre mot de passe Hedy a été modifié. Si vous en êtes à l'origine, tant mieux.\n"
"Autrement, veuillez nous contacter immédiatement en répondant à ce mail."

msgid "mail_reset_password_subject"
msgstr "Ton mot de passe Hedy a été remis à zéro"

msgid "mail_welcome_teacher_body"
msgstr ""
"<strong>Bienvenue !</strong>\n"
"Félicitation pour ton tout nouveau compte enseignant Hedy. Bienvenue dans la communauté mondiale des enseignants Hedy !\n"
"\n"
"<strong>Ce que l'on peut faire avec un compte enseignants</strong>\n"
"Il y a de nombreuses options qui s'offrent à toi.\n"
"\n"
"1. Des explications supplémentaires sont disponible dans <a href=\"https ://hedy.org/for-teachers/manual\">le manuel de l'enseignant</a>.\n"
"2. Avec ton compte enseignant, tu peux créer une classe. Tes élèves peuvent se joindre à ta classe et tu peux voir leurs progrès. Les classes sont créées et gérées depuis la <a href=\"https ://hedycode.com/for-teachers\">page d'enseignant (for-teachers)</a>.\n"
"3. Tu peux personnaliser totalement tes classes, par exemple, tu peux ouvrir et fermer des niveaux, activer ou désactiver des aventures et créer ta propre aventure !\n"
"\n"
"<strong>Rejoins notre communauté en ligne !</strong>\n"
"Tous les enseignants Hedy, programmeurs et autres fans sont les bienvenues sur notre <a href=\"https ://discord.gg/8yY7dEme9r\">server Discord</a>. C'est l'endroit idéal pour parler de Hedy : nous avons des channels où tu peux montrer tes projets cool et tes lessons, des channel pour remonter les bugs, et des channels de chat avec d'autres enseignant et des membres de l'équipe Hedy.\n"
"\n"
"<strong>Comment demander de l'aide</strong>\n"
"Si quelque chose n'est pas clair, tu peux nous le faire savoir sur discord ou <a href=\"mailto : hello@hedy.org\">nous envoyer un email</a>.\n"
"\n"
"<strong>Comment remonter les bugs</strong>\n"
"Dans Discord, on a un channel pour remonter les bugs, il s'appelle #bugs. C'est l'endroit parfait pour nous informer sur les problèmes que tu rencontres. Si tu sais utiliser GitHub, tu peux créer une <a href=\"https ://github.com/hedyorg/hedy/issues/new ?assignees=&labels=&template=bug_report.md&title=%5BBUG%5D\">issue</a> là-bas.\n"

msgid "mail_welcome_teacher_subject"
msgstr "Votre compte professeur Hedy est prêt"

msgid "mail_welcome_verify_body"
msgstr ""
"Votre compte Hedy a été crée avec succès. Bienvenue !\n"
"Veuillez cliquer sur ce lien pour vérifier votre address mail : {link}"

msgid "mail_welcome_verify_subject"
msgstr "Bienvenue sur Hedy"

msgid "mailing_title"
msgstr "Abonnez-vous à la newsletter Hedy"

msgid "main_subtitle"
msgstr "Un langage de programmation textuel pour la salle de classe"

msgid "main_title"
msgstr "Hedy"

msgid "make_sure_you_are_done"
msgstr "Vérifie d'avoir terminé ! Tu ne pourras pas modifier ton programme après avoir cliquer sur « Rendre »."

msgid "male"
msgstr "Homme"

msgid "mandatory_mode"
msgstr "Mode dévelopeur obligatoire"

#, fuzzy
msgid "more_options"
msgstr "More options"

msgid "my_account"
msgstr "Mon compte"

msgid "my_achievements"
msgstr "Mes exploits"

msgid "my_adventures"
msgstr "Mes aventures"

msgid "my_classes"
msgstr "Mes classes"

msgid "my_messages"
msgstr "Mes messages"

#, fuzzy
msgid "my_public_profile"
msgstr "My public profile"

msgid "name"
msgstr "Nom"

msgid "nav_explore"
msgstr "Découvrir"

msgid "nav_hedy"
msgstr "Hedy"

msgid "nav_learn_more"
msgstr "En savoir plus"

msgid "nav_start"
msgstr "Page principale"

msgid "nested blocks"
msgstr "un bloc dans un bloc"

msgid "new_password"
msgstr "Nouveau mot de passe"

#, fuzzy
msgid "new_password_repeat"
msgstr "Repeat new password"

msgid "newline"
msgstr "une nouvelle ligne"

msgid "next_exercise"
msgstr "Exercice suivant"

msgid "next_page"
msgstr "Page suivante"

msgid "next_step_tutorial"
msgstr "Prochaine étape >>>"

msgid "no"
msgstr "Non"

msgid "no_account"
msgstr "Pas encore de compte ?"

msgid "no_accounts"
msgstr "Il n'y a pas de compte à créer."

#, fuzzy
msgid "no_adventures_yet"
msgstr "There are no public adventures yet..."

msgid "no_certificate"
msgstr "Cet utilisateur n'a pas reçu le certificat de complétion de Hedy"

msgid "no_more_flat_if"
msgstr "À partir du niveau 8, le code après {if} doit être placé sur une nouvelle ligne commençant avec 4 espaces."

#, fuzzy
msgid "no_programs"
msgstr "Vous n'avez pas encore de programme."

msgid "no_public_profile"
msgstr "Tu n'as pas encore de texte de profil..."

msgid "no_shared_programs"
msgstr "n'a pas de programmes partagés..."

msgid "no_such_adventure"
msgstr "Cette aventure n’existe pas !"

msgid "no_such_class"
msgstr "Pas de classe Hedy correspondante."

msgid "no_such_highscore"
msgstr "Meilleurs scores"

msgid "no_such_level"
msgstr "Ce niveau n'existe pas !"

msgid "no_such_program"
msgstr "Pas de tel programme Hedy !"

#, fuzzy
msgid "no_tag"
msgstr "No tag provided!"

msgid "not_enrolled"
msgstr "On dirait que vous n’êtes pas dans cette classe !"

msgid "not_in_class_no_handin"
msgstr "Tu n'es pas dans une classe, pas besoin de rendre quoi que ce soit."

msgid "not_logged_in_cantsave"
msgstr "Ton programme ne sera pas sauvegardé."

msgid "not_logged_in_handin"
msgstr "Un compte est nécessaire pour rendre un devoir."

msgid "not_teacher"
msgstr "On dirait que vous n’êtes pas enseignant !"

msgid "number"
msgstr "un nombre"

msgid "number_achievements"
msgstr "Nombres de succès"

msgid "number_lines"
msgstr "Nombre de lignes"

msgid "number_programs"
msgstr "Nombre de programmes exécutés"

msgid "ok"
msgstr "OK"

msgid "only_you_can_see"
msgstr "Seulement toi peut voir ce programme."

msgid "open"
msgstr "Ouvrir"

msgid "opening_date"
msgstr "Date d'ouverture"

msgid "opening_dates"
msgstr "Dates d'ouverture"

msgid "option"
msgstr "Option"

msgid "or"
msgstr "ou"

msgid "other"
msgstr "Autre"

msgid "other_block"
msgstr "Un autre langage à blocs"

msgid "other_settings"
msgstr "Autres configurations"

msgid "other_source"
msgstr "Autre"

msgid "other_text"
msgstr "Un autre langage textuel"

msgid "overwrite_warning"
msgstr "Tu as déjà un programme avec ce nom, sauvegarder celui en cours remplacera l'ancien. Confirmer ?"

#, fuzzy
msgid "owner"
msgstr "Owner"

msgid "page"
msgstr "page"

msgid "page_not_found"
msgstr "Nous n’avons pas pu trouver cette page !"

msgid "parsons_title"
msgstr "Puzzle"

msgid "password"
msgstr "Mot de passe"

msgid "password_change_not_allowed"
msgstr "Vous n'avez pas l'autorisation de changer le mot de passe de ce compte."

msgid "password_change_prompt"
msgstr "Es-tu sur de vouloir changer ce mot de passe ?"

msgid "password_change_success"
msgstr "Le mot de passe de votre élève a été modifié."

msgid "password_invalid"
msgstr "Votre mot de passe n'est pas valide."

msgid "password_repeat"
msgstr "Répéter le mot de passe"

msgid "password_resetted"
msgstr "Ton mot de passe a été réinitialisé avec succès. Tu vas être redirigé vers la page de connexion."

msgid "password_six"
msgstr "Votre mot de passe doit contenir au moins 6 caractères."

msgid "password_updated"
msgstr "Mot de passe mis à jour."

msgid "passwords_six"
msgstr "Tous les mots de passes doivent contenir au moins 6 caractères."

msgid "pending_invites"
msgstr "Invitations en attente"

msgid "people_with_a_link"
msgstr "D'autres personnes peuvent voir ce programme. Il est visible sur la page « Explorer »."

msgid "percentage"
msgstr "pourcentage"

msgid "percentage_achieved"
msgstr "Obtenu par {percentage}% des personnes"

msgid "period"
msgstr "un point"

msgid "personal_text"
msgstr "Texte personnel"

msgid "personal_text_invalid"
msgstr "Votre texte personnel est invalide."

msgid "postfix_classname"
msgstr "Corriger nom de classe"

msgid "preferred_keyword_language"
msgstr "Langue préférée pour les mots-clés"

msgid "preferred_language"
msgstr "Langue préferée"

msgid "preview"
msgstr "Aperçu"

#, fuzzy
msgid "previewing_adventure"
msgstr "Previewing adventure"

#, fuzzy
msgid "previewing_class"
msgstr "You are previewing class <em>{class_name}</em> as a teacher."

msgid "previous_campaigns"
msgstr "Voir les précédentes nouvelles"

msgid "print_logo"
msgstr "affiche"

msgid "privacy_terms"
msgstr "termes de confidentialité"

msgid "private"
msgstr "Privé"

msgid "profile_logo_alt"
msgstr "Icône du profil."

msgid "profile_picture"
msgstr "Image du profil"

msgid "profile_updated"
msgstr "Profil mis à jour."

msgid "profile_updated_reload"
msgstr "Le profil a été mis a jour, la page sera rechargée."

msgid "program_contains_error"
msgstr "Ce programme contient une erreur, êtes-vous certain de vouloir le partager ?"

msgid "program_header"
msgstr "Mes programmes"

#, fuzzy
msgid "program_too_large_exception"
msgstr "Programs too large"

msgid "programming_experience"
msgstr "Avez-vous de l'expérience en programmation ?"

msgid "programming_invalid"
msgstr "Veuillez choisir un langage de programmation valide."

msgid "programs"
msgstr "Programmes"

msgid "programs_created"
msgstr "Programmes réalisés"

msgid "programs_saved"
msgstr "Sauvegarde des programmes"

msgid "programs_submitted"
msgstr "Soumission des programmes"

msgid "prompt_join_class"
msgstr "Veux tu rejoindre cette classe ?"

msgid "public"
msgstr "Public"

msgid "public_adventures"
msgstr "Browse public adventures"

msgid "public_invalid"
msgstr "Cette sélection d'accord est invalide"

msgid "public_profile"
msgstr "Profil public"

msgid "public_profile_info"
msgstr "En cochant cette case, je rends mon profil visible pour tout le monde. Attention à ne pas partager d'informations personnelles comme votre nom ou votre adresse personnelle, car tout le monde pourra les voir !"

msgid "public_profile_updated"
msgstr "Profil public mis à jour."

msgid "pygame_waiting_for_input"
msgstr "En attente d'une touche pressée…"

msgid "question mark"
msgstr "un point d'interrogation"

msgid "quiz_logo_alt"
msgstr "Logo du questionnaire"

msgid "quiz_score"
msgstr "Note du questionnaire"

msgid "quiz_tab"
msgstr "Questionnaire"

msgid "quiz_threshold_not_reached"
msgstr "Seuil de quiz pour débloquer ce niveau n'est pas atteint"

msgid "read_code_label"
msgstr "Lire à voix haute"

msgid "recent"
msgstr "Mes programmes récents"

msgid "recover_password"
msgstr "Demander une réinitialisation de mot de passe"

msgid "regress_button"
msgstr "Retourner au niveau {level}"

msgid "remove"
msgstr "Retirer"

msgid "remove_customization"
msgstr "Retirer la personnalisations"

msgid "remove_customizations_prompt"
msgstr "Es-tu sur de vouloir supprimer cette personnalisation de classe ?"

msgid "remove_student_prompt"
msgstr "Es-tu sur de vouloir supprimer l'élève de la classe ?"

#, fuzzy
msgid "remove_user_prompt"
msgstr "Confirm removing this user from the class."

msgid "repair_program_logo_alt"
msgstr "Corriger l'icône du programmer"

msgid "repeat_dep"
msgstr "À partir du niveau 8, {repeat} doit être utilisée avec de l'indentation. Des exemples sont montrés à l'onglet {repeat} du niveau 8."

msgid "repeat_match_password"
msgstr "Les mots de passes sont différents."

msgid "repeat_new_password"
msgstr "Répéter le nouveau mot de passe"

msgid "report_failure"
msgstr "Ce programme n'existe pas ou n'est pas public"

msgid "report_program"
msgstr "Es-tu sur de vouloir signaler ce programme ?"

msgid "report_success"
msgstr "Ce programme a été reporté"

msgid "request_teacher"
msgstr "Souhaitez-vous postuler pour un compte enseignant ?"

msgid "request_teacher_account"
msgstr "Demander un compte enseignant"

msgid "required_field"
msgstr "Les champs marqués d'une * sont obligatoires"

msgid "reset_adventure_prompt"
msgstr "Est tu sur de vouloir remettre à zéro toutes les aventures sélectionnées ?"

msgid "reset_adventures"
msgstr "Réinitialiser les aventures sélectionnées"

msgid "reset_button"
msgstr "Remettre à zéro"

msgid "reset_password"
msgstr "Réinitialiser le mot de passe"

msgid "reset_view"
msgstr "Réinitialiser"

msgid "retrieve_adventure_error"
msgstr "Tu n'as pas accès à cette aventure !"

msgid "retrieve_class_error"
msgstr "Seulement les professeurs peuvent consulter les classes"

#, fuzzy
msgid "retrieve_tag_error"
msgstr "Error retrieving tags"

#, fuzzy
msgid "role"
msgstr "Role"

msgid "run_code_button"
msgstr "Exécuter le code"

#, fuzzy
msgid "runs_over_time"
msgstr "Runs over time"

msgid "save"
msgstr "Sauvegarder"

msgid "save_parse_warning"
msgstr "Ce programme contient une erreur, le sauvegarder ?"

msgid "save_prompt"
msgstr "Un compte est nécessaire pour sauvegarder ton programme. Se connecter ?"

msgid "save_success_detail"
msgstr "Programme sauvegardé."

msgid "score"
msgstr "Score"

msgid "search"
msgstr "Rechercher..."

msgid "search_button"
msgstr "Rechercher"

#, fuzzy
msgid "second_teacher"
msgstr "Second teacher"

#, fuzzy
msgid "second_teacher_copy_prompt"
msgstr "Are you sure you want to copy this teacher?"

#, fuzzy
msgid "second_teacher_prompt"
msgstr "Enter a teacher username to invite them."

#, fuzzy
msgid "second_teacher_warning"
msgstr "All teachers in this class can customize it."

msgid "see_certificate"
msgstr "Voir le certificat de {username} !"

msgid "select"
msgstr "Sélectionner"

msgid "select_adventures"
msgstr "Choisissez les aventures"

#, fuzzy
msgid "select_all"
msgstr "Select all"

#, fuzzy
msgid "select_lang"
msgstr "Select language"

#, fuzzy
msgid "select_tag"
msgstr "Select tag"

#, fuzzy
msgid "selected"
msgstr "Selected"

msgid "self_removal_prompt"
msgstr "Voulez-vous vraiment quitter ce cours ?"

msgid "send_password_recovery"
msgstr "Envoyez-moi un lien de récupération de mot de passe"

msgid "sent_by"
msgstr "Cette invitation a été envoyée par"

msgid "sent_password_recovery"
msgstr "Tu devrais bientôt recevoir un email avec des instructions pour réinitialiser ton mot de passe."

msgid "settings"
msgstr "Mes préférences"

msgid "share_by_giving_link"
msgstr "Partage ton programme avec d'autres personnes en leur donnant le lien suivant :"

msgid "share_confirm"
msgstr "Voulez-vous vraiment rendre le programme public ?"

msgid "share_success_detail"
msgstr "Programme partagé."

msgid "share_your_program"
msgstr "Partage ton programme"

msgid "signup_student_or_teacher"
msgstr "Êtes-vous un élève ou un enseignant ?"

msgid "single quotes"
msgstr "une apostrophe"

msgid "slash"
msgstr "une barre oblique"

#, fuzzy
msgid "slides"
msgstr "Slides"

#, fuzzy
msgid "slides_info"
msgstr "For each level of Hedy, we have created slides to help you teach. The slides contain explanations of each level, and Hedy examples that you can run inside the slides. Just click the link and get started! the Introduction slides are a general explanation of Hedy before level 1 The slides were created using <a href=\"https://slides.com\">slides.com</a>. If you want to adapt them yourself, you can download them, and then upload the resulting zip file to <a href=\"https://slides.com\">slides.com</a>. You can find more information about the slides in the <a href=\"https://hedy.org/for-teachers/manual/features\">teacher's manual</a>."

msgid "social_media"
msgstr "Réseau social"

msgid "something_went_wrong_keyword_parsing"
msgstr "Votre aventure contient des erreurs, est-ce que tous les mots-clés sont entourés de { } ?"

msgid "space"
msgstr "un espace"

msgid "star"
msgstr "une étoile"

msgid "start_hedy_tutorial"
msgstr "Commencer le tutoriel Hedy"

msgid "start_programming"
msgstr "Commencer à programmer"

msgid "start_programming_logo_alt"
msgstr "Commencer à programmer"

msgid "start_quiz"
msgstr "Démarrer le questionnaire"

msgid "start_teacher_tutorial"
msgstr "Démarrer le didacticiel de l'enseignant"

msgid "step_title"
msgstr "Devoir"

msgid "stop_code_button"
msgstr "Arrêter le programme"

msgid "string"
msgstr "un texte"

#, fuzzy
msgid "student"
msgstr "Student"

msgid "student_already_in_class"
msgstr "L'élève est déjà dans votre classe."

msgid "student_already_invite"
msgstr "L'élève a déjà une invitation en attente."

#, fuzzy
msgid "student_details"
msgstr "Student details"

#, fuzzy
msgid "student_list"
msgstr "Student list"

#, fuzzy
msgid "student_not_allowed_in_class"
msgstr "Student not allowed in class"

msgid "student_not_existing"
msgstr "Le pseudo n'existe pas."

msgid "student_signup_header"
msgstr "Étudiant"

msgid "students"
msgstr "élèves"

msgid "submission_time"
msgstr "Rendu à"

msgid "submit_answer"
msgstr "Répondre à la question"

msgid "submit_program"
msgstr "Envoyer"

msgid "submit_warning"
msgstr "Êtes-vous sûr de vouloir soumettre ce programme ?"

msgid "submitted"
msgstr "Déposé"

msgid "submitted_header"
msgstr "Ce programme a été déposé et ne peut être modifié."

msgid "subscribe"
msgstr "S'abonner"

msgid "subscribe_newsletter"
msgstr "S'abonner à la newsletter"

#, fuzzy
msgid "suggestion_color"
msgstr "Try using another color"

#, fuzzy
msgid "suggestion_note"
msgstr "Use a note between C0 and B9 or a number between 1 and 70"

#, fuzzy
msgid "suggestion_number"
msgstr "Try changing the value to a number"

msgid "surname"
msgstr "Prénom"

#, fuzzy
msgid "survey"
msgstr "Survey"

#, fuzzy
msgid "survey_completed"
msgstr "Survey completed"

#, fuzzy
msgid "survey_skip"
msgstr "Don't show this again"

#, fuzzy
msgid "survey_submit"
msgstr "Submit"

#, fuzzy
msgid "tag_in_adventure"
msgstr "Tag in adventure"

#, fuzzy
msgid "tag_input_placeholder"
msgstr "Enter a new tag"

#, fuzzy
msgid "tags"
msgstr "Tags"

msgid "teacher"
msgstr "Enseignant"

msgid "teacher_account_request"
msgstr "Vous avez une demande de compte enseignant en attente"

msgid "teacher_account_success"
msgstr "Votre compte enseignant a été activé avec succès."

msgid "teacher_invalid"
msgstr "La valeur du paramètre enseignant n'est pas valable."

msgid "teacher_invitation_require_login"
msgstr "Pour configurer votre compte professeur, vous devez vous connecter. Si vous n'avez pas de compte, veuillez en créer un."

msgid "teacher_manual"
msgstr "Manuel de l'enseignant"

msgid "teacher_signup_header"
msgstr "Enseignant"

msgid "teacher_tutorial_logo_alt"
msgstr "Icône du didacticiel de l'enseignant"

msgid "teacher_welcome"
msgstr "Bienvenue chez Hedy ! Vous êtes maintenant l'heureux propriétaire d'un compte enseignant qui vous permet de créer des cours et d'inviter des étudiants."

#, fuzzy
msgid "teachers"
msgstr "Teachers"

msgid "template_code"
msgstr ""
"C'est l'explication de mon aventure !\n"
"\n"
"De cette manière, je peux montrer une commande : <code>{print}</code>\n"
"\n"
"Mais parfois, je pourrais vouloir montrer un bout de code comme cela :\n"
"<pre>\n"
"{ask} Quel est ton nom ?\n"
"{echo} Ainsi ton nom est\n"
"</pre>"

msgid "this_turns_in_assignment"
msgstr "Envoyer le devoir au professeur."

msgid "title"
msgstr "Titre"

msgid "title_achievements"
msgstr "Hedy - Mes réalisations"

msgid "title_admin"
msgstr "Hedy – Page d'administration"

msgid "title_class grid_overview"
msgstr "Hedy - Vue d'ensemble de la grille"

#, fuzzy
msgid "title_class live_statistics"
msgstr "Hedy - Live Statistics"

msgid "title_class-overview"
msgstr "Hedy – Classe"

msgid "title_customize-adventure"
msgstr "Hedy – Modifier une aventure"

msgid "title_customize-class"
msgstr "Hedy – Modifier une classe"

msgid "title_explore"
msgstr "Hedy - Explorer"

msgid "title_for-teacher"
msgstr "Hedy - Pour les professeurs"

msgid "title_join-class"
msgstr "Hedy – Rejoindre une classe"

msgid "title_landing-page"
msgstr "Bienvenue sur Hedy !"

msgid "title_learn-more"
msgstr "Hedy - En savoir plus"

msgid "title_login"
msgstr "Hedy - Connexion"

msgid "title_my-profile"
msgstr "Hedy - Mon compte"

msgid "title_privacy"
msgstr "Hedy - Conditions de confidentialité"

msgid "title_programs"
msgstr "Hedy - Mes programmes"

#, fuzzy
msgid "title_public-adventures"
msgstr "Hedy - Public adventures"

msgid "title_recover"
msgstr "Hedy - Récupérer le compte"

msgid "title_reset"
msgstr "Hedy - Réinitialiser le mot de passe"

msgid "title_signup"
msgstr "Hedy - Créer un compte"

msgid "title_start"
msgstr "Hedy - La programmation textuelle facilement"

msgid "title_view-adventure"
msgstr "Hedy – Voir une aventure"

msgid "token_invalid"
msgstr "Votre clé n'est pas valide."

#, fuzzy
msgid "tooltip_level_locked"
msgstr "Your teacher disabled this level"

msgid "translate_error"
msgstr "Quelque chose s'est mal passé lors de la traduction du code. Essayez d'exécuter le code pour voir s'il contient une erreur. Le code avec des erreurs ne peut pas être traduit."

msgid "translating_hedy"
msgstr "Traduire Hedy"

#, fuzzy
msgid "translator"
msgstr "Translator"

msgid "try_it"
msgstr "Essayer"

msgid "tutorial"
msgstr "Didacticiel"

msgid "tutorial_code_snippet"
msgstr ""
"print Hello world !\n"
"print J'apprends Hedy avec le tutoriel !"

msgid "tutorial_message_not_found"
msgstr "Nous n'avons pas trouvé l'étape de tutoriel demandée..."

msgid "tutorial_title_not_found"
msgstr "Nous n’avons pas pu trouver ce tutoriel"

msgid "unauthorized"
msgstr "Vous n’avez pas les droits d’accès à cette page"

msgid "unique_usernames"
msgstr "Tous les pseudos doivent être uniques."

msgid "unlock_thresholds"
msgstr "Déverrouiller les limites de niveau"

msgid "unsaved_class_changes"
msgstr "Il y a des changements non pris en comptes, es-tu sur de vouloir quitter la page ?"

msgid "unshare_confirm"
msgstr "Voulez-vous vraiment rendre le programme privé ?"

msgid "unshare_success_detail"
msgstr "Partage de programme désactivé."

msgid "update_adventure_prompt"
msgstr "Es-tu sur de vouloir mettre cette aventure à jour ?"

msgid "update_profile"
msgstr "Mettre à jour le profil"

msgid "update_public"
msgstr "Modifier le profil public"

msgid "updating_indicator"
msgstr "Mise à jour en cours"

#, fuzzy
msgid "use_of_blanks_exception"
msgstr "Use of blanks in programs"

#, fuzzy
msgid "use_of_nested_functions_exception"
msgstr "Use of nested functions"

msgid "user"
msgstr "personne"

msgid "user_inexistent"
msgstr "Cet utilisateur n'existe pas"

msgid "user_not_private"
msgstr "Cet utilisateur n’existe pas ou n’a pas de profil public"

msgid "username"
msgstr "Nom d'utilisateur"

msgid "username_empty"
msgstr "Tu n'as pas entré de pseudo !"

msgid "username_invalid"
msgstr "Ton pseudo n'est pas valide."

msgid "username_special"
msgstr "Le pseudo ne peut pas contenir `:` ou `@`."

msgid "username_three"
msgstr "Le pseudo doit mesurer au moins 3 caractères de long."

msgid "usernames_exist"
msgstr "Un ou plusieurs pseudos déjà utilisés."

msgid "value"
msgstr "Valeur"

msgid "variables"
msgstr "Variables"

msgid "view_program"
msgstr "Voir le programme"

msgid "welcome"
msgstr "Bienvenue"

msgid "welcome_back"
msgstr "Bienvenue"

#, fuzzy
msgid "what_is_your_role"
msgstr "What is your role?"

msgid "what_should_my_code_do"
msgstr "Que devrait faire mon code ?"

msgid "whole_world"
msgstr "Le monde"

msgid "year_invalid"
msgstr "Veuillez entrer une année entre 1900 et {current_year}."

msgid "yes"
msgstr "Oui"

msgid "your_account"
msgstr "Ton profil"

msgid "your_class"
msgstr "Votre classe"

msgid "your_last_program"
msgstr "Votre dernier programme enregistré"

msgid "your_personal_text"
msgstr "Votre texte personnel..."

msgid "your_program"
msgstr "Ton programme"

#~ msgid "create_account_explanation"
#~ msgstr "Having your own account allows you to save your programs."

#~ msgid "only_teacher_create_class"
#~ msgstr "Only teachers are allowed to create classes!"

#~ msgid "keyword_support"
#~ msgstr "Mots clés traduits"

#~ msgid "non_keyword_support"
#~ msgstr "Contenu traduit"

#~ msgid "try_button"
#~ msgstr "Essayer"

#~ msgid "select_own_adventures"
#~ msgstr "Sélectionner ses aventures"

#~ msgid "edit"
#~ msgstr "Modifier"

#~ msgid "view"
#~ msgstr "Voir"

#~ msgid "class"
#~ msgstr "Classe"

#~ msgid "save_code_button"
#~ msgstr "Enregistrer le code"

#~ msgid "share_code_button"
#~ msgstr "Enregistrer et partager le code"

#~ msgid "classes_invalid"
#~ msgstr "The list of selected classes is invalid"

#~ msgid "directly_add_adventure_to_classes"
#~ msgstr "Veux-tu ajouter cette aventure directement dans une de tes classes ?"

#~ msgid "hand_in_assignment"
#~ msgstr "Hand in assignment"

#~ msgid "select_a_level"
#~ msgstr "Select a level"

#~ msgid "answer_invalid"
#~ msgstr "Your password is invalid."

#~ msgid "available_adventures_level"
#~ msgstr "Available adventures level"

#~ msgid "customize_class_exp_1"
#~ msgstr "Salut ! Sur cette page, tu peux customiser ta classe. En sélectionnant les niveaux et les aventures, tu peux choisir ce que tes élèves peuvent voir. Tu peux aussi ajouter tes propres aventures originales à des niveaux. Tous les niveaux et aventures par défaut seront sélectionnés par défaut. <b>Attention:</b> Toutes les aventure ne sont pas forcément disponible pour tous les niveaux ! Configure tes préférences de la manière suivante :"

#~ msgid "customize_class_exp_2"
#~ msgstr "Vous pouvez toujours changer ces configurations plus tard. Par exemple, vous pouvez rendre disponible certaines aventures ou certains niveaux pendant que vous enseignez une classe. De cette façon, c'est facile pour vous de déterminer sur quel niveaux et aventures vos élèves vont travailler. Si vous voulez rendre tout disponible pour votre classe, c'est plus facile de retirer toute la personnalisation."

#~ msgid "customize_class_step_1"
#~ msgstr "Choisi les niveaux pour ta class en appuyant sur les \"boutons de niveaux\""

#~ msgid "customize_class_step_2"
#~ msgstr "Des \"boites à cochées\" vont apparaître pour les aventures disponibles pour les niveaux choisis"

#~ msgid "customize_class_step_3"
#~ msgstr "Sélectionnes les aventures que tu souhaites rendre disponibles"

#~ msgid "customize_class_step_4"
#~ msgstr "Cliquez sur le nom d'une aventure pour la (dé)sélectionner pour tous les niveaux"

#~ msgid "customize_class_step_5"
#~ msgstr "Ajouter des aventures personnelles"

#~ msgid "customize_class_step_6"
#~ msgstr "Choisissez une date d'ouverture pour chaque niveau (vous pouvez aussi le laisser vide)"

#~ msgid "customize_class_step_7"
#~ msgstr "Sélectionner d'autres paramètres"

#~ msgid "customize_class_step_8"
#~ msgstr "Choisis \"Save\" -> C'est fait !"

#~ msgid "example_code_header"
#~ msgstr "Exemple de code Hedy"

#~ msgid "feedback_failure"
#~ msgstr "Faux !"

#~ msgid "feedback_success"
#~ msgstr "Bien !"

#~ msgid "go_to_first_question"
#~ msgstr "Aller à la question 1"

#~ msgid "question"
#~ msgstr "Question"

#~ msgid "question_doesnt_exist"
#~ msgstr "Cette question n'existe pas"

#~ msgid "question_invalid"
#~ msgstr "Your token is invalid."

#~ msgid "select_levels"
#~ msgstr "Select levels"

#~ msgid "too_many_attempts"
#~ msgstr "Trop d'essais"

#~ msgid "class_logs"
#~ msgstr "Historique"

#~ msgid "class_stats"
#~ msgstr "Statistiques de la classe"

#~ msgid "visit_own_public_profile"
#~ msgstr "Voir votre profil"

#~ msgid "title_class logs"
#~ msgstr "Hedy - Logs"

#~ msgid "title_class statistics"
#~ msgstr "Mes statistiques"

#~ msgid "disabled_button_locked"
#~ msgstr "Ton professeur n'a pas encore débloqué ce niveau"

#~ msgid "duplicate_tag"
#~ msgstr "You already have a tag with this name."

#~ msgid "tag_deleted"
#~ msgstr "This tag was successfully deleted."

#~ msgid "no_tags"
#~ msgstr "No tags yet."

#~ msgid "apply_filters"
#~ msgstr "Apply filters"

#~ msgid "write_first_program"
<<<<<<< HEAD
#~ msgstr "Écrivez votre premier programme !"

#~ msgid "adventure_exp_1"
#~ msgstr "Tape l'aventure de ton choix sur le coté droit. Après avoir créer ton aventure, tu peux l'enregistrer dans une des tes classes dans le menu \"customizations\". Si ti veux inclure une commande dans cette aventure, utilise un code anchor comme cela s'il te plait :"

#~ msgid "adventure_exp_2"
#~ msgstr "Si tu veux montrer des bouts de code, par exemple pour donner un gabarit ou un exemple de code à tes élèves, utilise des ancres comme ceci :"

#~ msgid "adventures"
#~ msgstr "Aventures"

#~ msgid "hello_world"
#~ msgstr "Hello world !"

#~ msgid "hide_parsons"
#~ msgstr "Masquer le puzzle"

#~ msgid "hide_quiz"
#~ msgstr "Masquer le questionnaire"
=======
#~ msgstr "Écrivez votre premier programme !"
>>>>>>> a9bfdfaf
<|MERGE_RESOLUTION|>--- conflicted
+++ resolved
@@ -7,13 +7,8 @@
 msgstr ""
 "Project-Id-Version: PROJECT VERSION\n"
 "Report-Msgid-Bugs-To: EMAIL@ADDRESS\n"
-<<<<<<< HEAD
-"POT-Creation-Date: 2024-02-28 13:55+0100\n"
-"PO-Revision-Date: 2024-02-19 01:12+0000\n"
-=======
 "POT-Creation-Date: 2024-02-26 13:05+0100\n"
 "PO-Revision-Date: 2024-03-03 07:14+0000\n"
->>>>>>> a9bfdfaf
 "Last-Translator: Snoring Parrot <snoring_parrot@users.noreply.hosted.weblate.org>\n"
 "Language-Team: fr <LL@li.org>\n"
 "Language: fr\n"
@@ -74,21 +69,15 @@
 msgid "Missing Additional Command"
 msgstr "It looks like you forgot to complete writing {command} on line {line_number}."
 
-<<<<<<< HEAD
-=======
 #, fuzzy
 msgid "Missing Square Brackets"
 msgstr "It looks like you forgot to use square brackets [] around the list you were creating on line {line_number}."
 
->>>>>>> a9bfdfaf
 msgid "Missing Command"
 msgstr "Il semble que vous avez oublié d'utiliser une commande à la ligne {line_number}."
 
 msgid "Missing Inner Command"
 msgstr "Il semble que tu as oublié d'utiliser une commande avec la déclaration {command} que tu as utilisé à la ligne {line_number}."
-
-msgid "Missing Square Brackets"
-msgstr ""
 
 #, fuzzy
 msgid "Missing Variable"
@@ -2126,7 +2115,6 @@
 #~ msgstr "Apply filters"
 
 #~ msgid "write_first_program"
-<<<<<<< HEAD
 #~ msgstr "Écrivez votre premier programme !"
 
 #~ msgid "adventure_exp_1"
@@ -2146,6 +2134,3 @@
 
 #~ msgid "hide_quiz"
 #~ msgstr "Masquer le questionnaire"
-=======
-#~ msgstr "Écrivez votre premier programme !"
->>>>>>> a9bfdfaf
