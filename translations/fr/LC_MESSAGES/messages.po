# French translations for PROJECT.
# Copyright (C) 2023 ORGANIZATION
# This file is distributed under the same license as the PROJECT project.
# FIRST AUTHOR <EMAIL@ADDRESS>, 2023.
#
msgid ""
msgstr ""
"Project-Id-Version: PROJECT VERSION\n"
"Report-Msgid-Bugs-To: EMAIL@ADDRESS\n"
"POT-Creation-Date: 2000-01-01 00:00+0000\n"
"PO-Revision-Date: 2025-01-31 06:48+0000\n"
"Last-Translator: Anonymous <noreply@weblate.org>\n"
"Language-Team: fr <LL@li.org>\n"
"Language: fr\n"
"MIME-Version: 1.0\n"
"Content-Type: text/plain; charset=utf-8\n"
"Content-Transfer-Encoding: 8bit\n"
"Plural-Forms: nplurals=2; plural=n > 1;\n"
"X-Generator: Weblate 5.10-dev\n"
"Generated-By: Babel 2.14.0\n"

#, fuzzy
msgid "Access Before Assign"
msgstr "Tu as essayé d'utiliser la variable {name} à la ligne {access_line_number}, mais tu ne l'as défini qu'à la ligne {definition_line_number}. Défini ta variable avant de l'utiliser."

#, fuzzy
msgid "Cyclic Var Definition"
msgstr "Le nom `{variable}` doit être défini avant que tu puisses l’utiliser à droite de la commande `is`."

#, fuzzy
msgid "Else Without If Error"
msgstr ""

#, fuzzy
msgid "Function Undefined"
msgstr ""

#, fuzzy
msgid "Has Blanks"
msgstr "Ton code est incomplet. Il contient des blancs que tu dois remplacer par du code."

#, fuzzy
msgid "Incomplete"
msgstr ""

#, fuzzy
msgid "Incomplete Repeat"
msgstr "Il semble que tu as oublié d'utiliser `{command}` avec la commande repeat qui est à la ligne {line_number}."

#, fuzzy
msgid "Invalid"
msgstr "`{invalid_command}` n’est pas une commande du niveau {level} d’Hedy. Voulais-tu écrire `{guessed_command}` ?"

#, fuzzy
msgid "Invalid Argument"
msgstr "Tu ne peux pas utiliser la commande `{command}` avec `{invalid_argument}`. Essaye de remplacer `{invalid_argument}` par {allowed_types}."

#, fuzzy
msgid "Invalid Argument Type"
msgstr "Tu ne peux pas utiliser `{command}` avec `{invalid_argument}` car c’est {invalid_type}. Essaie de modifier `{invalid_argument}` en {allowed_types}."

#, fuzzy
msgid "Invalid At Command"
msgstr "La commande `{command}` n'est pas utilisable avant le niveau 16. Tu peux utiliser des crochets pour utiliser un élément d'une liste, par exemple `friends[i]`, `lucky_numbers[{random}]`."

#, fuzzy
msgid "Invalid Space"
msgstr "Oups ! Tu as commencé une ligne par une espace à la ligne {line_number}. Les espaces en début de ligne rendent les ordinateurs perplexes, peux-tu le supprimer ?"

#, fuzzy
msgid "Invalid Type Combination"
msgstr "Tu ne peux pas utiliser `{invalid_argument}` et `{invalid_argument_2}` avec `{command}` car l'un est {invalid_type} et l'autre est {invalid_type_2}. Essaye de changer `{invalid_argument}` en {invalid_type_2} ou `{invalid_argument_2}` en {invalid_type}."

#, fuzzy
msgid "Lonely Echo"
msgstr "Tu as utilisé `echo` avant `ask`, ou bien `echo` sans `ask`. Il faut d’abord utiliser `ask` pour demander, puis `echo`."

#, fuzzy
msgid "Lonely Text"
msgstr "Il semble que tu as oublié de mettre une commande avec le texte de la ligne {line_number}"

#, fuzzy
msgid "Missing Additional Command"
msgstr ""

#, fuzzy
msgid "Missing Colon Error"
msgstr ""

#, fuzzy
msgid "Missing Command"
msgstr "Il semble que vous avez oublié d'utiliser une commande à la ligne {line_number}."

#, fuzzy
msgid "Missing Inner Command"
msgstr "Il semble que tu as oublié d'utiliser une commande avec la déclaration `{command}` que tu as utilisé à la ligne {line_number}."

#, fuzzy
msgid "Missing Square Brackets"
msgstr ""

#, fuzzy
msgid "Missing Variable"
msgstr ""

#, fuzzy
msgid "Misspelled At Command"
msgstr ""

#, fuzzy
msgid "No Indentation"
msgstr "Tu as utilisé trop peu d’espaces à la ligne {line_number}. Tu as utilisé {leading_spaces} espaces, ce qui n’est pas assez. Commence chaque bloc par {indent_size} espaces de plus qu’à la ligne précédente."

#, fuzzy
msgid "Non Decimal Variable"
msgstr ""

#, fuzzy
msgid "Parse"
msgstr "Le code que vous avez entré n'est pas un code Hedy valide. Il y a une erreur sur la ligne {location[0]}, à la position {location[1]}. Vous avez tapé `{character_found}`, mais ce n'est pas permis."

#, fuzzy
msgid "Pressit Missing Else"
msgstr "Tu as oublié d'ajouter ce qu'il se passe si tu presses une touche différente, ajouter un `{else}` à ton code"

#, fuzzy
msgid "Runtime Index Error"
msgstr "Tu as essayé d'accéder à la liste {name} mais celle-ci est vide ou sans index."

#, fuzzy
msgid "Runtime Value Error"
msgstr ""

#, fuzzy
msgid "Runtime Values Error"
msgstr ""

#, fuzzy
msgid "Save Microbit code "
msgstr ""

#, fuzzy
msgid "Too Big"
msgstr "Waouh ! Ton programme a un nombre impressionnant de lignes de code : {lines_of_code} lignes ! Mais Hedy ne peut traiter que {max_lines} lignes à ce niveau. Rends ton programme plus court et ressaie."

#, fuzzy
msgid "Too Few Indents"
msgstr ""

#, fuzzy
msgid "Too Many Indents"
msgstr ""

#, fuzzy
msgid "Unexpected Indentation"
msgstr "Tu as utilisé trop d’espaces à la ligne {line_number}. Tu as utilisé {leading_spaces} espaces, ce qui est trop. Commence chaque bloc par {indent_size} espaces de plus qu’à la ligne précédente."

#, fuzzy
msgid "Unquoted Assignment"
msgstr "À partir de ce niveau, le texte à droite de `is` doit être mis entre guillemets. Tu as oublié cela pour le texte {text}."

#, fuzzy
msgid "Unquoted Equality Check"
msgstr "Lorsque tu veux vérifier si une variable correspond à plusieurs mots, ces mots doivent être mis entre guillemets !"

#, fuzzy
msgid "Unquoted Text"
msgstr "Attention : si tu affiche ou demande quelque chose, le texte doit commencer et se terminer par des guillemets. Il en manque quelque part."

#, fuzzy
msgid "Unsupported Float"
msgstr "Les nombres non-entiers ne sont pas encore disponible, mais ils le seront dans quelques niveaux. Pour l'instant, change `{value}` en un entier."

#, fuzzy
msgid "Unsupported String Value"
msgstr "Les valeurs textes ne peuvent pas contenir `{invalid_value}`."

#, fuzzy
msgid "Unused Variable"
msgstr ""

#, fuzzy
msgid "Var Undefined"
msgstr "Tu as essayé d’utiliser la variable `{name}`, mais tu ne l’as pas définie. Ou bien tu essayais d’utiliser le mot `{name}`, mais tu as oublié les guillemets."

#, fuzzy
msgid "Wrong Level"
msgstr "C'était un code Hedy correct, mais pas au bon niveau. Vous avez écrit `{offending_keyword}` pour le niveau {working_level}. Conseil : {tip}"

#, fuzzy
msgid "Wrong Number of Arguments"
msgstr ""

msgid "about_this_adventure"
msgstr ""

msgid "account_overview"
msgstr "Aperçu du compte"

#, fuzzy
msgid "actions"
msgstr ""

#, fuzzy
msgid "add"
msgstr ""

msgid "add_students"
msgstr "Ajouter des élèves"

#, fuzzy
msgid "add_your_language"
msgstr ""

msgid "admin"
msgstr "Administration"

msgid "advance_button"
msgstr "Aller au niveau {level}"

msgid "adventure"
msgstr "Aventure"

#, fuzzy
msgid "adventure_cloned"
msgstr ""

#, fuzzy
msgid "adventure_code_button"
msgstr ""

#, fuzzy
msgid "adventure_codeblock_button"
msgstr ""

msgid "adventure_duplicate"
msgstr "Tu as déjà une aventure avec ce nom."

msgid "adventure_empty"
msgstr "Tu n'as pas entré de nom d'aventure !"

#, fuzzy
msgid "adventure_exp_3"
msgstr "Assure-toi bien d'entourer les mot-clés avec {}, afin qu'ils soient correctement reconnus. Tu peux aussi utiliser le bouton \"Aperçu\" pour voir une version stylisée de ton aventure. Pour voir ton aventure sur une page dédiée, sélectionne \"Voir\" depuis la page des enseignants."

#, fuzzy
msgid "adventure_exp_classes"
msgstr ""

#, fuzzy
msgid "adventure_flagged"
msgstr ""

msgid "adventure_id_invalid"
msgstr "Ce numéro d'aventure n'est pas valide."

msgid "adventure_length"
msgstr "Ton aventure doit mesurer au moins 20 caractères."

msgid "adventure_name_invalid"
msgstr "Le nom d'aventure n'est pas valide."

msgid "adventure_terms"
msgstr "J'accepte que mon aventure puisse être rendue disponible publiquement sur Hedy."

msgid "adventure_updated"
msgstr "L'aventure à été mise à jour !"

#, fuzzy
msgid "adventures_completed"
msgstr ""

#, fuzzy
msgid "adventures_info"
msgstr ""

msgid "adventures_restored"
msgstr "Les aventures par défaut ont été rétablies."

#, fuzzy
msgid "adventures_ticked"
msgstr ""

#, fuzzy
msgid "adventures_tried"
msgstr ""

msgid "ago"
msgstr ""

msgid "agree_invalid"
msgstr "Tu dois accepter la politique de confidentialité."

msgid "agree_with"
msgstr "J’accepte les"

msgid "ajax_error"
msgstr "Il y a eu une erreur, veuillez réessayer."

msgid "all"
msgstr "Tout"

msgid "all_class_highscores"
msgstr "Tous les élèves sont visibles dans les meilleurs scores de la classe"

#, fuzzy
msgid "all_rows_missing_separator"
msgstr ""

msgid "already_account"
msgstr "Vous avez déjà un compte ?"

msgid "already_program_running"
msgstr "Il y a déjà un programme en cours, finissez d'abord celui-ci."

msgid "are_you_sure"
msgstr "Êtes-vous sûr ? Vous ne pouvez pas annuler cette action."

msgid "ask_needs_var"
msgstr "À partir du niveau 2, `{ask}` doit être utilisé avec une variable. Exemple : nom `{is}` `{ask}` Quel est ton nom ?"

msgid "available_in"
msgstr ""

msgid "back_to_class"
msgstr "Retourner à la classe"

msgid "become_a_sponsor"
msgstr "Devenir un sponsor"

msgid "birth_year"
msgstr "Année de naissance"

msgid "by"
msgstr "par"

msgid "cancel"
msgstr "Annuler"

#, fuzzy
msgid "cant_parse_exception"
msgstr ""

msgid "certificate"
msgstr "Certificat de complétion"

msgid "certified_teacher"
msgstr "Enseignant certifié"

msgid "change_password"
msgstr "Modifier le mot de passe"

msgid "cheatsheet_title"
msgstr "Aide-mémoire"

msgid "class_already_joined"
msgstr "Tu es déjà un élève de la classe"

msgid "class_customize_success"
msgstr "Classe modifiée avec succès."

#, fuzzy
msgid "class_graph_explanation"
msgstr ""

msgid "class_logs"
msgstr "Historique"

msgid "class_name_duplicate"
msgstr "Une classe porte déjà ce nom."

msgid "class_name_empty"
msgstr "Tu n'as pas entré de nom de classe !"

msgid "class_name_invalid"
msgstr "Le nom de classe n'est pas valide."

msgid "class_name_prompt"
msgstr "Entrer le nom de la nouvelle classe"

#, fuzzy
msgid "class_performance_graph"
msgstr ""

#, fuzzy
msgid "class_survey_description"
msgstr ""

#, fuzzy
msgid "class_survey_later"
msgstr ""

#, fuzzy
msgid "class_survey_question1"
msgstr ""

#, fuzzy
msgid "class_survey_question2"
msgstr ""

#, fuzzy
msgid "class_survey_question3"
msgstr ""

#, fuzzy
msgid "class_survey_question4"
msgstr ""

#, fuzzy
msgid "classes_info"
msgstr ""

#, fuzzy
msgid "clone"
msgstr ""

#, fuzzy
msgid "cloned_times"
msgstr ""

msgid "close"
msgstr "Fermer"

msgid "comma"
msgstr "une virgule"

#, fuzzy
msgid "command_not_available_yet_exception"
msgstr ""

#, fuzzy
msgid "command_unavailable_exception"
msgstr ""

msgid "commands"
msgstr "Commandes"

#, fuzzy
msgid "complete"
msgstr ""

msgid "congrats_message"
msgstr "Félicitations, {username}, tu as fini Hedy !"

#, fuzzy
msgid "connect_guest_teacher"
msgstr ""

#, fuzzy
msgid "constant_variable_role"
msgstr ""

msgid "containing"
msgstr ""

msgid "content_invalid"
msgstr "Cette aventure n'est pas valide."

#, fuzzy
msgid "continue"
msgstr ""

msgid "contributor"
msgstr "Contributeur"

#, fuzzy
msgid "copy_accounts_to_clipboard"
msgstr ""

msgid "copy_clipboard"
msgstr "Copié avec succès dans le presse-papiers"

#, fuzzy
msgid "copy_code"
msgstr ""

msgid "copy_join_link"
msgstr "Copie le lien d'accès"

msgid "copy_link_success"
msgstr "Lien pour joindre copié au presse-papier"

msgid "copy_link_to_share"
msgstr "Copier le lien à partager"

msgid "copy_mail_link"
msgstr "Entrez ce lien dans un nouvel onglet :"

msgid "correct_answer"
msgstr "La réponse correct est"

msgid "country"
msgstr "Pays"

msgid "country_invalid"
msgstr "Sélectionnez un pays valide."

msgid "create_account"
msgstr "Créer un compte"

msgid "create_accounts"
msgstr "Créer des comptes"

#, fuzzy
msgid "create_accounts_placeholder"
msgstr ""

msgid "create_accounts_prompt"
msgstr ""

msgid "create_adventure"
msgstr "Créer l'aventure"

msgid "create_class"
msgstr "Créer une nouvelle classe"

msgid "create_student_account"
msgstr "Créer un compte"

msgid "create_student_account_explanation"
msgstr "Vous pouvez enregistrer vos propres programmes avec un compte."

#, fuzzy
msgid "create_student_accounts"
msgstr ""

msgid "create_teacher_account"
msgstr "Créer un compte enseignant"

msgid "create_teacher_account_explanation"
msgstr "Avec un compte enseignant, vous pouvez enregistrer vos programmes et voir les résultats de vos élèves."

#, fuzzy
msgid "create_usernames_and_passwords_desc"
msgstr ""

#, fuzzy
msgid "create_usernames_and_passwords_title"
msgstr ""

#, fuzzy
msgid "create_usernames_desc"
msgstr ""

#, fuzzy
msgid "create_usernames_title"
msgstr ""

msgid "creator"
msgstr "Créateur"

msgid "current_password"
msgstr "Mot de passe actuel"

msgid "customization_deleted"
msgstr "Modifications effacées avec succès."

#, fuzzy
msgid "customize"
msgstr ""

msgid "customize_adventure"
msgstr "Personnaliser l'adventure"

msgid "customize_class"
msgstr "Personnaliser la classe"

msgid "dash"
msgstr "un trait d'union"

#, fuzzy
msgid "debug"
msgstr ""

msgid "default_401"
msgstr "Il semble que vous ne soyez pas autorisé…"

#, fuzzy
msgid "default_403"
msgstr ""

msgid "default_404"
msgstr "Nous n’avons pas trouvé cette page…"

msgid "default_500"
msgstr "Quelque chose ne s’est pas bien passé…"

msgid "delete"
msgstr "Supprimer"

msgid "delete_adventure_prompt"
msgstr "Es-tu sur de vouloir supprimer cette aventure ?"

msgid "delete_class_prompt"
msgstr "Es-tu sur de vouloir supprimer cette classe ?"

msgid "delete_confirm"
msgstr "Êtes-vous sûr de vouloir supprimer le programme ?"

msgid "delete_invite"
msgstr "Supprimer l'invitation"

msgid "delete_invite_prompt"
msgstr "Es-tu sur de vouloir supprimer cette invitation de classe ?"

msgid "delete_public"
msgstr "Supprimer le profil public"

msgid "delete_success"
msgstr "Programme effacé avec succès."

#, fuzzy
msgid "delete_tag_prompt"
msgstr ""

msgid "destroy_profile"
msgstr "Supprimer le profil"

msgid "developers_mode"
msgstr "Mode développeur"

msgid "directly_available"
msgstr "Ouvrir immédiatement"

msgid "disable"
msgstr "Désactiver"

#, fuzzy
msgid "disable_explore_page"
msgstr ""

#, fuzzy
msgid "disable_parsons"
msgstr ""

#, fuzzy
msgid "disable_quizes"
msgstr ""

msgid "disabled"
msgstr "Désactivé"

msgid "disabled_button_quiz"
msgstr "Ton score au questionnaire n'est pas suffisant, essaie encore !"

msgid "discord_server"
msgstr "Serveur Discord"

msgid "distinguished_user"
msgstr "Utilisateur distingué"

msgid "double quotes"
msgstr "guillemet"

msgid "download"
msgstr "Télécharger"

msgid "duplicate"
msgstr "Dupliquer"

#, fuzzy
msgid "echo_and_ask_mismatch_exception"
msgstr "{echo} et `{ask}` ne correspondent pas"

#, fuzzy
msgid "echo_out"
msgstr "À partir du niveau 2 `{echo}` n'est plus nécessaire. Tu peux répéter une réponse avec `{ask}` et `{print}` maintenant. Exemple : `nom {is} {ask} Quel est ton nom ? {print} bonjour nom`"

#, fuzzy
msgid "edit_adventure"
msgstr ""

msgid "edit_code_button"
msgstr "Modifier le code"

msgid "email"
msgstr "E-mail"

msgid "email_invalid"
msgstr "Veuillez entrer une adresse mail valide."

msgid "end_quiz"
msgstr "Fin du questionnaire"

msgid "english"
msgstr "Anglais"

msgid "enter"
msgstr "Entrer"

msgid "enter_password"
msgstr "Entrer un nouveau mot de passe pour"

msgid "enter_text"
msgstr "Saisissez votre réponse ici..."

msgid "error_logo_alt"
msgstr "Erreur logo"

#, fuzzy
msgid "errors"
msgstr ""

msgid "exclamation mark"
msgstr "un point d'exclamation"

msgid "exercise"
msgstr "Exercice"

msgid "exercise_doesnt_exist"
msgstr "Cet exercice n'existe pas"

msgid "exists_email"
msgstr "Cette adresse mail est déjà utilisée."

msgid "exists_username"
msgstr "Ce pseudo est déjà utilisé."

#, fuzzy
msgid "exit_preview_mode"
msgstr ""

msgid "experience_invalid"
msgstr "Sélectionnez une expérience valide, choisissez (Oui, Non)."

msgid "expiration_date"
msgstr "Date d'expiration"

#, fuzzy
msgid "favorite_program"
msgstr ""

msgid "favourite_confirm"
msgstr "Êtes-vous sûr de vouloir définir ce programme comme favori ?"

msgid "favourite_program"
msgstr "Programme favori"

msgid "favourite_program_invalid"
msgstr "Le programme favori que vous avez choisi n'est pas valide."

msgid "favourite_success"
msgstr "Programme mis en favori."

#, fuzzy
msgid "feedback_message_error"
msgstr ""

msgid "female"
msgstr "Femme"

#, fuzzy
msgid "flag_adventure_prompt"
msgstr ""

msgid "float"
msgstr "un nombre"

msgid "for_teachers"
msgstr "Pour les enseignants"

msgid "forgot_password"
msgstr "Mot de passe oublié ?"

msgid "from_another_teacher"
msgstr "D'un(e) autre professeur"

msgid "from_magazine_website"
msgstr "D'un magazine ou d'un site internet"

msgid "from_video"
msgstr "D'une vidéo"

msgid "fun_statistics_msg"
msgstr "Voici quelques statistiques amusantes !"

msgid "gender"
msgstr "Genre"

msgid "gender_invalid"
msgstr "Veuillez sélectionner un genre valide, choisissez (Féminin, Masculin, Autre)."

msgid "general_settings"
msgstr "Configurations générales"

msgid "get_certificate"
msgstr "Obtenez votre certificat !"

msgid "give_link_to_teacher"
msgstr "Donnez le lien suivant à l'enseignant(e) :"

#, fuzzy
msgid "go_back"
msgstr ""

msgid "go_back_to_main"
msgstr "Retourner à la page principale"

msgid "go_to_question"
msgstr "Aller à la question"

msgid "go_to_quiz_result"
msgstr "Aller au résultat du questionnaire"

msgid "go_to_your_clone"
msgstr ""

msgid "goto_profile"
msgstr "Aller à mon profile"

#, fuzzy
msgid "graph_title"
msgstr ""

msgid "hand_in"
msgstr "Rendre"

msgid "hand_in_exercise"
msgstr "Rendre l'exercice"

msgid "heard_about_hedy"
msgstr "Comment avez-vous entendu parler d'Hedy ?"

msgid "heard_about_invalid"
msgstr "Veuillez sélectionner une réponse valide."

msgid "hedy_choice_title"
msgstr "Le choix d'Hedy"

#, fuzzy
msgid "hedy_introduction_slides"
msgstr ""

msgid "hedy_logo_alt"
msgstr "Logo d'Hedy"

msgid "hedy_on_github"
msgstr "Hedy sur Github"

msgid "hello_logo"
msgstr "Bonjour"

#, fuzzy
msgid "hide_adventures"
msgstr ""

msgid "hide_cheatsheet"
msgstr "Masquer les aides"

#, fuzzy
msgid "hide_classes"
msgstr ""

msgid "hide_keyword_switcher"
msgstr "Masquer le sélecteur de mots clés"

#, fuzzy
msgid "hide_slides"
msgstr ""

msgid "highest_level_reached"
msgstr "Plus haut niveau atteint"

msgid "highest_quiz_score"
msgstr "Meilleur score au quiz"

msgid "hint"
msgstr "Un indice ?"

msgid "ill_work_some_more"
msgstr "Je vais le travailler encore un peu"

#, fuzzy
msgid "image_invalid"
msgstr "L’image que vous avez choisie n’est pas valide."

#, fuzzy
msgid "incomplete_command_exception"
msgstr ""

#, fuzzy
msgid "incorrect_handling_of_quotes_exception"
msgstr ""

#, fuzzy
msgid "incorrect_use_of_types_exception"
msgstr ""

#, fuzzy
msgid "incorrect_use_of_variable_exception"
msgstr ""

#, fuzzy
msgid "indentation_exception"
msgstr ""

msgid "input"
msgstr "saisie de `{ask}`"

#, fuzzy
msgid "input_variable_role"
msgstr ""

msgid "integer"
msgstr "un nombre"

msgid "invalid_class_link"
msgstr "Lien non valide pour rejoindre la classe."

#, fuzzy
msgid "invalid_command_exception"
msgstr ""

#, fuzzy
msgid "invalid_keyword_language_comment"
msgstr ""

#, fuzzy
msgid "invalid_language_comment"
msgstr ""

#, fuzzy
msgid "invalid_level_comment"
msgstr ""

#, fuzzy
msgid "invalid_program_comment"
msgstr ""

msgid "invalid_teacher_invitation_code"
msgstr "Le code d’invitation d’enseignant n’est pas valide. Pour devenir enseignant, veuillez contacter hello@hedy.org."

msgid "invalid_tutorial_step"
msgstr "Ceci n'est pas une étape valable du tutoriel"

msgid "invalid_username_password"
msgstr "Pseudo/Mot de passe invalide."

msgid "invitations_sent"
msgstr ""

msgid "invite_by_username"
msgstr "Invitation par nom d'utilisateur"

msgid "invite_date"
msgstr "Date d'invitation"

msgid "invite_message"
msgstr "Vous avez reçu une invitation à rejoindre le cours"

msgid "invite_prompt"
msgstr "Entre un nom d'utilisateur"

#, fuzzy
msgid "invite_teacher"
msgstr ""

msgid "join_class"
msgstr "Rejoindre la classe"

msgid "join_prompt"
msgstr "Tu dois avoir un compte pour rejoindre cette classe. Veux-tu te connecter maintenant ?"

#, fuzzy
msgid "keybinding_waiting_for_keypress"
msgstr "En attente d'une touche pressée…"

msgid "keyword_language_invalid"
msgstr "Veuillez sélectionner une langue valide."

#, fuzzy
msgid "landcode_phone_number"
msgstr ""

#, fuzzy
msgid "language"
msgstr ""

msgid "language_invalid"
msgstr "Veuillez sélectionner une langue valide."

msgid "languages"
msgstr "Lequel de ces langages de programmation avez-vous déjà utilisé ?"

msgid "last_edited"
msgstr "Dernière modification"

msgid "last_update"
msgstr "Dernière mise à jour"

msgid "lastname"
msgstr "Nom"

msgid "leave_class"
msgstr "Quitter la classe"

msgid "level"
msgstr "Niveau"

msgid "level_accessible"
msgstr "Niveau est ouvert aux élèves"

msgid "level_disabled"
msgstr "Niveau désactivé"

msgid "level_future"
msgstr "Ce niveau sera automatiquement accessible dès le "

#, fuzzy
msgid "level_invalid"
msgstr "Ce niveau Hedy n'est pas valide."

msgid "level_not_class"
msgstr "Ce niveau n’a pas encore été rendu disponible dans votre classe"

msgid "level_title"
msgstr "Niveau"

#, fuzzy
msgid "levels"
msgstr ""

msgid "link"
msgstr "Lien"

msgid "list"
msgstr "une liste"

#, fuzzy
msgid "list_variable_role"
msgstr ""

msgid "logged_in_to_share"
msgstr "Un compte est nécessaire pour sauvegarder et partager un programme."

msgid "login"
msgstr "Se connecter"

msgid "login_long"
msgstr "Connectez-vous à votre compte"

msgid "login_to_save_your_work"
msgstr "Se connecter pour sauvegarder son travail"

msgid "logout"
msgstr "Se déconnecter"

msgid "longest_program"
msgstr "Programme le plus long"

msgid "mail_change_password_body"
msgstr ""
"Votre password Hedy a été modifié. Si cette modification vient de vous, tout va bien.\n"
"Si vous n'avez pas modifié votre mot de passe, veuillez nous contacter immédiatement en répondant à ce mail."

msgid "mail_change_password_subject"
msgstr "Ton mot de passe Hedy a été modifié"

msgid "mail_error_change_processed"
msgstr "Les modifications sont prises en compte, mais une erreur a empêché l'envoi d'un mail de validation."

msgid "mail_goodbye"
msgstr ""
"Continuez de programmer !\n"
"L'équipe Hedy"

msgid "mail_hello"
msgstr "Salut {username} !"

msgid "mail_recover_password_body"
msgstr ""
"En cliquant sur ce lien, vous pouvez modifier votre mot de passe Hedy. Ce lien est valable <b>4</b> heures.\n"
"Si vous n'avez pas demandé une modification du mot de passe, veuillez ignorer ce mail : {link}"

msgid "mail_recover_password_subject"
msgstr "Demander la restauration de mot de passe."

msgid "mail_reset_password_body"
msgstr ""
"Votre mot de passe Hedy a été modifié. Si vous en êtes à l'origine, tant mieux.\n"
"Autrement, veuillez nous contacter immédiatement en répondant à ce mail."

msgid "mail_reset_password_subject"
msgstr "Ton mot de passe Hedy a été remis à zéro"

msgid "mail_welcome_teacher_body"
msgstr ""
"<strong>Bienvenue !</strong>\n"
"Félicitation pour ton tout nouveau compte enseignant Hedy. Bienvenue dans la communauté mondiale des enseignants Hedy !\n"
"\n"
"<strong>Ce que l'on peut faire avec un compte enseignants</strong>\n"
"Il y a de nombreuses options qui s'offrent à toi.\n"
"\n"
"1. Des explications supplémentaires sont disponible dans <a href=\"https ://hedy.org/for-teachers/manual\">le manuel de l'enseignant</a>.\n"
"2. Avec ton compte enseignant, tu peux créer une classe. Tes élèves peuvent se joindre à ta classe et tu peux voir leurs progrès. Les classes sont créées et gérées depuis la <a href=\"https ://hedycode.com/for-teachers\">page d'enseignant (for-teachers)</a>.\n"
"3. Tu peux personnaliser totalement tes classes, par exemple, tu peux ouvrir et fermer des niveaux, activer ou désactiver des aventures et créer ta propre aventure !\n"
"\n"
"<strong>Rejoins notre communauté en ligne !</strong>\n"
"Tous les enseignants Hedy, programmeurs et autres fans sont les bienvenues sur notre <a href=\"https ://discord.gg/8yY7dEme9r\">server Discord</a>. C'est l'endroit idéal pour parler de Hedy : nous avons des channels où tu peux montrer tes projets cool et tes lessons, des channel pour remonter les bugs, et des channels de chat avec d'autres enseignant et des membres de l'équipe Hedy.\n"
"\n"
"<strong>Comment demander de l'aide</strong>\n"
"Si quelque chose n'est pas clair, tu peux nous le faire savoir sur discord ou <a href=\"mailto : hello@hedy.org\">nous envoyer un email</a>.\n"
"\n"
"<strong>Comment remonter les bugs</strong>\n"
"Dans Discord, on a un channel pour remonter les bugs, il s'appelle #bugs. C'est l'endroit parfait pour nous informer sur les problèmes que tu rencontres. Si tu sais utiliser GitHub, tu peux créer une <a href=\"https ://github.com/hedyorg/hedy/issues/new ?assignees=&labels=&template=bug_report.md&title=%5BBUG%5D\">issue</a> là-bas.\n"

msgid "mail_welcome_teacher_subject"
msgstr "Votre compte professeur Hedy est prêt"

msgid "mail_welcome_verify_body"
msgstr ""
"Votre compte Hedy a été crée avec succès. Bienvenue !\n"
"Veuillez cliquer sur ce lien pour vérifier votre address mail : {link}"

msgid "mail_welcome_verify_subject"
msgstr "Bienvenue sur Hedy"

msgid "mailing_title"
msgstr "Abonnez-vous à la newsletter Hedy"

msgid "main_subtitle"
msgstr "Un langage de programmation textuel pour la salle de classe"

msgid "main_title"
msgstr ""

msgid "make_sure_you_are_done"
msgstr "Vérifie d'avoir terminé ! Tu ne pourras pas modifier ton programme après avoir cliquer sur « Rendre »."

msgid "male"
msgstr "Homme"

msgid "mandatory_mode"
msgstr "Mode dévelopeur obligatoire"

#, fuzzy
msgid "more_info"
msgstr ""

#, fuzzy
msgid "more_options"
msgstr ""

#, fuzzy
msgid "multiple_keywords_warning"
msgstr ""

msgid "multiple_levels_warning"
msgstr ""

msgid "my_account"
msgstr "Mon compte"

msgid "my_adventures"
msgstr "Mes aventures"

msgid "my_classes"
msgstr "Mes classes"

msgid "my_messages"
msgstr "Mes messages"

#, fuzzy
msgid "my_public_profile"
msgstr ""

msgid "name"
msgstr "Nom"

msgid "nav_explore"
msgstr "Découvrir"

msgid "nav_hedy"
msgstr ""

msgid "nav_learn_more"
msgstr "En savoir plus"

msgid "nav_start"
msgstr "Page principale"

msgid "new_password"
msgstr "Nouveau mot de passe"

#, fuzzy
msgid "new_password_repeat"
msgstr ""

msgid "newline"
msgstr "une nouvelle ligne"

#, fuzzy
msgid "next_adventure"
msgstr ""

msgid "next_exercise"
msgstr "Exercice suivant"

msgid "next_page"
msgstr "Page suivante"

msgid "next_step_tutorial"
msgstr "Prochaine étape >>>"

#, fuzzy
msgid "next_student"
msgstr ""

msgid "no"
msgstr "Non"

msgid "no_account"
msgstr "Pas encore de compte ?"

msgid "no_accounts"
msgstr "Il n'y a pas de compte à créer."

#, fuzzy
msgid "no_adventures_yet"
msgstr ""

msgid "no_more_flat_if"
msgstr "À partir du niveau 8, le code après `{if}` doit être placé sur une nouvelle ligne commençant avec 4 espaces."

#, fuzzy
msgid "no_programs"
msgstr "Vous n'avez pas encore de programme."

msgid "no_shared_programs"
msgstr "n'a pas de programmes partagés..."

#, fuzzy
msgid "no_students"
msgstr ""

msgid "no_such_adventure"
msgstr "Cette aventure n’existe pas !"

msgid "no_such_class"
msgstr "Pas de classe Hedy correspondante."

msgid "no_such_level"
msgstr "Ce niveau n'existe pas !"

msgid "no_such_program"
msgstr "Pas de tel programme Hedy !"

#, fuzzy
msgid "no_tag"
msgstr ""

#, fuzzy
msgid "not_adventure_yet"
msgstr ""

msgid "not_enrolled"
msgstr "On dirait que vous n’êtes pas dans cette classe !"

msgid "not_in_class_no_handin"
msgstr "Tu n'es pas dans une classe, pas besoin de rendre quoi que ce soit."

msgid "not_logged_in_cantsave"
msgstr "Ton programme ne sera pas sauvegardé."

msgid "not_logged_in_handin"
msgstr "Un compte est nécessaire pour rendre un devoir."

msgid "not_teacher"
msgstr "On dirait que vous n’êtes pas enseignant !"

msgid "number"
msgstr "un nombre"

msgid "number_lines"
msgstr "Nombre de lignes"

#, fuzzy
msgid "number_of_errors"
msgstr ""

msgid "number_programs"
msgstr "Nombre de programmes exécutés"

msgid "ok"
msgstr ""

#, fuzzy
msgid "one_level_error"
msgstr ""

msgid "only_you_can_see"
msgstr "Seulement toi peut voir ce programme."

msgid "open"
msgstr "Ouvrir"

msgid "opening_date"
msgstr "Date d'ouverture"

msgid "opening_dates"
msgstr "Dates d'ouverture"

msgid "option"
msgstr ""

msgid "or"
msgstr "ou"

msgid "other"
msgstr "Autre"

msgid "other_block"
msgstr "Un autre langage à blocs"

msgid "other_settings"
msgstr "Autres configurations"

msgid "other_source"
msgstr "Autre"

msgid "other_text"
msgstr "Un autre langage textuel"

msgid "overwrite_warning"
msgstr "Tu as déjà un programme avec ce nom, sauvegarder celui en cours remplacera l'ancien. Confirmer ?"

#, fuzzy
msgid "owner"
msgstr ""

msgid "page_not_found"
msgstr "Nous n’avons pas pu trouver cette page !"

#, fuzzy
msgid "pair_with_teacher"
msgstr ""

msgid "parsons_title"
msgstr ""

msgid "password"
msgstr "Mot de passe"

msgid "password_change_not_allowed"
msgstr "Vous n'avez pas l'autorisation de changer le mot de passe de ce compte."

msgid "password_change_prompt"
msgstr "Es-tu sur de vouloir changer ce mot de passe ?"

msgid "password_change_success"
msgstr "Le mot de passe de votre élève a été modifié."

msgid "password_invalid"
msgstr "Votre mot de passe n'est pas valide."

msgid "password_repeat"
msgstr "Répéter le mot de passe"

msgid "password_resetted"
msgstr "Ton mot de passe a été réinitialisé avec succès. Tu vas être redirigé vers la page de connexion."

msgid "password_six"
msgstr "Votre mot de passe doit contenir au moins 6 caractères."

msgid "password_updated"
msgstr "Mot de passe mis à jour."

msgid "passwords_six"
msgstr "Tous les mots de passes doivent contenir au moins 6 caractères."

#, fuzzy
msgid "passwords_too_short"
msgstr ""

msgid "pending_invites"
msgstr "Invitations en attente"

msgid "people_with_a_link"
msgstr "D'autres personnes peuvent voir ce programme. Il est visible sur la page « Explorer »."

msgid "percentage"
msgstr "pourcentage"

msgid "period"
msgstr "un point"

msgid "personal_text"
msgstr "Texte personnel"

msgid "personal_text_invalid"
msgstr "Votre texte personnel est invalide."

#, fuzzy
msgid "phone_number"
msgstr ""

msgid "preferred_keyword_language"
msgstr "Langue préférée pour les mots-clés"

msgid "preferred_language"
msgstr "Langue préferée"

msgid "preview"
msgstr "Aperçu"

#, fuzzy
msgid "preview_teacher_mode"
msgstr ""

#, fuzzy
msgid "previewing_adventure"
msgstr ""

#, fuzzy
msgid "previewing_class"
msgstr ""

msgid "previous_campaigns"
msgstr "Voir les précédentes nouvelles"

#, fuzzy
msgid "previous_page"
msgstr ""

#, fuzzy
msgid "print_accounts"
msgstr ""

msgid "print_accounts_title"
msgstr ""

msgid "print_logo"
msgstr "affiche"

msgid "privacy_terms"
msgstr "termes de confidentialité"

msgid "private"
msgstr "Privé"

msgid "profile_logo_alt"
msgstr "Icône du profil."

msgid "profile_picture"
msgstr "Image du profil"

msgid "profile_updated"
msgstr "Profil mis à jour."

msgid "profile_updated_reload"
msgstr "Le profil a été mis a jour, la page sera rechargée."

msgid "program_contains_error"
msgstr "Ce programme contient une erreur, êtes-vous certain de vouloir le partager ?"

msgid "program_header"
msgstr "Mes programmes"

#, fuzzy
msgid "program_too_large_exception"
msgstr ""

msgid "programming_experience"
msgstr "Avez-vous de l'expérience en programmation ?"

msgid "programming_invalid"
msgstr "Veuillez choisir un langage de programmation valide."

msgid "programs"
msgstr "Programmes"

msgid "prompt_join_class"
msgstr "Veux tu rejoindre cette classe ?"

#, fuzzy
msgid "provided_username_duplicates"
msgstr ""

msgid "public"
msgstr ""

msgid "public_adventures"
msgstr ""

#, fuzzy
msgid "public_content"
msgstr ""

#, fuzzy
msgid "public_content_info"
msgstr ""

msgid "public_invalid"
msgstr "Cette sélection d'accord est invalide"

msgid "public_profile"
msgstr "Profil public"

msgid "public_profile_info"
msgstr "En cochant cette case, je rends mon profil visible pour tout le monde. Attention à ne pas partager d'informations personnelles comme votre nom ou votre adresse personnelle, car tout le monde pourra les voir !"

msgid "public_profile_updated"
msgstr "Profil public mis à jour."

#, fuzzy
msgid "put"
msgstr ""

msgid "question mark"
msgstr "un point d'interrogation"

msgid "quiz_logo_alt"
msgstr "Logo du questionnaire"

msgid "quiz_score"
msgstr "Note du questionnaire"

msgid "quiz_tab"
msgstr "Questionnaire"

msgid "quiz_threshold_not_reached"
msgstr "Seuil de quiz pour débloquer ce niveau n'est pas atteint"

msgid "read_code_label"
msgstr "Lire à voix haute"

msgid "recent"
msgstr "Mes programmes récents"

msgid "recover_password"
msgstr "Demander une réinitialisation de mot de passe"

msgid "regress_button"
msgstr "Retourner au niveau {level}"

msgid "remove"
msgstr "Retirer"

msgid "remove_customization"
msgstr "Retirer la personnalisations"

msgid "remove_customizations_prompt"
msgstr "Es-tu sur de vouloir supprimer cette personnalisation de classe ?"

msgid "remove_student_prompt"
msgstr "Es-tu sur de vouloir supprimer l'élève de la classe ?"

#, fuzzy
msgid "remove_user_prompt"
msgstr ""

msgid "rename_class"
msgstr ""

msgid "rename_class_prompt"
msgstr ""

msgid "repair_program_logo_alt"
msgstr "Corriger l'icône du programmer"

msgid "repeat_dep"
msgstr "À partir du niveau 8, `{repeat}` doit être utilisée avec de l'indentation. Des exemples sont montrés à l'onglet `{repeat}` du niveau 8."

msgid "repeat_match_password"
msgstr "Les mots de passes sont différents."

msgid "repeat_new_password"
msgstr "Répéter le nouveau mot de passe"

msgid "report_failure"
msgstr "Ce programme n'existe pas ou n'est pas public"

msgid "report_program"
msgstr "Es-tu sur de vouloir signaler ce programme ?"

msgid "report_success"
msgstr "Ce programme a été reporté"

#, fuzzy
msgid "request_invalid"
msgstr ""

msgid "request_teacher"
msgstr "Souhaitez-vous postuler pour un compte enseignant ?"

msgid "request_teacher_account"
msgstr "Demander un compte enseignant"

msgid "required_field"
msgstr "Les champs marqués d'une * sont obligatoires"

msgid "reset_adventure_prompt"
msgstr "Est tu sur de vouloir remettre à zéro toutes les aventures sélectionnées ?"

msgid "reset_adventures"
msgstr "Réinitialiser les aventures sélectionnées"

msgid "reset_button"
msgstr "Remettre à zéro"

msgid "reset_password"
msgstr "Réinitialiser le mot de passe"

#, fuzzy
msgid "restart"
msgstr ""

msgid "retrieve_adventure_error"
msgstr "Tu n'as pas accès à cette aventure !"

msgid "retrieve_class_error"
msgstr "Seulement les professeurs peuvent consulter les classes"

#, fuzzy
msgid "retrieve_tag_error"
msgstr ""

#, fuzzy
msgid "role"
msgstr ""

msgid "run_code_button"
msgstr "Exécuter le code"

msgid "save_parse_warning"
msgstr "Ce programme contient une erreur, le sauvegarder ?"

msgid "save_prompt"
msgstr "Un compte est nécessaire pour sauvegarder ton programme. Se connecter ?"

msgid "save_success_detail"
msgstr "Programme sauvegardé."

msgid "score"
msgstr ""

msgid "search"
msgstr "Rechercher..."

msgid "search_button"
msgstr "Rechercher"

#, fuzzy
msgid "second_teacher"
msgstr ""

#, fuzzy
msgid "second_teacher_copy_prompt"
msgstr ""

#, fuzzy
msgid "second_teacher_prompt"
msgstr ""

#, fuzzy
msgid "second_teacher_warning"
msgstr ""

msgid "see_adventure_shared_class"
msgstr ""

msgid "see_certificate"
msgstr "Voir le certificat de {username} !"

msgid "select"
msgstr "Sélectionner"

msgid "select_adventures"
msgstr "Choisissez les aventures"

msgid "select_all"
msgstr ""

msgid "select_classes"
msgstr ""

#, fuzzy
msgid "select_lang"
msgstr ""

msgid "select_levels"
msgstr ""

msgid "selected"
msgstr ""

msgid "self_removal_prompt"
msgstr "Voulez-vous vraiment quitter ce cours ?"

msgid "send_password_recovery"
msgstr "Envoyez-moi un lien de récupération de mot de passe"

msgid "sent_by"
msgstr "Cette invitation a été envoyée par"

msgid "sent_password_recovery"
msgstr "Tu devrais bientôt recevoir un email avec des instructions pour réinitialiser ton mot de passe."

msgid "settings"
msgstr "Mes préférences"

#, fuzzy
msgid "share"
msgstr ""

msgid "share_by_giving_link"
msgstr "Partage ton programme avec d'autres personnes en leur donnant le lien suivant :"

msgid "share_your_program"
msgstr "Partage ton programme"

msgid "signup_student_or_teacher"
msgstr "Êtes-vous un élève ou un enseignant ?"

msgid "single quotes"
msgstr "une apostrophe"

msgid "slash"
msgstr "une barre oblique"

#, fuzzy
msgid "sleeping"
msgstr ""

#, fuzzy
msgid "slides"
msgstr ""

#, fuzzy
msgid "slides_for_level"
msgstr ""

#, fuzzy
msgid "slides_info"
msgstr ""

msgid "social_media"
msgstr "Réseau social"

#, fuzzy
msgid "solution_example"
msgstr ""

#, fuzzy
msgid "solution_example_explanation"
msgstr ""

#, fuzzy
msgid "some_rows_missing_separator"
msgstr ""

#, fuzzy
msgid "something_went_wrong_keyword_parsing"
msgstr "Votre aventure contient des erreurs, est-ce que tous les mots-clés sont entourés de { } ?"

msgid "space"
msgstr "un espace"

msgid "star"
msgstr "une étoile"

#, fuzzy
msgid "start_learning"
msgstr "Apprendre"

msgid "start_quiz"
msgstr "Démarrer le questionnaire"

#, fuzzy
msgid "start_teaching"
msgstr "Enseigner"

msgid "step_title"
msgstr "Devoir"

#, fuzzy
msgid "stepper_variable_role"
msgstr ""

#, fuzzy
msgid "stop"
msgstr ""

msgid "stop_code_button"
msgstr "Arrêter le programme"

msgid "string"
msgstr "un texte"

#, fuzzy
msgid "student_accounts_created"
msgstr ""

#, fuzzy
msgid "student_adventures_table"
msgstr ""

#, fuzzy
msgid "student_adventures_table_explanation"
msgstr ""

msgid "student_already_invite"
msgstr "L'élève a déjà une invitation en attente."

#, fuzzy
msgid "student_in_another_class"
msgstr ""

#, fuzzy
msgid "student_information"
msgstr ""

#, fuzzy
msgid "student_information_explanation"
msgstr ""

msgid "student_signup_header"
msgstr "Étudiant"

msgid "students"
msgstr "élèves"

msgid "submission_time"
msgstr "Rendu à"

msgid "submit_answer"
msgstr "Répondre à la question"

msgid "submit_program"
msgstr "Envoyer"

msgid "submit_warning"
msgstr "Êtes-vous sûr de vouloir soumettre ce programme ?"

msgid "submitted"
msgstr "Déposé"

msgid "submitted_header"
msgstr "Ce programme a été déposé et ne peut être modifié."

msgid "subscribe"
msgstr "S'abonner"

msgid "subscribe_newsletter"
msgstr "S'abonner à la newsletter"

#, fuzzy
msgid "successful_runs"
msgstr ""

#, fuzzy
msgid "suggestion_color"
msgstr ""

#, fuzzy
msgid "suggestion_note"
msgstr ""

#, fuzzy
msgid "suggestion_number"
msgstr ""

msgid "suggestion_numbers_or_strings"
msgstr ""

msgid "surname"
msgstr "Prénom"

#, fuzzy
msgid "survey"
msgstr ""

#, fuzzy
msgid "survey_completed"
msgstr ""

#, fuzzy
msgid "survey_skip"
msgstr ""

#, fuzzy
msgid "survey_submit"
msgstr ""

#, fuzzy
msgid "tag_in_adventure"
msgstr ""

#, fuzzy
msgid "tag_input_placeholder"
msgstr ""

#, fuzzy
msgid "tags"
msgstr ""

msgid "teacher"
msgstr "Enseignant"

msgid "teacher_invalid"
msgstr "La valeur du paramètre enseignant n'est pas valable."

msgid "teacher_invitation_require_login"
msgstr "Pour configurer votre compte professeur, vous devez vous connecter. Si vous n'avez pas de compte, veuillez en créer un."

msgid "teacher_manual"
msgstr "Manuel de l'enseignant"

msgid "teacher_signup_header"
msgstr "Enseignant"

msgid "teacher_welcome"
msgstr "Bienvenue chez Hedy ! Vous êtes maintenant l'heureux propriétaire d'un compte enseignant qui vous permet de créer des cours et d'inviter des étudiants."

#, fuzzy
msgid "teachers"
msgstr ""

#, fuzzy
msgid "template_code"
msgstr ""
"C'est l'explication de mon aventure !\n"
"\n"
"De cette manière, je peux montrer une commande : <code>{print}</code>\n"
"\n"
"Mais parfois, je pourrais vouloir montrer un bout de code comme cela :\n"
"<pre>\n"
"ask Quel est ton nom ?\n"
"echo Ainsi ton nom est\n"
"</pre>"

msgid "this_adventure_has_an_example_solution"
msgstr ""

msgid "this_turns_in_assignment"
msgstr "Envoyer le devoir au professeur."

msgid "title"
msgstr "Titre"

msgid "title_admin"
msgstr "Hedy – Page d'administration"

msgid "title_class-overview"
msgstr "Hedy – Classe"

msgid "title_customize-adventure"
msgstr "Hedy – Modifier une aventure"

msgid "title_customize-class"
msgstr "Hedy – Modifier une classe"

msgid "title_explore"
msgstr "Hedy - Explorer"

msgid "title_for-teacher"
msgstr "Hedy - Pour les professeurs"

msgid "title_join-class"
msgstr "Hedy – Rejoindre une classe"

msgid "title_learn-more"
msgstr "Hedy - En savoir plus"

msgid "title_login"
msgstr "Hedy - Connexion"

msgid "title_my-profile"
msgstr "Hedy - Mon compte"

msgid "title_privacy"
msgstr "Hedy - Conditions de confidentialité"

msgid "title_programs"
msgstr "Hedy - Mes programmes"

#, fuzzy
msgid "title_public-adventures"
msgstr ""

msgid "title_recover"
msgstr "Hedy - Récupérer le compte"

msgid "title_reset"
msgstr "Hedy - Réinitialiser le mot de passe"

msgid "title_signup"
msgstr "Hedy - Créer un compte"

msgid "title_start"
msgstr "Hedy - La programmation textuelle facilement"

msgid "title_view-adventure"
msgstr "Hedy – Voir une aventure"

msgid "token_invalid"
msgstr "Votre clé n'est pas valide."

#, fuzzy
msgid "too_many_accounts"
msgstr ""

#, fuzzy
msgid "tooltip_level_locked"
msgstr ""

msgid "translate_error"
msgstr "Quelque chose s'est mal passé lors de la traduction du code. Essayez d'exécuter le code pour voir s'il contient une erreur. Le code avec des erreurs ne peut pas être traduit."

msgid "translating_hedy"
msgstr "Traduire Hedy"

#, fuzzy
msgid "translator"
msgstr ""

#, fuzzy
msgid "turned_into_teacher"
msgstr ""

msgid "tutorial"
msgstr "Didacticiel"

msgid "tutorial_code_snippet"
msgstr ""
"{print} Hello world !\n"
"{print} J'apprends Hedy avec le tutoriel !"

msgid "tutorial_message_not_found"
msgstr "Nous n'avons pas trouvé l'étape de tutoriel demandée..."

msgid "tutorial_title_not_found"
msgstr "Nous n’avons pas pu trouver ce tutoriel"

msgid "unauthorized"
msgstr "Vous n’avez pas les droits d’accès à cette page"

#, fuzzy
msgid "unfavourite_confirm"
msgstr ""

#, fuzzy
msgid "unfavourite_success"
msgstr ""

#, fuzzy
msgid "unknown_variable_role"
msgstr ""

msgid "unlock_thresholds"
msgstr "Déverrouiller les limites de niveau"

msgid "unsaved_class_changes"
msgstr "Il y a des changements non pris en comptes, es-tu sur de vouloir quitter la page ?"

#, fuzzy
msgid "unsubmit_program"
msgstr ""

#, fuzzy
msgid "unsubmit_warning"
msgstr ""

#, fuzzy
msgid "unsubmitted"
msgstr ""

msgid "update_adventure_prompt"
msgstr "Es-tu sur de vouloir mettre cette aventure à jour ?"

msgid "update_public"
msgstr "Modifier le profil public"

msgid "updating_indicator"
msgstr "Mise à jour en cours"

#, fuzzy
msgid "use_custom_passwords"
msgstr ""

#, fuzzy
msgid "use_generated_passwords"
msgstr ""

#, fuzzy
msgid "use_of_blanks_exception"
msgstr ""

#, fuzzy
msgid "use_of_nested_functions_exception"
msgstr ""

#, fuzzy
msgid "used_in"
msgstr ""

msgid "user"
msgstr "personne"

msgid "user_inexistent"
msgstr "Cet utilisateur n'existe pas"

msgid "user_not_private"
msgstr "Cet utilisateur n’existe pas ou n’a pas de profil public"

msgid "username"
msgstr "Nom d'utilisateur"

#, fuzzy
msgid "username_contains_invalid_symbol"
msgstr ""

#, fuzzy
msgid "username_contains_separator"
msgstr ""

msgid "username_empty"
msgstr "Tu n'as pas entré de pseudo !"

msgid "username_invalid"
msgstr "Ton pseudo n'est pas valide."

msgid "username_special"
msgstr "Le pseudo ne peut pas contenir `:` ou `@`."

msgid "username_three"
msgstr "Le pseudo doit mesurer au moins 3 caractères de long."

#, fuzzy
msgid "usernames_too_short"
msgstr ""

#, fuzzy
msgid "usernames_unavailable"
msgstr ""

msgid "value"
msgstr "Valeur"

#, fuzzy
msgid "view_adventures"
msgstr ""

#, fuzzy
msgid "view_classes"
msgstr ""

msgid "view_program"
msgstr "Voir le programme"

#, fuzzy
msgid "view_slides"
msgstr ""

#, fuzzy
msgid "waiting_for_submit"
msgstr ""

#, fuzzy
msgid "walker_variable_role"
msgstr ""

msgid "website"
msgstr ""

#, fuzzy
msgid "what_is_your_role"
msgstr ""

msgid "what_should_my_code_do"
msgstr "Que devrait faire mon code ?"

msgid "workbook_circle_question_text"
msgstr ""

msgid "workbook_circle_question_title"
msgstr ""

msgid "workbook_define_question_text"
msgstr ""

msgid "workbook_define_question_title"
msgstr ""

msgid "workbook_input_question_text"
msgstr ""

msgid "workbook_input_question_title"
msgstr ""

msgid "workbook_multiple_choice_question_text"
msgstr ""

msgid "workbook_multiple_choice_question_title"
msgstr ""

msgid "workbook_open_question_title"
msgstr ""

msgid "workbook_output_question_text"
msgstr ""

msgid "workbook_output_question_title"
msgstr ""

msgid "year_invalid"
msgstr "Veuillez entrer une année entre 1900 et {current_year}."

msgid "yes"
msgstr "Oui"

msgid "your_personal_text"
msgstr "Votre texte personnel..."

msgid "your_program"
msgstr "Ton programme"

#~ msgid "create_account_explanation"
#~ msgstr "Having your own account allows you to save your programs."

#~ msgid "only_teacher_create_class"
#~ msgstr "Only teachers are allowed to create classes!"

#~ msgid "keyword_support"
#~ msgstr "Mots clés traduits"

#~ msgid "non_keyword_support"
#~ msgstr "Contenu traduit"

#~ msgid "try_button"
#~ msgstr "Essayer"

#~ msgid "select_own_adventures"
#~ msgstr "Sélectionner ses aventures"

#~ msgid "view"
#~ msgstr "Voir"

#~ msgid "class"
#~ msgstr "Classe"

#~ msgid "save_code_button"
#~ msgstr "Enregistrer le code"

#~ msgid "share_code_button"
#~ msgstr "Enregistrer et partager le code"

#~ msgid "classes_invalid"
#~ msgstr "The list of selected classes is invalid"

#~ msgid "directly_add_adventure_to_classes"
#~ msgstr "Veux-tu ajouter cette aventure directement dans une de tes classes ?"

#~ msgid "hand_in_assignment"
#~ msgstr "Hand in assignment"

#~ msgid "select_a_level"
#~ msgstr "Select a level"

#~ msgid "answer_invalid"
#~ msgstr "Your password is invalid."

#~ msgid "available_adventures_level"
#~ msgstr "Available adventures level"

#~ msgid "customize_class_exp_1"
#~ msgstr "Salut ! Sur cette page, tu peux customiser ta classe. En sélectionnant les niveaux et les aventures, tu peux choisir ce que tes élèves peuvent voir. Tu peux aussi ajouter tes propres aventures originales à des niveaux. Tous les niveaux et aventures par défaut seront sélectionnés par défaut. <b>Attention:</b> Toutes les aventure ne sont pas forcément disponible pour tous les niveaux ! Configure tes préférences de la manière suivante :"

#~ msgid "customize_class_exp_2"
#~ msgstr "Vous pouvez toujours changer ces configurations plus tard. Par exemple, vous pouvez rendre disponible certaines aventures ou certains niveaux pendant que vous enseignez une classe. De cette façon, c'est facile pour vous de déterminer sur quel niveaux et aventures vos élèves vont travailler. Si vous voulez rendre tout disponible pour votre classe, c'est plus facile de retirer toute la personnalisation."

#~ msgid "customize_class_step_1"
#~ msgstr "Choisi les niveaux pour ta class en appuyant sur les \"boutons de niveaux\""

#~ msgid "customize_class_step_2"
#~ msgstr "Des \"boites à cochées\" vont apparaître pour les aventures disponibles pour les niveaux choisis"

#~ msgid "customize_class_step_3"
#~ msgstr "Sélectionnes les aventures que tu souhaites rendre disponibles"

#~ msgid "customize_class_step_4"
#~ msgstr "Cliquez sur le nom d'une aventure pour la (dé)sélectionner pour tous les niveaux"

#~ msgid "customize_class_step_5"
#~ msgstr "Ajouter des aventures personnelles"

#~ msgid "customize_class_step_6"
#~ msgstr "Choisissez une date d'ouverture pour chaque niveau (vous pouvez aussi le laisser vide)"

#~ msgid "customize_class_step_7"
#~ msgstr "Sélectionner d'autres paramètres"

#~ msgid "customize_class_step_8"
#~ msgstr "Choisis \"Save\" -> C'est fait !"

#~ msgid "example_code_header"
#~ msgstr "Exemple de code Hedy"

#~ msgid "feedback_failure"
#~ msgstr "Faux !"

#~ msgid "feedback_success"
#~ msgstr "Bien !"

#~ msgid "go_to_first_question"
#~ msgstr "Aller à la question 1"

#~ msgid "question"
#~ msgstr "Question"

#~ msgid "question_doesnt_exist"
#~ msgstr "Cette question n'existe pas"

#~ msgid "question_invalid"
#~ msgstr "Your token is invalid."

#~ msgid "too_many_attempts"
#~ msgstr "Trop d'essais"

#~ msgid "class_stats"
#~ msgstr "Statistiques de la classe"

#~ msgid "visit_own_public_profile"
#~ msgstr "Voir votre profil"

#~ msgid "title_class logs"
#~ msgstr "Hedy - Logs"

#~ msgid "title_class statistics"
#~ msgstr "Mes statistiques"

#~ msgid "disabled_button_locked"
#~ msgstr "Ton professeur n'a pas encore débloqué ce niveau"

#~ msgid "duplicate_tag"
#~ msgstr "You already have a tag with this name."

#~ msgid "tag_deleted"
#~ msgstr "This tag was successfully deleted."

#~ msgid "no_tags"
#~ msgstr "No tags yet."

#~ msgid "apply_filters"
#~ msgstr "Apply filters"

#~ msgid "write_first_program"
#~ msgstr "Écrivez votre premier programme !"

#~ msgid "adventure_exp_1"
#~ msgstr "Tape l'aventure de ton choix sur le coté droit. Après avoir créer ton aventure, tu peux l'enregistrer dans une des tes classes dans le menu \"customizations\". Si ti veux inclure une commande dans cette aventure, utilise un code anchor comme cela s'il te plait :"

#~ msgid "adventure_exp_2"
#~ msgstr "Si tu veux montrer des bouts de code, par exemple pour donner un gabarit ou un exemple de code à tes élèves, utilise des ancres comme ceci :"

#~ msgid "hello_world"
#~ msgstr "Hello world !"

#~ msgid "share_confirm"
#~ msgstr "Voulez-vous vraiment rendre le programme public ?"

#~ msgid "share_success_detail"
#~ msgstr "Programme partagé."

#~ msgid "unshare_confirm"
#~ msgstr "Voulez-vous vraiment rendre le programme privé ?"

#~ msgid "unshare_success_detail"
#~ msgstr "Partage de programme désactivé."

#~ msgid "hide_parsons"
#~ msgstr "Masquer le puzzle"

#~ msgid "hide_quiz"
#~ msgstr "Masquer le questionnaire"

#~ msgid "Locked Language Feature"
#~ msgstr "Tu utilises {concept} ! C'est génial mais {concept} n'est pas encore débloqué ! Ça sera débloqué dans les niveaux suivants."

#~ msgid "nested blocks"
#~ msgstr "un bloc dans un bloc"

#~ msgid "save"
#~ msgstr "Sauvegarder"

#~ msgid "update_profile"
#~ msgstr "Mettre à jour le profil"

#~ msgid "variables"
#~ msgstr "Variables"

#~ msgid "class_live"
#~ msgstr "Live statistics"

#~ msgid "class_overview"
#~ msgstr "Class overview"

#~ msgid "student_list"
#~ msgstr "Student list"

#~ msgid "title_class live_statistics"
#~ msgstr "Hedy - Live Statistics"

#~ msgid "explore_explanation"
#~ msgstr "Sur cette page, vous pouvez parcourir les programmes créés par d'autres utilisateurs Hedy. Vous pouvez filtrer à la fois le niveau Hedy et l'aventure. Cliquez sur \"Afficher le programme\" pour ouvrir un programme et l'exécuter. Les programmes avec un en-tête rouge contiennent une erreur. Vous pouvez toujours ouvrir le programme, mais son exécution entraînera une erreur. Vous pouvez bien sûr essayer de le corriger ! Si le créateur a un profil public, vous pouvez cliquer sur son nom d'utilisateur pour visiter son profil. Vous y trouverez tous ses programmes partagés et bien plus encore !"

#~ msgid "common_errors"
#~ msgstr "Common errors"

#~ msgid "grid_overview"
#~ msgstr "Vue d'ensemble des programmes par aventure"

#~ msgid "last_error"
#~ msgstr "Last error"

#~ msgid "last_program"
#~ msgstr "Last program"

#~ msgid "live_dashboard"
#~ msgstr "Live Dashboard"

#~ msgid "runs_over_time"
#~ msgstr "Runs over time"

#~ msgid "student_details"
#~ msgstr "Student details"

#~ msgid "achievements_check_icon_alt"
#~ msgstr "Icône d'exploit validé"

#~ msgid "country_title"
#~ msgstr "Pays"

#~ msgid "create_public_profile"
#~ msgstr "Créer un profil public"

#~ msgid "general"
#~ msgstr "Général"

#~ msgid "hedy_achievements"
#~ msgstr "Succès d'Hedy"

#~ msgid "hidden"
#~ msgstr "masqués"

#~ msgid "highscore_explanation"
#~ msgstr "Sur cette page, tu peux voir les Highscores, basé sur la quantité d'achievements réalisés. Voir le classement de chaque utilisateur mondial, de ton pays ou de ta classe. Clique sur un nom d'utilisateur pour voir sa page publique."

#~ msgid "highscore_no_public_profile"
#~ msgstr "Vous n'avez pas de profil public et n'êtes donc pas répertorié dans les meilleurs scores. Souhaitez-vous en créer un ?"

#~ msgid "highscores"
#~ msgstr "Meilleurs scores"

#~ msgid "my_achievements"
#~ msgstr "Mes exploits"

#~ msgid "no_such_highscore"
#~ msgstr "Meilleurs scores"

#~ msgid "programs_created"
#~ msgstr "Programmes réalisés"

#~ msgid "programs_saved"
#~ msgstr "Sauvegarde des programmes"

#~ msgid "programs_submitted"
#~ msgstr "Soumission des programmes"

#~ msgid "title_achievements"
#~ msgstr "Hedy - Mes réalisations"

#~ msgid "whole_world"
#~ msgstr "Le monde"

#~ msgid "your_class"
#~ msgstr "Votre classe"

#~ msgid "achievement_earned"
#~ msgstr "Vous avez gagné un exploit !"

#~ msgid "percentage_achieved"
#~ msgstr "Obtenu par {percentage}% des personnes"

#~ msgid "achievements"
#~ msgstr "exploits"

#~ msgid "achievements_logo_alt"
#~ msgstr "Logo de Succès"

#~ msgid "amount_submitted"
#~ msgstr "programmes soumis"

#~ msgid "last_achievement"
#~ msgstr "Dernier exploit gagné"

#~ msgid "no_certificate"
#~ msgstr "Cet utilisateur n'a pas reçu le certificat de complétion de Hedy"

#~ msgid "number_achievements"
#~ msgstr "Nombres de succès"

#~ msgid "create_question"
#~ msgstr "Voulez-vous en créer un ?"

#~ msgid "explore_programs"
#~ msgstr "Explorer les programmes"

#~ msgid "explore_programs_logo_alt"
#~ msgstr "Explorer les programmes"

#~ msgid "hedy_tutorial_logo_alt"
#~ msgstr "Commencer le tutoriel Hedy"

#~ msgid "no_public_profile"
#~ msgstr "Tu n'as pas encore de texte de profil..."

#~ msgid "start_hedy_tutorial"
#~ msgstr "Commencer le tutoriel Hedy"

#~ msgid "start_programming"
#~ msgstr "Commencer à programmer"

#~ msgid "start_programming_logo_alt"
#~ msgstr "Commencer à programmer"

#~ msgid "start_teacher_tutorial"
#~ msgstr "Démarrer le didacticiel de l'enseignant"

#~ msgid "teacher_tutorial_logo_alt"
#~ msgstr "Icône du didacticiel de l'enseignant"

#~ msgid "title_landing-page"
#~ msgstr "Bienvenue sur Hedy !"

#~ msgid "welcome"
#~ msgstr "Bienvenue"

#~ msgid "welcome_back"
#~ msgstr "Bienvenue"

#~ msgid "your_account"
#~ msgstr "Ton profil"

#~ msgid "your_last_program"
#~ msgstr "Votre dernier programme enregistré"

#~ msgid "already_teacher"
#~ msgstr "Vous avez déjà un compte enseignant."

#~ msgid "already_teacher_request"
#~ msgstr "Vous avez déjà une demande de compte enseignant en cours."

#~ msgid "teacher_account_request"
#~ msgstr "Vous avez une demande de compte enseignant en attente"

#~ msgid "teacher_account_success"
#~ msgstr "Votre compte enseignant a été activé avec succès."

#~ msgid "student_not_allowed_in_class"
#~ msgstr "Student not allowed in class"

#~ msgid "accounts_created"
#~ msgstr "Les comptes ont été créés."

#~ msgid "accounts_intro"
#~ msgstr "Sur cette page, vous pouvez créer des comptes pour plusieurs étudiants à la dois. Il est aussi possible de les ajouter directement à l'une de vos classes. En appuyant sur le + vert en bas à droite de la page, vous pouvez ajouter des rangées de plus. Vous pouvez effacer une rangée en appuyant sur a croix rouge qui correpsond. Assurez-vous qu'aucune rangée ne soit vide quand vous appuyez sur \"Créer plusieurs comptes\". Gardez en tête que chaque nom d'utilisateur et courriel doit être unique et que le mot de passe doit être <b>au moins</b> 6 caractères de long."

#~ msgid "create_multiple_accounts"
#~ msgstr "Créer plusieurs comptes"

#~ msgid "download_login_credentials"
#~ msgstr "Veux-tu télécharger les identifiants après la création des comptes ?"

#~ msgid "generate_passwords"
#~ msgstr "Générer des mots de passe"

#~ msgid "postfix_classname"
#~ msgstr "Corriger nom de classe"

#~ msgid "reset_view"
#~ msgstr "Réinitialiser"

#~ msgid "unique_usernames"
#~ msgstr "Tous les pseudos doivent être uniques."

#~ msgid "usernames_exist"
#~ msgstr "Un ou plusieurs pseudos déjà utilisés."

#~ msgid "**Question**: What is the output of this code?"
#~ msgstr ""

#~ msgid "Output"
#~ msgstr ""

#~ msgid "clear"
#~ msgstr ""

#~ msgid "bug"
#~ msgstr ""

#~ msgid "feature"
#~ msgstr ""

#~ msgid "feedback"
#~ msgstr ""

#~ msgid "feedback_message_success"
#~ msgstr ""

#~ msgid "feedback_modal_message"
#~ msgstr ""

#~ msgid "adventures"
#~ msgstr ""

#~ msgid "classes"
#~ msgstr ""

<<<<<<< HEAD
#~ msgid "student_already_in_class"
#~ msgstr "L'élève est déjà dans votre classe."

#~ msgid "student_not_existing"
#~ msgstr "Le pseudo n'existe pas."

#~ msgid "student"
=======
#~ msgid "Adventure"
#~ msgstr ""

#~ msgid "Answer"
#~ msgstr ""

#~ msgid "adventure_prompt"
#~ msgstr "Merci de donner un nom à l'aventure"

#~ msgid "select_tag"
#~ msgstr ""

#~ msgid "Delete"
#~ msgstr ""

#~ msgid "select_class"
>>>>>>> 126b753e
#~ msgstr ""
<|MERGE_RESOLUTION|>--- conflicted
+++ resolved
@@ -2617,15 +2617,6 @@
 #~ msgid "classes"
 #~ msgstr ""
 
-<<<<<<< HEAD
-#~ msgid "student_already_in_class"
-#~ msgstr "L'élève est déjà dans votre classe."
-
-#~ msgid "student_not_existing"
-#~ msgstr "Le pseudo n'existe pas."
-
-#~ msgid "student"
-=======
 #~ msgid "Adventure"
 #~ msgstr ""
 
@@ -2642,5 +2633,4 @@
 #~ msgstr ""
 
 #~ msgid "select_class"
->>>>>>> 126b753e
 #~ msgstr ""
