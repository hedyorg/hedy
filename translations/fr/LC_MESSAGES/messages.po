
msgid ""
msgstr ""
"Project-Id-Version: PACKAGE VERSION\n"
"Report-Msgid-Bugs-To: \n"
<<<<<<< HEAD
"POT-Creation-Date: 2022-08-16 12:15+0200\n"
=======
"POT-Creation-Date: 2022-08-17 15:16+0200\n"
>>>>>>> d1ff5f26
"PO-Revision-Date: 2022-08-10 08:50+0000\n"
"Last-Translator: Anonymous <noreply@weblate.org>\n"
"Language: fr\n"
"Language-Team: fr <LL@li.org>\n"
"Plural-Forms: nplurals=2; plural=n > 1;\n"
"MIME-Version: 1.0\n"
"Content-Type: text/plain; charset=utf-8\n"
"Content-Transfer-Encoding: 8bit\n"
"Generated-By: Babel 2.10.1\n"

<<<<<<< HEAD
#: app.py:421
=======
#: app.py:425
>>>>>>> d1ff5f26
msgid "program_contains_error"
msgstr ""
"Ce programme contient une erreur, êtes-vous certain de vouloir le "
"partager ?"

<<<<<<< HEAD
#: app.py:631
msgid "title_achievements"
msgstr "Hedy - Mes réalisations"

#: app.py:648 app.py:752 app.py:1116 website/teacher.py:418
=======
#: app.py:635
msgid "title_achievements"
msgstr "Hedy - Mes réalisations"

#: app.py:652 app.py:756 app.py:1120 website/teacher.py:418
>>>>>>> d1ff5f26
#: website/teacher.py:429
msgid "not_teacher"
msgstr "On dirait que vous n’êtes pas enseignant !"

<<<<<<< HEAD
#: app.py:651
msgid "not_enrolled"
msgstr "On dirait que vous n’êtes pas dans cette classe !"

#: app.py:688
msgid "title_programs"
msgstr "Hedy - Mes programmes"

#: app.py:698 app.py:708 app.py:712 app.py:727 app.py:1023 app.py:1614
=======
#: app.py:655
msgid "not_enrolled"
msgstr "On dirait que vous n’êtes pas dans cette classe !"

#: app.py:692
msgid "title_programs"
msgstr "Hedy - Mes programmes"

#: app.py:702 app.py:712 app.py:716 app.py:731 app.py:1027 app.py:1552
>>>>>>> d1ff5f26
#: website/admin.py:17 website/admin.py:24 website/admin.py:92
#: website/admin.py:111 website/admin.py:130 website/admin.py:137
#: website/admin.py:145 website/auth.py:737 website/auth.py:764
#: website/programs.py:210 website/statistics.py:100
msgid "unauthorized"
msgstr "Vous n’avez pas les droits d’accès à cette page"

<<<<<<< HEAD
#: app.py:766 app.py:1133
msgid "title_for-teacher"
msgstr "Hedy - Pour les professeurs"

#: app.py:783 app.py:785 app.py:941 app.py:963 app.py:965
msgid "no_such_level"
msgstr "Pas un tel niveau d'Hedy !"

#: app.py:793 app.py:800 app.py:895 app.py:901
msgid "no_such_program"
msgstr "Pas de tel programme Hedy !"

#: app.py:829
msgid "level_not_class"
msgstr "Ce niveau n’a pas encore été rendu disponible dans votre classe"

#: app.py:946 website/teacher.py:478 website/teacher.py:496
=======
#: app.py:770 app.py:1137
msgid "title_for-teacher"
msgstr "Hedy - Pour les professeurs"

#: app.py:787 app.py:789 app.py:945 app.py:967 app.py:969
msgid "no_such_level"
msgstr "Pas un tel niveau d'Hedy !"

#: app.py:797 app.py:804 app.py:899 app.py:905
msgid "no_such_program"
msgstr "Pas de tel programme Hedy !"

#: app.py:833
msgid "level_not_class"
msgstr "Ce niveau n’a pas encore été rendu disponible dans votre classe"

#: app.py:950 website/teacher.py:478 website/teacher.py:496
>>>>>>> d1ff5f26
#: website/teacher.py:540 website/teacher.py:585
msgid "no_such_adventure"
msgstr "Cette aventure n’existe pas !"

<<<<<<< HEAD
#: app.py:974 app.py:1235
msgid "page_not_found"
msgstr "Nous n’avons pas pu trouver cette page !"

#: app.py:994
msgid "title_signup"
msgstr "Hedy - Créer un compte"

#: app.py:1001
msgid "title_login"
msgstr "Hedy - Connexion"

#: app.py:1008
msgid "title_recover"
msgstr "Hedy - Récupérer le compte"

#: app.py:1024
msgid "title_reset"
msgstr "Hedy - Réinitialiser le mot de passe"

#: app.py:1054
msgid "title_my-profile"
msgstr "Hedy - Mon compte"

#: app.py:1074
msgid "title_learn-more"
msgstr "Hedy - En savoir plus"

#: app.py:1080
msgid "title_privacy"
msgstr "Hedy - Conditions de confidentialité"

#: app.py:1090
msgid "title_start"
msgstr "Hedy - Un langage de programmation graduel"

#: app.py:1108
msgid "title_landing-page"
msgstr "Bienvenue sur Hedy !"

#: app.py:1226
msgid "title_explore"
msgstr "Hedy - Explorer"

#: app.py:1248 app.py:1253
=======
#: app.py:978 app.py:1239
msgid "page_not_found"
msgstr "Nous n’avons pas pu trouver cette page !"

#: app.py:998
msgid "title_signup"
msgstr "Hedy - Créer un compte"

#: app.py:1005
msgid "title_login"
msgstr "Hedy - Connexion"

#: app.py:1012
msgid "title_recover"
msgstr "Hedy - Récupérer le compte"

#: app.py:1028
msgid "title_reset"
msgstr "Hedy - Réinitialiser le mot de passe"

#: app.py:1058
msgid "title_my-profile"
msgstr "Hedy - Mon compte"

#: app.py:1078
msgid "title_learn-more"
msgstr "Hedy - En savoir plus"

#: app.py:1084
msgid "title_privacy"
msgstr "Hedy - Conditions de confidentialité"

#: app.py:1094
msgid "title_start"
msgstr "Hedy - Un langage de programmation graduel"

#: app.py:1112
msgid "title_landing-page"
msgstr "Bienvenue sur Hedy !"

#: app.py:1230
msgid "title_explore"
msgstr "Hedy - Explorer"

#: app.py:1252 app.py:1257
>>>>>>> d1ff5f26
#, fuzzy
msgid "no_such_highscore"
msgstr "No such Hedy level!"

<<<<<<< HEAD
#: app.py:1283 app.py:1285
=======
#: app.py:1287 app.py:1289
>>>>>>> d1ff5f26
msgid "translate_error"
msgstr ""
"Quelque chose s'est mal passé lors de la traduction du code. Essayez "
"d'exécuter le code pour voir s'il contient une erreur. Le code avec des "
"erreurs ne peut pas être traduit."

<<<<<<< HEAD
#: app.py:1290 app.py:1324
msgid "tutorial_start_title"
msgstr "Bienvenue sur Hedy !"

#: app.py:1290
msgid "tutorial_start_message"
msgstr ""
"Dans ce tutoriel, nous allons t’expliquer toutes les caractéristiques "
"d’Hedy étape par étape."

#: app.py:1292
msgid "tutorial_editor_title"
msgstr "L’éditeur de code"

#: app.py:1292
msgid "tutorial_editor_message"
msgstr ""
"Dans cette fenêtre vous écrivez tout le code, essayez de taper quelque "
"chose à la place des underscores !"

#: app.py:1294
msgid "tutorial_output_title"
msgstr "La fenêtre de sortie"

#: app.py:1294
msgid "tutorial_output_message"
msgstr ""
"Le résultat du code que vous exécutez sera affiché ici, vous venez de le "
"créer !"

#: app.py:1296
msgid "tutorial_run_title"
msgstr "Le bouton d’exécution"

#: app.py:1296
msgid "tutorial_run_message"
msgstr ""
"Avec ce bouton, vous pouvez exécuter votre programme ! Essayons-le à "
"l'étape suivante ?"

#: app.py:1298
msgid "tutorial_tryit_title"
msgstr "Essaie !"

#: app.py:1298
msgid "tutorial_tryit_message"
msgstr "Exécute le programme, clique sur « étape suivante » lorsque tu as terminé."

#: app.py:1300
msgid "tutorial_speakaloud_title"
msgstr "Lit ton programme à haute voix"

#: app.py:1300
msgid "tutorial_speakaloud_message"
msgstr ""
"Choisis une voix sous le bouton d’exécution pour faire lire ton programme"
" à haute voix."

#: app.py:1302
msgid "tutorial_speakaloud_run_title"
msgstr "Exécute et écoute"

#: app.py:1302
msgid "tutorial_speakaloud_run_message"
msgstr ""
"Sélectionne une voix dans le menu déroulant et exécute ton programme à "
"nouveau afin qu’il soit lu à haute voix."

#: app.py:1304
msgid "tutorial_nextlevel_title"
msgstr "Vers le prochain niveau"

#: app.py:1304
msgid "tutorial_nextlevel_message"
msgstr ""
"Lorsque tu penses avoir tout compris et t’être suffisamment entraîné, tu "
"peux continuer au prochain niveau. Le cas échéant, un autre bouton te "
"permettra de revenir au niveau précédent."

#: app.py:1306
msgid "tutorial_leveldefault_title"
msgstr "Explication du niveau"

#: app.py:1306
msgid "tutorial_leveldefault_message"
msgstr ""
"Le premier onglet contient toujours l’explication du niveau. À chaque "
"niveau, les nouvelles commandes y seront présentées."

#: app.py:1308
msgid "tutorial_adventures_title"
msgstr "Aventures"

#: app.py:1308
msgid "tutorial_adventures_message"
msgstr ""
"Les autres onglets contiennent des aventures que tu peux programmer selon"
" le niveau de difficulté, de facile à difficile."

#: app.py:1310
msgid "tutorial_quiz_title"
msgstr "Questionnaire"

#: app.py:1310
msgid "tutorial_quiz_message"
msgstr ""
"À la fin de chaque niveau, tu peux répondre au questionnaire. De cette "
"manière, tu peux vérifier que tu as tout compris."

#: app.py:1312
msgid "tutorial_saveshare_title"
msgstr "Sauvegarde et partage"

#: app.py:1312
msgid "tutorial_saveshare_message"
msgstr ""
"Tu peux enregistrer et partager tous les programmes que tu as créés avec "
"les autres utilisateurs d’Hedy."

#: app.py:1314
msgid "tutorial_cheatsheet_title"
msgstr "Mémento"

#: app.py:1314
msgid "tutorial_cheatsheet_message"
msgstr ""
"Si tu as oublié une commande, tu peux toujours te servir du mémento. Il "
"présente une liste des commandes que tu peux employer dans le niveau en "
"cours."

#: app.py:1316 app.py:1336
msgid "tutorial_end_title"
msgstr "La fin !"

#: app.py:1316
msgid "tutorial_end_message"
msgstr "Clique sur « étape suivante » pour commencer à programmer avec Hedy !"

#: app.py:1318 app.py:1338
msgid "tutorial_title_not_found"
msgstr "Nous n’avons pas pu trouver cette page !"

#: app.py:1318 app.py:1338
=======
#: app.py:1297
msgid "tutorial_code_snippet"
msgstr ""
"print Hello world !\n"
"print J'apprends Hedy avec le tutoriel !"

#: app.py:1301
msgid "invalid_tutorial_step"
msgstr ""

#: app.py:1305
msgid "tutorial_title_not_found"
msgstr "Nous n’avons pas pu trouver cette page !"

#: app.py:1305
>>>>>>> d1ff5f26
#, fuzzy
msgid "tutorial_message_not_found"
msgstr "You have received an invitation to join class"

<<<<<<< HEAD
#: app.py:1324
msgid "teacher_tutorial_start_message"
msgstr ""
"Dans ce tutoriel, nous t’expliquerons pas à pas toutes les "
"fonctionnalités de Hedy."

#: app.py:1326
#, fuzzy
msgid "tutorial_class_title"
msgstr "Cheatsheet"

#: app.py:1326
msgid "tutorial_class_message"
msgstr ""
"En tant que professeur, vous pouvez créer des classes et inviter des "
"étudiants ou les laisser se joindre à vous par le biais d'un lien. Vous "
"pouvez consulter les programmes et les statistiques de tous vos élèves."

#: app.py:1328
msgid "tutorial_customize_class_title"
msgstr "Personnaliser les classes"

#: app.py:1328
#, fuzzy
msgid "tutorial_customize_class_message"
msgstr ""
"Vous pouvez personnaliser les classes en masquant des niveaux et/ou des "
"aventures ou encore en les rendant disponibles à une date spécifique."

#: app.py:1330
#, fuzzy
msgid "tutorial_own_adventures_title"
msgstr "Créer des aventures"

#: app.py:1330
#, fuzzy
msgid "tutorial_own_adventures_message"
msgstr ""
"Vous pouvez créer vos propres aventures et les utiliser comme devoirs "
"pour vos étudiants. Créez-les ici et ajoutez-les à vos classes dans la "
"section « Personnaliser les classes »."

#: app.py:1332
#, fuzzy
msgid "tutorial_accounts_title"
msgstr "Créer des comptes utilisateurs"

#: app.py:1332
msgid "tutorial_accounts_message"
msgstr ""
"Vous pouvez créer plusieurs comptes à la fois, en fournissant uniquement "
"un nom d'utilisateur et un mot de passe. Vous pouvez également ajouter "
"directement ces comptes à l'une de vos classes."

#: app.py:1334
msgid "tutorial_documentation_title"
msgstr "Documentation d’Hedy"

#: app.py:1334
#, fuzzy
msgid "tutorial_documentation_message"
msgstr "Customize adventure"

#: app.py:1336
msgid "teacher_tutorial_end_message"
msgstr "Cliquez sur 'l'étape suivante' pour commencer comme un professeur d'Hedy !"

#: app.py:1346
msgid "tutorial_code_snippet"
msgstr ""
"print Hello world !\n"
"print J'apprends Hedy avec le tutoriel !"

#: app.py:1350 app.py:1360
msgid "invalid_tutorial_step"
msgstr ""

#: app.py:1549 website/auth.py:287 website/auth.py:342 website/auth.py:479
=======
#: app.py:1493 website/auth.py:287 website/auth.py:342 website/auth.py:479
>>>>>>> d1ff5f26
#: website/auth.py:504 website/auth.py:537 website/auth.py:651
#: website/auth.py:693 website/auth.py:743 website/auth.py:770
#: website/quiz.py:43 website/quiz.py:69 website/teacher.py:88
#: website/teacher.py:123 website/teacher.py:167 website/teacher.py:252
#: website/teacher.py:308 website/teacher.py:355 website/teacher.py:396
#: website/teacher.py:434 website/teacher.py:520 website/teacher.py:608
msgid "ajax_error"
msgstr "Il y a eu une erreur, veuillez réessayer."

<<<<<<< HEAD
#: app.py:1552
msgid "image_invalid"
msgstr "L’image que vous avez choisie n’est pas valide."

#: app.py:1554
msgid "personal_text_invalid"
msgstr "Votre texte personnel est invalide."

#: app.py:1556 app.py:1562
msgid "favourite_program_invalid"
msgstr "Le programme favori que vous avez choisi n'est pas valide."

#: app.py:1580 app.py:1581
msgid "public_profile_updated"
msgstr "Profil public mis à jour."

#: app.py:1618 app.py:1643
msgid "user_not_private"
msgstr "Cet utilisateur n’existe pas ou n’a pas de profil public"

#: app.py:1651
=======
#: app.py:1496
msgid "image_invalid"
msgstr "L’image que vous avez choisie n’est pas valide."

#: app.py:1498
msgid "personal_text_invalid"
msgstr "Votre texte personnel est invalide."

#: app.py:1500 app.py:1506
msgid "favourite_program_invalid"
msgstr "Le programme favori que vous avez choisi n'est pas valide."

#: app.py:1518 app.py:1519
msgid "public_profile_updated"
msgstr "Profil public mis à jour."

#: app.py:1556 app.py:1581
msgid "user_not_private"
msgstr "Cet utilisateur n’existe pas ou n’a pas de profil public"

#: app.py:1589
>>>>>>> d1ff5f26
msgid "invalid_teacher_invitation_code"
msgstr ""
"Le code d’invitation d’enseignant n’est pas valide. Pour devenir "
"enseignant, veuillez contacter hello@hedy.org."

#: utils.py:292
msgid "default_404"
msgstr "Nous n’avons pas trouvé cette page…"

#: utils.py:294
msgid "default_403"
msgstr "Il semble que vous ne soyez pas autorisé…"

#: utils.py:296
msgid "default_500"
msgstr "Quelque chose ne s’est pas bien passé…"

#: content/error-messages.txt:1
msgid "Wrong Level"
msgstr ""
"C'était un code Hedy correct, mais pas au bon niveau. Vous avez écrit "
"{offending_keyword} pour le niveau {working_level}. Conseil : {tip}"

#: content/error-messages.txt:2
msgid "Incomplete"
msgstr ""
"Oups ! Tu as oublié un morceau du code ! À la ligne {line_number}, tu "
"dois ajouter du texte après {incomplete_command}."

#: content/error-messages.txt:3
msgid "Invalid"
msgstr ""
"{invalid_command} n’est pas une commande du niveau {level} d’Hedy. "
"Voulais-tu écrire {guessed_command} ?"

#: content/error-messages.txt:4
msgid "Invalid Space"
msgstr ""
"Oups ! Tu as commencé une ligne par une espace à la ligne {line_number}. "
"Les espaces en début de ligne rendent les ordinateurs perplexes, peux-tu "
"le supprimer ?"

#: content/error-messages.txt:5
msgid "Has Blanks"
msgstr ""
"Ton code est incomplet. Il contient des blancs que tu dois remplacer par "
"du code."

#: content/error-messages.txt:6
msgid "No Indentation"
msgstr ""
"Tu as utilisé trop peu d’espaces à la ligne {line_number}. Tu as utilisé "
"{leading_spaces} espaces, ce qui n’est pas assez. Commence chaque bloc "
"par {indent_size} espaces de plus qu’à la ligne précédente."

#: content/error-messages.txt:7
msgid "Unexpected Indentation"
msgstr ""
"Tu as utilisé trop d’espaces à la ligne {line_number}. Tu as utilisé "
"{leading_spaces} espaces, ce qui est trop. Commence chaque bloc par "
"{indent_size} espaces de plus qu’à la ligne précédente."

#: content/error-messages.txt:8
msgid "Parse"
msgstr ""
"Le code que vous avez entré n'est pas un code Hedy valide. Il y a une "
"erreur sur la ligne {location[0]}, à la position {location[1]}. Vous avez"
" tapé {character_found}, mais ce n'est pas permis."

#: content/error-messages.txt:9
msgid "Unquoted Text"
msgstr ""
"Attention : si tu affiche ou demande quelque chose, le texte doit "
"commencer et se terminer par des guillemets. Il en manque quelque part."

#: content/error-messages.txt:10
msgid "Unquoted Assignment"
msgstr ""
"À partir de ce niveau, le texte à droite de `is` doit être mis entre "
"guillemets. Tu as oublié cela pour le texte {text}."

#: content/error-messages.txt:11
msgid "Unquoted Equality Check"
msgstr ""
"Lorsque tu veux vérifier si une variable correspond à plusieurs mots, ces"
" mots doivent être mis entre guillemets !"

#: content/error-messages.txt:12
msgid "Var Undefined"
msgstr ""
"Tu as essayé d’utiliser la variable {name}, mais tu ne l’as pas définie. "
"Ou bien tu essayais d’utiliser le mot {name}, mais tu as oublié les "
"guillemets."

#: content/error-messages.txt:13
msgid "Cyclic Var Definition"
msgstr ""
"Le nom {variable} doit être défini avant que tu puisses l’utiliser à "
"droite de la commande `is`."

#: content/error-messages.txt:14
#, fuzzy
msgid "Lonely Echo"
msgstr ""
"Tu as utilisé `echo` avant `ask`, ou bien `echo` sans `ask`. Il faut "
"d’abord utiliser `ask` pour l’invite, puis `echo`."

#: content/error-messages.txt:15
msgid "Too Big"
msgstr ""
"Waouh ! Ton programme a un nombre impressionnant de lignes de code : "
"{lines_of_code} lignes ! Mais Hedy ne peut traiter que {max_lines} lignes"
" à ce niveau. Rends ton programme plus court et ressaie."

#: content/error-messages.txt:16
#, fuzzy
msgid "Invalid Argument Type"
msgstr ""
"Tu ne peux utiliser {command} avec {invalid_argument} car c’est "
"{invalid_type}. Essaie de modifier {invalid_argument} en {allowed_types}."

#: content/error-messages.txt:17
#, fuzzy
msgid "Invalid Argument"
msgstr ""
"Vous ne pouvez pas utiliser la commande {command} avec "
"{invalid_argument}. Essayez de remplacer {invalid_argument} par "
"{allowed_types}."

#: content/error-messages.txt:18
#, fuzzy
msgid "Invalid Type Combination"
msgstr ""
"You cannot use {invalid_argument} and {invalid_argument_2} with {command}"
" because one is {invalid_type} and the other is {invalid_type_2}. Try "
"changing {invalid_argument} to {invalid_type_2} or {invalid_argument_2} "
"to {invalid_type}."

#: content/error-messages.txt:19
#, fuzzy
msgid "Unsupported Float"
msgstr ""
"Non-integer numbers are not supported yet but they will be in a few "
"levels. For now change {value} to an integer."

#: content/error-messages.txt:20
#, fuzzy
msgid "Locked Language Feature"
msgstr ""
"You are using {concept}! That is awesome, but {concept} is not unlocked "
"yet! It will be unlocked in a later level."

#: content/error-messages.txt:21
#, fuzzy
msgid "Missing Command"
msgstr "It looks like you forgot to use a command on line {line_number}."

#: content/error-messages.txt:22
#, fuzzy
msgid "Missing Inner Command"
msgstr ""
"It looks like you forgot to use a command with the {command} statement "
"you used on line {line_number}."

#: content/error-messages.txt:23
#, fuzzy
msgid "Incomplete Repeat"
msgstr ""
"It looks like you forgot to use {command} with the repeat command you "
"used on line {line_number}."

#: content/error-messages.txt:24
#, fuzzy
msgid "Unsupported String Value"
msgstr "Text values cannot contain {invalid_value}."

#: content/error-messages.txt:25
#, fuzzy
msgid "ask_needs_var"
msgstr ""
"Starting in level 2, ask needs to be used with a variable. Example: name "
"is ask What are you called?"

#: content/error-messages.txt:26
#, fuzzy
msgid "echo_out"
msgstr ""
"Starting in level 2 echo is no longer needed. You can repeat an answer "
"with ask and print now. Example: name is ask What are you called? "
"printhello name"

#: content/error-messages.txt:27
#, fuzzy
msgid "space"
msgstr "a space"

#: content/error-messages.txt:28
#, fuzzy
msgid "comma"
msgstr "a comma"

#: content/error-messages.txt:29
#, fuzzy
msgid "question mark"
msgstr "a question mark"

#: content/error-messages.txt:30
#, fuzzy
msgid "newline"
msgstr "a new line"

#: content/error-messages.txt:31
#, fuzzy
msgid "period"
msgstr "a period"

#: content/error-messages.txt:32
#, fuzzy
msgid "exclamation mark"
msgstr "an exclamation mark"

#: content/error-messages.txt:33
#, fuzzy
msgid "dash"
msgstr "a dash"

#: content/error-messages.txt:34
#, fuzzy
msgid "star"
msgstr "a star"

#: content/error-messages.txt:35
#, fuzzy
msgid "single quotes"
msgstr "a single quote"

#: content/error-messages.txt:36
#, fuzzy
msgid "double quotes"
msgstr "double quotes"

#: content/error-messages.txt:37
#, fuzzy
msgid "slash"
msgstr "a slash"

#: content/error-messages.txt:38
#, fuzzy
msgid "string"
msgstr "text"

#: content/error-messages.txt:39
#, fuzzy
msgid "nested blocks"
msgstr "a block in a block"

#: content/error-messages.txt:40
msgid "or"
msgstr "ou"

#: content/error-messages.txt:41
#, fuzzy
msgid "number"
msgstr "a number"

#: content/error-messages.txt:42
#, fuzzy
msgid "integer"
msgstr "a number"

#: content/error-messages.txt:43
#, fuzzy
msgid "float"
msgstr "a number"

#: content/error-messages.txt:44
#, fuzzy
msgid "list"
msgstr "a list"

#: content/error-messages.txt:45
#, fuzzy
msgid "input"
msgstr "input from ask"

#: templates/achievements.html:5
msgid "general"
msgstr "Général"

#: templates/achievements.html:9
msgid "programs_created"
msgstr "Programmes réalisés"

#: templates/achievements.html:10
msgid "programs_saved"
msgstr "Sauvegarde des programmes"

#: templates/achievements.html:11
msgid "programs_submitted"
msgstr "Soumission des programmes"

#: templates/achievements.html:13 templates/achievements.html:26
#: templates/public-page.html:18
msgid "teacher"
msgstr "Enseignant"

#: templates/achievements.html:16 templates/achievements.html:54
msgid "hidden"
msgstr "masqués"

#: templates/achievements.html:23
msgid "hedy_achievements"
msgstr "Succès d'Hedy"

#: templates/achievements.html:37 templates/achievements.html:51
#: templates/landing-page.html:89 templates/layout.html:92
#: templates/public-page.html:71
#, fuzzy
msgid "achievements_logo_alt"
msgstr "achievements"

#: templates/achievements.html:38
#, fuzzy
msgid "achievements_check_icon_alt"
msgstr "You've earned an achievement!"

#: templates/cheatsheet.html:14
#, fuzzy
msgid "cheatsheet_title"
msgstr "Cheatsheet"

#: templates/cheatsheet.html:15 templates/incl-menubar.html:4
#, fuzzy
msgid "hedy_logo_alt"
msgstr "Hedy logo"

#: templates/class-logs.html:10 templates/class-stats.html:22
#: templates/create-accounts.html:41 templates/customize-class.html:166
#, fuzzy
msgid "back_to_class"
msgstr "Go back to class"

#: templates/class-overview.html:14 templates/for-teachers.html:34
#: templates/for-teachers.html:41
#, fuzzy
msgid "class_name_prompt"
msgstr "Please enter the name of the class"

#: templates/class-overview.html:20 templates/class-overview.html:70
#: templates/create-accounts.html:16 templates/highscores.html:37
#: templates/login.html:10 templates/profile.html:89 templates/recover.html:9
#: templates/signup.html:10
#, fuzzy
msgid "username"
msgstr "Username"

#: templates/class-overview.html:21
#, fuzzy
msgid "last_login"
msgstr "Last login"

#: templates/class-overview.html:22
#, fuzzy
msgid "highest_level_reached"
msgstr "Highest level reached"

#: templates/class-overview.html:23
#, fuzzy
msgid "number_programs"
msgstr "Number of programs"

#: templates/class-overview.html:24
#, fuzzy
msgid "programs"
msgstr "Programs"

#: templates/class-overview.html:25 templates/create-accounts.html:17
#: templates/login.html:14 templates/reset.html:9 templates/signup.html:18
#, fuzzy
msgid "password"
msgstr "Password"

#: templates/class-overview.html:26 templates/class-overview.html:73
#: templates/customize-adventure.html:69 templates/for-teachers.html:25
#: templates/for-teachers.html:54
#, fuzzy
msgid "remove"
msgstr "Remove"

#: templates/class-overview.html:36
#, fuzzy
msgid "page"
msgstr "page"

#: templates/class-overview.html:37
#, fuzzy
msgid "enter_password"
msgstr "Enter a new password for"

#: templates/class-overview.html:37
#, fuzzy
msgid "password_change_prompt"
msgstr "Are you sure you want to change this password?"

#: templates/class-overview.html:38
#, fuzzy
msgid "remove_student_prompt"
msgstr "Are you sure you want to remove the student from the class?"

#: templates/class-overview.html:46
#, fuzzy
msgid "add_students"
msgstr "students"

#: templates/class-overview.html:47 templates/customize-class.html:5
#, fuzzy
msgid "customize_class"
msgstr "Customize class"

#: templates/class-overview.html:48
#, fuzzy
msgid "class_stats"
msgstr "Class statistics"

#: templates/class-overview.html:49
#, fuzzy
msgid "class_logs"
msgstr "Last login"

#: templates/class-overview.html:52 templates/customize-adventure.html:74
#, fuzzy
msgid "back_to_teachers_page"
msgstr "Go back to teachers page"

#: templates/class-overview.html:56
#, fuzzy
msgid "add_students_options"
msgstr "Create student accounts"

#: templates/class-overview.html:58
#, fuzzy
msgid "copy_link_success"
msgstr "Copy link to share"

#: templates/class-overview.html:58
#, fuzzy
msgid "copy_join_link"
msgstr "Please copy and paste this link into a new tab:"

#: templates/class-overview.html:59
#, fuzzy
msgid "invite_prompt"
msgstr "Enter a username"

#: templates/class-overview.html:59
#, fuzzy
msgid "invite_by_username"
msgstr "All usernames need to be unique."

#: templates/class-overview.html:60 templates/create-accounts.html:45
#, fuzzy
msgid "create_accounts"
msgstr "Create multiple accounts"

#: templates/class-overview.html:65
#, fuzzy
msgid "pending_invites"
msgstr "Pending invites"

#: templates/class-overview.html:71
#, fuzzy
msgid "invite_date"
msgstr "Invite date"

#: templates/class-overview.html:72
#, fuzzy
msgid "expiration_date"
msgstr "Expiration date"

#: templates/class-overview.html:82 templates/profile.html:16
#, fuzzy
msgid "delete_invite_prompt"
msgstr "Are you sure you want to remove this class invitation?"

#: templates/class-prejoin.html:7
#, fuzzy
msgid "class_already_joined"
msgstr "You are already a student of class"

#: templates/class-prejoin.html:9 templates/error-page.html:6
#, fuzzy
msgid "error_logo_alt"
msgstr "Error logo"

#: templates/class-prejoin.html:11
#, fuzzy
msgid "goto_profile"
msgstr "Go to my profile"

#: templates/class-prejoin.html:15 templates/profile.html:13
#, fuzzy
msgid "prompt_join_class"
msgstr "Do you want to join this class?"

#: templates/class-prejoin.html:17 website/teacher.py:232
#, fuzzy
msgid "join_prompt"
msgstr "You need to have an account to join a class. Would you like to login now?"

#: templates/class-prejoin.html:17 templates/profile.html:15
#, fuzzy
msgid "join_class"
msgstr "Join class"

#: templates/code-page.html:8 templates/for-teachers.html:9
#, fuzzy
msgid "next_step_tutorial"
msgstr "Next step >>>"

#: templates/code-page.html:34 templates/code-page.html:44
#: templates/customize-class.html:28 templates/customize-class.html:64
#: templates/customize-class.html:71 templates/customize-class.html:95
#: templates/level-page.html:6 templates/level-page.html:11
#: templates/quiz.html:8 templates/view-program-page.html:12
#: templates/view-program-page.html:28
#, fuzzy
msgid "level_title"
msgstr "Level"

#: templates/create-accounts.html:5
#, fuzzy
msgid "create_multiple_accounts"
msgstr "Create multiple accounts"

#: templates/create-accounts.html:7
#, fuzzy
msgid "accounts_intro"
msgstr ""
"On this page you can create accounts for multiple students at the same "
"time. It's also possible to directly add them to one of your classes. By "
"pressing the green + on the bottom right of the page you can add extra "
"rows. You can delete a row by pressing the corresponding red cross. Make "
"sure no rows are empty when you press \"Create accounts\". Please keep in"
" mind that every username and mail address needs to be unique and the "
"password needs to be <b>at least</b> 6 characters."

#: templates/create-accounts.html:10
#, fuzzy
msgid "create_accounts_prompt"
msgstr "Are you sure you want to create these accounts?"

#: templates/create-accounts.html:25
#, fuzzy
msgid "download_login_credentials"
msgstr ""

#: templates/create-accounts.html:29 templates/layout.html:22
#: templates/signup.html:82
#, fuzzy
msgid "yes"
msgstr "Yes"

#: templates/create-accounts.html:33 templates/layout.html:23
#: templates/signup.html:86
#, fuzzy
msgid "no"
msgstr "No"

#: templates/create-accounts.html:44 templates/programs.html:23
#, fuzzy
msgid "reset_view"
msgstr "Reset"

#: templates/customize-adventure.html:5
#, fuzzy
msgid "customize_adventure"
msgstr "Customize adventure"

#: templates/customize-adventure.html:7
#, fuzzy
msgid "update_adventure_prompt"
msgstr "Are you sure you want to update this adventure?"

#: templates/customize-adventure.html:10
#, fuzzy
msgid "general_settings"
msgstr "General settings"

#: templates/customize-adventure.html:12 templates/for-teachers.html:20
#: templates/for-teachers.html:49
#, fuzzy
msgid "name"
msgstr "Name"

#: templates/customize-adventure.html:16 templates/customize-adventure.html:18
#: templates/explore.html:28 templates/explore.html:57
#: templates/explore.html:86 templates/for-teachers.html:50
#: templates/programs.html:12 templates/programs.html:37
#: templates/programs.html:45
#, fuzzy
msgid "level"
msgstr "Level"

#: templates/customize-adventure.html:25
#, fuzzy
msgid "adventure_exp_1"
msgstr ""
"Type your adventure of choice on the right-hand side. After creating your"
" adventure you can include it in one of your classes under "
"\"customizations\". If you want to include a command in your adventure "
"please use code anchors like this:"

#: templates/customize-adventure.html:31
#, fuzzy
msgid "adventure_exp_2"
msgstr ""
"If you want to show actual code snippets, for example to give student a "
"template or example of the code. Please use pre anchors like this:"

#: templates/customize-adventure.html:33 templates/customize-adventure.html:36
#, fuzzy
msgid "hello_world"
msgstr "Hello world!"

#: templates/customize-adventure.html:39
#, fuzzy
msgid "adventure_exp_3"
msgstr ""
"You can use the \"preview\" button to view a styled version of your "
"adventure. To view the adventure on a dedicated page, select \"view\" "
"from the teachers page."

#: templates/customize-adventure.html:43 templates/customize-class.html:28
#: templates/customize-class.html:94 templates/explore.html:22
#: templates/programs.html:18 templates/programs.html:38
#: templates/view-adventure.html:6
#, fuzzy
msgid "adventure"
msgstr "Adventure"

#: templates/customize-adventure.html:44
#, fuzzy
msgid "template_code"
msgstr ""
"This is the explanation of my adventure!\n"
"\n"
"This way I can show a command: <code>print</code>\n"
"\n"
"But sometimes I might want to show a piece of code, like this:\n"
"<pre>\n"
"ask What's your name?\n"
"echo so your name is \n"
"</pre>"

#: templates/customize-adventure.html:47
#, fuzzy
msgid "adventure_terms"
msgstr "I agree that my adventure might be made publicly available on Hedy."

#: templates/customize-adventure.html:51
#, fuzzy
msgid "directly_add_adventure_to_classes"
msgstr "Do you want to add this adventure directly to one of your classes?"

#: templates/customize-adventure.html:67
#, fuzzy
msgid "preview"
msgstr "Preview"

#: templates/customize-adventure.html:68 templates/customize-class.html:161
#, fuzzy
msgid "save"
msgstr "Save"

#: templates/customize-adventure.html:69 templates/for-teachers.html:65
#, fuzzy
msgid "delete_adventure_prompt"
msgstr "Are you sure you want to remove this adventure?"

#: templates/customize-class.html:7
#, fuzzy
msgid "customize_class_exp_1"
msgstr ""
"Hi! On this page you can customize your class. By selecting levels and "
"adventures you can choose what your student can see. You can also add "
"your own created adventures to levels. All levels and default adventures "
"will be selected by default. <b>Notice:</b> Not every adventure is "
"available for every level! Settings up your customizations goes as "
"follows:"

#: templates/customize-class.html:10
#, fuzzy
msgid "customize_class_step_1"
msgstr "Select levels for your class by pressing the \"level buttons\""

#: templates/customize-class.html:11
#, fuzzy
msgid "customize_class_step_2"
msgstr ""
"\"Checkboxes\" will appear for the adventures available for the chosen "
"levels"

#: templates/customize-class.html:12
#, fuzzy
msgid "customize_class_step_3"
msgstr "Select the adventures you want to make available"

#: templates/customize-class.html:13
#, fuzzy
msgid "customize_class_step_4"
msgstr "Click the name of an adventure to (de)select for all levels"

#: templates/customize-class.html:14
#, fuzzy
msgid "customize_class_step_5"
msgstr "Add personal adventures"

#: templates/customize-class.html:15
#, fuzzy
msgid "customize_class_step_6"
msgstr "Selecting an opening date for each level (you can also leave it empty)"

#: templates/customize-class.html:16
#, fuzzy
msgid "customize_class_step_7"
msgstr "Selection other settings"

#: templates/customize-class.html:17
#, fuzzy
msgid "customize_class_step_8"
msgstr "Choose \"Save\" -> You're done!"

#: templates/customize-class.html:20
#, fuzzy
msgid "customize_class_exp_2"
msgstr ""
"You can always change these settings later on. For example, you can make "
"specific adventures or levels available while teaching a class. This way "
"it's easy for you to determine which level and adventures your students "
"will be working on. If you want to make everything available for your "
"class it is easiest to remove the customization all together."

#: templates/customize-class.html:23
#, fuzzy
msgid "select_adventures"
msgstr "Select adventures"

#: templates/customize-class.html:59
#, fuzzy
msgid "opening_dates"
msgstr "Opening dates"

#: templates/customize-class.html:65
#, fuzzy
msgid "opening_date"
msgstr "Opening date"

#: templates/customize-class.html:75 templates/customize-class.html:77
#, fuzzy
msgid "directly_available"
msgstr "Directly open"

#: templates/customize-class.html:89
#, fuzzy
msgid "select_own_adventures"
msgstr "Select own adventures"

#: templates/customize-class.html:96 templates/customize-class.html:120
#: templates/profile.html:50 templates/profile.html:125
#: templates/profile.html:134 templates/signup.html:40 templates/signup.html:62
#: templates/signup.html:71
#, fuzzy
msgid "select"
msgstr "Select"

#: templates/customize-class.html:114
#, fuzzy
msgid "other_settings"
msgstr "Other settings"

#: templates/customize-class.html:119
#, fuzzy
msgid "option"
msgstr "Option"

#: templates/customize-class.html:125
#, fuzzy
msgid "mandatory_mode"
msgstr "Mandatory developer's mode"

#: templates/customize-class.html:131
#, fuzzy
msgid "hide_cheatsheet"
msgstr "Hide cheatsheet"

#: templates/customize-class.html:137
#, fuzzy
msgid "hide_keyword_switcher"
msgstr "Hide keyword switcher"

#: templates/customize-class.html:143
#, fuzzy
msgid "hide_quiz"
msgstr "Hide quiz"

#: templates/customize-class.html:149
#, fuzzy
msgid "hide_parsons"
msgstr "Hide parsons"

#: templates/customize-class.html:160
#, fuzzy
msgid "reset_adventure_prompt"
msgstr "Are you sure you want to reset all selected adventures?"

#: templates/customize-class.html:160
#, fuzzy
msgid "reset_adventures"
msgstr "Reset selected adventures"

#: templates/customize-class.html:164
#, fuzzy
msgid "remove_customizations_prompt"
msgstr "Are you sure you want to remove this class's customizations?"

#: templates/customize-class.html:165
#, fuzzy
msgid "remove_customization"
msgstr "Remove customization"

#: templates/customize-class.html:182
#, fuzzy
msgid "unsaved_class_changes"
msgstr "There are unsaved changes, are you sure you want to leave this page?"

#: templates/error-page.html:12
#, fuzzy
msgid "go_back_to_main"
msgstr "Go back to main page"

#: templates/explore.html:12 templates/landing-page.html:33
#, fuzzy
msgid "explore_programs"
msgstr "Explore programs"

#: templates/explore.html:15
#, fuzzy
msgid "explore_explanation"
msgstr ""
"On this page you can look through programs created by other Hedy users. "
"You can filter on both a Hedy level and adventure. Click on \"View "
"program\" to open a program and run it. Programs with a red header "
"contain a mistake. You can still open the program, but running it will "
"result in an error. You can of course try to fix it! If the creator has a"
" public profile you can click their username to visit their profile. "
"There you will find all their shared programs and much more!"

#: templates/explore.html:34
#, fuzzy
msgid "language"
msgstr "Which of these programming languages have you used before?"

#: templates/explore.html:41 templates/programs.html:24
#, fuzzy
msgid "search_button"
msgstr "Search"

#: templates/explore.html:48
#, fuzzy
msgid "hedy_choice_title"
msgstr "Hedy's Choice"

#: templates/explore.html:60 templates/explore.html:89
#, fuzzy
msgid "creator"
msgstr "Creator"

#: templates/explore.html:66 templates/explore.html:95
#, fuzzy
msgid "view_program"
msgstr "View program"

#: templates/explore.html:67 templates/explore.html:96
msgid "report_program"
msgstr ""

#: templates/for-teachers.html:15 templates/profile.html:71
#: templates/profile.html:73
#, fuzzy
msgid "my_classes"
msgstr "My classes"

#: templates/for-teachers.html:22
#, fuzzy
msgid "students"
msgstr "students"

#: templates/for-teachers.html:23 templates/for-teachers.html:52
#, fuzzy
msgid "view"
msgstr "View"

#: templates/for-teachers.html:24
#, fuzzy
msgid "duplicate"
msgstr "Duplicate"

#: templates/for-teachers.html:35
#, fuzzy
msgid "delete_class_prompt"
msgstr "Are you sure you want to delete the class?"

#: templates/for-teachers.html:41
#, fuzzy
msgid "create_class"
msgstr "Create a new class"

#: templates/for-teachers.html:44
#, fuzzy
msgid "my_adventures"
msgstr "My adventures"

#: templates/for-teachers.html:51
#, fuzzy
msgid "last_update"
msgstr "Last update"

#: templates/for-teachers.html:53
#, fuzzy
msgid "edit"
msgstr "Edit"

#: templates/for-teachers.html:71
#, fuzzy
msgid "adventure_prompt"
msgstr "Please enter the name of the adventure"

#: templates/for-teachers.html:71 website/teacher.py:603
#, fuzzy
msgid "create_adventure"
msgstr "Create adventure"

#: templates/for-teachers.html:129
#, fuzzy
msgid "teacher_welcome"
msgstr ""
"Welcome to Hedy! Your are now the proud owner of a teachers account which"
" allows you to create classes and invite students."

#: templates/highscores.html:5 templates/incl-menubar.html:23
#, fuzzy
msgid "highscores"
msgstr "Score"

#: templates/highscores.html:8
#, fuzzy
msgid "highscore_explanation"
msgstr ""
"On this page you can look through programs created by other Hedy users. "
"You can filter on both a Hedy level and adventure. Click on \"View "
"program\" to open a program and run it. Programs with a red header "
"contain a mistake. You can still open the program, but running it will "
"result in an error. You can of course try to fix it! If the creator has a"
" public profile you can click their username to visit their profile. "
"There you will find all their shared programs and much more!"

#: templates/highscores.html:14
#, fuzzy
msgid "highscore_no_public_profile"
msgstr ""
"You don't have a public profile and are therefore not listed on the "
"highscores. Do you wish to create one?"

#: templates/highscores.html:17
#, fuzzy
msgid "create_public_profile"
msgstr "Public profile"

#: templates/highscores.html:23
#, fuzzy
msgid "whole_world"
msgstr "The world"

#: templates/highscores.html:28
#, fuzzy
msgid "your_class"
msgstr "My classes"

#: templates/highscores.html:38 templates/landing-page.html:52
#: templates/public-page.html:35
#, fuzzy
msgid "achievements"
msgstr "achievements"

#: templates/highscores.html:39
#, fuzzy
msgid "country_title"
msgstr "Please select a valid country."

#: templates/highscores.html:40 templates/landing-page.html:88
#: templates/public-page.html:70
#, fuzzy
msgid "last_achievement"
msgstr "Last earned achievement"

#: templates/highscores.html:49 templates/programs.html:51
msgid "ago"
msgstr "{timestamp} ago"

#: templates/incl-adventure-tabs.html:14
#, fuzzy
msgid "parsons_title"
msgstr "Hedy"

#: templates/incl-adventure-tabs.html:25
#, fuzzy
msgid "quiz_tab"
msgstr "End quiz"

#: templates/incl-adventure-tabs.html:29
#, fuzzy
msgid "specific_adventure_mode"
msgstr ""
"You're currently in adventure '{adventure}', click on 'Hedy' to view all "
"adventures."

#: templates/incl-adventure-tabs.html:44 templates/incl-adventure-tabs.html:57
msgid "example_code_header"
msgstr "Exemple de code Hedy"

#: templates/incl-editor-and-output.html:109
#, fuzzy
msgid "variables"
msgstr "Variables"

#: templates/incl-editor-and-output.html:125
#, fuzzy
msgid "enter_text"
msgstr "Enter your answer here..."

#: templates/incl-editor-and-output.html:126
#, fuzzy
msgid "enter"
msgstr "Enter"

#: templates/incl-editor-and-output.html:136
#, fuzzy
msgid "already_program_running"
msgstr "There is already a program running, finish that one first."

#: templates/incl-editor-and-output.html:136
#, fuzzy
msgid "run_code_button"
msgstr "Run code"

#: templates/incl-editor-and-output.html:137
#, fuzzy
msgid "stop_code_button"
msgstr "Stop program"

#: templates/incl-editor-and-output.html:148
#, fuzzy
msgid "next_exercise"
msgstr "Next exercise"

#: templates/incl-editor-and-output.html:150
#, fuzzy
msgid "edit_code_button"
msgstr "Edit code"

#: templates/incl-editor-and-output.html:152
#, fuzzy
msgid "repair_program_logo_alt"
msgstr "Repair program icon"

#: templates/incl-editor-and-output.html:155 templates/programs.html:67
#: templates/programs.html:71
#, fuzzy
msgid "delete_confirm"
msgstr "Are you sure you want to delete the program?"

#: templates/incl-editor-and-output.html:155 templates/programs.html:67
#: templates/programs.html:71
#, fuzzy
msgid "delete"
msgstr "Delete"

#: templates/incl-editor-and-output.html:159
#, fuzzy
msgid "read_code_label"
msgstr "Read aloud"

#: templates/incl-editor-and-output.html:169
#: templates/incl-editor-and-output.html:178
#, fuzzy
msgid "regress_button"
msgstr "Go back to level {level}"

#: templates/incl-editor-and-output.html:172
#: templates/incl-editor-and-output.html:181 templates/quiz.html:153
#, fuzzy
msgid "advance_button"
msgstr "Go to level {level}"

#: templates/incl-editor-and-output.html:195
#, fuzzy
msgid "developers_mode"
msgstr "Programmer's mode"

#: templates/incl-menubar.html:5
#, fuzzy
msgid "nav_start"
msgstr "Home"

#: templates/incl-menubar.html:6
#, fuzzy
msgid "nav_hedy"
msgstr "Hedy"

#: templates/incl-menubar.html:7
#, fuzzy
msgid "nav_explore"
msgstr "Explore"

#: templates/incl-menubar.html:8
#, fuzzy
msgid "nav_learn_more"
msgstr "Learn more"

#: templates/incl-menubar.html:13 templates/public-page.html:76
#, fuzzy
msgid "program_header"
msgstr "My programs"

#: templates/incl-menubar.html:24
#, fuzzy
msgid "my_achievements"
msgstr "My achievements"

#: templates/incl-menubar.html:25
#, fuzzy
msgid "my_account"
msgstr "My account"

#: templates/incl-menubar.html:27
#, fuzzy
msgid "for_teachers"
msgstr "For teachers"

#: templates/incl-menubar.html:29
#, fuzzy
msgid "logout"
msgstr "Log out"

#: templates/incl-menubar.html:34 templates/login.html:17
#: templates/signup.html:146
#, fuzzy
msgid "login"
msgstr "Log in"

#: templates/incl-menubar.html:46
#, fuzzy
msgid "search"
msgstr "Search..."

#: templates/incl-menubar.html:51
#, fuzzy
msgid "keyword_support"
msgstr "Translated keywords"

#: templates/incl-menubar.html:59
#, fuzzy
msgid "non_keyword_support"
msgstr "Translated content"

#: templates/landing-page.html:6
#, fuzzy
msgid "welcome"
msgstr ""
"Welcome to Hedy! Your are now the proud owner of a teachers account which"
" allows you to create classes and invite students."

#: templates/landing-page.html:6
#, fuzzy
msgid "welcome_back"
msgstr ""
"Welcome to Hedy! Your are now the proud owner of a teachers account which"
" allows you to create classes and invite students."

#: templates/landing-page.html:11
#, fuzzy
msgid "teacher_tutorial_logo_alt"
msgstr "You have received an invitation to join class"

#: templates/landing-page.html:13
#, fuzzy
msgid "start_teacher_tutorial"
msgstr "Start teacher tutorial"

#: templates/landing-page.html:18
#, fuzzy
msgid "hedy_tutorial_logo_alt"
msgstr "Start hedy tutorial"

#: templates/landing-page.html:20
#, fuzzy
msgid "start_hedy_tutorial"
msgstr "Start hedy tutorial"

#: templates/landing-page.html:25
#, fuzzy
msgid "start_programming_logo_alt"
msgstr "Directly start programming"

#: templates/landing-page.html:27
#, fuzzy
msgid "start_programming"
msgstr "Directly start programming"

#: templates/landing-page.html:31
#, fuzzy
msgid "explore_programs_logo_alt"
msgstr "Explore programs"

#: templates/landing-page.html:39
#, fuzzy
msgid "your_account"
msgstr "No account?"

#: templates/landing-page.html:43 templates/landing-page.html:45
#: templates/profile.html:36 templates/public-page.html:7
#: templates/public-page.html:9
#, fuzzy
msgid "profile_logo_alt"
msgstr "Profile updated."

#: templates/landing-page.html:59
#, fuzzy
msgid "no_public_profile"
msgstr "Public profile"

#: templates/landing-page.html:66 templates/landing-page.html:68
#: templates/public-page.html:47 templates/public-page.html:49
#, fuzzy
msgid "amount_created"
msgstr "programs created"

#: templates/landing-page.html:72 templates/landing-page.html:74
#: templates/public-page.html:53 templates/public-page.html:55
#, fuzzy
msgid "amount_saved"
msgstr "programs saved"

#: templates/landing-page.html:78 templates/landing-page.html:80
#: templates/public-page.html:59 templates/public-page.html:61
#, fuzzy
msgid "amount_submitted"
msgstr "programs submitted"

#: templates/landing-page.html:95
#, fuzzy
msgid "your_last_program"
msgstr "Favourite program"

#: templates/layout.html:31
#, fuzzy
msgid "ok"
msgstr "OK"

#: templates/layout.html:32
#, fuzzy
msgid "cancel"
msgstr "Cancel"

#: templates/layout.html:45 templates/programs.html:66
#: templates/programs.html:74
#, fuzzy
msgid "copy_link_to_share"
msgstr "Copy link to share"

#: templates/layout.html:91
#, fuzzy
msgid "achievement_earned"
msgstr "You've earned an achievement!"

#: templates/learn-more.html:7
#, fuzzy
msgid "mailing_title"
msgstr "Subscribe to the Hedy newsletter"

#: templates/learn-more.html:9 templates/profile.html:92
#: templates/recover.html:9 templates/signup.html:14
#, fuzzy
msgid "email"
msgstr "Email"

#: templates/learn-more.html:13
#, fuzzy
msgid "surname"
msgstr "First Name"

#: templates/learn-more.html:17
#, fuzzy
msgid "lastname"
msgstr "Last Name"

#: templates/learn-more.html:21 templates/profile.html:132
#: templates/signup.html:69
#, fuzzy
msgid "country"
msgstr "Country"

#: templates/learn-more.html:30
#, fuzzy
msgid "subscribe"
msgstr "Subscribe"

#: templates/learn-more.html:31
#, fuzzy
msgid "required_field"
msgstr "Fields marked with an * are required"

#: templates/learn-more.html:33
#, fuzzy
msgid "previous_campaigns"
msgstr "View previous campaigns"

#: templates/level-page.html:8
#, fuzzy
msgid "step_title"
msgstr "Assignment"

#: templates/level-page.html:12
#, fuzzy
msgid "save_code_button"
msgstr "Save code"

#: templates/level-page.html:13
#, fuzzy
msgid "share_code_button"
msgstr "Save & share code"

#: templates/level-page.html:30
#, fuzzy
msgid "try_button"
msgstr "Try"

#: templates/level-page.html:44
#, fuzzy
msgid "commands"
msgstr "Commands"

#: templates/level-page.html:49
#, fuzzy
msgid "english"
msgstr "English"

#: templates/login.html:8
#, fuzzy
msgid "login_long"
msgstr "Log in to your account"

#: templates/login.html:21 website/auth.py:300
#, fuzzy
msgid "no_account"
msgstr "No account?"

#: templates/login.html:23 templates/signup.html:7 templates/signup.html:140
#, fuzzy
msgid "create_account"
msgstr "Create account"

#: templates/login.html:28
#, fuzzy
msgid "forgot_password"
msgstr "Forgot your password?"

#: templates/main-page.html:8
#, fuzzy
msgid "main_title"
msgstr "Hedy"

#: templates/main-page.html:9
#, fuzzy
msgid "main_subtitle"
msgstr "A gradual programming language"

#: templates/main-page.html:12
#, fuzzy
msgid "try_it"
msgstr "Try it"

#: templates/parsons.html:6 templates/parsons.html:8
#, fuzzy
msgid "exercise"
msgstr "Exercise"

#: templates/parsons.html:27
#, fuzzy
msgid "what_should_my_code_do"
msgstr "What should my code do?"

#: templates/profile.html:4
#, fuzzy
msgid "account_overview"
msgstr "Account overview"

#: templates/profile.html:7 templates/profile.html:9
#, fuzzy
msgid "my_messages"
msgstr "My messages"

#: templates/profile.html:12
#, fuzzy
msgid "invite_message"
msgstr "You have received an invitation to join class"

#: templates/profile.html:13
#, fuzzy
msgid "sent_by"
msgstr "This invitation is sent by"

#: templates/profile.html:16
#, fuzzy
msgid "delete_invite"
msgstr "Delete invitation"

#: templates/profile.html:22 templates/profile.html:24
#, fuzzy
msgid "public_profile"
msgstr "Public profile"

#: templates/profile.html:26
#, fuzzy
msgid "visit_own_public_profile"
msgstr "Public profile"

#: templates/profile.html:30
#, fuzzy
msgid "profile_picture"
msgstr "Profile picture"

#: templates/profile.html:43
#, fuzzy
msgid "personal_text"
msgstr "Personal text"

#: templates/profile.html:44
#, fuzzy
msgid "your_personal_text"
msgstr "Your personal text..."

#: templates/profile.html:48
#, fuzzy
msgid "favourite_program"
msgstr "Favourite program"

#: templates/profile.html:59
#, fuzzy
msgid "public_profile_info"
msgstr ""
"By selecting this box I make my profile visible for everyone. Be careful "
"not to share personal information like your name or home address, because"
" everyone will be able to see it!"

#: templates/profile.html:62
#, fuzzy
msgid "update_public"
msgstr "Update public profile"

#: templates/profile.html:64 templates/profile.html:144
#, fuzzy
msgid "are_you_sure"
msgstr "Are you sure? You cannot revert this action."

#: templates/profile.html:64
#, fuzzy
msgid "delete_public"
msgstr "Delete public profile"

#: templates/profile.html:78
#, fuzzy
msgid "self_removal_prompt"
msgstr "Are you sure you want to leave this class?"

#: templates/profile.html:78
#, fuzzy
msgid "leave_class"
msgstr "Leave class"

#: templates/profile.html:84 templates/profile.html:87
#, fuzzy
msgid "settings"
msgstr "My personal settings"

#: templates/profile.html:95 templates/signup.html:56
#, fuzzy
msgid "birth_year"
msgstr "Birth year"

#: templates/profile.html:99 templates/signup.html:38
#, fuzzy
msgid "preferred_language"
msgstr "Preferred language"

#: templates/profile.html:109 templates/signup.html:48
#, fuzzy
msgid "preferred_keyword_language"
msgstr "Preferred keyword language"

#: templates/profile.html:123 templates/signup.html:60
#, fuzzy
msgid "gender"
msgstr "Gender"

#: templates/profile.html:126 templates/signup.html:63
#, fuzzy
msgid "female"
msgstr "Female"

#: templates/profile.html:127 templates/signup.html:64
#, fuzzy
msgid "male"
msgstr "Male"

#: templates/profile.html:128 templates/signup.html:65
#, fuzzy
msgid "other"
msgstr "Other"

#: templates/profile.html:141
#, fuzzy
msgid "update_profile"
msgstr "Update profile"

#: templates/profile.html:144
#, fuzzy
msgid "destroy_profile"
msgstr "Delete profile"

#: templates/profile.html:146 templates/profile.html:149
#: templates/profile.html:162
#, fuzzy
msgid "change_password"
msgstr "Change password"

#: templates/profile.html:151 templates/profile.html:155
#, fuzzy
msgid "new_password"
msgstr "New password"

#: templates/profile.html:159
#, fuzzy
msgid "repeat_new_password"
msgstr "Repeat new password"

#: templates/programs.html:7
#, fuzzy
msgid "recent"
msgstr "My recent programs"

#: templates/programs.html:31 templates/view-program-page.html:7
#, fuzzy
msgid "submitted_header"
msgstr "This is a submitted program and can't be altered."

#: templates/programs.html:36
#, fuzzy
msgid "title"
msgstr "Title"

#: templates/programs.html:39 templates/view-program-page.html:8
#, fuzzy
msgid "last_edited"
msgstr "Last edited"

#: templates/programs.html:57
#, fuzzy
msgid "favourite_confirm"
msgstr "Are you sure you want to set this program as your favourite?"

#: templates/programs.html:65 templates/programs.html:70
#, fuzzy
msgid "open"
msgstr "Open"

#: templates/programs.html:66 templates/programs.html:74
#, fuzzy
msgid "copy_clipboard"
msgstr "Successfully copied to clipboard"

#: templates/programs.html:73
#, fuzzy
msgid "unshare_confirm"
msgstr "Are you sure you want to make the program private?"

#: templates/programs.html:73
#, fuzzy
msgid "unshare"
msgstr "Unshare"

#: templates/programs.html:75
#, fuzzy
msgid "submit_warning"
msgstr "Are you sure you want to submit this program?"

#: templates/programs.html:75
#, fuzzy
msgid "submit_program"
msgstr "Submit"

#: templates/programs.html:78
#, fuzzy
msgid "share_confirm"
msgstr "Are you sure you want to make the program public?"

#: templates/programs.html:78
#, fuzzy
msgid "share"
msgstr "Share"

#: templates/programs.html:84
#, fuzzy
msgid "no_programs"
msgstr "You have no programs yet."

#: templates/programs.html:86
#, fuzzy
msgid "write_first_program"
msgstr "Write your first program!"

#: templates/public-page.html:20
msgid "certified_teacher"
msgstr ""

#: templates/public-page.html:22
msgid "admin"
msgstr ""

#: templates/public-page.html:24
msgid "distinguished_user"
msgstr ""

#: templates/public-page.html:26
msgid "contributor"
msgstr ""

#: templates/public-page.html:105
#, fuzzy
msgid "no_shared_programs"
msgstr "has no shared programs..."

#: templates/quiz.html:4
#, fuzzy
msgid "quiz_logo_alt"
msgstr "Quiz logo"

#: templates/quiz.html:7
#, fuzzy
msgid "start_quiz"
msgstr "Start quiz"

#: templates/quiz.html:13
#, fuzzy
msgid "go_to_first_question"
msgstr "Go to question 1"

#: templates/quiz.html:22 templates/quiz.html:24 templates/quiz.html:105
#, fuzzy
msgid "question"
msgstr "Question"

#: templates/quiz.html:39
#, fuzzy
msgid "hint"
msgstr "Hint?"

#: templates/quiz.html:51 templates/quiz.html:59 templates/quiz.html:69
#: templates/quiz.html:77 templates/quiz.html:87 templates/quiz.html:95
#, fuzzy
msgid "submit_answer"
msgstr "Answer question"

#: templates/quiz.html:112
#, fuzzy
msgid "feedback_success"
msgstr "Good!"

#: templates/quiz.html:117
#, fuzzy
msgid "feedback_failure"
msgstr "Wrong!"

#: templates/quiz.html:125
#, fuzzy
msgid "correct_answer"
msgstr "The correct answer is"

#: templates/quiz.html:134
#, fuzzy
msgid "go_to_question"
msgstr "Go to question"

#: templates/quiz.html:137
#, fuzzy
msgid "go_to_quiz_result"
msgstr "Go to quiz result"

#: templates/quiz.html:144
#, fuzzy
msgid "end_quiz"
msgstr "Quiz end"

#: templates/quiz.html:145
#, fuzzy
msgid "score"
msgstr "Score"

#: templates/recover.html:7
#, fuzzy
msgid "recover_password"
msgstr "Request a password reset"

#: templates/recover.html:12
#, fuzzy
msgid "send_password_recovery"
msgstr "Send me a password recovery link"

#: templates/reset.html:7 templates/reset.html:18
#, fuzzy
msgid "reset_password"
msgstr "Reset password"

#: templates/reset.html:13 templates/signup.html:28
#, fuzzy
msgid "password_repeat"
msgstr "Repeat password"

#: templates/signup.html:8
#, fuzzy
msgid "create_account_explanation"
msgstr "Having your own account allows you to save your programs."

#: templates/signup.html:78
#, fuzzy
msgid "programming_experience"
msgstr "Do you have programming experience?"

#: templates/signup.html:92
#, fuzzy
msgid "languages"
msgstr "Which of these programming languages have you used before?"

#: templates/signup.html:103
#, fuzzy
msgid "other_block"
msgstr "Another block language"

#: templates/signup.html:115
#, fuzzy
msgid "other_text"
msgstr "Another text language"

#: templates/signup.html:123
#, fuzzy
msgid "request_teacher"
msgstr "Would you like to apply for a teacher's account?"

#: templates/signup.html:127
#, fuzzy
msgid "subscribe_newsletter"
msgstr "Subscribe to the newsletter"

#: templates/signup.html:131
#, fuzzy
msgid "agree_with"
msgstr "I agree to the"

#: templates/signup.html:131
#, fuzzy
msgid "privacy_terms"
msgstr "privacy terms"

#: templates/signup.html:137
#, fuzzy
msgid "agree_third_party"
msgstr ""
"I consent to being contacted by partners of Leiden University with sales "
"opportunities (optional)"

#: templates/signup.html:145
#, fuzzy
msgid "already_account"
msgstr "Already have an account?"

#: templates/teacher-invitation.html:5
#, fuzzy
msgid "teacher_invitation_require_login"
msgstr ""
"To set up your profile as a teacher, we will need you to log in. If you "
"don't have an account, please create one."

#: templates/view-program-page.html:13
#, fuzzy
msgid "by"
msgstr "by"

#: website/achievements.py:170
#, fuzzy
msgid "percentage_achieved"
msgstr "Achieved by {percentage}% of the users"

#: website/admin.py:18 website/admin.py:84 website/admin.py:105
#: website/admin.py:124 website/admin.py:131 website/admin.py:138
#: website/admin.py:162
#, fuzzy
msgid "title_admin"
msgstr "Hedy - Administrator page"

#: website/auth.py:187 website/auth.py:201 website/auth.py:289
#: website/auth.py:428 website/auth.py:433 website/auth.py:481
#: website/auth.py:653 website/auth.py:662 website/auth.py:695
#: website/auth.py:745 website/auth.py:752 website/auth.py:772
#: website/teacher.py:357 website/teacher.py:398
#, fuzzy
msgid "username_invalid"
msgstr "Your username is invalid."

#: website/auth.py:189 website/auth.py:203
#, fuzzy
msgid "username_special"
msgstr "Username cannot contain `:` or `@`."

#: website/auth.py:191 website/auth.py:205
#, fuzzy
msgid "username_three"
msgstr "Username must contain at least three characters."

#: website/auth.py:193 website/auth.py:209 website/auth.py:291
#: website/auth.py:483 website/auth.py:506 website/auth.py:518
#: website/auth.py:699
#, fuzzy
msgid "password_invalid"
msgstr "Your password is invalid."

#: website/auth.py:195 website/auth.py:211
#, fuzzy
msgid "passwords_six"
msgstr "All passwords need to be six characters or longer."

#: website/auth.py:207 website/auth.py:548 website/auth.py:774
#: website/auth.py:779
#, fuzzy
msgid "email_invalid"
msgstr "Please enter a valid email."

#: website/auth.py:261 website/auth.py:528 website/auth.py:684
#: website/auth.py:727 website/auth.py:796
#, fuzzy
msgid "mail_error_change_processed"
msgstr ""
"Something went wrong when sending a validation mail, the changes are "
"still correctly processed."

#: website/auth.py:300
#, fuzzy
msgid "invalid_username_password"
msgstr "Invalid username/password."

#: website/auth.py:351 website/auth.py:508 website/auth.py:512
#: website/auth.py:703
#, fuzzy
msgid "repeat_match_password"
msgstr "The repeated password does not match."

#: website/auth.py:353 website/auth.py:539
#, fuzzy
msgid "language_invalid"
msgstr "Please select a valid language."

#: website/auth.py:355
#, fuzzy
msgid "agree_invalid"
msgstr "You have to agree with the privacy terms."

#: website/auth.py:357 website/auth.py:542
#, fuzzy
msgid "keyword_language_invalid"
msgstr ""
"Please select a valid keyword language (select English or your own "
"language)."

#: website/auth.py:365 website/auth.py:367 website/auth.py:556
#: website/auth.py:558
#, fuzzy
msgid "year_invalid"
msgstr "Please enter a year between 1900 and {current_year}."

#: website/auth.py:370 website/auth.py:561
#, fuzzy
msgid "gender_invalid"
msgstr "Please select a valid gender, choose (Female, Male, Other)."

#: website/auth.py:373 website/auth.py:564
#, fuzzy
msgid "country_invalid"
msgstr "Please select a valid country."

#: website/auth.py:375 website/auth.py:378
#, fuzzy
msgid "experience_invalid"
msgstr "Please select a valid experience, choose (Yes, No)."

#: website/auth.py:381
#, fuzzy
msgid "programming_invalid"
msgstr "Please select a valid programming language."

#: website/auth.py:384
#, fuzzy
msgid "exists_username"
msgstr "That username is already in use."

#: website/auth.py:386 website/auth.py:572
#, fuzzy
msgid "exists_email"
msgstr "That email is already in use."

#: website/auth.py:426 website/auth.py:441 website/auth.py:697
#: website/auth.py:707
#, fuzzy
msgid "token_invalid"
msgstr "Your token is invalid."

#: website/auth.py:485 website/auth.py:510 website/auth.py:701
#, fuzzy
msgid "password_six"
msgstr "Your password must contain at least six characters."

#: website/auth.py:488 website/auth.py:491
#, fuzzy
msgid "password_change_not_allowed"
msgstr "You're not allowed to change the password of this user."

#: website/auth.py:496
#, fuzzy
msgid "password_change_success"
msgstr "Password of your student is successfully changed."

#: website/auth.py:530
#, fuzzy
msgid "password_updated"
msgstr "Password updated."

#: website/auth.py:619
#, fuzzy
msgid "profile_updated_reload"
msgstr "Profile updated, page will be re-loaded."

#: website/auth.py:622
#, fuzzy
msgid "profile_updated"
msgstr "Profile updated."

#: website/auth.py:686
#, fuzzy
msgid "sent_password_recovery"
msgstr ""
"You should soon receive an email with instructions on how to reset your "
"password."

#: website/auth.py:729
#, fuzzy
msgid "password_resetted"
msgstr ""
"Your password has been successfully reset. You are being redirected to "
"the login page."

#: website/auth.py:747
#, fuzzy
msgid "teacher_invalid"
msgstr "Your teacher value is invalid."

#: website/auth.py:838
#, fuzzy
msgid "mail_welcome_verify_body"
msgstr ""
"Your Hedy account has been created successfully. Welcome!\n"
"Please click on this link to verify your email address: {link}"

#: website/auth.py:840
#, fuzzy
msgid "mail_change_password_body"
msgstr ""
"Your Hedy password has been changed. If you did this, all is good.\n"
"If you didn't change your password, please contact us immediately by "
"replying to this email."

#: website/auth.py:842
#, fuzzy
msgid "mail_recover_password_body"
msgstr ""
"By clicking on this link, you can set a new Hedy password. This link is "
"valid for <b>4</b> hours.\n"
"If you haven't required a password reset, please ignore this email: {link}"

#: website/auth.py:844
#, fuzzy
msgid "mail_reset_password_body"
msgstr ""
"Your Hedy password has been reset to a new one. If you did this, all is "
"good.\n"
"If you didn't change your password, please contact us immediately by "
"replying to this email."

#: website/auth.py:846
#, fuzzy
msgid "mail_welcome_teacher_body"
msgstr ""
"<strong>Welcome!</strong>\n"
"Congratulations on your brand new Hedy teachers account. Welcome to the "
"world wide community of Hedy teachers!\n"
"\n"
"<strong>What teachers accounts can do</strong>\n"
"With your teacher account, you have the option to create classes. Your "
"students can than join your classes and you can see their progress. "
"Classes are made and managed though the for <a "
"href=\"https://hedycode.com/for-teachers\">teachers page</a>.\n"
"\n"
"<strong>How to share ideas</strong>\n"
"If you are using Hedy in class, you probably have ideas for improvements!"
" You can share those ideas with us on the <a "
"href=\"https://github.com/Felienne/hedy/discussions/categories/ideas\">Ideas"
" Discussion</a>.\n"
"\n"
"<strong>How to ask for help</strong>\n"
"If anything is unclear, you can post in the <a "
"href=\"https://github.com/Felienne/hedy/discussions/categories/q-a\">Q&A "
"discussion</a>, or <a href=\"mailto: hello@hedy.org\">send us an "
"email</a>.\n"
"\n"
"Keep programming!"

#: website/auth.py:852
#, fuzzy
msgid "mail_welcome_verify_subject"
msgstr "Welcome to Hedy"

#: website/auth.py:854
#, fuzzy
msgid "mail_change_password_subject"
msgstr "Your Hedy password has been changed"

#: website/auth.py:856
#, fuzzy
msgid "mail_recover_password_subject"
msgstr "Request a password reset."

#: website/auth.py:858
#, fuzzy
msgid "mail_reset_password_subject"
msgstr "Your Hedy password has been reset"

#: website/auth.py:860
#, fuzzy
msgid "mail_welcome_teacher_subject"
msgstr "Your Hedy teacher account is ready"

#: website/auth.py:864
#, fuzzy
msgid "user"
msgstr "user"

#: website/auth.py:869
#, fuzzy
msgid "mail_hello"
msgstr "Hi {username}!"

#: website/auth.py:871
#, fuzzy
msgid "mail_goodbye"
msgstr ""
"Thank you!\n"
"The Hedy team"

#: website/auth.py:879
#, fuzzy
msgid "copy_mail_link"
msgstr "Please copy and paste this link into a new tab:"

#: website/auth.py:880
#, fuzzy
msgid "link"
msgstr "Link"

#: website/parsons.py:20
#, fuzzy
msgid "exercise_doesnt_exist"
msgstr "This exercise doesn't exist"

#: website/programs.py:41
#, fuzzy
msgid "delete_success"
msgstr "Program deleted successfully."

#: website/programs.py:55
#, fuzzy
msgid "save_prompt"
msgstr ""
"You need to have an account to save your program. Would you like to login"
" now?"

#: website/programs.py:60
#, fuzzy
msgid "overwrite_warning"
msgstr ""
"You already have a program with this name, saving this program will "
"replace the old one. Are you sure?"

#: website/programs.py:87
#, fuzzy
msgid "save_parse_warning"
msgstr "This program contains an error, are you sure you want to save it?"

#: website/programs.py:131 website/programs.py:132
#, fuzzy
msgid "save_success_detail"
msgstr "Program saved successfully."

#: website/programs.py:160
#, fuzzy
msgid "share_success_detail"
msgstr "Program shared successfully."

#: website/programs.py:162
#, fuzzy
msgid "unshare_success_detail"
msgstr "Program unshared successfully."

#: website/programs.py:202
#, fuzzy
msgid "favourite_success"
msgstr "Your program is set as favourite."

#: website/programs.py:238
msgid "report_failure"
msgstr ""

#: website/programs.py:244
msgid "report_success"
msgstr ""

#: website/quiz.py:45 website/quiz.py:71 website/teacher.py:526
#, fuzzy
msgid "level_invalid"
msgstr "This Hedy level in invalid."

#: website/quiz.py:60 website/quiz.py:86
msgid "question_doesnt_exist"
msgstr ""

#: website/quiz.py:73
#, fuzzy
msgid "question_invalid"
msgstr "Your token is invalid."

#: website/quiz.py:75
#, fuzzy
msgid "answer_invalid"
msgstr "Your password is invalid."

#: website/quiz.py:83
msgid "too_many_attempts"
msgstr ""

#: website/statistics.py:37 website/statistics.py:51 website/teacher.py:27
#: website/teacher.py:35 website/teacher.py:266 website/teacher.py:288
#: website/teacher.py:300 website/teacher.py:367 website/teacher.py:406
#, fuzzy
msgid "retrieve_class_error"
msgstr "Only teachers can retrieve classes"

#: website/statistics.py:41 website/statistics.py:55 website/teacher.py:38
#: website/teacher.py:131 website/teacher.py:150 website/teacher.py:175
#: website/teacher.py:269 website/teacher.py:291 website/teacher.py:303
#: website/teacher.py:370 website/teacher.py:409 website/teacher.py:421
#, fuzzy
msgid "no_such_class"
msgstr "No such Hedy class."

#: website/statistics.py:45
#, fuzzy
msgid "title_class statistics"
msgstr "My statistics"

#: website/statistics.py:59
#, fuzzy
msgid "title_class logs"
msgstr "Hedy - Join class"

#: website/teacher.py:74
#, fuzzy
msgid "title_class-overview"
msgstr "Hedy - Class overview"

#: website/teacher.py:83 website/teacher.py:162
#, fuzzy
msgid "only_teacher_create_class"
msgstr "Only teachers are allowed to create classes!"

#: website/teacher.py:90 website/teacher.py:125 website/teacher.py:169
#, fuzzy
msgid "class_name_invalid"
msgstr "This class name is invalid."

#: website/teacher.py:92 website/teacher.py:127 website/teacher.py:171
#, fuzzy
msgid "class_name_empty"
msgstr "You didn't enter a class name!"

#: website/teacher.py:98 website/teacher.py:182
#, fuzzy
msgid "class_name_duplicate"
msgstr "You already have a class with this name."

#: website/teacher.py:213 website/teacher.py:229 website/teacher.py:635
#, fuzzy
msgid "invalid_class_link"
msgstr "Invalid link for joining the class."

#: website/teacher.py:217 website/teacher.py:219
#, fuzzy
msgid "title_join-class"
msgstr "Hedy - Join class"

#: website/teacher.py:279
#, fuzzy
msgid "title_customize-class"
msgstr "Hedy - Customize class"

#: website/teacher.py:294
#, fuzzy
msgid "customization_deleted"
msgstr "Customizations successfully deleted."

#: website/teacher.py:347
#, fuzzy
msgid "class_customize_success"
msgstr "Class successfully customized."

#: website/teacher.py:361
#, fuzzy
msgid "username_empty"
msgstr "You didn't enter an username!"

#: website/teacher.py:374
#, fuzzy
msgid "student_not_existing"
msgstr "This username doesn't exist."

#: website/teacher.py:376
#, fuzzy
msgid "student_already_in_class"
msgstr "This student is already in your class."

#: website/teacher.py:378
#, fuzzy
msgid "student_already_invite"
msgstr "This student already has a pending invitation."

#: website/teacher.py:439
#, fuzzy
msgid "no_accounts"
msgstr "There are no accounts to create."

#: website/teacher.py:449
#, fuzzy
msgid "unique_usernames"
msgstr "All usernames need to be unique."

#: website/teacher.py:458
#, fuzzy
msgid "usernames_exist"
msgstr "One or more usernames is already in use."

#: website/teacher.py:469
#, fuzzy
msgid "accounts_created"
msgstr "Accounts where successfully created."

#: website/teacher.py:475 website/teacher.py:480 website/teacher.py:493
#: website/teacher.py:537 website/teacher.py:582
#, fuzzy
msgid "retrieve_adventure_error"
msgstr "You're not allowed to view this adventure!"

#: website/teacher.py:487
#, fuzzy
msgid "title_view-adventure"
msgstr "Hedy - View adventure"

#: website/teacher.py:510
#, fuzzy
msgid "title_customize-adventure"
msgstr "Hedy - Customize adventure"

#: website/teacher.py:522
#, fuzzy
msgid "adventure_id_invalid"
msgstr "This adventure id is invalid."

#: website/teacher.py:524 website/teacher.py:610
#, fuzzy
msgid "adventure_name_invalid"
msgstr "This adventure name is invalid."

#: website/teacher.py:528
#, fuzzy
msgid "content_invalid"
msgstr "This adventure is invalid."

#: website/teacher.py:530
#, fuzzy
msgid "adventure_length"
msgstr "Your adventure has to be at least 20 characters."

#: website/teacher.py:532
#, fuzzy
msgid "public_invalid"
msgstr "This agreement selection is invalid"

#: website/teacher.py:534
#, fuzzy
msgid "classes_invalid"
msgstr "The list of selected classes is invalid"

#: website/teacher.py:545 website/teacher.py:617
#, fuzzy
msgid "adventure_duplicate"
msgstr "You already have an adventure with this name."

#: website/teacher.py:552 website/teacher.py:596
#, fuzzy
msgid "something_went_wrong_keyword_parsing"
msgstr ""

#: website/teacher.py:576
#, fuzzy
msgid "adventure_updated"
msgstr "The adventure has been updated!"

#: website/teacher.py:612
#, fuzzy
msgid "adventure_empty"
msgstr "You didn't enter an adventure name!"

#~ msgid "unique_emails"
#~ msgstr "All mail addresses need to be unique."

#~ msgid "emails_exist"
#~ msgstr "One or more mail addresses is already in use."

#~ msgid "intro_text_landing_page"
#~ msgstr ""
#~ "Welcome to the wonderful world of "
#~ "Hedy! Here you can learn to "
#~ "program in small steps, without "
#~ "unnecessary complicated stuff. We start "
#~ "easy at level 1, and slowly build"
#~ " towards bigger and more complex "
#~ "programs! Choose one of the options "
#~ "below to get started."

#~ msgid "general_text_landing_page"
#~ msgstr "Start with level 1 explanations."

#~ msgid "start_programming"
#~ msgstr "Start programming"

#~ msgid "create_class_text"
#~ msgstr "Group your students into classes and change the content for each class."

#~ msgid "read_docs_text"
#~ msgstr ""
#~ "Visit our teacher's manual for lesson"
#~ " plans and common mistakes by "
#~ "students."

#~ msgid "read_docs"
#~ msgstr "Learn more about Hedy"

#~ msgid "story_text"
#~ msgstr "Make your own story"

#~ msgid "turtle_text"
#~ msgstr "Make a drawing with code"

#~ msgid "welcome"
#~ msgstr "Welcome"

#~ msgid "landing_page_intro"
#~ msgstr "Welcome to Hedy!"

#~ msgid "landing_page_teacher"
#~ msgstr ""
#~ "If you haven't used Hedy before, "
#~ "we advise you to start with the"
#~ " teacher tutorial."

#~ msgid "landing_page_student"
#~ msgstr "Invite student"

#~ msgid "teacher_tutorial_start_title"
#~ msgstr "Cheatsheet"

#~ msgid "not_user"
#~ msgstr "Il semblerait que tu ne sois pas connecté(e) !"

#~ msgid "welcome_landing_page"
#~ msgstr "Bienvenue chez Hedy!"

#~ msgid "welcome_back_landing_page"
#~ msgstr "Bienvenue chez Hedy!"

#~ msgid "tutorial_code_output"
#~ msgstr "Cheatsheet"

#~ msgid "end"
#~ msgstr "End"

#~ msgid "quiz_description"
#~ msgstr "This is the end of the level! Take the quiz now to test your knowledge."

#~ msgid "go_to_quiz"
#~ msgstr "Go to quiz"

#~ msgid "go_to_level"
#~ msgstr "Go to level"

#~ msgid "results_quiz"
#~ msgstr "Quiz results"

#~ msgid "correct"
#~ msgstr "Correct"

#~ msgid "incorrect"
#~ msgstr "Incorrect!"

#~ msgid "attempt"
#~ msgstr "Attempt"

#~ msgid "go_to_answer"
#~ msgstr "Go to answer"

#~ msgid "minutes"
#~ msgstr "minutes"

#~ msgid "hours"
#~ msgstr "heures"

#~ msgid "days"
#~ msgstr "jours"

#~ msgid "ago"
#~ msgstr "il y a {time}"

#~ msgid "visible_columns"
#~ msgstr "Visible columns"

#~ msgid "latest_shared_program"
#~ msgstr "Latest shared program"

#~ msgid "remove_student"
#~ msgstr "Remove student"

#~ msgid "rename_class"
#~ msgstr "Rename class"

#~ msgid "remove_invite"
#~ msgstr "Remove invite"

#~ msgid "class_link"
#~ msgstr "Link to join class"

#~ msgid "invite_student"
#~ msgstr "Invite student"

#~ msgid "start_parsons"
#~ msgstr "Directly start programming"

#~ msgid "go_to_first_exercise"
#~ msgstr "Go to question 1"

#~ msgid "select_class"
#~ msgstr "Select class"

#~ msgid "public_profile_visit"
#~ msgstr "You can visit your public profile! Click"

#~ msgid "public_profile_link"
#~ msgstr "here"

#~ msgid "your_country"
#~ msgstr "No account?"

#~ msgid "email_repeat"
#~ msgstr "Repeat email"

#~ msgid "repeat_match_email"
#~ msgstr "The repeated email does not match."

#~ msgid "hello_world_snippet"
#~ msgstr "Cheatsheet"

#~ msgid "current_password"
#~ msgstr "Current password"
<<<<<<< HEAD
=======

#: content/error-messages.txt:9
#, fuzzy
msgid "Access Before Assign"
msgstr ""
"You tried to use the variable {name} on line {access_line_number}, but you "
"set it on line {definition_line_number}. Set a variable before using it."
#~ msgid "tutorial_start_title"
#~ msgstr "Bienvenue sur Hedy !"

#~ msgid "tutorial_start_message"
#~ msgstr ""
#~ "Dans ce tutoriel, nous allons "
#~ "t’expliquer toutes les caractéristiques d’Hedy"
#~ " étape par étape."

#~ msgid "tutorial_editor_title"
#~ msgstr "L’éditeur de code"

#~ msgid "tutorial_editor_message"
#~ msgstr ""
#~ "Dans cette fenêtre vous écrivez tout "
#~ "le code, essayez de taper quelque "
#~ "chose à la place des underscores !"

#~ msgid "tutorial_output_title"
#~ msgstr "La fenêtre de sortie"

#~ msgid "tutorial_output_message"
#~ msgstr ""
#~ "Le résultat du code que vous "
#~ "exécutez sera affiché ici, vous venez"
#~ " de le créer !"

#~ msgid "tutorial_run_title"
#~ msgstr "Le bouton d’exécution"

#~ msgid "tutorial_run_message"
#~ msgstr ""
#~ "Avec ce bouton, vous pouvez exécuter "
#~ "votre programme ! Essayons-le à "
#~ "l'étape suivante ?"

#~ msgid "tutorial_tryit_title"
#~ msgstr "Essaie !"

#~ msgid "tutorial_tryit_message"
#~ msgstr ""
#~ "Exécute le programme, clique sur « "
#~ "étape suivante » lorsque tu as "
#~ "terminé."

#~ msgid "tutorial_speakaloud_title"
#~ msgstr "Lit ton programme à haute voix"

#~ msgid "tutorial_speakaloud_message"
#~ msgstr ""
#~ "Choisis une voix sous le bouton "
#~ "d’exécution pour faire lire ton "
#~ "programme à haute voix."

#~ msgid "tutorial_speakaloud_run_title"
#~ msgstr "Exécute et écoute"

#~ msgid "tutorial_speakaloud_run_message"
#~ msgstr ""
#~ "Sélectionne une voix dans le menu "
#~ "déroulant et exécute ton programme à "
#~ "nouveau afin qu’il soit lu à haute"
#~ " voix."

#~ msgid "tutorial_nextlevel_title"
#~ msgstr "Vers le prochain niveau"

#~ msgid "tutorial_nextlevel_message"
#~ msgstr ""
#~ "Lorsque tu penses avoir tout compris "
#~ "et t’être suffisamment entraîné, tu peux"
#~ " continuer au prochain niveau. Le cas"
#~ " échéant, un autre bouton te "
#~ "permettra de revenir au niveau "
#~ "précédent."

#~ msgid "tutorial_leveldefault_title"
#~ msgstr "Explication du niveau"

#~ msgid "tutorial_leveldefault_message"
#~ msgstr ""
#~ "Le premier onglet contient toujours "
#~ "l’explication du niveau. À chaque "
#~ "niveau, les nouvelles commandes y seront"
#~ " présentées."

#~ msgid "tutorial_adventures_title"
#~ msgstr "Aventures"

#~ msgid "tutorial_adventures_message"
#~ msgstr ""
#~ "Les autres onglets contiennent des "
#~ "aventures que tu peux programmer selon"
#~ " le niveau de difficulté, de facile"
#~ " à difficile."

#~ msgid "tutorial_quiz_title"
#~ msgstr "Questionnaire"

#~ msgid "tutorial_quiz_message"
#~ msgstr ""
#~ "À la fin de chaque niveau, tu "
#~ "peux répondre au questionnaire. De cette"
#~ " manière, tu peux vérifier que tu "
#~ "as tout compris."

#~ msgid "tutorial_saveshare_title"
#~ msgstr "Sauvegarde et partage"

#~ msgid "tutorial_saveshare_message"
#~ msgstr ""
#~ "Tu peux enregistrer et partager tous "
#~ "les programmes que tu as créés "
#~ "avec les autres utilisateurs d’Hedy."

#~ msgid "tutorial_cheatsheet_title"
#~ msgstr "Mémento"

#~ msgid "tutorial_cheatsheet_message"
#~ msgstr ""
#~ "Si tu as oublié une commande, tu"
#~ " peux toujours te servir du mémento."
#~ " Il présente une liste des commandes"
#~ " que tu peux employer dans le "
#~ "niveau en cours."

#~ msgid "tutorial_end_title"
#~ msgstr "La fin !"

#~ msgid "tutorial_end_message"
#~ msgstr "Clique sur « étape suivante » pour commencer à programmer avec Hedy !"

#~ msgid "teacher_tutorial_start_message"
#~ msgstr ""
#~ "Dans ce tutoriel, nous t’expliquerons "
#~ "pas à pas toutes les fonctionnalités "
#~ "de Hedy."

#~ msgid "tutorial_class_title"
#~ msgstr "Cheatsheet"

#~ msgid "tutorial_class_message"
#~ msgstr ""
#~ "En tant que professeur, vous pouvez "
#~ "créer des classes et inviter des "
#~ "étudiants ou les laisser se joindre "
#~ "à vous par le biais d'un lien. "
#~ "Vous pouvez consulter les programmes et"
#~ " les statistiques de tous vos élèves."

#~ msgid "tutorial_customize_class_title"
#~ msgstr "Personnaliser les classes"

#~ msgid "tutorial_customize_class_message"
#~ msgstr ""
#~ "Vous pouvez personnaliser les classes en"
#~ " masquant des niveaux et/ou des "
#~ "aventures ou encore en les rendant "
#~ "disponibles à une date spécifique."

#~ msgid "tutorial_own_adventures_title"
#~ msgstr "Créer des aventures"

#~ msgid "tutorial_own_adventures_message"
#~ msgstr ""
#~ "Vous pouvez créer vos propres aventures"
#~ " et les utiliser comme devoirs pour"
#~ " vos étudiants. Créez-les ici et "
#~ "ajoutez-les à vos classes dans la"
#~ " section « Personnaliser les classes "
#~ "»."

#~ msgid "tutorial_accounts_title"
#~ msgstr "Créer des comptes utilisateurs"

#~ msgid "tutorial_accounts_message"
#~ msgstr ""
#~ "Vous pouvez créer plusieurs comptes à"
#~ " la fois, en fournissant uniquement "
#~ "un nom d'utilisateur et un mot de"
#~ " passe. Vous pouvez également ajouter "
#~ "directement ces comptes à l'une de "
#~ "vos classes."

#~ msgid "tutorial_documentation_title"
#~ msgstr "Documentation d’Hedy"

#~ msgid "tutorial_documentation_message"
#~ msgstr "Customize adventure"

#~ msgid "teacher_tutorial_end_message"
#~ msgstr ""
#~ "Cliquez sur 'l'étape suivante' pour "
#~ "commencer comme un professeur d'Hedy !"
>>>>>>> d1ff5f26
<|MERGE_RESOLUTION|>--- conflicted
+++ resolved
@@ -3,11 +3,7 @@
 msgstr ""
 "Project-Id-Version: PACKAGE VERSION\n"
 "Report-Msgid-Bugs-To: \n"
-<<<<<<< HEAD
-"POT-Creation-Date: 2022-08-16 12:15+0200\n"
-=======
 "POT-Creation-Date: 2022-08-17 15:16+0200\n"
->>>>>>> d1ff5f26
 "PO-Revision-Date: 2022-08-10 08:50+0000\n"
 "Last-Translator: Anonymous <noreply@weblate.org>\n"
 "Language: fr\n"
@@ -18,44 +14,21 @@
 "Content-Transfer-Encoding: 8bit\n"
 "Generated-By: Babel 2.10.1\n"
 
-<<<<<<< HEAD
-#: app.py:421
-=======
 #: app.py:425
->>>>>>> d1ff5f26
 msgid "program_contains_error"
 msgstr ""
 "Ce programme contient une erreur, êtes-vous certain de vouloir le "
 "partager ?"
 
-<<<<<<< HEAD
-#: app.py:631
-msgid "title_achievements"
-msgstr "Hedy - Mes réalisations"
-
-#: app.py:648 app.py:752 app.py:1116 website/teacher.py:418
-=======
 #: app.py:635
 msgid "title_achievements"
 msgstr "Hedy - Mes réalisations"
 
 #: app.py:652 app.py:756 app.py:1120 website/teacher.py:418
->>>>>>> d1ff5f26
 #: website/teacher.py:429
 msgid "not_teacher"
 msgstr "On dirait que vous n’êtes pas enseignant !"
 
-<<<<<<< HEAD
-#: app.py:651
-msgid "not_enrolled"
-msgstr "On dirait que vous n’êtes pas dans cette classe !"
-
-#: app.py:688
-msgid "title_programs"
-msgstr "Hedy - Mes programmes"
-
-#: app.py:698 app.py:708 app.py:712 app.py:727 app.py:1023 app.py:1614
-=======
 #: app.py:655
 msgid "not_enrolled"
 msgstr "On dirait que vous n’êtes pas dans cette classe !"
@@ -65,7 +38,6 @@
 msgstr "Hedy - Mes programmes"
 
 #: app.py:702 app.py:712 app.py:716 app.py:731 app.py:1027 app.py:1552
->>>>>>> d1ff5f26
 #: website/admin.py:17 website/admin.py:24 website/admin.py:92
 #: website/admin.py:111 website/admin.py:130 website/admin.py:137
 #: website/admin.py:145 website/auth.py:737 website/auth.py:764
@@ -73,25 +45,6 @@
 msgid "unauthorized"
 msgstr "Vous n’avez pas les droits d’accès à cette page"
 
-<<<<<<< HEAD
-#: app.py:766 app.py:1133
-msgid "title_for-teacher"
-msgstr "Hedy - Pour les professeurs"
-
-#: app.py:783 app.py:785 app.py:941 app.py:963 app.py:965
-msgid "no_such_level"
-msgstr "Pas un tel niveau d'Hedy !"
-
-#: app.py:793 app.py:800 app.py:895 app.py:901
-msgid "no_such_program"
-msgstr "Pas de tel programme Hedy !"
-
-#: app.py:829
-msgid "level_not_class"
-msgstr "Ce niveau n’a pas encore été rendu disponible dans votre classe"
-
-#: app.py:946 website/teacher.py:478 website/teacher.py:496
-=======
 #: app.py:770 app.py:1137
 msgid "title_for-teacher"
 msgstr "Hedy - Pour les professeurs"
@@ -109,58 +62,10 @@
 msgstr "Ce niveau n’a pas encore été rendu disponible dans votre classe"
 
 #: app.py:950 website/teacher.py:478 website/teacher.py:496
->>>>>>> d1ff5f26
 #: website/teacher.py:540 website/teacher.py:585
 msgid "no_such_adventure"
 msgstr "Cette aventure n’existe pas !"
 
-<<<<<<< HEAD
-#: app.py:974 app.py:1235
-msgid "page_not_found"
-msgstr "Nous n’avons pas pu trouver cette page !"
-
-#: app.py:994
-msgid "title_signup"
-msgstr "Hedy - Créer un compte"
-
-#: app.py:1001
-msgid "title_login"
-msgstr "Hedy - Connexion"
-
-#: app.py:1008
-msgid "title_recover"
-msgstr "Hedy - Récupérer le compte"
-
-#: app.py:1024
-msgid "title_reset"
-msgstr "Hedy - Réinitialiser le mot de passe"
-
-#: app.py:1054
-msgid "title_my-profile"
-msgstr "Hedy - Mon compte"
-
-#: app.py:1074
-msgid "title_learn-more"
-msgstr "Hedy - En savoir plus"
-
-#: app.py:1080
-msgid "title_privacy"
-msgstr "Hedy - Conditions de confidentialité"
-
-#: app.py:1090
-msgid "title_start"
-msgstr "Hedy - Un langage de programmation graduel"
-
-#: app.py:1108
-msgid "title_landing-page"
-msgstr "Bienvenue sur Hedy !"
-
-#: app.py:1226
-msgid "title_explore"
-msgstr "Hedy - Explorer"
-
-#: app.py:1248 app.py:1253
-=======
 #: app.py:978 app.py:1239
 msgid "page_not_found"
 msgstr "Nous n’avons pas pu trouver cette page !"
@@ -206,167 +111,17 @@
 msgstr "Hedy - Explorer"
 
 #: app.py:1252 app.py:1257
->>>>>>> d1ff5f26
 #, fuzzy
 msgid "no_such_highscore"
 msgstr "No such Hedy level!"
 
-<<<<<<< HEAD
-#: app.py:1283 app.py:1285
-=======
 #: app.py:1287 app.py:1289
->>>>>>> d1ff5f26
 msgid "translate_error"
 msgstr ""
 "Quelque chose s'est mal passé lors de la traduction du code. Essayez "
 "d'exécuter le code pour voir s'il contient une erreur. Le code avec des "
 "erreurs ne peut pas être traduit."
 
-<<<<<<< HEAD
-#: app.py:1290 app.py:1324
-msgid "tutorial_start_title"
-msgstr "Bienvenue sur Hedy !"
-
-#: app.py:1290
-msgid "tutorial_start_message"
-msgstr ""
-"Dans ce tutoriel, nous allons t’expliquer toutes les caractéristiques "
-"d’Hedy étape par étape."
-
-#: app.py:1292
-msgid "tutorial_editor_title"
-msgstr "L’éditeur de code"
-
-#: app.py:1292
-msgid "tutorial_editor_message"
-msgstr ""
-"Dans cette fenêtre vous écrivez tout le code, essayez de taper quelque "
-"chose à la place des underscores !"
-
-#: app.py:1294
-msgid "tutorial_output_title"
-msgstr "La fenêtre de sortie"
-
-#: app.py:1294
-msgid "tutorial_output_message"
-msgstr ""
-"Le résultat du code que vous exécutez sera affiché ici, vous venez de le "
-"créer !"
-
-#: app.py:1296
-msgid "tutorial_run_title"
-msgstr "Le bouton d’exécution"
-
-#: app.py:1296
-msgid "tutorial_run_message"
-msgstr ""
-"Avec ce bouton, vous pouvez exécuter votre programme ! Essayons-le à "
-"l'étape suivante ?"
-
-#: app.py:1298
-msgid "tutorial_tryit_title"
-msgstr "Essaie !"
-
-#: app.py:1298
-msgid "tutorial_tryit_message"
-msgstr "Exécute le programme, clique sur « étape suivante » lorsque tu as terminé."
-
-#: app.py:1300
-msgid "tutorial_speakaloud_title"
-msgstr "Lit ton programme à haute voix"
-
-#: app.py:1300
-msgid "tutorial_speakaloud_message"
-msgstr ""
-"Choisis une voix sous le bouton d’exécution pour faire lire ton programme"
-" à haute voix."
-
-#: app.py:1302
-msgid "tutorial_speakaloud_run_title"
-msgstr "Exécute et écoute"
-
-#: app.py:1302
-msgid "tutorial_speakaloud_run_message"
-msgstr ""
-"Sélectionne une voix dans le menu déroulant et exécute ton programme à "
-"nouveau afin qu’il soit lu à haute voix."
-
-#: app.py:1304
-msgid "tutorial_nextlevel_title"
-msgstr "Vers le prochain niveau"
-
-#: app.py:1304
-msgid "tutorial_nextlevel_message"
-msgstr ""
-"Lorsque tu penses avoir tout compris et t’être suffisamment entraîné, tu "
-"peux continuer au prochain niveau. Le cas échéant, un autre bouton te "
-"permettra de revenir au niveau précédent."
-
-#: app.py:1306
-msgid "tutorial_leveldefault_title"
-msgstr "Explication du niveau"
-
-#: app.py:1306
-msgid "tutorial_leveldefault_message"
-msgstr ""
-"Le premier onglet contient toujours l’explication du niveau. À chaque "
-"niveau, les nouvelles commandes y seront présentées."
-
-#: app.py:1308
-msgid "tutorial_adventures_title"
-msgstr "Aventures"
-
-#: app.py:1308
-msgid "tutorial_adventures_message"
-msgstr ""
-"Les autres onglets contiennent des aventures que tu peux programmer selon"
-" le niveau de difficulté, de facile à difficile."
-
-#: app.py:1310
-msgid "tutorial_quiz_title"
-msgstr "Questionnaire"
-
-#: app.py:1310
-msgid "tutorial_quiz_message"
-msgstr ""
-"À la fin de chaque niveau, tu peux répondre au questionnaire. De cette "
-"manière, tu peux vérifier que tu as tout compris."
-
-#: app.py:1312
-msgid "tutorial_saveshare_title"
-msgstr "Sauvegarde et partage"
-
-#: app.py:1312
-msgid "tutorial_saveshare_message"
-msgstr ""
-"Tu peux enregistrer et partager tous les programmes que tu as créés avec "
-"les autres utilisateurs d’Hedy."
-
-#: app.py:1314
-msgid "tutorial_cheatsheet_title"
-msgstr "Mémento"
-
-#: app.py:1314
-msgid "tutorial_cheatsheet_message"
-msgstr ""
-"Si tu as oublié une commande, tu peux toujours te servir du mémento. Il "
-"présente une liste des commandes que tu peux employer dans le niveau en "
-"cours."
-
-#: app.py:1316 app.py:1336
-msgid "tutorial_end_title"
-msgstr "La fin !"
-
-#: app.py:1316
-msgid "tutorial_end_message"
-msgstr "Clique sur « étape suivante » pour commencer à programmer avec Hedy !"
-
-#: app.py:1318 app.py:1338
-msgid "tutorial_title_not_found"
-msgstr "Nous n’avons pas pu trouver cette page !"
-
-#: app.py:1318 app.py:1338
-=======
 #: app.py:1297
 msgid "tutorial_code_snippet"
 msgstr ""
@@ -382,93 +137,11 @@
 msgstr "Nous n’avons pas pu trouver cette page !"
 
 #: app.py:1305
->>>>>>> d1ff5f26
 #, fuzzy
 msgid "tutorial_message_not_found"
 msgstr "You have received an invitation to join class"
 
-<<<<<<< HEAD
-#: app.py:1324
-msgid "teacher_tutorial_start_message"
-msgstr ""
-"Dans ce tutoriel, nous t’expliquerons pas à pas toutes les "
-"fonctionnalités de Hedy."
-
-#: app.py:1326
-#, fuzzy
-msgid "tutorial_class_title"
-msgstr "Cheatsheet"
-
-#: app.py:1326
-msgid "tutorial_class_message"
-msgstr ""
-"En tant que professeur, vous pouvez créer des classes et inviter des "
-"étudiants ou les laisser se joindre à vous par le biais d'un lien. Vous "
-"pouvez consulter les programmes et les statistiques de tous vos élèves."
-
-#: app.py:1328
-msgid "tutorial_customize_class_title"
-msgstr "Personnaliser les classes"
-
-#: app.py:1328
-#, fuzzy
-msgid "tutorial_customize_class_message"
-msgstr ""
-"Vous pouvez personnaliser les classes en masquant des niveaux et/ou des "
-"aventures ou encore en les rendant disponibles à une date spécifique."
-
-#: app.py:1330
-#, fuzzy
-msgid "tutorial_own_adventures_title"
-msgstr "Créer des aventures"
-
-#: app.py:1330
-#, fuzzy
-msgid "tutorial_own_adventures_message"
-msgstr ""
-"Vous pouvez créer vos propres aventures et les utiliser comme devoirs "
-"pour vos étudiants. Créez-les ici et ajoutez-les à vos classes dans la "
-"section « Personnaliser les classes »."
-
-#: app.py:1332
-#, fuzzy
-msgid "tutorial_accounts_title"
-msgstr "Créer des comptes utilisateurs"
-
-#: app.py:1332
-msgid "tutorial_accounts_message"
-msgstr ""
-"Vous pouvez créer plusieurs comptes à la fois, en fournissant uniquement "
-"un nom d'utilisateur et un mot de passe. Vous pouvez également ajouter "
-"directement ces comptes à l'une de vos classes."
-
-#: app.py:1334
-msgid "tutorial_documentation_title"
-msgstr "Documentation d’Hedy"
-
-#: app.py:1334
-#, fuzzy
-msgid "tutorial_documentation_message"
-msgstr "Customize adventure"
-
-#: app.py:1336
-msgid "teacher_tutorial_end_message"
-msgstr "Cliquez sur 'l'étape suivante' pour commencer comme un professeur d'Hedy !"
-
-#: app.py:1346
-msgid "tutorial_code_snippet"
-msgstr ""
-"print Hello world !\n"
-"print J'apprends Hedy avec le tutoriel !"
-
-#: app.py:1350 app.py:1360
-msgid "invalid_tutorial_step"
-msgstr ""
-
-#: app.py:1549 website/auth.py:287 website/auth.py:342 website/auth.py:479
-=======
 #: app.py:1493 website/auth.py:287 website/auth.py:342 website/auth.py:479
->>>>>>> d1ff5f26
 #: website/auth.py:504 website/auth.py:537 website/auth.py:651
 #: website/auth.py:693 website/auth.py:743 website/auth.py:770
 #: website/quiz.py:43 website/quiz.py:69 website/teacher.py:88
@@ -478,29 +151,6 @@
 msgid "ajax_error"
 msgstr "Il y a eu une erreur, veuillez réessayer."
 
-<<<<<<< HEAD
-#: app.py:1552
-msgid "image_invalid"
-msgstr "L’image que vous avez choisie n’est pas valide."
-
-#: app.py:1554
-msgid "personal_text_invalid"
-msgstr "Votre texte personnel est invalide."
-
-#: app.py:1556 app.py:1562
-msgid "favourite_program_invalid"
-msgstr "Le programme favori que vous avez choisi n'est pas valide."
-
-#: app.py:1580 app.py:1581
-msgid "public_profile_updated"
-msgstr "Profil public mis à jour."
-
-#: app.py:1618 app.py:1643
-msgid "user_not_private"
-msgstr "Cet utilisateur n’existe pas ou n’a pas de profil public"
-
-#: app.py:1651
-=======
 #: app.py:1496
 msgid "image_invalid"
 msgstr "L’image que vous avez choisie n’est pas valide."
@@ -522,7 +172,6 @@
 msgstr "Cet utilisateur n’existe pas ou n’a pas de profil public"
 
 #: app.py:1589
->>>>>>> d1ff5f26
 msgid "invalid_teacher_invitation_code"
 msgstr ""
 "Le code d’invitation d’enseignant n’est pas valide. Pour devenir "
@@ -825,7 +474,6 @@
 msgstr "Soumission des programmes"
 
 #: templates/achievements.html:13 templates/achievements.html:26
-#: templates/public-page.html:18
 msgid "teacher"
 msgstr "Enseignant"
 
@@ -839,7 +487,7 @@
 
 #: templates/achievements.html:37 templates/achievements.html:51
 #: templates/landing-page.html:89 templates/layout.html:92
-#: templates/public-page.html:71
+#: templates/public-page.html:51
 #, fuzzy
 msgid "achievements_logo_alt"
 msgstr "achievements"
@@ -1512,7 +1160,7 @@
 msgstr "My classes"
 
 #: templates/highscores.html:38 templates/landing-page.html:52
-#: templates/public-page.html:35
+#: templates/public-page.html:16
 #, fuzzy
 msgid "achievements"
 msgstr "achievements"
@@ -1523,7 +1171,7 @@
 msgstr "Please select a valid country."
 
 #: templates/highscores.html:40 templates/landing-page.html:88
-#: templates/public-page.html:70
+#: templates/public-page.html:50
 #, fuzzy
 msgid "last_achievement"
 msgstr "Last earned achievement"
@@ -1652,7 +1300,7 @@
 msgid "nav_learn_more"
 msgstr "Learn more"
 
-#: templates/incl-menubar.html:13 templates/public-page.html:76
+#: templates/incl-menubar.html:13 templates/public-page.html:56
 #, fuzzy
 msgid "program_header"
 msgstr "My programs"
@@ -1765,19 +1413,19 @@
 msgstr "Public profile"
 
 #: templates/landing-page.html:66 templates/landing-page.html:68
-#: templates/public-page.html:47 templates/public-page.html:49
+#: templates/public-page.html:28 templates/public-page.html:30
 #, fuzzy
 msgid "amount_created"
 msgstr "programs created"
 
 #: templates/landing-page.html:72 templates/landing-page.html:74
-#: templates/public-page.html:53 templates/public-page.html:55
+#: templates/public-page.html:34 templates/public-page.html:36
 #, fuzzy
 msgid "amount_saved"
 msgstr "programs saved"
 
 #: templates/landing-page.html:78 templates/landing-page.html:80
-#: templates/public-page.html:59 templates/public-page.html:61
+#: templates/public-page.html:40 templates/public-page.html:42
 #, fuzzy
 msgid "amount_submitted"
 msgstr "programs submitted"
@@ -2154,23 +1802,7 @@
 msgid "write_first_program"
 msgstr "Write your first program!"
 
-#: templates/public-page.html:20
-msgid "certified_teacher"
-msgstr ""
-
-#: templates/public-page.html:22
-msgid "admin"
-msgstr ""
-
-#: templates/public-page.html:24
-msgid "distinguished_user"
-msgstr ""
-
-#: templates/public-page.html:26
-msgid "contributor"
-msgstr ""
-
-#: templates/public-page.html:105
+#: templates/public-page.html:85
 #, fuzzy
 msgid "no_shared_programs"
 msgstr "has no shared programs..."
@@ -3039,8 +2671,6 @@
 
 #~ msgid "current_password"
 #~ msgstr "Current password"
-<<<<<<< HEAD
-=======
 
 #: content/error-messages.txt:9
 #, fuzzy
@@ -3241,5 +2871,4 @@
 #~ msgid "teacher_tutorial_end_message"
 #~ msgstr ""
 #~ "Cliquez sur 'l'étape suivante' pour "
-#~ "commencer comme un professeur d'Hedy !"
->>>>>>> d1ff5f26
+#~ "commencer comme un professeur d'Hedy !"