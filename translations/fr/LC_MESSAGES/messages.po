--- conflicted
+++ resolved
@@ -1,5 +1,3 @@
-<<<<<<< HEAD
-=======
 msgid ""
 msgstr ""
 "Project-Id-Version: PACKAGE VERSION\n"
@@ -15,7 +13,6 @@
 "Plural-Forms: nplurals=2; plural=n > 1;\n"
 "X-Generator: Weblate 4.12.1\n"
 
->>>>>>> 50bb5b7d
 #: app.py:442
 #, fuzzy
 msgid "program_contains_error"
