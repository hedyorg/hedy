--- conflicted
+++ resolved
@@ -2114,13 +2114,4 @@
 #~ msgstr "Apply filters"
 
 #~ msgid "write_first_program"
-#~ msgstr "Écrivez votre premier programme !"
-<<<<<<< HEAD
-
-#~ msgid "share"
-#~ msgstr "Partager"
-
-#~ msgid "unshare"
-#~ msgstr "Arrêter le partage"
-=======
->>>>>>> 43313793
+#~ msgstr "Écrivez votre premier programme !"