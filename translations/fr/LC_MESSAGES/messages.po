--- conflicted
+++ resolved
@@ -2375,12 +2375,8 @@
 #~ msgid "title_class live_statistics"
 #~ msgstr "Hedy - Live Statistics"
 
-<<<<<<< HEAD
 #~ msgid "explore_explanation"
 #~ msgstr "Sur cette page, vous pouvez parcourir les programmes créés par d'autres utilisateurs Hedy. Vous pouvez filtrer à la fois le niveau Hedy et l'aventure. Cliquez sur \"Afficher le programme\" pour ouvrir un programme et l'exécuter. Les programmes avec un en-tête rouge contiennent une erreur. Vous pouvez toujours ouvrir le programme, mais son exécution entraînera une erreur. Vous pouvez bien sûr essayer de le corriger ! Si le créateur a un profil public, vous pouvez cliquer sur son nom d'utilisateur pour visiter son profil. Vous y trouverez tous ses programmes partagés et bien plus encore !"
-=======
-#~ msgid "available_in"
-#~ msgstr "Available in:"
 
 #~ msgid "common_errors"
 #~ msgstr "Common errors"
@@ -2402,4 +2398,3 @@
 
 #~ msgid "student_details"
 #~ msgstr "Student details"
->>>>>>> ee1b94aa
