# French translations for PROJECT.
# Copyright (C) 2023 ORGANIZATION
# This file is distributed under the same license as the PROJECT project.
# FIRST AUTHOR <EMAIL@ADDRESS>, 2023.
#
msgid ""
msgstr ""
"Project-Id-Version: PROJECT VERSION\n"
"Report-Msgid-Bugs-To: EMAIL@ADDRESS\n"
"POT-Creation-Date: 2000-01-01 00:00+0000\n"
"PO-Revision-Date: 2025-01-31 06:48+0000\n"
"Last-Translator: Anonymous <noreply@weblate.org>\n"
"Language-Team: fr <LL@li.org>\n"
"Language: fr\n"
"MIME-Version: 1.0\n"
"Content-Type: text/plain; charset=utf-8\n"
"Content-Transfer-Encoding: 8bit\n"
"Plural-Forms: nplurals=2; plural=n > 1;\n"
"X-Generator: Weblate 5.10-dev\n"
"Generated-By: Babel 2.14.0\n"

#, fuzzy
msgid "Access Before Assign"
msgstr "Tu as essayé d'utiliser la variable {name} à la ligne {access_line_number}, mais tu ne l'as défini qu'à la ligne {definition_line_number}. Défini ta variable avant de l'utiliser."

#, fuzzy
msgid "Cyclic Var Definition"
msgstr "Le nom `{variable}` doit être défini avant que tu puisses l’utiliser à droite de la commande `is`."

#, fuzzy
msgid "Else Without If Error"
msgstr ""

#, fuzzy
msgid "Function Undefined"
msgstr ""

#, fuzzy
msgid "Has Blanks"
msgstr "Ton code est incomplet. Il contient des blancs que tu dois remplacer par du code."

#, fuzzy
msgid "Incomplete"
msgstr ""

#, fuzzy
msgid "Incomplete Repeat"
msgstr "Il semble que tu as oublié d'utiliser `{command}` avec la commande repeat qui est à la ligne {line_number}."

#, fuzzy
msgid "Invalid"
msgstr "`{invalid_command}` n’est pas une commande du niveau {level} d’Hedy. Voulais-tu écrire `{guessed_command}` ?"

#, fuzzy
msgid "Invalid Argument"
msgstr "Tu ne peux pas utiliser la commande `{command}` avec `{invalid_argument}`. Essaye de remplacer `{invalid_argument}` par {allowed_types}."

#, fuzzy
msgid "Invalid Argument Type"
msgstr "Tu ne peux pas utiliser `{command}` avec `{invalid_argument}` car c’est {invalid_type}. Essaie de modifier `{invalid_argument}` en {allowed_types}."

#, fuzzy
msgid "Invalid At Command"
msgstr "La commande `{command}` n'est pas utilisable avant le niveau 16. Tu peux utiliser des crochets pour utiliser un élément d'une liste, par exemple `friends[i]`, `lucky_numbers[{random}]`."

#, fuzzy
msgid "Invalid Space"
msgstr "Oups ! Tu as commencé une ligne par une espace à la ligne {line_number}. Les espaces en début de ligne rendent les ordinateurs perplexes, peux-tu le supprimer ?"

#, fuzzy
msgid "Invalid Type Combination"
msgstr "Tu ne peux pas utiliser `{invalid_argument}` et `{invalid_argument_2}` avec `{command}` car l'un est {invalid_type} et l'autre est {invalid_type_2}. Essaye de changer `{invalid_argument}` en {invalid_type_2} ou `{invalid_argument_2}` en {invalid_type}."

#, fuzzy
msgid "Lonely Echo"
msgstr "Tu as utilisé `echo` avant `ask`, ou bien `echo` sans `ask`. Il faut d’abord utiliser `ask` pour demander, puis `echo`."

#, fuzzy
msgid "Lonely Text"
msgstr "Il semble que tu as oublié de mettre une commande avec le texte de la ligne {line_number}"

#, fuzzy
msgid "Missing Additional Command"
msgstr ""

#, fuzzy
msgid "Missing Colon Error"
msgstr ""

#, fuzzy
msgid "Missing Command"
msgstr "Il semble que vous avez oublié d'utiliser une commande à la ligne {line_number}."

#, fuzzy
msgid "Missing Inner Command"
msgstr "Il semble que tu as oublié d'utiliser une commande avec la déclaration `{command}` que tu as utilisé à la ligne {line_number}."

#, fuzzy
msgid "Missing Square Brackets"
msgstr ""

#, fuzzy
msgid "Missing Variable"
msgstr ""

#, fuzzy
msgid "Misspelled At Command"
msgstr ""

#, fuzzy
msgid "No Indentation"
msgstr "Tu as utilisé trop peu d’espaces à la ligne {line_number}. Tu as utilisé {leading_spaces} espaces, ce qui n’est pas assez. Commence chaque bloc par {indent_size} espaces de plus qu’à la ligne précédente."

#, fuzzy
msgid "Non Decimal Variable"
msgstr ""

#, fuzzy
msgid "Parse"
msgstr "Le code que vous avez entré n'est pas un code Hedy valide. Il y a une erreur sur la ligne {location[0]}, à la position {location[1]}. Vous avez tapé `{character_found}`, mais ce n'est pas permis."

#, fuzzy
msgid "Pressit Missing Else"
msgstr "Tu as oublié d'ajouter ce qu'il se passe si tu presses une touche différente, ajouter un `{else}` à ton code"

#, fuzzy
msgid "Runtime Index Error"
msgstr "Tu as essayé d'accéder à la liste {name} mais celle-ci est vide ou sans index."

#, fuzzy
msgid "Runtime Value Error"
msgstr ""

#, fuzzy
msgid "Runtime Values Error"
msgstr ""

#, fuzzy
msgid "Save Microbit code "
msgstr ""

#, fuzzy
msgid "Too Big"
msgstr "Waouh ! Ton programme a un nombre impressionnant de lignes de code : {lines_of_code} lignes ! Mais Hedy ne peut traiter que {max_lines} lignes à ce niveau. Rends ton programme plus court et ressaie."

#, fuzzy
msgid "Too Few Indents"
msgstr ""

#, fuzzy
msgid "Too Many Indents"
msgstr ""

#, fuzzy
msgid "Unexpected Indentation"
msgstr "Tu as utilisé trop d’espaces à la ligne {line_number}. Tu as utilisé {leading_spaces} espaces, ce qui est trop. Commence chaque bloc par {indent_size} espaces de plus qu’à la ligne précédente."

#, fuzzy
msgid "Unquoted Assignment"
msgstr "À partir de ce niveau, le texte à droite de `is` doit être mis entre guillemets. Tu as oublié cela pour le texte {text}."

#, fuzzy
msgid "Unquoted Equality Check"
msgstr "Lorsque tu veux vérifier si une variable correspond à plusieurs mots, ces mots doivent être mis entre guillemets !"

#, fuzzy
msgid "Unquoted Text"
msgstr "Attention : si tu affiche ou demande quelque chose, le texte doit commencer et se terminer par des guillemets. Il en manque quelque part."

#, fuzzy
msgid "Unsupported Float"
msgstr "Les nombres non-entiers ne sont pas encore disponible, mais ils le seront dans quelques niveaux. Pour l'instant, change `{value}` en un entier."

#, fuzzy
msgid "Unsupported String Value"
msgstr "Les valeurs textes ne peuvent pas contenir `{invalid_value}`."

#, fuzzy
msgid "Unused Variable"
msgstr ""

#, fuzzy
msgid "Var Undefined"
msgstr "Tu as essayé d’utiliser la variable `{name}`, mais tu ne l’as pas définie. Ou bien tu essayais d’utiliser le mot `{name}`, mais tu as oublié les guillemets."

#, fuzzy
msgid "Wrong Level"
msgstr "C'était un code Hedy correct, mais pas au bon niveau. Vous avez écrit `{offending_keyword}` pour le niveau {working_level}. Conseil : {tip}"

#, fuzzy
msgid "Wrong Number of Arguments"
msgstr ""

msgid "about_this_adventure"
msgstr ""

msgid "account_overview"
msgstr "Aperçu du compte"

#, fuzzy
msgid "actions"
msgstr ""

#, fuzzy
msgid "add"
msgstr ""

msgid "add_students"
msgstr "Ajouter des élèves"

#, fuzzy
msgid "add_your_language"
msgstr ""

msgid "admin"
msgstr "Administration"

msgid "advance_button"
msgstr "Aller au niveau {level}"

msgid "adventure"
msgstr "Aventure"

#, fuzzy
msgid "adventure_cloned"
msgstr ""

#, fuzzy
msgid "adventure_code_button"
msgstr ""

#, fuzzy
msgid "adventure_codeblock_button"
msgstr ""

msgid "adventure_duplicate"
msgstr "Tu as déjà une aventure avec ce nom."

msgid "adventure_empty"
msgstr "Tu n'as pas entré de nom d'aventure !"

#, fuzzy
msgid "adventure_exp_3"
msgstr "Assure-toi bien d'entourer les mot-clés avec {}, afin qu'ils soient correctement reconnus. Tu peux aussi utiliser le bouton \"Aperçu\" pour voir une version stylisée de ton aventure. Pour voir ton aventure sur une page dédiée, sélectionne \"Voir\" depuis la page des enseignants."

#, fuzzy
msgid "adventure_exp_classes"
msgstr ""

#, fuzzy
msgid "adventure_flagged"
msgstr ""

msgid "adventure_id_invalid"
msgstr "Ce numéro d'aventure n'est pas valide."

msgid "adventure_length"
msgstr "Ton aventure doit mesurer au moins 20 caractères."

msgid "adventure_name_invalid"
msgstr "Le nom d'aventure n'est pas valide."

msgid "adventure_terms"
msgstr "J'accepte que mon aventure puisse être rendue disponible publiquement sur Hedy."

msgid "adventure_updated"
msgstr "L'aventure à été mise à jour !"

#, fuzzy
msgid "adventures_completed"
msgstr ""

#, fuzzy
msgid "adventures_info"
msgstr ""

msgid "adventures_restored"
msgstr "Les aventures par défaut ont été rétablies."

#, fuzzy
msgid "adventures_ticked"
msgstr ""

#, fuzzy
msgid "adventures_tried"
msgstr ""

msgid "ago"
msgstr ""

msgid "agree_invalid"
msgstr "Tu dois accepter la politique de confidentialité."

msgid "agree_with"
msgstr "J’accepte les"

msgid "ajax_error"
msgstr "Il y a eu une erreur, veuillez réessayer."

msgid "all"
msgstr "Tout"

msgid "all_class_highscores"
msgstr "Tous les élèves sont visibles dans les meilleurs scores de la classe"

#, fuzzy
msgid "all_rows_missing_separator"
msgstr ""

msgid "already_account"
msgstr "Vous avez déjà un compte ?"

msgid "already_program_running"
msgstr "Il y a déjà un programme en cours, finissez d'abord celui-ci."

msgid "are_you_sure"
msgstr "Êtes-vous sûr ? Vous ne pouvez pas annuler cette action."

msgid "ask_needs_var"
msgstr "À partir du niveau 2, `{ask}` doit être utilisé avec une variable. Exemple : nom `{is}` `{ask}` Quel est ton nom ?"

msgid "available_in"
msgstr ""

msgid "back_to_class"
msgstr "Retourner à la classe"

msgid "become_a_sponsor"
msgstr "Devenir un sponsor"

msgid "birth_year"
msgstr "Année de naissance"

msgid "by"
msgstr "par"

msgid "cancel"
msgstr "Annuler"

#, fuzzy
msgid "cant_parse_exception"
msgstr ""

msgid "certificate"
msgstr "Certificat de complétion"

msgid "certified_teacher"
msgstr "Enseignant certifié"

msgid "change_password"
msgstr "Modifier le mot de passe"

msgid "cheatsheet_title"
msgstr "Aide-mémoire"

msgid "class_already_joined"
msgstr "Tu es déjà un élève de la classe"

msgid "class_customize_success"
msgstr "Classe modifiée avec succès."

#, fuzzy
msgid "class_graph_explanation"
msgstr ""

msgid "class_logs"
msgstr "Historique"

msgid "class_name_duplicate"
msgstr "Une classe porte déjà ce nom."

msgid "class_name_empty"
msgstr "Tu n'as pas entré de nom de classe !"

msgid "class_name_invalid"
msgstr "Le nom de classe n'est pas valide."

msgid "class_name_prompt"
msgstr "Entrer le nom de la nouvelle classe"

#, fuzzy
msgid "class_performance_graph"
msgstr ""

#, fuzzy
msgid "class_survey_description"
msgstr ""

#, fuzzy
msgid "class_survey_later"
msgstr ""

#, fuzzy
msgid "class_survey_question1"
msgstr ""

#, fuzzy
msgid "class_survey_question2"
msgstr ""

#, fuzzy
msgid "class_survey_question3"
msgstr ""

#, fuzzy
msgid "class_survey_question4"
msgstr ""

#, fuzzy
msgid "classes_info"
msgstr ""

#, fuzzy
msgid "clone"
msgstr ""

#, fuzzy
msgid "cloned_times"
msgstr ""

msgid "close"
msgstr "Fermer"

msgid "comma"
msgstr "une virgule"

#, fuzzy
msgid "command_not_available_yet_exception"
msgstr ""

#, fuzzy
msgid "command_unavailable_exception"
msgstr ""

msgid "commands"
msgstr "Commandes"

#, fuzzy
msgid "complete"
msgstr ""

msgid "congrats_message"
msgstr "Félicitations, {username}, tu as fini Hedy !"

#, fuzzy
msgid "connect_guest_teacher"
msgstr ""

#, fuzzy
msgid "constant_variable_role"
msgstr ""

msgid "containing"
msgstr ""

msgid "content_invalid"
msgstr "Cette aventure n'est pas valide."

#, fuzzy
msgid "continue"
msgstr ""

msgid "contributor"
msgstr "Contributeur"

#, fuzzy
msgid "copy_accounts_to_clipboard"
msgstr ""

msgid "copy_clipboard"
msgstr "Copié avec succès dans le presse-papiers"

#, fuzzy
msgid "copy_code"
msgstr ""

msgid "copy_join_link"
msgstr "Copie le lien d'accès"

msgid "copy_link_success"
msgstr "Lien pour joindre copié au presse-papier"

msgid "copy_link_to_share"
msgstr "Copier le lien à partager"

msgid "copy_mail_link"
msgstr "Entrez ce lien dans un nouvel onglet :"

msgid "correct_answer"
msgstr "La réponse correct est"

msgid "country"
msgstr "Pays"

msgid "country_invalid"
msgstr "Sélectionnez un pays valide."

msgid "create_account"
msgstr "Créer un compte"

msgid "create_accounts"
msgstr "Créer des comptes"

#, fuzzy
msgid "create_accounts_placeholder"
msgstr ""

msgid "create_accounts_prompt"
msgstr ""

msgid "create_adventure"
msgstr "Créer l'aventure"

msgid "create_class"
msgstr "Créer une nouvelle classe"

msgid "create_student_account"
msgstr "Créer un compte"

msgid "create_student_account_explanation"
msgstr "Vous pouvez enregistrer vos propres programmes avec un compte."

#, fuzzy
msgid "create_student_accounts"
msgstr ""

msgid "create_teacher_account"
msgstr "Créer un compte enseignant"

msgid "create_teacher_account_explanation"
msgstr "Avec un compte enseignant, vous pouvez enregistrer vos programmes et voir les résultats de vos élèves."

#, fuzzy
msgid "create_usernames_and_passwords_desc"
msgstr ""

#, fuzzy
msgid "create_usernames_and_passwords_title"
msgstr ""

#, fuzzy
msgid "create_usernames_desc"
msgstr ""

#, fuzzy
msgid "create_usernames_title"
msgstr ""

msgid "creator"
msgstr "Créateur"

msgid "current_password"
msgstr "Mot de passe actuel"

msgid "customization_deleted"
msgstr "Modifications effacées avec succès."

#, fuzzy
msgid "customize"
msgstr ""

msgid "customize_adventure"
msgstr "Personnaliser l'adventure"

msgid "customize_class"
msgstr "Personnaliser la classe"

msgid "dash"
msgstr "un trait d'union"

#, fuzzy
msgid "debug"
msgstr ""

msgid "default_401"
msgstr "Il semble que vous ne soyez pas autorisé…"

#, fuzzy
msgid "default_403"
msgstr ""

msgid "default_404"
msgstr "Nous n’avons pas trouvé cette page…"

msgid "default_500"
msgstr "Quelque chose ne s’est pas bien passé…"

msgid "delete"
msgstr "Supprimer"

msgid "delete_adventure_prompt"
msgstr "Es-tu sur de vouloir supprimer cette aventure ?"

msgid "delete_class_prompt"
msgstr "Es-tu sur de vouloir supprimer cette classe ?"

msgid "delete_confirm"
msgstr "Êtes-vous sûr de vouloir supprimer le programme ?"

msgid "delete_invite"
msgstr "Supprimer l'invitation"

msgid "delete_invite_prompt"
msgstr "Es-tu sur de vouloir supprimer cette invitation de classe ?"

msgid "delete_public"
msgstr "Supprimer le profil public"

msgid "delete_success"
msgstr "Programme effacé avec succès."

#, fuzzy
msgid "delete_tag_prompt"
msgstr ""

msgid "destroy_profile"
msgstr "Supprimer le profil"

msgid "developers_mode"
msgstr "Mode développeur"

msgid "directly_available"
msgstr "Ouvrir immédiatement"

msgid "disable"
msgstr "Désactiver"

#, fuzzy
msgid "disable_explore_page"
msgstr ""

#, fuzzy
msgid "disable_parsons"
msgstr ""

#, fuzzy
msgid "disable_quizes"
msgstr ""

msgid "disabled"
msgstr "Désactivé"

msgid "disabled_button_quiz"
msgstr "Ton score au questionnaire n'est pas suffisant, essaie encore !"

msgid "discord_server"
msgstr "Serveur Discord"

msgid "distinguished_user"
msgstr "Utilisateur distingué"

msgid "double quotes"
msgstr "guillemet"

msgid "download"
msgstr "Télécharger"

msgid "duplicate"
msgstr "Dupliquer"

#, fuzzy
msgid "echo_and_ask_mismatch_exception"
msgstr "{echo} et `{ask}` ne correspondent pas"

#, fuzzy
msgid "echo_out"
msgstr "À partir du niveau 2 `{echo}` n'est plus nécessaire. Tu peux répéter une réponse avec `{ask}` et `{print}` maintenant. Exemple : `nom {is} {ask} Quel est ton nom ? {print} bonjour nom`"

#, fuzzy
msgid "edit_adventure"
msgstr ""

msgid "edit_code_button"
msgstr "Modifier le code"

msgid "email"
msgstr "E-mail"

msgid "email_invalid"
msgstr "Veuillez entrer une adresse mail valide."

msgid "end_quiz"
msgstr "Fin du questionnaire"

msgid "english"
msgstr "Anglais"

msgid "enter"
msgstr "Entrer"

msgid "enter_password"
msgstr "Entrer un nouveau mot de passe pour"

msgid "enter_text"
msgstr "Saisissez votre réponse ici..."

msgid "error_logo_alt"
msgstr "Erreur logo"

#, fuzzy
msgid "errors"
msgstr ""

msgid "exclamation mark"
msgstr "un point d'exclamation"

msgid "exercise"
msgstr "Exercice"

msgid "exercise_doesnt_exist"
msgstr "Cet exercice n'existe pas"

msgid "exists_email"
msgstr "Cette adresse mail est déjà utilisée."

msgid "exists_username"
msgstr "Ce pseudo est déjà utilisé."

#, fuzzy
msgid "exit_preview_mode"
msgstr ""

msgid "experience_invalid"
msgstr "Sélectionnez une expérience valide, choisissez (Oui, Non)."

msgid "expiration_date"
msgstr "Date d'expiration"

#, fuzzy
msgid "favorite_program"
msgstr ""

msgid "favourite_confirm"
msgstr "Êtes-vous sûr de vouloir définir ce programme comme favori ?"

msgid "favourite_program"
msgstr "Programme favori"

msgid "favourite_program_invalid"
msgstr "Le programme favori que vous avez choisi n'est pas valide."

msgid "favourite_success"
msgstr "Programme mis en favori."

#, fuzzy
msgid "feedback_message_error"
msgstr ""

msgid "female"
msgstr "Femme"

#, fuzzy
msgid "flag_adventure_prompt"
msgstr ""

msgid "float"
msgstr "un nombre"

msgid "for_teachers"
msgstr "Pour les enseignants"

msgid "forgot_password"
msgstr "Mot de passe oublié ?"

msgid "from_another_teacher"
msgstr "D'un(e) autre professeur"

msgid "from_magazine_website"
msgstr "D'un magazine ou d'un site internet"

msgid "from_video"
msgstr "D'une vidéo"

msgid "fun_statistics_msg"
msgstr "Voici quelques statistiques amusantes !"

msgid "gender"
msgstr "Genre"

msgid "gender_invalid"
msgstr "Veuillez sélectionner un genre valide, choisissez (Féminin, Masculin, Autre)."

msgid "general_settings"
msgstr "Configurations générales"

msgid "get_certificate"
msgstr "Obtenez votre certificat !"

msgid "give_link_to_teacher"
msgstr "Donnez le lien suivant à l'enseignant(e) :"

#, fuzzy
msgid "go_back"
msgstr ""

msgid "go_back_to_main"
msgstr "Retourner à la page principale"

msgid "go_to_question"
msgstr "Aller à la question"

msgid "go_to_quiz_result"
msgstr "Aller au résultat du questionnaire"

msgid "go_to_your_clone"
msgstr ""

msgid "goto_profile"
msgstr "Aller à mon profile"

#, fuzzy
msgid "graph_title"
msgstr ""

msgid "hand_in"
msgstr "Rendre"

msgid "hand_in_exercise"
msgstr "Rendre l'exercice"

msgid "heard_about_hedy"
msgstr "Comment avez-vous entendu parler d'Hedy ?"

msgid "heard_about_invalid"
msgstr "Veuillez sélectionner une réponse valide."

msgid "hedy_choice_title"
msgstr "Le choix d'Hedy"

#, fuzzy
msgid "hedy_introduction_slides"
msgstr ""

msgid "hedy_logo_alt"
msgstr "Logo d'Hedy"

msgid "hedy_on_github"
msgstr "Hedy sur Github"

msgid "hello_logo"
msgstr "Bonjour"

#, fuzzy
msgid "hide_adventures"
msgstr ""

msgid "hide_cheatsheet"
msgstr "Masquer les aides"

#, fuzzy
msgid "hide_classes"
msgstr ""

msgid "hide_keyword_switcher"
msgstr "Masquer le sélecteur de mots clés"

#, fuzzy
msgid "hide_slides"
msgstr ""

msgid "highest_level_reached"
msgstr "Plus haut niveau atteint"

msgid "highest_quiz_score"
msgstr "Meilleur score au quiz"

msgid "hint"
msgstr "Un indice ?"

msgid "ill_work_some_more"
msgstr "Je vais le travailler encore un peu"

#, fuzzy
msgid "image_invalid"
msgstr "L’image que vous avez choisie n’est pas valide."

#, fuzzy
msgid "incomplete_command_exception"
msgstr ""

#, fuzzy
msgid "incorrect_handling_of_quotes_exception"
msgstr ""

#, fuzzy
msgid "incorrect_use_of_types_exception"
msgstr ""

#, fuzzy
msgid "incorrect_use_of_variable_exception"
msgstr ""

#, fuzzy
msgid "indentation_exception"
msgstr ""

msgid "input"
msgstr "saisie de `{ask}`"

#, fuzzy
msgid "input_variable_role"
msgstr ""

msgid "integer"
msgstr "un nombre"

msgid "invalid_class_link"
msgstr "Lien non valide pour rejoindre la classe."

#, fuzzy
msgid "invalid_command_exception"
msgstr ""

#, fuzzy
msgid "invalid_keyword_language_comment"
msgstr ""

#, fuzzy
msgid "invalid_language_comment"
msgstr ""

#, fuzzy
msgid "invalid_level_comment"
msgstr ""

#, fuzzy
msgid "invalid_program_comment"
msgstr ""

msgid "invalid_teacher_invitation_code"
msgstr "Le code d’invitation d’enseignant n’est pas valide. Pour devenir enseignant, veuillez contacter hello@hedy.org."

msgid "invalid_username_password"
msgstr "Pseudo/Mot de passe invalide."

msgid "invite_by_username"
msgstr "Invitation par nom d'utilisateur"

msgid "invite_date"
msgstr "Date d'invitation"

msgid "invite_message"
msgstr "Vous avez reçu une invitation à rejoindre le cours"

msgid "invite_prompt"
msgstr "Entre un nom d'utilisateur"

#, fuzzy
msgid "invite_teacher"
msgstr ""

msgid "join_class"
msgstr "Rejoindre la classe"

msgid "join_prompt"
msgstr "Tu dois avoir un compte pour rejoindre cette classe. Veux-tu te connecter maintenant ?"

#, fuzzy
msgid "keybinding_waiting_for_keypress"
msgstr "En attente d'une touche pressée…"

msgid "keyword_language_invalid"
msgstr "Veuillez sélectionner une langue valide."

#, fuzzy
msgid "landcode_phone_number"
msgstr ""

#, fuzzy
msgid "language"
msgstr ""

msgid "language_invalid"
msgstr "Veuillez sélectionner une langue valide."

msgid "languages"
msgstr "Lequel de ces langages de programmation avez-vous déjà utilisé ?"

msgid "last_edited"
msgstr "Dernière modification"

msgid "last_update"
msgstr "Dernière mise à jour"

msgid "lastname"
msgstr "Nom"

msgid "leave_class"
msgstr "Quitter la classe"

msgid "level"
msgstr "Niveau"

msgid "level_accessible"
msgstr "Niveau est ouvert aux élèves"

msgid "level_disabled"
msgstr "Niveau désactivé"

msgid "level_future"
msgstr "Ce niveau sera automatiquement accessible dès le "

#, fuzzy
msgid "level_invalid"
msgstr "Ce niveau Hedy n'est pas valide."

msgid "level_not_class"
msgstr "Ce niveau n’a pas encore été rendu disponible dans votre classe"

msgid "level_title"
msgstr "Niveau"

#, fuzzy
msgid "levels"
msgstr ""

msgid "link"
msgstr "Lien"

msgid "list"
msgstr "une liste"

#, fuzzy
msgid "list_variable_role"
msgstr ""

msgid "logged_in_to_share"
msgstr "Un compte est nécessaire pour sauvegarder et partager un programme."

msgid "login"
msgstr "Se connecter"

msgid "login_long"
msgstr "Connectez-vous à votre compte"

msgid "login_to_save_your_work"
msgstr "Se connecter pour sauvegarder son travail"

msgid "logout"
msgstr "Se déconnecter"

msgid "longest_program"
msgstr "Programme le plus long"

msgid "mail_change_password_body"
msgstr ""
"Votre password Hedy a été modifié. Si cette modification vient de vous, tout va bien.\n"
"Si vous n'avez pas modifié votre mot de passe, veuillez nous contacter immédiatement en répondant à ce mail."

msgid "mail_change_password_subject"
msgstr "Ton mot de passe Hedy a été modifié"

msgid "mail_error_change_processed"
msgstr "Les modifications sont prises en compte, mais une erreur a empêché l'envoi d'un mail de validation."

msgid "mail_goodbye"
msgstr ""
"Continuez de programmer !\n"
"L'équipe Hedy"

msgid "mail_hello"
msgstr "Salut {username} !"

msgid "mail_recover_password_body"
msgstr ""
"En cliquant sur ce lien, vous pouvez modifier votre mot de passe Hedy. Ce lien est valable <b>4</b> heures.\n"
"Si vous n'avez pas demandé une modification du mot de passe, veuillez ignorer ce mail : {link}"

msgid "mail_recover_password_subject"
msgstr "Demander la restauration de mot de passe."

msgid "mail_reset_password_body"
msgstr ""
"Votre mot de passe Hedy a été modifié. Si vous en êtes à l'origine, tant mieux.\n"
"Autrement, veuillez nous contacter immédiatement en répondant à ce mail."

msgid "mail_reset_password_subject"
msgstr "Ton mot de passe Hedy a été remis à zéro"

msgid "mail_welcome_teacher_body"
msgstr ""
"<strong>Bienvenue !</strong>\n"
"Félicitation pour ton tout nouveau compte enseignant Hedy. Bienvenue dans la communauté mondiale des enseignants Hedy !\n"
"\n"
"<strong>Ce que l'on peut faire avec un compte enseignants</strong>\n"
"Il y a de nombreuses options qui s'offrent à toi.\n"
"\n"
"1. Des explications supplémentaires sont disponible dans <a href=\"https ://hedy.org/for-teachers/manual\">le manuel de l'enseignant</a>.\n"
"2. Avec ton compte enseignant, tu peux créer une classe. Tes élèves peuvent se joindre à ta classe et tu peux voir leurs progrès. Les classes sont créées et gérées depuis la <a href=\"https ://hedycode.com/for-teachers\">page d'enseignant (for-teachers)</a>.\n"
"3. Tu peux personnaliser totalement tes classes, par exemple, tu peux ouvrir et fermer des niveaux, activer ou désactiver des aventures et créer ta propre aventure !\n"
"\n"
"<strong>Rejoins notre communauté en ligne !</strong>\n"
"Tous les enseignants Hedy, programmeurs et autres fans sont les bienvenues sur notre <a href=\"https ://discord.gg/8yY7dEme9r\">server Discord</a>. C'est l'endroit idéal pour parler de Hedy : nous avons des channels où tu peux montrer tes projets cool et tes lessons, des channel pour remonter les bugs, et des channels de chat avec d'autres enseignant et des membres de l'équipe Hedy.\n"
"\n"
"<strong>Comment demander de l'aide</strong>\n"
"Si quelque chose n'est pas clair, tu peux nous le faire savoir sur discord ou <a href=\"mailto : hello@hedy.org\">nous envoyer un email</a>.\n"
"\n"
"<strong>Comment remonter les bugs</strong>\n"
"Dans Discord, on a un channel pour remonter les bugs, il s'appelle #bugs. C'est l'endroit parfait pour nous informer sur les problèmes que tu rencontres. Si tu sais utiliser GitHub, tu peux créer une <a href=\"https ://github.com/hedyorg/hedy/issues/new ?assignees=&labels=&template=bug_report.md&title=%5BBUG%5D\">issue</a> là-bas.\n"

msgid "mail_welcome_teacher_subject"
msgstr "Votre compte professeur Hedy est prêt"

msgid "mail_welcome_verify_body"
msgstr ""
"Votre compte Hedy a été crée avec succès. Bienvenue !\n"
"Veuillez cliquer sur ce lien pour vérifier votre address mail : {link}"

msgid "mail_welcome_verify_subject"
msgstr "Bienvenue sur Hedy"

msgid "mailing_title"
msgstr "Abonnez-vous à la newsletter Hedy"

msgid "main_subtitle"
msgstr "Un langage de programmation textuel pour la salle de classe"

msgid "main_title"
msgstr ""

msgid "make_sure_you_are_done"
msgstr "Vérifie d'avoir terminé ! Tu ne pourras pas modifier ton programme après avoir cliquer sur « Rendre »."

msgid "male"
msgstr "Homme"

msgid "mandatory_mode"
msgstr "Mode dévelopeur obligatoire"

#, fuzzy
msgid "more_info"
msgstr ""

#, fuzzy
msgid "more_options"
msgstr ""

#, fuzzy
msgid "multiple_keywords_warning"
msgstr ""

msgid "multiple_levels_warning"
msgstr ""

msgid "my_account"
msgstr "Mon compte"

msgid "my_adventures"
msgstr "Mes aventures"

msgid "my_classes"
msgstr "Mes classes"

msgid "my_messages"
msgstr "Mes messages"

#, fuzzy
msgid "my_public_profile"
msgstr ""

msgid "name"
msgstr "Nom"

msgid "nav_explore"
msgstr "Découvrir"

msgid "nav_hedy"
msgstr ""

msgid "nav_learn_more"
msgstr "En savoir plus"

msgid "nav_start"
msgstr "Page principale"

msgid "new_password"
msgstr "Nouveau mot de passe"

#, fuzzy
msgid "new_password_repeat"
msgstr ""

msgid "newline"
msgstr "une nouvelle ligne"

#, fuzzy
msgid "next_adventure"
msgstr ""

msgid "next_exercise"
msgstr "Exercice suivant"

msgid "next_page"
msgstr "Page suivante"

#, fuzzy
msgid "next_student"
msgstr ""

msgid "no"
msgstr "Non"

msgid "no_account"
msgstr "Pas encore de compte ?"

msgid "no_accounts"
msgstr "Il n'y a pas de compte à créer."

#, fuzzy
msgid "no_adventures_yet"
msgstr ""

msgid "no_more_flat_if"
msgstr "À partir du niveau 8, le code après `{if}` doit être placé sur une nouvelle ligne commençant avec 4 espaces."

#, fuzzy
msgid "no_programs"
msgstr "Vous n'avez pas encore de programme."

msgid "no_shared_programs"
msgstr "n'a pas de programmes partagés..."

#, fuzzy
msgid "no_students"
msgstr ""

msgid "no_such_adventure"
msgstr "Cette aventure n’existe pas !"

msgid "no_such_class"
msgstr "Pas de classe Hedy correspondante."

msgid "no_such_level"
msgstr "Ce niveau n'existe pas !"

msgid "no_such_program"
msgstr "Pas de tel programme Hedy !"

#, fuzzy
msgid "no_tag"
msgstr ""

#, fuzzy
msgid "not_adventure_yet"
msgstr ""

msgid "not_enrolled"
msgstr "On dirait que vous n’êtes pas dans cette classe !"

msgid "not_in_class_no_handin"
msgstr "Tu n'es pas dans une classe, pas besoin de rendre quoi que ce soit."

msgid "not_logged_in_cantsave"
msgstr "Ton programme ne sera pas sauvegardé."

msgid "not_logged_in_handin"
msgstr "Un compte est nécessaire pour rendre un devoir."

msgid "not_teacher"
msgstr "On dirait que vous n’êtes pas enseignant !"

msgid "number"
msgstr "un nombre"

msgid "number_lines"
msgstr "Nombre de lignes"

#, fuzzy
msgid "number_of_errors"
msgstr ""

msgid "number_programs"
msgstr "Nombre de programmes exécutés"

msgid "ok"
msgstr ""

#, fuzzy
msgid "one_level_error"
msgstr ""

msgid "only_you_can_see"
msgstr "Seulement toi peut voir ce programme."

msgid "open"
msgstr "Ouvrir"

msgid "opening_date"
msgstr "Date d'ouverture"

msgid "opening_dates"
msgstr "Dates d'ouverture"

msgid "option"
msgstr ""

msgid "or"
msgstr "ou"

msgid "other"
msgstr "Autre"

msgid "other_block"
msgstr "Un autre langage à blocs"

msgid "other_settings"
msgstr "Autres configurations"

msgid "other_source"
msgstr "Autre"

msgid "other_text"
msgstr "Un autre langage textuel"

msgid "overwrite_warning"
msgstr "Tu as déjà un programme avec ce nom, sauvegarder celui en cours remplacera l'ancien. Confirmer ?"

#, fuzzy
msgid "owner"
msgstr ""

msgid "page_not_found"
msgstr "Nous n’avons pas pu trouver cette page !"

#, fuzzy
msgid "pair_with_teacher"
msgstr ""

msgid "parsons_title"
msgstr ""

msgid "password"
msgstr "Mot de passe"

msgid "password_change_not_allowed"
msgstr "Vous n'avez pas l'autorisation de changer le mot de passe de ce compte."

msgid "password_change_prompt"
msgstr "Es-tu sur de vouloir changer ce mot de passe ?"

msgid "password_change_success"
msgstr "Le mot de passe de votre élève a été modifié."

msgid "password_invalid"
msgstr "Votre mot de passe n'est pas valide."

msgid "password_repeat"
msgstr "Répéter le mot de passe"

msgid "password_resetted"
msgstr "Ton mot de passe a été réinitialisé avec succès. Tu vas être redirigé vers la page de connexion."

msgid "password_six"
msgstr "Votre mot de passe doit contenir au moins 6 caractères."

msgid "password_updated"
msgstr "Mot de passe mis à jour."

msgid "passwords_six"
msgstr "Tous les mots de passes doivent contenir au moins 6 caractères."

#, fuzzy
msgid "passwords_too_short"
msgstr ""

msgid "pending_invites"
msgstr "Invitations en attente"

msgid "people_with_a_link"
msgstr "D'autres personnes peuvent voir ce programme. Il est visible sur la page « Explorer »."

msgid "percentage"
msgstr "pourcentage"

msgid "period"
msgstr "un point"

msgid "personal_text"
msgstr "Texte personnel"

msgid "personal_text_invalid"
msgstr "Votre texte personnel est invalide."

#, fuzzy
msgid "phone_number"
msgstr ""

msgid "preferred_keyword_language"
msgstr "Langue préférée pour les mots-clés"

msgid "preferred_language"
msgstr "Langue préferée"

msgid "preview"
msgstr "Aperçu"

#, fuzzy
msgid "preview_teacher_mode"
msgstr ""

#, fuzzy
msgid "previewing_adventure"
msgstr ""

#, fuzzy
msgid "previewing_class"
msgstr ""

msgid "previous_campaigns"
msgstr "Voir les précédentes nouvelles"

#, fuzzy
msgid "previous_page"
msgstr ""

#, fuzzy
msgid "print_accounts"
msgstr ""

msgid "print_accounts_title"
msgstr ""

msgid "print_logo"
msgstr "affiche"

msgid "privacy_terms"
msgstr "termes de confidentialité"

msgid "private"
msgstr "Privé"

msgid "profile_logo_alt"
msgstr "Icône du profil."

msgid "profile_picture"
msgstr "Image du profil"

msgid "profile_updated"
msgstr "Profil mis à jour."

msgid "profile_updated_reload"
msgstr "Le profil a été mis a jour, la page sera rechargée."

msgid "program_contains_error"
msgstr "Ce programme contient une erreur, êtes-vous certain de vouloir le partager ?"

msgid "program_header"
msgstr "Mes programmes"

#, fuzzy
msgid "program_too_large_exception"
msgstr ""

msgid "programming_experience"
msgstr "Avez-vous de l'expérience en programmation ?"

msgid "programming_invalid"
msgstr "Veuillez choisir un langage de programmation valide."

msgid "programs"
msgstr "Programmes"

msgid "prompt_join_class"
msgstr "Veux tu rejoindre cette classe ?"

#, fuzzy
msgid "provided_username_duplicates"
msgstr ""

msgid "public"
msgstr ""

msgid "public_adventures"
msgstr ""

#, fuzzy
msgid "public_content"
msgstr ""

#, fuzzy
msgid "public_content_info"
msgstr ""

msgid "public_invalid"
msgstr "Cette sélection d'accord est invalide"

msgid "public_profile"
msgstr "Profil public"

msgid "public_profile_info"
msgstr "En cochant cette case, je rends mon profil visible pour tout le monde. Attention à ne pas partager d'informations personnelles comme votre nom ou votre adresse personnelle, car tout le monde pourra les voir !"

msgid "public_profile_updated"
msgstr "Profil public mis à jour."

#, fuzzy
msgid "put"
msgstr ""

msgid "question mark"
msgstr "un point d'interrogation"

msgid "quiz_logo_alt"
msgstr "Logo du questionnaire"

msgid "quiz_score"
msgstr "Note du questionnaire"

msgid "quiz_tab"
msgstr "Questionnaire"

msgid "quiz_threshold_not_reached"
msgstr "Seuil de quiz pour débloquer ce niveau n'est pas atteint"

msgid "read_code_label"
msgstr "Lire à voix haute"

msgid "recent"
msgstr "Mes programmes récents"

msgid "recover_password"
msgstr "Demander une réinitialisation de mot de passe"

msgid "regress_button"
msgstr "Retourner au niveau {level}"

msgid "remove"
msgstr "Retirer"

msgid "remove_customization"
msgstr "Retirer la personnalisations"

msgid "remove_customizations_prompt"
msgstr "Es-tu sur de vouloir supprimer cette personnalisation de classe ?"

msgid "remove_student_prompt"
msgstr "Es-tu sur de vouloir supprimer l'élève de la classe ?"

#, fuzzy
msgid "remove_user_prompt"
msgstr ""

msgid "rename_class"
msgstr ""

msgid "rename_class_prompt"
msgstr ""

msgid "repair_program_logo_alt"
msgstr "Corriger l'icône du programmer"

msgid "repeat_dep"
msgstr "À partir du niveau 8, `{repeat}` doit être utilisée avec de l'indentation. Des exemples sont montrés à l'onglet `{repeat}` du niveau 8."

msgid "repeat_match_password"
msgstr "Les mots de passes sont différents."

msgid "repeat_new_password"
msgstr "Répéter le nouveau mot de passe"

msgid "report_failure"
msgstr "Ce programme n'existe pas ou n'est pas public"

msgid "report_program"
msgstr "Es-tu sur de vouloir signaler ce programme ?"

msgid "report_success"
msgstr "Ce programme a été reporté"

#, fuzzy
msgid "request_invalid"
msgstr ""

msgid "request_teacher"
msgstr "Souhaitez-vous postuler pour un compte enseignant ?"

msgid "request_teacher_account"
msgstr "Demander un compte enseignant"

msgid "required_field"
msgstr "Les champs marqués d'une * sont obligatoires"

msgid "reset_adventure_prompt"
msgstr "Est tu sur de vouloir remettre à zéro toutes les aventures sélectionnées ?"

msgid "reset_adventures"
msgstr "Réinitialiser les aventures sélectionnées"

msgid "reset_button"
msgstr "Remettre à zéro"

msgid "reset_password"
msgstr "Réinitialiser le mot de passe"

#, fuzzy
msgid "restart"
msgstr ""

msgid "retrieve_adventure_error"
msgstr "Tu n'as pas accès à cette aventure !"

msgid "retrieve_class_error"
msgstr "Seulement les professeurs peuvent consulter les classes"

#, fuzzy
msgid "retrieve_tag_error"
msgstr ""

#, fuzzy
msgid "role"
msgstr ""

msgid "run_code_button"
msgstr "Exécuter le code"

msgid "save_parse_warning"
msgstr "Ce programme contient une erreur, le sauvegarder ?"

msgid "save_prompt"
msgstr "Un compte est nécessaire pour sauvegarder ton programme. Se connecter ?"

msgid "save_success_detail"
msgstr "Programme sauvegardé."

msgid "score"
msgstr ""

msgid "search"
msgstr "Rechercher..."

msgid "search_button"
msgstr "Rechercher"

#, fuzzy
msgid "second_teacher"
msgstr ""

#, fuzzy
msgid "second_teacher_copy_prompt"
msgstr ""

#, fuzzy
msgid "second_teacher_prompt"
msgstr ""

#, fuzzy
msgid "second_teacher_warning"
msgstr ""

msgid "see_adventure_shared_class"
msgstr ""

msgid "see_certificate"
msgstr "Voir le certificat de {username} !"

msgid "select"
msgstr "Sélectionner"

msgid "select_adventures"
msgstr "Choisissez les aventures"

msgid "select_all"
msgstr ""

msgid "select_classes"
msgstr ""

#, fuzzy
msgid "select_lang"
msgstr ""

msgid "select_levels"
msgstr ""

msgid "selected"
msgstr ""

msgid "self_removal_prompt"
msgstr "Voulez-vous vraiment quitter ce cours ?"

msgid "send_password_recovery"
msgstr "Envoyez-moi un lien de récupération de mot de passe"

msgid "sent_by"
msgstr "Cette invitation a été envoyée par"

msgid "sent_password_recovery"
msgstr "Tu devrais bientôt recevoir un email avec des instructions pour réinitialiser ton mot de passe."

msgid "settings"
msgstr "Mes préférences"

#, fuzzy
msgid "share"
msgstr ""

msgid "share_by_giving_link"
msgstr "Partage ton programme avec d'autres personnes en leur donnant le lien suivant :"

msgid "share_your_program"
msgstr "Partage ton programme"

msgid "signup_student_or_teacher"
msgstr "Êtes-vous un élève ou un enseignant ?"

msgid "single quotes"
msgstr "une apostrophe"

msgid "slash"
msgstr "une barre oblique"

#, fuzzy
msgid "sleeping"
msgstr ""

#, fuzzy
msgid "slides"
msgstr ""

#, fuzzy
msgid "slides_for_level"
msgstr ""

#, fuzzy
msgid "slides_info"
msgstr ""

msgid "social_media"
msgstr "Réseau social"

#, fuzzy
msgid "solution_example"
msgstr ""

#, fuzzy
msgid "solution_example_explanation"
msgstr ""

#, fuzzy
msgid "some_rows_missing_separator"
msgstr ""

#, fuzzy
msgid "something_went_wrong_keyword_parsing"
msgstr "Votre aventure contient des erreurs, est-ce que tous les mots-clés sont entourés de { } ?"

msgid "space"
msgstr "un espace"

msgid "star"
msgstr "une étoile"

#, fuzzy
msgid "start_learning"
msgstr "Apprendre"

msgid "start_quiz"
msgstr "Démarrer le questionnaire"

#, fuzzy
msgid "start_teaching"
msgstr "Enseigner"

msgid "step_title"
msgstr "Devoir"

#, fuzzy
msgid "stepper_variable_role"
msgstr ""

#, fuzzy
msgid "stop"
msgstr ""

msgid "stop_code_button"
msgstr "Arrêter le programme"

msgid "string"
msgstr "un texte"

#, fuzzy
msgid "student"
msgstr ""

#, fuzzy
msgid "student_accounts_created"
msgstr ""

#, fuzzy
msgid "student_adventures_table"
msgstr ""

#, fuzzy
msgid "student_adventures_table_explanation"
msgstr ""

msgid "student_already_in_class"
msgstr "L'élève est déjà dans votre classe."

msgid "student_already_invite"
msgstr "L'élève a déjà une invitation en attente."

#, fuzzy
msgid "student_in_another_class"
msgstr ""

#, fuzzy
msgid "student_information"
msgstr ""

#, fuzzy
msgid "student_information_explanation"
msgstr ""

msgid "student_not_existing"
msgstr "Le pseudo n'existe pas."

msgid "student_signup_header"
msgstr "Étudiant"

msgid "students"
msgstr "élèves"

msgid "submission_time"
msgstr "Rendu à"

msgid "submit_answer"
msgstr "Répondre à la question"

msgid "submit_program"
msgstr "Envoyer"

msgid "submit_warning"
msgstr "Êtes-vous sûr de vouloir soumettre ce programme ?"

msgid "submitted"
msgstr "Déposé"

msgid "submitted_header"
msgstr "Ce programme a été déposé et ne peut être modifié."

msgid "subscribe"
msgstr "S'abonner"

msgid "subscribe_newsletter"
msgstr "S'abonner à la newsletter"

#, fuzzy
msgid "successful_runs"
msgstr ""

#, fuzzy
msgid "suggestion_color"
msgstr ""

#, fuzzy
msgid "suggestion_note"
msgstr ""

#, fuzzy
msgid "suggestion_number"
msgstr ""

msgid "suggestion_numbers_or_strings"
msgstr ""

msgid "surname"
msgstr "Prénom"

#, fuzzy
msgid "survey_skip"
msgstr ""

#, fuzzy
msgid "survey_submit"
msgstr ""

#, fuzzy
msgid "tag_in_adventure"
msgstr ""

#, fuzzy
msgid "tag_input_placeholder"
msgstr ""

#, fuzzy
msgid "tags"
msgstr ""

msgid "teacher"
msgstr "Enseignant"

msgid "teacher_invalid"
msgstr "La valeur du paramètre enseignant n'est pas valable."

msgid "teacher_invitation_require_login"
msgstr "Pour configurer votre compte professeur, vous devez vous connecter. Si vous n'avez pas de compte, veuillez en créer un."

msgid "teacher_manual"
msgstr "Manuel de l'enseignant"

msgid "teacher_signup_header"
msgstr "Enseignant"

msgid "teacher_welcome"
msgstr "Bienvenue chez Hedy ! Vous êtes maintenant l'heureux propriétaire d'un compte enseignant qui vous permet de créer des cours et d'inviter des étudiants."

#, fuzzy
msgid "teachers"
msgstr ""

#, fuzzy
msgid "template_code"
msgstr ""
"C'est l'explication de mon aventure !\n"
"\n"
"De cette manière, je peux montrer une commande : <code>{print}</code>\n"
"\n"
"Mais parfois, je pourrais vouloir montrer un bout de code comme cela :\n"
"<pre>\n"
"ask Quel est ton nom ?\n"
"echo Ainsi ton nom est\n"
"</pre>"

msgid "this_adventure_has_an_example_solution"
msgstr ""

msgid "this_turns_in_assignment"
msgstr "Envoyer le devoir au professeur."

msgid "title"
msgstr "Titre"

msgid "title_admin"
msgstr "Hedy – Page d'administration"

msgid "title_class-overview"
msgstr "Hedy – Classe"

msgid "title_customize-adventure"
msgstr "Hedy – Modifier une aventure"

msgid "title_customize-class"
msgstr "Hedy – Modifier une classe"

msgid "title_explore"
msgstr "Hedy - Explorer"

msgid "title_for-teacher"
msgstr "Hedy - Pour les professeurs"

msgid "title_join-class"
msgstr "Hedy – Rejoindre une classe"

msgid "title_learn-more"
msgstr "Hedy - En savoir plus"

msgid "title_login"
msgstr "Hedy - Connexion"

msgid "title_my-profile"
msgstr "Hedy - Mon compte"

msgid "title_privacy"
msgstr "Hedy - Conditions de confidentialité"

msgid "title_programs"
msgstr "Hedy - Mes programmes"

#, fuzzy
msgid "title_public-adventures"
msgstr ""

msgid "title_recover"
msgstr "Hedy - Récupérer le compte"

msgid "title_reset"
msgstr "Hedy - Réinitialiser le mot de passe"

msgid "title_signup"
msgstr "Hedy - Créer un compte"

msgid "title_start"
msgstr "Hedy - La programmation textuelle facilement"

msgid "title_view-adventure"
msgstr "Hedy – Voir une aventure"

msgid "token_invalid"
msgstr "Votre clé n'est pas valide."

#, fuzzy
msgid "too_many_accounts"
msgstr ""

msgid "tooltip_level_locked"
msgstr ""

msgid "translate_error"
msgstr "Quelque chose s'est mal passé lors de la traduction du code. Essayez d'exécuter le code pour voir s'il contient une erreur. Le code avec des erreurs ne peut pas être traduit."

msgid "translating_hedy"
msgstr "Traduire Hedy"

#, fuzzy
msgid "translator"
msgstr ""

#, fuzzy
msgid "turned_into_teacher"
msgstr ""

msgid "unauthorized"
msgstr "Vous n’avez pas les droits d’accès à cette page"

#, fuzzy
msgid "unfavourite_confirm"
msgstr ""

#, fuzzy
msgid "unfavourite_success"
msgstr ""

#, fuzzy
msgid "unknown_variable_role"
msgstr ""

msgid "unlock_thresholds"
msgstr "Déverrouiller les limites de niveau"

msgid "unsaved_class_changes"
msgstr "Il y a des changements non pris en comptes, es-tu sur de vouloir quitter la page ?"

#, fuzzy
msgid "unsubmit_program"
msgstr ""

#, fuzzy
msgid "unsubmit_warning"
msgstr ""

#, fuzzy
msgid "unsubmitted"
msgstr ""

msgid "update_adventure_prompt"
msgstr "Es-tu sur de vouloir mettre cette aventure à jour ?"

msgid "update_public"
msgstr "Modifier le profil public"

msgid "updating_indicator"
msgstr "Mise à jour en cours"

#, fuzzy
msgid "use_custom_passwords"
msgstr ""

#, fuzzy
msgid "use_generated_passwords"
msgstr ""

#, fuzzy
msgid "use_of_blanks_exception"
msgstr ""

#, fuzzy
msgid "use_of_nested_functions_exception"
msgstr ""

#, fuzzy
msgid "used_in"
msgstr ""

msgid "user"
msgstr "personne"

msgid "user_inexistent"
msgstr "Cet utilisateur n'existe pas"

msgid "user_not_private"
msgstr "Cet utilisateur n’existe pas ou n’a pas de profil public"

msgid "username"
msgstr "Nom d'utilisateur"

#, fuzzy
msgid "username_contains_invalid_symbol"
msgstr ""

#, fuzzy
msgid "username_contains_separator"
msgstr ""

msgid "username_empty"
msgstr "Tu n'as pas entré de pseudo !"

msgid "username_invalid"
msgstr "Ton pseudo n'est pas valide."

msgid "username_special"
msgstr "Le pseudo ne peut pas contenir `:` ou `@`."

msgid "username_three"
msgstr "Le pseudo doit mesurer au moins 3 caractères de long."

#, fuzzy
msgid "usernames_too_short"
msgstr ""

#, fuzzy
msgid "usernames_unavailable"
msgstr ""

msgid "value"
msgstr "Valeur"

#, fuzzy
msgid "view_adventures"
msgstr ""

#, fuzzy
msgid "view_classes"
msgstr ""

msgid "view_program"
msgstr "Voir le programme"

#, fuzzy
msgid "view_slides"
msgstr ""

#, fuzzy
msgid "waiting_for_submit"
msgstr ""

#, fuzzy
msgid "walker_variable_role"
msgstr ""

msgid "website"
msgstr ""

#, fuzzy
msgid "what_is_your_role"
msgstr ""

msgid "what_should_my_code_do"
msgstr "Que devrait faire mon code ?"

msgid "workbook_circle_question_text"
msgstr ""

msgid "workbook_circle_question_title"
msgstr ""

msgid "workbook_define_question_text"
msgstr ""

msgid "workbook_define_question_title"
msgstr ""

msgid "workbook_input_question_text"
msgstr ""

msgid "workbook_input_question_title"
msgstr ""

msgid "workbook_multiple_choice_question_text"
msgstr ""

msgid "workbook_multiple_choice_question_title"
msgstr ""

msgid "workbook_open_question_title"
msgstr ""

msgid "workbook_output_question_text"
msgstr ""

msgid "workbook_output_question_title"
msgstr ""

msgid "year_invalid"
msgstr "Veuillez entrer une année entre 1900 et {current_year}."

msgid "yes"
msgstr "Oui"

msgid "your_personal_text"
msgstr "Votre texte personnel..."

msgid "your_program"
msgstr "Ton programme"

#~ msgid "create_account_explanation"
#~ msgstr "Having your own account allows you to save your programs."

#~ msgid "only_teacher_create_class"
#~ msgstr "Only teachers are allowed to create classes!"

#~ msgid "keyword_support"
#~ msgstr "Mots clés traduits"

#~ msgid "non_keyword_support"
#~ msgstr "Contenu traduit"

#~ msgid "try_button"
#~ msgstr "Essayer"

#~ msgid "select_own_adventures"
#~ msgstr "Sélectionner ses aventures"

#~ msgid "view"
#~ msgstr "Voir"

#~ msgid "class"
#~ msgstr "Classe"

#~ msgid "save_code_button"
#~ msgstr "Enregistrer le code"

#~ msgid "share_code_button"
#~ msgstr "Enregistrer et partager le code"

#~ msgid "classes_invalid"
#~ msgstr "The list of selected classes is invalid"

#~ msgid "directly_add_adventure_to_classes"
#~ msgstr "Veux-tu ajouter cette aventure directement dans une de tes classes ?"

#~ msgid "hand_in_assignment"
#~ msgstr "Hand in assignment"

#~ msgid "select_a_level"
#~ msgstr "Select a level"

#~ msgid "answer_invalid"
#~ msgstr "Your password is invalid."

#~ msgid "available_adventures_level"
#~ msgstr "Available adventures level"

#~ msgid "customize_class_exp_1"
#~ msgstr "Salut ! Sur cette page, tu peux customiser ta classe. En sélectionnant les niveaux et les aventures, tu peux choisir ce que tes élèves peuvent voir. Tu peux aussi ajouter tes propres aventures originales à des niveaux. Tous les niveaux et aventures par défaut seront sélectionnés par défaut. <b>Attention:</b> Toutes les aventure ne sont pas forcément disponible pour tous les niveaux ! Configure tes préférences de la manière suivante :"

#~ msgid "customize_class_exp_2"
#~ msgstr "Vous pouvez toujours changer ces configurations plus tard. Par exemple, vous pouvez rendre disponible certaines aventures ou certains niveaux pendant que vous enseignez une classe. De cette façon, c'est facile pour vous de déterminer sur quel niveaux et aventures vos élèves vont travailler. Si vous voulez rendre tout disponible pour votre classe, c'est plus facile de retirer toute la personnalisation."

#~ msgid "customize_class_step_1"
#~ msgstr "Choisi les niveaux pour ta class en appuyant sur les \"boutons de niveaux\""

#~ msgid "customize_class_step_2"
#~ msgstr "Des \"boites à cochées\" vont apparaître pour les aventures disponibles pour les niveaux choisis"

#~ msgid "customize_class_step_3"
#~ msgstr "Sélectionnes les aventures que tu souhaites rendre disponibles"

#~ msgid "customize_class_step_4"
#~ msgstr "Cliquez sur le nom d'une aventure pour la (dé)sélectionner pour tous les niveaux"

#~ msgid "customize_class_step_5"
#~ msgstr "Ajouter des aventures personnelles"

#~ msgid "customize_class_step_6"
#~ msgstr "Choisissez une date d'ouverture pour chaque niveau (vous pouvez aussi le laisser vide)"

#~ msgid "customize_class_step_7"
#~ msgstr "Sélectionner d'autres paramètres"

#~ msgid "customize_class_step_8"
#~ msgstr "Choisis \"Save\" -> C'est fait !"

#~ msgid "example_code_header"
#~ msgstr "Exemple de code Hedy"

#~ msgid "feedback_failure"
#~ msgstr "Faux !"

#~ msgid "feedback_success"
#~ msgstr "Bien !"

#~ msgid "go_to_first_question"
#~ msgstr "Aller à la question 1"

#~ msgid "question"
#~ msgstr "Question"

#~ msgid "question_doesnt_exist"
#~ msgstr "Cette question n'existe pas"

#~ msgid "question_invalid"
#~ msgstr "Your token is invalid."

#~ msgid "too_many_attempts"
#~ msgstr "Trop d'essais"

#~ msgid "class_stats"
#~ msgstr "Statistiques de la classe"

#~ msgid "visit_own_public_profile"
#~ msgstr "Voir votre profil"

#~ msgid "title_class logs"
#~ msgstr "Hedy - Logs"

#~ msgid "title_class statistics"
#~ msgstr "Mes statistiques"

#~ msgid "disabled_button_locked"
#~ msgstr "Ton professeur n'a pas encore débloqué ce niveau"

#~ msgid "duplicate_tag"
#~ msgstr "You already have a tag with this name."

#~ msgid "tag_deleted"
#~ msgstr "This tag was successfully deleted."

#~ msgid "no_tags"
#~ msgstr "No tags yet."

#~ msgid "apply_filters"
#~ msgstr "Apply filters"

#~ msgid "write_first_program"
#~ msgstr "Écrivez votre premier programme !"

#~ msgid "adventure_exp_1"
#~ msgstr "Tape l'aventure de ton choix sur le coté droit. Après avoir créer ton aventure, tu peux l'enregistrer dans une des tes classes dans le menu \"customizations\". Si ti veux inclure une commande dans cette aventure, utilise un code anchor comme cela s'il te plait :"

#~ msgid "adventure_exp_2"
#~ msgstr "Si tu veux montrer des bouts de code, par exemple pour donner un gabarit ou un exemple de code à tes élèves, utilise des ancres comme ceci :"

#~ msgid "hello_world"
#~ msgstr "Hello world !"

#~ msgid "share_confirm"
#~ msgstr "Voulez-vous vraiment rendre le programme public ?"

#~ msgid "share_success_detail"
#~ msgstr "Programme partagé."

#~ msgid "unshare_confirm"
#~ msgstr "Voulez-vous vraiment rendre le programme privé ?"

#~ msgid "unshare_success_detail"
#~ msgstr "Partage de programme désactivé."

#~ msgid "hide_parsons"
#~ msgstr "Masquer le puzzle"

#~ msgid "hide_quiz"
#~ msgstr "Masquer le questionnaire"

#~ msgid "Locked Language Feature"
#~ msgstr "Tu utilises {concept} ! C'est génial mais {concept} n'est pas encore débloqué ! Ça sera débloqué dans les niveaux suivants."

#~ msgid "nested blocks"
#~ msgstr "un bloc dans un bloc"

#~ msgid "save"
#~ msgstr "Sauvegarder"

#~ msgid "update_profile"
#~ msgstr "Mettre à jour le profil"

#~ msgid "variables"
#~ msgstr "Variables"

#~ msgid "class_live"
#~ msgstr "Live statistics"

#~ msgid "class_overview"
#~ msgstr "Class overview"

#~ msgid "student_list"
#~ msgstr "Student list"

#~ msgid "title_class live_statistics"
#~ msgstr "Hedy - Live Statistics"

#~ msgid "explore_explanation"
#~ msgstr "Sur cette page, vous pouvez parcourir les programmes créés par d'autres utilisateurs Hedy. Vous pouvez filtrer à la fois le niveau Hedy et l'aventure. Cliquez sur \"Afficher le programme\" pour ouvrir un programme et l'exécuter. Les programmes avec un en-tête rouge contiennent une erreur. Vous pouvez toujours ouvrir le programme, mais son exécution entraînera une erreur. Vous pouvez bien sûr essayer de le corriger ! Si le créateur a un profil public, vous pouvez cliquer sur son nom d'utilisateur pour visiter son profil. Vous y trouverez tous ses programmes partagés et bien plus encore !"

#~ msgid "common_errors"
#~ msgstr "Common errors"

#~ msgid "grid_overview"
#~ msgstr "Vue d'ensemble des programmes par aventure"

#~ msgid "last_error"
#~ msgstr "Last error"

#~ msgid "last_program"
#~ msgstr "Last program"

#~ msgid "live_dashboard"
#~ msgstr "Live Dashboard"

#~ msgid "runs_over_time"
#~ msgstr "Runs over time"

#~ msgid "student_details"
#~ msgstr "Student details"

#~ msgid "achievements_check_icon_alt"
#~ msgstr "Icône d'exploit validé"

#~ msgid "country_title"
#~ msgstr "Pays"

#~ msgid "create_public_profile"
#~ msgstr "Créer un profil public"

#~ msgid "general"
#~ msgstr "Général"

#~ msgid "hedy_achievements"
#~ msgstr "Succès d'Hedy"

#~ msgid "hidden"
#~ msgstr "masqués"

#~ msgid "highscore_explanation"
#~ msgstr "Sur cette page, tu peux voir les Highscores, basé sur la quantité d'achievements réalisés. Voir le classement de chaque utilisateur mondial, de ton pays ou de ta classe. Clique sur un nom d'utilisateur pour voir sa page publique."

#~ msgid "highscore_no_public_profile"
#~ msgstr "Vous n'avez pas de profil public et n'êtes donc pas répertorié dans les meilleurs scores. Souhaitez-vous en créer un ?"

#~ msgid "highscores"
#~ msgstr "Meilleurs scores"

#~ msgid "my_achievements"
#~ msgstr "Mes exploits"

#~ msgid "no_such_highscore"
#~ msgstr "Meilleurs scores"

#~ msgid "programs_created"
#~ msgstr "Programmes réalisés"

#~ msgid "programs_saved"
#~ msgstr "Sauvegarde des programmes"

#~ msgid "programs_submitted"
#~ msgstr "Soumission des programmes"

#~ msgid "title_achievements"
#~ msgstr "Hedy - Mes réalisations"

#~ msgid "whole_world"
#~ msgstr "Le monde"

#~ msgid "your_class"
#~ msgstr "Votre classe"

#~ msgid "achievement_earned"
#~ msgstr "Vous avez gagné un exploit !"

#~ msgid "percentage_achieved"
#~ msgstr "Obtenu par {percentage}% des personnes"

#~ msgid "achievements"
#~ msgstr "exploits"

#~ msgid "achievements_logo_alt"
#~ msgstr "Logo de Succès"

#~ msgid "amount_submitted"
#~ msgstr "programmes soumis"

#~ msgid "last_achievement"
#~ msgstr "Dernier exploit gagné"

#~ msgid "no_certificate"
#~ msgstr "Cet utilisateur n'a pas reçu le certificat de complétion de Hedy"

#~ msgid "number_achievements"
#~ msgstr "Nombres de succès"

#~ msgid "create_question"
#~ msgstr "Voulez-vous en créer un ?"

#~ msgid "explore_programs"
#~ msgstr "Explorer les programmes"

#~ msgid "explore_programs_logo_alt"
#~ msgstr "Explorer les programmes"

#~ msgid "hedy_tutorial_logo_alt"
#~ msgstr "Commencer le tutoriel Hedy"

#~ msgid "no_public_profile"
#~ msgstr "Tu n'as pas encore de texte de profil..."

#~ msgid "start_hedy_tutorial"
#~ msgstr "Commencer le tutoriel Hedy"

#~ msgid "start_programming"
#~ msgstr "Commencer à programmer"

#~ msgid "start_programming_logo_alt"
#~ msgstr "Commencer à programmer"

#~ msgid "start_teacher_tutorial"
#~ msgstr "Démarrer le didacticiel de l'enseignant"

#~ msgid "teacher_tutorial_logo_alt"
#~ msgstr "Icône du didacticiel de l'enseignant"

#~ msgid "title_landing-page"
#~ msgstr "Bienvenue sur Hedy !"

#~ msgid "welcome"
#~ msgstr "Bienvenue"

#~ msgid "welcome_back"
#~ msgstr "Bienvenue"

#~ msgid "your_account"
#~ msgstr "Ton profil"

#~ msgid "your_last_program"
#~ msgstr "Votre dernier programme enregistré"

#~ msgid "already_teacher"
#~ msgstr "Vous avez déjà un compte enseignant."

#~ msgid "already_teacher_request"
#~ msgstr "Vous avez déjà une demande de compte enseignant en cours."

#~ msgid "teacher_account_request"
#~ msgstr "Vous avez une demande de compte enseignant en attente"

#~ msgid "teacher_account_success"
#~ msgstr "Votre compte enseignant a été activé avec succès."

#~ msgid "student_not_allowed_in_class"
#~ msgstr "Student not allowed in class"

#~ msgid "accounts_created"
#~ msgstr "Les comptes ont été créés."

#~ msgid "accounts_intro"
#~ msgstr "Sur cette page, vous pouvez créer des comptes pour plusieurs étudiants à la dois. Il est aussi possible de les ajouter directement à l'une de vos classes. En appuyant sur le + vert en bas à droite de la page, vous pouvez ajouter des rangées de plus. Vous pouvez effacer une rangée en appuyant sur a croix rouge qui correpsond. Assurez-vous qu'aucune rangée ne soit vide quand vous appuyez sur \"Créer plusieurs comptes\". Gardez en tête que chaque nom d'utilisateur et courriel doit être unique et que le mot de passe doit être <b>au moins</b> 6 caractères de long."

#~ msgid "create_multiple_accounts"
#~ msgstr "Créer plusieurs comptes"

#~ msgid "download_login_credentials"
#~ msgstr "Veux-tu télécharger les identifiants après la création des comptes ?"

#~ msgid "generate_passwords"
#~ msgstr "Générer des mots de passe"

#~ msgid "postfix_classname"
#~ msgstr "Corriger nom de classe"

#~ msgid "reset_view"
#~ msgstr "Réinitialiser"

#~ msgid "unique_usernames"
#~ msgstr "Tous les pseudos doivent être uniques."

#~ msgid "usernames_exist"
#~ msgstr "Un ou plusieurs pseudos déjà utilisés."

#~ msgid "**Question**: What is the output of this code?"
#~ msgstr ""

#~ msgid "Output"
#~ msgstr ""

#~ msgid "clear"
#~ msgstr ""

#~ msgid "bug"
#~ msgstr ""

#~ msgid "feature"
#~ msgstr ""

#~ msgid "feedback"
#~ msgstr ""

#~ msgid "feedback_message_success"
#~ msgstr ""

#~ msgid "feedback_modal_message"
#~ msgstr ""

#~ msgid "adventures"
#~ msgstr ""

#~ msgid "classes"
#~ msgstr ""

#~ msgid "Adventure"
#~ msgstr ""

#~ msgid "Answer"
#~ msgstr ""

#~ msgid "adventure_prompt"
#~ msgstr "Merci de donner un nom à l'aventure"

#~ msgid "select_tag"
#~ msgstr ""

#~ msgid "Delete"
#~ msgstr ""

#~ msgid "select_class"
#~ msgstr ""

<<<<<<< HEAD
#~ msgid "invalid_tutorial_step"
#~ msgstr "Ceci n'est pas une étape valable du tutoriel"

#~ msgid "next_step_tutorial"
#~ msgstr "Prochaine étape >>>"

#~ msgid "tutorial"
#~ msgstr "Didacticiel"

#~ msgid "tutorial_code_snippet"
#~ msgstr ""
#~ "{print} Hello world !\n"
#~ "{print} J'apprends Hedy avec le tutoriel !"

#~ msgid "tutorial_message_not_found"
#~ msgstr "Nous n'avons pas trouvé l'étape de tutoriel demandée..."

#~ msgid "tutorial_title_not_found"
#~ msgstr "Nous n’avons pas pu trouver ce tutoriel"
=======
#~ msgid "survey"
#~ msgstr ""

#~ msgid "survey_completed"
#~ msgstr ""
>>>>>>> ed49bfa5
<|MERGE_RESOLUTION|>--- conflicted
+++ resolved
@@ -2613,7 +2613,12 @@
 #~ msgid "select_class"
 #~ msgstr ""
 
-<<<<<<< HEAD
+#~ msgid "survey"
+#~ msgstr ""
+
+#~ msgid "survey_completed"
+#~ msgstr ""
+
 #~ msgid "invalid_tutorial_step"
 #~ msgstr "Ceci n'est pas une étape valable du tutoriel"
 
@@ -2633,10 +2638,3 @@
 
 #~ msgid "tutorial_title_not_found"
 #~ msgstr "Nous n’avons pas pu trouver ce tutoriel"
-=======
-#~ msgid "survey"
-#~ msgstr ""
-
-#~ msgid "survey_completed"
-#~ msgstr ""
->>>>>>> ed49bfa5
