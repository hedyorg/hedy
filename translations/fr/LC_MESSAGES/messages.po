--- conflicted
+++ resolved
@@ -3,44 +3,23 @@
 msgstr "Ce programme contient une erreur, êtes-vous sûr de vouloir le partager ?"
 
 #: app.py:598
-<<<<<<< HEAD
-#, fuzzy
-=======
->>>>>>> c1ccef69
 msgid "title_achievements"
 msgstr "Hedy - Mes réalisations"
 
-<<<<<<< HEAD
-#: app.py:615 app.py:1028 website/teacher.py:362 website/teacher.py:371
-#, fuzzy
-=======
 #: app.py:615 app.py:733 app.py:1060 website/teacher.py:362
 #: website/teacher.py:371
->>>>>>> c1ccef69
 msgid "not_teacher"
 msgstr "On dirait que vous n'êtes pas enseignant !"
 
 #: app.py:618
-<<<<<<< HEAD
-#, fuzzy
-=======
->>>>>>> c1ccef69
 msgid "not_enrolled"
 msgstr "On dirait que vous n'êtes pas dans cette classe !"
 
 #: app.py:657
-<<<<<<< HEAD
-#, fuzzy
-=======
->>>>>>> c1ccef69
 msgid "title_programs"
 msgstr "Hedy - Mes programmes"
 
-<<<<<<< HEAD
-#: app.py:667 app.py:677 app.py:681 app.py:696 app.py:945 app.py:1304
-=======
 #: app.py:667 app.py:677 app.py:681 app.py:696 app.py:977 app.py:1409
->>>>>>> c1ccef69
 #: website/admin.py:17 website/admin.py:25 website/admin.py:95
 #: website/admin.py:112 website/admin.py:130 website/auth.py:712
 #: website/auth.py:739 website/statistics.py:86
@@ -48,178 +27,80 @@
 msgstr "Vous n'avez pas les droits d'accès à cette page."
 
 #: app.py:707
-<<<<<<< HEAD
-#, fuzzy
-=======
->>>>>>> c1ccef69
 msgid "minutes"
 msgstr "minutes"
 
 #: app.py:710
-<<<<<<< HEAD
-#, fuzzy
-=======
->>>>>>> c1ccef69
 msgid "hours"
 msgstr "heures"
 
 #: app.py:713
-<<<<<<< HEAD
-#, fuzzy
-=======
->>>>>>> c1ccef69
 msgid "days"
 msgstr "jours"
 
 #: app.py:716
-<<<<<<< HEAD
-#, fuzzy
-=======
->>>>>>> c1ccef69
 msgid "ago"
 msgstr "il y a {time}"
 
-<<<<<<< HEAD
-#: app.py:731 app.py:733 app.py:863 app.py:885 app.py:887
-=======
 #: app.py:747 app.py:1056
 msgid "title_for-teacher"
 msgstr "Hedy - Pour les professeurs"
 
 #: app.py:764 app.py:766 app.py:895 app.py:917 app.py:919
->>>>>>> c1ccef69
 #, fuzzy
 msgid "no_such_level"
 msgstr "No such Hedy level!"
 
-<<<<<<< HEAD
-#: app.py:741 app.py:748 app.py:817 app.py:823
-=======
 #: app.py:774 app.py:781 app.py:849 app.py:855
->>>>>>> c1ccef69
 #, fuzzy
 msgid "no_such_program"
 msgstr "No such Hedy program!"
 
-<<<<<<< HEAD
-#: app.py:772
-#, fuzzy
-=======
 #: app.py:805
->>>>>>> c1ccef69
 msgid "level_not_class"
 msgstr "Ce niveau n'a pas encore été rendu disponible dans votre classe."
 
-<<<<<<< HEAD
-#: app.py:868 website/teacher.py:420 website/teacher.py:436
-=======
 #: app.py:900 website/teacher.py:420 website/teacher.py:436
->>>>>>> c1ccef69
 #: website/teacher.py:465 website/teacher.py:491
 msgid "no_such_adventure"
 msgstr "Cette aventure n’existe pas !"
 
-<<<<<<< HEAD
-#: app.py:896
-#, fuzzy
-=======
 #: app.py:928
->>>>>>> c1ccef69
 msgid "page_not_found"
 msgstr "Nous n'avons pas pu trouver cette page !"
 
-<<<<<<< HEAD
-#: app.py:916
-#, fuzzy
-=======
 #: app.py:948
->>>>>>> c1ccef69
 msgid "title_signup"
 msgstr "Hedy - Créer un compte"
 
-<<<<<<< HEAD
-#: app.py:923
-#, fuzzy
-=======
 #: app.py:955
->>>>>>> c1ccef69
 msgid "title_login"
 msgstr "Hedy - Connexion"
 
-<<<<<<< HEAD
-#: app.py:930
-#, fuzzy
-=======
 #: app.py:962
->>>>>>> c1ccef69
 msgid "title_recover"
 msgstr "Hedy - Récupérer le compte"
 
-<<<<<<< HEAD
-#: app.py:946
-#, fuzzy
-=======
 #: app.py:978
->>>>>>> c1ccef69
 msgid "title_reset"
 msgstr "Hedy - Réinitialiser le mot de passe"
 
-<<<<<<< HEAD
-#: app.py:972
-#, fuzzy
-=======
 #: app.py:1004
->>>>>>> c1ccef69
 msgid "title_my-profile"
 msgstr "Hedy - Mon compte"
 
-<<<<<<< HEAD
-#: app.py:988
-#, fuzzy
-=======
 #: app.py:1020
->>>>>>> c1ccef69
 msgid "title_learn-more"
 msgstr "Hedy - En savoir plus"
 
-<<<<<<< HEAD
-#: app.py:994
-#, fuzzy
-=======
 #: app.py:1026
->>>>>>> c1ccef69
 msgid "title_privacy"
 msgstr "Hedy - Conditions de confidentialité"
 
-<<<<<<< HEAD
-#: app.py:1001
-#, fuzzy
-=======
 #: app.py:1033
->>>>>>> c1ccef69
 msgid "title_landing-page"
 msgstr "Bienvenue chez Hedy!"
 
-<<<<<<< HEAD
-#: app.py:1003
-msgid "not_user"
-msgstr "Il semblerait que tu ne sois pas connecté(e) !"
-
-#: app.py:1024
-msgid "title_for-teacher"
-msgstr "Hedy - Pour les professeurs"
-
-#: app.py:1035
-msgid "title_start"
-msgstr "Hedy - Un langage de programmation graduel"
-
-#: app.py:1096
-msgid "title_explore"
-msgstr "Hedy - Explorer"
-
-#: app.py:1116 app.py:1118
-#, fuzzy
-=======
 #: app.py:1035
 msgid "not_user"
 msgstr "Il semblerait que tu ne sois pas connecté(e) !"
@@ -233,7 +114,6 @@
 msgstr "Hedy - Explorer"
 
 #: app.py:1148 app.py:1150
->>>>>>> c1ccef69
 msgid "translate_error"
 msgstr ""
 "Quelque chose s'est mal passé lors de la traduction du code. Essaye "
@@ -310,9 +190,6 @@
 "The first tab always contains the level explanation. In each level new "
 "commands will be explained here."
 
-<<<<<<< HEAD
-#: app.py:1243 website/auth.py:278 website/auth.py:333 website/auth.py:469
-=======
 #: app.py:1169
 #, fuzzy
 msgid "tutorial_adventures_title"
@@ -447,7 +324,6 @@
 msgstr ""
 
 #: app.py:1348 website/auth.py:278 website/auth.py:333 website/auth.py:469
->>>>>>> c1ccef69
 #: website/auth.py:494 website/auth.py:524 website/auth.py:633
 #: website/auth.py:671 website/auth.py:718 website/auth.py:745
 #: website/teacher.py:89 website/teacher.py:124 website/teacher.py:196
@@ -457,56 +333,32 @@
 msgid "ajax_error"
 msgstr "There was an error, please try again."
 
-<<<<<<< HEAD
-#: app.py:1246
-=======
 #: app.py:1351
->>>>>>> c1ccef69
 #, fuzzy
 msgid "image_invalid"
 msgstr "The image you chose image is invalid."
 
-<<<<<<< HEAD
-#: app.py:1248
-=======
 #: app.py:1353
->>>>>>> c1ccef69
 #, fuzzy
 msgid "personal_text_invalid"
 msgstr "Your personal text is invalid."
 
-<<<<<<< HEAD
-#: app.py:1250 app.py:1256
-=======
 #: app.py:1355 app.py:1361
->>>>>>> c1ccef69
 #, fuzzy
 msgid "favourite_program_invalid"
 msgstr "Your chosen favourite program is invalid."
 
-<<<<<<< HEAD
-#: app.py:1270 app.py:1271
-=======
 #: app.py:1375 app.py:1376
->>>>>>> c1ccef69
 #, fuzzy
 msgid "public_profile_updated"
 msgstr "Public profile updated."
 
-<<<<<<< HEAD
-#: app.py:1308 app.py:1333
-=======
 #: app.py:1413 app.py:1438
->>>>>>> c1ccef69
 #, fuzzy
 msgid "user_not_private"
 msgstr "This user either doesn't exist or doesn't have a public profile"
 
-<<<<<<< HEAD
-#: app.py:1341
-=======
 #: app.py:1446
->>>>>>> c1ccef69
 #, fuzzy
 msgid "invalid_teacher_invitation_code"
 msgstr ""
@@ -1118,10 +970,6 @@
 msgstr ""
 "If you want to show actual code snippets, for example to give student a "
 "template or example of the code. Please use pre anchors like this:"
-
-#: templates/customize-adventure.html:36
-msgid "hello_world_snippet"
-msgstr ""
 
 #: templates/customize-adventure.html:39
 #, fuzzy
@@ -2689,8 +2537,6 @@
 
 #~ msgid "emails_exist"
 #~ msgstr "One or more mail addresses is already in use."
-<<<<<<< HEAD
-=======
 
 #~ msgid "intro_text_landing_page"
 #~ msgstr ""
@@ -2741,4 +2587,3 @@
 
 #~ msgid "teacher_tutorial_start_title"
 #~ msgstr "Cheatsheet"
->>>>>>> c1ccef69
