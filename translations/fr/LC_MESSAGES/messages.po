--- conflicted
+++ resolved
@@ -3,11 +3,7 @@
 msgstr ""
 "Project-Id-Version: PACKAGE VERSION\n"
 "Report-Msgid-Bugs-To: \n"
-<<<<<<< HEAD
-"POT-Creation-Date: 2023-05-15 19:16+0200\n"
-=======
 "POT-Creation-Date: 2023-05-15 11:37-0400\n"
->>>>>>> 7b0d2e09
 "PO-Revision-Date: 2023-04-06 07:18+0000\n"
 "Last-Translator: Anonymous <noreply@weblate.org>\n"
 "Language: fr\n"
@@ -807,9 +803,6 @@
 
 msgid "login_long"
 msgstr "Connectez-vous à votre compte"
-
-msgid "login_to_save_your_work"
-msgstr ""
 
 msgid "logout"
 msgstr "Se déconnecter"
@@ -1011,9 +1004,6 @@
 msgid "not_in_class_no_handin"
 msgstr "You are not in a class, so there's no need for you to hand in anything."
 
-msgid "not_logged_in_cantsave"
-msgstr ""
-
 #, fuzzy
 msgid "not_logged_in_handin"
 msgstr "You must be logged in to hand in an assignment."
@@ -1350,11 +1340,7 @@
 msgstr "Sélectionner"
 
 msgid "select_adventures"
-<<<<<<< HEAD
-msgstr ""
-=======
 msgstr "Choisissez les aventures"
->>>>>>> 7b0d2e09
 
 msgid "self_removal_prompt"
 msgstr "Voulez-vous vraiment quitter ce cours ?"
@@ -1854,18 +1840,7 @@
 #~ msgstr "Your token is invalid."
 
 #~ msgid "select_levels"
-#~ msgstr ""
-
-<<<<<<< HEAD
-#~ msgid "unlock_thresholds"
-#~ msgstr "Déverrouiller les limites de niveau"
-
-#~ msgid "value"
-#~ msgstr "Valeur"
-
-#~ msgid "example_code_header"
-#~ msgstr "Exemple de code Hedy"
-=======
+#~ msgstr "Select levels"
+
 #~ msgid "too_many_attempts"
 #~ msgstr "Trop d'essais"
->>>>>>> 7b0d2e09
