
msgid ""
msgstr ""
"Project-Id-Version: PACKAGE VERSION\n"
"Report-Msgid-Bugs-To: \n"
<<<<<<< HEAD
"POT-Creation-Date: 2023-03-03 19:42+0100\n"
=======
"POT-Creation-Date: 2023-03-03 19:20+0100\n"
>>>>>>> 6639afe0
"PO-Revision-Date: 2023-02-16 15:59+0000\n"
"Last-Translator: Anonymous <noreply@weblate.org>\n"
"Language: fr\n"
"Language-Team: fr <LL@li.org>\n"
"Plural-Forms: nplurals=2; plural=n > 1;\n"
"MIME-Version: 1.0\n"
"Content-Type: text/plain; charset=utf-8\n"
"Content-Transfer-Encoding: 8bit\n"
"Generated-By: Babel 2.10.3\n"

msgid "Access Before Assign"
msgstr "You tried to use the variable {name} on line {access_line_number}, but you set it on line {definition_line_number}. Set a variable before using it."

msgid "Cyclic Var Definition"
msgstr "Le nom {variable} doit être défini avant que tu puisses l’utiliser à droite de la commande `is`."

msgid "Has Blanks"
msgstr "Ton code est incomplet. Il contient des blancs que tu dois remplacer par du code."

msgid "Incomplete"
msgstr "Oups ! Tu as oublié un morceau du code ! À la ligne {line_number}, tu dois ajouter du texte après {incomplete_command}."

msgid "Incomplete Repeat"
msgstr "Il semble que tu as oublié d'utiliser {command} avec la commande repeat qui est à la ligne {line_number}."

msgid "Invalid"
msgstr "{invalid_command} n’est pas une commande du niveau {level} d’Hedy. Voulais-tu écrire {guessed_command} ?"

msgid "Invalid Argument"
msgstr "Tu ne peux pas utiliser la commande {command} avec {invalid_argument}. Essaye de remplacer {invalid_argument} par {allowed_types}."

msgid "Invalid Argument Type"
msgstr "Tu ne peux pas utiliser {command} avec {invalid_argument} car c’est {invalid_type}. Essaie de modifier {invalid_argument} en {allowed_types}."

msgid "Invalid At Command"
msgstr ""

msgid "Invalid Space"
msgstr "Oups ! Tu as commencé une ligne par une espace à la ligne {line_number}. Les espaces en début de ligne rendent les ordinateurs perplexes, peux-tu le supprimer ?"

msgid "Invalid Type Combination"
msgstr "Tu ne peux pas utiliser {invalid_argument} et {invalid_argument_2} avec {command} car l'un est {invalid_type} et l'autre est {invalid_type_2}. Essaye de changer {invalid_argument} en {invalid_type_2} ou {invalid_argument_2} en {invalid_type}."

msgid "Locked Language Feature"
msgstr "Tu utilises {concept} ! C'est génial mais {concept} n'est pas encore débloqué ! Ça sera débloqué dans les niveaux suivants."

msgid "Lonely Echo"
msgstr "Tu as utilisé `echo` avant `ask`, ou bien `echo` sans `ask`. Il faut d’abord utiliser `ask` pour demander, puis `echo`."

msgid "Lonely Text"
msgstr "Il semble que tu as oublié de mettre une commande avec le texte de la ligne {line_number}"

msgid "Missing Command"
msgstr "Il semble que vous avez oublié d'utiliser une commande à la ligne {line_number}."

msgid "Missing Inner Command"
msgstr "Il semble que tu as oublié d'utiliser une commande avec la déclaration {command} que tu as utilisé à la ligne {line_number}."

msgid "No Indentation"
msgstr "Tu as utilisé trop peu d’espaces à la ligne {line_number}. Tu as utilisé {leading_spaces} espaces, ce qui n’est pas assez. Commence chaque bloc par {indent_size} espaces de plus qu’à la ligne précédente."

msgid "Parse"
msgstr "Le code que vous avez entré n'est pas un code Hedy valide. Il y a une erreur sur la ligne {location[0]}, à la position {location[1]}. Vous avez tapé {character_found}, mais ce n'est pas permis."

msgid "Too Big"
msgstr "Waouh ! Ton programme a un nombre impressionnant de lignes de code : {lines_of_code} lignes ! Mais Hedy ne peut traiter que {max_lines} lignes à ce niveau. Rends ton programme plus court et ressaie."

msgid "Unexpected Indentation"
msgstr "Tu as utilisé trop d’espaces à la ligne {line_number}. Tu as utilisé {leading_spaces} espaces, ce qui est trop. Commence chaque bloc par {indent_size} espaces de plus qu’à la ligne précédente."

msgid "Unquoted Assignment"
msgstr "À partir de ce niveau, le texte à droite de `is` doit être mis entre guillemets. Tu as oublié cela pour le texte {text}."

msgid "Unquoted Equality Check"
msgstr "Lorsque tu veux vérifier si une variable correspond à plusieurs mots, ces mots doivent être mis entre guillemets !"

msgid "Unquoted Text"
msgstr "Attention : si tu affiche ou demande quelque chose, le texte doit commencer et se terminer par des guillemets. Il en manque quelque part."

msgid "Unsupported Float"
msgstr "Les nombres non-entiers ne sont pas encore disponible, mais ils le seront dans quelques niveaux. Pour l'instant, change {value} en un entier."

msgid "Unsupported String Value"
msgstr "Les valeurs textes ne peuvent pas contenir {invalid_value}."

msgid "Var Undefined"
msgstr "Tu as essayé d’utiliser la variable {name}, mais tu ne l’as pas définie. Ou bien tu essayais d’utiliser le mot {name}, mais tu as oublié les guillemets."

msgid "Wrong Level"
msgstr "C'était un code Hedy correct, mais pas au bon niveau. Vous avez écrit {offending_keyword} pour le niveau {working_level}. Conseil : {tip}"

msgid "account_overview"
msgstr "Aperçu du compte"

#, fuzzy
msgid "accounts_created"
msgstr "Accounts where successfully created."

msgid "accounts_intro"
msgstr "Sur cette page, vous pouvez créer des comptes pour plusieurs étudiants à la dois. Il est aussi possible de les ajouter directement à l'une de vos classes. En appuyant sur le + vert en bas à droite de la page, vous pouvez ajouter des rangées de plus. Vous pouvez effacer une rangée en appuyant sur a croix rouge qui correpsond. Assurez-vous qu'aucune rangée ne soit vide quand vous appuyez sur \"Créer plusieurs comptes\". Gardez en tête que chaque nom d'utilisateur et courriel doit être unique et que le mot de passe doit être <b>au moins</b> 6 caractères de long."

msgid "achievement_earned"
msgstr "Vous avez gagné un exploit !"

msgid "achievements"
msgstr "exploits"

msgid "achievements_check_icon_alt"
msgstr "Icône d'exploit validé"

msgid "achievements_logo_alt"
msgstr "Logo de Succès"

msgid "add_students"
msgstr "Ajouter des élèves"

msgid "add_students_options"
msgstr "Ajouter des options pour les élèves"

msgid "admin"
msgstr "Administration"

msgid "advance_button"
msgstr "Aller au niveau {level}"

msgid "adventure"
msgstr "Aventure"

#, fuzzy
msgid "adventure_duplicate"
msgstr "You already have an adventure with this name."

#, fuzzy
msgid "adventure_empty"
msgstr "You didn't enter an adventure name!"

msgid "adventure_exp_1"
msgstr "Tape l'aventure de ton choix sur le coté droit. Après avoir créer ton aventure, tu peux l'enregistrer dans une des tes classes dans le menu \"customizations\". Si ti veux inclure une commande dans cette aventure, utilise un code anchor comme cela s'il te plait :"

msgid "adventure_exp_2"
msgstr "Si tu veux montrer des bouts de code, par exemple pour donner un gabarit ou un exemple de code à tes élèves, utilise des ancres comme ceci :"

msgid "adventure_exp_3"
msgstr "Assure-toi bien d'entourer les mot-clés avec {}, afin qu'ils soient correctement reconnus. Tu peux aussi utiliser le bouton \"Aperçu\" pour voir une version stylisée de ton aventure. Pour voir ton aventure sur une page dédiée, sélectionne \"Voir\" depuis la page des enseignants."

#, fuzzy
msgid "adventure_id_invalid"
msgstr "This adventure id is invalid."

#, fuzzy
msgid "adventure_length"
msgstr "Your adventure has to be at least 20 characters."

#, fuzzy
msgid "adventure_name_invalid"
msgstr "This adventure name is invalid."

msgid "adventure_prompt"
msgstr "Merci de donner un nom à l'aventure"

msgid "adventure_terms"
msgstr "J'accepte que mon aventure puisse être rendue disponible publiquement sur Hedy."

#, fuzzy
msgid "adventure_updated"
msgstr "The adventure has been updated!"

msgid "ago"
msgstr "{timestamp} ago"

#, fuzzy
msgid "agree_invalid"
msgstr "You have to agree with the privacy terms."

#, fuzzy
msgid "agree_third_party"
msgstr "I consent to being contacted by partners of Leiden University with sales opportunities (optional)"

msgid "agree_with"
msgstr "J’accepte les"

msgid "ajax_error"
msgstr "Il y a eu une erreur, veuillez réessayer."

msgid "all"
msgstr "Tout"

msgid "all_class_highscores"
msgstr "Tous les élèves sont visibles dans les meilleurs scores de la classe"

msgid "already_account"
msgstr "Vous avez déjà un compte ?"

msgid "already_program_running"
msgstr "Il y a déjà un programme en cours, finissez d'abord celui-ci."

msgid "already_teacher"
msgstr "Vous avez déjà un compte enseignant."

msgid "already_teacher_request"
msgstr "Vous avez déjà une demande de compte enseignant en cours."

msgid "amount_created"
msgstr "programmes créés"

msgid "amount_saved"
msgstr "programmes sauvegardés"

msgid "amount_submitted"
msgstr "programmes soumis"

#, fuzzy
msgid "answer_invalid"
msgstr "Your password is invalid."

msgid "are_you_sure"
msgstr "Êtes-vous sûr ? Vous ne pouvez pas annuler cette action."

msgid "ask_needs_var"
msgstr "À partir du niveau 2, {ask} doit être utilisé avec une variable. Exemple : nom {is} {ask} Quel est ton nom ?"

#, fuzzy
msgid "available_adventures_level"
msgstr "Available adventures level"

msgid "back_to_class"
msgstr "Retourner à la classe"

msgid "back_to_teachers_page"
msgstr "Retourner à la page des enseignants"

#, fuzzy
msgid "become_a_sponsor"
msgstr "Become a sponsor"

msgid "birth_year"
msgstr "Année de naissance"

#, fuzzy
msgid "by"
msgstr "by"

msgid "cancel"
msgstr "Annuler"

#, fuzzy
msgid "catch_index_exception"
msgstr "You tried to access the list {list_name} but it is either empty or the index is not there."

msgid "certificate"
msgstr "Certificat de complétion"

msgid "certified_teacher"
msgstr "Enseignant certifié"

msgid "change_password"
msgstr "Modifier le mot de passe"

msgid "cheatsheet_title"
msgstr "Aide-mémoire"

msgid "class_already_joined"
msgstr "Tu es déjà un élève de la classe"

#, fuzzy
msgid "class_customize_success"
msgstr "Class successfully customized."

msgid "class_logs"
msgstr "Historique"

#, fuzzy
msgid "class_name_duplicate"
msgstr "You already have a class with this name."

#, fuzzy
msgid "class_name_empty"
msgstr "You didn't enter a class name!"

#, fuzzy
msgid "class_name_invalid"
msgstr "This class name is invalid."

msgid "class_name_prompt"
msgstr "Entrer le nom de la nouvelle classe"

msgid "class_stats"
msgstr "Statistiques de la classe"

#, fuzzy
msgid "classes_invalid"
msgstr "The list of selected classes is invalid"

msgid "comma"
msgstr "une virgule"

msgid "commands"
msgstr "Commandes"

msgid "congrats_message"
msgstr "Félicitations, {username}, tu as fini Hedy !"

#, fuzzy
msgid "content_invalid"
msgstr "This adventure is invalid."

msgid "contributor"
msgstr "Contributeur"

msgid "copy_clipboard"
msgstr "Copié avec succès dans le presse-papiers"

msgid "copy_join_link"
msgstr "Copie le lien d'accès"

msgid "copy_link_success"
msgstr "Lien pour joindre copié au presse-papier"

msgid "copy_link_to_share"
msgstr "Copier le lien à partager"

#, fuzzy
msgid "copy_mail_link"
msgstr "Please copy and paste this link into a new tab:"

msgid "correct_answer"
msgstr "La réponse correct est"

msgid "country"
msgstr "Pays"

#, fuzzy
msgid "country_invalid"
msgstr "Please select a valid country."

msgid "country_title"
msgstr "Pays"

msgid "create_account"
msgstr "Créer un compte"

msgid "create_accounts"
msgstr "Créer des comptes"

msgid "create_accounts_prompt"
msgstr "Es-tu sur de vouloir créer ces comptes ?"

msgid "create_adventure"
msgstr "Créer l'aventure"

msgid "create_class"
msgstr "Créer une nouvelle classe"

msgid "create_multiple_accounts"
msgstr "Créer plusieurs comptes"

msgid "create_public_profile"
msgstr "Créer un profil public"

msgid "create_question"
msgstr "Voulez-vous en créer un ?"

msgid "create_student_account"
msgstr "Créer un compte"

msgid "create_student_account_explanation"
msgstr "Vous pouvez enregistrer vos propres programmes avec un compte."

msgid "create_teacher_account"
msgstr "Créer un compte enseignant"

msgid "create_teacher_account_explanation"
msgstr "Avec un compte enseignant, vous pouvez enregistrer vos programmes et voir les résultats de vos élèves."

msgid "creator"
msgstr "Créateur"

msgid "current_password"
msgstr "Mot de passe actuel"

#, fuzzy
msgid "customization_deleted"
msgstr "Customizations successfully deleted."

msgid "customize_adventure"
msgstr "Personnaliser l'adventure"

msgid "customize_class"
msgstr "Personnaliser la classe"

msgid "customize_class_exp_1"
msgstr "Salut ! Sur cette page, tu peux customiser ta classe. En sélectionnant les niveaux et les aventures, tu peux choisir ce que tes élèves peuvent voir. Tu peux aussi ajouter tes propres aventures originales à des niveaux. Tous les niveaux et aventures par défaut seront sélectionnés par défaut. <b>Attention:</b> Toutes les aventure ne sont pas forcément disponible pour tous les niveaux ! Configure tes préférences de la manière suivante :"

msgid "customize_class_exp_2"
msgstr "Vous pouvez toujours changer ces configurations plus tard. Par exemple, vous pouvez rendre disponible certaines aventures ou certains niveaux pendant que vous enseignez une classe. De cette façon, c'est facile pour vous de déterminer sur quel niveaux et aventures vos élèves vont travailler. Si vous voulez rendre tout disponible pour votre classe, c'est plus facile de retirer toute la personnalisation."

msgid "customize_class_step_1"
msgstr "Choisi les niveaux pour ta class en appuyant sur les \"boutons de niveaux\""

msgid "customize_class_step_2"
msgstr "Des \"boites à cochées\" vont apparaître pour les aventures disponibles pour les niveaux choisis"

msgid "customize_class_step_3"
msgstr "Sélectionnes les aventures que tu souhaites rendre disponibles"

msgid "customize_class_step_4"
msgstr "Cliquez sur le nom d'une aventure pour la (dé)sélectionner pour tous les niveaux"

msgid "customize_class_step_5"
msgstr "Ajouter des aventures personnelles"

msgid "customize_class_step_6"
msgstr "Choisissez une date d'ouverture pour chaque niveau (vous pouvez aussi le laisser vide)"

msgid "customize_class_step_7"
msgstr "Sélectionner d'autres paramètres"

msgid "customize_class_step_8"
msgstr "Choisis \"Save\" -> C'est fait !"

msgid "dash"
msgstr "un trait d'union"

msgid "default_403"
msgstr "Il semble que vous ne soyez pas autorisé…"

msgid "default_404"
msgstr "Nous n’avons pas trouvé cette page…"

msgid "default_500"
msgstr "Quelque chose ne s’est pas bien passé…"

msgid "delete"
msgstr "Supprimer"

msgid "delete_adventure_prompt"
msgstr "Es-tu sur de vouloir supprimer cette aventure ?"

msgid "delete_class_prompt"
msgstr "Es-tu sur de vouloir supprimer cette classe ?"

msgid "delete_confirm"
msgstr "Êtes-vous sûr de vouloir supprimer le programme ?"

msgid "delete_invite"
msgstr "Supprimer l'invitation"

msgid "delete_invite_prompt"
msgstr "Es-tu sur de vouloir supprimer cette invitation de classe ?"

msgid "delete_public"
msgstr "Supprimer le profil public"

#, fuzzy
msgid "delete_success"
msgstr "Program deleted successfully."

msgid "destroy_profile"
msgstr "Supprimer le profil"

msgid "developers_mode"
msgstr "Mode développeur"

msgid "directly_add_adventure_to_classes"
msgstr "Veux-tu ajouter cette aventure directement dans une de tes classes ?"

msgid "directly_available"
msgstr "Ouvrir immédiatement"

#, fuzzy
msgid "disabled_button_locked"
msgstr "Your teacher hasn't unlocked this level yet"

#, fuzzy
msgid "disabled_button_quiz"
msgstr "Your quiz score is below the threshold, try again!"

#, fuzzy
msgid "discord_server"
msgstr "Discord server"

msgid "distinguished_user"
msgstr "Utilisateur distingué"

msgid "double quotes"
msgstr "guillemet"

#, fuzzy
msgid "download"
msgstr "Download"

msgid "download_login_credentials"
msgstr "Veux-tu télécharger les identifiants après la création des comptes ?"

msgid "duplicate"
msgstr "Dupliquer"

msgid "echo_out"
msgstr "À partir du niveau 2 echo n'est plus nécessaire. Tu peux répéter un réponse avec ask et print maintenant. Exemple : nom is ask Quel est ton nom ? print hello nom"

msgid "edit_code_button"
msgstr "Modifier le code"

msgid "email"
msgstr "E-mail"

#, fuzzy
msgid "email_invalid"
msgstr "Please enter a valid email."

msgid "end_quiz"
msgstr "Fin du questionnaire"

msgid "english"
msgstr "Anglais"

msgid "enter"
msgstr "Entrer"

msgid "enter_password"
msgstr "Entrer un nouveau mot de passe pour"

msgid "enter_text"
msgstr "Saisissez votre réponse ici..."

msgid "error_logo_alt"
msgstr "Erreur logo"

msgid "example_code_header"
msgstr "Exemple de code Hedy"

msgid "exclamation mark"
msgstr "un point d'exclamation"

msgid "exercise"
msgstr "Exercice"

#, fuzzy
msgid "exercise_doesnt_exist"
msgstr "This exercise doesn't exist"

#, fuzzy
msgid "exists_email"
msgstr "That email is already in use."

#, fuzzy
msgid "exists_username"
msgstr "That username is already in use."

#, fuzzy
msgid "experience_invalid"
msgstr "Please select a valid experience, choose (Yes, No)."

msgid "expiration_date"
msgstr "Date d'expiration"

msgid "explore_explanation"
msgstr "Sur cette page, vous pouvez parcourir les programmes créés par d'autres utilisateurs Hedy. Vous pouvez filtrer à la fois le niveau Hedy et l'aventure. Cliquez sur \"Afficher le programme\" pour ouvrir un programme et l'exécuter. Les programmes avec un en-tête rouge contiennent une erreur. Vous pouvez toujours ouvrir le programme, mais son exécution entraînera une erreur. Vous pouvez bien sûr essayer de le corriger ! Si le créateur a un profil public, vous pouvez cliquer sur son nom d'utilisateur pour visiter son profil. Vous y trouverez tous ses programmes partagés et bien plus encore !"

msgid "explore_programs"
msgstr "Explorer les programmes"

msgid "explore_programs_logo_alt"
msgstr "Explorer les programmes"

msgid "favourite_confirm"
msgstr "Êtes-vous sûr de vouloir définir ce programme comme favori ?"

msgid "favourite_program"
msgstr "Programme favori"

msgid "favourite_program_invalid"
msgstr "Le programme favori que vous avez choisi n'est pas valide."

#, fuzzy
msgid "favourite_success"
msgstr "Your program is set as favourite."

msgid "feedback_failure"
msgstr "Faux !"

msgid "feedback_success"
msgstr "Bien !"

msgid "female"
msgstr "Femme"

msgid "float"
msgstr "un nombre"

msgid "for_teachers"
msgstr "Pour les enseignants"

msgid "forgot_password"
msgstr "Mot de passe oublié ?"

#, fuzzy
msgid "from_another_teacher"
msgstr "From another teacher"

#, fuzzy
msgid "from_magazine_website"
msgstr "From a magazine or website"

#, fuzzy
msgid "from_video"
msgstr "From a video"

msgid "fun_statistics_msg"
msgstr "Voici quelques statistiques amusantes !"

msgid "gender"
msgstr "Genre"

#, fuzzy
msgid "gender_invalid"
msgstr "Please select a valid gender, choose (Female, Male, Other)."

msgid "general"
msgstr "Général"

msgid "general_settings"
msgstr "Configurations générales"

msgid "generate_passwords"
msgstr "Générer des mots de passe"

msgid "get_certificate"
msgstr "Obtenez votre certificat !"

msgid "go_back_to_main"
msgstr "Retourner à la page principale"

msgid "go_to_first_question"
msgstr "Aller à la question 1"

msgid "go_to_question"
msgstr "Aller à la question"

msgid "go_to_quiz_result"
msgstr "Aller au résultat du questionnaire"

msgid "goto_profile"
msgstr "Aller à mon profile"

#, fuzzy
msgid "heard_about_hedy"
msgstr "How have you heard about Hedy?"

#, fuzzy
msgid "heard_about_invalid"
msgstr ""

msgid "hedy_achievements"
msgstr "Succès d'Hedy"

#, fuzzy
msgid "hedy_choice_title"
msgstr "Le choix d'Hedy"

msgid "hedy_logo_alt"
msgstr "Logo d'Hedy"

#, fuzzy
msgid "hedy_on_github"
msgstr "Hedy on Github"

msgid "hedy_tutorial_logo_alt"
msgstr "Commencer le tutoriel Hedy"

msgid "hello_world"
msgstr "Hello world !"

msgid "hidden"
msgstr "masqués"

msgid "hide_cheatsheet"
msgstr "Masquer les aides"

msgid "hide_keyword_switcher"
msgstr "Masquer le sélecteur de mots clés"

msgid "hide_parsons"
msgstr "Masquer le puzzle"

msgid "hide_quiz"
msgstr "Masquer le questionnaire"

msgid "highest_level_reached"
msgstr "Plus haut niveau atteint"

msgid "highest_quiz_score"
msgstr "Meilleur score au quiz"

msgid "highscore_explanation"
msgstr "Sur cette page, tu peux voir les Highscores, basé sur la quantité d'achievements réalisés. Voir le classement de chaque utilisateur mondial, de ton pays ou de ta classe. Clique sur un nom d'utilisateur pour voir sa page publique."

msgid "highscore_no_public_profile"
msgstr "Vous n'avez pas de profil public et n'êtes donc pas répertorié dans les meilleurs scores. Souhaitez-vous en créer un ?"

msgid "highscores"
msgstr "Meilleurs scores"

msgid "hint"
msgstr "Un indice ?"

msgid "image_invalid"
msgstr "L’image que vous avez choisie n’est pas valide."

msgid "input"
msgstr "saisie de {ask}"

msgid "integer"
msgstr "un nombre"

#, fuzzy
msgid "invalid_class_link"
msgstr "Invalid link for joining the class."

msgid "invalid_teacher_invitation_code"
msgstr "Le code d’invitation d’enseignant n’est pas valide. Pour devenir enseignant, veuillez contacter hello@hedy.org."

msgid "invalid_tutorial_step"
msgstr "Ceci n'est pas une étape valable du tutoriel"

#, fuzzy
msgid "invalid_username_password"
msgstr "Invalid username/password."

msgid "invite_by_username"
msgstr "Invitation par nom d'utilisateur"

msgid "invite_date"
msgstr "Date d'invitation"

msgid "invite_message"
msgstr "Vous avez reçu une invitation à rejoindre le cours"

msgid "invite_prompt"
msgstr "Entre un nom d'utilisateur"

msgid "join_class"
msgstr "Rejoindre la classe"

msgid "join_prompt"
msgstr "Tu dois avoir un compte pour rejoindre cette classe. Veux-tu te connecter maintenant ?"

#, fuzzy
msgid "keyword_language_invalid"
msgstr "Please select a valid keyword language (select English or your own language)."

#, fuzzy
msgid "language_invalid"
msgstr "Please select a valid language."

msgid "languages"
msgstr "Lequel de ces langages de programmation avez-vous déjà utilisé ?"

msgid "last_achievement"
msgstr "Dernier exploit gagné"

msgid "last_edited"
msgstr "Dernière modification"

msgid "last_login"
msgstr "Dernière connexion"

msgid "last_update"
msgstr "Dernière mise à jour"

msgid "lastname"
msgstr "Nom"

msgid "leave_class"
msgstr "Quitter la classe"

msgid "level"
msgstr "Niveau"

#, fuzzy
msgid "level_invalid"
msgstr "This Hedy level in invalid."

msgid "level_not_class"
msgstr "Ce niveau n’a pas encore été rendu disponible dans votre classe"

msgid "level_title"
msgstr "Niveau"

#, fuzzy
msgid "link"
msgstr "Link"

msgid "list"
msgstr "une liste"

msgid "login"
msgstr "Se connecter"

msgid "login_long"
msgstr "Connectez-vous à votre compte"

msgid "logout"
msgstr "Se déconnecter"

msgid "longest_program"
msgstr "Programme le plus long"

msgid "mail_change_password_body"
msgstr ""
"Votre password Hedy a été modifié. Si cette modification vient de vous, tout va bien.\n"
"Si vous n'avez pas modifié votre mot de passe, veuillez nous contacter immédiatement en répondant à ce mail."

#, fuzzy
msgid "mail_change_password_subject"
msgstr "Your Hedy password has been changed"

#, fuzzy
msgid "mail_error_change_processed"
msgstr "Something went wrong when sending a validation mail, the changes are still correctly processed."

#, fuzzy
msgid "mail_goodbye"
msgstr ""
"Thank you!\n"
"The Hedy team"

#, fuzzy
msgid "mail_hello"
msgstr "Hi {username}!"

msgid "mail_recover_password_body"
msgstr ""
"En cliquant sur ce lien, vous pouvez modifier votre mot de passe Hedy. Ce lien est valable <b>4</b> heures.\n"
"Si vous n'avez pas demandé une modification du mot de passe, veuillez ignorer ce mail : {link}"

#, fuzzy
msgid "mail_recover_password_subject"
msgstr "Request a password reset."

#, fuzzy
msgid "mail_reset_password_body"
msgstr ""
"Your Hedy password has been reset to a new one. If you did this, all is good.\n"
"If you didn't change your password, please contact us immediately by replying to this email."

#, fuzzy
msgid "mail_reset_password_subject"
msgstr "Your Hedy password has been reset"

msgid "mail_welcome_teacher_body"
msgstr ""
"<strong>Bienvenue !</strong>\n"
"Félicitation pour ton tout nouveau compte enseignant Hedy. Bienvenue dans la communauté mondiale des enseignants Hedy !\n"
"\n"
"<strong>Ce que l'on peut faire avec un compte enseignants</strong>\n"
"Il y a de nombreuses options qui s'offrent à toi.\n"
"\n"
"1. Des explications supplémentaires sont disponible dans <a href=\"https ://hedy.org/for-teachers/manual\">le manuel de l'enseignant</a>.\n"
"2. Avec ton compte enseignant, tu peux créer une classe. Tes élèves peuvent se joindre à ta classe et tu peux voir leurs progrès. Les classes sont créées et gérées depuis la <a href=\"https ://hedycode.com/for-teachers\">page d'enseignant (for-teachers)</a>.\n"
"3. Tu peux personnaliser totalement tes classes, par exemple, tu peux ouvrir et fermer des niveaux, activer ou désactiver des aventures et créer ta propre aventure !\n"
"\n"
"<strong>Rejoins notre communauté en ligne !</strong>\n"
"Tous les enseignants Hedy, programmeurs et autres fans sont les bienvenues sur notre <a href=\"https ://discord.gg/8yY7dEme9r\">server Discord</a>. C'est l'endroit idéal pour parler de Hedy : nous avons des channels où tu peux montrer tes projets cool et tes lessons, des channel pour remonter les bugs, et des channels de chat avec d'autres enseignant et des membres de l'équipe Hedy.\n"
"\n"
"<strong>Comment demander de l'aide</strong>\n"
"Si quelque chose n'est pas clair, tu peux nous le faire savoir sur discord ou <a href=\"mailto : hello@hedy.org\">nous envoyer un email</a>.\n"
"\n"
"<strong>Comment remonter les bugs</strong>\n"
"Dans Discord, on a un channel pour remonter les bugs, il s'appelle #bugs. C'est l'endroit parfait pour nous informer sur les problèmes que tu rencontres. Si tu sais utiliser GitHub, tu peux créer une <a href=\"https ://github.com/Felienne/hedy/issues/new ?assignees=&labels=&template=bug_report.md&title=%5BBUG%5D\">issue</a> là-bas.\n"

#, fuzzy
msgid "mail_welcome_teacher_subject"
msgstr "Your Hedy teacher account is ready"

msgid "mail_welcome_verify_body"
msgstr ""
"Votre compte Hedy a été crée avec succès. Bienvenue !\n"
"Veuillez cliquer sur ce lien pour vérifier votre address mail : {link}"

#, fuzzy
msgid "mail_welcome_verify_subject"
msgstr "Welcome to Hedy"

msgid "mailing_title"
msgstr "Abonnez-vous à la newsletter Hedy"

msgid "main_subtitle"
msgstr "Un langage de programmation progressif"

msgid "main_title"
msgstr "Hedy"

msgid "male"
msgstr "Homme"

msgid "mandatory_mode"
msgstr "Mode dévelopeur obligatoire"

msgid "my_account"
msgstr "Mon compte"

msgid "my_achievements"
msgstr "Mes exploits"

msgid "my_adventures"
msgstr "Mes aventures"

msgid "my_classes"
msgstr "Mes classes"

msgid "my_messages"
msgstr "Mes messages"

msgid "name"
msgstr "Nom"

msgid "nav_explore"
msgstr "Découvrir"

msgid "nav_hedy"
msgstr "Hedy"

msgid "nav_learn_more"
msgstr "En savoir plus"

msgid "nav_start"
msgstr "Page principale"

msgid "nested blocks"
msgstr "un bloc dans un bloc"

msgid "new_password"
msgstr "Nouveau mot de passe"

msgid "newline"
msgstr "une nouvelle ligne"

msgid "next_exercise"
msgstr "Exercice suivant"

msgid "next_step_tutorial"
msgstr "Prochaine étape >>>"

msgid "no"
msgstr "Non"

msgid "no_account"
msgstr "Pas encore de compte ?"

#, fuzzy
msgid "no_accounts"
msgstr "There are no accounts to create."
<<<<<<< HEAD

msgid "no_certificate"
msgstr "Cet utilisateur n'a pas reçu le certificat de complétion de Hedy"
=======

msgid "no_certificate"
msgstr "Cet utilisateur n'a pas reçu le certificat de complétion de Hedy"

msgid "no_more_flat_if"
msgstr ""
>>>>>>> 6639afe0

msgid "no_programs"
msgstr "Vous n'avez pas encore de programme."

msgid "no_public_profile"
msgstr "Tu n'as pas encore de texte de profil..."

msgid "no_shared_programs"
msgstr "n'a pas de programmes partagés..."

msgid "no_such_adventure"
msgstr "Cette aventure n’existe pas !"

#, fuzzy
msgid "no_such_class"
msgstr "No such Hedy class."

#, fuzzy
msgid "no_such_highscore"
msgstr "Meilleurs scores"

msgid "no_such_level"
msgstr "Pas un tel niveau d'Hedy !"

msgid "no_such_program"
msgstr "Pas de tel programme Hedy !"

msgid "not_enrolled"
msgstr "On dirait que vous n’êtes pas dans cette classe !"

msgid "not_teacher"
msgstr "On dirait que vous n’êtes pas enseignant !"

msgid "number"
msgstr "un nombre"

msgid "number_achievements"
msgstr "Nombres de succès"

msgid "number_lines"
msgstr "Nombre de lignes"

msgid "number_programs"
msgstr "Nombre de programmes exécutés"

msgid "ok"
msgstr "OK"

msgid "open"
msgstr "Ouvrir"

msgid "opening_date"
msgstr "Date d'ouverture"

msgid "opening_dates"
msgstr "Dates d'ouverture"

msgid "option"
msgstr "Option"

msgid "or"
msgstr "ou"

msgid "other"
msgstr "Autre"

msgid "other_block"
msgstr "Un autre langage à blocs"

msgid "other_settings"
msgstr "Autres configurations"

#, fuzzy
msgid "other_source"
msgstr "Other"

msgid "other_text"
msgstr "Un autre langage textuel"

#, fuzzy
msgid "overwrite_warning"
msgstr "You already have a program with this name, saving this program will replace the old one. Are you sure?"

msgid "page"
msgstr "page"

msgid "page_not_found"
msgstr "Nous n’avons pas pu trouver cette page !"

msgid "parsons_title"
msgstr "Puzzle"

msgid "password"
msgstr "Mot de passe"

#, fuzzy
msgid "password_change_not_allowed"
msgstr "You're not allowed to change the password of this user."

msgid "password_change_prompt"
msgstr "Es-tu sur de vouloir changer ce mot de passe ?"

#, fuzzy
msgid "password_change_success"
msgstr "Password of your student is successfully changed."

#, fuzzy
msgid "password_invalid"
msgstr "Your password is invalid."

msgid "password_repeat"
msgstr "Répéter le mot de passe"

msgid "password_resetted"
msgstr "Ton mot de passe a été réinitialisé avec succès. Tu vas être redirigé vers la page de connexion."

#, fuzzy
msgid "password_six"
msgstr "Your password must contain at least six characters."

msgid "password_updated"
msgstr "Mot de passe mis à jour."

#, fuzzy
msgid "passwords_six"
msgstr "All passwords need to be six characters or longer."

msgid "pending_invites"
msgstr "Invitations en attente"

msgid "percentage"
msgstr "pourcentage"

#, fuzzy
msgid "percentage_achieved"
msgstr "Achieved by {percentage}% of the users"

msgid "period"
msgstr "un point"

msgid "personal_text"
msgstr "Texte personnel"

msgid "personal_text_invalid"
msgstr "Votre texte personnel est invalide."

#, fuzzy
msgid "postfix_classname"
msgstr "Postfix classname"

msgid "preferred_keyword_language"
msgstr "Langue préférée pour les mots-clés"

msgid "preferred_language"
msgstr "Langue préferée"

msgid "preview"
msgstr "Aperçu"

msgid "previous_campaigns"
msgstr "Voir les précédentes nouvelles"

msgid "privacy_terms"
msgstr "termes de confidentialité"

msgid "profile_logo_alt"
msgstr "Icône du profil."

msgid "profile_picture"
msgstr "Image du profil"

msgid "profile_updated"
msgstr "Profil mis à jour."

msgid "profile_updated_reload"
msgstr "Le profil a été mis a jour, la page sera rechargée."

msgid "program_contains_error"
msgstr "Ce programme contient une erreur, êtes-vous certain de vouloir le partager ?"

msgid "program_header"
msgstr "Mes programmes"

msgid "programming_experience"
msgstr "Avez-vous de l'expérience en programmation ?"

#, fuzzy
msgid "programming_invalid"
msgstr "Please select a valid programming language."

msgid "programs"
msgstr "Programmes"

msgid "programs_created"
msgstr "Programmes réalisés"

msgid "programs_saved"
msgstr "Sauvegarde des programmes"

msgid "programs_submitted"
msgstr "Soumission des programmes"

msgid "prompt_join_class"
msgstr "Veux tu rejoindre cette classe ?"

#, fuzzy
msgid "public_invalid"
msgstr "This agreement selection is invalid"

msgid "public_profile"
msgstr "Profil public"

msgid "public_profile_info"
msgstr "En cochant cette case, je rends mon profil visible pour tout le monde. Attention à ne pas partager d'informations personnelles comme votre nom ou votre adresse personnelle, car tout le monde pourra les voir !"

msgid "public_profile_updated"
msgstr "Profil public mis à jour."

#, fuzzy
msgid "pygame_waiting_for_input"
msgstr "Waiting for a button press..."

msgid "question"
msgstr "Question"

msgid "question mark"
msgstr "un point d'interrogation"

msgid "question_doesnt_exist"
msgstr "Cette question n'existe pas"

#, fuzzy
msgid "question_invalid"
msgstr "Your token is invalid."

msgid "quiz_logo_alt"
msgstr "Logo du questionnaire"

msgid "quiz_score"
msgstr "Note du questionnaire"

msgid "quiz_tab"
msgstr "Questionnaire"

msgid "quiz_threshold_not_reached"
msgstr "Seuil de quiz pour débloquer ce niveau n'est pas atteint"

msgid "read_code_label"
msgstr "Lire à voix haute"

msgid "recent"
msgstr "Mes programmes récents"

msgid "recover_password"
msgstr "Demander une réinitialisation de mot de passe"

msgid "regress_button"
msgstr "Retourner au niveau {level}"

msgid "remove"
msgstr "Retirer"

msgid "remove_customization"
msgstr "Retirer la personnalisations"

msgid "remove_customizations_prompt"
msgstr "Es-tu sur de vouloir supprimer cette personnalisation de classe ?"

msgid "remove_student_prompt"
msgstr "Es-tu sur de vouloir supprimer l'élève de la classe ?"

msgid "repair_program_logo_alt"
msgstr "Corriger l'icône du programmer"

#, fuzzy
msgid "repeat_match_password"
msgstr "The repeated password does not match."

msgid "repeat_new_password"
msgstr "Répéter le nouveau mot de passe"

msgid "report_failure"
msgstr "Ce programme n'existe pas ou n'est pas public."

msgid "report_program"
msgstr "Es-tu sur de vouloir signaler ce programme ?"

msgid "report_success"
msgstr "Ce programme a été reporté"

msgid "request_teacher"
msgstr "Souhaitez-vous postuler pour un compte enseignant ?"

msgid "request_teacher_account"
msgstr "Demander un compte enseignant"

msgid "required_field"
msgstr "Les champs marqués d'une * sont obligatoires"

msgid "reset_adventure_prompt"
msgstr "Est tu sur de vouloir remettre à zéro toutes les aventures sélectionnées ?"

msgid "reset_adventures"
msgstr "Réinitialiser les aventures sélectionnées"

msgid "reset_password"
msgstr "Réinitialiser le mot de passe"

msgid "reset_view"
msgstr "Réinitialiser"

#, fuzzy
msgid "retrieve_adventure_error"
msgstr "You're not allowed to view this adventure!"

#, fuzzy
msgid "retrieve_class_error"
msgstr "Only teachers can retrieve classes"

msgid "run_code_button"
msgstr "Exécuter le code"

msgid "save"
msgstr "Sauvegarder"

msgid "save_code_button"
msgstr "Enregistrer le code"

#, fuzzy
msgid "save_parse_warning"
msgstr "This program contains an error, are you sure you want to save it?"

#, fuzzy
msgid "save_prompt"
msgstr "You need to have an account to save your program. Would you like to login now?"

#, fuzzy
msgid "save_success_detail"
msgstr "Program saved successfully."

msgid "score"
msgstr "Score"

msgid "search"
msgstr "Rechercher..."

msgid "search_button"
msgstr "Rechercher"

msgid "see_certificate"
msgstr "Voir le certificat de {username} !"

msgid "select"
msgstr "Sélectionner"

#, fuzzy
msgid "select_a_level"
msgstr "Select a level"

msgid "select_adventures"
msgstr "Choisissez les aventures"

#, fuzzy
msgid "select_levels"
msgstr "Select levels"

msgid "self_removal_prompt"
msgstr "Voulez-vous vraiment quitter ce cours ?"

msgid "send_password_recovery"
msgstr "Envoyez-moi un lien de récupération de mot de passe"

msgid "sent_by"
msgstr "Cette invitation a été envoyée par"

msgid "sent_password_recovery"
msgstr "Tu devrais bientôt recevoir un email avec des instructions pour réinitialiser ton mot de passe."

msgid "settings"
msgstr "Mes préférences"

msgid "share"
msgstr "Partager"

msgid "share_code_button"
msgstr "Enregistrer et partager le code"

msgid "share_confirm"
msgstr "Voulez-vous vraiment rendre le programme public ?"

#, fuzzy
msgid "share_success_detail"
msgstr "Program shared successfully."

msgid "signup_student_or_teacher"
msgstr "Êtes-vous un élève ou un enseignant ?"

msgid "single quotes"
msgstr "une apostrophe"

msgid "slash"
msgstr "une barre oblique"

#, fuzzy
msgid "social_media"
msgstr "Social media"

#, fuzzy
msgid "something_went_wrong_keyword_parsing"
msgstr "There is a mistake in your adventure, are all keywords correctly surrounded with { }?"

msgid "space"
msgstr "un espace"

msgid "star"
msgstr "une étoile"

msgid "start_hedy_tutorial"
msgstr "Commencer le tutoriel Hedy"

msgid "start_programming"
msgstr "Commencer à programmer"

msgid "start_programming_logo_alt"
msgstr "Commencer à programmer"

msgid "start_quiz"
msgstr "Démarrer le questionnaire"

msgid "start_teacher_tutorial"
msgstr "Démarrer le didacticiel de l'enseignant"

msgid "step_title"
msgstr "Devoir"

msgid "stop_code_button"
msgstr "Arrêter le programme"

msgid "string"
msgstr "texte"

#, fuzzy
msgid "student_already_in_class"
msgstr "This student is already in your class."

#, fuzzy
msgid "student_already_invite"
msgstr "This student already has a pending invitation."

#, fuzzy
msgid "student_not_existing"
msgstr "This username doesn't exist."

msgid "student_signup_header"
msgstr "Étudiant"

msgid "students"
msgstr "élèves"

#, fuzzy
msgid "submission_time"
msgstr "Handed in at"

#, fuzzy
msgid "submit_answer"
msgstr "Answer question"

msgid "submit_program"
msgstr "Envoyer"

msgid "submit_warning"
msgstr "Êtes-vous sûr de vouloir soumettre ce programme ?"

#, fuzzy
msgid "submitted"
msgstr "Déposé"

#, fuzzy
msgid "submitted_header"
msgstr "This is a submitted program and can't be altered."

msgid "subscribe"
msgstr "S'abonner"

msgid "subscribe_newsletter"
msgstr "S'abonner à la newsletter"

msgid "surname"
msgstr "Prénom"

msgid "teacher"
msgstr "Enseignant"

msgid "teacher_account_request"
msgstr "Vous avez une demande de compte enseignant en attente"

msgid "teacher_account_success"
msgstr "Votre compte enseignant a été activé avec succès."

msgid "teacher_invalid"
msgstr "La valeur du paramètre enseignant n'est pas valable."

#, fuzzy
msgid "teacher_invitation_require_login"
msgstr "To set up your profile as a teacher, we will need you to log in. If you don't have an account, please create one."

msgid "teacher_manual"
msgstr "Manuel de l'enseignant"

msgid "teacher_signup_header"
msgstr "Enseignant"

msgid "teacher_tutorial_logo_alt"
msgstr "Icône du didacticiel de l'enseignant"

msgid "teacher_welcome"
msgstr "Bienvenue chez Hedy ! Vous êtes maintenant l'heureux propriétaire d'un compte enseignant qui vous permet de créer des cours et d'inviter des étudiants."

msgid "template_code"
msgstr ""
"C'est l'explication de mon aventure !\n"
"\n"
"De cette manière, je peux montrer une commande : <code>{print}</code>\n"
"\n"
"Mais parfois, je pourrais vouloir montrer un bout de code comme cela :\n"
"<pre>\n"
"{ask} Quel est ton nom ?\n"
"{echo} Ainsi ton nom est\n"
"</pre>"

msgid "title"
msgstr "Titre"

msgid "title_achievements"
msgstr "Hedy - Mes réalisations"

#, fuzzy
msgid "title_admin"
msgstr "Hedy - Administrator page"

#, fuzzy
msgid "title_class logs"
msgstr "Hedy - Join class"

msgid "title_class statistics"
msgstr "Mes statistiques"

#, fuzzy
msgid "title_class-overview"
msgstr "Hedy - Class overview"

#, fuzzy
msgid "title_customize-adventure"
msgstr "Hedy - Customize adventure"

#, fuzzy
msgid "title_customize-class"
msgstr "Hedy - Customize class"

msgid "title_explore"
msgstr "Hedy - Explorer"

msgid "title_for-teacher"
msgstr "Hedy - Pour les professeurs"

#, fuzzy
msgid "title_join-class"
msgstr "Hedy - Join class"

msgid "title_landing-page"
msgstr "Bienvenue sur Hedy !"

msgid "title_learn-more"
msgstr "Hedy - En savoir plus"

msgid "title_login"
msgstr "Hedy - Connexion"

msgid "title_my-profile"
msgstr "Hedy - Mon compte"

msgid "title_privacy"
msgstr "Hedy - Conditions de confidentialité"

msgid "title_programs"
msgstr "Hedy - Mes programmes"

msgid "title_recover"
msgstr "Hedy - Récupérer le compte"

msgid "title_reset"
msgstr "Hedy - Réinitialiser le mot de passe"

msgid "title_signup"
msgstr "Hedy - Créer un compte"

msgid "title_start"
msgstr "Hedy - Un langage de programmation graduel"

#, fuzzy
msgid "title_view-adventure"
msgstr "Hedy - View adventure"

#, fuzzy
msgid "token_invalid"
msgstr "Your token is invalid."

msgid "too_many_attempts"
msgstr "Trop d'essais"

msgid "translate_error"
msgstr "Quelque chose s'est mal passé lors de la traduction du code. Essayez d'exécuter le code pour voir s'il contient une erreur. Le code avec des erreurs ne peut pas être traduit."

#, fuzzy
msgid "translating_hedy"
msgstr "Translating Hedy"

msgid "try_it"
msgstr "Essayer"

msgid "tutorial"
msgstr "Didacticiel"

msgid "tutorial_code_snippet"
msgstr ""
"print Hello world !\n"
"print J'apprends Hedy avec le tutoriel !"

msgid "tutorial_message_not_found"
msgstr "Nous n'avons pas trouvé l'étape de tutoriel demandée..."

msgid "tutorial_title_not_found"
msgstr "Nous n’avons pas pu trouver ce tutoriel"

msgid "unauthorized"
msgstr "Vous n’avez pas les droits d’accès à cette page"

#, fuzzy
msgid "unique_usernames"
msgstr "All usernames need to be unique."

msgid "unlock_thresholds"
msgstr "Déverrouiller les limites de niveau"

msgid "unsaved_class_changes"
msgstr "Il y a des changements non pris en comptes, es-tu sur de vouloir quitter la page ?"

msgid "unshare"
msgstr "Arrêter le partage"

msgid "unshare_confirm"
msgstr "Voulez-vous vraiment rendre le programme privé ?"

#, fuzzy
msgid "unshare_success_detail"
msgstr "Program unshared successfully."

msgid "update_adventure_prompt"
msgstr "Es-tu sur de vouloir mettre cette aventure à jour ?"

msgid "update_profile"
msgstr "Mettre à jour le profil"

msgid "update_public"
msgstr "Modifier le profil public"

#, fuzzy
msgid "user"
msgstr "user"

msgid "user_inexistent"
msgstr "Cet utilisateur n'existe pas"

msgid "user_not_private"
msgstr "Cet utilisateur n’existe pas ou n’a pas de profil public"

msgid "username"
msgstr "Nom d'utilisateur"

#, fuzzy
msgid "username_empty"
msgstr "You didn't enter an username!"

#, fuzzy
msgid "username_invalid"
msgstr "Your username is invalid."

#, fuzzy
msgid "username_special"
msgstr "Username cannot contain `:` or `@`."

#, fuzzy
msgid "username_three"
msgstr "Username must contain at least three characters."

#, fuzzy
msgid "usernames_exist"
msgstr "One or more usernames is already in use."

msgid "value"
msgstr "Valeur"

msgid "variables"
msgstr "Variables"

msgid "view_program"
msgstr "Voir le programme"

msgid "visit_own_public_profile"
msgstr "Voir votre profil"

msgid "welcome"
msgstr "Bienvenue"

msgid "welcome_back"
msgstr "Bienvenue"

msgid "what_should_my_code_do"
msgstr "Que devrait faire mon code ?"

msgid "whole_world"
msgstr "Le monde"

msgid "write_first_program"
msgstr "Écrivez votre premier programme !"

#, fuzzy
msgid "year_invalid"
msgstr "Please enter a year between 1900 and {current_year}."

msgid "yes"
msgstr "Oui"

msgid "your_account"
msgstr "Ton profil"

msgid "your_class"
msgstr "Votre classe"

msgid "your_last_program"
msgstr "Votre dernier programme enregistré"

msgid "your_personal_text"
msgstr "Votre texte personnel..."

#~ msgid "create_account_explanation"
#~ msgstr "Having your own account allows you to save your programs."

#~ msgid "only_teacher_create_class"
#~ msgstr "Only teachers are allowed to create classes!"

#~ msgid "language"
#~ msgstr "Langages"

#~ msgid "keyword_support"
#~ msgstr "Mots clés traduits"

#~ msgid "non_keyword_support"
#~ msgstr "Contenu traduit"

#~ msgid "try_button"
#~ msgstr "Essayer"

#~ msgid "select_own_adventures"
#~ msgstr "Sélectionner ses aventures"

#~ msgid "edit"
#~ msgstr "Modifier"

#~ msgid "view"
#~ msgstr "Voir"

#~ msgid "class"
#~ msgstr "Classe"
<|MERGE_RESOLUTION|>--- conflicted
+++ resolved
@@ -3,11 +3,7 @@
 msgstr ""
 "Project-Id-Version: PACKAGE VERSION\n"
 "Report-Msgid-Bugs-To: \n"
-<<<<<<< HEAD
-"POT-Creation-Date: 2023-03-03 19:42+0100\n"
-=======
 "POT-Creation-Date: 2023-03-03 19:20+0100\n"
->>>>>>> 6639afe0
 "PO-Revision-Date: 2023-02-16 15:59+0000\n"
 "Last-Translator: Anonymous <noreply@weblate.org>\n"
 "Language: fr\n"
@@ -961,18 +957,12 @@
 #, fuzzy
 msgid "no_accounts"
 msgstr "There are no accounts to create."
-<<<<<<< HEAD
 
 msgid "no_certificate"
 msgstr "Cet utilisateur n'a pas reçu le certificat de complétion de Hedy"
-=======
-
-msgid "no_certificate"
-msgstr "Cet utilisateur n'a pas reçu le certificat de complétion de Hedy"
 
 msgid "no_more_flat_if"
 msgstr ""
->>>>>>> 6639afe0
 
 msgid "no_programs"
 msgstr "Vous n'avez pas encore de programme."
