--- conflicted
+++ resolved
@@ -1,9 +1,6 @@
-<<<<<<< HEAD
-=======
 msgid ""
 msgstr "Project-Id-Version: PACKAGE VERSION\nReport-Msgid-Bugs-To: \nPOT-Creation-Date: 2023-11-02 08:48+0200\nPO-Revision-Date: 2023-11-14 20:05+0000\nLast-Translator: Prefill add-on <noreply-addon-prefill@weblate.org>\nLanguage-Team: LANGUAGE <LL@li.org>\nLanguage: fr\nMIME-Version: 1.0\nContent-Type: text/plain; charset=UTF-8\nContent-Transfer-Encoding: 8bit\nPlural-Forms: nplurals=2; plural=n > 1;\nX-Generator: Weblate 5.2-dev\n"
 
->>>>>>> 307a3f32
 msgid "Access Before Assign"
 msgstr ""
 "Tu as essayé d'utiliser la variable {name} à la ligne "
@@ -557,13 +554,10 @@
 msgid "duplicate"
 msgstr "Dupliquer"
 
-<<<<<<< HEAD
-=======
 #, fuzzy
 msgid "duplicate_tag"
 msgstr "You already have a tag with this name."
 
->>>>>>> 307a3f32
 msgid "echo_and_ask_mismatch_exception"
 msgstr "`{echo}` et `{ask}` ne correspondent pas"
 
@@ -1706,14 +1700,11 @@
 msgid "surname"
 msgstr "Prénom"
 
-<<<<<<< HEAD
 msgid "tag_in_adventure"
 msgstr ""
-=======
 #, fuzzy
 msgid "tag_deleted"
 msgstr "This tag was successfully deleted."
->>>>>>> 307a3f32
 
 #, fuzzy
 msgid "tag_input_placeholder"
