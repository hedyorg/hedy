# French (Canada) translations for PROJECT.
# Copyright (C) 2024 ORGANIZATION
# This file is distributed under the same license as the PROJECT project.
# FIRST AUTHOR <EMAIL@ADDRESS>, 2024.
#
msgid ""
msgstr ""
"Project-Id-Version: PROJECT VERSION\n"
"Report-Msgid-Bugs-To: EMAIL@ADDRESS\n"
"POT-Creation-Date: 2024-06-26 16:04+0200\n"
"PO-Revision-Date: 2024-10-25 06:21+0000\n"
"Last-Translator: Prefill add-on <noreply-addon-prefill@weblate.org>\n"
"Language-Team: none\n"
"Language: fr_CA\n"
"MIME-Version: 1.0\n"
"Content-Type: text/plain; charset=utf-8\n"
"Content-Transfer-Encoding: 8bit\n"
"Plural-Forms: nplurals=2; plural=n > 1;\n"
"X-Generator: Weblate 5.8.2-dev\n"
"Generated-By: Babel 2.14.0\n"

#, fuzzy
msgid "Access Before Assign"
msgstr "Vous avez essayé d'utiliser la variable {name} à la ligne {access_line_number}, mais vous l'avez définie à la ligne {definition_line_number}. Définissez une variable avant de l'utiliser."

#, fuzzy
msgid "Cyclic Var Definition"
msgstr "The name `{variable}` needs to be set before you can use it on the right-hand side of the `{is}` command."

#, fuzzy
msgid "Else Without If Error"
msgstr ""

#, fuzzy
msgid "Function Undefined"
msgstr ""

#, fuzzy
msgid "Has Blanks"
msgstr ""

#, fuzzy
msgid "Incomplete"
msgstr ""

#, fuzzy
msgid "Incomplete Repeat"
msgstr ""

#, fuzzy
msgid "Invalid"
msgstr ""

#, fuzzy
msgid "Invalid Argument"
msgstr ""

#, fuzzy
msgid "Invalid Argument Type"
msgstr ""

#, fuzzy
msgid "Invalid At Command"
msgstr ""

#, fuzzy
msgid "Invalid Space"
msgstr ""

#, fuzzy
msgid "Invalid Type Combination"
msgstr ""

#, fuzzy
msgid "Lonely Echo"
msgstr ""

#, fuzzy
msgid "Lonely Text"
msgstr ""

#, fuzzy
msgid "Missing Additional Command"
msgstr ""

#, fuzzy
msgid "Missing Colon Error"
msgstr ""

#, fuzzy
msgid "Missing Command"
msgstr ""

#, fuzzy
msgid "Missing Inner Command"
msgstr ""

#, fuzzy
msgid "Missing Square Brackets"
msgstr ""

#, fuzzy
msgid "Missing Variable"
msgstr ""

#, fuzzy
msgid "Misspelled At Command"
msgstr ""

#, fuzzy
msgid "No Indentation"
msgstr ""

#, fuzzy
msgid "Non Decimal Variable"
msgstr ""

#, fuzzy
msgid "Parse"
msgstr ""

#, fuzzy
msgid "Pressit Missing Else"
msgstr ""

#, fuzzy
msgid "Runtime Index Error"
msgstr ""

#, fuzzy
msgid "Runtime Value Error"
msgstr ""

#, fuzzy
msgid "Runtime Values Error"
msgstr ""

#, fuzzy
msgid "Save Microbit code "
msgstr ""

#, fuzzy
msgid "Too Big"
msgstr ""

#, fuzzy
msgid "Too Few Indents"
msgstr ""

#, fuzzy
msgid "Too Many Indents"
msgstr ""

#, fuzzy
msgid "Unexpected Indentation"
msgstr ""

#, fuzzy
msgid "Unquoted Assignment"
msgstr ""

#, fuzzy
msgid "Unquoted Equality Check"
msgstr ""

#, fuzzy
msgid "Unquoted Text"
msgstr "Be careful. If you `{ask}` or `{print}` something, the text should start and finish with a quotation mark. You forgot that for the text {unquotedtext}."

#, fuzzy
msgid "Unsupported Float"
msgstr ""

#, fuzzy
msgid "Unsupported String Value"
msgstr ""

#, fuzzy
msgid "Unused Variable"
msgstr ""

#, fuzzy
msgid "Var Undefined"
msgstr ""

#, fuzzy
msgid "Wrong Level"
msgstr ""

#, fuzzy
msgid "Wrong Number of Arguments"
msgstr ""

msgid "about_this_adventure"
msgstr ""

#, fuzzy
msgid "account_overview"
msgstr ""

#, fuzzy
msgid "actions"
msgstr ""

#, fuzzy
msgid "add"
msgstr ""

#, fuzzy
msgid "add_students"
msgstr ""

#, fuzzy
msgid "add_your_language"
msgstr ""

#, fuzzy
msgid "admin"
msgstr ""

#, fuzzy
msgid "advance_button"
msgstr ""

#, fuzzy
msgid "adventure"
msgstr ""

#, fuzzy
msgid "adventure_cloned"
msgstr ""

#, fuzzy
msgid "adventure_code_button"
msgstr ""

#, fuzzy
msgid "adventure_codeblock_button"
msgstr ""

#, fuzzy
msgid "adventure_duplicate"
msgstr ""

#, fuzzy
msgid "adventure_empty"
msgstr ""

#, fuzzy
msgid "adventure_exp_3"
msgstr ""

#, fuzzy
msgid "adventure_exp_classes"
msgstr ""

#, fuzzy
msgid "adventure_flagged"
msgstr ""

#, fuzzy
msgid "adventure_id_invalid"
msgstr ""

#, fuzzy
msgid "adventure_length"
msgstr ""

#, fuzzy
msgid "adventure_name_invalid"
msgstr ""

#, fuzzy
msgid "adventure_terms"
msgstr ""

#, fuzzy
msgid "adventure_updated"
msgstr ""

#, fuzzy
msgid "adventures_completed"
msgstr ""

#, fuzzy
msgid "adventures_info"
msgstr ""

#, fuzzy
msgid "adventures_restored"
msgstr ""

#, fuzzy
msgid "adventures_ticked"
msgstr ""

#, fuzzy
msgid "adventures_tried"
msgstr ""

#, fuzzy
msgid "ago"
msgstr ""

#, fuzzy
msgid "agree_invalid"
msgstr ""

#, fuzzy
msgid "agree_with"
msgstr ""

#, fuzzy
msgid "ajax_error"
msgstr ""

#, fuzzy
msgid "all"
msgstr ""

#, fuzzy
msgid "all_class_highscores"
msgstr ""

#, fuzzy
msgid "all_rows_missing_separator"
msgstr ""

#, fuzzy
msgid "already_account"
msgstr ""

#, fuzzy
msgid "already_program_running"
msgstr ""

#, fuzzy
msgid "are_you_sure"
msgstr ""

#, fuzzy
msgid "ask_needs_var"
msgstr ""

msgid "available_in"
msgstr ""

#, fuzzy
msgid "back_to_class"
msgstr ""

#, fuzzy
msgid "become_a_sponsor"
msgstr ""

#, fuzzy
msgid "birth_year"
msgstr ""

#, fuzzy
msgid "by"
msgstr ""

#, fuzzy
msgid "cancel"
msgstr ""

#, fuzzy
msgid "cant_parse_exception"
msgstr ""

#, fuzzy
msgid "certificate"
msgstr ""

#, fuzzy
msgid "certified_teacher"
msgstr ""

#, fuzzy
msgid "change_password"
msgstr ""

#, fuzzy
msgid "cheatsheet_title"
msgstr ""

#, fuzzy
msgid "class_already_joined"
msgstr ""

#, fuzzy
msgid "class_customize_success"
msgstr ""

#, fuzzy
msgid "class_graph_explanation"
msgstr ""

#, fuzzy
msgid "class_logs"
msgstr ""

#, fuzzy
msgid "class_name_duplicate"
msgstr ""

#, fuzzy
msgid "class_name_empty"
msgstr ""

#, fuzzy
msgid "class_name_invalid"
msgstr ""

#, fuzzy
msgid "class_name_prompt"
msgstr ""

#, fuzzy
msgid "class_performance_graph"
msgstr ""

#, fuzzy
msgid "class_survey_description"
msgstr ""

#, fuzzy
msgid "class_survey_later"
msgstr ""

#, fuzzy
msgid "class_survey_question1"
msgstr ""

#, fuzzy
msgid "class_survey_question2"
msgstr ""

#, fuzzy
msgid "class_survey_question3"
msgstr ""

#, fuzzy
msgid "class_survey_question4"
msgstr ""

#, fuzzy
msgid "classes_info"
msgstr ""

#, fuzzy
msgid "clone"
msgstr ""

#, fuzzy
msgid "cloned_times"
msgstr ""

#, fuzzy
msgid "close"
msgstr ""

#, fuzzy
msgid "comma"
msgstr ""

#, fuzzy
msgid "command_not_available_yet_exception"
msgstr ""

#, fuzzy
msgid "command_unavailable_exception"
msgstr ""

#, fuzzy
msgid "commands"
msgstr ""

#, fuzzy
msgid "complete"
msgstr ""

#, fuzzy
msgid "congrats_message"
msgstr ""

#, fuzzy
msgid "connect_guest_teacher"
msgstr ""

#, fuzzy
msgid "constant_variable_role"
msgstr ""

msgid "containing"
msgstr ""

#, fuzzy
msgid "content_invalid"
msgstr ""

#, fuzzy
msgid "continue"
msgstr ""

#, fuzzy
msgid "contributor"
msgstr ""

#, fuzzy
msgid "copy_accounts_to_clipboard"
msgstr ""

#, fuzzy
msgid "copy_clipboard"
msgstr ""

#, fuzzy
msgid "copy_code"
msgstr ""

#, fuzzy
msgid "copy_join_link"
msgstr ""

#, fuzzy
msgid "copy_link_success"
msgstr ""

#, fuzzy
msgid "copy_link_to_share"
msgstr ""

#, fuzzy
msgid "copy_mail_link"
msgstr ""

#, fuzzy
msgid "correct_answer"
msgstr ""

#, fuzzy
msgid "country"
msgstr ""

#, fuzzy
msgid "country_invalid"
msgstr ""

#, fuzzy
msgid "create_account"
msgstr ""

#, fuzzy
msgid "create_accounts"
msgstr ""

#, fuzzy
msgid "create_accounts_placeholder"
msgstr ""

#, fuzzy
msgid "create_accounts_prompt"
msgstr ""

#, fuzzy
msgid "create_adventure"
msgstr ""

#, fuzzy
msgid "create_class"
msgstr ""

#, fuzzy
msgid "create_student_account"
msgstr ""

#, fuzzy
msgid "create_student_account_explanation"
msgstr ""

#, fuzzy
msgid "create_student_accounts"
msgstr ""

#, fuzzy
msgid "create_teacher_account"
msgstr ""

#, fuzzy
msgid "create_teacher_account_explanation"
msgstr ""

#, fuzzy
msgid "create_usernames_and_passwords_desc"
msgstr ""

#, fuzzy
msgid "create_usernames_and_passwords_title"
msgstr ""

#, fuzzy
msgid "create_usernames_desc"
msgstr ""

#, fuzzy
msgid "create_usernames_title"
msgstr ""

#, fuzzy
msgid "creator"
msgstr ""

#, fuzzy
msgid "current_password"
msgstr ""

#, fuzzy
msgid "customization_deleted"
msgstr ""

#, fuzzy
msgid "customize"
msgstr ""

#, fuzzy
msgid "customize_adventure"
msgstr ""

#, fuzzy
msgid "customize_class"
msgstr ""

#, fuzzy
msgid "dash"
msgstr ""

#, fuzzy
msgid "debug"
msgstr ""

#, fuzzy
msgid "default_401"
msgstr ""

#, fuzzy
msgid "default_403"
msgstr ""

#, fuzzy
msgid "default_404"
msgstr ""

#, fuzzy
msgid "default_500"
msgstr ""

#, fuzzy
msgid "delete"
msgstr ""

#, fuzzy
msgid "delete_adventure_prompt"
msgstr ""

#, fuzzy
msgid "delete_class_prompt"
msgstr ""

#, fuzzy
msgid "delete_confirm"
msgstr ""

#, fuzzy
msgid "delete_invite"
msgstr ""

#, fuzzy
msgid "delete_invite_prompt"
msgstr ""

#, fuzzy
msgid "delete_public"
msgstr ""

#, fuzzy
msgid "delete_success"
msgstr ""

#, fuzzy
msgid "delete_tag_prompt"
msgstr ""

#, fuzzy
msgid "destroy_profile"
msgstr ""

#, fuzzy
msgid "developers_mode"
msgstr ""

#, fuzzy
msgid "directly_available"
msgstr ""

#, fuzzy
msgid "disable"
msgstr ""

#, fuzzy
msgid "disable_explore_page"
msgstr ""

#, fuzzy
msgid "disable_parsons"
msgstr ""

#, fuzzy
msgid "disable_quizes"
msgstr ""

#, fuzzy
msgid "disabled"
msgstr ""

#, fuzzy
msgid "disabled_button_quiz"
msgstr ""

#, fuzzy
msgid "discord_server"
msgstr ""

#, fuzzy
msgid "distinguished_user"
msgstr ""

#, fuzzy
msgid "double quotes"
msgstr ""

#, fuzzy
msgid "download"
msgstr ""

#, fuzzy
msgid "duplicate"
msgstr ""

#, fuzzy
msgid "echo_and_ask_mismatch_exception"
msgstr ""

#, fuzzy
msgid "echo_out"
msgstr ""

#, fuzzy
msgid "edit_adventure"
msgstr ""

#, fuzzy
msgid "edit_code_button"
msgstr ""

#, fuzzy
msgid "email"
msgstr ""

#, fuzzy
msgid "email_invalid"
msgstr ""

#, fuzzy
msgid "end_quiz"
msgstr ""

#, fuzzy
msgid "english"
msgstr ""

#, fuzzy
msgid "enter"
msgstr ""

#, fuzzy
msgid "enter_password"
msgstr ""

#, fuzzy
msgid "enter_text"
msgstr ""

#, fuzzy
msgid "error_logo_alt"
msgstr ""

#, fuzzy
msgid "errors"
msgstr ""

#, fuzzy
msgid "exclamation mark"
msgstr ""

#, fuzzy
msgid "exercise"
msgstr ""

#, fuzzy
msgid "exercise_doesnt_exist"
msgstr ""

#, fuzzy
msgid "exists_email"
msgstr ""

#, fuzzy
msgid "exists_username"
msgstr ""

#, fuzzy
msgid "exit_preview_mode"
msgstr ""

#, fuzzy
msgid "experience_invalid"
msgstr ""

#, fuzzy
msgid "expiration_date"
msgstr ""

#, fuzzy
msgid "favorite_program"
msgstr ""

#, fuzzy
msgid "favourite_confirm"
msgstr ""

#, fuzzy
msgid "favourite_program"
msgstr ""

#, fuzzy
msgid "favourite_program_invalid"
msgstr ""

#, fuzzy
msgid "favourite_success"
msgstr ""

#, fuzzy
msgid "feedback_message_error"
msgstr ""

#, fuzzy
msgid "female"
msgstr ""

#, fuzzy
msgid "flag_adventure_prompt"
msgstr ""

#, fuzzy
msgid "float"
msgstr ""

#, fuzzy
msgid "for_teachers"
msgstr ""

#, fuzzy
msgid "forgot_password"
msgstr ""

#, fuzzy
msgid "from_another_teacher"
msgstr ""

#, fuzzy
msgid "from_magazine_website"
msgstr ""

#, fuzzy
msgid "from_video"
msgstr ""

#, fuzzy
msgid "fun_statistics_msg"
msgstr ""

#, fuzzy
msgid "gender"
msgstr ""

#, fuzzy
msgid "gender_invalid"
msgstr ""

#, fuzzy
msgid "general_settings"
msgstr ""

#, fuzzy
msgid "get_certificate"
msgstr ""

#, fuzzy
msgid "give_link_to_teacher"
msgstr ""

#, fuzzy
msgid "go_back"
msgstr ""

#, fuzzy
msgid "go_back_to_main"
msgstr ""

#, fuzzy
msgid "go_to_question"
msgstr ""

#, fuzzy
msgid "go_to_quiz_result"
msgstr ""

msgid "go_to_your_clone"
msgstr ""

#, fuzzy
msgid "goto_profile"
msgstr ""

#, fuzzy
msgid "graph_title"
msgstr ""

#, fuzzy
msgid "hand_in"
msgstr ""

#, fuzzy
msgid "hand_in_exercise"
msgstr ""

#, fuzzy
msgid "heard_about_hedy"
msgstr ""

#, fuzzy
msgid "heard_about_invalid"
msgstr ""

#, fuzzy
msgid "hedy_choice_title"
msgstr ""

#, fuzzy
msgid "hedy_introduction_slides"
msgstr ""

#, fuzzy
msgid "hedy_logo_alt"
msgstr ""

#, fuzzy
msgid "hedy_on_github"
msgstr ""

#, fuzzy
msgid "hello_logo"
msgstr ""

#, fuzzy
msgid "hide_adventures"
msgstr ""

#, fuzzy
msgid "hide_cheatsheet"
msgstr ""

#, fuzzy
msgid "hide_classes"
msgstr ""

#, fuzzy
msgid "hide_keyword_switcher"
msgstr ""

#, fuzzy
msgid "hide_slides"
msgstr ""

#, fuzzy
msgid "highest_level_reached"
msgstr ""

#, fuzzy
msgid "highest_quiz_score"
msgstr ""

#, fuzzy
msgid "hint"
msgstr ""

#, fuzzy
msgid "ill_work_some_more"
msgstr ""

#, fuzzy
msgid "image_invalid"
msgstr ""

#, fuzzy
msgid "incomplete_command_exception"
msgstr ""

#, fuzzy
msgid "incorrect_handling_of_quotes_exception"
msgstr ""

#, fuzzy
msgid "incorrect_use_of_types_exception"
msgstr ""

#, fuzzy
msgid "incorrect_use_of_variable_exception"
msgstr ""

#, fuzzy
msgid "indentation_exception"
msgstr ""

#, fuzzy
msgid "input"
msgstr ""

#, fuzzy
msgid "input_variable_role"
msgstr ""

#, fuzzy
msgid "integer"
msgstr ""

#, fuzzy
msgid "invalid_class_link"
msgstr ""

#, fuzzy
msgid "invalid_command_exception"
msgstr ""

#, fuzzy
msgid "invalid_keyword_language_comment"
msgstr ""

#, fuzzy
msgid "invalid_language_comment"
msgstr ""

#, fuzzy
msgid "invalid_level_comment"
msgstr ""

#, fuzzy
msgid "invalid_program_comment"
msgstr ""

#, fuzzy
msgid "invalid_teacher_invitation_code"
msgstr ""

#, fuzzy
msgid "invalid_tutorial_step"
msgstr ""

#, fuzzy
msgid "invalid_username_password"
msgstr ""

#, fuzzy
msgid "invite_by_username"
msgstr ""

#, fuzzy
msgid "invite_date"
msgstr ""

#, fuzzy
msgid "invite_message"
msgstr ""

#, fuzzy
msgid "invite_prompt"
msgstr ""

#, fuzzy
msgid "invite_teacher"
msgstr ""

#, fuzzy
msgid "join_class"
msgstr ""

#, fuzzy
msgid "join_prompt"
msgstr ""

#, fuzzy
msgid "keybinding_waiting_for_keypress"
msgstr ""

#, fuzzy
msgid "keyword_language_invalid"
msgstr ""

#, fuzzy
msgid "landcode_phone_number"
msgstr ""

#, fuzzy
msgid "language"
msgstr ""

#, fuzzy
msgid "language_invalid"
msgstr ""

#, fuzzy
msgid "languages"
msgstr ""

#, fuzzy
msgid "last_edited"
msgstr ""

#, fuzzy
msgid "last_update"
msgstr ""

#, fuzzy
msgid "lastname"
msgstr ""

#, fuzzy
msgid "leave_class"
msgstr ""

#, fuzzy
msgid "level"
msgstr ""

#, fuzzy
msgid "level_accessible"
msgstr ""

#, fuzzy
msgid "level_disabled"
msgstr ""

#, fuzzy
msgid "level_future"
msgstr ""

#, fuzzy
msgid "level_invalid"
msgstr ""

#, fuzzy
msgid "level_not_class"
msgstr ""

#, fuzzy
msgid "level_title"
msgstr ""

#, fuzzy
msgid "levels"
msgstr ""

#, fuzzy
msgid "link"
msgstr ""

#, fuzzy
msgid "list"
msgstr ""

#, fuzzy
msgid "list_variable_role"
msgstr ""

#, fuzzy
msgid "logged_in_to_share"
msgstr ""

#, fuzzy
msgid "login"
msgstr ""

#, fuzzy
msgid "login_long"
msgstr ""

#, fuzzy
msgid "login_to_save_your_work"
msgstr ""

#, fuzzy
msgid "logout"
msgstr ""

#, fuzzy
msgid "longest_program"
msgstr ""

#, fuzzy
msgid "mail_change_password_body"
msgstr ""

#, fuzzy
msgid "mail_change_password_subject"
msgstr ""

#, fuzzy
msgid "mail_error_change_processed"
msgstr ""

#, fuzzy
msgid "mail_goodbye"
msgstr ""

#, fuzzy
msgid "mail_hello"
msgstr ""

#, fuzzy
msgid "mail_recover_password_body"
msgstr ""

#, fuzzy
msgid "mail_recover_password_subject"
msgstr ""

#, fuzzy
msgid "mail_reset_password_body"
msgstr ""

#, fuzzy
msgid "mail_reset_password_subject"
msgstr ""

#, fuzzy
msgid "mail_welcome_teacher_body"
msgstr ""

#, fuzzy
msgid "mail_welcome_teacher_subject"
msgstr ""

#, fuzzy
msgid "mail_welcome_verify_body"
msgstr ""

#, fuzzy
msgid "mail_welcome_verify_subject"
msgstr ""

#, fuzzy
msgid "mailing_title"
msgstr ""

#, fuzzy
msgid "main_subtitle"
msgstr ""

#, fuzzy
msgid "main_title"
msgstr ""

#, fuzzy
msgid "make_sure_you_are_done"
msgstr ""

#, fuzzy
msgid "male"
msgstr ""

#, fuzzy
msgid "mandatory_mode"
msgstr ""

#, fuzzy
msgid "more_info"
msgstr ""

#, fuzzy
msgid "more_options"
msgstr ""

#, fuzzy
msgid "multiple_keywords_warning"
msgstr ""

#, fuzzy
msgid "multiple_levels_warning"
msgstr ""

#, fuzzy
msgid "my_account"
msgstr ""

#, fuzzy
msgid "my_adventures"
msgstr ""

#, fuzzy
msgid "my_classes"
msgstr ""

#, fuzzy
msgid "my_messages"
msgstr ""

#, fuzzy
msgid "my_public_profile"
msgstr ""

#, fuzzy
msgid "name"
msgstr ""

#, fuzzy
msgid "nav_explore"
msgstr ""

#, fuzzy
msgid "nav_hedy"
msgstr ""

#, fuzzy
msgid "nav_learn_more"
msgstr ""

#, fuzzy
msgid "nav_start"
msgstr ""

#, fuzzy
msgid "new_password"
msgstr ""

#, fuzzy
msgid "new_password_repeat"
msgstr ""

#, fuzzy
msgid "newline"
msgstr ""

#, fuzzy
msgid "next_adventure"
msgstr ""

#, fuzzy
msgid "next_exercise"
msgstr ""

#, fuzzy
msgid "next_page"
msgstr ""

#, fuzzy
msgid "next_step_tutorial"
msgstr ""

#, fuzzy
msgid "next_student"
msgstr ""

#, fuzzy
msgid "no"
msgstr ""

#, fuzzy
msgid "no_account"
msgstr ""

#, fuzzy
msgid "no_accounts"
msgstr ""

#, fuzzy
msgid "no_adventures_yet"
msgstr ""

#, fuzzy
msgid "no_more_flat_if"
msgstr ""

#, fuzzy
msgid "no_programs"
msgstr ""

#, fuzzy
msgid "no_shared_programs"
msgstr ""

#, fuzzy
msgid "no_students"
msgstr ""

#, fuzzy
msgid "no_such_adventure"
msgstr ""

#, fuzzy
msgid "no_such_class"
msgstr ""

#, fuzzy
msgid "no_such_level"
msgstr ""

#, fuzzy
msgid "no_such_program"
msgstr ""

#, fuzzy
msgid "no_tag"
msgstr ""

#, fuzzy
msgid "not_adventure_yet"
msgstr ""

#, fuzzy
msgid "not_enrolled"
msgstr ""

#, fuzzy
msgid "not_in_class_no_handin"
msgstr ""

#, fuzzy
msgid "not_logged_in_cantsave"
msgstr ""

#, fuzzy
msgid "not_logged_in_handin"
msgstr ""

#, fuzzy
msgid "not_teacher"
msgstr ""

#, fuzzy
msgid "number"
msgstr ""

#, fuzzy
msgid "number_lines"
msgstr ""

#, fuzzy
msgid "number_of_errors"
msgstr ""

#, fuzzy
msgid "number_programs"
msgstr ""

#, fuzzy
msgid "ok"
msgstr ""

#, fuzzy
msgid "one_level_error"
msgstr ""

#, fuzzy
msgid "only_you_can_see"
msgstr ""

#, fuzzy
msgid "open"
msgstr ""

#, fuzzy
msgid "opening_date"
msgstr ""

#, fuzzy
msgid "opening_dates"
msgstr ""

#, fuzzy
msgid "option"
msgstr ""

#, fuzzy
msgid "or"
msgstr ""

#, fuzzy
msgid "other"
msgstr ""

#, fuzzy
msgid "other_block"
msgstr ""

#, fuzzy
msgid "other_settings"
msgstr ""

#, fuzzy
msgid "other_source"
msgstr ""

#, fuzzy
msgid "other_text"
msgstr ""

#, fuzzy
msgid "overwrite_warning"
msgstr ""

#, fuzzy
msgid "owner"
msgstr ""

#, fuzzy
msgid "page_not_found"
msgstr ""

#, fuzzy
msgid "pair_with_teacher"
msgstr ""

#, fuzzy
msgid "parsons_title"
msgstr ""

#, fuzzy
msgid "password"
msgstr ""

#, fuzzy
msgid "password_change_not_allowed"
msgstr ""

#, fuzzy
msgid "password_change_prompt"
msgstr ""

#, fuzzy
msgid "password_change_success"
msgstr ""

#, fuzzy
msgid "password_invalid"
msgstr ""

#, fuzzy
msgid "password_repeat"
msgstr ""

#, fuzzy
msgid "password_resetted"
msgstr ""

#, fuzzy
msgid "password_six"
msgstr ""

#, fuzzy
msgid "password_updated"
msgstr ""

#, fuzzy
msgid "passwords_six"
msgstr ""

#, fuzzy
msgid "passwords_too_short"
msgstr ""

#, fuzzy
msgid "pending_invites"
msgstr ""

#, fuzzy
msgid "people_with_a_link"
msgstr ""

#, fuzzy
msgid "percentage"
msgstr ""

#, fuzzy
msgid "period"
msgstr ""

#, fuzzy
msgid "personal_text"
msgstr ""

#, fuzzy
msgid "personal_text_invalid"
msgstr ""

#, fuzzy
msgid "phone_number"
msgstr ""

#, fuzzy
msgid "preferred_keyword_language"
msgstr ""

#, fuzzy
msgid "preferred_language"
msgstr ""

#, fuzzy
msgid "preview"
msgstr ""

#, fuzzy
msgid "preview_teacher_mode"
msgstr ""

#, fuzzy
msgid "previewing_adventure"
msgstr ""

#, fuzzy
msgid "previewing_class"
msgstr ""

#, fuzzy
msgid "previous_campaigns"
msgstr ""

#, fuzzy
msgid "previous_page"
msgstr ""

#, fuzzy
msgid "print_accounts"
msgstr ""

msgid "print_accounts_title"
msgstr ""

#, fuzzy
msgid "print_logo"
msgstr ""

#, fuzzy
msgid "privacy_terms"
msgstr ""

#, fuzzy
msgid "private"
msgstr ""

#, fuzzy
msgid "profile_logo_alt"
msgstr ""

#, fuzzy
msgid "profile_picture"
msgstr ""

#, fuzzy
msgid "profile_updated"
msgstr ""

#, fuzzy
msgid "profile_updated_reload"
msgstr ""

#, fuzzy
msgid "program_contains_error"
msgstr ""

#, fuzzy
msgid "program_header"
msgstr ""

#, fuzzy
msgid "program_too_large_exception"
msgstr ""

#, fuzzy
msgid "programming_experience"
msgstr ""

#, fuzzy
msgid "programming_invalid"
msgstr ""

#, fuzzy
msgid "programs"
msgstr ""

#, fuzzy
msgid "prompt_join_class"
msgstr ""

#, fuzzy
msgid "provided_username_duplicates"
msgstr ""

#, fuzzy
msgid "public"
msgstr ""

#, fuzzy
msgid "public_adventures"
msgstr ""

#, fuzzy
msgid "public_content"
msgstr ""

#, fuzzy
msgid "public_content_info"
msgstr ""

#, fuzzy
msgid "public_invalid"
msgstr ""

#, fuzzy
msgid "public_profile"
msgstr ""

#, fuzzy
msgid "public_profile_info"
msgstr ""

#, fuzzy
msgid "public_profile_updated"
msgstr ""

#, fuzzy
msgid "put"
msgstr ""

#, fuzzy
msgid "question mark"
msgstr ""

#, fuzzy
msgid "quiz_logo_alt"
msgstr ""

#, fuzzy
msgid "quiz_score"
msgstr ""

#, fuzzy
msgid "quiz_tab"
msgstr ""

#, fuzzy
msgid "quiz_threshold_not_reached"
msgstr ""

#, fuzzy
msgid "read_code_label"
msgstr ""

#, fuzzy
msgid "recent"
msgstr ""

#, fuzzy
msgid "recover_password"
msgstr ""

#, fuzzy
msgid "regress_button"
msgstr ""

#, fuzzy
msgid "remove"
msgstr ""

#, fuzzy
msgid "remove_customization"
msgstr ""

#, fuzzy
msgid "remove_customizations_prompt"
msgstr ""

#, fuzzy
msgid "remove_student_prompt"
msgstr ""

#, fuzzy
msgid "remove_user_prompt"
msgstr ""

msgid "rename_class"
msgstr ""

msgid "rename_class_prompt"
msgstr ""

#, fuzzy
msgid "repair_program_logo_alt"
msgstr ""

#, fuzzy
msgid "repeat_dep"
msgstr ""

#, fuzzy
msgid "repeat_match_password"
msgstr ""

#, fuzzy
msgid "repeat_new_password"
msgstr ""

#, fuzzy
msgid "report_failure"
msgstr ""

#, fuzzy
msgid "report_program"
msgstr ""

#, fuzzy
msgid "report_success"
msgstr ""

#, fuzzy
msgid "request_invalid"
msgstr ""

#, fuzzy
msgid "request_teacher"
msgstr ""

#, fuzzy
msgid "request_teacher_account"
msgstr ""

#, fuzzy
msgid "required_field"
msgstr ""

#, fuzzy
msgid "reset_adventure_prompt"
msgstr ""

#, fuzzy
msgid "reset_adventures"
msgstr ""

#, fuzzy
msgid "reset_button"
msgstr ""

#, fuzzy
msgid "reset_password"
msgstr ""

#, fuzzy
msgid "restart"
msgstr ""

#, fuzzy
msgid "retrieve_adventure_error"
msgstr ""

#, fuzzy
msgid "retrieve_class_error"
msgstr ""

#, fuzzy
msgid "retrieve_tag_error"
msgstr ""

#, fuzzy
msgid "role"
msgstr ""

#, fuzzy
msgid "run_code_button"
msgstr ""

#, fuzzy
msgid "save_parse_warning"
msgstr ""

#, fuzzy
msgid "save_prompt"
msgstr ""

#, fuzzy
msgid "save_success_detail"
msgstr ""

#, fuzzy
msgid "score"
msgstr ""

#, fuzzy
msgid "search"
msgstr ""

#, fuzzy
msgid "search_button"
msgstr ""

#, fuzzy
msgid "second_teacher"
msgstr ""

#, fuzzy
msgid "second_teacher_copy_prompt"
msgstr ""

#, fuzzy
msgid "second_teacher_prompt"
msgstr ""

#, fuzzy
msgid "second_teacher_warning"
msgstr ""

#, fuzzy
msgid "see_certificate"
msgstr ""

#, fuzzy
msgid "select"
msgstr ""

#, fuzzy
msgid "select_adventures"
msgstr ""

#, fuzzy
msgid "select_all"
msgstr ""

msgid "select_classes"
msgstr ""

#, fuzzy
msgid "select_lang"
msgstr ""

#, fuzzy
msgid "select_levels"
msgstr ""

#, fuzzy
msgid "selected"
msgstr ""

#, fuzzy
msgid "self_removal_prompt"
msgstr ""

#, fuzzy
msgid "send_password_recovery"
msgstr ""

#, fuzzy
msgid "sent_by"
msgstr ""

#, fuzzy
msgid "sent_password_recovery"
msgstr ""

#, fuzzy
msgid "settings"
msgstr ""

#, fuzzy
msgid "share"
msgstr ""

#, fuzzy
msgid "share_by_giving_link"
msgstr ""

#, fuzzy
msgid "share_your_program"
msgstr ""

#, fuzzy
msgid "signup_student_or_teacher"
msgstr ""

#, fuzzy
msgid "single quotes"
msgstr ""

#, fuzzy
msgid "slash"
msgstr ""

#, fuzzy
msgid "sleeping"
msgstr ""

#, fuzzy
msgid "slides"
msgstr ""

#, fuzzy
msgid "slides_for_level"
msgstr ""

#, fuzzy
msgid "slides_info"
msgstr ""

#, fuzzy
msgid "social_media"
msgstr ""

#, fuzzy
msgid "solution_example"
msgstr ""

#, fuzzy
msgid "solution_example_explanation"
msgstr ""

#, fuzzy
msgid "some_rows_missing_separator"
msgstr ""

#, fuzzy
msgid "something_went_wrong_keyword_parsing"
msgstr ""

#, fuzzy
msgid "space"
msgstr ""

#, fuzzy
msgid "star"
msgstr ""

#, fuzzy
msgid "start_learning"
msgstr ""

#, fuzzy
msgid "start_quiz"
msgstr ""

#, fuzzy
msgid "start_teaching"
msgstr ""

#, fuzzy
msgid "step_title"
msgstr ""

#, fuzzy
msgid "stepper_variable_role"
msgstr ""

#, fuzzy
msgid "stop"
msgstr ""

#, fuzzy
msgid "stop_code_button"
msgstr ""

#, fuzzy
msgid "string"
msgstr ""

#, fuzzy
msgid "student"
msgstr ""

#, fuzzy
msgid "student_accounts_created"
msgstr ""

#, fuzzy
msgid "student_adventures_table"
msgstr ""

#, fuzzy
msgid "student_adventures_table_explanation"
msgstr ""

#, fuzzy
msgid "student_already_in_class"
msgstr ""

#, fuzzy
msgid "student_already_invite"
msgstr ""

#, fuzzy
msgid "student_in_another_class"
msgstr ""

#, fuzzy
msgid "student_information"
msgstr ""

#, fuzzy
msgid "student_information_explanation"
msgstr ""

#, fuzzy
msgid "student_not_existing"
msgstr ""

#, fuzzy
msgid "student_signup_header"
msgstr ""

#, fuzzy
msgid "students"
msgstr ""

#, fuzzy
msgid "submission_time"
msgstr ""

#, fuzzy
msgid "submit_answer"
msgstr ""

#, fuzzy
msgid "submit_program"
msgstr ""

#, fuzzy
msgid "submit_warning"
msgstr ""

#, fuzzy
msgid "submitted"
msgstr ""

#, fuzzy
msgid "submitted_header"
msgstr ""

#, fuzzy
msgid "subscribe"
msgstr ""

#, fuzzy
msgid "subscribe_newsletter"
msgstr ""

#, fuzzy
msgid "successful_runs"
msgstr ""

#, fuzzy
msgid "suggestion_color"
msgstr ""

#, fuzzy
msgid "suggestion_note"
msgstr ""

#, fuzzy
msgid "suggestion_number"
msgstr ""

#, fuzzy
msgid "suggestion_numbers_or_strings"
msgstr ""

#, fuzzy
msgid "surname"
msgstr ""

#, fuzzy
msgid "survey"
msgstr ""

#, fuzzy
msgid "survey_completed"
msgstr ""

#, fuzzy
msgid "survey_skip"
msgstr ""

#, fuzzy
msgid "survey_submit"
msgstr ""

#, fuzzy
msgid "tag_in_adventure"
msgstr ""

#, fuzzy
msgid "tag_input_placeholder"
msgstr ""

#, fuzzy
msgid "tags"
msgstr ""

#, fuzzy
msgid "teacher"
msgstr ""

#, fuzzy
msgid "teacher_invalid"
msgstr ""

#, fuzzy
msgid "teacher_invitation_require_login"
msgstr ""

#, fuzzy
msgid "teacher_manual"
msgstr ""

#, fuzzy
msgid "teacher_signup_header"
msgstr ""

#, fuzzy
msgid "teacher_welcome"
msgstr ""

#, fuzzy
msgid "teachers"
msgstr ""

#, fuzzy
msgid "template_code"
msgstr ""

msgid "this_adventure_has_an_example_solution"
msgstr ""

#, fuzzy
msgid "this_turns_in_assignment"
msgstr ""

#, fuzzy
msgid "title"
msgstr ""

#, fuzzy
msgid "title_admin"
msgstr ""

#, fuzzy
msgid "title_class-overview"
msgstr ""

#, fuzzy
msgid "title_customize-adventure"
msgstr ""

#, fuzzy
msgid "title_customize-class"
msgstr ""

#, fuzzy
msgid "title_explore"
msgstr ""

#, fuzzy
msgid "title_for-teacher"
msgstr ""

#, fuzzy
msgid "title_join-class"
msgstr ""

#, fuzzy
msgid "title_learn-more"
msgstr ""

#, fuzzy
msgid "title_login"
msgstr ""

#, fuzzy
msgid "title_my-profile"
msgstr ""

#, fuzzy
msgid "title_privacy"
msgstr ""

#, fuzzy
msgid "title_programs"
msgstr ""

#, fuzzy
msgid "title_public-adventures"
msgstr ""

#, fuzzy
msgid "title_recover"
msgstr ""

#, fuzzy
msgid "title_reset"
msgstr ""

#, fuzzy
msgid "title_signup"
msgstr ""

#, fuzzy
msgid "title_start"
msgstr ""

#, fuzzy
msgid "title_view-adventure"
msgstr ""

#, fuzzy
msgid "token_invalid"
msgstr ""

#, fuzzy
msgid "too_many_accounts"
msgstr ""

#, fuzzy
msgid "tooltip_level_locked"
msgstr ""

#, fuzzy
msgid "translate_error"
msgstr ""

#, fuzzy
msgid "translating_hedy"
msgstr ""

#, fuzzy
msgid "translator"
msgstr ""

#, fuzzy
msgid "turned_into_teacher"
msgstr ""

#, fuzzy
msgid "tutorial"
msgstr ""

#, fuzzy
msgid "tutorial_code_snippet"
msgstr ""

#, fuzzy
msgid "tutorial_message_not_found"
msgstr ""

#, fuzzy
msgid "tutorial_title_not_found"
msgstr ""

#, fuzzy
msgid "unauthorized"
msgstr ""

#, fuzzy
msgid "unfavourite_confirm"
msgstr ""

#, fuzzy
msgid "unfavourite_success"
msgstr ""

#, fuzzy
msgid "unknown_variable_role"
msgstr ""

#, fuzzy
msgid "unlock_thresholds"
msgstr ""

#, fuzzy
msgid "unsaved_class_changes"
msgstr ""

#, fuzzy
msgid "unsubmit_program"
msgstr ""

#, fuzzy
msgid "unsubmit_warning"
msgstr ""

#, fuzzy
msgid "unsubmitted"
msgstr ""

#, fuzzy
msgid "update_adventure_prompt"
msgstr ""

#, fuzzy
msgid "update_public"
msgstr ""

#, fuzzy
msgid "updating_indicator"
msgstr ""

#, fuzzy
msgid "use_custom_passwords"
msgstr ""

#, fuzzy
msgid "use_generated_passwords"
msgstr ""

#, fuzzy
msgid "use_of_blanks_exception"
msgstr ""

#, fuzzy
msgid "use_of_nested_functions_exception"
msgstr ""

#, fuzzy
msgid "used_in"
msgstr ""

#, fuzzy
msgid "user"
msgstr ""

#, fuzzy
msgid "user_inexistent"
msgstr ""

#, fuzzy
msgid "user_not_private"
msgstr ""

#, fuzzy
msgid "username"
msgstr ""

#, fuzzy
msgid "username_contains_invalid_symbol"
msgstr ""

#, fuzzy
msgid "username_contains_separator"
msgstr ""

#, fuzzy
msgid "username_empty"
msgstr ""

#, fuzzy
msgid "username_invalid"
msgstr ""

#, fuzzy
msgid "username_special"
msgstr ""

#, fuzzy
msgid "username_three"
msgstr ""

#, fuzzy
msgid "usernames_too_short"
msgstr ""

#, fuzzy
msgid "usernames_unavailable"
msgstr ""

#, fuzzy
msgid "value"
msgstr ""

#, fuzzy
msgid "view_adventures"
msgstr ""

#, fuzzy
msgid "view_classes"
msgstr ""

#, fuzzy
msgid "view_program"
msgstr ""

#, fuzzy
msgid "view_slides"
msgstr ""

#, fuzzy
msgid "waiting_for_submit"
msgstr ""

#, fuzzy
msgid "walker_variable_role"
msgstr ""

msgid "website"
msgstr ""

#, fuzzy
msgid "what_is_your_role"
msgstr ""

#, fuzzy
msgid "what_should_my_code_do"
msgstr ""

msgid "workbook_circle_question_text"
msgstr ""

msgid "workbook_circle_question_title"
msgstr ""

msgid "workbook_define_question_text"
msgstr ""

msgid "workbook_define_question_title"
msgstr ""

msgid "workbook_input_question_text"
msgstr ""

msgid "workbook_input_question_title"
msgstr ""

msgid "workbook_multiple_choice_question_text"
msgstr ""

msgid "workbook_multiple_choice_question_title"
msgstr ""

msgid "workbook_open_question_title"
msgstr ""

msgid "workbook_output_question_text"
msgstr ""

msgid "workbook_output_question_title"
msgstr ""

#, fuzzy
msgid "year_invalid"
msgstr ""

#, fuzzy
msgid "yes"
msgstr ""

#, fuzzy
msgid "your_personal_text"
msgstr ""

#, fuzzy
msgid "your_program"
msgstr ""

#~ msgid "add_students_options"
#~ msgstr "Add students options"

#~ msgid "class_live"
#~ msgstr "Live statistics"

#~ msgid "class_overview"
#~ msgstr "Class overview"

#~ msgid "last_login"
#~ msgstr "Last login"

#~ msgid "page"
#~ msgstr "page"

#~ msgid "student_list"
#~ msgstr "Student list"

#~ msgid "title_class grid_overview"
#~ msgstr "Hedy - Grid overview"

#~ msgid "title_class live_statistics"
#~ msgstr "Hedy - Live Statistics"

#~ msgid "amount_created"
#~ msgstr "programs created"

#~ msgid "amount_saved"
#~ msgstr "programs saved"

#~ msgid "common_errors"
#~ msgstr "Common errors"

#~ msgid "grid_overview"
#~ msgstr "Overview of programs per adventure"

#~ msgid "last_error"
#~ msgstr "Last error"

#~ msgid "last_program"
#~ msgstr "Last program"

#~ msgid "live_dashboard"
#~ msgstr "Live Dashboard"

#~ msgid "runs_over_time"
#~ msgstr "Runs over time"

#~ msgid "student_details"
#~ msgstr "Student details"

#~ msgid "explore_explanation"
#~ msgstr "On this page you can look through programs created by other Hedy users. You can filter on both a Hedy level and adventure. Click on \"View program\" to open a program and run it. Programs with a red header contain a mistake. You can still open the program, but running it will result in an error. You can of course try to fix it! If the creator has a public profile you can click their username to visit their profile. There you will find all their shared programs and much more!"

#~ msgid "achievement_earned"
#~ msgstr "You've earned an achievement!"

#~ msgid "achievements"
#~ msgstr "achievements"

#~ msgid "achievements_check_icon_alt"
#~ msgstr "Achievement check icon"

#~ msgid "achievements_logo_alt"
#~ msgstr "Achievement logo"

#~ msgid "amount_submitted"
#~ msgstr "programs submitted"

#~ msgid "country_title"
#~ msgstr "Country"

#~ msgid "create_public_profile"
#~ msgstr "Create public profile"

#~ msgid "general"
#~ msgstr "General"

#~ msgid "hedy_achievements"
#~ msgstr "Hedy achievements"

#~ msgid "hidden"
#~ msgstr "Hidden"

#~ msgid "highscore_explanation"
#~ msgstr "On this page you can view the current Highscores, based on the amount of achievements gathered. View the ranking for either all users, your country or your class. Click on a username to view their public profile."

#~ msgid "highscore_no_public_profile"
#~ msgstr "You don't have a public profile and are therefore not listed on the highscores. Do you wish to create one?"

#~ msgid "highscores"
#~ msgstr "Highscores"

#~ msgid "last_achievement"
#~ msgstr "Last earned achievement"

#~ msgid "my_achievements"
#~ msgstr "My achievements"

#~ msgid "no_certificate"
#~ msgstr "This user hasn't earned the Hedy Certificate of Completion"

#~ msgid "no_such_highscore"
#~ msgstr "Highscores"

#~ msgid "number_achievements"
#~ msgstr "Number of achievements"

#~ msgid "percentage_achieved"
#~ msgstr "Achieved by {percentage}% of the users"

#~ msgid "programs_created"
#~ msgstr "Programs created"

#~ msgid "programs_saved"
#~ msgstr "Programs saved"

#~ msgid "programs_submitted"
#~ msgstr "Programs submitted"

#~ msgid "title_achievements"
#~ msgstr "Hedy - My achievements"

#~ msgid "whole_world"
#~ msgstr "The world"

#~ msgid "your_class"
#~ msgstr "Your class"

#~ msgid "create_question"
#~ msgstr "Do you want to create one?"

#~ msgid "explore_programs"
#~ msgstr "Explore programs"

#~ msgid "explore_programs_logo_alt"
#~ msgstr "Explore programs icon"

#~ msgid "hedy_tutorial_logo_alt"
#~ msgstr "Hedy tutorial icon"

#~ msgid "no_public_profile"
#~ msgstr "You don't have a public profile text yet..."

#~ msgid "start_hedy_tutorial"
#~ msgstr "Start hedy tutorial"

#~ msgid "start_programming"
#~ msgstr "Start programming"

#~ msgid "start_programming_logo_alt"
#~ msgstr "Start programming icon"

#~ msgid "start_teacher_tutorial"
#~ msgstr "Start teacher tutorial"

#~ msgid "teacher_tutorial_logo_alt"
#~ msgstr "Teacher tutorial icon"

#~ msgid "title_landing-page"
#~ msgstr "Welcome to Hedy!"

#~ msgid "welcome"
#~ msgstr "Welcome"

#~ msgid "welcome_back"
#~ msgstr "Welcome back"

#~ msgid "your_account"
#~ msgstr "Your profile"

#~ msgid "your_last_program"
#~ msgstr "Your last saved program"

#~ msgid "already_teacher"
#~ msgstr "You already have a teacher account."

#~ msgid "already_teacher_request"
#~ msgstr "You already have a pending teacher request."

#~ msgid "teacher_account_request"
#~ msgstr "You have a pending teacher account request"

#~ msgid "teacher_account_success"
#~ msgstr "You successfully requested a teacher account."

#~ msgid "student_not_allowed_in_class"
#~ msgstr "Student not allowed in class"

#~ msgid "accounts_created"
#~ msgstr "Accounts were successfully created."

#~ msgid "accounts_intro"
#~ msgstr "On this page you can create accounts for multiple students at once. These are automatically added to the current class, so make sure the class shown above is the right one! Every username needs to be unique in the entire Hedy system. You can use 'Postfix classname' to add your class name to all accounts. If you manually enter passwords, these need to be <b>at least</b> 6 characters."

#~ msgid "create_multiple_accounts"
#~ msgstr "Create multiple accounts"

#~ msgid "download_login_credentials"
#~ msgstr "Do you want to download the login credentials after the accounts creation?"

#~ msgid "generate_passwords"
#~ msgstr "Generate passwords"

#~ msgid "postfix_classname"
#~ msgstr "Postfix classname"

#~ msgid "reset_view"
#~ msgstr "Reset"

#~ msgid "unique_usernames"
#~ msgstr "All usernames need to be unique."

#~ msgid "usernames_exist"
#~ msgstr "One or more usernames is already in use."

#~ msgid "**Question**: What is the output of this code?"
#~ msgstr ""

#~ msgid "Output"
#~ msgstr ""

#~ msgid "clear"
#~ msgstr ""

#~ msgid "bug"
#~ msgstr ""

#~ msgid "feature"
#~ msgstr ""

#~ msgid "feedback"
#~ msgstr ""

#~ msgid "feedback_message_success"
#~ msgstr ""

#~ msgid "feedback_modal_message"
#~ msgstr ""

#~ msgid "adventures"
#~ msgstr ""

#~ msgid "classes"
#~ msgstr ""

<<<<<<< HEAD
#~ msgid "Adventure"
#~ msgstr ""

#~ msgid "Answer"
#~ msgstr ""

#~ msgid "adventure_prompt"
#~ msgstr ""

#~ msgid "select_tag"
#~ msgstr ""

#~ msgid "Delete"
=======
#~ msgid "select_class"
>>>>>>> 8eb9a26c
#~ msgstr ""
<|MERGE_RESOLUTION|>--- conflicted
+++ resolved
@@ -2832,7 +2832,6 @@
 #~ msgid "classes"
 #~ msgstr ""
 
-<<<<<<< HEAD
 #~ msgid "Adventure"
 #~ msgstr ""
 
@@ -2846,7 +2845,7 @@
 #~ msgstr ""
 
 #~ msgid "Delete"
-=======
+#~ msgstr ""
+
 #~ msgid "select_class"
->>>>>>> 8eb9a26c
 #~ msgstr ""
