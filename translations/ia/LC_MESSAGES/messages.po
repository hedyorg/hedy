--- conflicted
+++ resolved
@@ -7,13 +7,8 @@
 msgstr ""
 "Project-Id-Version: PROJECT VERSION\n"
 "Report-Msgid-Bugs-To: EMAIL@ADDRESS\n"
-<<<<<<< HEAD
 "POT-Creation-Date: 2024-03-01 11:10+0100\n"
 "PO-Revision-Date: 2024-02-19 14:26+0000\n"
-=======
-"POT-Creation-Date: 2024-03-08 18:45+0100\n"
-"PO-Revision-Date: 2024-03-07 13:40+0000\n"
->>>>>>> 0a1bbe5e
 "Last-Translator: Prefill add-on <noreply-addon-prefill@weblate.org>\n"
 "Language: ia\n"
 "Language-Team: none\n"
@@ -241,8 +236,6 @@
 msgstr "Use this button when you want to create a block of code that students can run in your adventure. Tip: put the selection at the end of the last line of the code block and <kbd>Enter</kbd> 3 times to type after a code block."
 
 #, fuzzy
-<<<<<<< HEAD
-=======
 msgid "adventure_duplicate"
 msgstr "You already have an adventure with this name."
 
@@ -251,7 +244,6 @@
 msgstr "You didn't enter an adventure name!"
 
 #, fuzzy
->>>>>>> 0a1bbe5e
 msgid "adventure_exp_3"
 msgstr "Make sure you always surround keywords with { }, then they are recognized correctly. You can use the \"preview\" button to view a styled version of your adventure. To view the adventure on a dedicated page, select \"view\" from the teachers page."
 
@@ -2500,7 +2492,6 @@
 msgid "your_program"
 msgstr "Your program"
 
-<<<<<<< HEAD
 #~ msgid "adventure_exp_1"
 #~ msgstr "Type your adventure of choice on the right-hand side. After creating your adventure you can include it in one of your classes under \"customizations\". If you want to include a command in your adventure please use code anchors like this:"
 
@@ -2516,23 +2507,18 @@
 #~ msgid "share"
 #~ msgstr "Share"
 
-=======
->>>>>>> 0a1bbe5e
 #~ msgid "share_confirm"
 #~ msgstr "Are you sure you want to make the program public?"
 
 #~ msgid "share_success_detail"
 #~ msgstr "Program shared successfully."
 
-<<<<<<< HEAD
 #~ msgid "try_it"
 #~ msgstr "Try it"
 
 #~ msgid "unshare"
 #~ msgstr "Unshare"
 
-=======
->>>>>>> 0a1bbe5e
 #~ msgid "unshare_confirm"
 #~ msgstr "Are you sure you want to make the program private?"
 
