# Interlingua translations for PROJECT.
# Copyright (C) 2024 ORGANIZATION
# This file is distributed under the same license as the PROJECT project.
# FIRST AUTHOR <EMAIL@ADDRESS>, 2024.
#
msgid ""
msgstr ""
"Project-Id-Version: PROJECT VERSION\n"
"Report-Msgid-Bugs-To: EMAIL@ADDRESS\n"
"POT-Creation-Date: 2000-01-01 00:00+0000\n"
"PO-Revision-Date: 2024-07-08 10:20+0000\n"
"Last-Translator: Prefill add-on <noreply-addon-prefill@weblate.org>\n"
"Language-Team: none\n"
"Language: ia\n"
"MIME-Version: 1.0\n"
"Content-Type: text/plain; charset=utf-8\n"
"Content-Transfer-Encoding: 8bit\n"
"Plural-Forms: nplurals=2; plural=n != 1;\n"
"X-Generator: Weblate 5.7-dev\n"
"Generated-By: Babel 2.14.0\n"

#, fuzzy
msgid "Access Before Assign"
msgstr "You tried to use the variable {name} on line {access_line_number}, but you set it on line {definition_line_number}. Set a variable before using it."

#, fuzzy
msgid "Cyclic Var Definition"
msgstr "The name `{variable}` needs to be set before you can use it on the right-hand side of the `{is}` command."

#, fuzzy
msgid "Else Without If Error"
msgstr "On line {line_number} you used an `{else}` but there is no `{if}` on the line before it."

#, fuzzy
msgid "Function Undefined"
msgstr "You tried to use the function {name}, but you didn't define it."

#, fuzzy
msgid "Has Blanks"
msgstr "Your code is incomplete. It contains blanks that you have to replace with code."

#, fuzzy
msgid "Incomplete"
msgstr "Oops! You forgot a bit of code! On line {line_number}, you need to enter text behind `{incomplete_command}`."

#, fuzzy
msgid "Incomplete Repeat"
msgstr "It looks like you forgot to use a `{command}` with the `{repeat}` command you used on line {line_number}."

#, fuzzy
msgid "Invalid"
msgstr "`{invalid_command}` is not a Hedy level {level} command. Did you mean `{guessed_command}`?"

#, fuzzy
msgid "Invalid Argument"
msgstr "You cannot use the command `{command}` with `{invalid_argument}`. Try changing `{invalid_argument}` to {allowed_types}."

#, fuzzy
msgid "Invalid Argument Type"
msgstr "You cannot use `{command}` with `{invalid_argument}` because it is {invalid_type}. Try changing `{invalid_argument}` to {allowed_types}."

#, fuzzy
msgid "Invalid At Command"
msgstr "The `{command}` command may not be used from level 16 onward. You can use square brackets to use an element from a list, for example `friends[i]`, `lucky_numbers[{random}]`."

#, fuzzy
msgid "Invalid Space"
msgstr "Oops! You started a line with a space on line {line_number}. Spaces confuse computers, can you remove it?"

#, fuzzy
msgid "Invalid Type Combination"
msgstr "You cannot use `{invalid_argument}` and `{invalid_argument_2}` with `{command}` because one is {invalid_type} and the other is {invalid_type_2}. Try changing `{invalid_argument}` to {invalid_type_2} or `{invalid_argument_2}` to {invalid_type}."

#, fuzzy
msgid "Lonely Echo"
msgstr "You used an `{echo}` before an `{ask}`, or an `{echo}` without an `{ask}`. Place an `{ask}` before the `{echo}`."

#, fuzzy
msgid "Lonely Text"
msgstr "It looks like you forgot to use a command with the text you used in line {line_number}"

#, fuzzy
msgid "Missing Additional Command"
msgstr "It looks like you forgot to complete writing `{command}` on line {line_number}. Try adding `{missing_command}` to your code."

#, fuzzy
msgid "Missing Colon Error"
msgstr "Starting at level 17, `{command}` needs a `:`. It looks like you forgot to use one at the end of line {line_number}."

#, fuzzy
msgid "Missing Command"
msgstr "It looks like you forgot to use a command on line {line_number}."

#, fuzzy
msgid "Missing Inner Command"
msgstr "It looks like you forgot to use a command with the `{command}` statement you used on line {line_number}."

#, fuzzy
msgid "Missing Square Brackets"
msgstr "It looks like you forgot to use square brackets `[]` around the list you were creating on line {line_number}."

#, fuzzy
msgid "Missing Variable"
msgstr "It looks like your `{command}` is missing a variable at the start of the line."

#, fuzzy
msgid "Misspelled At Command"
msgstr "It looks like you might have misspelled the `{command}` command, instead you wrote `{invalid_argument}` in line {line_number}."

#, fuzzy
msgid "No Indentation"
msgstr "You used too few spaces in line {line_number}. You used {leading_spaces} spaces, which is not enough. Start every new block with {indent_size} spaces more than the line before."

#, fuzzy
msgid "Non Decimal Variable"
msgstr "At line {line_number}, you might have tried using a number which Hedy does not like very much! Try changing it to a decimal number like 2."

#, fuzzy
msgid "Parse"
msgstr "The code you entered is not valid Hedy code. There is a mistake on line {location[0]}, at position {location[1]}. You typed `{character_found}`, but that is not allowed."

#, fuzzy
msgid "Pressit Missing Else"
msgstr "You forgot to add what happens when you press a different key, add an `{else}` to your code"

#, fuzzy
msgid "Runtime Index Error"
msgstr "You tried to access the list {name} but it is either empty or the index is not there."

#, fuzzy
msgid "Runtime Value Error"
msgstr "While running your program the command `{command}` received the value `{value}` which is not allowed. {tip}."

#, fuzzy
msgid "Runtime Values Error"
msgstr "While running your program the command `{command}` received the values `{value}` and `{value}` which are not allowed. {tip}."

#, fuzzy
msgid "Save Microbit code "
msgstr "Save Microbit code"

#, fuzzy
msgid "Too Big"
msgstr "Wow! Your program has an impressive {lines_of_code} lines of code! But we can only process {max_lines} lines in this level. Make your program smaller and try again."

#, fuzzy
msgid "Too Few Indents"
msgstr "You used too few leading spaces in line {line_number}. You used {leading_spaces} spaces, which is too few."

#, fuzzy
msgid "Too Many Indents"
msgstr "You used too many leading spaces in line {line_number}. You used {leading_spaces} spaces, which is too many."

#, fuzzy
msgid "Unexpected Indentation"
msgstr "You used too many spaces in line {line_number}. You used {leading_spaces} spaces, which is too much. Start every new block with {indent_size} spaces more than the line before."

#, fuzzy
msgid "Unquoted Assignment"
msgstr "From this level, you need to place texts to the right of the `{is}` between quotes. You forgot that for the text {text}."

#, fuzzy
msgid "Unquoted Equality Check"
msgstr "If you want to check if a variable is equal to multiple words, the words should be surrounded by quotation marks!"

#, fuzzy
msgid "Unquoted Text"
msgstr "Be careful. If you `{ask}` or `{print}` something, the text should start and finish with a quotation mark. You forgot that for the text {unquotedtext}."

#, fuzzy
msgid "Unsupported Float"
msgstr "Non-integer numbers are not supported yet but they will be in a few levels. For now change `{value}` to an integer."

#, fuzzy
msgid "Unsupported String Value"
msgstr "Text values cannot contain `{invalid_value}`."

#, fuzzy
msgid "Unused Variable"
msgstr "You defined the variable {variable_name} on line {line_number}, but you did not use it."

#, fuzzy
msgid "Var Undefined"
msgstr "You tried to use the variable `{name}`, but you didn't set it. It is also possible that you were trying to use the word `{name}` but forgot quotation marks."

#, fuzzy
msgid "Wrong Level"
msgstr "That was correct Hedy code, but not at the right level. You wrote `{offending_keyword}` for level {working_level}. Tip: {tip}"

#, fuzzy
msgid "Wrong Number of Arguments"
msgstr "Your function used the wrong number of arguments. You provided {used_number} but the function {name} needs {defined_number}"

#, fuzzy
msgid "account_overview"
msgstr "Account overview"

#, fuzzy
msgid "accounts_created"
msgstr "Accounts were successfully created."

#, fuzzy
msgid "accounts_intro"
msgstr "On this page you can create accounts for multiple students at once. These are automatically added to the current class, so make sure the class shown above is the right one! Every username needs to be unique in the entire Hedy system. You can use 'Postfix classname' to add your class name to all accounts. If you manually enter passwords, these need to be <b>at least</b> 6 characters."

#, fuzzy
msgid "achievement_earned"
msgstr "You've earned an achievement!"

#, fuzzy
msgid "achievements"
msgstr "achievements"

#, fuzzy
msgid "achievements_logo_alt"
msgstr "Achievement logo"

#, fuzzy
msgid "actions"
msgstr "Actions"

#, fuzzy
msgid "add"
msgstr "Add"

#, fuzzy
msgid "add_students"
msgstr "Add students"

#, fuzzy
msgid "add_your_language"
msgstr "Add your language!"

#, fuzzy
msgid "admin"
msgstr "Admin"

#, fuzzy
msgid "advance_button"
msgstr "Go to level {level}"

#, fuzzy
msgid "adventure"
msgstr "Adventure"

#, fuzzy
msgid "adventure_cloned"
msgstr "Adventure is cloned"

#, fuzzy
msgid "adventure_code_button"
msgstr "Adventure Code"

#, fuzzy
msgid "adventure_codeblock_button"
msgstr "Use this button when you want to create a block of code that students can run in your adventure. Tip: put the selection at the end of the last line of the code block and <kbd>Enter</kbd> 3 times to type after a code block."

#, fuzzy
msgid "adventure_duplicate"
msgstr "You already have an adventure with this name."

#, fuzzy
msgid "adventure_empty"
msgstr "You didn't enter an adventure name!"

#, fuzzy
msgid "adventure_exp_3"
msgstr "Make sure you always surround keywords with { }, then they are recognized correctly. You can use the \"preview\" button to view a styled version of your adventure. To view the adventure on a dedicated page, select \"view\" from the teachers page."

msgid "adventure_exp_classes"
msgstr "Your adventure is used within the following classes"

#, fuzzy
msgid "adventure_flagged"
msgstr "The adventure was flagged successfully."

#, fuzzy
msgid "adventure_id_invalid"
msgstr "This adventure id is invalid."

#, fuzzy
msgid "adventure_length"
msgstr "Your adventure has to be at least 20 characters."

#, fuzzy
msgid "adventure_name_invalid"
msgstr "This adventure name is invalid."

#, fuzzy
msgid "adventure_prompt"
msgstr "Please enter the name of the adventure"

#, fuzzy
msgid "adventure_terms"
msgstr "I agree that my adventure might be made publicly available on Hedy."

#, fuzzy
msgid "adventure_updated"
msgstr "The adventure has been updated!"

#, fuzzy
msgid "adventures"
msgstr "Adventures"

#, fuzzy
msgid "adventures_completed"
msgstr "Adventures completed: {number_of_adventures}"

#, fuzzy
msgid "adventures_info"
msgstr "Each Hedy level has built-in exercises for students, which we call adventures. You can create your own adventures and add them to your classes. With your own adventures you can create adventures that are relevant and interesting for your students. You can find more information about creating your own adventures <a href=\"https://hedy.org/for-teachers/manual/features\">here</a>."

#, fuzzy
msgid "adventures_restored"
msgstr "The default adventures have been restored."

#, fuzzy
msgid "adventures_tried"
msgstr "Adventures tried"

#, fuzzy
msgid "ago"
msgstr "{timestamp} ago"

#, fuzzy
msgid "agree_invalid"
msgstr "You have to agree with the privacy terms."

#, fuzzy
msgid "agree_with"
msgstr "I agree to the"

#, fuzzy
msgid "ajax_error"
msgstr "There was an error, please try again."

#, fuzzy
msgid "all"
msgstr "All"

#, fuzzy
msgid "all_class_highscores"
msgstr "All students visible in class highscores"

#, fuzzy
msgid "already_account"
msgstr "Already have an account?"

#, fuzzy
msgid "already_program_running"
msgstr "There is already a program running, finish that one first."

#, fuzzy
msgid "already_teacher"
msgstr "You already have a teacher account."

#, fuzzy
msgid "already_teacher_request"
msgstr "You already have a pending teacher request."

#, fuzzy
msgid "amount_submitted"
msgstr "programs submitted"

#, fuzzy
msgid "are_you_sure"
msgstr "Are you sure? You cannot revert this action."

#, fuzzy
msgid "ask_needs_var"
msgstr "Starting in level 2, `{ask}` needs to be used with a variable. Example: name `{is}` `{ask}` What is your name?"

#, fuzzy
msgid "become_a_sponsor"
msgstr "Become a sponsor"

#, fuzzy
msgid "birth_year"
msgstr "Birth year"

#, fuzzy
msgid "bug"
msgstr "Bug"

#, fuzzy
msgid "by"
msgstr "by"

#, fuzzy
msgid "cancel"
msgstr "Cancel"

#, fuzzy
msgid "cant_parse_exception"
msgstr "Couldn't parse the program"

#, fuzzy
msgid "certificate"
msgstr "Certificate of Completion"

#, fuzzy
msgid "certified_teacher"
msgstr "Certified teacher"

#, fuzzy
msgid "change_password"
msgstr "Change password"

#, fuzzy
msgid "cheatsheet_title"
msgstr "Cheatsheet"

#, fuzzy
msgid "class_already_joined"
msgstr "You are already a student of class"

#, fuzzy
msgid "class_customize_success"
msgstr "Class successfully customized."

#, fuzzy
msgid "class_graph_explanation"
msgstr "In this graph you can see represented the numbers of adventures your students have attempted (meaning they have done meaninful work in that adventure), with respect to the number of errors and successful runs."

#, fuzzy
msgid "class_name_duplicate"
msgstr "You already have a class with this name."

#, fuzzy
msgid "class_name_empty"
msgstr "You didn't enter a class name!"

#, fuzzy
msgid "class_name_invalid"
msgstr "This class name is invalid."

#, fuzzy
msgid "class_name_prompt"
msgstr "Please enter the name of the new class"

#, fuzzy
msgid "class_performance_graph"
msgstr "Class performance graph"

#, fuzzy
msgid "class_survey_description"
msgstr "We would like to get a better overview of our Hedy users. By providing these answers, you would help improve Hedy. Thank you!"

#, fuzzy
msgid "class_survey_later"
msgstr "Remind me tomorrow"

#, fuzzy
msgid "class_survey_question1"
msgstr "What is the age range in your class?"

#, fuzzy
msgid "class_survey_question2"
msgstr "What is the spoken language in your class?"

#, fuzzy
msgid "class_survey_question3"
msgstr "What is the gender balance in your class?"

#, fuzzy
msgid "class_survey_question4"
msgstr "What distinguishes your students from others?"

#, fuzzy
msgid "classes"
msgstr "Classes"

#, fuzzy
msgid "classes_info"
msgstr "Create a class to follow the progress of each student in dashboard, and to customize the adventures your students see, and even adding your own! You can create as many classes as you like, and each class can have multiple teachers each one with different roles. You can also add as many students as you want, but mind that each student can only be in one class at a time. You can find more information about classes in the <a href=\"https://hedy.org/for-teachers/manual/preparations#for-teachers\">teacher manual</a>."

#, fuzzy
msgid "clone"
msgstr "Clone"

#, fuzzy
msgid "cloned_times"
msgstr "Clones"

#, fuzzy
msgid "close"
msgstr "Close"

#, fuzzy
msgid "comma"
msgstr "a comma"

#, fuzzy
msgid "command_not_available_yet_exception"
msgstr "Command not available yet"

#, fuzzy
msgid "command_unavailable_exception"
msgstr "Command not correct anymore"

#, fuzzy
msgid "commands"
msgstr "Commands"

#, fuzzy
msgid "common_errors"
msgstr "Common errors"

#, fuzzy
msgid "congrats_message"
msgstr "Congratulations, {username}, you have reached the following results with Hedy!"

#, fuzzy
msgid "connect_guest_teacher"
msgstr "I would like to be connected with a guest teacher who can give a few lessons"

#, fuzzy
msgid "constant_variable_role"
msgstr "constant"

#, fuzzy
msgid "content_invalid"
msgstr "This adventure is invalid."

#, fuzzy
msgid "contributor"
msgstr "Contributor"

#, fuzzy
msgid "copy_clipboard"
msgstr "Successfully copied to clipboard"

#, fuzzy
msgid "copy_code"
msgstr "Copy code"

#, fuzzy
msgid "copy_join_link"
msgstr "Copy join link"

#, fuzzy
msgid "copy_link_success"
msgstr "Join link successfully copied to clipboard"

#, fuzzy
msgid "copy_link_to_share"
msgstr "Copy link to share"

#, fuzzy
msgid "copy_mail_link"
msgstr "Please copy and paste this link into a new tab:"

#, fuzzy
msgid "correct_answer"
msgstr "The correct answer is"

#, fuzzy
msgid "country"
msgstr "Country"

#, fuzzy
msgid "country_invalid"
msgstr "Please select a valid country."

#, fuzzy
msgid "create_account"
msgstr "Create account"

#, fuzzy
msgid "create_accounts"
msgstr "Create accounts"

#, fuzzy
msgid "create_accounts_prompt"
msgstr "Are you sure you want to create these accounts?"

#, fuzzy
msgid "create_adventure"
msgstr "Create adventure"

#, fuzzy
msgid "create_class"
msgstr "Create a new class"

#, fuzzy
msgid "create_multiple_accounts"
msgstr "Create multiple accounts"

#, fuzzy
msgid "create_question"
msgstr "Do you want to create one?"

#, fuzzy
msgid "create_student_account"
msgstr "Create an account"

#, fuzzy
msgid "create_student_account_explanation"
msgstr "You can save your own programs with an account."

#, fuzzy
msgid "create_teacher_account"
msgstr "Create a teacher account"

#, fuzzy
msgid "create_teacher_account_explanation"
msgstr "With a teacher account, you can save your programs and see the results of your students."

#, fuzzy
msgid "creator"
msgstr "Creator"

#, fuzzy
msgid "current_password"
msgstr "Current password"

#, fuzzy
msgid "customization_deleted"
msgstr "Customizations successfully deleted."

#, fuzzy
msgid "customize"
msgstr "Customize"

#, fuzzy
msgid "customize_adventure"
msgstr "Customize adventure"

#, fuzzy
msgid "customize_class"
msgstr "Customize class"

#, fuzzy
msgid "dash"
msgstr "a dash"

#, fuzzy
msgid "default_401"
msgstr "Looks like you aren't authorized..."

#, fuzzy
msgid "default_403"
msgstr "Looks like this action is forbidden..."

#, fuzzy
msgid "default_404"
msgstr "We could not find that page..."

#, fuzzy
msgid "default_500"
msgstr "Something went wrong..."

#, fuzzy
msgid "delete"
msgstr "Delete"

#, fuzzy
msgid "delete_adventure_prompt"
msgstr "Are you sure you want to remove this adventure?"

#, fuzzy
msgid "delete_class_prompt"
msgstr "Are you sure you want to delete the class?"

#, fuzzy
msgid "delete_confirm"
msgstr "Are you sure you want to delete the program?"

#, fuzzy
msgid "delete_invite"
msgstr "Delete invitation"

#, fuzzy
msgid "delete_invite_prompt"
msgstr "Are you sure you want to remove this class invitation?"

#, fuzzy
msgid "delete_public"
msgstr "Delete public profile"

#, fuzzy
msgid "delete_success"
msgstr "Program deleted successfully."

#, fuzzy
msgid "delete_tag_prompt"
msgstr "Are you sure you want to delete this tag?"

#, fuzzy
msgid "destroy_profile"
msgstr "Delete profile"

#, fuzzy
msgid "developers_mode"
msgstr "Programmer's mode"

#, fuzzy
msgid "directly_available"
msgstr "Directly open"

#, fuzzy
msgid "disable"
msgstr "Disable"

#, fuzzy
msgid "disable_explore_page"
msgstr "Disable explore page"

#, fuzzy
msgid "disable_parsons"
msgstr "Disable all puzzles"

#, fuzzy
msgid "disable_quizes"
msgstr "Disable all quizes"

#, fuzzy
msgid "disabled"
msgstr "Disabled"

#, fuzzy
msgid "disabled_button_quiz"
msgstr "Your quiz score is below the threshold, try again!"

#, fuzzy
msgid "discord_server"
msgstr "Discord server"

#, fuzzy
msgid "distinguished_user"
msgstr "Distinguished user"

#, fuzzy
msgid "double quotes"
msgstr "double quotes"

#, fuzzy
msgid "download"
msgstr "Download"

#, fuzzy
msgid "download_login_credentials"
msgstr "Do you want to download the login credentials after the accounts creation?"

#, fuzzy
msgid "duplicate"
msgstr "Duplicate"

#, fuzzy
msgid "echo_and_ask_mismatch_exception"
msgstr "Echo and ask mismatch"

#, fuzzy
msgid "echo_out"
msgstr "Starting in level 2 `{echo}` is no longer needed. You can repeat an answer with `{ask}` and `{print}` now. Example: `name {is} {ask} What are you called? {print} hello name`"

#, fuzzy
msgid "edit_adventure"
msgstr "Edit adventure"

#, fuzzy
msgid "edit_code_button"
msgstr "Edit code"

#, fuzzy
msgid "email"
msgstr "Email"

#, fuzzy
msgid "email_invalid"
msgstr "Please enter a valid email."

#, fuzzy
msgid "end_quiz"
msgstr "Quiz end"

#, fuzzy
msgid "english"
msgstr "English"

#, fuzzy
msgid "enter"
msgstr "Enter"

#, fuzzy
msgid "enter_password"
msgstr "Enter a new password for"

#, fuzzy
msgid "enter_text"
msgstr "Enter your answer here..."

#, fuzzy
msgid "error_logo_alt"
msgstr "Error logo"

#, fuzzy
msgid "errors"
msgstr "Errors"

#, fuzzy
msgid "exclamation mark"
msgstr "an exclamation mark"

#, fuzzy
msgid "exercise"
msgstr "Exercise"

#, fuzzy
msgid "exercise_doesnt_exist"
msgstr "This exercise doesn't exist"

#, fuzzy
msgid "exists_email"
msgstr "That email is already in use."

#, fuzzy
msgid "exists_username"
msgstr "That username is already in use."

#, fuzzy
msgid "exit_preview_mode"
msgstr "Exit preview mode"

#, fuzzy
msgid "experience_invalid"
msgstr "Please select a valid experience, choose (Yes, No)."

#, fuzzy
msgid "expiration_date"
msgstr "Expiration date"

#, fuzzy
msgid "explore_explanation"
msgstr "On this page you can look through programs created by other Hedy users. You can filter on both a Hedy level and adventure. Click on \"View program\" to open a program and run it. Programs with a red header contain a mistake. You can still open the program, but running it will result in an error. You can of course try to fix it! If the creator has a public profile you can click their username to visit their profile. There you will find all their shared programs and much more!"

#, fuzzy
msgid "explore_programs"
msgstr "Explore programs"

#, fuzzy
msgid "explore_programs_logo_alt"
msgstr "Explore programs icon"

#, fuzzy
msgid "favorite_program"
msgstr "Favorite program"

#, fuzzy
msgid "favourite_confirm"
msgstr "Are you sure you want to set this program as your favourite?"

#, fuzzy
msgid "favourite_program"
msgstr "Favourite program"

#, fuzzy
msgid "favourite_program_invalid"
msgstr "Your chosen favourite program is invalid."

#, fuzzy
msgid "favourite_success"
msgstr "Your program is set as favourite."

#, fuzzy
msgid "feature"
msgstr "Feature"

#, fuzzy
msgid "feedback"
msgstr "Feedback"

#, fuzzy
msgid "feedback_message_error"
msgstr "Something went wrong, please try again later."

#, fuzzy
msgid "feedback_message_success"
msgstr "Thank you, we recieved your feedback and will contact you if needed."

#, fuzzy
msgid "feedback_modal_message"
msgstr "Please send us a message with a category. We appreciate your help to improve Hedy!"

#, fuzzy
msgid "female"
msgstr "Female"

#, fuzzy
msgid "flag_adventure_prompt"
msgstr "Do you want to flag this adventure so that we check its appropriateness?"

#, fuzzy
msgid "float"
msgstr "a number"

#, fuzzy
msgid "for_teachers"
msgstr "For teachers"

#, fuzzy
msgid "forgot_password"
msgstr "Forgot your password?"

#, fuzzy
msgid "from_another_teacher"
msgstr "From another teacher"

#, fuzzy
msgid "from_magazine_website"
msgstr "From a magazine or website"

#, fuzzy
msgid "from_video"
msgstr "From a video"

#, fuzzy
msgid "fun_statistics_msg"
msgstr "Here are some fun statistics!"

#, fuzzy
msgid "gender"
msgstr "Gender"

#, fuzzy
msgid "gender_invalid"
msgstr "Please select a valid gender, choose (Female, Male, Other)."

#, fuzzy
msgid "general_settings"
msgstr "General settings"

#, fuzzy
msgid "generate_passwords"
msgstr "Generate passwords"

#, fuzzy
msgid "get_certificate"
msgstr "Get your certificate!"

#, fuzzy
msgid "give_link_to_teacher"
msgstr "Give the following link to your teacher:"

#, fuzzy
msgid "go_back"
msgstr "Go back"

#, fuzzy
msgid "go_back_to_main"
msgstr "Go back to main page"

#, fuzzy
msgid "go_to_question"
msgstr "Go to question"

#, fuzzy
msgid "go_to_quiz_result"
msgstr "Go to quiz result"

#, fuzzy
msgid "goto_profile"
msgstr "Go to my profile"

#, fuzzy
msgid "graph_title"
msgstr "Errors per adventure completed on level {level}"

#, fuzzy
msgid "grid_overview"
msgstr "Overview of programs per adventure"

#, fuzzy
msgid "hand_in"
msgstr "Hand in"

#, fuzzy
msgid "hand_in_exercise"
msgstr "Hand in exercise"

#, fuzzy
msgid "heard_about_hedy"
msgstr "How have you heard about Hedy?"

#, fuzzy
msgid "heard_about_invalid"
msgstr "Please select a valid way you heard about us."

#, fuzzy
msgid "hedy_choice_title"
msgstr "Hedy's Choice"

#, fuzzy
msgid "hedy_introduction_slides"
msgstr "Hedy Introduction Slides"

#, fuzzy
msgid "hedy_logo_alt"
msgstr "Hedy logo"

#, fuzzy
msgid "hedy_on_github"
msgstr "Hedy on Github"

#, fuzzy
msgid "hedy_tutorial_logo_alt"
msgstr "Hedy tutorial icon"

#, fuzzy
msgid "hello_logo"
msgstr "hello"

#, fuzzy
msgid "hide_cheatsheet"
msgstr "Hide cheatsheet"

#, fuzzy
msgid "hide_keyword_switcher"
msgstr "Hide keyword switcher"

#, fuzzy
msgid "highest_level_reached"
msgstr "Highest level reached"

#, fuzzy
msgid "highest_quiz_score"
msgstr "Highest quiz score"

#, fuzzy
msgid "hint"
msgstr "Hint?"

#, fuzzy
msgid "ill_work_some_more"
msgstr "I'll work on it a little longer"

#, fuzzy
msgid "image_invalid"
msgstr "The image you chose is invalid."

#, fuzzy
msgid "incomplete_command_exception"
msgstr "Incomplete Command"

#, fuzzy
msgid "incorrect_handling_of_quotes_exception"
msgstr "Incorrect handling of quotes"

#, fuzzy
msgid "incorrect_use_of_types_exception"
msgstr "Incorrect use of types"

#, fuzzy
msgid "incorrect_use_of_variable_exception"
msgstr "Incorrect use of variable"

#, fuzzy
msgid "indentation_exception"
msgstr "Incorrect Indentation"

#, fuzzy
msgid "input"
msgstr "input from `{ask}`"

#, fuzzy
msgid "input_variable_role"
msgstr "input"

#, fuzzy
msgid "integer"
msgstr "a number"

#, fuzzy
msgid "invalid_class_link"
msgstr "Invalid link for joining the class."

#, fuzzy
msgid "invalid_command_exception"
msgstr "Invalid command"

#, fuzzy
msgid "invalid_keyword_language_comment"
msgstr "# The provided keyword language is invalid, keyword language is set to English"

#, fuzzy
msgid "invalid_language_comment"
msgstr "# The provided language is invalid, language set to English"

#, fuzzy
msgid "invalid_level_comment"
msgstr "# The provided level is invalid, level is set to level 1"

#, fuzzy
msgid "invalid_program_comment"
msgstr "# The provided program is invalid, please try again"

#, fuzzy
msgid "invalid_teacher_invitation_code"
msgstr "The teacher invitation code is invalid. To become a teacher, reach out to hello@hedy.org."

#, fuzzy
msgid "invalid_tutorial_step"
msgstr "Invalid tutorial step"

#, fuzzy
msgid "invalid_username_password"
msgstr "Invalid username/password."

#, fuzzy
msgid "invite_by_username"
msgstr "Invite by username"

#, fuzzy
msgid "invite_date"
msgstr "Invite date"

#, fuzzy
msgid "invite_message"
msgstr "You have received an invitation to join class"

#, fuzzy
msgid "invite_prompt"
msgstr "Enter a username"

#, fuzzy
msgid "invite_teacher"
msgstr "Invite a teacher"

#, fuzzy
msgid "join_class"
msgstr "Join class"

#, fuzzy
msgid "join_prompt"
msgstr "You need to have an account to join a class. Would you like to login now?"

#, fuzzy
msgid "keybinding_waiting_for_keypress"
msgstr "Waiting for a button press..."

#, fuzzy
msgid "keyword_language_invalid"
msgstr "Please select a valid keyword language (select English or your own language)."

#, fuzzy
msgid "landcode_phone_number"
msgstr "Please also add your country's landcode"

#, fuzzy
msgid "language"
msgstr "Language"

#, fuzzy
msgid "language_invalid"
msgstr "Please select a valid language."

#, fuzzy
msgid "languages"
msgstr "Which of these programming languages have you used before?"

#, fuzzy
msgid "last_achievement"
msgstr "Last earned achievement"

#, fuzzy
msgid "last_edited"
msgstr "Last edited"

#, fuzzy
msgid "last_error"
msgstr "Last error"

#, fuzzy
msgid "last_program"
msgstr "Last program"

#, fuzzy
msgid "last_update"
msgstr "Last update"

#, fuzzy
msgid "lastname"
msgstr "Last Name"

#, fuzzy
msgid "leave_class"
msgstr "Leave class"

#, fuzzy
msgid "level"
msgstr "Level"

#, fuzzy
msgid "level_accessible"
msgstr "Level is open to students"

#, fuzzy
msgid "level_disabled"
msgstr "Level disabled"

#, fuzzy
msgid "level_future"
msgstr "This level automatically opens on "

#, fuzzy
msgid "level_invalid"
msgstr "This Hedy level in invalid."

#, fuzzy
msgid "level_not_class"
msgstr "This level has not been made available in your class yet"

#, fuzzy
msgid "level_title"
msgstr "Level"

#, fuzzy
msgid "levels"
msgstr "levels"

#, fuzzy
msgid "link"
msgstr "Link"

#, fuzzy
msgid "list"
msgstr "a list"

#, fuzzy
msgid "list_variable_role"
msgstr "list"

#, fuzzy
msgid "live_dashboard"
msgstr "Live Dashboard"

#, fuzzy
msgid "logged_in_to_share"
msgstr "You must be logged in to save and share a program."

#, fuzzy
msgid "login"
msgstr "Log in"

#, fuzzy
msgid "login_long"
msgstr "Log in to your account"

#, fuzzy
msgid "login_to_save_your_work"
msgstr "Log in to save your work"

#, fuzzy
msgid "logout"
msgstr "Log out"

#, fuzzy
msgid "longest_program"
msgstr "Longest program"

#, fuzzy
msgid "mail_change_password_body"
msgstr ""
"Your Hedy password has been changed. If you did this, all is good.\n"
"If you didn't change your password, please contact us immediately by replying to this email."

#, fuzzy
msgid "mail_change_password_subject"
msgstr "Your Hedy password has been changed"

#, fuzzy
msgid "mail_error_change_processed"
msgstr "Something went wrong when sending a validation mail, the changes are still correctly processed."

#, fuzzy
msgid "mail_goodbye"
msgstr ""
"Keep programming!\n"
"The Hedy team"

#, fuzzy
msgid "mail_hello"
msgstr "Hi {username}!"

#, fuzzy
msgid "mail_recover_password_body"
msgstr ""
"By clicking on this link, you can set a new Hedy password. This link is valid for <b>4</b> hours.\n"
"If you haven't required a password reset, please ignore this email: {link}"

#, fuzzy
msgid "mail_recover_password_subject"
msgstr "Request a password reset."

#, fuzzy
msgid "mail_reset_password_body"
msgstr ""
"Your Hedy password has been reset to a new one. If you did this, all is good.\n"
"If you didn't change your password, please contact us immediately by replying to this email."

#, fuzzy
msgid "mail_reset_password_subject"
msgstr "Your Hedy password has been reset"

#, fuzzy
msgid "mail_welcome_teacher_body"
msgstr ""
"<strong>Welcome!</strong>\n"
"Congratulations on your brand new Hedy teacher's account. Welcome to the world wide community of Hedy teachers!\n"
"\n"
"<strong>What teacher's accounts can do</strong>\n"
"There are a number of extra options unlocked for you now.\n"
"\n"
"1. Extra explanation is available in the <a href=\"https://hedy.org/for-teachers/manual\">teacher's manual</a>.\n"
"2. With your teacher account, you can create classes. Your students can than join your classes and you can see their progress. Classes are made and managed though the for <a href=\"https://hedycode.com/for-teachers\">teachers page</a>.\n"
"3. You can fully customize your classes, for example you can open and close levels, enable or disable adventures and author your own adventures!\n"
"\n"
"<strong>Join our online community!</strong>\n"
"All Hedy teachers, programmers and other fans are welcome to join our <a href=\"https://discord.gg/8yY7dEme9r\">Discord server</a>. This is the ideal place to chat about Hedy: we have channels where you can show your cool projects and lessons, channels to report bugs, and channels to chat with other teachers and with the Hedy team.\n"
"\n"
"<strong>How to ask for help </strong>\n"
"If anything is unclear, you can let us know on Discord, or <a href=\"mailto: hello@hedy.org\">send us an email</a>.\n"
"\n"
"<strong>How to report bugs</strong>\n"
"In Discord, we have a channel for reporting bugs, called #bugs. That is the perfect place to let us know about issues you are running into. If you know how to use GitHub, you can create an <a href=\"https://github.com/hedyorg/hedy/issues/new?assignees=&labels=&template=bug_report.md&title=%5BBUG%5D\">issue</a> there.\n"

#, fuzzy
msgid "mail_welcome_teacher_subject"
msgstr "Your Hedy teacher account is ready"

#, fuzzy
msgid "mail_welcome_verify_body"
msgstr ""
"Your Hedy account has been created successfully. Welcome!\n"
"Please click on this link to verify your email address: {link}"

#, fuzzy
msgid "mail_welcome_verify_subject"
msgstr "Welcome to Hedy"

#, fuzzy
msgid "mailing_title"
msgstr "Subscribe to the Hedy newsletter"

#, fuzzy
msgid "main_subtitle"
msgstr "Textual programming for the classroom"

#, fuzzy
msgid "main_title"
msgstr "Hedy"

#, fuzzy
msgid "make_sure_you_are_done"
msgstr "Make sure you are done! You will not be able to change your program anymore after you click \"Hand in\"."

#, fuzzy
msgid "male"
msgstr "Male"

#, fuzzy
msgid "mandatory_mode"
msgstr "Mandatory developer's mode"

msgid "more_options"
msgstr "More options"

#, fuzzy
msgid "multiple_keywords_warning"
msgstr "You are trying to use the keyword {orig_keyword}, but this keyword might have several meanings. Please choose the one you're trying to use from this list and copy paste it in your code, curly braces included: {keyword_list}"

msgid "multiple_levels_warning"
msgstr "We've noticed you have both selected several levels and included code snippets in your adventure, this might cause issues with the syntax highlighter and the automatic translation of keywords"

#, fuzzy
msgid "my_account"
msgstr "My account"

#, fuzzy
msgid "my_adventures"
msgstr "My adventures"

#, fuzzy
msgid "my_classes"
msgstr "My classes"

#, fuzzy
msgid "my_messages"
msgstr "My messages"

#, fuzzy
msgid "my_public_profile"
msgstr "My public profile"

#, fuzzy
msgid "name"
msgstr "Name"

#, fuzzy
msgid "nav_explore"
msgstr "Explore"

#, fuzzy
msgid "nav_hedy"
msgstr "Hedy"

#, fuzzy
msgid "nav_learn_more"
msgstr "Learn more"

#, fuzzy
msgid "nav_start"
msgstr "Home"

#, fuzzy
msgid "new_password"
msgstr "New password"

#, fuzzy
msgid "new_password_repeat"
msgstr "Repeat new password"

#, fuzzy
msgid "newline"
msgstr "a new line"

#, fuzzy
msgid "next_exercise"
msgstr "Next exercise"

#, fuzzy
msgid "next_page"
msgstr "Next page"

#, fuzzy
msgid "next_step_tutorial"
msgstr "Next step >>>"

#, fuzzy
msgid "no"
msgstr "No"

#, fuzzy
msgid "no_account"
msgstr "No account?"

#, fuzzy
msgid "no_accounts"
msgstr "There are no accounts to create."

#, fuzzy
msgid "no_adventures_yet"
msgstr "There are no public adventures yet..."

#, fuzzy
msgid "no_certificate"
msgstr "This user hasn't earned the Hedy Certificate of Completion"

#, fuzzy
msgid "no_more_flat_if"
msgstr "Starting in level 8, the code after `{if}` needs to be placed on the next line and start with 4 spaces."

#, fuzzy
msgid "no_programs"
msgstr "There are no programs."

#, fuzzy
msgid "no_public_profile"
msgstr "You don't have a public profile text yet..."

#, fuzzy
msgid "no_shared_programs"
msgstr "has no shared programs..."

#, fuzzy
msgid "no_such_adventure"
msgstr "This adventure doesn't exist!"

#, fuzzy
msgid "no_such_class"
msgstr "No such Hedy class."

#, fuzzy
msgid "no_such_level"
msgstr "No such Hedy level!"

#, fuzzy
msgid "no_such_program"
msgstr "No such Hedy program!"

#, fuzzy
msgid "no_tag"
msgstr "No tag provided!"

#, fuzzy
msgid "not_adventure_yet"
msgstr "You must fill in an adventure name first"

#, fuzzy
msgid "not_enrolled"
msgstr "Looks like you are not in this class!"

#, fuzzy
msgid "not_in_class_no_handin"
msgstr "You are not in a class, so there's no need for you to hand in anything."

#, fuzzy
msgid "not_logged_in_cantsave"
msgstr "Your program will not be saved."

#, fuzzy
msgid "not_logged_in_handin"
msgstr "You must be logged in to hand in an assignment."

#, fuzzy
msgid "not_teacher"
msgstr "Looks like you are not a teacher!"

#, fuzzy
msgid "number"
msgstr "a number"

#, fuzzy
msgid "number_achievements"
msgstr "Number of achievements"

#, fuzzy
msgid "number_lines"
msgstr "Number of lines"

#, fuzzy
msgid "number_of_errors"
msgstr "Number of errors: {number_of_errors}"

#, fuzzy
msgid "number_programs"
msgstr "Number of programs ran"

#, fuzzy
msgid "ok"
msgstr "OK"

#, fuzzy
msgid "only_you_can_see"
msgstr "Only you can see this program."

#, fuzzy
msgid "open"
msgstr "Open"

#, fuzzy
msgid "opening_date"
msgstr "Opening date"

#, fuzzy
msgid "opening_dates"
msgstr "Opening dates"

#, fuzzy
msgid "option"
msgstr "Option"

#, fuzzy
msgid "or"
msgstr "or"

#, fuzzy
msgid "other"
msgstr "Other"

#, fuzzy
msgid "other_block"
msgstr "Another block language"

#, fuzzy
msgid "other_settings"
msgstr "Other settings"

#, fuzzy
msgid "other_source"
msgstr "Other"

#, fuzzy
msgid "other_text"
msgstr "Another text language"

#, fuzzy
msgid "overwrite_warning"
msgstr "You already have a program with this name, saving this program will replace the old one. Are you sure?"

#, fuzzy
msgid "owner"
msgstr "Owner"

#, fuzzy
msgid "page_not_found"
msgstr "We couldn't find that page!"

#, fuzzy
msgid "pair_with_teacher"
msgstr "I would like to be paired with another teacher for help"

#, fuzzy
msgid "parsons_title"
msgstr "Puzzle"

#, fuzzy
msgid "password"
msgstr "Password"

#, fuzzy
msgid "password_change_not_allowed"
msgstr "You're not allowed to change the password of this user."

#, fuzzy
msgid "password_change_prompt"
msgstr "Are you sure you want to change this password?"

#, fuzzy
msgid "password_change_success"
msgstr "Password of your student is successfully changed."

#, fuzzy
msgid "password_invalid"
msgstr "Your password is invalid."

#, fuzzy
msgid "password_repeat"
msgstr "Repeat password"

#, fuzzy
msgid "password_resetted"
msgstr "Your password has been successfully reset. You are being redirected to the login page."

#, fuzzy
msgid "password_six"
msgstr "Your password must contain at least six characters."

#, fuzzy
msgid "password_updated"
msgstr "Password updated."

#, fuzzy
msgid "passwords_six"
msgstr "All passwords need to be six characters or longer."

#, fuzzy
msgid "pending_invites"
msgstr "Pending invites"

#, fuzzy
msgid "people_with_a_link"
msgstr "Other people with a link can see this program. It also can be found on the \"Explore\" page."

#, fuzzy
msgid "percentage"
msgstr "percentage"

#, fuzzy
msgid "percentage_achieved"
msgstr "Achieved by {percentage}% of the users"

#, fuzzy
msgid "period"
msgstr "a period"

#, fuzzy
msgid "personal_text"
msgstr "Personal text"

#, fuzzy
msgid "personal_text_invalid"
msgstr "Your personal text is invalid."

#, fuzzy
msgid "phone_number"
msgstr "Phone number"

#, fuzzy
msgid "postfix_classname"
msgstr "Postfix classname"

#, fuzzy
msgid "preferred_keyword_language"
msgstr "Preferred keyword language"

#, fuzzy
msgid "preferred_language"
msgstr "Preferred language"

#, fuzzy
msgid "preview"
msgstr "Preview"

#, fuzzy
msgid "preview_teacher_mode"
msgstr "This account is for you to try out Hedy, note that you need to sign out and create an actual account to save your progress."

#, fuzzy
msgid "previewing_adventure"
msgstr "Previewing adventure"

#, fuzzy
msgid "previewing_class"
msgstr "You are previewing class <em>{class_name}</em> as a teacher."

#, fuzzy
msgid "previous_campaigns"
msgstr "View previous campaigns"

#, fuzzy
msgid "previous_page"
msgstr "Previous page"

#, fuzzy
msgid "print_logo"
msgstr "print"

#, fuzzy
msgid "privacy_terms"
msgstr "Privacy terms"

#, fuzzy
msgid "private"
msgstr "Private"

#, fuzzy
msgid "profile_logo_alt"
msgstr "Profile icon."

#, fuzzy
msgid "profile_picture"
msgstr "Profile picture"

#, fuzzy
msgid "profile_updated"
msgstr "Profile updated."

#, fuzzy
msgid "profile_updated_reload"
msgstr "Profile updated, page will be re-loaded."

#, fuzzy
msgid "program_contains_error"
msgstr "This program contains an error, are you sure you want to share it?"

#, fuzzy
msgid "program_header"
msgstr "My programs"

#, fuzzy
msgid "program_too_large_exception"
msgstr "Programs too large"

#, fuzzy
msgid "programming_experience"
msgstr "Do you have programming experience?"

#, fuzzy
msgid "programming_invalid"
msgstr "Please select a valid programming language."

#, fuzzy
msgid "programs"
msgstr "Programs"

#, fuzzy
msgid "prompt_join_class"
msgstr "Do you want to join this class?"

#, fuzzy
msgid "public"
msgstr "Public"

#, fuzzy
msgid "public_adventures"
msgstr "Browse public adventures"

#, fuzzy
msgid "public_content"
msgstr "Public content"

#, fuzzy
msgid "public_content_info"
msgstr "You can also look for public adventures and use them as an example."

#, fuzzy
msgid "public_invalid"
msgstr "This agreement selection is invalid"

#, fuzzy
msgid "public_profile"
msgstr "Public profile"

#, fuzzy
msgid "public_profile_info"
msgstr "By selecting this box I make my profile visible for everyone. Be careful not to share personal information like your name or home address, because everyone will be able to see it!"

#, fuzzy
msgid "public_profile_updated"
msgstr "Public profile updated, page will be re-loaded."

#, fuzzy
msgid "question mark"
msgstr "a question mark"

#, fuzzy
msgid "quiz_logo_alt"
msgstr "Quiz logo"

#, fuzzy
msgid "quiz_score"
msgstr "Quiz score"

#, fuzzy
msgid "quiz_tab"
msgstr "Quiz"

#, fuzzy
msgid "quiz_threshold_not_reached"
msgstr "Quiz threshold not reached to unlock this level"

#, fuzzy
msgid "read_code_label"
msgstr "Read aloud"

#, fuzzy
msgid "recent"
msgstr "My recent programs"

#, fuzzy
msgid "recover_password"
msgstr "Request a password reset"

#, fuzzy
msgid "regress_button"
msgstr "Go back to level {level}"

#, fuzzy
msgid "remove"
msgstr "Remove"

#, fuzzy
msgid "remove_customization"
msgstr "Remove customization"

#, fuzzy
msgid "remove_customizations_prompt"
msgstr "Are you sure you want to remove this class's customizations?"

#, fuzzy
msgid "remove_student_prompt"
msgstr "Are you sure you want to remove the student from the class?"

#, fuzzy
msgid "remove_user_prompt"
msgstr "Confirm removing this user from the class."

#, fuzzy
msgid "repair_program_logo_alt"
msgstr "Repair program icon"

#, fuzzy
msgid "repeat_dep"
msgstr "Starting in level 8, `{repeat}` needs to be used with indentation. You can see examples on the `{repeat}` tab in level 8."

#, fuzzy
msgid "repeat_match_password"
msgstr "The repeated password does not match."

#, fuzzy
msgid "repeat_new_password"
msgstr "Repeat new password"

#, fuzzy
msgid "report_failure"
msgstr "This program does not exist or is not public"

#, fuzzy
msgid "report_program"
msgstr "Are you sure you want to report this program?"

#, fuzzy
msgid "report_success"
msgstr "This program has been reported"

#, fuzzy
msgid "request_invalid"
msgstr "Request invalid"

#, fuzzy
msgid "request_teacher"
msgstr "Would you like to apply for a teacher's account?"

#, fuzzy
msgid "request_teacher_account"
msgstr "Request teacher account"

#, fuzzy
msgid "required_field"
msgstr "Fields marked with an * are required"

#, fuzzy
msgid "reset_adventure_prompt"
msgstr "Are you sure you want to reset all selected adventures?"

#, fuzzy
msgid "reset_adventures"
msgstr "Reset selected adventures"

#, fuzzy
msgid "reset_button"
msgstr "Reset"

#, fuzzy
msgid "reset_password"
msgstr "Reset password"

#, fuzzy
msgid "reset_view"
msgstr "Reset"

#, fuzzy
msgid "retrieve_adventure_error"
msgstr "You're not allowed to view this adventure!"

#, fuzzy
msgid "retrieve_class_error"
msgstr "Only teachers can retrieve classes"

#, fuzzy
msgid "retrieve_tag_error"
msgstr "Error retrieving tags"

#, fuzzy
msgid "role"
msgstr "Role"

#, fuzzy
msgid "run_code_button"
msgstr "Run code"

#, fuzzy
msgid "runs_over_time"
msgstr "Runs over time"

#, fuzzy
msgid "save_parse_warning"
msgstr "This program contains an error, are you sure you want to save it?"

#, fuzzy
msgid "save_prompt"
msgstr "You need to have an account to save your program. Would you like to login now?"

#, fuzzy
msgid "save_success_detail"
msgstr "Program saved successfully."

#, fuzzy
msgid "score"
msgstr "Score"

#, fuzzy
msgid "search"
msgstr "Search..."

#, fuzzy
msgid "search_button"
msgstr "Search"

#, fuzzy
msgid "second_teacher"
msgstr "Second teacher"

#, fuzzy
msgid "second_teacher_copy_prompt"
msgstr "Are you sure you want to copy this teacher?"

#, fuzzy
msgid "second_teacher_prompt"
msgstr "Enter a teacher username to invite them."

#, fuzzy
msgid "second_teacher_warning"
msgstr "All teachers in this class can customize it."

#, fuzzy
msgid "see_certificate"
msgstr "See {username} certificate!"

#, fuzzy
msgid "select"
msgstr "Select"

#, fuzzy
msgid "select_adventures"
msgstr "Select and order adventures"

msgid "select_all"
msgstr "Select all"

#, fuzzy
msgid "select_lang"
msgstr "Select language"

msgid "select_levels"
msgstr "Select levels"

#, fuzzy
msgid "select_tag"
msgstr "Select tag"

msgid "selected"
msgstr "Selected"

#, fuzzy
msgid "self_removal_prompt"
msgstr "Are you sure you want to leave this class?"

#, fuzzy
msgid "send_password_recovery"
msgstr "Send me a password recovery link"

#, fuzzy
msgid "sent_by"
msgstr "This invitation is sent by"

#, fuzzy
msgid "sent_password_recovery"
msgstr "You should soon receive an email with instructions on how to reset your password."

#, fuzzy
msgid "settings"
msgstr "My personal settings"

#, fuzzy
msgid "share_by_giving_link"
msgstr "Show your program to other people by giving them the link below:"

#, fuzzy
msgid "share_your_program"
msgstr "Share your program"

#, fuzzy
msgid "signup_student_or_teacher"
msgstr "Are you a student or a teacher?"

#, fuzzy
msgid "single quotes"
msgstr "a single quote"

#, fuzzy
msgid "slash"
msgstr "a slash"

#, fuzzy
msgid "sleeping"
msgstr "Sleeping..."

#, fuzzy
msgid "slides"
msgstr "Slides"

#, fuzzy
msgid "slides_for_level"
msgstr "Slides for level"

#, fuzzy
msgid "slides_info"
msgstr "For each level of Hedy, we have created slides to help you teach. The slides contain explanations of each level, and Hedy examples that you can run inside the slides. Just click the link and get started! the Introduction slides are a general explanation of Hedy before level 1 The slides were created using <a href=\"https://slides.com\">slides.com</a>. If you want to adapt them yourself, you can download them, and then upload the resulting zip file to <a href=\"https://slides.com\">slides.com</a>. You can find more information about the slides in the <a href=\"https://hedy.org/for-teachers/manual/features\">teacher's manual</a>."

#, fuzzy
msgid "social_media"
msgstr "Social media"

#, fuzzy
msgid "solution_example"
msgstr "Solution Example"

#, fuzzy
msgid "solution_example_explanation"
msgstr "This is where the solution of your adventure goes. This can be used if you want to share this adventure with other teacher's, so they can know what your suggested solution is."

#, fuzzy
msgid "something_went_wrong_keyword_parsing"
msgstr "There is a mistake in your adventure, are all keywords correctly surrounded with { }?"

#, fuzzy
msgid "space"
msgstr "a space"

#, fuzzy
msgid "star"
msgstr "a star"

#, fuzzy
msgid "start_hedy_tutorial"
msgstr "Start hedy tutorial"

#, fuzzy
msgid "start_learning"
msgstr "Start learning"

#, fuzzy
msgid "start_programming"
msgstr "Start programming"

#, fuzzy
msgid "start_programming_logo_alt"
msgstr "Start programming icon"

#, fuzzy
msgid "start_quiz"
msgstr "Start quiz"

#, fuzzy
msgid "start_teacher_tutorial"
msgstr "Start teacher tutorial"

#, fuzzy
msgid "start_teaching"
msgstr "Start teaching"

#, fuzzy
msgid "step_title"
msgstr "Assignment"

#, fuzzy
msgid "stepper_variable_role"
msgstr "stepper"

#, fuzzy
msgid "stop_code_button"
msgstr "Stop program"

#, fuzzy
msgid "string"
msgstr "text"

#, fuzzy
msgid "student"
msgstr "Student"

#, fuzzy
msgid "student_already_in_class"
msgstr "This student is already in your class."

#, fuzzy
msgid "student_already_invite"
msgstr "This student already has a pending invitation."

#, fuzzy
msgid "student_details"
msgstr "Student details"

#, fuzzy
msgid "student_not_allowed_in_class"
msgstr "Student not allowed in class"

#, fuzzy
msgid "student_not_existing"
msgstr "This username doesn't exist."

#, fuzzy
msgid "student_signup_header"
msgstr "Student"

#, fuzzy
msgid "students"
msgstr "students"

#, fuzzy
msgid "submission_time"
msgstr "Handed in at"

#, fuzzy
msgid "submit_answer"
msgstr "Answer question"

#, fuzzy
msgid "submit_program"
msgstr "Submit"

#, fuzzy
msgid "submit_warning"
msgstr "Are you sure you want to submit this program?"

#, fuzzy
msgid "submitted"
msgstr "Submitted"

#, fuzzy
msgid "submitted_header"
msgstr "This is a submitted program and can't be altered."

#, fuzzy
msgid "subscribe"
msgstr "Subscribe"

#, fuzzy
msgid "subscribe_newsletter"
msgstr "Subscribe to the newsletter"

#, fuzzy
msgid "successful_runs"
msgstr "Successful runs: {successful_runs}"

#, fuzzy
msgid "suggestion_color"
msgstr "Try using another color"

#, fuzzy
msgid "suggestion_note"
msgstr "Use a note between C0 and B9 or a number between 1 and 70"

#, fuzzy
msgid "suggestion_number"
msgstr "Try changing the value to a number"

msgid "suggestion_numbers_or_strings"
msgstr "Try changing the values to be all text or all numbers"

#, fuzzy
msgid "surname"
msgstr "First Name"

#, fuzzy
msgid "survey"
msgstr "Survey"

#, fuzzy
msgid "survey_completed"
msgstr "Survey completed"

#, fuzzy
msgid "survey_skip"
msgstr "Don't show this again"

#, fuzzy
msgid "survey_submit"
msgstr "Submit"

#, fuzzy
msgid "tag_in_adventure"
msgstr "Tag in adventure"

#, fuzzy
msgid "tag_input_placeholder"
msgstr "Enter a new tag"

#, fuzzy
msgid "tags"
msgstr "Tags"

#, fuzzy
msgid "teacher"
msgstr "Teacher"

#, fuzzy
msgid "teacher_account_request"
msgstr "You have a pending teacher account request"

#, fuzzy
msgid "teacher_account_success"
msgstr "You successfully requested a teacher account."

#, fuzzy
msgid "teacher_invalid"
msgstr "Your teacher value is invalid."

#, fuzzy
msgid "teacher_invitation_require_login"
msgstr "To set up your profile as a teacher, we will need you to log in. If you don't have an account, please create one."

#, fuzzy
msgid "teacher_manual"
msgstr "Teacher manual"

#, fuzzy
msgid "teacher_signup_header"
msgstr "Teacher"

#, fuzzy
msgid "teacher_tutorial_logo_alt"
msgstr "Teacher tutorial icon"

#, fuzzy
msgid "teacher_welcome"
msgstr "Welcome to Hedy! Your are now the proud owner of a teachers account which allows you to create classes and invite students."

#, fuzzy
msgid "teachers"
msgstr "Teachers"

#, fuzzy
msgid "template_code"
msgstr ""
"This is the explanation of my adventure!\n"
"\n"
"This way I can show a command: <code>{print}</code>\n"
"\n"
"But sometimes I might want to show a piece of code, like this:\n"
"<pre>\n"
"ask What's your name?\n"
"echo so your name is \n"
"</pre>"

#, fuzzy
msgid "this_turns_in_assignment"
msgstr "This turns in your assignment to your teacher."

#, fuzzy
msgid "title"
msgstr "Title"

#, fuzzy
msgid "title_admin"
msgstr "Hedy - Administrator page"

#, fuzzy
msgid "title_class-overview"
msgstr "Hedy - Class overview"

#, fuzzy
msgid "title_customize-adventure"
msgstr "Hedy - Customize adventure"

#, fuzzy
msgid "title_customize-class"
msgstr "Hedy - Customize class"

#, fuzzy
msgid "title_explore"
msgstr "Hedy - Explore"

#, fuzzy
msgid "title_for-teacher"
msgstr "Hedy - For teachers"

#, fuzzy
msgid "title_join-class"
msgstr "Hedy - Join class"

#, fuzzy
msgid "title_landing-page"
msgstr "Welcome to Hedy!"

#, fuzzy
msgid "title_learn-more"
msgstr "Hedy - Learn more"

#, fuzzy
msgid "title_login"
msgstr "Hedy - Login"

#, fuzzy
msgid "title_my-profile"
msgstr "Hedy - My account"

#, fuzzy
msgid "title_privacy"
msgstr "Hedy - Privacy terms"

#, fuzzy
msgid "title_programs"
msgstr "Hedy - My programs"

#, fuzzy
msgid "title_public-adventures"
msgstr "Hedy - Public adventures"

#, fuzzy
msgid "title_recover"
msgstr "Hedy - Recover account"

#, fuzzy
msgid "title_reset"
msgstr "Hedy - Reset password"

#, fuzzy
msgid "title_signup"
msgstr "Hedy - Create an account"

#, fuzzy
msgid "title_start"
msgstr "Hedy - Textual programming made easy"

#, fuzzy
msgid "title_view-adventure"
msgstr "Hedy - View adventure"

#, fuzzy
msgid "token_invalid"
msgstr "Your token is invalid."

#, fuzzy
msgid "tooltip_level_locked"
msgstr "Your teacher disabled this level"

#, fuzzy
msgid "translate_error"
msgstr "Something went wrong while translating the code. Try running the code to see if it has an error. Code with errors can not be translated."

#, fuzzy
msgid "translating_hedy"
msgstr "Translating Hedy"

#, fuzzy
msgid "translator"
msgstr "Translator"

#, fuzzy
msgid "tutorial"
msgstr "Tutorial"

#, fuzzy
msgid "tutorial_code_snippet"
msgstr ""
"{print} Hello world!\n"
"{print} I'm learning Hedy with the tutorial!"

#, fuzzy
msgid "tutorial_message_not_found"
msgstr "We couldn't find the requested tutorial step..."

#, fuzzy
msgid "tutorial_title_not_found"
msgstr "Tutorial step not found"

#, fuzzy
msgid "unauthorized"
msgstr "You don't have access rights for this page"

#, fuzzy
msgid "unfavourite_confirm"
msgstr "Are you sure you want to unfavourite this program?"

#, fuzzy
msgid "unfavourite_success"
msgstr "Your program is unfavourited."

#, fuzzy
msgid "unique_usernames"
msgstr "All usernames need to be unique."

#, fuzzy
msgid "unknown_variable_role"
msgstr "unknown"

#, fuzzy
msgid "unlock_thresholds"
msgstr "Unlock level thresholds"

#, fuzzy
msgid "unsaved_class_changes"
msgstr "There are unsaved changes, are you sure you want to leave this page?"

#, fuzzy
msgid "unsubmit_program"
msgstr "Unsubmit program"

#, fuzzy
msgid "unsubmit_warning"
msgstr "Are you sure you want to unsubmit this program?"

#, fuzzy
msgid "unsubmitted"
msgstr "Unsubmitted"

#, fuzzy
msgid "update_adventure_prompt"
msgstr "Are you sure you want to update this adventure?"

#, fuzzy
msgid "update_public"
msgstr "Update public profile"

#, fuzzy
msgid "updating_indicator"
msgstr "Updating"

#, fuzzy
msgid "use_of_blanks_exception"
msgstr "Use of blanks in programs"

#, fuzzy
msgid "use_of_nested_functions_exception"
msgstr "Use of nested functions"

#, fuzzy
msgid "used_in"
msgstr "Used in:"

#, fuzzy
msgid "user"
msgstr "user"

#, fuzzy
msgid "user_inexistent"
msgstr "This user doesn't exist"

#, fuzzy
msgid "user_not_private"
msgstr "This user either doesn't exist or doesn't have a public profile"

#, fuzzy
msgid "username"
msgstr "Username"

#, fuzzy
msgid "username_empty"
msgstr "You didn't enter an username!"

#, fuzzy
msgid "username_invalid"
msgstr "Your username is invalid."

#, fuzzy
msgid "username_special"
msgstr "Username cannot contain `:` or `@`."

#, fuzzy
msgid "username_three"
msgstr "Username must contain at least three characters."

#, fuzzy
msgid "usernames_exist"
msgstr "One or more usernames is already in use."

#, fuzzy
msgid "value"
msgstr "Value"

#, fuzzy
msgid "view_adventures"
msgstr "View adventures"

#, fuzzy
msgid "view_classes"
msgstr "View classes"

#, fuzzy
msgid "view_program"
msgstr "View program"

#, fuzzy
msgid "view_slides"
msgstr "View slides"

#, fuzzy
msgid "waiting_for_submit"
msgstr "Waiting for submit"

#, fuzzy
msgid "walker_variable_role"
msgstr "walker"

#, fuzzy
msgid "welcome"
msgstr "Welcome"

#, fuzzy
msgid "welcome_back"
msgstr "Welcome back"

#, fuzzy
msgid "what_is_your_role"
msgstr "What is your role?"

#, fuzzy
msgid "what_should_my_code_do"
msgstr "What should my code do?"

#, fuzzy
msgid "year_invalid"
msgstr "Please enter a year between 1900 and {current_year}."

#, fuzzy
msgid "yes"
msgstr "Yes"

#, fuzzy
msgid "your_account"
msgstr "Your profile"

#, fuzzy
msgid "your_last_program"
msgstr "Your last saved program"

#, fuzzy
msgid "your_personal_text"
msgstr "Your personal text..."

#, fuzzy
msgid "your_program"
msgstr "Your program"

#~ msgid "adventure_exp_1"
#~ msgstr "Type your adventure of choice on the right-hand side. After creating your adventure you can include it in one of your classes under \"customizations\". If you want to include a command in your adventure please use code anchors like this:"

#~ msgid "adventure_exp_2"
#~ msgstr "If you want to show actual code snippets, for example to give student a template or example of the code. Please use pre anchors like this:"

#~ msgid "hello_world"
#~ msgstr "Hello world!"

#~ msgid "share"
#~ msgstr "Share"

#~ msgid "share_confirm"
#~ msgstr "Are you sure you want to make the program public?"

#~ msgid "share_success_detail"
#~ msgstr "Program shared successfully."

#~ msgid "try_it"
#~ msgstr "Try it"

#~ msgid "unshare"
#~ msgstr "Unshare"

#~ msgid "unshare_confirm"
#~ msgstr "Are you sure you want to make the program private?"

#~ msgid "unshare_success_detail"
#~ msgstr "Program unshared successfully."

#~ msgid "back_to_class"
#~ msgstr "Go back to class"

#~ msgid "pygame_waiting_for_input"
#~ msgstr "Waiting for a button press..."

#~ msgid "Locked Language Feature"
#~ msgstr "You are using {concept}! That is awesome, but {concept} is not unlocked yet! It will be unlocked in a later level."

#~ msgid "nested blocks"
#~ msgstr "a block in a block"

#~ msgid "save"
#~ msgstr "Save"

#~ msgid "update_profile"
#~ msgstr "Update profile"

#~ msgid "variables"
#~ msgstr "Variables"

#~ msgid "add_students_options"
#~ msgstr "Add students options"

#~ msgid "class_live"
#~ msgstr "Live statistics"

#~ msgid "class_overview"
#~ msgstr "Class overview"

#~ msgid "last_login"
#~ msgstr "Last login"

#~ msgid "page"
#~ msgstr "page"

#~ msgid "student_list"
#~ msgstr "Student list"

#~ msgid "title_class grid_overview"
#~ msgstr "Hedy - Grid overview"

#~ msgid "title_class live_statistics"
#~ msgstr "Hedy - Live Statistics"

<<<<<<< HEAD
#~ msgid "no_such_highscore"
#~ msgstr "Highscores"

#~ msgid "title_achievements"
#~ msgstr "Hedy - My achievements"

#~ msgid "achievements_check_icon_alt"
#~ msgstr "Achievement check icon"

#~ msgid "country_title"
#~ msgstr "Country"

#~ msgid "create_public_profile"
#~ msgstr "Create public profile"

#~ msgid "general"
#~ msgstr "General"

#~ msgid "hedy_achievements"
#~ msgstr "Hedy achievements"

#~ msgid "hidden"
#~ msgstr "Hidden"

#~ msgid "highscore_explanation"
#~ msgstr "On this page you can view the current Highscores, based on the amount of achievements gathered. View the ranking for either all users, your country or your class. Click on a username to view their public profile."

#~ msgid "highscore_no_public_profile"
#~ msgstr "You don't have a public profile and are therefore not listed on the highscores. Do you wish to create one?"

#~ msgid "highscores"
#~ msgstr "Highscores"

#~ msgid "my_achievements"
#~ msgstr "My achievements"

#~ msgid "programs_created"
#~ msgstr "Programs created"

#~ msgid "programs_saved"
#~ msgstr "Programs saved"

#~ msgid "programs_submitted"
#~ msgstr "Programs submitted"

#~ msgid "whole_world"
#~ msgstr "The world"

#~ msgid "your_class"
#~ msgstr "Your class"
=======
#~ msgid "available_in"
#~ msgstr "Available in:"

#~ msgid "amount_created"
#~ msgstr "programs created"

#~ msgid "amount_saved"
#~ msgstr "programs saved"
>>>>>>> 5918eaf9
<|MERGE_RESOLUTION|>--- conflicted
+++ resolved
@@ -212,6 +212,10 @@
 msgstr "achievements"
 
 #, fuzzy
+msgid "achievements_check_icon_alt"
+msgstr "Achievement check icon"
+
+#, fuzzy
 msgid "achievements_logo_alt"
 msgstr "Achievement logo"
 
@@ -563,6 +567,10 @@
 msgstr "Please select a valid country."
 
 #, fuzzy
+msgid "country_title"
+msgstr "Country"
+
+#, fuzzy
 msgid "create_account"
 msgstr "Create account"
 
@@ -587,6 +595,10 @@
 msgstr "Create multiple accounts"
 
 #, fuzzy
+msgid "create_public_profile"
+msgstr "Create public profile"
+
+#, fuzzy
 msgid "create_question"
 msgstr "Do you want to create one?"
 
@@ -927,6 +939,10 @@
 msgstr "Please select a valid gender, choose (Female, Male, Other)."
 
 #, fuzzy
+msgid "general"
+msgstr "General"
+
+#, fuzzy
 msgid "general_settings"
 msgstr "General settings"
 
@@ -987,6 +1003,10 @@
 msgstr "Please select a valid way you heard about us."
 
 #, fuzzy
+msgid "hedy_achievements"
+msgstr "Hedy achievements"
+
+#, fuzzy
 msgid "hedy_choice_title"
 msgstr "Hedy's Choice"
 
@@ -1011,6 +1031,10 @@
 msgstr "hello"
 
 #, fuzzy
+msgid "hidden"
+msgstr "Hidden"
+
+#, fuzzy
 msgid "hide_cheatsheet"
 msgstr "Hide cheatsheet"
 
@@ -1025,6 +1049,18 @@
 #, fuzzy
 msgid "highest_quiz_score"
 msgstr "Highest quiz score"
+
+#, fuzzy
+msgid "highscore_explanation"
+msgstr "On this page you can view the current Highscores, based on the amount of achievements gathered. View the ranking for either all users, your country or your class. Click on a username to view their public profile."
+
+#, fuzzy
+msgid "highscore_no_public_profile"
+msgstr "You don't have a public profile and are therefore not listed on the highscores. Do you wish to create one?"
+
+#, fuzzy
+msgid "highscores"
+msgstr "Highscores"
 
 #, fuzzy
 msgid "hint"
@@ -1377,6 +1413,10 @@
 msgstr "My account"
 
 #, fuzzy
+msgid "my_achievements"
+msgstr "My achievements"
+
+#, fuzzy
 msgid "my_adventures"
 msgstr "My adventures"
 
@@ -1481,6 +1521,10 @@
 msgstr "No such Hedy class."
 
 #, fuzzy
+msgid "no_such_highscore"
+msgstr "Highscores"
+
+#, fuzzy
 msgid "no_such_level"
 msgstr "No such Hedy level!"
 
@@ -1763,6 +1807,18 @@
 #, fuzzy
 msgid "programs"
 msgstr "Programs"
+
+#, fuzzy
+msgid "programs_created"
+msgstr "Programs created"
+
+#, fuzzy
+msgid "programs_saved"
+msgstr "Programs saved"
+
+#, fuzzy
+msgid "programs_submitted"
+msgstr "Programs submitted"
 
 #, fuzzy
 msgid "prompt_join_class"
@@ -2314,6 +2370,10 @@
 msgstr "Title"
 
 #, fuzzy
+msgid "title_achievements"
+msgstr "Hedy - My achievements"
+
+#, fuzzy
 msgid "title_admin"
 msgstr "Hedy - Administrator page"
 
@@ -2572,6 +2632,10 @@
 msgstr "What should my code do?"
 
 #, fuzzy
+msgid "whole_world"
+msgstr "The world"
+
+#, fuzzy
 msgid "year_invalid"
 msgstr "Please enter a year between 1900 and {current_year}."
 
@@ -2584,6 +2648,10 @@
 msgstr "Your profile"
 
 #, fuzzy
+msgid "your_class"
+msgstr "Your class"
+
+#, fuzzy
 msgid "your_last_program"
 msgstr "Your last saved program"
 
@@ -2670,58 +2738,6 @@
 #~ msgid "title_class live_statistics"
 #~ msgstr "Hedy - Live Statistics"
 
-<<<<<<< HEAD
-#~ msgid "no_such_highscore"
-#~ msgstr "Highscores"
-
-#~ msgid "title_achievements"
-#~ msgstr "Hedy - My achievements"
-
-#~ msgid "achievements_check_icon_alt"
-#~ msgstr "Achievement check icon"
-
-#~ msgid "country_title"
-#~ msgstr "Country"
-
-#~ msgid "create_public_profile"
-#~ msgstr "Create public profile"
-
-#~ msgid "general"
-#~ msgstr "General"
-
-#~ msgid "hedy_achievements"
-#~ msgstr "Hedy achievements"
-
-#~ msgid "hidden"
-#~ msgstr "Hidden"
-
-#~ msgid "highscore_explanation"
-#~ msgstr "On this page you can view the current Highscores, based on the amount of achievements gathered. View the ranking for either all users, your country or your class. Click on a username to view their public profile."
-
-#~ msgid "highscore_no_public_profile"
-#~ msgstr "You don't have a public profile and are therefore not listed on the highscores. Do you wish to create one?"
-
-#~ msgid "highscores"
-#~ msgstr "Highscores"
-
-#~ msgid "my_achievements"
-#~ msgstr "My achievements"
-
-#~ msgid "programs_created"
-#~ msgstr "Programs created"
-
-#~ msgid "programs_saved"
-#~ msgstr "Programs saved"
-
-#~ msgid "programs_submitted"
-#~ msgstr "Programs submitted"
-
-#~ msgid "whole_world"
-#~ msgstr "The world"
-
-#~ msgid "your_class"
-#~ msgstr "Your class"
-=======
 #~ msgid "available_in"
 #~ msgstr "Available in:"
 
@@ -2730,4 +2746,3 @@
 
 #~ msgid "amount_saved"
 #~ msgstr "programs saved"
->>>>>>> 5918eaf9
