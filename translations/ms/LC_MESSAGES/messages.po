--- conflicted
+++ resolved
@@ -2779,9 +2779,9 @@
 #~ msgid "survey_completed"
 #~ msgstr ""
 
-<<<<<<< HEAD
 #~ msgid "put"
-=======
+#~ msgstr ""
+
 #~ msgid "disable_explore_page"
 #~ msgstr ""
 
@@ -2792,5 +2792,4 @@
 #~ msgstr ""
 
 #~ msgid "title_explore"
->>>>>>> 8dee6c69
-#~ msgstr ""
+#~ msgstr ""
