--- conflicted
+++ resolved
@@ -2760,7 +2760,6 @@
 #~ msgid "classes"
 #~ msgstr ""
 
-<<<<<<< HEAD
 #~ msgid "Adventure"
 #~ msgstr ""
 
@@ -2774,7 +2773,7 @@
 #~ msgstr ""
 
 #~ msgid "Delete"
-=======
+#~ msgstr ""
+
 #~ msgid "select_class"
->>>>>>> 8eb9a26c
 #~ msgstr ""
