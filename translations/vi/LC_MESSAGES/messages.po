# Vietnamese translations for PROJECT.
# Copyright (C) 2023 ORGANIZATION
# This file is distributed under the same license as the PROJECT project.
# FIRST AUTHOR <EMAIL@ADDRESS>, 2023.
#
msgid ""
msgstr ""
"Project-Id-Version: PROJECT VERSION\n"
"Report-Msgid-Bugs-To: EMAIL@ADDRESS\n"
"POT-Creation-Date: 2000-01-01 00:00+0000\n"
"PO-Revision-Date: 2024-10-28 06:17+0000\n"
"Last-Translator: Bế Trọng Nghĩa <benghia1st@gmail.com>\n"
"Language-Team: vi <LL@li.org>\n"
"Language: vi\n"
"MIME-Version: 1.0\n"
"Content-Type: text/plain; charset=utf-8\n"
"Content-Transfer-Encoding: 8bit\n"
"Plural-Forms: nplurals=1; plural=0;\n"
"X-Generator: Weblate 5.8.2-dev\n"
"Generated-By: Babel 2.14.0\n"

msgid "Access Before Assign"
msgstr "Chúng tôi phát hiện biến `{name}` được sử dụng trên dòng {access_line_number} trước khi được gán giá trị. Bạn có thể gán giá trị cho biến trước khi sử dụng không?"

#, fuzzy
msgid "Cyclic Var Definition"
msgstr ""

msgid "Else Without If Error"
msgstr "Chúng tôi phát hiện được lệnh `{else}` được sử dụng trước khi có lệnh `{if}` trên dòng {line_number}. Bạn có thể thử viết lệnh `{if}` trước lệnh `{else}` không?"

msgid "Function Undefined"
msgstr "Chúng tôi phát hiện hàm {name} được sử dụng mà chưa được định nghĩa. Bạn có thể định nghĩa hàm trước khi sử dụng nó không?"

msgid "Has Blanks"
msgstr "Chúng tôi phát hiện chương trình của bạn chưa hoàn thiện. Bạn có thể viết thêm vào chỗ trống được không?"

msgid "Incomplete"
msgstr "Chúng tôi phát hiện chương trình của bạn đang bị thiếu một phần tại`{incomplete_command}` trên dòng {line_number}. Bạn có thể bổ sung phần còn thiếu được không?"

#, fuzzy
msgid "Incomplete Repeat"
msgstr ""

#, fuzzy
msgid "Invalid"
msgstr ""

#, fuzzy
msgid "Invalid Argument"
msgstr ""

#, fuzzy
msgid "Invalid Argument Type"
msgstr ""

#, fuzzy
msgid "Invalid At Command"
msgstr ""

#, fuzzy
msgid "Invalid Space"
msgstr ""

#, fuzzy
msgid "Invalid Type Combination"
msgstr ""

#, fuzzy
msgid "Lonely Echo"
msgstr ""

#, fuzzy
msgid "Lonely Text"
msgstr ""

#, fuzzy
msgid "Missing Additional Command"
msgstr ""

#, fuzzy
msgid "Missing Colon Error"
msgstr ""

#, fuzzy
msgid "Missing Command"
msgstr ""

#, fuzzy
msgid "Missing Inner Command"
msgstr ""

msgid "Missing Square Brackets"
msgstr "Chúng tôi phát hiện danh sách được tạo trên dòng {line_number} đang thiếu dấu ngoặc vuông `[]`. Bạn có thể bổ sung ngoặc vuông `[]` xung quanh danh sách được không?"

#, fuzzy
msgid "Missing Variable"
msgstr ""

#, fuzzy
msgid "Misspelled At Command"
msgstr ""

#, fuzzy
msgid "No Indentation"
msgstr ""

#, fuzzy
msgid "Non Decimal Variable"
msgstr ""

#, fuzzy
msgid "Parse"
msgstr ""

#, fuzzy
msgid "Pressit Missing Else"
msgstr ""

#, fuzzy
msgid "Runtime Index Error"
msgstr ""

#, fuzzy
msgid "Runtime Value Error"
msgstr ""

#, fuzzy
msgid "Runtime Values Error"
msgstr ""

#, fuzzy
msgid "Save Microbit code "
msgstr ""

#, fuzzy
msgid "Too Big"
msgstr ""

#, fuzzy
msgid "Too Few Indents"
msgstr ""

#, fuzzy
msgid "Too Many Indents"
msgstr ""

#, fuzzy
msgid "Unexpected Indentation"
msgstr ""

#, fuzzy
msgid "Unquoted Assignment"
msgstr ""

#, fuzzy
msgid "Unquoted Equality Check"
msgstr ""

#, fuzzy
msgid "Unquoted Text"
msgstr "Be careful. If you `{ask}` or `{print}` something, the text should start and finish with a quotation mark. You forgot that for the text {unquotedtext}."

#, fuzzy
msgid "Unsupported Float"
msgstr ""

#, fuzzy
msgid "Unsupported String Value"
msgstr ""

#, fuzzy
msgid "Unused Variable"
msgstr ""

#, fuzzy
msgid "Var Undefined"
msgstr ""

#, fuzzy
msgid "Wrong Level"
msgstr ""

#, fuzzy
msgid "Wrong Number of Arguments"
msgstr ""

msgid "about_this_adventure"
msgstr ""

#, fuzzy
msgid "account_overview"
msgstr ""

#, fuzzy
msgid "actions"
msgstr ""

#, fuzzy
msgid "add"
msgstr ""

#, fuzzy
msgid "add_students"
msgstr ""

#, fuzzy
msgid "add_your_language"
msgstr ""

#, fuzzy
msgid "admin"
msgstr ""

#, fuzzy
msgid "advance_button"
msgstr ""

#, fuzzy
msgid "adventure"
msgstr ""

#, fuzzy
msgid "adventure_cloned"
msgstr ""

#, fuzzy
msgid "adventure_code_button"
msgstr ""

#, fuzzy
msgid "adventure_codeblock_button"
msgstr ""

#, fuzzy
msgid "adventure_duplicate"
msgstr ""

#, fuzzy
msgid "adventure_empty"
msgstr ""

#, fuzzy
msgid "adventure_exp_3"
msgstr "Make sure you always surround keywords with { }, then they are recognized correctly. You can use the \"preview\" button to view a styled version of your adventure. To view the adventure on a dedicated page, select \"view\" from the teachers page."

msgid "adventure_exp_classes"
msgstr ""

#, fuzzy
msgid "adventure_flagged"
msgstr ""

#, fuzzy
msgid "adventure_id_invalid"
msgstr ""

#, fuzzy
msgid "adventure_length"
msgstr ""

#, fuzzy
msgid "adventure_name_invalid"
msgstr ""

#, fuzzy
msgid "adventure_terms"
msgstr ""

#, fuzzy
msgid "adventure_updated"
msgstr ""

#, fuzzy
msgid "adventures_completed"
msgstr ""

#, fuzzy
msgid "adventures_info"
msgstr ""

#, fuzzy
msgid "adventures_restored"
msgstr ""

#, fuzzy
msgid "adventures_ticked"
msgstr ""

#, fuzzy
msgid "adventures_tried"
msgstr ""

#, fuzzy
msgid "ago"
msgstr ""

#, fuzzy
msgid "agree_invalid"
msgstr ""

#, fuzzy
msgid "agree_with"
msgstr ""

#, fuzzy
msgid "ajax_error"
msgstr ""

#, fuzzy
msgid "all"
msgstr ""

#, fuzzy
msgid "all_class_highscores"
msgstr ""

#, fuzzy
msgid "all_rows_missing_separator"
msgstr ""

#, fuzzy
msgid "already_account"
msgstr ""

#, fuzzy
msgid "already_program_running"
msgstr ""

#, fuzzy
msgid "are_you_sure"
msgstr ""

#, fuzzy
msgid "ask_needs_var"
msgstr "Starting in level 2, `{ask}` needs to be used with a variable. Example: name `{is}` `{ask}` What are you called?"

msgid "available_in"
msgstr ""

msgid "back_to_class"
msgstr ""

#, fuzzy
msgid "become_a_sponsor"
msgstr ""

#, fuzzy
msgid "birth_year"
msgstr ""

#, fuzzy
msgid "by"
msgstr ""

#, fuzzy
msgid "cancel"
msgstr ""

#, fuzzy
msgid "cant_parse_exception"
msgstr ""

#, fuzzy
msgid "certificate"
msgstr ""

#, fuzzy
msgid "certified_teacher"
msgstr ""

#, fuzzy
msgid "change_password"
msgstr ""

#, fuzzy
msgid "cheatsheet_title"
msgstr ""

#, fuzzy
msgid "class_already_joined"
msgstr ""

#, fuzzy
msgid "class_customize_success"
msgstr ""

#, fuzzy
msgid "class_graph_explanation"
msgstr ""

msgid "class_logs"
msgstr ""

#, fuzzy
msgid "class_name_duplicate"
msgstr ""

#, fuzzy
msgid "class_name_empty"
msgstr ""

#, fuzzy
msgid "class_name_invalid"
msgstr ""

#, fuzzy
msgid "class_name_prompt"
msgstr ""

#, fuzzy
msgid "class_performance_graph"
msgstr ""

#, fuzzy
msgid "class_survey_description"
msgstr ""

#, fuzzy
msgid "class_survey_later"
msgstr ""

#, fuzzy
msgid "class_survey_question1"
msgstr ""

#, fuzzy
msgid "class_survey_question2"
msgstr ""

#, fuzzy
msgid "class_survey_question3"
msgstr ""

#, fuzzy
msgid "class_survey_question4"
msgstr ""

#, fuzzy
msgid "classes_info"
msgstr ""

#, fuzzy
msgid "clone"
msgstr ""

#, fuzzy
msgid "cloned_times"
msgstr ""

#, fuzzy
msgid "close"
msgstr ""

#, fuzzy
msgid "comma"
msgstr ""

#, fuzzy
msgid "command_not_available_yet_exception"
msgstr ""

#, fuzzy
msgid "command_unavailable_exception"
msgstr ""

#, fuzzy
msgid "commands"
msgstr ""

#, fuzzy
msgid "congrats_message"
msgstr ""

#, fuzzy
msgid "connect_guest_teacher"
msgstr ""

#, fuzzy
msgid "constant_variable_role"
msgstr ""

msgid "containing"
msgstr ""

#, fuzzy
msgid "content_invalid"
msgstr ""

#, fuzzy
msgid "continue"
msgstr ""

#, fuzzy
msgid "contributor"
msgstr ""

#, fuzzy
msgid "copy_accounts_to_clipboard"
msgstr ""

#, fuzzy
msgid "copy_clipboard"
msgstr ""

#, fuzzy
msgid "copy_code"
msgstr ""

#, fuzzy
msgid "copy_join_link"
msgstr ""

#, fuzzy
msgid "copy_link_success"
msgstr ""

#, fuzzy
msgid "copy_link_to_share"
msgstr ""

#, fuzzy
msgid "copy_mail_link"
msgstr ""

#, fuzzy
msgid "correct_answer"
msgstr ""

#, fuzzy
msgid "country"
msgstr ""

#, fuzzy
msgid "country_invalid"
msgstr ""

#, fuzzy
msgid "create_account"
msgstr ""

#, fuzzy
msgid "create_accounts"
msgstr ""

#, fuzzy
msgid "create_accounts_placeholder"
msgstr ""

#, fuzzy
msgid "create_accounts_prompt"
msgstr ""

#, fuzzy
msgid "create_adventure"
msgstr ""

#, fuzzy
msgid "create_class"
msgstr ""

#, fuzzy
msgid "create_student_account"
msgstr ""

#, fuzzy
msgid "create_student_account_explanation"
msgstr ""

#, fuzzy
msgid "create_student_accounts"
msgstr ""

#, fuzzy
msgid "create_teacher_account"
msgstr ""

#, fuzzy
msgid "create_teacher_account_explanation"
msgstr ""

#, fuzzy
msgid "create_usernames_and_passwords_desc"
msgstr ""

#, fuzzy
msgid "create_usernames_and_passwords_title"
msgstr ""

#, fuzzy
msgid "create_usernames_desc"
msgstr ""

#, fuzzy
msgid "create_usernames_title"
msgstr ""

#, fuzzy
msgid "creator"
msgstr ""

#, fuzzy
msgid "current_password"
msgstr ""

#, fuzzy
msgid "customization_deleted"
msgstr ""

#, fuzzy
msgid "customize"
msgstr ""

#, fuzzy
msgid "customize_adventure"
msgstr ""

#, fuzzy
msgid "customize_class"
msgstr ""

msgid "danger_zone"
msgstr ""

#, fuzzy
msgid "dash"
msgstr ""

#, fuzzy
msgid "debug"
msgstr ""

#, fuzzy
msgid "default_401"
msgstr ""

#, fuzzy
msgid "default_403"
msgstr ""

#, fuzzy
msgid "default_404"
msgstr ""

#, fuzzy
msgid "default_500"
msgstr ""

#, fuzzy
msgid "delete"
msgstr ""

#, fuzzy
msgid "delete_adventure_prompt"
msgstr ""

#, fuzzy
msgid "delete_class_prompt"
msgstr ""

#, fuzzy
msgid "delete_confirm"
msgstr ""

#, fuzzy
msgid "delete_invite"
msgstr ""

#, fuzzy
msgid "delete_invite_prompt"
msgstr ""

#, fuzzy
msgid "delete_public"
msgstr ""

#, fuzzy
msgid "delete_success"
msgstr ""

#, fuzzy
msgid "delete_tag_prompt"
msgstr ""

#, fuzzy
msgid "destroy_account"
msgstr ""

msgid "destroy_account_message"
msgstr ""

#, fuzzy
msgid "developers_mode"
msgstr ""

#, fuzzy
msgid "directly_available"
msgstr ""

#, fuzzy
msgid "disable"
msgstr ""

#, fuzzy
msgid "disable_parsons"
msgstr ""

#, fuzzy
msgid "disable_quizes"
msgstr ""

#, fuzzy
msgid "disabled"
msgstr ""

#, fuzzy
msgid "disabled_button_quiz"
msgstr ""

#, fuzzy
msgid "discord_server"
msgstr ""

#, fuzzy
msgid "distinguished_user"
msgstr ""

#, fuzzy
msgid "double quotes"
msgstr ""

#, fuzzy
msgid "download"
msgstr ""

#, fuzzy
msgid "duplicate"
msgstr ""

#, fuzzy
msgid "echo_and_ask_mismatch_exception"
msgstr ""

#, fuzzy
msgid "echo_out"
msgstr "Starting in level 2 `{echo}` is no longer needed. You can repeat an answer with `{ask}` and `{print}` now. Example: name is `{ask}` What are you called? `{print}` hello name"

#, fuzzy
msgid "edit_adventure"
msgstr ""

#, fuzzy
msgid "edit_code_button"
msgstr ""

#, fuzzy
msgid "email"
msgstr ""

#, fuzzy
msgid "email_invalid"
msgstr ""

#, fuzzy
msgid "end_quiz"
msgstr ""

#, fuzzy
msgid "english"
msgstr ""

#, fuzzy
msgid "enter"
msgstr ""

#, fuzzy
msgid "enter_password"
msgstr ""

#, fuzzy
msgid "enter_text"
msgstr ""

#, fuzzy
msgid "error_logo_alt"
msgstr ""

#, fuzzy
msgid "errors"
msgstr ""

#, fuzzy
msgid "exclamation mark"
msgstr ""

#, fuzzy
msgid "exercise"
msgstr ""

#, fuzzy
msgid "exercise_doesnt_exist"
msgstr ""

#, fuzzy
msgid "exists_email"
msgstr ""

#, fuzzy
msgid "exists_username"
msgstr ""

#, fuzzy
msgid "exit_preview_mode"
msgstr ""

#, fuzzy
msgid "experience_invalid"
msgstr ""

#, fuzzy
msgid "expiration_date"
msgstr ""

#, fuzzy
msgid "favorite_program"
msgstr ""

#, fuzzy
msgid "favourite_confirm"
msgstr ""

#, fuzzy
msgid "favourite_program"
msgstr ""

#, fuzzy
msgid "favourite_program_invalid"
msgstr ""

#, fuzzy
msgid "favourite_success"
msgstr ""

#, fuzzy
msgid "feedback_message_error"
msgstr ""

#, fuzzy
msgid "female"
msgstr ""

#, fuzzy
msgid "flag_adventure_prompt"
msgstr ""

#, fuzzy
msgid "float"
msgstr ""

#, fuzzy
msgid "for_teachers"
msgstr ""

#, fuzzy
msgid "forgot_password"
msgstr ""

#, fuzzy
msgid "from_another_teacher"
msgstr ""

#, fuzzy
msgid "from_magazine_website"
msgstr ""

#, fuzzy
msgid "from_video"
msgstr ""

#, fuzzy
msgid "fun_statistics_msg"
msgstr ""

#, fuzzy
msgid "gender"
msgstr ""

#, fuzzy
msgid "gender_invalid"
msgstr ""

#, fuzzy
msgid "general_settings"
msgstr ""

#, fuzzy
msgid "get_certificate"
msgstr ""

#, fuzzy
msgid "give_link_to_teacher"
msgstr ""

#, fuzzy
msgid "go_back"
msgstr ""

#, fuzzy
msgid "go_back_to_main"
msgstr ""

#, fuzzy
msgid "go_to_question"
msgstr ""

#, fuzzy
msgid "go_to_quiz_result"
msgstr ""

msgid "go_to_your_clone"
msgstr ""

#, fuzzy
msgid "goto_profile"
msgstr ""

#, fuzzy
msgid "graph_title"
msgstr ""

#, fuzzy
msgid "hand_in"
msgstr ""

#, fuzzy
msgid "hand_in_exercise"
msgstr ""

#, fuzzy
msgid "heard_about_hedy"
msgstr ""

#, fuzzy
msgid "heard_about_invalid"
msgstr ""

#, fuzzy
msgid "hedy_introduction_slides"
msgstr ""

#, fuzzy
msgid "hedy_logo_alt"
msgstr ""

#, fuzzy
msgid "hedy_on_github"
msgstr ""

msgid "hello_logo"
msgstr ""

#, fuzzy
msgid "hide_adventures"
msgstr ""

#, fuzzy
msgid "hide_cheatsheet"
msgstr ""

#, fuzzy
msgid "hide_classes"
msgstr ""

#, fuzzy
msgid "hide_keyword_switcher"
msgstr ""

#, fuzzy
msgid "hide_slides"
msgstr ""

#, fuzzy
msgid "highest_level_reached"
msgstr ""

#, fuzzy
msgid "highest_quiz_score"
msgstr ""

#, fuzzy
msgid "hint"
msgstr ""

#, fuzzy
msgid "ill_work_some_more"
msgstr ""

#, fuzzy
msgid "image_invalid"
msgstr "The image you chose image is invalid."

#, fuzzy
msgid "incomplete_command_exception"
msgstr ""

#, fuzzy
msgid "incorrect_handling_of_quotes_exception"
msgstr ""

#, fuzzy
msgid "incorrect_use_of_types_exception"
msgstr ""

#, fuzzy
msgid "incorrect_use_of_variable_exception"
msgstr ""

#, fuzzy
msgid "indentation_exception"
msgstr ""

#, fuzzy
msgid "input"
msgstr ""

#, fuzzy
msgid "input_variable_role"
msgstr ""

#, fuzzy
msgid "integer"
msgstr ""

#, fuzzy
msgid "invalid_class_link"
msgstr ""

#, fuzzy
msgid "invalid_command_exception"
msgstr ""

#, fuzzy
msgid "invalid_keyword_language_comment"
msgstr ""

#, fuzzy
msgid "invalid_language_comment"
msgstr ""

#, fuzzy
msgid "invalid_level_comment"
msgstr ""

#, fuzzy
msgid "invalid_program_comment"
msgstr ""

#, fuzzy
msgid "invalid_teacher_invitation_code"
msgstr ""

#, fuzzy
msgid "invalid_username_password"
msgstr ""

msgid "invitations_sent"
msgstr ""

msgid "invite"
msgstr ""

#, fuzzy
msgid "invite_by_username"
msgstr ""

#, fuzzy
msgid "invite_date"
msgstr ""

#, fuzzy
msgid "invite_message"
msgstr ""

#, fuzzy
msgid "invite_prompt"
msgstr ""

#, fuzzy
msgid "invite_teacher"
msgstr ""

#, fuzzy
msgid "join_class"
msgstr ""

#, fuzzy
msgid "join_prompt"
msgstr ""

#, fuzzy
msgid "keybinding_waiting_for_keypress"
msgstr ""

#, fuzzy
msgid "keyword_language_invalid"
msgstr ""

#, fuzzy
msgid "landcode_phone_number"
msgstr ""

#, fuzzy
msgid "language"
msgstr ""

#, fuzzy
msgid "language_invalid"
msgstr ""

#, fuzzy
msgid "languages"
msgstr ""

#, fuzzy
msgid "last_edited"
msgstr ""

#, fuzzy
msgid "last_update"
msgstr ""

#, fuzzy
msgid "lastname"
msgstr ""

#, fuzzy
msgid "leave_class"
msgstr ""

#, fuzzy
msgid "level"
msgstr ""

#, fuzzy
msgid "level_accessible"
msgstr ""

#, fuzzy
msgid "level_disabled"
msgstr ""

#, fuzzy
msgid "level_future"
msgstr ""

#, fuzzy
msgid "level_invalid"
msgstr ""

#, fuzzy
msgid "level_not_class"
msgstr ""

#, fuzzy
msgid "level_title"
msgstr ""

#, fuzzy
msgid "levels"
msgstr ""

#, fuzzy
msgid "link"
msgstr ""

#, fuzzy
msgid "list"
msgstr ""

#, fuzzy
msgid "list_variable_role"
msgstr ""

#, fuzzy
msgid "logged_in_to_share"
msgstr ""

#, fuzzy
msgid "login"
msgstr ""

#, fuzzy
msgid "login_long"
msgstr ""

#, fuzzy
msgid "login_to_save_your_work"
msgstr ""

#, fuzzy
msgid "logout"
msgstr ""

#, fuzzy
msgid "longest_program"
msgstr ""

#, fuzzy
msgid "mail_change_password_body"
msgstr ""

#, fuzzy
msgid "mail_change_password_subject"
msgstr ""

#, fuzzy
msgid "mail_error_change_processed"
msgstr ""

#, fuzzy
msgid "mail_goodbye"
msgstr ""

#, fuzzy
msgid "mail_hello"
msgstr ""

#, fuzzy
msgid "mail_recover_password_body"
msgstr ""

msgid "mail_recover_password_subject"
msgstr "Yêu cầu đặt lại mật khẩu."

#, fuzzy
msgid "mail_reset_password_body"
msgstr ""

#, fuzzy
msgid "mail_reset_password_subject"
msgstr ""

#, fuzzy
msgid "mail_welcome_teacher_body"
msgstr ""

#, fuzzy
msgid "mail_welcome_teacher_subject"
msgstr ""

#, fuzzy
msgid "mail_welcome_verify_body"
msgstr ""

#, fuzzy
msgid "mail_welcome_verify_subject"
msgstr ""

#, fuzzy
msgid "mailing_title"
msgstr ""

#, fuzzy
msgid "main_subtitle"
msgstr ""

#, fuzzy
msgid "main_title"
msgstr ""

#, fuzzy
msgid "make_sure_you_are_done"
msgstr ""

#, fuzzy
msgid "male"
msgstr ""

#, fuzzy
msgid "mandatory_mode"
msgstr ""

#, fuzzy
msgid "more_info"
msgstr ""

#, fuzzy
msgid "more_options"
msgstr ""

#, fuzzy
msgid "multiple_keywords_warning"
msgstr ""

msgid "multiple_levels_warning"
msgstr ""

#, fuzzy
msgid "my_account"
msgstr ""

#, fuzzy
msgid "my_adventures"
msgstr ""

#, fuzzy
msgid "my_classes"
msgstr ""

#, fuzzy
msgid "my_messages"
msgstr ""

#, fuzzy
msgid "my_public_profile"
msgstr ""

#, fuzzy
msgid "name"
msgstr ""

#, fuzzy
msgid "nav_hedy"
msgstr ""

#, fuzzy
msgid "nav_learn_more"
msgstr ""

#, fuzzy
msgid "nav_start"
msgstr ""

#, fuzzy
msgid "new_password"
msgstr ""

#, fuzzy
msgid "new_password_repeat"
msgstr ""

#, fuzzy
msgid "newline"
msgstr ""

msgid "newsletter"
msgstr ""

#, fuzzy
msgid "next_adventure"
msgstr ""

#, fuzzy
msgid "next_exercise"
msgstr ""

#, fuzzy
msgid "next_page"
msgstr ""

#, fuzzy
msgid "next_student"
msgstr ""

#, fuzzy
msgid "no"
msgstr ""

#, fuzzy
msgid "no_account"
msgstr ""

#, fuzzy
msgid "no_accounts"
msgstr ""

#, fuzzy
msgid "no_adventures_yet"
msgstr ""

#, fuzzy
msgid "no_more_flat_if"
msgstr ""

#, fuzzy
msgid "no_programs"
msgstr ""

#, fuzzy
msgid "no_shared_programs"
msgstr ""

#, fuzzy
msgid "no_students"
msgstr ""

#, fuzzy
msgid "no_such_adventure"
msgstr ""

#, fuzzy
msgid "no_such_class"
msgstr ""

#, fuzzy
msgid "no_such_level"
msgstr ""

#, fuzzy
msgid "no_such_program"
msgstr ""

#, fuzzy
msgid "no_tag"
msgstr ""

msgid "no_usernames_found"
msgstr ""

#, fuzzy
msgid "not_adventure_yet"
msgstr ""

msgid "not_enrolled"
msgstr "Có vẻ như bạn không ở trong lớp này!"

#, fuzzy
msgid "not_in_class_no_handin"
msgstr ""

#, fuzzy
msgid "not_logged_in_cantsave"
msgstr ""

#, fuzzy
msgid "not_logged_in_handin"
msgstr ""

msgid "not_teacher"
msgstr "Có vẻ như bạn không phải là giáo viên!"

#, fuzzy
msgid "number"
msgstr ""

#, fuzzy
msgid "number_lines"
msgstr ""

#, fuzzy
msgid "number_of_errors"
msgstr ""

#, fuzzy
msgid "number_programs"
msgstr ""

#, fuzzy
msgid "ok"
msgstr ""

#, fuzzy
msgid "one_level_error"
msgstr ""

#, fuzzy
msgid "only_you_can_see"
msgstr ""

#, fuzzy
msgid "open"
msgstr ""

#, fuzzy
msgid "opening_date"
msgstr ""

#, fuzzy
msgid "opening_dates"
msgstr ""

#, fuzzy
msgid "option"
msgstr ""

#, fuzzy
msgid "or"
msgstr ""

#, fuzzy
msgid "other"
msgstr ""

#, fuzzy
msgid "other_block"
msgstr ""

#, fuzzy
msgid "other_settings"
msgstr ""

#, fuzzy
msgid "other_source"
msgstr ""

#, fuzzy
msgid "other_text"
msgstr ""

#, fuzzy
msgid "overwrite_warning"
msgstr ""

#, fuzzy
msgid "owner"
msgstr ""

#, fuzzy
msgid "page_not_found"
msgstr ""

#, fuzzy
msgid "pair_with_teacher"
msgstr ""

#, fuzzy
msgid "parsons_title"
msgstr ""

#, fuzzy
msgid "password"
msgstr ""

#, fuzzy
msgid "password_change_not_allowed"
msgstr ""

#, fuzzy
msgid "password_change_prompt"
msgstr ""

#, fuzzy
msgid "password_change_success"
msgstr ""

#, fuzzy
msgid "password_invalid"
msgstr ""

#, fuzzy
msgid "password_repeat"
msgstr ""

#, fuzzy
msgid "password_resetted"
msgstr ""

#, fuzzy
msgid "password_six"
msgstr ""

#, fuzzy
msgid "password_updated"
msgstr ""

#, fuzzy
msgid "passwords_six"
msgstr ""

#, fuzzy
msgid "passwords_too_short"
msgstr ""

#, fuzzy
msgid "pending_invites"
msgstr ""

#, fuzzy
msgid "people_with_a_link"
msgstr ""

#, fuzzy
msgid "percentage"
msgstr ""

#, fuzzy
msgid "period"
msgstr ""

#, fuzzy
msgid "personal_text"
msgstr ""

#, fuzzy
msgid "personal_text_invalid"
msgstr ""

#, fuzzy
msgid "phone_number"
msgstr ""

#, fuzzy
msgid "preferred_keyword_language"
msgstr ""

#, fuzzy
msgid "preferred_language"
msgstr ""

#, fuzzy
msgid "preview"
msgstr ""

#, fuzzy
msgid "preview_teacher_mode"
msgstr ""

#, fuzzy
msgid "previewing_adventure"
msgstr ""

#, fuzzy
msgid "previewing_class"
msgstr ""

#, fuzzy
msgid "previous_campaigns"
msgstr ""

#, fuzzy
msgid "previous_page"
msgstr ""

#, fuzzy
msgid "print_accounts"
msgstr ""

msgid "print_accounts_title"
msgstr ""

msgid "print_logo"
msgstr "xuất"

#, fuzzy
msgid "privacy_terms"
msgstr ""

#, fuzzy
msgid "private"
msgstr ""

#, fuzzy
msgid "profile_logo_alt"
msgstr ""

#, fuzzy
msgid "profile_picture"
msgstr ""

#, fuzzy
msgid "profile_updated"
msgstr ""

#, fuzzy
msgid "profile_updated_reload"
msgstr ""

msgid "program_contains_error"
msgstr "Chương trình này có lỗi, bạn có chắc rằng bạn muốn chia sẻ nó chứ?"

#, fuzzy
msgid "program_header"
msgstr ""

#, fuzzy
msgid "program_too_large_exception"
msgstr ""

#, fuzzy
msgid "programming_experience"
msgstr ""

#, fuzzy
msgid "programming_invalid"
msgstr ""

#, fuzzy
msgid "programs"
msgstr ""

#, fuzzy
msgid "prompt_join_class"
msgstr ""

#, fuzzy
msgid "provided_username_duplicates"
msgstr ""

#, fuzzy
msgid "public"
msgstr ""

msgid "public_adventures"
msgstr ""

#, fuzzy
msgid "public_content"
msgstr ""

#, fuzzy
msgid "public_content_info"
msgstr ""

#, fuzzy
msgid "public_invalid"
msgstr ""

#, fuzzy
msgid "public_profile"
msgstr ""

#, fuzzy
msgid "public_profile_info"
msgstr ""

#, fuzzy
msgid "public_profile_updated"
msgstr ""

#, fuzzy
msgid "put"
msgstr ""

#, fuzzy
msgid "question mark"
msgstr ""

#, fuzzy
msgid "quiz_logo_alt"
msgstr ""

#, fuzzy
msgid "quiz_score"
msgstr ""

#, fuzzy
msgid "quiz_tab"
msgstr ""

#, fuzzy
msgid "quiz_threshold_not_reached"
msgstr ""

#, fuzzy
msgid "read_code_label"
msgstr ""

#, fuzzy
msgid "recent"
msgstr ""

msgid "recover_password"
msgstr "Yêu cầu đặt lại mật khẩu"

#, fuzzy
msgid "regress_button"
msgstr ""

#, fuzzy
msgid "remove"
msgstr ""

#, fuzzy
msgid "remove_customization"
msgstr ""

#, fuzzy
msgid "remove_customizations_prompt"
msgstr ""

#, fuzzy
msgid "remove_student_prompt"
msgstr ""

#, fuzzy
msgid "remove_user_prompt"
msgstr ""

msgid "rename_class"
msgstr ""

msgid "rename_class_prompt"
msgstr ""

#, fuzzy
msgid "repair_program_logo_alt"
msgstr ""

#, fuzzy
msgid "repeat_dep"
msgstr ""

#, fuzzy
msgid "repeat_match_password"
msgstr ""

#, fuzzy
msgid "repeat_new_password"
msgstr ""

#, fuzzy
msgid "report_failure"
msgstr ""

#, fuzzy
msgid "report_program"
msgstr ""

#, fuzzy
msgid "report_success"
msgstr ""

#, fuzzy
msgid "request_invalid"
msgstr ""

#, fuzzy
msgid "request_teacher"
msgstr ""

#, fuzzy
msgid "request_teacher_account"
msgstr ""

#, fuzzy
msgid "required_field"
msgstr ""

#, fuzzy
msgid "reset_adventure_prompt"
msgstr ""

#, fuzzy
msgid "reset_adventures"
msgstr ""

#, fuzzy
msgid "reset_button"
msgstr ""

#, fuzzy
msgid "reset_password"
msgstr ""

#, fuzzy
msgid "restart"
msgstr ""

#, fuzzy
msgid "retrieve_adventure_error"
msgstr ""

#, fuzzy
msgid "retrieve_class_error"
msgstr ""

#, fuzzy
msgid "retrieve_tag_error"
msgstr ""

#, fuzzy
msgid "role"
msgstr ""

#, fuzzy
msgid "run_code_button"
msgstr ""

#, fuzzy
msgid "save_parse_warning"
msgstr ""

#, fuzzy
msgid "save_prompt"
msgstr ""

#, fuzzy
msgid "save_success_detail"
msgstr ""

#, fuzzy
msgid "score"
msgstr ""

#, fuzzy
msgid "search"
msgstr ""

#, fuzzy
msgid "search_button"
msgstr ""

#, fuzzy
msgid "second_teacher"
msgstr ""

#, fuzzy
msgid "second_teacher_copy_prompt"
msgstr ""

#, fuzzy
msgid "second_teacher_prompt"
msgstr ""

#, fuzzy
msgid "second_teacher_warning"
msgstr ""

msgid "see_adventure_shared_class"
msgstr ""

#, fuzzy
msgid "see_certificate"
msgstr ""

#, fuzzy
msgid "select"
msgstr ""

#, fuzzy
msgid "select_adventures"
msgstr ""

msgid "select_all"
msgstr ""

msgid "select_classes"
msgstr ""

#, fuzzy
msgid "select_lang"
msgstr ""

msgid "select_levels"
msgstr ""

msgid "selected"
msgstr ""

#, fuzzy
msgid "self_removal_prompt"
msgstr ""

#, fuzzy
msgid "send_password_recovery"
msgstr ""

#, fuzzy
msgid "sent_by"
msgstr ""

#, fuzzy
msgid "sent_password_recovery"
msgstr ""

#, fuzzy
msgid "settings"
msgstr ""

#, fuzzy
msgid "share_by_giving_link"
msgstr ""

#, fuzzy
msgid "share_your_program"
msgstr ""

#, fuzzy
msgid "signup_student_or_teacher"
msgstr ""

#, fuzzy
msgid "single quotes"
msgstr ""

#, fuzzy
msgid "slash"
msgstr ""

#, fuzzy
msgid "sleeping"
msgstr ""

#, fuzzy
msgid "slides"
msgstr ""

#, fuzzy
msgid "slides_for_level"
msgstr ""

#, fuzzy
msgid "slides_info"
msgstr ""

#, fuzzy
msgid "social_media"
msgstr ""

#, fuzzy
msgid "solution_example"
msgstr ""

#, fuzzy
msgid "solution_example_explanation"
msgstr ""

#, fuzzy
msgid "some_rows_missing_separator"
msgstr ""

#, fuzzy
msgid "something_went_wrong_keyword_parsing"
msgstr ""

#, fuzzy
msgid "space"
msgstr ""

#, fuzzy
msgid "star"
msgstr ""

#, fuzzy
msgid "start_learning"
msgstr ""

#, fuzzy
msgid "start_quiz"
msgstr ""

#, fuzzy
msgid "start_teaching"
msgstr ""

#, fuzzy
msgid "step_title"
msgstr ""

#, fuzzy
msgid "stepper_variable_role"
msgstr ""

#, fuzzy
msgid "stop"
msgstr ""

#, fuzzy
msgid "stop_code_button"
msgstr ""

#, fuzzy
msgid "string"
msgstr ""

#, fuzzy
msgid "student_accounts_created"
msgstr ""

#, fuzzy
msgid "student_adventures_table"
msgstr ""

#, fuzzy
msgid "student_adventures_table_explanation"
msgstr ""

#, fuzzy
msgid "student_already_invite"
msgstr ""

#, fuzzy
msgid "student_in_another_class"
msgstr ""

#, fuzzy
msgid "student_information"
msgstr ""

#, fuzzy
msgid "student_information_explanation"
msgstr ""

#, fuzzy
msgid "student_signup_header"
msgstr ""

#, fuzzy
msgid "students"
msgstr ""

#, fuzzy
msgid "submission_time"
msgstr ""

#, fuzzy
msgid "submit_answer"
msgstr ""

#, fuzzy
msgid "submit_program"
msgstr ""

#, fuzzy
msgid "submit_warning"
msgstr ""

#, fuzzy
msgid "submitted"
msgstr ""

#, fuzzy
msgid "submitted_header"
msgstr ""

#, fuzzy
msgid "subscribe"
msgstr ""

msgid "subscribe_message"
msgstr ""

#, fuzzy
msgid "subscribe_newsletter"
msgstr ""

msgid "subscribed_header"
msgstr ""

msgid "subscribed_message"
msgstr ""

#, fuzzy
msgid "successful_runs"
msgstr ""

msgid "successfully_subscribed"
msgstr ""

#, fuzzy
msgid "suggestion_color"
msgstr ""

#, fuzzy
msgid "suggestion_note"
msgstr ""

#, fuzzy
msgid "suggestion_number"
msgstr ""

msgid "suggestion_numbers_or_strings"
msgstr ""

#, fuzzy
msgid "surname"
msgstr ""

#, fuzzy
msgid "survey_skip"
msgstr ""

#, fuzzy
msgid "survey_submit"
msgstr ""

#, fuzzy
msgid "tag_in_adventure"
msgstr ""

#, fuzzy
msgid "tag_input_placeholder"
msgstr ""

#, fuzzy
msgid "tags"
msgstr ""

#, fuzzy
msgid "teacher"
msgstr ""

#, fuzzy
msgid "teacher_invalid"
msgstr ""

#, fuzzy
msgid "teacher_invitation_require_login"
msgstr ""

#, fuzzy
msgid "teacher_manual"
msgstr ""

#, fuzzy
msgid "teacher_signup_header"
msgstr ""

#, fuzzy
msgid "teacher_welcome"
msgstr ""

#, fuzzy
msgid "teachers"
msgstr ""

#, fuzzy
msgid "template_code"
msgstr ""
"This is the explanation of my adventure!\n"
"\n"
"This way I can show a command: <code>{print}</code>\n"
"\n"
"But sometimes I might want to show a piece of code, like this:\n"
"<pre>\n"
"ask What's your name?\n"
"echo so your name is \n"
"</pre>"

msgid "this_adventure_has_an_example_solution"
msgstr ""

#, fuzzy
msgid "this_turns_in_assignment"
msgstr ""

#, fuzzy
msgid "title"
msgstr ""

#, fuzzy
msgid "title_admin"
msgstr ""

#, fuzzy
msgid "title_class-overview"
msgstr ""

#, fuzzy
msgid "title_customize-adventure"
msgstr ""

#, fuzzy
msgid "title_customize-class"
msgstr ""

msgid "title_for-teacher"
msgstr "Hedy - Dành cho giáo viên"

#, fuzzy
msgid "title_join-class"
msgstr ""

#, fuzzy
msgid "title_learn-more"
msgstr ""

#, fuzzy
msgid "title_login"
msgstr ""

#, fuzzy
msgid "title_my-profile"
msgstr ""

#, fuzzy
msgid "title_privacy"
msgstr ""

msgid "title_programs"
msgstr "Hedy - Chương trình của tôi"

#, fuzzy
msgid "title_public-adventures"
msgstr ""

#, fuzzy
msgid "title_recover"
msgstr ""

#, fuzzy
msgid "title_reset"
msgstr ""

#, fuzzy
msgid "title_signup"
msgstr ""

#, fuzzy
msgid "title_start"
msgstr ""

#, fuzzy
msgid "title_view-adventure"
msgstr ""

#, fuzzy
msgid "token_invalid"
msgstr ""

#, fuzzy
msgid "too_many_accounts"
msgstr ""

msgid "tooltip_level_locked"
msgstr ""

#, fuzzy
msgid "translate_error"
msgstr ""

#, fuzzy
msgid "translating_hedy"
msgstr ""

#, fuzzy
msgid "translator"
msgstr ""

#, fuzzy
msgid "turned_into_teacher"
msgstr ""

msgid "unauthorized"
msgstr "Bạn không có quyền truy cập trang này"

#, fuzzy
msgid "unfavourite_confirm"
msgstr ""

#, fuzzy
msgid "unfavourite_success"
msgstr ""

#, fuzzy
msgid "unknown_variable_role"
msgstr ""

#, fuzzy
msgid "unlock_thresholds"
msgstr ""

#, fuzzy
msgid "unsaved_class_changes"
msgstr ""

#, fuzzy
msgid "unsubmit_program"
msgstr ""

#, fuzzy
msgid "unsubmit_warning"
msgstr ""

#, fuzzy
msgid "unsubmitted"
msgstr ""

msgid "unsubscribed_header"
msgstr ""

msgid "unsubscribed_message"
msgstr ""

#, fuzzy
msgid "update_adventure_prompt"
msgstr ""

#, fuzzy
msgid "update_public"
msgstr ""

#, fuzzy
msgid "updating_indicator"
msgstr ""

#, fuzzy
msgid "use_custom_passwords"
msgstr ""

#, fuzzy
msgid "use_generated_passwords"
msgstr ""

#, fuzzy
msgid "use_of_blanks_exception"
msgstr ""

#, fuzzy
msgid "use_of_nested_functions_exception"
msgstr ""

#, fuzzy
msgid "used_in"
msgstr ""

#, fuzzy
msgid "user"
msgstr ""

#, fuzzy
msgid "user_inexistent"
msgstr ""

#, fuzzy
msgid "user_not_private"
msgstr ""

#, fuzzy
msgid "username"
msgstr ""

#, fuzzy
msgid "username_contains_invalid_symbol"
msgstr ""

#, fuzzy
msgid "username_contains_separator"
msgstr ""

#, fuzzy
msgid "username_empty"
msgstr ""

#, fuzzy
msgid "username_invalid"
msgstr ""

#, fuzzy
msgid "username_special"
msgstr ""

#, fuzzy
msgid "username_three"
msgstr ""

#, fuzzy
msgid "usernames_too_short"
msgstr ""

#, fuzzy
msgid "usernames_unavailable"
msgstr ""

#, fuzzy
msgid "value"
msgstr ""

#, fuzzy
msgid "view_adventures"
msgstr ""

#, fuzzy
msgid "view_classes"
msgstr ""

#, fuzzy
msgid "view_program"
msgstr ""

#, fuzzy
msgid "view_slides"
msgstr ""

#, fuzzy
msgid "waiting_for_submit"
msgstr ""

#, fuzzy
msgid "walker_variable_role"
msgstr ""

msgid "website"
msgstr ""

#, fuzzy
msgid "what_is_your_role"
msgstr ""

#, fuzzy
msgid "what_should_my_code_do"
msgstr ""

msgid "workbook_circle_question_text"
msgstr ""

msgid "workbook_circle_question_title"
msgstr ""

msgid "workbook_define_question_text"
msgstr ""

msgid "workbook_define_question_title"
msgstr ""

msgid "workbook_input_question_text"
msgstr ""

msgid "workbook_input_question_title"
msgstr ""

msgid "workbook_multiple_choice_question_text"
msgstr ""

msgid "workbook_multiple_choice_question_title"
msgstr ""

msgid "workbook_open_question_title"
msgstr ""

msgid "workbook_output_question_text"
msgstr ""

msgid "workbook_output_question_title"
msgstr ""

#, fuzzy
msgid "year_invalid"
msgstr ""

#, fuzzy
msgid "yes"
msgstr ""

#, fuzzy
msgid "your_personal_text"
msgstr ""

#, fuzzy
msgid "your_program"
msgstr ""

#~ msgid "keyword_support"
#~ msgstr "Translated keywords"

#~ msgid "non_keyword_support"
#~ msgstr "Translated content"

#~ msgid "try_button"
#~ msgstr "Try"

#~ msgid "select_own_adventures"
#~ msgstr "Select own adventures"

#~ msgid "view"
#~ msgstr "View"

#~ msgid "class"
#~ msgstr "Class"

#~ msgid "save_code_button"
#~ msgstr "Save code"

#~ msgid "share_code_button"
#~ msgstr "Save & share code"

#~ msgid "classes_invalid"
#~ msgstr "The list of selected classes is invalid"

#~ msgid "directly_add_adventure_to_classes"
#~ msgstr "Do you want to add this adventure directly to one of your classes?"

#~ msgid "hand_in_assignment"
#~ msgstr "Hand in assignment"

#~ msgid "select_a_level"
#~ msgstr "Select a level"

#~ msgid "answer_invalid"
#~ msgstr "Your password is invalid."

#~ msgid "available_adventures_level"
#~ msgstr "Available adventures level"

#~ msgid "customize_class_exp_1"
#~ msgstr "Hi! On this page you can customize your class. By selecting levels and adventures you can choose what your student can see. You can also add your own created adventures to levels. All levels and default adventures will be selected by default. <b>Notice:</b> Not every adventure is available for every level! Settings up your customizations goes as follows:"

#~ msgid "customize_class_exp_2"
#~ msgstr "You can always change these settings later on. For example, you can make specific adventures or levels available while teaching a class. This way it's easy for you to determine which level and adventures your students will be working on. If you want to make everything available for your class it is easiest to remove the customization all together."

#~ msgid "customize_class_step_1"
#~ msgstr "Select levels for your class by pressing the \"level buttons\""

#~ msgid "customize_class_step_2"
#~ msgstr "\"Checkboxes\" will appear for the adventures available for the chosen levels"

#~ msgid "customize_class_step_3"
#~ msgstr "Select the adventures you want to make available"

#~ msgid "customize_class_step_4"
#~ msgstr "Click the name of an adventure to (de)select for all levels"

#~ msgid "customize_class_step_5"
#~ msgstr "Add personal adventures"

#~ msgid "customize_class_step_6"
#~ msgstr "Selecting an opening date for each level (you can also leave it empty)"

#~ msgid "customize_class_step_7"
#~ msgstr "Selection other settings"

#~ msgid "customize_class_step_8"
#~ msgstr "Choose \"Save\" -> You're done!"

#~ msgid "example_code_header"
#~ msgstr "Example Hedy Code"

#~ msgid "feedback_failure"
#~ msgstr "Wrong!"

#~ msgid "feedback_success"
#~ msgstr "Good!"

#~ msgid "go_to_first_question"
#~ msgstr "Go to question 1"

#~ msgid "question"
#~ msgstr "Question"

#~ msgid "question_doesnt_exist"
#~ msgstr "This question does not exist"

#~ msgid "question_invalid"
#~ msgstr "Your token is invalid."

#~ msgid "too_many_attempts"
#~ msgstr "Too many attempts"

#~ msgid "class_stats"
#~ msgstr "Class statistics"

#~ msgid "visit_own_public_profile"
#~ msgstr "Visit your own profile"

#~ msgid "title_class logs"
#~ msgstr "Programs"

#~ msgid "title_class statistics"
#~ msgstr "My statistics"

#~ msgid "disabled_button_locked"
#~ msgstr "Your teacher hasn't unlocked this level yet"

#~ msgid "duplicate_tag"
#~ msgstr "You already have a tag with this name."

#~ msgid "tag_deleted"
#~ msgstr "This tag was successfully deleted."

#~ msgid "no_tags"
#~ msgstr "No tags yet."

#~ msgid "apply_filters"
#~ msgstr "Apply filters"

#~ msgid "write_first_program"
#~ msgstr "Write your first program!"

#~ msgid "share_confirm"
#~ msgstr "Are you sure you want to make the program public?"

#~ msgid "share_success_detail"
#~ msgstr "Program shared successfully."

#~ msgid "try_it"
#~ msgstr "Try it"

#~ msgid "unshare_confirm"
#~ msgstr "Are you sure you want to make the program private?"

#~ msgid "unshare_success_detail"
#~ msgstr "Program unshared successfully."

#~ msgid "hello_world"
#~ msgstr "Hello world!"

#~ msgid "adventure_exp_2"
#~ msgstr "If you want to show actual code snippets, for example to give student a template or example of the code. Please use pre anchors like this:"

#~ msgid "adventure_exp_1"
#~ msgstr "Type your adventure of choice on the right-hand side. After creating your adventure you can include it in one of your classes under \"customizations\". If you want to include a command in your adventure please use code anchors like this:"

#~ msgid "hide_parsons"
#~ msgstr "Hide puzzle"

#~ msgid "hide_quiz"
#~ msgstr "Hide quiz"

#~ msgid "Locked Language Feature"
#~ msgstr "You are using {concept}! That is awesome, but {concept} is not unlocked yet! It will be unlocked in a later level."

#~ msgid "nested blocks"
#~ msgstr "a block in a block"

#~ msgid "save"
#~ msgstr "Save"

#~ msgid "update_profile"
#~ msgstr "Update profile"

#~ msgid "variables"
#~ msgstr "Variables"

#~ msgid "add_students_options"
#~ msgstr "Add students options"

#~ msgid "class_live"
#~ msgstr "Live statistics"

#~ msgid "class_overview"
#~ msgstr "Class overview"

#~ msgid "last_login"
#~ msgstr "Last login"

#~ msgid "page"
#~ msgstr "page"

#~ msgid "student_list"
#~ msgstr "Student list"

#~ msgid "title_class grid_overview"
#~ msgstr "Hedy - Grid overview"

#~ msgid "title_class live_statistics"
#~ msgstr "Hedy - Live Statistics"

#~ msgid "amount_created"
#~ msgstr "programs created"

#~ msgid "amount_saved"
#~ msgstr "programs saved"

#~ msgid "common_errors"
#~ msgstr "Common errors"

#~ msgid "grid_overview"
#~ msgstr "Overview of programs per adventure"

#~ msgid "last_error"
#~ msgstr "Last error"

#~ msgid "last_program"
#~ msgstr "Last program"

#~ msgid "live_dashboard"
#~ msgstr "Live Dashboard"

#~ msgid "runs_over_time"
#~ msgstr "Runs over time"

#~ msgid "student_details"
#~ msgstr "Student details"

#~ msgid "explore_explanation"
#~ msgstr "On this page you can look through programs created by other Hedy users. You can filter on both a Hedy level and adventure. Click on \"View program\" to open a program and run it. Programs with a red header contain a mistake. You can still open the program, but running it will result in an error. You can of course try to fix it! If the creator has a public profile you can click their username to visit their profile. There you will find all their shared programs and much more!"

#~ msgid "create_question"
#~ msgstr "Do you want to create one?"

#~ msgid "explore_programs"
#~ msgstr "Explore programs"

#~ msgid "explore_programs_logo_alt"
#~ msgstr "Explore programs icon"

#~ msgid "hedy_tutorial_logo_alt"
#~ msgstr "Hedy tutorial icon"

#~ msgid "no_public_profile"
#~ msgstr "You don't have a public profile text yet..."

#~ msgid "start_hedy_tutorial"
#~ msgstr "Start hedy tutorial"

#~ msgid "start_programming"
#~ msgstr "Start programming"

#~ msgid "start_programming_logo_alt"
#~ msgstr "Start programming icon"

#~ msgid "start_teacher_tutorial"
#~ msgstr "Start teacher tutorial"

#~ msgid "teacher_tutorial_logo_alt"
#~ msgstr "Teacher tutorial icon"

#~ msgid "title_landing-page"
#~ msgstr "Welcome to Hedy!"

#~ msgid "welcome"
#~ msgstr "Welcome"

#~ msgid "welcome_back"
#~ msgstr "Welcome back"

#~ msgid "your_account"
#~ msgstr "Your profile"

#~ msgid "your_last_program"
#~ msgstr "Your last saved program"

#~ msgid "already_teacher"
#~ msgstr "You already have a teacher account."

#~ msgid "already_teacher_request"
#~ msgstr "You already have a pending teacher request."

#~ msgid "teacher_account_request"
#~ msgstr "You have a pending teacher account request"

#~ msgid "teacher_account_success"
#~ msgstr "You successfully requested a teacher account."

#~ msgid "student_not_allowed_in_class"
#~ msgstr "Student not allowed in class"

#~ msgid "accounts_created"
#~ msgstr "Accounts where successfully created."

#~ msgid "accounts_intro"
#~ msgstr "On this page you can create accounts for multiple students at once. These are automatically added to the current class, so make sure the class shown above is the right one! Every username needs to be unique in the entire Hedy system. You can use 'Postfix classname' to add your class name to all accounts. If you manually enter passwords, these need to be <b>at least</b> 6 characters."

#~ msgid "create_multiple_accounts"
#~ msgstr "Create multiple accounts"

#~ msgid "download_login_credentials"
#~ msgstr "Do you want to download the login credentials after the accounts creation?"

#~ msgid "generate_passwords"
#~ msgstr "Generate passwords"

#~ msgid "postfix_classname"
#~ msgstr "Postfix classname"

#~ msgid "reset_view"
#~ msgstr "Reset"

#~ msgid "unique_usernames"
#~ msgstr "All usernames need to be unique."

#~ msgid "usernames_exist"
#~ msgstr "One or more usernames is already in use."

#~ msgid "**Question**: What is the output of this code?"
#~ msgstr ""

#~ msgid "Output"
#~ msgstr ""

#~ msgid "clear"
#~ msgstr ""

#~ msgid "bug"
#~ msgstr ""

#~ msgid "feature"
#~ msgstr ""

#~ msgid "feedback"
#~ msgstr ""

#~ msgid "feedback_message_success"
#~ msgstr ""

#~ msgid "feedback_modal_message"
#~ msgstr ""

#~ msgid "adventures"
#~ msgstr ""

#~ msgid "classes"
#~ msgstr ""

#~ msgid "Adventure"
#~ msgstr ""

#~ msgid "Answer"
#~ msgstr ""

#~ msgid "adventure_prompt"
#~ msgstr ""

#~ msgid "select_tag"
#~ msgstr ""

#~ msgid "Delete"
#~ msgstr ""

#~ msgid "select_class"
#~ msgstr ""

#~ msgid "invalid_tutorial_step"
#~ msgstr ""

#~ msgid "next_step_tutorial"
#~ msgstr ""

#~ msgid "tutorial"
#~ msgstr ""

#~ msgid "tutorial_code_snippet"
#~ msgstr ""

#~ msgid "tutorial_message_not_found"
#~ msgstr ""

#~ msgid "tutorial_title_not_found"
#~ msgstr ""

#~ msgid "survey"
#~ msgstr ""

#~ msgid "survey_completed"
#~ msgstr ""

<<<<<<< HEAD
#~ msgid "complete"
#~ msgstr ""

#~ msgid "share"
=======
#~ msgid "disable_explore_page"
#~ msgstr ""

#~ msgid "hedy_choice_title"
#~ msgstr ""

#~ msgid "nav_explore"
#~ msgstr ""

#~ msgid "title_explore"
>>>>>>> 8dee6c69
#~ msgstr ""
<|MERGE_RESOLUTION|>--- conflicted
+++ resolved
@@ -2924,12 +2924,6 @@
 #~ msgid "survey_completed"
 #~ msgstr ""
 
-<<<<<<< HEAD
-#~ msgid "complete"
-#~ msgstr ""
-
-#~ msgid "share"
-=======
 #~ msgid "disable_explore_page"
 #~ msgstr ""
 
@@ -2940,5 +2934,4 @@
 #~ msgstr ""
 
 #~ msgid "title_explore"
->>>>>>> 8dee6c69
 #~ msgstr ""
