# Vietnamese translations for PROJECT.
# Copyright (C) 2023 ORGANIZATION
# This file is distributed under the same license as the PROJECT project.
# FIRST AUTHOR <EMAIL@ADDRESS>, 2023.
#
msgid ""
msgstr ""
"Project-Id-Version: PROJECT VERSION\n"
"Report-Msgid-Bugs-To: EMAIL@ADDRESS\n"
<<<<<<< HEAD
"POT-Creation-Date: 2024-02-26 13:05+0100\n"
"PO-Revision-Date: 2024-02-10 12:08+0000\n"
=======
"POT-Creation-Date: 2024-02-13 11:36+0100\n"
"PO-Revision-Date: 2024-02-26 20:10+0000\n"
>>>>>>> 15cfc257
"Last-Translator: Prefill add-on <noreply-addon-prefill@weblate.org>\n"
"Language: vi\n"
"Language-Team: vi <LL@li.org>\n"
"Plural-Forms: nplurals=1; plural=0;\n"
"MIME-Version: 1.0\n"
"Content-Type: text/plain; charset=utf-8\n"
"Content-Transfer-Encoding: 8bit\n"
<<<<<<< HEAD
=======
"Plural-Forms: nplurals=1; plural=0;\n"
"X-Generator: Weblate 5.5-dev\n"
>>>>>>> 15cfc257
"Generated-By: Babel 2.14.0\n"

#, fuzzy
msgid "Access Before Assign"
msgstr "You tried to use the variable {name} on line {access_line_number}, but you set it on line {definition_line_number}. Set a variable before using it."

#, fuzzy
msgid "Cyclic Var Definition"
msgstr "The name {variable} needs to be set before you can use it on the right-hand side of the {is} command."

#, fuzzy
msgid "Function Undefined"
msgstr "You tried to use the function {name}, but you didn't define it."

#, fuzzy
msgid "Has Blanks"
msgstr "Your code is incomplete. It contains blanks that you have to replace with code."

#, fuzzy
msgid "Incomplete"
msgstr "Oops! You forgot a bit of code! On line {line_number}, you need to enter text behind {incomplete_command}."

#, fuzzy
msgid "Incomplete Repeat"
msgstr "It looks like you forgot to use a command with the {repeat} command you used on line {line_number}."

#, fuzzy
msgid "Invalid"
msgstr "{invalid_command} is not a Hedy level {level} command. Did you mean {guessed_command}?"

#, fuzzy
msgid "Invalid Argument"
msgstr "You cannot use the command {command} with {invalid_argument}. Try changing {invalid_argument} to {allowed_types}."

#, fuzzy
msgid "Invalid Argument Type"
msgstr "You cannot use {command} with {invalid_argument} because it is {invalid_type}. Try changing {invalid_argument} to {allowed_types}."

#, fuzzy
msgid "Invalid At Command"
msgstr "The {at} command may not be used from level 16 onward. You can use square brackets to use an element from a list, for example `friends[i]`, `lucky_numbers[{random}]`."

#, fuzzy
msgid "Invalid Space"
msgstr "Oops! You started a line with a space on line {line_number}. Spaces confuse computers, can you remove it?"

#, fuzzy
msgid "Invalid Type Combination"
msgstr "You cannot use {invalid_argument} and {invalid_argument_2} with {command} because one is {invalid_type} and the other is {invalid_type_2}. Try changing {invalid_argument} to {invalid_type_2} or {invalid_argument_2} to {invalid_type}."

#, fuzzy
msgid "Locked Language Feature"
msgstr "You are using {concept}! That is awesome, but {concept} is not unlocked yet! It will be unlocked in a later level."

#, fuzzy
msgid "Lonely Echo"
msgstr "You used an {echo} before an {ask}, or an {echo} without an {ask}. Place an {ask} before the {echo}."

#, fuzzy
msgid "Lonely Text"
msgstr "It looks like you forgot to use a command with the text you used in line {line_number}"

#, fuzzy
msgid "Missing Additional Command"
msgstr "It looks like you forgot to complete writing {command} on line {line_number}."

msgid "Missing Square Brackets"
msgstr ""

#, fuzzy
msgid "Missing Command"
msgstr "It looks like you forgot to use a command on line {line_number}."

#, fuzzy
msgid "Missing Inner Command"
msgstr "It looks like you forgot to use a command with the {command} statement you used on line {line_number}."

#, fuzzy
msgid "Missing Variable"
msgstr "It looks like your {command} is missing a variable at the start of the line."

#, fuzzy
msgid "Misspelled At Command"
msgstr "It looks like you might have misspelled the {command} command, instead you wrote {invalid_argument} in line {line_number}."

#, fuzzy
msgid "No Indentation"
msgstr "You used too few spaces in line {line_number}. You used {leading_spaces} spaces, which is not enough. Start every new block with {indent_size} spaces more than the line before."

#, fuzzy
msgid "Non Decimal Variable"
msgstr "At line {line_number}, you might have tried using a number which Hedy does not like very much! Try changing it to a decimal number like 2."

#, fuzzy
msgid "Parse"
msgstr "The code you entered is not valid Hedy code. There is a mistake on line {location[0]}, at position {location[1]}. You typed {character_found}, but that is not allowed."

#, fuzzy
msgid "Pressit Missing Else"
msgstr "You forgot to add what happens when you press a different key, add an {else} to your code"

#, fuzzy
msgid "Too Big"
msgstr "Wow! Your program has an impressive {lines_of_code} lines of code! But we can only process {max_lines} lines in this level. Make your program smaller and try again."

#, fuzzy
msgid "Unexpected Indentation"
msgstr "You used too many spaces in line {line_number}. You used {leading_spaces} spaces, which is too much. Start every new block with {indent_size} spaces more than the line before."

#, fuzzy
msgid "Unquoted Assignment"
msgstr "From this level, you need to place texts to the right of the {is} between quotes. You forgot that for the text {text}."

#, fuzzy
msgid "Unquoted Equality Check"
msgstr "If you want to check if a variable is equal to multiple words, the words should be surrounded by quotation marks!"

#, fuzzy
msgid "Unquoted Text"
msgstr "Be careful. If you {ask} or {print} something, the text should start and finish with a quotation mark. You forgot that for the text {unquotedtext}."

#, fuzzy
msgid "Unsupported Float"
msgstr "Non-integer numbers are not supported yet but they will be in a few levels. For now change {value} to an integer."

#, fuzzy
msgid "Unsupported String Value"
msgstr "Text values cannot contain {invalid_value}."

#, fuzzy
msgid "Unused Variable"
msgstr "You defined the variable {variable_name} on line {line_number}, but you did not use it."

#, fuzzy
msgid "Var Undefined"
msgstr "You tried to use the variable {name}, but you didn't set it. It is also possible that you were trying to use the word {name} but forgot quotation marks."

#, fuzzy
msgid "Wrong Level"
msgstr "That was correct Hedy code, but not at the right level. You wrote {offending_keyword} for level {working_level}. Tip: {tip}"

#, fuzzy
msgid "Wrong Number of Arguments"
msgstr "Your function used the wrong number of arguments. You provided {used_number} but the function {name} needs {defined_number}"

#, fuzzy
msgid "account_overview"
msgstr "Account overview"

#, fuzzy
msgid "accounts_created"
msgstr "Accounts where successfully created."

#, fuzzy
msgid "accounts_intro"
msgstr "On this page you can create accounts for multiple students at once. These are automatically added to the current class, so make sure the class shown above is the right one! Every username needs to be unique in the entire Hedy system. You can use 'Postfix classname' to add your class name to all accounts. If you manually enter passwords, these need to be <b>at least</b> 6 characters."

#, fuzzy
msgid "achievement_earned"
msgstr "You've earned an achievement!"

#, fuzzy
msgid "achievements"
msgstr "achievements"

#, fuzzy
msgid "achievements_check_icon_alt"
msgstr "Achievement check icon"

#, fuzzy
msgid "achievements_logo_alt"
msgstr "Achievement logo"

#, fuzzy
msgid "add"
msgstr "Add"

#, fuzzy
msgid "add_students"
msgstr "Add students"

#, fuzzy
msgid "add_students_options"
msgstr "Add students options"

#, fuzzy
msgid "admin"
msgstr "Admin"

#, fuzzy
msgid "advance_button"
msgstr "Go to level {level}"

#, fuzzy
msgid "adventure"
msgstr "Adventure"

#, fuzzy
msgid "adventure_cloned"
msgstr "Adventure is cloned"

#, fuzzy
msgid "adventure_duplicate"
msgstr "You already have an adventure with this name."

#, fuzzy
msgid "adventure_empty"
msgstr "You didn't enter an adventure name!"

#, fuzzy
msgid "adventure_exp_3"
msgstr "Make sure you always surround keywords with { }, then they are recognized correctly. You can use the \"preview\" button to view a styled version of your adventure. To view the adventure on a dedicated page, select \"view\" from the teachers page."

#, fuzzy
msgid "adventure_id_invalid"
msgstr "This adventure id is invalid."

#, fuzzy
msgid "adventure_length"
msgstr "Your adventure has to be at least 20 characters."

#, fuzzy
msgid "adventure_name_invalid"
msgstr "This adventure name is invalid."

#, fuzzy
msgid "adventure_prompt"
msgstr "Please enter the name of the adventure"

#, fuzzy
msgid "adventure_terms"
msgstr "I agree that my adventure might be made publicly available on Hedy."

#, fuzzy
msgid "adventure_updated"
msgstr "The adventure has been updated!"

#, fuzzy
msgid "adventures"
msgstr "Available Adventures"

#, fuzzy
msgid "adventures_info"
msgstr "Each Hedy level has built-in exercises for students, which we call adventures. You can create your own adventures and add them to your classes. With your own adventures you can create adventures that are relevant and interesting for your students. You can find more information about creating your own adventures <a href=\"https://hedy.org/for-teachers/manual/features\">here</a>."

#, fuzzy
msgid "adventures_restored"
msgstr "The default adventures have been restored!"

#, fuzzy
msgid "ago"
msgstr "{timestamp} ago"

#, fuzzy
msgid "agree_invalid"
msgstr "You have to agree with the privacy terms."

#, fuzzy
msgid "agree_with"
msgstr "I agree to the"

#, fuzzy
msgid "ajax_error"
msgstr "There was an error, please try again."

#, fuzzy
msgid "all"
msgstr "All"

#, fuzzy
msgid "all_class_highscores"
msgstr "All students visible in class highscores"

#, fuzzy
msgid "already_account"
msgstr "Already have an account?"

#, fuzzy
msgid "already_program_running"
msgstr "There is already a program running, finish that one first."

#, fuzzy
msgid "already_teacher"
msgstr "You already have a teacher account."

#, fuzzy
msgid "already_teacher_request"
msgstr "You already have a pending teacher request."

#, fuzzy
msgid "amount_created"
msgstr "programs created"

#, fuzzy
msgid "amount_saved"
msgstr "programs saved"

#, fuzzy
msgid "amount_submitted"
msgstr "programs submitted"

#, fuzzy
msgid "are_you_sure"
msgstr "Are you sure? You cannot revert this action."

#, fuzzy
msgid "ask_needs_var"
msgstr "Starting in level 2, {ask} needs to be used with a variable. Example: name {is} {ask} What are you called?"

#, fuzzy
msgid "back_to_class"
msgstr "Go back to class"

#, fuzzy
msgid "back_to_teachers_page"
msgstr "Go back to teachers page"

#, fuzzy
msgid "become_a_sponsor"
msgstr "Become a sponsor"

#, fuzzy
msgid "birth_year"
msgstr "Birth year"

#, fuzzy
msgid "by"
msgstr "by"

#, fuzzy
msgid "cancel"
msgstr "Cancel"

#, fuzzy
msgid "cant_parse_exception"
msgstr "Couldn't parse the program"

#, fuzzy
msgid "catch_index_exception"
msgstr "You tried to access the list {list_name} but it is either empty or the index is not there."

#, fuzzy
msgid "catch_value_exception"
msgstr "While running your program the command {command} received the value {value} which is not allowed. {suggestion}."

#, fuzzy
msgid "certificate"
msgstr "Certificate of Completion"

#, fuzzy
msgid "certified_teacher"
msgstr "Certified teacher"

#, fuzzy
msgid "change_password"
msgstr "Change password"

#, fuzzy
msgid "cheatsheet_title"
msgstr "Cheatsheet"

#, fuzzy
msgid "class_already_joined"
msgstr "You are already a student of class"

#, fuzzy
msgid "class_customize_success"
msgstr "Class successfully customized."

#, fuzzy
msgid "class_live"
msgstr "Live statistics"

#, fuzzy
msgid "class_name_duplicate"
msgstr "You already have a class with this name."

#, fuzzy
msgid "class_name_empty"
msgstr "You didn't enter a class name!"

#, fuzzy
msgid "class_name_invalid"
msgstr "This class name is invalid."

#, fuzzy
msgid "class_name_prompt"
msgstr "Please enter the name of the new class"

#, fuzzy
msgid "class_overview"
msgstr "Class overview"

#, fuzzy
msgid "class_survey_description"
msgstr "We would like to get a better overview of our Hedy users. By providing these answers, you would help improve Hedy. Thank you!"

#, fuzzy
msgid "class_survey_later"
msgstr "Remind me tomorrow"

#, fuzzy
msgid "class_survey_question1"
msgstr "What is the age range in your class?"

#, fuzzy
msgid "class_survey_question2"
msgstr "What is the spoken language in your class?"

#, fuzzy
msgid "class_survey_question3"
msgstr "What is the gender balance in your class?"

#, fuzzy
msgid "class_survey_question4"
msgstr "What distinguishes your students from others?"

#, fuzzy
msgid "classes_info"
msgstr "Create a class to follow the progress of each student in dashboard, and to customize the adventures your students see, and even adding your own! You can create as many classes as you like, and each class can have multiple teachers each one with different roles. You can also add as many students as you want, but mind that each student can only be in one class at a time. You can find more information about classes in the <a href=\"https://hedy.org/for-teachers/manual/preparations#for-teachers\">teacher manual</a>."

#, fuzzy
msgid "clone"
msgstr "Clone"

#, fuzzy
msgid "cloned_times"
msgstr "Clones"

#, fuzzy
msgid "close"
msgstr "Sluiten"

#, fuzzy
msgid "comma"
msgstr "a comma"

#, fuzzy
msgid "command_not_available_yet_exception"
msgstr "Command not available yet"

#, fuzzy
msgid "command_unavailable_exception"
msgstr "Command not correct anymore"

#, fuzzy
msgid "commands"
msgstr "Commands"

#, fuzzy
msgid "common_errors"
msgstr "Common errors"

#, fuzzy
msgid "congrats_message"
msgstr "Congratulations, {username}, you have completed Hedy!"

#, fuzzy
msgid "content_invalid"
msgstr "This adventure is invalid."

#, fuzzy
msgid "contributor"
msgstr "Contributor"

#, fuzzy
msgid "copy_clipboard"
msgstr "Successfully copied to clipboard"

#, fuzzy
msgid "copy_code"
msgstr "Copy code"

#, fuzzy
msgid "copy_join_link"
msgstr "Copy join link"

#, fuzzy
msgid "copy_link_success"
msgstr "Join link successfully copied to clipboard"

#, fuzzy
msgid "copy_link_to_share"
msgstr "Copy link to share"

#, fuzzy
msgid "copy_mail_link"
msgstr "Please copy and paste this link into a new tab:"

#, fuzzy
msgid "correct_answer"
msgstr "The correct answer is"

#, fuzzy
msgid "country"
msgstr "Country"

#, fuzzy
msgid "country_invalid"
msgstr "Please select a valid country."

#, fuzzy
msgid "country_title"
msgstr "Country"

#, fuzzy
msgid "create_account"
msgstr "Create account"

#, fuzzy
msgid "create_accounts"
msgstr "Create accounts"

#, fuzzy
msgid "create_accounts_prompt"
msgstr "Are you sure you want to create these accounts?"

#, fuzzy
msgid "create_adventure"
msgstr "Create adventure"

#, fuzzy
msgid "create_class"
msgstr "Create a new class"

#, fuzzy
msgid "create_multiple_accounts"
msgstr "Create multiple accounts"

#, fuzzy
msgid "create_public_profile"
msgstr "Create public profile"

#, fuzzy
msgid "create_question"
msgstr "Do you want to create one?"

#, fuzzy
msgid "create_student_account"
msgstr "Create an account"

#, fuzzy
msgid "create_student_account_explanation"
msgstr "You can save your own programs with an account."

#, fuzzy
msgid "create_teacher_account"
msgstr "Create a teacher account"

#, fuzzy
msgid "create_teacher_account_explanation"
msgstr "With a teacher account, you can save your programs and see the results of your students."

#, fuzzy
msgid "creator"
msgstr "Creator"

#, fuzzy
msgid "current_password"
msgstr "Current password"

#, fuzzy
msgid "customization_deleted"
msgstr "Customizations successfully deleted."

#, fuzzy
msgid "customize_adventure"
msgstr "Customize adventure"

#, fuzzy
msgid "customize_class"
msgstr "Customize class"

#, fuzzy
msgid "dash"
msgstr "a dash"

#, fuzzy
msgid "default_403"
msgstr "Looks like you aren't authorized..."

#, fuzzy
msgid "default_404"
msgstr "We could not find that page..."

#, fuzzy
msgid "default_500"
msgstr "Something went wrong..."

#, fuzzy
msgid "delete"
msgstr "Delete"

#, fuzzy
msgid "delete_adventure_prompt"
msgstr "Are you sure you want to remove this adventure?"

#, fuzzy
msgid "delete_class_prompt"
msgstr "Are you sure you want to delete the class?"

#, fuzzy
msgid "delete_confirm"
msgstr "Are you sure you want to delete the program?"

#, fuzzy
msgid "delete_invite"
msgstr "Delete invitation"

#, fuzzy
msgid "delete_invite_prompt"
msgstr "Are you sure you want to remove this class invitation?"

#, fuzzy
msgid "delete_public"
msgstr "Delete public profile"

#, fuzzy
msgid "delete_success"
msgstr "Program deleted successfully."

#, fuzzy
msgid "destroy_profile"
msgstr "Delete profile"

#, fuzzy
msgid "developers_mode"
msgstr "Programmer's mode"

#, fuzzy
msgid "directly_available"
msgstr "Directly open"

#, fuzzy
msgid "disable"
msgstr "Disable"

#, fuzzy
msgid "disabled"
msgstr "Disabled"

#, fuzzy
msgid "disabled_button_quiz"
msgstr "Your quiz score is below the threshold, try again!"

#, fuzzy
msgid "discord_server"
msgstr "Discord server"

#, fuzzy
msgid "distinguished_user"
msgstr "Distinguished user"

#, fuzzy
msgid "double quotes"
msgstr "double quotes"

#, fuzzy
msgid "download"
msgstr "Download"

#, fuzzy
msgid "download_login_credentials"
msgstr "Do you want to download the login credentials after the accounts creation?"

#, fuzzy
msgid "duplicate"
msgstr "Duplicate"

#, fuzzy
msgid "echo_and_ask_mismatch_exception"
msgstr "Echo and ask mismatch"

#, fuzzy
msgid "echo_out"
msgstr "Starting in level 2 {echo} is no longer needed. You can repeat an answer with {ask} and {print} now. Example: name is {ask} What are you called? {print} hello name"

#, fuzzy
msgid "edit_adventure"
msgstr "Edit adventure"

#, fuzzy
msgid "edit_code_button"
msgstr "Edit code"

#, fuzzy
msgid "email"
msgstr "Email"

#, fuzzy
msgid "email_invalid"
msgstr "Please enter a valid email."

#, fuzzy
msgid "end_quiz"
msgstr "Quiz end"

#, fuzzy
msgid "english"
msgstr "English"

#, fuzzy
msgid "enter"
msgstr "Enter"

#, fuzzy
msgid "enter_password"
msgstr "Enter a new password for"

#, fuzzy
msgid "enter_text"
msgstr "Enter your answer here..."

#, fuzzy
msgid "error_logo_alt"
msgstr "Error logo"

#, fuzzy
msgid "exclamation mark"
msgstr "an exclamation mark"

#, fuzzy
msgid "exercise"
msgstr "Exercise"

#, fuzzy
msgid "exercise_doesnt_exist"
msgstr "This exercise doesn't exist"

#, fuzzy
msgid "exists_email"
msgstr "That email is already in use."

#, fuzzy
msgid "exists_username"
msgstr "That username is already in use."

#, fuzzy
msgid "exit_preview_mode"
msgstr "Exit preview mode"

#, fuzzy
msgid "experience_invalid"
msgstr "Please select a valid experience, choose (Yes, No)."

#, fuzzy
msgid "expiration_date"
msgstr "Expiration date"

#, fuzzy
msgid "explore_explanation"
msgstr "On this page you can look through programs created by other Hedy users. You can filter on both a Hedy level and adventure. Click on \"View program\" to open a program and run it. Programs with a red header contain a mistake. You can still open the program, but running it will result in an error. You can of course try to fix it! If the creator has a public profile you can click their username to visit their profile. There you will find all their shared programs and much more!"

#, fuzzy
msgid "explore_programs"
msgstr "Explore programs"

#, fuzzy
msgid "explore_programs_logo_alt"
msgstr "Explore programs icon"

#, fuzzy
msgid "favorite_program"
msgstr "Favorite program"

#, fuzzy
msgid "favourite_confirm"
msgstr "Are you sure you want to set this program as your favourite?"

#, fuzzy
msgid "favourite_program"
msgstr "Favourite program"

#, fuzzy
msgid "favourite_program_invalid"
msgstr "Your chosen favourite program is invalid."

#, fuzzy
msgid "favourite_success"
msgstr "Your program is set as favourite."

#, fuzzy
msgid "female"
msgstr "Female"

#, fuzzy
msgid "float"
msgstr "a number"

#, fuzzy
msgid "for_teachers"
msgstr "For teachers"

#, fuzzy
msgid "forgot_password"
msgstr "Forgot your password?"

#, fuzzy
msgid "from_another_teacher"
msgstr "From another teacher"

#, fuzzy
msgid "from_magazine_website"
msgstr "From a magazine or website"

#, fuzzy
msgid "from_video"
msgstr "From a video"

#, fuzzy
msgid "fun_statistics_msg"
msgstr "Here are some fun statistics!"

#, fuzzy
msgid "gender"
msgstr "Gender"

#, fuzzy
msgid "gender_invalid"
msgstr "Please select a valid gender, choose (Female, Male, Other)."

#, fuzzy
msgid "general"
msgstr "General"

#, fuzzy
msgid "general_settings"
msgstr "General settings"

#, fuzzy
msgid "generate_passwords"
msgstr "Generate passwords"

#, fuzzy
msgid "get_certificate"
msgstr "Get your certificate!"

#, fuzzy
msgid "give_link_to_teacher"
msgstr "Give the following link to your teacher:"

#, fuzzy
msgid "go_back_to_main"
msgstr "Go back to main page"

#, fuzzy
msgid "go_to_question"
msgstr "Go to question"

#, fuzzy
msgid "go_to_quiz_result"
msgstr "Go to quiz result"

#, fuzzy
msgid "goto_profile"
msgstr "Go to my profile"

#, fuzzy
msgid "grid_overview"
msgstr "Overview of programs per adventure"

#, fuzzy
msgid "hand_in"
msgstr "Hand in"

#, fuzzy
msgid "hand_in_exercise"
msgstr "Hand in exercise"

#, fuzzy
msgid "heard_about_hedy"
msgstr "How have you heard about Hedy?"

#, fuzzy
msgid "heard_about_invalid"
msgstr "Please select a valid way you heard about us."

#, fuzzy
msgid "hedy_achievements"
msgstr "Hedy achievements"

#, fuzzy
msgid "hedy_choice_title"
msgstr "Hedy's Choice"

#, fuzzy
msgid "hedy_logo_alt"
msgstr "Hedy logo"

#, fuzzy
msgid "hedy_on_github"
msgstr "Hedy on Github"

#, fuzzy
msgid "hedy_tutorial_logo_alt"
msgstr "Hedy tutorial icon"

msgid "hello_logo"
msgstr "hello"

#, fuzzy
msgid "hidden"
msgstr "Hidden"

#, fuzzy
msgid "hide_cheatsheet"
msgstr "Hide cheatsheet"

#, fuzzy
msgid "hide_keyword_switcher"
msgstr "Hide keyword switcher"

#, fuzzy
msgid "hide_parsons"
msgstr "Hide puzzle"

#, fuzzy
msgid "hide_quiz"
msgstr "Hide quiz"

#, fuzzy
msgid "highest_level_reached"
msgstr "Highest level reached"

#, fuzzy
msgid "highest_quiz_score"
msgstr "Highest quiz score"

#, fuzzy
msgid "highscore_explanation"
msgstr "On this page you can view the current Highscores, based on the amount of achievements gathered. View the ranking for either all users, your country or your class. Click on a username to view their public profile."

#, fuzzy
msgid "highscore_no_public_profile"
msgstr "You don't have a public profile and are therefore not listed on the highscores. Do you wish to create one?"

#, fuzzy
msgid "highscores"
msgstr "Highscores"

#, fuzzy
msgid "hint"
msgstr "Hint?"

#, fuzzy
msgid "ill_work_some_more"
msgstr "I'll work on it a little longer"

#, fuzzy
msgid "image_invalid"
msgstr "The image you chose image is invalid."

#, fuzzy
msgid "incomplete_command_exception"
msgstr "Incomplete Command"

#, fuzzy
msgid "incorrect_handling_of_quotes_exception"
msgstr "Incorrect handling of quotes"

#, fuzzy
msgid "incorrect_use_of_types_exception"
msgstr "Incorrect use of types"

#, fuzzy
msgid "incorrect_use_of_variable_exception"
msgstr "Incorrect use of variable"

#, fuzzy
msgid "indentation_exception"
msgstr "Incorrect Indentation"

#, fuzzy
msgid "input"
msgstr "input from {ask}"

#, fuzzy
msgid "integer"
msgstr "a number"

#, fuzzy
msgid "invalid_class_link"
msgstr "Invalid link for joining the class."

#, fuzzy
msgid "invalid_command_exception"
msgstr "Invalid command"

#, fuzzy
msgid "invalid_keyword_language_comment"
msgstr "# The provided keyword language is invalid, keyword language is set to English"

#, fuzzy
msgid "invalid_language_comment"
msgstr "# The provided language is invalid, language set to English"

#, fuzzy
msgid "invalid_level_comment"
msgstr "# The provided level is invalid, level is set to level 1"

#, fuzzy
msgid "invalid_program_comment"
msgstr "# The provided program is invalid, please try again"

#, fuzzy
msgid "invalid_teacher_invitation_code"
msgstr "The teacher invitation code is invalid. To become a teacher, reach out to hello@hedy.org."

#, fuzzy
msgid "invalid_tutorial_step"
msgstr "Invalid tutorial step"

#, fuzzy
msgid "invalid_username_password"
msgstr "Invalid username/password."

#, fuzzy
msgid "invite_by_username"
msgstr "Invite by username"

#, fuzzy
msgid "invite_date"
msgstr "Invite date"

#, fuzzy
msgid "invite_message"
msgstr "You have received an invitation to join class"

#, fuzzy
msgid "invite_prompt"
msgstr "Enter a username"

#, fuzzy
msgid "invite_teacher"
msgstr "Invite a teacher"

#, fuzzy
msgid "join_class"
msgstr "Join class"

#, fuzzy
msgid "join_prompt"
msgstr "You need to have an account to join a class. Would you like to login now?"

#, fuzzy
msgid "keyword_language_invalid"
msgstr "Please select a valid keyword language (select English or your own language)."

#, fuzzy
msgid "language"
msgstr "Language"

#, fuzzy
msgid "language_invalid"
msgstr "Please select a valid language."

#, fuzzy
msgid "languages"
msgstr "Which of these programming languages have you used before?"

#, fuzzy
msgid "last_achievement"
msgstr "Last earned achievement"

#, fuzzy
msgid "last_edited"
msgstr "Last edited"

#, fuzzy
msgid "last_error"
msgstr "Last error"

#, fuzzy
msgid "last_login"
msgstr "Last login"

#, fuzzy
msgid "last_program"
msgstr "Last program"

#, fuzzy
msgid "last_update"
msgstr "Last update"

#, fuzzy
msgid "lastname"
msgstr "Last Name"

#, fuzzy
msgid "leave_class"
msgstr "Leave class"

#, fuzzy
msgid "level"
msgstr "Level"

#, fuzzy
msgid "level_accessible"
msgstr "Level is open to students"

#, fuzzy
msgid "level_disabled"
msgstr "Level disabled"

#, fuzzy
msgid "level_future"
msgstr "This level will open automatically after the opening date"

#, fuzzy
msgid "level_invalid"
msgstr "This Hedy level in invalid."

#, fuzzy
msgid "level_not_class"
msgstr "This level has not been made available in your class yet"

#, fuzzy
msgid "level_title"
msgstr "Level"

#, fuzzy
msgid "levels"
msgstr "levels"

#, fuzzy
msgid "link"
msgstr "Link"

#, fuzzy
msgid "list"
msgstr "a list"

#, fuzzy
msgid "live_dashboard"
msgstr "Live Dashboard"

#, fuzzy
msgid "logged_in_to_share"
msgstr "You must be logged in to save and share a program."

#, fuzzy
msgid "login"
msgstr "Log in"

#, fuzzy
msgid "login_long"
msgstr "Log in to your account"

#, fuzzy
msgid "login_to_save_your_work"
msgstr "Log in to save your work"

#, fuzzy
msgid "logout"
msgstr "Log out"

#, fuzzy
msgid "longest_program"
msgstr "Longest program"

#, fuzzy
msgid "mail_change_password_body"
msgstr ""
"Your Hedy password has been changed. If you did this, all is good.\n"
"If you didn't change your password, please contact us immediately by replying to this email."

#, fuzzy
msgid "mail_change_password_subject"
msgstr "Your Hedy password has been changed"

#, fuzzy
msgid "mail_error_change_processed"
msgstr "Something went wrong when sending a validation mail, the changes are still correctly processed."

#, fuzzy
msgid "mail_goodbye"
msgstr ""
"Keep programming!\n"
"The Hedy team"

#, fuzzy
msgid "mail_hello"
msgstr "Hi {username}!"

#, fuzzy
msgid "mail_recover_password_body"
msgstr ""
"By clicking on this link, you can set a new Hedy password. This link is valid for <b>4</b> hours.\n"
"If you haven't required a password reset, please ignore this email: {link}"

msgid "mail_recover_password_subject"
msgstr "Yêu cầu đặt lại mật khẩu."

#, fuzzy
msgid "mail_reset_password_body"
msgstr ""
"Your Hedy password has been reset to a new one. If you did this, all is good.\n"
"If you didn't change your password, please contact us immediately by replying to this email."

#, fuzzy
msgid "mail_reset_password_subject"
msgstr "Your Hedy password has been reset"

#, fuzzy
msgid "mail_welcome_teacher_body"
msgstr ""
"<strong>Welcome!</strong>\n"
"Congratulations on your brand new Hedy teacher's account. Welcome to the world wide community of Hedy teachers!\n"
"\n"
"<strong>What teacher's accounts can do</strong>\n"
"There are a number of extra options unlocked for you now.\n"
"\n"
"1. Extra explanation is available in the <a href=\"https://hedy.org/for-teachers/manual\">teacher's manual</a>.\n"
"2. With your teacher account, you can create classes. Your students can than join your classes and you can see their progress. Classes are made and managed though the for <a href=\"https://hedycode.com/for-teachers\">teachers page</a>.\n"
"3. You can fully customize your classes, for example you can open and close levels, enable or disable adventures and author your own adventures!\n"
"\n"
"<strong>Join our online community!</strong>\n"
"All Hedy teachers, programmers and other fans are welcome to join our <a href=\"https://discord.gg/8yY7dEme9r\">Discord server</a>. This is the ideal place to chat about Hedy: we have channels where you can show your cool projects and lessons, channels to report bugs, and channels to chat with other teachers and with the Hedy team.\n"
"\n"
"<strong>How to ask for help </strong>\n"
"If anything is unclear, you can let us know on Discord, or <a href=\"mailto: hello@hedy.org\">send us an email</a>.\n"
"\n"
"<strong>How to report bugs</strong>\n"
"In Discord, we have a channel for reporting bugs, called #bugs. That is the perfect place to let us know about issues you are running into. If you know how to use GitHub, you can create an <a href=\"https://github.com/hedyorg/hedy/issues/new?assignees=&labels=&template=bug_report.md&title=%5BBUG%5D\">issue</a> there.\n"

#, fuzzy
msgid "mail_welcome_teacher_subject"
msgstr "Your Hedy teacher account is ready"

#, fuzzy
msgid "mail_welcome_verify_body"
msgstr ""
"Your Hedy account has been created successfully. Welcome!\n"
"Please click on this link to verify your email address: {link}"

#, fuzzy
msgid "mail_welcome_verify_subject"
msgstr "Welcome to Hedy"

#, fuzzy
msgid "mailing_title"
msgstr "Subscribe to the Hedy newsletter"

#, fuzzy
msgid "main_subtitle"
msgstr "A gradual programming language"

#, fuzzy
msgid "main_title"
msgstr "Hedy"

#, fuzzy
msgid "make_sure_you_are_done"
msgstr "Make sure you are done! You will not be able to change your program anymore after you click \"Hand in\"."

#, fuzzy
msgid "male"
msgstr "Male"

#, fuzzy
msgid "mandatory_mode"
msgstr "Mandatory developer's mode"

#, fuzzy
msgid "my_account"
msgstr "My account"

#, fuzzy
msgid "my_achievements"
msgstr "My achievements"

#, fuzzy
msgid "my_adventures"
msgstr "My adventures"

#, fuzzy
msgid "my_classes"
msgstr "My classes"

#, fuzzy
msgid "my_messages"
msgstr "My messages"

#, fuzzy
msgid "my_public_profile"
msgstr "My public profile"

#, fuzzy
msgid "name"
msgstr "Name"

#, fuzzy
msgid "nav_explore"
msgstr "Explore"

#, fuzzy
msgid "nav_hedy"
msgstr "Hedy"

#, fuzzy
msgid "nav_learn_more"
msgstr "Learn more"

#, fuzzy
msgid "nav_start"
msgstr "Home"

#, fuzzy
msgid "nested blocks"
msgstr "a block in a block"

#, fuzzy
msgid "new_password"
msgstr "New password"

#, fuzzy
msgid "new_password_repeat"
msgstr "Repeat new password"

#, fuzzy
msgid "newline"
msgstr "a new line"

#, fuzzy
msgid "next_exercise"
msgstr "Next exercise"

#, fuzzy
msgid "next_page"
msgstr "Next page"

#, fuzzy
msgid "next_step_tutorial"
msgstr "Next step >>>"

#, fuzzy
msgid "no"
msgstr "No"

#, fuzzy
msgid "no_account"
msgstr "No account?"

#, fuzzy
msgid "no_accounts"
msgstr "There are no accounts to create."

#, fuzzy
msgid "no_adventures_yet"
msgstr "There are no public adventures yet..."

#, fuzzy
msgid "no_certificate"
msgstr "This user hasn't earned the Hedy Certificate of Completion"

#, fuzzy
msgid "no_more_flat_if"
msgstr "Starting in level 8, the code after {if} needs to be placed on the next line and start with 4 spaces."

#, fuzzy
msgid "no_programs"
msgstr "You have no programs yet."

#, fuzzy
msgid "no_public_profile"
msgstr "You don't have a public profile text yet..."

#, fuzzy
msgid "no_shared_programs"
msgstr "has no shared programs..."

#, fuzzy
msgid "no_such_adventure"
msgstr "This adventure doesn't exist!"

#, fuzzy
msgid "no_such_class"
msgstr "No such Hedy class."

#, fuzzy
msgid "no_such_highscore"
msgstr "Highscores"

#, fuzzy
msgid "no_such_level"
msgstr "No such Hedy level!"

#, fuzzy
msgid "no_such_program"
msgstr "No such Hedy program!"

#, fuzzy
msgid "no_tag"
msgstr "No tag provided!"

msgid "not_enrolled"
msgstr "Có vẻ như bạn không ở trong lớp này!"

#, fuzzy
msgid "not_in_class_no_handin"
msgstr "You are not in a class, so there's no need for you to hand in anything."

#, fuzzy
msgid "not_logged_in_cantsave"
msgstr "Your program will not be saved."

#, fuzzy
msgid "not_logged_in_handin"
msgstr "You must be logged in to hand in an assignment."

msgid "not_teacher"
msgstr "Có vẻ như bạn không phải là giáo viên!"

#, fuzzy
msgid "number"
msgstr "a number"

#, fuzzy
msgid "number_achievements"
msgstr "Number of achievements"

#, fuzzy
msgid "number_lines"
msgstr "Number of lines"

#, fuzzy
msgid "number_programs"
msgstr "Number of programs ran"

#, fuzzy
msgid "ok"
msgstr "OK"

#, fuzzy
msgid "only_you_can_see"
msgstr "Only you can see this program."

#, fuzzy
msgid "open"
msgstr "Open"

#, fuzzy
msgid "opening_date"
msgstr "Opening date"

#, fuzzy
msgid "opening_dates"
msgstr "Opening dates"

#, fuzzy
msgid "option"
msgstr "Option"

#, fuzzy
msgid "or"
msgstr "or"

#, fuzzy
msgid "other"
msgstr "Other"

#, fuzzy
msgid "other_block"
msgstr "Another block language"

#, fuzzy
msgid "other_settings"
msgstr "Other settings"

#, fuzzy
msgid "other_source"
msgstr "Other"

#, fuzzy
msgid "other_text"
msgstr "Another text language"

#, fuzzy
msgid "overwrite_warning"
msgstr "You already have a program with this name, saving this program will replace the old one. Are you sure?"

#, fuzzy
msgid "owner"
msgstr "Owner"

#, fuzzy
msgid "page"
msgstr "page"

#, fuzzy
msgid "page_not_found"
msgstr "We couldn't find that page!"

#, fuzzy
msgid "parsons_title"
msgstr "Puzzle"

#, fuzzy
msgid "password"
msgstr "Password"

#, fuzzy
msgid "password_change_not_allowed"
msgstr "You're not allowed to change the password of this user."

#, fuzzy
msgid "password_change_prompt"
msgstr "Are you sure you want to change this password?"

#, fuzzy
msgid "password_change_success"
msgstr "Password of your student is successfully changed."

#, fuzzy
msgid "password_invalid"
msgstr "Your password is invalid."

#, fuzzy
msgid "password_repeat"
msgstr "Repeat password"

#, fuzzy
msgid "password_resetted"
msgstr "Your password has been successfully reset. You are being redirected to the login page."

#, fuzzy
msgid "password_six"
msgstr "Your password must contain at least six characters."

#, fuzzy
msgid "password_updated"
msgstr "Password updated."

#, fuzzy
msgid "passwords_six"
msgstr "All passwords need to be six characters or longer."

#, fuzzy
msgid "pending_invites"
msgstr "Pending invites"

#, fuzzy
msgid "people_with_a_link"
msgstr "Other people with a link can see this program. It also can be found on the \"Explore\" page."

#, fuzzy
msgid "percentage"
msgstr "percentage"

#, fuzzy
msgid "percentage_achieved"
msgstr "Achieved by {percentage}% of the users"

#, fuzzy
msgid "period"
msgstr "a period"

#, fuzzy
msgid "personal_text"
msgstr "Personal text"

#, fuzzy
msgid "personal_text_invalid"
msgstr "Your personal text is invalid."

#, fuzzy
msgid "postfix_classname"
msgstr "Postfix classname"

#, fuzzy
msgid "preferred_keyword_language"
msgstr "Preferred keyword language"

#, fuzzy
msgid "preferred_language"
msgstr "Preferred language"

#, fuzzy
msgid "preview"
msgstr "Preview"

#, fuzzy
msgid "previewing_adventure"
msgstr "Previewing adventure"

#, fuzzy
msgid "previewing_class"
msgstr "You are previewing class <em>{class_name}</em> as a teacher."

#, fuzzy
msgid "previous_campaigns"
msgstr "View previous campaigns"

msgid "print_logo"
msgstr "xuất"

#, fuzzy
msgid "privacy_terms"
msgstr "privacy terms"

#, fuzzy
msgid "private"
msgstr "Private"

#, fuzzy
msgid "profile_logo_alt"
msgstr "Profile icon."

#, fuzzy
msgid "profile_picture"
msgstr "Profile picture"

#, fuzzy
msgid "profile_updated"
msgstr "Profile updated."

#, fuzzy
msgid "profile_updated_reload"
msgstr "Profile updated, page will be re-loaded."

msgid "program_contains_error"
msgstr "Chương trình này có lỗi, bạn có chắc rằng bạn muốn chia sẻ nó chứ?"

#, fuzzy
msgid "program_header"
msgstr "My programs"

#, fuzzy
msgid "program_too_large_exception"
msgstr "Programs too large"

#, fuzzy
msgid "programming_experience"
msgstr "Do you have programming experience?"

#, fuzzy
msgid "programming_invalid"
msgstr "Please select a valid programming language."

#, fuzzy
msgid "programs"
msgstr "Programs"

#, fuzzy
msgid "programs_created"
msgstr "Programs created"

#, fuzzy
msgid "programs_saved"
msgstr "Programs saved"

#, fuzzy
msgid "programs_submitted"
msgstr "Programs submitted"

#, fuzzy
msgid "prompt_join_class"
msgstr "Do you want to join this class?"

#, fuzzy
msgid "public"
msgstr "Public"

msgid "public_adventures"
msgstr "Browse public adventures"

#, fuzzy
msgid "public_invalid"
msgstr "This agreement selection is invalid"

#, fuzzy
msgid "public_profile"
msgstr "Public profile"

#, fuzzy
msgid "public_profile_info"
msgstr "By selecting this box I make my profile visible for everyone. Be careful not to share personal information like your name or home address, because everyone will be able to see it!"

#, fuzzy
msgid "public_profile_updated"
msgstr "Public profile updated, page will be re-loaded."

#, fuzzy
msgid "pygame_waiting_for_input"
msgstr "Waiting for a button press..."

#, fuzzy
msgid "question mark"
msgstr "a question mark"

#, fuzzy
msgid "quiz_logo_alt"
msgstr "Quiz logo"

#, fuzzy
msgid "quiz_score"
msgstr "Quiz score"

#, fuzzy
msgid "quiz_tab"
msgstr "Quiz"

#, fuzzy
msgid "quiz_threshold_not_reached"
msgstr "Quiz threshold not reached to unlock this level"

#, fuzzy
msgid "read_code_label"
msgstr "Read aloud"

#, fuzzy
msgid "recent"
msgstr "My recent programs"

msgid "recover_password"
msgstr "Yêu cầu đặt lại mật khẩu"

#, fuzzy
msgid "regress_button"
msgstr "Go back to level {level}"

#, fuzzy
msgid "remove"
msgstr "Remove"

#, fuzzy
msgid "remove_customization"
msgstr "Remove customization"

#, fuzzy
msgid "remove_customizations_prompt"
msgstr "Are you sure you want to remove this class's customizations?"

#, fuzzy
msgid "remove_student_prompt"
msgstr "Are you sure you want to remove the student from the class?"

#, fuzzy
msgid "remove_user_prompt"
msgstr "Confirm removing this user from the class."

#, fuzzy
msgid "repair_program_logo_alt"
msgstr "Repair program icon"

#, fuzzy
msgid "repeat_dep"
msgstr "Starting in level 8, {repeat} needs to be used with indentation. You can see examples on the {repeat} tab in level 8."

#, fuzzy
msgid "repeat_match_password"
msgstr "The repeated password does not match."

#, fuzzy
msgid "repeat_new_password"
msgstr "Repeat new password"

#, fuzzy
msgid "report_failure"
msgstr "This program does not exist or is not public"

#, fuzzy
msgid "report_program"
msgstr "Are you sure you want to report this program?"

#, fuzzy
msgid "report_success"
msgstr "This program has been reported"

#, fuzzy
msgid "request_teacher"
msgstr "Would you like to apply for a teacher's account?"

#, fuzzy
msgid "request_teacher_account"
msgstr "Request teacher account"

#, fuzzy
msgid "required_field"
msgstr "Fields marked with an * are required"

#, fuzzy
msgid "reset_adventure_prompt"
msgstr "Are you sure you want to reset all selected adventures?"

#, fuzzy
msgid "reset_adventures"
msgstr "Reset selected adventures"

#, fuzzy
msgid "reset_button"
msgstr "Reset"

#, fuzzy
msgid "reset_password"
msgstr "Reset password"

#, fuzzy
msgid "reset_view"
msgstr "Reset"

#, fuzzy
msgid "retrieve_adventure_error"
msgstr "You're not allowed to view this adventure!"

#, fuzzy
msgid "retrieve_class_error"
msgstr "Only teachers can retrieve classes"

#, fuzzy
msgid "retrieve_tag_error"
msgstr "Error retrieving tags"

#, fuzzy
msgid "role"
msgstr "Role"

#, fuzzy
msgid "run_code_button"
msgstr "Run code"

#, fuzzy
msgid "runs_over_time"
msgstr "Runs over time"

#, fuzzy
msgid "save"
msgstr "Save"

#, fuzzy
msgid "save_parse_warning"
msgstr "This program contains an error, are you sure you want to save it?"

#, fuzzy
msgid "save_prompt"
msgstr "You need to have an account to save your program. Would you like to login now?"

#, fuzzy
msgid "save_success_detail"
msgstr "Program saved successfully."

#, fuzzy
msgid "score"
msgstr "Score"

#, fuzzy
msgid "search"
msgstr "Search..."

#, fuzzy
msgid "search_button"
msgstr "Search"

#, fuzzy
msgid "second_teacher"
msgstr "Second teacher"

#, fuzzy
msgid "second_teacher_copy_prompt"
msgstr "Are you sure you want to copy this teacher?"

#, fuzzy
msgid "second_teacher_prompt"
msgstr "Enter a teacher username to invite them."

#, fuzzy
msgid "second_teacher_warning"
msgstr "All teachers in this class can customize it."

#, fuzzy
msgid "see_certificate"
msgstr "See {username} certificate!"

#, fuzzy
msgid "select"
msgstr "Select"

#, fuzzy
msgid "select_adventures"
msgstr "Select adventures"

#, fuzzy
msgid "select_all"
msgstr "Select all"

#, fuzzy
msgid "select_lang"
msgstr "Select language"

#, fuzzy
msgid "select_tag"
msgstr "Select tag"

#, fuzzy
msgid "selected"
msgstr "Selected"

#, fuzzy
msgid "self_removal_prompt"
msgstr "Are you sure you want to leave this class?"

#, fuzzy
msgid "send_password_recovery"
msgstr "Send me a password recovery link"

#, fuzzy
msgid "sent_by"
msgstr "This invitation is sent by"

#, fuzzy
msgid "sent_password_recovery"
msgstr "You should soon receive an email with instructions on how to reset your password."

#, fuzzy
msgid "settings"
msgstr "My personal settings"

#, fuzzy
msgid "share"
msgstr "Share"

#, fuzzy
msgid "share_by_giving_link"
msgstr "Show your program to other people by giving them the link below:"

#, fuzzy
msgid "share_confirm"
msgstr "Are you sure you want to make the program public?"

#, fuzzy
msgid "share_success_detail"
msgstr "Program shared successfully."

#, fuzzy
msgid "share_your_program"
msgstr "Share your program"

#, fuzzy
msgid "signup_student_or_teacher"
msgstr "Are you a student or a teacher?"

#, fuzzy
msgid "single quotes"
msgstr "a single quote"

#, fuzzy
msgid "slash"
msgstr "a slash"

#, fuzzy
msgid "slides"
msgstr "Slides"

#, fuzzy
msgid "slides_info"
msgstr "For each level of Hedy, we have created slides to help you teach. The slides contain explanations of each level, and Hedy examples that you can run inside the slides. Just click the link and get started! the Introduction slides are a general explanation of Hedy before level 1 The slides were created using <a href=\"https://slides.com\">slides.com</a>. If you want to adapt them yourself, you can download them, and then upload the resulting zip file to <a href=\"https://slides.com\">slides.com</a>. You can find more information about the slides in the <a href=\"https://hedy.org/for-teachers/manual/features\">teacher's manual</a>."

#, fuzzy
msgid "social_media"
msgstr "Social media"

#, fuzzy
msgid "something_went_wrong_keyword_parsing"
msgstr "There is a mistake in your adventure, are all keywords correctly surrounded with { }?"

#, fuzzy
msgid "space"
msgstr "a space"

#, fuzzy
msgid "star"
msgstr "a star"

#, fuzzy
msgid "start_hedy_tutorial"
msgstr "Start hedy tutorial"

#, fuzzy
msgid "start_programming"
msgstr "Start programming"

#, fuzzy
msgid "start_programming_logo_alt"
msgstr "Start programming icon"

#, fuzzy
msgid "start_quiz"
msgstr "Start quiz"

#, fuzzy
msgid "start_teacher_tutorial"
msgstr "Start teacher tutorial"

#, fuzzy
msgid "step_title"
msgstr "Assignment"

#, fuzzy
msgid "stop_code_button"
msgstr "Stop program"

#, fuzzy
msgid "string"
msgstr "text"

#, fuzzy
msgid "student"
msgstr "Student"

#, fuzzy
msgid "student_already_in_class"
msgstr "This student is already in your class."

#, fuzzy
msgid "student_already_invite"
msgstr "This student already has a pending invitation."

#, fuzzy
msgid "student_details"
msgstr "Student details"

#, fuzzy
msgid "student_list"
msgstr "Student list"

#, fuzzy
msgid "student_not_allowed_in_class"
msgstr "Student not allowed in class"

#, fuzzy
msgid "student_not_existing"
msgstr "This username doesn't exist."

#, fuzzy
msgid "student_signup_header"
msgstr "Student"

#, fuzzy
msgid "students"
msgstr "students"

#, fuzzy
msgid "submission_time"
msgstr "Handed in at"

#, fuzzy
msgid "submit_answer"
msgstr "Answer question"

#, fuzzy
msgid "submit_program"
msgstr "Submit"

#, fuzzy
msgid "submit_warning"
msgstr "Are you sure you want to submit this program?"

#, fuzzy
msgid "submitted"
msgstr "Submitted"

#, fuzzy
msgid "submitted_header"
msgstr "This is a submitted program and can't be altered."

#, fuzzy
msgid "subscribe"
msgstr "Subscribe"

#, fuzzy
msgid "subscribe_newsletter"
msgstr "Subscribe to the newsletter"

#, fuzzy
msgid "suggestion_color"
msgstr "Try using another color"

#, fuzzy
msgid "suggestion_note"
msgstr "Use a note between C0 and B9 or a number between 1 and 70"

#, fuzzy
msgid "suggestion_number"
msgstr "Try changing the value to a number"

#, fuzzy
msgid "surname"
msgstr "First Name"

#, fuzzy
msgid "survey"
msgstr "Survey"

#, fuzzy
msgid "survey_completed"
msgstr "Survey completed"

#, fuzzy
msgid "survey_skip"
msgstr "Don't show this again"

#, fuzzy
msgid "survey_submit"
msgstr "Submit"

#, fuzzy
msgid "tag_in_adventure"
msgstr "Tag in adventure"

#, fuzzy
msgid "tag_input_placeholder"
msgstr "Enter a new tag"

#, fuzzy
msgid "tags"
msgstr "Tags"

#, fuzzy
msgid "teacher"
msgstr "Teacher"

#, fuzzy
msgid "teacher_account_request"
msgstr "You have a pending teacher account request"

#, fuzzy
msgid "teacher_account_success"
msgstr "You successfully requested a teacher account."

#, fuzzy
msgid "teacher_invalid"
msgstr "Your teacher value is invalid."

#, fuzzy
msgid "teacher_invitation_require_login"
msgstr "To set up your profile as a teacher, we will need you to log in. If you don't have an account, please create one."

#, fuzzy
msgid "teacher_manual"
msgstr "Teacher manual"

#, fuzzy
msgid "teacher_signup_header"
msgstr "Teacher"

#, fuzzy
msgid "teacher_tutorial_logo_alt"
msgstr "Teacher tutorial icon"

#, fuzzy
msgid "teacher_welcome"
msgstr "Welcome to Hedy! Your are now the proud owner of a teachers account which allows you to create classes and invite students."

#, fuzzy
msgid "teachers"
msgstr "Teachers"

#, fuzzy
msgid "template_code"
msgstr ""
"This is the explanation of my adventure!\n"
"\n"
"This way I can show a command: <code>{print}</code>\n"
"\n"
"But sometimes I might want to show a piece of code, like this:\n"
"<pre>\n"
"{ask} What's your name?\n"
"{echo} so your name is \n"
"</pre>"

#, fuzzy
msgid "this_turns_in_assignment"
msgstr "This turns in your assignment to your teacher."

#, fuzzy
msgid "title"
msgstr "Title"

msgid "title_achievements"
msgstr "Hedy - Thành tựu của tôi"

#, fuzzy
msgid "title_admin"
msgstr "Hedy - Administrator page"

#, fuzzy
msgid "title_class grid_overview"
msgstr "Hedy - Grid overview"

#, fuzzy
msgid "title_class live_statistics"
msgstr "Hedy - Live Statistics"

#, fuzzy
msgid "title_class-overview"
msgstr "Hedy - Class overview"

#, fuzzy
msgid "title_customize-adventure"
msgstr "Hedy - Customize adventure"

#, fuzzy
msgid "title_customize-class"
msgstr "Hedy - Customize class"

#, fuzzy
msgid "title_explore"
msgstr "Hedy - Explore"

msgid "title_for-teacher"
msgstr "Hedy - Dành cho giáo viên"

#, fuzzy
msgid "title_join-class"
msgstr "Hedy - Join class"

#, fuzzy
msgid "title_landing-page"
msgstr "Welcome to Hedy!"

#, fuzzy
msgid "title_learn-more"
msgstr "Hedy - Learn more"

#, fuzzy
msgid "title_login"
msgstr "Hedy - Login"

#, fuzzy
msgid "title_my-profile"
msgstr "Hedy - My account"

#, fuzzy
msgid "title_privacy"
msgstr "Hedy - Privacy terms"

msgid "title_programs"
msgstr "Hedy - Chương trình của tôi"

#, fuzzy
msgid "title_public-adventures"
msgstr "Hedy - Public adventures"

#, fuzzy
msgid "title_recover"
msgstr "Hedy - Recover account"

#, fuzzy
msgid "title_reset"
msgstr "Hedy - Reset password"

#, fuzzy
msgid "title_signup"
msgstr "Hedy - Create an account"

#, fuzzy
msgid "title_start"
msgstr "Hedy - A gradual programming language"

#, fuzzy
msgid "title_view-adventure"
msgstr "Hedy - View adventure"

#, fuzzy
msgid "token_invalid"
msgstr "Your token is invalid."

#, fuzzy
msgid "tooltip_level_locked"
msgstr "Your teacher disabled this level"

#, fuzzy
msgid "translate_error"
msgstr "Something went wrong while translating the code. Try running the code to see if it has an error. Code with errors can not be translated."

#, fuzzy
msgid "translating_hedy"
msgstr "Translating Hedy"

#, fuzzy
msgid "translator"
msgstr "Translator"

#, fuzzy
msgid "try_it"
msgstr "Try it"

#, fuzzy
msgid "tutorial"
msgstr "Tutorial"

#, fuzzy
msgid "tutorial_code_snippet"
msgstr ""
"{print} Hello world!\n"
"{print} I'm learning Hedy with the tutorial!"

#, fuzzy
msgid "tutorial_message_not_found"
msgstr "We couldn't find the requested tutorial step..."

#, fuzzy
msgid "tutorial_title_not_found"
msgstr "Tutorial step not found"

msgid "unauthorized"
msgstr "Bạn không có quyền truy cập trang này"

#, fuzzy
msgid "unique_usernames"
msgstr "All usernames need to be unique."

#, fuzzy
msgid "unlock_thresholds"
msgstr "Unlock level thresholds"

#, fuzzy
msgid "unsaved_class_changes"
msgstr "There are unsaved changes, are you sure you want to leave this page?"

#, fuzzy
msgid "unshare"
msgstr "Unshare"

#, fuzzy
msgid "unshare_confirm"
msgstr "Are you sure you want to make the program private?"

#, fuzzy
msgid "unshare_success_detail"
msgstr "Program unshared successfully."

#, fuzzy
msgid "update_adventure_prompt"
msgstr "Are you sure you want to update this adventure?"

#, fuzzy
msgid "update_profile"
msgstr "Update profile"

#, fuzzy
msgid "update_public"
msgstr "Update public profile"

#, fuzzy
msgid "updating_indicator"
msgstr "Updating"

#, fuzzy
msgid "use_of_blanks_exception"
msgstr "Use of blanks in programs"

#, fuzzy
msgid "use_of_nested_functions_exception"
msgstr "Use of nested functions"

#, fuzzy
msgid "user"
msgstr "user"

#, fuzzy
msgid "user_inexistent"
msgstr "This user doesn't exist"

#, fuzzy
msgid "user_not_private"
msgstr "This user either doesn't exist or doesn't have a public profile"

#, fuzzy
msgid "username"
msgstr "Username"

#, fuzzy
msgid "username_empty"
msgstr "You didn't enter an username!"

#, fuzzy
msgid "username_invalid"
msgstr "Your username is invalid."

#, fuzzy
msgid "username_special"
msgstr "Username cannot contain `:` or `@`."

#, fuzzy
msgid "username_three"
msgstr "Username must contain at least three characters."

#, fuzzy
msgid "usernames_exist"
msgstr "One or more usernames is already in use."

#, fuzzy
msgid "value"
msgstr "Value"

#, fuzzy
msgid "variables"
msgstr "Variables"

#, fuzzy
msgid "view_program"
msgstr "View program"

#, fuzzy
msgid "welcome"
msgstr "Welcome"

#, fuzzy
msgid "welcome_back"
msgstr "Welcome back"

#, fuzzy
msgid "what_is_your_role"
msgstr "What is your role?"

#, fuzzy
msgid "what_should_my_code_do"
msgstr "What should my code do?"

#, fuzzy
msgid "whole_world"
msgstr "The world"

#, fuzzy
msgid "year_invalid"
msgstr "Please enter a year between 1900 and {current_year}."

#, fuzzy
msgid "yes"
msgstr "Yes"

#, fuzzy
msgid "your_account"
msgstr "Your profile"

#, fuzzy
msgid "your_class"
msgstr "Your class"

#, fuzzy
msgid "your_last_program"
msgstr "Your last saved program"

#, fuzzy
msgid "your_personal_text"
msgstr "Your personal text..."

#, fuzzy
msgid "your_program"
msgstr "Your program"

#~ msgid "keyword_support"
#~ msgstr "Translated keywords"

#~ msgid "non_keyword_support"
#~ msgstr "Translated content"

#~ msgid "try_button"
#~ msgstr "Try"

#~ msgid "select_own_adventures"
#~ msgstr "Select own adventures"

#~ msgid "edit"
#~ msgstr "Edit"

#~ msgid "view"
#~ msgstr "View"

#~ msgid "class"
#~ msgstr "Class"

#~ msgid "save_code_button"
#~ msgstr "Save code"

#~ msgid "share_code_button"
#~ msgstr "Save & share code"

#~ msgid "classes_invalid"
#~ msgstr "The list of selected classes is invalid"

#~ msgid "directly_add_adventure_to_classes"
#~ msgstr "Do you want to add this adventure directly to one of your classes?"

#~ msgid "hand_in_assignment"
#~ msgstr "Hand in assignment"

#~ msgid "select_a_level"
#~ msgstr "Select a level"

#~ msgid "answer_invalid"
#~ msgstr "Your password is invalid."

#~ msgid "available_adventures_level"
#~ msgstr "Available adventures level"

#~ msgid "customize_class_exp_1"
#~ msgstr "Hi! On this page you can customize your class. By selecting levels and adventures you can choose what your student can see. You can also add your own created adventures to levels. All levels and default adventures will be selected by default. <b>Notice:</b> Not every adventure is available for every level! Settings up your customizations goes as follows:"

#~ msgid "customize_class_exp_2"
#~ msgstr "You can always change these settings later on. For example, you can make specific adventures or levels available while teaching a class. This way it's easy for you to determine which level and adventures your students will be working on. If you want to make everything available for your class it is easiest to remove the customization all together."

#~ msgid "customize_class_step_1"
#~ msgstr "Select levels for your class by pressing the \"level buttons\""

#~ msgid "customize_class_step_2"
#~ msgstr "\"Checkboxes\" will appear for the adventures available for the chosen levels"

#~ msgid "customize_class_step_3"
#~ msgstr "Select the adventures you want to make available"

#~ msgid "customize_class_step_4"
#~ msgstr "Click the name of an adventure to (de)select for all levels"

#~ msgid "customize_class_step_5"
#~ msgstr "Add personal adventures"

#~ msgid "customize_class_step_6"
#~ msgstr "Selecting an opening date for each level (you can also leave it empty)"

#~ msgid "customize_class_step_7"
#~ msgstr "Selection other settings"

#~ msgid "customize_class_step_8"
#~ msgstr "Choose \"Save\" -> You're done!"

#~ msgid "example_code_header"
#~ msgstr "Example Hedy Code"

#~ msgid "feedback_failure"
#~ msgstr "Wrong!"

#~ msgid "feedback_success"
#~ msgstr "Good!"

#~ msgid "go_to_first_question"
#~ msgstr "Go to question 1"

#~ msgid "question"
#~ msgstr "Question"

#~ msgid "question_doesnt_exist"
#~ msgstr "This question does not exist"

#~ msgid "question_invalid"
#~ msgstr "Your token is invalid."

#~ msgid "select_levels"
#~ msgstr "Select levels"

#~ msgid "too_many_attempts"
#~ msgstr "Too many attempts"

#~ msgid "class_logs"
#~ msgstr "Logs"

#~ msgid "class_stats"
#~ msgstr "Class statistics"

#~ msgid "visit_own_public_profile"
#~ msgstr "Visit your own profile"

#~ msgid "title_class logs"
#~ msgstr "Programs"

#~ msgid "title_class statistics"
#~ msgstr "My statistics"

#~ msgid "disabled_button_locked"
#~ msgstr "Your teacher hasn't unlocked this level yet"

#~ msgid "duplicate_tag"
#~ msgstr "You already have a tag with this name."

#~ msgid "tag_deleted"
#~ msgstr "This tag was successfully deleted."

#~ msgid "no_tags"
#~ msgstr "No tags yet."

#~ msgid "apply_filters"
#~ msgstr "Apply filters"

#~ msgid "write_first_program"
#~ msgstr "Write your first program!"
<<<<<<< HEAD
=======

#, fuzzy
msgid "hello_world"
msgstr "Hello world!"

#, fuzzy
msgid "adventure_exp_2"
msgstr "If you want to show actual code snippets, for example to give student a template or example of the code. Please use pre anchors like this:"

#, fuzzy
msgid "adventure_exp_1"
msgstr "Type your adventure of choice on the right-hand side. After creating your adventure you can include it in one of your classes under \"customizations\". If you want to include a command in your adventure please use code anchors like this:"
>>>>>>> 15cfc257
<|MERGE_RESOLUTION|>--- conflicted
+++ resolved
@@ -7,25 +7,16 @@
 msgstr ""
 "Project-Id-Version: PROJECT VERSION\n"
 "Report-Msgid-Bugs-To: EMAIL@ADDRESS\n"
-<<<<<<< HEAD
-"POT-Creation-Date: 2024-02-26 13:05+0100\n"
-"PO-Revision-Date: 2024-02-10 12:08+0000\n"
-=======
 "POT-Creation-Date: 2024-02-13 11:36+0100\n"
 "PO-Revision-Date: 2024-02-26 20:10+0000\n"
->>>>>>> 15cfc257
 "Last-Translator: Prefill add-on <noreply-addon-prefill@weblate.org>\n"
+"Language-Team: vi <LL@li.org>\n"
 "Language: vi\n"
-"Language-Team: vi <LL@li.org>\n"
-"Plural-Forms: nplurals=1; plural=0;\n"
 "MIME-Version: 1.0\n"
 "Content-Type: text/plain; charset=utf-8\n"
 "Content-Transfer-Encoding: 8bit\n"
-<<<<<<< HEAD
-=======
 "Plural-Forms: nplurals=1; plural=0;\n"
 "X-Generator: Weblate 5.5-dev\n"
->>>>>>> 15cfc257
 "Generated-By: Babel 2.14.0\n"
 
 #, fuzzy
@@ -91,9 +82,6 @@
 #, fuzzy
 msgid "Missing Additional Command"
 msgstr "It looks like you forgot to complete writing {command} on line {line_number}."
-
-msgid "Missing Square Brackets"
-msgstr ""
 
 #, fuzzy
 msgid "Missing Command"
@@ -2612,8 +2600,6 @@
 
 #~ msgid "write_first_program"
 #~ msgstr "Write your first program!"
-<<<<<<< HEAD
-=======
 
 #, fuzzy
 msgid "hello_world"
@@ -2625,5 +2611,4 @@
 
 #, fuzzy
 msgid "adventure_exp_1"
-msgstr "Type your adventure of choice on the right-hand side. After creating your adventure you can include it in one of your classes under \"customizations\". If you want to include a command in your adventure please use code anchors like this:"
->>>>>>> 15cfc257
+msgstr "Type your adventure of choice on the right-hand side. After creating your adventure you can include it in one of your classes under \"customizations\". If you want to include a command in your adventure please use code anchors like this:"