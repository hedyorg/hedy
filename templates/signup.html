--- conflicted
+++ resolved
@@ -14,18 +14,8 @@
                 <label class="signup-label" for="email">{{_('email')}}</label>
                 <input class="signup-input" id="email" name="email" type="email" required>
             </div>
-<<<<<<< HEAD
-            <div class="flex flex-row items-center mx-auto w-full my-1 border-b pb-2 border-gray-400">
+            <div class="signup-container">
                 <label class="inline-block w-1/2" for="password">{{_('password')}}</label><input class="inline-block w-1/2 px-2 py-1 rounded-lg" minlength="6" id="password" name="password" type=password required>
-=======
-            <div class="signup-container">
-                <label class="signup-label" for="password">{{_('password')}}</label>
-                <input class="signup-input" minlength="6" id="password" name="password" type=password required>
-            </div>
-            <div class="signup-container">
-                <label class="signup-label" for="password_repeat">{{_('password_repeat')}}</label>
-                <input class="signup-input" minlength="6" id="password_repeat" name="password_repeat" type=password required>
->>>>>>> d2b67030
             </div>
             <div class="signup-container">
                 <label class="signup-label" for="language">{{_('preferred_language')}}</label>
