--- conflicted
+++ resolved
@@ -1,50 +1,8 @@
 {% extends "auth.html" %}
 
 {% block main %}
-<<<<<<< HEAD
-<div class="px-8">
-  <form class="auth" onsubmit="event.preventDefault (); hedyApp.auth.submit ('signup')">
-    <h2>{{auth.create_account}}</h2>
-    <h4 class="text-blue-500">{{auth.create_account_explanation}}</h3>
-    <br>
-    <label>{{auth.username}}</label>
-    <input id="username">
-    <br><br>
-    <label>{{auth.email}}</label>
-    <input id="email" type="email">
-    <br><br>
-    <label>{{auth.email_repeat}}</label>
-    <input id="mail_repeat" type="text" autocomplete="off">
-    <br><br>
-    <label>{{auth.password}}</label>
-    <input id="password" type=password>
-    <br><br>
-    <label>{{auth.password_repeat}}</label>
-    <input id="password_repeat" type=password>
-    <br><br>
-    <label>{{auth.birth_year}}</label>
-    <input id="birth_year" placeholder="1995" type="number">
-    <br><br>
-    <label>{{auth.gender}}</label>
-    <select id="gender">
-      <option value="">{{auth.select}}</option>
-      <option value="f">{{auth.female}}</option>
-      <option value="m">{{auth.male}}</option>
-      <option value="o">{{auth.other}}</option>
-    </select>
-    <br><br>
-    <label>{{auth.country}}</label>
-    <select id="country"></select>
-    <div>
-      <br><br>
-      <label class="inline-block float-left">{{auth.programming_experience}}</label>
-      <div class="float-left">
-        <input class="pl-4" type="radio" name="has_experience" value="yes" onclick="$ ('#languages').show ()"><span class="pl-2">{{auth.yes}}</span><br>
-        <input class="pl-4" type="radio" name="has_experience" value="no" onclick="$ ('#languages').hide ()"><span class="pl-2">{{auth.no}}</span>
-      </div>
-=======
 <div class="w-full max-w-xl text-center ml-auto mr-auto">
-  <form class="auth bg-white shadow-md rounded px-8 pt-6 pb-8 mb-4" onsubmit="event.preventDefault (); window.auth.submit ('signup')">
+  <form class="auth bg-white shadow-md rounded px-8 pt-6 pb-8 mb-4" onsubmit="event.preventDefault (); hedyApp.auth.submit ('signup')">
     <h2 class="py-2">{{auth.create_account}}</h2>
     <h4 class="text-blue-500 py-2">{{auth.create_account_explanation}}</h4>
     <div class="mb-4">
@@ -70,7 +28,6 @@
     <div class="mb-4">
         <label for="birth_year">{{auth.birth_year}}</label>
         <input id="birth_year" name="birth_year" placeholder="1995" type="number">
->>>>>>> 2d82964b
     </div>
     <div class="mb-4">
         <label for="gender">{{auth.gender}}</label>
