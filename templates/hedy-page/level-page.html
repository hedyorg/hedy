{% extends "layout.html" %}
{% block full_width_content %}
{% if not raw %}
{% if session.preview_class %}
<div class="bg-red-500 text-white text-sm font-bold px-4 py-3" data-cy="preview_class_banner" role="alert">
    <div class="text-center center-text">{{_('previewing_class').format(class_name=session.preview_class["name"])}} <a data-cy="exit_preview_class_banner" class="text-white" href="/for-teachers/clear-preview-class">{{_('exit_preview_mode')}}</a></div>
</div>
{% endif %}
{% if customizations and customizations["teachers_adventure"] %}
  <div class="bg-red-500 text-white text-sm font-bold px-4 py-3" data-cy="preview_adventure_banner" role="alert">
      <div class="text-center center-text">{{_('previewing_adventure')}}
        {% if initial_adventure.author == username %}
          <a class="text-white" href="/for-teachers/customize-adventure/{{initial_adventure.id}}">{{_('edit_adventure')}}</a>
        {% else %}
          <a class="text-white" href="/public-adventures">{{_('public_adventures')}}</a>
        {% endif %}
      </div>
  </div>
{% endif %}
<div class="mt-4 mb-1 mx-auto py-2 px-4 lg:px-16 flex flex-col lg:flex-row gap-4 justify-start w-full max-w-screen-2xl">
  <div class="flex flex-row justify-between sm:justify-normal gap-4 hidden">
    {% if current_user_is_in_class %}
    <button id="hand_in_button" class="blue-btn-new next-tab">
      <span class="fa fa-paper-plane ltr:mr-1 rtl:ml-1"></span>
      {{_('submit_program')}}
    </button>
    {% endif %}
  </div>
  <div class="flex flex-row gap-4">
    <div class="flex flex-col md:flex-row md:gap-2" id="level_adventure_title">
      <div class="dropdown relative">
        <div class="flex flex-row">
<<<<<<< HEAD
          <button type="text" id="dropdown_open_button" data-cy="dropdown_open_button"
                  class="blue-btn-new text-4xl font-light text-blue-800"
                  onclick="hedyApp.open_index_dropdown(event)">
=======
          <button type="text" id="dropdow_open_button" class="blue-btn-new text-4xl font-light text-blue-800" onclick="hedyApp.open_index_dropdown(event)">
>>>>>>> cbafa460
            <span>
              {{ _('level_title') }} {{ level_nr }}
            </span>
            <span>
              —
            </span>
            <span id="adventure_name" >
              {{ initial_adventure.name }}
            </span>
            <i class="fa-solid fa-chevron-down transition-all ease-in duration-300 text-3xl" id="dropdown_index_arrow"></i>
          </button>
        </div>
        <div id="dropdown-level" class="absolute block rounded-md ltr:left-0 rtl:right-0 ltr:mr-1 rtl:ml-1 w-max overflow-y-auto p-4 shadow-lg dropdown-blue z-30 min-w-full" style="display: none; margin: 0.25rem 0px 0px; padding-top: 0px; padding-right: 0px !important; padding-bottom: 0px; padding-left: 0px !important; width: 400px !important; max-height: 35rem;">
          {% set index_levels = customizations["available_levels"] if customizations["teachers_adventure"] else range(1, max_level + 1) %}
          {% for i in index_levels %}
            <div class="flex flex-col">
              <button class="flex flex-row justify-between items-center text-lg font-extralight py-1 px-2 text-center text-blue-900 ease-in transition duration-100
                {% if loop.index == level|int %} rounded-t-lg bg-blue-200 bg-green-200{% else %}rounded-lg{% endif %}
                {% if i not in customizations['available_levels']%} bg-gray-400 {% else %} hover:bg-blue-200 {% endif %}"
  
                {% if i not in customizations['available_levels']%}disabled{% endif %}
              xd="  on click 
                   toggle .sliding-content-closed .sliding-content-open on #level_{{ i }}_pane
                   then toggle .rotate-90 on #level_{{ i }}_arrow
                  then toggle .rounded-lg .rounded-t-lg .bg-blue-200 on #level_{{ i }}_header"
                  onclick="hedyApp.open_index_pane(event)"
<<<<<<< HEAD
                  id="level_{{ i }}_header"
                  data-cy="level_{{ i }}_header">
=======
                  id="level_{{ i }}_header">
>>>>>>> cbafa460
                {{_('level_title')}} {{ i }}
                {% if i not in customizations['available_levels']%}
                  <i class="fa-solid fa-lock"></i>
                {% else %}
                  <i class="fa-solid fa-chevron-right text-base transition-all ease-in duration-200 {% if loop.index == level|int %}rotate-90{% endif %}" id="level_{{ i }}_arrow"></i>
                {% endif %}
              </button>
              <div class="bg-white rounded-b-lg grow-0 ease-in transition-all duration-300 grid
                          {% if loop.index == level|int %}sliding-content-open{% else %}sliding-content-closed{% endif %}" id="level_{{ i }}_pane">
                  <ul class="list-none overflow-hidden">
                    <div class="p-4" id="level_{{ i }}_adventures">
                      {% for adventure in adventures_for_index[i] %}
                          {% if adventure.is_teacher_adventure%}
                            {{ adventure_index(adventure.short_name, i, adventure.name, adventure.short_name == initial_tab and i == level|int, 'adventure' + loop.index|string, 'teacher', adventure.state, loop.index) }}
                          {% elif adventure.is_command_adventure %}
                            {{ adventure_index(adventure.short_name, i, adventure.name, adventure.short_name == initial_tab and i == level|int, 'adventure' + loop.index|string, 'command', adventure.state, loop.index) }}
                          {% else %}
                            {{ adventure_index(adventure.short_name, i, adventure.name, adventure.short_name == initial_tab and i == level|int, 'adventure' + loop.index|string, '', adventure.state, loop.index) }}
                          {% endif %}
                      {% endfor %}
                    </div>
                  </ul>
              </div>
            </div>
          {% endfor %}
        </div>
      </div>
    </div>
  </div>
  <div class="flex-1"></div>
  <div class="flex flex-col md:flex-row gap-4 md:items-center">
    {% if get_syntax_language(g.lang) != "en" and (not customizations or 'hide_keyword_switcher' not in customizations['other_settings']) %}
      {{ render_partial('hedy-page/htmx-language-switch-button.html', commands=commands) }}
    {% endif %}
  </div>
</div>
{% endif %}
<div class="w-full max-w-screen-2xl mx-auto py-4 px-4 lg:px-16" id="code_content_container"
  data-kwlang="{{ current_language().lang }}" data-level="{{ level }}">
{% block levelbody %}{% endblock %}
</div>

{% include 'incl/share-modal-new.html' %}
{% include 'incl/hand-in-modal.html' %}
{% if HOC_tracking_pixel %}
  <img src="https://code.org/api/hour/begin_hedy_text.png" data-cy="tracking_pixel" alt="Tracking Pixel - Hour of code" height="1" width="1">
{% endif %}
{% endblock %}<|MERGE_RESOLUTION|>--- conflicted
+++ resolved
@@ -30,13 +30,8 @@
     <div class="flex flex-col md:flex-row md:gap-2" id="level_adventure_title">
       <div class="dropdown relative">
         <div class="flex flex-row">
-<<<<<<< HEAD
-          <button type="text" id="dropdown_open_button" data-cy="dropdown_open_button"
-                  class="blue-btn-new text-4xl font-light text-blue-800"
-                  onclick="hedyApp.open_index_dropdown(event)">
-=======
-          <button type="text" id="dropdow_open_button" class="blue-btn-new text-4xl font-light text-blue-800" onclick="hedyApp.open_index_dropdown(event)">
->>>>>>> cbafa460
+          <button type="text" id="dropdow_open_button" data-cy="dropdown_open_button"
+                  class="blue-btn-new text-4xl font-light text-blue-800" onclick="hedyApp.open_index_dropdown(event)">
             <span>
               {{ _('level_title') }} {{ level_nr }}
             </span>
@@ -56,19 +51,15 @@
               <button class="flex flex-row justify-between items-center text-lg font-extralight py-1 px-2 text-center text-blue-900 ease-in transition duration-100
                 {% if loop.index == level|int %} rounded-t-lg bg-blue-200 bg-green-200{% else %}rounded-lg{% endif %}
                 {% if i not in customizations['available_levels']%} bg-gray-400 {% else %} hover:bg-blue-200 {% endif %}"
-  
+
                 {% if i not in customizations['available_levels']%}disabled{% endif %}
-              xd="  on click 
+              xd="  on click
                    toggle .sliding-content-closed .sliding-content-open on #level_{{ i }}_pane
                    then toggle .rotate-90 on #level_{{ i }}_arrow
                   then toggle .rounded-lg .rounded-t-lg .bg-blue-200 on #level_{{ i }}_header"
                   onclick="hedyApp.open_index_pane(event)"
-<<<<<<< HEAD
                   id="level_{{ i }}_header"
                   data-cy="level_{{ i }}_header">
-=======
-                  id="level_{{ i }}_header">
->>>>>>> cbafa460
                 {{_('level_title')}} {{ i }}
                 {% if i not in customizations['available_levels']%}
                   <i class="fa-solid fa-lock"></i>
