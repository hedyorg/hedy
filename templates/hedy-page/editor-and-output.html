{#
  This page is being included from

  - templates/hedy-page/code-page.html
#}
{% set editor_height='22rem' %}
<script src="https://cdn.jsdelivr.net/npm/js-confetti@latest/dist/js-confetti.browser.js"></script>
<div id="editor_area" class="relative grid grid-cols-1 lg:grid-cols-2 lg:grid-flow-row-dense gap-4">

  <!-- Row 1: editor, output pane -->
  <div data-editorheight="{{editor_height}}" class="flex flex-col order-1 relative" id="code_editor" style="height: {{editor_height}}">
      <!--The div below is used to send translation of search to Ace through the frontend-->
      <div id="search_placeholder" style="display: none":>{{_('search')}}</div>
      <!-- Status warning -->
      <div data-view="if-submitted"
        class="hidden flex-0 z-20 mt-0 bg-yellow-100 border-b-4 border-yellow-500 rounded-b text-yellow-900 px-4 py-3 shadow-md">
        {{_('submitted_header')}}
      </div>

      <!-- The actual editor -->
      <div id="editor" data-cy="editor" style="background: #272822; font-size:0.95em; color: white; direction: {{ g.dir }};" lang="en" blurred='false'
        {% if editor_readonly %}data-readonly="true"{% endif %}
        class="w-full flex-1 text-lg rounded min-h-0 overflow-hidden fixed-editor-height">
      </div>
      <!-- errorbox -->
      <div id="errorbox" data-cy="errorbox"
        class="flex-0 z-20 mt-0 bg-red-100 border-t-4 border-red-500 rounded-b text-red-900 px-4 py-3 shadow-md" role="alert"
        style="display: none;">
        <p class="close-dialog" onclick="hedyApp.error.hide ()"><i class="fa-solid fa-xmark"></i></p>
        <div class="flex">
          <div class="py-1 flex items-center">
            <svg class="fill-current h-6 w-6 text-red-500 ltr:mr-4 rtl:ml-4" xmlns="http://www.w3.org/2000/svg" viewBox="0 0 20 20">
              <path
                d="M2.93 17.07A10 10 0 1 1 17.07 2.93 10 10 0 0 1 2.93 17.07zm12.73-1.41A8 8 0 1 0 4.34 4.34a8 8 0 0 0 11.32 11.32zM9 11V9h2v6H9v-4zm0-6h2v2H9V5z" />
            </svg>
          </div>
          <div>
            <p class="details text-sm" data-cy="error_details">An error occurred.</p>
          </div>
        </div>
      </div>
      <!-- warningbox -->
      <div id="warningbox"
        class="flex-0 z-20 mt-0 bg-yellow-100 border-t-4 border-yellow-500 rounded-b text-yellow-900 px-4 py-3 shadow-md"
        role="alert" style="display: none;">
        <p data-cy="close_warning" class="close-dialog" onclick="hedyApp.error.hide ()"><i class="fa-solid fa-xmark"></i></p>
        <div class="flex">
          <div class="py-1 flex items-center">
              <div id="warningbox_icon">
                  <svg class="fill-current h-6 w-6 text-yellow-500 ltr:mr-4 rtl:ml-4" xmlns="http://www.w3.org/2000/svg"
              viewBox="0 0 20 20">
              <path d="M2.93 17.07A10 10 0 1 1 17.07 2.93 10 10 0 0 1 2.93 17.07zm12.73-1.41A8 8 0 1 0 4.34 4.34a8 8 0 0 0 11.32 11.32zM9 11V9h2v6H9v-4zm0-6h2v2H9V5z" />
            </svg>
              </div>
          </div>
          <div>
            <p class="details text-sm">An error occurred.</p>
          </div>
        </div>
      </div>
      <!-- okbox -->
      <div id="okbox" data-cy="okbox"
        class="flex-0 z-20 mt-0 bg-green-100 border-t-4 border-green-500 rounded-b text-green-900 px-4 py-3 shadow-md"
        role="alert" style="display: none;">
        <div class="flex">
          <div class="flex w-full justify-between items-center">
            <p class="caption font-bold">Success</p>
            <button class="hidden" id="confetti_button" onclick="hedyApp.confetti_cannon()">🎉</button>
            <!-- <p class="details text-sm">Something went according to plan.</p> -->
          </div>
        </div>
      </div>
  </div>
  <div data-editorheight="{{editor_height}}" class="w-full flex flex-col order-3 relative min-h-0 overflow-hidden" id="code_output" style="height: {{editor_height}}">
    <div id="output" data-cy="output" tabindex=0 class="flex-1 rounded p-2 px-3 color-white w-full text-lg overflow-auto" style="background: #272822; min-height: 3rem;"></div>
    <div id="turtlecanvas" class="flex-0 ltr:pl-4 rtl:pr-4"></div>
    <div class="overflow-auto flex-0 bottom-0 w-full z-20 bg-blue-100">
      <div id="variable_button" class="hidden my-3 cursor-pointer" onclick="$('#variable_list').slideToggle('medium');">
            <div class="h-2 z-10 bg-blue-500 content-center justify-center grid text-center">
                <div class="w-fit bg-blue-500 text-white px-5 rounded-lg text-sm">
                    <i class="fa-solid fa-tag text-lg mt-2 mr-2"></i>
                    <i id="variables_arrow" class="fa-solid fa-angle-up text-lg mt-2 ml-2"></i>
                </div>
            </div>
      </div>
      <div class="inline-block flex z-10 text-white bg-blue-100 rounded-lg max-h-36" id="variables">
          <ul id="variable_list" data-cy="variable_list" class="bg-blue-100 text-blue-500 px-4 whitespace-nowrap list-none mb-0"
              style="display: none; margin-left: 0px;"
              _="on mutation of @style
                set arrow to #variables_arrow
                if *display == 'none'
                    remove .fa-angle-down from arrow
                    add .fa-angle-up to arrow
                else
                    remove .fa-angle-up from arrow
                    add .fa-angle-down to arrow
                end"
          >
          </ul>
          <!-- For some reason the Tailwind ml-0 doesn't do the trick here -->
      </div>
    </div>
    <div id="inline_modal" class="flex-0 bottom-0 w-full z-20">
      <div id="ask_modal" data-cy="ask_modal"
           class="py-2 text-left px-3 border-4 border-teal-500 mt-1 rounded bg-green-100" style="display: none">
        <!--Title-->
        <div class="flex justify-between items-center">
          <p class="text-2xl font-bold caption">Header</p>
        </div>
        <!--Body-->
        <!--Body-->
        <form>
          <div class="my-2 flex">
            <input type="text" class="border border-green-400 rounded p-2 px-3 flex-1" placeholder="{{_('enter_text')}}">
            <input type="submit" data-cy="submit_ask_modal" class="flex-0 green-btn-new ltr:ml-3 rtl:mr-3" value="{{_('enter')}}"></p>
          </div>
        </form>
      </div>
      <div id="keybinding_modal" class="py-2 text-left px-3 border-4 border-teal-500 mt-1 rounded bg-green-100"
           style="display: none">
        <!--Title-->
        <div class="flex justify-between items-center">
          <p class="text-2xl font-bold caption">{{_('keybinding_waiting_for_keypress')}}</p>
        </div>
      </div>
      <div id="sleep_modal" class="py-2 text-left px-3 border-4 border-teal-500 mt-1 rounded bg-green-100"
           style="display: none;z-index: 99;">
        <!--Title-->
        <div class="flex justify-between items-center">
          <p class="text-2xl font-bold caption">{{_('sleeping')}}</p>
        </div>
      </div>
    </div>
    <div id="dynamic_buttons" class="flex mt-3 gap-2 overflow-auto border-4 border-blue-600 rounded bg-blue-300 py-2 px-3" style="display: none">
    </div>
  </div>
  <!-- Col 2: run button (move below editor in single-column layout), level buttons -->
  <div class="order-2 lg:order-3" id="code_related_buttons">
    <div id="button_row" class="flex flex-col gap-2 sm:flex-row mb-4">
      <div class="flex flex-row gap-2">
        <div id="run_button_container" class="gap-2 flex flex-row flex-initial">
            <button id="runit" data-cy="runit" class="green-btn-new" onclick='hedyApp.runit({{ level }}, "{{ g.lang }}", {% if raw %}{{raw | lower}}{% else %}false{% endif %}, {{_('already_program_running')|default(None)|tojson}}, "run")'>
              <span class="fa fa-play ltr:mr-1 rtl:ml-1"></span>
              {{_('run_code_button')}}
            </button>
            <button id="stopit" data-cy="stopit" class="red-btn-new" onclick="hedyApp.stopit()" style="display: none;">{{_('stop_code_button')}}</button>
            <div class="flex-1 md:hidden"></div>
            <button id="debug_button" class="blue-btn-new" onclick='hedyApp.runit({{ level }}, "{{ g.lang }}", {% if raw %}{{raw | lower}}{% else %}false{% endif %}, {{_('already_program_running')|default(None)|tojson}}, "debug")'>
                <span class="fa fa-bug ltr:mr-1 rtl:ml-1"></span>
                {{_('debug')}}
             </button>
        </div>
        <div id="debug_container" class="flex-initial gap-2 inline-flex items-center">
            <button id="debug_restart" class="green-btn-new hidden" onclick='hedyApp.runit({{ level }}, "{{ g.lang }}", {% if raw %}{{raw | lower}}{% else %}false{% endif %}, {{_('already_program_running')|default(None)|tojson}}, "debug")'>
              <span class="fa fa-repeat ltr:mr-1 rtl:ml-1"></span>
              {{_('restart')}}
            </button>
            <button id="debug_stop" class="red-btn-new hidden" onclick="hedyApp.stopDebug()">
              <span class="fa fa-stop ltr:mr-1 rtl:ml-1"></span>
              {{_('stop')}}
            </button>
            <button id="debug_continue" class="btn-shape-new bg-blue-400 hover:bg-blue-300 text-white hidden" onclick='hedyApp.runit({{ level }}, "{{ g.lang }}", {% if raw %}{{raw | lower}}{% else %}false{% endif %}, {{_('already_program_running')|default(None)|tojson}}, "continue")'>
              <span class="fa fa-forward ltr:mr-1 rtl:ml-1 {% if g.dir == "rtl" %}rotate-180{% endif %}"></span>
              {{_('continue')}}
          </button>
        </div>
      </div>
      <div class="hidden lg:block lg:flex-1"></div>
      {% if username and current_user_is_in_class %}
<<<<<<< HEAD
        <button class="blue-btn-new" _="on click remove .hidden from #share_modal">
=======
        <button class="blue-btn-new w-fit" _="on click remove .hidden from #share_modal">
>>>>>>> cbafa460
          <i class="fa-solid fa-paper-plane ltr:mr-1 rtl:ml-1"></i>
          {{_('hand_in')}}
        </button>
      {% endif %}
    </div>
    {% if not raw %}
    <div id="not_logged_in_warning" data-cy="not_logged_in_warning" class="hidden bg-yellow-200 text-sm px-4 py-1 border-2 border-yellow-400 mb-4">
      {{ _('not_logged_in_cantsave') }}. <a href="/login" class="text-black">{{_('login_to_save_your_work')}}</a>
    </div>
    {% endif %}
    <div class="flex justify-between gap-2 items-start overflow-visible">
      <div id="saveMicrobitFilesContainer" {% if not microbit_feature %} class="hidden" {% endif %} >
        <button id="runMicrobit" class="green-btn-new" onclick="hedyApp.saveMicrobit({{ level }});" > {{ _('Save Microbit code ') }}
            <img src="{{ static('/images/microbit_logo_icon_248480.png') }}" style="width: 25px; height: 25px; margin-left: 1px; display: inline;" alt=""/>
        </button>
      </div>
      <div id="save_files_container" class="hidden">
        <button id="saveFiles" class="green-btn-new" onclick="hedyApp.saveMachineFiles();">💾</button>
      </div>
      {% if show_edit_button %}
          <button onclick="window.location = '/hedy/{{level}}/{{program_id}}'" class="blue-btn-new ltr:ml-4 rtl:mr-4">{{_('edit_code_button')}}</button>
      {% else %}
          <img src="{{static('/images/Hedylightbulb_1.svg')}}" onclick="hedyApp.modalStepOne()" class="hidden h-28 -mt-2" id="repair_button" alt="{{_('repair_program_logo_alt')}}">
      {% endif %}
      {% if editor_readonly and is_admin %}
              <button onclick="hedyApp.delete_program('{{ program_id }}', {{ 0 }}, '{{_('delete_confirm')}}')" class="red-btn-new">{{_('delete')}}</button>
      {% endif %}
    </div>
  </div>
  <div class="order-3 lg:order-4" id="code_related_buttons">
    <div class="flex flex-col md:flex-row mb-4 gap-4">
      <button id="hide_editor" class="blue-btn-new rounded items-center hidden lg:inline-block" onclick="hedyApp.hide_editor();">
        <i class="fa-solid fa-caret-left"></i>
        <span>Expand output</span>
      </button>
      <button id="show_editor" class="blue-btn-new rounded items-center hidden lg:inline-block" onclick="hedyApp.show_editor();" style="display: none;">
        <i class="fa-solid fa-caret-right"></i>
        <span>Show editor</span>
      </button>
      <div class="hidden lg:block lg:flex-1"></div>
      <div class="flex flex-row justify-between gap-2">
        <div id="read_outloud_button_container" class="dropdown relative">
          <button id="read_outloud" data-cy="read_outloud" class="blue-btn-new rounded inline-flex items-center gap-2"
          onclick="$('#speak_dropdown').slideToggle('medium');">
          <span class="fa fa-volume-high ltr:mr-1 rtl:ml-1"></span>
          <span>{{_('read_code_label')}}</span>
          <svg id="speak_arrow" class="fill-current h-6 w-6" xmlns="http://www.w3.org/2000/svg" viewBox="0 0 20 20">
            <path d="M9.293 12.95l.707.707L15.657 8l-1.414-1.414L10 10.828 5.757 6.586 4.343 8z" />
          </svg>
          </button>
          <div class="dropdown-menu dropdown-blue z-30 min-w-full h-48 overflow-auto" id="speak_dropdown"
            style="display: none; padding: 0px !important; margin: 0px; margin-top: 0.25rem;"
            _="on mutation of @style
                set arrow to #speak_arrow
                if *display == 'none'
                    then remove .rotate-180 from arrow
                else if not arrow.classList.contains('rotate-180')
                    add .rotate-180 to arrow
                end">
          </div>
        </div>
      </div>
    </div>
  </div>

</div><|MERGE_RESOLUTION|>--- conflicted
+++ resolved
@@ -167,11 +167,7 @@
       </div>
       <div class="hidden lg:block lg:flex-1"></div>
       {% if username and current_user_is_in_class %}
-<<<<<<< HEAD
-        <button class="blue-btn-new" _="on click remove .hidden from #share_modal">
-=======
         <button class="blue-btn-new w-fit" _="on click remove .hidden from #share_modal">
->>>>>>> cbafa460
           <i class="fa-solid fa-paper-plane ltr:mr-1 rtl:ml-1"></i>
           {{_('hand_in')}}
         </button>
