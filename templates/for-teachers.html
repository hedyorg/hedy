--- conflicted
+++ resolved
@@ -55,116 +55,10 @@
     </div>
   </div>
   <div class="flex flex-col gap-4 mb-8 md:px-16 hidden" id="classes_table">
-<<<<<<< HEAD
     {{ render_partial('htmx-my-classes-table.html', teacher_classes=teacher_classes) }}
     </div>
     <div class="flex flex-col gap-4 mb-8 md:px-16 hidden" id="adventures_table">
     {{ render_partial('htmx-my-adventures-table.html', teacher_adventures=teacher_adventures) }}
-=======
-    <div class="flex flex-col gap-4 pb-4 bg-gray-200 border border-gray-400 px-10 rounded-lg w-full lg:w-4/4 p-8">
-      <h2 class="m-0 justify-left"> {{_('my_classes')}} </h2>
-      <div class="overflow-hidden rounded-lg shadow-lg">
-        <table class="w-full border border-gray-400">
-        <thead>
-          <tr class="bg-blue-300 text-blue-900">
-            <th class="px-10 py-2 text-center">{{_('name')}}</th>
-            <th class="px-10 py-2 text-center">{{_('teacher')}}</th>
-            <th class="px-10 py-2">{{_('students')[0]|upper}}{{_('students')[1:]}}</th>
-            <th class="px-4 p-2 bg-blue-900 text-white">{{_('actions')}}</th>
-          </tr>
-        </thead>
-        <tbody>
-          {% for class in teacher_classes %}
-            <tr class="{% if loop.index is divisibleby 2 %}bg-gray-200{% else %}bg-white{% endif %}">
-              <td class="text-center px-4 py-2"><a href="for-teachers/class/{{class.id}}" class="view_class" data-cy="view_class_link">{{class.name|e}}</a></td>
-              <td id="teacher_cell" class="text-center p-2">{{class.teacher}}</td>
-              <td class="text-center p-2">{{class.students|length}}</td>
-              <td class="text-center p-2">
-                <div class="flex justify-center text-blue-900">
-                  <button class="flex flex-col items-center mr-16"
-                  _="on click window.open('/for-teachers/customize-class/{{class.id}}', '_self')">
-                    <span class="fas fa-pen block mb-1"></span>
-                    <span>{{_('customize')}}</span>
-                  </button>
-                  <button class="flex flex-col items-center mr-16" id="duplicate_class"
-                    data-cy="duplicate_{{class.name}}"
-                    onclick='hedyApp.duplicate_class("{{class.id}}", "{{class.second_teachers}}", {{_('second_teacher_copy_prompt')|default(None)|tojson}}, {{_('class_name_prompt')|default(None)|tojson}}, {% if class.teacher != username %}"{{class.name}}"{% else %}" "{% endif %})'>
-                    <span class="fas fa-copy block mb-1"></span>
-                    <span>{{_('duplicate')}}</span>
-                  </button>
-                  <button class="flex flex-col items-center mr-16"
-                  _="on click window.open('/for-teachers/class/{{class.id}}/preview', '_self')">
-                    <span class="fas fa-eye block mb-1"></span>
-                    <span>{{_('preview')}}</span>
-                  </button>
-                  <button class="flex flex-col items-center"
-                  onclick='hedyApp.delete_class("{{class.id}}", {{_('delete_class_prompt')|default(None)|tojson}})'>
-                    <span class="fas fa-trash block mb-1 text-red-700"></span>
-                    <span class="text-red-700">{{_('remove')}}</span>
-                  </button>
-                </div>
-              </td>
-            </tr>
-          {% endfor %}
-        </tbody>
-      </table>
-      </div>
-      </div>
-    </div>
-    <div class="flex flex-col gap-4 mb-8 md:px-16 hidden" id="adventures_table">
-      <div class="flex flex-col gap-4 pb-4 bg-gray-200 border border-gray-400 px-10 rounded-lg w-full lg:w-4/4 p-8">
-        <h2 class="m-0 justify-left"> {{_('my_adventures')}} </h2>
-        <div class="overflow-hidden rounded-lg shadow-lg">
-        <table class="w-full border border-gray-400">
-          <thead>
-            <tr class="bg-blue-300 text-blue-900">
-              <th class="px-10 py-2 text-center">{{_('name')}}</th>
-              <th class="px-10 py-2 text-center">{{_('creator')}}</th>
-              <th class="px-10 py-2 text-center">{{_('owner')}}</th>
-              <th class="p-2">{{_('level')}}</th>
-              <th class="p-2 hidden sm:block">{{_('last_update')}}</th>
-              <th class="px-4 p-2 bg-blue-900 text-white">{{_('actions')}}</th>
-            </tr>
-          </thead>
-          <tbody>
-            {% for adventure in teacher_adventures %}
-              <tr class="{% if loop.index is divisibleby 2 %}bg-gray-200{% else %}bg-white{% endif %}">
-                <td class="text-center px-4 py-2"><a href="for-teachers/customize-adventure/{{adventure.id}}" class="no-underline" data-cy="edit-link">{{adventure.name|e}}</a></td>
-                <td class="text-center owner_username_cell">{{adventure.author or adventure.creator}}</td>
-                <td class="text-center username_cell">{{adventure.creator}}</td>
-                <td class="text-center p-2">
-                  {% if adventure.levels %}
-                      {% for level in adventure.levels %}
-                          {{level}}{% if loop.index != adventure.levels|length %}, {% endif %}
-                      {% endfor %}
-                    {% elif adventure.level %}
-                      {{adventure.level}}
-                    {% else %}
-                        -
-                    {% endif %}
-                </td>
-                <td class="text-center p-2 hidden sm:block">{{adventure.date}}</td>
-                <td class="text-center p-2">
-                  <div class="flex justify-center text-blue-900">
-                    <button class="flex flex-col items-center mr-16" data-cy="preview-{{adventure.name}}"
-                    _="on click window.open('/adventure/{{ adventure.name }}/{{ adventure.level }}?creator={{ adventure.creator }}', '_self')">
-                      <span class="fas fa-eye block mb-1"></span>
-                      <span>{{_('preview')}}</span>
-                    </button>
-                    <button class="flex flex-col items-center" data-cy="delete_{{adventure.name}}"
-                    onclick='hedyApp.delete_adventure("{{adventure.id}}", {{_('delete_adventure_prompt')|default(None)|tojson}})'>
-                      <span class="fas fa-trash block mb-1 text-red-700"></span>
-                      <span class="text-red-700">{{_('remove')}}</span>
-                    </button>
-                  </div>
-                </td>
-              </tr>
-            {% endfor %}
-          </tbody>
-        </table>
-        </div>
-        </div>
->>>>>>> d7ff75db
     </div>
     <div class="flex flex-row gap-4 mb-8 mt-10 md:px-16">
       <div class="flex flex-col items-left gap-3 bg-gray-200 border border-gray-400 px-10 rounded-lg w-full lg:w-2/4 p-8">
