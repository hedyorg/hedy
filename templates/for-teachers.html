--- conflicted
+++ resolved
@@ -86,11 +86,7 @@
         <h2 class="m-0 basis-1/12"> {{_('public_content')}} </h2>
         <div class="text-black basis-10/12">{{ _('public_content_info') }}</div>
         <div class="flex gap-3 justify-end basis-1/12">
-<<<<<<< HEAD
-              <button id="public_adventures_link" class="white-btn inline-flex items-center"
-=======
-              <button id="public_adventures_link" data-cy="public_adventures_link" class="blue-btn inline-flex items-center"
->>>>>>> bb42ff4c
+              <button id="public_adventures_link" class="white-btn inline-flex items-center" data-cy="public_adventures_link"
             _="on click window.open('/public-adventures', '_self')">{{_('public_adventures')}}</button>
         </div>
       </div>
