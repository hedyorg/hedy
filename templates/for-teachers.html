--- conflicted
+++ resolved
@@ -22,11 +22,9 @@
     {% endif %}
   <button class="green-btn mt-4" onclick="hedyApp.create_class ()">{{auth.create_class}}</button>
 </div>
-<<<<<<< HEAD
 <div class="flex flex-col items-center mt-4 border-b-2 pb-4">
     <h2>{{ auth.create_student_accounts }}</h2>
     <button class="green-btn mt-4" onclick="window.open('/for-teachers/create-accounts', '_self');">{{ auth.create }}</button>
-=======
 <div id="teacher_adventures" class="flex flex-col items-center mt-4 mb-4 pb-4 border-b-2">
     <h2>{{ auth.my_adventures }}</h2>
     {% if teacher_adventures %}
@@ -53,7 +51,6 @@
       </table>
     {% endif %}
     <button class="green-btn mt-4" onclick="hedyApp.create_adventure ()">{{ auth.create_adventure }}</button>
->>>>>>> a4d09466
 </div>
 <div class="w-full mt-4">
     <h2 class="text-center">{{ content['title'] }}</h2>
