--- conflicted
+++ resolved
@@ -2,15 +2,9 @@
 
 {% block main %}
 <div id="teacher_classes" class="flex flex-col items-center pb-4 border-b-2">
-<<<<<<< HEAD
-      <h2>{{auth.teacher_classes}}</h2>
-  {% if teacher_classes %}
-      <table class="table-auto border-separate space-y-6 border border-black mt-4 mb-4">
-=======
     <h2>{{auth.teacher_classes}}</h2>
     {% if teacher_classes %}
-      <table class="table-auto w-1/2 border-separate space-y-6 border border-black mt-4 mb-4 text-le">
->>>>>>> 7c5532c2
+      <table class="table-auto w-1/2 border-separate space-y-6 border border-black mt-4 mb-4 text-xl">
         <thead class="bg-gray-200">
           <tr><th class="p-2 w-3/4">{{auth.name}}</th>
               <th class="p-2">{{auth.students[0]|upper}}{{auth.students[1:]}}</th>
