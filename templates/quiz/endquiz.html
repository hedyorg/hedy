    <link rel="stylesheet" href="https://fonts.googleapis.com/css2?family=Zilla+Slab:ital,wght@0,300;0,400;0,500;0,600;0,700;1,300;1,400;1,600;1,700&display=swap">
    <link rel="stylesheet" href="{{static('/css/generated.css')}}">
    <link rel="stylesheet" href="{{static('/css/additional.css')}}">
    <link rel="stylesheet" href="{{ static('/css/quiz-css.css') }}">
    <link rel="stylesheet" href="{{ static('/css/progress-bar.css') }}">
    <script src="{{static('/vendor/jquery.min.js')}}" type="text/javascript" crossorigin="anonymous"></script>
    <script src="{{static('/js/appbundle.js')}}" type="text/javascript" crossorigin="anonymous"></script>
    {% if achievement %}
    <script>
    $(function() {
        hedyApp.showAchievements({{ achievement|safe }}, false, "");
    });
    </script>
    {% endif %}

    <div id="achievement_pop-up" class="inset-0 absolute z-10 fixed w-1/2 hidden" style="top: 50%; left: 50%; transform: translate(-50%, -50%);">
        <div class="bg-blue-600 border-2 border-black rounded-lg px-16 pt-0 pb-4 text-center">
            <h3 class="text-white">{{_('achievement_earned')}}</h3>
            <img id="achievement_reached_image" src="{{static('/images/achievement.png')}}" class="h-32 mx-auto">
            <h4 class="text-white italic" id="achievement_reached_title"></h4>
            <p id="achievement_reached_text"></p>
        </div>
    </div>

{% block results %}
    <div class="flex flex-col justify-center items-center p-8">
        <h1 class="p-8 font-bold text-4xl font-slab">{{_('end_quiz')}}</h1>
        <h3 class="p-8 font-semibold text-2xl italic font-slab">{{_('score')}}</h3>
        <div class="p-8 border-4 border-yellow-600 rounded-full h-24 w-24 flex items-center bg-yellow-300 justify-center">
            <p class="text-yellow-600 font-bold text-4xl text-center font-slab ">
                {{ total_score|string }}
            </p>
        </div>
    </div>
    <div class="p-10 button-bar border-t-8 border-green-600">
<<<<<<< HEAD
        <button class="green-btn ltr:ml-1 rtl:mr-1"onclick="window.parent.location='{{hedy_link(level, next_assignment)}}';">
            {{_('go_to_level')}} {{ level }}
=======
        <button class="green-btn ltr:ml-1 rtl:mr-1"onclick="window.parent.location='/quiz/result_overview/{{ level_source }}';">
            {{ ui.go_to_level }} {{ level }}
>>>>>>> 64b527ff
        </button>
    </div>

{% endblock %}<|MERGE_RESOLUTION|>--- conflicted
+++ resolved
@@ -33,13 +33,8 @@
         </div>
     </div>
     <div class="p-10 button-bar border-t-8 border-green-600">
-<<<<<<< HEAD
-        <button class="green-btn ltr:ml-1 rtl:mr-1"onclick="window.parent.location='{{hedy_link(level, next_assignment)}}';">
+        <button class="green-btn ltr:ml-1 rtl:mr-1" onclick="window.parent.location='/quiz/result_overview/{{ level_source }}';">
             {{_('go_to_level')}} {{ level }}
-=======
-        <button class="green-btn ltr:ml-1 rtl:mr-1"onclick="window.parent.location='/quiz/result_overview/{{ level_source }}';">
-            {{ ui.go_to_level }} {{ level }}
->>>>>>> 64b527ff
         </button>
     </div>
 
