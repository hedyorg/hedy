--- conflicted
+++ resolved
@@ -1,88 +1,5 @@
 {% extends "quiz/quiz.html" %}
 {% block question %}
-<<<<<<< HEAD
-    <head>
-        <script src="//ajax.googleapis.com/ajax/libs/jquery/1.9.1/jquery.min.js"></script>
-        <script type=text/javascript>
-            function changeHint() {
-                const btn = document.getElementById("hint-button");
-                if (btn.innerText === "{{_('hint')}}") {
-                    btn.innerText = document.getElementById('hidden-hint').textContent;
-                    btn.innerHTML = "<i>" + document.getElementById('hidden-hint').textContent + "</i>";
-                    $('#hint-button').css('background-color', 'rgba(198,246,213,0.51)');
-                    $('#hint-button').css('border', '2.5px solid #2d9068');
-                } else {
-                    btn.innerText = "{{_('hint')}}";
-                    $('#hint-button').css('background-color', '#bee3f8');
-                    $('#hint-button').css('border', '2.5px solid #3182ce');
-                    $('#hint-button').css('outline', '#3182ce');
-                }
-            }
-            $(document).on("ready", function () {
-                $('.option-block').not('.incorrect-option').on("click", function () {
-                    // remove active class except for the selected button
-                    $('.option-block').not($(this)).removeClass('active');
-                    $(this).toggleClass('active');
-                });
-            });
-        </script>
-    </head>
-    <body>
-        <p class="italic text-3xl font-bold text-blue-900 text-center font-slab">{{ question.question_text }}</p>
-        {% if question.code and question.code!= "..." %}
-            <pre><code class="ltr:ml-6 rtl:mr-6">{{ question.code }}</code></pre>
-        {% endif %}
-        {% if wrong_answer_hint %}
-            <p class="text-red-900 text-2xl text-center font-slab font-semibold">{{ wrong_answer_hint }}</p>
-        {% endif %}
-        <div class="flex flex-row justify-center">
-            <button type="button" onclick="changeHint()"
-                    class="bg-blue-500 text-white px-6 py-2 rounded font-medium mx-3 hover:bg-blue-600"
-                    name="hint-button" id="hint-button">{{_('hint')}}
-            </button>
-        </div>
-        <form action="{{ url_for('submit_answer', level_source=level_source, question_nr=question_nr, attempt=attempt, lang=lang) }}" method="POST">
-            {% set counter = namespace(value=0) %}
-            <div class="flex flex-col option-col">
-                {% for row in question.mp_choice_options|batch(2) %}
-                    <div class="flex flex-row option-row">
-                    {% for column in row %}
-                        <div class="
-                            {% if question_options[counter.value].char_index == chosen_option %}
-                                option-block incorrect-option p-1 border-blue-600 tw-border-3 rounded-lg shadow-lg radio-block flex flex-row
-                            {% else %}
-                                option-block p-1 border-blue-600 tw-border-3 rounded-lg shadow-lg radio-block flex flex-row
-                            {% endif %}
-                        ">
-                            {% if counter.value == 0 %}
-                                {{ triangle|safe }}
-                            {% elif counter.value == 1 %}
-                                {{ diamond|safe }}
-                            {% elif counter.value == 2 %}
-                                {{ square|safe }}
-                            {% elif counter.value == 3 %}
-                                {{ circle|safe }}
-                            {% elif counter.value == 4 %}
-                                {{ pentagram |safe }}
-                            {% elif counter.value == 5 %}
-                                {{ triangle_6|safe }}
-                            {% endif %}
-                            {% if not question_options[counter.value].option_text or question_options[counter.value].option_text == 'None' %}
-                                <pre><code class="block">{{ question_options[counter.value].code | nl2br }}</code></pre>
-                            {% elif not question_options[counter.value].code or question_options[counter.value].code == 'None' %}
-                                <p class="option-text font-bold align-top"> {{ question_options[counter.value].option_text | nl2br }}</p>
-                            {% endif %}
-                            <button class="submit-button" type="submit" name="submit-button" value="{{ question_options[counter.value].char_index }}">
-                            {% if is_last_attempt %}
-                                {{_('go_to_answer')}}
-                            {% else %}
-                                {{_('submit_answer')}} {{ question_nr }}
-                            {% endif %}
-                            </button>
-                        </div>
-                        {% set counter.value = counter.value + 1 %}
-                    {% endfor %}
-=======
     <p class="italic text-3xl font-bold text-blue-900 text-center font-slab">{{ question.question_text }}</p>
     {% if question.code and question.code!= "..." %}
         <div class="turn-pre-into-ace w-3/4 mx-auto my-4">
@@ -95,7 +12,7 @@
     <div class="flex flex-row justify-center">
         <button type="button" onclick="changeHint()"
                 class="bg-blue-500 text-white px-6 py-2 rounded font-medium mx-3 hover:bg-blue-600"
-                name="hint-button" id="hint-button">{{ ui.hint }}
+                name="hint-button" id="hint-button">{{_('hint')}}
         </button>
     </div>
     <form action="{{ url_for('submit_answer', level_source=level_source, question_nr=question_nr, attempt=attempt, lang=lang) }}" method="POST">
@@ -133,12 +50,11 @@
                         {% endif %}
                         <button class="submit-button" type="submit" name="submit-button" value="{{ question_options[counter.value].char_index }}">
                         {% if is_last_attempt %}
-                            {{ ui.go_to_answer }}
+                            {{_('go_to_answer')}}
                         {% else %}
-                            {{ ui.submit_answer }} {{ question_nr }}
+                            {{_('submit_answer')}} {{ question_nr }}
                         {% endif %}
                         </button>
->>>>>>> 4abb8fe0
                     </div>
                     {% set counter.value = counter.value + 1 %}
                 {% endfor %}
