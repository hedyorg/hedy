--- conflicted
+++ resolved
@@ -1,41 +1,3 @@
-<<<<<<< HEAD
-    <link rel="stylesheet" href="https://fonts.googleapis.com/css2?family=Zilla+Slab:ital,wght@0,300;0,400;0,500;0,600;0,700;1,300;1,400;1,600;1,700&display=swap">
-    <link rel="stylesheet" href="{{static('/css/generated.css')}}">
-    <link rel="stylesheet" href="{{static('/css/additional.css')}}">
-    <link rel="stylesheet" href="{{ static('/css/quiz-css.css') }}">
-    <link rel="stylesheet" href="{{ static('/css/progress-bar.css') }}">
-    <script src="{{static('/vendor/jquery.min.js')}}" type="text/javascript" crossorigin="anonymous"></script>
-    <script src="{{static('/js/appbundle.js')}}" type="text/javascript" crossorigin="anonymous"></script>
-    {% if achievement %}
-    <script>
-    $(function() {
-        hedyApp.showAchievements({{ achievement|safe }}, false, "");
-    });
-    </script>
-    {% endif %}
-    <div class="container" >
-         <!-- Responsive Arrow Progress Bar -->
-          <div class="arrow-steps clearfix">
-              {% for i in range(questions|length)%}
-                   {% if i + 1 == question_nr %}
-                    <div class="step current"><span><a class="step-text" href="#">{{ _('question') }} {{ i + 1 }}<br>{{ _('attempt') }} {{ attempt }}</a></span></div>
-                   {% elif not quiz_answers[i + 1] %}
-                       <div class="step"><span><a class="step-text" href="#">{{ i + 1 }}</a></span></div>
-                   {% elif quiz_answers[i + 1][-1] != questions[i + 1].correct_answer %}
-                         <div class="step incorrect flex flex-row justify-items ">{{ cross|safe }}<p class="ltr:mr-3 rtl:ml-3 font-bold">{{ i + 1 }}</p></div>
-                   {% elif quiz_answers[i + 1][-1] == questions[i + 1].correct_answer %}
-                       <div class="step check flex flex-row justify-items ">{{ check|safe }}<p class="ltr:mr-3 rtl:ml-3 font-bold">{{ i + 1 }}</p></div>
-                  {% endif %}
-              {% endfor %}
-        </div>
-    </div>
-    <div id="achievement_pop-up" class="inset-0 absolute z-10 fixed w-1/2 hidden" style="top: 50%; left: 50%; transform: translate(-50%, -50%);">
-        <div class="bg-blue-600 border-2 border-black rounded-lg px-16 pt-0 pb-4 text-center">
-            <h3 class="text-white">{{_('achievement_earned')}}</h3>
-            <img id="achievement_reached_image" src="{{static('/images/achievement.png')}}" class="h-32 mx-auto">
-            <h4 class="text-white italic" id="achievement_reached_title"></h4>
-            <p id="achievement_reached_text"></p>
-=======
 <!doctype html>
 <html>
     </head>
@@ -51,7 +13,7 @@
               <div class="arrow-steps clearfix">
                   {% for i in range(questions|length)%}
                        {% if i + 1 == question_nr %}
-                        <div class="step current"><span><a class="step-text" href="#">{{ ui.question }} {{ i + 1 }}<br>{{ ui.attempt }} {{ attempt }}</a></span></div>
+                        <div class="step current"><span><a class="step-text" href="#">{{_('question')}} {{ i + 1 }}<br>{{_('attempt')}} {{ attempt }}</a></span></div>
                        {% elif not quiz_answers[i + 1] %}
                            <div class="step"><span><a class="step-text" href="#">{{ i + 1 }}</a></span></div>
                        {% elif quiz_answers[i + 1][-1] != questions[i + 1].correct_answer %}
@@ -64,12 +26,11 @@
         </div>
         <div id="achievement_pop-up" class="inset-0 absolute z-10 fixed w-1/2 hidden" style="top: 50%; left: 50%; transform: translate(-50%, -50%);">
             <div class="bg-blue-600 border-2 border-black rounded-lg px-16 pt-0 pb-4 text-center">
-                <h3 class="text-white">{{auth.achievement_earned}}</h3>
+                <h3 class="text-white">{{_('achievement_earned')}}</h3>
                 <img id="achievement_reached_image" src="{{static('/images/achievement.png')}}" class="h-32 mx-auto">
                 <h4 class="text-white italic" id="achievement_reached_title"></h4>
                 <p id="achievement_reached_text"></p>
             </div>
->>>>>>> 4abb8fe0
         </div>
         {% block question %}{% endblock %}
         <script src="{{static('/vendor/jquery.min.js')}}" type="text/javascript" crossorigin="anonymous"></script>
