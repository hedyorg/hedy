--- conflicted
+++ resolved
@@ -1,6 +1,4 @@
 <div id="main_content">
-<<<<<<< HEAD
-=======
     <!--  Back to class button  -->
     <button id='go_back_button' class="back-btn"
     onclick="window.location.href='/for-teachers/class/{{class_info.id}}'" target="_blank">
@@ -8,7 +6,6 @@
         <span>{{_('go_back')}}</span>
     </button>
     <br><br>
->>>>>>> cede51d0
 
     <!-- Title  -->
     <div class="flex flex-row justify-between items-center">
