<div id="main_content">
    <!--  Back to class button  -->
    <button id='go_back_button' class="back-btn"
    onclick="window.location.href='/for-teachers/class/{{class_info.id}}'" target="_blank">
        <span class="fa fa-arrow-{% if g.dir == "ltr" %}left{% else %}right{% endif %}">&nbsp;</span>
        <span>{{_('go_back')}}</span>
    </button>
    <br><br>

    <!-- Title  -->
    <div class="flex flex-row justify-between items-center">
      <div class="flex font-bold font-slab text-sky-600 text-2xl">
        <h1>{{_('live_dashboard')}}</h1>
      </div>
      <!--  Back to class button  -->
      <button class="green-btn float-right" id="to_class_button"
        onclick="window.location.href='/for-teachers/class/{{class_info.id}}'" target="_blank">
        {{_('back_to_class')}}
      </button>
    </div>
  
    <div class="justify-center mt-20">
  
      {# Table of student submitted adventures per level #}
      {{
        render_partial('customize-grid/partial-grid-levels.html',
          adventure_table=adventure_table,
          class_info=class_info
        )
      }}
  
      <!-- Space for Student Details card, otherwise empty -->
      {% if dashboard_options.student %}
      {% include 'class-live-student.html' %}
      {% endif %}
  
      <div class="justify-center w-full max-w-8xl">
        <div class="flex gap-4 my-8" id="columns_grid">
<<<<<<< HEAD
          <!-- Card 2 Student List    -->
          <div id="col1" class="basis-2/3 w-1/3">
          </div>
  
          <!-- Card 3 Common Errors -->
          <div id="col2" class="basis-1/3">
            <div class="flex justify-center text-blue-500 space-x-3">
              <h2>
                {{_('common_errors')}}
              </h2>
              <div class="relative">
                <svg xmlns="http://www.w3.org/2000/svg" fill="none" viewBox="0 0 24 24" stroke-width="1.5"
                  stroke="currentColor" class="w-6 h-6">
                  <path stroke-linecap="round" stroke-linejoin="round"
                    d="M9.879 7.519c1.171-1.025 3.071-1.025 4.242 0 1.172 1.025 1.172 2.687 0 3.712-.203.179-.43.326-.67.442-.745.361-1.45.999-1.45 1.827v.75M21 12a9 9 0 11-18 0 9 9 0 0118 0zm-9 5.25h.008v.008H12v-.008z" />
                </svg>
                <div
                  class='text-center tooltip opacity-0 hover:opacity-100 duration-300 absolute inset-0 z-10 flex justify-center items-top -ml-32 mt-0.5'>
                  <span class='tooltiptext text-xs font-medium absolute rounded shadow-lg p-1 w-72' style="color:black">
                    The common errors are gathered by an AI system. It detects and clusters code submissions that fail to
                    run.
                    The system is not foolproof! It is possible that students make errors that are not detected.
                  </span>
=======
            <!-- Card 2 Student List    -->
            <div id="col1" class="basis-2/3 w-1/3">
                <div class="flex justify-center text-blue-500 space-x-3">
                    <h2 class="text-center">
                      {{_('student_list')}}
                    </h2>
                        <div class ="relative">
                            <svg xmlns="http://www.w3.org/2000/svg" fill="none" viewBox="0 0 24 24" stroke-width="1.5" stroke="currentColor" class="w-6 h-6">
                                <path stroke-linecap="round" stroke-linejoin="round" d="M9.879 7.519c1.171-1.025 3.071-1.025 4.242 0 1.172 1.025 1.172 2.687 0 3.712-.203.179-.43.326-.67.442-.745.361-1.45.999-1.45 1.827v.75M21 12a9 9 0 11-18 0 9 9 0 0118 0zm-9 5.25h.008v.008H12v-.008z" />
                            </svg>
                            <div class='text-left tooltip opacity-0 hover:opacity-100 duration-300 absolute inset-0 z-10 flex justify-left items-top -mr-6 mt-0.5'>
                                <span class='tooltiptext text-xs font-medium flex justify-left absolute rounded shadow-lg p-1 w-max' style="color:black">
                                    <ul style="list-style: none;">
                                        <li><button type="button" class="h-6 w-6 m-1 border-4 border-blue-500 rounded-full bg-gray-400"></button> - Current Adventure</li>
                                        <li><button type="button" class="h-6 w-6 m-1 rounded-full bg-green-600"></button> - Finished Quiz</li>
                                        <li><button type="button" class="h-6 w-6 m-1 rounded-full bg-blue-500"></button> - Attempted</li>
                                        <li><button type="button" class="h-6 w-6 m-1 rounded-full bg-gray-500"></button> - Not Attempted</li>
                                    </ul>
                                </span>
                            </div>
                        </div>
                </div>
                <div class="rounded-lg bg-blue-200 shadow-lg p-0 h-80" id="card2_list">
                    <div class="float-right relative m-2">
                        <a class="green-btn cursor-pointer text-sm text-center pt-0.5 pb-0 px-0.5 mr-2 mt-2"
                            _="on click toggle *display of #table1 
                                then toggle between .fa-chevron-up and .fa-chevron-down on #table1_icon 
                                then toggle between .h-80 and .h-14 on #card2_list">
                            <i id="table1_icon" class="fa-solid fa-chevron-up w-4"></i>
                        </a> 
                    </div>
                    <div class="py-2 pl-0 mt-10 w-full h-64 overflow-auto" >
                        <table class="border-spacing-2 rounded-lg w-full font-slab" id="table1">
                            <thead>
                                <tr class="border-b p-2">
                                    <th class="px-2 sticky left-0 bg-blue-200 z-10 text-gray-900 font-bold">{{_('name')}}</th>
                                    {% for selected_level in class_overview.selected_levels %}
                                        <th class="border-l px-2 text-gray-900 font-bold">{{_('level')}} {{selected_level}}</th>
                                    {% endfor %}
                                </tr>
                            </thead>
                            <tbody>
                                {% for student in class_info.students %}
                                <tr>
                                    <td class="py-2 pl-4 pr-2 text-center sticky left-0 bg-blue-200 z-10">
                                        {% if dashboard_options.student %}
                                            <a hx-get="/live_stats/class/{{class_info.id}}/student?{{dashboard_options_args | replace('student='~dashboard_options.student, 'student='~student.username)}}"
                                            hx-target="#main_content"
                                            class="text-gray-700 no-underline hover:underline cursor-pointer" 
                                            id="show_student">
                                                {{student.username}}
                                            </a>
                                        {% else %}
                                            <a hx-get="/live_stats/class/{{class_info.id}}/student?{{dashboard_options_args | replace('student=None', 'student='~student.username)}}"
                                            hx-target="#main_content"                                          
                                            class="text-gray-700 no-underline hover:underline underline-offset-2 cursor-pointer"
                                            id="show_student">
                                                {{student.username}}
                                            </a>
                                        {% endif %}
                                    </td>
                                    {% for selected_level in class_overview.selected_levels %}
                                    {% for level, adventure_list in adventures.items() %}
                                    {% if level|int == selected_level %}
                                    <td class="px-4 border-l text-center">
                                        <div class="flex justify-between">
                                            {% if attempted_adventures[selected_level] %}{% set attempted_adventures_student = attempted_adventures[selected_level][student.username] %}{% endif %}
                                            {% for adventure in adventure_list %}
                                            <div class="group flex relative">
                                                {% if student.current_adventure.adventure_name == adventure.id and student.current_level|int == level|int %}
                                                    <button type="button" class="h-6 w-6 m-1 border-4 border-blue-500 rounded-full bg-gray-400 hover:bg-gray-300 hover:border-blue-300"></button>
                                                {% elif adventure.id in attempted_adventures_student %}
                                                    <button type="button" class="h-6 w-6 m-1 rounded-full bg-blue-500 hover:bg-blue-300"></button>
                                                {% else %}
                                                    <button type="button" class="h-6 w-6 m-1 rounded-full bg-gray-500 hover:bg-gray-400"></button>
                                                {% endif %}
                                                <span class="group-hover:opacity-100 transition-opacity bg-gray-800 px-1 text-sm text-gray-100 rounded-md absolute left-1/2 -translate-x-1/2 -translate-y-8 opacity-0 m-4 mx-auto z-50">{{ adventure.name }}</span>
                                            </div>
                                            {% endfor %}
                                            <div class="group flex relative">
                                                {% if student.username in class_overview.quiz_info[selected_level]['students_finished'] %}
                                                <button type="button" class="h-6 w-6 m-1 rounded-full bg-green-600 hover:bg-green-400"></button>
                                                {% elif student.username in class_overview.quiz_info[selected_level]['students_in_progress'] %}
                                                <button type="button" class="h-6 w-6 m-1 rounded-full border-4 border-green-600 bg-gray-400 hover:bg-gray-300 hover:border-green-400"></button>
                                                {% else %}
                                                <button type="button" class="h-6 w-6 m-1 rounded-full bg-gray-500 hover:bg-gray-400"></button>
                                                {% endif %}
                                            <span class="group-hover:opacity-100 transition-opacity bg-gray-800 px-1 text-sm text-gray-100 rounded-md absolute left-1/2 -translate-x-1/2 -translate-y-8 opacity-0 m-4 mx-auto z-50">Quiz</span>
                                            </div>
                                        </div>
                                    </td>
                                    {% endif %}
                                    {% endfor %}
                                    {% endfor %}
                                </tr>
                                {% endfor %}
                            </tbody>
                        </table>
                    </div>
>>>>>>> 177e1b68
                </div>
              </div>
            </div>
            <div class="rounded-lg bg-blue-200 shadow-lg p-0 h-80 overflow-auto" id="card3_misconceptions">
              <div class="float-right relative m-2">
                <a class="green-btn cursor-pointer text-sm text-center pt-0.5 pb-0 px-0.5 mr-2 mt-2" _="on click toggle *display of #common_errors_list 
                                  then toggle between .fa-chevron-up and .fa-chevron-down on #common_errors_icon
                                  then toggle between .h-80 and .h-14 on #card3_misconceptions">
                  <i id="common_errors_icon" class="fa-solid fa-chevron-up w-4"></i>
                </a>
              </div>
              <div class="w-full text-left p-6 mt-10" id="common_errors_list">
                <ul class="max-w-md space-y-3 list-none list-inside">
                  {% for error_entry in class_info.common_errors %}
                  {% if error_entry.active == 1 %}
                  <li class="relative w-full border-solid rounded p-2 shadow bg-blue-100" id="{{ ident }}">
                    <div class="flex justify-between items-center">
                      <a class="no-underline" hx-target="#modal-target"
                        hx-get='{{ "/live_stats/class/"~class_info.id~"/pop_up?" ~ dashboard_options_args ~ "&error-id=" ~ error_entry.id }}'>
                        <h3 class="cursor-pointer ml-2 hover:underline underline-offset-2">
                          {{_(error_entry.label)}} ({{error_entry.students|length}})
                        </h3>
                      </a>
                      <button class="btn-shape tiny-btn bg-green-500  p-1 border-0 text-white self-end"
                        id="resolve-student"
                        onclick='hedyApp.resolve_student("{{ class_info.id }}", "{{ error_entry.id }}", {{('
                        resolve_student_prompt')|default(None)|tojson}})'>
                        Resolve <i class="fa-regular fa-circle-check"></i>
                      </button>
                    </div>
<<<<<<< HEAD
                  </li>
                  {% endif %}
                  {% endfor %}
                </ul>
              </div>
=======
                </div>
                <div class="rounded-lg bg-blue-200 shadow-lg p-0 h-80 overflow-auto" id="card3_misconceptions">
                    <div class="float-right relative m-2">
                        <a class="green-btn cursor-pointer text-sm text-center pt-0.5 pb-0 px-0.5 mr-2 mt-2"
                            _="on click toggle *display of #common_errors_list 
                                then toggle between .fa-chevron-up and .fa-chevron-down on #common_errors_icon
                                then toggle between .h-80 and .h-14 on #card3_misconceptions">
                            <i id="common_errors_icon" class="fa-solid fa-chevron-up w-4"></i>
                        </a> 
                    </div>
                    <div class="w-full text-left p-6 mt-10" id="common_errors_list">
                        <ul class="max-w-md space-y-3 list-none list-inside">
                            {% for error_entry in class_info.common_errors %}
                                {% if error_entry.active == 1 %}
                                    <li class="relative w-full border-solid rounded p-2 shadow bg-blue-100" id="{{ ident }}">
                                        <div class="flex justify-between items-center">
                                            <a class="no-underline" hx-target="#modal_target" hx-get='{{ "/live_stats/class/"~class_info.id~"/pop_up?" ~ dashboard_options_args ~ "&error-id=" ~ error_entry.id }}'>
                                                <h3 class="cursor-pointer ml-2 hover:underline underline-offset-2">
                                                {{_(error_entry.label)}} ({{error_entry.students|length}})
                                                </h3>
                                            </a>
                                            <button class="btn-shape tiny-btn bg-green-500  p-1 border-0 text-white self-end" id="resolve_student" 
                                                onclick='hedyApp.resolve_student("{{ class_info.id }}", "{{ error_entry.id }}", {{('resolve_student_prompt')|default(None)|tojson}})'>
                                                Resolve <i class="fa-regular fa-circle-check"></i>
                                            </button>
                                        </div>
                                    </li>
                                {% endif %}
                            {% endfor %}
                        </ul>
                  </div>
                </div>
>>>>>>> 177e1b68
            </div>
          </div>
        </div>
      </div>
  
      {% block popup_content %}
      {% endblock %}
    </div><|MERGE_RESOLUTION|>--- conflicted
+++ resolved
@@ -36,7 +36,6 @@
   
       <div class="justify-center w-full max-w-8xl">
         <div class="flex gap-4 my-8" id="columns_grid">
-<<<<<<< HEAD
           <!-- Card 2 Student List    -->
           <div id="col1" class="basis-2/3 w-1/3">
           </div>
@@ -60,107 +59,6 @@
                     run.
                     The system is not foolproof! It is possible that students make errors that are not detected.
                   </span>
-=======
-            <!-- Card 2 Student List    -->
-            <div id="col1" class="basis-2/3 w-1/3">
-                <div class="flex justify-center text-blue-500 space-x-3">
-                    <h2 class="text-center">
-                      {{_('student_list')}}
-                    </h2>
-                        <div class ="relative">
-                            <svg xmlns="http://www.w3.org/2000/svg" fill="none" viewBox="0 0 24 24" stroke-width="1.5" stroke="currentColor" class="w-6 h-6">
-                                <path stroke-linecap="round" stroke-linejoin="round" d="M9.879 7.519c1.171-1.025 3.071-1.025 4.242 0 1.172 1.025 1.172 2.687 0 3.712-.203.179-.43.326-.67.442-.745.361-1.45.999-1.45 1.827v.75M21 12a9 9 0 11-18 0 9 9 0 0118 0zm-9 5.25h.008v.008H12v-.008z" />
-                            </svg>
-                            <div class='text-left tooltip opacity-0 hover:opacity-100 duration-300 absolute inset-0 z-10 flex justify-left items-top -mr-6 mt-0.5'>
-                                <span class='tooltiptext text-xs font-medium flex justify-left absolute rounded shadow-lg p-1 w-max' style="color:black">
-                                    <ul style="list-style: none;">
-                                        <li><button type="button" class="h-6 w-6 m-1 border-4 border-blue-500 rounded-full bg-gray-400"></button> - Current Adventure</li>
-                                        <li><button type="button" class="h-6 w-6 m-1 rounded-full bg-green-600"></button> - Finished Quiz</li>
-                                        <li><button type="button" class="h-6 w-6 m-1 rounded-full bg-blue-500"></button> - Attempted</li>
-                                        <li><button type="button" class="h-6 w-6 m-1 rounded-full bg-gray-500"></button> - Not Attempted</li>
-                                    </ul>
-                                </span>
-                            </div>
-                        </div>
-                </div>
-                <div class="rounded-lg bg-blue-200 shadow-lg p-0 h-80" id="card2_list">
-                    <div class="float-right relative m-2">
-                        <a class="green-btn cursor-pointer text-sm text-center pt-0.5 pb-0 px-0.5 mr-2 mt-2"
-                            _="on click toggle *display of #table1 
-                                then toggle between .fa-chevron-up and .fa-chevron-down on #table1_icon 
-                                then toggle between .h-80 and .h-14 on #card2_list">
-                            <i id="table1_icon" class="fa-solid fa-chevron-up w-4"></i>
-                        </a> 
-                    </div>
-                    <div class="py-2 pl-0 mt-10 w-full h-64 overflow-auto" >
-                        <table class="border-spacing-2 rounded-lg w-full font-slab" id="table1">
-                            <thead>
-                                <tr class="border-b p-2">
-                                    <th class="px-2 sticky left-0 bg-blue-200 z-10 text-gray-900 font-bold">{{_('name')}}</th>
-                                    {% for selected_level in class_overview.selected_levels %}
-                                        <th class="border-l px-2 text-gray-900 font-bold">{{_('level')}} {{selected_level}}</th>
-                                    {% endfor %}
-                                </tr>
-                            </thead>
-                            <tbody>
-                                {% for student in class_info.students %}
-                                <tr>
-                                    <td class="py-2 pl-4 pr-2 text-center sticky left-0 bg-blue-200 z-10">
-                                        {% if dashboard_options.student %}
-                                            <a hx-get="/live_stats/class/{{class_info.id}}/student?{{dashboard_options_args | replace('student='~dashboard_options.student, 'student='~student.username)}}"
-                                            hx-target="#main_content"
-                                            class="text-gray-700 no-underline hover:underline cursor-pointer" 
-                                            id="show_student">
-                                                {{student.username}}
-                                            </a>
-                                        {% else %}
-                                            <a hx-get="/live_stats/class/{{class_info.id}}/student?{{dashboard_options_args | replace('student=None', 'student='~student.username)}}"
-                                            hx-target="#main_content"                                          
-                                            class="text-gray-700 no-underline hover:underline underline-offset-2 cursor-pointer"
-                                            id="show_student">
-                                                {{student.username}}
-                                            </a>
-                                        {% endif %}
-                                    </td>
-                                    {% for selected_level in class_overview.selected_levels %}
-                                    {% for level, adventure_list in adventures.items() %}
-                                    {% if level|int == selected_level %}
-                                    <td class="px-4 border-l text-center">
-                                        <div class="flex justify-between">
-                                            {% if attempted_adventures[selected_level] %}{% set attempted_adventures_student = attempted_adventures[selected_level][student.username] %}{% endif %}
-                                            {% for adventure in adventure_list %}
-                                            <div class="group flex relative">
-                                                {% if student.current_adventure.adventure_name == adventure.id and student.current_level|int == level|int %}
-                                                    <button type="button" class="h-6 w-6 m-1 border-4 border-blue-500 rounded-full bg-gray-400 hover:bg-gray-300 hover:border-blue-300"></button>
-                                                {% elif adventure.id in attempted_adventures_student %}
-                                                    <button type="button" class="h-6 w-6 m-1 rounded-full bg-blue-500 hover:bg-blue-300"></button>
-                                                {% else %}
-                                                    <button type="button" class="h-6 w-6 m-1 rounded-full bg-gray-500 hover:bg-gray-400"></button>
-                                                {% endif %}
-                                                <span class="group-hover:opacity-100 transition-opacity bg-gray-800 px-1 text-sm text-gray-100 rounded-md absolute left-1/2 -translate-x-1/2 -translate-y-8 opacity-0 m-4 mx-auto z-50">{{ adventure.name }}</span>
-                                            </div>
-                                            {% endfor %}
-                                            <div class="group flex relative">
-                                                {% if student.username in class_overview.quiz_info[selected_level]['students_finished'] %}
-                                                <button type="button" class="h-6 w-6 m-1 rounded-full bg-green-600 hover:bg-green-400"></button>
-                                                {% elif student.username in class_overview.quiz_info[selected_level]['students_in_progress'] %}
-                                                <button type="button" class="h-6 w-6 m-1 rounded-full border-4 border-green-600 bg-gray-400 hover:bg-gray-300 hover:border-green-400"></button>
-                                                {% else %}
-                                                <button type="button" class="h-6 w-6 m-1 rounded-full bg-gray-500 hover:bg-gray-400"></button>
-                                                {% endif %}
-                                            <span class="group-hover:opacity-100 transition-opacity bg-gray-800 px-1 text-sm text-gray-100 rounded-md absolute left-1/2 -translate-x-1/2 -translate-y-8 opacity-0 m-4 mx-auto z-50">Quiz</span>
-                                            </div>
-                                        </div>
-                                    </td>
-                                    {% endif %}
-                                    {% endfor %}
-                                    {% endfor %}
-                                </tr>
-                                {% endfor %}
-                            </tbody>
-                        </table>
-                    </div>
->>>>>>> 177e1b68
                 </div>
               </div>
             </div>
@@ -185,52 +83,17 @@
                         </h3>
                       </a>
                       <button class="btn-shape tiny-btn bg-green-500  p-1 border-0 text-white self-end"
-                        id="resolve-student"
+                        id="resolve_student"
                         onclick='hedyApp.resolve_student("{{ class_info.id }}", "{{ error_entry.id }}", {{('
                         resolve_student_prompt')|default(None)|tojson}})'>
                         Resolve <i class="fa-regular fa-circle-check"></i>
                       </button>
                     </div>
-<<<<<<< HEAD
                   </li>
                   {% endif %}
                   {% endfor %}
                 </ul>
               </div>
-=======
-                </div>
-                <div class="rounded-lg bg-blue-200 shadow-lg p-0 h-80 overflow-auto" id="card3_misconceptions">
-                    <div class="float-right relative m-2">
-                        <a class="green-btn cursor-pointer text-sm text-center pt-0.5 pb-0 px-0.5 mr-2 mt-2"
-                            _="on click toggle *display of #common_errors_list 
-                                then toggle between .fa-chevron-up and .fa-chevron-down on #common_errors_icon
-                                then toggle between .h-80 and .h-14 on #card3_misconceptions">
-                            <i id="common_errors_icon" class="fa-solid fa-chevron-up w-4"></i>
-                        </a> 
-                    </div>
-                    <div class="w-full text-left p-6 mt-10" id="common_errors_list">
-                        <ul class="max-w-md space-y-3 list-none list-inside">
-                            {% for error_entry in class_info.common_errors %}
-                                {% if error_entry.active == 1 %}
-                                    <li class="relative w-full border-solid rounded p-2 shadow bg-blue-100" id="{{ ident }}">
-                                        <div class="flex justify-between items-center">
-                                            <a class="no-underline" hx-target="#modal_target" hx-get='{{ "/live_stats/class/"~class_info.id~"/pop_up?" ~ dashboard_options_args ~ "&error-id=" ~ error_entry.id }}'>
-                                                <h3 class="cursor-pointer ml-2 hover:underline underline-offset-2">
-                                                {{_(error_entry.label)}} ({{error_entry.students|length}})
-                                                </h3>
-                                            </a>
-                                            <button class="btn-shape tiny-btn bg-green-500  p-1 border-0 text-white self-end" id="resolve_student" 
-                                                onclick='hedyApp.resolve_student("{{ class_info.id }}", "{{ error_entry.id }}", {{('resolve_student_prompt')|default(None)|tojson}})'>
-                                                Resolve <i class="fa-regular fa-circle-check"></i>
-                                            </button>
-                                        </div>
-                                    </li>
-                                {% endif %}
-                            {% endfor %}
-                        </ul>
-                  </div>
-                </div>
->>>>>>> 177e1b68
             </div>
           </div>
         </div>
