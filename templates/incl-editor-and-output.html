<script src="https://cdn.jsdelivr.net/npm/js-confetti@latest/dist/js-confetti.browser.js"></script>
<div id="editor-area" class="grid grid-cols-1 lg:grid-cols-2 gap-4 mt-5">
    <!-- Row 1: editor, output pane -->
    <div class="flex flex-col order-1 relative" id="code_editor" style="height: 22rem;">
      <!-- language selector overlay -->
      {% if other_keyword_language() %}
          <div id="main_editor_keyword_selector">
              <div class="dropdown inline-block right-0 absolute z-10 mx-2 mt-2 mb-0 text-white">
                  <button class="inline-flex items-center text-xl px-2 bg-blue-600 rounded-lg" type="button">
                      {{ current_keyword_language().sym }} <svg class="w-6 h-6" fill="none" stroke="currentColor" viewBox="0 0 24 24" xmlns="http://www.w3.org/2000/svg"><path stroke-linecap="round" stroke-linejoin="round"  d="M19 9l-7 7-7-7"></path></svg>
                  </button>
                  <div class="dropdown-menu absolute hidden right-0">
                      <ul class="dropdown-menu list-none text-xl z-10 text-white px-4 mr-1 bg-blue-600 rounded-lg mt-2">
                            <a class="no-underline text-white" href="#" id="dropdown_keyword_option_{{ other_keyword_language().lang }}" onclick="hedyApp.change_keyword_language ('main_editor_keyword_selector', 'editor', '{{ current_keyword_language().lang }}', '{{ other_keyword_language().lang }}');event.preventDefault();"><li>{{ other_keyword_language().sym }}</li></a>
                      </ul>
                  </div>
              </div>
              <div class="dropdown inline-block right-0 absolute z-10 mx-2 mt-2 mb-0 text-white hidden" id="keyword_selector2">
                  <button class="inline-flex items-center text-xl px-2 bg-blue-600 rounded-lg" type="button">
                      {{ other_keyword_language().sym }} <svg class="w-6 h-6" fill="none" stroke="currentColor" viewBox="0 0 24 24" xmlns="http://www.w3.org/2000/svg"><path stroke-linecap="round" stroke-linejoin="round"  d="M19 9l-7 7-7-7"></path></svg>
                  </button>
                  <div class="dropdown-menu absolute hidden right-0" lang="{{ other_keyword_language().lang }}">
                      <ul class="dropdown-menu list-none text-xl z-10 text-white px-4 mr-1 bg-blue-600 rounded-lg mt-2">
                            <a class="no-underline text-white" href="#" id="dropdown_keyword_option_{{ current_keyword_language().lang }}" onclick="hedyApp.change_keyword_language ('main_editor_keyword_selector', 'editor','{{ other_keyword_language().lang }}', '{{ current_keyword_language().lang }}');event.preventDefault();"><li>{{ current_keyword_language().sym }}</li></a>
                      </ul>
                  </div>
              </div>
          </div>
      {% endif %}
      <div class="w-full flex-1 flex flex-col">
<<<<<<< HEAD
        <div id="editor" style="background: #272822; font-family: monospace; color: white" lang="en"
=======
        <div id="editor" style="background: #272822; font-family: monospace; color: white"
>>>>>>> a8c9b66a
        data-loaded-program="{{not not loaded_program}}"
          {% if editor_readonly %}data-readonly="true"{% endif %}
          data-lskey="level_{{level_nr}}_{{assignment_nr}}_code" class="w-full flex-1 text-lg rounded">{{(loaded_program or {}).code or start_code}}
        </div>
        <!-- errorbox -->
        <div id="errorbox"
          class="flex-0 mt-0 bg-red-100 border-t-4 border-red-500 rounded-b text-red-900 px-4 py-3 shadow-md" role="alert"
          style="display: none;">
          <p class="close-dialog" onclick="hedyApp.error.hide ()">X</p>
          <div class="flex">
            <div class="py-1">
              <svg class="fill-current h-6 w-6 text-red-500 ltr:mr-4 rtl:ml-4" xmlns="http://www.w3.org/2000/svg" viewBox="0 0 20 20">
                <path
                  d="M2.93 17.07A10 10 0 1 1 17.07 2.93 10 10 0 0 1 2.93 17.07zm12.73-1.41A8 8 0 1 0 4.34 4.34a8 8 0 0 0 11.32 11.32zM9 11V9h2v6H9v-4zm0-6h2v2H9V5z" />
              </svg>
            </div>
            <div>
              <p class="caption font-bold">Oops</p>
              <p class="details text-sm">An error occurred.</p>
            </div>
          </div>
        </div>
        <!-- warningbox -->
        <div id="warningbox"
          class="flex-0 mt-0 bg-yellow-100 border-t-4 border-yellow-500 rounded-b text-yellow-900 px-4 py-3 shadow-md"
          role="alert" style="display: none;">
          <p class="close-dialog" onclick="hedyApp.error.hide ()">X</p>
          <div class="flex">
            <div class="py-1">
              <svg class="fill-current h-6 w-6 text-yellow-500 ltr:mr-4 rtl:ml-4" xmlns="http://www.w3.org/2000/svg"
                viewBox="0 0 20 20">
                <path
                  d="M2.93 17.07A10 10 0 1 1 17.07 2.93 10 10 0 0 1 2.93 17.07zm12.73-1.41A8 8 0 1 0 4.34 4.34a8 8 0 0 0 11.32 11.32zM9 11V9h2v6H9v-4zm0-6h2v2H9V5z" />
              </svg>
            </div>
            <div>
              <p class="caption font-bold">Oops</p>
              <p class="details text-sm">An error occurred.</p>
            </div>
          </div>
        </div>
        <!-- okbox -->
        <div id="okbox"
          class="flex-0 mt-0 bg-green-100 border-t-4 border-green-500 rounded-b text-green-900 px-4 py-3 shadow-md"
          role="alert" style="display: none;">
          <div class="flex">
            <div class="flex" style="justify-content: space-between; width: 100%; align-items: center;">
              <p class="caption font-bold">Success</p>
              <button id="confetti-button" onclick="hedyApp.confetti_cannon()">🎉</button>
              <!-- <p class="details text-sm">Something went according to plan.</p> -->
            </div>
          </div>
        </div>
      </div>
    </div>
    <div class="flex flex-col order-3" id="code_output" style="height: 22rem;">
      <!-- tabindex=0 makes the div focusable -->
      <div id="output" tabindex=0 class="flex-1 rounded p-2 px-3 bg-gray-900 color-white w-full text-lg overflow-auto" style="min-height: 3rem"></div>
      <div id="turtlecanvas" class="flex-0"></div>
      <div id="inline-modal" class="flex-0" style="display: none">
        <div class="py-2 text-left px-3 border-4 border-teal-500 mt-3 rounded bg-green-100">
          <!--Title-->
          <div class="flex justify-between items-center">
            <p class="text-2xl font-bold caption">Header</p>
          </div>
          <!--Body-->
          <form>
            <div class="my-2 flex">
              <input type="text" class="border border-green-400 rounded p-2 px-3 w-3/4" placeholder="{{ ui.enter_text }}">
              <input type="submit" onclick="hedyApp.ScrollOutputToBottom()" class="green-btn ltr:ml-3 rtl:mr-3" value="{{ ui.enter }}"></p>
            </div>
          </form>
        </div>
      </div>
    </div>
    <!-- Col 2: run button (move below editor in single-column layout), level buttons -->
  <div class="order-2 lg:order-4">
      <img src="/images/Hedylightbulb_1.svg" onclick="hedyApp.modalStepOne()" class="cursor-pointer hidden h-28 absolute ltr:ml-96 rtl:mr-96 -mt-6" id="repair_button">
      <div class="flex justify-between">
        <button id="runit" class="green-btn" onclick="hedyApp.runit({{ level }}, '{{ g.lang }}')">{{ui.run_code_button}} </button>
        {% if show_edit_button %}
            <a href="/hedy/{{level}}/{{program_id}}" class="btn blue-btn">{{ui.edit_code_button}}</a>
        {% endif %}
      </div>
      <div id="speak_container" class="hidden mt-4">
        <label for="speak_dropdown">{{ui.read_code_label}} </label><select id="speak_dropdown" class="p-2 border-grey border">
          <option value="">🤫</option>
        </select>
      </div>
    </div>
    <div class="order-5">
      <br>
      <div class="flex {% if prev_level %}justify-between{% else %}justify-end{%endif%}">
        {% if prev_level and not hide_prev_level %}
          <button class="green-btn" onclick="hedyApp.prompt_unsaved (function () {window.location = '{{ hedy_link(prev_level, 1) }}'})">{{ui.regress_button}} {{ prev_level }}</button>
        {% endif %}
        {% if next_level and not hide_next_level %}
            <button class="green-btn ltr:ml-1 rtl:mr-1" onclick="hedyApp.prompt_unsaved (function () {window.location = '{{ hedy_link(next_level, 1) }}'})">{{ ui.advance_button }} {{ next_level }}</button>
        {% endif %}
      </div>
    </div>
  </div>
<!-- developer mode toggle -->
<div class="mx-auto mt-4 w-64 border-gray-400 border-2 rounded-full py-2 px-4{% if editor_readonly %} hidden{% endif %}" id="developers_toggle_container">
  <label for="developers_toggle" class="flex flex-row items-center justify-center cursor-pointer">
    <div class="relative">
      <input id="developers_toggle" type="checkbox" onclick="hedyApp.toggle_developers_mode({% if example_programs %}true{% else %}false{% endif %})" class="sr-only" />
      <div class="w-10 h-4 bg-gray-400 rounded-full shadow-inner"></div>
      <div class="toggle-circle absolute w-6 h-6 bg-white rounded-full shadow ltr:-left-1 rtl:-right-1 -top-1 transition" style="top: -5px;"></div>
    </div>
    <div class="ltr:ml-3 rtl:mr-3">{{ ui.developers_mode }}</div>
  </label>
</div><|MERGE_RESOLUTION|>--- conflicted
+++ resolved
@@ -28,11 +28,7 @@
           </div>
       {% endif %}
       <div class="w-full flex-1 flex flex-col">
-<<<<<<< HEAD
         <div id="editor" style="background: #272822; font-family: monospace; color: white" lang="en"
-=======
-        <div id="editor" style="background: #272822; font-family: monospace; color: white"
->>>>>>> a8c9b66a
         data-loaded-program="{{not not loaded_program}}"
           {% if editor_readonly %}data-readonly="true"{% endif %}
           data-lskey="level_{{level_nr}}_{{assignment_nr}}_code" class="w-full flex-1 text-lg rounded">{{(loaded_program or {}).code or start_code}}
