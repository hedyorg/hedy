--- conflicted
+++ resolved
@@ -118,15 +118,11 @@
     <!-- Col 2: run button (move below editor in single-column layout), level buttons -->
   <div class="order-2 lg:order-4">
       <div class="flex justify-between items-start h-12 overflow-visible">
-<<<<<<< HEAD
-        <button id="runit" class="green-btn" onclick="hedyApp.runit({{ level }}, '{{ g.lang }}')">{{_('run_code_button')}} </button>
+        <button id="runit" class="green-btn" onclick="hedyApp.runit({{ level }}, '{{ g.lang }}', '{{_('already_program_running')}}')">{{_('run_code_button')}} </button>
         <button id="debug_button" class="green-btn" onclick="hedyApp.startDebug()">🐞</button>
         <button id="debug_continue" class="green-btn hidden" onclick="hedyApp.incrementDebugLine()">⏩</button>
         <button id="debug_restart" class="green-btn hidden" onclick="hedyApp.resetDebug()">🔄</button>
         <button id="debug_stop" class="green-btn hidden" onclick="hedyApp.stopDebug()">🛑</button>
-=======
-        <button id="runit" class="green-btn" onclick="hedyApp.runit({{ level }}, '{{ g.lang }}', '{{_('already_program_running')}}')">{{_('run_code_button')}} </button>
->>>>>>> 3276c21d
         {% if show_edit_button %}
             <button onclick="window.location = '/hedy/{{level}}/{{program_id}}'" class="blue-btn">{{_('edit_code_button')}}</button>
         {% else %}
