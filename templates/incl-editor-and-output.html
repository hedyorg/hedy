--- conflicted
+++ resolved
@@ -73,11 +73,6 @@
                 <a href="/hedy/{{ level }}/{{ program_id }}" class="btn blue-btn">{{ edit_code_button }}</a>
             {% endif %}
         </div>
-        <div id="speak_container" class="hidden">
-            <input type="checkbox" id="speak" name="speak"><label for="speak"> {{ read_code_label }}</label>
-        </div>
-<<<<<<< HEAD
-=======
       </div>
       <br>
       <div class="flex justify-between">
@@ -91,7 +86,6 @@
           <option value="">🤫</option>
         </select>
       </div>
->>>>>>> 744639f8
     </div>
     <div>
         <div class="h-64 flex flex-col">
