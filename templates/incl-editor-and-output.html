<script src="https://cdn.jsdelivr.net/npm/js-confetti@latest/dist/js-confetti.browser.js"></script>
<div id="editor-area" class="grid grid-cols-1 lg:grid-cols-2 gap-4 mt-5">
    <!-- Row 1: editor, output pane -->
    <div class="flex flex-col order-1 relative" id="code_editor" style="height: 22rem;">
      <!-- language selector overlay -->
      {% if other_keyword_language() and (not customizations or 'hide_keyword_switcher' not in customizations['other_settings']) and not editor_readonly %}
          <div id="main_editor_keyword_selector">
              <div class="dropdown inline-block ltr:right-0 rtl:left-0 absolute z-10 mx-2 mt-2 mb-0 text-white" lang="{{ current_keyword_language().lang }}">
                  <button class="inline-flex items-center text-xl px-2 bg-blue-600 rounded-lg" type="button">
                      {{ current_keyword_language().sym }} <svg class="w-6 h-6" fill="none" stroke="currentColor" viewBox="0 0 24 24" xmlns="http://www.w3.org/2000/svg"><path stroke-linecap="round" stroke-linejoin="round"  d="M19 9l-7 7-7-7"></path></svg>
                  </button>
                  <div class="dropdown-menu absolute hidden ltr:right-0 rtl:left-0">
                      <ul class="dropdown-menu list-none text-xl z-10 text-white px-4 ltr:mr-1 rtl:ml-1 bg-blue-600 rounded-lg mt-2">
                            <a class="no-underline text-white" href="#" onclick="hedyApp.change_keyword_language ('{{ current_keyword_language().lang }}', '{{ other_keyword_language().lang }}');event.preventDefault();"><li>{{ other_keyword_language().sym }}</li></a>
                      </ul>
                  </div>
              </div>
              <div class="dropdown inline-block ltr:right-0 rtl:left-0 absolute z-10 mx-2 mt-2 mb-0 text-white hidden" lang="{{ other_keyword_language().lang }}">
                  <button class="inline-flex items-center text-xl px-2 bg-blue-600 rounded-lg" type="button">
                      {{ other_keyword_language().sym }} <svg class="w-6 h-6" fill="none" stroke="currentColor" viewBox="0 0 24 24" xmlns="http://www.w3.org/2000/svg"><path stroke-linecap="round" stroke-linejoin="round"  d="M19 9l-7 7-7-7"></path></svg>
                  </button>
                  <div class="dropdown-menu absolute hidden ltr:right-0 rtl:left-0">
                      <ul class="dropdown-menu list-none text-xl z-10 text-white px-4 ltr:mr-1 rtl:ml-1 bg-blue-600 rounded-lg mt-2">
                            <a class="no-underline text-white" href="#" onclick="hedyApp.change_keyword_language ('{{ other_keyword_language().lang }}', '{{ current_keyword_language().lang }}');event.preventDefault();"><li>{{ current_keyword_language().sym }}</li></a>
                      </ul>
                  </div>
              </div>
          </div>
      {% endif %}
      <div class="w-full flex-1 flex flex-col">
        <div id="editor" style="background: #272822; font-family: monospace; color: white" lang="en"
        data-loaded-program="{{not not loaded_program}}"
          {% if editor_readonly %}data-readonly="true"{% endif %}
<<<<<<< HEAD
          data-lskey="level_{{level_nr}}_{{assignment_nr}}_code" class="w-full flex-1 text-lg rounded">{{(loaded_program or {}).code or (adventures[0].start_code if adventures else "")}}
=======
          data-lskey="level_{{level_nr}}_{{assignment_nr}}_code" class="w-full flex-1 text-lg rounded">{{(loaded_program or {}).code or adventures[0].loaded_program.code or adventures[0].start_code}}
>>>>>>> 0e5b6a8b
        </div>
        <!-- errorbox -->
        <div id="errorbox"
          class="flex-0 mt-0 bg-red-100 border-t-4 border-red-500 rounded-b text-red-900 px-4 py-3 shadow-md" role="alert"
          style="display: none;">
          <p class="close-dialog" onclick="hedyApp.error.hide ()">X</p>
          <div class="flex">
            <div class="py-1">
              <svg class="fill-current h-6 w-6 text-red-500 ltr:mr-4 rtl:ml-4" xmlns="http://www.w3.org/2000/svg" viewBox="0 0 20 20">
                <path
                  d="M2.93 17.07A10 10 0 1 1 17.07 2.93 10 10 0 0 1 2.93 17.07zm12.73-1.41A8 8 0 1 0 4.34 4.34a8 8 0 0 0 11.32 11.32zM9 11V9h2v6H9v-4zm0-6h2v2H9V5z" />
              </svg>
            </div>
            <div>
              <p class="caption font-bold">Oops</p>
              <p class="details text-sm">An error occurred.</p>
            </div>
          </div>
        </div>
        <!-- warningbox -->
        <div id="warningbox"
          class="flex-0 mt-0 bg-yellow-100 border-t-4 border-yellow-500 rounded-b text-yellow-900 px-4 py-3 shadow-md"
          role="alert" style="display: none;">
          <p class="close-dialog" onclick="hedyApp.error.hide ()">X</p>
          <div class="flex">
            <div class="py-1">
              <svg class="fill-current h-6 w-6 text-yellow-500 ltr:mr-4 rtl:ml-4" xmlns="http://www.w3.org/2000/svg"
                viewBox="0 0 20 20">
                <path
                  d="M2.93 17.07A10 10 0 1 1 17.07 2.93 10 10 0 0 1 2.93 17.07zm12.73-1.41A8 8 0 1 0 4.34 4.34a8 8 0 0 0 11.32 11.32zM9 11V9h2v6H9v-4zm0-6h2v2H9V5z" />
              </svg>
            </div>
            <div>
              <p class="caption font-bold">Oops</p>
              <p class="details text-sm">An error occurred.</p>
            </div>
          </div>
        </div>
        <!-- okbox -->
        <div id="okbox"
          class="flex-0 mt-0 bg-green-100 border-t-4 border-green-500 rounded-b text-green-900 px-4 py-3 shadow-md"
          role="alert" style="display: none;">
          <div class="flex">
            <div class="flex" style="justify-content: space-between; width: 100%; align-items: center;">
              <p class="caption font-bold">Success</p>
              <button id="confetti-button" onclick="hedyApp.confetti_cannon()">🎉</button>
              <!-- <p class="details text-sm">Something went according to plan.</p> -->
            </div>
          </div>
        </div>
      </div>
    </div>
    <div class="flex flex-col order-3 relative" id="code_output" style="height: 22rem;">
        <div class="inline-block ltr:right-0 rtl:left-0 absolute z-10 mx-2 mt-2 text-white">
            <button id="variable_button" class="inline-flex items-center text-xl px-2 bg-blue-600 rounded-lg" onclick="hedyApp.showVariableView()">
                🏷<svg class="float-right w-6 h-6" fill="none" stroke="currentColor" viewBox="0 0 24 24" xmlns="http://www.w3.org/2000/svg">
                        <path stroke-linecap="round" stroke-linejoin="round"  d="M19 9l-7 7-7-7"></path>
                    </svg>
            </button>
            <div class="absolute hidden inline-block flex ltr:right-0 rtl:left-0 z-10 text-white bg-blue-600 rounded-lg ltr:mr-1 rtl:ml-1 mt-2" id="variables">
                <div id="variables_header" class="text-center text-lg font-bold px-4">{{_('variables')}}</div>
                <ul id="variable-list" class="px-4 whitespace-nowrap list-none mt-0" style="margin-left: 0px;"></ul> <!-- For some reason the Tailwind ml-0 doesn't do the trick here -->
            </div>
        </div>
      <!-- tabindex=0 makes the div focusable -->
      <div id="output" tabindex=0 class="flex-1 rounded p-2 px-3 bg-gray-900 color-white w-full text-lg overflow-auto" style="min-height: 3rem"></div>
      <div id="turtlecanvas" class="flex-0 ltr:pl-4 rtl:pr-4"></div>
      <div id="inline-modal" class="flex-0" style="display: none">
        <div class="py-2 text-left px-3 border-4 border-teal-500 mt-3 rounded bg-green-100">
          <!--Title-->
          <div class="flex justify-between items-center">
            <p class="text-2xl font-bold caption">Header</p>
          </div>
          <!--Body-->
          <form>
            <div class="my-2 flex">
              <input type="text" class="border border-green-400 rounded p-2 px-3 w-3/4" placeholder="{{_('enter_text')}}">
              <input type="submit" onclick="hedyApp.ScrollOutputToBottom()" class="green-btn ltr:ml-3 rtl:mr-3" value="{{_('enter')}}"></p>
            </div>
          </form>
        </div>
      </div>
    </div>
    <!-- Col 2: run button (move below editor in single-column layout), level buttons -->
  <div class="order-2 lg:order-4">
      <div class="flex justify-between items-start h-12 overflow-visible">
        <button id="runit" class="green-btn" onclick="hedyApp.runit({{ level }}, '{{ g.lang }}')">{{_('run_code_button')}} </button>
        {% if show_edit_button %}
            <button onclick="window.location = '/hedy/{{level}}/{{program_id}}'" class="blue-btn">{{_('edit_code_button')}}</button>
        {% else %}
            <img src="/images/Hedylightbulb_1.svg" onclick="hedyApp.modalStepOne()" class="hidden h-28 -mt-2" id="repair_button">
        {% endif %}
      </div>
      <div id="speak_container" class="hidden mt-4 flex flex-row items-center">
        <label for="speak_dropdown" class="ltr:mr-2 rtl:ml-2">{{_('read_code_label')}}:</label>
          <select id="speak_dropdown" class="appearance-none w-40 bg-gray-200 border border-gray-600 text-gray-700 py-1 px-4 rounded">
            <option value="">🤫</option>
          </select>
      </div>
    </div>
    <div class="order-5">
      {% if not specific_adventure %}
          <div class="flex {% if prev_level %}justify-between{% else %}justify-end{%endif%}">
            {% if prev_level and (customizations['levels']|length == 0 or prev_level in customizations['levels']) %}
              <button class="green-btn" onclick="hedyApp.prompt_unsaved (function () {window.location = '{{ hedy_link(prev_level, 1) }}'})">{{_('regress_button')|replace("{level}", prev_level)}}</button>
            {% endif %}
            {% if next_level and (customizations['levels']|length == 0 or next_level in customizations['levels']) %}
                <button class="green-btn ltr:ml-1 rtl:mr-1" onclick="hedyApp.prompt_unsaved (function () {window.location = '{{ hedy_link(next_level, 1) }}'})">{{_('advance_button')|replace("{level}", next_level)}}</button>
            {% endif %}
          </div>
      {% else %}
          <div class="flex {% if prev_level %}justify-between{% else %}justify-end{%endif%}">
            {% if prev_level %}
              <button class="green-btn" onclick="hedyApp.prompt_unsaved (function () {window.location = '/adventure/{{ adventures[0].short_name}}/{{prev_level}}'})">{{_('regress_button')|replace("{level}", prev_level)}}</button>
            {% endif %}
            {% if next_level %}
                <button class="green-btn ltr:ml-1 rtl:mr-1" onclick="hedyApp.prompt_unsaved (function () {window.location = '/adventure/{{ adventures[0].short_name}}/{{next_level}}'})">{{_('advance_button')|replace("{level}", next_level)}}</button>
            {% endif %}
          </div>
      {% endif %}
    </div>
  </div>
<!-- developer mode toggle -->
<div class="mx-auto mt-4 w-64 border-gray-400 border-2 rounded-full py-2 px-4{% if editor_readonly or enforce_developers_mode %} hidden{% endif %}" id="developers_toggle_container">
  <label for="developers_toggle" class="flex flex-row items-center justify-center cursor-pointer">
    <div class="relative">
      <input id="developers_toggle" type="checkbox" onclick="hedyApp.toggle_developers_mode(false)" class="sr-only" />
      <div class="w-10 h-4 bg-gray-400 rounded-full shadow-inner"></div>
      <div class="toggle-circle absolute w-6 h-6 bg-white rounded-full shadow ltr:-left-1 rtl:-right-1 -top-1 transition" style="top: -5px;"></div>
    </div>
    <div class="ltr:ml-3 rtl:mr-3">{{_('developers_mode')}}</div>
  </label>
</div>

<!-- If we enforce the developer's mode in customizations -> hide adventures, increase editor and output height -->
{% if enforce_developers_mode %}
<script>
$(document).ready(function () {
    hedyApp.toggle_developers_mode(true);
});
</script>
{% endif %}<|MERGE_RESOLUTION|>--- conflicted
+++ resolved
@@ -31,11 +31,7 @@
         <div id="editor" style="background: #272822; font-family: monospace; color: white" lang="en"
         data-loaded-program="{{not not loaded_program}}"
           {% if editor_readonly %}data-readonly="true"{% endif %}
-<<<<<<< HEAD
-          data-lskey="level_{{level_nr}}_{{assignment_nr}}_code" class="w-full flex-1 text-lg rounded">{{(loaded_program or {}).code or (adventures[0].start_code if adventures else "")}}
-=======
           data-lskey="level_{{level_nr}}_{{assignment_nr}}_code" class="w-full flex-1 text-lg rounded">{{(loaded_program or {}).code or adventures[0].loaded_program.code or adventures[0].start_code}}
->>>>>>> 0e5b6a8b
         </div>
         <!-- errorbox -->
         <div id="errorbox"
