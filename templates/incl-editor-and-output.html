--- conflicted
+++ resolved
@@ -106,19 +106,6 @@
     </div>
     <!-- Col 2: run button (move below editor in single-column layout), level buttons -->
   <div class="order-2 lg:order-4">
-<<<<<<< HEAD
-      <img src="/images/Hedylightbulb_1.svg" onclick="hedyApp.modalStepOne()" class="cursor-pointer hidden h-28 absolute ltr:ml-96 rtl:mr-96 -mt-6" id="repair_button">
-      <div class="flex justify-between">
-        <button id="runit" class="green-btn" onclick="hedyApp.runit({{ level }}, '{{ g.lang }}', '{{_('answer_question')}}')">{{_('run_code_button')}}</button>
-        {% if show_edit_button %}
-            <a href="/hedy/{{level}}/{{program_id}}" class="btn blue-btn">{{_('edit_code_button')}}</a>
-        {% endif %}
-      </div>
-      <div id="speak_container" class="hidden mt-4">
-        <label for="speak_dropdown">{{_('read_code_label')}} </label><select id="speak_dropdown" class="p-2 border-grey border">
-          <option value="">🤫</option>
-        </select>
-=======
       <div class="flex justify-between items-start h-12 overflow-visible">
         <button id="runit" class="green-btn" onclick="hedyApp.runit({{ level }}, '{{ g.lang }}')">{{ui.run_code_button}} </button>
         {% if show_edit_button %}
@@ -128,11 +115,10 @@
         {% endif %}
       </div>
       <div id="speak_container" class="hidden mt-4 flex flex-row items-center">
-        <label for="speak_dropdown" class="ltr:mr-2 rtl:ml-2">{{ui.read_code_label}}:</label>
+        <label for="speak_dropdown" class="ltr:mr-2 rtl:ml-2">{{_('read_code_label')}}:</label>
           <select id="speak_dropdown" class="appearance-none w-40 bg-gray-200 border border-gray-600 text-gray-700 py-1 px-4 rounded">
             <option value="">🤫</option>
           </select>
->>>>>>> 4abb8fe0
       </div>
     </div>
     <div class="order-5">
