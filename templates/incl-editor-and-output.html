--- conflicted
+++ resolved
@@ -1,7 +1,7 @@
 <script src="https://cdn.jsdelivr.net/npm/js-confetti@latest/dist/js-confetti.browser.js"></script>
 <div id="editor-area" class="grid grid-cols-1 lg:grid-cols-2 gap-4 mt-5">
     <!-- Row 1: editor, output pane -->
-    <div class="flex flex-col order-1" style="min-height: 22rem; max-height: 22rem;">
+    <div class="flex flex-col order-1" id="code_editor" style="height: 22rem;">
       <div class="w-full flex-1 flex flex-col">
         <div id="editor"
           style="background: #272822; font-family: monospace; color: white"
@@ -59,7 +59,7 @@
         </div>
       </div>
     </div>
-    <div class="flex flex-col order-3" style="min-height: 22rem; max-height: 22rem;">
+    <div class="flex flex-col order-3" id="code_output" style="height: 22rem;">
       <!-- tabindex=0 makes the div focusable -->
       <div id="output" tabindex=0 class="flex-1 rounded p-2 px-3 bg-gray-900 color-white w-full text-lg overflow-auto" style="min-height: 3rem"></div>
       <div id="turtlecanvas" class="flex-0"></div>
@@ -106,9 +106,6 @@
         {% endif %}
       </div>
     </div>
-<<<<<<< HEAD
-  </div>
-=======
   </div>
 <!-- developer mode toggle -->
 <div class="mx-auto w-64 border-gray-400 border-2 rounded-full py-2 px-4">
@@ -120,5 +117,4 @@
     </div>
     <div class="ml-3">{{ developers_mode }}</div>
   </label>
-</div>
->>>>>>> 51f2fe68
+</div>