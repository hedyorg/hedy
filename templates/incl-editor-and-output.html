--- conflicted
+++ resolved
@@ -120,36 +120,25 @@
       </div>
     </div>
     <div class="order-5">
-<<<<<<< HEAD
-      <div class="flex {% if prev_level %}justify-between{% else %}justify-end{%endif%}">
-        {% if prev_level and (customizations['levels']|length == 0 or prev_level in customizations['levels']) %}
-          <button class="green-btn" onclick="hedyApp.prompt_unsaved (function () {window.location = '{{ hedy_link(prev_level, 1) }}'})">{{_('regress_button')|replace("{level}", prev_level)}}</button>
-        {% endif %}
-        {% if next_level and (customizations['levels']|length == 0 or next_level in customizations['levels']) %}
-            <button class="green-btn ltr:ml-1 rtl:mr-1" onclick="hedyApp.prompt_unsaved (function () {window.location = '{{hedy_link(next_level, 1)}}'})">{{_('advance_button')|replace("{level}", next_level)}}</button>
-        {% endif %}
-      </div>
-=======
       {% if not specific_adventure %}
           <div class="flex {% if prev_level %}justify-between{% else %}justify-end{%endif%}">
             {% if prev_level and (customizations['levels']|length == 0 or prev_level in customizations['levels']) %}
-              <button class="green-btn" onclick="hedyApp.prompt_unsaved (function () {window.location = '{{ hedy_link(prev_level, 1) }}'})">{{ui.regress_button|replace("{level}", prev_level)}}</button>
+              <button class="green-btn" onclick="hedyApp.prompt_unsaved (function () {window.location = '{{ hedy_link(prev_level, 1) }}'})">{{_('regress_button')|replace("{level}", prev_level)}}</button>
             {% endif %}
             {% if next_level and (customizations['levels']|length == 0 or next_level in customizations['levels']) %}
-                <button class="green-btn ltr:ml-1 rtl:mr-1" onclick="hedyApp.prompt_unsaved (function () {window.location = '{{ hedy_link(next_level, 1) }}'})">{{ui.advance_button|replace("{level}", next_level)}}</button>
+                <button class="green-btn ltr:ml-1 rtl:mr-1" onclick="hedyApp.prompt_unsaved (function () {window.location = '{{ hedy_link(next_level, 1) }}'})">{{_('advance_button')|replace("{level}", next_level)}}</button>
             {% endif %}
           </div>
       {% else %}
           <div class="flex {% if prev_level %}justify-between{% else %}justify-end{%endif%}">
             {% if prev_level %}
-              <button class="green-btn" onclick="hedyApp.prompt_unsaved (function () {window.location = '/adventure/{{ adventures[0].short_name}}/{{prev_level}}'})">{{ui.regress_button|replace("{level}", prev_level)}}</button>
+              <button class="green-btn" onclick="hedyApp.prompt_unsaved (function () {window.location = '/adventure/{{ adventures[0].short_name}}/{{prev_level}}'})">{{_('regress_button')|replace("{level}", prev_level)}}</button>
             {% endif %}
             {% if next_level %}
-                <button class="green-btn ltr:ml-1 rtl:mr-1" onclick="hedyApp.prompt_unsaved (function () {window.location = '/adventure/{{ adventures[0].short_name}}/{{next_level}}'})">{{ui.advance_button|replace("{level}", next_level)}}</button>
+                <button class="green-btn ltr:ml-1 rtl:mr-1" onclick="hedyApp.prompt_unsaved (function () {window.location = '/adventure/{{ adventures[0].short_name}}/{{next_level}}'})">{{_('advance_button')|replace("{level}", next_level)}}</button>
             {% endif %}
           </div>
       {% endif %}
->>>>>>> 29167e17
     </div>
   </div>
 <!-- developer mode toggle -->
