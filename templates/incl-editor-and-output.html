--- conflicted
+++ resolved
@@ -84,7 +84,6 @@
         </div>
       </div>
     </div>
-<<<<<<< HEAD
     <div class="flex flex-col order-3 relative" id="code_output" style="height: 22rem;">
         <div class="inline-block ltr:right-0 rtl:left-0 absolute z-10 mx-2 mt-2 text-white">
             <button id="variable_button" class="inline-flex items-center text-xl px-2 bg-blue-600 rounded-lg" onclick="hedyApp.showVariableView()">
@@ -96,20 +95,6 @@
                 <div id="variables_header" class="text-center text-lg font-bold">Variables</div>
                 <ul id="variable-list" class="list-none overflow-auto"></ul>
             </div>
-=======
-    <div class="flex flex-col order-3" id="code_output" style="height: 22rem;">
-  <!-- tabindex=0 makes the div focusable -->
-        <div id="output" tabindex=0 class="flex-1 rounded p-2 px-3 bg-gray-900 color-white w-full text-lg" style="position:relative"
-             style="min-height: 3rem">
-             <div class="dropdown ltr:right-0 rtl:left-0 absolute z-10 mx-2 mt-2" style="margin-top: -62px;">
-                 <button id="variable_button" onclick="hedyApp.showVariableView()" class="blue-btn bg-blue-600 mt-4 inline-block absolute z-10 mx-2 mt-2 mb-0 text-white flex-0 cursor-pointer font-sans" style="right:0rem; top:0rem; border-bottom-width: 0px; padding: 1.5px 8.2px 1.5px 8.2px;"><span class="float-left">🏷<svg class="float-right w-6 h-6" fill="none" stroke="currentColor" viewBox="0 0 24 24" xmlns="http://www.w3.org/2000/svg"><path stroke-linecap="round" stroke-linejoin="round"  d="M19 9l-7 7-7-7"></path></svg></span></button>
-             </div>
-            <div id="variables" class="mx-auto w-64 invisible border rounded-lg block p-2 absolute bg-blue-600 z-10 text-white right-2 h-44" style="width: fit-content; top: 44px;" onclick="hedyApp.show_variables()" >
-  <div id="variables_header" class="z-10 text-center font-bold" style="margin-top:-3.75rem;">variables</div>
-  <ul class="variable-list hidden list-none text-base" style="margin-left: 0; margin-top: -3.8rem; line-height: 120%;">
-  </ul>
-</div>
->>>>>>> 80896afb
         </div>
       <!-- tabindex=0 makes the div focusable -->
       <div id="output" tabindex=0 class="flex-1 rounded p-2 px-3 bg-gray-900 color-white w-full text-lg overflow-auto" style="min-height: 3rem"></div>
