{% extends "auth.html" %}

{% block regular_content %}
<button id='go_back_button' class="back-btn"
onclick="window.open('/for-teachers', '_self');">
    <span class="fa fa-arrow-{% if g.dir == "ltr" %}left{% else %}right{% endif %}">&nbsp;</span>
    <span>{{_('go_back')}}</span>
</button>
<br><br>
<div class="flex flex-col gap-2">
    <h2>{{_('customize_adventure')}}</h2>
    <div class="border-gray-400 border rounded-lg p-4">
        <form onsubmit="event.preventDefault (); hedyApp.update_adventure('{{ adventure.id }}', true, '{{_('update_adventure_prompt')}}')"
            id="customize_adventure"
            data-te-validation-init>
            <div class="flex  gap-4">
                <div class="flex flex-col w-full">
                    <h3 class="text-center mt-0 mb-4">{{_('general_settings')}}</h3>
                    <div class="flex flex-row items-center mb-4">
                        <label for="name" class="inline-block w-40 text-xl">{{_('name')}}</label>
                        <input id="custom_adventure_name" autofocus required value="{{ adventure.name }}" class="block appearance-none w-full bg-gray-200 border border-gray-200 text-gray-700 py-3 px-4 ltr:pr-8 rtl:pl-8 rounded"{% if 'AdventureX' in adventure.name %}autofocus{% endif %}>
                    </div>
                    <div class="flex flex-row items-center mb-4">
                        <label for="custom_adventure_classes" class="inline-block w-40 text-xl"  data-te-select-label-ref>{{_('used_in')}}</label>
                        <div
                            id="custom_adventure_classes_container"
                            data-te-input-wrapper-init
                            class="block appearance-none w-full bg-gray-200 text-gray-700 rounded">
                            <select 
                                id="custom_adventure_classes"
                                name="classes"
                                multiple
                                data-te-select-init
                                data-te-select-visible-options="10"
                                data-te-select-size="lg"
                                data-te-select-options-selected-label="{{_('selected')}}"
                                data-te-select-all-label="{{_('select_all')}}"
                                data-te-class-select-arrow="hidden"
                                >
                                {% for class in all_classes %}
                                <option value="{{ class.id }}"
                                    {% if class.id in adventure.classes %}
                                    selected
                                    {% endif %}>
                                    {{ class.name }}
                                </option>
                            {% endfor %}
                            </select>
                        </div>
                    </div>
                    <div class="flex flex-row items-center mb-4">
                        <label for="custom_adventure_levels" class="inline-block w-40 text-xl"  data-te-select-label-ref>{{_('available_in')}}</label>
                                <!-- data-te-class-notch-trailing-normal="!border-gray-200"-->
                        <div
                            id="custom_adventure_levels_container"
                            data-te-input-wrapper-init
                            class="block appearance-none w-full bg-gray-200 text-gray-700 rounded">
                            <select 
                                id="custom_adventure_levels"
                                name="levels"
                                required
                                multiple
                                data-te-select-init
                                data-te-select-visible-options="10"
                                data-te-select-size="lg"
                                data-te-select-options-selected-label="{{_('selected')}}"
                                data-te-select-all-label="{{_('select_all')}}"
                                data-te-class-select-arrow="hidden"
                                data-te-select-validation="true"
                                >
                                {% for i in range(1, (max_level + 1)) %}
                                    <option value="{{ i }}"
                                        {% set adv_levels = adventure.levels if adventure.get("levels") else [adventure.level|string] %}
                                        {% if i|string in adv_levels %}selected{% endif %}>
                                        {{ i }}
                                    </option>
                                {% endfor %}
                            </select>
                        </div>
                    </div>

                    <div class="flex flex-row items-center mb-4">
                        <label for="language" class="inline-block w-40 text-xl">{{_('language')}}</label>
                        <select id="language" name="language" required class="block appearance-none w-full bg-gray-200 border border-gray-200 text-gray-700 py-3 px-4 ltr:pr-8 rtl:pl-8 rounded">
                            <option value="{{ adventure['language'] or current_language().lang }}" selected>{{ lang_to_sym(adventure['language'] or current_language().lang) }}</option>
                            {% for language in other_languages(adventure["language"]) %}
                                <option value="{{language.lang}}">{{language.sym}}</option>
                            {% endfor %}
                        </select>
                    </div>

                    <div class="flex flex-row items-center mb-4">  
                        <label for="search_tags_input" class="inline-block w-40 text-xl">{{_('tags')}}</label>
                        <div class="flex flex-row w-full relative" id="add_tags">
                                <input type="text" name="tag" autocomplete="off" placeholder="{{_('tag_input_placeholder')}}" id="search_tags_input"
                                    data-autosaved="true"
                                    class="appearance-none w-full bg-gray-200 border border-gray-200 text-gray-700 py-3 px-4 ltr:pr-8 rtl:pl-8 rounded"
                                    hx-trigger="enter"
                                    hx-post="/tags/create/{{adventure.id}}" hx-target="#tags-list" hx-swap="outerHTML"
                                    _="on click event.stopPropagation()
                                    on keypress if event.keyCode == 13 event.stopPropagation() end
                                    on htmx:afterRequest focus()" 
                                    >
                                <button class="green-btn" id="add_adventure_tags"
                                    hx-trigger="click"
                                    hx-post="/tags/create/{{adventure.id}}"
                                    hx-target="#tags-list"
                                    hx-swap="outerHTML"
                                    hx-include="[name='tag']"
                                    _="on htmx:afterRequest set value of #search_tags_input to ''"
                                    >{{_('add')}}</button>

                                <div
                                    id="tags-dropdown"
                                    hx-trigger="load"
                                    hx-get="/tags?adventure_id={{adventure.id}}"
                                    hx-target="#tags-dropdown"
                                    hx-swap="outerHTML"
                                ></div>
                        </div>
                    </div>
                    {{ render_partial('htmx-tags-list.html', tags=adventure_tags, adventure_id=adventure.id, creator=adventure.creator) }}

                    <div id="warningbox"
                        class="flex-0 z-20 mt-0 bg-yellow-100 border-t-4 border-yellow-500 rounded-b text-yellow-900 px-4 py-3 shadow-md"
                        role="alert" style="display: none;">
                        <p class="close-dialog" onclick="hedyApp.error.hide ()"><i class="fa-solid fa-xmark"></i></p>
                        <div class="flex">
                            <div class="py-1">
                                <div id="warningbox_icon">
                                    <svg class="fill-current h-6 w-6 text-yellow-500 ltr:mr-4 rtl:ml-4" xmlns="http://www.w3.org/2000/svg"
                                        viewBox="0 0 20 20">
                                        <path
                                            d="M2.93 17.07A10 10 0 1 1 17.07 2.93 10 10 0 0 1 2.93 17.07zm12.73-1.41A8 8 0 1 0 4.34 4.34a8 8 0 0 0 11.32 11.32zM9 11V9h2v6H9v-4zm0-6h2v2H9V5z" />
                                    </svg>
                                </div>
                            </div>
                            <div>
                                <p class="details text-sm">{{ _('multiple_levels_warning') }}</p>
                            </div>
                        </div>
                    </div>                    
                </div>

                <div class="flex flex-col w-full">
                    <h3 class="text-center mt-0 mb-4">{{ _('adventure') }}
                        <button type="button" _="on click event.stopPropagation()
                            go to the top of #explanation
                            add .animate-pulse to #explanation
                            wait 5s
                            remove .animate-pulse from #explanation
                            ">
                            <svg class="fill-current h-4 w-4 text-blue-500 cursor-pointer !m-0 !p-0" xmlns="http://www.w3.org/2000/svg" viewBox="0 0 20 20">
                                <path
                                d="M2.93 17.07A10 10 0 1 1 17.07 2.93 10 10 0 0 1 2.93 17.07zm12.73-1.41A8 8 0 1 0 4.34 4.34a8 8 0 0 0 11.32 11.32zM9 11V9h2v6H9v-4zm0-6h2v2H9V5z" />
                            </svg>
                        </button>
                    </h3>
                    <div class="flex">
                        {% set content = prepare_content_for_ckeditor(adventure.content) if adventure.content|length > 0 else prepare_content_for_ckeditor(_('template_code')) %}
                        <textarea id="adventure-editor" class="hidden">{{content}}</textarea>
                    </div>
                    
                    <div class="mt-2 mb-0 flex flex-row items-center text-center border-gray-500 border p-4 rounded-lg">
                        <input type="checkbox" name="agree_public" id="agree_public" class="mr-4" {% if adventure.public %}checked{% endif %}>
                        <label for="agree_public" class="text-sm italic w-full">{{_('adventure_terms')}}</label>
                    </div>
                </div>
            </div>
            <div class="flex flex-row justify-end gap-2 my-4">
<<<<<<< HEAD
                <button class="blue-btn" id="preview_adventure_button" onclick="hedyApp.preview_adventure();event.preventDefault();">{{_('preview')}}</button>
                <button type="submit" class="green-btn" id="save_adventure_button" data-te-submit-btn-ref>{{_('save')}}</button>
                <button type="reset" class="red-btn" id="remove_adventure_button" 
                  hx-confirm="{{_('delete_adventure_prompt')}}"
                  hx-trigger="click"
                  hx-delete="/for-teachers/customize-adventure/{{adventure.id}}"
                  hx-swap="none"
                  _="on htmx:afterRequest if detail.xhr.status == 200 then window.open('/for-teachers', '_self')"
                  >{{_('remove')}}</button>
=======
                <button class="green-btn" id="preview_adventure_button" onclick="hedyApp.preview_adventure();event.preventDefault();">{{_('preview')}}</button>
                <button type="reset" class="red-btn" id="remove_adventure_button" onclick="hedyApp.delete_adventure('{{ adventure.id }}', '{{_('delete_adventure_prompt')}}')">{{_('remove')}}</button>
>>>>>>> d7ff75db
            </div>
        </form>


        <div>
            <hr
            class="my-12 mx-16 h-2 border-t-4 bg-neutral-100" />

            <div class="flex">
                {% set usedInClasses = adventure_classes|length %}
                {% if usedInClasses > 0 %}
                    <div class="w-1/2">
                        <h3>{{_('adventure_exp_classes')}}</h3>
                        
                        <div class="flex gap-2 flex-wrap">
                            {% for cls in adventure_classes %}
                                {{ render_partial('htmx-class-card.html', class=cls, username=username,) }}
                            {% endfor %}
                        </div>
                        
                    </div>
                {% endif %}
                <div id="explanation" class="flex flex-col gap-2 border border-black rounded-lg p-4 text-sm h-full w-1/2">
                    <div>
                        <button class="ck ck-button ck-off" type="button" tabindex="-1" aria-labelledby="ck-editor__aria-label_e0626e093592188450d58a9d030a1430d" aria-pressed="false" data-cke-tooltip-text="Code" data-cke-tooltip-position="s"><svg class="ck ck-icon ck-reset_all-excluded ck-icon_inherit-color ck-button__icon" viewBox="0 0 20 20"><path d="m12.5 5.7 5.2 3.9v1.3l-5.6 4c-.1.2-.3.2-.5.2-.3-.1-.6-.7-.6-1l.3-.4 4.7-3.5L11.5 7l-.2-.2c-.1-.3-.1-.6 0-.8.2-.2.5-.4.8-.4a.8.8 0 0 1 .4.1zm-5.2 0L2 9.6v1.3l5.6 4c.1.2.3.2.5.2.3-.1.7-.7.6-1 0-.1 0-.3-.2-.4l-5-3.5L8.2 7l.2-.2c.1-.3.1-.6 0-.8-.2-.2-.5-.4-.8-.4a.8.8 0 0 0-.3.1z"></path></svg><span class="ck ck-button__label" id="ck-editor__aria-label_e0626e093592188450d58a9d030a1430d">Code</span></button>
                        {{_('adventure_code_button')}}
                    </div>

                    <div>
                        <button class="ck ck-button ck-off ck-splitbutton__action" type="button" tabindex="-1" aria-labelledby="ck-editor__aria-label_e0cf21e456f5ca9fde674c9cbb2192bef" aria-pressed="false" data-cke-tooltip-text="Insert code block" data-cke-tooltip-position="s"><svg class="ck ck-icon ck-reset_all-excluded ck-icon_inherit-color ck-button__icon" viewBox="0 0 20 20"><path d="M12.87 12.61a.75.75 0 0 1-.089.976l-.085.07-3.154 2.254 3.412 2.414a.75.75 0 0 1 .237.95l-.057.095a.75.75 0 0 1-.95.237l-.096-.058-4.272-3.022-.003-1.223 4.01-2.867a.75.75 0 0 1 1.047.174zm2.795-.231.095.057 4.011 2.867-.003 1.223-4.272 3.022-.095.058a.75.75 0 0 1-.88-.151l-.07-.086-.058-.095a.75.75 0 0 1 .15-.88l.087-.07 3.412-2.414-3.154-2.253-.085-.071a.75.75 0 0 1 .862-1.207zM16 0a2 2 0 0 1 2 2v9.354l-.663-.492-.837-.001V2a.5.5 0 0 0-.5-.5H2a.5.5 0 0 0-.5.5v15a.5.5 0 0 0 .5.5h3.118L7.156 19H2a2 2 0 0 1-2-2V2a2 2 0 0 1 2-2h14zM5.009 15l.003 1H3v-1h2.009zm2.188-2-1.471 1H5v-1h2.197zM10 11v.095L8.668 12H7v-1h3zm4-2v1H7V9h7zm0-2v1H7V7h7zm-4-2v1H5V5h5zM6 3v1H3V3h3z"></path></svg></button>
                        {{_('adventure_codeblock_button')}}
                    </div>
                    <div class="flex flex-row items-center">
                        {{_('adventure_exp_3')}}
                    </div>
                </div>
            </div>
        </div>
    </div>
</div>
{% endblock %}<|MERGE_RESOLUTION|>--- conflicted
+++ resolved
@@ -168,9 +168,7 @@
                 </div>
             </div>
             <div class="flex flex-row justify-end gap-2 my-4">
-<<<<<<< HEAD
-                <button class="blue-btn" id="preview_adventure_button" onclick="hedyApp.preview_adventure();event.preventDefault();">{{_('preview')}}</button>
-                <button type="submit" class="green-btn" id="save_adventure_button" data-te-submit-btn-ref>{{_('save')}}</button>
+                <button class="green-btn" id="preview_adventure_button" onclick="hedyApp.preview_adventure();event.preventDefault();">{{_('preview')}}</button>
                 <button type="reset" class="red-btn" id="remove_adventure_button" 
                   hx-confirm="{{_('delete_adventure_prompt')}}"
                   hx-trigger="click"
@@ -178,10 +176,6 @@
                   hx-swap="none"
                   _="on htmx:afterRequest if detail.xhr.status == 200 then window.open('/for-teachers', '_self')"
                   >{{_('remove')}}</button>
-=======
-                <button class="green-btn" id="preview_adventure_button" onclick="hedyApp.preview_adventure();event.preventDefault();">{{_('preview')}}</button>
-                <button type="reset" class="red-btn" id="remove_adventure_button" onclick="hedyApp.delete_adventure('{{ adventure.id }}', '{{_('delete_adventure_prompt')}}')">{{_('remove')}}</button>
->>>>>>> d7ff75db
             </div>
         </form>
 
