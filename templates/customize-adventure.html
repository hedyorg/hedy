--- conflicted
+++ resolved
@@ -36,40 +36,12 @@
                     <div class="flex flex-row items-center mb-4">
                         <label for="custom_adventure_levels" class="inline-block w-40 text-xl">{{_('available_in')}}</label>
                         <div class="flex-1">
-<<<<<<< HEAD
-                            <custom-select data-type="multiple" id="levels_dropdown" data-label="{{_('select_levels')}}">
+                            <custom-select data-type="multiple" id="levels_dropdown" data-cy="level_select" data-label="{{_('select_levels')}}">
                                 {% for i in range(1, (max_level + 1)) %}
                                     {% set adv_levels = adventure.levels if adventure.get("levels") else [adventure.level|string] %}
                                     <option {% if i|string in adv_levels %}selected{% endif %} data-value="{{i}}">{{ i }}</option>
                                 {% endfor %}
                             </custom-select>
-=======
-                            <div class="dropdown dropdown-green rounded relative" id="level_select" data-cy="level_select" data-value="" data-dropdown-initialize>
-                                <button type="button" class="toggle-button font-semibold rounded inline-flex justify-between 
-                                                     appearance-none w-full border border-gray-200 text-gray-700 p-2 rounded"
-                                    onclick="$('#levels_dropdown').slideToggle('medium');">
-                                    <span class="label" data-value="{{_('select_levels')}}">{{_('select_levels')}}</span>
-                                    <svg id="keyword_arrow_tag" class="fill-current h-6 w-6" xmlns="http://www.w3.org/2000/svg"
-                                        viewBox="0 0 20 20">
-                                        <path d="M9.293 12.95l.707.707L15.657 8l-1.414-1.414L10 10.828 5.757 6.586 4.343 8z" />
-                                    </svg>
-                                </button>
-                                <div class="dropdown-menu overflow-auto dropdown-blue z-30 mt-2 w-full max-h-96" id="levels_dropdown"
-                                    style="display: none; width: 100%;" _="on mutation of @style
-                                                        set arrow to #keyword_arrow_tag
-                                                        if *display == 'none'
-                                                            remove .rotate-180 from arrow
-                                                        else if not arrow.classList.contains('rotate-180')
-                                                            add .rotate-180 to arrow
-                                                        end">
-                                    <div class="option" data-value="select_all">{{_('select_all')}}</div>                                    
-                                    {% for i in range(1, (max_level + 1)) %}
-                                        {% set adv_levels = adventure.levels if adventure.get("levels") else [adventure.level|string] %}
-                                        <div class="option {% if i|string in adv_levels %}selected{% endif %}" data-value="{{i}}">{{ i }}</div>
-                                    {% endfor %}
-                                </div>
-                            </div>
->>>>>>> dd65e32f
                         </div>
                     </div>
                     <div class="flex flex-row items-center mb-4">
@@ -165,13 +137,8 @@
                 </div>
             </div>
             <div class="flex flex-row justify-end gap-2 my-4">
-<<<<<<< HEAD
-                <button type="button" class="green-btn" id="preview_adventure_button" onclick="hedyApp.preview_adventure();event.preventDefault();">{{_('preview')}}</button>
-                <button type="reset" class="red-btn" id="remove_adventure_button"
-=======
                 <button type="button" class="green-btn" data-cy="preview_adventure_button" onclick="hedyApp.preview_adventure();event.preventDefault();">{{_('preview')}}</button>
                 <button type="reset" class="red-btn" data-cy="remove_adventure_button" 
->>>>>>> dd65e32f
                   hx-confirm="{{_('delete_adventure_prompt')}}"
                   hx-trigger="click"
                   hx-delete="/for-teachers/customize-adventure/{{adventure.id}}"
