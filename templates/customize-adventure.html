{% extends "auth.html" %}

{% block regular_content %}
<button id='go_back_button' class="back-btn"
onclick="window.open('/for-teachers', '_self');">
    <span class="fa fa-arrow-{% if g.dir == "ltr" %}left{% else %}right{% endif %}">&nbsp;</span>
    <span>{{_('go_back')}}</span>
</button>
<br><br>
<div class="flex flex-col gap-2">
    <h2>{{_('customize_adventure')}}</h2>
    <div class="border-gray-400 border rounded-lg p-4">
        <form onsubmit="event.preventDefault (); hedyApp.update_adventure('{{ adventure.id }}', {% if adventure.content|length > 0 %}false{% else %}true{% endif %}, '{{_('update_adventure_prompt')}}')"
            data-te-validation-init>
            <div class="flex  gap-4">
                <div class="flex flex-col w-full">
                    <h3 class="text-center mt-0 mb-4">{{_('general_settings')}}</h3>
                    <div class="flex flex-row items-center mb-4">
                        <label for="name" class="inline-block w-40 text-xl">{{_('name')}}</label>
                        <input id="custom_adventure_name" required value="{{ adventure.name }}" class="block appearance-none w-full bg-gray-200 border border-gray-200 text-gray-700 py-3 px-4 ltr:pr-8 rtl:pl-8 rounded"{% if 'AdventureX' in adventure.name %}autofocus{% endif %}>
                    </div>
                    <div class="flex flex-row items-center mb-4">
                        <label for="custom_adventure_classes" class="inline-block w-40 text-xl"  data-te-select-label-ref>{{_('used_in')}}</label>
                        <div
                            id="custom_adventure_classes_container"
                            data-te-input-wrapper-init
                            class="block appearance-none w-full bg-gray-200 text-gray-700 rounded">
                            <select 
                                id="custom_adventure_classes"
                                name="classes"
                                multiple
                                data-te-select-init
                                data-te-select-visible-options="10"
                                data-te-select-size="lg"
                                data-te-select-options-selected-label="{{_('selected')}}"
                                data-te-select-all-label="{{_('select_all')}}"
                                data-te-class-select-arrow="hidden"
                                >
                                {% for class in all_classes %}
                                <option value="{{ class.id }}"
                                    {% if class.id in adventure.classes %}
                                    selected
                                    {% endif %}>
                                    {{ class.name }}
                                </option>
                            {% endfor %}
                            </select>
                        </div>
                    </div>
                    <div class="flex flex-row items-center mb-4">
                        <label for="custom_adventure_levels" class="inline-block w-40 text-xl"  data-te-select-label-ref>{{_('available_in')}}</label>
                                <!-- data-te-class-notch-trailing-normal="!border-gray-200"-->
                        <div
                            id="custom_adventure_levels_container"
                            data-te-input-wrapper-init
                            class="block appearance-none w-full bg-gray-200 text-gray-700 rounded">
                            <select 
                                id="custom_adventure_levels"
                                name="levels"
                                required
                                multiple
                                data-te-select-init
                                data-te-select-visible-options="10"
                                data-te-select-size="lg"
                                data-te-select-options-selected-label="{{_('selected')}}"
                                data-te-select-all-label="{{_('select_all')}}"
                                data-te-class-select-arrow="hidden"
                                data-te-select-validation="true"
                                >
                                {% for i in range(1, (max_level + 1)) %}
                                    <option value="{{ i }}"
                                        {% set adv_levels = adventure.levels if adventure.get("levels") else [adventure.level|string] %}
                                        {% if i|string in adv_levels %}selected{% endif %}>
                                        {{ i }}
                                    </option>
                                {% endfor %}
                            </select>
                        </div>
                    </div>

                    <div class="flex flex-row items-center mb-4">
                        <label for="language" class="inline-block w-40 text-xl">{{_('language')}}</label>
                        <select id="language" name="language" required class="block appearance-none w-full bg-gray-200 border border-gray-200 text-gray-700 py-3 px-4 ltr:pr-8 rtl:pl-8 rounded">
                            <option value="{{ adventure['language'] or current_language().lang }}" selected>{{ lang_to_sym(adventure['language'] or current_language().lang) }}</option>
                            {% for language in other_languages(adventure["language"]) %}
                                <option value="{{language.lang}}">{{language.sym}}</option>
                            {% endfor %}
                        </select>
                    </div>

                    <div class="flex flex-row items-center mb-4">  
                        <label for="search_tags_input" class="inline-block w-40 text-xl">{{_('tags')}}</label>
                        <div class="flex flex-row w-full relative" id="add_tags">
                                <input type="text" name="tag" autocomplete="off" placeholder="{{_('tag_input_placeholder')}}" id="search_tags_input"
                                    class="appearance-none w-full bg-gray-200 border border-gray-200 text-gray-700 py-3 px-4 ltr:pr-8 rtl:pl-8 rounded"
                                    hx-trigger="enter"
                                    hx-post="/tags/create/{{adventure.id}}" hx-target="#tags-list" hx-swap="outerHTML"
                                    _="on click event.stopPropagation()
                                    on keypress if event.keyCode == 13 event.stopPropagation() end
                                    on htmx:afterRequest focus()" 
                                    >
                                <button class="green-btn" id="add_adventure_tags"
                                    hx-trigger="click"
                                    hx-post="/tags/create/{{adventure.id}}"
                                    hx-target="#tags-list"
                                    hx-swap="outerHTML"
                                    hx-include="[name='tag']"
                                    _="on htmx:afterRequest set value of #search_tags_input to ''"
                                    >{{_('add')}}</button>

                                <div
                                    id="tags-dropdown"
                                    hx-trigger="load"
                                    hx-get="/tags?adventure_id={{adventure.id}}"
                                    hx-target="#tags-dropdown"
                                    hx-swap="outerHTML"
                                ></div>
                        </div>
                    </div>
                    {{ render_partial('htmx-tags-list.html', tags=adventure_tags, adventure_id=adventure.id, creator=adventure.creator) }}
                </div>

                <div class="flex flex-col w-full">
                    <h3 class="text-center mt-0 mb-4">{{ _('adventure') }}
                        <button type="button" _="on click event.stopPropagation()
                            go to the top of #explanation
                            add .animate-pulse to #explanation
                            wait 5s
                            remove .animate-pulse from #explanation
                            ">
                            <svg class="fill-current h-4 w-4 text-blue-500 cursor-pointer !m-0 !p-0" xmlns="http://www.w3.org/2000/svg" viewBox="0 0 20 20">
                                <path
                                d="M2.93 17.07A10 10 0 1 1 17.07 2.93 10 10 0 0 1 2.93 17.07zm12.73-1.41A8 8 0 1 0 4.34 4.34a8 8 0 0 0 11.32 11.32zM9 11V9h2v6H9v-4zm0-6h2v2H9V5z" />
                            </svg>
                        </button>
                    </h3>
                    <div class="flex">
                        {% set content = prepare_content_for_ckeditor(adventure.content) if adventure.content|length > 0 else prepare_content_for_ckeditor(_('template_code')) %}
                        <textarea id="adventure-editor" class="hidden">{{content}}</textarea>
                    </div>
                    
                    <div class="mt-2 mb-0 flex flex-row items-center text-center border-gray-500 border p-4 rounded-lg">
                        <input type="checkbox" name="agree_public" id="agree_public" class="mr-4" {% if adventure.public %}checked{% endif %}>
                        <label for="agree_public" class="text-sm italic w-full">{{_('adventure_terms')}}</label>
                    </div>
                </div>
            </div>
            <div class="flex flex-row justify-end gap-2 my-4">
                <button class="blue-btn" id="preview_adventure_button" onclick="hedyApp.preview_adventure();event.preventDefault();">{{_('preview')}}</button>
                <button type="submit" class="green-btn" id="save_adventure_button" data-te-submit-btn-ref>{{_('save')}}</button>
                <button type="reset" class="red-btn" id="remove_adventure_button" onclick="hedyApp.delete_adventure('{{ adventure.id }}', '{{_('delete_adventure_prompt')}}')">{{_('remove')}}</button>
            </div>
        </form>


        <div>
            <hr
            class="my-12 mx-16 h-2 border-t-4 bg-neutral-100" />

            <div class="flex">
                {% set usedInClasses = adventure_classes|length %}
                {% if usedInClasses > 0 %}
                    <div class="w-1/2">
                        <h3>{{_('adventure_exp_classes')}}</h3>
                        
                        <div class="flex gap-2 flex-wrap">
                            {% for cls in adventure_classes %}
                                {{ render_partial('htmx-class-card.html', class=cls, username=username,) }}
                            {% endfor %}
                        </div>
                        
                    </div>
                {% endif %}
                <div id="explanation" class="flex flex-col gap-2 border border-black rounded-lg p-4 text-sm h-full w-1/2">
                    <div>
                        <button class="ck ck-button ck-off" type="button" tabindex="-1" aria-labelledby="ck-editor__aria-label_e0626e093592188450d58a9d030a1430d" aria-pressed="false" data-cke-tooltip-text="Code" data-cke-tooltip-position="s"><svg class="ck ck-icon ck-reset_all-excluded ck-icon_inherit-color ck-button__icon" viewBox="0 0 20 20"><path d="m12.5 5.7 5.2 3.9v1.3l-5.6 4c-.1.2-.3.2-.5.2-.3-.1-.6-.7-.6-1l.3-.4 4.7-3.5L11.5 7l-.2-.2c-.1-.3-.1-.6 0-.8.2-.2.5-.4.8-.4a.8.8 0 0 1 .4.1zm-5.2 0L2 9.6v1.3l5.6 4c.1.2.3.2.5.2.3-.1.7-.7.6-1 0-.1 0-.3-.2-.4l-5-3.5L8.2 7l.2-.2c.1-.3.1-.6 0-.8-.2-.2-.5-.4-.8-.4a.8.8 0 0 0-.3.1z"></path></svg><span class="ck ck-button__label" id="ck-editor__aria-label_e0626e093592188450d58a9d030a1430d">Code</span></button>
                        {{_('adventure_code_button')}}
                    </div>

                    <div>
                        <button class="ck ck-button ck-off ck-splitbutton__action" type="button" tabindex="-1" aria-labelledby="ck-editor__aria-label_e0cf21e456f5ca9fde674c9cbb2192bef" aria-pressed="false" data-cke-tooltip-text="Insert code block" data-cke-tooltip-position="s"><svg class="ck ck-icon ck-reset_all-excluded ck-icon_inherit-color ck-button__icon" viewBox="0 0 20 20"><path d="M12.87 12.61a.75.75 0 0 1-.089.976l-.085.07-3.154 2.254 3.412 2.414a.75.75 0 0 1 .237.95l-.057.095a.75.75 0 0 1-.95.237l-.096-.058-4.272-3.022-.003-1.223 4.01-2.867a.75.75 0 0 1 1.047.174zm2.795-.231.095.057 4.011 2.867-.003 1.223-4.272 3.022-.095.058a.75.75 0 0 1-.88-.151l-.07-.086-.058-.095a.75.75 0 0 1 .15-.88l.087-.07 3.412-2.414-3.154-2.253-.085-.071a.75.75 0 0 1 .862-1.207zM16 0a2 2 0 0 1 2 2v9.354l-.663-.492-.837-.001V2a.5.5 0 0 0-.5-.5H2a.5.5 0 0 0-.5.5v15a.5.5 0 0 0 .5.5h3.118L7.156 19H2a2 2 0 0 1-2-2V2a2 2 0 0 1 2-2h14zM5.009 15l.003 1H3v-1h2.009zm2.188-2-1.471 1H5v-1h2.197zM10 11v.095L8.668 12H7v-1h3zm4-2v1H7V9h7zm0-2v1H7V7h7zm-4-2v1H5V5h5zM6 3v1H3V3h3z"></path></svg></button>
                        {{_('adventure_codeblock_button')}}
                    </div>
                    <div class="flex flex-row items-center">
                        {{_('adventure_exp_3')}}
                    </div>
                </div>
            </div>
        </div>
    </div>
<<<<<<< HEAD
    <div>
        <button class="blue-btn" id="go_back_button" onclick="window.open('/{{current_page}}', '_self');">{{_('back_to_teachers_page')}}</button>
    </div>
=======
>>>>>>> 73f1f172
</div>
{% endblock %}<|MERGE_RESOLUTION|>--- conflicted
+++ resolved
@@ -188,11 +188,8 @@
             </div>
         </div>
     </div>
-<<<<<<< HEAD
     <div>
         <button class="blue-btn" id="go_back_button" onclick="window.open('/{{current_page}}', '_self');">{{_('back_to_teachers_page')}}</button>
     </div>
-=======
->>>>>>> 73f1f172
 </div>
 {% endblock %}