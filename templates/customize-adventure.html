{% extends "auth.html" %}

{% block regular_content %}
<button id='go_back_button' class="back-btn"
onclick="window.open('/for-teachers', '_self');">
    <span class="fa fa-arrow-{% if g.dir == "ltr" %}left{% else %}right{% endif %}">&nbsp;</span>
    <span>{{_('go_back')}}</span>
</button>
<br><br>
<div class="flex flex-col gap-2">
    <h2>{{_('customize_adventure')}}</h2>
    <div class="border-gray-400 border rounded-lg p-4">
        <form onsubmit="event.preventDefault (); hedyApp.update_adventure('{{ adventure.id }}', {% if adventure.content|length > 0 %}false{% else %}true{% endif %}, '{{_('update_adventure_prompt')}}')"
            data-te-validation-init>
            <div class="flex  gap-4">
                <div class="flex flex-col w-full">
                    <h3 class="text-center mt-0 mb-4">{{_('general_settings')}}</h3>
                    <div class="flex flex-row items-center mb-4">
                        <label for="name" class="inline-block w-40 text-xl">{{_('name')}}</label>
                        <input id="custom_adventure_name" required value="{{ adventure.name }}" class="block appearance-none w-full bg-gray-200 border border-gray-200 text-gray-700 py-3 px-4 ltr:pr-8 rtl:pl-8 rounded"{% if 'AdventureX' in adventure.name %}autofocus{% endif %}>
                    </div>
                    <div class="flex flex-row items-center mb-4">
<<<<<<< HEAD
                        <label for="custom_adventure_classes" class="inline-block w-40 text-xl"  data-te-select-label-ref>{{_('used_in')}}</label>
                        <div
                            id="custom_adventure_classes_container"
                            data-te-input-wrapper-init
                            class="block appearance-none w-full bg-gray-200 text-gray-700 rounded">
                            <select 
                                id="custom_adventure_classes"
                                name="classes"
                                multiple
                                data-te-select-init
                                data-te-select-visible-options="10"
                                data-te-select-size="lg"
                                data-te-select-options-selected-label="{{_('selected')}}"
                                data-te-select-all-label="{{_('select_all')}}"
                                data-te-class-select-arrow="hidden"
                                >
                                {% for class in all_classes %}
                                <option value="{{ class.id }}"
                                    {% if class.id in adventure.classes %}
                                    selected
                                    {% endif %}>
                                    {{ class.name }}
                                </option>
                            {% endfor %}
                            </select>
                        </div>
                    </div>
                    <div class="flex flex-row items-center mb-4">
                        <label for="custom_adventure_levels" class="inline-block w-40 text-xl"  data-te-select-label-ref>{{_('available_in')}}</label>
                                <!-- data-te-class-notch-trailing-normal="!border-gray-200"-->
=======
                        <label for="custom_adventure_levels" class="inline-block w-40 text-xl"  data-te-select-label-ref>{{_('levels')}}</label>
>>>>>>> ad52b2b9
                        <div
                            id="custom_adventure_levels_container"
                            data-te-input-wrapper-init
                            class="block appearance-none w-full bg-gray-200 text-gray-700 rounded">
                            <select 
                                id="custom_adventure_levels"
                                name="levels"
                                required
                                multiple
                                data-te-select-init
                                data-te-select-visible-options="10"
                                data-te-select-size="lg"
                                data-te-select-options-selected-label="{{_('selected')}}"
                                data-te-select-all-label="{{_('select_all')}}"
                                data-te-class-select-arrow="hidden"
                                data-te-select-validation="true"
                                >
                                {% for i in range(1, (max_level + 1)) %}
                                    <option value="{{ i }}"
                                        {% set adv_levels = adventure.levels if adventure.get("levels") else [adventure.level|string] %}
                                        {% if i|string in adv_levels %}selected{% endif %}>
                                        {{ i }}
                                    </option>
                                {% endfor %}
                            </select>
                        </div>
                    </div>

                    <div class="flex flex-row items-center mb-4">
                        <label for="language" class="inline-block w-40 text-xl">{{_('language')}}</label>
                        <select id="language" name="language" required class="block appearance-none w-full bg-gray-200 border border-gray-200 text-gray-700 py-3 px-4 ltr:pr-8 rtl:pl-8 rounded">
                            <option value="{{ adventure['language'] or current_language().lang }}" selected>{{ lang_to_sym(adventure['language'] or current_language().lang) }}</option>
                            {% for language in other_languages(adventure["language"]) %}
                                <option value="{{language.lang}}">{{language.sym}}</option>
                            {% endfor %}
                        </select>
                    </div>

                    <div class="flex flex-row items-center mb-4">  
                        <label for="search_tags_input" class="inline-block w-40 text-xl">{{_('tags')}}</label>
                        <div class="flex flex-row w-full relative" id="add_tags">
                                <input type="text" name="tag" autocomplete="off" placeholder="{{_('tag_input_placeholder')}}" id="search_tags_input"
                                    class="appearance-none w-full bg-gray-200 border border-gray-200 text-gray-700 py-3 px-4 ltr:pr-8 rtl:pl-8 rounded"
                                    hx-trigger="enter"
                                    hx-post="/tags/create/{{adventure.id}}" hx-target="#tags-list" hx-swap="outerHTML"
                                    _="on click event.stopPropagation()
                                    on keypress if event.keyCode == 13 event.stopPropagation() end
                                    on htmx:afterRequest focus()" 
                                    >
                                <button class="green-btn" id="add_adventure_tags"
                                    hx-trigger="click"
                                    hx-post="/tags/create/{{adventure.id}}"
                                    hx-target="#tags-list"
                                    hx-swap="outerHTML"
                                    hx-include="[name='tag']"
                                    _="on htmx:afterRequest set value of #search_tags_input to ''"
                                    >{{_('add')}}</button>

                                <div
                                    id="tags-dropdown"
                                    hx-trigger="load"
                                    hx-get="/tags?adventure_id={{adventure.id}}"
                                    hx-target="#tags-dropdown"
                                    hx-swap="outerHTML"
                                ></div>
                        </div>
                    </div>
                    {{ render_partial('htmx-tags-list.html', tags=adventure_tags, adventure_id=adventure.id, creator=adventure.creator) }}

                    <div id="warningbox"
                        class="flex-0 z-20 mt-0 bg-yellow-100 border-t-4 border-yellow-500 rounded-b text-yellow-900 px-4 py-3 shadow-md"
                        role="alert" style="display: none;">
                        <p class="close-dialog" onclick="hedyApp.error.hide ()"><i class="fa-solid fa-xmark"></i></p>
                        <div class="flex">
                            <div class="py-1">
                                <div id="warningbox_icon">
                                    <svg class="fill-current h-6 w-6 text-yellow-500 ltr:mr-4 rtl:ml-4" xmlns="http://www.w3.org/2000/svg"
                                        viewBox="0 0 20 20">
                                        <path
                                            d="M2.93 17.07A10 10 0 1 1 17.07 2.93 10 10 0 0 1 2.93 17.07zm12.73-1.41A8 8 0 1 0 4.34 4.34a8 8 0 0 0 11.32 11.32zM9 11V9h2v6H9v-4zm0-6h2v2H9V5z" />
                                    </svg>
                                </div>
                            </div>
                            <div>
                                <p class="details text-sm">{{ _('multiple_levels_warning') }}</p>
                            </div>
                        </div>
                    </div>                    
                </div>

                <div class="flex flex-col w-full">
                    <h3 class="text-center mt-0 mb-4">{{ _('adventure') }}
                        <button type="button" _="on click event.stopPropagation()
                            go to the top of #explanation
                            add .animate-pulse to #explanation
                            wait 5s
                            remove .animate-pulse from #explanation
                            ">
                            <svg class="fill-current h-4 w-4 text-blue-500 cursor-pointer !m-0 !p-0" xmlns="http://www.w3.org/2000/svg" viewBox="0 0 20 20">
                                <path
                                d="M2.93 17.07A10 10 0 1 1 17.07 2.93 10 10 0 0 1 2.93 17.07zm12.73-1.41A8 8 0 1 0 4.34 4.34a8 8 0 0 0 11.32 11.32zM9 11V9h2v6H9v-4zm0-6h2v2H9V5z" />
                            </svg>
                        </button>
                    </h3>
                    <div class="flex">
                        {% set content = prepare_content_for_ckeditor(adventure.content) if adventure.content|length > 0 else prepare_content_for_ckeditor(_('template_code')) %}
                        <textarea id="adventure-editor" class="hidden">{{content}}</textarea>
                    </div>
                    
                    <div class="mt-2 mb-0 flex flex-row items-center text-center border-gray-500 border p-4 rounded-lg">
                        <input type="checkbox" name="agree_public" id="agree_public" class="mr-4" {% if adventure.public %}checked{% endif %}>
                        <label for="agree_public" class="text-sm italic w-full">{{_('adventure_terms')}}</label>
                    </div>
                </div>
            </div>
            <div class="flex flex-row justify-end gap-2 my-4">
                <button class="blue-btn" id="preview_adventure_button" onclick="hedyApp.preview_adventure();event.preventDefault();">{{_('preview')}}</button>
                <button type="submit" class="green-btn" id="save_adventure_button" data-te-submit-btn-ref>{{_('save')}}</button>
                <button type="reset" class="red-btn" id="remove_adventure_button" onclick="hedyApp.delete_adventure('{{ adventure.id }}', '{{_('delete_adventure_prompt')}}')">{{_('remove')}}</button>
            </div>
        </form>


        <div>
            <hr
            class="my-12 mx-16 h-2 border-t-4 bg-neutral-100" />

            <div class="flex">
                {% set usedInClasses = adventure_classes|length %}
                {% if usedInClasses > 0 %}
                    <div class="w-1/2">
                        <h3>{{_('adventure_exp_classes')}}</h3>
                        
                        <div class="flex gap-2 flex-wrap">
                            {% for cls in adventure_classes %}
                                {{ render_partial('htmx-class-card.html', class=cls, username=username,) }}
                            {% endfor %}
                        </div>
                        
                    </div>
                {% endif %}
                <div id="explanation" class="flex flex-col gap-2 border border-black rounded-lg p-4 text-sm h-full w-1/2">
                    <div>
                        <button class="ck ck-button ck-off" type="button" tabindex="-1" aria-labelledby="ck-editor__aria-label_e0626e093592188450d58a9d030a1430d" aria-pressed="false" data-cke-tooltip-text="Code" data-cke-tooltip-position="s"><svg class="ck ck-icon ck-reset_all-excluded ck-icon_inherit-color ck-button__icon" viewBox="0 0 20 20"><path d="m12.5 5.7 5.2 3.9v1.3l-5.6 4c-.1.2-.3.2-.5.2-.3-.1-.6-.7-.6-1l.3-.4 4.7-3.5L11.5 7l-.2-.2c-.1-.3-.1-.6 0-.8.2-.2.5-.4.8-.4a.8.8 0 0 1 .4.1zm-5.2 0L2 9.6v1.3l5.6 4c.1.2.3.2.5.2.3-.1.7-.7.6-1 0-.1 0-.3-.2-.4l-5-3.5L8.2 7l.2-.2c.1-.3.1-.6 0-.8-.2-.2-.5-.4-.8-.4a.8.8 0 0 0-.3.1z"></path></svg><span class="ck ck-button__label" id="ck-editor__aria-label_e0626e093592188450d58a9d030a1430d">Code</span></button>
                        {{_('adventure_code_button')}}
                    </div>

                    <div>
                        <button class="ck ck-button ck-off ck-splitbutton__action" type="button" tabindex="-1" aria-labelledby="ck-editor__aria-label_e0cf21e456f5ca9fde674c9cbb2192bef" aria-pressed="false" data-cke-tooltip-text="Insert code block" data-cke-tooltip-position="s"><svg class="ck ck-icon ck-reset_all-excluded ck-icon_inherit-color ck-button__icon" viewBox="0 0 20 20"><path d="M12.87 12.61a.75.75 0 0 1-.089.976l-.085.07-3.154 2.254 3.412 2.414a.75.75 0 0 1 .237.95l-.057.095a.75.75 0 0 1-.95.237l-.096-.058-4.272-3.022-.003-1.223 4.01-2.867a.75.75 0 0 1 1.047.174zm2.795-.231.095.057 4.011 2.867-.003 1.223-4.272 3.022-.095.058a.75.75 0 0 1-.88-.151l-.07-.086-.058-.095a.75.75 0 0 1 .15-.88l.087-.07 3.412-2.414-3.154-2.253-.085-.071a.75.75 0 0 1 .862-1.207zM16 0a2 2 0 0 1 2 2v9.354l-.663-.492-.837-.001V2a.5.5 0 0 0-.5-.5H2a.5.5 0 0 0-.5.5v15a.5.5 0 0 0 .5.5h3.118L7.156 19H2a2 2 0 0 1-2-2V2a2 2 0 0 1 2-2h14zM5.009 15l.003 1H3v-1h2.009zm2.188-2-1.471 1H5v-1h2.197zM10 11v.095L8.668 12H7v-1h3zm4-2v1H7V9h7zm0-2v1H7V7h7zm-4-2v1H5V5h5zM6 3v1H3V3h3z"></path></svg></button>
                        {{_('adventure_codeblock_button')}}
                    </div>
                    <div class="flex flex-row items-center">
                        {{_('adventure_exp_3')}}
                    </div>
                </div>
            </div>
        </div>
    </div>
</div>
{% endblock %}<|MERGE_RESOLUTION|>--- conflicted
+++ resolved
@@ -20,7 +20,6 @@
                         <input id="custom_adventure_name" required value="{{ adventure.name }}" class="block appearance-none w-full bg-gray-200 border border-gray-200 text-gray-700 py-3 px-4 ltr:pr-8 rtl:pl-8 rounded"{% if 'AdventureX' in adventure.name %}autofocus{% endif %}>
                     </div>
                     <div class="flex flex-row items-center mb-4">
-<<<<<<< HEAD
                         <label for="custom_adventure_classes" class="inline-block w-40 text-xl"  data-te-select-label-ref>{{_('used_in')}}</label>
                         <div
                             id="custom_adventure_classes_container"
@@ -51,9 +50,6 @@
                     <div class="flex flex-row items-center mb-4">
                         <label for="custom_adventure_levels" class="inline-block w-40 text-xl"  data-te-select-label-ref>{{_('available_in')}}</label>
                                 <!-- data-te-class-notch-trailing-normal="!border-gray-200"-->
-=======
-                        <label for="custom_adventure_levels" class="inline-block w-40 text-xl"  data-te-select-label-ref>{{_('levels')}}</label>
->>>>>>> ad52b2b9
                         <div
                             id="custom_adventure_levels_container"
                             data-te-input-wrapper-init
