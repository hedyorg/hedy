{% extends "auth.html" %}

{% block regular_content %}
<div class="flex flex-col gap-2">
    <h2>{{_('customize_adventure')}}</h2>
    <div class="border-gray-400 border rounded-lg p-4">
        <form onsubmit="event.preventDefault (); hedyApp.update_adventure('{{ adventure.id }}', {% if adventure.content|length > 0 %}false{% else %}true{% endif %}, '{{_('update_adventure_prompt')}}')"
            data-te-validation-init>
            <div class="flex flex-col lg:flex-row gap-4">
                <div class="flex flex-col w-full lg:w-1/2">
                    <h3 class="text-center mt-0 mb-4">{{_('general_settings')}}</h3>
                    <div class="flex flex-row items-center mb-4">
<<<<<<< HEAD
                        <label for="custom_adventure_name" class="inline-block w-40 text-xl">{{_('name')}}</label>
                        <input id="custom_adventure_name" required value="{{ adventure.name }}" class="block appearance-none w-full bg-gray-200 border border-gray-200 text-gray-700 py-3 px-4 ltr:pr-8 rtl:pl-8 rounded">
=======
                        <label for="name" class="inline-block w-40 text-xl">{{_('name')}}</label>
                        <input id="custom_adventure_name" required value="{{ adventure.name }}" class="block appearance-none w-full bg-gray-200 border border-gray-200 text-gray-700 py-3 px-4 ltr:pr-8 rtl:pl-8 rounded"{% if 'AdventureX' in adventure.name %}autofocus{% endif %}>
>>>>>>> a3ac1fd9
                    </div>
                    <div class="flex flex-row items-center mb-4">
                        <label for="custom_adventure_levels" class="inline-block w-40 text-xl"  data-te-select-label-ref>{{_('levels')}}</label>
                                <!-- data-te-class-notch-trailing-normal="!border-gray-200" -->
                        <div
                            id="custom_adventure_levels_container"
                            data-te-input-wrapper-init
                            class="block appearance-none w-full bg-gray-200 text-gray-700 rounded">
                            <select 
                                id="custom_adventure_levels"
                                name="levels"
                                required
                                multiple
                                data-te-select-init
                                data-te-select-visible-options="10"
                                data-te-select-size="lg"
                                data-te-select-options-selected-label="{{_('selected')}}"
                                data-te-select-all-label="{{_('select_all')}}"
                                data-te-class-select-arrow="hidden"
                                data-te-select-validation="true"
                                >
                                {% for i in range(1, (max_level + 1)) %}
                                    <option value="{{ i }}"
                                        {% if i|string in adventure.levels or i|string == adventure.level|string %}selected{% endif %}>
                                        {{ i }}
                                    </option>
                                {% endfor %}
                            </select>
                        </div>
                    </div>

                    <div class="flex flex-row items-center mb-4">
                        <label for="language" class="inline-block w-40 text-xl">{{_('language')}}</label>
                        <select id="language" name="language" required class="block appearance-none w-full bg-gray-200 border border-gray-200 text-gray-700 py-3 px-4 ltr:pr-8 rtl:pl-8 rounded">
                            <option value="{{ adventure['language'] or current_language().lang }}" selected>{{ lang_to_sym(adventure['language'] or current_language().lang) }}</option>
                            {% for language in other_languages(adventure["language"]) %}
                                <option value="{{language.lang}}">{{language.sym}}</option>
                            {% endfor %}
                        </select>
                    </div>

                    <div class="flex flex-row items-center mb-4">  
                        <label for="search_tags_input" class="inline-block w-40 text-xl">{{_('tags')}}</label>
                        <div class="flex flex-row w-full relative" id="add_tags">
                                <input type="text" name="tag" autocomplete="off" placeholder="{{_('tag_input_placeholder')}}" id="search_tags_input"
                                    class="appearance-none w-full bg-gray-200 border border-gray-200 text-gray-700 py-3 px-4 ltr:pr-8 rtl:pl-8 rounded"
                                    hx-trigger="enter"
                                    hx-post="/tags/create/{{adventure.id}}" hx-target="#tags-list" hx-swap="outerHTML"
                                    _="on click event.stopPropagation()
                                    on keypress if event.keyCode == 13 event.stopPropagation() end
                                    on htmx:afterRequest focus()" 
                                    >
                                <button class="green-btn" id="add_adventure_tags"
                                    hx-trigger="click"
                                    hx-post="/tags/create/{{adventure.id}}"
                                    hx-target="#tags-list"
                                    hx-swap="outerHTML"
                                    hx-include="[name='tag']"
                                    _="on htmx:afterRequest set value of #search_tags_input to ''"
                                    >{{_('add')}}</button>

                                <div
                                    id="tags-dropdown"
                                    hx-trigger="load"
                                    hx-get="/tags?adventure_id={{adventure.id}}"
                                    hx-target="#tags-dropdown"
                                    hx-swap="outerHTML"
                                ></div>
                        </div>
                    </div>
                    {{ render_partial('htmx-tags-list.html', tags=adventure_tags, adventure_id=adventure.id, creator=adventure.creator) }}
                    

                    <div class="border border-black rounded-lg p-4 text-sm">
                        {{_('adventure_exp_1')}}
                        <div class="flex flex-row my-2 items-center">
                            <pre class="code-teacher">&lt;code&gt;&#123;{{parse_keyword('print')}}&#125;&lt;/code&gt;</pre>
                            <b class="mx-4">&rarr;</b>
                            <code class="text-base">{{parse_keyword('print')}}</code>
                        </div>
                        {{_('adventure_exp_2')}}
                        <div class="flex flex-row items-center">
                            <pre class="code-teacher">&lt;pre&gt;<br>&#123;{{parse_keyword('print')}}&#125; {{_('hello_world')}}<br>&lt;/pre&gt;</pre>
                            <b class="mx-4">&rarr;</b>
                            <div class="turn-pre-into-ace w-64" style="white-space: pre-wrap;">
                                <pre level="1">{{parse_keyword('print')}} {{_('hello_world')}}</pre>
                            </div>
                        </div>
                        {{_('adventure_exp_3')}}
                    </div>
                </div>
                <div class="flex flex-col w-full lg:w-1/2">
                    <h3 class="text-center mt-0 mb-4">{{ _('adventure') }}</h3>
                    <textarea id="custom_adventure_content" class="block appearance-none w-full h-96 bg-gray-200 border border-gray-200 text-gray-700 py-3 px-4 rounded">{% if adventure.content|length > 0 %}{{ adventure.content }}{% else %}{{_('template_code')}}{% endif %}</textarea>
                    <div class="mt-2 mb-0 flex flex-row items-center text-center border-gray-500 border p-4 rounded-lg">
                        <input type="checkbox" name="agree_public" id="agree_public" class="mr-4" {% if adventure.public %}checked{% endif %}>
                        <label for="agree_public" class="text-sm italic w-full">{{_('adventure_terms')}}</label>
                    </div>
                </div>
            </div>
            <div class="flex flex-row justify-end gap-2 my-4">
                <button class="blue-btn" id="preview_adventure_button" onclick="hedyApp.preview_adventure();event.preventDefault();">{{_('preview')}}</button>
                <button type="submit" class="green-btn" id="save_adventure_button" data-te-submit-btn-ref>{{_('save')}}</button>
                <button type="reset" class="red-btn" id="remove_adventure_button" onclick="hedyApp.delete_adventure('{{ adventure.id }}', '{{_('delete_adventure_prompt')}}')">{{_('remove')}}</button>
            </div>
        </form>
    </div>
    <div>
        <button class="blue-btn" id="go_back_button" onclick="window.open('/for-teachers', '_self');">{{_('back_to_teachers_page')}}</button>
    </div>
</div>
{% endblock %}<|MERGE_RESOLUTION|>--- conflicted
+++ resolved
@@ -10,13 +10,8 @@
                 <div class="flex flex-col w-full lg:w-1/2">
                     <h3 class="text-center mt-0 mb-4">{{_('general_settings')}}</h3>
                     <div class="flex flex-row items-center mb-4">
-<<<<<<< HEAD
-                        <label for="custom_adventure_name" class="inline-block w-40 text-xl">{{_('name')}}</label>
-                        <input id="custom_adventure_name" required value="{{ adventure.name }}" class="block appearance-none w-full bg-gray-200 border border-gray-200 text-gray-700 py-3 px-4 ltr:pr-8 rtl:pl-8 rounded">
-=======
                         <label for="name" class="inline-block w-40 text-xl">{{_('name')}}</label>
                         <input id="custom_adventure_name" required value="{{ adventure.name }}" class="block appearance-none w-full bg-gray-200 border border-gray-200 text-gray-700 py-3 px-4 ltr:pr-8 rtl:pl-8 rounded"{% if 'AdventureX' in adventure.name %}autofocus{% endif %}>
->>>>>>> a3ac1fd9
                     </div>
                     <div class="flex flex-row items-center mb-4">
                         <label for="custom_adventure_levels" class="inline-block w-40 text-xl"  data-te-select-label-ref>{{_('levels')}}</label>
