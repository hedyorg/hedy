{% extends "auth.html" %}

{% block main %}
<div class="px-8">
    <div id="landing_page_text" class="mt-4 px-4 text-center">
        <h2 class="text-4xl">{% if first_time %}{{_('welcome')}}{% else %}{{_('welcome_back')}}{% endif %} {{ user }}!</h2>
    </div>
    <div class="mt-8 mx-auto flex flex-wrap lg:flex-nowrap justify-center gap-8">
        {% if is_teacher %}
<<<<<<< HEAD
            <div class="w-full border-2 rounded-lg flex flex-col items-center px-4 bg-white text-center border-green-400 bg-gray-200 hover:bg-green-400 cursor-pointer" onclick="window.location = '/teacher-tutorial'">
              <img src="/images/profile_images/3.png" class="h-32 mt-8">
=======
            <div class="border-2 rounded-lg flex flex-col items-center mx-4 px-4 bg-white text-center border-green-400 bg-gray-200 hover:bg-green-400 cursor-pointer" onclick="window.location = '/teacher-tutorial'">
              <img src="/images/profile_images/3.png" class="h-32 mt-8" alt="{{_('teacher_tutorial_logo_alt')}}">
>>>>>>> 57639b05
              <div class="my-4">
                <p class="text-xl">{{_('start_teacher_tutorial')}}</p>
              </div>
            </div>
        {% else %}
<<<<<<< HEAD
            <div class="w-full border-2 rounded-lg flex flex-col items-center px-4 bg-white text-center border-green-400 bg-gray-200 hover:bg-green-400 cursor-pointer" onclick="window.location = '/tutorial'">
              <img src="/images/profile_images/3.png" class="h-32 mt-8">
=======
            <div class="border-2 rounded-lg flex flex-col items-center mx-4 px-4 bg-white text-center border-green-400 bg-gray-200 hover:bg-green-400 cursor-pointer" onclick="window.location = '/tutorial'">
              <img src="/images/profile_images/3.png" class="h-32 mt-8" alt="{{_('hedy_tutorial_logo_alt')}}">
>>>>>>> 57639b05
              <div class="my-4">
                <p class="text-xl">{{_('start_hedy_tutorial')}}</p>
              </div>
            </div>
        {% endif %}
<<<<<<< HEAD
        <div class="w-full border-2 rounded-lg flex flex-col items-center px-4 bg-white text-center border-green-400 bg-gray-200 hover:bg-green-400 cursor-pointer" onclick="window.location = '/hedy'">
            <img src="/images/Hedy-logo.png" class="h-32 mt-8">
            <div class="my-4">
              <p class="text-xl">{{_('start_programming')}}</p>
            </div>
        </div>
        <div class="w-full border-2 rounded-lg flex flex-col items-center px-4 bg-white text-center border-green-500 bg-gray-200 hover:bg-green-400 cursor-pointer" onclick="window.location = '/explore'">
            <img src="/images/profile_images/5.png" class="h-32 mt-8">
            <div class="my-4">
=======
        <div class="border-2 rounded-lg flex flex-col items-center mx-4 px-4 bg-white text-center border-green-400 bg-gray-200 hover:bg-green-400 cursor-pointer" onclick="window.location = '/hedy'">
            <img src="/images/Hedy-logo.png" class="h-32 mt-8" alt="{{_('start_programming_logo_alt')}}">
            <div class="mt-4">
              <p class="text-xl">{{_('start_programming')}}</p>
            </div>
        </div>
        <div class="border-2 rounded-lg flex flex-col items-center mx-4 px-4 bg-white text-center border-green-500 bg-gray-200 hover:bg-green-400 cursor-pointer" onclick="window.location = '/explore'">
            <img src="/images/profile_images/5.png" class="h-32 mt-8" alt="{{_('explore_programs_logo_alt')}}">
            <div class="mt-4">
>>>>>>> 57639b05
              <p class="text-xl">{{_('explore_programs')}}</p>
            </div>
        </div>
    </div>
    {% if not first_time %}
        <div class="mt-8">
            <h2>{{_('your_account')}}</h2>
            <div id="general_info" class="flex flex-row items-center h-64 mt-8 mx-2">
                <div class="w-1/3 mr-4 h-full flex items-center justify-center">
                    {% if user_info.image %}
                        <img src="{{static('/images/profile_images/' + user_info.image + '.png')}}" class="w-64" alt="{{_('profile_logo_alt')}}">
                    {% else %}
                        <img src="{{static('/images/Hedy-logo.png')}}" class="w-64" alt="{{_('profile_logo_alt')}}">
                    {% endif %}
                </div>
                <div class="w-full h-full bg-blue-200 flex flex-col rounded-lg border border-black">
                    <div class="flex flex-row items-center h-12 bg-blue-600 rounded-t-lg px-4 font-medium">
                        <div class="text-white tracking-wide text-4xl">{{ user }}</div>
                        {% if achievements['achieved'] %}
                            <div class="text-white text-xl ml-auto">{{ achievements['achieved']|length }} {{_('achievements')}}</div>
                        {% endif %}
                    </div>
                    <div class="my-auto px-16 text-xl italic" rel="noreferrer">
                        {% if user_info.personal_text %}
                            {{ user_info.personal_text }}
                        {% else %}
                            {{_('no_public_profile')}}
                        {% endif %}
                    </div>
                    {% if achievements %}
                        <div class="mt-auto">
                            <div class="font-semibold bg-blue-600 pb-2 pt-2 text-white flex flex-row justify-center rounded-b-lg">
                                {% if achievements.run_programs %}
                                    <div>{{ achievements.run_programs }} {{_('amount_created')}}</div>
                                {% else %}
                                    <div>0 {{_('amount_created')}}</div>
                                {% endif %}
                                <div class="mx-2">|</div>
                                {% if achievements.saved_programs %}
                                    <div>{{ achievements.saved_programs }} {{_('amount_saved')}}</div>
                                {% else %}
                                    <div>0 {{_('amount_saved')}}</div>
                                {% endif %}
                                <div class="mx-2">|</div>
                                {% if achievements.submitted_programs %}
                                    <div>{{ achievements.submitted_programs }} {{_('amount_submitted')}}</div>
                                {% else %}
                                    <div>0 {{_('amount_submitted')}}</div>
                                {% endif %}
                            </div>
                        </div>
                    {% endif %}
                </div>
                {% if last_achieved %}
                    <div class="text-center rounded-lg bg-yellow-400 w-1/3 ml-4 mr-4 border border-black">
                        <h3>{{_('last_achievement')}}</h3>
                        <img class="w-full px-8 mt-2" src="{{static('/images/achievement.png')}}" alt="{{_('achievements_logo_alt')}}">
                        <h4>{{ achievements[last_achieved].title }}</h4>
                    </div>
                {% endif %}
            </div>
            {% if program %}
                <h2>{{_('your_last_program')}}</h2>
                <div class="w-full rounded-lg border border-black mt-4 relative bg-blue-200 cursor-pointer" onclick="window.open (hedyApp.viewProgramLink('{{program.id}}'))">
                    <div class="flex items-center justify-center mt-2 mb-2">
                        <p>{{ program.name }}</p>
                    </div>
                    <div class="relative mb-4 px-4 turn-pre-into-ace">
                        <pre class="no-copy-button" level="{{ program.level }}">{{ program.code | truncate(200) }}</pre>
                    </div>
                </div>
            {% endif %}
        </div>
    {% endif %}
</div>
{% endblock %}<|MERGE_RESOLUTION|>--- conflicted
+++ resolved
@@ -7,51 +7,29 @@
     </div>
     <div class="mt-8 mx-auto flex flex-wrap lg:flex-nowrap justify-center gap-8">
         {% if is_teacher %}
-<<<<<<< HEAD
             <div class="w-full border-2 rounded-lg flex flex-col items-center px-4 bg-white text-center border-green-400 bg-gray-200 hover:bg-green-400 cursor-pointer" onclick="window.location = '/teacher-tutorial'">
-              <img src="/images/profile_images/3.png" class="h-32 mt-8">
-=======
-            <div class="border-2 rounded-lg flex flex-col items-center mx-4 px-4 bg-white text-center border-green-400 bg-gray-200 hover:bg-green-400 cursor-pointer" onclick="window.location = '/teacher-tutorial'">
               <img src="/images/profile_images/3.png" class="h-32 mt-8" alt="{{_('teacher_tutorial_logo_alt')}}">
->>>>>>> 57639b05
               <div class="my-4">
                 <p class="text-xl">{{_('start_teacher_tutorial')}}</p>
               </div>
             </div>
         {% else %}
-<<<<<<< HEAD
             <div class="w-full border-2 rounded-lg flex flex-col items-center px-4 bg-white text-center border-green-400 bg-gray-200 hover:bg-green-400 cursor-pointer" onclick="window.location = '/tutorial'">
-              <img src="/images/profile_images/3.png" class="h-32 mt-8">
-=======
-            <div class="border-2 rounded-lg flex flex-col items-center mx-4 px-4 bg-white text-center border-green-400 bg-gray-200 hover:bg-green-400 cursor-pointer" onclick="window.location = '/tutorial'">
               <img src="/images/profile_images/3.png" class="h-32 mt-8" alt="{{_('hedy_tutorial_logo_alt')}}">
->>>>>>> 57639b05
               <div class="my-4">
                 <p class="text-xl">{{_('start_hedy_tutorial')}}</p>
               </div>
             </div>
         {% endif %}
-<<<<<<< HEAD
         <div class="w-full border-2 rounded-lg flex flex-col items-center px-4 bg-white text-center border-green-400 bg-gray-200 hover:bg-green-400 cursor-pointer" onclick="window.location = '/hedy'">
-            <img src="/images/Hedy-logo.png" class="h-32 mt-8">
+            <img src="/images/Hedy-logo.png" class="h-32 mt-8" alt="{{_('start_programming_logo_alt')}}">
             <div class="my-4">
               <p class="text-xl">{{_('start_programming')}}</p>
             </div>
         </div>
         <div class="w-full border-2 rounded-lg flex flex-col items-center px-4 bg-white text-center border-green-500 bg-gray-200 hover:bg-green-400 cursor-pointer" onclick="window.location = '/explore'">
-            <img src="/images/profile_images/5.png" class="h-32 mt-8">
+            <img src="/images/profile_images/5.png" class="h-32 mt-8" alt="{{_('explore_programs_logo_alt')}}">
             <div class="my-4">
-=======
-        <div class="border-2 rounded-lg flex flex-col items-center mx-4 px-4 bg-white text-center border-green-400 bg-gray-200 hover:bg-green-400 cursor-pointer" onclick="window.location = '/hedy'">
-            <img src="/images/Hedy-logo.png" class="h-32 mt-8" alt="{{_('start_programming_logo_alt')}}">
-            <div class="mt-4">
-              <p class="text-xl">{{_('start_programming')}}</p>
-            </div>
-        </div>
-        <div class="border-2 rounded-lg flex flex-col items-center mx-4 px-4 bg-white text-center border-green-500 bg-gray-200 hover:bg-green-400 cursor-pointer" onclick="window.location = '/explore'">
-            <img src="/images/profile_images/5.png" class="h-32 mt-8" alt="{{_('explore_programs_logo_alt')}}">
-            <div class="mt-4">
->>>>>>> 57639b05
               <p class="text-xl">{{_('explore_programs')}}</p>
             </div>
         </div>
