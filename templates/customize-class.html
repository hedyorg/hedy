--- conflicted
+++ resolved
@@ -37,7 +37,7 @@
                         <option id="select-{{i}}" {% if customizations and i not in customizations['levels'] %}class="hidden"{% endif %}value="{{ i }}">{{ _('level_title') }} {{ i }}</option>
                     {% endfor %}
                 </select>
-            </div>        
+            </div>
             <div id="sortadventures" class="flex flex-row w-9/12">
                 {% if customizations and customizations['sorted_adventures'] %}
                     {% for level, adventures in customizations['sorted_adventures'].items() %}
@@ -70,7 +70,7 @@
             </div>
         </div>
     </div>
-    
+
     <div class="flex flex-col lg:flex-row gap-4">
         <div class="flex flex-col">
             <h3 class="px-4">{{_('opening_dates')}}</h3>
@@ -184,7 +184,7 @@
                     <div class="flex flex-row ml-auto gap-2">
                         <button class="red-btn {% if not customizations %}hidden{% endif %}" id="remove_customizations_button" onclick='hedyApp.remove_customizations("{{class_info.id}}", {{_('remove_customizations_prompt')|tojson}}, adventures_default_order, adventure_names, available_adventures, teacher_adventures)'>
                         {{_('remove_customization')}}</button>
-                        <button class="green-btn" onclick=leaveWithConfirmation()>{{_('back_to_class')}}</button>
+                        <button class="green-btn" onclick="leaveWithConfirmation()">{{_('back_to_class')}}</button>
                     </div>
                 </div>
             {% endif %}
@@ -199,13 +199,9 @@
         return " ";
     };
 });
-<<<<<<< HEAD
+
 function leaveWithConfirmation() {
-    if(hedyApp.hasUnsavedChanges()) {
-=======
-function validate_changes() {
-    if(window.State.unsaved_changes || isDirty) {
->>>>>>> e68ac9b6
+    if (hedyApp.hasUnsavedChanges()) {
         hedyApp.modal.confirm({{_('unsaved_class_changes')|tojson}}, function(){
             window.location = "/for-teachers/class/{{class_info.id}}";
         });
@@ -222,7 +218,7 @@
 <script>
     $(document).ready(function(){
         $('#adventures').on('change', function(){
-            var level = $(this).val(); 
+            var level = $(this).val();
             $("div.adventures-tab").hide();
             $("#level-"+level).show({
                 start: function() {
@@ -240,7 +236,7 @@
     });
 </script>
 <script>
-    $('#sortadventures').on('click', 'span', (function(event){ 
+    $('#sortadventures').on('click', 'span', (function(event){
         event.preventDefault();
         const adventure = $(this).parent().attr('adventure');
         const level = $(this).parent().attr('level');
@@ -259,7 +255,7 @@
             const adventure = values[0]
             const level = values[1]
             const from_teacher = values[2] === "true";
-            const adventure_div = 
+            const adventure_div =
             `<div draggable="true" class="tab ${from_teacher ? 'teacher_tab' : ''} z-10 whitespace-nowrap flex items-center justify-left relative" tabindex="0" adventure="${adventure}" level="${level}" from-teacher="${from_teacher}">
                 <span id="remove" class="absolute top-0.5 right-0.5 text-gray-600 hover:text-red-400 fa-regular fa-circle-xmark"></span>
                     ${adventure_names[adventure]}
@@ -273,7 +269,7 @@
         });
     });
 </script>
-<script>   
+<script>
     var available_adventures = {{ available_adventures|tojson }};
     const adventure_names = {{ adventure_names|tojson }};
     const adventures_default_order = {{ adventures_default_order|tojson }};
