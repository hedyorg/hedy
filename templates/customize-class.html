--- conflicted
+++ resolved
@@ -14,12 +14,6 @@
         </div>
             {{ page_translations.explanation_2|commonmark }}
     </div>
-<<<<<<< HEAD
-    <div class="w-full text-center text-red-500 text-xl mt-4 font-bold {% if customizations %}hidden{% endif %}" id="customizations_alert">
-        {{_('no_customizations')}}
-    </div>
-=======
->>>>>>> 4abb8fe0
     <div class="flex flex-col">
         <h3 class="px-4">{{_('select_adventures')}}</h3>
         <div class="border border-gray-400 py-2 px-4 rounded-lg">
@@ -68,13 +62,8 @@
                     </thead>
                     <tbody>
                         {% for i in range(1, max_level + 1) %}
-<<<<<<< HEAD
-                            <tr class="{% if i not in customizations['levels'] %}hidden{% endif %} opening_date_container" id="opening_date_level_{{ i }}">
+                            <tr class="{% if customizations and i not in customizations['levels'] %}hidden{% endif %} opening_date_container" id="opening_date_level_{{ i }}">
                                 <td class="border-r border-t border-gray-400">{{ _('level_title') }} {{ i }}</td>
-=======
-                            <tr class="{% if customizations and i not in customizations['levels'] %}hidden{% endif %} opening_date_container" id="opening_date_level_{{ i }}">
-                                <td class="border-r border-t border-gray-400">{{ ui.level_title }} {{ i }}</td>
->>>>>>> 4abb8fe0
                                 <td class="border-t border-gray-400 ltr:pl-2 rtl:pr-2">
                                     <input level="{{ i }}"
                                        {% if customizations and 'opening_dates' in customizations and i|string in customizations['opening_dates'] %}
