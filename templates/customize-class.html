{% extends "auth.html" %}

{% block regular_content %}
<div class="flex flex-col gap-2">
    <h2>{{_('customize_class')}}: {{class_info.name}}</h2>
    <div>
        {{ _('customize_class_exp_1')|commonmark }}
        <div class="border border-gray-400 w-full lg:w-3/4 rounded-lg px-2 py-1 my-2">
            <ol class="list-inside">
                <li>{{_('customize_class_step_1')}}</li>
                <li>{{_('customize_class_step_2')}}</li>
                <li>{{_('customize_class_step_3')}}</li>
                <li>{{_('customize_class_step_4')}}</li>
                <li>{{_('customize_class_step_5')}}</li>
                <li>{{_('customize_class_step_6')}}</li>
                <li>{{_('customize_class_step_7')}}</li>
                <li>{{_('customize_class_step_8')}}</li>
            </ol>
        </div>
        {{ _('customize_class_exp_2')|commonmark }}
    </div>
    <div class="flex flex-row border border-gray-400 rounded-lg">
        <h3 class="px-4 w-3/12">{{_('select_levels')}}</h3>
        <div class="py-2 px-4 w-9/12 overflow-x-scroll">
            {% for i in range(1, max_level + 1) %}
                <button class="level-select-button {% if i in customizations.levels or not customizations %}green-btn{% else %}blue-btn{% endif %} w-12" id="level_button_{{ i }}" onclick="hedyApp.enable_level('{{ i }}');" value="{{ i }}">{{ i }}</button>
            {% endfor %}
        </div>
    </div>
    <div class="flex flex-col mt-2 border border-gray-400 rounded-lg">
        <h3 class="px-4">{{_('select_adventures')}}</h3>
        <div class="flex flex-row w-full mb-4">
            <div class="flex flex-row justify-center items-center mr-2 w-1/12 ml-4">
                <select class="flex flex-row py-2 px-1 mt-2 h-10 justify-center items-center text-center w-full" name="levels" id="adventures" data-cy="adventures">
                    <option value="none" selected disabled hidden> {{_('select_a_level')}} </option>
                    {% for i in range(1, max_level + 1) %}
                        <option id="select-{{i}}" {% if customizations and i not in customizations['levels'] %}class="hidden"{% endif %}value="{{ i }}">{{ _('level_title') }} {{ i }}</option>
                    {% endfor %}
                </select>
            </div>
<<<<<<< HEAD
            <div id="sortadventures" class="flex flex-row w-9/12">
=======
            <div id="sortadventures" data-cy="sortadventures" class="flex flex-row w-9/12">
>>>>>>> d35fb766
                {% if customizations and customizations['sorted_adventures'] %}
                    {% for level, adventures in customizations['sorted_adventures'].items() %}
                        <div id="level-{{ level }}" data-cy="level-{{ level }}" class="adventures-tab">
                            {% for adventure in adventures %}
                               {% if adventure.name in adventure_names %}
                                    {# Note: this code is copy/pasted in teachers.ts. If you change it here, also change it there #}
                                    <div draggable="true" class="tab {% if adventure['from_teacher'] %}teacher_tab{% endif %} z-10 whitespace-nowrap flex items-center justify-left relative" tabindex="0" adventure="{{ adventure['name'] }}" level="{{ level }}" from-teacher = "{% if adventure['from_teacher'] %}true{% else %}false{% endif %}">
                                        <span class="absolute top-0.5 right-0.5 text-gray-600 hover:text-red-400 fa-regular fa-circle-xmark"></span>
                                        {{ adventure_names[adventure['name']] }}
                                    </div>
                                {% endif %}
                            {% endfor %}
                        </div>
                    {% endfor %}
                {% else %}
                    {% for level, adventures in adventures_default_order.items() %}
                        <div id="level-{{ level }}" data-cy="level-{{ level }}" class="adventures-tab">
                            {% for adventure in adventures %}
                            <div draggable="true" class="tab z-10 whitespace-nowrap flex items-center justify-left relative" tabindex="0" adventure="{{ adventure }}" level = "{{ level }}" from-teacher = "false">
                                <span id="remove" class="absolute top-0.5 right-0.5 text-gray-600 hover:text-red-400 fa-regular fa-circle-xmark"></span>
                                {{ adventure_names[adventure] }}
                            </div>
                            {% endfor %}
                        </div>
                    {% endfor %}
                {% endif %}
            </div>
            <div class="flex flex-row justify-center items-center ml-2 w-2/12 mr-4">
                <select class="flex flex-row py-2 px-1 w-full mt-2 h-10 justify-center items-center text-center" name="levels" id="available" data-cy="available_adventures_current_level">
                    <option value="none" selected>{{_('available_adventures_level')}} -</option>
                </select>
            </div>
        </div>
    </div>

    <div class="flex flex-col lg:flex-row gap-4">
        <div class="flex flex-col">
            <h3 class="px-4">{{_('opening_dates')}}</h3>
            <div class="border border-gray-400 w-full py-2 px-4 rounded-lg">
                <table class="table-auto text-center opening_dates_overview">
                    <thead>
                        <tr>
                            <th class="w-64 border-r border-gray-400 text-left px-4">{{ _('level_title') }}</th>
                            <th class="w-full">{{_('opening_date')}}</th>
                        </tr>
                    </thead>
                    <tbody>
                        {% for i in range(1, max_level + 1) %}
                            <tr class="{% if customizations and i not in customizations['levels'] %}hidden{% endif %} opening_date_container" id="opening_date_level_{{ i }}" data-cy="opening_date_level_{{ i }}">
                                <td class="border-r border-t border-gray-400">{{ _('level_title') }} {{ i }}</td>
                                <td class="border-t border-gray-400 ltr:pl-2 rtl:pr-2">
                                    <input level="{{ i }}"
                                       {% if customizations and 'opening_dates' in customizations and i|string in customizations['opening_dates'] %}
                                        type="date" value="{{ customizations['opening_dates'][i|string] }}" placeholder="{{_('directly_available')}}"
                                       {% else %}
                                        type="text" onfocus="(this.type='date')" placeholder="{{_('directly_available')}}"
                                       {% endif %}
                                       class="opening_date_input inline-block text-center appearance-none bg-gray-200 border border-gray-200 w-full h-10 my-1 text-gray-700 py-2 px-4 rounded">
                                </td>
                            </tr>
                        {% endfor %}
                    </tbody>
                </table>
            </div>
        </div>
        <div class="flex flex-col gap- w-full">
            <div class="flex flex-col">
                <h3 class="px-4">{{_('unlock_thresholds')}}</h3>
                <div class="border border-gray-400 py-2 px-4 rounded-lg w-full">
                    <table class="table-auto text-center w-full customize_threshold_settings">
                        <thead>
                            <tr>
                                <th class="w-2/3 text-left border-r border-gray-400">{{_('option')}}</th>
                                <th class="w-40">{{_('value')}}</th>
                            </tr>
                        </thead>
                        <tbody>
                            <tr>
                                <td class="text-left border-t border-r border-gray-400">{{_('quiz_score')}}</td>
                                <td class="border-t border-gray-400 px-4 pt-2">
                                    <input class="threshold_settings_value appearance-none rounded-lg w-full px-2" 
                                    data-cy="quiz_input" id="quiz" {% if "quiz" in customizations['level_thresholds'] %}value="{{ customizations['level_thresholds']['quiz'] }}"{% endif %} min="1" max="100" placeholder="e.g. 75 ({{_('percentage')}})" type="number">
                                </td>
                            </tr>
                        </tbody>
                    </table>
                </div>
            </div>
            <div class="flex flex-col">
                <h3 class="px-4">{{_('other_settings')}}</h3>
                <div class="border border-gray-400 py-2 px-4 rounded-lg">
                    <table class="table-auto text-center w-full customize_other_settings">
                        <thead>
                            <tr>
                                <th class="w-64 text-left border-r border-gray-400">{{_('option')}}</th>
                                <th class="w-40">{{_('select')}}?</th>
                            </tr>
                        </thead>
                        <tbody>
                            <tr>
                                <td class="text-left border-t border-r border-gray-400">{{_('mandatory_mode')}}</td>
                                <td class="border-t border-gray-400">
                                    <input class="other_settings_checkbox" id="developers_mode" type="checkbox" {% if "developers_mode" in customizations['other_settings'] %}checked{% endif %}>
                                </td>
                            </tr>
                            <tr>
                                <td class="text-left border-t border-r border-gray-400">{{_('all_class_highscores')}}</td>
                                <td class="border-t border-gray-400">
                                    <input class="other_settings_checkbox" id="all_highscores" type="checkbox" {% if "all_highscores" in customizations['other_settings'] %}checked{% endif %}>
                                </td>
                            </tr>
                            <tr>
                                <td class="text-left border-t border-r border-gray-400">{{_('hide_cheatsheet')}}</td>
                                <td class="border-t border-gray-400">
                                    <input class="other_settings_checkbox" id="hide_cheatsheet" type="checkbox" {% if "hide_cheatsheet" in customizations['other_settings'] %}checked{% endif %}>
                                </td>
                            </tr>
                            <tr>
                                 <td class="text-left border-t border-r border-gray-400">{{_('hide_keyword_switcher')}}</td>
                                 <td class="border-t border-gray-400">
                                     <input class="other_settings_checkbox" id="hide_keyword_switcher" type="checkbox" {% if "hide_keyword_switcher" in customizations['other_settings'] %}checked{% endif %}>
                                 </td>
                             </tr>
                            <tr>
                                <td class="text-left border-t border-r border-gray-400">{{_('hide_quiz')}}</td>
                                <td class="border-t border-gray-400">
                                    <input class="other_settings_checkbox" id="hide_quiz" type="checkbox" {% if "hide_quiz" in customizations['other_settings'] %}checked{% endif %}>
                                </td>
                            </tr>
                            <tr>
                                <td class="text-left border-t border-r border-gray-400">{{_('hide_parsons')}}</td>
                                <td class="border-t border-gray-400">
                                    <input class="other_settings_checkbox" id="hide_parsons" type="checkbox" {% if "hide_parsons" in customizations['other_settings'] %}checked{% endif %}>
                                </td>
                            </tr>
                        </tbody>
                    </table>
                </div>
            </div>
            {% if not (is_admin and class_info.teacher != username) %}
                <div class="flex flex-col gap-2 mt-4">
                    <div class="flex flex-row ml-auto gap-2">
                        {# TODO JP: make a button that resets the adventures to the default in Hedy content #}
                        <!-- <button class="yellow-btn text-white" onclick="hedyApp.modal.confirm('{{_('reset_adventure_prompt')}}', function(){$('.adventure_level_input').prop('checked', false);$('.teacher_adventures_checkbox').prop('checked', false);});">{{_('reset_adventures')}}</button> -->
                        <button data-cy="save_customizations" class="blue-btn" onclick="hedyApp.save_customizations('{{class_info.id}}')">{{_('save')}}</button>
                    </div>
                    <div class="flex flex-row ml-auto gap-2">
                        <button class="red-btn {% if not customizations %}hidden{% endif %}" id="remove_customizations_button" data-cy="remove_customizations_button" onclick='hedyApp.remove_customizations("{{class_info.id}}", {{_('remove_customizations_prompt')|tojson}})'>
                        {{_('remove_customization')}}</button>
<<<<<<< HEAD
                        <button class="green-btn" onclick="leaveWithConfirmation()">{{_('back_to_class')}}</button>
=======
                        <button class="green-btn" data-cy="back_to_class" onclick="validate_changes()">{{_('back_to_class')}}</button>
>>>>>>> d35fb766
                    </div>
                </div>
            {% endif %}
        </div>
    </div>
</div>
<script>
// If we return something a pop-up will be given: "are you sure you want to leave?"
// Best we can do as the beforeunload doesn't allow the call of functions or other methods
<<<<<<< HEAD
$(window).bind('beforeunload', function(){
    if (hedyApp.hasUnsavedChanges()) {
        return " ";
    };
});

function leaveWithConfirmation() {
    if (hedyApp.hasUnsavedChanges()) {
=======
$(window).bind('beforeunload', () => {
    if (window.State.unsaved_changes) {
        return " ";
    };
});
function validate_changes() {
    if(window.State.unsaved_changes) {
>>>>>>> d35fb766
        hedyApp.modal.confirm({{_('unsaved_class_changes')|tojson}}, function(){
            window.location = "/for-teachers/class/{{class_info.id}}";
        });
    } else {
        window.location = "/for-teachers/class/{{class_info.id}}";
    }
}
<<<<<<< HEAD
</script>
<script>
    window.addEventListener("DOMContentLoaded", () => {
      hedyApp.drag_list(document.getElementById("sortadventures"));
    });
</script>
<script>
    $(document).ready(function(){
        $('#adventures').on('change', function(){
            var level = $(this).val();
            $("div.adventures-tab").hide();
            $("#level-"+level).show({
                start: function() {
                    $(this).css('display', 'flex');
                }
            });
            $('#available').empty();
            $('#available').append(`<option value="none" selected>{{_('available_adventures_level')}} ${level}</option>`);
            adventures = available_adventures[level];
            for(let i = 0; i < adventures.length; i++) {
                $('#available').append(`<option id="remove-${adventures[i]['name']}" value="${adventures[i]['name']}-${level}-${adventures[i]['from_teacher']}">${adventure_names[adventures[i]['name']]}</option>`);
            }
            hedyApp.drag_list(document.getElementById("level-"+level));
        });
    });
</script>
<script>
    $('#sortadventures').on('click', 'span', (function(event){
        event.preventDefault();
        const adventure = $(this).parent().attr('adventure');
        const level = $(this).parent().attr('level');
        const from_teacher_attr = $(this).parent().attr('from-teacher');
        const from_teacher = $(this).parent().attr('from-teacher') === "false" ? false : true;
        available_adventures[level].push({"name": adventure, "from_teacher": from_teacher});
        $('#available').append(`<option id="remove-${adventure}" value="${adventure}-${level}-${from_teacher}">${adventure_names[adventure]}</option>`);
        $(this).parent().remove();
        window.State.unsaved_changes = true;
    }));
</script>
<script>
    $(document).ready(function(){
        $('#available').on('change', function(){
            const values = $(this).val().split('-');
            const adventure = values[0]
            const level = values[1]
            const from_teacher = values[2] === "true";
            const adventure_div =
            `<div draggable="true" class="tab ${from_teacher ? 'teacher_tab' : ''} z-10 whitespace-nowrap flex items-center justify-left relative" tabindex="0" adventure="${adventure}" level="${level}" from-teacher="${from_teacher}">
                <span id="remove" class="absolute top-0.5 right-0.5 text-gray-600 hover:text-red-400 fa-regular fa-circle-xmark"></span>
                    ${adventure_names[adventure]}
            </div>`;
            $('#level-'+level).append(adventure_div);
            const index = available_adventures[level].indexOf({"name": adventure, "from-teacher": from_teacher});
            available_adventures[level].splice(index, 1);
            $('#remove-'+adventure).remove();
            hedyApp.drag_list(document.getElementById("level-"+level));
            window.State.unsaved_changes = true;
        });
    });
</script>
<script>
    var available_adventures = {{ available_adventures|tojson }};
    const adventure_names = {{ adventure_names|tojson }};
    const adventures_default_order = {{ adventures_default_order|tojson }};
    const teacher_adventures = {{ teacher_adventures|tojson }};
=======
window.addEventListener("DOMContentLoaded", () => {
    hedyApp.initializeCustomizeClassPage({{_('available_adventures_level')|tojson}});
    window.State.teacher_adventures = {{ teacher_adventures|tojson }};
    window.State.adventures_default_order = {{ adventures_default_order|tojson }};
    window.State.adventure_names = {{ adventure_names|tojson }};
    window.State.available_adventures = {{ available_adventures|tojson }};
});
>>>>>>> d35fb766
</script>
{% endblock %}<|MERGE_RESOLUTION|>--- conflicted
+++ resolved
@@ -38,11 +38,7 @@
                     {% endfor %}
                 </select>
             </div>
-<<<<<<< HEAD
-            <div id="sortadventures" class="flex flex-row w-9/12">
-=======
             <div id="sortadventures" data-cy="sortadventures" class="flex flex-row w-9/12">
->>>>>>> d35fb766
                 {% if customizations and customizations['sorted_adventures'] %}
                     {% for level, adventures in customizations['sorted_adventures'].items() %}
                         <div id="level-{{ level }}" data-cy="level-{{ level }}" class="adventures-tab">
@@ -123,7 +119,7 @@
                             <tr>
                                 <td class="text-left border-t border-r border-gray-400">{{_('quiz_score')}}</td>
                                 <td class="border-t border-gray-400 px-4 pt-2">
-                                    <input class="threshold_settings_value appearance-none rounded-lg w-full px-2" 
+                                    <input class="threshold_settings_value appearance-none rounded-lg w-full px-2"
                                     data-cy="quiz_input" id="quiz" {% if "quiz" in customizations['level_thresholds'] %}value="{{ customizations['level_thresholds']['quiz'] }}"{% endif %} min="1" max="100" placeholder="e.g. 75 ({{_('percentage')}})" type="number">
                                 </td>
                             </tr>
@@ -192,11 +188,7 @@
                     <div class="flex flex-row ml-auto gap-2">
                         <button class="red-btn {% if not customizations %}hidden{% endif %}" id="remove_customizations_button" data-cy="remove_customizations_button" onclick='hedyApp.remove_customizations("{{class_info.id}}", {{_('remove_customizations_prompt')|tojson}})'>
                         {{_('remove_customization')}}</button>
-<<<<<<< HEAD
-                        <button class="green-btn" onclick="leaveWithConfirmation()">{{_('back_to_class')}}</button>
-=======
-                        <button class="green-btn" data-cy="back_to_class" onclick="validate_changes()">{{_('back_to_class')}}</button>
->>>>>>> d35fb766
+                        <button class="green-btn" data-cy="back_to_class" onclick="leaveWithConfirmation()">{{_('back_to_class')}}</button>
                     </div>
                 </div>
             {% endif %}
@@ -206,7 +198,6 @@
 <script>
 // If we return something a pop-up will be given: "are you sure you want to leave?"
 // Best we can do as the beforeunload doesn't allow the call of functions or other methods
-<<<<<<< HEAD
 $(window).bind('beforeunload', function(){
     if (hedyApp.hasUnsavedChanges()) {
         return " ";
@@ -215,15 +206,6 @@
 
 function leaveWithConfirmation() {
     if (hedyApp.hasUnsavedChanges()) {
-=======
-$(window).bind('beforeunload', () => {
-    if (window.State.unsaved_changes) {
-        return " ";
-    };
-});
-function validate_changes() {
-    if(window.State.unsaved_changes) {
->>>>>>> d35fb766
         hedyApp.modal.confirm({{_('unsaved_class_changes')|tojson}}, function(){
             window.location = "/for-teachers/class/{{class_info.id}}";
         });
@@ -231,80 +213,15 @@
         window.location = "/for-teachers/class/{{class_info.id}}";
     }
 }
-<<<<<<< HEAD
-</script>
-<script>
-    window.addEventListener("DOMContentLoaded", () => {
-      hedyApp.drag_list(document.getElementById("sortadventures"));
+
+window.addEventListener("DOMContentLoaded", () => {
+    hedyApp.initializeCustomizeClassPage({
+        available_adventures_level_translation: {{_('available_adventures_level')|tojson}},
+        teacher_adventures: {{ teacher_adventures|tojson }},
+        adventures_default_order: {{ adventures_default_order|tojson }},
+        adventure_names: {{ adventure_names|tojson }},
+        available_adventures: {{ available_adventures|tojson }},
     });
-</script>
-<script>
-    $(document).ready(function(){
-        $('#adventures').on('change', function(){
-            var level = $(this).val();
-            $("div.adventures-tab").hide();
-            $("#level-"+level).show({
-                start: function() {
-                    $(this).css('display', 'flex');
-                }
-            });
-            $('#available').empty();
-            $('#available').append(`<option value="none" selected>{{_('available_adventures_level')}} ${level}</option>`);
-            adventures = available_adventures[level];
-            for(let i = 0; i < adventures.length; i++) {
-                $('#available').append(`<option id="remove-${adventures[i]['name']}" value="${adventures[i]['name']}-${level}-${adventures[i]['from_teacher']}">${adventure_names[adventures[i]['name']]}</option>`);
-            }
-            hedyApp.drag_list(document.getElementById("level-"+level));
-        });
-    });
-</script>
-<script>
-    $('#sortadventures').on('click', 'span', (function(event){
-        event.preventDefault();
-        const adventure = $(this).parent().attr('adventure');
-        const level = $(this).parent().attr('level');
-        const from_teacher_attr = $(this).parent().attr('from-teacher');
-        const from_teacher = $(this).parent().attr('from-teacher') === "false" ? false : true;
-        available_adventures[level].push({"name": adventure, "from_teacher": from_teacher});
-        $('#available').append(`<option id="remove-${adventure}" value="${adventure}-${level}-${from_teacher}">${adventure_names[adventure]}</option>`);
-        $(this).parent().remove();
-        window.State.unsaved_changes = true;
-    }));
-</script>
-<script>
-    $(document).ready(function(){
-        $('#available').on('change', function(){
-            const values = $(this).val().split('-');
-            const adventure = values[0]
-            const level = values[1]
-            const from_teacher = values[2] === "true";
-            const adventure_div =
-            `<div draggable="true" class="tab ${from_teacher ? 'teacher_tab' : ''} z-10 whitespace-nowrap flex items-center justify-left relative" tabindex="0" adventure="${adventure}" level="${level}" from-teacher="${from_teacher}">
-                <span id="remove" class="absolute top-0.5 right-0.5 text-gray-600 hover:text-red-400 fa-regular fa-circle-xmark"></span>
-                    ${adventure_names[adventure]}
-            </div>`;
-            $('#level-'+level).append(adventure_div);
-            const index = available_adventures[level].indexOf({"name": adventure, "from-teacher": from_teacher});
-            available_adventures[level].splice(index, 1);
-            $('#remove-'+adventure).remove();
-            hedyApp.drag_list(document.getElementById("level-"+level));
-            window.State.unsaved_changes = true;
-        });
-    });
-</script>
-<script>
-    var available_adventures = {{ available_adventures|tojson }};
-    const adventure_names = {{ adventure_names|tojson }};
-    const adventures_default_order = {{ adventures_default_order|tojson }};
-    const teacher_adventures = {{ teacher_adventures|tojson }};
-=======
-window.addEventListener("DOMContentLoaded", () => {
-    hedyApp.initializeCustomizeClassPage({{_('available_adventures_level')|tojson}});
-    window.State.teacher_adventures = {{ teacher_adventures|tojson }};
-    window.State.adventures_default_order = {{ adventures_default_order|tojson }};
-    window.State.adventure_names = {{ adventure_names|tojson }};
-    window.State.available_adventures = {{ available_adventures|tojson }};
 });
->>>>>>> d35fb766
 </script>
 {% endblock %}