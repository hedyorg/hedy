{% extends "auth.html" %}
{% import "macros/public-programs.html" as public_programs %}
{% block regular_content %}
    <div id="general_info" class="flex flex-col md:flex-row gap-4 md:gap-8 justify-between md:items-center mt-8 mx-2 md:h-64">
        <div class="h-full flex items-center justify-center">
            <div class="container flex flex-col items-center">
                {% if user_info.image %}
                    <img src="{{static('/images/profile_images/' + user_info.image + '.png')}}" class="w-64" alt="{{_('profile_logo_alt')}}">
                {% else %}
                    <img src="{{static('/images/Hedy-logo.png')}}" class="w-64" alt="{{_('profile_logo_alt')}}">
                {% endif %}
                {% if user_achievements['achieved'] and 'hedy_certificate' in user_achievements['achieved'] %}
                    <button class="green-btn text-white px-10 py-4" onclick="window.location={{'\'/certificate/'~user_info.username~'\''}}">
                        {{ certificate_message }}
                    </button>
                {% endif %}
            </div>
        </div>
        <div class="flex flex-col gap-1 w-full h-full max-w-3xl md:justify-center">
            {% if user_info.tags %}
                <div class="w-full flex flex-row mx-2 gap-2">
                    {% for tag in user_info.tags %}
                        <!-- Todo TB: Might be nice to automate this a bit in the future (works fine for now) 08-22 -->
                        {% if tag == "teacher" %}
                            <div class="bg-green-500 text-white py-1 rounded-lg font-bold px-3">{{_('teacher')}} ⊙</div>
                        {% elif tag == "certified_teacher" %}
                            <div class="bg-red-500 text-white py-1 rounded-lg font-bold px-3">{{_('certified_teacher')}} ⊙</div>
                        {% elif tag == "admin" %}
                            <div class="bg-yellow-500 text-white py-1 rounded-lg font-bold px-3">{{_('admin')}} ⊙</div>
                        {% elif tag == "distinguished_user" %}
                            <div class="bg-indigo-500 text-white py-1 rounded-lg font-bold px-3">{{_('distinguished_user')}} ⊙</div>
                        {% elif tag == "contributor" %}
                            <div class="bg-pink-500 text-white py-1 rounded-lg font-bold px-3">{{_('contributor')}} ⊙</div>
                        {% endif %}
                    {% endfor %}
                </div>
            {% endif %}
            <div class="w-full bg-blue-200 flex flex-col rounded-lg border border-black">
                <div class="w-full h-12 flex flex-row items-center bg-blue-600 rounded-t-lg px-4 font-medium">
                    <div class="text-white tracking-wide text-4xl">{{user_info.username[0]|upper}}{{user_info.username[1:]}}</div>
                    {% if user_achievements['achieved'] and 'hedy_certificate' in user_achievements['achieved'] %}
                        <div class="text-white tracking-wide text-4xl">👑</div>
                    {% endif%}
                    {% if user_achievements['achieved'] %}
                        <div class="text-white text-xl ml-auto">{{ user_achievements['achieved']|length }} {{_('achievements')}}</div>
                    {% endif %}
                </div>
                {% if user_info.personal_text %}
                    <div class="my-4 px-8 text-xl italic flex flex-col justify-center h-full" rel="noreferrer">
                        {{ user_info.personal_text }}
                    </div>
                {% endif %}
                {% if achievements %}
                    <div class="mt-auto">
                        <div class="font-semibold bg-blue-600 pb-2 pt-2 text-white w-full flex flex-row gap-2 px-2 justify-between rounded-b-lg items-center">
                            {% if user_achievements.run_programs %}
                                <div class="profile-nametag__stats">{{ user_achievements.run_programs }} {{_('amount_created')}}</div>
                            {% else %}
                                <div class="profile-nametag__stats">0 {{_('amount_created')}}</div>
                            {% endif %}
                            <div class="h-8 w-px border-r border-white relative"></div>
                            {% if user_achievements.saved_programs %}
                                <div class="profile-nametag__stats">{{ user_achievements.saved_programs }} {{_('amount_saved')}}</div>
                            {% else %}
                                <div class="profile-nametag__stats">0 {{_('amount_saved')}}</div>
                            {% endif %}
                            <div class="h-8 w-px border-r border-white relative"></div>
                            {% if user_achievements.submitted_programs %}
                                <div class="profile-nametag__stats">{{ user_achievements.submitted_programs }} {{_('amount_submitted')}}</div>
                            {% else %}
                                <div class="profile-nametag__stats">0 {{_('amount_submitted')}}</div>
                            {% endif %}
                        </div>
                    </div>
                {% endif %}
            </div>
        </div>
        {% if last_achieved %}
        <div class="text-center rounded-lg bg-yellow-400 aspect-[2/3] h-64 border border-black self-center">
            <h3>{{_('last_achievement')}}</h3>
            <img class="w-full px-8 mt-2" src="{{static('/images/achievement.png')}}" alt="{{_('achievements_logo_alt')}}">
            <h4>{{ achievements[last_achieved].title }}</h4>
        </div>
        {% endif %}
    </div>
<<<<<<< HEAD
    <h2 class="ml-4">{{_('programs')}}</h2>
=======
    <h2 class="ml-4 text-3xl">{{_('program_header')}}</h2>
>>>>>>> 8b8be5df
    {% if favourite_program or programs %}
        <div class="flex flex-wrap w-full turn-pre-into-ace">
        {% if favourite_program %}
            <div class="border rounded-lg border-yellow-500 mb-4 py-2 w-full">
                <h3 class="text-center z-10 font-bold pb-0 mb-0 text-2xl">{{_('favorite_program')}}</h3>
                <div class="flex flex-wrap mx-auto justify-center gap-4 turn-pre-into-ace" id="user_favourite_program">
                    {{ public_programs.program_box(favourite_program, true) }}                    
                </div>
            </div>            
        {% endif %}
            <div class="flex flex-col w-full">
                <div class="flex flex-wrap mx-auto justify-center gap-4 turn-pre-into-ace" id="public_page_programs">
                    {% if programs|length == 0 %}
                        {{_('no_programs')}}
                    {% else %}
                        {% for program in programs %}
                            {{ public_programs.program_box(program, false) }}                            
                        {% endfor %}
                    {% endif %}
                </div>
                {% if next_page_url %}
                    <div class="flex w-1/3 mx-16 mt-4 align-self-right">
                            <div>
                                <a href="{{next_page_url}}" class="green-btn">{{_('next_page')}}</a>
                            </div>
                    </div>
                {% endif %}
            </div>
        </div>
    {% else %}
        <div class="ml-4">{{ user_info.username }} {{_('no_shared_programs')}}</div>
    {% endif %}
{% endblock %}<|MERGE_RESOLUTION|>--- conflicted
+++ resolved
@@ -83,11 +83,7 @@
         </div>
         {% endif %}
     </div>
-<<<<<<< HEAD
-    <h2 class="ml-4">{{_('programs')}}</h2>
-=======
-    <h2 class="ml-4 text-3xl">{{_('program_header')}}</h2>
->>>>>>> 8b8be5df
+    <h2 class="ml-4 text-3xl">{{_('programs')}}</h2>
     {% if favourite_program or programs %}
         <div class="flex flex-wrap w-full turn-pre-into-ace">
         {% if favourite_program %}
