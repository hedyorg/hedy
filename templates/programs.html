{% extends "layout.html" %}

{% block body %}
<div class="px-8 py-12">
<div class="px-8">
  {% if from_user %}<h2>{{from_user}}'s recent programs</h2>
  {% else %}<h2>{{_('recent')}}</h2>{% endif %}
  <div class="w-full mb-8" id="program_filter">
    <form onsubmit="event.preventDefault (); hedyApp.filter_user_programs({% if from_user %}'{{ from_user }}', false{% else %}'', true{% endif %});">
        <div class="flex flex-row px-4 w-full items-center border border-gray-400 py-2 rounded-lg">
            <select id="user_program_page_level" class="block appearance-none w-1/3 bg-gray-200 border border-gray-200 text-gray-700 py-3 px-4 ltr:pr-8 rtl:pl-8 rounded ltr:mr-4 rtl:ml-4">
                <option disabled selected value="">{{_('level')}}</option>
                {% for i in range(1, (max_level + 1)) %}
                    <option value="{{ i }}" {% if filtered_level and i|string == filtered_level %}selected{% endif %}>{{ i }}</option>
                {% endfor %}
            </select>
            <select id="user_program_page_adventure" class="block appearance-none w-full bg-gray-200 border border-gray-200 text-gray-700 py-3 px-4 ltr:pr-8 rtl:pl-8 rounded ltr:mr-4 rtl:ml-4">
                <option disabled selected value="">{{ _('adventure') }}</option>
                {% for adventure_key, adventure in adventure_names.items() %}
                    {% for name, levels in adventure.items() %}
                        <option value="{{ adventure_key }}" {% if filtered_adventure and adventure_key == filtered_adventure %}selected{% endif %}>{{ name }}</option>
                    {% endfor %}
                {% endfor %}
            </select>
            <div class="flex flex-row ltr:ml-auto rtl:mr-auto">
                <button type="reset" class="red-btn" onclick="window.open('/programs{% if from_user %}?user={{ from_user }}{% endif %}', '_self');">{{_('reset_view')}}</button>
                <button type="submit" class="green-btn ltr:ml-4 rtl:mr-4 px-4">{{_('search')}}</button>
            </div>
        </div>
    </form>
  </div>
  <div class="programs w-full">
  {% for program in programs %}
    <div id="program_{{ loop.index }}" class="program w-full border-solid border-2 {% if program.submitted %} border-gray-400 bg-gray-400 {% else %} border-orange-400 {% endif %} rounded p-4 mb-4">
        <h3 id="submitted_header_{{ loop.index }}" class="mt-0 mb-4 text-red-500 text-center {% if not program.submitted %} hidden{% endif %}">{{_('submitted_header')}}</h3>
        <div class="flex flex-row">
            <table class="table-auto mb-4 w-1/2">
            <thead>
                <tr class="text-left">
                    <th class="w-1/4 text-blue-600">{{_('title')}}</th>
                    <th class="w-1/4 text-blue-600">{{_('level')}}</th>
                    <th class="w-1/4 text-blue-600">{{_('last_edited')}}</th>
                </tr>
            </thead>
            <tbody>
                <tr>
                  {% if program.adventure_name %}
                    <td>{{_('adventure')}}: {{adventures.get (program.adventure_name, {}).name or program.adventure_name}} - {{program.name}}</td>
                  {% else %}
                    <td>{{program.name}}</td>
                  {% endif %}
                  <td>{{_('level')}} {{ program.level }}</td>
                  <td>{{ program.date }}</td>
                </tr>
            </tbody>
            </table>
            {% if public_profile %}
                <div class="ml-auto favourite_program_container {% if public_profile.favourite_program and public_profile.favourite_program == program.id %}text-yellow-400{% else %}text-white{% endif %} text-2xl{% if not program.public %} hidden{% endif %}" id="favourite_program_container_{{ loop.index }}">
                    <i class="fa fa-star p-4 bg-blue-300 rounded-full cursor-pointer hover:bg-blue-600" onclick="hedyApp.set_favourite_program('{{ program.id }}', {{ loop.index }}, '{{_('favourite_confirm')}}');" aria-hidden="true"></i>
                </div>
            {% endif %}
        </div>
        <div class="w-3/4 border-solid border-2 rounded w-1/2 p-2 mb-4">
          <pre>{{program.code | truncate (50) }}</pre>
        </div>
        <div id="submitted_button_container_{{ loop.index }}" class="flex flex-row {% if not program.submitted %} hidden {% endif %}">
            <button class="green-btn" onclick="window.open (hedyApp.viewProgramLink('{{program.id}}'))">{{_('open')}}</button>
            <button class="blue-btn mx-2" onclick="hedyApp.copy_to_clipboard(hedyApp.viewProgramLink('{{program.id}}'), '{{_('copy_clipboard')}}')">{{_('copy_link_to_share')}}</button>
            <button class="red-btn" onclick="hedyApp.delete_program('{{ program.id }}', {{ loop.index }}, '{{_('delete_confirm')}}')">{{_('delete')}}</button>
        </div>
        <div id="non_submitted_button_container_{{ loop.index }}" class="flex flex-row w-full {% if program.submitted %} hidden {% endif %}">
            <a href="/hedy/{{program.level|string}}/{{program.id}}"><button class="green-btn">{{_('open')}}</button></a>
            <button class="red-btn mx-2" onclick="hedyApp.delete_program('{{ program.id }}', {{ loop.index }}, '{{_('delete_confirm')}}')">{{_('delete')}}</button>
            <div id="public_button_container_{{ loop.index }}" class="flex flex-row w-full {% if not program.public %} hidden {% endif %}">
<<<<<<< HEAD
                <button class="blue-btn" onclick="hedyApp.modal.confirm ('{{ texts.unshare_confirm }}', function () {hedyApp.share_program ('{{program.id}}', {{ loop.index }}, false)})">{{ texts.unshare}}</button>
                <button class="blue-btn mx-2" onclick="hedyApp.copy_to_clipboard(hedyApp.viewProgramLink('{{program.id}}'))">{{ auth.copy_link_to_share }}</button>
                <button class="green-btn ltr:ml-auto rtl:mr-auto" onclick="hedyApp.modal.confirm ('{{ texts.submit_warning }}', function () {hedyApp.submit_program ('{{program.id}}', {{ loop.index }})})">{{ texts.submit_program }}</button>
            </div>
            <div id="non_public_button_container_{{ loop.index }}" class="flex flex-row {% if program.public %} hidden {% endif %}">
                <button class="blue-btn" onclick="hedyApp.modal.confirm ('{{ texts.share_confirm }}', function () {hedyApp.share_program ('{{program.id}}', {{ loop.index }}, true)})">{{ texts.share}}</button>
=======
                <button class="blue-btn" onclick="hedyApp.modal.confirm ('{{_('unshare_confirm')}}', function () {hedyApp.share_program ({{program.level}}, '{{ g.lang }}', '{{program.id}}', {{ loop.index }}, false)})">{{_('unshare')}}</button>
                <button class="blue-btn mx-2" onclick="hedyApp.copy_to_clipboard(hedyApp.viewProgramLink('{{program.id}}'), '{{_('copy_clipboard')}}')">{{_('copy_link_to_share')}}</button>
                <button class="green-btn ltr:ml-auto rtl:mr-auto" onclick="hedyApp.modal.confirm ('{{_('submit_warning')}}', function () {hedyApp.submit_program ('{{program.id}}', {{ loop.index }})})">{{_('submit_program')}}</button>
            </div>
            <div id="non_public_button_container_{{ loop.index }}" class="flex flex-row {% if program.public %} hidden {% endif %}">
                <button class="blue-btn" onclick="hedyApp.modal.confirm ('{{_('share_confirm')}}', function () {hedyApp.share_program ({{program.level}}, '{{g.lang}}', '{{program.id}}', {{ loop.index }}, true)})">{{_('share')}}</button>
>>>>>>> c64bfce6
            </div>
        </div>
    </div>
  {% endfor %}
  {% if programs|length == 0 and not from_user and not filtered_level and not filtered_adventure %}
  <p>{{_('no_programs')}}
    <br><br>
    <button class="btn block flex-none self-end" onclick="window.open ('/hedy', '_self')">{{_('write_first_program')}}</button>
  </p>
  {% endif %}
  </div>
</div>
</div>
{% endblock %}
{% block scripts %}
  <script src="{{static('/js/appbundle.js')}}" type="text/javascript" crossorigin="anonymous"></script>
  <script>window.State = {lang: "{{ g.lang }}", level: "{{ level }}"}</script>
{% endblock %}<|MERGE_RESOLUTION|>--- conflicted
+++ resolved
@@ -72,21 +72,12 @@
             <a href="/hedy/{{program.level|string}}/{{program.id}}"><button class="green-btn">{{_('open')}}</button></a>
             <button class="red-btn mx-2" onclick="hedyApp.delete_program('{{ program.id }}', {{ loop.index }}, '{{_('delete_confirm')}}')">{{_('delete')}}</button>
             <div id="public_button_container_{{ loop.index }}" class="flex flex-row w-full {% if not program.public %} hidden {% endif %}">
-<<<<<<< HEAD
-                <button class="blue-btn" onclick="hedyApp.modal.confirm ('{{ texts.unshare_confirm }}', function () {hedyApp.share_program ('{{program.id}}', {{ loop.index }}, false)})">{{ texts.unshare}}</button>
-                <button class="blue-btn mx-2" onclick="hedyApp.copy_to_clipboard(hedyApp.viewProgramLink('{{program.id}}'))">{{ auth.copy_link_to_share }}</button>
-                <button class="green-btn ltr:ml-auto rtl:mr-auto" onclick="hedyApp.modal.confirm ('{{ texts.submit_warning }}', function () {hedyApp.submit_program ('{{program.id}}', {{ loop.index }})})">{{ texts.submit_program }}</button>
-            </div>
-            <div id="non_public_button_container_{{ loop.index }}" class="flex flex-row {% if program.public %} hidden {% endif %}">
-                <button class="blue-btn" onclick="hedyApp.modal.confirm ('{{ texts.share_confirm }}', function () {hedyApp.share_program ('{{program.id}}', {{ loop.index }}, true)})">{{ texts.share}}</button>
-=======
-                <button class="blue-btn" onclick="hedyApp.modal.confirm ('{{_('unshare_confirm')}}', function () {hedyApp.share_program ({{program.level}}, '{{ g.lang }}', '{{program.id}}', {{ loop.index }}, false)})">{{_('unshare')}}</button>
-                <button class="blue-btn mx-2" onclick="hedyApp.copy_to_clipboard(hedyApp.viewProgramLink('{{program.id}}'), '{{_('copy_clipboard')}}')">{{_('copy_link_to_share')}}</button>
+                <button class="blue-btn" onclick="hedyApp.modal.confirm ('{{_('unshare_confirm')}}', function () {hedyApp.share_program ('{{program.id}}', {{ loop.index }}, false)})">{{_('unshare')}}</button>
+                <button class="blue-btn mx-2" onclick="hedyApp.copy_to_clipboard(hedyApp.viewProgramLink('{{program.id}}'))">{{_('copy_link_to_share')}}</button>
                 <button class="green-btn ltr:ml-auto rtl:mr-auto" onclick="hedyApp.modal.confirm ('{{_('submit_warning')}}', function () {hedyApp.submit_program ('{{program.id}}', {{ loop.index }})})">{{_('submit_program')}}</button>
             </div>
             <div id="non_public_button_container_{{ loop.index }}" class="flex flex-row {% if program.public %} hidden {% endif %}">
-                <button class="blue-btn" onclick="hedyApp.modal.confirm ('{{_('share_confirm')}}', function () {hedyApp.share_program ({{program.level}}, '{{g.lang}}', '{{program.id}}', {{ loop.index }}, true)})">{{_('share')}}</button>
->>>>>>> c64bfce6
+                <button class="blue-btn" onclick="hedyApp.modal.confirm ('{{_('share_confirm')}}', function () {hedyApp.share_program ('{{program.id}}', {{ loop.index }}, true)})">{{ texts.share}}</button>
             </div>
         </div>
     </div>
