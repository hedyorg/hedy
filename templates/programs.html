--- conflicted
+++ resolved
@@ -37,13 +37,7 @@
         <div id="program_button_container" class="flex flex-row">
         {% if program.submitted %}
             <button class="green-btn" onclick="window.open (hedyApp.viewProgramLink('{{program.id}}'))">{{ texts.open }}</button>
-<<<<<<< HEAD
-            <button class="red-btn mx-2" onclick="hedyApp.modal.confirm ('{{ texts.delete_confirm }}', function () {window.open ('/programs/delete/{{program.id}}', '_self')})">{{ texts.delete }}</button>
             <button class="blue-btn" onclick="hedyApp.copy_to_clipboard(hedyApp.viewProgramLink('{{program.id}}'))">{{ auth.copy_link_to_share }}</button>
-=======
-            <button class="red-btn mx-2" onclick="hedyApp.delete_program('{{ program.id }}')">{{ texts.delete }}</button>
-            <button class="blue-btn" onclick="hedyApp.copy_to_clipboard(hedyApp.viewProgramLink('{{program.id}}'))">{{ texts.copy_link_to_share }}</button>
->>>>>>> 3e2f73d0
         {% else %}
             <a href="/hedy/{{program.level|string}}/{{program.id}}"><button class="green-btn">{{ texts.open }}</button></a>
             <button class="red-btn mx-2" onclick="hedyApp.delete_program('{{ program.id }}')">{{ texts.delete }}</button>
