--- conflicted
+++ resolved
@@ -67,57 +67,23 @@
         <button class="blue-btn" onclick="window.open (hedyApp.viewProgramLink('{{program.id}}'))">{{_('open')}}</button>
     </div>
     <div id="non_submitted_button_container_{{ program.id }}" class="flex flex-row w-full gap-2 {% if program.submitted %} hidden {% endif %}">
-<<<<<<< HEAD
         <a href="/hedy/{{program.level|string}}/{{program.id}}" target="_blank"><button class="blue-btn">{{_('open')}}</button></a>
         {% if not graph_view %}
-            <button class="green-btn" data-cy="submit-btn" {% if not program.public or second_teachers_programs %} style="display: none;" {% endif %} onclick="hedyApp.modal.confirm ('{{_('submit_warning')}}', function () {hedyApp.submit_program ('{{program.id}}')})">{{_('submit_program')}}</button>
+            <button class="green-btn" data-cy="submit_btn" {% if not program.public or second_teachers_programs %} style="display: none;" {% endif %} onclick="hedyApp.modal.confirm ('{{_('submit_warning')}}', function () {hedyApp.submit_program ('{{program.id}}')})">{{_('submit_program')}}</button>
             {% if not second_teachers_programs %}
             <div class="dropdown relative">
                 <button class="white-btn inline-flex items-center gap-2" id="share_option_dropdown_{{ program.id }}"
                 onclick="$('#share_dropdown_{{ program.id }}').slideToggle('medium');">
                 <span class="fa fa-{% if program.public %}globe{% else %}lock{% endif %}"></span>
                 <span>{% if program.public %}{{_('public')}}{% else %}{{_('private')}}{% endif %}</span>
-                <svg id="share-arrow_{{ program.id }}" class="fill-current h-6 w-6" xmlns="http://www.w3.org/2000/svg" viewBox="0 0 20 20">
+                <svg id="share_arrow_{{ program.id }}" class="fill-current h-6 w-6" xmlns="http://www.w3.org/2000/svg" viewBox="0 0 20 20">
                     <path d="M9.293 12.95l.707.707L15.657 8l-1.414-1.414L10 10.828 5.757 6.586 4.343 8z" />
                 </svg>
-=======
-        <a href="/hedy/{{program.level|string}}/{{program.id}}"><button class="blue-btn">{{_('open')}}</button></a>
-        <button class="green-btn" data-cy="submit_btn" {% if not program.public or second_teachers_programs %} style="display: none;" {% endif %} onclick="hedyApp.modal.confirm ('{{_('submit_warning')}}', function () {hedyApp.submit_program ('{{program.id}}')})">{{_('submit_program')}}</button>
-        {% if not second_teachers_programs %}
-        <div class="dropdown relative">
-            <button class="white-btn inline-flex items-center gap-2" id="share_option_dropdown_{{ program.id }}"
-            onclick="$('#share_dropdown_{{ program.id }}').slideToggle('medium');">
-            <span class="fa fa-{% if program.public %}globe{% else %}lock{% endif %}"></span>
-            <span>{% if program.public %}{{_('public')}}{% else %}{{_('private')}}{% endif %}</span>
-            <svg id="share_arrow_{{ program.id }}" class="fill-current h-6 w-6" xmlns="http://www.w3.org/2000/svg" viewBox="0 0 20 20">
-                <path d="M9.293 12.95l.707.707L15.657 8l-1.414-1.414L10 10.828 5.757 6.586 4.343 8z" />
-            </svg>
-            </button>
-            <div class="dropdown-menu z-30 min-w-full" id="share_dropdown_{{ program.id }}"
-            style="display: none; padding: 0px !important; margin: 0px; margin-top: 0.25rem;"
-            _="on mutation of @style
-                set arrow to #share_arrow_{{ program.id }}
-                if *display == 'none'
-                    remove .rotate-180 from arrow
-                else if not arrow.classList.contains('rotate-180')
-                    add .rotate-180 to arrow
-                end">
-                <button id="share_button_{{ program.id }}" class="gray-btn text-blue-500 min-w-full inline-flex items-center gap-2"
-                hx-post="/programs/share/{{program.id}}/{{second_teachers_programs}}"
-                data-cy="unshare_program_{{ program.id }}"
-                hx-swap="outerHTML"
-                hx-target="#program_{{ program.id }}"
-                >
-                <span class="fa fa-{% if program.public %}lock{% else %}globe{% endif %}"></span>
-                <div class="mr-auto" tabindex=0>
-                    {% if program.public %}{{_('private')}}{% else %}{{_('public')}}{% endif %}
-                </div>
->>>>>>> 177e1b68
                 </button>
                 <div class="dropdown-menu z-30 min-w-full" id="share_dropdown_{{ program.id }}"
                 style="display: none; padding: 0px !important; margin: 0px; margin-top: 0.25rem;"
                 _="on mutation of @style
-                    set arrow to #share-arrow_{{ program.id }}
+                    set arrow to #share_arrow_{{ program.id }}
                     if *display == 'none'
                         remove .rotate-180 from arrow
                     else if not arrow.classList.contains('rotate-180')
