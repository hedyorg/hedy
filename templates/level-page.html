{% extends "layout.html" %}

{% block body %}
<<<<<<< HEAD
<div class="pl-8 py-2 bg-blue-200 flex items-center">
=======
<div id="level-header" class="pl-8 py-2 bg-blue-200 flex items-center">
>>>>>>> b9830804
  <div class="tracking-wide text-xl font-thin py-2 mr-8 mt-1 whitespace-no-wrap">
    {{ level_title }} {{ level_nr }}
    &nbsp;
    {% if assignment_nr %} · {{ step_title }} {{ assignment_nr }} {% endif %}
  </div>
<<<<<<< HEAD
  <p>asdfasd</p>
  <input id="program_name" type="text" class="border border-green-400 rounded p-2 px-3 w-1/2 h-4/5 mt-1 ml-24" value="{{ (loaded_program or {}).name or (level_title + ' ' + level_nr)}}">
  <input type="submit" class="green-btn ml-5 h-3/5 mt-1" value="{{ save_code_button }}" onclick="saveit({{ level }}, '{{ lang }}', $ ('#program_name').val (), ace.edit('editor').getValue());">
  <input type="submit" class="green-btn ml-5 h-3/5 mt-1" value="{{ share_code_button }}" onclick="share_program({{ level }}, '{{ lang }}', true, true);">
=======
  <div class="w-full flex items-center justify-end ml-auto mr-4">
    <input id="program_name" type="text" class="border border-green-400 rounded p-2 px-3 w-1/2 h-4/5" value="{{ (loaded_program or {}).name or (level_title + ' ' + level_nr)}}">
    <input type="submit" class="green-btn mx-2" value="{{ save_code_button }}" onclick="hedyApp.saveit({{ level }}, '{{ lang }}', $ ('#program_name').val (), hedyApp.get_trimmed_code());">
    <input type="submit" class="green-btn mx-2" value="{{ share_code_button }}" onclick="hedyApp.share_program({{ level }}, '{{ lang }}', true, true);">
  </div>
>>>>>>> b9830804
</div>

<div class="flex-grow flex items-stretch">
{% block levelbody %}{% endblock %}
</div>

{% endblock %}<|MERGE_RESOLUTION|>--- conflicted
+++ resolved
@@ -1,28 +1,17 @@
 {% extends "layout.html" %}
 
 {% block body %}
-<<<<<<< HEAD
-<div class="pl-8 py-2 bg-blue-200 flex items-center">
-=======
 <div id="level-header" class="pl-8 py-2 bg-blue-200 flex items-center">
->>>>>>> b9830804
   <div class="tracking-wide text-xl font-thin py-2 mr-8 mt-1 whitespace-no-wrap">
     {{ level_title }} {{ level_nr }}
     &nbsp;
     {% if assignment_nr %} · {{ step_title }} {{ assignment_nr }} {% endif %}
   </div>
-<<<<<<< HEAD
-  <p>asdfasd</p>
-  <input id="program_name" type="text" class="border border-green-400 rounded p-2 px-3 w-1/2 h-4/5 mt-1 ml-24" value="{{ (loaded_program or {}).name or (level_title + ' ' + level_nr)}}">
-  <input type="submit" class="green-btn ml-5 h-3/5 mt-1" value="{{ save_code_button }}" onclick="saveit({{ level }}, '{{ lang }}', $ ('#program_name').val (), ace.edit('editor').getValue());">
-  <input type="submit" class="green-btn ml-5 h-3/5 mt-1" value="{{ share_code_button }}" onclick="share_program({{ level }}, '{{ lang }}', true, true);">
-=======
   <div class="w-full flex items-center justify-end ml-auto mr-4">
     <input id="program_name" type="text" class="border border-green-400 rounded p-2 px-3 w-1/2 h-4/5" value="{{ (loaded_program or {}).name or (level_title + ' ' + level_nr)}}">
     <input type="submit" class="green-btn mx-2" value="{{ save_code_button }}" onclick="hedyApp.saveit({{ level }}, '{{ lang }}', $ ('#program_name').val (), hedyApp.get_trimmed_code());">
     <input type="submit" class="green-btn mx-2" value="{{ share_code_button }}" onclick="hedyApp.share_program({{ level }}, '{{ lang }}', true, true);">
   </div>
->>>>>>> b9830804
 </div>
 
 <div class="flex-grow flex items-stretch">
