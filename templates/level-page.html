--- conflicted
+++ resolved
@@ -10,22 +10,13 @@
       {% if assignment_nr %} · {{ _('step_title') }} {{ assignment_nr }} {% endif %}
     </div>
     <div class="flex-1">
-<<<<<<< HEAD
-      <div id="program_name_container" class="flex-1 flex border border-blue-400 ltr:divide-x rtl:divide-x-reverse divide-blue-400 rounded md:mx-16 items-center">
-        <input id="program_name" type="text" class="outline-0 text-2xl font-light text-blue-500 flex-1 bg-transparent focus:bg-blue-100 border-0 px-4 flex-1 h-full py-1" value="{{initial_adventure.save_name}}">
-        <button id="share_program_button" class="h-full" title="{{_('share_your_program')}}">
-          <span class="fa-solid fa-arrow-up-from-bracket text-2xl p-2 px-4 w-14 text-blue-500"></span>
-        </button>
-        <button id="hand_in_button" class="h-full" title="{{_('hand_in_exercise')}}">
-=======
       <div id="program_name_container" class="overflow-hidden flex-1 flex border border-blue-400 ltr:divide-x rtl:divide-x-reverse divide-blue-400 rounded md:mx-16 items-center">
         <input id="program_name" type="text" class="outline-0 text-2xl font-light text-blue-500 flex-1 bg-transparent focus:bg-blue-100 border-0 px-4 flex-1 h-full" value="{{initial_adventure.save_name}}">
-        <button id="share_program_button" class="h-full hover:bg-blue-100" title="Share your program">
+        <button id="share_program_button" class="h-full hover:bg-blue-100" title="{{_('share_your_program')}}">
           <span class="fa-solid fa-arrow-up-from-bracket text-2xl p-2 px-4 w-14 text-blue-500"></span>
         </button>
         {% if current_user_is_in_class %}
-        <button id="hand_in_button" class="h-full hover:bg-blue-100" title="Hand in your assignment">
->>>>>>> bfcba660
+        <button id="hand_in_button" class="h-full hover:bg-blue-100" title="{{_('hand_in_exercise')}}">
           <span class="fa-regular fa-paper-plane text-2xl p-2 px-4 w-14 text-blue-500"></span>
         </button>
         {% endif %}
