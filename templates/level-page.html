--- conflicted
+++ resolved
@@ -4,7 +4,6 @@
 {% if not raw %}
 <div id="level-header" class="bg-blue-200">
   <div class="ltr:pl-8 rtl:pr-8 py-2 flex gap-2 px-4 items-center justify-between w-full max-w-screen-2xl mx-auto">
-<<<<<<< HEAD
     <div class="dropdown relative">
         <button class="white-btn px-4 rounded inline-flex items-center gap-2 text-xl" id="dropdown_level_button"
             onclick="$('#level_dropdown').slideToggle('medium');"
@@ -44,41 +43,6 @@
         {% endfor %}
       </div>
   </div>
-=======
-    {% if customizations and customizations["available_levels"]%}
-      <div class="dropdown relative">
-      <button class="white-btn px-4 rounded inline-flex items-center gap-2 text-xl" id="dropdown_level_button"
-          onclick="$('#level_dropdown').slideToggle('medium');">
-          <span>{{ _('level_title') }} {{ level_nr }}
-            &nbsp;
-            {% if assignment_nr %} · {{ _('step_title') }} {{ assignment_nr }} {% endif %}</span>
-          <svg class="fill-current h-6 w-6" xmlns="http://www.w3.org/2000/svg" viewBox="0 0 20 20">
-            <path d="M9.293 12.95l.707.707L15.657 8l-1.414-1.414L10 10.828 5.757 6.586 4.343 8z" />
-          </svg>
-        </button>
-        <div class="dropdown-menu dropdown-blue z-20 min-w-full" id="level_dropdown"
-          style="display: none; padding: 0px !important; margin: 0px; margin-top: 0.25rem;">
-            {% for dropdown_level in customizations['available_levels'] %}
-              <button id="level_button" class="flex-row flex justify-between items-center gap-2 px-2 py-2 border-b border-dashed border-blue-500
-              {% if dropdown_level == level %}bg-white{% else %}hover:bg-blue-100 bg-blue-200{% endif %}"
-              {% if dropdown_level == level %}disabled{% endif %}
-              style="width: 100%;"
-              _="on click hedyApp.goToLevel({{dropdown_level}})">
-              <div class="flex-grow h-min min-w-80" tabindex=0>
-                  {{ _('level_title') }} {{ dropdown_level }}
-                </div>
-              </button>
-            {% endfor %}
-        </div>
-      </div>
-    {% else %}
-      <div class="text-2xl font-bold text-blue-500 whitespace-nowrap flex-0">
-        {{ _('level_title') }} {{ level_nr }}
-        &nbsp;
-        {% if assignment_nr %} · {{ _('step_title') }} {{ assignment_nr }} {% endif %}
-      </div>
-    {% endif %}
->>>>>>> 805b5358
     <div class="flex-1">
       <div id="program_name_container" class="overflow-hidden flex-1 flex border border-blue-400 ltr:divide-x rtl:divide-x-reverse divide-blue-400 rounded md:mx-16 items-center">
         <input id="program_name" type="text" class="outline-0 text-2xl font-light text-blue-500 flex-1 bg-transparent focus:bg-blue-100 border-0 px-4 flex-1 h-full" value="{{initial_adventure.save_name}}">
@@ -198,11 +162,7 @@
 
 {% include 'incl/share-modal.html' %}
 {% include 'incl/hand-in-modal.html' %}
-<<<<<<< HEAD
-{% if url_for(request.endpoint) == "/hour-of-code" %}
-=======
 {% if HOC_tracking_pixel %}
->>>>>>> 805b5358
   <img src="https://code.org/api/hour/begin_hedy_text.png" id="tracking_pixel" alt="Tracking Pixel - Hour of code" height="1" width="1">
 {% endif %}
 {% endblock %}