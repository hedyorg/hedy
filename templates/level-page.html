{% extends "layout.html" %}

{% block full_width_content %}
{% if not raw %}
  {% if not raw and session.preview_class %}
    <div class="bg-red-500 text-white text-sm font-bold px-4 py-3" data-cy="preview_class_banner" role="alert">
        <div class="text-center center-text">{{_('previewing_class').format(class_name=session.preview_class["name"])}} <a data-cy="exit_preview_class_banner" class="text-white" href="/for-teachers/clear-preview-class">{{_('exit_preview_mode')}}</a></div>
    </div>
  {% endif %}
{% if customizations and customizations["teachers_adventure"] %}
  <div class="bg-red-500 text-white text-sm font-bold px-4 py-3" data-cy="preview_adventure_banner" role="alert">
      <div class="text-center center-text">{{_('previewing_adventure')}} 
        {% if initial_adventure.author == username %}
          <a class="text-white" href="/for-teachers/customize-adventure/{{initial_adventure.id}}">{{_('edit_adventure')}}</a>
        {% else %}
          <a class="text-white" href="/public-adventures">{{_('public_adventures')}}</a>
        {% endif %}
      </div>
  </div>
{% endif %}
<<<<<<< HEAD
<div id="level_header">
  <div class="mt-4 py-2 flex gap-2 px-4 items-center justify-between w-full max-w-screen-2xl mx-auto">
    {% if customizations and customizations["available_levels"]%}
      <div class="dropdown relative">
        <button class="blue-btn px-4 inline-flex items-center text-xl" id="dropdown_level_button"
          onclick="$('#level_dropdown').slideToggle('medium');"
          _="on click hedyApp.scrollToLastClickedButton('level_dropdown')">
=======
<div id="level_header" class="bg-blue-200">
  <div class="ltr:pl-8 rtl:pr-8 py-2 flex gap-2 px-4 items-center justify-between w-full max-w-screen-2xl mx-auto">
    {% if intro_tutorial %}
        <div class="text-2xl font-bold text-blue-500 whitespace-nowrap flex-0">
          {{ _('level_title') }} {{ level_nr }}
          &nbsp;
          {% if assignment_nr %} · {{ _('step_title') }} {{ assignment_nr }} {% endif %}
        </div>
    {% else %}
      <div class="dropdown relative">
        <button class="white-btn px-4 rounded inline-flex items-center gap-2 text-xl" data-cy="dropdown_level_button"
          onclick="$('#level_dropdown').slideToggle('medium');">
>>>>>>> ae3ca4d3
          <span>{{ _('level_title') }} {{ level_nr }}
            &nbsp;
            {% if assignment_nr %} · {{ _('step_title') }} {{ assignment_nr }} {% endif %}</span>
          <svg id="level_arrow" class="fill-current h-6 w-6" xmlns="http://www.w3.org/2000/svg" viewBox="0 0 20 20">
            <path d="M9.293 12.95l.707.707L15.657 8l-1.414-1.414L10 10.828 5.757 6.586 4.343 8z" />
          </svg>
        </button>
        <div class="dropdown-menu dropdown-blue z-30 min-w-full h-48 overflow-auto" id="level_dropdown"
          style="display: none; padding: 0px !important; margin: 0px; margin-top: 0.25rem;"
          _="on mutation of @style
              set arrow to #level_arrow
              if *display == 'none'
                  then remove .rotate-180 from arrow
              else if not arrow.classList.contains('rotate-180')
                  add .rotate-180 to arrow
              end">
            {% set dropdown_levels = customizations["available_levels"] if customizations["teachers_adventure"] else range(1, max_level + 1) %}
            {% for dropdown_level in dropdown_levels %}
              <button id="level_button_{{ dropdown_level }}" data-cy="level_button_{{ dropdown_level }}" class="flex justify-between items-center gap-2 px-2 py-2 border-b border-dashed border-blue-500
              {% if dropdown_level == level %}bg-white{% elif dropdown_level not in customizations['available_levels'] and not specific_adventure %}bg-gray-400 tooltip{% else %}hover:bg-blue-100 bg-blue-200c{% endif %}"
              {% if (dropdown_level == level or dropdown_level not in customizations['available_levels']) and not specific_adventure %}disabled{% endif %}
              style="width: 100%;"
<<<<<<< HEAD
              _="on click
              hedyApp.goToLevel({{dropdown_level}})
              then localStorage.setItem('level_dropdown', 'level_button_{{ dropdown_level }}')">
=======
              _="on click hedyApp.goToLevel({{dropdown_level}})">
                {% if not specific_adventure %}
>>>>>>> ae3ca4d3
                <div class="{% if dropdown_level in customizations['available_levels'] %}hidden{% endif %} text-center opacity-0 hover:opacity-100 duration-300 absolute inset-0 z-10 items-top">
                  <span class="tooltiptext text-xs font-medium absolute rounded shadow-lg !fixed p-2" style="inset: auto; margin-left: -90px; margin-top: -30px; color:black; ">
                    {{ _('tooltip_level_locked') }}
                  </span>
                </div>
                {% endif %}
                <div class="flex-grow h-min min-w-80" tabindex=0>
                    {{ _('level_title') }} {{ dropdown_level }}
                </div>
              </button>
            {% endfor %}
        </div>
      </div>
    {% endif %}
    {% if not public_adventures_page %}
    <div class="order-5">
          <div class="flex justify-between" id="pagination_container">
            <!--
              TODO:
              investigate why next_level is always incremented instead of assigned to the level that's actually next.
              For instance, disable level 2, but leave the rest enabled; now next_level is 2 but should be 3.
             -->
            {% if prev_level and (not customizations or prev_level in customizations['available_levels']) %}
              <div class="flex-1">
                <a id="pagination_container"
                  class="green-btn ltr:ml-1 rtl:mr-1 hidden"
                  href="#"
                  _="on load or click from .tab
                      if the *display of .previous-tab is 'none'
                        toggle .hidden on me
                      else
                        add .hidden to me
                      end
                      on click hedyApp.goToLevel({{prev_level}})">{{ _('previous_adventure') }}</a>
              </div>
            {% endif %}

            <div class="dropdown relative">
              <button class="blue-btn px-4 rounded inline-flex items-center gap-2 text-l" id="dropdown_adventure_button"
                onclick="$('#adventure_dropdown').slideToggle('medium');"
                _="on load put hedyApp.getCurrentAdv() into #adventure_text
                on click hedyApp.scrollToLastClickedButton('adventure_dropdown')">
                <div id="adventure_text"></div>
                <svg id="adventure_arrow" class="fill-current h-6 w-6" xmlns="http://www.w3.org/2000/svg" viewBox="0 0 20 20">
                  <path d="M9.293 12.95l.707.707L15.657 8l-1.414-1.414L10 10.828 5.757 6.586 4.343 8z" />
                </svg>
              </button>
              <div class="dropdown-menu dropdown-blue z-30 min-w-full h-48 overflow-auto" id="adventure_dropdown"
                style="display: none; padding: 0px !important; margin: 0px; margin-top: 0.25rem;"
                _="on mutation of @style
                    set arrow to #adventure_arrow
                    if *display == 'none'
                        remove .rotate-180 from arrow
                    else if not arrow.classList.contains('rotate-180')
                        add .rotate-180 to arrow
                    end">
                  {% for adventure in adventures %}
                    <button id="adventure_button_{{ adventure.name }}" 
                    class="flex justify-between items-center gap-2 px-2 py-2 border-b border-dashed border-blue-500 bg-white"
                    data-tab="{{adventure.short_name}}"
                    tabindex="{{ loop.index }}"
                    style="width: 100%;"
                    onclick="$('#adventure_dropdown').slideUp('medium');"
                    _="on click 
                    put hedyApp.getCurrentAdv() into #adventure_text
                    then localStorage.setItem('adventure_dropdown', 'adventure_button_{{ adventure.name }}')">
                        {{ adventure.name }}
                    </button>
                  {% endfor %}
              </div>
            </div>

            <button class="blue-btn next-tab ltr:ml-1 rtl:mr-1"
              href="#"
              _="on click
                set :next to hedyApp.getNext()
                if :next
                  set *display to 'block'
                else
                  set *display to 'none'
                end
                call :next.click() 
                then set adv to hedyApp.getCurrentAdv()
                put adv into #adventure_text
                then localStorage.setItem('adventure_dropdown', 'adventure_button_' + adv)">
                {{_('next_adventure')}}&nbsp;
                <span class="fa fa-arrow-{% if g.dir == "ltr" %}right{% else %}left{% endif %}"></span>
                </button>
            {% if not quiz and not parsons and next_level and (not customizations or next_level in customizations['available_levels']) %}
              <a id="next_level_button"
                class="green-btn ltr:ml-1 rtl:mr-1 hidden"
                href="#"
                _="on load or click from .tab
                    if the *display of .next-tab is 'none'
                      toggle .hidden on me
                    else
                      add .hidden to me
                    end
                    on click hedyApp.goToLevel({{next_level}})">{{ _('next_adventure') }}</a>
            {% endif %}
          </div>
    </div>
    {% endif %}
    <!-- #TODO -->
    <!-- <div class="flex-1">
      <div id="program_name_container" class="overflow-hidden flex-1 flex border border-blue-400 ltr:divide-x rtl:divide-x-reverse divide-blue-400 rounded md:mx-16 items-center">
        <input id="program_name" type="text" class="outline-0 text-2xl font-light text-blue-500 flex-1 bg-transparent focus:bg-blue-100 border-0 px-4 flex-1 h-full" value="{{initial_adventure.save_name}}">
        <button id="share_program_button" class="h-full hover:bg-blue-100" title="{{_('share_your_program')}}">
          <span class="fa-solid fa-arrow-up-from-bracket text-2xl p-2 px-4 w-14 text-blue-500"></span>
        </button>
        {% if current_user_is_in_class %}
        <button id="hand_in_button" class="h-full hover:bg-blue-100" title="{{_('hand_in_exercise')}}">
          <span class="fa-regular fa-paper-plane text-2xl p-2 px-4 w-14 text-blue-500"></span>
        </button>
        {% endif %}
      </div>
    </div>
    {% if tutorial %}
    <button class="green-btn" onclick="hedyApp.startLevelTutorial('{{level_nr}}')">{{_('tutorial')}}</button>
    {% endif %}
    {% if not hide_cheatsheet and cheatsheet %}
    <div class="dropdown relative">
      <button class="green-btn font-semibold rounded inline-flex items-center gap-2 mr-2" id="dropdown_cheatsheet_button"
        onclick="$('#cheatsheet_dropdown').slideToggle('medium');">
        <span>{{ "🤔" }}</span>
        <svg id="cheatsheet_arrow" class="fill-current h-6 w-6" xmlns="http://www.w3.org/2000/svg" viewBox="0 0 20 20">
          <path d="M9.293 12.95l.707.707L15.657 8l-1.414-1.414L10 10.828 5.757 6.586 4.343 8z" />
        </svg>
      </button>
      <div class="dropdown-menu dropdown-green z-30 mt-2" id="cheatsheet_dropdown"
        style="display: none; padding: 0px !important;"
        _="on mutation of @style
            set arrow to #cheatsheet_arrow
            if *display == 'none'
                remove .rotate-180 from arrow
            else if not arrow.classList.contains('rotate-180')
                add .rotate-180 to arrow
            end">
        <h2 class="px-2 py-6">{{_('cheatsheet_title')}}</h2>
        {% for example in cheatsheet %}
        <div class="flex justify-between items-center gap-4 px-4 py-8 border-t border-dashed border-green-500">
          <div class="flex-grow h-min min-w-80" tabindex=0>
            {{ example.explanation|commonmark }}
          </div>
          <div class="flex-none">
            <button class="yellow-btn tiny-btn" id="try_button{{ loop.index }}"
              onclick='hedyApp.tryPaletteCode({{example.demo_code|tojson}});'>
              <span class="rtl:hidden">⇥</span>
              <span class="ltr:hidden">⇤</span>
            </button>
          </div>
        </div>
        {% endfor %}
      </div>
    </div>
    {% endif %}
    {% if get_syntax_language(g.lang) != "en" and (not customizations or 'hide_keyword_switcher' not in customizations['other_settings']) %}
     {{ render_partial('htmx-language-switch-button.html', commands=commands) }}
    {% endif %}
    -->
  </div> <!-- container -->
</div><!-- blue bar -->
{% endif %}

<div id="level_header">
  <div class="mt-4 py-2 flex gap-2 px-4 items-center justify-between w-full max-w-screen-2xl mx-auto">
    <div id="program_name_container" class="overflow-hidden flex-1 flex border border-blue-800 ltr:divide-x rtl:divide-x-reverse divide-blue-400 rounded">
      <input id="program_name" type="text" class="outline-0 text-2xl font-light text-blue-800 flex-1 bg-transparent focus:bg-blue-100 border-0 px-4" value="Introduction">
    </div>
    <div class="order-5">
      <button class="blue-btn next-tab ltr:ml-1 rtl:mr-1">
        Cheatsheet
        <span class="fa fa-list"></span>
      </button>
      <button class="blue-btn next-tab ltr:ml-1 rtl:mr-1">
        Language
        <span class="fa fa-language"></span>
      </button>
      <button class="blue-btn next-tab ltr:ml-1 rtl:mr-1">
        Share
        <span class="fa fa-share-nodes"></span>
      </button>
      <button class="blue-btn next-tab ltr:ml-1 rtl:mr-1">
        Submit
        <span class="fa fa-paper-plane"></span>
      </button>
    </div>
  </div>
</div>

<div class="w-full max-w-screen-2xl mx-auto" id="code_content_container">
  <div class="mt-5 ml-4 text-base font-medium dark:text-white"><b>75%</b> to complete</div>
<div class="max-w-screen-2xl mr-4 items-center justify-between mx-auto ml-4 rounded-full h-2.5 bg-gray-300">
  <div class="rounded-full h-2.5 bg-blue-800" style="width: 75%"></div>
</div>
{% block levelbody %}{% endblock %}
</div>

{% include 'incl/share-modal.html' %}
{% include 'incl/hand-in-modal.html' %}
{% if HOC_tracking_pixel %}
  <img src="https://code.org/api/hour/begin_hedy_text.png" id="tracking_pixel" alt="Tracking Pixel - Hour of code" height="1" width="1">
{% endif %}
{% endblock %}<|MERGE_RESOLUTION|>--- conflicted
+++ resolved
@@ -18,15 +18,6 @@
       </div>
   </div>
 {% endif %}
-<<<<<<< HEAD
-<div id="level_header">
-  <div class="mt-4 py-2 flex gap-2 px-4 items-center justify-between w-full max-w-screen-2xl mx-auto">
-    {% if customizations and customizations["available_levels"]%}
-      <div class="dropdown relative">
-        <button class="blue-btn px-4 inline-flex items-center text-xl" id="dropdown_level_button"
-          onclick="$('#level_dropdown').slideToggle('medium');"
-          _="on click hedyApp.scrollToLastClickedButton('level_dropdown')">
-=======
 <div id="level_header" class="bg-blue-200">
   <div class="ltr:pl-8 rtl:pr-8 py-2 flex gap-2 px-4 items-center justify-between w-full max-w-screen-2xl mx-auto">
     {% if intro_tutorial %}
@@ -39,7 +30,6 @@
       <div class="dropdown relative">
         <button class="white-btn px-4 rounded inline-flex items-center gap-2 text-xl" data-cy="dropdown_level_button"
           onclick="$('#level_dropdown').slideToggle('medium');">
->>>>>>> ae3ca4d3
           <span>{{ _('level_title') }} {{ level_nr }}
             &nbsp;
             {% if assignment_nr %} · {{ _('step_title') }} {{ assignment_nr }} {% endif %}</span>
@@ -47,12 +37,12 @@
             <path d="M9.293 12.95l.707.707L15.657 8l-1.414-1.414L10 10.828 5.757 6.586 4.343 8z" />
           </svg>
         </button>
-        <div class="dropdown-menu dropdown-blue z-30 min-w-full h-48 overflow-auto" id="level_dropdown"
+        <div class="dropdown-menu dropdown-blue z-30 min-w-full" id="level_dropdown"
           style="display: none; padding: 0px !important; margin: 0px; margin-top: 0.25rem;"
           _="on mutation of @style
               set arrow to #level_arrow
               if *display == 'none'
-                  then remove .rotate-180 from arrow
+                  remove .rotate-180 from arrow
               else if not arrow.classList.contains('rotate-180')
                   add .rotate-180 to arrow
               end">
@@ -62,14 +52,8 @@
               {% if dropdown_level == level %}bg-white{% elif dropdown_level not in customizations['available_levels'] and not specific_adventure %}bg-gray-400 tooltip{% else %}hover:bg-blue-100 bg-blue-200c{% endif %}"
               {% if (dropdown_level == level or dropdown_level not in customizations['available_levels']) and not specific_adventure %}disabled{% endif %}
               style="width: 100%;"
-<<<<<<< HEAD
-              _="on click
-              hedyApp.goToLevel({{dropdown_level}})
-              then localStorage.setItem('level_dropdown', 'level_button_{{ dropdown_level }}')">
-=======
               _="on click hedyApp.goToLevel({{dropdown_level}})">
                 {% if not specific_adventure %}
->>>>>>> ae3ca4d3
                 <div class="{% if dropdown_level in customizations['available_levels'] %}hidden{% endif %} text-center opacity-0 hover:opacity-100 duration-300 absolute inset-0 z-10 items-top">
                   <span class="tooltiptext text-xs font-medium absolute rounded shadow-lg !fixed p-2" style="inset: auto; margin-left: -90px; margin-top: -30px; color:black; ">
                     {{ _('tooltip_level_locked') }}
@@ -84,97 +68,7 @@
         </div>
       </div>
     {% endif %}
-    {% if not public_adventures_page %}
-    <div class="order-5">
-          <div class="flex justify-between" id="pagination_container">
-            <!--
-              TODO:
-              investigate why next_level is always incremented instead of assigned to the level that's actually next.
-              For instance, disable level 2, but leave the rest enabled; now next_level is 2 but should be 3.
-             -->
-            {% if prev_level and (not customizations or prev_level in customizations['available_levels']) %}
-              <div class="flex-1">
-                <a id="pagination_container"
-                  class="green-btn ltr:ml-1 rtl:mr-1 hidden"
-                  href="#"
-                  _="on load or click from .tab
-                      if the *display of .previous-tab is 'none'
-                        toggle .hidden on me
-                      else
-                        add .hidden to me
-                      end
-                      on click hedyApp.goToLevel({{prev_level}})">{{ _('previous_adventure') }}</a>
-              </div>
-            {% endif %}
-
-            <div class="dropdown relative">
-              <button class="blue-btn px-4 rounded inline-flex items-center gap-2 text-l" id="dropdown_adventure_button"
-                onclick="$('#adventure_dropdown').slideToggle('medium');"
-                _="on load put hedyApp.getCurrentAdv() into #adventure_text
-                on click hedyApp.scrollToLastClickedButton('adventure_dropdown')">
-                <div id="adventure_text"></div>
-                <svg id="adventure_arrow" class="fill-current h-6 w-6" xmlns="http://www.w3.org/2000/svg" viewBox="0 0 20 20">
-                  <path d="M9.293 12.95l.707.707L15.657 8l-1.414-1.414L10 10.828 5.757 6.586 4.343 8z" />
-                </svg>
-              </button>
-              <div class="dropdown-menu dropdown-blue z-30 min-w-full h-48 overflow-auto" id="adventure_dropdown"
-                style="display: none; padding: 0px !important; margin: 0px; margin-top: 0.25rem;"
-                _="on mutation of @style
-                    set arrow to #adventure_arrow
-                    if *display == 'none'
-                        remove .rotate-180 from arrow
-                    else if not arrow.classList.contains('rotate-180')
-                        add .rotate-180 to arrow
-                    end">
-                  {% for adventure in adventures %}
-                    <button id="adventure_button_{{ adventure.name }}" 
-                    class="flex justify-between items-center gap-2 px-2 py-2 border-b border-dashed border-blue-500 bg-white"
-                    data-tab="{{adventure.short_name}}"
-                    tabindex="{{ loop.index }}"
-                    style="width: 100%;"
-                    onclick="$('#adventure_dropdown').slideUp('medium');"
-                    _="on click 
-                    put hedyApp.getCurrentAdv() into #adventure_text
-                    then localStorage.setItem('adventure_dropdown', 'adventure_button_{{ adventure.name }}')">
-                        {{ adventure.name }}
-                    </button>
-                  {% endfor %}
-              </div>
-            </div>
-
-            <button class="blue-btn next-tab ltr:ml-1 rtl:mr-1"
-              href="#"
-              _="on click
-                set :next to hedyApp.getNext()
-                if :next
-                  set *display to 'block'
-                else
-                  set *display to 'none'
-                end
-                call :next.click() 
-                then set adv to hedyApp.getCurrentAdv()
-                put adv into #adventure_text
-                then localStorage.setItem('adventure_dropdown', 'adventure_button_' + adv)">
-                {{_('next_adventure')}}&nbsp;
-                <span class="fa fa-arrow-{% if g.dir == "ltr" %}right{% else %}left{% endif %}"></span>
-                </button>
-            {% if not quiz and not parsons and next_level and (not customizations or next_level in customizations['available_levels']) %}
-              <a id="next_level_button"
-                class="green-btn ltr:ml-1 rtl:mr-1 hidden"
-                href="#"
-                _="on load or click from .tab
-                    if the *display of .next-tab is 'none'
-                      toggle .hidden on me
-                    else
-                      add .hidden to me
-                    end
-                    on click hedyApp.goToLevel({{next_level}})">{{ _('next_adventure') }}</a>
-            {% endif %}
-          </div>
-    </div>
-    {% endif %}
-    <!-- #TODO -->
-    <!-- <div class="flex-1">
+    <div class="flex-1">
       <div id="program_name_container" class="overflow-hidden flex-1 flex border border-blue-400 ltr:divide-x rtl:divide-x-reverse divide-blue-400 rounded md:mx-16 items-center">
         <input id="program_name" type="text" class="outline-0 text-2xl font-light text-blue-500 flex-1 bg-transparent focus:bg-blue-100 border-0 px-4 flex-1 h-full" value="{{initial_adventure.save_name}}">
         <button id="share_program_button" class="h-full hover:bg-blue-100" title="{{_('share_your_program')}}">
@@ -229,42 +123,11 @@
     {% if get_syntax_language(g.lang) != "en" and (not customizations or 'hide_keyword_switcher' not in customizations['other_settings']) %}
      {{ render_partial('htmx-language-switch-button.html', commands=commands) }}
     {% endif %}
-    -->
   </div> <!-- container -->
 </div><!-- blue bar -->
 {% endif %}
 
-<div id="level_header">
-  <div class="mt-4 py-2 flex gap-2 px-4 items-center justify-between w-full max-w-screen-2xl mx-auto">
-    <div id="program_name_container" class="overflow-hidden flex-1 flex border border-blue-800 ltr:divide-x rtl:divide-x-reverse divide-blue-400 rounded">
-      <input id="program_name" type="text" class="outline-0 text-2xl font-light text-blue-800 flex-1 bg-transparent focus:bg-blue-100 border-0 px-4" value="Introduction">
-    </div>
-    <div class="order-5">
-      <button class="blue-btn next-tab ltr:ml-1 rtl:mr-1">
-        Cheatsheet
-        <span class="fa fa-list"></span>
-      </button>
-      <button class="blue-btn next-tab ltr:ml-1 rtl:mr-1">
-        Language
-        <span class="fa fa-language"></span>
-      </button>
-      <button class="blue-btn next-tab ltr:ml-1 rtl:mr-1">
-        Share
-        <span class="fa fa-share-nodes"></span>
-      </button>
-      <button class="blue-btn next-tab ltr:ml-1 rtl:mr-1">
-        Submit
-        <span class="fa fa-paper-plane"></span>
-      </button>
-    </div>
-  </div>
-</div>
-
 <div class="w-full max-w-screen-2xl mx-auto" id="code_content_container">
-  <div class="mt-5 ml-4 text-base font-medium dark:text-white"><b>75%</b> to complete</div>
-<div class="max-w-screen-2xl mr-4 items-center justify-between mx-auto ml-4 rounded-full h-2.5 bg-gray-300">
-  <div class="rounded-full h-2.5 bg-blue-800" style="width: 75%"></div>
-</div>
 {% block levelbody %}{% endblock %}
 </div>
 
