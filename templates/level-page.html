{% extends "layout.html" %}

{% block body %}
<div id="level-header" class="ltr:pl-8 rtl:pr-8 py-2 bg-blue-200 flex items-center">
  <div class="tracking-wide text-xl font-extralight py-2 ltr:mr-8 rtl:ml-8 mt-1 whitespace-nowrap">
    {{ _('level_title') }} {{ level_nr }}
    &nbsp;
    {% if assignment_nr %} · {{ _('step_title') }} {{ assignment_nr }} {% endif %}
  </div>
  <div class="w-full flex items-center justify-end ltr:ml-auto rtl:mr-auto ltr:mr-4 rtl:ml-4">
<<<<<<< HEAD
    <input id="program_name" type="text" class="border border-green-400 rounded p-2 px-3 w-1/2 h-4/5" value="{{ (loaded_program or {}).name or (ui.level_title + ' ' + level_nr)}}">
    <input type="submit" class="green-btn ltr:ml-2 rtl:mr-2 cursor-pointer" value="{{ ui.save_code_button }}" onclick="hedyApp.saveit({{ level }}, '{{ g.lang }}', $ ('#program_name').val (), hedyApp.get_trimmed_code(), false);">
    <input type="submit" class="green-btn ltr:ml-2 rtl:mr-2 cursor-pointer" value="{{ ui.share_code_button }}" onclick="hedyApp.saveit({{ level }}, '{{ g.lang }}', $ ('#program_name').val (), hedyApp.get_trimmed_code(), true);">
=======
    <input id="program_name" type="text" class="border border-green-400 rounded p-2 px-3 w-1/2 h-4/5" value="{{ (loaded_program or {}).name or (_('level_title') + ' ' + level_nr)}}">
    <input type="submit" class="green-btn ltr:ml-2 rtl:mr-2 cursor-pointer" value="{{ _('save_code_button') }}" onclick="hedyApp.saveit({{ level }}, '{{ g.lang }}', $ ('#program_name').val (), hedyApp.get_trimmed_code(), '{{_('save_prompt')}}');">
    <input type="submit" class="green-btn ltr:ml-2 rtl:mr-2 cursor-pointer" value="{{ _('share_code_button') }}" onclick="hedyApp.share_program({{ level }}, '{{ g.lang }}', true, -1, true);">
>>>>>>> c64bfce6
    {% if not hide_cheatsheet %}
      <div class="dropdown inline-block relative ltr:ml-2 rtl:mr-2">
          <button class="green-btn font-semibold rounded inline-flex items-center">
            <span class="ltr:mr-1 rtl:ml-1">{{ "🤔" }}</span>
            <svg class="fill-current h-4 w-4" xmlns="http://www.w3.org/2000/svg" viewBox="0 0 20 20"><path d="M9.293 12.95l.707.707L15.657 8l-1.414-1.414L10 10.828 5.757 6.586 4.343 8z"/> </svg>
          </button>
          <div class="dropdown-menu absolute hidden z-40 ltr:right-0 rtl:left-0">
              <ul class="rounded-lg border border-black bg-green-400 mt-2 list-none ltr:ml-0 rtl:mr-0 w-48">
              {% for command in commands %}
                <div class="justify-between my-2 {% if loop.index != commands|length %}shadow-md{% endif %} p-3 pl-4">
                  <div class="font-thin text-base flex-grow mb-1" tabindex=0>
                    {{ command.explanation|commonmark }}
                  </div>
                  <div class="flex">
                    <div class="font-thin text-sm flex-grow" tabindex=0>
                    </div>
                    <button class="btn block flex-none self-end ml-1" style="min-width:6em"
                      onclick='hedyApp.tryPaletteCode({{command.demo_code|tojson}});'>{{_('try_button')}}</button>
                  </div>
                </div>
                {% endfor %}
              </ul>
          </div>
      </div>
  {% endif %}
  </div>
</div>
<div class="flex-grow flex items-stretch">
{% block levelbody %}{% endblock %}
</div>

{% endblock %}<|MERGE_RESOLUTION|>--- conflicted
+++ resolved
@@ -8,15 +8,9 @@
     {% if assignment_nr %} · {{ _('step_title') }} {{ assignment_nr }} {% endif %}
   </div>
   <div class="w-full flex items-center justify-end ltr:ml-auto rtl:mr-auto ltr:mr-4 rtl:ml-4">
-<<<<<<< HEAD
-    <input id="program_name" type="text" class="border border-green-400 rounded p-2 px-3 w-1/2 h-4/5" value="{{ (loaded_program or {}).name or (ui.level_title + ' ' + level_nr)}}">
+    <input id="program_name" type="text" class="border border-green-400 rounded p-2 px-3 w-1/2 h-4/5" value="{{ (loaded_program or {}).name or (_('level_title') + ' ' + level_nr)}}">
     <input type="submit" class="green-btn ltr:ml-2 rtl:mr-2 cursor-pointer" value="{{ ui.save_code_button }}" onclick="hedyApp.saveit({{ level }}, '{{ g.lang }}', $ ('#program_name').val (), hedyApp.get_trimmed_code(), false);">
     <input type="submit" class="green-btn ltr:ml-2 rtl:mr-2 cursor-pointer" value="{{ ui.share_code_button }}" onclick="hedyApp.saveit({{ level }}, '{{ g.lang }}', $ ('#program_name').val (), hedyApp.get_trimmed_code(), true);">
-=======
-    <input id="program_name" type="text" class="border border-green-400 rounded p-2 px-3 w-1/2 h-4/5" value="{{ (loaded_program or {}).name or (_('level_title') + ' ' + level_nr)}}">
-    <input type="submit" class="green-btn ltr:ml-2 rtl:mr-2 cursor-pointer" value="{{ _('save_code_button') }}" onclick="hedyApp.saveit({{ level }}, '{{ g.lang }}', $ ('#program_name').val (), hedyApp.get_trimmed_code(), '{{_('save_prompt')}}');">
-    <input type="submit" class="green-btn ltr:ml-2 rtl:mr-2 cursor-pointer" value="{{ _('share_code_button') }}" onclick="hedyApp.share_program({{ level }}, '{{ g.lang }}', true, -1, true);">
->>>>>>> c64bfce6
     {% if not hide_cheatsheet %}
       <div class="dropdown inline-block relative ltr:ml-2 rtl:mr-2">
           <button class="green-btn font-semibold rounded inline-flex items-center">
