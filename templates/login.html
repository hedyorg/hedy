{% extends "auth.html" %}

{% block main %}
<<<<<<< HEAD
<div class="px-8">
  <form class="auth" onsubmit="event.preventDefault (); hedyApp.auth.submit ('login')">
    <h2>{{auth.login_long}}</h2>
    <br>
    <label>{{auth.username}} / {{auth.email}}</label>
    <input id="username">
    <br><br>
    <label>{{auth.password}}</label>
    <input id="password" type=password>
    <br><br>
    <button type="submit" class="green-btn">{{auth.login}}</button>
=======
<div class="w-full max-w-md text-center ml-auto mr-auto">
  <form class="auth bg-white shadow-md rounded px-8 pt-6 pb-8 mb-4" onsubmit="event.preventDefault (); window.auth.submit ('login')">
    <h2 class="py-2">{{auth.login_long}}</h2>
    <div class="mb-4">
        <label for="username">{{auth.username}} / {{auth.email}}</label>
        <input id="username" name="username">
    </div>
    <div class="mb-6">
        <label for=password">{{auth.password}}</label>
        <input id="password" name="password" type=password>
    </div>
    <button type="submit" class="green-btn my-2">{{auth.login}}</button>
>>>>>>> 2d82964b
    <div id="error" class="flex-0 mt-8 mb-8 bg-red-100 border-t-4 border-red-500 rounded-b text-red-900 px-4 py-3 shadow-md" role="alert" style="display: none;"></div>
    <div id="success" class="flex-0 mt-8 mb-8 bg-green-100 border-t-4 border-green-500 rounded-b text-green-900 px-4 py-3 shadow-md" role="alert" style="display: none;"></div>
  </form>
  <form id="create-account" class="py-2" onsubmit="event.preventDefault (); window.location.href = 'signup{% if lang and lang != "en" %}?lang={{lang}}{% endif %}'">
    {{auth.no_account}}&nbsp;&nbsp;<button type="submit" class="green-btn">{{auth.create_account}}</button>
  </form>
  <form class="py-2" onsubmit="event.preventDefault (); window.location.href = 'recover{% if lang and lang != "en" %}?lang={{lang}}{% endif %}'"><button type="submit" class="btn">{{auth.forgot_password}}</button></form>
</div>
{% endblock %}<|MERGE_RESOLUTION|>--- conflicted
+++ resolved
@@ -1,21 +1,8 @@
 {% extends "auth.html" %}
 
 {% block main %}
-<<<<<<< HEAD
-<div class="px-8">
-  <form class="auth" onsubmit="event.preventDefault (); hedyApp.auth.submit ('login')">
-    <h2>{{auth.login_long}}</h2>
-    <br>
-    <label>{{auth.username}} / {{auth.email}}</label>
-    <input id="username">
-    <br><br>
-    <label>{{auth.password}}</label>
-    <input id="password" type=password>
-    <br><br>
-    <button type="submit" class="green-btn">{{auth.login}}</button>
-=======
 <div class="w-full max-w-md text-center ml-auto mr-auto">
-  <form class="auth bg-white shadow-md rounded px-8 pt-6 pb-8 mb-4" onsubmit="event.preventDefault (); window.auth.submit ('login')">
+  <form class="auth bg-white shadow-md rounded px-8 pt-6 pb-8 mb-4" onsubmit="event.preventDefault (); hedyApp.auth.submit ('login')">
     <h2 class="py-2">{{auth.login_long}}</h2>
     <div class="mb-4">
         <label for="username">{{auth.username}} / {{auth.email}}</label>
@@ -26,7 +13,6 @@
         <input id="password" name="password" type=password>
     </div>
     <button type="submit" class="green-btn my-2">{{auth.login}}</button>
->>>>>>> 2d82964b
     <div id="error" class="flex-0 mt-8 mb-8 bg-red-100 border-t-4 border-red-500 rounded-b text-red-900 px-4 py-3 shadow-md" role="alert" style="display: none;"></div>
     <div id="success" class="flex-0 mt-8 mb-8 bg-green-100 border-t-4 border-green-500 rounded-b text-green-900 px-4 py-3 shadow-md" role="alert" style="display: none;"></div>
   </form>
