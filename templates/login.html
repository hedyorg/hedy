--- conflicted
+++ resolved
@@ -4,28 +4,6 @@
 
 {% block message %}{% endblock %}
 
-<<<<<<< HEAD
-<div class="w-full max-w-md text-center mx-auto">
-  <div class="bg-white shadow-md rounded px-8 pt-6 pb-4 mb-4">
-      <form class="js-validated-form auth" style="border: none;" onsubmit="event.preventDefault (); hedyApp.auth.submit ('login')">
-        <h2 class="py-2">{{ _('login_long') }}</h2>
-        <div class="mb-4">
-            <label for="username">{{ _('username') }}</label>
-            <input id="username" name="username" required>
-        </div>
-        <div class="mb-4">
-            <label for=password">{{ _('password') }}</label>
-            <input id="password" name="password" type=password required>
-        </div>
-        <button type="submit" class="green-btn mt-2">{{ _('login') }}</button>
-        <div id="error" class="flex-0 mt-4 mb-4 bg-red-100 border-t-4 border-red-500 rounded-b text-red-900 px-4 py-3 shadow-md" role="alert" style="display: none;"></div>
-      </form>
-  </div>
-  <form id="create-account" class="py-2" onsubmit="event.preventDefault (); hedyApp.auth.redirect ('signup')">
-    {{ _('no_account') }}&nbsp;&nbsp;<button type="submit" class="green-btn">{{ _('create_account') }}</button>
-  </form>
-  <form class="py-2" onsubmit="event.preventDefault (); window.location.href = '/recover'"><button type="submit" class="btn">{{ _('forgot_password') }}</button></form>
-=======
 <div class="w-full max-w-md mx-auto">
   <div class="bg-white shadow-md rounded pt-6 pb-4 mb-4">
       <form class="js-validated-form" style="border: none;" onsubmit="event.preventDefault (); hedyApp.auth.submit ('login')">
@@ -55,6 +33,5 @@
           {{auth.forgot_password}}
       </button>
   </form>
->>>>>>> 68e7e231
 </div>
 {% endblock %}