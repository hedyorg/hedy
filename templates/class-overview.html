{% extends "auth.html" %}

{% block regular_content %}
<div>
    {% if achievement %}
    <script>
    $(function() {
        hedyApp.showAchievements({{ achievement|safe }}, false, "");
    });
    </script>
    {% endif %}
    <div class="flex flex-col gap-4">
        <div class="flex flex-row items-center gap-2">
            <h1>{{ class_info.name }}</h1><span class="cursor-pointer" onclick='hedyApp.rename_class("{{class_info.id}}", {{_('class_name_prompt')|default(None)|tojson}})'>✏️</span>
        </div>
      <div class="program w-full border-solid border-2 border-orange-400 rounded p-4">
          <table class="table-auto w-full text-sm">
          <thead>
            <tr class="font-bold text-left">
              <th id="username_header">{{_('username')}}</th>
              <th id="last_login_header">{{_('last_login')}}</th>
              <th id="highest_level_header">{{_('highest_level_reached')}}</th>
              <th id="amount_programs_header">{{_('number_programs')}}</th>
              <th id="overview_header">{{_('programs')}}</th>
              <th id="change_password_header" class="text-center">{{_('password')}}</th>
              <th id="remove_student_header" class="text-center">{{_('remove')}}</th>
            </tr>
          </thead>
          <tbody id="class-user-table" data-cy="class-user-table">
            {% for student in class_info.students %}
              <tr>
                <td class="username_cell">{{student.username}}</td>
                <td class="last_login_cell">{{student.last_login}}</td>
                <td class="highest_level_cell">{{student.highest_level}}</td>
                <td class="amount_programs_cell">{{student.programs}}</td>
                <td class="overview_cell"><a href="/programs?user={{student.username}}">{{student.username}}'s {{_('page')}}</a></td>
<<<<<<< HEAD
                <td class="change_password_cell text-center"><a href="#" class="no-underline" onclick='hedyApp.change_password_student("{{student.username}}", {{_('enter_password')|tojson}}, {{_('password_change_prompt')|tojson}})'>✏️</a></td>
                <td class="remove_student_cell text-center"><a href="#" class="no-underline" id="remove-student" data-cy="remove-student-{{student.username}}" onclick='hedyApp.remove_student("{{class_info.id}}", "{{student.username}}", {{_('remove_student_prompt')|tojson}})'>🗑️</a></td>
=======
                <td class="change_password_cell text-center"><a href="#" class="no-underline" onclick='hedyApp.change_password_student("{{student.username}}", {{_('enter_password')|default(None)|tojson}}, {{_('password_change_prompt')|default(None)|tojson}})'>✏️</a></td>
                <td class="remove_student_cell text-center"><a href="#" class="no-underline" id="remove-student" onclick='hedyApp.remove_student("{{class_info.id}}", "{{student.username}}", {{_('remove_student_prompt')|default(None)|tojson}})'>🗑️</a></td>
>>>>>>> 1221da31
              </tr>
            {% endfor %}
          </tbody>
          </table>
      </div>
      <div class="flex flex-col gap-4">
        <div class="flex flex-wrap gap-2">
            {% if is_admin and class_info.teacher != username %}
                <button class="green-btn" id="customize-class-button" data-cy="customize-class-button" onclick="window.location.href = '/for-teachers/customize-class/{{class_info.id}}'">View customizations</button>
            {% else %}
                <button class="green-btn" id="add-student" data-cy="add-student" onclick=$('#add_students_options').toggle();$(this).toggleClass('green-btn');$(this).toggleClass('blue-btn');>{{_('add_students')}}</button>
                <button class="green-btn" id="customize-class-button" data-cy="customize-class-button" onclick="window.location.href = '/for-teachers/customize-class/{{class_info.id}}'">{{_('customize_class')}}</button>
            {% endif %}
            <button class="green-btn" id="stats_button" data-cy="stats_button" onclick="window.location.href = '/stats/class/{{class_info.id}}'">{{_('class_stats')}}</button>
            <button class="green-btn" id="logs_button" data-cy="logs_button" onclick="window.location.href = '/logs/class/{{class_info.id}}'">{{_('class_logs')}}</button>
        </div>
        <div class="flex ltr:ml-auto rtl:mr-auto">
            <button class="blue-btn" id="go_back_to_teacher_page_button" data-cy="go_back_teacher" onclick="window.location.href = '/for-teachers'">{{_('back_to_teachers_page')}}</button>
        </div>
      </div>
      <div id="add_students_options" data-cy="add_students_options" class="flex flex-col items-center border-t border-gray-500" style="display: none;">
          <h2 class="my-4 pt-4">{{_('add_students_options')}}</h2>
          <div class="flex flex-row gap-2">
<<<<<<< HEAD
            <button class="green-btn" id="copy-join-link" data-cy="copy-join-link" onclick='hedyApp.copy_join_link("{{class_info.link}}", {{_('copy_link_success')|tojson}})'>{{_('copy_join_link')}}</button>
            <button class="green-btn" id="invite-student" data-cy="invite-student" onclick='hedyApp.invite_student("{{class_info.id}}", {{_('invite_prompt')|tojson}})'>{{_('invite_by_username')}}</button>
=======
            <button class="green-btn" id="copy-join-link" onclick='hedyApp.copy_join_link("{{class_info.link}}", {{_('copy_link_success')|default(None)|tojson}})'>{{_('copy_join_link')}}</button>
            <button class="green-btn" id="invite-student" onclick='hedyApp.invite_student("{{class_info.id}}", {{_('invite_prompt')|default(None)|tojson}})'>{{_('invite_by_username')}}</button>
>>>>>>> 1221da31
            <button class="green-btn" id="create-accounts" onclick="window.open('/for-teachers/create-accounts/{{ class_info.id }}', '_self')">{{_('create_accounts')}}</button>
          </div>
      </div>
      {% if invites %}
        <div class="border-t border-gray-500 pt-4" data-cy="pending_invites">
          <h2>{{_('pending_invites')}}</h2>
          <div class="inline-block border-solid border-2 border-orange-400 rounded mt-2 mb-4 p-4">
            <table class="table-auto text-sm">
            <thead>
                <tr class="font-bold text-left">
                    <th class="ltr:pr-4 rtl:pl-4">{{_('username')}}</th>
                    <th class="w-40">{{_('invite_date')}}</th>
                    <th class="w-40">{{_('expiration_date')}}</th>
                    <th class="px-4 text-center">{{_('remove')}}</th>
                </tr>
            </thead>
            <tbody>
            {% for invite in invites %}
                <tr>
                    <td>{{invite.username}}</td>
                    <td>{{invite.timestamp}}</td>
                    <td>{{invite.expire_timestamp}}</td>
                    <td class="text-center"><a href="#" onclick='hedyApp.remove_student_invite("{{invite.username}}", "{{ class_info.id }}", {{_('delete_invite_prompt')|default(None)|tojson}})'>🗑️</a></td>
                </tr>
            {% endfor %}
            </tbody>
            </table>
          </div>
        </div>
      {% endif %}
    </div>
</div>
<script>
// Todo: TB -> As we use the same function on the /admin page it would be nice to store this in a function in app.ts
$(document).ready(function() {
    $('.attribute').change(function() {
        const attribute = $(this).attr('id');
        if(!this.checked) {
            $('#' + attribute + '_header').hide();
            $('.' + attribute + '_cell').hide();
        } else {
            $('#' + attribute + '_header').show();
            $('.' + attribute + '_cell').show();
        }
    });
});
</script>
{% endblock %}<|MERGE_RESOLUTION|>--- conflicted
+++ resolved
@@ -34,13 +34,8 @@
                 <td class="highest_level_cell">{{student.highest_level}}</td>
                 <td class="amount_programs_cell">{{student.programs}}</td>
                 <td class="overview_cell"><a href="/programs?user={{student.username}}">{{student.username}}'s {{_('page')}}</a></td>
-<<<<<<< HEAD
-                <td class="change_password_cell text-center"><a href="#" class="no-underline" onclick='hedyApp.change_password_student("{{student.username}}", {{_('enter_password')|tojson}}, {{_('password_change_prompt')|tojson}})'>✏️</a></td>
-                <td class="remove_student_cell text-center"><a href="#" class="no-underline" id="remove-student" data-cy="remove-student-{{student.username}}" onclick='hedyApp.remove_student("{{class_info.id}}", "{{student.username}}", {{_('remove_student_prompt')|tojson}})'>🗑️</a></td>
-=======
                 <td class="change_password_cell text-center"><a href="#" class="no-underline" onclick='hedyApp.change_password_student("{{student.username}}", {{_('enter_password')|default(None)|tojson}}, {{_('password_change_prompt')|default(None)|tojson}})'>✏️</a></td>
-                <td class="remove_student_cell text-center"><a href="#" class="no-underline" id="remove-student" onclick='hedyApp.remove_student("{{class_info.id}}", "{{student.username}}", {{_('remove_student_prompt')|default(None)|tojson}})'>🗑️</a></td>
->>>>>>> 1221da31
+                <td class="remove_student_cell text-center"><a href="#" class="no-underline" id="remove-student" data-cy="remove-student-{{student.username}}" onclick='hedyApp.remove_student("{{class_info.id}}", "{{student.username}}", {{_('remove_student_prompt')|default(None)|tojson}})'>🗑️</a></td>
               </tr>
             {% endfor %}
           </tbody>
@@ -64,13 +59,8 @@
       <div id="add_students_options" data-cy="add_students_options" class="flex flex-col items-center border-t border-gray-500" style="display: none;">
           <h2 class="my-4 pt-4">{{_('add_students_options')}}</h2>
           <div class="flex flex-row gap-2">
-<<<<<<< HEAD
-            <button class="green-btn" id="copy-join-link" data-cy="copy-join-link" onclick='hedyApp.copy_join_link("{{class_info.link}}", {{_('copy_link_success')|tojson}})'>{{_('copy_join_link')}}</button>
-            <button class="green-btn" id="invite-student" data-cy="invite-student" onclick='hedyApp.invite_student("{{class_info.id}}", {{_('invite_prompt')|tojson}})'>{{_('invite_by_username')}}</button>
-=======
-            <button class="green-btn" id="copy-join-link" onclick='hedyApp.copy_join_link("{{class_info.link}}", {{_('copy_link_success')|default(None)|tojson}})'>{{_('copy_join_link')}}</button>
-            <button class="green-btn" id="invite-student" onclick='hedyApp.invite_student("{{class_info.id}}", {{_('invite_prompt')|default(None)|tojson}})'>{{_('invite_by_username')}}</button>
->>>>>>> 1221da31
+            <button class="green-btn" id="copy-join-link" data-cy="copy-join-link" onclick='hedyApp.copy_join_link("{{class_info.link}}", {{_('copy_link_success')|default(None)|tojson}})'>{{_('copy_join_link')}}</button>
+            <button class="green-btn" id="invite-student" data-cy="invite-student" onclick='hedyApp.invite_student("{{class_info.id}}", {{_('invite_prompt')|default(None)|tojson}})'>{{_('invite_by_username')}}</button>
             <button class="green-btn" id="create-accounts" onclick="window.open('/for-teachers/create-accounts/{{ class_info.id }}', '_self')">{{_('create_accounts')}}</button>
           </div>
       </div>
