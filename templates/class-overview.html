{% extends "auth.html" %}

{% block regular_content %}
<div>
    {% if achievement %}
    <script>
        document.addEventListener("DOMContentLoaded", function () {
            hedyApp.showAchievements({{ achievement| safe }}, false, "");
        });
    </script>
    {% endif %}
    <div class="flex flex-col gap-4">
<<<<<<< HEAD
        <button class="back-btn" id="go_back_button" onclick="window.location.href = '/for-teachers'">
            <span class="fa fa-arrow-{% if g.dir == " ltr" %}left{% else %}right{% endif %}">&nbsp;</span>
            {{_('go_back')}}
        </button>
        <div id="survey" class="hidden"></div>
        {% if second_teacher %}<h1>{{_('role')}}: {{role}}</h1>{% endif %}
        <div class="flex flex-row items-center justify-between">
            <h1>{{ class_info.name }}</h1>
            <div class="flex gap-2">
                <div class="flex flex-row items-center gap-2 ml-4 mr-4">
                    {% if class_info.students|length > 0 %}
                    <h2 id="survey_status_button" class="flex ml-4">
                        {% if questions|length == 0 %}
                        {{_('survey_completed')}} ✅
                        {% else %}
                        <a class="cursor-pointer" hx-post="/for-teachers/load-survey/{{class_info.id}}" hx-target="#survey"
                            hx-swap="outerHTML">{{_('survey')}} {{total_questions - questions|length}}/{{total_questions}}</a>
                        {% endif %}
                    </h2>
                    {% endif %}
                </div>
                <div id="more_options_button" class="dropdown relative">
                    <button class="white-btn rounded gap-2" id="dropdown_options_button"
                        onclick="$('#options_dropdown').slideToggle('medium');">
                        <span>{{ _('more_options') }}</span> <i id="options-arrow" class="fa-solid fa-angle-down"></i>
                    </button>
                    <div class="w-40">
                        
                        <div class="dropdown-menu !w-40 z-20 ltr:left-0 rtl:right-0" id="options_dropdown"
                            style="display: none; padding: 0px !important; margin: 0px; margin-top: 0.25rem;" _="on mutation of @style
                                set arrow to #options-arrow
                                if *display == 'none'
                                remove .rotate-180 from arrow
                                else if not arrow.classList.contains('rotate-180')
                                add .rotate-180 to arrow
                                end">
                            {% if class_info.teacher == username %}
                            <button class="white-btn flex-row flex justify-between items-center gap-2 px-2 py-2 w-full"
                                id="add-second-teacher"
                                _="on click call hedyApp.invite_student('{{class_info.id}}', {{_('second_teacher_prompt')|default(None)|tojson}}, '/invite-second-teacher')">{{_('invite_teacher')}}</button>
                            {% endif %}
                            <button class="white-btn flex-row flex justify-between items-center gap-2 px-2 py-2 w-full"
                                id="add-student"
                                _="on click toggle the *display of #add_students_options then toggle between .green-btn and .blue-btn on me">{{_('add_students')}}</button>
                        </div>
                    </div>
                </div>
                <button class="green-btn" id="customize-class-button" data-cy="customize_class_button"
                    onclick="window.location.href = '/for-teachers/customize-class/{{class_info.id}}'">
                    {{_('customize_class')}}
                </button>                
            </div>
        </div>
        {{ render_partial('customize-grid/partial-grid-levels.html',
                            class_info=class_info,
                            max_level=max_level,
                            adventure_names=adventure_names,
                            adventures_default_order=adventures_default_order,
                            class_id=class_id,
                            level='1',
                            class_adventures=class_adventures,
                            adventure_table=adventure_table)
        }}
        {% endblock %}
=======
        <button class="back-btn" id="go_back_button" data-cy="go_back_button" onclick="window.location.href = '/for-teachers'">
          <span class="fa fa-arrow-{% if g.dir == "ltr" %}left{% else %}right{% endif %}">&nbsp;</span>
          {{_('go_back')}}
        </button>
      <div id="survey" data-cy="survey" class="hidden"></div>
      {% if second_teacher %}<h1>{{_('role')}}: {{role}}</h1>{% endif %}
        <div class="flex flex-row items-center gap-2">
            <h1>{{ class_info.name }}</h1><span class="cursor-pointer" onclick='hedyApp.rename_class("{{class_info.id}}", {{_('class_name_prompt')|default(None)|tojson}})'>✏️</span>
            {% if class_info.students|length > 0 %}
              <h2 id="survey_status_button" data-cy="survey_status_button" class="flex ltr:ml-auto rtl:mr-auto">
                {% if questions|length == 0 %}
                  {{_('survey_completed')}} ✅
                {% else %}
                  <a class="cursor-pointer"
                    hx-post="/for-teachers/load-survey/{{class_info.id}}"
                    hx-target='[data-cy="survey"]'
                    hx-swap="outerHTML"
                  >{{_('survey')}} {{total_questions - questions|length}}/{{total_questions}}</a>
                {% endif %}
              </h2>
            {% endif %}
        </div>
      <div class="program w-full border-solid border-2 border-orange-400 rounded p-4">
          <table class="table-auto w-full text-sm">
          <thead>
            <tr class="font-bold text-left">
              <th id="username_header">{{_('username')}}</th>
              <th id="last_login_header">{{_('last_login')}}</th>
              <th id="highest_level_header">{{_('highest_level_reached')}}</th>
              <th id="amount_programs_header">{{_('number_programs')}}</th>
              <th id="overview_header">{{_('programs')}}</th>
              <th id="change_password_header" class="text-center">{{_('password')}}</th>
              <th id="remove_student_header" class="text-center">{{_('remove')}}</th>
            </tr>
          </thead>
          <tbody data-cy="class_user_table">
            {% for student in class_info.students %}
              <tr>
                <td class="username_cell" data-cy="student_username_cell">{{student.username}}</td>
                <td class="last_login_cell">{{student.last_login}}</td>
                <td class="highest_level_cell">{{student.highest_level}}</td>
                <td class="amount_programs_cell">{{student.programs}}</td>
                <td class="overview_cell"><a href="/programs?user={{student.username}}">{{student.username}}'s {{_('page')}}</a></td>
                <td class="change_password_cell text-center"><a href="#" class="no-underline" onclick='hedyApp.change_password_student("{{student.username}}", {{_('enter_password')|default(None)|tojson}}, {{_('password_change_prompt')|default(None)|tojson}})'>✏️</a></td>
                <td class="remove_student_cell text-center"><a href="#" class="no-underline" data-cy="remove_student" onclick='hedyApp.remove_student("{{class_info.id}}", "{{student.username}}", {{_('remove_student_prompt')|default(None)|tojson}})'>🗑️</a></td>
              </tr>
            {% endfor %}
          </tbody>
          </table>
      </div>
      {% if is_teacher and class_info.second_teachers %}
        <div id="second_teachers_container" data-cy="second_teachers_container" class="border-t border-gray-500 pt-4">
          <h2>{{ _('teachers')}}</h2>
          {% if class_info.teacher == username and class_info.second_teachers|length > 1 %}<p class="text-red-500 mt-0 mb-2">{{_('second_teacher_warning')}}</p>{% endif %}
          <div class="border-solid border-2 border-orange-400 rounded p-4">
            <table class="table-auto w-full text-sm">
            <thead>
              <tr class="font-bold text-left">
                <th id="username_header">{{_('username')}}</th>
                <th id="role">{{_('role')}}</th>
                <th id="overview_header">{{_('programs')}}</th>
                {% if not is_second_teacher and class_info.teacher == username %}<th id="remove_second_teacher_header" class="text-center">{{_('remove')}}</th>{% endif %}
            </tr>
            </thead>
            <tbody id="class-user-table">
              {% for second_teacher in class_info.second_teachers %}
              <tr>
                <td class="username_cell" data-cy="second_teacher_username_cell">{{second_teacher.username}}</td>
                <td id="role_cell">{% if second_teacher.username == class_info.teacher %}{{_('creator').lower()}}{% else %}{{second_teacher.role}}{% endif %}</td>
                {% if second_teacher.username != username %}
                  <td class="overview_cell"><a href="/for-teachers/class/{{class_info.id}}/programs/{{second_teacher.username}}" data-cy="programs"
                     >{{second_teacher.username}}'s {{_('page')}}</a></td>
                {% else %}
                  <td class="overview_cell"><a href="/programs" data-cy="programs">{{ _('program_header').lower()}}</a></td>
                {% endif %}
                <td class="remove_second_teacher_cell text-center">
                  {% if second_teacher.username != class_info.teacher %}<a href="#" class="no-underline" id="remove-second-teacher"
                  hx-swap="none"
                  {# TODO: 
                    - figure a new way of showing modal instead of calling js
                    - remove container instead of reloading if only one el exists.
                    #}
                  hx-confirm="{{_('remove_user_prompt')}}"
                  hx-delete="/class/{{class_info['id']}}/second-teacher/{{second_teacher['username']}}"
                  _="on htmx:afterRequest if detail.xhr.status == 205 then window.location.reload()"
                  >🗑️</a>{% else %}--{% endif %}
                </td>
              </tr>
              {% endfor %}
            </tbody>
            </table>
          </div>
        </div>
      {% endif %}
      <div class="flex flex-col gap-4">
        <div class="flex flex-wrap gap-2">
            {% if is_admin and class_info.teacher != username %}
                <button class="green-btn" id="customize-class-button" data-cy="customize_class_button" onclick="window.location.href = '/for-teachers/customize-class/{{class_info.id}}'">View customizations</button>
            {% else %}
            {% if class_info.teacher == username %}
              <button class="green-btn" data-cy="add_second_teacher" _="on click call hedyApp.invite_student('{{class_info.id}}', {{_('second_teacher_prompt')|default(None)|tojson}}, '/invite-second-teacher')">{{_('invite_teacher')}}</button>
            {% endif %}

                <button class="green-btn" data-cy="add_student" _="on click toggle the *display of #add_students_options then toggle between .green-btn and .blue-btn on me">{{_('add_students')}}</button>
                <button class="green-btn" id="customize-class-button" data-cy="customize_class_button" onclick="window.location.href = '/for-teachers/customize-class/{{class_info.id}}'">{{_('customize_class')}}</button>
            {% endif %}
            <button class="green-btn" id="live_stats_button" onclick="window.location.href = '/live_stats/class/{{class_info.id}}'">{{_('class_live')}}</button>
            <button class="green-btn" id="grid_overview_button" onclick="window.location.href = '/grid_overview/class/{{class_info.id}}'">{{_('grid_overview')}}</button>
              <button id="create_adventure_button" class="green-btn" 
                _="on click
                  window.open('/for-teachers/customize-adventure?class_id={{ class_info.id }}', '_self')"
                data-cy="edit-link"{% if second_teacher and role == 'viewer' %}disabled{% endif %}>{{_('create_adventure')}}</button>
        </div>
      </div>
      <div id="add_students_options" class="flex flex-col items-center border-t border-gray-500" style="display: none;">
          <h2 class="my-4 pt-4">{{_('add_students_options')}}</h2>
          <div class="flex flex-row gap-2">
            <button class="green-btn" data-cy="copy_join_link" onclick='hedyApp.copy_join_link("{{class_info.link}}", {{_('copy_link_success')|default(None)|tojson}})'>{{_('copy_join_link')}}</button>
            <button class="green-btn" data-cy="invite_student" onclick='hedyApp.invite_student("{{class_info.id}}", {{_('invite_prompt')|default(None)|tojson}})'>{{_('invite_by_username')}}</button>
            <button class="green-btn" data-cy="create_accounts" onclick="window.open('/for-teachers/create-accounts/{{ class_info.id }}', '_self')">{{_('create_accounts')}}</button>
          </div>
      </div>
      {% if invites %}
        <div data-cy="invites_block" class="border-t border-gray-500 pt-4">
          <h2>{{_('pending_invites')}}</h2>
          <div class="inline-block border-solid border-2 border-orange-400 rounded mt-2 mb-4 p-4">
            <table class="table-auto text-sm">
            <thead>
                <tr class="font-bold text-left">
                    <th class="ltr:pr-4 rtl:pl-4">{{_('username')}}</th>
                    <th class="ltr:pr-4 rtl:pl-4 w-40">{{_('role')}}</th>
                    <th class="w-40">{{_('invite_date')}}</th>
                    <th class="w-40">{{_('expiration_date')}}</th>
                    {% if not is_second_teacher %}<th class="px-4 text-center">{{_('remove')}}</th>{% endif %}
                </tr>
            </thead>
            <tbody>
            {% for invite in invites %}
                <tr>
                    <td class="username_cell" data-cy="invite_username_cell">{{invite.username}}</td>
                    <td>{{invite.invited_as_text}}</td>
                    <td>{{invite.timestamp}}</td>
                    <td>{{invite.expire_timestamp}}</td>
                    {% if not is_second_teacher %}<td class="remove_user_invitation text-center" data-cy="remove_user_invitation"><a href="#" onclick='hedyApp.remove_student_invite("{{invite.username}}", "{{ class_info.id }}", {{_('delete_invite_prompt')|default(None)|tojson}})'>🗑️</a></td>{% endif %}
                </tr>
            {% endfor %}
            </tbody>
            </table>
          </div>
        </div>
      {% endif %}
    </div>
</div>
{% endblock %}
>>>>>>> c9fc7a70
<|MERGE_RESOLUTION|>--- conflicted
+++ resolved
@@ -10,19 +10,18 @@
     </script>
     {% endif %}
     <div class="flex flex-col gap-4">
-<<<<<<< HEAD
-        <button class="back-btn" id="go_back_button" onclick="window.location.href = '/for-teachers'">
+        <button class="back-btn" id="go_back_button" data-cy="go_back_button" onclick="window.location.href = '/for-teachers'">
             <span class="fa fa-arrow-{% if g.dir == " ltr" %}left{% else %}right{% endif %}">&nbsp;</span>
             {{_('go_back')}}
         </button>
-        <div id="survey" class="hidden"></div>
+        <div id="survey" data-cy="survey" class="hidden"></div>
         {% if second_teacher %}<h1>{{_('role')}}: {{role}}</h1>{% endif %}
         <div class="flex flex-row items-center justify-between">
             <h1>{{ class_info.name }}</h1>
             <div class="flex gap-2">
                 <div class="flex flex-row items-center gap-2 ml-4 mr-4">
                     {% if class_info.students|length > 0 %}
-                    <h2 id="survey_status_button" class="flex ml-4">
+                    <h2 id="survey_status_button" data-cy="survey_status_button" class="flex ml-4">
                         {% if questions|length == 0 %}
                         {{_('survey_completed')}} ✅
                         {% else %}
@@ -49,11 +48,11 @@
                                 end">
                             {% if class_info.teacher == username %}
                             <button class="white-btn flex-row flex justify-between items-center gap-2 px-2 py-2 w-full"
-                                id="add-second-teacher"
+                              data-cy="add_second_teacher"
                                 _="on click call hedyApp.invite_student('{{class_info.id}}', {{_('second_teacher_prompt')|default(None)|tojson}}, '/invite-second-teacher')">{{_('invite_teacher')}}</button>
                             {% endif %}
                             <button class="white-btn flex-row flex justify-between items-center gap-2 px-2 py-2 w-full"
-                                id="add-student"
+                                data-cy="add_student"
                                 _="on click toggle the *display of #add_students_options then toggle between .green-btn and .blue-btn on me">{{_('add_students')}}</button>
                         </div>
                     </div>
@@ -74,160 +73,4 @@
                             class_adventures=class_adventures,
                             adventure_table=adventure_table)
         }}
-        {% endblock %}
-=======
-        <button class="back-btn" id="go_back_button" data-cy="go_back_button" onclick="window.location.href = '/for-teachers'">
-          <span class="fa fa-arrow-{% if g.dir == "ltr" %}left{% else %}right{% endif %}">&nbsp;</span>
-          {{_('go_back')}}
-        </button>
-      <div id="survey" data-cy="survey" class="hidden"></div>
-      {% if second_teacher %}<h1>{{_('role')}}: {{role}}</h1>{% endif %}
-        <div class="flex flex-row items-center gap-2">
-            <h1>{{ class_info.name }}</h1><span class="cursor-pointer" onclick='hedyApp.rename_class("{{class_info.id}}", {{_('class_name_prompt')|default(None)|tojson}})'>✏️</span>
-            {% if class_info.students|length > 0 %}
-              <h2 id="survey_status_button" data-cy="survey_status_button" class="flex ltr:ml-auto rtl:mr-auto">
-                {% if questions|length == 0 %}
-                  {{_('survey_completed')}} ✅
-                {% else %}
-                  <a class="cursor-pointer"
-                    hx-post="/for-teachers/load-survey/{{class_info.id}}"
-                    hx-target='[data-cy="survey"]'
-                    hx-swap="outerHTML"
-                  >{{_('survey')}} {{total_questions - questions|length}}/{{total_questions}}</a>
-                {% endif %}
-              </h2>
-            {% endif %}
-        </div>
-      <div class="program w-full border-solid border-2 border-orange-400 rounded p-4">
-          <table class="table-auto w-full text-sm">
-          <thead>
-            <tr class="font-bold text-left">
-              <th id="username_header">{{_('username')}}</th>
-              <th id="last_login_header">{{_('last_login')}}</th>
-              <th id="highest_level_header">{{_('highest_level_reached')}}</th>
-              <th id="amount_programs_header">{{_('number_programs')}}</th>
-              <th id="overview_header">{{_('programs')}}</th>
-              <th id="change_password_header" class="text-center">{{_('password')}}</th>
-              <th id="remove_student_header" class="text-center">{{_('remove')}}</th>
-            </tr>
-          </thead>
-          <tbody data-cy="class_user_table">
-            {% for student in class_info.students %}
-              <tr>
-                <td class="username_cell" data-cy="student_username_cell">{{student.username}}</td>
-                <td class="last_login_cell">{{student.last_login}}</td>
-                <td class="highest_level_cell">{{student.highest_level}}</td>
-                <td class="amount_programs_cell">{{student.programs}}</td>
-                <td class="overview_cell"><a href="/programs?user={{student.username}}">{{student.username}}'s {{_('page')}}</a></td>
-                <td class="change_password_cell text-center"><a href="#" class="no-underline" onclick='hedyApp.change_password_student("{{student.username}}", {{_('enter_password')|default(None)|tojson}}, {{_('password_change_prompt')|default(None)|tojson}})'>✏️</a></td>
-                <td class="remove_student_cell text-center"><a href="#" class="no-underline" data-cy="remove_student" onclick='hedyApp.remove_student("{{class_info.id}}", "{{student.username}}", {{_('remove_student_prompt')|default(None)|tojson}})'>🗑️</a></td>
-              </tr>
-            {% endfor %}
-          </tbody>
-          </table>
-      </div>
-      {% if is_teacher and class_info.second_teachers %}
-        <div id="second_teachers_container" data-cy="second_teachers_container" class="border-t border-gray-500 pt-4">
-          <h2>{{ _('teachers')}}</h2>
-          {% if class_info.teacher == username and class_info.second_teachers|length > 1 %}<p class="text-red-500 mt-0 mb-2">{{_('second_teacher_warning')}}</p>{% endif %}
-          <div class="border-solid border-2 border-orange-400 rounded p-4">
-            <table class="table-auto w-full text-sm">
-            <thead>
-              <tr class="font-bold text-left">
-                <th id="username_header">{{_('username')}}</th>
-                <th id="role">{{_('role')}}</th>
-                <th id="overview_header">{{_('programs')}}</th>
-                {% if not is_second_teacher and class_info.teacher == username %}<th id="remove_second_teacher_header" class="text-center">{{_('remove')}}</th>{% endif %}
-            </tr>
-            </thead>
-            <tbody id="class-user-table">
-              {% for second_teacher in class_info.second_teachers %}
-              <tr>
-                <td class="username_cell" data-cy="second_teacher_username_cell">{{second_teacher.username}}</td>
-                <td id="role_cell">{% if second_teacher.username == class_info.teacher %}{{_('creator').lower()}}{% else %}{{second_teacher.role}}{% endif %}</td>
-                {% if second_teacher.username != username %}
-                  <td class="overview_cell"><a href="/for-teachers/class/{{class_info.id}}/programs/{{second_teacher.username}}" data-cy="programs"
-                     >{{second_teacher.username}}'s {{_('page')}}</a></td>
-                {% else %}
-                  <td class="overview_cell"><a href="/programs" data-cy="programs">{{ _('program_header').lower()}}</a></td>
-                {% endif %}
-                <td class="remove_second_teacher_cell text-center">
-                  {% if second_teacher.username != class_info.teacher %}<a href="#" class="no-underline" id="remove-second-teacher"
-                  hx-swap="none"
-                  {# TODO: 
-                    - figure a new way of showing modal instead of calling js
-                    - remove container instead of reloading if only one el exists.
-                    #}
-                  hx-confirm="{{_('remove_user_prompt')}}"
-                  hx-delete="/class/{{class_info['id']}}/second-teacher/{{second_teacher['username']}}"
-                  _="on htmx:afterRequest if detail.xhr.status == 205 then window.location.reload()"
-                  >🗑️</a>{% else %}--{% endif %}
-                </td>
-              </tr>
-              {% endfor %}
-            </tbody>
-            </table>
-          </div>
-        </div>
-      {% endif %}
-      <div class="flex flex-col gap-4">
-        <div class="flex flex-wrap gap-2">
-            {% if is_admin and class_info.teacher != username %}
-                <button class="green-btn" id="customize-class-button" data-cy="customize_class_button" onclick="window.location.href = '/for-teachers/customize-class/{{class_info.id}}'">View customizations</button>
-            {% else %}
-            {% if class_info.teacher == username %}
-              <button class="green-btn" data-cy="add_second_teacher" _="on click call hedyApp.invite_student('{{class_info.id}}', {{_('second_teacher_prompt')|default(None)|tojson}}, '/invite-second-teacher')">{{_('invite_teacher')}}</button>
-            {% endif %}
-
-                <button class="green-btn" data-cy="add_student" _="on click toggle the *display of #add_students_options then toggle between .green-btn and .blue-btn on me">{{_('add_students')}}</button>
-                <button class="green-btn" id="customize-class-button" data-cy="customize_class_button" onclick="window.location.href = '/for-teachers/customize-class/{{class_info.id}}'">{{_('customize_class')}}</button>
-            {% endif %}
-            <button class="green-btn" id="live_stats_button" onclick="window.location.href = '/live_stats/class/{{class_info.id}}'">{{_('class_live')}}</button>
-            <button class="green-btn" id="grid_overview_button" onclick="window.location.href = '/grid_overview/class/{{class_info.id}}'">{{_('grid_overview')}}</button>
-              <button id="create_adventure_button" class="green-btn" 
-                _="on click
-                  window.open('/for-teachers/customize-adventure?class_id={{ class_info.id }}', '_self')"
-                data-cy="edit-link"{% if second_teacher and role == 'viewer' %}disabled{% endif %}>{{_('create_adventure')}}</button>
-        </div>
-      </div>
-      <div id="add_students_options" class="flex flex-col items-center border-t border-gray-500" style="display: none;">
-          <h2 class="my-4 pt-4">{{_('add_students_options')}}</h2>
-          <div class="flex flex-row gap-2">
-            <button class="green-btn" data-cy="copy_join_link" onclick='hedyApp.copy_join_link("{{class_info.link}}", {{_('copy_link_success')|default(None)|tojson}})'>{{_('copy_join_link')}}</button>
-            <button class="green-btn" data-cy="invite_student" onclick='hedyApp.invite_student("{{class_info.id}}", {{_('invite_prompt')|default(None)|tojson}})'>{{_('invite_by_username')}}</button>
-            <button class="green-btn" data-cy="create_accounts" onclick="window.open('/for-teachers/create-accounts/{{ class_info.id }}', '_self')">{{_('create_accounts')}}</button>
-          </div>
-      </div>
-      {% if invites %}
-        <div data-cy="invites_block" class="border-t border-gray-500 pt-4">
-          <h2>{{_('pending_invites')}}</h2>
-          <div class="inline-block border-solid border-2 border-orange-400 rounded mt-2 mb-4 p-4">
-            <table class="table-auto text-sm">
-            <thead>
-                <tr class="font-bold text-left">
-                    <th class="ltr:pr-4 rtl:pl-4">{{_('username')}}</th>
-                    <th class="ltr:pr-4 rtl:pl-4 w-40">{{_('role')}}</th>
-                    <th class="w-40">{{_('invite_date')}}</th>
-                    <th class="w-40">{{_('expiration_date')}}</th>
-                    {% if not is_second_teacher %}<th class="px-4 text-center">{{_('remove')}}</th>{% endif %}
-                </tr>
-            </thead>
-            <tbody>
-            {% for invite in invites %}
-                <tr>
-                    <td class="username_cell" data-cy="invite_username_cell">{{invite.username}}</td>
-                    <td>{{invite.invited_as_text}}</td>
-                    <td>{{invite.timestamp}}</td>
-                    <td>{{invite.expire_timestamp}}</td>
-                    {% if not is_second_teacher %}<td class="remove_user_invitation text-center" data-cy="remove_user_invitation"><a href="#" onclick='hedyApp.remove_student_invite("{{invite.username}}", "{{ class_info.id }}", {{_('delete_invite_prompt')|default(None)|tojson}})'>🗑️</a></td>{% endif %}
-                </tr>
-            {% endfor %}
-            </tbody>
-            </table>
-          </div>
-        </div>
-      {% endif %}
-    </div>
-</div>
-{% endblock %}
->>>>>>> c9fc7a70
+        {% endblock %}