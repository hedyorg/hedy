--- conflicted
+++ resolved
@@ -90,22 +90,13 @@
   <p>{{_('class_link')}}: <a href="{{class_info.link}}"><span class="text-blue-500">{{class_info.link}}</span></a></p>
   <div class="mt-4 flex flex-row">
     <button class="green-btn" onclick="window.location.href = '/for-teachers/customize-class/{{class_info.id}}'">{{_('customize_class')}}</button>
-<<<<<<< HEAD
     <button class="green-btn ltr:ml-4 rtl:mr-4" onclick='hedyApp.rename_class("{{class_info.id}}", {{_('class_name_prompt')|tojson}})'>{{_('rename_class')}}</button>
     <button class="green-btn ltr:ml-4 rtl:mr-4" onclick='hedyApp.invite_student("{{class_info.id}}", {{_('invite_prompt')|tojson}})'>{{_('invite_student')}}</button>
-=======
-    <button class="green-btn ltr:ml-4 rtl:mr-4" onclick='hedyApp.rename_class ("{{class_info.id}}", {{_('class_name_prompt')|tojson}}, {{_('class_name_empty')|tojson}})'>{{_('rename_class')}}</button>
-    <button class="green-btn ltr:ml-4 rtl:mr-4" onclick='hedyApp.invite_student ("{{class_info.id}}", {{_('invite_prompt')|tojson}}, {{_('username_empty')|tojson}})'>{{_('invite_student')}}</button>
->>>>>>> 5e618b68
     <button class="green-btn ltr:ml-4 rtl:mr-4" onclick="window.location.href = '/stats/class/{{class_info.id}}'">{{_('class_stats')}}</button>
   </div>
   <div class="mt-4 flex flex-row">
     <button class="blue-btn" onclick="window.location.href = '/for-teachers'">{{_('back_to_teachers_page')}}</button>
-<<<<<<< HEAD
     <button class="red-btn ltr:ml-4 rtl:mr-4" onclick='hedyApp.delete_class("{{class_info.id}}", {{_('delete_class_prompt')|tojson}})'>{{_('delete_class')}}</button>
-=======
-    <button class="red-btn ltr:ml-4 rtl:mr-4" onclick='hedyApp.delete_class ("{{class_info.id}}", {{_('delete_class_prompt')|tojson}})'>{{_('delete_class')}}</button>
->>>>>>> 5e618b68
   </div>
   <div class="mt-4">
   {% if invites %}
@@ -125,10 +116,7 @@
             <tr>
                 <td>{{invite.username}}</td>
                 <td>{{invite.timestamp}}</td>
-<<<<<<< HEAD
-=======
                 <td>{{invite.expire_timestamp}}</td>
->>>>>>> 5e618b68
                 <td><a href="#" onclick='hedyApp.remove_student_invite("{{invite.username}}", "{{ class_info.id }}", {{_('delete_invite_prompt')|tojson}})'>{{_('remove')}}</a></td>
             </tr>
         {% endfor %}
