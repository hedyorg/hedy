{% extends "auth.html" %}

{% block regular_content %}
<div>
    {% if achievement %}
    <script>
        document.addEventListener("DOMContentLoaded", function() {
            hedyApp.showAchievements({{ achievement|safe }}, false, "");
        });
    </script>
    {% endif %}
    <div class="flex flex-col gap-4">
        <div class="flex flex-row items-center gap-2">
            <h1>{{ class_info.name }}</h1><span class="cursor-pointer" onclick='hedyApp.rename_class("{{class_info.id}}", {{_('class_name_prompt')|default(None)|tojson}})'>✏️</span>
        </div>
      <div class="program w-full border-solid border-2 border-orange-400 rounded p-4">
          <table class="table-auto w-full text-sm">
          <thead>
            <tr class="font-bold text-left">
              <th id="username_header">{{_('username')}}</th>
              <th id="last_login_header">{{_('last_login')}}</th>
              <th id="highest_level_header">{{_('highest_level_reached')}}</th>
              <th id="amount_programs_header">{{_('number_programs')}}</th>
              <th id="overview_header">{{_('programs')}}</th>
              <th id="change_password_header" class="text-center">{{_('password')}}</th>
              <th id="remove_student_header" class="text-center">{{_('remove')}}</th>
            </tr>
          </thead>
          <tbody id="class-user-table">
            {% for student in class_info.students %}
              <tr>
                <td class="username_cell">{{student.username}}</td>
                <td class="last_login_cell">{{student.last_login}}</td>
                <td class="highest_level_cell">{{student.highest_level}}</td>
                <td class="amount_programs_cell">{{student.programs}}</td>
                <td class="overview_cell"><a href="/programs?user={{student.username}}">{{student.username}}'s {{_('page')}}</a></td>
                <td class="change_password_cell text-center"><a href="#" class="no-underline" onclick='hedyApp.change_password_student("{{student.username}}", {{_('enter_password')|default(None)|tojson}}, {{_('password_change_prompt')|default(None)|tojson}})'>✏️</a></td>
                <td class="remove_student_cell text-center"><a href="#" class="no-underline" id="remove-student" onclick='hedyApp.remove_student("{{class_info.id}}", "{{student.username}}", {{_('remove_student_prompt')|default(None)|tojson}})'>🗑️</a></td>
              </tr>
            {% endfor %}
          </tbody>
          </table>
      </div>
      <div class="flex flex-col gap-4">
        <div class="flex flex-wrap gap-2">
            {% if is_admin and class_info.teacher != username %}
                <button class="green-btn" id="customize-class-button" data-cy="customize_class_button" onclick="window.location.href = '/for-teachers/customize-class/{{class_info.id}}'">View customizations</button>
            {% else %}
                <button class="green-btn" id="add-student" onclick=$('#add_students_options').toggle();$(this).toggleClass('green-btn');$(this).toggleClass('blue-btn');>{{_('add_students')}}</button>
                <button class="green-btn" id="customize-class-button" data-cy="customize_class_button" onclick="window.location.href = '/for-teachers/customize-class/{{class_info.id}}'">{{_('customize_class')}}</button>
            {% endif %}
<<<<<<< HEAD
=======
            <button class="green-btn" id="live_stats_button" onclick="window.location.href = '/live_stats/class/{{class_info.id}}'">{{_('class_live')}}</button>
            <button class="green-btn" id="stats_button" onclick="window.location.href = '/stats/class/{{class_info.id}}'">{{_('class_stats')}}</button>
            <button class="green-btn" id="logs_button" onclick="window.location.href = '/logs/class/{{class_info.id}}'">{{_('class_logs')}}</button>
>>>>>>> 2aaa14c5
            <button class="green-btn" id="grid_overview_button" onclick="window.location.href = '/grid_overview/class/{{class_info.id}}'">{{_('grid_overview')}}</button>
        </div>
        <div class="flex ltr:ml-auto rtl:mr-auto">
            <button class="blue-btn" id="go_back_to_teacher_page_button" onclick="window.location.href = '/for-teachers'">{{_('back_to_teachers_page')}}</button>
        </div>
      </div>
      <div id="add_students_options" class="flex flex-col items-center border-t border-gray-500" style="display: none;">
          <h2 class="my-4 pt-4">{{_('add_students_options')}}</h2>
          <div class="flex flex-row gap-2">
            <button class="green-btn" id="copy-join-link" onclick='hedyApp.copy_join_link("{{class_info.link}}", {{_('copy_link_success')|default(None)|tojson}})'>{{_('copy_join_link')}}</button>
            <button class="green-btn" id="invite-student" onclick='hedyApp.invite_student("{{class_info.id}}", {{_('invite_prompt')|default(None)|tojson}})'>{{_('invite_by_username')}}</button>
            <button class="green-btn" id="create-accounts" onclick="window.open('/for-teachers/create-accounts/{{ class_info.id }}', '_self')">{{_('create_accounts')}}</button>
          </div>
      </div>
      {% if invites %}
        <div class="border-t border-gray-500 pt-4">
          <h2>{{_('pending_invites')}}</h2>
          <div class="inline-block border-solid border-2 border-orange-400 rounded mt-2 mb-4 p-4">
            <table class="table-auto text-sm">
            <thead>
                <tr class="font-bold text-left">
                    <th class="ltr:pr-4 rtl:pl-4">{{_('username')}}</th>
                    <th class="w-40">{{_('invite_date')}}</th>
                    <th class="w-40">{{_('expiration_date')}}</th>
                    <th class="px-4 text-center">{{_('remove')}}</th>
                </tr>
            </thead>
            <tbody>
            {% for invite in invites %}
                <tr>
                    <td>{{invite.username}}</td>
                    <td>{{invite.timestamp}}</td>
                    <td>{{invite.expire_timestamp}}</td>
                    <td class="text-center"><a href="#" onclick='hedyApp.remove_student_invite("{{invite.username}}", "{{ class_info.id }}", {{_('delete_invite_prompt')|default(None)|tojson}})'>🗑️</a></td>
                </tr>
            {% endfor %}
            </tbody>
            </table>
          </div>
        </div>
      {% endif %}
    </div>
</div>
{% endblock %}<|MERGE_RESOLUTION|>--- conflicted
+++ resolved
@@ -49,12 +49,7 @@
                 <button class="green-btn" id="add-student" onclick=$('#add_students_options').toggle();$(this).toggleClass('green-btn');$(this).toggleClass('blue-btn');>{{_('add_students')}}</button>
                 <button class="green-btn" id="customize-class-button" data-cy="customize_class_button" onclick="window.location.href = '/for-teachers/customize-class/{{class_info.id}}'">{{_('customize_class')}}</button>
             {% endif %}
-<<<<<<< HEAD
-=======
             <button class="green-btn" id="live_stats_button" onclick="window.location.href = '/live_stats/class/{{class_info.id}}'">{{_('class_live')}}</button>
-            <button class="green-btn" id="stats_button" onclick="window.location.href = '/stats/class/{{class_info.id}}'">{{_('class_stats')}}</button>
-            <button class="green-btn" id="logs_button" onclick="window.location.href = '/logs/class/{{class_info.id}}'">{{_('class_logs')}}</button>
->>>>>>> 2aaa14c5
             <button class="green-btn" id="grid_overview_button" onclick="window.location.href = '/grid_overview/class/{{class_info.id}}'">{{_('grid_overview')}}</button>
         </div>
         <div class="flex ltr:ml-auto rtl:mr-auto">
