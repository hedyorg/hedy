{% extends "auth.html" %}

{% block regular_content %}
<div>
    {% if achievement %}
    <script>
        document.addEventListener("DOMContentLoaded", function () {
            hedyApp.showAchievements({{ achievement| safe }}, false, "");
        });
    </script>
    {% endif %}
    <div class="flex flex-col gap-4">
        <button class="back-btn" id="go_back_button" data-cy="go_back_button" onclick="window.location.href = '/for-teachers'">
            <span class="fa fa-arrow-{% if g.dir == " ltr" %}right{% else %}left{% endif %}">&nbsp;</span>
            {{_('go_back')}}
        </button>
        <div id="survey" data-cy="survey" class="hidden"></div>
        {% if second_teacher %}<h1>{{_('role')}}: {{role}}</h1>{% endif %}
        <div class="flex flex-row items-center justify-between">
            <h1>{{ class_info.name }}</h1>
            <div class="flex gap-2">
                <div class="items-center gap-2 ml-4 mr-4 align-middle">
                    {% if class_info.students > 0 %}
                    <h2 id="survey_status_button" data-cy="survey_status_button">
                        {% if questions|length == 0 %}
                        {{_('survey_completed')}} ✅
                        {% else %}
                        <a class="cursor-pointer" hx-post="/for-teachers/load-survey/{{class_info.id}}" hx-target="#survey"
                            hx-swap="outerHTML">{{_('survey')}} {{total_questions - questions|length}}/{{total_questions}}</a>
                        {% endif %}
                    </h2>
                    {% endif %}
                </div>
                <button class="green-btn" id="customize-class-button" data-cy="customize_class_button"
                    onclick="window.location.href = '/for-teachers/customize-class/{{class_info.id}}'">
                    {{_('customize_class')}}
                </button>                
            </div>
        </div>
        {{ render_partial('customize-grid/partial-grid-levels.html',
                            class_info=class_info,
                            max_level=max_level,
                            adventure_names=adventure_names,
                            adventures_default_order=adventures_default_order,
                            class_id=class_id,
                            level='1',
                            class_adventures=class_adventures,
                            adventure_table=adventure_table)
        }}
        <!-- Second teachers' table -->
        {% if is_teacher and class_info.second_teachers %}
        <div id="second_teachers_container" data-cy="second_teachers_container" class="pt-4">
          <h2>{{ _('teachers')}}</h2>
          {% if class_info.teacher == username and class_info.second_teachers|length > 1 %}<p class="text-red-500 mt-0 mb-2">{{_('second_teacher_warning')}}</p>{% endif %}
          <div class="w-full overflow-x-auto border rounded-lg">
            <table class="w-full">
            <thead>
              <tr class="bg-blue-300 text-blue-900">
                <th class="px-2 py-2 text-center" id="username_header">{{_('username')}}</th>
                <th class="px-2 py-2 text-center" id="role">{{_('role')}}</th>
                <th class="px-2 py-2 text-center" id="overview_header">{{_('programs')}}</th>
                {% if not is_second_teacher and class_info.teacher == username %}<th class="px-2 p-2 bg-blue-900 text-white text-center" id="remove_second_teacher_header">{{_('remove')}}</th>{% endif %}
            </tr>
            </thead>
            <tbody id="class_user_table">
              {% for second_teacher in class_info.second_teachers %}
              <tr class="{% if loop.index is divisibleby 2 %}bg-gray-200{% else %}bg-white{% endif %} m-2">
                <td class="p-2 text-center font-medium text-blue-900" data-cy="second_teacher_username_cell">{{second_teacher.username}}</td>
                <td class="text-center" id="role_cell">{% if second_teacher.username == class_info.teacher %}{{_('creator').lower()}}{% else %}{{second_teacher.role}}{% endif %}</td>
                {% if second_teacher.username != username %}
                  <td class="text-center"><a href="/for-teachers/class/{{class_info.id}}/programs/{{second_teacher.username}}" data-cy="programs"
                     ><span class="fas fa-code block mb-4 mt-4 text-blue-900"></span></a></td>
                {% else %}
                  <td class="text-center"><a href="/programs" data-cy="programs"><span class="text-blue-900 fas fa-code block mb-4 mt-4"></span></a></td>
                {% endif %}
<<<<<<< HEAD
                <td class="text-center">
                  {% if second_teacher.username != class_info.teacher %}<a href="#" class="no-underline" id="remove-second-teacher"
=======
                <td class="remove_second_teacher_cell text-center">
                  {% if second_teacher.username != class_info.teacher %}<a href="#" class="no-underline" id="remove_second_teacher"
>>>>>>> 177e1b68
                  hx-swap="none"
                  {# TODO: 
                    - figure a new way of showing modal instead of calling js
                    - remove container instead of reloading if only one el exists.
                    #}
                  hx-confirm="{{_('remove_user_prompt')}}"
                  hx-delete="/class/{{class_info['id']}}/second-teacher/{{second_teacher['username']}}"
                  _="on htmx:afterRequest if detail.xhr.status == 205 then window.location.reload()"
                  ><i class="fa-solid fa-trash text-red-500"></i></a>{% else %}--{% endif %}
                </td>
              </tr>
              {% endfor %}
            </tbody>
            </table>
          </div>
        </div>
      {% endif %}
<<<<<<< HEAD
      {% if class_info.teacher == username %}
              <button class="green-btn w-40 mt-4" data-cy="add_second_teacher" _="on click call hedyApp.invite_student('{{class_info.id}}', {{_('second_teacher_prompt')|default(None)|tojson}}, '/invite-second-teacher')">{{_('invite_teacher')}}</button>
      {% endif %}
=======
      <div class="flex flex-col gap-4">
        <div class="flex flex-wrap gap-2">
            {% if is_admin and class_info.teacher != username %}
                <button class="green-btn" id="customize_class_button" data-cy="customize_class_button" onclick="window.location.href = '/for-teachers/customize-class/{{class_info.id}}'">View customizations</button>
            {% else %}
            {% if class_info.teacher == username %}
              <button class="green-btn" data-cy="add_second_teacher" _="on click call hedyApp.invite_student('{{class_info.id}}', {{_('second_teacher_prompt')|default(None)|tojson}}, '/invite-second-teacher')">{{_('invite_teacher')}}</button>
            {% endif %}

                <button class="green-btn" data-cy="add_student" _="on click toggle the *display of #add_students_options then toggle between .green-btn and .blue-btn on me">{{_('add_students')}}</button>
                <button class="green-btn" id="customize_class_button" data-cy="customize_class_button" onclick="window.location.href = '/for-teachers/customize-class/{{class_info.id}}'">{{_('customize_class')}}</button>
            {% endif %}
            <button class="green-btn" id="live_stats_button" onclick="window.location.href = '/live_stats/class/{{class_info.id}}'">{{_('class_live')}}</button>
            <button class="green-btn" id="grid_overview_button" onclick="window.location.href = '/grid_overview/class/{{class_info.id}}'">{{_('grid_overview')}}</button>
              <button id="create_adventure_button" class="green-btn" 
                _="on click
                  window.open('/for-teachers/customize-adventure?class_id={{ class_info.id }}', '_self')"
                data-cy="edit_link"{% if second_teacher and role == 'viewer' %}disabled{% endif %}>{{_('create_adventure')}}</button>
        </div>
      </div>
      <div id="add_students_options" class="flex flex-col items-center border-t border-gray-500" style="display: none;">
          <h2 class="my-4 pt-4">{{_('add_students_options')}}</h2>
          <div class="flex flex-row gap-2">
            <button class="green-btn" data-cy="copy_join_link" onclick='hedyApp.copy_join_link("{{class_info.link}}", {{_('copy_link_success')|default(None)|tojson}})'>{{_('copy_join_link')}}</button>
            <button class="green-btn" data-cy="invite_student" onclick='hedyApp.invite_student("{{class_info.id}}", {{_('invite_prompt')|default(None)|tojson}})'>{{_('invite_by_username')}}</button>
            <button class="green-btn" data-cy="create_accounts" onclick="window.open('/for-teachers/create-accounts/{{ class_info.id }}', '_self')">{{_('create_accounts')}}</button>
          </div>
      </div>
>>>>>>> 177e1b68
      {% if invites %}
      <div data-cy="invites_block" class="pt-4 mb-6">
        <h2>{{_('pending_invites')}}</h2>
        <div class="w-full overflow-x-auto border rounded-lg">
          <table class="w-full">
          <thead>
              <tr class="bg-blue-300 text-blue-900">
                  <th class="px-2 py-2 text-center">{{_('username')}}</th>
                  <th class="px-2 py-2 text-center">{{_('role')}}</th>
                  <th class="px-2 py-2 text-center">{{_('invite_date')}}</th>
                  <th class="px-2 py-2 text-center">{{_('expiration_date')}}</th>
                  {% if not is_second_teacher %}<th class="px-2 p-2 bg-blue-900 text-white">{{_('remove')}}</th>{% endif %}
              </tr>
          </thead>
          <tbody>
          {% for invite in invites %}
              <tr class="{% if loop.index is divisibleby 2 %}bg-gray-200{% else %}bg-white{% endif %} m-2">
                  <td class="p-2 text-center font-medium text-blue-900" data-cy="invite_username_cell">{{invite.username}}</td>
                  <td class="p-2 text-center font-medium text-blue-900">{{invite.invited_as_text}}</td>
                  <td class="p-2 text-center font-medium text-blue-900">{{invite.timestamp}}</td>
                  <td class="p-2 text-center font-medium text-blue-900">{{invite.expire_timestamp}}</td>
                  {% if not is_second_teacher %}<td class="p-2 text-center font-medium text-blue-900"><a href="#" data-cy="remove_user_invitation" onclick='hedyApp.remove_student_invite("{{invite.username}}", "{{ class_info.id }}", {{_('delete_invite_prompt')|default(None)|tojson}})'><i class="fa-solid fa-trash text-red-500"></a></td>{% endif %}
              </tr>
          {% endfor %}
          </tbody>
          </table>
        </div>
      </div>
    {% endif %}
{% endblock %}<|MERGE_RESOLUTION|>--- conflicted
+++ resolved
@@ -73,13 +73,8 @@
                 {% else %}
                   <td class="text-center"><a href="/programs" data-cy="programs"><span class="text-blue-900 fas fa-code block mb-4 mt-4"></span></a></td>
                 {% endif %}
-<<<<<<< HEAD
                 <td class="text-center">
-                  {% if second_teacher.username != class_info.teacher %}<a href="#" class="no-underline" id="remove-second-teacher"
-=======
-                <td class="remove_second_teacher_cell text-center">
-                  {% if second_teacher.username != class_info.teacher %}<a href="#" class="no-underline" id="remove_second_teacher"
->>>>>>> 177e1b68
+                  {% if second_teacher.username != class_info.teacher %}<a href="#" class="no-underline" id="remove_second_teacher "
                   hx-swap="none"
                   {# TODO: 
                     - figure a new way of showing modal instead of calling js
@@ -97,40 +92,9 @@
           </div>
         </div>
       {% endif %}
-<<<<<<< HEAD
       {% if class_info.teacher == username %}
               <button class="green-btn w-40 mt-4" data-cy="add_second_teacher" _="on click call hedyApp.invite_student('{{class_info.id}}', {{_('second_teacher_prompt')|default(None)|tojson}}, '/invite-second-teacher')">{{_('invite_teacher')}}</button>
       {% endif %}
-=======
-      <div class="flex flex-col gap-4">
-        <div class="flex flex-wrap gap-2">
-            {% if is_admin and class_info.teacher != username %}
-                <button class="green-btn" id="customize_class_button" data-cy="customize_class_button" onclick="window.location.href = '/for-teachers/customize-class/{{class_info.id}}'">View customizations</button>
-            {% else %}
-            {% if class_info.teacher == username %}
-              <button class="green-btn" data-cy="add_second_teacher" _="on click call hedyApp.invite_student('{{class_info.id}}', {{_('second_teacher_prompt')|default(None)|tojson}}, '/invite-second-teacher')">{{_('invite_teacher')}}</button>
-            {% endif %}
-
-                <button class="green-btn" data-cy="add_student" _="on click toggle the *display of #add_students_options then toggle between .green-btn and .blue-btn on me">{{_('add_students')}}</button>
-                <button class="green-btn" id="customize_class_button" data-cy="customize_class_button" onclick="window.location.href = '/for-teachers/customize-class/{{class_info.id}}'">{{_('customize_class')}}</button>
-            {% endif %}
-            <button class="green-btn" id="live_stats_button" onclick="window.location.href = '/live_stats/class/{{class_info.id}}'">{{_('class_live')}}</button>
-            <button class="green-btn" id="grid_overview_button" onclick="window.location.href = '/grid_overview/class/{{class_info.id}}'">{{_('grid_overview')}}</button>
-              <button id="create_adventure_button" class="green-btn" 
-                _="on click
-                  window.open('/for-teachers/customize-adventure?class_id={{ class_info.id }}', '_self')"
-                data-cy="edit_link"{% if second_teacher and role == 'viewer' %}disabled{% endif %}>{{_('create_adventure')}}</button>
-        </div>
-      </div>
-      <div id="add_students_options" class="flex flex-col items-center border-t border-gray-500" style="display: none;">
-          <h2 class="my-4 pt-4">{{_('add_students_options')}}</h2>
-          <div class="flex flex-row gap-2">
-            <button class="green-btn" data-cy="copy_join_link" onclick='hedyApp.copy_join_link("{{class_info.link}}", {{_('copy_link_success')|default(None)|tojson}})'>{{_('copy_join_link')}}</button>
-            <button class="green-btn" data-cy="invite_student" onclick='hedyApp.invite_student("{{class_info.id}}", {{_('invite_prompt')|default(None)|tojson}})'>{{_('invite_by_username')}}</button>
-            <button class="green-btn" data-cy="create_accounts" onclick="window.open('/for-teachers/create-accounts/{{ class_info.id }}', '_self')">{{_('create_accounts')}}</button>
-          </div>
-      </div>
->>>>>>> 177e1b68
       {% if invites %}
       <div data-cy="invites_block" class="pt-4 mb-6">
         <h2>{{_('pending_invites')}}</h2>
