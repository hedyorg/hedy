{% extends "quiz.html" %}

{% block question %}
    <head>
        <script src="//ajax.googleapis.com/ajax/libs/jquery/1.9.1/jquery.min.js"></script>
        <script type=text/javascript>
            $(function () {
                $("input[name='radio_option']").change(function () {
                    $("input[name='submit-button']").prop("disabled", false);
                });
            });

            function changeHint() {
                const btn = document.getElementById("hint-button");
                if (btn.innerText === "Hint?") {
                    btn.innerText = document.getElementById('hidden-hint').textContent;
                } else {
                    btn.innerText = "Hint?";
                }
            }

        </script>
    </head>
    <body>
    <div>
        <div class="text-green-900 text-2xl text-center flex flex-row justify-center font-slab"><p
                class="font-semibold">Vraag {{ question_nr }}</p>
            <p> / {{ questions|length }} - Poging {{ attempt }} </p></div>
        <p class="italic text-3xl font-bold tracking-wide text-blue-900 text-center font-slab"> {{ question.question_text }} </p>
        {% if question.code and question.code!= "..." %}
            <pre><code class="ml-6 text-xl">{{ question.code }}</code></pre>
        {% endif %}
<<<<<<< HEAD
        <form action='/submit_answer/{{ level_source }}/{{ question_nr }}/{{ attempt|int + 1 }}' method="POST">
            <div class="grid gap-1 rounded-t-xl">
            {%  set counter = namespace(value=0) %}
                {% for row in question.mp_choice_options|batch(2) %}
                    <div class="flex flex-row">
                    {% for column in row %}
                        <div class="flex flex-col">
                            {% if question.correct_answer == chosen_option and not chosen_option %}
                                <div class="p-1 border-blue-600 border-4 rounded-lg shadow-lg radio-block id={{column.char_index}}>
                                    <label class="inline-flex items-center"><p
                                            class="text-4xl font-bold ml-6 mr-6 font-slab">
                                        {{column.char_index }}</p></p>
                                        <input
                                                type="radio"
                                                name="radio_option"
                                                value="{{ question_nr }}-{{ column.char_index }}"
                                                class="class form-radio h-12 w-12">
                                        <span>
                                        {% if column.code %}
                                            <code class="ml-6 text-xl">{{ column.code }}</code>
                                        {% elif column.option_text %}
                                            <p class="ml-6 text-xl font-bold"> {{ column.option_text }}</p>
                                        {% endif %}
                                    </span>
                                    </label>
                                </div>
                            {% elif chosen_option == column.char_index %}
                                <div class="p-1 border-blue-600 border-4 rounded-lg shadow-lg" radio-block id="answer-disabled {{column.char_index}}">
                                    <label class="inline-flex items-center"><p
                                            class="text-4xl font-bold ml-6 mr-6 font-slab">
                                        {{ column.char_index }}</p></p>
                                        <input
                                                type="radio"
                                                name="radio_option"
                                                value="{{ question_nr }}-{{ column.char_index }}"
                                                class="class form-radio h-12 w-12" disabled="disabled">
                                        <span>
                                        {% if column.code %}
                                            <code class="ml-6 text-xl">{{ column.code }}</code>
                                        {% elif column.option_text %}
                                            <p class="ml-6 text-xl font-bold"> {{ column.option_text }}</p>
                                        {% endif %}
                                        </span>
                                    </label>
                                </div>
                            {% else %}
                                <div class="p-1 border-blue-600 border-4 rounded-lg shadow-lg radio-block" id={{column.char_index}}>
                                    <label class="inline-flex items-center"><p
                                            class="text-4xl font-bold ml-6 mr-6 font-slab">
                                        {{ column.char_index }}</p></p>
                                        <input
                                                type="radio"
                                                name="radio_option"
                                                value="{{ question_nr }}-{{column.index }}"
                                                class="class form-radio h-12 w-12" >
                                        <span>
                                        {% if column.code %}
                                            <code class="ml-6 text-xl">{{ column.code }}</code>
                                        {% elif column.option_text %}
                                            <p class="ml-6 text-xl font-bold"> {{ column.option_text }}</p>
                                        {% endif %}
                                    </span>
                                    </label>
                                </div>
                            {% endif %}
                             </div>

                        {% endfor %}
                    </div>
                    {% set counter.value = counter.value + 1%}
=======
        <form action='/quiz/submit_answer/{{ level_source }}/{{ question_nr }}/{{ attempt|int + 1 }}' method="POST">
            <div class="grid gap-1 rounded-t-xl radio-block">
                {% for row in question.mp_choice_options %}
                    {% if question.correct_answer == chosen_option and not chosen_option %}
                        <div class="p-1 border-blue-600 border-4 rounded-lg shadow-lg">
                            <label class="inline-flex items-center"><p
                                    class="text-4xl font-bold ml-6 mr-6 font-slab">
                                {{ char_array[loop.index - 1] }}</p></p>
                                <input
                                        type="radio"
                                        name="radio_option"
                                        value="{{ question_nr }}-{{ char_array[loop.index - 1] }}"
                                        class="class form-radio h-12 w-12">
                                <span>
                                {% if row.code %}
                                    <code class="ml-6 text-xl">{{ row.code }}</code>
                                {% elif row.option_text %}
                                    <p class="ml-6 text-xl font-bold"> {{ row.option_text }}</p>
                                {% endif %}
                            </span>
                            </label>
                        </div>
                    {% elif chosen_option == char_array[loop.index - 1] %}
                        <div class="p-1 border-blue-600 border-4 rounded-lg shadow-lg" id="answer-disabled">
                            <label class="inline-flex items-center"><p
                                    class="text-4xl font-bold ml-6 mr-6 font-slab">
                                {{ char_array[loop.index - 1] }}</p></p>
                                <input
                                        type="radio"
                                        name="radio_option"
                                        value="{{ question_nr }}-{{ char_array[loop.index - 1] }}"
                                        class="class form-radio h-12 w-12" disabled="disabled">
                                <span>
                                {% if row.code %}
                                    <code class="ml-6 text-xl">{{ row.code }}</code>
                                {% elif row.option_text %}
                                    <p class="ml-6 text-xl font-bold"> {{ row.option_text }}</p>
                                {% endif %}
                                </span>
                            </label>
                        </div>
                    {% else %}
                        <div class="p-1 border-blue-600 border-4 rounded-lg shadow-lg">
                            <label class="inline-flex items-center"><p
                                    class="text-4xl font-bold ml-6 mr-6 font-slab">
                                {{ char_array[loop.index - 1] }}</p></p>
                                <input
                                        type="radio"
                                        name="radio_option"
                                        value="{{ question_nr }}-{{ char_array[loop.index - 1] }}"
                                        class="class form-radio h-12 w-12" >
                                <span>
                                {% if row.code %}
                                    <code class="ml-6 text-xl">{{ row.code }}</code>
                                {% elif row.option_text %}
                                    <p class="ml-6 text-xl font-bold"> {{ row.option_text }}</p>
                                {% endif %}
                            </span>
                            </label>
                        </div>
                    {% endif %}
>>>>>>> d5797b7e
                {% endfor %}
            </div>
            <div class="p-10 button-bar border-t-8 border-green-600">
                <div class="invisible" id="hidden-hint"> {{ question.hint }}</div>
                <div>
                    <button type="button" onclick="changeHint()"
                            class="ml-1 bg-blue-500 text-white px-6 py-2 rounded font-medium mx-3 hover:bg-blue-600"
                            name="hint-button" id="hint-button">Hint?
                    </button>
                </div>
                {% if attempt == config['quiz-max-attempts'] %}
                    <input class="green-btn ml-1" type="submit" name="submit-button"
                           value="Ga naar het antwoord" disabled="disabled">
                {% else %}
                    <input class="green-btn ml-1" type="submit" name="submit-button"
                           value="Beantwoord vraag {{ question_nr }}" disabled="disabled">
                {% endif %}
            </div>
        </form>

    </div>
    </body>

{% endblock %}<|MERGE_RESOLUTION|>--- conflicted
+++ resolved
@@ -30,7 +30,6 @@
         {% if question.code and question.code!= "..." %}
             <pre><code class="ml-6 text-xl">{{ question.code }}</code></pre>
         {% endif %}
-<<<<<<< HEAD
         <form action='/submit_answer/{{ level_source }}/{{ question_nr }}/{{ attempt|int + 1 }}' method="POST">
             <div class="grid gap-1 rounded-t-xl">
             {%  set counter = namespace(value=0) %}
@@ -101,69 +100,6 @@
                         {% endfor %}
                     </div>
                     {% set counter.value = counter.value + 1%}
-=======
-        <form action='/quiz/submit_answer/{{ level_source }}/{{ question_nr }}/{{ attempt|int + 1 }}' method="POST">
-            <div class="grid gap-1 rounded-t-xl radio-block">
-                {% for row in question.mp_choice_options %}
-                    {% if question.correct_answer == chosen_option and not chosen_option %}
-                        <div class="p-1 border-blue-600 border-4 rounded-lg shadow-lg">
-                            <label class="inline-flex items-center"><p
-                                    class="text-4xl font-bold ml-6 mr-6 font-slab">
-                                {{ char_array[loop.index - 1] }}</p></p>
-                                <input
-                                        type="radio"
-                                        name="radio_option"
-                                        value="{{ question_nr }}-{{ char_array[loop.index - 1] }}"
-                                        class="class form-radio h-12 w-12">
-                                <span>
-                                {% if row.code %}
-                                    <code class="ml-6 text-xl">{{ row.code }}</code>
-                                {% elif row.option_text %}
-                                    <p class="ml-6 text-xl font-bold"> {{ row.option_text }}</p>
-                                {% endif %}
-                            </span>
-                            </label>
-                        </div>
-                    {% elif chosen_option == char_array[loop.index - 1] %}
-                        <div class="p-1 border-blue-600 border-4 rounded-lg shadow-lg" id="answer-disabled">
-                            <label class="inline-flex items-center"><p
-                                    class="text-4xl font-bold ml-6 mr-6 font-slab">
-                                {{ char_array[loop.index - 1] }}</p></p>
-                                <input
-                                        type="radio"
-                                        name="radio_option"
-                                        value="{{ question_nr }}-{{ char_array[loop.index - 1] }}"
-                                        class="class form-radio h-12 w-12" disabled="disabled">
-                                <span>
-                                {% if row.code %}
-                                    <code class="ml-6 text-xl">{{ row.code }}</code>
-                                {% elif row.option_text %}
-                                    <p class="ml-6 text-xl font-bold"> {{ row.option_text }}</p>
-                                {% endif %}
-                                </span>
-                            </label>
-                        </div>
-                    {% else %}
-                        <div class="p-1 border-blue-600 border-4 rounded-lg shadow-lg">
-                            <label class="inline-flex items-center"><p
-                                    class="text-4xl font-bold ml-6 mr-6 font-slab">
-                                {{ char_array[loop.index - 1] }}</p></p>
-                                <input
-                                        type="radio"
-                                        name="radio_option"
-                                        value="{{ question_nr }}-{{ char_array[loop.index - 1] }}"
-                                        class="class form-radio h-12 w-12" >
-                                <span>
-                                {% if row.code %}
-                                    <code class="ml-6 text-xl">{{ row.code }}</code>
-                                {% elif row.option_text %}
-                                    <p class="ml-6 text-xl font-bold"> {{ row.option_text }}</p>
-                                {% endif %}
-                            </span>
-                            </label>
-                        </div>
-                    {% endif %}
->>>>>>> d5797b7e
                 {% endfor %}
             </div>
             <div class="p-10 button-bar border-t-8 border-green-600">
