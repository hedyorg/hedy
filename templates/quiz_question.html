{% extends "quiz.html" %}

{% block question %}
    <head>
        <script src="//ajax.googleapis.com/ajax/libs/jquery/1.9.1/jquery.min.js"></script>
        <script type=text/javascript>
            $(function () {
                $("input[name='radio_option']").change(function () {
                    $("input[name='submit-button']").prop("disabled", false);
                });
            });

            function changeHint() {
                const btn = document.getElementById("hint-button");
                if (btn.innerText === "Hint?") {
                    btn.innerText = document.getElementById('hidden-hint').textContent;
                } else {
                    btn.innerText = "Hint?";
                }
            }

        </script>
    </head>
    <body>
    <div>
        <div class="text-green-900 text-2xl text-center flex flex-row justify-center font-slab"><p
                class="font-semibold">Vraag {{ question_nr }}</p>
            <p> / {{ questions|length }} - Poging {{ attempt }} </p></div>
        <p class="italic text-3xl font-bold tracking-wide text-blue-900 text-center font-slab"> {{ question.question_text }} </p>
        {% if question.code and question.code!= "..." %}
            <pre><code class="ml-6 text-xl">{{ question.code }}</code></pre>
        {% endif %}
        <form action='/submit_answer/{{ level_source }}/{{ question_nr }}/{{ attempt|int + 1 }}' method="POST">
<<<<<<< HEAD
            <div class="grid gap-1 rounded-t-xl">
            {%  set counter = namespace(value=0) %}
                {% for row in question.mp_choice_options|batch(2) %}
                    <div class="flex flex-row">
                    {% for column in row %}
                        <div class="flex flex-col">
                            {% if question.correct_answer == chosen_option and not chosen_option %}
                                <div class="p-1 border-blue-600 border-4 rounded-lg shadow-lg radio-block id={{column.char_index}}>
                                    <label class="inline-flex items-center"><p
                                            class="text-4xl font-bold ml-6 mr-6 font-slab">
                                        {{column.char_index }}</p></p>
                                        <input
                                                type="radio"
                                                name="radio_option"
                                                value="{{ question_nr }}-{{ column.char_index }}"
                                                class="class form-radio h-12 w-12">
                                        <span>
                                        {% if column.code %}
                                            <code class="ml-6 text-xl">{{ column.code }}</code>
                                        {% elif column.option_text %}
                                            <p class="ml-6 text-xl font-bold"> {{ column.option_text }}</p>
                                        {% endif %}
                                    </span>
                                    </label>
                                </div>
                            {% elif chosen_option == column.char_index %}
                                <div class="p-1 border-blue-600 border-4 rounded-lg shadow-lg" radio-block id="answer-disabled {{column.char_index}}">
                                    <label class="inline-flex items-center"><p
                                            class="text-4xl font-bold ml-6 mr-6 font-slab">
                                        {{ column.char_index }}</p></p>
                                        <input
                                                type="radio"
                                                name="radio_option"
                                                value="{{ question_nr }}-{{ column.char_index }}"
                                                class="class form-radio h-12 w-12" disabled="disabled">
                                        <span>
                                        {% if column.code %}
                                            <code class="ml-6 text-xl">{{ column.code }}</code>
                                        {% elif column.option_text %}
                                            <p class="ml-6 text-xl font-bold"> {{ column.option_text }}</p>
                                        {% endif %}
                                        </span>
                                    </label>
                                </div>
                            {% else %}
                                <div class="p-1 border-blue-600 border-4 rounded-lg shadow-lg radio-block" id={{column.char_index}}>
                                    <label class="inline-flex items-center"><p
                                            class="text-4xl font-bold ml-6 mr-6 font-slab">
                                        {{ column.char_index }}</p></p>
                                        <input
                                                type="radio"
                                                name="radio_option"
                                                value="{{ question_nr }}-{{column.index }}"
                                                class="class form-radio h-12 w-12" >
                                        <span>
                                        {% if column.code %}
                                            <code class="ml-6 text-xl">{{ column.code }}</code>
                                        {% elif column.option_text %}
                                            <p class="ml-6 text-xl font-bold"> {{ column.option_text }}</p>
                                        {% endif %}
                                    </span>
                                    </label>
                                </div>
                            {% endif %}
                             </div>

                        {% endfor %}
                    </div>
                    {% set counter.value = counter.value + 1%}
=======
            <div class="grid gap-1 rounded-t-xl radio-block">
                {% for row in question.mp_choice_options %}
                    {% if question.correct_answer == chosen_option and not chosen_option %}
                        <div class="p-1 border-blue-600 border-4 rounded-lg shadow-lg">
                            <label class="inline-flex items-center"><p
                                    class="text-4xl font-bold ml-6 mr-6 font-slab">
                                {{ char_array[loop.index - 1] }}</p></p>
                                <input
                                        type="radio"
                                        name="radio_option"
                                        value="{{ question_nr }}-{{ char_array[loop.index - 1] }}"
                                        class="class form-radio h-12 w-12">
                                <span>
                                {% if row.code %}
                                    <code class="ml-6 text-xl">{{ row.code }}</code>
                                {% elif row.option_text %}
                                    <p class="ml-6 text-xl font-bold"> {{ row.option_text }}</p>
                                {% endif %}
                            </span>
                            </label>
                        </div>
                    {% elif chosen_option == char_array[loop.index - 1] %}
                        <div class="p-1 border-blue-600 border-4 rounded-lg shadow-lg" id="answer-disabled">
                            <label class="inline-flex items-center"><p
                                    class="text-4xl font-bold ml-6 mr-6 font-slab">
                                {{ char_array[loop.index - 1] }}</p></p>
                                <input
                                        type="radio"
                                        name="radio_option"
                                        value="{{ question_nr }}-{{ char_array[loop.index - 1] }}"
                                        class="class form-radio h-12 w-12" disabled="disabled">
                                <span>
                                {% if row.code %}
                                    <code class="ml-6 text-xl">{{ row.code }}</code>
                                {% elif row.option_text %}
                                    <p class="ml-6 text-xl font-bold"> {{ row.option_text }}</p>
                                {% endif %}
                                </span>
                            </label>
                        </div>
                    {% else %}
                        <div class="p-1 border-blue-600 border-4 rounded-lg shadow-lg">
                            <label class="inline-flex items-center"><p
                                    class="text-4xl font-bold ml-6 mr-6 font-slab">
                                {{ char_array[loop.index - 1] }}</p></p>
                                <input
                                        type="radio"
                                        name="radio_option"
                                        value="{{ question_nr }}-{{ char_array[loop.index - 1] }}"
                                        class="class form-radio h-12 w-12" >
                                <span>
                                {% if row.code %}
                                    <code class="ml-6 text-xl">{{ row.code }}</code>
                                {% elif row.option_text %}
                                    <p class="ml-6 text-xl font-bold"> {{ row.option_text }}</p>
                                {% endif %}
                            </span>
                            </label>
                        </div>
                    {% endif %}
>>>>>>> a045865b
                {% endfor %}
            </div>
            <div class="p-10 button-bar border-t-8 border-green-600">
                <div class="invisible" id="hidden-hint"> {{ question.hint }}</div>
                <div>
                    <button type="button" onclick="changeHint()"
                            class="ml-1 bg-blue-500 text-white px-6 py-2 rounded font-medium mx-3 hover:bg-blue-600"
                            name="hint-button" id="hint-button">Hint?
                    </button>
                </div>
                {% if attempt == config['quiz-max-attempts'] %}
                    <input class="green-btn ml-1" type="submit" name="submit-button"
                           value="Ga naar het antwoord" disabled="disabled">
                {% else %}
                    <input class="green-btn ml-1" type="submit" name="submit-button"
                           value="Beantwoord vraag {{ question_nr }}" disabled="disabled">
                {% endif %}
            </div>
        </form>

    </div>
    </body>

{% endblock %}<|MERGE_RESOLUTION|>--- conflicted
+++ resolved
@@ -31,7 +31,6 @@
             <pre><code class="ml-6 text-xl">{{ question.code }}</code></pre>
         {% endif %}
         <form action='/submit_answer/{{ level_source }}/{{ question_nr }}/{{ attempt|int + 1 }}' method="POST">
-<<<<<<< HEAD
             <div class="grid gap-1 rounded-t-xl">
             {%  set counter = namespace(value=0) %}
                 {% for row in question.mp_choice_options|batch(2) %}
@@ -101,7 +100,6 @@
                         {% endfor %}
                     </div>
                     {% set counter.value = counter.value + 1%}
-=======
             <div class="grid gap-1 rounded-t-xl radio-block">
                 {% for row in question.mp_choice_options %}
                     {% if question.correct_answer == chosen_option and not chosen_option %}
@@ -162,7 +160,6 @@
                             </label>
                         </div>
                     {% endif %}
->>>>>>> a045865b
                 {% endfor %}
             </div>
             <div class="p-10 button-bar border-t-8 border-green-600">
