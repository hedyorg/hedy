--- conflicted
+++ resolved
@@ -4,7 +4,6 @@
     <head>
         <script src="//ajax.googleapis.com/ajax/libs/jquery/1.9.1/jquery.min.js"></script>
         <script type=text/javascript>
-
             function changeHint() {
                 const btn = document.getElementById("hint-button");
                 if (btn.innerText === "{{ ui.hint }}") {
@@ -19,7 +18,6 @@
                     $('#hint-button').css('outline', '#3182ce');
                 }
             }
-
             $(document).on("ready", function () {
                 $('.option-block').not('.incorrect-option').on("click", function () {
                     // remove active class except for the selected button
@@ -27,11 +25,6 @@
                     $(this).toggleClass('active');
                 });
             });
-
-
-        </script>
-
-
         </script>
     </head>
     <body>
@@ -58,12 +51,10 @@
             <div>
                 {% set counter = namespace(value=0) %}
                 <div class="flex flex-col option-col">
-
                     {% for row in question.mp_choice_options|batch(2) %}
                         <div class="flex flex-row option-row">
                         {% for column in row %}
                             {% if question_options[counter.value].char_index == chosen_option %}
-<<<<<<< HEAD
                                 <div class="option-block incorrect-option p-1 border-blue-600 tw-border-3 rounded-lg shadow-lg radio-block flex flex-row ">
                             {% else %}
                                 <div class="option-block p-1 border-blue-600 tw-border-3 rounded-lg shadow-lg radio-block flex flex-row ">
@@ -95,73 +86,25 @@
                                 {{ ui.go_to_answer }}
                             {% else %}
                                 {{ ui.submit_answer }} {{ question_nr }}
-=======
-                                <div class="p-1 border-blue-600 tw-border-3 rounded-lg shadow-lg radio-block flex flex-row" id="answer-disabled-{{ question_options[counter.value].char_index }}">
-                                    <label class="inline-flex items-center">
-                                        <div class="flex-1 flex-col justify-center items-center">
-                                            <p class="text-3xl font-bold mx-3 font-slab">{{ question_options[counter.value].char_index }}</p>
-                                            <input type="radio" name="radio_option" id="{{ question_nr }}-{{ question_options[counter.value].char_index }}" value="{{ question_nr }}-{{ question_options[counter.value].char_index }}" class="class form-radio size-input" disabled="disabled">
-                                        </div>
-                                        {% if not question_options[counter.value].option_text or question_options[counter.value].option_text == 'None' %}
-                                            <code class="ltr:ml-3 rtl:mr-3 text-l">{{ question_options[counter.value].code | nl2br  }}</code>
-                                        {% elif not question_options[counter.value].code or question_options[counter.value].code == 'None'   %}
-                                            <p class="ltr:ml-3 rtl:mr-3 text-l font-bold"> {{ question_options[counter.value].option_text | nl2br }}</p>
-                                        {% endif %}
-                                    </label>
-                                </div>
-                            {% else %}
-                                <div class="p-1 border-blue-600 tw-border-3 rounded-lg shadow-lg radio-block flex flex-row" id={{ question_options[counter.value].char_index }}>
-                                    <label class="inline-flex items-center">
-                                         <div class="flex-1 flex-col justify-center items-center">
-                                             <p class="text-3xl font-bold mx-3 font-slab">{{ question_options[counter.value].char_index }}</p>
-                                             <input type="radio" name="radio_option" id="{{ question_nr }}-{{ question_options[counter.value].char_index }}" value="{{ question_nr }}-{{ question_options[counter.value].char_index }}" class="class form-radio size-input">
-                                         </div>
-                                        {% if not question_options[counter.value].option_text or question_options[counter.value].option_text == 'None' %}
-                                            <code class="ltr:ml-3 rtl:mr-3 text-l">{{ question_options[counter.value].code | nl2br }}</code>
-                                        {% elif not question_options[counter.value].code or question_options[counter.value].code == 'None'  %}
-                                            <p class="ltr:ml-3 rtl:mr-3 text-l font-bold"> {{ question_options[counter.value].option_text | nl2br }}</p>
-                                        {% endif %}
-                                    </label>
-                                </div>
->>>>>>> cbc95b48
                             {% endif %}
                         </button>
                         </div>
-
-
-
                             {% set counter.value = counter.value + 1 %}
                         {% endfor %}
                     </div>
                     {% endfor %}
-<<<<<<< HEAD
-                    </div>
-=======
-                       </div>
-                {% endfor %}
-                </div>
-                <div class="p-10 button-bar">
-                    <div class="invisible" id="hidden-hint"> {{ question.hint }}</div>
-                    <div>
-                        <button type="button" onclick="changeHint()"
-                                class="ltr:ml-1 rtl:mr-1 bg-blue-500 text-white px-6 py-2 rounded font-medium mx-3 hover:bg-blue-600"
-                                name="hint-button" id="hint-button">Hint?
-                        </button>
                     </div>
                     {% if is_last_attempt %}
-                        <input class="green-btn ltr:ml-1 rtl:mr-1" type="submit" name="submit-button"
+                        <input class="green-btn ml-1" type="submit" name="submit-button"
                                value="{{ ui.go_to_answer }}" disabled="disabled">
                     {% else %}
-                        <input class="green-btn ltr:ml-1 rtl:mr-1" type="submit" name="submit-button"
+                        <input class="green-btn ml-1" type="submit" name="submit-button"
                                value="{{ ui.submit_answer }} {{ question_nr }}" disabled="disabled">
                     {% endif %}
                 </div>
->>>>>>> cbc95b48
         </form>
 
     </div>
     </body>
-
     <div class="invisible" id="hidden-hint"> {{ question.hint }}</div>
-
 {% endblock %}