--- conflicted
+++ resolved
@@ -30,11 +30,7 @@
         {% if question.code and question.code!= "..." %}
             <pre><code class="ml-6 text-xl">{{ question.code }}</code></pre>
         {% endif %}
-<<<<<<< HEAD
-        <form action='/quiz/submit_answer/{{ level_source }}/{{ question_nr }}/{{attempt|int + 1 }}' method="POST">
-=======
-        <form action='/submit_answer/{{ level_source }}/{{ question_nr }}/{{ attempt|int + 1 }}' method="POST">
->>>>>>> 731331cc
+        <form action='/quiz/submit_answer/{{ level_source }}/{{ question_nr }}/{{ attempt|int + 1 }}' method="POST">
             <div class="grid gap-1 rounded-t-xl radio-block">
                 {% for row in question.mp_choice_options %}
                     {% if question.correct_answer == chosen_option and not chosen_option %}
