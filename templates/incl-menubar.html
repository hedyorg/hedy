<nav aria-label="Website" class="px-4 h-28 md:h-14 lg:h-16 w-full max-w-screen-2xl mx-auto">
    {% block menu %}
    <ul class="h-full list-none flex flex-row flex-wrap items-center">
        <li class="ltr:mr-2 rtl:ml-2"><a href="/" class="inline-block w-10 lg:w-12"><img src="{{static('/images/Hedy-logo-96x96.png')}}" height="48px" width="48px" alt="{{_('hedy_logo_alt')}}"></a></li>
        <li class="menubar-item{% if current_page == 'start' %} active{% endif %}"><a class="menubar-text" href="/">{{_('nav_start')}}</a></li>
        <li class="menubar-item{% if current_page == 'hedy' %} active{% endif %}"><a class="menubar-text" id="hedybutton" href="/hedy">{{_('nav_hedy')}}</a></li>
        {% if is_admin %}
            <li class="menubar-item{% if current_page == 'admin' %} active{% endif %}"><a class="menubar-text" href="/admin">Admin</a></li>
        {% endif %}
        <li class="menubar-item{% if current_page == 'explore' %} active{% endif %}"><a class="menubar-text" id="explorebutton" href="/explore">{{_('nav_explore')}}</a></li>
        <li class="menubar-item{% if current_page == 'learn-more' %} active{% endif %}"><a class="menubar-text" id="learnmorebutton" href="/learn-more">{{_('nav_learn_more')}}</a></li>
        <div class="flex-1"></div><!-- divider -->


    {% if username %}
       <!-- Logged in -->
        <li class="menubar-item ltr:ml-auto rtl:mr-auto{% if current_page == 'programs' %} active{% endif %}">
            <a class="menubar-text gap-2" href="/programs">
                <span class="fas fa-fw fa-list-alt"></span>
                <span class="hidden lg:inline-block">{{ _('program_header')}}</span>
            </a>
        </li>
        <li class="menubar-item dropdown relative z-20{% if current_page == 'my-profile' %} active{% endif %}">
            <a class="menubar-text gap-2 cursor-pointer" onclick="$('.dropdown-menu').hide(); $('#profile-dropdown').slideToggle('medium');">
                {% if session.profile_image %}
                    <img src="{{static('/images/profile_images/' + session.profile_image + '.png')}}" class="h-8 lg:h-10 inline-block">
                {% else %}
                    <span class="fas fa-fw fa-user"></span>
                {% endif %}
                <span class="hidden lg:inline-block">{{username[0]|upper}}{{username[1:]}} {% if get_user_messages() %} ({{ get_user_messages() }}){% endif %}</span>
            </a>
<<<<<<< HEAD
            <div class="dropdown-menu" id="profile-dropdown" style="display: none;">
                <ul>
                    <li><a class="dropdown-item" href="/highscores"><span class="fas fa-trophy ltr:mr-4 rtl:ml-4"></span>{{_('highscores')}}</a></li>
                    <li><a class="dropdown-item" href="/my-achievements"><span class="fas fa-fw fa-list-alt ltr:mr-4 rtl:ml-4"></span>{{_('my_achievements')}}</a></li>
                    <li><a class="dropdown-item" id="my_account_button" href="/my-profile"><span class="fas fa-user-cog ltr:mr-4 rtl:ml-4"></span>{{_('my_account')}} {% if get_user_messages() %} ({{ get_user_messages() }}){% endif %}</a></li>
                  {% if is_teacher %}
                      <li><a class="dropdown-item" href="/for-teachers"><span class="fas fa-chalkboard-teacher ltr:mr-4 rtl:ml-4"></span>{{_('for_teachers')}}</a></li>
                      <li><a class="dropdown-item" href="/for-teachers/manual"><span class="fas fa-notes-medical ltr:mr-4 rtl:ml-4"></span>{{_('teacher_manual')}}</a></li>
                  {% endif %}
                    <li><a class="dropdown-item" id="logout_button" href="#" onclick="hedyApp.logout();"><span class="fas fa-fw fa-sign-out-alt ltr:mr-4 rtl:ml-4"></span>{{_('logout')}}</a></li>
                </ul>
=======
            <div class="dropdown-menu dropdown-blue" id="profile-dropdown" style="display: none;">
                <a class="dropdown-item" href="/highscores"><span class="fas fa-trophy ltr:mr-4 rtl:ml-4"></span>{{_('highscores')}}</a>
                <a class="dropdown-item" href="/my-achievements"><span class="fas fa-fw fa-list-alt ltr:mr-4 rtl:ml-4"></span>{{_('my_achievements')}}</a>
                <a class="dropdown-item" href="/my-profile"><span class="fas fa-user-cog ltr:mr-4 rtl:ml-4"></span>{{_('my_account')}} {% if get_user_messages() %} ({{ get_user_messages() }}){% endif %}</a>
                {% if is_teacher %}
                    <a class="dropdown-item" href="/for-teachers"><span class="fas fa-chalkboard-teacher ltr:mr-4 rtl:ml-4"></span>{{_('for_teachers')}}</a>
                    <a class="dropdown-item" href="/for-teachers/manual"><span class="fas fa-notes-medical ltr:mr-4 rtl:ml-4"></span>{{_('teacher_manual')}}</a>
                {% endif %}
                <a class="dropdown-item" id="logout_button" href="#" onclick="hedyApp.logout();"><span class="fas fa-fw fa-sign-out-alt ltr:mr-4 rtl:ml-4"></span>{{_('logout')}}</a>
>>>>>>> 5e222de3
            </div>
        </li>
    {% else %}
      <!-- Not logged in -->
      <li class="menubar-item dropdown relative z-20">
          <a class="menubar-text border-transparent cursor-pointer" onclick="$('.dropdown-menu').hide();$('#language-dropdown').slideToggle('medium');">
            <div class="flex flex-row gap-2 items-center">
                <i class="fas fa-fw fa-globe"></i>
                <span class="hidden lg:flex">{{ current_language().sym }}</span>
                <svg class="fill-current h-4 w-4" xmlns="http://www.w3.org/2000/svg" viewBox="0 0 20 20"><path d="M9.293 12.95l.707.707L15.657 8l-1.414-1.414L10 10.828 5.757 6.586 4.343 8z"/></svg>
            </div>
          </a>
          <div class="dropdown-menu dropdown-blue" id="language-dropdown" style="display: none;">
              <div class="mb-4">
                  <input id="search_language" placeholder="{{_('search')}}" class="border text-black border-gray-500 rounded h-8 px-2 w-full">
              </div>
              <!-- Flexbox wrapping in columns doesn't properly set the width -- we'll have to manually match max-height and width here when the list grows... -->
              <div class="flex flex-col flex-wrap w-min justify-start content-start items-start" style="max-height: 38rem; width: 39rem;">
                {% for lang in other_languages() %}
                    <div class="dropdown-item language" onclick="hedyApp.change_language ('{{lang.lang}}');event.preventDefault();">{{ lang.sym }}</div>
                {% endfor %}
              </div>
          </div>
      </li>
      <a class="blue-btn" href="/login">{{_('login')}}</a>
    {% endif %}
    {% endblock %}
    </ul>
</nav>
<script src="{{static('/vendor/jquery.min.js')}}" type="text/javascript" crossorigin="anonymous"></script>
<script>
    $("#search_language").on('keyup', function() {
        let search_query = $("#search_language").val().toLowerCase();
        console.log(search_query);
        $(".language").each(function(){
            if ($(this).html().toLowerCase().includes(search_query)) {
                $(this).show();
            } else {
                $(this).hide();
            }
        });
    });
</script><|MERGE_RESOLUTION|>--- conflicted
+++ resolved
@@ -29,19 +29,6 @@
                 {% endif %}
                 <span class="hidden lg:inline-block">{{username[0]|upper}}{{username[1:]}} {% if get_user_messages() %} ({{ get_user_messages() }}){% endif %}</span>
             </a>
-<<<<<<< HEAD
-            <div class="dropdown-menu" id="profile-dropdown" style="display: none;">
-                <ul>
-                    <li><a class="dropdown-item" href="/highscores"><span class="fas fa-trophy ltr:mr-4 rtl:ml-4"></span>{{_('highscores')}}</a></li>
-                    <li><a class="dropdown-item" href="/my-achievements"><span class="fas fa-fw fa-list-alt ltr:mr-4 rtl:ml-4"></span>{{_('my_achievements')}}</a></li>
-                    <li><a class="dropdown-item" id="my_account_button" href="/my-profile"><span class="fas fa-user-cog ltr:mr-4 rtl:ml-4"></span>{{_('my_account')}} {% if get_user_messages() %} ({{ get_user_messages() }}){% endif %}</a></li>
-                  {% if is_teacher %}
-                      <li><a class="dropdown-item" href="/for-teachers"><span class="fas fa-chalkboard-teacher ltr:mr-4 rtl:ml-4"></span>{{_('for_teachers')}}</a></li>
-                      <li><a class="dropdown-item" href="/for-teachers/manual"><span class="fas fa-notes-medical ltr:mr-4 rtl:ml-4"></span>{{_('teacher_manual')}}</a></li>
-                  {% endif %}
-                    <li><a class="dropdown-item" id="logout_button" href="#" onclick="hedyApp.logout();"><span class="fas fa-fw fa-sign-out-alt ltr:mr-4 rtl:ml-4"></span>{{_('logout')}}</a></li>
-                </ul>
-=======
             <div class="dropdown-menu dropdown-blue" id="profile-dropdown" style="display: none;">
                 <a class="dropdown-item" href="/highscores"><span class="fas fa-trophy ltr:mr-4 rtl:ml-4"></span>{{_('highscores')}}</a>
                 <a class="dropdown-item" href="/my-achievements"><span class="fas fa-fw fa-list-alt ltr:mr-4 rtl:ml-4"></span>{{_('my_achievements')}}</a>
@@ -51,7 +38,6 @@
                     <a class="dropdown-item" href="/for-teachers/manual"><span class="fas fa-notes-medical ltr:mr-4 rtl:ml-4"></span>{{_('teacher_manual')}}</a>
                 {% endif %}
                 <a class="dropdown-item" id="logout_button" href="#" onclick="hedyApp.logout();"><span class="fas fa-fw fa-sign-out-alt ltr:mr-4 rtl:ml-4"></span>{{_('logout')}}</a>
->>>>>>> 5e222de3
             </div>
         </li>
     {% else %}
