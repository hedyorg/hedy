--- conflicted
+++ resolved
@@ -18,11 +18,7 @@
         </a>
         <ul class="dropdown-menu absolute hidden text-white rounded-lg border-black bg-blue-400 list-none ltr:ml-0 rtl:mr-0 ltr:right-0 rtl:left-0 mt-12 ltr:mr-4 rtl:ml-4" style="border-width: 1px; width: max-content;">
           <a class="no-underline" href="/my-achievements">
-<<<<<<< HEAD
-              <li class="hover:bg-blue-600 text-white rounded-lg py-2 px-4 block"><span class="fas fa-trophy mr-4"></span> {{auth.my_achievements}}</li>
-=======
               <li class="hover:bg-blue-600 text-white rounded-lg py-2 px-4 block"><span class="fas fa-trophy ltr:mr-4 rtl:ml-4"></span> {{auth.achievements}}</li>
->>>>>>> dcd2580a
           </a>
           <a class="no-underline" href="/my-profile">
               <li class="hover:bg-blue-600 text-white rounded-lg py-2 px-4 block"><span class="fas fa-user-cog ltr:mr-4 rtl:ml-4"></span> {{auth.account}}</li>
