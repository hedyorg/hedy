--- conflicted
+++ resolved
@@ -13,18 +13,11 @@
     </a>
     {% endfor %}
     {% if username %}
-<<<<<<< HEAD
       <a class="menubar-btn border-{% if current_page == 'my-profile' %}white{% else %}transparent{% endif %}" href="/my-profile{% if lang and lang != "en" %}?lang={{lang}}{% endif %}">{{auth.profile}}</a>
       <a class="menubar-btn border-{% if current_page == 'programs' %}white{% else %}transparent{% endif %}" href="/programs{% if lang and lang != "en" %}?lang={{lang}}{% endif %}">{{auth.program_header}}</a>
     {% endif %}
     {% if not username %}
-      <a class="menubar-btn border-{% if current_page == 'login' %}white{% else %}transparent{% endif %}" href="login{% if lang and lang != "en" %}?lang={{lang}}{% endif %}">{{auth.login}}</a>
-=======
-      <a class="menubar-btn border-transparent" href="/my-profile{% if lang and lang != "en" %}?lang={{lang}}{% endif %}">{{auth.profile}}</a>
-    {% endif %}
-    {% if not username %}
-      <a class="menubar-btn border-transparent" href="/login{% if lang and lang != "en" %}?lang={{lang}}{% endif %}">{{auth.login}}</a>
->>>>>>> bc7d6a38
+      <a class="menubar-btn border-{% if current_page == 'login' %}white{% else %}transparent{% endif %}" href="/login{% if lang and lang != "en" %}?lang={{lang}}{% endif %}">{{auth.login}}</a>
     {% endif %}
     {% endblock %}
 
