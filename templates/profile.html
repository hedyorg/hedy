--- conflicted
+++ resolved
@@ -20,23 +20,13 @@
    {% endif %}
    <h1 class="bg-blue-200 px-8 py-2 mb-4 rounded-lg text-3xl cursor-pointer" onclick="$ ('#public_profile').toggle()">{{_('public_profile')}}</h1>
    <div id="public_profile" class="bg-white shadow-md rounded px-8 pt-6 pb-8 mx-auto mb-4 w-3/4 hidden">
-<<<<<<< HEAD
      <h2 class="mb-4 pb-4 border-b-2 inline-block w-3/4">{{_('public_profile')}}</h2>
      <h4 class="text-center {% if not public_settings %}hidden{% endif %}" id="public_profile_redirect">{{_('public_profile_visit')}} <a href="/user/{{ username }}">{{_('public_profile_link')}}</a></h4>
-     <form class="js-validated-form auth" style="border: none;" onsubmit="event.preventDefault (); hedyApp.auth.submit ('public_profile')">
-     <div class="mb-4 w-full">
-         <h3 class="font-semibold">{{_('profile_picture')}}</h3>
-         <input name="profile_picture" id="profile_picture" type=number style="display: none;" {% if public_settings.image %} value="{{ public_settings.image }}" {% endif %}>
-         <div class="flex flex-wrap w-full">
-=======
-     <h2 class="mb-4 pb-4 border-b-2 inline-block w-3/4">{{auth.public_profile}}</h2>
-     <h4 class="text-center {% if not public_settings %}hidden{% endif %}" id="public_profile_redirect">{{ auth.public_profile_visit }} <a href="/user/{{ username }}">{{ auth.public_profile_link }}</a></h4>
      <form class="js-validated-form" style="border: none;" onsubmit="event.preventDefault (); hedyApp.auth.submit ('public_profile')">
      <div class="flex flex-col">
-         <h3 class="px-8 font-semibold">{{auth.profile_picture}}</h3>
+         <h3 class="px-8 font-semibold">{{_('profile_picture')}}</h3>
          <input name="profile_picture" id="profile_picture" type=number class="hidden" required {% if public_settings.image %} value="{{ public_settings.image }}" {% endif %}>
          <div class="flex flex-wrap w-3/4 border border-gray-400 rounded-lg p-4">
->>>>>>> 193ecea8
             {% for i in range(1, 12) %}
                 <div class="w-32 h-32 rounded-lg mr-4 relative profile_image {% if public_settings.image and public_settings.image == i|string() %}border-2 border-blue-600{% endif %}" id="profile_image_{{ i }}" onclick="hedyApp.select_profile_image({{ i }});">
                     <div class="relative h-full">
@@ -46,42 +36,24 @@
             {% endfor %}
          </div>
      </div>
-<<<<<<< HEAD
-     <div class="mb-4">
-         <h3 class="mb-2 font-semibold">{{_('personal_text')}}</h3>
-         <textarea class="block w-1/2 h-32 px-2 py-1 text-gray-700 border border-solid border-gray-300 rounded" id="personal_text" maxlength="200" minlength="5" placeholder="{{_('your_personal_text')}}">{% if public_settings.personal_text %}{{ public_settings.personal_text }}{% endif %}</textarea>
+     <div class="flex flex-col">
+         <h3 class="px-8 font-semibold">{{_('personal_text')}}</h3>
+         <textarea class="block w-3/4 h-32 px-2 py-1 border border-gray-400 rounded-lg" id="personal_text" required maxlength="200" minlength="5" placeholder="{{_('your_personal_text')}}">{% if public_settings.personal_text %}{{ public_settings.personal_text }}{% endif %}</textarea>
      </div>
      {% if programs %}
          <div class="mb-4">
-             <h3 class="mb-2 font-semibold">{{_('favourite_program')}}</h3>
-             <select id="favourite_program" class="block">
+             <h3 class="px-8 font-semibold">{{_('favourite_program')}}</h3>
+             <select id="favourite_program" class="block appearance-none w-3/4 border border-gray-400 py-3 px-4 rounded-lg">
                 <option value="" selected disabled hidden>{{_('select')}}</option>
-=======
-     <div class="flex flex-col">
-         <h3 class="px-8 font-semibold">{{auth.personal_text}}</h3>
-         <textarea class="block w-3/4 h-32 px-2 py-1 border border-gray-400 rounded-lg" id="personal_text" required maxlength="200" minlength="5" placeholder="{{auth.your_personal_text}}">{% if public_settings.personal_text %}{{ public_settings.personal_text }}{% endif %}</textarea>
-     </div>
-     {% if programs %}
-         <div class="mb-4">
-             <h3 class="px-8 font-semibold">{{auth.favourite_program}}</h3>
-             <select id="favourite_program" class="block appearance-none w-3/4 border border-gray-400 py-3 px-4 rounded-lg">
-                <option value="" selected disabled hidden>{{auth.select}}</option>
->>>>>>> 193ecea8
                 {% for program in programs %}
                     <option value="{{program.id}}" {% if public_settings.favourite_program and public_settings.favourite_program == program.id %} selected {% endif %}>{{program.name}}</option>
                 {% endfor %}
             </select>
          </div>
      {% endif %}
-<<<<<<< HEAD
-     <div class="mb-4 mt-6 flex flex-row items-center text-center border-red-500 border p-4 rounded-lg w-full">
-        <input type="checkbox" name="agree_terms" id="agree_terms" required class="mr-4" {% if public_settings %}checked{% endif %}>
-        <label for="agree_terms" class="cursor-pointer" style="width: 100%;">{{_('public_profile_info')}}</label>
-=======
      <div class="mb-4 mt-6 flex flex-row items-center border-gray-400 border p-4 rounded-lg w-3/4">
         <input type="checkbox" name="agree_terms" id="agree_terms" required class="ltr:mr-6 rtl:ml-6" {% if public_settings %}checked{% endif %}>
-        <label for="agree_terms" class="cursor-pointer w-full">{{ texts.public_profile_info }}</label>
->>>>>>> 193ecea8
+        <label for="agree_terms" class="cursor-pointer w-full">{{_('public_profile_info')}}</label>
      </div>
      <div class="mb-4 mt-6 flex flex-row">
         <button type="submit" class="green-btn">{{_('update_public')}}</button>
