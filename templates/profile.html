{% extends "auth.html" %}

{% block main %}
   <h2 class="px-8 mb-4">{{auth.account_overview}}</h2>
<<<<<<< HEAD
   <h1 class="bg-blue-200 px-8 py-2 mb-4 rounded-lg text-3xl" onclick="$ ('#statistics').toggle()">{{auth.statistics}}</h1>
=======
   <h1 class="bg-blue-200 pl-8 py-2 mb-4 rounded-lg text-3xl cursor-pointer" onclick="$ ('#statistics').toggle()">{{auth.statistics}}</h1>
>>>>>>> 35230a84
   <div id="statistics" class="bg-white shadow-md rounded px-8 pt-6 pb-8 mx-auto mb-4 w-3/4 hidden">
     <h2 class="mb-4 pb-4 border-b-2 inline-block w-3/4">{{auth.statistics}}</h2>
     <ul>
         <li>{{auth.number_programs}}: <b>{{ user_data['program_count']}}</b></li>
     </ul>
   </div>
   {% if user_classes %}
<<<<<<< HEAD
       <h1 class="bg-blue-200 px-8 py-2 mb-4 rounded-lg text-3xl" onclick="$ ('#classes').toggle()">{{auth.student_classes}}</h1>
=======
       <h1 class="bg-blue-200 pl-8 py-2 mb-4 rounded-lg text-3xl cursor-pointer" onclick="$ ('#classes').toggle()">{{auth.student_classes}}</h1>
>>>>>>> 35230a84
       <div id="classes" class="bg-white shadow-md rounded px-8 pt-6 pb-8 mx-auto mb-4 w-3/4 hidden">
           <h2 class="mb-4 pb-4 border-b-2 inline-block w-3/4">{{auth.student_classes}}</h2>
           {% for user_class in user_classes %}
             <div id="student_class" class="border-2 rounded-lg border-gray-400 px-4 py-4 flex flex-row mb-4">
                <p class="text-3xl text-blue-600 inline-block w-1/2">{{ user_class['name']}}</p><button class="red-btn ltr:ml-auto rtl:mr-auto" onclick="hedyApp.remove_student('{{user_class['id']}}', '{{user_data['username']}}', true)">{{auth.leave_class}}</button>
             </div>
           {% endfor %}
       </div>
   {% endif %}
<<<<<<< HEAD
   <h1 class="bg-blue-200 px-8 py-2 mb-4 rounded-lg text-3xl" onclick="hedyApp.load_profile ('{{user_data['username']}}', '{{user_data['email']}}', '{{user_data['birth_year']}}', '{{user_data['gender']}}', '{{user_data['country']}}')">{{auth.profile}}</h1>
=======
   <h1 class="bg-blue-200 pl-8 py-2 mb-4 rounded-lg text-3xl cursor-pointer" onclick="hedyApp.load_profile ('{{user_data['username']}}', '{{user_data['email']}}', '{{user_data['birth_year']}}', '{{user_data['gender']}}', '{{user_data['country']}}')">{{auth.profile}}</h1>
>>>>>>> 35230a84
   <div class="bg-white shadow-md rounded px-8 pt-6 pb-8 mx-auto mb-4 w-3/4 hidden" id="profile">
    <form class="js-validated-form auth" style="border: none;" onsubmit="event.preventDefault (); hedyApp.auth.submit ('profile')">
    <h2 class="mb-4 pb-4 border-b-2 inline-block w-3/4">{{auth.profile}}</h2>
    <div class="mb-4">
        <label for="username">{{auth.username}}</label>
        <strong id="username"></strong>
    </div>
    <div class="mb-4">
        <label for="email">{{auth.email}}</label>
        <input id="email" class="inline-block w-1/2">
    </div>
    <div class="mb-4">
        <label for="birth_year">{{auth.birth_year}}</label>
        <input id="birth_year" class="inline-block w-1/2" type="number">
    </div>
    <div class="mb-4">
        <label for="language">{{auth.preferred_language}}</label>
        <select id="language">
            <option value="{{ current_language().lang}}">{{current_language().sym}}</option>
            {% for language in other_languages() %}
                <option value="{{language.lang}}">{{language.sym}}</option>
            {% endfor %}
        </select>
    </div>
    <div class="mb-4">
        <label for="gender">{{auth.gender}}</label>
        <select id="gender">
          <option value="">{{auth.select}}</option>
          <option value="f">{{auth.female}}</option>
          <option value="m">{{auth.male}}</option>
          <option value="o">{{auth.other}}</option>
        </select>
    </div>
    <div class="mb-4">
        <label for="country">{{auth.country}}</label>
        <select id="country">
            <option value="">{{auth.select}}</option>
        </select>
    </div>
    <div class="mb-4">
      <label for="has_experience" class="inline-block ltr:float-left rtl:float-right">{{auth.programming_experience}}</label>
      <input class="ltr:pl-4 rtl:pr-4" type="radio" name="has_experience" value="yes" onclick="$ ('#languages').show ()" {% if user_data['prog_experience'] == "yes" %} checked {% endif %}><span class="ltr:pl-2 rtl:pr-2">{{auth.yes}}</span><br>
      <input class="ltr:pl-4 rtl:pr-4" type="radio" name="has_experience" value="no" onclick="$ ('#languages').hide ()" {% if user_data['prog_experience'] == "no" %} checked {% endif %}><span class="ltr:pl-2 rtl:pr-2">{{auth.no}}</span>
    </div>
    <div class="clear-both {% if user_data['prog_experience'] == "no" %} hidden {% endif %} mb-4" id="languages">
      <div class="mb-4">
        <label class="inline-block ltr:float-left rtl:float-right">{{auth.languages}}</label>
      </div>
      <div class="ltr:float-left rtl:float-right mb-4">
        <input type="checkbox" name="languages" value="scratch" {% if "scratch" in user_data['experience_languages']  %}checked{% endif %}><span class="ltr:pl-2 rtl:pr-2">Scratch</span><br>
        <input type="checkbox" name="languages" value="other_block" {% if "other_block" in user_data['experience_languages']  %}checked{% endif %}><span class="ltr:pl-2 rtl:pr-2">{{auth.other_block}}</span><br>
        <input type="checkbox" name="languages" value="python" {% if "python" in user_data['experience_languages']  %}checked{% endif %}><span class="ltr:pl-2 rtl:pr-2">Python</span><br>
        <input type="checkbox" name="languages" value="other_text" {% if "other_text" in user_data['experience_languages']  %}checked{% endif %}><span class="ltr:pl-2 rtl:pr-2">{{auth.other_text}}</span><br>
      </div>
    </div>
    <div class="mb-4 clear-both">
        <button type="submit" class="green-btn mt-4">{{auth.update_profile}}</button>
    </div>
    <div class="mb-4">
        <div id="error" class="flex-0 mt-8 bg-red-100 border-t-4 border-red-500 rounded-b text-red-900 px-4 py-3 shadow-md" role="alert" style="display: none;"></div>
        <div id="success" class="flex-0 mt-8 bg-green-100 border-t-4 border-green-500 rounded-b text-green-900 px-4 py-3 shadow-md" role="alert" style="display: none;"></div>
    </div>
  </form>
    <button class="red-btn" onclick="hedyApp.auth.destroy ()">{{auth.destroy}}</button>
   </div>
<<<<<<< HEAD
  <h1 id="password_toggle" class="bg-blue-200 px-8 py-2 mb-4 rounded-lg text-3xl" onclick="$ ('#change_password').toggle()">{{auth.change_password}}</h1>
=======
  <h1 id="password_toggle" class="bg-blue-200 pl-8 py-2 mb-4 rounded-lg text-3xl cursor-pointer" onclick="$ ('#change_password').toggle()">{{auth.change_password}}</h1>
>>>>>>> 35230a84
   <form class="js-validated-form auth bg-white shadow-md rounded px-8 pt-6 pb-8 mx-auto mb-4 w-3/4 hidden" id="change_password" onsubmit="event.preventDefault (); hedyApp.auth.submit ('change_password')">
    <h2 class="mb-4 pb-4 border-b-2 inline-block w-3/4">{{auth.change_password}}</h2>
    <div class="mb-4">
        <label for="old_password">{{auth.current_password}}</label>
        <input id="old_password" type=password required>
    </div>
    <div class="mb-4">
        <label for="password">{{auth.new_password}}</label>
        <input id="password" type=password required>
    </div>
    <div class="mb-4">
        <label for="password_repeat">{{auth.repeat_new_password}}</label>
        <input id="password_repeat" type=password required>
    </div>
    <div class="mb-4">
        <div id="error_password" class="flex-0 mt-8 bg-red-100 border-t-4 border-red-500 rounded-b text-red-900 px-4 py-3 mb-4 shadow-md" role="alert" style="display: none;"></div>
        <div id="success_password" class="flex-0 mt-8 bg-green-100 border-t-4 border-green-500 rounded-b text-green-900 px-4 py-3 mb-4 shadow-md" role="alert" style="display: none;"></div>
    </div>
    <button type="submit" class="green-btn mt-4">{{auth.change_password}}</button>
  </form>
{% endblock %}<|MERGE_RESOLUTION|>--- conflicted
+++ resolved
@@ -2,11 +2,7 @@
 
 {% block main %}
    <h2 class="px-8 mb-4">{{auth.account_overview}}</h2>
-<<<<<<< HEAD
-   <h1 class="bg-blue-200 px-8 py-2 mb-4 rounded-lg text-3xl" onclick="$ ('#statistics').toggle()">{{auth.statistics}}</h1>
-=======
-   <h1 class="bg-blue-200 pl-8 py-2 mb-4 rounded-lg text-3xl cursor-pointer" onclick="$ ('#statistics').toggle()">{{auth.statistics}}</h1>
->>>>>>> 35230a84
+   <h1 class="bg-blue-200 px-8 py-2 mb-4 rounded-lg text-3xl cursor-pointer" onclick="$ ('#statistics').toggle()">{{auth.statistics}}</h1>
    <div id="statistics" class="bg-white shadow-md rounded px-8 pt-6 pb-8 mx-auto mb-4 w-3/4 hidden">
      <h2 class="mb-4 pb-4 border-b-2 inline-block w-3/4">{{auth.statistics}}</h2>
      <ul>
@@ -14,11 +10,7 @@
      </ul>
    </div>
    {% if user_classes %}
-<<<<<<< HEAD
-       <h1 class="bg-blue-200 px-8 py-2 mb-4 rounded-lg text-3xl" onclick="$ ('#classes').toggle()">{{auth.student_classes}}</h1>
-=======
-       <h1 class="bg-blue-200 pl-8 py-2 mb-4 rounded-lg text-3xl cursor-pointer" onclick="$ ('#classes').toggle()">{{auth.student_classes}}</h1>
->>>>>>> 35230a84
+       <h1 class="bg-blue-200 px-8 py-2 mb-4 rounded-lg text-3xl cursor-pointer" onclick="$ ('#classes').toggle()">{{auth.student_classes}}</h1>
        <div id="classes" class="bg-white shadow-md rounded px-8 pt-6 pb-8 mx-auto mb-4 w-3/4 hidden">
            <h2 class="mb-4 pb-4 border-b-2 inline-block w-3/4">{{auth.student_classes}}</h2>
            {% for user_class in user_classes %}
@@ -28,11 +20,7 @@
            {% endfor %}
        </div>
    {% endif %}
-<<<<<<< HEAD
-   <h1 class="bg-blue-200 px-8 py-2 mb-4 rounded-lg text-3xl" onclick="hedyApp.load_profile ('{{user_data['username']}}', '{{user_data['email']}}', '{{user_data['birth_year']}}', '{{user_data['gender']}}', '{{user_data['country']}}')">{{auth.profile}}</h1>
-=======
-   <h1 class="bg-blue-200 pl-8 py-2 mb-4 rounded-lg text-3xl cursor-pointer" onclick="hedyApp.load_profile ('{{user_data['username']}}', '{{user_data['email']}}', '{{user_data['birth_year']}}', '{{user_data['gender']}}', '{{user_data['country']}}')">{{auth.profile}}</h1>
->>>>>>> 35230a84
+   <h1 class="bg-blue-200 px-8 py-2 mb-4 rounded-lg text-3xl cursor-pointer" onclick="hedyApp.load_profile ('{{user_data['username']}}', '{{user_data['email']}}', '{{user_data['birth_year']}}', '{{user_data['gender']}}', '{{user_data['country']}}')">{{auth.profile}}</h1>
    <div class="bg-white shadow-md rounded px-8 pt-6 pb-8 mx-auto mb-4 w-3/4 hidden" id="profile">
     <form class="js-validated-form auth" style="border: none;" onsubmit="event.preventDefault (); hedyApp.auth.submit ('profile')">
     <h2 class="mb-4 pb-4 border-b-2 inline-block w-3/4">{{auth.profile}}</h2>
@@ -98,11 +86,7 @@
   </form>
     <button class="red-btn" onclick="hedyApp.auth.destroy ()">{{auth.destroy}}</button>
    </div>
-<<<<<<< HEAD
-  <h1 id="password_toggle" class="bg-blue-200 px-8 py-2 mb-4 rounded-lg text-3xl" onclick="$ ('#change_password').toggle()">{{auth.change_password}}</h1>
-=======
-  <h1 id="password_toggle" class="bg-blue-200 pl-8 py-2 mb-4 rounded-lg text-3xl cursor-pointer" onclick="$ ('#change_password').toggle()">{{auth.change_password}}</h1>
->>>>>>> 35230a84
+  <h1 id="password_toggle" class="bg-blue-200 px-8 py-2 mb-4 rounded-lg text-3xl cursor-pointer" onclick="$ ('#change_password').toggle()">{{auth.change_password}}</h1>
    <form class="js-validated-form auth bg-white shadow-md rounded px-8 pt-6 pb-8 mx-auto mb-4 w-3/4 hidden" id="change_password" onsubmit="event.preventDefault (); hedyApp.auth.submit ('change_password')">
     <h2 class="mb-4 pb-4 border-b-2 inline-block w-3/4">{{auth.change_password}}</h2>
     <div class="mb-4">
