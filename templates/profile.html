--- conflicted
+++ resolved
@@ -20,21 +20,12 @@
    {% endif %}
    <h1 class="bg-blue-200 px-8 py-2 mb-4 rounded-lg text-3xl cursor-pointer" onclick="$ ('#public_profile').toggle()">{{_('public_profile')}}</h1>
    <div id="public_profile" class="bg-white shadow-md rounded px-8 pt-6 pb-8 mx-auto mb-4 w-3/4 hidden">
-<<<<<<< HEAD
      <h2 class="mb-4 pb-4 border-b-2 inline-block w-3/4">{{_('public_profile')}}</h2>
      <h4 class="text-center {% if not public_settings %}hidden{% endif %}" id="public_profile_redirect">{{_('public_profile_visit')}} <a href="/user/{{ username }}">{{_('public_profile_link')}}</a></h4>
-     <form class="js-validated-form" style="border: none;" onsubmit="event.preventDefault (); hedyApp.auth.submit ('public_profile')">
+     <form class="js-validated-form" onsubmit="event.preventDefault (); hedyApp.auth.submit ('public_profile')">
      <div class="flex flex-col">
          <h3 class="px-8 font-semibold">{{_('profile_picture')}}</h3>
-         <input name="profile_picture" id="profile_picture" type=number class="hidden" required {% if public_settings.image %} value="{{ public_settings.image }}" {% endif %}>
-=======
-     <h2 class="mb-4 pb-4 border-b-2 inline-block w-3/4">{{auth.public_profile}}</h2>
-     <h4 class="text-center {% if not public_settings %}hidden{% endif %}" id="public_profile_redirect">{{ auth.public_profile_visit }} <a href="/user/{{ username }}">{{ auth.public_profile_link }}</a></h4>
-     <form class="js-validated-form" onsubmit="event.preventDefault (); hedyApp.auth.submit ('public_profile')">
-     <div class="flex flex-col">
-         <h3 class="px-8 font-semibold">{{auth.profile_picture}}</h3>
          <input name="profile_picture" id="profile_picture" type=number class="hidden" required {% if public_settings.image %} value="{{ public_settings.image }}" {% else %} value="1"{% endif %}>
->>>>>>> 4abb8fe0
          <div class="flex flex-wrap w-3/4 border border-gray-400 rounded-lg p-4">
             {% for i in range(1, 12) %}
                 <div class="w-32 h-32 rounded-lg mr-4 relative profile_image {% if (public_settings.image and public_settings.image == i|string()) or (not public_settings.image and i == 1) %}border-2 border-blue-600{% endif %}" id="profile_image_{{ i }}" onclick="hedyApp.select_profile_image({{ i }});">
