{% extends "auth.html" %}

{% block main %}
<div class="w-full max-w-xl text-center mx-auto">
  <form class="js-validated-form bg-white shadow-md rounded px-8 pt-6 pb-8 mb-4" onsubmit="event.preventDefault (); hedyApp.auth.submit ('recover')">
    <h2 class="py-2">{{_('recover_password')}}</h2>
    <div class="flex flex-row items-center justify-center mb-2">
        <label class="inline-block w-1/3" for="username">{{_('username')}} / {{_('email')}}</label>
        <input class="inline-block w-1/2 mx-2 px-2 py-1 rounded-lg border-gray-400" id="username" name="username" required>
    </div>
<<<<<<< HEAD
    <div id="error" class="flex-0 mt-0 bg-red-100 border-t-4 border-red-500 rounded-b text-red-900 px-4 py-3 mb-4 shadow-md" role="alert" style="display: none;"></div>
    <div id="success" class="flex-0 mt-0 bg-green-100 border-t-4 border-green-500 rounded-b text-green-900 px-4 py-3 mb-4 shadow-md" role="alert" style="display: none;"></div>
    <button type="submit" class="green-btn my-2">{{_('send_password_recovery')}}</button>
=======
    <button type="submit" class="green-btn my-2">{{auth.send_password_recovery}}</button>
>>>>>>> 193ecea8
  </form>
</div>
{% endblock %}<|MERGE_RESOLUTION|>--- conflicted
+++ resolved
@@ -8,13 +8,7 @@
         <label class="inline-block w-1/3" for="username">{{_('username')}} / {{_('email')}}</label>
         <input class="inline-block w-1/2 mx-2 px-2 py-1 rounded-lg border-gray-400" id="username" name="username" required>
     </div>
-<<<<<<< HEAD
-    <div id="error" class="flex-0 mt-0 bg-red-100 border-t-4 border-red-500 rounded-b text-red-900 px-4 py-3 mb-4 shadow-md" role="alert" style="display: none;"></div>
-    <div id="success" class="flex-0 mt-0 bg-green-100 border-t-4 border-green-500 rounded-b text-green-900 px-4 py-3 mb-4 shadow-md" role="alert" style="display: none;"></div>
     <button type="submit" class="green-btn my-2">{{_('send_password_recovery')}}</button>
-=======
-    <button type="submit" class="green-btn my-2">{{auth.send_password_recovery}}</button>
->>>>>>> 193ecea8
   </form>
 </div>
 {% endblock %}