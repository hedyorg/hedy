{% extends "auth.html" %}

{% block main %}
<div class="px-8">
  <h2>Total programs: {{ program_count }}</h2>
  <h2>Users ({{ user_count }})</h2>
  <table class="users">
    <thead>
      <td>#</td>
      <td>Username</td>
      <td>Programs</td>
      <td>Program count</td>
      <td>Email</td>
      <td>Created</td>
      <td>Last login</td>
      <td>Birth year</td>
      <td>Country</td>
      <td>Gender</td>
      <td>Programming experience</td>
      <td>Experience with languages</td>
      <td>Is teacher</td>
      <td>Email verified</td>
    </thead>
    <tbody>
      {% for user in users %}
      <tr>
        <td>{{user.index}}</td>
        <td>{{user.username}}</td>
        <td><a href="programs?user={{user.username}}">Programs</a></td>
        <td>{{user.program_count or 0}}</td>
        <td>{{user.email}}&nbsp;<a style="cursor: pointer" onclick="hedyApp.auth.changeUserEmail ('{{user.username}}', '{{user.email}}')">change</a></td>
        <td>{{user.created}}</td>
        <td>{{user.last_login}}</td>
        <td>{{user.birth_year}}</td>
        <td>{{user.country}}</td>
        <td>{{user.gender}}</td>
        <td>{{user.prog_experience}}</td>
        <td>{{user.experience_languages}}</td>
<<<<<<< HEAD
        <td><input type="checkbox" {% if user.is_teacher %}checked="checked"{% endif %} onclick="window.auth.markAsTeacher ('{{user.username}}', {% if user.is_teacher %}false{% else %}true{% endif %})"</td>
=======
        <td><input type="checkbox" {% if user.is_teacher %}checked="checked"{% endif %} onclick="hedyApp.auth.markAsTeacher ('{{user.username}}', {% if user.is_teacher %}false{% else %}true{% endif %})"</td>
>>>>>>> b9830804
        <td>{{user.email_verified}}</td>
      </tr>
      {% endfor %}
    </tbody>
  </table>
</div>
{% endblock %}<|MERGE_RESOLUTION|>--- conflicted
+++ resolved
@@ -36,11 +36,7 @@
         <td>{{user.gender}}</td>
         <td>{{user.prog_experience}}</td>
         <td>{{user.experience_languages}}</td>
-<<<<<<< HEAD
-        <td><input type="checkbox" {% if user.is_teacher %}checked="checked"{% endif %} onclick="window.auth.markAsTeacher ('{{user.username}}', {% if user.is_teacher %}false{% else %}true{% endif %})"</td>
-=======
         <td><input type="checkbox" {% if user.is_teacher %}checked="checked"{% endif %} onclick="hedyApp.auth.markAsTeacher ('{{user.username}}', {% if user.is_teacher %}false{% else %}true{% endif %})"</td>
->>>>>>> b9830804
         <td>{{user.email_verified}}</td>
       </tr>
       {% endfor %}
