{% extends "auth.html" %}

{% block main %}
<<<<<<< HEAD
<div class="w-full max-w-xl text-center mx-auto">
  <form class="js-validated-form bg-white shadow-md rounded px-8 pt-6 pb-8 mb-4" onsubmit="event.preventDefault (); hedyApp.auth.submit ('reset')">
    <h2 class="py-2">{{_('reset_password')}}</h2>
    <div class="flex flex-row items-center justify-center mb-2">
        <label class="inline-block w-1/3">{{_('password')}}</label>
        <input class="inline-block w-1/2 px-2 py-1 rounded-lg border-gray-400" id="password" minlength="6" type=password required>
    </div>
    <div class="flex flex-row items-center justify-center mb-2">
        <label class="inline-block w-1/3">{{_('password_repeat')}}</label>
        <input class="inline-block w-1/2 px-2 py-1 rounded-lg border-gray-400" id="password_repeat" minlength="6" type=password required>
    </div>
    <button type="submit" class="green-btn py-2">{{_('reset_password')}}</button>
=======
<div class="w-full max-w-xl mx-auto">
  <form class="js-validated-form auth bg-white shadow-md rounded px-8 pt-6 pb-8 mb-4" onsubmit="event.preventDefault (); hedyApp.auth.submit ('reset')">
    <h2 class="py-2 text-center">{{auth.reset_password}}</h2>
    <div class="flex flex-row items-center justify-center mb-2">
        <label class="inline-block w-1/3 ltr:mr-4 rtl:ml-4">{{auth.password}}</label>
        <input class="inline-block w-1/2 px-2 py-1 rounded-lg border-gray-400" id="password" minlength="6" type=password required>
    </div>
    <div class="flex flex-row items-center justify-center mb-2">
        <label class="inline-block w-1/3 ltr:mr-4 rtl:ml-4">{{auth.password_repeat}}</label>
        <input class="inline-block w-1/2 px-2 py-1 rounded-lg border-gray-400" id="password_repeat" minlength="6" type=password required>
    </div>
    <input type="hidden" id="username" name="username" value="{{ reset_username }}">
    <input type="hidden" id="token" name="token" value="{{ reset_token }}">
    <div class="flex flex-row items-center justify-center mt-4">
        <button type="submit" class="green-btn py-2">
            {{auth.reset_password}}
        </button>
    </div>
>>>>>>> 193ecea8
  </form>
</div>
{% endblock %}<|MERGE_RESOLUTION|>--- conflicted
+++ resolved
@@ -1,39 +1,24 @@
 {% extends "auth.html" %}
 
 {% block main %}
-<<<<<<< HEAD
-<div class="w-full max-w-xl text-center mx-auto">
-  <form class="js-validated-form bg-white shadow-md rounded px-8 pt-6 pb-8 mb-4" onsubmit="event.preventDefault (); hedyApp.auth.submit ('reset')">
-    <h2 class="py-2">{{_('reset_password')}}</h2>
+<div class="w-full max-w-xl mx-auto">
+  <form class="js-validated-form auth bg-white shadow-md rounded px-8 pt-6 pb-8 mb-4" onsubmit="event.preventDefault (); hedyApp.auth.submit ('reset')">
+    <h2 class="py-2 text-center">{{_('reset_password')}}</h2>
     <div class="flex flex-row items-center justify-center mb-2">
-        <label class="inline-block w-1/3">{{_('password')}}</label>
+        <label class="inline-block w-1/3 ltr:mr-4 rtl:ml-4">{{_('password')}}</label>
         <input class="inline-block w-1/2 px-2 py-1 rounded-lg border-gray-400" id="password" minlength="6" type=password required>
     </div>
     <div class="flex flex-row items-center justify-center mb-2">
-        <label class="inline-block w-1/3">{{_('password_repeat')}}</label>
-        <input class="inline-block w-1/2 px-2 py-1 rounded-lg border-gray-400" id="password_repeat" minlength="6" type=password required>
-    </div>
-    <button type="submit" class="green-btn py-2">{{_('reset_password')}}</button>
-=======
-<div class="w-full max-w-xl mx-auto">
-  <form class="js-validated-form auth bg-white shadow-md rounded px-8 pt-6 pb-8 mb-4" onsubmit="event.preventDefault (); hedyApp.auth.submit ('reset')">
-    <h2 class="py-2 text-center">{{auth.reset_password}}</h2>
-    <div class="flex flex-row items-center justify-center mb-2">
-        <label class="inline-block w-1/3 ltr:mr-4 rtl:ml-4">{{auth.password}}</label>
-        <input class="inline-block w-1/2 px-2 py-1 rounded-lg border-gray-400" id="password" minlength="6" type=password required>
-    </div>
-    <div class="flex flex-row items-center justify-center mb-2">
-        <label class="inline-block w-1/3 ltr:mr-4 rtl:ml-4">{{auth.password_repeat}}</label>
+        <label class="inline-block w-1/3 ltr:mr-4 rtl:ml-4">{{_('password_repeat')}}</label>
         <input class="inline-block w-1/2 px-2 py-1 rounded-lg border-gray-400" id="password_repeat" minlength="6" type=password required>
     </div>
     <input type="hidden" id="username" name="username" value="{{ reset_username }}">
     <input type="hidden" id="token" name="token" value="{{ reset_token }}">
     <div class="flex flex-row items-center justify-center mt-4">
         <button type="submit" class="green-btn py-2">
-            {{auth.reset_password}}
+            {{_('reset_password')}}
         </button>
     </div>
->>>>>>> 193ecea8
   </form>
 </div>
 {% endblock %}