{% extends "auth.html" %}

{% block main %}
<<<<<<< HEAD
<div class="px-8">
  <form class="auth" onsubmit="event.preventDefault (); hedyApp.auth.submit ('reset')">
    <h2>{{auth.reset_password}}</h2>
    <br>
    <label>{{auth.password}}</label>
    <input id="password" type=password>
    <br><br>
    <label>{{auth.password_repeat}}</label>
    <input id="password_repeat" type=password>
    <br><br>
=======
<div class="w-full max-w-xl text-center ml-auto mr-auto">
  <form class="auth bg-white shadow-md rounded px-8 pt-6 pb-8 mb-4" onsubmit="event.preventDefault (); window.auth.submit ('reset')">
    <h2 class="py-2">{{auth.reset_password}}</h2>
    <div class="md-4">
        <label>{{auth.password}}</label>
        <input id="password" type=password>
    </div>
    <div class="md-4">
        <label>{{auth.password_repeat}}</label>
        <input id="password_repeat" type=password>
    </div>
>>>>>>> 2d82964b
    <div id="error" class="flex-0 mt-0 bg-red-100 border-t-4 border-red-500 rounded-b text-red-900 px-4 py-3 shadow-md" role="alert" style="display: none;"></div>
    <div id="success" class="flex-0 mt-0 bg-green-100 border-t-4 border-green-500 rounded-b text-green-900 px-4 py-3 shadow-md" role="alert" style="display: none;"></div>
    <button type="submit" class="green-btn py-2">{{auth.reset_password}}</button>
  </form>
</div>
{% endblock %}<|MERGE_RESOLUTION|>--- conflicted
+++ resolved
@@ -1,20 +1,8 @@
 {% extends "auth.html" %}
 
 {% block main %}
-<<<<<<< HEAD
-<div class="px-8">
-  <form class="auth" onsubmit="event.preventDefault (); hedyApp.auth.submit ('reset')">
-    <h2>{{auth.reset_password}}</h2>
-    <br>
-    <label>{{auth.password}}</label>
-    <input id="password" type=password>
-    <br><br>
-    <label>{{auth.password_repeat}}</label>
-    <input id="password_repeat" type=password>
-    <br><br>
-=======
 <div class="w-full max-w-xl text-center ml-auto mr-auto">
-  <form class="auth bg-white shadow-md rounded px-8 pt-6 pb-8 mb-4" onsubmit="event.preventDefault (); window.auth.submit ('reset')">
+  <form class="auth bg-white shadow-md rounded px-8 pt-6 pb-8 mb-4" onsubmit="event.preventDefault (); hedyApp.auth.submit ('reset')">
     <h2 class="py-2">{{auth.reset_password}}</h2>
     <div class="md-4">
         <label>{{auth.password}}</label>
@@ -24,7 +12,6 @@
         <label>{{auth.password_repeat}}</label>
         <input id="password_repeat" type=password>
     </div>
->>>>>>> 2d82964b
     <div id="error" class="flex-0 mt-0 bg-red-100 border-t-4 border-red-500 rounded-b text-red-900 px-4 py-3 shadow-md" role="alert" style="display: none;"></div>
     <div id="success" class="flex-0 mt-0 bg-green-100 border-t-4 border-green-500 rounded-b text-green-900 px-4 py-3 shadow-md" role="alert" style="display: none;"></div>
     <button type="submit" class="green-btn py-2">{{auth.reset_password}}</button>
