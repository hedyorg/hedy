{% extends "auth.html" %}

{% block body %}
<div class="px-8 py-12">
    {% if achievement %}
    <script>
    $(function() {
        hedyApp.showAchievements({{ achievement|safe }}, false, "");
    });
    </script>
    {% endif %}
    <h2 class="px-8 mb-4">{{_('explore_programs')}}</h2>
    <div class="mb-4">
        {{_('explore_explanation')}}
    </div>
    <div class="w-full mb-8" id="program_filter">
        <form onsubmit="event.preventDefault (); hedyApp.filter_programs();">
            <div class="flex flex-row px-4 w-full items-center border border-gray-400 py-2 rounded-lg">
                <select id="explore_page_level" class="block appearance-none w-1/3 bg-gray-200 border border-gray-200 text-gray-700 py-3 px-4 ltr:pr-8 rtl:pl-8 rounded ltr:mr-4 rtl:ml-4">
                    <option disabled selected value="">{{_('level')}}</option>
                    {% for i in range(1, (max_level + 1)) %}
                        <option value="{{ i }}" {% if filtered_level and i|string == filtered_level %}selected{% endif %}>{{ i }}</option>
                    {% endfor %}
                </select>
                <select id="explore_page_adventure" class="block appearance-none w-full bg-gray-200 border border-gray-200 text-gray-700 py-3 px-4 ltr:pr-8 rtl:pl-8 rounded ltr:mr-4 rtl:ml-4">
                    <option disabled selected value="">{{ _('adventure') }}</option>
                    {% for adventure_key, adventure in adventures.items() %}
                        {% for name, levels in adventure.items() %}
                            <option value="{{ adventure_key }}" {% if filtered_adventure and adventure_key == filtered_adventure %}selected{% endif %}>{{ name }}</option>
                        {% endfor %}
                    {% endfor %}
                </select>
                <div class="flex flex-row ltr:ml-auto rtl:mr-auto">
                    <button type="reset" class="red-btn" onclick="window.open('/explore', '_self');">Reset</button>
                    <button type="submit" class="green-btn ltr:ml-4 rtl:mr-4 px-4">{{_('search')}}</button>
                </div>
            </div>
        </form>
    </div>
    <div class="flex flex-wrap mx-auto justify-center turn-pre-into-ace" id="explore_page_programs">
    {% for program in programs %}
        <div class="explore-program-box overflow-hidden">
            <div class="flex flex-col h-full">
                  <div class="explore-program-box-title {% if program.error %}bg-red-500{% else %}bg-blue-600{% endif %} text-white text-lg text-center ltr:-ml-2 rtl:-mr-2 -mt-8 pt-10 ltr:pl-12 rtl:pr-12 ltr:rotate-6 rtl:-rotate-6 w-72">
                          {{ program.name | truncate(20) }}
                  </div>
                  <div class="px-4">
                      {{_('level')}}: <b>{{ program.level }}</b>
                  </div>
                  <div class="px-4 mb-1 z-10">
<<<<<<< HEAD
                      {{_('creator')}}: <a {% if username %}onclick="window.open('/user/{{program.username}}', '_self')"{% endif %} class="{% if username %}cursor-pointer{% else %}text-black{% endif %} no-underline {% if program.username|length > 20 %}text-xs{% elif program.username|length > 15 %}text-sm{% endif %}">{{ program.username | truncate(25) }}</a>
=======
                      {{ texts.creator }}: <a {% if program.public_user %}onclick="window.open('/user/{{program.username}}', '_self')"{% endif %} class="{% if program.public_user %}cursor-pointer{% else %}text-black{% endif %} no-underline {% if program.username|length > 20 %}text-xs{% elif program.username|length > 15 %}text-sm{% endif %}">{{ program.username | truncate(25) }}</a>
>>>>>>> 64b527ff
                  </div>
                 <div class="relative px-4">
                     <pre class="no-copy-button" level="{{ program.level }}">{{ program.code }}</pre>
                 </div>
                 <div class="mt-auto mb-2 flex items-center justify-center">
                    <button class="blue-btn border border-blue-600 py-1 rounded-lg" onclick="window.open (hedyApp.viewProgramLink('{{program.id}}'))">{{_('view_program')}}</button>
                 </div>
            </div>
        </div>
    {% endfor %}
    </div>
</div>
{% endblock %}<|MERGE_RESOLUTION|>--- conflicted
+++ resolved
@@ -48,11 +48,7 @@
                       {{_('level')}}: <b>{{ program.level }}</b>
                   </div>
                   <div class="px-4 mb-1 z-10">
-<<<<<<< HEAD
-                      {{_('creator')}}: <a {% if username %}onclick="window.open('/user/{{program.username}}', '_self')"{% endif %} class="{% if username %}cursor-pointer{% else %}text-black{% endif %} no-underline {% if program.username|length > 20 %}text-xs{% elif program.username|length > 15 %}text-sm{% endif %}">{{ program.username | truncate(25) }}</a>
-=======
-                      {{ texts.creator }}: <a {% if program.public_user %}onclick="window.open('/user/{{program.username}}', '_self')"{% endif %} class="{% if program.public_user %}cursor-pointer{% else %}text-black{% endif %} no-underline {% if program.username|length > 20 %}text-xs{% elif program.username|length > 15 %}text-sm{% endif %}">{{ program.username | truncate(25) }}</a>
->>>>>>> 64b527ff
+                      {{_('creator')}}: <a {% if program.public_user %}onclick="window.open('/user/{{program.username}}', '_self')"{% endif %} class="{% if program.public_user %}cursor-pointer{% else %}text-black{% endif %} no-underline {% if program.username|length > 20 %}text-xs{% elif program.username|length > 15 %}text-sm{% endif %}">{{ program.username | truncate(25) }}</a>
                   </div>
                  <div class="relative px-4">
                      <pre class="no-copy-button" level="{{ program.level }}">{{ program.code }}</pre>
