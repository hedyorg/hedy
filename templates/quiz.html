--- conflicted
+++ resolved
@@ -150,7 +150,6 @@
                 <p class="text-yellow-600 font-bold text-4xl text-center font-slab" id="quiz_end_score"></p>
             </div>
         </div>
-<<<<<<< HEAD
         {% if not next_level and username %} <!-- Only show certificate at last level-->    
         <div>
             <p class="text-3xl font-bold tracking-wide text-blue-900 text-center justify-center font-slab" id="question_feedback_text_container">Congragulations! You have completed Hedy!</p> 
@@ -159,15 +158,14 @@
                         {{ _('get_certificate') }}
                 </button>
             </div>
-        </div>                
-=======
+        </div>
+        {% endif %}      
         {% if next_level %}
             <div class="flex py-4 px-4 bg-green-300 justify-between border-t-8 border-green-600">
                 <button class="green-btn ltr:ml-1 rtl:mr-1" onclick="window.parent.location='/hedy/{{ next_level }}';">
                     {{_('advance_button')|replace("{level}", next_level)}}
                 </button>
             </div>
->>>>>>> f5b43c25
         {% endif %}
     </div>
 {% endif %}