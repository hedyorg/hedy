    <link rel="stylesheet" href="https://fonts.googleapis.com/css2?family=Zilla+Slab:ital,wght@0,300;0,400;0,500;0,600;0,700;1,300;1,400;1,600;1,700&display=swap">
    <link rel="stylesheet" href="{{static('/css/generated.css')}}">
    <link rel="stylesheet" href="{{static('/css/additional.css')}}">
    <link rel="stylesheet" href="{{ static('/css/quiz-css.css') }}">
    <div class="px-6 bg-blue-200 border-b-8 border-blue-600" >
        <div class="flex justify-around bg-blue-200">
            <div class="font-slab text-white text-4xl font-bold rounded-full flex items-center justify-self-start bg-blue-600 p-4 m-8"> Level {{ quiz.level }} </div>
            {% if questionStatus == 'false' %}
                 <div class="font-slab text-white text-4xl font-bold rounded-full flex items-center justify-self-end bg-red-600 p-4 m-8">Onjuist!</div>
            {% elif questionStatus== 'start'%}
                 <div class="font-slab text-white text-4xl font-bold rounded-full flex items-center justify-self-end bg-blue-600 p-4 m-8">Vraag {{question_nr }}</div>
            {% else %}
                <div class="font-slab text-white text-4xl font-bold rounded-full flex items-center justify-self-end bg-green-600 p-4 m-8">Juist</div>
            {% endif %}

            <div class="font-slab italic text-white text-xl font-normal rounded-full flex items-center justify-self-end bg-blue-600 p-4 m-8"> {{ correct }} van de {{ questions|length }} vragen goed</div>
        </div>
    </div>
<<<<<<< HEAD
    {% block question %}
    {% endblock %}
=======
    {% block question %}{% endblock %}
{% endblock %}
>>>>>>> 731331cc
<|MERGE_RESOLUTION|>--- conflicted
+++ resolved
@@ -16,10 +16,4 @@
             <div class="font-slab italic text-white text-xl font-normal rounded-full flex items-center justify-self-end bg-blue-600 p-4 m-8"> {{ correct }} van de {{ questions|length }} vragen goed</div>
         </div>
     </div>
-<<<<<<< HEAD
-    {% block question %}
-    {% endblock %}
-=======
-    {% block question %}{% endblock %}
-{% endblock %}
->>>>>>> 731331cc
+    {% block question %}{% endblock %}