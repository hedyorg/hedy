      {# TABS #}
      <div>
        <div class="flex cursor-pointer flex-end">
<<<<<<< HEAD
          {% for level_inf in level_info1 %}
          {% if level_inf == level_nr %}
          <a  href="{{url_for('index', level=level_inf)}}"  class=" block text-black no-underline font-light tab level-selected" >level {{level_inf}}</a>
          {% elif level_inf|int > lock_level %}
          <a   class="greytab text-black no-underline font-light" ><i>level {{level_inf}}</i></a>
          {% else %}
          <a  href="{{url_for('index', level=level_inf)}}"  class="block text-black no-underline font-light tab " >level {{level_inf}}</a>
          {%endif%}
          {% endfor %}
        </div>
        <div class="flex cursor-pointer flex-end">
        {% for level_inf in level_info2 %}
        {% if level_inf == level_nr %}
        <a href="{{url_for('index', level=level_inf)}}"  class="block text-black no-underline font-light tab level-selected" >level {{level_inf}}</a>
        {% elif level_inf|int > lock_level %}
        <a    class="greytab text-black no-underline font-light" ><i>level {{level_inf}}</i></a>

        {% else %}
        <a href="{{url_for('index', level=level_inf)}}"  class="block text-black no-underline font-light tab " >level {{level_inf}}</a>
        {%endif%}
        {% endfor %}
        </div>
        <p>   </p>
        <div class="flex cursor-pointer flex-end">
        <a href="{{url_for('index', level=level_nr)}}"  tabindex="0"  data-tab="level" class="block text-black no-underline font-light tab tab-selected" tabindex="0">{{ level_title }} {{ level_nr }}</a>
        
        
        {% for assignment in adventures %}
          {% if assignment.short_name != 'level' %}
            <!-- <a tabindex="0"  data-tab="{{assignment.short_name}}"   class="text-black no-underline font-light tab" tabindex="0">{{ assignment.name }}</a> -->
            {% if assignment.lock == '1' %}
            <a tabindex="0"   class="block text-black no-underline font-light greytab " tabindex="0" title="编辑"  href ="javascript:return false;" onclick="return false;" ><i>{{ assignment.name }}</i></a>
            {% else %}
            <a tabindex="0"  data-tab="{{assignment.short_name}}"   class="text-black no-underline font-light tab" tabindex="0">{{ assignment.name }}</a>
            {% endif %}

            {% endif %}
=======
        <a tabindex="0" href="#" data-tab="level" class="block text-black no-underline font-light tab tab-selected" tabindex="0">{{ level_title }} {{ level_nr }}</a>
        {% for assignment in adventures %}
          {% if assignment.short_name != 'level' %}
            <a tabindex="0" href="#" data-tab="{{assignment.short_name}}" class="text-black no-underline font-light tab" tabindex="0">{{ assignment.name }}</a>
          {% endif %}
>>>>>>> b9830804
        {% endfor %}
        </ul>
      </div>
      {# PANES #}
<<<<<<< HEAD
      <div style='width: 100%; min-height: 10em;' class="bg-white p-4 mb-8 shadow-md turn-pre-into-ace">
=======
      <div style='min-height: 20em;' id="adventures-tab" class="w-full overflow-auto bg-white p-4 mb-8 shadow-md turn-pre-into-ace">
>>>>>>> b9830804
        <div data-tabtarget="level">
          {{intro_text|commonmark}}
        </div>
        {% for assignment in adventures %}
          {% if assignment.short_name != 'level' %}
            <div data-tabtarget="{{assignment.short_name}}" class="hidden">
              {% if assignment.image %}
                <img class="float-right w-48" src="{{static('/images/' + assignment.image)}}">
              {% endif %}
              <div>
              {{ assignment.text|commonmark }}
              {% if assignment.short_name == 'end' %}
                <input type="submit" class="green-btn h-3/5 mt-4" value="{{ start_quiz }}" onclick="hedyApp.load_quiz ({{level_nr}})">
              {% endif %}
              </div>
              <div class="clear-right"></div>
            </div>
          {% endif %}
        {% endfor %}
      </div><|MERGE_RESOLUTION|>--- conflicted
+++ resolved
@@ -1,7 +1,6 @@
       {# TABS #}
       <div>
         <div class="flex cursor-pointer flex-end">
-<<<<<<< HEAD
           {% for level_inf in level_info1 %}
           {% if level_inf == level_nr %}
           <a  href="{{url_for('index', level=level_inf)}}"  class=" block text-black no-underline font-light tab level-selected" >level {{level_inf}}</a>
@@ -39,22 +38,11 @@
             {% endif %}
 
             {% endif %}
-=======
-        <a tabindex="0" href="#" data-tab="level" class="block text-black no-underline font-light tab tab-selected" tabindex="0">{{ level_title }} {{ level_nr }}</a>
-        {% for assignment in adventures %}
-          {% if assignment.short_name != 'level' %}
-            <a tabindex="0" href="#" data-tab="{{assignment.short_name}}" class="text-black no-underline font-light tab" tabindex="0">{{ assignment.name }}</a>
-          {% endif %}
->>>>>>> b9830804
         {% endfor %}
         </ul>
       </div>
       {# PANES #}
-<<<<<<< HEAD
-      <div style='width: 100%; min-height: 10em;' class="bg-white p-4 mb-8 shadow-md turn-pre-into-ace">
-=======
       <div style='min-height: 20em;' id="adventures-tab" class="w-full overflow-auto bg-white p-4 mb-8 shadow-md turn-pre-into-ace">
->>>>>>> b9830804
         <div data-tabtarget="level">
           {{intro_text|commonmark}}
         </div>
