      {# TABS #}
      <div id="adventures">
<<<<<<< HEAD
        <div class="flex flex-row overflow-x-scroll overflow-y-hidden mb-2 px-2 pt-2" id="adventures-buttons">
            {% if 'sorted_adventures' in customizations %}                
                {% for adventure in customizations['sorted_adventures'][level_nr] %}
                    <div class="tab {% if loop.index == 1 %}tab-selected{% endif %} {% if adventure['from_teacher'] %}teacher_tab{% endif %} z-10 whitespace-nowrap flex items-center justify-center" id="adventure{{ loop.index }}" tabindex="0" data-tab="{% if adventure.from_teacher %}{{adventures_names[adventure.name]}}{% else %}{{adventure.name}}{% endif %}">
                        {{ adventures_names[adventure['name']] }}
                    </div>
                {% endfor %}
            {% else %}
                    {% for adventure in adventures_per_level %}
                    <div class="tab {% if loop.index == 1 %}tab-selected{% endif %} z-10 whitespace-nowrap flex items-center justify-center" id="adventure{{ loop.index }}" tabindex="0" data-tab="{{adventure}}">
                        {{ adventures_names[adventure]}}
                    </div>
                    {% endfor %}
            {% endif %}
=======
        {% macro adventure_tab(tabname, title, selected, id, special) %}
            <div class="tab {% if selected %}tab-selected{% endif %} flex items-center justify-center whitespace-nowrap {% if special %}special_tab{% endif %}" id="{{ id }}" tabindex="0" data-tab="{{ tabname }}">
                {{title}}
            </div>
        {% endmacro %}

        <div class="overflow-x-auto overflow-y-hidden px-2 pt-2">
        <div class="flex flex-row w-min" id="adventures-buttons">
            {% for adventure in adventures %}
            {% if 'adventures' not in customizations or (customizations['adventures'][adventure.short_name] and level|int in customizations['adventures'][adventure.short_name]) %}
                {{ adventure_tab(adventure.short_name, adventure.name, loop.index == 1, "adventure" + loop.index|string, False) }}
            {% endif %}
            {% endfor %}
>>>>>>> eb13db8d
            <!-- Add the tab for the parsons problem (if it exists) -->
            {% if parsons %}
                {{ adventure_tab('parsons', _('parsons_title'), False, 'parsons', True) }}
            {% endif %}
<<<<<<< HEAD
=======
            {% for adventure in teacher_adventures %}
                {{ adventure_tab(adventure.name, adventure.name, False, '', False) }}
            {% endfor %}
>>>>>>> eb13db8d
            <!-- Add the tab for the quiz -->
            {% if quiz %}
                {{ adventure_tab('quiz', _('quiz_tab'), False, 'quiz', True) }}
            {% endif %}
        </div>
        </div>
      {# PANES #}
      <div id="adventures-tab" class="w-full overflow-auto bg-white p-4 mb-8 shadow-md turn-pre-into-ace">
        {% for adventure in adventures %}
          {% if 'sorted_adventures' not in customizations or {'name': adventure.short_name, 'from_teacher': False} in customizations['sorted_adventures'][level_nr]  %}
            <div data-tabtarget="{{adventure.short_name}}" {% if 'sorted_adventures' not in customizations %} 
                                                                {% if loop.index != 1 %}class="hidden"{% endif %} 
                                                            {% else %} 
                                                                {% if adventure.short_name != customizations['sorted_adventures'][level_nr][0].name %}class="hidden"{% endif %} 
                                                            {% endif %}>
              <div class="lg:flex lg:flex-row">
                  <div class="{% if adventure.example_code %}lg:w-1/2 {% endif %}w-full p-2 ltr:mr-2 rtl:ml-2">
                    <div class="max-w-prose">
                      {{ adventure.text|commonmark }}
                    </div>
                  </div>
                  {% if adventure.example_code %}
                      <div class="border"></div>
                      <div class="lg:w-1/2 w-full p-2 ltr:ml-2 rtl:mr-2">
                          <h2>{{_('example_code_header')}}</h2>
                          {{ adventure.example_code|commonmark }}
                      </div>
                  {% endif %}
              </div>
            {% for story in adventure.extra_stories %}
                <div class="lg:flex lg:flex-row border-t-2">
                    <div class="lg:w-1/2 w-full p-2 ltr:mr-2 rtl:ml-2">
                        <div class="max-w-prose">
                            {{ story.text|commonmark }}
                        </div>
                  </div>
                  {% if story.example_code %}
                      <div class="border"></div>
                      <div class="lg:w-1/2 w-full p-2 ltr:ml-2 rtl:mr-2">
                          <h2>{{_('example_code_header')}}</h2>
                          {{ story.example_code|commonmark }}
                      </div>
                  {% endif %}
                </div>
            {% endfor %}
          </div>
          {% endif %}
        {% endfor %}
        {% if parsons %}
            <div data-tabtarget="parsons" class="hidden">
                <div>
                    {% include 'parsons.html' %}
                </div>
            </div>
        {% endif %}
        {% for adventure in teacher_adventures %}
            <div data-tabtarget="{{adventure.name}}" {%if 'sorted_adventures' not in customizations%} 
                                                        class="hidden" 
                                                    {% else %} 
                                                        {% if adventure.id != customizations['sorted_adventures'][level_nr][0].name %}
                                                            class="hidden"
                                                        {% endif %}
                                                    {% endif %}>
                <div>
                    {{ adventure.content|commonmark }}
                </div>
                <div class="ltr:clear-right rtl:clear-left"></div>
            </div>
        {% endfor %}
        <!-- Add the tabtarget for the quiz -->
        {% if quiz %}
            <div data-tabtarget="quiz" class="hidden">
                <div>
                    {% include 'quiz.html' %}
                </div>
            </div>
        {% endif %}
      </div>
    </div><|MERGE_RESOLUTION|>--- conflicted
+++ resolved
@@ -1,6 +1,5 @@
       {# TABS #}
       <div id="adventures">
-<<<<<<< HEAD
         <div class="flex flex-row overflow-x-scroll overflow-y-hidden mb-2 px-2 pt-2" id="adventures-buttons">
             {% if 'sorted_adventures' in customizations %}                
                 {% for adventure in customizations['sorted_adventures'][level_nr] %}
@@ -15,31 +14,10 @@
                     </div>
                     {% endfor %}
             {% endif %}
-=======
-        {% macro adventure_tab(tabname, title, selected, id, special) %}
-            <div class="tab {% if selected %}tab-selected{% endif %} flex items-center justify-center whitespace-nowrap {% if special %}special_tab{% endif %}" id="{{ id }}" tabindex="0" data-tab="{{ tabname }}">
-                {{title}}
-            </div>
-        {% endmacro %}
-
-        <div class="overflow-x-auto overflow-y-hidden px-2 pt-2">
-        <div class="flex flex-row w-min" id="adventures-buttons">
-            {% for adventure in adventures %}
-            {% if 'adventures' not in customizations or (customizations['adventures'][adventure.short_name] and level|int in customizations['adventures'][adventure.short_name]) %}
-                {{ adventure_tab(adventure.short_name, adventure.name, loop.index == 1, "adventure" + loop.index|string, False) }}
-            {% endif %}
-            {% endfor %}
->>>>>>> eb13db8d
             <!-- Add the tab for the parsons problem (if it exists) -->
             {% if parsons %}
                 {{ adventure_tab('parsons', _('parsons_title'), False, 'parsons', True) }}
             {% endif %}
-<<<<<<< HEAD
-=======
-            {% for adventure in teacher_adventures %}
-                {{ adventure_tab(adventure.name, adventure.name, False, '', False) }}
-            {% endfor %}
->>>>>>> eb13db8d
             <!-- Add the tab for the quiz -->
             {% if quiz %}
                 {{ adventure_tab('quiz', _('quiz_tab'), False, 'quiz', True) }}
