--- conflicted
+++ resolved
@@ -11,12 +11,8 @@
     <link rel="icon" type="image/png" href="{{static('/images/Hedy-logo-96x96-laptop.png')}}"/>
     <link rel="stylesheet" href="{{static('/fontawesome/css/all.min.css')}}"/>
   </head>
-<<<<<<< HEAD
-  <body id="main_container" dir="{{ g.dir }}" class="bg-gray-100" hx-ext="disable-element">
-    <div id="modal-target"></div>
-=======
-  <body id="main_container" dir="{{ g.dir }}" class="{% if not raw %}bg-gray-100{% endif %}" hx-ext="disable-element">
->>>>>>> 6e531da6
+  <body id="main_container" dir="{{ g.dir }}" class="{% if not raw %}bg-gray-100{% endif %}" hx-ext="disable-element">  
+    <div id="modal-target"></div> 
     {% if intro_tutorial or tutorial %}
       <div id="tutorial-mask" class="hidden fixed bg-black z-30 w-full h-full opacity-50"></div>
     {% endif %}
