
{% macro adventure_index(adv_name, tab_level, title, selected, id, adv_class, index) %}
  <li class="{% if adv_class == 'teacher' %} 
              teacher_tab
            {% elif adv_class == 'command' %}
              command_tab
            {% elif adv_class == 'special' %}
              border-blue-500
            {% else %}
              border-blue-900
            {% endif %}
          {% if selected %}adv-selected{% else %}not-selected-adv{% endif %}
        px-3 py-1 hover:px-4 hover:py-3 hover:text-lg cursor-pointer text-blue-900
        transition-all ease-in duration-100"
        data-tab="{{ adv_name }}"
        data-level="{{ tab_level }}"
        tabindex="{{ index }}"
        data-type="{{ adv_class }}"
        id = "{{ id }}"
        _="on click wait 150ms 
        then toggle .ltr:-translate-x-full .rtl:translate-x-full on #index_sidebar
        then toggle .opacity-75 on #sidebar_bg
        then toggle .opacity-0 on #sidebar_bg
        wait 300ms
        then toggle .hidden on #sidebar_bg"
  >
    {{ title }}
    {% if adv_class == 'teacher' %}
      <i class="fa-solid fa-chalkboard-user"></i>
    {% elif adv_name == 'quiz' %}
      <i class="fa-solid fa-clipboard-question"></i>
    {% elif adv_name == 'parsons' %}
      <i class="fa-solid fa-puzzle-piece"></i>
    {% endif %}
  </li>
{% endmacro %}

<!doctype html>
<html lang="{{ g.lang }}" class="notranslate" translate="no">
  <head>
    <title>{% if page_title %}{{page_title}}{% else %}Hedy{% endif %}</title>
    <meta name="viewport" content="width=device-width, initial-scale=1">
    <link rel="preconnect" href="https://fonts.googleapis.com">
    <link rel="preconnect" href="https://fonts.gstatic.com" crossorigin>
    <link rel="stylesheet" href="https://fonts.googleapis.com/css2?family=Balsamiq+Sans:ital,wght@0,400;0,700;1,400;1,700&display=swap">
    <link rel="stylesheet" href="{{static(generated_css_file)}}">
    <link rel="stylesheet" href="{{static('/css/additional.css')}}">
    <link rel="icon" type="image/png" href="{{static('/images/Hedy-logo-96x96-laptop.png')}}"/>
    <link rel="stylesheet" href="{{static('/fontawesome/css/all.min.css')}}"/>
  </head>
<<<<<<< HEAD
  <script>
var nightwind = {
  beforeTransition: () => {
    const doc = document.documentElement;
    const onTransitionDone = () => {
      doc.classList.remove('nightwind');
      doc.removeEventListener('transitionend', onTransitionDone);
    }
    doc.addEventListener('transitionend', onTransitionDone);
    if (!doc.classList.contains('nightwind')) {
      doc.classList.add('nightwind');
    }
  },

  toggle: () => {
    nightwind.beforeTransition();
    if (!document.documentElement.classList.contains('dark')) {
      document.documentElement.classList.add('dark');
      window.localStorage.setItem('nightwind-mode', 'dark');
    } else {
        document.documentElement.classList.remove('dark');
        window.localStorage.setItem('nightwind-mode', 'light');
    }
  },

  enable: (dark) => {
    const mode = dark ? "dark" : "light";
    const opposite = dark ? "light" : "dark";

    nightwind.beforeTransition();

    if (document.documentElement.classList.contains(opposite)) {
      document.documentElement.classList.remove(opposite);
    }
    document.documentElement.classList.add(mode);
    window.localStorage.setItem('nightwind-mode', mode);
  },
 }
</script>
<script>
(function() {
  function getInitialColorMode() {
          const persistedColorPreference = window.localStorage.getItem('nightwind-mode');
          const hasPersistedPreference = typeof persistedColorPreference === 'string';
          if (hasPersistedPreference) {
            return persistedColorPreference;
          }
          const mql = window.matchMedia('(prefers-color-scheme: dark)');
          const hasMediaQueryPreference = typeof mql.matches === 'boolean';
          if (hasMediaQueryPreference) {
            return mql.matches ? 'dark' : 'light';
          }
          return 'light';
  }
  getInitialColorMode() == 'light' ? document.documentElement.classList.remove('dark') : document.documentElement.classList.add('dark');
})()
</script>
  <body id="main_container" dir="{{ g.dir }}" class="{% if not raw %}bg-gray-100{% endif %}" hx-ext="disable-element">
  <button class="green-btn" onclick="nightwind.toggle(true)">Toggle dark mode</button>
    <div id="modal-target"></div>
=======
  <body id="main_container" dir="{{ g.dir }}" class="{% if not raw %}bg-gray-100{% endif %}" hx-ext="disable-element" data-logged-in="{{ 1 if username else 0 }}">
    <div id="modal_target"></div>
    {% if current_page and current_page == 'tryit' %}
    <div id="index_sidebar" class="ltr:-translate-x-full rtl:translate-x-full ease-out duration-300 xl:rounded-r h-full flex justify-start items-start w-3/4 md:w-1/2 lg:w-1/4 xl:w-1/4 bg-blue-100 flex-col z-50 fixed top-0 items-center overflow-y-auto pb-10">
      <span class="absolute top-0.5 ltr:right-0.5 rtl:left-0.5 text-gray-600 hover:text-red-400 fa-regular fa-circle-xmark cursor-pointer text-xl"
            _="on click toggle .ltr:-translate-x-full .rtl:translate-x-full on #index_sidebar
            then toggle .opacity-75 on #sidebar_bg
            then toggle .opacity-0 on #sidebar_bg
            wait 300ms
            then toggle .hidden on #sidebar_bg"></span>
      <div class="flex flex-col gap-2 w-4/5 mt-14">
        <h2>{{ _('levels')|capitalize }}</h2>
        {% set index_levels = customizations["available_levels"] if customizations["teachers_adventure"] else range(1, max_level + 1) %}
        {% for i in index_levels %}
          <div class="flex flex-col">
            <button class="flex flex-row justify-between items-center text-lg font-extralight py-1 px-2 text-center text-blue-900 ease-in transition duration-100
              {% if loop.index == level|int %} rounded-t-lg bg-blue-200 bg-green-200{% else %}rounded-lg{% endif %}
              {% if i not in customizations['available_levels']%} bg-gray-400 {% else %} hover:bg-blue-200 {% endif %}"
            
              {% if i not in customizations['available_levels']%}disabled{% endif %}  
            _="on click toggle .sliding-content-closed .sliding-content-open on #level_{{ i }}_pane
                 then toggle .rotate-90 on #level_{{ i }}_arrow
                then toggle .rounded-lg .rounded-t-lg .bg-blue-200 on #level_{{ i }}_header"
                id="level_{{ i }}_header">
              {{_('level_title')}} {{ i }}
              {% if i not in customizations['available_levels']%}
                <i class="fa-solid fa-lock"></i>
              {% else %}
                <i class="fa-solid fa-chevron-right text-base transition-all ease-in duration-200 {% if loop.index == level|int %}rotate-90{% endif %}" id="level_{{ i }}_arrow"></i>
              {% endif %}
            </button>
            <div class="bg-white rounded-b-lg grow-0 ease-in transition-all duration-300 grid
                        {% if loop.index == level|int %}sliding-content-open{% else %}sliding-content-closed{% endif %}" id="level_{{ i }}_pane">              
                <ul class="list-none overflow-hidden">
                  <div class="p-6">
                    {% for adventure in adventures_for_index[i] %}
                        {% if adventure.is_teacher_adventure%}
                          {{ adventure_index(adventure.short_name, i, adventure.name, adventure.short_name == initial_tab and i == level|int, 'adventure' + loop.index|string, 'teacher', loop.index) }}
                        {% elif adventure.is_command_adventure %}
                          {{ adventure_index(adventure.short_name, i, adventure.name, adventure.short_name == initial_tab and i == level|int, 'adventure' + loop.index|string, 'command', loop.index) }}
                        {% else %}
                          {{ adventure_index(adventure.short_name, i, adventure.name, adventure.short_name == initial_tab and i == level|int, 'adventure' + loop.index|string, '', loop.index) }}
                        {% endif %}           
                    {% endfor %}
                    {% if parsons %}
                      {{ adventure_index('parsons', i, _('parsons_title'), False, 'parsons', 'special', adventures|length + 1) }}
                    {% endif %}
                    {% if quiz %}
                        {{ adventure_index('quiz', i, _('quiz_tab'), False, 'quiz', 'special', (adventures|length + (2 if parsons else 1)) ) }}
                    {% endif %}                  
                  </div>
                </ul>
            </div>
          </div>
        {% endfor %}
      </div>
    </div>
    <div id="sidebar_bg" class="transition-all duration-300 opacity-0 fixed bg-black w-full h-full hidden z-40"
      _="on click toggle .ltr:-translate-x-full .rtl:translate-x-full on #index_sidebar
         then toggle .opacity-75 on #sidebar_bg
         then toggle .opacity-0 on #sidebar_bg
         wait 300ms
         then toggle .hidden on #sidebar_bg">
    </div>
    {% endif %}
>>>>>>> 49b9b5ea
    {% if intro_tutorial or tutorial %}
      <div id="tutorial_mask" class="hidden fixed bg-black z-30 w-full h-full opacity-50"></div>
    {% endif %}
    <noscript>Hedy requires Javascript to be enabled in your browser.</noscript>
    <div id="modal_mask" class="hidden fixed bg-black z-50 w-full h-full opacity-75"></div>
    <div id="modal_content" data-cy="modal_content" class="hidden fixed z-50 p-12 px-16 bg-blue-400 border-2 border-gray-400 rounded-lg text-lg text-center top-1/2 left-1/2 transform -translate-x-1/2 -translate-y-1/2" style="max-height: 80vh; overflow-y: auto;">
       <div id="modal_confirm" data-cy="modal_confirm" class="hidden">
          <div id="modal_confirm_text" data-cy="modal_confirm_text" class="text-white mb-8 text-xl"></div>
          <div class="ltr:ml-auto rtl:mr-auto ltr:mr-auto rtl:ml-auto mt-4 flex flex-row justify-center">
            <button id="modal_yes_button" data-cy="modal_yes_button" class="green-btn block m-4 w-40 pb-4 pt-4">{{_('yes')}}</button>
            <button id="modal_no_button" data-cy="modal_no_button" class="red-btn block m-4 w-40 pb-4 pt-4">{{_('no')}}</button>
          </div>
       </div>
       <div id="modal_prompt" class="hidden">
          <div id="modal_prompt_text" class="text-white mb-8 text-xl"></div>
          <div class="xm-auto">
            <input id="modal_prompt_input" data-cy="modal_prompt_input" type="text" class="border border-green-400 rounded p-2 px-3 w-4/5 mt-1">
            <div class="mt-4 flex flex-row justify-center">
                <button id="modal_ok_button" data-cy="modal_ok_button" class="green-btn block m-4 w-40 pb-4 pt-4">{{_('ok')}}</button>
                <button id="modal_cancel_button" data-cy="modal_cancel_button" class="red-btn block m-4 w-40 pb-4 pt-4">{{_('cancel')}}</button>
            </div>
          </div>
       </div>
        <div id="modal_feedback" data-cy="modal_feedback" class="hidden">                                                                                                                                                            
            <div id="modal_feedback_message" class="text-white mb-4 text-xl"></div>                                                                                                                            
              <div class="mt-4 flex w-full justify-center">                                                                                                                                    
                  <form                                                                                                                                                                                   
                      hx-post="/feedback" 
                      hx-swap="none"
                      _="on htmx:beforeRequest
                          set detail.requestConfig.parameters.page to window.location.pathname
                        on hideFeedbackModal
                          if detail.value then
                              hedyApp.modal.notifySuccess('{{_('feedback_message_success')}}')
                              detail.elt.reset()
                              hedyApp.modal.hide()
                          end"
                      class="w-full"
                  >
                    <fieldset>

                      <textarea
                      name="message"
                      id="modal_feedback_input"
                      data-cy="modal_feedback_input"
                      type="text"
                      required
                      class="border border-green-400 rounded py-2 px-2 w-full h-48"></textarea>

                      <div class="pt-4 text-white flex justify-center items-center gap-2">
                        <input type="radio" data-cy="bug" required name="category" value="bug" />
                        <label for="bug">{{_('bug')}}</label>
                        <input type="radio" data-cy="feature" required name="category" value="feature" />
                        <label for="feature">{{_('feature')}}</label>
                        <input type="radio" data-cy="feedback" required name="category" value="feedback" />
                        <label for="feedback">{{_('feedback')}}</label>
                      </div>
                      
                      <div class="mt-4 flex flex-row justify-center">
                          <button data-cy="modal_feedback_submit"
                              class="green-btn block m-4 w-40 pb-4 pt-4">{{_('ok')}}</button>
                          <button type="button" data-cy="modal_feedback_cancel"
                            _="on click call hedyApp.modal.hide()"
                            class="red-btn block m-4 w-40 pb-4 pt-4">{{_('cancel')}}</button>
                      </div>
                    </fieldset>
                  </form>
              </div>
        </div>

       <div id="modal_copy" class="hidden">
           <div class="absolute top-2 right-2">
              <svg class="fill-current h-12 w-12 ml-auto text-white cursor-pointer" id="modal_copy_close_button" xmlns="http://www.w3.org/2000/svg" viewBox="0 0 20 20">
              <title>Close</title>
              <path d="M14.348 14.849a1.2 1.2 0 0 1-1.697 0L10 11.819l-2.651 3.029a1.2 1.2 0 1 1-1.697-1.697l2.758-3.15-2.759-3.152a1.2 1.2 0 1 1 1.697-1.697L10 8.183l2.651-3.031a1.2 1.2 0 1 1 1.697 1.697l-2.758 3.152 2.758 3.15a1.2 1.2 0 0 1 0 1.698z"/>
          </svg></div>
          <div id="modal_copy_title" class="text-white mb-8 text-xl hidden"></div>
          <div id="modal_copy_text" class="text-white mb-8 text-xl"></div>
          <div id="modal_copy_buttons" class="ltr:ml-auto rtl:mr-auto ltr:mr-auto rtl:ml-auto mt-4 flex flex-row justify-center">
            <button id="modal_copy_button" class="green-btn block m-4 w-40 pb-4 pt-4">{{_('copy_link_to_share')}}</button>
          </div>
       </div>
       <div id="modal_repair" class="hidden">
          <div class="absolute top-2 right-2">
              <svg class="fill-current h-12 w-12 ml-auto text-white cursor-pointer" id="modal_repair_button" xmlns="http://www.w3.org/2000/svg" viewBox="0 0 20 20">
              <title>Close</title>
              <path d="M14.348 14.849a1.2 1.2 0 0 1-1.697 0L10 11.819l-2.651 3.029a1.2 1.2 0 1 1-1.697-1.697l2.758-3.15-2.759-3.152a1.2 1.2 0 1 1 1.697-1.697L10 8.183l2.651-3.031a1.2 1.2 0 1 1 1.697 1.697l-2.758 3.152 2.758 3.15a1.2 1.2 0 0 1 0 1.698z"/>
          </svg></div>
          <div id="modal_repair_title" class="text-white mb-8 text-xl hidden"></div>
          <div id="modal_repair_text" class="text-white mb-8 text-xl"></div>
       </div>
        <div id="modal_preview" class="hidden">
          <div class="absolute top-2 right-2">
              <svg class="fill-current h-8 w-8 text-white cursor-pointer" id="modal_preview_button" data-cy="modal_preview_button" xmlns="http://www.w3.org/2000/svg" viewBox="0 0 20 20">
              <title>Close</title>
              <path d="M14.348 14.849a1.2 1.2 0 0 1-1.697 0L10 11.819l-2.651 3.029a1.2 1.2 0 1 1-1.697-1.697l2.758-3.15-2.759-3.152a1.2 1.2 0 1 1 1.697-1.697L10 8.183l2.651-3.031a1.2 1.2 0 1 1 1.697 1.697l-2.758 3.152 2.758 3.15a1.2 1.2 0 0 1 0 1.698z"/>
          </svg></div>
          <div id="modal_preview_title" class="text-black mb-4 text-2xl"></div>
          <div id="modal_preview_content"></div>
       </div>
    </div>
    <div id="modal_alert" class="z-50 fixed hidden" role="alert" style="top: 10%; left: 50%; transform: translate(-50%, -50%);">
        <div id="modal_alert_container" data-cy="modal_alert_container"
             class="mx-auto text-center bg-green-100 border-green-400 text-green-700 border rounded px-7 py-2">
            <svg class="absolute top-2 end-1 h-6 w-6 fill-current text-green-500 block sm:inline cursor-pointer"
                 id="modal_alert_button"
                 xmlns="http://www.w3.org/2000/svg" viewBox="0 0 20 20"><title>Close</title><path d="M14.348 14.849a1.2 1.2 0 0 1-1.697 0L10 11.819l-2.651 3.029a1.2 1.2 0 1 1-1.697-1.697l2.758-3.15-2.759-3.152a1.2 1.2 0 1 1 1.697-1.697L10 8.183l2.651-3.031a1.2 1.2 0 1 1 1.697 1.697l-2.758 3.152 2.758 3.15a1.2 1.2 0 0 1 0 1.698z"/></svg>
            <span id="modal_alert_text" data-cy="modal_alert_text" class="block sm:inline"></span>
        </div>
    </div>

    <div id="loading_mask" class="invisible">
      <div id="loading_spinner"></div>
    </div>

    <div class="min-h-screen" id="layout">
      {% if menu != False %}
        {% include "incl/menubar.html" %}
      {% endif %}
      {% if not raw and session.preview_teacher_mode %}
        <div class="bg-red-500 text-white text-sm font-bold px-4 py-3" data-cy="teacher_mode_banner" role="alert">
            <div class="text-center center-text">{{_('preview_teacher_mode')}} <a data-cy="exit_teacher_mode_banner" class="text-white" href="/for-teachers/exit-preview-teacher-mode">{{_('exit_preview_mode')}}</a></div>
        </div>
      {% endif %}
      {# Can't reindent this as it may contain preformatted code blocks whose indentation is important. #}
      {% block full_width_content %}{% endblock %}

      <canvas id="confetti" style="width: 60vw;" class="hidden"></canvas>
      </div>


    {% if is_teacher or is_second_teacher %}
        <div data-cy="feedback_button"
            _="on click call hedyApp.modal.feedback('{{_('feedback_modal_message')}}')"
              class="fixed bottom-6 right-6 rounded-full p-2 cursor-pointer w-14 h-14 bg-white shadow-md hover:shadow-xl hover:scale-110 transition-all duration-200 ease-in-out">
            <svg viewBox="0 0 112.77 122.88" xmlns="http://www.w3.org/2000/svg"><path d="m64.44 61.11c1.79 0 3.12-1.45 3.12-3.12 0-1.78-1.45-3.12-3.12-3.12h-39.69c-1.78 0-3.12 1.45-3.12 3.12 0 1.78 1.45 3.12 3.12 3.12zm13.01-41.38 18.1-19.14c.69-.58 1.39-.81 2.2-.35l14.56 14.1c.58.69.69 1.5-.12 2.31l-18.44 19.49zm10.29 22.54-18.66 3.86 2.36-20.28zm-68.6-29.18h41.73l-3.05 6.45h-38.68c-3.48 0-6.65 1.43-8.96 3.73s-3.73 5.46-3.73 8.96v45.74c0 3.48 1.43 6.66 3.73 8.96s5.47 3.73 8.96 3.73h3.72v.01l.21.01c1.77.12 3.12 1.66 2.99 3.43l-1.26 18.1 23.98-14.51c.58-.58 1.38-.93 2.27-.93h37.32c3.48 0 6.65-1.42 8.96-3.73 2.3-2.3 3.73-5.48 3.73-8.96v-33.63h6.68v42.69c.35 9.63-3.58 15.04-19.43 15.7l-32.25-.74-32.73 13.87-.16.13c-1.35 1.16-3.38 1-4.54-.36-.57-.67-.82-1.49-.77-2.3l1.55-22.34h-.26c-5.26 0-10.05-2.15-13.52-5.62-3.48-3.45-5.63-8.24-5.63-13.5v-45.75c0-5.26 2.15-10.05 5.62-13.52 3.46-3.47 8.25-5.62 13.52-5.62zm60.55 65.33c1.79 0 3.12-1.45 3.12-3.12 0-1.79-1.45-3.12-3.12-3.12h-54.94c-1.78 0-3.12 1.45-3.12 3.12 0 1.78 1.45 3.12 3.12 3.12zm-29.3-34.61c1.78 0 3.12-1.45 3.12-3.12s-1.45-3.12-3.12-3.12h-25.64c-1.78 0-3.12 1.45-3.12 3.12 0 1.78 1.45 3.12 3.12 3.12z"/></svg>
        </div>
    {% endif %}

    {% block scripts %}
    <script src="{{static('/vendor/jquery.min.js')}}" type="text/javascript" crossorigin="anonymous"></script>
    <script src="{{static('/vendor/htmx-1.8.5.min.js')}}" type="text/javascript" crossorigin="anonymous"></script>
    <script src="{{static('/vendor/hyperscript-0.9.8.min.js')}}" type="text/javascript" crossorigin="anonymous"></script>
    <script src="{{static('/vendor/js-confetti.browser.js')}}" type="text/javascript" crossorigin="anonymous"></script>
    <script src="{{static('/vendor/skulpt.min.js')}}" type="text/javascript" crossorigin="anonymous"></script>
    <script src="{{static('/vendor/skulpt-stdlib.js')}}" type="text/javascript" crossorigin="anonymous"></script>
    <script src="{{static('/js/skulpt_debugger.js')}}" type="text/javascript" crossorigin="anonymous"></script>        
    <script src="{{static('/js/appbundle.js')}}" type="text/javascript" crossorigin="anonymous"></script>
    {% block additional_scripts %}{% endblock %}
    {# We must mark the JSON safe -- in script tags HTML entities are not allowed #}
    <script>hedyApp.initialize({
      lang: {{ g.lang|tojson|safe }},
      level: {{ level|tojson|safe }},
      keyword_language: {{ g.keyword_lang|tojson|safe }},
      staticRoot: {{ static('')|tojson|safe }},
      {% if initialize_logs %}logs: true,{% endif %}
      javascriptPageOptions: {{ javascript_page_options|tojson|safe }},
      });</script>
    {% endblock %}
  </body>
</html><|MERGE_RESOLUTION|>--- conflicted
+++ resolved
@@ -48,69 +48,65 @@
     <link rel="icon" type="image/png" href="{{static('/images/Hedy-logo-96x96-laptop.png')}}"/>
     <link rel="stylesheet" href="{{static('/fontawesome/css/all.min.css')}}"/>
   </head>
-<<<<<<< HEAD
   <script>
-var nightwind = {
-  beforeTransition: () => {
-    const doc = document.documentElement;
-    const onTransitionDone = () => {
-      doc.classList.remove('nightwind');
-      doc.removeEventListener('transitionend', onTransitionDone);
-    }
-    doc.addEventListener('transitionend', onTransitionDone);
-    if (!doc.classList.contains('nightwind')) {
-      doc.classList.add('nightwind');
-    }
-  },
-
-  toggle: () => {
-    nightwind.beforeTransition();
-    if (!document.documentElement.classList.contains('dark')) {
-      document.documentElement.classList.add('dark');
-      window.localStorage.setItem('nightwind-mode', 'dark');
-    } else {
-        document.documentElement.classList.remove('dark');
-        window.localStorage.setItem('nightwind-mode', 'light');
-    }
-  },
-
-  enable: (dark) => {
-    const mode = dark ? "dark" : "light";
-    const opposite = dark ? "light" : "dark";
-
-    nightwind.beforeTransition();
-
-    if (document.documentElement.classList.contains(opposite)) {
-      document.documentElement.classList.remove(opposite);
-    }
-    document.documentElement.classList.add(mode);
-    window.localStorage.setItem('nightwind-mode', mode);
-  },
- }
-</script>
-<script>
-(function() {
-  function getInitialColorMode() {
-          const persistedColorPreference = window.localStorage.getItem('nightwind-mode');
-          const hasPersistedPreference = typeof persistedColorPreference === 'string';
-          if (hasPersistedPreference) {
-            return persistedColorPreference;
-          }
-          const mql = window.matchMedia('(prefers-color-scheme: dark)');
-          const hasMediaQueryPreference = typeof mql.matches === 'boolean';
-          if (hasMediaQueryPreference) {
-            return mql.matches ? 'dark' : 'light';
-          }
-          return 'light';
-  }
-  getInitialColorMode() == 'light' ? document.documentElement.classList.remove('dark') : document.documentElement.classList.add('dark');
-})()
-</script>
-  <body id="main_container" dir="{{ g.dir }}" class="{% if not raw %}bg-gray-100{% endif %}" hx-ext="disable-element">
-  <button class="green-btn" onclick="nightwind.toggle(true)">Toggle dark mode</button>
-    <div id="modal-target"></div>
-=======
+    var nightwind = {
+      beforeTransition: () => {
+        const doc = document.documentElement;
+        const onTransitionDone = () => {
+          doc.classList.remove('nightwind');
+          doc.removeEventListener('transitionend', onTransitionDone);
+        }
+        doc.addEventListener('transitionend', onTransitionDone);
+        if (!doc.classList.contains('nightwind')) {
+          doc.classList.add('nightwind');
+        }
+      },
+    
+      toggle: () => {
+        nightwind.beforeTransition();
+        if (!document.documentElement.classList.contains('dark')) {
+          document.documentElement.classList.add('dark');
+          window.localStorage.setItem('nightwind-mode', 'dark');
+        } else {
+            document.documentElement.classList.remove('dark');
+            window.localStorage.setItem('nightwind-mode', 'light');
+        }
+      },
+    
+      enable: (dark) => {
+        const mode = dark ? "dark" : "light";
+        const opposite = dark ? "light" : "dark";
+    
+        nightwind.beforeTransition();
+    
+        if (document.documentElement.classList.contains(opposite)) {
+          document.documentElement.classList.remove(opposite);
+        }
+        document.documentElement.classList.add(mode);
+        window.localStorage.setItem('nightwind-mode', mode);
+      },
+     }
+    </script>
+    <script>
+    (function() {
+      function getInitialColorMode() {
+              const persistedColorPreference = window.localStorage.getItem('nightwind-mode');
+              const hasPersistedPreference = typeof persistedColorPreference === 'string';
+              if (hasPersistedPreference) {
+                return persistedColorPreference;
+              }
+              const mql = window.matchMedia('(prefers-color-scheme: dark)');
+              const hasMediaQueryPreference = typeof mql.matches === 'boolean';
+              if (hasMediaQueryPreference) {
+                return mql.matches ? 'dark' : 'light';
+              }
+              return 'light';
+      }
+      getInitialColorMode() == 'light' ? document.documentElement.classList.remove('dark') : document.documentElement.classList.add('dark');
+    })()
+    </script>
   <body id="main_container" dir="{{ g.dir }}" class="{% if not raw %}bg-gray-100{% endif %}" hx-ext="disable-element" data-logged-in="{{ 1 if username else 0 }}">
+    <button class="green-btn" onclick="nightwind.toggle(true)">Toggle dark mode</button>
     <div id="modal_target"></div>
     {% if current_page and current_page == 'tryit' %}
     <div id="index_sidebar" class="ltr:-translate-x-full rtl:translate-x-full ease-out duration-300 xl:rounded-r h-full flex justify-start items-start w-3/4 md:w-1/2 lg:w-1/4 xl:w-1/4 bg-blue-100 flex-col z-50 fixed top-0 items-center overflow-y-auto pb-10">
@@ -175,7 +171,6 @@
          then toggle .hidden on #sidebar_bg">
     </div>
     {% endif %}
->>>>>>> 49b9b5ea
     {% if intro_tutorial or tutorial %}
       <div id="tutorial_mask" class="hidden fixed bg-black z-30 w-full h-full opacity-50"></div>
     {% endif %}
