--- conflicted
+++ resolved
@@ -64,18 +64,6 @@
     </div>
     <div id="actions"
         class="flex items-center px-6 py-4 bg-gray-200 shadow-lg">
-<<<<<<< HEAD
-        <a class="green-btn mr-1 no-underline cursor-pointer" href="/adventure/{{ adventure.name }}?creator={{ adventure.creator }}">{{_('preview')}}</a>
-        {% if user["username"] != adventure["creator"] %}
-            <button class="green-btn" id="clone_adventure_btn_{{level}}"
-                data-id="{{adventure.id}}">{{_('clone')}}</button>
-        {%else%}
-            <!-- TODO: button to add to class(es) -->
-            <a
-                href="/for-teachers/customize-adventure/{{adventure.id}}"
-                class="green-btn" id="edit_adventure_button">
-                {{_('edit_adventure')}}</a>
-=======
         {% if is_program %}
             <button class="green-btn" onclick="window.open (hedyApp.viewProgramLink('{{adventure.id}}'))">{{_('view_program')}}</button>
             <span class="fa fa-flag bg-blue-300 hover:bg-blue-600 p-2 mx-4 rounded-full text-white cursor-pointer" onclick="hedyApp.report_program('{{_('report_program')}}','{{ adventure.id }}')"></span>
@@ -83,29 +71,14 @@
                 <i class="fa fa-star p-2 bg-blue-300 {% if adventure.hedy_choice %}text-yellow-500{% else %}text-white{% endif %} rounded-full cursor-pointer hover:bg-blue-600" id="{{adventure.id}}" onclick="hedyApp.set_explore_favourite('{{ adventure.id }}', {% if adventure.hedy_choice %}0{% else %}1{% endif %});" aria-hidden="true"></i>
             {% endif %}
         {% else %}
-            <a class="green-btn mr-1 no-underline cursor-pointer" href="/adventure/{{ adventure.name }}?creator={{ adventure.creator }}">{{_('preview')}}</a>
             {% if user["username"] != adventure["creator"] %}
-                <button class="green-btn" id="clone_adventure_btn"
-                    _="on htmx:afterRequest log detail 
-                    if detail.xhr.status == '200'
-                        hedyApp.cloned('{{_('adventure_cloned')}}')
-                        send removeMe
-                    else
-                        hedyApp.cloned(detail.xhr.response, false)
-                    end"
-                    hx-trigger="click"
-                    hx-post="/public-adventures/clone/{{adventure.id}}"
-                    hx-swap="afterbegin"
-                    hx-target="#adventures"
-                    ">{{_('clone')}}</button>
-            {%else%}
-                <!-- TODO: button to add to class(es) -->
-                <button
-                    class="green-btn" id="edit_adventure_button"
-                    _="on click window.open('/for-teachers/customize-adventure/{{adventure.id}}', '_self')">
-                    {{_('edit_adventure')}}</button>
+                <button class="green-btn" id="clone_adventure_btn_{{level}}"
+                    data-id="{{adventure.id}}">{{_('clone')}}</button>
+            {% else %}
+                <a href="/for-teachers/customize-adventure/{{adventure.id}}"
+                    class="green-btn" id="edit_adventure_button">
+                    {{_('edit_adventure')}}</a>
             {% endif %}
->>>>>>> 3e317be9
         {% endif %}
     </div>
 </div>