<div class="adventure grid grid-rows-[3rem_1fr_100px] bg-white shadow-md rounded-lg
    transition-shadow hover:shadow-xl hover:outline hover:outline-2 {% if is_program %}grid-cols-[350px]{%endif%}
    {% if is_favorite %} outline-yellow-500
    {% elif adventure.error %} outline-red-500
    {% else %} outline-blue-600
    {% endif %}
    "
    id="adventure_{{adventure.id}}"
    data-cy="{{ adventure.id }}"
    data-lang="{{adventure.language or current_language().lang}}"
    _="on removeMe remove me">

    {% set ownAdventure = True if adventure["creator"] == user["username"] else False %}
    <h2 class="name text-white rounded-t-lg px-6 flex items-center m-0
        {% if is_favorite %} bg-yellow-500
        {% elif adventure.error %} bg-red-500
        {% else %} bg-blue-600
        {% endif %}"
        >
        {{ adventure.name|e }}
    </h2>

    <div class="py-2 px-6">

        {% set creator = _('owner') if adventure["author"] != adventure["creator"] else _('creator') %}
        {% if adventure["creator_public_profile"] or adventure["public_user"] %}
            <p class="text-gray-600 mt-1"><strong>{{ creator }}:</strong> <a href="/user/{{adventure.creator or adventure.username}}">{{ adventure.creator or adventure.username }}</a></p>
        {% else %}
            <p class="text-gray-600 mt-1"><strong>{{ creator }}:</strong> {{ adventure.creator or adventure.username }}</p>
        {% endif %}
        {% if adventure["author"] != adventure["creator"] %}
            <p class="text-gray-600 mt-1"><strong>{{_('creator')}}:</strong> {{ adventure.author or adventure.username }}</p>
        {% endif %}
        <p class="text-gray-600 mt-1">
            <!-- adventure.level will gradually be removed until we have all adventures using only levels. -->
            {% if adventure.levels and adventure.levels|length > 1 %}
                <strong>{{_('levels')}}:</strong> {% for level in adventure.levels %}
                    {{level}}{% if loop.index != adventure.levels|length %}, {% endif %}
                {% endfor %}
            {% else %}
                <strong>{{_('level')}}:</strong> {{ adventure.level }}
            {% endif %}
        </p>
        {% if adventure.get("language") %}
            <p class="text-gray-600 mt-1"><strong>{{_('language')}}:</strong> {{ lang_to_sym(adventure.language) }}</p>
        {% endif %}
        {% if adventure["cloned_times"] %}
            <p class="text-gray-600 mt-1">
                <strong>{{_('cloned_times')}}:</strong> {{adventure["cloned_times"]}}
            </p>
        {%endif%}
        <p class="text-gray-600 mt-1"><strong>{{_('last_update')}}:</strong> {{ adventure.date|format_date }}</p>

        {% if adventure["tags"]|length > 0 %}
            {{ render_partial('htmx-tags-list.html', tags=adventure["tags"], adventure_id=adventure.id) }}
        {%endif%}

        {% if adventure["code"] %}
            <p class="text-gray-600 mt-1"><strong>{{_('number_lines')}}:</strong> {{ adventure.number_lines }}</p>
            <pre level="{{ adventure.level }}">{{ adventure.code }}</pre>
        {%endif%}
    </div>
    <div id="actions"
        class="flex items-center px-6 py-4 bg-gray-200 shadow-lg">
        {% if is_program %}
            <button class="green-btn" onclick="window.open (hedyApp.viewProgramLink('{{adventure.id}}'))">{{_('view_program')}}</button>
            <span class="fa fa-flag bg-blue-300 hover:bg-blue-600 p-2 mx-4 rounded-full text-white cursor-pointer" onclick="hedyApp.report_program('{{_('report_program')}}','{{ adventure.id }}')"></span>
            {% if is_admin %}
                <i class="fa fa-star p-2 bg-blue-300 {% if adventure.hedy_choice %}text-yellow-500{% else %}text-white{% endif %} rounded-full cursor-pointer hover:bg-blue-600" id="{{adventure.id}}" onclick="hedyApp.set_explore_favourite('{{ adventure.id }}', {% if adventure.hedy_choice %}0{% else %}1{% endif %});" aria-hidden="true"></i>
            {% endif %}
        {% else %}
            {% if user["username"] != adventure["creator"] %}
                <button class="green-btn" 
                    hx-post="/public-adventures/clone/{{adventure.id}}"
                    hx-target="#adventure_{{adventure.id}}"
                    hx-swap="outerHTML"
                    _="on htmx:afterRequest
                            if detail.xhr.status == 200 then
                                hedyApp.modal.notifySuccess('{{_('adventure_cloned')}}')
                            end"
                    data-cy="clone_{{adventure.name}}"
                    data-id="{{adventure.id}}">{{_('clone')}}</button>
            {% else %}
<<<<<<< HEAD
                <a href="/for-teachers/customize-adventure/{{adventure.id}}/for-teachers"
=======
                <a href="/for-teachers/customize-adventure/{{adventure.id}}"
                    data-cy="edit_{{adventure.name}}"
>>>>>>> 894d7714
                    class="green-btn" id="edit_adventure_button">
                    {{_('edit_adventure')}}</a>
            {% endif %}
        {% endif %}
    </div>
</div><|MERGE_RESOLUTION|>--- conflicted
+++ resolved
@@ -81,12 +81,8 @@
                     data-cy="clone_{{adventure.name}}"
                     data-id="{{adventure.id}}">{{_('clone')}}</button>
             {% else %}
-<<<<<<< HEAD
                 <a href="/for-teachers/customize-adventure/{{adventure.id}}/for-teachers"
-=======
-                <a href="/for-teachers/customize-adventure/{{adventure.id}}"
                     data-cy="edit_{{adventure.name}}"
->>>>>>> 894d7714
                     class="green-btn" id="edit_adventure_button">
                     {{_('edit_adventure')}}</a>
             {% endif %}
