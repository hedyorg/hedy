
<div id="public_adventures">
    <div id="filters"
        class="flex flex-col sm:flex-row items-center gap-2
        justify-around bg-blue-400 shadow-md rounded-lg p-4 mb-4"
        _="on load set $filtered to {}">
        <div id="search" class="w-full sm:basis-1/2">
            <input id="search_adventure"
                type="search"
                name="search"
                value="{{currentSearch}}"
                {% if currentSearch %}autofocus{% endif %}
                hx-trigger="input changed delay:500ms, search" 
                hx-post="/public-adventures/filter?level={{level}}&lang={{selectedLang}}&tag={{selectedTag}}&search={{currentSearch}}"
                hx-target="#public_adventures"
                placeholder="{{_('search')}}"
                class="border text-black border-gray-500 rounded h-8 px-2 w-full"
                >
        </div>
        <div class="flex w-full sm:basis-1/2 gap-2">
            <div id="levels" class="flex-1">
              <custom-select id="level_select" data-cy="level_select" data-label="{{_('select_levels')}}">
                {% for level in customizations["available_levels"] %}
                    <option {% if selectedLevel|string == level|string %}selected{% endif %}
                        hx-post="/public-adventures/filter?level={{level}}&lang={{selectedLang}}&tag={{selectedTag}}&search={{currentSearch}}"
                        hx-target="#public_adventures"
                        value="{{level}}"
                    >{{ level }}</option>
                {% endfor %}
              </custom-select>
            </div>              
            <div id="languages" class="flex-1">
              <custom-select id="language_select" data-label="{{ lang_to_sym(selectedLang) if selectedLang else _('select_lang') }}">
                <option
                        hx-post="/public-adventures/filter?lang=reset&level={{selectedLevel}}&tag={{selectedTag}}&search={{currentSearch}}"
                        hx-target="#public_adventures"
                        value="">{{_('select_lang')}}</option>
                    {% for lang in available_languages %}
                        <option {% if lang == selectedLang %}selected{% endif %}
                            hx-post="/public-adventures/filter?lang={{lang}}&level={{selectedLevel}}&tag={{selectedTag}}&search={{currentSearch}}"
                            hx-target="#public_adventures"
                            data-value="{{lang}}">{{lang_to_sym(lang)}}</option>
                    {% endfor %}
              </custom-select>
            </div>
                
            <div id="tags" class="flex-1">
              <custom-select data-type="multiple" id="tag_select" data-label="{{ _('select_tag') }}">
                {% for tag in available_tags %}
                  {% set selected = tag in selectedTag %}
                  <option {% if selected %}selected{% endif %} 
                  {% if selected %}
                      hx-post="/public-adventures/filter?tag={{tag}}&reset={{selectedTag}}&level={{selectedLevel}}&lang={{selectedLang}}&search={{currentSearch}}"
                    {% else %}
                      hx-post="/public-adventures/filter?tag={{tag + ',' +  selectedTag}}&level={{selectedLevel}}&lang={{selectedLang}}&search={{currentSearch}}"
                    {% endif %} 
                    hx-target="#public_adventures" value="{{tag}}">{{tag}}</option>
                {% endfor %}
              </custom-select>
            </div>

<<<<<<< HEAD
=======
            <!-- false should be removed once reported is implemented in public_adventures.py after PR #5431 -->
            {% if false and is_super_teacher %}
              <div id="report" class="flex-1">
                <div class="dropdown relative" data-type="single" id="report-select" data-value="{{selectedReport}}">
                  <button class="toggle-button font-semibold rounded inline-flex justify-between 
                    appearance-none w-full border border-gray-200 text-gray-700 p-2 rounded"
                    onclick="$('#report_dropdown').slideToggle('medium');">
                    <span class="label" data-value="reported">{{selectedReported}}reported?</span>
                    <svg id="keyword_arrow_report" class="fill-current h-6 w-6" xmlns="http://www.w3.org/2000/svg" viewBox="0 0 20 20">
                      <path d="M9.293 12.95l.707.707L15.657 8l-1.414-1.414L10 10.828 5.757 6.586 4.343 8z" />
                    </svg>
                  </button>
                  <div class="dropdown-menu dropdown-blue z-30 mt-2 w-full" id="report_dropdown"
                    style="display: none; width: 100%;"
                    _="on mutation of @style
                        set arrow to #keyword_arrow_report
                        if *display == 'none'
                            remove .rotate-180 from arrow
                        else if not arrow.classList.contains('rotate-180')
                            add .rotate-180 to arrow
                        end">
                          <div class="option {% if selected %}selected{% endif %}"
                            {% if selected %}
                            {% else %}
                            {% endif %}>reported</div>
                          <div class="option {% if selected %}selected{% endif %}"
                          {% if selected %}
                          {% else %}
                          {% endif %}>not reported</div>
                    </div>
                  </div>
              </div>
            {% endif %}

>>>>>>> 5918eaf9
        </div>
    </div>

      <div id="_body">
        {% if adventures|length == 0 %}
            <div class="grid p-5 text-center bg-white shadow-md rounded-lg transition-shadow hover:shadow-lg outline-blue-400 hover:outline hover:outline-2">
                {{_('no_adventures_yet')}}
                <button id="create_adventure_button" class="green-btn mt-4" 
                  _="on click
                    window.open('/for-teachers/customize-adventure', '_self')"
                        data-cy="edit_link"{% if second_teacher and role == 'viewer' %}disabled{% endif %}>{{_('create_adventure')}}</button>
            </div>
        {% else %}
            {% include "incl/adventure-tabs.html" %}
            {% include "incl/editor-and-output.html" %}
        {% endif %}
      </div>
</div><|MERGE_RESOLUTION|>--- conflicted
+++ resolved
@@ -59,8 +59,6 @@
               </custom-select>
             </div>
 
-<<<<<<< HEAD
-=======
             <!-- false should be removed once reported is implemented in public_adventures.py after PR #5431 -->
             {% if false and is_super_teacher %}
               <div id="report" class="flex-1">
@@ -95,7 +93,6 @@
               </div>
             {% endif %}
 
->>>>>>> 5918eaf9
         </div>
     </div>
 
