--- conflicted
+++ resolved
@@ -19,8 +19,7 @@
         </div>
         <div class="flex w-full sm:basis-1/2 gap-2">
             <div id="levels" class="flex-1">
-<<<<<<< HEAD
-              <custom-select id="level_select" data-label="{{_('select_levels')}}">
+              <custom-select id="level_select" data-cy="level_select" data-label="{{_('select_levels')}}">
                 {% for level in customizations["available_levels"] %}
                     <option {% if selectedLevel|string == level|string %}selected{% endif %}
                         hx-post="/public-adventures/filter?level={{level}}&lang={{selectedLang}}&tag={{selectedTag}}&search={{currentSearch}}"
@@ -30,37 +29,6 @@
                 {% endfor %}
               </custom-select>
             </div>              
-=======
-                <div class="dropdown relative" data-type="single" id="level_select" data-cy="level_select" data-value="{{selectedLevel}}">
-                  <button class="toggle-button font-semibold rounded inline-flex justify-between 
-                     appearance-none w-full border border-gray-200 text-gray-700 p-2 rounded"
-                    onclick="$('#level_dropdown').slideToggle('medium');">
-                    <span class="label" data-value="{{_('select_levels')}}">{{selectedLevel or _('select_levels')}}</span>
-                    <svg id="keyword_arrow_level" class="fill-current h-6 w-6" xmlns="http://www.w3.org/2000/svg" viewBox="0 0 20 20">
-                      <path d="M9.293 12.95l.707.707L15.657 8l-1.414-1.414L10 10.828 5.757 6.586 4.343 8z" />
-                    </svg>
-                  </button>
-                  <div class="dropdown-menu dropdown-blue z-30 mt-2 w-full" id="level_dropdown"
-                    style="display: none; width: 100%;"
-                    _="on mutation of @style
-                        set arrow to #keyword_arrow_level
-                        if *display == 'none'
-                            remove .rotate-180 from arrow
-                        else if not arrow.classList.contains('rotate-180')
-                            add .rotate-180 to arrow
-                        end">
-                    {% for level in customizations["available_levels"] %}
-                        <div class="option {% if selectedLevel|string == level|string %}selected{% endif %}"
-                            hx-post="/public-adventures/filter?level={{level}}&lang={{selectedLang}}&tag={{selectedTag}}&search={{currentSearch}}"
-                            hx-target="#public_adventures"
-                            data-value="{{level}}"
-                        >{{ level }}</div>
-                    {% endfor %}
-                  </div>
-                </div>
-            </div>
-
->>>>>>> dd65e32f
             <div id="languages" class="flex-1">
               <custom-select id="language_select" data-label="{{ lang_to_sym(selectedLang) if selectedLang else _('select_lang') }}">
                 <option
