{% extends "level-page.html" %}
{% block levelbody %}
<div id="opaque"></div>
<<<<<<< HEAD
 <div class="bg-blue-200" id="feedback-popup" style="display: none">
     <p class="close-dialog" onclick="feedback('-')">X</p> <!-- No feedback is given: we still want to know! -->
     <p class="text-2xl font-bold caption" id="feedback-popup-title">Error retrieving translation...</p>
     <div id="answer-buttons">
         <button class="green-btn ml-1 yes" onclick="feedback(true)">-</button>
         <button class="green-btn ml-1 no" onclick="feedback(false)">-</button>
     </div>
=======
<div class="bg-blue-200" id="feedback-popup" style="display: none">
  <p class="close-dialog" onclick="feedback('-')">X</p> <!-- No feedback is given: we still want to know! -->
  <p class="text-2xl font-bold caption" id="feedback-popup-title">Error retrieving translation...</p>
  <div id="answer-buttons">
    <button class="green-btn ml-1 yes" onclick="feedback(true)">-</button>
    <button class="green-btn ml-1 no" onclick="feedback(false)">-</button>
  </div>
>>>>>>> 531b20b2
</div>
<div style="width: 250px;" class="right-hand-shadow flex-none">
  <div class="p-3 shadow-md">
    <div></div>
    <h2>{{ commands_title }}</h2>
  </div>
  <div>
    {% for command in commands %}
    <div class="justify-between my-2 shadow-md p-3 pl-4">
      <div class="font-thin text-lg flex-grow mb-1" tabindex=0>
        {{ command.explanation|commonmark }}
      </div>
      <div class="flex">
        <div class="font-thin text-sm flex-grow" tabindex=0>
          {# placeholder to make button go right, was originally in use for the example code 3#}
        </div>
        <button class="btn block flex-none self-end ml-1" style="min-width:6em"
          onclick='tryPaletteCode({{command.demo_code|tojson}});'>{{try_button}}</button>
      </div>
    </div>
    {% endfor %}
  </div>
</div>
<div tabindex="0" class="flex-grow p-8">
  {% if adventure_name %}
    <div class="my-4">
    {{intro_text|commonmark}}
    </div>
    {{story_text|commonmark}}
    <div class="grid grid-cols-1 lg:grid-cols-2 gap-4">
      {% for command in story_commands %}
      <div class="hover:bg-gray-200 justify-between my-2 shadow-md p-3 pl-5">
        <div class="font-medium text-lg" tabindex=0>
          {{ command.explanation|commonmark }}
        </div>
        <div class="flex">
          <div class="font-thin text-sm flex-grow" tabindex=0>
            {{ command.example|commonmark }}
          </div>
          <button class="btn block flex-none self-end"
            onclick='tryPaletteCode({{command.demo_code|tojson}});'>{{try_button}}</button>
        </div>
      </div>
      {% endfor %}
    </div>
  {% else %}
    {# When we're NOT in adventure mode but DO have adventure-assignments, render them in tabs #}
    {% include "incl-adventure-tabs.html" %}
  {% endif %}
  {% if prompt %}
  <div class="py-2 px-4">
    <div>
      <h2 class="mt-4">{{assignment_header}}</h2>
      {{prompt|commonmark}}
    </div>
  </div>
  {% endif %}

  <script>
    var toggleDocs = function () {
      $('.expandable-docs').toggleClass('hidden');
      $('.expandable-docs-text').slideToggle(400);
    }
  </script>

  {% if docs|length %}
  <div class="expandable-docs w-full h-16 flex flex-col bg-blue-500 cursor-pointer" onclick="toggleDocs ()">
    <p class="self-center mt-5 text-white font-bold">&#9660;&nbsp;&nbsp;{{show_explanation}}&nbsp;&nbsp;&#9660;</p>
  </div>
  <div class="expandable-docs w-full h-16 flex flex-col bg-gray-600 cursor-pointer hidden" onclick="toggleDocs ()">
    <p class="self-center mt-5 text-white font-bold">&#9660;&nbsp;&nbsp;{{hide_explanation}}&nbsp;&nbsp;&#9660;</p>
  </div>
  <div class="expandable-docs-text w-full flex flex-col p-3 border-2 hidden">
    <!-- Show videos first -->
    {% for doc in docs %}
    {% if doc.slug == "videos" %} {{ doc.markdown|commonmark }} {% endif %}
    {% endfor %}
    {% for doc in docs %}
    {% if doc.slug != "videos" %} {{ doc.markdown|commonmark }} {% endif %}
    {% endfor %}
  </div>
  <div class="expandable-docs w-full h-16 flex flex-col bg-gray-600 cursor-pointer hidden" onclick="toggleDocs ()">
    <p class="self-center mt-5 text-white font-bold">&#9650;&nbsp;&nbsp;{{hide_explanation}}&nbsp;&nbsp;&#9650;</p>
  </div>
  {% endif %}

  <div class="grid grid-cols-1 lg:grid-cols-2 gap-4 mt-5">
    <div>
      <div class="w-full h-64 flex flex-col">
        <div id="editor" data-loaded-program="{{not not loaded_program}}"
          data-lskey="level_{{level_nr}}_{{assignment_nr}}_code" class="w-full flex-1 text-lg rounded">{{loaded_program or
          start_code}}</div>
        <!-- errorbox -->
        <div id="errorbox"
          class="flex-0 mt-0 bg-red-100 border-t-4 border-red-500 rounded-b text-red-900 px-4 py-3 shadow-md" role="alert"
          style="display: none;">
          <p class="close-dialog" onclick="$ ('#errorbox').hide ()">X</p>
          <div class="flex">
            <div class="py-1">
              <svg class="fill-current h-6 w-6 text-red-500 mr-4" xmlns="http://www.w3.org/2000/svg" viewBox="0 0 20 20">
                <path
                  d="M2.93 17.07A10 10 0 1 1 17.07 2.93 10 10 0 0 1 2.93 17.07zm12.73-1.41A8 8 0 1 0 4.34 4.34a8 8 0 0 0 11.32 11.32zM9 11V9h2v6H9v-4zm0-6h2v2H9V5z" />
              </svg>
            </div>
            <div>
              <p class="caption font-bold">Oops</p>
              <p class="details text-sm">An error occurred.</p>
            </div>
          </div>
        </div>
        <!-- warningbox -->
        <div id="warningbox"
          class="flex-0 mt-0 bg-yellow-100 border-t-4 border-yellow-500 rounded-b text-yellow-900 px-4 py-3 shadow-md"
          role="alert" style="display: none;">
          <p class="close-dialog" onclick="$ ('#warningbox').hide ()">X</p>
          <div class="flex">
            <div class="py-1">
              <svg class="fill-current h-6 w-6 text-yellow-500 mr-4" xmlns="http://www.w3.org/2000/svg"
                viewBox="0 0 20 20">
                <path
                  d="M2.93 17.07A10 10 0 1 1 17.07 2.93 10 10 0 0 1 2.93 17.07zm12.73-1.41A8 8 0 1 0 4.34 4.34a8 8 0 0 0 11.32 11.32zM9 11V9h2v6H9v-4zm0-6h2v2H9V5z" />
              </svg>
            </div>
            <div>
              <p class="caption font-bold">Oops</p>
              <p class="details text-sm">An error occurred.</p>
            </div>
          </div>
        </div>
        <!-- feedbackbox -->
        <div id="feedbackbox" class="flex-0 mt-0 bg-blue-100 border-t-4 border-blue-500 rounded-b text-blue-900 px-4 py-3 shadow-md"
           role="alert" style="display: none;">
           <p class="close-dialog" onclick="$ ('#feedbackbox').hide ()">X</p>
           <p class="expand-dialog"></p>
           <div class="flex">
             <div class="py-1">
               <svg class="fill-current h-6 w-6 text-blue-500 mr-4" xmlns="http://www.w3.org/2000/svg" viewBox="0 0 20 20">
                 <path d="M2.93 17.07A10 10 0 1 1 17.07 2.93 10 10 0 0 1 2.93 17.07zm12.73-1.41A8 8 0 1 0 4.34 4.34a8 8 0 0 0 11.32 11.32zM9 11V9h2v6H9v-4zm0-6h2v2H9V5z" />
               </svg>
             </div>
             <div>
               <p class="caption font-bold">Oops</p>
               <p class="details text-sm">An error occurred.</p>
             </div>
           </div>
<<<<<<< HEAD
        </div>
=======
         </div>
>>>>>>> 531b20b2
        <!-- okbox -->
        <div id="okbox"
          class="flex-0 mt-0 bg-green-100 border-t-4 border-green-500 rounded-b text-green-900 px-4 py-3 shadow-md"
          role="alert" style="display: none;">
          <div class="flex">
            <div class="py-1">
              <svg class="fill-current h-6 w-6 text-green-500 mr-4" xmlns="http://www.w3.org/2000/svg"
                viewBox="0 0 20 20">
                <path
                  d="M2.93 17.07A10 10 0 1 1 17.07 2.93 10 10 0 0 1 2.93 17.07zm12.73-1.41A8 8 0 1 0 4.34 4.34a8 8 0 0 0 11.32 11.32zM9 11V9h2v6H9v-4zm0-6h2v2H9V5z" />
              </svg>
            </div>
            <div>
              <p class="caption font-bold">Success</p>
              <p class="details text-sm">Something went according to plan.</p>
            </div>
          </div>
        </div>
      </div>
      <br>
      <button id="runit" class="green-btn" onclick="runit({{ level }}, '{{ lang }}')">{{run_code_button}}</button>
    </div>
    <div>
      <div class="h-72 flex flex-col">
        <!-- tabindex=0 makes the div focusable -->
        <div id="output" tabindex=0 class="flex-1 rounded p-2 px-3 bg-gray-900 color-white w-full text-lg overflow-auto">
        </div>
        <div id="inline-modal" class="flex-0" style="display: none">
          <div class="py-2 text-left px-3 border-4 border-teal-500 mt-3 rounded bg-green-100">
            <!--Title-->
            <div class="flex justify-between items-center">
              <p class="text-2xl font-bold caption">Header</p>
            </div>
            <!--Body-->
            <form>
              <div class="my-2 flex">
                <input type="text" class="border border-green-400 rounded p-2 px-3 w-3/4" placeholder="{{ enter_text }}">
                <input type="submit" class="green-btn ml-3" value="{{ enter }}"></p>
              </div>
            </form>
          </div>
        </div>
      </div>
      <br>
      <div class="flex {% if prev_level %}justify-between{% else %}justify-end{%endif%}">
        {% if next_assignment %}
        <button class="green-btn ml-1"
          onclick="window.location = '{{ hedy_link(level, next_assignment) }}';">{{advance_step_button}} {{
          next_assignment }}</button>
        {% endif %}
        {% if prev_level %}
          {% if not adventure_name %}
            <button class="green-btn" onclick="window.location = '{{ hedy_link(prev_level, 1) }}';">{{regress_button}} {{ prev_level }}</button>
          {% else %}
            <button class="green-btn" onclick="window.location = '{{ localize_link ('/hedy/adventures/' + adventure_name + '/' + (prev_level|string))}}';">{{regress_button}} {{ prev_level }}</button>
          {% endif %}
        {% endif %}
        {% if next_level %}
          {% if not adventure_name %}
            <button class="green-btn ml-1" onclick="window.location = '{{ hedy_link(next_level, 1) }}';">{{advance_button}} {{ next_level }}</button>
          {% else %}
            <button class="green-btn" onclick="window.location = '{{ localize_link ('/hedy/adventures/' + adventure_name + '/' + (next_level|string))}}';">{{advance_button}} {{ next_level }}</button>
          {% endif %}
        {% endif %}
      </div>
    </div>
  </div>

  <div class="text-sm mt-10 mr-5 font-thin">
    Latest update: {{latest}}
  </div>
</div>

{% endblock %}

{% block scripts %}
  <script src="/vendor/jquery.min.js" type="text/javascript"></script>
  <script src="/vendor/ace.js" type="text/javascript" charset="utf-8"></script>
  <script src="/vendor/skulpt.min.js" type="text/javascript"></script>
  <script src="/vendor/skulpt-stdlib.js" type="text/javascript"></script>
  <script src="/error_messages.js?lang={{ lang }}" type="text/javascript"></script>
  <script src="/gradual_messages.js?lang={{ lang }}" type="text/javascript"></script>
  <script>window.State = {lang: "{{ lang }}", level: "{{ level }}"}</script>
  <script src="/js/syntaxModesRules.js" type="text/javascript"></script>
  <script src="/js/app.js" type="text/javascript"></script>
  <script src="/js/auth.js" type="text/javascript"></script>
  <script src="/js/tabs.js" type="text/javascript"></script>
{% endblock %}<|MERGE_RESOLUTION|>--- conflicted
+++ resolved
@@ -1,15 +1,6 @@
 {% extends "level-page.html" %}
 {% block levelbody %}
 <div id="opaque"></div>
-<<<<<<< HEAD
- <div class="bg-blue-200" id="feedback-popup" style="display: none">
-     <p class="close-dialog" onclick="feedback('-')">X</p> <!-- No feedback is given: we still want to know! -->
-     <p class="text-2xl font-bold caption" id="feedback-popup-title">Error retrieving translation...</p>
-     <div id="answer-buttons">
-         <button class="green-btn ml-1 yes" onclick="feedback(true)">-</button>
-         <button class="green-btn ml-1 no" onclick="feedback(false)">-</button>
-     </div>
-=======
 <div class="bg-blue-200" id="feedback-popup" style="display: none">
   <p class="close-dialog" onclick="feedback('-')">X</p> <!-- No feedback is given: we still want to know! -->
   <p class="text-2xl font-bold caption" id="feedback-popup-title">Error retrieving translation...</p>
@@ -17,7 +8,6 @@
     <button class="green-btn ml-1 yes" onclick="feedback(true)">-</button>
     <button class="green-btn ml-1 no" onclick="feedback(false)">-</button>
   </div>
->>>>>>> 531b20b2
 </div>
 <div style="width: 250px;" class="right-hand-shadow flex-none">
   <div class="p-3 shadow-md">
@@ -163,11 +153,7 @@
                <p class="details text-sm">An error occurred.</p>
              </div>
            </div>
-<<<<<<< HEAD
-        </div>
-=======
-         </div>
->>>>>>> 531b20b2
+        </div>
         <!-- okbox -->
         <div id="okbox"
           class="flex-0 mt-0 bg-green-100 border-t-4 border-green-500 rounded-b text-green-900 px-4 py-3 shadow-md"
