{% extends "level-page.html" %}
{% block levelbody %}
<div style="width: 250px;" class="right-hand-shadow flex-none">
  <div class="p-3 shadow-md">
    <h2>{{ commands_title }}</h2>
  </div>
  <div>
    {% for command in commands %}
<<<<<<< HEAD
    <div class="border-l-2 border-t-1 hover:bg-gray-200 justify-between my-2 shadow-md p-3 pl-5">
      <div class="font-medium text-lg" tabindex=0>
=======
    <div class="border-t-1 border-solid border-black justify-between my-2 shadow-md p-3 pl-4">
      <div class="font-medium text-lg mb-2" tabindex=0>
>>>>>>> b776678a
        {{ command.explanation|commonmark }}
      </div>
      <div class="flex">
        <div class="font-thin text-sm flex-grow" tabindex=0>
          {{ command.example|commonmark }}
        </div>
        <button class="btn block flex-none self-end ml-1"
          onclick='tryPaletteCode({{command.demo_code|tojson}});'>{{try_button}}</button>
      </div>
    </div>
    {% endfor %}
  </div>
<<<<<<< HEAD
  {% if adventure_name %}
    {{story_text|commonmark}}
    <div class="grid grid-cols-1 lg:grid-cols-2 gap-4">
      {% for command in story_commands %}
      <div class="border-l-2 border-t-1 hover:bg-gray-200 justify-between my-2 shadow-md p-3 pl-5">
        <div class="font-medium text-lg" tabindex=0>
          {{ command.explanation|commonmark }}
        </div>
        <div class="flex">
          <div class="font-thin text-sm flex-grow" tabindex=0>
            {{ command.example|commonmark }}
          </div>
          <button class="btn block flex-none self-end"
            onclick='function show_demo(){ var editor = ace.edit("editor"); editor.setValue({{ command.demo_code|tojson }})};show_demo(); window.State.unsaved_changes = false;'>{{try_button}}</button>
        </div>
      </div>
      {% endfor %}
    </div>
  {% endif %}
=======
</div>
<div tabindex="0" class="flex-grow p-8">
  <div class="my-4">
  {{intro_text|commonmark}}
  </div>

>>>>>>> b776678a
  {% if prompt %}
  <div class="py-2 px-4">
    <div>
      <h2 class="mt-4">{{assignment_header}}</h2>
      {{prompt|commonmark}}
    </div>
  </div>
  {% endif %}

  <script>
    var toggleDocs = function () {
      $('.expandable-docs').toggleClass('hidden');
      $('.expandable-docs-text').slideToggle(400);
    }
  </script>

  {% if docs|length %}
  <div class="expandable-docs w-full h-16 flex flex-col bg-blue-500 cursor-pointer" onclick="toggleDocs ()">
    <p class="self-center mt-5 text-white font-bold">&#9660;&nbsp;&nbsp;{{show_explanation}}&nbsp;&nbsp;&#9660;</p>
  </div>
  <div class="expandable-docs w-full h-16 flex flex-col bg-gray-600 cursor-pointer hidden" onclick="toggleDocs ()">
    <p class="self-center mt-5 text-white font-bold">&#9660;&nbsp;&nbsp;{{hide_explanation}}&nbsp;&nbsp;&#9660;</p>
  </div>
  <div class="expandable-docs-text w-full flex flex-col p-3 border-2 hidden">
    <!-- Show videos first -->
    {% for doc in docs %}
    {% if doc.slug == "videos" %} {{ doc.markdown|commonmark }} {% endif %}
    {% endfor %}
    {% for doc in docs %}
    {% if doc.slug != "videos" %} {{ doc.markdown|commonmark }} {% endif %}
    {% endfor %}
  </div>
  <div class="expandable-docs w-full h-16 flex flex-col bg-gray-600 cursor-pointer hidden" onclick="toggleDocs ()">
    <p class="self-center mt-5 text-white font-bold">&#9650;&nbsp;&nbsp;{{hide_explanation}}&nbsp;&nbsp;&#9650;</p>
  </div>
  {% endif %}

  <div class="grid grid-cols-1 lg:grid-cols-2 gap-4 mt-5">
    <div>
      <div class="w-full h-64 flex flex-col">
        <div id="editor" data-loaded-program="{{not not loaded_program}}"
          data-lskey="level_{{level_nr}}_{{assignment_nr}}_code" class="w-full flex-1 text-lg rounded">{{loaded_program or
          start_code}}</div>
        <!-- errorbox -->
        <div id="errorbox"
          class="flex-0 mt-0 bg-red-100 border-t-4 border-red-500 rounded-b text-red-900 px-4 py-3 shadow-md" role="alert"
          style="display: none;">
          <p class="close-dialog" onclick="$ ('#errorbox').hide ()">X</p>
          <div class="flex">
            <div class="py-1">
              <svg class="fill-current h-6 w-6 text-red-500 mr-4" xmlns="http://www.w3.org/2000/svg" viewBox="0 0 20 20">
                <path
                  d="M2.93 17.07A10 10 0 1 1 17.07 2.93 10 10 0 0 1 2.93 17.07zm12.73-1.41A8 8 0 1 0 4.34 4.34a8 8 0 0 0 11.32 11.32zM9 11V9h2v6H9v-4zm0-6h2v2H9V5z" />
              </svg>
            </div>
            <div>
              <p class="caption font-bold">Oops</p>
              <p class="details text-sm">An error occurred.</p>
            </div>
          </div>
        </div>
        <!-- warningbox -->
        <div id="warningbox"
          class="flex-0 mt-0 bg-yellow-100 border-t-4 border-yellow-500 rounded-b text-yellow-900 px-4 py-3 shadow-md"
          role="alert" style="display: none;">
          <p class="close-dialog" onclick="$ ('#warningbox').hide ()">X</p>
          <div class="flex">
            <div class="py-1">
              <svg class="fill-current h-6 w-6 text-yellow-500 mr-4" xmlns="http://www.w3.org/2000/svg"
                viewBox="0 0 20 20">
                <path
                  d="M2.93 17.07A10 10 0 1 1 17.07 2.93 10 10 0 0 1 2.93 17.07zm12.73-1.41A8 8 0 1 0 4.34 4.34a8 8 0 0 0 11.32 11.32zM9 11V9h2v6H9v-4zm0-6h2v2H9V5z" />
              </svg>
            </div>
            <div>
              <p class="caption font-bold">Oops</p>
              <p class="details text-sm">An error occurred.</p>
            </div>
          </div>
        </div>
        <!-- okbox -->
        <div id="okbox"
          class="flex-0 mt-0 bg-green-100 border-t-4 border-green-500 rounded-b text-green-900 px-4 py-3 shadow-md"
          role="alert" style="display: none;">
          <div class="flex">
            <div class="py-1">
              <svg class="fill-current h-6 w-6 text-green-500 mr-4" xmlns="http://www.w3.org/2000/svg"
                viewBox="0 0 20 20">
                <path
                  d="M2.93 17.07A10 10 0 1 1 17.07 2.93 10 10 0 0 1 2.93 17.07zm12.73-1.41A8 8 0 1 0 4.34 4.34a8 8 0 0 0 11.32 11.32zM9 11V9h2v6H9v-4zm0-6h2v2H9V5z" />
              </svg>
            </div>
            <div>
              <p class="caption font-bold">Success</p>
              <p class="details text-sm">Something went according to plan.</p>
            </div>
          </div>
        </div>
      </div>
      <br>
      <button id="runit" class="green-btn" onclick="runit({{ level }}, '{{ lang }}')">{{run_code_button}}</button>
    </div>
    <div>
      <div class="h-64 flex flex-col">
        <!-- tabindex=0 makes the div focusable -->
        <div id="output" tabindex=0 class="flex-1 rounded p-2 px-3 bg-gray-900 color-white w-full text-lg overflow-auto">
        </div>
        <div id="inline-modal" class="flex-0" style="display: none">
          <div class="py-2 text-left px-3 border-4 border-teal-500 mt-3 rounded bg-green-100">
            <!--Title-->
            <div class="flex justify-between items-center">
              <p class="text-2xl font-bold caption">Header</p>
            </div>
            <!--Body-->
            <form>
              <div class="my-2 flex">
                <input type="text" class="border border-green-400 rounded p-2 px-3 w-3/4" placeholder="{{ enter_text }}">
                <input type="submit" class="green-btn ml-3" value="{{ enter }}"></p>
              </div>
            </form>
          </div>
        </div>
      </div>
      <br>
      <div class="flex {% if prev_level %}justify-between{% else %}justify-end{%endif%}">
        {% if next_assignment %}
        <button class="green-btn ml-1"
          onclick="window.location = '{{ hedy_link(level, next_assignment) }}';">{{advance_step_button}} {{
          next_assignment }}</button>
        {% endif %}
        {% if prev_level %}
          {% if not adventure_name %}
            <button class="green-btn" onclick="window.location = '{{ hedy_link(prev_level, 1) }}';">{{regress_button}} {{ prev_level }}</button>
          {% else %}
            <button class="green-btn" onclick="window.location = '{{ localize_link ('/hedy/adventures/' + adventure_name + '/' + (prev_level|string))}}';">{{regress_button}} {{ prev_level }}</button>
          {% endif %}
        {% endif %}
        {% if next_level %}
          {% if not adventure_name %}
            <button class="green-btn ml-1" onclick="window.location = '{{ hedy_link(next_level, 1) }}';">{{advance_button}} {{ next_level }}</button>
          {% else %}
            <button class="green-btn" onclick="window.location = '{{ localize_link ('/hedy/adventures/' + adventure_name + '/' + (next_level|string))}}';">{{advance_button}} {{ next_level }}</button>
          {% endif %}
        {% endif %}
      </div>
    </div>
  </div>

  <div class="text-sm mt-10 mr-5 font-thin">
    Latest update: {{latest}}
  </div>
</div>

{% endblock %}

{% block scripts %}
  <script src="/vendor/jquery.min.js" type="text/javascript"></script>
  <script src="/vendor/ace.js" type="text/javascript" charset="utf-8"></script>
  <script src="/vendor/skulpt.min.js" type="text/javascript"></script>
  <script src="/vendor/skulpt-stdlib.js" type="text/javascript"></script>
  <script src="/error_messages.js?lang={{ lang }}" type="text/javascript"></script>
  <script>window.State = {lang: "{{ lang }}", level: "{{ level }}"}</script>
  <script src="/js/syntaxModesRules.js" type="text/javascript"></script>
  <script src="/js/app.js" type="text/javascript"></script>
  <script src="/js/auth.js" type="text/javascript"></script>
{% endblock %}<|MERGE_RESOLUTION|>--- conflicted
+++ resolved
@@ -6,13 +6,8 @@
   </div>
   <div>
     {% for command in commands %}
-<<<<<<< HEAD
-    <div class="border-l-2 border-t-1 hover:bg-gray-200 justify-between my-2 shadow-md p-3 pl-5">
-      <div class="font-medium text-lg" tabindex=0>
-=======
-    <div class="border-t-1 border-solid border-black justify-between my-2 shadow-md p-3 pl-4">
+    <div class="justify-between my-2 shadow-md p-3 pl-4">
       <div class="font-medium text-lg mb-2" tabindex=0>
->>>>>>> b776678a
         {{ command.explanation|commonmark }}
       </div>
       <div class="flex">
@@ -25,12 +20,16 @@
     </div>
     {% endfor %}
   </div>
-<<<<<<< HEAD
+</div>
+<div tabindex="0" class="flex-grow p-8">
+  <div class="my-4">
+  {{intro_text|commonmark}}
+  </div>
   {% if adventure_name %}
     {{story_text|commonmark}}
     <div class="grid grid-cols-1 lg:grid-cols-2 gap-4">
       {% for command in story_commands %}
-      <div class="border-l-2 border-t-1 hover:bg-gray-200 justify-between my-2 shadow-md p-3 pl-5">
+      <div class="hover:bg-gray-200 justify-between my-2 shadow-md p-3 pl-5">
         <div class="font-medium text-lg" tabindex=0>
           {{ command.explanation|commonmark }}
         </div>
@@ -39,20 +38,12 @@
             {{ command.example|commonmark }}
           </div>
           <button class="btn block flex-none self-end"
-            onclick='function show_demo(){ var editor = ace.edit("editor"); editor.setValue({{ command.demo_code|tojson }})};show_demo(); window.State.unsaved_changes = false;'>{{try_button}}</button>
+            onclick='tryPaletteCode({{command.demo_code|tojson}});'>{{try_button}}</button>
         </div>
       </div>
       {% endfor %}
     </div>
   {% endif %}
-=======
-</div>
-<div tabindex="0" class="flex-grow p-8">
-  <div class="my-4">
-  {{intro_text|commonmark}}
-  </div>
-
->>>>>>> b776678a
   {% if prompt %}
   <div class="py-2 px-4">
     <div>
