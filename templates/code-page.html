{% extends "level-page.html" %}
{% block levelbody %}
<div>
  <button class="green-btn absolute mt-1 ml-1" id="toggle-button" onclick="toggleCommands();">&#8592; {{ hide_commands }}</button>
</div>
<div style="width: 250px;" id="commands-window" class="right-hand-shadow flex-none">
  <div id="command_window_content">
      <div class="p-3 shadow-md">
        <div></div>
        <h2>{{ commands_title }}</h2>
      </div>
      <div>
        {% for command in commands %}
        <div class="justify-between my-2 shadow-md p-3 pl-4">
          <div class="font-thin text-lg flex-grow mb-1" tabindex=0>
            {{ command.explanation|commonmark }}
          </div>
          <div class="flex">
            <div class="font-thin text-sm flex-grow" tabindex=0>
              {# placeholder to make button go right, was originally in use for the example code 3#}
            </div>
            <button class="btn block flex-none self-end ml-1" style="min-width:6em"
              onclick='tryPaletteCode({{command.demo_code|tojson}});'>{{try_button}}</button>
          </div>
        </div>
<<<<<<< HEAD
        <button class="btn block flex-none self-end ml-1" style="min-width:6em"
          onclick='hedyApp.tryPaletteCode({{command.demo_code|tojson}});'>{{try_button}}</button>
=======
        {% endfor %}
>>>>>>> 48a26c5f
      </div>
  </div>
</div>
<div tabindex="0" class="flex-grow p-8">
  {# When we're NOT in adventure mode but DO have adventures, render them in tabs #}
  {% include "incl-adventure-tabs.html" %}

  {% include "incl-editor-and-output.html" %}

  <div class="text-sm mt-10 mr-5 font-thin">
    Latest update: {{latest}}
  </div>
</div>

{% endblock %}

{% block scripts %}
  <script src="{{static('/vendor/ace.js')}}" type="text/javascript" charset="utf-8" crossorigin="anonymous"></script>
  <script src="{{static('/vendor/ext-rtl.js')}}" type="text/javascript" charset="utf-8" crossorigin="anonymous"></script>
  <script src="/client_messages.js?lang={{ lang }}" type="text/javascript" crossorigin="anonymous"></script>
  <script>
    window.State = {};
    window.State.lang = "{{ lang }}";
    window.State.level = "{{ level }}";
    window.State.level_title = "{{ level_title }}";
    window.State.adventure_name = "{{ adventure_name }}";
    // A copy of window.State.adventure_name but that we don't overwrite when changing tabs. Useful for loading/saving programs when changing tabs.
    window.State.adventure_name_onload = window.State.adventure_name;
    // We load the adventures into the js to have access to their saved programs (if any).
    window.State.adventures = {{ adventures|tojson }};
    window.State.default_program = {{start_code|tojson }};
    window.State.loaded_program = {{ loaded_program|tojson }};
    window.State.default_program_name = {{ (level_title + ' ' + level_nr)|tojson }};
    function toggleCommands() {
        if ($('#commands-window').width() == 250) {
            $('#toggle-button').html('&#8594;');
            $('#command_window_content').hide();
            $( "#commands-window" ).animate({
           width: "55px",
            }, 500 );
        } else {
            $('#toggle-button').html('&#8592; ' + '{{ hide_commands }}');
            $( "#commands-window" ).animate({
           width: "250px",
            }, 500 );
            $('#command_window_content').show();
        }
    }
  </script>
  <script src="{{static('/js/appbundle.js')}}" type="text/javascript" crossorigin="anonymous"></script>
  <script src="{{static('/vendor/skulpt.min.js')}}" type="text/javascript" crossorigin="anonymous"></script>
  <script src="{{static('/vendor/skulpt-stdlib.js')}}" type="text/javascript" crossorigin="anonymous"></script>
  <script src="{{static('/vendor/jquery.min.js')}}" type="text/javascript" crossorigin="anonymous"></script>
{% endblock %}<|MERGE_RESOLUTION|>--- conflicted
+++ resolved
@@ -20,15 +20,10 @@
               {# placeholder to make button go right, was originally in use for the example code 3#}
             </div>
             <button class="btn block flex-none self-end ml-1" style="min-width:6em"
-              onclick='tryPaletteCode({{command.demo_code|tojson}});'>{{try_button}}</button>
+              onclick='hedyApp.tryPaletteCode({{command.demo_code|tojson}});'>{{try_button}}</button>
           </div>
         </div>
-<<<<<<< HEAD
-        <button class="btn block flex-none self-end ml-1" style="min-width:6em"
-          onclick='hedyApp.tryPaletteCode({{command.demo_code|tojson}});'>{{try_button}}</button>
-=======
         {% endfor %}
->>>>>>> 48a26c5f
       </div>
   </div>
 </div>
