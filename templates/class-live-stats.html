{% extends "auth.html" %}

{% block regular_content %}

<div>
    <!--  Back to class button  -->
    <button class="green-btn float-right" id="to_class_button" onclick="window.location.href='/for-teachers/class/{{class_info.id}}'">
      {{_('back_to_class')}}
    </button>

    <!-- Title  -->
    <div class="flex flex-col gap-4">
        <div class="font-bold font-slab text-sky-600 text-2xl">
            <h1>RADboard</h1>
        </div>
    </div>

    {% if class_info.collapse %}
    <!-- Card 1 Progress indicator collapsed version -->
    <div class="justify-center">
<<<<<<< HEAD
        <h2 class="text-center">Progress Indicator</h2>
        <div class="float-right relative m-2">
=======
        <h2 class="text-center">Class Overview</h2>
        <div class="float-right relative pr-2 pt-1">
>>>>>>> 965bb2e0
            {% if class_info.show_c1 %}
            <a class="no-underline text-black rounded hover:bg-blue-600"
               href="/live_stats/class/{{class_info.id}}?show_c1=False&show_c2={{class_info.show_c2}}&show_c3={{class_info.show_c3}}">
                ☝️ Hide
            </a>
            {% else %}
            <a class="no-underline text-black rounded hover:bg-blue-600"
               href="/live_stats/class/{{class_info.id}}?show_c1=True&show_c2={{class_info.show_c2}}&show_c3={{class_info.show_c3}}">
                👇 Show
            </a>
            {% endif %}
        </div>

        <div class="w-full max-w-8xl rounded-lg bg-blue-200 p-6 shadow-lg" id="card1_progress_col">
            {% if class_info.show_c1 %}
            <img class="w-full" src="/images/new_media_lab/progress.png">
            {% endif %}
        </div>
    </div>
    {% if class_info.show_c1 %}
    <div class="relative">
        <button class="blue-btn absolute top-0 right-0" id="expand"
                onclick="window.location.href = '/live_stats/class/{{class_info.id}}?collapse=False&show_c1={{class_info.show_c1}}&show_c2={{class_info.show_c2}}&show_c3={{class_info.show_c3}}'">
            Expand
        </button>
    </div>
    {% endif %}

    {% else %}
    <!-- Card 1 Progress indicator expanded version -->
    <div class="relative">
        <button class="blue-btn absolute top-0 right-0" id="collapse" onclick="window.location.href = '/live_stats/class/{{class_info.id}}?collapse=True&show_c1={{class_info.show_c1}}&show_c2={{class_info.show_c2}}&show_c3={{class_info.show_c3}}'">
            Collapse
        </button>
    </div>
    <div class="justify-center">
        <h2 class="text-center">Class Overview</h2>
        <div class="w-full max-w-8xl rounded-lg bg-blue-200 p-6 shadow-lg" id="card1_progress_exp">
            <img class="w-full" src="/images/new_media_lab/progress2.png">
        </div>
    </div>
    {% endif %}


    <!-- Space where we show individual students, otherwise empty -->
    {% block student_space %}
    {% endblock %}


    <div class="justify-center w-full max-w-8xl">
        <div class="grid grid-cols-2 gap-4 my-8" id="columns_grid">
            <!-- Card 2 Student List    -->
            <div id="col1">
                <h2 class="text-center">
                  Student List
                </h2>
                {% if class_info.show_c2 %}
                <div class="rounded-lg bg-blue-200 shadow-lg p-0 h-64 overflow-auto" id="card2_list">
                    <div class="float-right relative m-2">
                        <a class="no-underline text-black rounded hover:bg-blue-600"
                           href="/live_stats/class/{{class_info.id}}?show_c1={{class_info.show_c1}}&show_c2=False&show_c3={{class_info.show_c3}}">
                            ☝️ Hide
                        </a>
                    </div>
                    <div class="grid grid-cols-2 p-2">
                        <div class="w-full text-left" id="name-col">
                            <h4 class="mb-4">Name</h4>
                            <ul class="max-w-md space-y-1 list-none list-inside">
                                {% for s in class_info.students %}
                                    <div>
                                        <li class="my-2">
                                            <a href="/live_stats/class/{{class_info.id}}/student?student={{s.username}}" class="text-black hover:text-white" id="show-student">
                                                {{s.username}}
                                            </a>

                                        </li>
                                    </div>
                                {% endfor %}
                            </ul>
                        </div>
                        <div class="w-full text-left" id="progress-col">
                            <h4 class="mb-4">Adventure Progress</h4>
                            <ul class="max-w-md space-y-1 list-none list-inside">
                                <li id="s1"><img src="/images/new_media_lab/student1.png"></li>
                                <li id="s2"><img src="/images/new_media_lab/student2.png"></li>
                                <li id="s3"><img src="/images/new_media_lab/student3.png"></li>
                                <li id="s4"><img src="/images/new_media_lab/student4.png"></li>
                                <li id="s5"><img src="/images/new_media_lab/student5.png"></li>
                                <!-- {% for s in class_info.students %}
                                    <div>
                                        <li class="p-0">{{s.highest_level}}</li>
                                    </div>
                                {% endfor %} -->
                            </ul>
                        </div>
                    </div>
                </div>
                {% else %}
                <div class="rounded-lg bg-blue-200 shadow-lg p-0 overflow-auto" id="card2_list_hidden">
                    <div class="float-right relative m-2">
                        <a class="no-underline text-black rounded hover:bg-blue-600"
                        href="/live_stats/class/{{class_info.id}}?show_c1={{class_info.show_c1}}&show_c2=True&show_c3={{class_info.show_c3}}">
                        👇 Show
                        </a>
                    </div>
                </div>
                {% endif %}
            </div>

            <!-- Card 3 Common Errors -->
            <div id="col2">
                <h2 class="text-center">
                  Common Errors
                </h2>
                {% if class_info.show_c3 %}
                <div class="rounded-lg bg-blue-200 shadow-lg p-0 h-64 overflow-auto" id="card3_misconceptions">
                    <div class="float-right relative m-2">
                        <a class="no-underline text-black rounded hover:bg-blue-600"
                           href="/live_stats/class/{{class_info.id}}?show_c1={{class_info.show_c1}}&show_c2={{class_info.show_c2}}&show_c3=False">
                            ☝️ Hide
                        </a>
                    </div>
                    <div class="w-full text-left p-6 mt-1">
                        <ul class="max-w-md space-y-1 list-none list-inside">
                            {% for error_entry in class_info.common_errors.errors %}
                                {% if error_entry.active == 1 %}
                                    <li class="relative w-full border-solid border-2 border-black rounded p-2" id="{{ ident }}">
                                      <a class="no-underline"  href='{{ "/live_stats/class/"~class_info.id~"/pop_up?show_c1="~class_info.show_c1~"&show_c2="~class_info.show_c2~"&show_c3="~class_info.show_c3 }}'>
                                        <h3 class="cursor-pointer hover:text-white">
                                          {{error_entry.header}}
                                        </h3>
                                      </a>
                                      <a href="#" class="absolute text-black right-5 top-0 no-underline hover:text-white" id="resolve-student" onclick='hedyApp.resolve_student("{{ class_info.id }}", "{{error_entry.id}}", {{('resolve_student_prompt')|default(None)|tojson}})'>✔️ Resolve</a>
                                    </li>
                                {% endif %}
                            {% endfor %}
                        </ul>
                  </div>
                </div>
                {% else %}
                <div class="rounded-lg bg-blue-200 shadow-lg p-0 overflow-auto" id="card3_misconceptions_hidden">
                    <div class="float-right relative m-2">
                        <a class="no-underline text-black rounded hover:bg-blue-600"
                        href="/live_stats/class/{{class_info.id}}?show_c1={{class_info.show_c1}}&show_c2={{class_info.show_c2}}&show_c3=True">
                        👇 Show
                        </a>
                    </div>
                </div>
                {% endif %}
            </div>
        </div>
    </div>

    {% block popup_content %}
    {% endblock %}
</div>

{% endblock %}<|MERGE_RESOLUTION|>--- conflicted
+++ resolved
@@ -18,13 +18,8 @@
     {% if class_info.collapse %}
     <!-- Card 1 Progress indicator collapsed version -->
     <div class="justify-center">
-<<<<<<< HEAD
-        <h2 class="text-center">Progress Indicator</h2>
+        <h2 class="text-center">Class Overview</h2>
         <div class="float-right relative m-2">
-=======
-        <h2 class="text-center">Class Overview</h2>
-        <div class="float-right relative pr-2 pt-1">
->>>>>>> 965bb2e0
             {% if class_info.show_c1 %}
             <a class="no-underline text-black rounded hover:bg-blue-600"
                href="/live_stats/class/{{class_info.id}}?show_c1=False&show_c2={{class_info.show_c2}}&show_c3={{class_info.show_c3}}">
