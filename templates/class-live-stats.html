{% extends "auth.html" %}

{% block regular_content %}

<div>
    <!--  Back to class button  -->
    <button class="green-btn float-right" id="to_class_button" onclick="window.location.href='/for-teachers/class/{{class_info.id}}'">
      {{_('back_to_class')}}
    </button>

    <!-- Title  -->
    <div class="flex flex-col gap-4">
        <div class="font-bold font-slab text-sky-600 text-2xl">
            <h1>RADboard</h1>
        </div>
    </div>

<<<<<<< HEAD
    <a class="text-black font-light no-underline float-right" href="#" onclick="window.location.reload()">
        Refresh ⭯
    </a>
=======
    <!-- Levels selector -->
    <div class="flex justify-center mb-10">
        <div>
            {% for i in range(1, max_level + 1) %}
                <button class="level-select-button {% if i in class_overview.selected_levels %}green-btn{% else %}gray-btn{% endif %} h-8 w-6 p-1 text-sm" id="level_button_{{ i }}" data-cy="enable_level_{{ i }}" onclick="hedyApp.enable_level_class_overview('{{ i }}');" value="{{ i }}">{{ i }}</button>
            {% endfor %}
        </div>
        <button class="blue-btn p-1 ml-4 h-8 text-sm" id="level_button_{{ i }}" onclick="hedyApp.select_levels_class_overview('{{class_info.id}}')">Select levels</button>
    </div>
>>>>>>> 8fd93a08

    <!-- Card 1 Class Overview -->
    <div class="justify-center">
        <h2 class="text-center">Class Overview</h2>
        <!-- Hide / Show -->
        <div class="float-right relative m-2">
            {% if dashboard_options.show_c1 %}
                {% if dashboard_options.student %}
                    <a class="no-underline text-black rounded hover:bg-blue-600"
                       href="/live_stats/class/{{class_info.id}}/student?{{ dashboard_options_args | replace('show_c1=True', 'show_c1=False') }}">
                        ☝️ Hide
                    </a>
                {% else %}
                    <a class="no-underline text-black rounded hover:bg-blue-600"
                       href="/live_stats/class/{{class_info.id}}?{{ dashboard_options_args | replace('show_c1=True', 'show_c1=False') }}">
                        ☝️ Hide
                    </a>
                {% endif %}
            {% else %}
                {% if dashboard_options.student %}
                    <a class="no-underline text-black rounded hover:bg-blue-600"
                       href="/live_stats/class/{{class_info.id}}/student?{{ dashboard_options_args | replace('show_c1=False', 'show_c1=True') }}">
                        👇 Show
                    </a>
                {% else %}
                    <a class="no-underline text-black rounded hover:bg-blue-600"
                       href="/live_stats/class/{{class_info.id}}?{{ dashboard_options_args | replace('show_c1=False', 'show_c1=True') }}">
                        👇 Show
                    </a>
                {% endif %}
            {% endif %}
        </div>

        <div class="w-full max-w-8xl rounded-lg bg-blue-200 p-6 pt-2 shadow-lg" id="card1_class_overview">
            {% if dashboard_options.show_c1 %}
            <div class="w-full">
                <!-- Adventures per level -->
                {% for selected_level in class_overview.selected_levels %}
                <p class="text-blue-600 font-bold mr-2 ml-4 mt-8">{{_('level')}} {{ selected_level }}</p>
                <div class="text-sm font-medium text-center text-blue-600 border-b-2 border-gray-200">
                    <ul class="flex flex-wrap -mb-px list-none">
                    {% for level, adventure_list in adventures.items() %}
                    {% if level|int == selected_level %}
                        {% for adventure in adventure_list %}
                            {% set in_progress = adventure["in_progress"]|length %}
                            {% set adventure_name = adventure["name"] %}
                        <li class="mr-1">
                            <div class="flex p-4 text-gray-700">
                                <p>{{ adventure_name }}</p>
                                {% if in_progress != 0 %}
                                <div class="flex flex-col px-1">
                                    <button class="ml-2 bg-blue-100 text-blue-800 text-xs font-medium mr-1 px-2.5 py-0.5 rounded-full accordion accordion-tab" onclick='hedyApp.toggle_show_students_class_overview( "level{{ selected_level }}_{{ adventure_name }}" )'>{{ in_progress }}</button>
                                    <div id="adventure_panel_level{{ selected_level }}_{{ adventure_name }}" class="hidden text-gray-800 text-xs">
                                        <ul class="list-none">{% for student in adventure["in_progress"] %}<li>{{ student }}</li>{% endfor %}</ul>
                                    </div>
                                </div>
                                {% endif %}
                            </div>
                        </li>
                        {% endfor %}
                    {% endif %}
                    {% endfor %}
                        <li class="mr-1">
                            <div class="flex p-4 text-green-700 border-b-4 border-green-600">
                                <p>Quiz</p>
                                {% set in_progress = class_overview.quiz_info[selected_level]["students_in_progress"]|length %}
                                {% set finished = class_overview.quiz_info[selected_level]["students_finished"]|length %}
                                {% if in_progress != 0 %}
                                <div class="flex flex-col px-1">
                                    <button class="ml-1 bg-blue-100 text-blue-800 text-xs font-medium px-2.5 py-0.5 rounded-full accordion accordion-tab" onclick="hedyApp.toggle_show_students_class_overview('quiz_progress_level{{ selected_level }}')">{{ in_progress }}</button>
                                    <div id="adventure_panel_quiz_progress_level{{ selected_level }}" class="hidden text-gray-800 text-xs">
                                        <ul class="list-none">{% for student in class_overview.quiz_info[selected_level]["students_in_progress"] %}<li>{{ student }}</li>{% endfor %}</ul>
                                    </div>
                                </div>
                                {% endif %}
                                {% if finished != 0 %}
                                <div class="flex flex-col px-1">
                                    <button class="ml-1 bg-green-600 text-white text-xs font-medium px-2.5 py-0.5 rounded-full accordion accordion-tab" onclick="hedyApp.toggle_show_students_class_overview('quiz_finished_level{{ selected_level }}')">{{ finished }}</button>
                                    <div id="adventure_panel_quiz_finished_level{{ selected_level }}" class="hidden text-gray-800 text-xs">
                                        <ul class="list-none">{% for student in class_overview.quiz_info[selected_level]["students_finished"] %}<li>{{ student }}</li>{% endfor %}</ul>
                                    </div>
                                </div>
                                {% endif %}
                            </div>
                        </li>
                    </ul>
                </div>
                {% endfor %}
            </div>
            <!-- Legend -->
            <div class="mt-5 flex">
                <div class="flex m-1">
                    <div><span class="bg-blue-100 text-blue-800 text-xs font-medium mr-2 px-2.5 py-0.5 rounded-full">Nr.</span></div>
                    <p class="text-xs font-semibold text-gray-700 mt-1">In progress</p>
                </div>
                <div class="flex m-1 ml-3">
                    <div><span class="bg-green-600 text-white  text-xs font-medium mr-2 px-2.5 py-0.5 rounded-full">Nr.</span></div>
                    <p class="text-xs font-semibold text-green-800 mt-1">Quiz finished</p>
                </div>
            </div>
            {% endif %}
        </div>
    </div>

    <!-- Space for Student Details card, otherwise empty -->
    {% block student_space %}
    {% endblock %}


    <div class="justify-center w-full max-w-8xl">
        <div class="grid grid-cols-2 gap-4 my-8" id="columns_grid">
            <!-- Card 2 Student List    -->
            <div id="col1">
                <h2 class="text-center">
                  Student List
                </h2>
                {% if dashboard_options.show_c2 %}
                <div class="rounded-lg bg-blue-200 shadow-lg p-0 h-80 overflow-auto" id="card2_list">
                    <div class="float-right relative m-2">
                        {% if dashboard_options.student %}
                        <a class="no-underline text-black rounded hover:bg-blue-600"
                           href="/live_stats/class/{{class_info.id}}/student?{{ dashboard_options_args | replace('show_c2=True', 'show_c2=False') }}">
                            ☝️ Hide
                        </a>
                        {% else %}
                        <a class="no-underline text-black rounded hover:bg-blue-600"
                           href="/live_stats/class/{{class_info.id}}?{{ dashboard_options_args | replace('show_c2=True', 'show_c2=False') }}">
                            ☝️ Hide
                        </a>
                        {% endif %}
                    </div>
                    <div class="p-2 mt-10 w-full">
                    <table class="border-spacing-2 border border-slate-400 rounded-lg w-full">
                        <thead>
                            <tr class="border-b p-2">
                                <th class="px-2 sticky left-0 bg-blue-200 z-10 text-gray-900 font-bold">{{_('name')}}</th>
                                {% for selected_level in class_overview.selected_levels %}
                                    <th class="border-l px-2 text-gray-900 font-bold">{{_('level')}} {{selected_level}}</th>
                                {% endfor %}
                            </tr>
                        </thead>
                        <tbody>
                            {% for student in class_info.students %}
                            <tr>
                                <td class="p-2 text-center sticky left-0 bg-blue-200 z-10">
                                    {% if dashboard_options.student %}
                                        <a href="/live_stats/class/{{class_info.id}}/student?{{dashboard_options_args | replace('student='~dashboard_options.student, 'student='~student.username)}}" class="text-gray-800 hover:text-white" id="show-student">
                                            {{student.username}}
                                        </a>
                                    {% else %}
                                        <a href="/live_stats/class/{{class_info.id}}/student?{{dashboard_options_args | replace('student=None', 'student='~student.username)}}" class="text-gray-800 hover:text-white" id="show-student">
                                            {{student.username}}
                                        </a>
                                    {% endif %}
                                </td>
                                {% for selected_level in class_overview.selected_levels %}
                                {% for level, adventure_list in adventures.items() %}
                                {% if level|int == selected_level %}
                                <td class="px-4 border-l text-center">
                                    <div class="flex justify-between">
                                        {% if attempted_adventures[selected_level] %}{% set attempted_adventures_student = attempted_adventures[selected_level][student.username] %}{% endif %}
                                        {% for adventure in adventure_list %}
                                        <div class="group flex relative">
                                            {% if student.current_adventure.adventure_name == adventure.id and student.current_level|int == level|int %}
                                                <button type="button" class="h-6 w-6 m-1 border-4 border-blue-500 rounded-full bg-gray-400 hover:bg-gray-300 hover:border-blue-300"></button>
                                            {% elif adventure.id in attempted_adventures_student %}
                                                <button type="button" class="h-6 w-6 m-1 rounded-full bg-blue-500 hover:bg-blue-300"></button>
                                            {% else %}
                                                <button type="button" class="h-6 w-6 m-1 rounded-full bg-gray-500 hover:bg-gray-400"></button>
                                            {% endif %}
                                            <span class="group-hover:opacity-100 transition-opacity bg-gray-800 px-1 text-sm text-gray-100 rounded-md absolute left-1/2 -translate-x-1/2 -translate-y-8 opacity-0 m-4 mx-auto">{{ adventure.name }}</span>
                                        </div>
                                        {% endfor %}
                                        <div class="group flex relative">
                                            {% if student.username in class_overview.quiz_info[selected_level]['students_finished'] %}
                                            <button type="button" class="h-6 w-6 m-1 rounded-full bg-green-600 hover:bg-green-400"></button>
                                            {% elif student.username in class_overview.quiz_info[selected_level]['students_in_progress'] %}
                                            <button type="button" class="h-6 w-6 m-1 rounded-full border-4 border-green-600 bg-gray-400 hover:bg-gray-300 hover:border-green-400"></button>
                                            {% else %}
                                            <button type="button" class="h-6 w-6 m-1 rounded-full bg-gray-500 hover:bg-gray-400"></button>
                                            {% endif %}
                                        <span class="group-hover:opacity-100 transition-opacity bg-gray-800 px-1 text-sm text-gray-100 rounded-md absolute left-1/2 -translate-x-1/2 -translate-y-8 opacity-0 m-4 mx-auto">Quiz</span>
                                        </div>
                                    </div>
                                </td>
                                {% endif %}
                                {% endfor %}
                                {% endfor %}
                            </tr>
                            {% endfor %}
                        </tbody>
                    </table></div>
                </div>
                {% else %}
                <div class="rounded-lg bg-blue-200 shadow-lg p-0 overflow-auto" id="card2_list_hidden">
                    <div class="float-right relative m-2">
                        {% if dashboard_options.student %}
                        <a class="no-underline text-black rounded hover:bg-blue-600"
                        href="/live_stats/class/{{class_info.id}}/student?{{ dashboard_options_args | replace('show_c2=False', 'show_c2=True') }}">
                        👇 Show
                        </a>
                        {% else %}
                        <a class="no-underline text-black rounded hover:bg-blue-600"
                        href="/live_stats/class/{{class_info.id}}?{{ dashboard_options_args | replace('show_c2=False', 'show_c2=True') }}">
                        👇 Show
                        </a>
                        {% endif %}
                    </div>
                </div>
                {% endif %}
            </div>

            <!-- Card 3 Common Errors -->
            <div id="col2">
                <div class="flex justify-center text-blue-500 space-x-3">
                        <h2>
                            Common Errors
                        </h2>
                        <div class="relative">
                            <svg xmlns="http://www.w3.org/2000/svg" fill="none" viewBox="0 0 24 24" stroke-width="1.5" stroke="currentColor" class="w-6 h-6">
                                <path stroke-linecap="round" stroke-linejoin="round" d="M9.879 7.519c1.171-1.025 3.071-1.025 4.242 0 1.172 1.025 1.172 2.687 0 3.712-.203.179-.43.326-.67.442-.745.361-1.45.999-1.45 1.827v.75M21 12a9 9 0 11-18 0 9 9 0 0118 0zm-9 5.25h.008v.008H12v-.008z" />
                            </svg>
                            <div class='text-center tooltip opacity-0 hover:opacity-100 duration-300 absolute inset-0 z-10 flex justify-center items-top -ml-32 mt-0.5'>
                                <span class='tooltiptext text-xs font-medium absolute rounded shadow-lg p-1 w-72' style="color:black"> {{"The common errors are gathered by an AI system. It detects and clusters code submissions that fail to run.
The system is not foolproof! It is possible that students make errors that are not detected."}} </span>
                                </span>
                            </div>
                        </div>
                </div>
                {% if dashboard_options.show_c3 %}
                <div class="rounded-lg bg-blue-200 shadow-lg p-0 h-80 overflow-auto" id="card3_misconceptions">
                    <div class="float-right relative m-2">
                        {% if dashboard_options.student %}
                        <a class="no-underline text-black rounded hover:bg-blue-600"
                           href="/live_stats/class/{{class_info.id}}/student?{{ dashboard_options_args | replace('show_c3=True', 'show_c3=False') }}">
                            ☝️ Hide
                        </a>
                        {% else %}
                        <a class="no-underline text-black rounded hover:bg-blue-600"
                           href="/live_stats/class/{{class_info.id}}?{{ dashboard_options_args | replace('show_c3=True', 'show_c3=False') }}">
                            ☝️ Hide
                        </a>
                        {% endif %}
                    </div>
                    <div class="w-full text-left p-6 mt-1">
                        <ul class="max-w-md space-y-1 list-none list-inside">
                            {% for error_entry in class_info.common_errors %}
                                {% if error_entry.active == 1 %}
                                    <li class="relative w-full border-solid border-2 border-black rounded p-2" id="{{ ident }}">
                                      <a class="no-underline"  href='{{ "/live_stats/class/"~class_info.id~"/pop_up?" ~ dashboard_options_args ~ "&error-id=" ~ error_entry.id }}'>
                                        <h3 class="cursor-pointer hover:text-white">
                                          {{error_entry.header}}
                                        </h3>
                                      </a>
                                      <a href="#" class="absolute text-black right-5 top-0 no-underline hover:text-white" id="resolve-student" onclick='hedyApp.resolve_student("{{ class_info.id }}", "{{error_entry.id}}", {{('resolve_student_prompt')|default(None)|tojson}})'>✔️ Resolve</a>
                                    </li>
                                {% endif %}
                            {% endfor %}
                        </ul>
                  </div>
                </div>
                {% else %}
                <div class="rounded-lg bg-blue-200 shadow-lg p-0 overflow-auto" id="card3_misconceptions_hidden">
                    <div class="float-right relative m-2">
                        {% if dashboard_options.student %}
                        <a class="no-underline text-black rounded hover:bg-blue-600"
                        href="/live_stats/class/{{class_info.id}}/student?{{ dashboard_options_args | replace('show_c3=False', 'show_c3=True') }}">
                        👇 Show
                        </a>
                        {% else %}
                        <a class="no-underline text-black rounded hover:bg-blue-600"
                        href="/live_stats/class/{{class_info.id}}?{{ dashboard_options_args | replace('show_c3=False', 'show_c3=True') }}">
                        👇 Show
                        </a>
                        {% endif %}
                    </div>
                </div>
                {% endif %}
            </div>
        </div>
    </div>

    {% block popup_content %}
    {% endblock %}
</div>

{% endblock %}<|MERGE_RESOLUTION|>--- conflicted
+++ resolved
@@ -15,11 +15,6 @@
         </div>
     </div>
 
-<<<<<<< HEAD
-    <a class="text-black font-light no-underline float-right" href="#" onclick="window.location.reload()">
-        Refresh ⭯
-    </a>
-=======
     <!-- Levels selector -->
     <div class="flex justify-center mb-10">
         <div>
@@ -29,7 +24,10 @@
         </div>
         <button class="blue-btn p-1 ml-4 h-8 text-sm" id="level_button_{{ i }}" onclick="hedyApp.select_levels_class_overview('{{class_info.id}}')">Select levels</button>
     </div>
->>>>>>> 8fd93a08
+
+    <a class="text-black font-light no-underline float-right" href="#" onclick="window.location.reload()">
+        Refresh ⭯
+    </a>
 
     <!-- Card 1 Class Overview -->
     <div class="justify-center">
