{% set editor_height='22rem' %}
<script src="https://cdn.jsdelivr.net/npm/js-confetti@latest/dist/js-confetti.browser.js"></script>
    <div id="editor_area" class="relative grid grid-cols-1 md:grid-cols-2 md:grid-flow-row-dense gap-4">

    <div id="fold_out_toggle_container" class="hidden absolute z-10 top-16 ltr:-left-2 rtl:-right-2 cursor-pointer" onclick="hedyApp.show_editor();">
     <div class="bg-green-500 text-white py-3 rounded-lg text-sm">
         <span>→</span>
     </div>
    </div>
    <!-- Row 1: editor, output pane -->
    <div data-devmodeheight="{{editor_height}},36rem" class="flex flex-col order-1 relative" id="code_editor" style="height: {{editor_height}}">
        <div id="fold_in_toggle_container" class="hidden md:flex absolute z-10 top-16 ltr:-right-1 rtl:-left-1 cursor-pointer" onclick="hedyApp.hide_editor();">
         <div id="text_field" class="bg-green-500 text-white py-3 rounded-lg text-sm">
             <span>←</span>
         </div>
        </div>
        <!--The div below is used to send translation of search to Ace through the frontend-->
        <div id="search_placeholder" style="display: none":>{{_('search')}}</div>
        <!-- Status warning -->
        <div data-view="if-submitted"
          class="hidden flex-0 z-20 mt-0 bg-yellow-100 border-b-4 border-yellow-500 rounded-b text-yellow-900 px-4 py-3 shadow-md">
          {{_('submitted_header')}}
        </div>

        <!-- The actual editor -->
        <div id="editor" style="background: #272822; font-size:0.95em; color: white; direction: {{ g.dir }};" lang="en" blurred='false'
          {% if editor_readonly %}data-readonly="true"{% endif %}
          class="w-full flex-1 text-lg rounded min-h-0 overflow-hidden fixed-editor-height"></div>
        <div id="parsons_code_container" class="w-full flex flex-col mx-auto gap-2 items-center hover:cursor" style="display: none;">
            {% for i in range(1, 11) %}
                <div class="relative w-full p-2 border-4 border-black rounded-lg parsons_goal_line_container cursor-grab" style="background-color: #272822;" id="parsons_line_{{ i }}">
                    <div id="parsons_line_data_{{ i }}" data-index="" data-code="" draggable="true" class="compiler-parsons-box w-full absolute inset-0 z-10 rounded-lg"></div>
                    <pre level="{{ level }}" id="goal_parsons_{{ i }}" class="goal_parsons parsons text-sm m-0"></pre>
                </div>
            {% endfor %}
        </div>
        <!-- errorbox -->
        <div id="errorbox"
          class="flex-0 z-20 mt-0 bg-red-100 border-t-4 border-red-500 rounded-b text-red-900 px-4 py-3 shadow-md" role="alert"
          style="display: none;">
          <p class="close-dialog" onclick="hedyApp.error.hide ()"><i class="fa-solid fa-xmark"></i></p>
          <div class="flex">
            <div class="py-1">
              <svg class="fill-current h-6 w-6 text-red-500 ltr:mr-4 rtl:ml-4" xmlns="http://www.w3.org/2000/svg" viewBox="0 0 20 20">
                <path
                  d="M2.93 17.07A10 10 0 1 1 17.07 2.93 10 10 0 0 1 2.93 17.07zm12.73-1.41A8 8 0 1 0 4.34 4.34a8 8 0 0 0 11.32 11.32zM9 11V9h2v6H9v-4zm0-6h2v2H9V5z" />
              </svg>
            </div>
            <div>
              <p class="caption font-bold">Oops</p>
              <p class="details text-sm" data-cy="error_details">An error occurred.</p>
            </div>
          </div>
        </div>
        <!-- warningbox -->
        <div id="warningbox"
          class="flex-0 z-20 mt-0 bg-yellow-100 border-t-4 border-yellow-500 rounded-b text-yellow-900 px-4 py-3 shadow-md"
          role="alert" style="display: none;">
          <p class="close-dialog" onclick="hedyApp.error.hide ()"><i class="fa-solid fa-xmark"></i></p>
          <div class="flex">
            <div class="py-1">
                <div id="warningbox_icon">
                    <svg class="fill-current h-6 w-6 text-yellow-500 ltr:mr-4 rtl:ml-4" xmlns="http://www.w3.org/2000/svg"
                viewBox="0 0 20 20">
                <path d="M2.93 17.07A10 10 0 1 1 17.07 2.93 10 10 0 0 1 2.93 17.07zm12.73-1.41A8 8 0 1 0 4.34 4.34a8 8 0 0 0 11.32 11.32zM9 11V9h2v6H9v-4zm0-6h2v2H9V5z" />
              </svg>
                </div>
            </div>
            <div>
              <p class="caption font-bold">Oops</p>
              <p class="details text-sm">An error occurred.</p>
            </div>
          </div>
        </div>
        <!-- okbox -->
        <div id="okbox"
          class="flex-0 z-20 mt-0 bg-green-100 border-t-4 border-green-500 rounded-b text-green-900 px-4 py-3 shadow-md"
          role="alert" style="display: none;">
          <div class="flex">
            <div class="flex w-full justify-between items-center">
              <p class="caption font-bold">Success</p>
              <button class="hidden" id="confetti_button" onclick="hedyApp.confetti_cannon()">🎉</button>
              <!-- <p class="details text-sm">Something went according to plan.</p> -->
            </div>
          </div>
        </div>
    </div>
<<<<<<< HEAD
    <div data-devmodeheight="{{editor_height}},36rem" data-origheight="{{editor_height}}" class="w-full flex flex-col order-3 relative min-h-0 overflow-hidden" id="code_output" style="height: {{editor_height}}">
      <div id="output" data-cy="output" tabindex=0 class="flex-1 rounded p-2 px-3 bg-gray-900 color-white w-full text-lg overflow-auto" style="min-height: 3rem;"></div>
          <div id="variable_button" class="hidden my-3 cursor-pointer" onclick="$('#variable_list').slideToggle('medium');">
            <div class="h-2 z-10 bg-blue-500 content-center justify-center grid text-center">
                <div class="w-fit bg-blue-500 text-white px-5 rounded-lg text-sm">
                    <i class="fa-solid fa-tag text-lg mt-2 mr-2"></i>
                    <i id="variables_arrow" class="fa-solid fa-angle-up text-lg mt-2 ml-2"></i>                    
                </div>
            </div>            
          </div>

        <div class="overflow-auto inline-block flex z-10 text-white bg-blue-100 rounded-lg" id="variables">
=======
    <div data-devmodeheight="{{editor_height}},36rem" data-origheight="{{editor_height}}" class="w-full flex flex-col order-3 relative min-h-0 overflow-auto" id="code_output" style="height: {{editor_height}}">
      <div id="output" tabindex=0 class="flex-1 rounded p-2 px-3 pb-10 bg-gray-900 color-white w-full text-lg overflow-auto" style="min-height: 3rem;"></div>
      <div id="turtlecanvas" class="flex-0 ltr:pl-4 rtl:pr-4"></div>
      <div class="overflow-auto flex-0 absolute bottom-0 w-full z-20 bg-blue-100">
        <div id="variable_button" class="hidden my-3 cursor-pointer" onclick="$('#variable_list').slideToggle('medium');">
          <div class="h-2 z-10 bg-blue-500 content-center justify-center grid text-center">
              <div class="w-fit bg-blue-500 text-white px-5 rounded-lg text-sm">
                  <i class="fa-solid fa-tag text-lg mt-2 mr-2"></i>
                  <i id="variables_arrow" class="fa-solid fa-angle-up text-lg mt-2 ml-2"></i>                    
              </div>
          </div>            
        </div>
        <div class="inline-block flex z-10 text-white bg-blue-100 rounded-lg max-h-36" id="variables">
>>>>>>> a5d377eb
            <ul id="variable_list" class="bg-blue-100 text-blue-500 px-4 whitespace-nowrap list-none mb-0"
                style="display: none; margin-left: 0px;"
                _="on mutation of @style
                  set arrow to #variables_arrow
                  if *display == 'none'
                      remove .fa-angle-down from arrow
                      add .fa-angle-up to arrow
                  else
                      remove .fa-angle-up from arrow
                      add .fa-angle-down to arrow
                  end"
            >
            </ul>
            <!-- For some reason the Tailwind ml-0 doesn't do the trick here -->
        </div>
      </div>
      <div id="inline_modal" class="flex-0 absolute bottom-0 w-full z-20">
        <div id="ask_modal" class="py-2 text-left px-3 border-4 border-teal-500 mt-3 rounded bg-green-100" style="display: none">
          <!--Title-->
          <div class="flex justify-between items-center">
            <p class="text-2xl font-bold caption">Header</p>
          </div>
          <!--Body-->
          <!--Body-->
          <form>
            <div class="my-2 flex">
              <input type="text" class="border border-green-400 rounded p-2 px-3 flex-1" placeholder="{{_('enter_text')}}">
              <input type="submit" class="flex-0 green-btn ltr:ml-3 rtl:mr-3" value="{{_('enter')}}"></p>
            </div>
          </form>
        </div>
        <div id="keybinding_modal" class="py-2 text-left px-3 border-4 border-teal-500 mt-3 rounded bg-green-100" style="display: none;z-index: 99; position: absolute; bottom: 0; width: 100%;">
          <!--Title-->
          <div class="flex justify-between items-center">
            <p class="text-2xl font-bold caption">{{_('keybinding_waiting_for_keypress')}}</p>
          </div>
        </div>
        <div id="sleep_modal" class="py-2 text-left px-3 border-4 border-teal-500 mt-3 rounded bg-green-100" style="display: none;z-index: 99;">
          <!--Title-->
          <div class="flex justify-between items-center">
            <p class="text-2xl font-bold caption">{{_('sleeping')}}</p>
          </div>
        </div>
      </div>
      <div id="dynamic_buttons" class="flex mt-3 gap-2 overflow-auto border-4 border-blue-600 rounded bg-blue-300 py-2 px-3" style="display: none">
      </div>
    </div>
    <!-- Col 2: run button (move below editor in single-column layout), level buttons -->
    <div class="order-2 md:order-4" id="code_related_buttons">
      {% if not raw %}
      <div id="not_logged_in_warning" class="hidden bg-yellow-200 text-sm px-4 py-1 border-2 border-yellow-400 mb-4">
        {{ _('not_logged_in_cantsave') }}. <a href="/login" class="text-black">{{_('login_to_save_your_work')}}</a>
      </div>
      {% endif %}
      <div class="flex justify-between gap-2 items-start h-12 overflow-visible">
        <div id="run_button_container">
          <button id="runit" data-cy="runit" class="green-btn" onclick='hedyApp.runit({{ level }}, "{{ g.lang }}", {% if raw %}{{raw | lower}}{% else %}false{% endif %}, {{_('already_program_running')|default(None)|tojson}}, "run")'>{{_('run_code_button')}} </button>
          <button id="stopit" class="red-btn" onclick="hedyApp.stopit()" style="display: none;">{{_('stop_code_button')}}</button>
        </div>
      <div id="saveMicrobitFilesContainer" {% if not microbit_feature %} class="hidden" {% endif %} >
        <button id="runMicrobit" class="green-btn" onclick="hedyApp.saveMicrobit({{ level }});" > {{ _('Save Microbit code ') }}
            <img src="{{ static('/images/microbit_logo_icon_248480.png') }}" style="width: 25px; height: 25px; margin-left: 1px; display: inline;" alt=""/>
        </button>
      </div>
        <div id="save_files_container" class="hidden">
          <button id="saveFiles" class="green-btn" onclick="hedyApp.saveMachineFiles();">💾</button>
        </div>
        <div id="debug_container" class="ltr:ml-auto rtl:mr-auto">
          <button id="debug_button" class="green-btn" onclick='hedyApp.runit({{ level }}, "{{ g.lang }}", {% if raw %}{{raw | lower}}{% else %}false{% endif %}, {{_('already_program_running')|default(None)|tojson}}, "debug")'>🐞</button>
          <button id="debug_restart" class="green-btn hidden" onclick='hedyApp.runit({{ level }}, "{{ g.lang }}", {% if raw %}{{raw | lower}}{% else %}false{% endif %}, {{_('already_program_running')|default(None)|tojson}}, "debug")'>🔄</button>
          <button id="debug_stop" class="green-btn hidden" onclick="hedyApp.stopDebug()">🛑</button>
          <button id="debug_continue" class="green-btn hidden" onclick='hedyApp.runit({{ level }}, "{{ g.lang }}", {% if raw %}{{raw | lower}}{% else %}false{% endif %}, {{_('already_program_running')|default(None)|tojson}}, "continue")'><div class="{% if g.dir == "rtl" %}rotate-180{% endif %}">⏩</div></button>
        </div>
        <button id="next_parson_button" max_exercise="{{ parsons_exercises }}" class="green-btn ltr:ml-auto rtl:mr-auto" style="display: none;">{{_('next_exercise')}}</button>
        {% if show_edit_button %}
            <button onclick="window.location = '/hedy/{{level}}/{{program_id}}'" class="blue-btn ltr:ml-4 rtl:mr-4">{{_('edit_code_button')}}</button>
        {% else %}
            <img src="{{static('/images/Hedylightbulb_1.svg')}}" onclick="hedyApp.modalStepOne()" class="hidden h-28 -mt-2" id="repair_button" alt="{{_('repair_program_logo_alt')}}">
        {% endif %}
        {% if editor_readonly and is_admin %}
                <button onclick="hedyApp.delete_program('{{ program_id }}', {{ 0 }}, '{{_('delete_confirm')}}')" class="red-btn">{{_('delete')}}</button>
        {% endif %}
      </div>
    </div>
    {% if not public_adventures_page %}
    <div class="order-5">
          <div class="flex justify-between" id="pagination_container">
            <button class="green-btn previous-tab ltr:ml-1 rtl:mr-1"
              href="#"
              _="on load or click from .tab
                set :els to hedyApp.getPreviousAndNext()
                if :els[0]
                  set *display to 'block'
                  set the *justify-content of #pagination_container to 'space-between'
                  set prevContent to :els[0].innerHTML.trim()
                else
                  set the *justify-content of #pagination_container to 'flex-end'
                  set *display to 'none'
                end
                if body[@dir] == 'rtl'
                  set arrow to '&LongRightArrow; '
                else
                  set arrow to '&LongLeftArrow; '
                end
                put arrow + prevContent into my innerHTML
                on click call :els[0].click()"></button>
            <!--
              TODO:
              investigate why next_level is always incremented instead of assigned to the level that's actually next.
              For instance, disable level 2, but leave the rest enabled; now next_level is 2 but should be 3.
             -->
            {% if prev_level and (not customizations or prev_level in customizations['available_levels']) %}
              <div class="flex-1">
                <a id="prev_level_button"
                  class="green-btn ltr:ml-1 rtl:mr-1 hidden"
                  href="#"
                  _="on load or click from .tab
                      if the *display of .previous-tab is 'none'
                        toggle .hidden on me
                      else
                        add .hidden to me
                      end
                      on click hedyApp.goToLevel({{prev_level}})">{{_('regress_button')|replace("{level}", prev_level)}}</a>
              </div>
            {% endif %}

            <button class="green-btn next-tab ltr:ml-1 rtl:mr-1"
              href="#"
              _="on load or click from .tab
                set :els to hedyApp.getPreviousAndNext()
                if :els[1]
                  set *display to 'block'
                  set nextContent to :els[1].innerHTML.trim()
                else
                  set *display to 'none'
                end
                if body[@dir] == 'rtl'
                  set arrow to ' &LongLeftArrow;'
                else
                  set arrow to ' &LongRightArrow;'
                end
                put nextContent + arrow into my innerHTML
                on click call :els[1].click()"></button>
            {% if not quiz and not parsons and next_level and (not customizations or next_level in customizations['available_levels']) %}
              <a id="next_level_button"
                class="green-btn ltr:ml-1 rtl:mr-1 hidden"
                href="#"
                _="on load or click from .tab
                    if the *display of .next-tab is 'none'
                      toggle .hidden on me
                    else
                      add .hidden to me
                    end
                    on click hedyApp.goToLevel({{next_level}})">{{_('advance_button')|replace("{level}", next_level)}}</a>
            {% endif %}
          </div>
    </div>
    {% endif %}
  </div>
  {% if not raw %}
  <div id="speak_container" class="hidden mt-4 flex flex-row items-center w-max overflow-visible">
      <label for="speak_dropdown" id="speak_aloud_label" class="ltr:mr-2 rtl:ml-2">{{_('read_code_label')}}:</label>
      <select id="speak_dropdown" class="appearance-none w-40 bg-gray-200 border border-gray-600 text-gray-700 py-1 px-4 rounded">
        <option value="">🤫</option>
      </select>
  </div>
  {% endif %}
<!-- developer mode toggle -->
{% if raw or public_adventures_page %}
  <div _="on load hedyApp.setDevelopersMode('load', false)"></div>
{% elif not enforce_developers_mode and not editor_readonly %}
  <div class="mx-auto mt-4 w-64 border-gray-400 border-2 rounded-full py-2 px-4" id="developers_toggle_container">
    <label for="developers_toggle" class="flex flex-row items-center justify-center cursor-pointer">
      <div class="relative">
        <input id="developers_toggle" type="checkbox" class="sr-only"
        _="on load hedyApp.setDevelopersMode('load', false)
          on click hedyApp.setDevelopersMode('click', false)">
        <div class="w-10 h-4 bg-gray-400 rounded-full shadow-inner" id="dev_toggle"></div>
        <div
          id="toggle_circle"
          class="toggle-circle absolute w-6 h-6 bg-white rounded-full shadow ltr:-left-1 rtl:-right-1 -top-1 transition" style="top: -5px;"></div>
      </div>
      <div class="ltr:ml-3 rtl:mr-3">{{_('developers_mode')}}</div>
    </label>
  </div>
{% else %}
  <div _="on load hedyApp.setDevelopersMode('load', true)"></div>
{% endif %}<|MERGE_RESOLUTION|>--- conflicted
+++ resolved
@@ -85,22 +85,8 @@
           </div>
         </div>
     </div>
-<<<<<<< HEAD
-    <div data-devmodeheight="{{editor_height}},36rem" data-origheight="{{editor_height}}" class="w-full flex flex-col order-3 relative min-h-0 overflow-hidden" id="code_output" style="height: {{editor_height}}">
-      <div id="output" data-cy="output" tabindex=0 class="flex-1 rounded p-2 px-3 bg-gray-900 color-white w-full text-lg overflow-auto" style="min-height: 3rem;"></div>
-          <div id="variable_button" class="hidden my-3 cursor-pointer" onclick="$('#variable_list').slideToggle('medium');">
-            <div class="h-2 z-10 bg-blue-500 content-center justify-center grid text-center">
-                <div class="w-fit bg-blue-500 text-white px-5 rounded-lg text-sm">
-                    <i class="fa-solid fa-tag text-lg mt-2 mr-2"></i>
-                    <i id="variables_arrow" class="fa-solid fa-angle-up text-lg mt-2 ml-2"></i>                    
-                </div>
-            </div>            
-          </div>
-
-        <div class="overflow-auto inline-block flex z-10 text-white bg-blue-100 rounded-lg" id="variables">
-=======
     <div data-devmodeheight="{{editor_height}},36rem" data-origheight="{{editor_height}}" class="w-full flex flex-col order-3 relative min-h-0 overflow-auto" id="code_output" style="height: {{editor_height}}">
-      <div id="output" tabindex=0 class="flex-1 rounded p-2 px-3 pb-10 bg-gray-900 color-white w-full text-lg overflow-auto" style="min-height: 3rem;"></div>
+      <div id="output" data-cy="output" tabindex=0 class="flex-1 rounded p-2 px-3 pb-10 bg-gray-900 color-white w-full text-lg overflow-auto" style="min-height: 3rem;"></div>
       <div id="turtlecanvas" class="flex-0 ltr:pl-4 rtl:pr-4"></div>
       <div class="overflow-auto flex-0 absolute bottom-0 w-full z-20 bg-blue-100">
         <div id="variable_button" class="hidden my-3 cursor-pointer" onclick="$('#variable_list').slideToggle('medium');">
@@ -112,7 +98,6 @@
           </div>            
         </div>
         <div class="inline-block flex z-10 text-white bg-blue-100 rounded-lg max-h-36" id="variables">
->>>>>>> a5d377eb
             <ul id="variable_list" class="bg-blue-100 text-blue-500 px-4 whitespace-nowrap list-none mb-0"
                 style="display: none; margin-left: 0px;"
                 _="on mutation of @style
