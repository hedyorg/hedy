--- conflicted
+++ resolved
@@ -49,11 +49,7 @@
         <!-- The actual editor -->
         <div id="editor" style="background: #272822; font-size:0.95em; color: white" lang="en" blurred='false'
           {% if editor_readonly %}data-readonly="true"{% endif %}
-<<<<<<< HEAD
           class="w-full flex-1 text-lg rounded">{{initial_adventure.start_code}}</div>
-=======
-          data-lskey="level_{{level_nr}}_{{assignment_nr}}_code" class="w-full flex-1 text-lg rounded">{{(loaded_program or {}).code or adventures[0].loaded_program.code or adventures[0].start_code|trim}}</div>
->>>>>>> b83fa9fd
         <div id="parsons_code_container" class="w-full flex flex-col mx-auto gap-2 items-center" style="display: none;">
             {% for i in range(1, 11) %}
                 <div class="turn-pre-into-ace relative w-full border-4 border-black rounded-lg parsons_goal_line_container" style="background-color: #272822;" id="parsons_goal_line_container_{{ i }}">
