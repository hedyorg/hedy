--- conflicted
+++ resolved
@@ -2,22 +2,16 @@
 
 {% block regular_content %}
 <div>
-<<<<<<< HEAD
     <h2>{{_('create_multiple_accounts')}} : {{current_class.name}}</h2>
     <div class="w-full mb-4 upload_accounts_csv_ui_element hidden">
         {{_('accounts_csv_intro')|commonmark }}
     </div>
-    <div class="w-full mb-4 create_accounts_form_ui_element">
-=======
-    <h2>{{_('create_multiple_accounts')}}: {{current_class.name}}</h2>
-    <div class="w-full mb-4">
->>>>>>> fc01b860
+    <div class="w-full mb-4 create_accounts_form_ui_element">    
         {{_('accounts_intro')|commonmark }}
     </div>
     <div>
         <form onsubmit="hedyApp.create_accounts('{{_('create_accounts_prompt')}}');event.preventDefault();">
         <div class="border rounded-lg px-4 py-2">
-<<<<<<< HEAD
             <div id="upload-accounts-csv-div" class="flex flex-col items-center px-6 py-12 border-2 border-dashed border-gray-400 rounded-md upload_accounts_csv_ui_element hidden"
                 ondragenter="console.log('Entered');event.preventDefault();" 
                 ondragleave="console.log('Exited');event.preventDefault();" 
@@ -30,23 +24,6 @@
                     {{_('select_file')|commonmark }}
                     <input type="file" class="hidden" id="accounts_csv_file_input" onchange="hedyApp.process_accounts_csv(this, '{{_('upload_accounts_csv_prompt')}}', '{{_('upload_accounts_csv_invalid_file')}}')" accept=".csv" >
                 </label>
-=======
-            <div class="flex flex-row w-full gap-4 mb-2 items-center">
-                <h2 class="w-full text-center my-0 py-0">{{_('username')}}</h2>
-                <h2 class="w-full text-center my-0 py-0">{{_('password')}}</h2>
-                <span class="w-40"></span> <!-- Use this empty span to make sure the headers align with the fields -->
-            </div>
-            <div class="flex flex-col" id="account_rows_container">
-                <!-- we create one hidden row -> we can simply copy this one and append() below when adding rows -->
-                {% for i in range(5) %}
-                    <div class="flex flex-row w-full gap-2 items-center mb-4 account_row {% if i == 0 %}hidden{% endif %}" {% if i == 0 %}id="account_row_unique"{% endif %}>
-                        <input id="username" autocomplete="off" name="username" {% if i != 0 %}required{% endif %} type=text placeholder="{{_('username')}}" class="usernames_input w-full block appearance-none bg-gray-200 border border-gray-200 text-gray-700 py-3 px-4 ltr:pr-8 rtl:pl-8 rounded">
-                        <input id="password" autocomplete="off" name="password" {% if i != 0 %}required{% endif %} minlength="6" type=text placeholder="{{_('password')}}" class="passwords_input w-full block appearance-none bg-gray-200 border border-gray-200 text-gray-700 py-3 px-4 ltr:pr-8 rtl:pl-8 rounded">
-                        <input id="classes" name="class" value="{{current_class.name}}" disabled type="hidden">
-                        <svg class="fill-current w-40 text-red-500 cursor-pointer" xmlns="http://www.w3.org/2000/svg" onclick="$(this).parent().remove();" viewBox="0 0 20 20"><path d="M14.348 14.849a1.2 1.2 0 0 1-1.697 0L10 11.819l-2.651 3.029a1.2 1.2 0 1 1-1.697-1.697l2.758-3.15-2.759-3.152a1.2 1.2 0 1 1 1.697-1.697L10 8.183l2.651-3.031a1.2 1.2 0 1 1 1.697 1.697l-2.758 3.152 2.758 3.15a1.2 1.2 0 0 1 0 1.698z"/></svg>
-                    </div>
-                {% endfor %}
->>>>>>> fc01b860
             </div>
             <div id="create-accounts-form-div" class="create_accounts_form_ui_element">
                 <div class="flex flex-row w-full gap-4 mb-2 items-center">
