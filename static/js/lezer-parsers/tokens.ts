--- conflicted
+++ resolved
@@ -159,16 +159,12 @@
     readonly level: number;
 }
 
-<<<<<<< HEAD
-interface tokenSpecilizer {
-=======
 /**
  * Whether we are specializing or extending grammar rules
  */
 type SpecializeExtend = keyof TokenSpecializer;
 
 interface TokenSpecializer {
->>>>>>> cf0f6a31
     extend: Record<string, number>,
     specialize: Record<string, number>,
 }
@@ -715,39 +711,6 @@
     }
 }
 
-<<<<<<< HEAD
-let converted_cache: Map<string, Map<string,string>> | undefined;
-/**
- * Return the keyword translations (historically called "traductions") for a given language
- */
-function traductionMap(language: string) {
-    if (!converted_cache) {
-        converted_cache = convert(TRADUCTION_IMPORT) as Map<string, Map<string,string>>;
-    }
-
-    if (!converted_cache.has(language)) {
-        language = 'en';
-    }
-
-    return converted_cache.get(language)!;
-}
-
-export function specializeKeywordGen(level: number, lang: string) {
-    const specializeTranslations = new Map();
-    for (const [key, value] of traductionMap(lang)) {
-        if (key in keywordToToken[level].specialize) {
-            specializeTranslations.set(key, value);
-        }
-    }
-
-    return (name: string, stack: Stack) => {
-        for (const [key, value] of specializeTranslations) {
-            const regexString =  value.replace(/ /g, '|');
-            if (new RegExp(`^(${regexString})$`, 'gu').test(name)) {
-                if (stack.canShift(keywordToToken[level].specialize[key])) {
-                    return keywordToToken[level].specialize[key];
-                }
-=======
 /**
  * Return the keyword translations (historically called "traductions" because they were created by a French person) for a given language
  *
@@ -809,32 +772,12 @@
         for (const lookup of parserLookups(level, keywordLang, 'specialize')) {
             if (lookup.regex.test(name) && stack.canShift(lookup.token)) {
                 return lookup.token;
->>>>>>> cf0f6a31
             }
         }
         return -1;
     };
 }
 
-<<<<<<< HEAD
-export function extendKeywordGen(level: number, lang: string) {
-    const extendTranslations = new Map();
-    for (const [key, value] of traductionMap(lang)) {
-        if (key in keywordToToken[level].specialize) {
-            extendTranslations.set(key, value);
-        }
-    }
-
-    return (name: string, stack: Stack) => {
-        for (const [key, value] of extendTranslations) {
-            const regexString =  value.replace(/ /g, '|');
-            if (new RegExp(`^(${regexString})$`, 'gu').test(name)) {
-                if (stack.canShift(keywordToToken[level].extend[key])) {
-                    return keywordToToken[level].extend[key];
-                }
-            }
-        }
-=======
 export function extendKeywordGen(level: number, keywordLang: string) {
     return (name: string, stack: Stack) => {
         for (const lookup of parserLookups(level, keywordLang, 'extend')) {
@@ -842,7 +785,6 @@
                 return lookup.token;
             }
         }
->>>>>>> cf0f6a31
         return -1;
     };
 }