--- conflicted
+++ resolved
@@ -748,11 +748,7 @@
     for (const [keyword, restr] of traductionMap(keywordLang)) {
         // Turn spaces into alternatives. Not sure this is still necessary but it was there.
         const replacedStr =  restr.replace(/ /g, '|');
-<<<<<<< HEAD
-        const regex = new RegExp(`^(${replacedStr})$`, 'gu');
-=======
         const regex = new RegExp(`^(${replacedStr})$`, 'u');
->>>>>>> d7042ed0
         const token = keywordToToken[level]?.[specext]?.[keyword];
         if (token !== undefined) {
             list.push({ regex, token });
