--- conflicted
+++ resolved
@@ -115,13 +115,8 @@
     if isinstance(s, str):
         return int_saver(to_latin_numeral(s))
     return int_saver(s)
-<<<<<<< HEAD
-
-
-=======
-
-
->>>>>>> 164d59d5
+
+
 def is_int(n):
     try:
         int(n)
@@ -139,7 +134,6 @@
     return None
 
 
-<<<<<<< HEAD
 def get_value_and_bool_sys(value, bool_keywords):
     if not value:
         return None, None
@@ -150,23 +144,21 @@
     return None, None
 
 
-=======
->>>>>>> 164d59d5
-def localize(value, num_sys=None, bools=None):
+def localize(value, num_sys=None, bool_sys=None):
     if value is None or value == '':
         return ''
 
-    if bools and type(bools) is dict and True in bools and False in bools:
-        boolean_values = bools
+    if bool_sys and type(bool_sys) is dict and True in bool_sys and False in bool_sys:
+        boolean_system = bool_sys
     else:
-        boolean_values = {True: 'True', False: 'False'}
+        boolean_system = {True: 'True', False: 'False'}
 
     if type(value) is bool:
-        return boolean_values[value]
+        return boolean_system[value]
     if value == 'True':
-        return boolean_values[True]
+        return boolean_system[True]
     if value == 'False':
-        return boolean_values[False]
+        return boolean_system[False]
 
     value = str(value)
     result_type = str
@@ -240,10 +232,10 @@
 
 
 class Value:
-    def __init__(self, data, num_sys=None, bools=None):
+    def __init__(self, data, num_sys=None, bool_sys=None):
         self.data = data
         self.numeral_system = num_sys
-        self.boolean_values = bools
+        self.boolean_values = bool_sys
 
     def __str__(self):
         if type(self.data) is list:
