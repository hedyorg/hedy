--- conflicted
+++ resolved
@@ -23,8 +23,5 @@
 export * from './initialize';
 export * from './debugging';
 export { getPreviousAndNext } from './tabs';
-<<<<<<< HEAD
 export * from './public-adventures';
-=======
-export { loadParsonsExercise } from './parsons';
->>>>>>> f7e3be19
+export { loadParsonsExercise } from './parsons';