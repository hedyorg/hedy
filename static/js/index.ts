/**
 * Entry file for the JavaScript webapp
 *
 * Functions declared as 'export function' inside modules that are 
 * exported here will be available in the HTML as `hedyApp.myFunction(...)`.
 *
 * Files that don't export any functions that are used directly from the HTML
 * should be included by using an 'import' statement.
 *
 * If you want to do any work upon loading the page (such as attaching DOM event
 * listeners), define and export an initialization function, and call that 
 * from 'initialize.ts'.
 */
import './htmx-integration';
export * from './modal';
export * from './app';
export * from './auth';
export * from './statistics';
export * from './logs';
export * from './tutorials/tutorial';
export * from './teachers';
export * from './browser-helpers/unsaved-changes';
export * from './initialize';
export * from './debugging';
export { getPreviousAndNext } from './tabs';
<<<<<<< HEAD
export * from './tailwind';
=======
export * from './public-adventures';
>>>>>>> 9cedd4b7
export { loadParsonsExercise } from './parsons';<|MERGE_RESOLUTION|>--- conflicted
+++ resolved
@@ -23,9 +23,6 @@
 export * from './initialize';
 export * from './debugging';
 export { getPreviousAndNext } from './tabs';
-<<<<<<< HEAD
 export * from './tailwind';
-=======
 export * from './public-adventures';
->>>>>>> 9cedd4b7
 export { loadParsonsExercise } from './parsons';