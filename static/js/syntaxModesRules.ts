--- conflicted
+++ resolved
@@ -9,791 +9,11 @@
 // loading the default coloring
 var CHOICE = JSON.parse('../../highlighting/highlightingRules/highlighting-' + window.State.keyword_language + '.json');
 
-
-<<<<<<< HEAD
 // Convert to the right format
 var LEVELS = [];
 for (let key in CHOICE) {
   if (key != "default") {
     LEVELS.push(CHOICE[key]);
-=======
-
-// replacement of \b (or rather \m and \M )
-// to detect the beginning and the end of a word without selecting them
-// https://www.regular-expressions.info/wordboundaries.html
-/*const START_WORD = '(?<![' + CHARACTER + '])(?=[' + CHARACTER + '])';*/
-/*const END_WORD = '(?<=[' + CHARACTER + '])(?![' + CHARACTER + '])';*/
-
-const START_LINE = '(^ *)';
-
-const START_WORD = '(^| )';
-const END_WORD = '(?![' + CHARACTER + '])';
-
-// Contains the current keywords based on the current language
-var currentLang: {
-  _PRINT: string;
-  _IS: string;
-  _ASK: string;
-  _ECHO: string;
-  _COLOR: string;
-  _BLACK: string;
-  _BLUE: string;
-  _BROWN: string;
-  _GRAY: string;
-  _GREEN: string;
-  _ORANGE: string;
-  _PINK: string;
-  _PURPLE: string;
-  _RED: string;
-  _WHITE: string;
-  _YELLOW: string;
-  _FORWARD: string;
-  _TURN: string;
-  _LEFT: string;
-  _RIGHT: string;
-  _SLEEP: string;
-  _ADD_LIST: string;
-  _TO_LIST: string;
-  _REMOVE: string;
-  _FROM: string;
-  _AT: string;
-  _RANDOM: string;
-  _IN: string;
-  _IF: string;
-  _ELSE: string;
-  _AND: string;
-  _REPEAT: string;
-  _TIMES: string;
-  _FOR: string;
-  _RANGE: string;
-  _TO: string;
-  _STEP: string;
-  _ELIF: string;
-  _INPUT: string;
-  _OR: string;
-  _WHILE: string;
-  _LENGTH: string;
-};
-
-switch(window.State.keyword_language){
-  case 'nl':
-    currentLang = LANG_nl;
-    break;
-  case 'ar':
-    currentLang = LANG_ar;
-    break;
-  case 'es':
-    currentLang = LANG_es;
-    break;
-  case 'fr':
-    currentLang = LANG_fr;
-    break;
-  case 'tr':
-    currentLang = LANG_tr;
-    break;
-  case 'hi':
-    currentLang = LANG_hi;
-    break;
-  case 'id':
-    currentLang = LANG_id;
-    break;
-  case 'nb_NO':
-    currentLang = LANG_nb_NO;
-    break;
-  default:
-    currentLang = LANG_en;
-    break;
-}
-
-
-/* 
-This variable lists all the keywords in each level, i.e. everything that should be displayed in red (of type `keyword`)
-
-There are several categories of keywords: 
-- SP_K_SP
-  These are the keywords that must be "alone" so neither preceded nor followed directly by a word 
-
-- K
-  These are the keywords that are independent of the context (formerly the symbols).
-  In particular, even if they are between 2 words, the syntax highlighting will select them
-
-- SP_K
-  This category of keywords allows you to have keywords that are not preceded
-  by another word, but that can be followed immediately by another word. (see the PR #2413)
-
-- K_SP
-  This category of keywords allows you to have keywords that can be preceded immediately
-  by another word, but that are not followed by another word.
-
-*/
-
-const KEYWORDS: {[key:number]: {[key:string]: string[] }  } = {
-  4 :{
-    "SP_K_SP" : [
-      currentLang._IS,
-      currentLang._AT,
-      currentLang._ADD_LIST,
-      currentLang._TO_LIST,
-      currentLang._REMOVE,
-      currentLang._FROM,
-    ],
-    "K" : [","],
-    "SP_K" : [
-      currentLang._PRINT,
-      currentLang._ASK,
-      currentLang._SLEEP,
-      currentLang._FORWARD,
-      currentLang._TURN,
-      currentLang._RANDOM,
-    ],
-    "K_SP" : [],
-  },
-  5 :{
-    "SP_K_SP" : [
-      currentLang._IS,
-      currentLang._AT,
-      currentLang._ADD_LIST,
-      currentLang._TO_LIST,
-      currentLang._REMOVE,
-      currentLang._FROM,
-      currentLang._IN,
-      currentLang._IF,
-      currentLang._ELSE,
-    ],
-    "K" : [","],
-    "SP_K" : [
-      currentLang._PRINT,
-      currentLang._ASK,
-      currentLang._SLEEP,
-      currentLang._FORWARD,
-      currentLang._TURN,
-      currentLang._RANDOM,
-    ],
-    "K_SP" : [],
-  },
-  6 :{
-    "SP_K_SP" : [
-      currentLang._IS,
-      currentLang._AT,
-      currentLang._ADD_LIST,
-      currentLang._TO_LIST,
-      currentLang._REMOVE,
-      currentLang._FROM,
-      currentLang._IN,
-      currentLang._IF,
-      currentLang._ELSE,
-    ],
-    "K" : [",","-","=","/","\\*","\\+"],
-    "SP_K" : [
-      currentLang._PRINT,
-      currentLang._ASK,
-      currentLang._SLEEP,
-      currentLang._FORWARD,
-      currentLang._TURN,
-      currentLang._RANDOM,
-    ],
-    "K_SP" : [],
-  },
-  7 :{
-    "SP_K_SP" : [
-      currentLang._IS,
-      currentLang._AT,
-      currentLang._ADD_LIST,
-      currentLang._TO_LIST,
-      currentLang._REMOVE,
-      currentLang._FROM,
-      currentLang._IN,
-      currentLang._IF,
-      currentLang._ELSE,
-      currentLang._REPEAT,
-      currentLang._TIMES,
-    ],
-    "K" : [",","-","=","/","\\*","\\+"],
-    "SP_K" : [
-      currentLang._PRINT,
-      currentLang._ASK,
-      currentLang._SLEEP,
-      currentLang._FORWARD,
-      currentLang._TURN,
-      currentLang._RANDOM,
-    ],
-    "K_SP" : [],
-  },
-  8 :{
-    "SP_K_SP" : [
-      currentLang._IS,
-      currentLang._AT,
-      currentLang._ADD_LIST,
-      currentLang._TO_LIST,
-      currentLang._REMOVE,
-      currentLang._FROM,
-      currentLang._IN,
-      currentLang._IF,
-      currentLang._REPEAT,
-    ],
-    "K" : [",","-","=","/","\\*","\\+"],
-    "SP_K" : [
-      currentLang._PRINT,
-      currentLang._ASK,
-      currentLang._SLEEP,
-      currentLang._FORWARD,
-      currentLang._TURN,
-      currentLang._RANDOM,
-      currentLang._ELSE,
-      currentLang._TIMES,
-    ],
-    "K_SP" : [],
-  },
-  9 :{
-    "SP_K_SP" : [
-      currentLang._IS,
-      currentLang._AT,
-      currentLang._ADD_LIST,
-      currentLang._TO_LIST,
-      currentLang._REMOVE,
-      currentLang._FROM,
-      currentLang._IN,
-      currentLang._IF,
-      currentLang._REPEAT,
-    ],
-    "K" : [",","-","=","/","\\*","\\+"],
-    "SP_K" : [
-      currentLang._PRINT,
-      currentLang._ASK,
-      currentLang._SLEEP,
-      currentLang._FORWARD,
-      currentLang._TURN,
-      currentLang._RANDOM,
-      currentLang._ELSE,
-      currentLang._TIMES,
-    ],
-    "K_SP" : [],
-  },
-  10 :{
-    "SP_K_SP" : [
-      currentLang._IS,
-      currentLang._AT,
-      currentLang._ADD_LIST,
-      currentLang._TO_LIST,
-      currentLang._REMOVE,
-      currentLang._FROM,
-      currentLang._IN,
-      currentLang._IF,
-      currentLang._FOR,
-    ],
-    "K" : [",","-","=","/","\\*","\\+"],
-    "SP_K" : [
-      currentLang._PRINT,
-      currentLang._ASK,
-      currentLang._SLEEP,
-      currentLang._FORWARD,
-      currentLang._TURN,
-      currentLang._RANDOM,
-      currentLang._ELSE,
-      currentLang._TIMES,
-    ],
-    "K_SP" : [],
-  },
-  11 :{
-    "SP_K_SP" : [
-      currentLang._IS,
-      currentLang._AT,
-      currentLang._ADD_LIST,
-      currentLang._TO_LIST,
-      currentLang._REMOVE,
-      currentLang._FROM,
-      currentLang._IN,
-      currentLang._IF,
-      currentLang._REPEAT,
-      currentLang._FOR,
-      currentLang._RANGE,
-      currentLang._TO,
-    ],
-    "K" : [",","-","=","/","\\*","\\+"],
-    "SP_K" : [
-      currentLang._PRINT,
-      currentLang._ASK,
-      currentLang._SLEEP,
-      currentLang._RANDOM,
-      currentLang._ELSE,
-    ],
-    "K_SP" : [],
-  },
-  12 :{
-    "SP_K_SP" : [
-      currentLang._IS,
-      currentLang._AT,
-      currentLang._ADD_LIST,
-      currentLang._TO_LIST,
-      currentLang._REMOVE,
-      currentLang._FROM,
-      currentLang._IN,
-      currentLang._IF,
-      currentLang._FOR,
-      currentLang._REPEAT,
-      currentLang._RANGE,
-      currentLang._TO,
-    ],
-    "K" : [",","-","=","/","\\*","\\+"],
-    "SP_K" : [
-      currentLang._PRINT,
-      currentLang._ASK,
-      currentLang._SLEEP,
-      currentLang._RANDOM,
-      currentLang._ELSE,
-    ],
-    "K_SP" : [],
-  },
-  13 :{
-    "SP_K_SP" : [
-      currentLang._IS,
-      currentLang._AT,
-      currentLang._ADD_LIST,
-      currentLang._TO_LIST,
-      currentLang._REMOVE,
-      currentLang._FROM,
-      currentLang._IN,
-      currentLang._IF,
-      currentLang._REPEAT,
-      currentLang._FOR,
-      currentLang._RANGE,
-      currentLang._TO,
-      currentLang._AND,
-      currentLang._OR,
-    ],
-    "K" : [",","-","=","/","\\*","\\+"],
-    "SP_K" : [
-      currentLang._PRINT,
-      currentLang._ASK,
-      currentLang._SLEEP,
-      currentLang._RANDOM,
-      currentLang._ELSE,
-    ],
-    "K_SP" : [],
-  },
-  14 :{
-    "SP_K_SP" : [
-      currentLang._IS,
-      currentLang._AT,
-      currentLang._ADD_LIST,
-      currentLang._TO_LIST,
-      currentLang._REMOVE,
-      currentLang._FROM,
-      currentLang._IN,
-      currentLang._IF,
-      currentLang._REPEAT,
-      currentLang._FOR,
-      currentLang._RANGE,
-      currentLang._TO,
-      currentLang._AND,
-      currentLang._OR,
-      currentLang._ELSE,
-    ],
-    "K" : [",","-","=","/","\\*","\\+","<",">","!"],
-    "SP_K" : [
-      currentLang._PRINT,
-      currentLang._ASK,
-      currentLang._SLEEP,
-      currentLang._RANDOM,
-    ],
-    "K_SP" : [],
-  },
-  15 :{
-    "SP_K_SP" : [
-      currentLang._IS,
-      currentLang._AT,
-      currentLang._ADD_LIST,
-      currentLang._TO_LIST,
-      currentLang._REMOVE,
-      currentLang._FROM,
-      currentLang._IN,
-      currentLang._IF,
-      currentLang._REPEAT,
-      currentLang._FOR,
-      currentLang._RANGE,
-      currentLang._TO,
-      currentLang._AND,
-      currentLang._OR,
-      currentLang._WHILE,
-    ],
-    "K" : [",","-","=","/","\\*","\\+","<",">","!"],
-    "SP_K" : [
-      currentLang._PRINT,
-      currentLang._ASK,
-      currentLang._SLEEP,
-      currentLang._RANDOM,
-      currentLang._ELSE,
-    ],
-    "K_SP" : [],
-  },
-  16 :{
-    "SP_K_SP" : [
-      currentLang._IS,
-      currentLang._AT,
-      currentLang._ADD_LIST,
-      currentLang._TO_LIST,
-      currentLang._REMOVE,
-      currentLang._FROM,
-      currentLang._IN,
-      currentLang._IF,
-      currentLang._ELSE,
-      currentLang._REPEAT,
-      currentLang._FOR,
-      currentLang._RANGE,
-      currentLang._TO,
-      currentLang._AND,
-      currentLang._OR,
-      currentLang._WHILE,
-    ],
-    "K" : [",","-","=","/","\\*","\\+","<",">","!","\\[","\\]"],
-    "SP_K" : [
-      currentLang._PRINT,
-      currentLang._ASK,
-      currentLang._SLEEP,
-      currentLang._RANDOM,
-    ],
-    "K_SP" : [],
-  },
-  17 :{
-    "SP_K_SP" : [
-      currentLang._IS,
-      currentLang._AT,
-      currentLang._ADD_LIST,
-      currentLang._TO_LIST,
-      currentLang._REMOVE,
-      currentLang._FROM,
-      currentLang._IN,
-      currentLang._IF,
-      currentLang._ELSE,
-      currentLang._REPEAT,
-      currentLang._FOR,
-      currentLang._RANGE,
-      currentLang._TO,
-      currentLang._AND,
-      currentLang._OR,
-      currentLang._WHILE,
-    ],
-    "K" : [",","-","=","/","\\*","\\+","<",">","!","\\[","\\]",":"],
-    "SP_K" : [
-      currentLang._PRINT,
-      currentLang._ASK,
-      currentLang._SLEEP,
-      currentLang._RANDOM,
-    ],
-    "K_SP" : [
-      currentLang._ELIF,
-    ],
-  },
-  18 :{
-    "SP_K_SP" : [
-      currentLang._IS,
-      currentLang._AT,
-      currentLang._ADD_LIST,
-      currentLang._TO_LIST,
-      currentLang._REMOVE,
-      currentLang._FROM,
-      currentLang._IN,
-      currentLang._IF,
-      currentLang._ELSE,
-      currentLang._REPEAT,
-      currentLang._FOR,
-      currentLang._RANGE,
-      currentLang._TO,
-      currentLang._AND,
-      currentLang._OR,
-      currentLang._WHILE,
-      currentLang._INPUT,
-    ],
-    "K" : [",","-","=","/","\\*","\\+","<",">","!","\\[","\\]",":","\\(","\\)"],
-    "SP_K" : [
-      currentLang._PRINT,
-      currentLang._SLEEP,
-      currentLang._RANDOM,
-    ],
-    "K_SP" : [
-      currentLang._ELIF,
-    ],
-  },
-}
-
-
-// List of rules by level
-const LEVELS = [
-  { name: 'level1' , rules: {"start" : [ rule_level1() ] },},
-  { name: 'level2' , rules: {"start" : [ rule_level2() ] },},
-  { name: 'level3' , rules: {"start" : [ rule_level3() ] },},
-  { name: 'level4' , rules: {"start" : [ ruleALL(4) ] },},
-  { name: 'level5' , rules: {"start" : [ ruleALL(5) ] },},
-  { name: 'level6' , rules: {"start" : [ ruleALL(6, true) ] },},
-  { name: 'level7' , rules: {"start" : [ ruleALL(7, true) ] },},
-  { name: 'level8' , rules: {"start" : [ ruleALL(8, true) ] },},
-  { name: 'level9' , rules: {"start" : [ ruleALL(9, true) ] },},
-  { name: 'level10', rules: {"start" : [ ruleALL(10, true) ] },},
-  { name: 'level11', rules: {"start" : [ ruleALL(11, true) ] },},
-  { name: 'level12', rules: {"start" : [ ruleALL(12, true, true) ] },},
-  { name: 'level13', rules: {"start" : [ ruleALL(13, true, true) ] },},
-  { name: 'level14', rules: {"start" : [ ruleALL(14, true, true) ] },},
-  { name: 'level15', rules: {"start" : [ ruleALL(15, true, true) ] },},
-  { name: 'level16', rules: {"start" : [ ruleALL(16, true, true) ] },},
-  { name: 'level17', rules: {"start" : [ ruleALL(17, true, true) ] },},
-  { name: 'level18', rules: {"start" : [ ruleALL(18, true, true) ] },},
-];
-
-
-
-/*
-In the first levels, the strings are not yet well defined,
-so we have to color them with respect to what is around,
-so we use particular functions
-*/
-
-function rule_level1() {
-  return [{
-    regex: START_LINE + "(" + currentLang._ASK + ")(.*)$",
-    token: ['text','keyword','text'],
-    next: 'start',
-  },{
-    regex: START_LINE + "(" + currentLang._PRINT + ")(.*)$",
-    token: ['text','keyword','text'],
-    next: 'start',
-  },{
-    regex: START_LINE + "(" + currentLang._ECHO + ")(.*)$",
-    token: ['text','keyword','text'],
-    next: 'start',
-  },{
-    regex: START_LINE + "(" + currentLang._COLOR + ")(" + END_WORD + ")(.*)$",
-    token: ['text','keyword','text','text'],
-    next: 'start',
-  }, {
-    regex: START_LINE + "(" + currentLang._COLOR + ")(" + SPACE + ")(" + WORD + ")( *)$",
-    token: ['text','keyword','text','keyword','text'],
-    next: 'start',
-  },{
-    regex: START_LINE + "(" + currentLang._FORWARD + ")(.*)$",
-    token: ['text','keyword','text'],
-    next: 'start',
-  },{
-    regex: START_LINE + "(" + currentLang._TURN + ")( *)(" + currentLang._LEFT + ")( *)$",
-    token: ['text','keyword','text','keyword','text'],
-    next: 'start',
-  },{
-    regex: START_LINE + "(" + currentLang._TURN + ")( *)(" + currentLang._RIGHT + ")( *)$",
-    token: ['text','keyword','text','keyword','text'],
-    next: 'start',
-  },{
-    regex: START_LINE + "(" + currentLang._TURN + ")(.*)$",
-    token: ['text','keyword','text'],
-    next: 'start',
-  },{
-    regex: '#.*$',
-    token: 'comment',
-    next: 'start',
-  },{
-    regex: '\_\\?\_',
-    token: 'invalid',
-    next: 'start',
-  },{
-    regex: '(^| )(_)(?=( |$))',
-    token: ['text','invalid','text'],
-    next: 'start',
-  } ];
-}
-
-function rule_level2() {
-  return [{
-    regex: START_LINE + "("+WORD+ ")(" + SPACE + ")(" + currentLang._IS + ")( *)(" + currentLang._ASK + ")(.*)$",
-    token: ["text",'text','text','keyword','text','keyword','text'],
-    next: 'start',
-  },{
-    regex: START_LINE + "("+WORD+ ")(" + SPACE + ")(" + currentLang._IS + ")( *)(.*)$",
-    token: ["text",'text','text','keyword','text','text'],
-    next: 'start',
-  },{
-    regex: START_LINE + "(" + currentLang._PRINT + ")(.*)$",
-    token: ["text",'keyword','text'],
-    next: 'start',
-  },{
-    regex: START_LINE + "(" + currentLang._SLEEP + ")(.*)$",
-    token: ["text",'keyword','text'],
-    next: 'start',
-  },{
-    regex: START_LINE + "(" + currentLang._TURN + ")(.*)$",
-    token: ["text",'keyword','text'],
-    next: 'start',
-  },{
-    regex: START_LINE + "(" + currentLang._FORWARD + ")(.*)$",
-    token: ["text",'keyword','text'],
-    next: 'start',
-  },{
-    regex: '#.*$',
-    token: 'comment',
-    next: 'start',
-  },{
-    regex: '\_\\?\_',
-    token: 'invalid',
-    next: 'start',
-  },{
-    regex: '(^| )(_)(?=( |$))',
-    token: ['text','invalid','text'],
-    next: 'start',
-  } ];
-}
-
-function rule_level3() {
-  return [{
-    regex: START_LINE + "("+WORD+ ")(" + SPACE + ")(" + currentLang._IS + ")( *)(" + currentLang._ASK + ")(.*)$",
-    token: ["text",'text','text','keyword','text','keyword','text'],
-    next: 'start',
-  },{
-    regex: START_LINE + "("+WORD+ ")(" + SPACE + ")(" + currentLang._IS + ")( *)(.*)$",
-    token: ["text",'text','text','keyword','text','text'],
-    next: 'start',
-  },{
-    regex: START_LINE + "(" + currentLang._REMOVE + ")( *)(.*)(" + SPACE + ")(" + currentLang._FROM + ")( *)("+ WORD +")$",
-    token: ["text",'keyword','text','text','text','keyword','text','text'],
-    next: 'start',
-  },{
-    regex: START_LINE + "(" + currentLang._ADD_LIST + ")( *)(.*)(" + SPACE + ")(" + currentLang._TO_LIST + ")( *)("+ WORD +")$",
-    token: ["text",'keyword','text','text','text','keyword','text','text'],
-    next: 'start',
-  },{
-    regex: START_LINE + currentLang._PRINT ,
-    token: ['keyword'],
-    next: 'start',
-  },{
-    regex: START_LINE + currentLang._TURN ,
-    token: ['keyword'],
-    next: 'start',
-  },{
-    regex: START_LINE + currentLang._SLEEP ,
-    token: ['keyword'],
-    next: 'start',
-  },{
-    regex: START_LINE + currentLang._FORWARD ,
-    token: ['keyword'],
-    next: 'start',
-  },{
-    regex: START_WORD + currentLang._AT + SPACE + currentLang._RANDOM ,
-    token: ['keyword'],
-    next: 'start',
-  },{
-    regex: START_WORD + currentLang._AT ,
-    token: ['keyword'],
-    next: 'start',
-  },{
-    regex: '#.*$',
-    token: 'comment',
-    next: 'start',
-  },{
-    regex: '\_\\?\_',
-    token: 'invalid',
-    next: 'start',
-  },{
-    regex: '(^| )(_)(?=( |$))',
-    token: ['text','invalid','text'],
-    next: 'start',
-  } ];
-}
-
-
-
-/*
-In the following levels,
-so what is not in quotes is code,
-and any keyword in the code can be colored independently
-of what is around it, so we use a general function
-*/
-
-
-
-function ruleALL(level:number, number = false, with_decimal = false ) {
-  var list_rules = [];
-
-  /* Rule for comments : */
-  list_rules.push( {
-    regex: '#.*$',
-    token: 'comment',
-    next: 'start',
-  } );
-
-  /* Rule for quoted string : */
-  list_rules.push( {
-    regex: '\"[^\"]*\"',
-    token: 'constant.character',
-    next: 'start',
-  } );
-  list_rules.push( {
-    regex: "\'[^\']*\'",
-    token: 'constant.character',
-    next: 'start',
-  } );
-
-  /* Rule for blanks marks : */
-  list_rules.push( {
-    regex: '\_\\?\_',
-    token: 'invalid',
-    next: 'start',
-  });
-  list_rules.push( {
-    regex: '(^| )(_)(?=( |$))',
-    token: ['text','invalid','text'],
-    next: 'start',
-  } );
-
-
-
-  /* Rules for numbers */
-  if (number) {
-    if (with_decimal) {
-        list_rules.push({
-          regex: START_WORD + '[0-9]*\\.?[0-9]+' + END_WORD,
-          token: 'variable', // it would be better to use `constant.numeric` but the color is the same as the text
-          next: 'start',
-        });
-
-        /* Special case of an order directly followed by a number */
-        for (const command in KEYWORDS[level]["SP_K"]) { 
-          list_rules.push({
-            regex: START_WORD + "("+ KEYWORDS[level]["SP_K"][command] + ')([0-9]*\\.?[0-9]+)' + END_WORD,
-            token: ['text','keyword','variable'], // it would be better to use `constant.numeric` but the color is the same as the text
-            next: 'start',
-          });
-        }
-        for (const command in KEYWORDS[level]["K"]) { 
-          list_rules.push({
-            regex: "(" + KEYWORDS[level]["K"][command] + ')([0-9]*\\.?[0-9]+)' + END_WORD,
-            token: ['keyword','variable'], // it would be better to use `constant.numeric` but the color is the same as the text
-            next: 'start',
-          });
-        }
-        
-
-      } else {
-        list_rules.push({
-          regex: START_WORD + '[0-9]+' + END_WORD,
-          token: 'variable', // it would be better to use `constant.numeric` but the color is the same as the text
-          next: 'start',
-        });
-
-        /* Special case of an order directly followed by a number */
-        for (const command in KEYWORDS[level]["SP_K"]) { 
-          list_rules.push({
-            regex: START_WORD + "("+ KEYWORDS[level]["SP_K"][command] + ')([0-9]+)' + END_WORD,
-            token: ['text','keyword','variable'], // it would be better to use `constant.numeric` but the color is the same as the text
-            next: 'start',
-          });
-        }
-        for (const command in KEYWORDS[level]["K"]) { 
-          list_rules.push({
-            regex: "(" + KEYWORDS[level]["K"][command] + ')([0-9]+)' + END_WORD,
-            token: ['keyword','variable'], // it would be better to use `constant.numeric` but the color is the same as the text
-            next: 'start',
-          });
-        }
-
-
-      }
->>>>>>> 31e56a25
   }
 }
 
