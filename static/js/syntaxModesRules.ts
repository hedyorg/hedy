--- conflicted
+++ resolved
@@ -418,11 +418,8 @@
           rule_string(),
           rule_keywords(4),
           rule_symbols('\,'),
-<<<<<<< HEAD
-          rule_comment(),
-=======
-          rule_blank(),
->>>>>>> bff7ab53
+          rule_comment(),
+          rule_blank(),
         ]
     },
   },
@@ -433,11 +430,8 @@
           rule_string(),
           rule_keywords(5),
           rule_symbols('\,'),
-<<<<<<< HEAD
-          rule_comment(),
-=======
-          rule_blank(),
->>>>>>> bff7ab53
+          rule_comment(),
+          rule_blank(),
         ]
     },
   },
@@ -448,11 +442,8 @@
           rule_string(),
           rule_keywords(6),
           rule_symbols('\-\+\=\/\*\,'),
-<<<<<<< HEAD
-          rule_comment(),
-=======
-          rule_blank(),
->>>>>>> bff7ab53
+          rule_comment(),
+          rule_blank(),
         ]
     },
   },
@@ -463,11 +454,8 @@
           rule_string(),
           rule_keywords(7),
           rule_symbols('\-\+\=\/\*\,'),
-<<<<<<< HEAD
-          rule_comment(),
-=======
-          rule_blank(),
->>>>>>> bff7ab53
+          rule_comment(),
+          rule_blank(),
         ]
     },
   },
@@ -478,11 +466,8 @@
           rule_string(),
           rule_keywords(8),
           rule_symbols('\-\+\=\/\*\,'),
-<<<<<<< HEAD
-          rule_comment(),
-=======
-          rule_blank(),
->>>>>>> bff7ab53
+          rule_comment(),
+          rule_blank(),
         ]
     },
   },
@@ -493,11 +478,8 @@
           rule_string(),
           rule_keywords(9),
           rule_symbols('\-\+\=\/\*\,'),
-<<<<<<< HEAD
-          rule_comment(),
-=======
-          rule_blank(),
->>>>>>> bff7ab53
+          rule_comment(),
+          rule_blank(),
         ]
     },
   },
@@ -508,11 +490,8 @@
           rule_string(),
           rule_keywords(10),
           rule_symbols('\-\+\=\/\*\,'),
-<<<<<<< HEAD
-          rule_comment(),
-=======
-          rule_blank(),
->>>>>>> bff7ab53
+          rule_comment(),
+          rule_blank(),
         ]
     },
   },
@@ -523,11 +502,8 @@
           rule_string(),
           rule_keywords(11),
           rule_symbols('\-\+\=\/\*\,'),
-<<<<<<< HEAD
-          rule_comment(),
-=======
-          rule_blank(),
->>>>>>> bff7ab53
+          rule_comment(),
+          rule_blank(),
         ]
     },
   },
@@ -538,11 +514,8 @@
           rule_string(),
           rule_keywords(12),
           rule_symbols('\-\+\=\/\*\,'),
-<<<<<<< HEAD
-          rule_comment(),
-=======
-          rule_blank(),
->>>>>>> bff7ab53
+          rule_comment(),
+          rule_blank(),
         ]
     },
   },
@@ -553,11 +526,8 @@
           rule_string(),
           rule_keywords(13),
           rule_symbols('\-\+\=\/\*\,'),
-<<<<<<< HEAD
-          rule_comment(),
-=======
-          rule_blank(),
->>>>>>> bff7ab53
+          rule_comment(),
+          rule_blank(),
         ]
     },
   },
@@ -568,11 +538,8 @@
           rule_string(),
           rule_keywords(14),
           rule_symbols('\-\+\=\/\*\,\<\>\!'),
-<<<<<<< HEAD
-          rule_comment(),
-=======
-          rule_blank(),
->>>>>>> bff7ab53
+          rule_comment(),
+          rule_blank(),
         ]
     },
   },
@@ -583,11 +550,8 @@
           rule_string(),
           rule_keywords(15),
           rule_symbols('\-\+\=\/\*\,\<\>\!'),
-<<<<<<< HEAD
-          rule_comment(),
-=======
-          rule_blank(),
->>>>>>> bff7ab53
+          rule_comment(),
+          rule_blank(),
         ]
     },
   },
@@ -598,11 +562,8 @@
           rule_string(),
           rule_keywords(16),
           rule_symbols('\-\+\=\/\*\,\<\>\!\\[\\]'),
-<<<<<<< HEAD
-          rule_comment(),
-=======
-          rule_blank(),
->>>>>>> bff7ab53
+          rule_comment(),
+          rule_blank(),
         ]
     },
   },
@@ -613,11 +574,8 @@
           rule_string(),
           rule_keywords(17),
           rule_symbols('\-\+\=\/\*\,\<\>\!\\[\\]\:'),
-<<<<<<< HEAD
-          rule_comment(),
-=======
-          rule_blank(),
->>>>>>> bff7ab53
+          rule_comment(),
+          rule_blank(),
         ]
     },
   },
@@ -628,11 +586,8 @@
           rule_string(),
           rule_keywords(18),
           rule_symbols('\-\+\=\/\*\,\<\>\!\\[\\]\\(\\)'),
-<<<<<<< HEAD
-          rule_comment(),
-=======
-          rule_blank(),
->>>>>>> bff7ab53
+          rule_comment(),
+          rule_blank(),
         ]
     },
   },
