import {LANG_en} from './syntaxLang-en';
import {LANG_es} from './syntaxLang-es';
import {LANG_nl} from './syntaxLang-nl';
import {LANG_ar} from './syntaxLang-ar';
import {LANG_fr} from './syntaxLang-fr';
import {LANG_hi} from './syntaxLang-hi';
import {LANG_tr} from './syntaxLang-tr';
import {LANG_id} from './syntaxLang-id';
import {LANG_nb_NO} from './syntaxLang-nb_NO';


// A bunch of code expects a global "State" object. Set it here if not
// set yet.
if (!window.State) {
window.State = {};
}


// extension of \w
// A-z is different from A-Za-z (see an ascii table)
const CHARACTER = '0-9_A-Za-zÀ-ÿء-ي'; 
const WORD      = '[' + CHARACTER + "]+";
const SPACE     = " +";


// replacement of \b (or rather \m and \M )
// to detect the beginning and the end of a word without selecting them
// https://www.regular-expressions.info/wordboundaries.html
/*const START_WORD = '(?<![' + CHARACTER + '])(?=[' + CHARACTER + '])';*/
/*const END_WORD = '(?<=[' + CHARACTER + '])(?![' + CHARACTER + '])';*/

const START_LINE = '(^ *)';

const START_WORD = '(^| )';
const END_WORD = '(?![' + CHARACTER + '])';

// Contains the current keywords based on the current language
var currentLang: {
  _PRINT: string;
  _IS: string;
  _ASK: string;
  _ECHO: string;
  _COLOR: string;
  _BLACK: string;
  _BLUE: string;
  _BROWN: string;
  _GRAY: string;
  _GREEN: string;
  _ORANGE: string;
  _PINK: string;
  _PURPLE: string;
  _RED: string;
  _WHITE: string;
  _YELLOW: string;
  _FORWARD: string;
  _TURN: string;
  _LEFT: string;
  _RIGHT: string;
  _SLEEP: string;
  _ADD_LIST: string;
  _TO_LIST: string;
  _REMOVE: string;
  _FROM: string;
  _AT: string;
  _RANDOM: string;
  _IN: string;
  _IF: string;
  _ELSE: string;
  _AND: string;
  _REPEAT: string;
  _TIMES: string;
  _FOR: string;
  _RANGE: string;
  _TO: string;
  _STEP: string;
  _ELIF: string;
  _INPUT: string;
  _OR: string;
  _WHILE: string;
  _LENGTH: string;
};

switch(window.State.keyword_language){
  case 'nl':
    currentLang = LANG_nl;
    break;
  case 'ar':
    currentLang = LANG_ar;
    break;
  case 'es':
    currentLang = LANG_es;
    break;
  case 'fr':
    currentLang = LANG_fr;
    break;
  case 'tr':
    currentLang = LANG_tr;
    break;
  case 'hi':
    currentLang = LANG_hi;
    break;
  case 'id':
    currentLang = LANG_id;
    break;
  case 'nb_NO':
    currentLang = LANG_nb_NO;
    break;
  default:
    currentLang = LANG_en;
    break;
}


<<<<<<< HEAD
// Lists of keywords by level
const COMMANDS: {[key:number]: string[]} = {
  4 :[
    currentLang._ASK,
    currentLang._COLOR,
    currentLang._IS,
    currentLang._PRINT,
    currentLang._FORWARD,
    currentLang._TURN,
    currentLang._SLEEP,
    currentLang._AT,
    currentLang._RANDOM,
    currentLang._ADD_LIST,
    currentLang._TO_LIST,
    currentLang._REMOVE,
    currentLang._FROM,
  ],
  5 :[
    currentLang._ASK,
    currentLang._IS,
    currentLang._PRINT,
    currentLang._FORWARD,
    currentLang._TURN,
    currentLang._SLEEP,
    currentLang._AT,
    currentLang._RANDOM,
    currentLang._ADD_LIST,
    currentLang._TO_LIST,
    currentLang._REMOVE,
    currentLang._FROM,
    currentLang._IN,
    currentLang._IF,
    currentLang._ELSE,
  ],
  6 :[
    currentLang._ASK,
    currentLang._IS,
    currentLang._PRINT,
    currentLang._FORWARD,
    currentLang._TURN,
    currentLang._SLEEP,
    currentLang._AT,
    currentLang._RANDOM,
    currentLang._ADD_LIST,
    currentLang._TO_LIST,
    currentLang._REMOVE,
    currentLang._FROM,
    currentLang._IN,
    currentLang._IF,
    currentLang._ELSE,
  ],
  7 :[
    currentLang._ASK,
    currentLang._IS,
    currentLang._PRINT,
    currentLang._FORWARD,
    currentLang._TURN,
    currentLang._SLEEP,
    currentLang._AT,
    currentLang._RANDOM,
    currentLang._ADD_LIST,
    currentLang._TO_LIST,
    currentLang._REMOVE,
    currentLang._FROM,
    currentLang._IN,
    currentLang._IF,
    currentLang._ELSE,
    currentLang._REPEAT,
    currentLang._TIMES,
  ],
  8 :[
    currentLang._ASK,
    currentLang._IS,
    currentLang._PRINT,
    currentLang._FORWARD,
    currentLang._TURN,
    currentLang._SLEEP,
    currentLang._AT,
    currentLang._RANDOM,
    currentLang._ADD_LIST,
    currentLang._TO_LIST,
    currentLang._REMOVE,
    currentLang._FROM,
    currentLang._IN,
    currentLang._IF,
    currentLang._ELSE,
    currentLang._REPEAT,
    currentLang._TIMES,
  ],
  9 :[
    currentLang._ASK,
    currentLang._IS,
    currentLang._PRINT,
    currentLang._FORWARD,
    currentLang._TURN,
    currentLang._SLEEP,
    currentLang._AT,
    currentLang._RANDOM,
    currentLang._ADD_LIST,
    currentLang._TO_LIST,
    currentLang._REMOVE,
    currentLang._FROM,
    currentLang._IN,
    currentLang._IF,
    currentLang._ELSE,
    currentLang._REPEAT,
    currentLang._TIMES,
  ],
  10 :[
    currentLang._ASK,
    currentLang._IS,
    currentLang._PRINT,
    currentLang._FORWARD,
    currentLang._TURN,
    currentLang._SLEEP,
    currentLang._AT,
    currentLang._RANDOM,
    currentLang._ADD_LIST,
    currentLang._TO_LIST,
    currentLang._REMOVE,
    currentLang._FROM,
    currentLang._IN,
    currentLang._IF,
    currentLang._ELSE,
    currentLang._REPEAT,
    currentLang._TIMES,
    currentLang._FOR,
  ],
  11 :[
    currentLang._ASK,
    currentLang._IS,
    currentLang._PRINT,
    currentLang._SLEEP,
    currentLang._AT,
    currentLang._RANDOM,
    currentLang._ADD_LIST,
    currentLang._TO_LIST,
    currentLang._REMOVE,
    currentLang._FROM,
    currentLang._IN,
    currentLang._IF,
    currentLang._ELSE,
    currentLang._FOR,
    currentLang._RANGE,
    currentLang._TO,
  ],
  12 :[
    currentLang._ASK,
    currentLang._IS,
    currentLang._PRINT,
    currentLang._SLEEP,
    currentLang._AT,
    currentLang._RANDOM,
    currentLang._ADD_LIST,
    currentLang._TO_LIST,
    currentLang._REMOVE,
    currentLang._FROM,
    currentLang._IN,
    currentLang._IF,
    currentLang._ELSE,
    currentLang._FOR,
    currentLang._RANGE,
    currentLang._TO,
  ],
  13 :[
    currentLang._ASK,
    currentLang._IS,
    currentLang._PRINT,
    currentLang._SLEEP,
    currentLang._AT,
    currentLang._RANDOM,
    currentLang._ADD_LIST,
    currentLang._TO_LIST,
    currentLang._REMOVE,
    currentLang._FROM,
    currentLang._IN,
    currentLang._IF,
    currentLang._ELSE,
    currentLang._FOR,
    currentLang._RANGE,
    currentLang._TO,
    currentLang._AND,
    currentLang._OR,
  ],
  14 :[
    currentLang._ASK,
    currentLang._IS,
    currentLang._PRINT,
    currentLang._SLEEP,
    currentLang._AT,
    currentLang._RANDOM,
    currentLang._ADD_LIST,
    currentLang._TO_LIST,
    currentLang._REMOVE,
    currentLang._FROM,
    currentLang._IN,
    currentLang._IF,
    currentLang._ELSE,
    currentLang._FOR,
    currentLang._RANGE,
    currentLang._TO,
    currentLang._AND,
    currentLang._OR,
  ],
  15 :[
    currentLang._ASK,
    currentLang._IS,
    currentLang._PRINT,
    currentLang._SLEEP,
    currentLang._AT,
    currentLang._RANDOM,
    currentLang._ADD_LIST,
    currentLang._TO_LIST,
    currentLang._REMOVE,
    currentLang._FROM,
    currentLang._IN,
    currentLang._IF,
    currentLang._ELSE,
    currentLang._FOR,
    currentLang._RANGE,
    currentLang._TO,
    currentLang._AND,
    currentLang._OR,
    currentLang._WHILE,
  ],
  16 :[
    currentLang._ASK,
    currentLang._IS,
    currentLang._PRINT,
    currentLang._SLEEP,
    currentLang._AT,
    currentLang._RANDOM,
    currentLang._ADD_LIST,
    currentLang._TO_LIST,
    currentLang._REMOVE,
    currentLang._FROM,
    currentLang._IN,
    currentLang._IF,
    currentLang._ELSE,
    currentLang._FOR,
    currentLang._RANGE,
    currentLang._TO,
    currentLang._AND,
    currentLang._OR,
    currentLang._WHILE,
  ],
  17 :[
    currentLang._ASK,
    currentLang._IS,
    currentLang._PRINT,
    currentLang._SLEEP,
    currentLang._AT,
    currentLang._RANDOM,
    currentLang._ADD_LIST,
    currentLang._TO_LIST,
    currentLang._REMOVE,
    currentLang._FROM,
    currentLang._IN,
    currentLang._IF,
    currentLang._ELSE,
    currentLang._FOR,
    currentLang._RANGE,
    currentLang._TO,
    currentLang._AND,
    currentLang._OR,
    currentLang._WHILE,
    currentLang._ELIF,
  ],
  18 :[
    currentLang._IS,
    currentLang._PRINT,
    currentLang._SLEEP,
    currentLang._AT,
    currentLang._RANDOM,
    currentLang._ADD_LIST,
    currentLang._TO_LIST,
    currentLang._REMOVE,
    currentLang._FROM,
    currentLang._IN,
    currentLang._IF,
    currentLang._ELSE,
    currentLang._FOR,
    currentLang._RANGE,
    currentLang._TO,
    currentLang._AND,
    currentLang._OR,
    currentLang._WHILE,
    currentLang._ELIF,
    currentLang._INPUT,
  ],
}
=======
/* 
This variable lists all the keywords in each level, i.e. everything that should be displayed in red (of type `keyword`)
>>>>>>> 6ee4a805

There are several categories of keywords: 
- SP_K_SP
  These are the keywords that must be "alone" so neither preceded nor followed directly by a word 

- K
  These are the keywords that are independent of the context (formerly the symbols).
  In particular, even if they are between 2 words, the syntax highlighting will select them

- SP_K
  This category of keywords allows you to have keywords that are not preceded
  by another word, but that can be followed immediately by another word. (see the PR #2413)

- K_SP
  This category of keywords allows you to have keywords that can be preceded immediately
  by another word, but that are not followed by another word.

*/

const KEYWORDS: {[key:number]: {[key:string]: string[] }  } = {
  4 :{
    "SP_K_SP" : [
      currentLang._IS,
      currentLang._AT,
      currentLang._ADD_LIST,
      currentLang._TO_LIST,
      currentLang._REMOVE,
      currentLang._FROM,
    ],
    "K" : [","],
    "SP_K" : [
      currentLang._PRINT,
      currentLang._ASK,
      currentLang._SLEEP,
      currentLang._FORWARD,
      currentLang._TURN,
      currentLang._RANDOM,
    ],
    "K_SP" : [],
  },
  5 :{
    "SP_K_SP" : [
      currentLang._IS,
      currentLang._AT,
      currentLang._ADD_LIST,
      currentLang._TO_LIST,
      currentLang._REMOVE,
      currentLang._FROM,
      currentLang._IN,
      currentLang._IF,
      currentLang._ELSE,
    ],
    "K" : [","],
    "SP_K" : [
      currentLang._PRINT,
      currentLang._ASK,
      currentLang._SLEEP,
      currentLang._FORWARD,
      currentLang._TURN,
      currentLang._RANDOM,
    ],
    "K_SP" : [],
  },
  6 :{
    "SP_K_SP" : [
      currentLang._IS,
      currentLang._AT,
      currentLang._ADD_LIST,
      currentLang._TO_LIST,
      currentLang._REMOVE,
      currentLang._FROM,
      currentLang._IN,
      currentLang._IF,
      currentLang._ELSE,
    ],
    "K" : [",","-","=","/","\\*","\\+"],
    "SP_K" : [
      currentLang._PRINT,
      currentLang._ASK,
      currentLang._SLEEP,
      currentLang._FORWARD,
      currentLang._TURN,
      currentLang._RANDOM,
    ],
    "K_SP" : [],
  },
  7 :{
    "SP_K_SP" : [
      currentLang._IS,
      currentLang._AT,
      currentLang._ADD_LIST,
      currentLang._TO_LIST,
      currentLang._REMOVE,
      currentLang._FROM,
      currentLang._IN,
      currentLang._IF,
      currentLang._ELSE,
      currentLang._REPEAT,
      currentLang._TIMES,
    ],
    "K" : [",","-","=","/","\\*","\\+"],
    "SP_K" : [
      currentLang._PRINT,
      currentLang._ASK,
      currentLang._SLEEP,
      currentLang._FORWARD,
      currentLang._TURN,
      currentLang._RANDOM,
    ],
    "K_SP" : [],
  },
  8 :{
    "SP_K_SP" : [
      currentLang._IS,
      currentLang._AT,
      currentLang._ADD_LIST,
      currentLang._TO_LIST,
      currentLang._REMOVE,
      currentLang._FROM,
      currentLang._IN,
      currentLang._IF,
      currentLang._REPEAT,
    ],
    "K" : [",","-","=","/","\\*","\\+"],
    "SP_K" : [
      currentLang._PRINT,
      currentLang._ASK,
      currentLang._SLEEP,
      currentLang._FORWARD,
      currentLang._TURN,
      currentLang._RANDOM,
      currentLang._ELSE,
      currentLang._TIMES,
    ],
    "K_SP" : [],
  },
  9 :{
    "SP_K_SP" : [
      currentLang._IS,
      currentLang._AT,
      currentLang._ADD_LIST,
      currentLang._TO_LIST,
      currentLang._REMOVE,
      currentLang._FROM,
      currentLang._IN,
      currentLang._IF,
      currentLang._REPEAT,
    ],
    "K" : [",","-","=","/","\\*","\\+"],
    "SP_K" : [
      currentLang._PRINT,
      currentLang._ASK,
      currentLang._SLEEP,
      currentLang._FORWARD,
      currentLang._TURN,
      currentLang._RANDOM,
      currentLang._ELSE,
      currentLang._TIMES,
    ],
    "K_SP" : [],
  },
  10 :{
    "SP_K_SP" : [
      currentLang._IS,
      currentLang._AT,
      currentLang._ADD_LIST,
      currentLang._TO_LIST,
      currentLang._REMOVE,
      currentLang._FROM,
      currentLang._IN,
      currentLang._IF,
      currentLang._REPEAT,
      currentLang._FOR,
    ],
    "K" : [",","-","=","/","\\*","\\+"],
    "SP_K" : [
      currentLang._PRINT,
      currentLang._ASK,
      currentLang._SLEEP,
      currentLang._FORWARD,
      currentLang._TURN,
      currentLang._RANDOM,
      currentLang._ELSE,
      currentLang._TIMES,
    ],
    "K_SP" : [],
  },
  11 :{
    "SP_K_SP" : [
      currentLang._IS,
      currentLang._AT,
      currentLang._ADD_LIST,
      currentLang._TO_LIST,
      currentLang._REMOVE,
      currentLang._FROM,
      currentLang._IN,
      currentLang._IF,
      currentLang._FOR,
      currentLang._RANGE,
      currentLang._TO,
    ],
    "K" : [",","-","=","/","\\*","\\+"],
    "SP_K" : [
      currentLang._PRINT,
      currentLang._ASK,
      currentLang._SLEEP,
      currentLang._RANDOM,
      currentLang._ELSE,
    ],
    "K_SP" : [],
  },
  12 :{
    "SP_K_SP" : [
      currentLang._IS,
      currentLang._AT,
      currentLang._ADD_LIST,
      currentLang._TO_LIST,
      currentLang._REMOVE,
      currentLang._FROM,
      currentLang._IN,
      currentLang._IF,
      currentLang._FOR,
      currentLang._RANGE,
      currentLang._TO,
    ],
    "K" : [",","-","=","/","\\*","\\+"],
    "SP_K" : [
      currentLang._PRINT,
      currentLang._ASK,
      currentLang._SLEEP,
      currentLang._RANDOM,
      currentLang._ELSE,
    ],
    "K_SP" : [],
  },
  13 :{
    "SP_K_SP" : [
      currentLang._IS,
      currentLang._AT,
      currentLang._ADD_LIST,
      currentLang._TO_LIST,
      currentLang._REMOVE,
      currentLang._FROM,
      currentLang._IN,
      currentLang._IF,
      currentLang._FOR,
      currentLang._RANGE,
      currentLang._TO,
      currentLang._AND,
      currentLang._OR,
    ],
    "K" : [",","-","=","/","\\*","\\+"],
    "SP_K" : [
      currentLang._PRINT,
      currentLang._ASK,
      currentLang._SLEEP,
      currentLang._RANDOM,
      currentLang._ELSE,
    ],
    "K_SP" : [],
  },
  14 :{
    "SP_K_SP" : [
      currentLang._IS,
      currentLang._AT,
      currentLang._ADD_LIST,
      currentLang._TO_LIST,
      currentLang._REMOVE,
      currentLang._FROM,
      currentLang._IN,
      currentLang._IF,
      currentLang._FOR,
      currentLang._RANGE,
      currentLang._TO,
      currentLang._AND,
      currentLang._OR,
      currentLang._ELSE,
    ],
    "K" : [",","-","=","/","\\*","\\+","<",">","!"],
    "SP_K" : [
      currentLang._PRINT,
      currentLang._ASK,
      currentLang._SLEEP,
      currentLang._RANDOM,
    ],
    "K_SP" : [],
  },
  15 :{
    "SP_K_SP" : [
      currentLang._IS,
      currentLang._AT,
      currentLang._ADD_LIST,
      currentLang._TO_LIST,
      currentLang._REMOVE,
      currentLang._FROM,
      currentLang._IN,
      currentLang._IF,
      currentLang._FOR,
      currentLang._RANGE,
      currentLang._TO,
      currentLang._AND,
      currentLang._OR,
      currentLang._WHILE,
    ],
    "K" : [",","-","=","/","\\*","\\+","<",">","!"],
    "SP_K" : [
      currentLang._PRINT,
      currentLang._ASK,
      currentLang._SLEEP,
      currentLang._RANDOM,
      currentLang._ELSE,
    ],
    "K_SP" : [],
  },
  16 :{
    "SP_K_SP" : [
      currentLang._IS,
      currentLang._AT,
      currentLang._ADD_LIST,
      currentLang._TO_LIST,
      currentLang._REMOVE,
      currentLang._FROM,
      currentLang._IN,
      currentLang._IF,
      currentLang._ELSE,
      currentLang._FOR,
      currentLang._RANGE,
      currentLang._TO,
      currentLang._AND,
      currentLang._OR,
      currentLang._WHILE,
    ],
    "K" : [",","-","=","/","\\*","\\+","<",">","!","\\[","\\]"],
    "SP_K" : [
      currentLang._PRINT,
      currentLang._ASK,
      currentLang._SLEEP,
      currentLang._RANDOM,
    ],
    "K_SP" : [],
  },
  17 :{
    "SP_K_SP" : [
      currentLang._IS,
      currentLang._AT,
      currentLang._ADD_LIST,
      currentLang._TO_LIST,
      currentLang._REMOVE,
      currentLang._FROM,
      currentLang._IN,
      currentLang._IF,
      currentLang._ELSE,
      currentLang._FOR,
      currentLang._RANGE,
      currentLang._TO,
      currentLang._AND,
      currentLang._OR,
      currentLang._WHILE,
    ],
    "K" : [",","-","=","/","\\*","\\+","<",">","!","\\[","\\]",":"],
    "SP_K" : [
      currentLang._PRINT,
      currentLang._ASK,
      currentLang._SLEEP,
      currentLang._RANDOM,
    ],
    "K_SP" : [
      currentLang._ELIF,
    ],
  },
  18 :{
    "SP_K_SP" : [
      currentLang._IS,
      currentLang._AT,
      currentLang._ADD_LIST,
      currentLang._TO_LIST,
      currentLang._REMOVE,
      currentLang._FROM,
      currentLang._IN,
      currentLang._IF,
      currentLang._ELSE,
      currentLang._FOR,
      currentLang._RANGE,
      currentLang._TO,
      currentLang._AND,
      currentLang._OR,
      currentLang._WHILE,
      currentLang._INPUT,
    ],
    "K" : [",","-","=","/","\\*","\\+","<",">","!","\\[","\\]",":","\\(","\\)"],
    "SP_K" : [
      currentLang._PRINT,
      currentLang._SLEEP,
      currentLang._RANDOM,
    ],
    "K_SP" : [
      currentLang._ELIF,
    ],
  },
}


// List of rules by level
const LEVELS = [
  { name: 'level1' , rules: {"start" : [ rule_level1() ] },},
  { name: 'level2' , rules: {"start" : [ rule_level2() ] },},
  { name: 'level3' , rules: {"start" : [ rule_level3() ] },},
  { name: 'level4' , rules: {"start" : [ ruleALL(4) ] },},
  { name: 'level5' , rules: {"start" : [ ruleALL(5) ] },},
  { name: 'level6' , rules: {"start" : [ ruleALL(6, true) ] },},
  { name: 'level7' , rules: {"start" : [ ruleALL(7, true) ] },},
  { name: 'level8' , rules: {"start" : [ ruleALL(8, true) ] },},
  { name: 'level9' , rules: {"start" : [ ruleALL(9, true) ] },},
  { name: 'level10', rules: {"start" : [ ruleALL(10, true) ] },},
  { name: 'level11', rules: {"start" : [ ruleALL(11, true) ] },},
  { name: 'level12', rules: {"start" : [ ruleALL(12, true, true) ] },},
  { name: 'level13', rules: {"start" : [ ruleALL(13, true, true) ] },},
  { name: 'level14', rules: {"start" : [ ruleALL(14, true, true) ] },},
  { name: 'level15', rules: {"start" : [ ruleALL(15, true, true) ] },},
  { name: 'level16', rules: {"start" : [ ruleALL(16, true, true) ] },},
  { name: 'level17', rules: {"start" : [ ruleALL(17, true, true) ] },},
  { name: 'level18', rules: {"start" : [ ruleALL(18, true, true) ] },},
];



/*
In the first levels, the strings are not yet well defined,
so we have to color them with respect to what is around,
so we use particular functions
*/

function rule_level1() {
  return [{
    regex: START_LINE + "(" + currentLang._ASK + ")(.*)$",
    token: ['text','keyword','text'],
    next: 'start',
  },{
    regex: START_LINE + "(" + currentLang._PRINT + ")(.*)$",
    token: ['text','keyword','text'],
    next: 'start',
  },{
    regex: START_LINE + "(" + currentLang._ECHO + ")(.*)$",
    token: ['text','keyword','text'],
    next: 'start',
  },{
<<<<<<< HEAD
    regex: START_LINE + "(" + currentLang._COLOR + ")(" + END_WORD + ")(.*)$",
    token: ['text','keyword','text','text'],
    next: 'start',
  }, {
    regex: START_LINE + "(" + currentLang._COLOR + ")(" + SPACE + ")(" + WORD + ")( *)$",
    token: ['text','keyword','text','keyword','text'],
    next: 'start',
  },{
    regex: START_LINE + "(" + currentLang._FORWARD + ")(" + SPACE + ")([0-9]*)( *)$",
=======
    regex: START_LINE + "(" + currentLang._FORWARD + ")( *)([0-9]*)( *)$",
>>>>>>> 6ee4a805
    token: ['text','keyword','text','text','text'],
    next: 'start',
  },{
    regex: START_LINE + "(" + currentLang._FORWARD + ")( *)$",
    token: ['text','keyword','text'],
    next: 'start',
  },{
    regex: START_LINE + "(" + currentLang._TURN + ")( *)(" + WORD + ")( *)$",
    token: ['text','keyword','text','keyword','text'],
    next: 'start',
  },{
    regex: START_LINE + "(" + currentLang._TURN + ")( *)$",
    token: ['text','keyword','text'],
    next: 'start',
  },{
    regex: /#.*$/,
    token: 'comment',
    next: 'start',
  },{
    regex: /\_\?\_/,
    token: 'invalid',
    next: 'start',
  },{
    regex: '(^| )(_)(?=( |$))',
    token: ['text','invalid','text'],
    next: 'start',
  } ];
}

function rule_level2() {
  return [{
    regex: START_LINE + "("+WORD+ ")(" + SPACE + ")(" + currentLang._IS + ")( *)(" + currentLang._ASK + ")( *)(.*)$",
    token: ["text",'text','text','keyword','text','keyword','text','text'],
    next: 'start',
  },{
    regex: START_LINE + "("+WORD+ ")(" + SPACE + ")(" + currentLang._IS + ")( *)(.*)$",
    token: ["text",'text','text','keyword','text','text'],
    next: 'start',
  },{
    regex: START_LINE + "(" + currentLang._PRINT + ")(.*)$",
    token: ["text",'keyword','text'],
    next: 'start',
  },{
    regex: START_LINE + "(" + currentLang._SLEEP + ")(.*)$",
    token: ["text",'keyword','text'],
    next: 'start',
  },{
    regex: START_LINE + "(" + currentLang._TURN + ")(.*)$",
    token: ["text",'keyword','text'],
    next: 'start',
  },{
    regex: START_LINE + "(" + currentLang._FORWARD + ")(.*)$",
    token: ["text",'keyword','text'],
    next: 'start',
  },{
    regex: /#.*$/,
    token: 'comment',
    next: 'start',
  },{
    regex: /\_\?\_/,
    token: 'invalid',
    next: 'start',
  },{
    regex: '(^| )(_)(?=( |$))',
    token: ['text','invalid','text'],
    next: 'start',
  } ];
}

function rule_level3() {
  return [{
    regex: START_LINE + "("+WORD+ ")(" + SPACE + ")(" + currentLang._IS + ")( *)(" + currentLang._ASK + ")( *)(.*)$",
    token: ["text",'text','text','keyword','text','keyword','text','text'],
    next: 'start',
  },{
    regex: START_LINE + "("+WORD+ ")(" + SPACE + ")(" + currentLang._IS + ")( *)(.*)$",
    token: ["text",'text','text','keyword','text','text'],
    next: 'start',
  },{
    regex: START_LINE + "(" + currentLang._REMOVE + ")( *)(.*)(" + SPACE + ")(" + currentLang._FROM + ")( *)("+ WORD +")$",
    token: ["text",'keyword','text','text','text','keyword','text','text'],
    next: 'start',
  },{
    regex: START_LINE + "(" + currentLang._ADD_LIST + ")( *)(.*)(" + SPACE + ")(" + currentLang._TO_LIST + ")( *)("+ WORD +")$",
    token: ["text",'keyword','text','text','text','keyword','text','text'],
    next: 'start',
  },{
    regex: START_LINE + currentLang._PRINT ,
    token: ['keyword'],
    next: 'start',
  },{
    regex: START_LINE + currentLang._TURN ,
    token: ['keyword'],
    next: 'start',
  },{
    regex: START_LINE + currentLang._SLEEP ,
    token: ['keyword'],
    next: 'start',
  },{
    regex: START_LINE + currentLang._FORWARD ,
    token: ['keyword'],
    next: 'start',
  },{
    regex: START_WORD + currentLang._AT + SPACE + currentLang._RANDOM ,
    token: ['keyword','text','keyword'],
    next: 'start',
  },{
    regex: START_WORD + currentLang._AT ,
    token: ['keyword'],
    next: 'start',
  },{
    regex: '\,',
    token: ['keyword'],
    next: 'start',
  },{
    regex: /#.*$/,
    token: 'comment',
    next: 'start',
  },{
    regex: /\_\?\_/,
    token: 'invalid',
    next: 'start',
  },{
    regex: '(^| )(_)(?=( |$))',
    token: ['text','invalid','text'],
    next: 'start',
  } ];
}



/*
In the following levels,
so what is not in quotes is code,
and any keyword in the code can be colored independently
of what is around it, so we use a general function
*/



function ruleALL(level:number, number = false, with_decimal = false ) {
  var list_rules = [];

  /* Rule for comments : */
  list_rules.push( {
    regex: /#.*$/,
    token: 'comment',
    next: 'start',
  } );

  /* Rule for quoted string : */
  list_rules.push( {
    regex: /\"[^\"]*\"/,
    token: 'constant.character',
    next: 'start',
  } );
  list_rules.push( {
    regex: /\'[^\']*\'/,
    token: 'constant.character',
    next: 'start',
  } );

  /* Rule for blanks marks : */
  list_rules.push( {
    regex: /\_\?\_/,
    token: 'invalid',
    next: 'start',
  });
  list_rules.push( {
    regex: '(^| )(_)(?=( |$))',
    token: ['text','invalid','text'],
    next: 'start',
  } );



  /* Rules for numbers */
  if (number) {
    if (with_decimal) {
        list_rules.push({
          regex: START_WORD + '[0-9]*\\.?[0-9]+' + END_WORD,
          token: 'variable', // it would be better to use `constant.numeric` but the color is the same as the text
          next: 'start',
        });

        /* Special case of an order directly followed by a number */
        for (const command in KEYWORDS[level]["SP_K"]) { 
          list_rules.push({
            regex: START_WORD + "("+ KEYWORDS[level]["SP_K"][command] + ')([0-9]*\\.?[0-9]+)' + END_WORD,
            token: ['text','keyword','variable'], // it would be better to use `constant.numeric` but the color is the same as the text
            next: 'start',
          });
        }
        for (const command in KEYWORDS[level]["K"]) { 
          list_rules.push({
            regex: "(" + KEYWORDS[level]["K"][command] + ')([0-9]*\\.?[0-9]+)' + END_WORD,
            token: ['keyword','variable'], // it would be better to use `constant.numeric` but the color is the same as the text
            next: 'start',
          });
        }
        

      } else {
        list_rules.push({
          regex: START_WORD + '[0-9]+' + END_WORD,
          token: 'variable', // it would be better to use `constant.numeric` but the color is the same as the text
          next: 'start',
        });

        /* Special case of an order directly followed by a number */
        for (const command in KEYWORDS[level]["SP_K"]) { 
          list_rules.push({
            regex: START_WORD + "("+ KEYWORDS[level]["SP_K"][command] + ')([0-9]+)' + END_WORD,
            token: ['text','keyword','variable'], // it would be better to use `constant.numeric` but the color is the same as the text
            next: 'start',
          });
        }
        for (const command in KEYWORDS[level]["K"]) { 
          list_rules.push({
            regex: "(" + KEYWORDS[level]["K"][command] + ')([0-9]+)' + END_WORD,
            token: ['keyword','variable'], // it would be better to use `constant.numeric` but the color is the same as the text
            next: 'start',
          });
        }


      }
  }

  /* Rules for commands of SP_K_SP */
  /* These are the keywords that must be "alone" so neither preceded nor followed directly by a word */
  for (const command in KEYWORDS[level]["SP_K_SP"]) {
    list_rules.push({
      regex: START_WORD + KEYWORDS[level]["SP_K_SP"][command] + END_WORD,
      token: "keyword",
      next: "start", 
    });
  }

  /* Rules for commands of K */
  /*  These are the keywords that are independent of the context (formerly the symbols).
  In particular, even if they are between 2 words, the syntax highlighting will select them*/
  for (const command in KEYWORDS[level]["K"]) {
    list_rules.push({
      regex: KEYWORDS[level]["K"][command],
      token: "keyword",
      next: "start", 
    });
  }

  /* Rules for commands of SP_K */
  /*  This category of keywords allows you to have keywords that are not preceded
  by another word, but that can be followed immediately by another word. (see the PR #2413)*/
  for (const command in KEYWORDS[level]["SP_K"]) {
    list_rules.push({
      regex: START_WORD + KEYWORDS[level]["SP_K"][command],
      token: "keyword",
      next: "start", 
    });
  }

  /* Rules for commands of K_SP */
  /*  This category of keywords allows you to have keywords that can be preceded immediately
  by another word, but that are not followed by another word.*/
  for (const command in KEYWORDS[level]["K_SP"]) {
    list_rules.push({
      regex: KEYWORDS[level]["K_SP"][command] + END_WORD,
      token: "keyword",
      next: "start", 
    });
  }

  console.log(list_rules);
  return list_rules;
}




  



// Only do this work if the 'define' function is actually available at runtime.
// If not, this script got included on a page that didn't include the Ace
// editor. No point in continuing if that is the case.
if ((window as any).define) {

  // Define the modes based on the level definitions above
  for (const level of LEVELS) {

    // This is a local definition of the file 'ace/mode/level1.js', etc.
    define('ace/mode/' + level.name, [], function(require, exports, _module) {
      var oop = require('ace/lib/oop');
      var TextMode = require('ace/mode/text').Mode;
      var TextHighlightRules = require('ace/mode/text_highlight_rules').TextHighlightRules;

      function ThisLevelHighlightRules(this: any) {
        this.$rules = level.rules;
        //console.log(this.$rules);
        this.normalizeRules();
      };
      oop.inherits(ThisLevelHighlightRules, TextHighlightRules);

      function Mode(this: any) {
        this.HighlightRules = ThisLevelHighlightRules;
      };
      oop.inherits(Mode, TextMode);

      exports.Mode = Mode;
    });
  }
}<|MERGE_RESOLUTION|>--- conflicted
+++ resolved
@@ -111,306 +111,12 @@
 }
 
 
-<<<<<<< HEAD
-// Lists of keywords by level
-const COMMANDS: {[key:number]: string[]} = {
-  4 :[
-    currentLang._ASK,
-    currentLang._COLOR,
-    currentLang._IS,
-    currentLang._PRINT,
-    currentLang._FORWARD,
-    currentLang._TURN,
-    currentLang._SLEEP,
-    currentLang._AT,
-    currentLang._RANDOM,
-    currentLang._ADD_LIST,
-    currentLang._TO_LIST,
-    currentLang._REMOVE,
-    currentLang._FROM,
-  ],
-  5 :[
-    currentLang._ASK,
-    currentLang._IS,
-    currentLang._PRINT,
-    currentLang._FORWARD,
-    currentLang._TURN,
-    currentLang._SLEEP,
-    currentLang._AT,
-    currentLang._RANDOM,
-    currentLang._ADD_LIST,
-    currentLang._TO_LIST,
-    currentLang._REMOVE,
-    currentLang._FROM,
-    currentLang._IN,
-    currentLang._IF,
-    currentLang._ELSE,
-  ],
-  6 :[
-    currentLang._ASK,
-    currentLang._IS,
-    currentLang._PRINT,
-    currentLang._FORWARD,
-    currentLang._TURN,
-    currentLang._SLEEP,
-    currentLang._AT,
-    currentLang._RANDOM,
-    currentLang._ADD_LIST,
-    currentLang._TO_LIST,
-    currentLang._REMOVE,
-    currentLang._FROM,
-    currentLang._IN,
-    currentLang._IF,
-    currentLang._ELSE,
-  ],
-  7 :[
-    currentLang._ASK,
-    currentLang._IS,
-    currentLang._PRINT,
-    currentLang._FORWARD,
-    currentLang._TURN,
-    currentLang._SLEEP,
-    currentLang._AT,
-    currentLang._RANDOM,
-    currentLang._ADD_LIST,
-    currentLang._TO_LIST,
-    currentLang._REMOVE,
-    currentLang._FROM,
-    currentLang._IN,
-    currentLang._IF,
-    currentLang._ELSE,
-    currentLang._REPEAT,
-    currentLang._TIMES,
-  ],
-  8 :[
-    currentLang._ASK,
-    currentLang._IS,
-    currentLang._PRINT,
-    currentLang._FORWARD,
-    currentLang._TURN,
-    currentLang._SLEEP,
-    currentLang._AT,
-    currentLang._RANDOM,
-    currentLang._ADD_LIST,
-    currentLang._TO_LIST,
-    currentLang._REMOVE,
-    currentLang._FROM,
-    currentLang._IN,
-    currentLang._IF,
-    currentLang._ELSE,
-    currentLang._REPEAT,
-    currentLang._TIMES,
-  ],
-  9 :[
-    currentLang._ASK,
-    currentLang._IS,
-    currentLang._PRINT,
-    currentLang._FORWARD,
-    currentLang._TURN,
-    currentLang._SLEEP,
-    currentLang._AT,
-    currentLang._RANDOM,
-    currentLang._ADD_LIST,
-    currentLang._TO_LIST,
-    currentLang._REMOVE,
-    currentLang._FROM,
-    currentLang._IN,
-    currentLang._IF,
-    currentLang._ELSE,
-    currentLang._REPEAT,
-    currentLang._TIMES,
-  ],
-  10 :[
-    currentLang._ASK,
-    currentLang._IS,
-    currentLang._PRINT,
-    currentLang._FORWARD,
-    currentLang._TURN,
-    currentLang._SLEEP,
-    currentLang._AT,
-    currentLang._RANDOM,
-    currentLang._ADD_LIST,
-    currentLang._TO_LIST,
-    currentLang._REMOVE,
-    currentLang._FROM,
-    currentLang._IN,
-    currentLang._IF,
-    currentLang._ELSE,
-    currentLang._REPEAT,
-    currentLang._TIMES,
-    currentLang._FOR,
-  ],
-  11 :[
-    currentLang._ASK,
-    currentLang._IS,
-    currentLang._PRINT,
-    currentLang._SLEEP,
-    currentLang._AT,
-    currentLang._RANDOM,
-    currentLang._ADD_LIST,
-    currentLang._TO_LIST,
-    currentLang._REMOVE,
-    currentLang._FROM,
-    currentLang._IN,
-    currentLang._IF,
-    currentLang._ELSE,
-    currentLang._FOR,
-    currentLang._RANGE,
-    currentLang._TO,
-  ],
-  12 :[
-    currentLang._ASK,
-    currentLang._IS,
-    currentLang._PRINT,
-    currentLang._SLEEP,
-    currentLang._AT,
-    currentLang._RANDOM,
-    currentLang._ADD_LIST,
-    currentLang._TO_LIST,
-    currentLang._REMOVE,
-    currentLang._FROM,
-    currentLang._IN,
-    currentLang._IF,
-    currentLang._ELSE,
-    currentLang._FOR,
-    currentLang._RANGE,
-    currentLang._TO,
-  ],
-  13 :[
-    currentLang._ASK,
-    currentLang._IS,
-    currentLang._PRINT,
-    currentLang._SLEEP,
-    currentLang._AT,
-    currentLang._RANDOM,
-    currentLang._ADD_LIST,
-    currentLang._TO_LIST,
-    currentLang._REMOVE,
-    currentLang._FROM,
-    currentLang._IN,
-    currentLang._IF,
-    currentLang._ELSE,
-    currentLang._FOR,
-    currentLang._RANGE,
-    currentLang._TO,
-    currentLang._AND,
-    currentLang._OR,
-  ],
-  14 :[
-    currentLang._ASK,
-    currentLang._IS,
-    currentLang._PRINT,
-    currentLang._SLEEP,
-    currentLang._AT,
-    currentLang._RANDOM,
-    currentLang._ADD_LIST,
-    currentLang._TO_LIST,
-    currentLang._REMOVE,
-    currentLang._FROM,
-    currentLang._IN,
-    currentLang._IF,
-    currentLang._ELSE,
-    currentLang._FOR,
-    currentLang._RANGE,
-    currentLang._TO,
-    currentLang._AND,
-    currentLang._OR,
-  ],
-  15 :[
-    currentLang._ASK,
-    currentLang._IS,
-    currentLang._PRINT,
-    currentLang._SLEEP,
-    currentLang._AT,
-    currentLang._RANDOM,
-    currentLang._ADD_LIST,
-    currentLang._TO_LIST,
-    currentLang._REMOVE,
-    currentLang._FROM,
-    currentLang._IN,
-    currentLang._IF,
-    currentLang._ELSE,
-    currentLang._FOR,
-    currentLang._RANGE,
-    currentLang._TO,
-    currentLang._AND,
-    currentLang._OR,
-    currentLang._WHILE,
-  ],
-  16 :[
-    currentLang._ASK,
-    currentLang._IS,
-    currentLang._PRINT,
-    currentLang._SLEEP,
-    currentLang._AT,
-    currentLang._RANDOM,
-    currentLang._ADD_LIST,
-    currentLang._TO_LIST,
-    currentLang._REMOVE,
-    currentLang._FROM,
-    currentLang._IN,
-    currentLang._IF,
-    currentLang._ELSE,
-    currentLang._FOR,
-    currentLang._RANGE,
-    currentLang._TO,
-    currentLang._AND,
-    currentLang._OR,
-    currentLang._WHILE,
-  ],
-  17 :[
-    currentLang._ASK,
-    currentLang._IS,
-    currentLang._PRINT,
-    currentLang._SLEEP,
-    currentLang._AT,
-    currentLang._RANDOM,
-    currentLang._ADD_LIST,
-    currentLang._TO_LIST,
-    currentLang._REMOVE,
-    currentLang._FROM,
-    currentLang._IN,
-    currentLang._IF,
-    currentLang._ELSE,
-    currentLang._FOR,
-    currentLang._RANGE,
-    currentLang._TO,
-    currentLang._AND,
-    currentLang._OR,
-    currentLang._WHILE,
-    currentLang._ELIF,
-  ],
-  18 :[
-    currentLang._IS,
-    currentLang._PRINT,
-    currentLang._SLEEP,
-    currentLang._AT,
-    currentLang._RANDOM,
-    currentLang._ADD_LIST,
-    currentLang._TO_LIST,
-    currentLang._REMOVE,
-    currentLang._FROM,
-    currentLang._IN,
-    currentLang._IF,
-    currentLang._ELSE,
-    currentLang._FOR,
-    currentLang._RANGE,
-    currentLang._TO,
-    currentLang._AND,
-    currentLang._OR,
-    currentLang._WHILE,
-    currentLang._ELIF,
-    currentLang._INPUT,
-  ],
-}
-=======
-/* 
+/*
 This variable lists all the keywords in each level, i.e. everything that should be displayed in red (of type `keyword`)
->>>>>>> 6ee4a805
-
-There are several categories of keywords: 
+
+There are several categories of keywords:
 - SP_K_SP
-  These are the keywords that must be "alone" so neither preceded nor followed directly by a word 
+  These are the keywords that must be "alone" so neither preceded nor followed directly by a word
 
 - K
   These are the keywords that are independent of the context (formerly the symbols).
@@ -853,7 +559,6 @@
     token: ['text','keyword','text'],
     next: 'start',
   },{
-<<<<<<< HEAD
     regex: START_LINE + "(" + currentLang._COLOR + ")(" + END_WORD + ")(.*)$",
     token: ['text','keyword','text','text'],
     next: 'start',
@@ -862,10 +567,7 @@
     token: ['text','keyword','text','keyword','text'],
     next: 'start',
   },{
-    regex: START_LINE + "(" + currentLang._FORWARD + ")(" + SPACE + ")([0-9]*)( *)$",
-=======
     regex: START_LINE + "(" + currentLang._FORWARD + ")( *)([0-9]*)( *)$",
->>>>>>> 6ee4a805
     token: ['text','keyword','text','text','text'],
     next: 'start',
   },{
@@ -1052,21 +754,21 @@
         });
 
         /* Special case of an order directly followed by a number */
-        for (const command in KEYWORDS[level]["SP_K"]) { 
+        for (const command in KEYWORDS[level]["SP_K"]) {
           list_rules.push({
             regex: START_WORD + "("+ KEYWORDS[level]["SP_K"][command] + ')([0-9]*\\.?[0-9]+)' + END_WORD,
             token: ['text','keyword','variable'], // it would be better to use `constant.numeric` but the color is the same as the text
             next: 'start',
           });
         }
-        for (const command in KEYWORDS[level]["K"]) { 
+        for (const command in KEYWORDS[level]["K"]) {
           list_rules.push({
             regex: "(" + KEYWORDS[level]["K"][command] + ')([0-9]*\\.?[0-9]+)' + END_WORD,
             token: ['keyword','variable'], // it would be better to use `constant.numeric` but the color is the same as the text
             next: 'start',
           });
         }
-        
+
 
       } else {
         list_rules.push({
@@ -1076,14 +778,14 @@
         });
 
         /* Special case of an order directly followed by a number */
-        for (const command in KEYWORDS[level]["SP_K"]) { 
+        for (const command in KEYWORDS[level]["SP_K"]) {
           list_rules.push({
             regex: START_WORD + "("+ KEYWORDS[level]["SP_K"][command] + ')([0-9]+)' + END_WORD,
             token: ['text','keyword','variable'], // it would be better to use `constant.numeric` but the color is the same as the text
             next: 'start',
           });
         }
-        for (const command in KEYWORDS[level]["K"]) { 
+        for (const command in KEYWORDS[level]["K"]) {
           list_rules.push({
             regex: "(" + KEYWORDS[level]["K"][command] + ')([0-9]+)' + END_WORD,
             token: ['keyword','variable'], // it would be better to use `constant.numeric` but the color is the same as the text
@@ -1101,7 +803,7 @@
     list_rules.push({
       regex: START_WORD + KEYWORDS[level]["SP_K_SP"][command] + END_WORD,
       token: "keyword",
-      next: "start", 
+      next: "start",
     });
   }
 
@@ -1112,7 +814,7 @@
     list_rules.push({
       regex: KEYWORDS[level]["K"][command],
       token: "keyword",
-      next: "start", 
+      next: "start",
     });
   }
 
@@ -1123,7 +825,7 @@
     list_rules.push({
       regex: START_WORD + KEYWORDS[level]["SP_K"][command],
       token: "keyword",
-      next: "start", 
+      next: "start",
     });
   }
 
@@ -1134,7 +836,7 @@
     list_rules.push({
       regex: KEYWORDS[level]["K_SP"][command] + END_WORD,
       token: "keyword",
-      next: "start", 
+      next: "start",
     });
   }
 
@@ -1145,7 +847,7 @@
 
 
 
-  
+
 
 
 
