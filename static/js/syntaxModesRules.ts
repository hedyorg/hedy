import {LANG_en} from './syntaxLang-en';
import {LANG_es} from './syntaxLang-es';
import {LANG_nl} from './syntaxLang-nl';
import {LANG_ar} from './syntaxLang-ar';
import {LANG_fr} from './syntaxLang-fr';
import {LANG_hi} from './syntaxLang-hi';

// A bunch of code expects a global "State" object. Set it here if not
// set yet.
if (!window.State) {
window.State = {};
}


// extension of \w
// A-z is different from A-Za-z (see an ascii table)
const CHARACTER = '0-9_A-Za-zÀ-ÿء-ي'; 
const WORD      = '[' + CHARACTER + "]+";
const SPACE     = " +";


// replacement of \b (or rather \m and \M )
// to detect the beginning and the end of a word without selecting them
// https://www.regular-expressions.info/wordboundaries.html
/*const START_WORD = '(?<![' + CHARACTER + '])(?=[' + CHARACTER + '])';*/
/*const END_WORD = '(?<=[' + CHARACTER + '])(?![' + CHARACTER + '])';*/

const START_LINE = '(^ *)';


const START_WORD = '(^| )';
const END_WORD = '(?![' + CHARACTER + '])';

// Contains the current keywords based on the current language
var currentLang: {
  _PRINT: string;
  _IS: string;
  _ASK: string;
  _ECHO: string;
  _FORWARD: string;
  _TURN: string;
  _LEFT: string;
  _RIGHT: string;
  _SLEEP: string;
  _ADD_LIST: string;
  _TO_LIST: string;
  _REMOVE: string;
  _FROM: string;
  _AT: string;
  _RANDOM: string;
  _IN: string;
  _IF: string;
  _ELSE: string;
  _AND: string;
  _REPEAT: string;
  _TIMES: string;
  _FOR: string;
  _RANGE: string;
  _TO: string;
  _STEP: string;
  _ELIF: string;
  _INPUT: string;
  _OR: string;
  _WHILE: string;
  _LENGTH: string;
};

switch(window.State.lang){
  case 'nl':
    currentLang = LANG_nl;
    break;
  case 'ar':
    currentLang = LANG_ar;
    break;
  case 'es':
    currentLang = LANG_es;
    break;
  case 'fr':
    currentLang = LANG_fr;
    break;
  case 'hi':
    currentLang = LANG_hi;
    break;
  default:
    currentLang = LANG_en;
    break;
}


// Lists of keywords by level
const COMMANDS: {[key:number]: string[]} = {
  4 :[
    currentLang._ASK,
    currentLang._IS,
    currentLang._PRINT,
    currentLang._FORWARD,
    currentLang._TURN,
    currentLang._SLEEP,
    currentLang._AT,
    currentLang._RANDOM,
    currentLang._ADD_LIST,
    currentLang._TO_LIST,
    currentLang._REMOVE,
    currentLang._FROM,
  ],
  5 :[
    currentLang._ASK,
    currentLang._IS,
    currentLang._PRINT,
    currentLang._FORWARD,
    currentLang._TURN,
    currentLang._SLEEP,
    currentLang._AT,
    currentLang._RANDOM,
    currentLang._ADD_LIST,
    currentLang._TO_LIST,
    currentLang._REMOVE,
    currentLang._FROM,
    currentLang._IN,
    currentLang._IF,
    currentLang._ELSE,
  ],
  6 :[
    currentLang._ASK,
    currentLang._IS,
    currentLang._PRINT,
    currentLang._FORWARD,
    currentLang._TURN,
    currentLang._SLEEP,
    currentLang._AT,
    currentLang._RANDOM,
    currentLang._ADD_LIST,
    currentLang._TO_LIST,
    currentLang._REMOVE,
    currentLang._FROM,
    currentLang._IN,
    currentLang._IF,
    currentLang._ELSE,
  ],
  7 :[
    currentLang._ASK,
    currentLang._IS,
    currentLang._PRINT,
    currentLang._FORWARD,
    currentLang._TURN,
    currentLang._SLEEP,
    currentLang._AT,
    currentLang._RANDOM,
    currentLang._ADD_LIST,
    currentLang._TO_LIST,
    currentLang._REMOVE,
    currentLang._FROM,
    currentLang._IN,
    currentLang._IF,
    currentLang._ELSE,
    currentLang._REPEAT,
    currentLang._TIMES,
  ],
  8 :[
    currentLang._ASK,
    currentLang._IS,
    currentLang._PRINT,
    currentLang._FORWARD,
    currentLang._TURN,
    currentLang._SLEEP,
    currentLang._AT,
    currentLang._RANDOM,
    currentLang._ADD_LIST,
    currentLang._TO_LIST,
    currentLang._REMOVE,
    currentLang._FROM,
    currentLang._IN,
    currentLang._IF,
    currentLang._ELSE,
    currentLang._REPEAT,
    currentLang._TIMES,
  ],
  9 :[
    currentLang._ASK,
    currentLang._IS,
    currentLang._PRINT,
    currentLang._FORWARD,
    currentLang._TURN,
    currentLang._SLEEP,
    currentLang._AT,
    currentLang._RANDOM,
    currentLang._ADD_LIST,
    currentLang._TO_LIST,
    currentLang._REMOVE,
    currentLang._FROM,
    currentLang._IN,
    currentLang._IF,
    currentLang._ELSE,
    currentLang._REPEAT,
    currentLang._TIMES,
  ],
  10 :[
    currentLang._ASK,
    currentLang._IS,
    currentLang._PRINT,
    currentLang._FORWARD,
    currentLang._TURN,
    currentLang._SLEEP,
    currentLang._AT,
    currentLang._RANDOM,
    currentLang._ADD_LIST,
    currentLang._TO_LIST,
    currentLang._REMOVE,
    currentLang._FROM,
    currentLang._IN,
    currentLang._IF,
    currentLang._ELSE,
    currentLang._REPEAT,
    currentLang._TIMES,
    currentLang._FOR,
  ],
  11 :[
    currentLang._ASK,
    currentLang._IS,
    currentLang._PRINT,
    currentLang._SLEEP,
    currentLang._AT,
    currentLang._RANDOM,
    currentLang._ADD_LIST,
    currentLang._TO_LIST,
    currentLang._REMOVE,
    currentLang._FROM,
    currentLang._IN,
    currentLang._IF,
    currentLang._ELSE,
    currentLang._FOR,
    currentLang._RANGE,
    currentLang._TO,
  ],
  12 :[
    currentLang._ASK,
    currentLang._IS,
    currentLang._PRINT,
    currentLang._SLEEP,
    currentLang._AT,
    currentLang._RANDOM,
    currentLang._ADD_LIST,
    currentLang._TO_LIST,
    currentLang._REMOVE,
    currentLang._FROM,
    currentLang._IN,
    currentLang._IF,
    currentLang._ELSE,
    currentLang._FOR,
    currentLang._RANGE,
    currentLang._TO,
  ],
  13 :[
    currentLang._ASK,
    currentLang._IS,
    currentLang._PRINT,
    currentLang._SLEEP,
    currentLang._AT,
    currentLang._RANDOM,
    currentLang._ADD_LIST,
    currentLang._TO_LIST,
    currentLang._REMOVE,
    currentLang._FROM,
    currentLang._IN,
    currentLang._IF,
    currentLang._ELSE,
    currentLang._FOR,
    currentLang._RANGE,
    currentLang._TO,
    currentLang._AND,
    currentLang._OR,
  ],
  14 :[
    currentLang._ASK,
    currentLang._IS,
    currentLang._PRINT,
    currentLang._SLEEP,
    currentLang._AT,
    currentLang._RANDOM,
    currentLang._ADD_LIST,
    currentLang._TO_LIST,
    currentLang._REMOVE,
    currentLang._FROM,
    currentLang._IN,
    currentLang._IF,
    currentLang._ELSE,
    currentLang._FOR,
    currentLang._RANGE,
    currentLang._TO,
    currentLang._AND,
    currentLang._OR,
  ],
  15 :[
    currentLang._ASK,
    currentLang._IS,
    currentLang._PRINT,
    currentLang._SLEEP,
    currentLang._AT,
    currentLang._RANDOM,
    currentLang._ADD_LIST,
    currentLang._TO_LIST,
    currentLang._REMOVE,
    currentLang._FROM,
    currentLang._IN,
    currentLang._IF,
    currentLang._ELSE,
    currentLang._FOR,
    currentLang._RANGE,
    currentLang._TO,
    currentLang._AND,
    currentLang._OR,
    currentLang._WHILE,
  ],
  16 :[
    currentLang._ASK,
    currentLang._IS,
    currentLang._PRINT,
    currentLang._SLEEP,
    currentLang._AT,
    currentLang._RANDOM,
    currentLang._ADD_LIST,
    currentLang._TO_LIST,
    currentLang._REMOVE,
    currentLang._FROM,
    currentLang._IN,
    currentLang._IF,
    currentLang._ELSE,
    currentLang._FOR,
    currentLang._RANGE,
    currentLang._TO,
    currentLang._AND,
    currentLang._OR,
    currentLang._WHILE,
  ],
  17 :[
    currentLang._ASK,
    currentLang._IS,
    currentLang._PRINT,
    currentLang._SLEEP,
    currentLang._AT,
    currentLang._RANDOM,
    currentLang._ADD_LIST,
    currentLang._TO_LIST,
    currentLang._REMOVE,
    currentLang._FROM,
    currentLang._IN,
    currentLang._IF,
    currentLang._ELSE,
    currentLang._FOR,
    currentLang._RANGE,
    currentLang._TO,
    currentLang._AND,
    currentLang._OR,
    currentLang._WHILE,
    currentLang._ELIF,
  ],
  18 :[
    currentLang._IS,
    currentLang._PRINT,
    currentLang._SLEEP,
    currentLang._AT,
    currentLang._RANDOM,
    currentLang._ADD_LIST,
    currentLang._TO_LIST,
    currentLang._REMOVE,
    currentLang._FROM,
    currentLang._IN,
    currentLang._IF,
    currentLang._ELSE,
    currentLang._FOR,
    currentLang._RANGE,
    currentLang._TO,
    currentLang._AND,
    currentLang._OR,
    currentLang._WHILE,
    currentLang._ELIF,
    currentLang._INPUT,
  ],
}


// List of rules by level
const LEVELS = [
  {
    name: 'level1',
    rules: {
        "start" : [
          rule_level1(),
        ]
    },
  },
  {
    name: 'level2',
    rules: {
        "start" : [
          rule_level2(),
        ]
    },
  },
  {
    name: 'level3',
    rules: {
        "start" : [
          rule_level3(),
        ]
    },
  },
  {
    name: 'level4',
    rules: {
        "start" : [
          rule_string(),
          rule_keywords(4),
          rule_symbols('\,'),
        ]
    },
  },
  {
    name: 'level5',
    rules: {
        "start" : [
          rule_string(),
          rule_keywords(5),
          rule_symbols('\,'),
        ]
    },
  },
  {
    name: 'level6',
    rules: {
        "start" : [
          rule_string(),
          rule_keywords(6),
          rule_symbols('\-\+\=\/\*\,'),
        ]
    },
  },
  {
    name: 'level7',
    rules: {
        "start" : [
          rule_string(),
          rule_keywords(7),
          rule_symbols('\-\+\=\/\*\,'),
        ]
    },
  },
  {
    name: 'level8',
    rules: {
        "start" : [
          rule_string(),
          rule_keywords(8),
          rule_symbols('\-\+\=\/\*\,'),
        ]
    },
  },
  {
    name: 'level9',
    rules: {
        "start" : [
          rule_string(),
          rule_keywords(9),
          rule_symbols('\-\+\=\/\*\,'),
        ]
    },
  },
  {
    name: 'level10',
    rules: {
        "start" : [
          rule_string(),
          rule_keywords(10),
          rule_symbols('\-\+\=\/\*\,'),
        ]
    },
  },
  {
    name: 'level11',
    rules: {
        "start" : [
          rule_string(),
          rule_keywords(11),
          rule_symbols('\-\+\=\/\*\,'),
        ]
    },
  },
  {
    name: 'level12',
    rules: {
        "start" : [
          rule_string(),
          rule_keywords(12),
          rule_symbols('\-\+\=\/\*\,'),
        ]
    },
  },
  {
    name: 'level13',
    rules: {
        "start" : [
          rule_string(),
          rule_keywords(13),
          rule_symbols('\-\+\=\/\*\,'),
        ]
    },
  },
  {
    name: 'level14',
    rules: {
        "start" : [
          rule_string(),
          rule_keywords(14),
          rule_symbols('\-\+\=\/\*\,\<\>\!'),
        ]
    },
  },
  {
    name: 'level15',
    rules: {
        "start" : [
          rule_string(),
          rule_keywords(15),
          rule_symbols('\-\+\=\/\*\,\<\>\!'),
        ]
    },
  },
  {
    name: 'level16',
    rules: {
        "start" : [
          rule_string(),
          rule_keywords(16),
          rule_symbols('\-\+\=\/\*\,\<\>\!\\[\\]'),
        ]
    },
  },
  {
    name: 'level17',
    rules: {
        "start" : [
          rule_string(),
          rule_keywords(17),
          rule_symbols('\-\+\=\/\*\,\<\>\!\\[\\]\:'),
        ]
    },
  },
  {
    name: 'level18',
    rules: {
        "start" : [
          rule_string(),
          rule_keywords(18),
          rule_symbols('\-\+\=\/\*\,\<\>\!\\[\\]\\(\\)'),
        ]
    },
  },
];



/*
In the first levels, the strings are not yet well defined,
so we have to color them with respect to what is around,
so we use particular functions
*/

function rule_level1() {
  return [{
    regex: START_LINE + "(" + currentLang._ASK + ")(" + END_WORD + ")(.*)$",
    token: ['text','keyword','text','text'],
    next: 'start',
  },{
    regex: START_LINE + "(" + currentLang._PRINT + ")(" + END_WORD + ")(.*)$",
    token: ['text','keyword','text','text'],
    next: 'start',
  },{
    regex: START_LINE + "(" + currentLang._ECHO + ")(" + END_WORD + ")(.*)$",
    token: ['text','keyword','text','text'],
    next: 'start',
  },{
    regex: START_LINE + "(" + currentLang._FORWARD + ")(" + SPACE + ")([0-9]*)( *)$",
    token: ['text','keyword','text','text','text'],
    next: 'start',
  },{
    regex: START_LINE + "(" + currentLang._FORWARD + ")( *)$",
    token: ['text','keyword','text'],
    next: 'start',
  },{
    regex: START_LINE + "(" + currentLang._TURN + ")(" + SPACE + ")(" + WORD + ")( *)$",
    token: ['text','keyword','text','keyword','text'],
    next: 'start',
  },{
    regex: START_LINE + "(" + currentLang._TURN + ")( *)$",
    token: ['text','keyword','text'],
    next: 'start',
  }];
}

function rule_level2() {
  return [{
    regex: START_LINE + "("+WORD+ ")(" + SPACE + ")(" + currentLang._IS + ")(" + SPACE + ")(" + currentLang._ASK + ")(" + SPACE + ")(.*)$",
    token: ["text",'text','text','keyword','text','keyword','text','text'],
    next: 'start',
  },{
    regex: START_LINE + "("+WORD+ ")(" + SPACE + ")(" + currentLang._IS + ")(" + SPACE + ")(.*)$",
    token: ["text",'text','text','keyword','text','text'],
    next: 'start',
  },{
    regex: START_LINE + "(" + currentLang._PRINT + ")(" + END_WORD + ")(.*)$",
    token: ["text",'keyword','text','text'],
    next: 'start',
  },{
    regex: START_LINE + "(" + currentLang._SLEEP + ")(" + END_WORD + ")(.*)$",
    token: ["text",'keyword','text','text'],
    next: 'start',
  },{
    regex: START_LINE + "(" + currentLang._TURN + ")(" + END_WORD + ")(.*)$",
    token: ["text",'keyword','text','text'],
    next: 'start',
  },{
    regex: START_LINE + "(" + currentLang._FORWARD + ")(" + END_WORD + ")(.*)$",
    token: ["text",'keyword','text','text'],
    next: 'start',
  }];
}

<<<<<<< HEAD
/**
 * Recognize expressions as part of the 'start' state
 */
function rule_expressions() {
  return comp(
    recognize('start', {
//      regex: "'[^']*'",
        regex: "('|\")[^('|\")]*('|\")",
      token: 'constant.character',
    }),
    recognize('start', {
      regex: currentLang._AT + currentLang._RANDOM,
      token: 'keyword'
    }),
    recognize('start', {
      regex: '[, ]+',
      token: 'punctuation.operator',
    }),
  );
=======
function rule_level3() {
  return [{
    regex: START_LINE + "("+WORD+ ")(" + SPACE + ")(" + currentLang._IS + ")(" + SPACE + ")(" + currentLang._ASK + ")(" + SPACE + ")(.*)$",
    token: ["text",'text','text','keyword','text','keyword','text','text'],
    next: 'start',
  },{
    regex: START_LINE + "("+WORD+ ")(" + SPACE + ")(" + currentLang._IS + ")(" + SPACE + ")(.*)$",
    token: ["text",'text','text','keyword','text','text'],
    next: 'start',
  },{
    regex: START_LINE + "(" + currentLang._REMOVE + ")(" + SPACE + ")(.*)(" + SPACE + ")(" + currentLang._FROM + ")(" + SPACE + ")("+ WORD +")$",
    token: ["text",'keyword','text','text','text','keyword','text','text'],
    next: 'start',
  },{
    regex: START_LINE + "(" + currentLang._ADD_LIST + ")(" + SPACE + ")(.*)(" + SPACE + ")(" + currentLang._TO_LIST + ")(" + SPACE + ")("+ WORD +")$",
    token: ["text",'keyword','text','text','text','keyword','text','text'],
    next: 'start',
  },{
    regex: START_LINE + currentLang._PRINT + END_WORD,
    token: ['keyword'],
    next: 'start',
  },{
    regex: START_LINE + currentLang._TURN + END_WORD,
    token: ['keyword'],
    next: 'start',
  },{
    regex: START_LINE + currentLang._SLEEP + END_WORD,
    token: ['keyword'],
    next: 'start',
  },{
    regex: START_LINE + currentLang._FORWARD + END_WORD,
    token: ['keyword'],
    next: 'start',
  },{
    regex: START_WORD + currentLang._AT + SPACE + currentLang._RANDOM + END_WORD,
    token: ['keyword','text','keyword'],
    next: 'start',
  },{
    regex: START_WORD + currentLang._AT + END_WORD,
    token: ['keyword'],
    next: 'start',
  },{
    regex: '\,',
    token: ['keyword'],
    next: 'start',
  }];
>>>>>>> 90975140
}



/*
In the following levels,
so what is not in quotes is code,
and any keyword in the code can be colored independently
of what is around it, so we use a general function
*/

/* A symbol is different from a keyword, because a keyword must be surrounded by a beginning and an end.
While a symbol will be recognized independently of its surrounding */
function rule_keywords(level : number) {
  var rules = [];
  for (const command in COMMANDS[level]) {
    rules.push({
      regex: START_WORD + COMMANDS[level][command] + END_WORD,
      token: "keyword",
      next: "start", 
    })
  }
  return rules;
}

function rule_symbols(symbols : string) {
  return {
    regex: "[" + symbols + "]",
    token: "keyword", 
    next: "start",
  };
}

function rule_string() {
  return {
    regex: /\'[^\']*\'/,
    token: 'constant.character',
    next: 'start',
  };
}





// Only do this work if the 'define' function is actually available at runtime.
// If not, this script got included on a page that didn't include the Ace
// editor. No point in continuing if that is the case.
if ((window as any).define) {

  // Define the modes based on the level definitions above
  for (const level of LEVELS) {

    // This is a local definition of the file 'ace/mode/level1.js', etc.
    define('ace/mode/' + level.name, [], function(require, exports, _module) {
      var oop = require('ace/lib/oop');
      var TextMode = require('ace/mode/text').Mode;
      var TextHighlightRules = require('ace/mode/text_highlight_rules').TextHighlightRules;

      function ThisLevelHighlightRules(this: any) {
        this.$rules = level.rules;
        //console.log(this.$rules);
        this.normalizeRules();
      };
      oop.inherits(ThisLevelHighlightRules, TextHighlightRules);

      function Mode(this: any) {
        this.HighlightRules = ThisLevelHighlightRules;
      };
      oop.inherits(Mode, TextMode);

      exports.Mode = Mode;
    });
  }
}<|MERGE_RESOLUTION|>--- conflicted
+++ resolved
@@ -625,27 +625,6 @@
   }];
 }
 
-<<<<<<< HEAD
-/**
- * Recognize expressions as part of the 'start' state
- */
-function rule_expressions() {
-  return comp(
-    recognize('start', {
-//      regex: "'[^']*'",
-        regex: "('|\")[^('|\")]*('|\")",
-      token: 'constant.character',
-    }),
-    recognize('start', {
-      regex: currentLang._AT + currentLang._RANDOM,
-      token: 'keyword'
-    }),
-    recognize('start', {
-      regex: '[, ]+',
-      token: 'punctuation.operator',
-    }),
-  );
-=======
 function rule_level3() {
   return [{
     regex: START_LINE + "("+WORD+ ")(" + SPACE + ")(" + currentLang._IS + ")(" + SPACE + ")(" + currentLang._ASK + ")(" + SPACE + ")(.*)$",
@@ -692,7 +671,6 @@
     token: ['keyword'],
     next: 'start',
   }];
->>>>>>> 90975140
 }
 
 
