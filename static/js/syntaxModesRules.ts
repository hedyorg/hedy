import {LANG_en} from './syntaxLang-en';
import {LANG_es} from './syntaxLang-es';
import {LANG_nl} from './syntaxLang-nl';
import {LANG_ar} from './syntaxLang-ar';
import {LANG_fr} from './syntaxLang-fr';

// A bunch of code expects a global "State" object. Set it here if not
// set yet.
if (!window.State) {
window.State = {};
}

<<<<<<< HEAD
// Defines a word with letters in any language
// TODO FH jan 2022: Now just does latin including accented and Arabic, needs to be
// improved for f.e. Hindi and Chinese
var word = '[0-9A-zÀ-ÿء-ي]+';

// Set this to true to use keywords from languages other than english
var localKeywordsEnable = true;

=======
>>>>>>> 68e7e231
// Contains the current keywords based on the current language
var currentLang: {
  _PRINT: string;
  _IS: string;
  _ASK: string;
  _ECHO: string;
  _FORWARD: string;
  _TURN: string;
  _SLEEP: string;
  _ADD_LIST: string;
  _TO_LIST: string;
  _REMOVE: string;
  _FROM: string;
  _AT: string;
  _RANDOM: string;
  _IN: string;
  _IF: string;
  _ELSE: string;
  _AND: string;
  _REPEAT: string;
  _TIMES: string;
  _FOR: string;
  _RANGE: string;
  _TO: string;
  _STEP: string;
  _ELIF: string;
  _INPUT: string;
  _OR: string;
  _WHILE: string;
  _LENGTH: string;
};

switch(window.State.lang){
  case 'nl':
    currentLang = LANG_nl;
    break;
  case 'ar':
    currentLang = LANG_ar;
    break;
  case 'es':
    currentLang = LANG_es;
    break;
  case 'fr':
    currentLang = LANG_fr;
    break;
  default:
    currentLang = LANG_en;
    break;
}

interface Rule {
  readonly regex: string;
  readonly token: string | string[];
  readonly next?: string;
}

type Rules = Record<string, Rule[]>;

// Basic highlighter rules we can use in most levels
// - Highlighters always begin in the 'start' state, and see line by line (no newlines!)
// - We try to recognize as many commands and tokens as possible in 'start', only deviating
//   to another state to avoid highlighting something.
// - 'expression_eol' is the state to contain arbitrary values that will always eat the rest of the line
// - 'gobble' is the state that will eat whatever is left in the line and go back to 'start'
function baseRules(): Rules {
  return {
    // gobble is a state in which we can read anything (.*), used after print
    gobble: [
      {
        regex: '.*',
        token: 'text',
        next: 'start',
      }
    ],

    // this function creates two rules, one to recognize strings and at random within a line (staying in the same state)
    // and one where it is recognized at the end of the line (going back to start)
    expression_eol: finishLine([
      {
        regex: "'[^']*'",
        token: 'constant.character',
      },
      {
        regex: currentLang._AT + ' ' + currentLang._RANDOM,
        token: 'keyword'
      },
      {
        regex: '$', // $ matches with end of line
        token: 'text',
      },
    ]),
  };
}

const LEVELS = [
  {
    name: 'level1',
    rules: pipe(baseRules(),
      rule_printSpace('gobble'),
      rule_turtle(),
      recognize('start', {
        regex: keywordWithSpace(currentLang._ECHO),
        token: 'keyword',
        next: 'gobble',
      }),
      recognize('start', {
        regex: keywordWithSpace(currentLang._ASK),
        token: 'keyword',
        next: 'gobble',
      }),
    ),
  },
  {
    // Adds variables
    name: 'level2',
    rules: pipe(baseRules(),
      rule_printSpace('expression_eol'),
      rule_isAsk('gobble'),
      rule_is('gobble'),
      rule_turtle(),
      rule_sleep(),
    ),
  },
  {
    // Adds lists and 'at random'
    // TODO (FH, jan 2022) add "add" and "remove" for lists
    name: 'level3',
    rules: pipe(baseRules(),
      rule_printSpace('expression_eol'),
      rule_isAsk('gobble'),
      rule_is('gobble'),
      rule_turtle(),
      rule_sleep(),
    ),
  },
  {
    // Adds quoted text
    name: 'level4',
    rules: pipe(baseRules(),
      rule_turtle(),
      rule_printSpace('expression_eol'),
      rule_isAsk(),
      rule_is(),
    ),
  },
  {
    // Adds if
    name: 'level5',
    rules: pipe(baseRules(),
      rule_printSpace(),
      rule_isAsk(),
      rule_is(),
      rule_ifElseOneLine(),
      rule_expressions(),
    ),
  },
  {
    // Adds arithmetic
    name: 'level6',
    rules: pipe(baseRules(),
      rule_printSpace(),
      rule_isAsk(),
      rule_is(),
      rule_ifElseOneLine(),
      rule_expressions(),
      rule_arithmetic(),
    ),
  },
  {
  // level 7 adds repeat x times
    name: 'level7',
    rules: pipe(baseRules(),
      rule_printSpace(),
      rule_isAsk(),
      rule_is(),
      rule_ifElse(),
      rule_expressions(),
      rule_arithmetic(),
      rule_repeat(),
    ),
  },
  {
    // Level 8 adds indented block
    // Level 9 adds doubly indented blocks
    name: 'level8and9',
    rules: pipe(baseRules(),
      rule_printSpace(),
      rule_isAsk(),
      rule_is(),
      rule_ifElse(),
      rule_expressions(),
      rule_arithmetic(),
      rule_repeat(),
    ),
  },

  {
    // Replaces 'repeat' with 'for' over a list (for a in animals)
    name: 'level10',
    rules: pipe(baseRules(),
    rule_printSpace(),
    rule_isAsk(),
    rule_is(),
    rule_ifElse(),
    rule_expressions(),
    rule_arithmetic(),
    rule_for()
    ),
  },
  {
    // Allows for with range
    name: 'level11and12',
    rules: pipe(baseRules(),
      rule_printSpace(),
      rule_isAsk(),
      rule_is(),
      rule_ifElse(),
      rule_expressions(),
      rule_arithmetic(),
      rule_for(),
      rule_forRange(),
    ),
  },
// ----------------------------------------------------------------
//  Everything below this line hasn't been done yet
// ----------------------------------------------------------------
  {
    name: 'level13',
    rules: pipe(baseRules(),
      rule_printParen(),
      rule_isInputParen(),
      rule_is(),
      rule_ifElse(),
      rule_expressions(),
      rule_arithmetic(),
      rule_forRangeParen(),
    ),
  },
  {
    name: 'level14',
    rules: pipe(baseRules(),
      rule_printParen(),
      rule_isInputParen(),
      rule_is(),
      rule_ifElse(),
      rule_expressions(),
      rule_arithmetic(),
      rule_forRangeParen(),
    ),
  },
  {
    name: 'level15',
    rules: pipe(baseRules(),
      rule_printParen(),
      rule_isInputParen(),
      rule_is(),
      rule_ifElse(),
      rule_expressions(),
      rule_arithmetic(),
      rule_forRangeParen(),
    ),
  },
  {
    name: 'level16',
    rules: pipe(baseRules(),
      rule_printParen(),
      rule_isInputParen(),
      rule_is(),
      rule_ifElse(),
      rule_expressions(),
      rule_arithmetic(),
      rule_forRangeParen(),
    ),
  },
  {
    name: 'level17',
    rules: pipe(baseRules(),
      rule_printParen(),
      rule_isInputParen(),
      rule_is(),
      rule_ifElse(),
      rule_expressions(),
      rule_arithmetic(),
      rule_forRangeParen(),
    ),
  },
  {
    name: 'level18',
    rules: pipe(baseRules(),
      rule_printParen(),
      rule_isInputParen(),
      rule_is(),
      rule_ifElse(),
      rule_expressions(),
      rule_arithmetic(),
      rule_forRangeParen(),
    ),
  },
];

/**
 * From a list of rules, duplicate all rules
 *
 * - 1 is the rule that's given
 * - 2 is the same rule, adding an '$' which returns to the 'start' state
 *
 * 2nd one comes first to have the right precedence.
 */
function finishLine(rules: Rule[]) {
  const ret = [];
  for (const rule of rules) {
    if (rule.regex) {
      ret.push({
        regex: rule.regex + '$',
        token: rule.token,
        next: 'start',
      });
    }
    ret.push(rule);
  }
  return ret;
}

/**
 * Add a single rule, or multiple rules, to a given state, or multiple states
 *
 * Examples:
 *
 * - recognize('start', { regex, token, next })
 * - recognize(['start', 'expression'], { regex, token, next })
 * - recognize('start', [{ ... }, {...}])
 */
function recognize(stateOrStates: string | string[], ruleOrRules: Rule | Rule[]) {
  return (rules: Rules) => {
    if (!Array.isArray(stateOrStates)) {
      stateOrStates = [stateOrStates];
    }

    for (const state of stateOrStates) {
      if (!rules[state]) {
        rules[state] = [];
      }
      if (Array.isArray(ruleOrRules)) {
        rules[state].push(...ruleOrRules);
      } else {
        rules[state].push(ruleOrRules);
      }
    }

    return rules;
  };
}

/**
 * comp(f1, f2, f3, ...)
 *
 * Returns f1 ○ f2 ○ f3 ○ ...
 */
function comp(...fns: Array<(x: any) => any>) {
  return (val: any) => {
    for (const fn of fns) {
      val = fn(val);
    }
    return val;
  };
}

/**
 * pipe(X, f1, f2, f3, ...)
 *
 * Returns ...(f3(f2(f1(X)))
 *
 * (Same as X |> f1 |> f2 |> f3 |> ...)
 */
function pipe(val: any, ...fns: Array<(x: any) => any>) {
  return comp(...fns)(val);
}

/**
 * Add a 'print' rule, going to the indicated 'next' state (start if omitted)
 */
function rule_printSpace(next?: string) {
  return recognize('start', {
    regex: keywordWithSpace(currentLang._PRINT),
    token: 'keyword',
    next: next ?? 'start',
  });
}

/**
 * Add an 'is ask' rule, going to the indicated 'next' state (expression_eol if omitted)
 */
function rule_isAsk(next?: string) {
  return recognize('start', {
    regex: '('+ word + ')( ' + currentLang._IS + ' ' + currentLang._ASK + ')',
    token: ['text', 'keyword'],
    next: next ?? 'expression_eol',
  });
}

/**
 * Add an 'is' rule, going to the indicated 'next' state (expression_eol if omitted)
 */
function rule_is(next?: string) {
  return recognize('start', {
    regex: '('+ word + ')( ' + currentLang._IS + ' )',
    token: ['text', 'keyword'],
    next: next ?? 'expression_eol',
  });
}

/**
 * Add a 'print' rule with brackets
 */
function rule_printParen() {
  return recognize('start', {
    regex: '(' + currentLang._PRINT + ')(\\()',
    token: ['keyword', 'paren.lparen'],
    next: 'start'
  });
}

function rule_turtle() {
    return comp(
      recognize('start', {
        // Note: left and right are not yet keywords
        regex: currentLang._TURN + ' (left|right)?',
        token: 'keyword',
        next: 'start',
      }),
      recognize('start', {
        regex: currentLang._FORWARD,
        token: 'keyword',
        next: 'start',
      })
    )
}

function rule_sleep() {
  return recognize('start', {
      regex: currentLang._SLEEP,
      token: 'keyword',
      next: 'start',
    }
  )
}

/**
 * Add an 'is input' rule with brackets
 */
function rule_isInputParen() {
  return recognize('start', {
    regex: '('+ word + ')( ' + currentLang._IS + ' ' + currentLang._INPUT + ')(\\()',
    token: ['text', 'keyword', 'paren.lparen'],
    next: 'start'
  });
}

/**
 * Recognize expressions as part of the 'start' state
 */
function rule_expressions() {
  return comp(
    recognize('start', {
      regex: "'[^']*'",
      token: 'constant.character',
    }),
    recognize('start', {
      regex: currentLang._AT + currentLang._RANDOM,
      token: 'keyword'
    }),
    recognize('start', {
      regex: '[, ]+',
      token: 'punctuation.operator',
    }),
  );
}


/**
 * Add highlighting for if/else, also add a condition
 */
function rule_ifElseOneLine() {
  return comp(
    recognize('start', {
      regex: keywordWithSpace(currentLang._IF),
      token: 'keyword',
      next: 'condition',
    }),
    recognize('start', {
      regex: keywordWithSpace(currentLang._ELSE),
      token: 'keyword',
    }),
    recognize('condition', {
      regex: keywordWithSpace(currentLang._IS + '|' + currentLang._IN),
      token: 'keyword',
      next: 'start',
    }),
  );
}

function rule_ifElse() {
  return comp(
    recognize('start', {
      regex: keywordWithSpace(currentLang._IF),
      token: 'keyword',
      next: 'condition',
    }),
    recognize('start', {
      regex: '\\b' + currentLang._ELSE + '\\b',
      token: 'keyword',
    }),
    recognize('condition', {
      regex: keywordWithSpace(currentLang._IS + '|' + currentLang._IN),
      token: 'keyword',
      next: 'start',
    }),
  );
}

/**
 * Add numbers and arithmetic
 */
function rule_arithmetic() {
  return recognize(['start', 'expression_eol'], [
    {
      regex: ' \\* ',
      token: 'keyword',
    },
    {
      regex: ' \\+ ',
      token: 'keyword',
    },
    {
      regex: ' \\- ',
      token: 'keyword',
    },
  ]);
}

/**
 * Add highlighting for repeat
 */
function rule_repeat() {
  return recognize('start', {
    regex: '(' + currentLang._REPEAT + ')( '+ word +' )(' + currentLang._TIMES + ')',
    token: ['keyword', 'text', 'keyword'],
  });
}

function rule_for(){
  return recognize('start', {
    regex: '(' + currentLang._FOR + ' )('+word+')( ' + currentLang._IN + ' )('+word+')',
    token: ['keyword', 'text', 'keyword', 'text'],
  });
}

function rule_forRange() {
  return recognize('start', {
    regex: '(' + currentLang._FOR + ' )('+word+')( ' + currentLang._IN + ' ' + currentLang._RANGE + ' )('+word+')( to )('+word+')',
    token: ['keyword', 'text', 'keyword', 'text', 'keyword', 'text'],
  });
}

function rule_forRangeParen() {
  return recognize('start', {
    regex: '(' + currentLang._FOR + ' )('+word+')( ' + currentLang._IN + ' ' + currentLang._RANGE + ')(\\(\\s*)('+word+')(\\s*,\\s*)('+word+')(\\s*\\))',
    token: ['keyword', 'text', 'keyword', 'paren.lparen', 'text', 'punctuation.operator', 'text', 'paren.rparen'],
  });
}

/**
 * Wrap a keyword in word-boundary markers for use in the tokenizer regexes
 *
 * Use this to only recognize a word if it's a complete word by itself (and
 * not accidentally a part of a larger word).
 *
 * The keyword must be followed by space.
 */
function keywordWithSpace(keyword: string) {
  // We used to use \b here to match a "word boundary". However,
  // "word boundary" seems to be defined rather narrowly, and for whatever
  // reason does not work properly with non-ASCII languages.
  //
  // Then, we tried negative lookbehind (?<!\p{L}), but lookbehinds are not
  // really properly supported outside of Chrome.
  //
  // Instead, we'll look for start-of-string OR a whitespace character. This
  // means users now MUST type spaces in order to get syntax highlighting,
  // whereas they might used to be able to get away with typing it directly
  // after a parenthesis or '+' symbol or something... but since the symbol
  // would be highlighted as well that's not desirable, and most of these commands
  // for the start of the line anyway.

  //FH Jan: loosened this to s+ allow for indented rules
  return '(?:^|\\s+)' + keyword + ' ';
}




/**
 * Modify the given ruleset, replacing literal spaces with "one or more spaces"
 */
function loosenRules(rules: Rules) {
  for (const ruleSets of Object.values(rules)) {
    for (const rule of ruleSets) {
      if (rule.regex && !(rule as any)._loosened) {
        (rule as any).regex = rule.regex.replace(/ /g, ' +');
        (rule as any)._loosened = true;
      }
    }
  }
  return rules;
}

// Only do this work if the 'define' function is actually available at runtime.
// If not, this script got included on a page that didn't include the Ace
// editor. No point in continuing if that is the case.
if ((window as any).define) {

  // Define the modes based on the level definitions above
  for (const level of LEVELS) {

    // This is a local definition of the file 'ace/mode/level1.js', etc.
    define('ace/mode/' + level.name, [], function(require, exports, _module) {
      var oop = require('ace/lib/oop');
      var TextMode = require('ace/mode/text').Mode;
      var TextHighlightRules = require('ace/mode/text_highlight_rules').TextHighlightRules;

      function ThisLevelHighlightRules(this: any) {
        this.$rules = loosenRules(level.rules);
        this.normalizeRules();
      };
      oop.inherits(ThisLevelHighlightRules, TextHighlightRules);

      function Mode(this: any) {
        this.HighlightRules = ThisLevelHighlightRules;
      };
      oop.inherits(Mode, TextMode);

      exports.Mode = Mode;
    });
  }
}<|MERGE_RESOLUTION|>--- conflicted
+++ resolved
@@ -10,17 +10,12 @@
 window.State = {};
 }
 
-<<<<<<< HEAD
 // Defines a word with letters in any language
 // TODO FH jan 2022: Now just does latin including accented and Arabic, needs to be
 // improved for f.e. Hindi and Chinese
 var word = '[0-9A-zÀ-ÿء-ي]+';
 
-// Set this to true to use keywords from languages other than english
-var localKeywordsEnable = true;
-
-=======
->>>>>>> 68e7e231
+
 // Contains the current keywords based on the current language
 var currentLang: {
   _PRINT: string;
