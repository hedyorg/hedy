(function() {
  // A bunch of code expects a global "State" object. Set it here if not
  // set yet.
  if (!window.State) {
    window.State = {};
  }

  // *** EDITOR SETUP ***
  initializeMainEditor($('#editor'));

  // Any code blocks we find inside 'turn-pre-into-ace' get turned into
  // read-only editors (for syntax highlighting)
  for (const preview of $('.turn-pre-into-ace pre').get()) {
    $(preview).addClass('text-lg rounded');
    const editor = turnIntoAceEditor(preview, true)
    // Fits to content size
    editor.setOptions({ maxLines: Infinity });
    // Strip trailing newline, it renders better
    editor.setValue(editor.getValue().replace(/\n+$/, ''), -1);
  }

<<<<<<< HEAD
  // a variable which turns on(1) highlighter or turns it off(0)
<<<<<<< Updated upstream
  var highlighter = 1 ;
=======
  var highlighter = 1;
>>>>>>> Stashed changes
=======
  /**
   * Initialize the main editor and attach all the required event handlers
   */
  function initializeMainEditor($editor) {
    if (!$editor.length) return;
>>>>>>> c0678b62

    // We expose the editor globally so it's available to other functions for resizing
    var editor = window.editor = turnIntoAceEditor($editor.get(0), $editor.data('readonly'));

    // Load existing code from session, if it exists
    const storage = window.sessionStorage;
    if (storage) {
      const levelKey = $editor.data('lskey');
      const loadedProgram = $editor.data('loaded-program');

      // On page load, if we have a saved program and we are not loading a program by id, we load the saved program
      if (loadedProgram !== 'True' && storage.getItem(levelKey)) {
        editor.setValue(storage.getItem(levelKey), 1);
      }

      // When the user exits the editor, save what we have.
      editor.on('blur', function(e) {
        storage.setItem(levelKey, editor.getValue());
      });

      // If prompt is shown and user enters text in the editor, hide the prompt.
      editor.on('change', function () {
        if ($('#inline-modal').is (':visible')) $('#inline-modal').hide();
        window.State.disable_run = false;
        $ ('#runit').css('background-color', '');
        window.State.unsaved_changes = true;
      });
    }

    // *** PROMPT TO SAVE CHANGES ***

    window.onbeforeunload = function () {
       // The browser doesn't show this message, rather it shows a default message.
       // We still have an internationalized message in case we want to implement this as a modal in the future.
       if (window.State.unsaved_changes) return window.auth.texts.unsaved_changes;
    };

    // *** KEYBOARD SHORTCUTS ***

    let altPressed;

    // alt is 18, enter is 13
    window.addEventListener ('keydown', function (ev) {
      const keyCode = (ev || document.event).keyCode;
      if (keyCode === 18) return altPressed = true;
      if (keyCode === 13 && altPressed) {
        runit (window.State.level, window.State.lang, function () {
          $ ('#output').focus ();
        });
      }
      // We don't use jquery because it doesn't return true for this equality check.
      if (keyCode === 37 && document.activeElement === document.getElementById ('output')) {
        editor.focus ();
        editor.navigateFileEnd ();
      }
    });
    window.addEventListener ('keyup', function (ev) {
      const keyCode = (ev || document.event).keyCode;
      if (keyCode === 18) return altPressed = false;
    });
  }

  /**
   * Turn an HTML element into an Ace editor
   */
  function turnIntoAceEditor(element, isReadOnly) {
    const editor = ace.edit(element);
    editor.setTheme("ace/theme/monokai");
    if (isReadOnly) {
      editor.setOptions({
        readOnly: true,
        showGutter: false,
        showPrintMargin: false,
        highlightActiveLine: false
      });
    }

    // a variable which turns on(1) highlighter or turns it off(0)
    var highlighter = 1;

    if (highlighter == 1) {
      // Everything turns into 'ace/mode/levelX', except what's in
      // this table.
      const modeExceptions = {
        8: 'ace/mode/level8and9',
        9: 'ace/mode/level8and9',
        17: 'ace/mode/level17and18',
        18: 'ace/mode/level17and18',
        21: 'ace/mode/level21and22',
        22: 'ace/mode/level21and22',
      };

      const mode = modeExceptions[window.State.level] || `ace/mode/level${window.State.level}`;
      editor.session.setMode(mode);
    }

    return editor;
  }
})();

function reloadOnExpiredSession () {
   // If user is not logged in or session is not expired, return false.
   if (! window.auth.profile || window.auth.profile.session_expires_at > Date.now ()) return false;
   // Otherwise, reload the page to update the top bar.
   location.reload ();
   return true;
}

function runit(level, lang, cb) {
  if (window.State.disable_run) return alert (window.auth.texts.answer_question);

  if (reloadOnExpiredSession ()) return;

  error.hide();
  try {
    level = level.toString();
    var editor = ace.edit("editor");
    var code = editor.getValue();

    console.log('Original program:\n', code);
    $.ajax({
      type: 'POST',
      url: '/parse',
      data: JSON.stringify({
        level: level,
        sublevel: window.State.sublevel ? window.State.sublevel : undefined,
        code: code,
        lang: lang,
        adventure_name: window.State.adventure_name
      }),
      contentType: 'application/json',
      dataType: 'json'
    }).done(function(response) {
      console.log('Response', response);
      if (response.Warning) {
        error.showWarning(ErrorMessages.Transpile_warning, response.Warning);
      }
      if (response.Error) {
        error.show(ErrorMessages.Transpile_error, response.Error);
        return;
      }
      runPythonProgram(response.Code, cb).catch(function(err) {
        console.log(err)
        error.show(ErrorMessages.Execute_error, err.message);
        reportClientError(level, code, err.message);
      });
    }).fail(function(xhr) {
      console.error(xhr);
      // https://developer.mozilla.org/en-US/docs/Web/API/XMLHttpRequest/readyState
      if (xhr.readyState < 4) {
        error.show(ErrorMessages.Connection_error, ErrorMessages.CheckInternet);
      } else {
        error.show(ErrorMessages.Other_error, ErrorMessages.ServerError);
      }
    });

  } catch (e) {
    console.error(e);
    error.show(ErrorMessages.Other_error, e.message);
  }
}

/**
 * Called when the user clicks the "Try" button in one of the palette buttons
 */
function tryPaletteCode(exampleCode) {
  var editor = ace.edit("editor");

  var MOVE_CURSOR_TO_END = 1;
  editor.setValue(exampleCode + '\n', MOVE_CURSOR_TO_END);
  window.State.unsaved_changes = false;
}


window.saveit = function saveit(level, lang, name, code, cb) {
  if (window.State.sublevel) return alert ('Sorry, you cannot save programs when in a sublevel.');
  error.hide();

  if (reloadOnExpiredSession ()) return;

  try {
    // If there's no session but we want to save the program, we store the program data in localStorage and redirect to /login.
    if (! window.auth.profile) {
       if (! confirm (window.auth.texts.save_prompt)) return;
       // If there's an adventure_name, we store it together with the level, because it won't be available otherwise after signup/login.
       if (window.State && window.State.adventure_name) level = [level, window.State.adventure_name];
       localStorage.setItem ('hedy-first-save', JSON.stringify ([level, lang, name, code]));
       window.location.pathname = '/login';
       return;
    }

    window.State.unsaved_changes = false;

    var adventure_name = window.State.adventure_name;
    // If saving a program for an adventure after a signup/login, level is an array of the form [level, adventure_name]. In that case, we unpack it.
    if (level instanceof Array) {
       adventure_name = level [1];
       level = level [0];
    }

    $.ajax({
      type: 'POST',
      url: '/programs',
      data: JSON.stringify({
        level: level,
        lang:  lang,
        name:  name,
        code:  code,
        adventure_name: adventure_name
      }),
      contentType: 'application/json',
      dataType: 'json'
    }).done(function(response) {
      // The auth functions use this callback function.
      if (cb) return response.Error ? cb (response) : cb (null, response);
      if (response.Warning) {
        error.showWarning(ErrorMessages.Transpile_warning, response.Warning);
      }
      if (response.Error) {
        error.show(ErrorMessages.Transpile_error, response.Error);
        return;
      }
      $ ('#okbox').show ();
      $ ('#okbox .caption').html (window.auth.texts.save_success);
      $ ('#okbox .details').html (window.auth.texts.save_success_detail);
      setTimeout (function () {
         $ ('#okbox').hide ();
      }, 2000);
      // If we succeed, we need to update the default program name & program for the currently selected tab.
      // To avoid this, we'd have to perform a page refresh to retrieve the info from the server again, which would be more cumbersome.
      // The name of the program might have been changed by the server, so we use the name stated by the server.
      $ ('#program_name').val (response.name);
      window.State.adventures.map (function (adventure) {
        if (adventure.short_name === (adventure_name || 'level')) {
          adventure.loaded_program = {name: response.name, code: code};
        }
      });
    }).fail(function(err) {
      console.error(err);
      error.show(ErrorMessages.Connection_error, JSON.stringify(err));
      if (err.status === 403) {
         localStorage.setItem ('hedy-first-save', JSON.stringify ([adventure_name ? [level, adventure_name] : level, lang, name, code]));
         localStorage.setItem ('hedy-save-redirect', 'hedy');
         window.location.pathname = '/login';
      }
    });
  } catch (e) {
    console.error(e);
    error.show(ErrorMessages.Other_error, e.message);
  }
}

function viewProgramLink(programId) {
  return window.location.origin + '/hedy/' + programId + '/view';
}

window.share_program = function share_program (level, lang, id, Public, reload) {
  if (! window.auth.profile) return alert (window.auth.texts.must_be_logged);

  var share = function (id) {
    $.ajax({
      type: 'POST',
      url: '/programs/share',
      data: JSON.stringify({
        id: id,
        public: Public
      }),
      contentType: 'application/json',
      dataType: 'json'
    }).done(function(response) {
      if ($ ('#okbox') && $ ('#okbox').length) {
        $ ('#okbox').show ();
        $ ('#okbox .caption').html (window.auth.texts.save_success);
        $ ('#okbox .details').html (Public ? window.auth.texts.share_success_detail : window.auth.texts.unshare_success_detail);
        // If we're sharing the program, copy the link to the clipboard.
        if (Public) window.copy_to_clipboard (viewProgramLink(id), true);
      }
      else {
        // If we're sharing the program, copy the link to the clipboard.
        if (Public) window.copy_to_clipboard (viewProgramLink(id), true);
        alert (Public ? window.auth.texts.share_success_detail : window.auth.texts.unshare_success_detail);
      }
      if (reload) setTimeout (function () {location.reload ()}, 1000);
    }).fail(function(err) {
      console.error(err);
      error.show(ErrorMessages.Connection_error, JSON.stringify(err));
    });
  }

  // If id is not true, the request comes from the programs page. In that case, we merely call the share function.
  if (id !== true) return share (id);

  // Otherwise, we save the program and then share it.
  // Saving the program makes things way simpler for many reasons: it covers the cases where:
  // 1) there's no saved program; 2) there's no saved program for that user; 3) the program has unsaved changes.
  var name = $ ('#program_name').val ();
  var code = ace.edit('editor').getValue();
  return saveit(level, lang, name, code, function (err, resp) {
    if (err && err.Warning) return error.showWarning(ErrorMessages.Transpile_warning, err.Warning);
    if (err && err.Error) return error.show(ErrorMessages.Transpile_error, err.Error);
    share (resp.id);
  });

}

window.copy_to_clipboard = function copy_to_clipboard (string, noAlert) {
  // https://hackernoon.com/copying-text-to-clipboard-with-javascript-df4d4988697f
  var el = document.createElement ('textarea');
  el.value = string;
  el.setAttribute ('readonly', '');
  el.style.position = 'absolute';
  el.style.left = '-9999px';
  document.body.appendChild (el);
  var selected = document.getSelection ().rangeCount > 0 ? document.getSelection ().getRangeAt (0) : false;
  el.select ();
  document.execCommand ('copy');
  document.body.removeChild (el);
  if (selected) {
     document.getSelection ().removeAllRanges ();
     document.getSelection ().addRange (selected);
  }
  if (! noAlert) alert (window.auth.texts.copy_clipboard);
}

/**
 * Do a POST with the error to the server so we can log it
 */
function reportClientError(level, code, client_error) {
  $.ajax({
    type: 'POST',
    url: '/report_error',
    data: JSON.stringify({
      level: level,
      code: code,
      client_error: client_error,
    }),
    contentType: 'application/json',
    dataType: 'json'
  });
}

window.onerror = function reportClientException(message, source, line_number, column_number, error) {

  $.ajax({
    type: 'POST',
    url: '/client_exception',
    data: JSON.stringify({
      message: message,
      source: source,
      line_number: line_number,
      column_number: column_number,
      error: error
    }),
    contentType: 'application/json',
    dataType: 'json'
  });
}

function runPythonProgram(code, cb) {
  const outputDiv = $('#output');
  outputDiv.empty();

  Sk.pre = "output";
  Sk.configure({
    output: outf,
    read: builtinRead,
    inputfun: inputFromInlineModal,
    inputfunTakesPrompt: true,
    __future__: Sk.python3
  });

  return Sk.misceval.asyncToPromise(function () {
    return Sk.importMainWithBody("<stdin>", false, code, true);
  }).then(function(mod) {
    console.log('Program executed');
    if (cb) cb ();
  }).catch(function(err) {
    // Extract error message from error
    console.log(err);
    const errorMessage = errorMessageFromSkulptError(err) || JSON.stringify(err);
    throw new Error(errorMessage);
  });

  /**
   * Get the error messages from a Skulpt error
   *
   * They look like this:
   *
   * {"args":{"v":[{"v":"name 'name' is not defined"}]},"traceback":[{"lineno":3,"colno":0,"filename":"<stdin>.py"}]}
   *
   * Don't know why, so let's be defensive about it.
   */
  function errorMessageFromSkulptError(err) {
    const message = err.args && err.args.v && err.args.v[0] && err.args.v[0].v;
    return message;
  }

  function addToOutput(text, color) {
    $('<span>').text(text).css({ color }).appendTo(outputDiv);
  }


  // output functions are configurable.  This one just appends some text
  // to a pre element.
  function outf(text) {
    addToOutput(text, 'white');
    speak(text)
  }

  function builtinRead(x) {
    if (Sk.builtinFiles === undefined || Sk.builtinFiles["files"][x] === undefined)
        throw "File not found: '" + x + "'";
    return Sk.builtinFiles["files"][x];
  }

  /**
   * Get the input inline in the terminal
   *
   * Render the prompt to the terminal, add an inputbox where the user can
   * type, and replace the inputbox with static text after they hit enter.
   */
   // Note: this method is currently not being used.
  function inputFromTerminal(prompt) {
    return new Promise(function(ok) {
      addToOutput(prompt + '\n', 'white');
      const input = $('<input>').attr('placeholder', 'Typ hier je antwoord').appendTo(outputDiv).focus();

      // When enter is pressed, turn the input box into a regular
      // span and resolve the promise
      input.on('keypress', function(e) {
        if (e.which == 13 /* ENTER */) {
          const text = input.val();

          input.remove();
          addToOutput(text + '\n', 'yellow');
          ok(text);
        }
      });
    });
  }

  // This method draws the prompt for asking for user input.
  function inputFromInlineModal(prompt) {
    return new Promise(function(ok) {

      window.State.disable_run = true;
      $ ('#runit').css('background-color', 'gray');

      const input = $('#inline-modal input[type="text"]');
      $('#inline-modal .caption').text(prompt);
      input.val('');
      input [0].placeholder = prompt;
      speak(prompt)

      setTimeout(function() {
        input.focus();
      }, 0);
      $('#inline-modal form').one('submit', function(event) {

        window.State.disable_run = false;
        $ ('#runit').css('background-color', '');

        event.preventDefault();
        $('#inline-modal').hide();
        ok(input.val());
        $ ('#output').focus ();

        return false;
      });
      $('#inline-modal').show();
    });
  }
}

var error = {
  hide() {
    $('#errorbox').hide();
    $('#warningbox').hide();
    if ($('#editor').length) editor.resize ();
  },

  showWarning(caption, message) {
    $('#warningbox .caption').text(caption);
    $('#warningbox .details').text(message);
    $('#warningbox').show();
    if ($('#editor').length) editor.resize ();
  },

  show(caption, message) {
    $('#errorbox .caption').text(caption);
    $('#errorbox .details').text(message);
    $('#errorbox').show();
    if ($('#editor').length) editor.resize ();
  }
}

function queryParam(param) {
  const urlParams = new URLSearchParams(window.location.search);
  return urlParams.get(param);
}

function buildUrl(url, params) {
  const clauses = [];
  for (let key in params) {
    const value = params[key];
    if (value !== undefined && value !== '') {
      clauses.push(encodeURIComponent(key) + '=' + encodeURIComponent(value));
    }
  }
  return url + (clauses.length > 0 ? '?' + clauses.join('&') : '');
}

(function () {
  window.speak = function speak(text) {
    var selectedURI = $('#speak_dropdown').val();
    if (!selectedURI) { return; }
    var voice = window.speechSynthesis.getVoices().filter(v => v.voiceURI === selectedURI)[0];

    if (voice) {
      let utterance = new SpeechSynthesisUtterance(text);
      utterance.voice = voice;
      utterance.rate = 0.9;
      speechSynthesis.speak(utterance);
    }
  }

  if (!window.speechSynthesis) { return; /* No point in even trying */ }
  if (!window.State.lang) { return; /* Not on a code page */ }

  /**
   * Show the "speak" checkbox if we find that we have speech support for the
   * current language (showing an initially hidden element is a better experience
   * than hiding an initially shown element... arguably... ?)
   *
   * Also, for funzies: the speechSynthesis.getVoices() array is asynchronously
   * populated *some time* after the page loads... and we won't know when. Keep
   * on testing periodically until we got it or it's taken too long to finish.
   */
  let attempts = 0;
  const timer = setInterval(function() {
    attempts += 1;

    const voices = findVoices(window.State.lang);

    if (voices.length > 0) {
      for (const voice of voices) {
        $('#speak_dropdown').append($('<option>').attr('value', voice.voiceURI).text('📣 ' + voice.name));
      }

      $('#speak_container').show();

      clearInterval(timer);
    }
    if (attempts >= 20) {  // ~2 seconds
      // Give up
      clearInterval(timer);
    }
  }, 100);

  function findVoices(lang) {
    // Our own "lang" is *typically* just the language code, but we also have "pt_BR".
    const simpleLang = lang.match(/^([a-z]+)/i)[1];

    // If the feature doesn't exist in the browser, return null
    if (!window.speechSynthesis) { return []; }
    return window.speechSynthesis.getVoices().filter(voice => voice.lang.startsWith(simpleLang));
  }
})();<|MERGE_RESOLUTION|>--- conflicted
+++ resolved
@@ -19,20 +19,12 @@
     editor.setValue(editor.getValue().replace(/\n+$/, ''), -1);
   }
 
-<<<<<<< HEAD
-  // a variable which turns on(1) highlighter or turns it off(0)
-<<<<<<< Updated upstream
-  var highlighter = 1 ;
-=======
   var highlighter = 1;
->>>>>>> Stashed changes
-=======
   /**
    * Initialize the main editor and attach all the required event handlers
    */
   function initializeMainEditor($editor) {
     if (!$editor.length) return;
->>>>>>> c0678b62
 
     // We expose the editor globally so it's available to other functions for resizing
     var editor = window.editor = turnIntoAceEditor($editor.get(0), $editor.data('readonly'));
