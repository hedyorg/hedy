var feedback_level;
var prev_feedback_level;
var similar_code;
var prev_similar_code;
var general_answer = null;
var last_question;
var level_answers = [null, null, null, null];
var feedback_viewed = [null, null, null, null];

(function() {
  // A bunch of code expects a global "State" object. Set it here if not 
  // set yet.
  if (!window.State) {
    window.State = {};
  }

  // If there's no #editor div, we're requiring this code in a non-code page.
  // Therefore, we don't need to initialize anything.
  const $editor = $('#editor');
  if (!$editor.length) return;

  // *** EDITOR SETUP ***
  // We expose the editor globally so it's available to other functions for resizing
  var editor = window.editor = ace.edit("editor");
  editor.setTheme("ace/theme/monokai");

  // Editor could have been initialized as readonly
  if ($editor.data('readonly')) {
    editor.setReadOnly(true);
  }

  // a variable which turns on(1) highlighter or turns it off(0)
  var highlighter = 0;

  if (highlighter == 1){
        if (window.State.level == 1){
          window.editor.session.setMode("ace/mode/level1");
        }
        if (window.State.level == 2){
          window.editor.session.setMode("ace/mode/level2");
        }
        if (window.State.level == 3){
          window.editor.session.setMode("ace/mode/level3");
        }
        if (window.State.level == 4){
          window.editor.session.setMode("ace/mode/level4");
        }
        if (window.State.level == 5){
          window.editor.session.setMode("ace/mode/level5");
        }
        if (window.State.level == 6){
          window.editor.session.setMode("ace/mode/level6");
        }
        if (window.State.level == 7){
          window.editor.session.setMode("ace/mode/level7");
        }
        if (window.State.level == 8 || window.State.level == 9){
          window.editor.session.setMode("ace/mode/level8and9");
        }
        if (window.State.level == 10){
          window.editor.session.setMode("ace/mode/level10");
        }
        if (window.State.level == 11){
          window.editor.session.setMode("ace/mode/level11");
        }
        if (window.State.level == 12){
          window.editor.session.setMode("ace/mode/level12");
        }
        if (window.State.level == 13){
          window.editor.session.setMode("ace/mode/level13");
        }
        if (window.State.level == 14){
          window.editor.session.setMode("ace/mode/level14");
        }
        if (window.State.level == 15){
          window.editor.session.setMode("ace/mode/level15");
        }
        if (window.State.level == 16){
          window.editor.session.setMode("ace/mode/level16");
        }
        if (window.State.level == 17 || window.State.level == 18){
          window.editor.session.setMode("ace/mode/level17and18");
        }
        if (window.State.level == 19){
          window.editor.session.setMode("ace/mode/level19");
        }
        if (window.State.level == 20){
          window.editor.session.setMode("ace/mode/level20");
        }
        if (window.State.level == 21 || window.State.level == 22){
          window.editor.session.setMode("ace/mode/level21and22");
        }
  }


  // Load existing code from session, if it exists
  const storage = window.sessionStorage;
  if (storage) {
    const levelKey = $editor.data('lskey');
    const loadedProgram = $editor.data('loaded-program');

    // On page load, if we have a saved program and we are not loading a program by id, we load the saved program
    if (loadedProgram !== 'True' && storage.getItem(levelKey)) {
      editor.setValue(storage.getItem(levelKey), 1);
    }

    // When the user exits the editor, save what we have.
    editor.on('blur', function(e) {
      storage.setItem(levelKey, editor.getValue());
    });

    // If prompt is shown and user enters text in the editor, hide the prompt.
    editor.on('change', function () {
      if ($('#inline-modal').is (':visible')) $('#inline-modal').hide();
      window.State.disable_run = false;
      window.State.unsaved_changes = true;
    });
  }

  // *** PROMPT TO SAVE CHANGES ***

  window.onbeforeunload = function () {
     // The browser doesn't show this message, rather it shows a default message.
     // We still have an internationalized message in case we want to implement this as a modal in the future.
     if (window.State.unsaved_changes) return window.auth.texts.unsaved_changes;
  };

  // *** KEYBOARD SHORTCUTS ***

  let altPressed;

  // alt is 18, enter is 13
  window.addEventListener ('keydown', function (ev) {
    const keyCode = (ev || document.event).keyCode;
    if (keyCode === 18) return altPressed = true;
    if (keyCode === 13 && altPressed) {
      runit (window.State.level, window.State.lang, function () {
        $ ('#output').focus ();
      });
    }
    // We don't use jquery because it doesn't return true for this equality check.
    if (keyCode === 37 && document.activeElement === document.getElementById ('output')) {
      editor.focus ();
      editor.navigateFileEnd ();
    }
  });
  window.addEventListener ('keyup', function (ev) {
    const keyCode = (ev || document.event).keyCode;
    if (keyCode === 18) return altPressed = false;
  });

})();

function reloadOnExpiredSession () {
   // If user is not logged in or session is not expired, return false.
   if (! window.auth.profile || window.auth.profile.session_expires_at > Date.now ()) return false;
   // Otherwise, reload the page to update the top bar.
   location.reload ();
   return true;
}

function runit(level, lang, cb) {
  if (window.State.disable_run) return alert (window.auth.texts.answer_question);
  if (reloadOnExpiredSession ()) return;

  error.hide();
  try {
    level = level.toString();
    var editor = ace.edit("editor");
    var code = editor.getValue();

    console.log('Original program:\n', code);
    $.ajax({
      type: 'POST',
      url: '/parse',
      data: JSON.stringify({
        level: level,
        sublevel: window.State.sublevel ? window.State.sublevel : undefined,
        code: code,
        lang: lang,
        adventure_name: window.State.adventure_name
      }),
      contentType: 'application/json',
      dataType: 'json'
    }).done(function(response) {
      feedback_level = response.feedback_level;
      prev_feedback_level = response.prev_feedback_level;
      feedback_viewed[feedback_level-2] = false; // Not viewed until we have viewed it
      prev_similar_code = response.prev_similar_code;

      if (response.Duplicate) {
        $ ('#feedbackbox .expand-dialog').text("▲ " + GradualErrorMessages.Click_expand + " ▲")
        error.showFeedback(ErrorMessages.Feedback_duplicate, response.Feedback);
      }
      else {
        if (response.Feedback) {
          $ ('#feedbackbox .expand-dialog').text("▲ " + GradualErrorMessages.Click_expand + " ▲")
          if (response.feedback_level === 3) {
            error.showFeedback(ErrorMessages.Feedback_similar_code, response.Feedback);
          } else if (response.feedback_level == 4) {
            error.showFeedback(ErrorMessages.Feedback_new, response.Feedback);
          } else if (response.feedback_level == 5) {
            error.showFeedback(ErrorMessages.Feedback_suggestion, response.Feedback);
          }  else {
            error.showFeedback(ErrorMessages.Feedback_error, response.Feedback);
          }
        }
      }
      if (response.Warning) {
        error.showWarning(ErrorMessages.Transpile_warning, response.Warning);
      }
      if (response.Error) {
        error.show(ErrorMessages.Transpile_error, response.Error);
        window.State.disable_run = true;
        if (response.GFM) {  //Only enforce error reading when using the GFM model
          var btn = $('#runit');
          btn.prop('disabled', true);
          btn.css("background", "gray");
          btn.css("border-bottom", "4px solid black");
          $("#runit").animate({backgroundColor:"#68d391"}, 3000);
          setTimeout(function () {
            btn.prop('disabled', false);
            btn.css('background-color', ''); //reset to original color
            btn.css("border-bottom", '');
            window.State.disable_run = false;
          }, 3000);
        }
        return;
      }
      runPythonProgram(response.Code, cb).catch(function(err) {
        error.show(ErrorMessages.Execute_error, err.message);
        if (prev_feedback_level >= 1) { // So now we are at level 2 or higher, necessary to use a prev value
          $ ('#feedbackbox .expand-dialog').text("▲ " + GradualErrorMessages.Click_expand + " ▲")
          error.showFeedback(ErrorMessages.Feedback_error, ErrorMessages.Feedback_client_error);
        }
        reportClientError(level, code, err.message);
      });
    }).fail(function(xhr) {
      console.error(xhr);
      // https://developer.mozilla.org/en-US/docs/Web/API/XMLHttpRequest/readyState
      if (xhr.readyState < 4) {
        error.show(ErrorMessages.Connection_error, ErrorMessages.CheckInternet);
      } else {
        error.show(ErrorMessages.Other_error, ErrorMessages.ServerError);
      }
    });

  } catch (e) {
    console.error(e);
    error.show(ErrorMessages.Other_error, e.message);
  }
}

/**
 * Called when the user clicks the "Try" button in one of the palette buttons
 */
function tryPaletteCode(exampleCode) {
  var editor = ace.edit("editor");

  var MOVE_CURSOR_TO_END = 1;
  editor.setValue(exampleCode + '\n', MOVE_CURSOR_TO_END);
  window.State.unsaved_changes = false;
}


window.saveit = function saveit(level, lang, name, code, cb) {
  if (window.State.sublevel) return alert ('Sorry, you cannot save programs when in a sublevel.');
  error.hide();

  if (reloadOnExpiredSession ()) return;

  try {
    // If there's no session but we want to save the program, we store the program data in localStorage and redirect to /login.
    if (! window.auth.profile) {
       if (! confirm (window.auth.texts.save_prompt)) return;
       // If there's an adventure_name, we store it together with the level, because it won't be available otherwise after signup/login.
       if (window.State && window.State.adventure_name) level = [level, window.State.adventure_name];
       localStorage.setItem ('hedy-first-save', JSON.stringify ([level, lang, name, code]));
       window.location.pathname = '/login';
       return;
    }

    window.State.unsaved_changes = false;

    var adventure_name = window.State.adventure_name;
    // If saving a program for an adventure after a signup/login, level is an array of the form [level, adventure_name]. In that case, we unpack it.
    if (level instanceof Array) {
       adventure_name = level [1];
       level = level [0];
    }

    $.ajax({
      type: 'POST',
      url: '/programs',
      data: JSON.stringify({
        level: level,
        lang:  lang,
        name:  name,
        code:  code,
        adventure_name: adventure_name
      }),
      contentType: 'application/json',
      dataType: 'json'
    }).done(function(response) {
      // The auth functions use this callback function.
      if (cb) return response.Error ? cb (response) : cb (null, response);
      if (response.Warning) {
        error.showWarning(ErrorMessages.Transpile_warning, response.Warning);
      }
      if (response.Error) {
        error.show(ErrorMessages.Transpile_error, response.Error);
        return;
      }
      $ ('#okbox').show ();
      $ ('#okbox .caption').html (window.auth.texts.save_success);
      $ ('#okbox .details').html (window.auth.texts.save_success_detail);
      setTimeout (function () {
         $ ('#okbox').hide ();
      }, 2000);
      // If we succeed, we need to update the default program name & program for the currently selected tab.
      // To avoid this, we'd have to perform a page refresh to retrieve the info from the server again, which would be more cumbersome.
      // The name of the program might have been changed by the server, so we use the name stated by the server.
      $ ('#program_name').val (response.name);
      window.State.adventures.map (function (adventure) {
        if (adventure.short_name === (adventure_name || 'level')) {
          adventure.loaded_program = {name: response.name, code: code};
        }
      });
    }).fail(function(err) {
      console.error(err);
      error.show(ErrorMessages.Connection_error, JSON.stringify(err));
      if (err.status === 403) {
         localStorage.setItem ('hedy-first-save', JSON.stringify ([adventure_name ? [level, adventure_name] : level, lang, name, code]));
         localStorage.setItem ('hedy-save-redirect', 'hedy');
         window.location.pathname = '/login';
      }
    });
  } catch (e) {
    console.error(e);
    error.show(ErrorMessages.Other_error, e.message);
  }
}

<<<<<<< HEAD
function get_level_question(level) {
  if (level == 2) {
    last_question = 2;
    return GradualErrorMessages.Feedback_question2;
  } else if (level == 3) {
    last_question = 3;
    return GradualErrorMessages.Feedback_question3;
  } else if (level == 4) {
    last_question = 4;
    return GradualErrorMessages.Feedback_question4;
  } else {
    last_question = 5;
    return GradualErrorMessages.Feedback_question5;
  }
}

function feedback(answer) {
  if (answer == null) { // The user didn't look at any part of the model
    $.ajax({
      type: 'POST',
      url: '/feedback',
      data: JSON.stringify({
        general_answer: null,
        level_answers: [null, null, null, null],
        collapse: feedback_viewed,
        similar_code: "-",
        feedback_level: prev_feedback_level
      }),
      contentType: 'application/json',
      dataType: 'json'
    });
    $('#feedback-popup').hide();
    $('#opaque').hide();
    feedback_viewed = [null, null, null, null];
    general_answer = null;
  } else if (general_answer == null) {
    last_question = 0;
    general_answer = answer;
    $('#feedback-popup .caption').text(get_level_question(feedback_viewed.indexOf(true)+2))
  } else {
    level_answers[last_question - 2] = answer;
    if (feedback_viewed.indexOf((true), last_question - 1) != -1) { // So there is some question left
      $('#feedback-popup .caption').text(get_level_question((feedback_viewed.indexOf((true), last_question - 1) + 2)));
    } else {
      if (prev_feedback_level >= 3) { // So similar code has been shown to the end-user, how do we retrieve it?
        similar_code = prev_similar_code
      } else {
        similar_code = "-" // No similar code has been given to the user
      }
      $.ajax({
        type: 'POST',
        url: '/feedback',
        data: JSON.stringify({
          general_answer: general_answer,
          level_answers: level_answers,
          collapse: feedback_viewed,
          similar_code: similar_code,
          feedback_level: prev_feedback_level
        }),
        contentType: 'application/json',
        dataType: 'json'
      });
      $('#feedback-popup').hide();
      $('#opaque').hide();
      feedback_viewed = [null, null, null, null]; // Set back to false to ensure that it won't pop-up in next error streak without looking
      general_answer = null; // Set back to false to ensure that both questions are asked again in next mistake session
    }
  }
}

window.share_program = function share_program (id, level, Public, reload) {
  $.ajax({
    type: 'POST',
    url: '/programs/share',
    data: JSON.stringify({
      id: id,
      public: Public
    }),
    contentType: 'application/json',
    dataType: 'json'
  }).done(function(response) {
    if ($ ('#okbox') && $ ('#okbox').length) {
      $ ('#okbox').show ();
      $ ('#okbox .caption').html (window.auth.texts.save_success);
      $ ('#okbox .details').html (Public ? window.auth.texts.share_success_detail : window.auth.texts.unshare_success_detail);
      // If we're sharing the program, copy the link to the clipboard.
      if (Public) window.copy_to_clipboard (window.location.origin + '/hedy/' + level + '/' + id, true);
    }
    else {
      // If we're sharing the program, copy the link to the clipboard.
      if (Public) window.copy_to_clipboard (window.location.origin + '/hedy/' + level + '/' + id, true);
      alert (Public ? window.auth.texts.share_success_detail : window.auth.texts.unshare_success_detail);
    }
    if (reload) setTimeout (function () {location.reload ()}, 1000);
  }).fail(function(err) {
    console.error(err);
    error.show(ErrorMessages.Connection_error, JSON.stringify(err));
=======
function viewProgramLink(programId) {
  return window.location.origin + '/hedy/' + programId + '/view';
}

window.share_program = function share_program (level, lang, id, Public, reload) {
  if (! window.auth.profile) return alert (window.auth.texts.must_be_logged);

  var share = function (id) {
    $.ajax({
      type: 'POST',
      url: '/programs/share',
      data: JSON.stringify({
        id: id,
        public: Public
      }),
      contentType: 'application/json',
      dataType: 'json'
    }).done(function(response) {
      if ($ ('#okbox') && $ ('#okbox').length) {
        $ ('#okbox').show ();
        $ ('#okbox .caption').html (window.auth.texts.save_success);
        $ ('#okbox .details').html (Public ? window.auth.texts.share_success_detail : window.auth.texts.unshare_success_detail);
        // If we're sharing the program, copy the link to the clipboard.
        if (Public) window.copy_to_clipboard (viewProgramLink(id), true);
      }
      else {
        // If we're sharing the program, copy the link to the clipboard.
        if (Public) window.copy_to_clipboard (viewProgramLink(id), true);
        alert (Public ? window.auth.texts.share_success_detail : window.auth.texts.unshare_success_detail);
      }
      if (reload) setTimeout (function () {location.reload ()}, 1000);
    }).fail(function(err) {
      console.error(err);
      error.show(ErrorMessages.Connection_error, JSON.stringify(err));
    });
  }

  // If id is not true, the request comes from the programs page. In that case, we merely call the share function.
  if (id !== true) return share (id);

  // Otherwise, we save the program and then share it.
  // Saving the program makes things way simpler for many reasons: it covers the cases where:
  // 1) there's no saved program; 2) there's no saved program for that user; 3) the program has unsaved changes.
  var name = $ ('#program_name').val ();
  var code = ace.edit('editor').getValue();
  return saveit(level, lang, name, code, function (err, resp) {
    if (err && err.Warning) return error.showWarning(ErrorMessages.Transpile_warning, err.Warning);
    if (err && err.Error) return error.show(ErrorMessages.Transpile_error, err.Error);
    share (resp.id);
>>>>>>> 11dda7cd
  });

}

window.copy_to_clipboard = function copy_to_clipboard (string, noAlert) {
  // https://hackernoon.com/copying-text-to-clipboard-with-javascript-df4d4988697f
  var el = document.createElement ('textarea');
  el.value = string;
  el.setAttribute ('readonly', '');
  el.style.position = 'absolute';
  el.style.left = '-9999px';
  document.body.appendChild (el);
  var selected = document.getSelection ().rangeCount > 0 ? document.getSelection ().getRangeAt (0) : false;
  el.select ();
  document.execCommand ('copy');
  document.body.removeChild (el);
  if (selected) {
     document.getSelection ().removeAllRanges ();
     document.getSelection ().addRange (selected);
  }
  if (! noAlert) alert (window.auth.texts.copy_clipboard);
}

/**
 * Do a POST with the error to the server so we can log it
 */
function reportClientError(level, code, client_error) {
  $.ajax({
    type: 'POST',
    url: '/report_error',
    data: JSON.stringify({
      level: level,
      code: code,
      client_error: client_error,
    }),
    contentType: 'application/json',
    dataType: 'json'
  });
}

<<<<<<< HEAD
// Notes from Timon
// In the function below the actual output of the program is ran
// If there is a feedback level higher then 1: pop-up a window with feedback question
// Then, post this question through app.py and log the yes / no answer and the collapse boolean
=======
window.onerror = function reportClientException(message, source, line_number, column_number, error) {

  $.ajax({
    type: 'POST',
    url: '/client_exception',
    data: JSON.stringify({
      message: message,
      source: source,
      line_number: line_number,
      column_number: column_number,
      error: error
    }),
    contentType: 'application/json',
    dataType: 'json'
  });
}

>>>>>>> 11dda7cd
function runPythonProgram(code, cb) {
  if (prev_feedback_level > 1) {
    if (feedback_viewed.indexOf(true) != -1) { // So there is a true value somewhere -> the user look at the feedback
      var count = 0;
      $('#feedback-popup .caption').text(GradualErrorMessages.Feedback_question_general)
      $('#feedback-popup .yes').text(GradualErrorMessages.Feedback_answerY)
      $('#feedback-popup .no').text(GradualErrorMessages.Feedback_answerN)
      $('#feedback-popup').show();
      $('#opaque').show();
    }
    else {
      feedback(null);
    }
  }

  $('#runit').css('background-color', ''); //reset to original color
  const outputDiv = $('#output');
  outputDiv.empty();

  Sk.pre = "output";
  Sk.configure({
    output: outf,
    read: builtinRead,
    inputfun: inputFromInlineModal,
    inputfunTakesPrompt: true,
    __future__: Sk.python3
  });

  return Sk.misceval.asyncToPromise(function () {
    return Sk.importMainWithBody("<stdin>", false, code, true);
  }).then(function(mod) {
    console.log('Program executed');
    if (cb) cb ();
  }).catch(function(err) {
    // Extract error message from error
    console.log(err);
    const errorMessage = errorMessageFromSkulptError(err) || JSON.stringify(err);
    throw new Error(errorMessage);
  });

  /**
   * Get the error messages from a Skulpt error
   *
   * They look like this:
   *
   * {"args":{"v":[{"v":"name 'name' is not defined"}]},"traceback":[{"lineno":3,"colno":0,"filename":"<stdin>.py"}]}
   *
   * Don't know why, so let's be defensive about it.
   */
  function errorMessageFromSkulptError(err) {
    const message = err.args && err.args.v && err.args.v[0] && err.args.v[0].v;
    return message;
  }

  function addToOutput(text, color) {
    $('<span>').text(text).css({ color }).appendTo(outputDiv);
  }

  // output functions are configurable.  This one just appends some text
  // to a pre element.
  function outf(text) {
    addToOutput(text, 'white');
  }

  function builtinRead(x) {
    if (Sk.builtinFiles === undefined || Sk.builtinFiles["files"][x] === undefined)
        throw "File not found: '" + x + "'";
    return Sk.builtinFiles["files"][x];
  }

  /**
   * Get the input inline in the terminal
   *
   * Render the prompt to the terminal, add an inputbox where the user can
   * type, and replace the inputbox with static text after they hit enter.
   */
   // Note: this method is currently not being used.
  function inputFromTerminal(prompt) {
    return new Promise(function(ok) {
      addToOutput(prompt + '\n', 'white');
      const input = $('<input>').attr('placeholder', 'Typ hier je antwoord').appendTo(outputDiv).focus();

      // When enter is pressed, turn the input box into a regular
      // span and resolve the promise
      input.on('keypress', function(e) {
        if (e.which == 13 /* ENTER */) {
          const text = input.val();

          input.remove();
          addToOutput(text + '\n', 'yellow');
          ok(text);
        }
      });
    });
  }

  // This method draws the prompt for asking for user input.
  function inputFromInlineModal(prompt) {
    return new Promise(function(ok) {

      window.State.disable_run = true;
      $ ('#runit').css('background-color', 'gray');

      const input = $('#inline-modal input[type="text"]');
      $('#inline-modal .caption').text(prompt);
      input.val('');
      input [0].placeholder = prompt;
      setTimeout(function() {
        input.focus();
      }, 0);
      $('#inline-modal form').one('submit', function(event) {

        window.State.disable_run = false;
        $ ('#runit').css('background-color', '');

        event.preventDefault();
        $('#inline-modal').hide();
        ok(input.val());
        $ ('#output').focus ();

        return false;
      });
      $('#inline-modal').show();
    });
  }
}

$('#feedbackbox .expand-dialog').click(function(){
   feedback_viewed[feedback_level-2] = true;
   $ ('#feedbackbox .details').toggle();
   var text = $ ('#feedbackbox .expand-dialog').text();
   if (text === "▼ " + GradualErrorMessages.Click_shrink + " ▼"){
      $ ('#feedbackbox .expand-dialog').text("▲ " + GradualErrorMessages.Click_expand + " ▲")
   }
   else {
     $ ('#feedbackbox .expand-dialog').text("▼ " + GradualErrorMessages.Click_shrink + " ▼")
   }
});

var error = {
  hide() {
    $('#errorbox').hide();
    $('#warningbox').hide();
<<<<<<< HEAD
    $('#feedbackbox').hide();
    if ($ ('#editor').length) editor.resize ();
=======
    if ($('#editor').length) editor.resize ();
>>>>>>> 11dda7cd
  },

  showWarning(caption, message) {
    $('#warningbox .caption').text(caption);
    $('#warningbox .details').text(message);
    $('#warningbox').show();
    if ($('#editor').length) editor.resize ();
  },

  showFeedback(caption, message) {
    $('#feedbackbox .caption').text(caption);
    var obj = $("#feedbackbox .details").text(message);
    obj.html(obj.html().replace(/\n/g,'<br/>'));
    obj.html(obj.html().replace(/\t/g, '&nbsp&nbsp&nbsp&nbsp'));
    $('#feedbackbox').show();
    $("#feedbackbox .details").hide();
    editor.resize ();
  },

  show(caption, message) {
    $('#errorbox .caption').text(caption);
    $('#errorbox .details').text(message);
    $('#errorbox').show();
    if ($('#editor').length) editor.resize ();
  }
}

function queryParam(param) {
  const urlParams = new URLSearchParams(window.location.search);
  return urlParams.get(param);
}

function buildUrl(url, params) {
  const clauses = [];
  for (let key in params) {
    const value = params[key];
    if (value !== undefined && value !== '') {
      clauses.push(encodeURIComponent(key) + '=' + encodeURIComponent(value));
    }
  }
  return url + (clauses.length > 0 ? '?' + clauses.join('&') : '');
}<|MERGE_RESOLUTION|>--- conflicted
+++ resolved
@@ -8,7 +8,7 @@
 var feedback_viewed = [null, null, null, null];
 
 (function() {
-  // A bunch of code expects a global "State" object. Set it here if not 
+  // A bunch of code expects a global "State" object. Set it here if not
   // set yet.
   if (!window.State) {
     window.State = {};
@@ -341,7 +341,6 @@
   }
 }
 
-<<<<<<< HEAD
 function get_level_question(level) {
   if (level == 2) {
     last_question = 2;
@@ -412,34 +411,6 @@
   }
 }
 
-window.share_program = function share_program (id, level, Public, reload) {
-  $.ajax({
-    type: 'POST',
-    url: '/programs/share',
-    data: JSON.stringify({
-      id: id,
-      public: Public
-    }),
-    contentType: 'application/json',
-    dataType: 'json'
-  }).done(function(response) {
-    if ($ ('#okbox') && $ ('#okbox').length) {
-      $ ('#okbox').show ();
-      $ ('#okbox .caption').html (window.auth.texts.save_success);
-      $ ('#okbox .details').html (Public ? window.auth.texts.share_success_detail : window.auth.texts.unshare_success_detail);
-      // If we're sharing the program, copy the link to the clipboard.
-      if (Public) window.copy_to_clipboard (window.location.origin + '/hedy/' + level + '/' + id, true);
-    }
-    else {
-      // If we're sharing the program, copy the link to the clipboard.
-      if (Public) window.copy_to_clipboard (window.location.origin + '/hedy/' + level + '/' + id, true);
-      alert (Public ? window.auth.texts.share_success_detail : window.auth.texts.unshare_success_detail);
-    }
-    if (reload) setTimeout (function () {location.reload ()}, 1000);
-  }).fail(function(err) {
-    console.error(err);
-    error.show(ErrorMessages.Connection_error, JSON.stringify(err));
-=======
 function viewProgramLink(programId) {
   return window.location.origin + '/hedy/' + programId + '/view';
 }
@@ -489,9 +460,7 @@
     if (err && err.Warning) return error.showWarning(ErrorMessages.Transpile_warning, err.Warning);
     if (err && err.Error) return error.show(ErrorMessages.Transpile_error, err.Error);
     share (resp.id);
->>>>>>> 11dda7cd
   });
-
 }
 
 window.copy_to_clipboard = function copy_to_clipboard (string, noAlert) {
@@ -530,12 +499,6 @@
   });
 }
 
-<<<<<<< HEAD
-// Notes from Timon
-// In the function below the actual output of the program is ran
-// If there is a feedback level higher then 1: pop-up a window with feedback question
-// Then, post this question through app.py and log the yes / no answer and the collapse boolean
-=======
 window.onerror = function reportClientException(message, source, line_number, column_number, error) {
 
   $.ajax({
@@ -553,7 +516,10 @@
   });
 }
 
->>>>>>> 11dda7cd
+// Notes from Timon
+// In the function below the actual output of the program is ran
+// If there is a feedback level higher then 1: pop-up a window with feedback question
+// Then, post this question through app.py and log the yes / no answer and the collapse boolean
 function runPythonProgram(code, cb) {
   if (prev_feedback_level > 1) {
     if (feedback_viewed.indexOf(true) != -1) { // So there is a true value somewhere -> the user look at the feedback
@@ -697,12 +663,8 @@
   hide() {
     $('#errorbox').hide();
     $('#warningbox').hide();
-<<<<<<< HEAD
     $('#feedbackbox').hide();
-    if ($ ('#editor').length) editor.resize ();
-=======
     if ($('#editor').length) editor.resize ();
->>>>>>> 11dda7cd
   },
 
   showWarning(caption, message) {
