// It's important that this file gets loaded first
import './syntaxLang-en';
import './syntaxLang-es';
import './syntaxLang-nl';
import './syntaxModesRules';

import { modal, error, success } from './modal';
import { auth } from './auth';

export let theGlobalEditor: AceAjax.Editor;
export let theModalEditor: AceAjax.Editor;

var StopExecution = false;

(function() {
  // A bunch of code expects a global "State" object. Set it here if not
  // set yet.
  if (!window.State) {
    window.State = {};
  }

  // Set const value to determine the current page direction -> useful for ace editor settings
  const dir = $("#main_container").attr("dir");


  // *** EDITOR SETUP ***
  initializeMainEditor($('#editor'));

  // Any code blocks we find inside 'turn-pre-into-ace' get turned into
  // read-only editors (for syntax highlighting)
  let counter = 0
  for (const preview of $('.turn-pre-into-ace pre').get()) {
    counter += 1;
    $(preview).addClass('text-lg rounded');
    $(preview).attr('id', "code_block_" + counter);
    // We set the language of the editor to the current keyword_language -> needed when copying to main editor
    $(preview).attr('lang', <string>window.State.keyword_language);
    $(preview).addClass('overflow-x-hidden');
    const exampleEditor = turnIntoAceEditor(preview, true);

    // Fits to content size
    exampleEditor.setOptions({ maxLines: Infinity });
    if ($(preview).hasClass('common-mistakes')) {
      exampleEditor.setOptions({ minLines: 10 });
    } else {
      exampleEditor.setOptions({ minLines: 2 });
    }

    if (dir === "rtl") {
         exampleEditor.setOptions({ rtl: true });
    }
    // Strip trailing newline, it renders better
    exampleEditor.setValue(exampleEditor.getValue().replace(/\n+$/, ''), -1);
    // And add an overlay button to the editor, if the no-copy-button attribute isn't there
    if (! $(preview).hasClass('no-copy-button')) {
      const buttonContainer = $('<div>').addClass('absolute ltr:-right-1 rtl:left-2 w-16').css({top: 5}).appendTo(preview);
      let symbol = "⇥";
      if (dir === "rtl") {
        symbol = "⇤";
      }
      $('<button>').css({ fontFamily: 'sans-serif' }).addClass('green-btn').text(symbol).appendTo(buttonContainer).click(function() {
        theGlobalEditor?.setValue(exampleEditor.getValue() + '\n');
        update_view("main_editor_keyword_selector", <string>$(preview).attr('lang'));
      });
    }
    if($(preview).attr('level')){
      let level = String($(preview).attr('level'));
      exampleEditor.session.setMode(getHighlighter(level));
    }
  }

  /**
   * Initialize the main editor and attach all the required event handlers
   */
  function initializeMainEditor($editor: JQuery) {
    if (!$editor.length) return;

    // We expose the editor globally so it's available to other functions for resizing
    var editor = turnIntoAceEditor($editor.get(0)!, $editor.data('readonly'));
    theGlobalEditor = editor;
    error.setEditor(editor);

    window.Range = ace.require('ace/range').Range // get reference to ace/range

    // Load existing code from session, if it exists
    const storage = window.sessionStorage;
    if (storage) {
      const levelKey = $editor.data('lskey');
      const loadedProgram = $editor.data('loaded-program');

      // On page load, if we have a saved program and we are not loading a program by id, we load the saved program
      const programFromStorage = storage.getItem(levelKey);
      if (loadedProgram !== 'True' && programFromStorage) {
        editor.setValue(programFromStorage, 1);
      }

      // When the user exits the editor, save what we have.
      editor.on('blur', function(_e: Event) {
        storage.setItem(levelKey, editor.getValue());
      });

      if (dir === "rtl") {
         editor.setOptions({ rtl: true });
      }

      // If prompt is shown and user enters text in the editor, hide the prompt.
      editor.on('change', function () {
        if ($('#inline-modal').is (':visible')) $('#inline-modal').hide();
        window.State.disable_run = false;
        $ ('#runit').css('background-color', '');
        window.State.unsaved_changes = true;

        clearErrors(editor);
      });
    }

    // *** PROMPT TO SAVE CHANGES ***

    window.onbeforeunload = () => {
      // The browser doesn't show this message, rather it shows a default message.
      if (window.State.unsaved_changes && !window.State.no_unload_prompt) {
        return ErrorMessages['Unsaved_Changes'];
      } else {
        return undefined;
      }
    };

    // *** KEYBOARD SHORTCUTS ***

    let altPressed: boolean | undefined;

    // alt is 18, enter is 13
    window.addEventListener ('keydown', function (ev) {
      const keyCode = ev.keyCode;
      if (keyCode === 18) {
        altPressed = true;
        return;
      }
      if (keyCode === 13 && altPressed) {
        if (!window.State.level || !window.State.lang) {
          throw new Error('Oh no');
        }
        runit (window.State.level, window.State.lang, "", function () {
          $ ('#output').focus ();
        });
      }
      // We don't use jquery because it doesn't return true for this equality check.
      if (keyCode === 37 && document.activeElement === document.getElementById ('output')) {
        editor.focus ();
        editor.navigateFileEnd ();
      }
    });
    window.addEventListener ('keyup', function (ev) {
      const keyCode = ev.keyCode;
      if (keyCode === 18) {
        altPressed = false;
        return;
      }
    });
    return editor;
  }

  /**
   * Turn an HTML element into an Ace editor
   */
  function turnIntoAceEditor(element: HTMLElement, isReadOnly: boolean): AceAjax.Editor {
    const editor = ace.edit(element);
    editor.setTheme("ace/theme/monokai");
    if (isReadOnly) {
      editor.setOptions({
        readOnly: true,
        showGutter: false,
        showPrintMargin: false,
        highlightActiveLine: false
      });
      // When it is the main editor -> we want to show line numbers!
      if (element.getAttribute('id') === "editor") {
        editor.setOptions({
          showGutter: true
        });
      }
      if ($(element).hasClass('common-mistakes')) {
        $(element).height("22rem");
        editor.setOptions({
          showGutter: true,
          showPrintMargin: true,
          highlightActiveLine: true
        });
      }
    }

    // a variable which turns on(1) highlighter or turns it off(0)
    var highlighter = 1;

    if (highlighter == 1) {
      // Everything turns into 'ace/mode/levelX', except what's in
      // this table. Yes the numbers are strings. That's just JavaScript for you.
      if (window.State.level) {
        const mode = getHighlighter(window.State.level);
        editor.session.setMode(mode);
      }
    }

    return editor;
  }
})();

export function getHighlighter(level: string) {
  const modeExceptions: Record<string, string> = {
        '8': 'ace/mode/level8and9',
        '9': 'ace/mode/level8and9',
        '11': 'ace/mode/level11and12',
        '12': 'ace/mode/level11and12',
      };
  return modeExceptions[level] || `ace/mode/level` + level;
}

function reloadOnExpiredSession () {
   // If user is not logged in or session is not expired, return false.
   if (! auth.profile || auth.profile.session_expires_at > Date.now ()) return false;
   // Otherwise, reload the page to update the top bar.
   location.reload ();
   return true;
}

function clearErrors(editor: AceAjax.Editor) {
  editor.session.clearAnnotations();
  for (const marker in editor.session.getMarkers(false)) {
    editor.session.removeMarker(marker as any);
  }
}

export function runit(level: string, lang: string, answer_question: string, cb: () => void) {
  if (window.State.disable_run) {
    return modal.alert (answer_question, 3000, true);
  }
  if (reloadOnExpiredSession ()) return;
  StopExecution = true;

  const outputDiv = $('#output');
  outputDiv.empty();
  $('#turtlecanvas').empty();

  error.hide();
  success.hide();
  try {
    level = level.toString();
    var editor = theGlobalEditor;
    var code = get_trimmed_code();

    clearErrors(editor);
    removeBulb();
    console.log('Original program:\n', code);
    $.ajax({
      type: 'POST',
      url: '/parse',
      data: JSON.stringify({
        level: level,
        code: code,
        lang: lang,
        read_aloud : !!$('#speak_dropdown').val(),
        adventure_name: window.State.adventure_name
      }),
      contentType: 'application/json',
      dataType: 'json'
    }).done(function(response: any) {
      console.log('Response', response);
      if (response.Warning) {
        fix_code(level, lang);
        showBulb(level);
        error.showWarning(ErrorMessages['Transpile_warning'], response.Warning);
      }
      if (response.achievements) {
        showAchievements(response.achievements, false, "");
      }
      if (response.Error) {
        error.show(ErrorMessages['Transpile_error'], response.Error);
        if (response.Location && response.Location[0] != "?") {
          // Location can be either [row, col] or just [row].
          // @ts-ignore
          fix_code(level, lang);
          highlightAceError(editor, response.Location[0], response.Location[1]);
        }
        return;
      }
        runPythonProgram(response.Code, response.has_turtle, response.has_sleep, response.Warning, cb).catch(function(err) {
        // If it is an error we throw due to program execution while another is running -> don't show and log it
        if (!(err.message == "\"program_interrupt\"")) {
          console.log(err);
          error.show(ErrorMessages['Execute_error'], err.message);
          reportClientError(level, code, err.message);
        }
      });
    }).fail(function(xhr) {
      console.error(xhr);
       https://developer.mozilla.org/en-US/docs/Web/API/XMLHttpRequest/readyState
      if (xhr.readyState < 4) {
        error.show(ErrorMessages['Connection_error'], ErrorMessages['CheckInternet']);
      } else {
        error.show(ErrorMessages['Other_error'], ErrorMessages['ServerError']);
      }
    });

  } catch (e: any) {
    modal.alert(e.responseText, 3000, true);
  }
}
function showBulb(level: string){
  const parsedlevel = parseInt(level)
  if(parsedlevel <= 2){
    const repair_button = $('#repair_button');
    repair_button.show();
    repair_button.attr('onclick', 'hedyApp.modalStepOne(' + parsedlevel + ');event.preventDefault();');
  }

}

export function pushAchievement(achievement: string) {
  $.ajax({
    type: 'POST',
    url: '/achievements',
    data: JSON.stringify({
      achievement: achievement
    }),
    contentType: 'application/json',
    dataType: 'json'
    }).done(function(response: any) {
      if (response.achievements) {
        showAchievements(response.achievements, false, "");
      }
  });
}

export function showAchievements(achievements: any[], reload: boolean, redirect: string) {
  fnAsync(achievements, 0);
  if (reload) {
    setTimeout(function(){
      location.reload();
     }, achievements.length * 6000);
  }
  if (redirect) {
    setTimeout(function(){
      window.location.pathname = redirect;
     }, achievements.length * 6000);
  }
}

async function fnAsync(achievements: any[], index: number) {
  await showAchievement(achievements[index]);
  if (index < achievements.length - 1) {
    await fnAsync(achievements, index + 1)
  }
}

function showAchievement(achievement: any[]){
  return new Promise<void>((resolve)=>{
        $('#achievement_reached_title').text('"' + achievement[0] + '"');
        $('#achievement_reached_text').text(achievement[1]);
        $('#achievement_pop-up').fadeIn(1000, function () {
          setTimeout(function(){
            $('#achievement_pop-up').fadeOut(1000);
           }, 4000);
        });
        setTimeout(()=>{
            resolve();
        ;} , 6000
        );
    });
}

function removeBulb(){
    const repair_button = $('#repair_button');
    repair_button.hide();
}

export function fix_code(level: string, lang: string){
  if (window.State.disable_run) {
    return modal.alert ("Running a program is disabled", 3000, true);
  }
  if (reloadOnExpiredSession ()) return;

  try {
    level = level.toString();
    var code = get_trimmed_code();
    $.ajax({
      type: 'POST',
      url: '/fix-code',
      data: JSON.stringify({
        level: level,
        code: code,
        lang: lang,
        read_aloud : !!$('#speak_dropdown').val(),
        adventure_name: window.State.adventure_name
      }),
      contentType: 'application/json',
      dataType: 'json'
    }).done(function(response: any) {
      if (response.FixedCode){
        sessionStorage.setItem ("fixed_level_{lvl}__code".replace("{lvl}", level), response.FixedCode);
        showBulb(level);
      }
    }).fail(function(xhr) {
      console.error(xhr);
      // https://developer.mozilla.org/en-US/docs/Web/API/XMLHttpRequest/readyState
      if (xhr.readyState < 4) {
        error.show(ErrorMessages['Connection_error'], ErrorMessages['CheckInternet']);
      } else {
        error.show(ErrorMessages['Other_error'], ErrorMessages['ServerError']);
      }
    });

  } catch (e: any) {
    console.error(e);
    error.show(ErrorMessages['Other_error'], e.message);
  }
}

/**
 * Mark an error location in the ace editor
 *
 * The error occurs at the given row, and optionally has a column and
 * and a length.
 *
 * If 'col' is not given, the entire line will be highlighted red. Otherwise
 * the character at 'col' will be highlighted, optionally extending for
 * 'length' characters.
 *
 * 'row' and 'col' are 1-based.
 */
function highlightAceError(editor: AceAjax.Editor, row: number, col?: number, length=1) {
  // This adds a red cross in the left margin.
  // Not sure what the "column" argument does here -- it doesn't seem
  // to make a difference.
  editor.session.setAnnotations([
    {
      row: row - 1,
      column: (col ?? 1) - 1,
      text: '',
      type: 'error',
    }
  ]);

  if (col === undefined) {
    // Higlight entire row
    editor.session.addMarker(
      new ace.Range(row - 1, 1, row - 1, 2),
      "editor-error", "fullLine", false
    );
    return;
  }

  // Highlight span
  editor.session.addMarker(
    new ace.Range(
      row - 1, col - 1,
      row - 1, col - 1 + length,
    ),
    "editor-error", "text", false
  );
}

/**
 * Called when the user clicks the "Try" button in one of the palette buttons
 */
export function tryPaletteCode(exampleCode: string) {
  var editor = ace.edit("editor");

  var MOVE_CURSOR_TO_END = 1;
  editor.setValue(exampleCode + '\n', MOVE_CURSOR_TO_END);
  //As the commands try-it buttons only contain english code -> make sure the selected language is english
  if (!($('#editor').attr('lang') == 'en')) {
      $('#editor').attr('lang', 'en');
      update_view("main_editor_keyword_selector", "en");
  }
  window.State.unsaved_changes = false;
}

function storeProgram(level: number | [number, string], lang: string, name: string, code: string, cb?: (err: any, resp?: any) => void) {
  window.State.unsaved_changes = false;

    var adventure_name = window.State.adventure_name;
    // If saving a program for an adventure after a signup/login, level is an array of the form [level, adventure_name]. In that case, we unpack it.
    if (Array.isArray(level)) {
       adventure_name = level [1];
       level = level [0];
    }

    $.ajax({
      type: 'POST',
      url: '/programs',
      data: JSON.stringify({
        level: level,
        lang:  lang,
        name:  name,
        code:  code,
        adventure_name: adventure_name
      }),
      contentType: 'application/json',
      dataType: 'json'
    }).done(function(response) {
      // The auth functions use this callback function.
      if (cb) {
        return response.Error ? cb (response) : cb (null, response);
      }
      modal.alert (response.message, 3000, false);
      if (response.achievements) {
        showAchievements(response.achievements, false, "");
      }
      // If we succeed, we need to update the default program name & program for the currently selected tab.
      // To avoid this, we'd have to perform a page refresh to retrieve the info from the server again, which would be more cumbersome.
      // The name of the program might have been changed by the server, so we use the name stated by the server.
      $ ('#program_name').val (response.name);
      window.State.adventures?.map (function (adventure) {
        if (adventure.short_name === (adventure_name || 'level')) {
          adventure.loaded_program = {name: response.name, code: code};
        }
      });
    }).fail(function(err) {
      modal.alert(err.responseText, 3000, true);
      if (err.status === 403) {
         localStorage.setItem ('hedy-first-save', JSON.stringify ([adventure_name ? [level, adventure_name] : level, lang, name, code]));
         localStorage.setItem ('hedy-save-redirect', 'hedy');
         window.location.pathname = '/login';
      }
    });
}

export function saveit(level: number | [number, string], lang: string, name: string, code: string, prompt: string, cb?: (err: any, resp?: any) => void) {
  error.hide();
  success.hide();

  if (reloadOnExpiredSession ()) return;

  try {
    $.ajax({
      type: 'POST',
      url: '/programs/duplicate-check',
      data: JSON.stringify({
        name:  name
      }),
      contentType: 'application/json',
      dataType: 'json'
    }).done(function(response) {
      if (response.duplicate) {
        modal.confirm (response.message, function () {
          storeProgram(level, lang, name, code, cb);
          pushAchievement("double_check");
        });
      } else {
         storeProgram(level, lang, name, code, cb);
      }
    }).fail(function(err) {
      if (err.status == 403) { // The user is not allowed -> so not logged in
        return modal.confirm (prompt, function () {
           // If there's an adventure_name, we store it together with the level, because it won't be available otherwise after signup/login.
           if (window.State && window.State.adventure_name && !Array.isArray(level)) {
             level = [level, window.State.adventure_name];
           }
           localStorage.setItem ('hedy-first-save', JSON.stringify ([level, lang, name, code]));
           window.location.pathname = '/login';
         });
      }
    });
  } catch (e: any) {
    console.error(e);
    modal.alert(e.message, 3000, true);
  }
}

/**
 * The 'saveit' function, as an async function
 */
export function saveitP(level: number | [number, string], lang: string, name: string, code: string) {
  return new Promise<any>((ok, ko) => {
    saveit(level, lang, name, code, "", (err, response) => {
      if (err) {
        ko(err);
      } else {
        ok(response);
      }
    });
  });
}

export function viewProgramLink(programId: string) {
  return window.location.origin + '/hedy/' + programId + '/view';
}

function change_shared (shared: boolean, index: number) {
  // Index is a front-end unique given to each program container and children
  // This value enables us to remove, hide or show specific element without connecting to the server (again)
  // When index is -1 we share the program from code page (there is no program container) -> no visual change needed
  if (index == -1) {
    return;
  }
  if (shared) {
    $('#non_public_button_container_' + index).hide();
    $('#public_button_container_' + index).show();
    $('#favourite_program_container_' + index).show();
  } else {
    $('#modal-copy-button').hide();
    $('#public_button_container_' + index).hide();
    $('#non_public_button_container_' + index).show();
    $('#favourite_program_container_' + index).hide();

    // In the theoretical situation that a user unshares their favourite program -> Change UI
    $('#favourite_program_container_' + index).removeClass('text-yellow-400');
    $('#favourite_program_container_' + index).addClass('text-white');
  }
}

function share_function(id: string, index: number, Public: boolean, parse_error: boolean) {
  $.ajax({
      type: 'POST',
      url: '/programs/share',
      data: JSON.stringify({
        id: id,
        public: Public,
        error: parse_error
      }),
      contentType: 'application/json',
      dataType: 'json'
    }).done(function(response) {
      if (response.achievement) {
        showAchievements(response.achievement, false, "");
      }
      if (Public) {
        $('#modal-copy-button').attr('onclick', "hedyApp.copy_to_clipboard('" + viewProgramLink(id) + "')");
        modal.copy_alert (response.message, 5000);
        change_shared(true, index);
      } else {
        modal.alert (response.message, 3000, false);
        change_shared(false, index);
      }
    }).fail(function(err) {
      modal.alert(err.responseText, 3000, true);
    });
}

function verify_call_index(level:number, lang: string, id: string | true, index: number, Public: boolean, parse_error: boolean) {
  // If id is not true, the request comes from the programs page. In that case, we merely call the share function.
  if (id !== true) return share_function(id, index, Public, parse_error);
  // Otherwise, we save the program and then share it.
  // Saving the program makes things way simpler for many reasons: it covers the cases where:
  // 1) there's no saved program; 2) there's no saved program for that user; 3) the program has unsaved changes.
  const name = `${$('#program_name').val()}`;
  const code = get_trimmed_code();
  return saveit(level, lang, name, code, "", (err: any, resp: any) => {
      if (err && err.Warning)
        return error.showWarning(ErrorMessages['Transpile_warning'], err.Warning);
      if (err && err.Error)
        return error.show(ErrorMessages['Transpile_error'], err.Error);
      share_function(resp.id, index, Public, parse_error);
    });
}

function get_parse_code_by_id(level: number, lang:string, id:string | true,  index: number, Public: boolean) {
  $.ajax({
      type: 'POST',
      url: '/parse-by-id',
      data: JSON.stringify({
        id: id
      }),
      contentType: 'application/json',
      dataType: 'json'
    }).done(function (response) {
      if (response.error) {
        modal.confirm("This program contains an error, are you sure you want to share it?", function() {
          return verify_call_index(level, lang, id, index, Public, true);
        });
        return;
      } else {
        return verify_call_index(level, lang, id, index, Public, false);
      }
    }).fail(function (err) {
      console.log(err);
    });
}

<<<<<<< HEAD
export function share_program(level: number, lang: string, id: string | true, index: number, Public: boolean) {
=======
export function share_program (level: number, lang: string, id: string | true, index: number, Public: boolean) {
  //if (! auth.profile) return modal.alert (auth.texts['must_be_logged'], 3000, true);
>>>>>>> fd482b1d
  if (Public) {
    // The request comes from the programs page -> we have to retrieve the program first (let's parse directly)
    if (id !== true) {
      return get_parse_code_by_id(level, lang, id,  index, Public);
    } else {
      const code = get_trimmed_code();
      $.ajax({
        type: 'POST',
        url: '/parse',
        data: JSON.stringify({
          level: level,
          lang: lang,
          code: code,
          error_check: true
        }),
        contentType: 'application/json',
        dataType: 'json'
      }).done(function (response) {
        if (response.Error) {
          modal.confirm(response.message, function () {
            verify_call_index(level, lang, id, index, Public, true);
          });
        } else {
            verify_call_index(level, lang, id, index, Public, false);
        }
      }).fail(function (err) {
        console.log(err);
      });
    }
  } else {
    verify_call_index(level, lang, id, index, Public, false);
  }
}

export function delete_program(id: string, index: number, prompt: string) {
  modal.confirm (prompt, function () {
    $.ajax({
      type: 'POST',
      url: '/programs/delete',
      data: JSON.stringify({
        id: id
      }),
      contentType: 'application/json',
      dataType: 'json'
    }).done(function(response) {
      if (response.achievement) {
          showAchievements(response.achievement, true, "");
      } else {
          $('#program_' + index).remove();
      }
      modal.alert(response.message, 3000, false);
    }).fail(function(err) {
      modal.alert(err.responseText, 3000, true);
    });
  });
}

function set_favourite(index: number) {
    $('.favourite_program_container').removeClass('text-yellow-400');
    $('.favourite_program_container').addClass('text-white');

    $('#favourite_program_container_' + index).removeClass('text-white');
    $('#favourite_program_container_' + index).addClass('text-yellow-400');
}

export function set_favourite_program(id: string, index: number, prompt: string) {
  modal.confirm (prompt, function () {
    $.ajax({
      type: 'POST',
      url: '/programs/set_favourite',
      data: JSON.stringify({
        id: id
      }),
      contentType: 'application/json',
      dataType: 'json'
    }).done(function(response) {
      set_favourite(index)
      modal.alert (response.message, 3000, false);
    }).fail(function(err) {
      modal.alert(err.responseText, 3000, true);
    });
  });
}

function change_to_submitted (index: number) {
    // Index is a front-end unique given to each program container and children
    // This value enables us to remove, hide or show specific element without connecting to the server (again)
    $('#non_submitted_button_container_' + index).remove();
    $('#submitted_button_container_' + index).show();
    $('#submitted_header_' + index).show();
    $('#program_' + index).removeClass("border-orange-400");
    $('#program_' + index).addClass("border-gray-400 bg-gray-400");
}

export function submit_program (id: string, index: number) {
  $.ajax({
    type: 'POST',
    url: '/programs/submit',
    data: JSON.stringify({
      id: id
    }),
    contentType: 'application/json',
    dataType: 'json'
  }).done(function(response) {
    if (response.achievements) {
      showAchievements(response.achievements, false, "");
    }
    change_to_submitted(index);
  });
}

export function copy_to_clipboard (string: string, prompt: string) {
  // https://hackernoon.com/copying-text-to-clipboard-with-javascript-df4d4988697f
  var el = document.createElement ('textarea');
  el.value = string;
  el.setAttribute ('readonly', '');
  el.style.position = 'absolute';
  el.style.left = '-9999px';
  document.body.appendChild (el);

  const selection = document.getSelection();
  const originalSelection = selection && selection.rangeCount > 0 ? selection.getRangeAt(0) : undefined;

  el.select ();
  document.execCommand ('copy');
  document.body.removeChild (el);
  if (originalSelection) {
     document.getSelection()?.removeAllRanges ();
     document.getSelection()?.addRange (originalSelection);
  }
  modal.hide_alert();
  modal.alert (prompt, 3000, false);
}

/**
 * Do a POST with the error to the server so we can log it
 */
function reportClientError(level: string, code: string, client_error: string) {
  $.ajax({
    type: 'POST',
    url: '/report_error',
    data: JSON.stringify({
      level: level,
      code: code,
      page: window.location.href,
      client_error: client_error,
    }),
    contentType: 'application/json',
    dataType: 'json'
  });
}

window.onerror = function reportClientException(message, source, line_number, column_number, error) {

  $.ajax({
    type: 'POST',
    url: '/client_exception',
    data: JSON.stringify({
      message: message,
      source: source,
      line_number: line_number,
      column_number: column_number,
      error: error,
      url: window.location.href,
      user_agent: navigator.userAgent,
    }),
    contentType: 'application/json',
    dataType: 'json'
  });
}

function runPythonProgram(this: any, code: string, hasTurtle: boolean, hasSleep: boolean, hasWarnings: boolean, cb: () => void) {
  // We keep track of how many programs are being run at the same time to avoid prints from multiple simultaneous programs.
  // Please see note at the top of the `outf` function.
  window.State.programsInExecution = 1;

  const outputDiv = $('#output');
  outputDiv.empty();

  Sk.pre = "output";
  const turtleConfig = (Sk.TurtleGraphics || (Sk.TurtleGraphics = {}));
  turtleConfig.target = 'turtlecanvas';
  // If the adventures are not shown -> increase height of turtleConfig
  if ($('#adventures').is(":hidden")) {
      turtleConfig.height = 600;
      turtleConfig.worldHeight = 600;
  } else {
      turtleConfig.height = 300;
      turtleConfig.worldHeight = 300;
  }
  // Always set the width to output panel width -> match the UI
  turtleConfig.width = $( '#output' ).width();
  turtleConfig.worldWidth = $( '#output' ).width();

  if (!hasTurtle) {
    // There might still be a visible turtle panel. If the new program does not use the Turtle,
    // remove it (by clearing the '#turtlecanvas' div)
    $('#turtlecanvas').empty();
  } else {
    // Otherwise make sure that it is shown as it might be hidden from a previous code execution.
    $('#turtlecanvas').show();
  }

  Sk.configure({
    output: outf,
    read: builtinRead,
    inputfun: inputFromInlineModal,
    inputfunTakesPrompt: true,
    __future__: Sk.python3,
    timeoutMsg: function () {
      pushAchievement("hedy_hacking");
      return ErrorMessages ['Program_too_long']
    },
    // Give up after three seconds of execution, there might be an infinite loop.
    // This function can be customized later to yield different timeouts for different levels.
    execLimit: (function () {
      // const level = window.State.level;
      return ((hasTurtle || hasSleep) ? 20000 : 3000);
    }) ()
  });

  StopExecution = false;
  return Sk.misceval.asyncToPromise( () =>
    Sk.importMainWithBody("<stdin>", false, code, true), {
      "*": () => {
        if (StopExecution) {
          window.State.programsInExecution = 0;
          throw "program_interrupt";
        }
      }
    }
   ).then(function(_mod) {
    console.log('Program executed');

    // Check if the program was correct but the output window is empty: Return a warning
    if (window.State.programsInExecution === 1 && $('#output').is(':empty') && $('#turtlecanvas').is(':empty')) {
      pushAchievement("error_or_empty");
      error.showWarning(ErrorMessages['Transpile_warning'], ErrorMessages['Empty_output']);
    }
    window.State.programsInExecution--;
    if(!hasWarnings) {
      showSuccesMessage();
    }
    if (cb) cb ();
  }).catch(function(err) {
    // Extract error message from error
    console.log(err);
    const errorMessage = errorMessageFromSkulptError(err) || JSON.stringify(err);
    throw new Error(errorMessage);
  });

  /**
   * Get the error messages from a Skulpt error
   *
   * They look like this:
   *
   * {"args":{"v":[{"v":"name 'name' is not defined"}]},"traceback":[{"lineno":3,"colno":0,"filename":"<stdin>.py"}]}
   *
   * Don't know why, so let's be defensive about it.
   */
  function errorMessageFromSkulptError(err: any) {
    const message = err.args && err.args.v && err.args.v[0] && err.args.v[0].v;
    return message;
  }

  function addToOutput(text: string, color: string) {
    $('<span>').text(text).css({ color }).appendTo(outputDiv);
  }

  // output functions are configurable.  This one just appends some text
  // to a pre element.
  function outf(text: string) {
    // If there's more than one program being executed at a time, we ignore it.
    // This happens when a program requiring user input is suspended when the user changes the code.
    //@ts-ignore
    const pythonVariables = Sk.globals;
    load_variables(pythonVariables);
    if (window.State.programsInExecution > 1) return;
    addToOutput(text, 'white');
    speak(text)
  }

  function builtinRead(x: string) {
    if (Sk.builtinFiles === undefined || Sk.builtinFiles["files"][x] === undefined)
        throw "File not found: '" + x + "'";
    return Sk.builtinFiles["files"][x];
  }

  // This method draws the prompt for asking for user input.
  function inputFromInlineModal(prompt: string) {
    // We give the user time to give input.
    Sk.execStart = new Date (new Date ().getTime () + 1000 * 60 * 60 * 24 * 365);
    $('#turtlecanvas').hide();
    return new Promise(function(ok) {
      window.State.disable_run = true;
      $ ('#runit').css('background-color', 'gray');

      const input = $('#inline-modal input[type="text"]');
      $('#inline-modal .caption').text(prompt);
      input.val('');
      input.attr('placeholder', prompt);
      speak(prompt)

      setTimeout(function() {
        input.focus();
      }, 0);
      $('#inline-modal form').one('submit', function(event) {

        window.State.disable_run = false;
        $ ('#runit').css('background-color', '');

        event.preventDefault();
        $('#inline-modal').hide();
        if (hasTurtle) {
          $('#turtlecanvas').show();
        }
        // We reset the timer to the present moment.
        Sk.execStart = new Date ();
        // We set a timeout for sending back the input, so that the input box is hidden before processing the program.
        // Since processing the program might take some time, this timeout increases the responsiveness of the UI after
        // replying to a query.
        setTimeout (function () {
           ok(input.val());
           $ ('#output').focus ();
        }, 0);

        return false;
      });
      $('#inline-modal').show();
    });
  }
}

function speak(text: string) {
  var selectedURI = $('#speak_dropdown').val();
  if (!selectedURI) { return; }
  var voice = window.speechSynthesis.getVoices().filter(v => v.voiceURI === selectedURI)[0];

  if (voice) {
    let utterance = new SpeechSynthesisUtterance(text);
    utterance.voice = voice;
    utterance.rate = 0.9;
    speechSynthesis.speak(utterance);
  }
  pushAchievement("make_some_noise");
}

(() => {
  if (!window.speechSynthesis) { return; /* No point in even trying */ }
  if (!window.State.lang) { return; /* Not on a code page */ }

  /**
   * Show the "speak" checkbox if we find that we have speech support for the
   * current language (showing an initially hidden element is a better experience
   * than hiding an initially shown element... arguably... ?)
   *
   * Also, for funzies: the speechSynthesis.getVoices() array is asynchronously
   * populated *some time* after the page loads... and we won't know when. Keep
   * on testing periodically until we got it or it's taken too long to finish.
   */
  let attempts = 0;
  const timer = setInterval(function() {
    attempts += 1;

    const voices = findVoices(window.State.lang ?? '');

    if (voices.length > 0) {
      for (const voice of voices) {
        $('#speak_dropdown').append($('<option>').attr('value', voice.voiceURI).text('📣 ' + voice.name));
      }

      $('#speak_container').show();

      clearInterval(timer);
    }
    if (attempts >= 20) {  // ~2 seconds
      // Give up
      clearInterval(timer);
    }
  }, 100);

  function findVoices(lang: string) {
    // Our own "lang" is *typically* just the language code, but we also have "pt_BR".
    const m = lang.match(/^([a-z]+)/i);
    if (!m) { return []; }
    const simpleLang = m[1];

    // If the feature doesn't exist in the browser, return null
    if (!window.speechSynthesis) { return []; }
    return window.speechSynthesis.getVoices().filter(voice => voice.lang.startsWith(simpleLang));
  }
})();

export function prompt_unsaved(cb: () => void) {
  // This variable avoids showing the generic native `onbeforeunload` prompt
  window.State.no_unload_prompt = true;
  if (! window.State.unsaved_changes || ! auth.profile) return cb ();
  modal.confirm(ErrorMessages['Unsaved_Changes'], cb);
}

export function load_quiz(level: string) {
  $('*[data-tabtarget="end"]').html ('<iframe id="quiz-iframe" class="w-full" title="Quiz" src="/quiz/start/' + level + '"></iframe>');
}

//Feature flag for variable and values view
var variable_view = false;

//Hides the HTML DIV for variables if feature flag is false
if (!variable_view) {
  $('#variables').hide();
}

export function show_variables() {
  if (variable_view) {
    const variableBox = $('#variables');
    const variableList = $('.variable-list');
    if (variableList.hasClass('hidden')) {
      variableList.removeClass('hidden');
      dragElement(variableBox[0]);
    }
    // makes it able to collapse the list
    else {
      variableList.addClass('hidden');
    }
  }
}

export function load_variables(variables: any){
    if (variable_view === true) {
      variables = clean_variables(variables);
      const variableList = $('.variable-list');
      variableList.empty();
      for (const i in variables) {
        variableList.append(`<li>${variables[i][0]}: ${variables[i][1]}</li>`);
      }
    }
}

//hiding certain variables from the list unwanted for users
function clean_variables(variables: any) {
  if (variable_view === true) {
    const new_variables = [];
    const unwanted_variables = ["random", "time"];
    for (const variable in variables) {
      if (!variable.includes('__') && !unwanted_variables.includes(variable)) {
        let newTuple = [variable, variables[variable].v];
        new_variables.push(newTuple);
      }
    }
    return new_variables;
  }
  else{
    return null
  }
}

// Making the list of variables draggable:
function dragElement(element: HTMLElement) {
  var XfromR = 0, Ybottom = 0, XfromL = 0, YfromTop = 0;
  if (document.getElementById(element.id + "header")) {
    document.getElementById(element.id + "header")!.onmousedown! = dragMouse;
  }
  else {
    element.onmousedown = dragMouse;
  }

  function dragMouse(e: MouseEvent) {
    e = e || window.event;
    e.preventDefault();
    // get the mouse cursor position at startup:
    XfromL = e.clientX;
    YfromTop = e.clientY;
    document.onmouseup = stopDragging;
    // call a function whenever the cursor moves:
    document.onmousemove = elementDragging;
  }

  function elementDragging(e: MouseEvent) {
    e = e || window.event;
    e.preventDefault();
    // calculate the position of cursor movement:
    XfromR = XfromL - e.clientX;
    Ybottom = YfromTop - e.clientY;
    XfromL = e.clientX;
    YfromTop = e.clientY;
    // set the new position of the variable list:
    element.style.top = (element.offsetTop - Ybottom) + "px";
    element.style.left = (element.offsetLeft - XfromR) + "px";
  }

  function stopDragging() {
    // when mouse stops or is released, stop dragging element
    document.onmousemove = null;
    document.onmouseup = null;
  }
}

export function get_trimmed_code() {
  try {
    // This module may or may not exist, so let's be extra careful here.
    const whitespace = ace.require("ace/ext/whitespace");
    whitespace.trimTrailingSpace(theGlobalEditor.session, true);
  } catch (e) {
    console.error(e);
  }
  // FH Feb: the above code turns out not to remove spaces from lines that contain only whitespace,
  // but that upsets the parser so this removes those spaces also:
  // Remove whitespace at the end of every line
  return theGlobalEditor?.getValue().replace(/ +$/mg, '');
}

export function confetti_cannon(){
  const canvas = document.getElementById('confetti');
  if (canvas) {
    canvas.classList.remove('hidden');
    // ignore this error, the function comes from CDN for now
    const jsConfetti = new JSConfetti({canvas})
    // timeout for the confetti to fall down
    setTimeout(function(){canvas.classList.add('hidden')}, 3000);
    let adventures = $('#adventures');
    let currentAdventure = $(adventures).find('.tab-selected').attr('data-tab');
    let customLevels = ['turtle', 'rock', 'haunted', 'restaurant', 'fortune', 'songs', 'dice']

    if(customLevels.includes(currentAdventure!)){
      let currentAdventureConfetti = getConfettiForAdventure(currentAdventure?? '');

      // @ts-ignore
      jsConfetti.addConfetti({
        emojis: currentAdventureConfetti,
        emojiSize: 45,
        confettiNumber: 100,
      });
    }

    else{
      jsConfetti.addConfetti();
    }

    const confettiButton = document.getElementById('confetti-button');
    if (confettiButton) {
      confettiButton.classList.add('hidden');
    }
  }
}

function getConfettiForAdventure(adventure: string){
  let emoji = Array.from(ErrorMessages[adventure])
  if (emoji != null){
    return emoji;
  }
  return [['🌈'], ['⚡️'], ['💥'], ['✨'], ['💫']];
}

export function ScrollOutputToBottom(){
$("#output").animate({ scrollTop: $(document).height() }, "slow");
  return false;
}

export function modalStepOne(level: number){
  createModal(level);
  let modal_editor = $('#modal-editor');
  initializeModalEditor(modal_editor);
}

function showSuccesMessage(){
  removeBulb();
  var allsuccessmessages = ErrorMessages['Transpile_success'];
  var randomnum: number = Math.floor(Math.random() * allsuccessmessages.length);
  success.show(allsuccessmessages[randomnum]);
}
function createModal(level:number ){
  let editor = "<div id='modal-editor' data-lskey=\"level_{level}__code\" class=\"w-full flex-1 text-lg rounded\" style='height:200px; width:50vw;'></div>".replace("{level}", level.toString());
  let title = ErrorMessages['Program_repair'];
  modal.repair(editor, 0, title);
}
export function turnIntoAceEditor(element: HTMLElement, isReadOnly: boolean): AceAjax.Editor {
    const editor = ace.edit(element);
    editor.setTheme("ace/theme/monokai");
    if (isReadOnly) {
      editor.setOptions({
        readOnly: true,
        showGutter: false,
        showPrintMargin: false,
        highlightActiveLine: false
      });
    }

    // a variable which turns on(1) highlighter or turns it off(0)
    var highlighter = 1;

    if (highlighter == 1) {
      // Everything turns into 'ace/mode/levelX', except what's in
      // this table. Yes the numbers are strings. That's just JavaScript for you.
      if (window.State.level) {
        const mode = getHighlighter(window.State.level);
        editor.session.setMode(mode);
      }
    }
    return editor;
  }

  function initializeModalEditor($editor: JQuery) {
    if (!$editor.length) return;
    // We expose the editor globally so it's available to other functions for resizing
    let editor = turnIntoAceEditor($editor.get(0)!, true);
    theModalEditor = editor;
    error.setEditor(editor);
    //small timeout to make sure the call with fixed code is complete.
    setTimeout(function(){}, 2000);

    window.Range = ace.require('ace/range').Range // get reference to ace/range

    // Load existing code from session, if it exists
    const storage = window.sessionStorage;
    if (storage) {
      const levelKey = $editor.data('lskey');
        let tempIndex = 0;
        let resultString = "";

        if(storage.getItem('fixed_{lvl}'.replace("{lvl}", levelKey))){
          resultString = storage.getItem('fixed_{lvl}'.replace("{lvl}", levelKey))?? "";
          let tempString = ""
          for (let i = 0; i < resultString.length + 1; i++) {
            setTimeout(function() {
              editor.setValue(tempString,tempIndex);
              tempString += resultString[tempIndex];
              tempIndex++;
            }, 150 * i);
          }
        }
        else{
          resultString = storage.getItem('warning_{lvl}'.replace("{lvl}", levelKey))?? "";
          editor.setValue(resultString);
        }
    }

    window.onbeforeunload = () => {
      // The browser doesn't show this message, rather it shows a default message.
      if (window.State.unsaved_changes && !window.State.no_unload_prompt) {
        return ErrorMessages['Unsaved_Changes'];
      } else {
        return undefined;
      }
    };

    // *** KEYBOARD SHORTCUTS ***

    let altPressed: boolean | undefined;

    // alt is 18, enter is 13
    window.addEventListener ('keydown', function (ev) {
      const keyCode = ev.keyCode;
      if (keyCode === 18) {
        altPressed = true;
        return;
      }
      if (keyCode === 13 && altPressed) {
        if (!window.State.level || !window.State.lang) {
          throw new Error('Oh no');
        }
        runit (window.State.level, window.State.lang, "", function () {
          $ ('#output').focus ();
        });
      }
      // We don't use jquery because it doesn't return true for this equality check.
      if (keyCode === 37 && document.activeElement === document.getElementById ('output')) {
        editor.focus ();
        editor.navigateFileEnd ();
      }
    });
    window.addEventListener ('keyup', function (ev) {
      const keyCode = ev.keyCode;
      if (keyCode === 18) {
        altPressed = false;
        return;
      }
    });
    return editor;
  }
export function toggle_developers_mode(enforced: boolean) {
  if ($('#developers_toggle').is(":checked") || enforced) {
      $('#adventures').hide();
      pushAchievement("lets_focus");
  } else {
      $('#adventures').show();
  }

  if ($('#adventures').is(":hidden")) {
    $('#editor-area').removeClass('mt-5');
    $('#code_editor').css('height', 36 + "em");
    $('#code_output').css('height', 36 + "em");
    theGlobalEditor.resize();
  } else {
    $('#editor-area').addClass('mt-5');
    $('#code_editor').height('22rem');
    $('#code_output').height('22rem');
  }
}

export function load_profile(username: string, mail: string, birth_year: number, gender: string, country: string) {
  $('#profile').toggle();
  if ($('#profile').is(":visible")) {
      $('#username').html(username);
      $('#email').val(mail);
      $('#birth_year').val(birth_year);
      $('#gender').val(gender);
      $('#country').val(country);
  }
}

export function change_language(lang: string) {
  $.ajax({
    type: 'POST',
    url: '/change_language',
    data: JSON.stringify({
      lang: lang
    }),
    contentType: 'application/json',
    dataType: 'json'
  }).done(function(response: any) {
      if (response.succes){
        location.reload();
      }
    }).fail(function(xhr) {
      console.error(xhr);
    });
}

export function change_keyword_language(start_lang: string, new_lang: string) {
  $.ajax({
    type: 'POST',
    url: '/translate_keywords',
    data: JSON.stringify({
      code: ace.edit('editor').getValue(),
      start_lang: start_lang,
      goal_lang: new_lang,
      level: window.State.level
    }),
    contentType: 'application/json',
    dataType: 'json'
  }).done(function (response: any) {
    if (response.success) {
      ace.edit('editor').setValue(response.code);
      $('#editor').attr('lang', new_lang);
      update_view('main_editor_keyword_selector', new_lang);
    }
  }).fail(function (err) {
      modal.alert(err.responseText, 3000, true);
  });
}

function update_view(selector_container: string, new_lang: string) {
  $('#' + selector_container + ' > div').map(function() {
    if ($(this).attr('lang') == new_lang) {
      $(this).show();
    } else {
      $(this).hide();
    }
  });
}

export function select_profile_image(image: number) {
  $('.profile_image').removeClass("border-2 border-blue-600");
  $('#profile_image_' + image).addClass("border-2 border-blue-600");
  $('#profile_picture').val(image);
}

export function filter_programs() {
  const level = $('#explore_page_level').val();
  const adventure = $('#explore_page_adventure').val();
  window.open('?level=' + level + "&adventure=" + adventure, "_self");
}

export function filter_user_programs(username: string, own_request?: boolean) {
  const level = $('#user_program_page_level').val();
  const adventure = $('#user_program_page_adventure').val();
  if (own_request) {
    window.open('?level=' + level + "&adventure=" + adventure, "_self");
  } else {
    window.open('?user=' + username + '&level=' + level + "&adventure=" + adventure, "_self");
  }
}

export function filter_admin() {
  const filter = $('#admin_filter_category').val();
  if (filter == "email") {
    const substring = $('#email_filter_input').val();
    window.open('?filter=' + filter + "&substring=" + substring, "_self");
  } else {
    const start_date = $('#admin_start_date').val();
    const end_date = $('#admin_end_date').val();
    window.open('?filter=' + filter + "&start=" + start_date + "&end=" + end_date, "_self");
  }
}<|MERGE_RESOLUTION|>--- conflicted
+++ resolved
@@ -677,12 +677,7 @@
     });
 }
 
-<<<<<<< HEAD
-export function share_program(level: number, lang: string, id: string | true, index: number, Public: boolean) {
-=======
 export function share_program (level: number, lang: string, id: string | true, index: number, Public: boolean) {
-  //if (! auth.profile) return modal.alert (auth.texts['must_be_logged'], 3000, true);
->>>>>>> fd482b1d
   if (Public) {
     // The request comes from the programs page -> we have to retrieve the program first (let's parse directly)
     if (id !== true) {
