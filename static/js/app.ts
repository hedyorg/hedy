// It's important that this file gets loaded first
import './syntaxLang-en';
import './syntaxLang-es';
import './syntaxLang-nl';
import './syntaxModesRules';

import { modal, error, success } from './modal';
import { auth } from './auth';

export let theGlobalEditor: AceAjax.Editor;
export let theModalEditor: AceAjax.Editor;

var StopExecution = false;

(function() {
  // A bunch of code expects a global "State" object. Set it here if not
  // set yet.
  if (!window.State) {
    window.State = {};
  }

  // Set const value to determine the current page direction -> useful for ace editor settings
  const dir = $("#main_container").attr("dir");


  // *** EDITOR SETUP ***
  initializeMainEditor($('#editor'));

  // Any code blocks we find inside 'turn-pre-into-ace' get turned into
  // read-only editors (for syntax highlighting)
  let counter = 0
  for (const preview of $('.turn-pre-into-ace pre').get()) {
    counter += 1;
    $(preview).addClass('text-lg rounded');
    $(preview).attr('id', "code_block_" + counter);
    $(preview).attr('lang', "en");
    $(preview).addClass('overflow-x-hidden');
    const exampleEditor = turnIntoAceEditor(preview, true)
    // Fits to content size
    exampleEditor.setOptions({ maxLines: Infinity });
    exampleEditor.setOptions({ minLines: 2 });

    if (dir === "rtl") {
         exampleEditor.setOptions({ rtl: true });
    }
    // Strip trailing newline, it renders better
    exampleEditor.setValue(exampleEditor.getValue().replace(/\n+$/, ''), -1);
    // And add an overlay button to the editor, if the no-copy-button attribute isn't there
    if (! $(preview).hasClass('no-copy-button')) {
      const buttonContainer = $('<div>').css({ position: 'absolute', top: 5, right: 5, width: 60 }).appendTo(preview);
      $('<button>').attr('title', UiMessages['try_button']).css({ fontFamily: 'sans-serif' }).addClass('green-btn').text('⇥').appendTo(buttonContainer).click(function() {
        theGlobalEditor?.setValue(exampleEditor.getValue() + '\n');
        if (!($('#editor').attr('lang') === $(preview).attr('lang'))) {
          $('#editor').attr('lang', <string>$(preview).attr('lang'));
          update_view("main_editor_keyword_selector", <string>$(preview).attr('lang'));
        }
      });
<<<<<<< HEAD
    } else {
      if($(preview).attr('level')){
        let level = String($(preview).attr('level'));
        exampleEditor.session.setMode(getHighlighter(level));
      }
=======
    }
    if($(preview).attr('id')){
      // @ts-ignore
      let level = String($(preview).attr('id'));
      const mode = getHighlighter(parseInt(level));
      exampleEditor.session.setMode(mode);
>>>>>>> 2a10ff1e
    }
    if (window.State.keyword_language && window.State.other_keyword_language) {
      // Increase minLines otherwise the dropdown menu doesn't fit
      exampleEditor.setOptions({ minLines: 4 });
      const selectorContainer = $('<div>').css({ position: 'absolute', top: 5, right: 70, width: 'auto' }).appendTo(preview).attr('id', 'selector_container_' + counter);
      const dropdownContainer1 = create_language_selector(counter, window.State.keyword_language, window.State.other_keyword_language, false);
      const dropdownContainer2 = create_language_selector(counter, window.State.other_keyword_language, window.State.keyword_language, true);
      selectorContainer.append(dropdownContainer1);
      selectorContainer.append(dropdownContainer2);
    }
  }

  /**
   * Initialize the main editor and attach all the required event handlers
   */
  function initializeMainEditor($editor: JQuery) {
    if (!$editor.length) return;

    // We expose the editor globally so it's available to other functions for resizing
    var editor = turnIntoAceEditor($editor.get(0)!, $editor.data('readonly'));
    theGlobalEditor = editor;
    error.setEditor(editor);

    window.Range = ace.require('ace/range').Range // get reference to ace/range

    // Load existing code from session, if it exists
    const storage = window.sessionStorage;
    if (storage) {
      const levelKey = $editor.data('lskey');
      const loadedProgram = $editor.data('loaded-program');

      // On page load, if we have a saved program and we are not loading a program by id, we load the saved program
      const programFromStorage = storage.getItem(levelKey);
      if (loadedProgram !== 'True' && programFromStorage) {
        editor.setValue(programFromStorage, 1);
      }

      // When the user exits the editor, save what we have.
      editor.on('blur', function(_e: Event) {
        storage.setItem(levelKey, editor.getValue());
      });

      if (dir === "rtl") {
         editor.setOptions({ rtl: true });
      }

      // If prompt is shown and user enters text in the editor, hide the prompt.
      editor.on('change', function () {
        if ($('#inline-modal').is (':visible')) $('#inline-modal').hide();
        window.State.disable_run = false;
        $ ('#runit').css('background-color', '');
        window.State.unsaved_changes = true;

        clearErrors(editor);
      });
    }

    // *** PROMPT TO SAVE CHANGES ***

    window.onbeforeunload = () => {
      // The browser doesn't show this message, rather it shows a default message.
      if (window.State.unsaved_changes && !window.State.no_unload_prompt) {
        return auth.texts['unsaved_changes'];
      } else {
        return undefined;
      }
    };

    // *** KEYBOARD SHORTCUTS ***

    let altPressed: boolean | undefined;

    // alt is 18, enter is 13
    window.addEventListener ('keydown', function (ev) {
      const keyCode = ev.keyCode;
      if (keyCode === 18) {
        altPressed = true;
        return;
      }
      if (keyCode === 13 && altPressed) {
        if (!window.State.level || !window.State.lang) {
          throw new Error('Oh no');
        }
        runit (window.State.level, window.State.lang, function () {
          $ ('#output').focus ();
        });
      }
      // We don't use jquery because it doesn't return true for this equality check.
      if (keyCode === 37 && document.activeElement === document.getElementById ('output')) {
        editor.focus ();
        editor.navigateFileEnd ();
      }
    });
    window.addEventListener ('keyup', function (ev) {
      const keyCode = ev.keyCode;
      if (keyCode === 18) {
        altPressed = false;
        return;
      }
    });
    return editor;
  }

  /**
   * Turn an HTML element into an Ace editor
   */
  function turnIntoAceEditor(element: HTMLElement, isReadOnly: boolean): AceAjax.Editor {
    const editor = ace.edit(element);
    editor.setTheme("ace/theme/monokai");
    if (isReadOnly) {
      editor.setOptions({
        readOnly: true,
        showGutter: false,
        showPrintMargin: false,
        highlightActiveLine: false
      });
      // When it is the main editor -> we want to show line numbers!
      if (element.getAttribute('id') === "editor") {
        editor.setOptions({
        showGutter: true
      });
      }
    }

    // a variable which turns on(1) highlighter or turns it off(0)
    var highlighter = 1;

    if (highlighter == 1) {
      // Everything turns into 'ace/mode/levelX', except what's in
      // this table. Yes the numbers are strings. That's just JavaScript for you.
      if (window.State.level) {
        const mode = getHighlighter(window.State.level);
        editor.session.setMode(mode);
      }
    }

    return editor;
  }
})();

<<<<<<< HEAD
function create_language_selector(index: number, current_lang: string, other_lang: string, hidden: boolean) {
  const dropdownContainer = $('<div>').addClass("dropdown font-sans inline-block right-0 absolute z-10 mx-2 mb-0 text-white").attr('id', 'keyword_selector');
  dropdownContainer.attr('lang', current_lang);
  if (hidden) {
    dropdownContainer.addClass('hidden');
  }
  const button = $('<button>').addClass("inline-flex items-center text-xl px-2 py-1 bg-blue-600 rounded-lg").text(current_lang.toUpperCase());
  button.append("<svg class=\"w-6 h-6\" fill=\"none\" stroke=\"currentColor\" viewBox=\"0 0 24 24\" xmlns=\"http://www.w3.org/2000/svg\"><path stroke-linecap=\"round\" stroke-linejoin=\"round\"  d=\"M19 9l-7 7-7-7\"></path></svg>");
  const menu = $('<div>').addClass("dropdown-menu absolute hidden right-0");
  const list = $('<ul>').addClass("dropdown-menu list-none text-xl z-10 text-white px-4 py-1 mr-1 bg-blue-600 rounded-lg mt-2 cursor-pointer");
  const link = $('<a>').addClass("no-underline text-white").text(other_lang.toUpperCase());
  link.attr('onclick', "hedyApp.change_keyword_language ('selector_container_" + index + "','code_block_" + index + "','" + current_lang + "','" + other_lang + "');event.preventDefault();");

  list.append(link);
  menu.append(list);
  dropdownContainer.append(button);
  dropdownContainer.append(menu);
  return dropdownContainer
}

function getHighlighter(level: string) {
=======
export function getHighlighter(level: number) {
>>>>>>> 2a10ff1e
  const modeExceptions: Record<string, string> = {
        '9': 'ace/mode/level9and10',
        '10': 'ace/mode/level9and10',
        '18': 'ace/mode/level18and19',
        '19': 'ace/mode/level18and19',
      };
  return modeExceptions[level] || `ace/mode/level` + level;
}

function reloadOnExpiredSession () {
   // If user is not logged in or session is not expired, return false.
   if (! auth.profile || auth.profile.session_expires_at > Date.now ()) return false;
   // Otherwise, reload the page to update the top bar.
   location.reload ();
   return true;
}

function clearErrors(editor: AceAjax.Editor) {
  editor.session.clearAnnotations();
  for (const marker in editor.session.getMarkers(false)) {
    editor.session.removeMarker(marker as any);
  }
}

export function runit(level: string, lang: string, cb: () => void) {
  if (window.State.disable_run) return modal.alert (auth.texts['answer_question'], 3000, true);
  if (reloadOnExpiredSession ()) return;
  StopExecution = true;

  const outputDiv = $('#output');
  outputDiv.empty();
  $('#turtlecanvas').empty();

  error.hide();
  success.hide();
  try {
    level = level.toString();
    var editor = theGlobalEditor;
    var code = get_trimmed_code();

    clearErrors(editor);
    removeBulb();
    console.log('Original program:\n', code);
    $.ajax({
      type: 'POST',
      url: '/parse',
      data: JSON.stringify({
        level: level,
        code: code,
        lang: lang,
        read_aloud : !!$('#speak_dropdown').val(),
        adventure_name: window.State.adventure_name
      }),
      contentType: 'application/json',
      dataType: 'json'
    }).done(function(response: any) {
      console.log('Response', response);
      if (response.Warning) {
        fix_code(level, lang);
        showBulb(level);
        error.showWarning(ErrorMessages['Transpile_warning'], response.Warning);
      }
      if (response.achievements) {
        showAchievements(response.achievements, false, "");
      }
      if (response.Error) {
        error.show(ErrorMessages['Transpile_error'], response.Error);
        if (response.Location && response.Location[0] != "?") {
          // Location can be either [row, col] or just [row].
          // @ts-ignore
          fix_code(level, lang);
          highlightAceError(editor, response.Location[0], response.Location[1]);
        }
        return;
      }
        runPythonProgram(response.Code, response.has_turtle, response.has_sleep, response.Warning, cb).catch(function(err) {
        // If it is an error we throw due to program execution while another is running -> don't show and log it
        if (!(err.message == "\"program_interrupt\"")) {
          console.log(err);
          error.show(ErrorMessages['Execute_error'], err.message);
          reportClientError(level, code, err.message);
        }
      });
    }).fail(function(xhr) {
      console.error(xhr);
      // https://developer.mozilla.org/en-US/docs/Web/API/XMLHttpRequest/readyState
      if (xhr.readyState < 4) {
        error.show(ErrorMessages['Connection_error'], ErrorMessages['CheckInternet']);
      } else {
        error.show(ErrorMessages['Other_error'], ErrorMessages['ServerError']);
      }
    });

  } catch (e: any) {
    console.error(e);
    error.show(ErrorMessages['Other_error'], e.message);
  }
}
function showBulb(level: string){
  const parsedlevel = parseInt(level)
  if(parsedlevel <= 2){
    const repair_button = $('#repair_button');
    repair_button.show();
    repair_button.attr('onclick', 'hedyApp.modalStepOne(' + parsedlevel + ');event.preventDefault();');
  }

}

export function pushAchievement(achievement: string) {
  $.ajax({
    type: 'POST',
    url: '/achievements',
    data: JSON.stringify({
      achievement: achievement
    }),
    contentType: 'application/json',
    dataType: 'json'
    }).done(function(response: any) {
      if (response.achievements) {
        console.log(response.achievements);
        showAchievements(response.achievements, false, "");
      }
  });
}

export function showAchievements(achievements: any[], reload: boolean, redirect: string) {
  fnAsync(achievements, 0);
  if (reload) {
    setTimeout(function(){
      location.reload();
     }, achievements.length * 6000);
  }
  if (redirect) {
    setTimeout(function(){
      window.location.pathname = redirect;
     }, achievements.length * 6000);
  }
}

async function fnAsync(achievements: any[], index: number) {
  await showAchievement(achievements[index]);
  if (index < achievements.length - 1) {
    await fnAsync(achievements, index + 1)
  }
}

function showAchievement(achievement: any[]){
  return new Promise<void>((resolve)=>{
        $('#achievement_reached_title').text('"' + achievement[0] + '"');
        $('#achievement_reached_text').text(achievement[1]);
        $('#achievement_pop-up').fadeIn(1000, function () {
          setTimeout(function(){
            $('#achievement_pop-up').fadeOut(1000);
           }, 4000);
        });
        setTimeout(()=>{
            resolve();
        ;} , 6000
        );
    });
}

function removeBulb(){
    const repair_button = $('#repair_button');
    repair_button.hide();
}

export function fix_code(level: string, lang: string){
  if (window.State.disable_run) return modal.alert (auth.texts['answer_question'], 3000, true);
  if (reloadOnExpiredSession ()) return;

  try {
    level = level.toString();
    var code = get_trimmed_code();
    $.ajax({
      type: 'POST',
      url: '/fix-code',
      data: JSON.stringify({
        level: level,
        code: code,
        lang: lang,
        read_aloud : !!$('#speak_dropdown').val(),
        adventure_name: window.State.adventure_name
      }),
      contentType: 'application/json',
      dataType: 'json'
    }).done(function(response: any) {
      if (response.FixedCode){
        sessionStorage.setItem ("fixed_level_{lvl}__code".replace("{lvl}", level), response.FixedCode);
        showBulb(level);
      }
    }).fail(function(xhr) {
      console.error(xhr);
      // https://developer.mozilla.org/en-US/docs/Web/API/XMLHttpRequest/readyState
      if (xhr.readyState < 4) {
        error.show(ErrorMessages['Connection_error'], ErrorMessages['CheckInternet']);
      } else {
        error.show(ErrorMessages['Other_error'], ErrorMessages['ServerError']);
      }
    });

  } catch (e: any) {
    console.error(e);
    error.show(ErrorMessages['Other_error'], e.message);
  }
}

/**
 * Mark an error location in the ace editor
 *
 * The error occurs at the given row, and optionally has a column and
 * and a length.
 *
 * If 'col' is not given, the entire line will be highlighted red. Otherwise
 * the character at 'col' will be highlighted, optionally extending for
 * 'length' characters.
 *
 * 'row' and 'col' are 1-based.
 */
function highlightAceError(editor: AceAjax.Editor, row: number, col?: number, length=1) {
  // This adds a red cross in the left margin.
  // Not sure what the "column" argument does here -- it doesn't seem
  // to make a difference.
  editor.session.setAnnotations([
    {
      row: row - 1,
      column: (col ?? 1) - 1,
      text: '',
      type: 'error',
    }
  ]);

  if (col === undefined) {
    // Higlight entire row
    editor.session.addMarker(
      new ace.Range(row - 1, 1, row - 1, 2),
      "editor-error", "fullLine", false
    );
    return;
  }

  // Highlight span
  editor.session.addMarker(
    new ace.Range(
      row - 1, col - 1,
      row - 1, col - 1 + length,
    ),
    "editor-error", "text", false
  );
}

/**
 * Called when the user clicks the "Try" button in one of the palette buttons
 */
export function tryPaletteCode(exampleCode: string) {
  if (auth.profile) {
    if (window.State.examples_left > 0) {
      window.State.examples_left = window.State.examples_left - 1;
    } else {
      $("#commands-window").hide();
      $("#toggle-button").hide();
      modal.alert(auth.texts['examples_used'], 3000, true);
      return;
    }
  }
  var editor = ace.edit("editor");

  var MOVE_CURSOR_TO_END = 1;
  editor.setValue(exampleCode + '\n', MOVE_CURSOR_TO_END);
  //As the commands try-it buttons only contain english code -> make sure the selected language is english
  if (!($('#editor').attr('lang') == 'en')) {
      $('#editor').attr('lang', 'en');
      update_view("main_editor_keyword_selector", "en");
  }
  window.State.unsaved_changes = false;
}

function storeProgram(level: number | [number, string], lang: string, name: string, code: string, cb?: (err: any, resp?: any) => void) {
  window.State.unsaved_changes = false;

    var adventure_name = window.State.adventure_name;
    // If saving a program for an adventure after a signup/login, level is an array of the form [level, adventure_name]. In that case, we unpack it.
    if (Array.isArray(level)) {
       adventure_name = level [1];
       level = level [0];
    }

    $.ajax({
      type: 'POST',
      url: '/programs',
      data: JSON.stringify({
        level: level,
        lang:  lang,
        name:  name,
        code:  code,
        adventure_name: adventure_name
      }),
      contentType: 'application/json',
      dataType: 'json'
    }).done(function(response) {
      // The auth functions use this callback function.
      if (cb) return response.Error ? cb (response) : cb (null, response);

      modal.alert (auth.texts['save_success_detail'], 3000, false);
      if (response.achievements) {
        showAchievements(response.achievements, false, "");
      }
      // If we succeed, we need to update the default program name & program for the currently selected tab.
      // To avoid this, we'd have to perform a page refresh to retrieve the info from the server again, which would be more cumbersome.
      // The name of the program might have been changed by the server, so we use the name stated by the server.
      $ ('#program_name').val (response.name);
      window.State.adventures?.map (function (adventure) {
        if (adventure.short_name === (adventure_name || 'level')) {
          adventure.loaded_program = {name: response.name, code: code};
        }
      });
    }).fail(function(err) {
      console.error(err);
      error.show(ErrorMessages['Connection_error'], JSON.stringify(err));
      if (err.status === 403) {
         localStorage.setItem ('hedy-first-save', JSON.stringify ([adventure_name ? [level, adventure_name] : level, lang, name, code]));
         localStorage.setItem ('hedy-save-redirect', 'hedy');
         window.location.pathname = '/login';
      }
    });
}

export function saveit(level: number | [number, string], lang: string, name: string, code: string, cb?: (err: any, resp?: any) => void) {
  error.hide();
  success.hide();

  if (reloadOnExpiredSession ()) return;

  try {
    // If there's no session but we want to save the program, we store the program data in localStorage and redirect to /login.
    if (! auth.profile) {
       return modal.confirm (auth.texts['save_prompt'], function () {
         // If there's an adventure_name, we store it together with the level, because it won't be available otherwise after signup/login.
         if (window.State && window.State.adventure_name && !Array.isArray(level)) level = [level, window.State.adventure_name];
         localStorage.setItem ('hedy-first-save', JSON.stringify ([level, lang, name, code]));
         window.location.pathname = '/login';
       });
    }

    $.ajax({
      type: 'POST',
      url: '/programs/duplicate-check',
      data: JSON.stringify({
        name:  name
      }),
      contentType: 'application/json',
      dataType: 'json'
    }).done(function(response) {
      if (response['duplicate']) {
        modal.confirm (auth.texts['overwrite_warning'], function () {
          storeProgram(level, lang, name, code, cb);
          pushAchievement("double_check");
        });
      } else {
         storeProgram(level, lang, name, code, cb);
      }
    });
  } catch (e: any) {
    console.error(e);
    error.show(ErrorMessages['Other_error'], e.message);
  }
}

/**
 * The 'saveit' function, as an async function
 */
export function saveitP(level: number | [number, string], lang: string, name: string, code: string) {
  return new Promise<any>((ok, ko) => {
    saveit(level, lang, name, code, (err, response) => {
      if (err) {
        ko(err);
      } else {
        ok(response);
      }
    });
  });
}

export function viewProgramLink(programId: string) {
  return window.location.origin + '/hedy/' + programId + '/view';
}

function change_shared (shared: boolean, index: number) {
  // Index is a front-end unique given to each program container and children
  // This value enables us to remove, hide or show specific element without connecting to the server (again)
  // When index is -1 we share the program from code page (there is no program container) -> no visual change needed
  if (index == -1) {
    return;
  }
  if (shared) {
    $('#non_public_button_container_' + index).hide();
    $('#public_button_container_' + index).show();
    $('#favourite_program_container_' + index).show();
  } else {
    $('#modal-copy-button').hide();
    $('#public_button_container_' + index).hide();
    $('#non_public_button_container_' + index).show();
    $('#favourite_program_container_' + index).hide();

    // In the theoretical situation that a user unshares their favourite program -> Change UI
    $('#favourite_program_container_' + index).removeClass('text-yellow-400');
    $('#favourite_program_container_' + index).addClass('text-white');
  }
}

function share_function(id: string, index: number, Public: boolean, parse_error: boolean) {
  $.ajax({
      type: 'POST',
      url: '/programs/share',
      data: JSON.stringify({
        id: id,
        public: Public,
        error: parse_error
      }),
      contentType: 'application/json',
      dataType: 'json'
    }).done(function(response) {
      if (response.achievement) {
        showAchievements(response.achievement, false, "");
      }
      if (Public) {
        $('#modal-copy-button').attr('onclick', "hedyApp.copy_to_clipboard('" + viewProgramLink(id) + "')");
        modal.copy_alert (Public ? auth.texts['share_success_detail'] : auth.texts['unshare_success_detail'], 5000);
        change_shared(true, index);
      } else {
        modal.alert (auth.texts['unshare_success_detail'], 3000, false);
        change_shared(false, index);
      }
    }).fail(function(err) {
      console.error(err);
      error.show(ErrorMessages['Connection_error'], JSON.stringify(err));
    });
}

function verify_call_index(level:number, lang: string, id: string | true, index: number, Public: boolean, parse_error: boolean) {
  // If id is not true, the request comes from the programs page. In that case, we merely call the share function.
  if (id !== true) return share_function(id, index, Public, parse_error);
  // Otherwise, we save the program and then share it.
  // Saving the program makes things way simpler for many reasons: it covers the cases where:
  // 1) there's no saved program; 2) there's no saved program for that user; 3) the program has unsaved changes.
  const name = `${$('#program_name').val()}`;
  const code = get_trimmed_code();
  return saveit(level, lang, name, code, (err: any, resp: any) => {
      if (err && err.Warning)
        return error.showWarning(ErrorMessages['Transpile_warning'], err.Warning);
      if (err && err.Error)
        return error.show(ErrorMessages['Transpile_error'], err.Error);
      share_function(resp.id, index, Public, parse_error);
    });
}

function get_parse_code_by_id(level: number, lang:string, id:string | true,  index: number, Public: boolean) {
  $.ajax({
      type: 'POST',
      url: '/parse-by-id',
      data: JSON.stringify({
        id: id
      }),
      contentType: 'application/json',
      dataType: 'json'
    }).done(function (response) {
      if (response.error) {
        modal.confirm("This program contains an error, are you sure you want to share it?", function() {
          return verify_call_index(level, lang, id, index, Public, true);
        });
        return;
      } else {
        return verify_call_index(level, lang, id, index, Public, false);
      }
    }).fail(function (err) {
      console.log(err);
    });
}

export function share_program (level: number, lang: string, id: string | true, index: number, Public: boolean) {
  if (! auth.profile) return modal.alert (auth.texts['must_be_logged'], 3000, true);
  if (Public) {
    // The request comes from the programs page -> we have to retrieve the program first (let's parse directly)
    if (id !== true) {
      return get_parse_code_by_id(level, lang, id,  index, Public);
    } else {
      const code = get_trimmed_code();
      $.ajax({
        type: 'POST',
        url: '/parse',
        data: JSON.stringify({
          level: level,
          lang: lang,
          code: code
        }),
        contentType: 'application/json',
        dataType: 'json'
      }).done(function (response) {
        if (response.Error) {
          modal.confirm("This program contains an error, are you sure you want to share it?", function () {
            verify_call_index(level, lang, id, index, Public, true);
          });
        } else {
            verify_call_index(level, lang, id, index, Public, false);
        }
      }).fail(function (err) {
        console.log(err);
      });
    }
  } else {
    verify_call_index(level, lang, id, index, Public, false);
  }
}

export function delete_program(id: string, index: number) {
  modal.confirm (auth.texts['delete_confirm'], function () {
    $.ajax({
      type: 'POST',
      url: '/programs/delete',
      data: JSON.stringify({
        id: id
      }),
      contentType: 'application/json',
      dataType: 'json'
    }).done(function(response) {
      if (response.achievement) {
          showAchievements(response.achievement, true, "");
      } else {
          $('#program_' + index).remove();
      }
      modal.alert (auth.texts['delete_success'], 3000, false);
    }).fail(function(err) {
      console.error(err);
      error.show(ErrorMessages['Connection_error'], JSON.stringify(err));
    });
  });
}

function set_favourite(index: number) {
    $('.favourite_program_container').removeClass('text-yellow-400');
    $('.favourite_program_container').addClass('text-white');

    $('#favourite_program_container_' + index).removeClass('text-white');
    $('#favourite_program_container_' + index).addClass('text-yellow-400');
}

export function set_favourite_program(id: string, index: number) {
  modal.confirm (auth.texts['favourite_confirm'], function () {
    $.ajax({
      type: 'POST',
      url: '/programs/set_favourite',
      data: JSON.stringify({
        id: id
      }),
      contentType: 'application/json',
      dataType: 'json'
    }).done(function() {
      set_favourite(index)
      modal.alert (auth.texts['favourite_success'], 3000);
    }).fail(function(err) {
      console.error(err);
      error.show(ErrorMessages['Connection_error'], JSON.stringify(err));
    });
  });
}

function change_to_submitted (index: number) {
    // Index is a front-end unique given to each program container and children
    // This value enables us to remove, hide or show specific element without connecting to the server (again)
    $('#non_submitted_button_container_' + index).remove();
    $('#submitted_button_container_' + index).show();
    $('#submitted_header_' + index).show();
    $('#program_' + index).removeClass("border-orange-400");
    $('#program_' + index).addClass("border-gray-400 bg-gray-400");
}

export function submit_program (id: string, index: number) {
  if (! auth.profile) return modal.alert (auth.texts['must_be_logged'], 3000, true);
  $.ajax({
    type: 'POST',
    url: '/programs/submit',
    data: JSON.stringify({
      id: id
    }),
    contentType: 'application/json',
    dataType: 'json'
  }).done(function(response) {
    if (response.achievements) {
      showAchievements(response.achievements, false, "");
    }
    change_to_submitted(index);
  });
}

export function copy_to_clipboard (string: string, noAlert: boolean) {
  // https://hackernoon.com/copying-text-to-clipboard-with-javascript-df4d4988697f
  var el = document.createElement ('textarea');
  el.value = string;
  el.setAttribute ('readonly', '');
  el.style.position = 'absolute';
  el.style.left = '-9999px';
  document.body.appendChild (el);

  const selection = document.getSelection();
  const originalSelection = selection && selection.rangeCount > 0 ? selection.getRangeAt(0) : undefined;

  el.select ();
  document.execCommand ('copy');
  document.body.removeChild (el);
  if (originalSelection) {
     document.getSelection()?.removeAllRanges ();
     document.getSelection()?.addRange (originalSelection);
  }
  if (! noAlert) {
    modal.hide();
    modal.alert (auth.texts['copy_clipboard'], 3000, false);
  }
}

/**
 * Do a POST with the error to the server so we can log it
 */
function reportClientError(level: string, code: string, client_error: string) {
  $.ajax({
    type: 'POST',
    url: '/report_error',
    data: JSON.stringify({
      level: level,
      code: code,
      page: window.location.href,
      client_error: client_error,
    }),
    contentType: 'application/json',
    dataType: 'json'
  });
}

window.onerror = function reportClientException(message, source, line_number, column_number, error) {

  $.ajax({
    type: 'POST',
    url: '/client_exception',
    data: JSON.stringify({
      message: message,
      source: source,
      line_number: line_number,
      column_number: column_number,
      error: error,
      url: window.location.href,
      user_agent: navigator.userAgent,
    }),
    contentType: 'application/json',
    dataType: 'json'
  });
}

function runPythonProgram(this: any, code: string, hasTurtle: boolean, hasSleep: boolean, hasWarnings: boolean, cb: () => void) {
  // We keep track of how many programs are being run at the same time to avoid prints from multiple simultaneous programs.
  // Please see note at the top of the `outf` function.
  window.State.programsInExecution = 1;

  const outputDiv = $('#output');
  outputDiv.empty();

  Sk.pre = "output";
  const turtleConfig = (Sk.TurtleGraphics || (Sk.TurtleGraphics = {}));
  turtleConfig.target = 'turtlecanvas';
  if ($('#adventures').is(":hidden")) {
      turtleConfig.height = 600;
      turtleConfig.worldHeight = 600;
  } else {
      turtleConfig.height = 300;
      turtleConfig.worldHeight = 300;
  }
  turtleConfig.width = 400;
  turtleConfig.worldWidth = 400;

  if (!hasTurtle) {
    // There might still be a visible turtle panel. If the new program does not use the Turtle,
    // remove it (by clearing the '#turtlecanvas' div)
    $('#turtlecanvas').empty();
  } else {
    // Otherwise make sure that it is shown as it might be hidden from a previous code execution.
    $('#turtlecanvas').show();
  }

  Sk.configure({
    output: outf,
    read: builtinRead,
    inputfun: inputFromInlineModal,
    inputfunTakesPrompt: true,
    __future__: Sk.python3,
    timeoutMsg: function () {
      pushAchievement("hedy_hacking");
      return ErrorMessages ['Program_too_long']
    },
    // Give up after three seconds of execution, there might be an infinite loop.
    // This function can be customized later to yield different timeouts for different levels.
    execLimit: (function () {
      // const level = window.State.level;
      return ((hasTurtle || hasSleep) ? 20000 : 3000);
    }) ()
  });

  StopExecution = false;
  return Sk.misceval.asyncToPromise( () =>
    Sk.importMainWithBody("<stdin>", false, code, true), {
      "*": () => {
        if (StopExecution) {
          window.State.programsInExecution = 0;
          throw "program_interrupt";
        }
      }
    }
   ).then(function(_mod) {
    console.log('Program executed');

    // Check if the program was correct but the output window is empty: Return a warning
    if (window.State.programsInExecution === 1 && $('#output').is(':empty') && $('#turtlecanvas').is(':empty')) {
      pushAchievement("error_or_empty");
      error.showWarning(ErrorMessages['Transpile_warning'], ErrorMessages['Empty_output']);
    }
    window.State.programsInExecution--;
    if(!hasWarnings) {
      showSuccesMessage();
    }
    if (cb) cb ();
  }).catch(function(err) {
    // Extract error message from error
    console.log(err);
    const errorMessage = errorMessageFromSkulptError(err) || JSON.stringify(err);
    throw new Error(errorMessage);
  });

  /**
   * Get the error messages from a Skulpt error
   *
   * They look like this:
   *
   * {"args":{"v":[{"v":"name 'name' is not defined"}]},"traceback":[{"lineno":3,"colno":0,"filename":"<stdin>.py"}]}
   *
   * Don't know why, so let's be defensive about it.
   */
  function errorMessageFromSkulptError(err: any) {
    const message = err.args && err.args.v && err.args.v[0] && err.args.v[0].v;
    return message;
  }

  function addToOutput(text: string, color: string) {
    $('<span>').text(text).css({ color }).appendTo(outputDiv);
  }

  // output functions are configurable.  This one just appends some text
  // to a pre element.
  function outf(text: string) {
    // If there's more than one program being executed at a time, we ignore it.
    // This happens when a program requiring user input is suspended when the user changes the code.
    if (window.State.programsInExecution > 1) return;
    addToOutput(text, 'white');
    speak(text)
  }

  function builtinRead(x: string) {
    if (Sk.builtinFiles === undefined || Sk.builtinFiles["files"][x] === undefined)
        throw "File not found: '" + x + "'";
    return Sk.builtinFiles["files"][x];
  }

  // This method draws the prompt for asking for user input.
  function inputFromInlineModal(prompt: string) {
    // We give the user time to give input.
    Sk.execStart = new Date (new Date ().getTime () + 1000 * 60 * 60 * 24 * 365);
    $('#turtlecanvas').hide();
    return new Promise(function(ok) {
      window.State.disable_run = true;
      $ ('#runit').css('background-color', 'gray');

      const input = $('#inline-modal input[type="text"]');
      $('#inline-modal .caption').text(prompt);
      input.val('');
      input.attr('placeholder', prompt);
      speak(prompt)

      setTimeout(function() {
        input.focus();
      }, 0);
      $('#inline-modal form').one('submit', function(event) {

        window.State.disable_run = false;
        $ ('#runit').css('background-color', '');

        event.preventDefault();
        $('#inline-modal').hide();
        if (hasTurtle) {
          $('#turtlecanvas').show();
        }
        // We reset the timer to the present moment.
        Sk.execStart = new Date ();
        // We set a timeout for sending back the input, so that the input box is hidden before processing the program.
        // Since processing the program might take some time, this timeout increases the responsiveness of the UI after
        // replying to a query.
        setTimeout (function () {
           ok(input.val());
           $ ('#output').focus ();
        }, 0);

        return false;
      });
      $('#inline-modal').show();
    });
  }
}

function speak(text: string) {
  var selectedURI = $('#speak_dropdown').val();
  if (!selectedURI) { return; }
  var voice = window.speechSynthesis.getVoices().filter(v => v.voiceURI === selectedURI)[0];

  if (voice) {
    let utterance = new SpeechSynthesisUtterance(text);
    utterance.voice = voice;
    utterance.rate = 0.9;
    speechSynthesis.speak(utterance);
  }
  pushAchievement("make_some_noise");
}

(() => {
  if (!window.speechSynthesis) { return; /* No point in even trying */ }
  if (!window.State.lang) { return; /* Not on a code page */ }

  /**
   * Show the "speak" checkbox if we find that we have speech support for the
   * current language (showing an initially hidden element is a better experience
   * than hiding an initially shown element... arguably... ?)
   *
   * Also, for funzies: the speechSynthesis.getVoices() array is asynchronously
   * populated *some time* after the page loads... and we won't know when. Keep
   * on testing periodically until we got it or it's taken too long to finish.
   */
  let attempts = 0;
  const timer = setInterval(function() {
    attempts += 1;

    const voices = findVoices(window.State.lang ?? '');

    if (voices.length > 0) {
      for (const voice of voices) {
        $('#speak_dropdown').append($('<option>').attr('value', voice.voiceURI).text('📣 ' + voice.name));
      }

      $('#speak_container').show();

      clearInterval(timer);
    }
    if (attempts >= 20) {  // ~2 seconds
      // Give up
      clearInterval(timer);
    }
  }, 100);

  function findVoices(lang: string) {
    // Our own "lang" is *typically* just the language code, but we also have "pt_BR".
    const m = lang.match(/^([a-z]+)/i);
    if (!m) { return []; }
    const simpleLang = m[1];

    // If the feature doesn't exist in the browser, return null
    if (!window.speechSynthesis) { return []; }
    return window.speechSynthesis.getVoices().filter(voice => voice.lang.startsWith(simpleLang));
  }
})();

export function prompt_unsaved(cb: () => void) {
  // This variable avoids showing the generic native `onbeforeunload` prompt
  window.State.no_unload_prompt = true;
  if (! window.State.unsaved_changes || ! auth.profile) return cb ();
  modal.confirm(auth.texts['unsaved_changes'], cb);
}

export function load_quiz(level: string) {
  $('*[data-tabtarget="end"]').html ('<iframe id="quiz-iframe" class="w-full" title="Quiz" src="/quiz/start/' + level + '"></iframe>');
}

export function get_trimmed_code() {
  try {
    // This module may or may not exist, so let's be extra careful here.
    const whitespace = ace.require("ace/ext/whitespace");
    whitespace.trimTrailingSpace(theGlobalEditor.session, true);
  } catch (e) {
    console.error(e);
  }
  return theGlobalEditor?.getValue();
}

export function confetti_cannon(){
  const canvas = document.getElementById('confetti');
  if (canvas) {
    canvas.classList.remove('hidden');
    // ignore this error, the function comes from CDN for now
    const jsConfetti = new JSConfetti({canvas})
    // timeout for the confetti to fall down
    setTimeout(function(){canvas.classList.add('hidden')}, 3000);
    let adventures = $('#adventures');
    let currentAdventure = $(adventures).find('.tab-selected').attr('data-tab');
    let customLevels = ['turtle', 'rock', 'haunted', 'restaurant', 'fortune', 'songs', 'dice']

    if(customLevels.includes(currentAdventure!)){
      let currentAdventureConfetti = getConfettiForAdventure(currentAdventure?? '');

      // @ts-ignore
      jsConfetti.addConfetti({
        emojis: currentAdventureConfetti,
        emojiSize: 45,
        confettiNumber: 100,
      });
    }

    else{
      jsConfetti.addConfetti();
    }

    const confettiButton = document.getElementById('confetti-button');
    if (confettiButton) {
      confettiButton.classList.add('hidden');
    }
  }
}

function getConfettiForAdventure(adventure: string){
  let emoji = Array.from(ErrorMessages[adventure])
  if (emoji != null){
    return emoji;
  }
  return [['🌈'], ['⚡️'], ['💥'], ['✨'], ['💫']];
}

export function ScrollOutputToBottom(){
$("#output").animate({ scrollTop: $(document).height() }, "slow");
  return false;
}

export function modalStepOne(level: number){
  createModal(level);
  let modal_editor = $('#modal-editor');
  initializeModalEditor(modal_editor);
}

function showSuccesMessage(){
  removeBulb();
  var allsuccessmessages = ErrorMessages['Transpile_success'];
  var randomnum: number = Math.floor(Math.random() * allsuccessmessages.length);
  success.show(allsuccessmessages[randomnum]);
}
function createModal(level:number ){
  let editor = "<div id='modal-editor' data-lskey=\"level_{level}__code\" class=\"w-full flex-1 text-lg rounded\" style='height:200px; width:50vw;'></div>".replace("{level}", level.toString());
  let title = ErrorMessages['Program_repair'];
  modal.repair(editor, 0, title);
}
export function turnIntoAceEditor(element: HTMLElement, isReadOnly: boolean): AceAjax.Editor {
    const editor = ace.edit(element);
    editor.setTheme("ace/theme/monokai");
    if (isReadOnly) {
      editor.setOptions({
        readOnly: true,
        showGutter: false,
        showPrintMargin: false,
        highlightActiveLine: false
      });
    }

    // a variable which turns on(1) highlighter or turns it off(0)
    var highlighter = 1;

    if (highlighter == 1) {
      // Everything turns into 'ace/mode/levelX', except what's in
      // this table. Yes the numbers are strings. That's just JavaScript for you.
      if (window.State.level) {
        const mode = getHighlighter(window.State.level);
        editor.session.setMode(mode);
      }
    }
    return editor;
  }

  function initializeModalEditor($editor: JQuery) {
    if (!$editor.length) return;
    // We expose the editor globally so it's available to other functions for resizing
    let editor = turnIntoAceEditor($editor.get(0)!, true);
    theModalEditor = editor;
    error.setEditor(editor);
    //small timeout to make sure the call with fixed code is complete.
    setTimeout(function(){}, 2000);

    window.Range = ace.require('ace/range').Range // get reference to ace/range

    // Load existing code from session, if it exists
    const storage = window.sessionStorage;
    if (storage) {
      const levelKey = $editor.data('lskey');
        let tempIndex = 0;
        let resultString = "";

        if(storage.getItem('fixed_{lvl}'.replace("{lvl}", levelKey))){
          resultString = storage.getItem('fixed_{lvl}'.replace("{lvl}", levelKey))?? "";
          let tempString = ""
          for (let i = 0; i < resultString.length + 1; i++) {
            setTimeout(function() {
              editor.setValue(tempString,tempIndex);
              tempString += resultString[tempIndex];
              tempIndex++;
            }, 150 * i);
          }
        }
        else{
          resultString = storage.getItem('warning_{lvl}'.replace("{lvl}", levelKey))?? "";
          editor.setValue(resultString);
        }
    }

    window.onbeforeunload = () => {
      // The browser doesn't show this message, rather it shows a default message.
      if (window.State.unsaved_changes && !window.State.no_unload_prompt) {
        return auth.texts['unsaved_changes'];
      } else {
        return undefined;
      }
    };

    // *** KEYBOARD SHORTCUTS ***

    let altPressed: boolean | undefined;

    // alt is 18, enter is 13
    window.addEventListener ('keydown', function (ev) {
      const keyCode = ev.keyCode;
      if (keyCode === 18) {
        altPressed = true;
        return;
      }
      if (keyCode === 13 && altPressed) {
        if (!window.State.level || !window.State.lang) {
          throw new Error('Oh no');
        }
        runit (window.State.level, window.State.lang, function () {
          $ ('#output').focus ();
        });
      }
      // We don't use jquery because it doesn't return true for this equality check.
      if (keyCode === 37 && document.activeElement === document.getElementById ('output')) {
        editor.focus ();
        editor.navigateFileEnd ();
      }
    });
    window.addEventListener ('keyup', function (ev) {
      const keyCode = ev.keyCode;
      if (keyCode === 18) {
        altPressed = false;
        return;
      }
    });
    return editor;
  }
export function toggle_developers_mode() {
  if ($('#developers_toggle').is(":checked")) {
      $('#adventures').hide();
      pushAchievement("lets_focus");
  } else {
      $('#adventures').show();
  }

  if ($('#adventures').is(":hidden")) {
    $('#editor-area').removeClass('mt-5');
    $('#code_editor').css('height', 36 + "em");
    $('#code_output').css('height', 36 + "em");
    theGlobalEditor.resize();
  } else {
    $('#editor-area').addClass('mt-5');
    $('#code_editor').height('22rem');
    $('#code_output').height('22rem');
  }
}

export function load_profile(username: string, mail: string, birth_year: number, gender: string, country: string) {
  $('#profile').toggle();
  if ($('#profile').is(":visible")) {
      $('#username').html(username);
      $('#email').val(mail);
      $('#birth_year').val(birth_year);
      $('#gender').val(gender);
      $('#country').val(country);
  }
}

export function change_language(lang: string) {
  $.ajax({
    type: 'POST',
    url: '/change_language',
    data: JSON.stringify({
      lang: lang
    }),
    contentType: 'application/json',
    dataType: 'json'
  }).done(function(response: any) {
      if (response.succes){
        location.reload();
      }
    }).fail(function(xhr) {
      console.error(xhr);
    });
}

function update_keywords_commands(target_id: any, start_lang: string, new_lang: string, selector_container: string) {
  // If the target isn't an ace editor -> There is nothing we can do!
  if (!ace.edit(target_id)) {
    return;
  }
  $.ajax({
    type: 'POST',
    url: '/translate_keywords',
    data: JSON.stringify({
      code: ace.edit(target_id).getValue(),
      start_lang: start_lang,
      goal_lang: new_lang
    }),
    contentType: 'application/json',
    dataType: 'json'
  }).done(function (response: any) {
    if (response.success) {
      ace.edit(target_id).setValue(response.code);
      $('#' + target_id).attr('lang', new_lang);
      update_view(selector_container, new_lang);
    }
  }).fail(function (err) {
      modal.alert(err.responseText, 3000, true);
  });
}

function update_view(selector_container: string, new_lang: string) {
  $('#' + selector_container + ' > div').map(function() {
    if ($(this).attr('lang') == new_lang) {
      $(this).show();
    } else {
      $(this).hide();
    }
  });
}

export function change_keyword_language(selector_container: string, target_id: string, old_lang: string, new_lang: string) {
  update_keywords_commands(target_id, old_lang, new_lang, selector_container);
}

export function select_profile_image(image: number) {
  $('.profile_image').removeClass("border-2 border-blue-600");
  $('#profile_image_' + image).addClass("border-2 border-blue-600");
  $('#profile_picture').val(image);
}

export function filter_programs() {
  const level = $('#explore_page_level').val();
  const adventure = $('#explore_page_adventure').val();
  window.open('?level=' + level + "&adventure=" + adventure, "_self");
}

export function filter_user_programs(username: string, own_request?: boolean) {
  const level = $('#user_program_page_level').val();
  const adventure = $('#user_program_page_adventure').val();
  if (own_request) {
    window.open('?level=' + level + "&adventure=" + adventure, "_self");
  } else {
    window.open('?user=' + username + '&level=' + level + "&adventure=" + adventure, "_self");
  }
}

export function filter_admin() {
  const filter = $('#admin_filter_category').val();
  if (filter == "email") {
    const substring = $('#email_filter_input').val();
    window.open('?filter=' + filter + "&substring=" + substring, "_self");
  } else {
    const start_date = $('#admin_start_date').val();
    const end_date = $('#admin_end_date').val();
    window.open('?filter=' + filter + "&start=" + start_date + "&end=" + end_date, "_self");
  }
}<|MERGE_RESOLUTION|>--- conflicted
+++ resolved
@@ -55,20 +55,11 @@
           update_view("main_editor_keyword_selector", <string>$(preview).attr('lang'));
         }
       });
-<<<<<<< HEAD
     } else {
       if($(preview).attr('level')){
         let level = String($(preview).attr('level'));
         exampleEditor.session.setMode(getHighlighter(level));
       }
-=======
-    }
-    if($(preview).attr('id')){
-      // @ts-ignore
-      let level = String($(preview).attr('id'));
-      const mode = getHighlighter(parseInt(level));
-      exampleEditor.session.setMode(mode);
->>>>>>> 2a10ff1e
     }
     if (window.State.keyword_language && window.State.other_keyword_language) {
       // Increase minLines otherwise the dropdown menu doesn't fit
@@ -209,7 +200,6 @@
   }
 })();
 
-<<<<<<< HEAD
 function create_language_selector(index: number, current_lang: string, other_lang: string, hidden: boolean) {
   const dropdownContainer = $('<div>').addClass("dropdown font-sans inline-block right-0 absolute z-10 mx-2 mb-0 text-white").attr('id', 'keyword_selector');
   dropdownContainer.attr('lang', current_lang);
@@ -231,9 +221,6 @@
 }
 
 function getHighlighter(level: string) {
-=======
-export function getHighlighter(level: number) {
->>>>>>> 2a10ff1e
   const modeExceptions: Record<string, string> = {
         '9': 'ace/mode/level9and10',
         '10': 'ace/mode/level9and10',
