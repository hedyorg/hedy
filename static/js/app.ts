import { initializeSyntaxHighlighter } from './syntaxModesRules';
import { ClientMessages } from './client-messages';
import { modal, error, success, tryCatchPopup } from './modal';
import JSZip from "jszip";
import { Tabs } from './tabs';
import { MessageKey } from './message-translations';
import { turtle_prefix, pygame_prefix, normal_prefix } from './pythonPrefixes'
import { Achievement, Adventure, isServerSaveInfo, ServerSaveInfo } from './types';
import { startIntroTutorial } from './tutorials/tutorial';
import { loadParsonsExercise } from './parsons';
import { checkNow, onElementBecomesVisible } from './browser-helpers/on-element-becomes-visible';
import { load_variables, returnLinesWithoutBreakpoints } from './debugging';
import { localDelete, localLoad, localSave } from './local';
import { initializeLoginLinks } from './auth';
import { postJson } from './comm';
import { LocalSaveWarning } from './local-save-warning';
import { HedyEditor } from './editor';
import { HedyAceEditorCreator } from './ace-editor';

export let theGlobalEditor: HedyEditor;
export let theModalEditor: HedyEditor;
export let theGlobalSourcemap: { [x: string]: any; };
export const theLocalSaveWarning = new LocalSaveWarning();
const editorCreator: HedyAceEditorCreator = new HedyAceEditorCreator();
let last_code: string;

/**
 * Used to record and undo pygame-related settings
 */
let pygameRunning = false;

/**
 * Represents whether there's an open 'ask' prompt
 */
let askPromptOpen = false;

// Many bits of code all over this file need this information globally.
// Not great but it'll do for now until we refactor this file some more.
let theAdventures: Record<string, Adventure> = {};
export let theLevel: number = 0;
export let theLanguage: string = '';
let theKeywordLanguage: string = 'en';
let currentTab: string;
let theUserIsLoggedIn: boolean;

const pygame_suffix =
`# coding=utf8
pygame_end = True
pygame.quit()
`;

const slides_template = `
<!DOCTYPE html>
<html class="sl-root decks export offline loaded">

<head>
	<meta name="viewport"
		content="width=device-width, initial-scale=1.0, maximum-scale=1.0, user-scalable=no, minimal-ui">
	<meta charset="utf-8">
	<meta http-equiv="X-UA-Compatible" content="IE=edge,chrome=1">
	<title>Slides Level - 1</title>
	<link rel="stylesheet" type="text/css" href="lib/offline-v2.css">
</head>

<body class="reveal-viewport theme-font-montserrat theme-color-white-blue">
	<div class="reveal">
		<div class="slides">
			{replace}
		</div>
	</div>

	<!-- Initialize the presentation -->
	<script>
		Reveal.initialize({
			width: 960,
			height: 700,
			margin: 0.05,


			hash: true,
			controls: true,
			progress: true,
			mouseWheel: false,
			showNotes: false,
			slideNumber: false,
			fragmentInURL: true,

			autoSlide: 0,
			autoSlideStoppable: true,

			autoAnimateMatcher: SL.deck.AutoAnimate.matcher,

			center: false,
			shuffle: false,
			loop: false,
			rtl: false,
			navigationMode: "default",

			transition: "slide",
			backgroundTransition: "slide",

			highlight: {
				escapeHTML: false
			},

			plugins: [RevealZoom, RevealNotes, RevealMarkdown, RevealHighlight]
		});
	</script>
</body>
</html>
`;

export interface InitializeAppOptions {
  readonly level: number;
  readonly keywordLanguage: string;
}

/**
 * Initialize "global" parts of the main app
 */
export function initializeApp(options: InitializeAppOptions) {
  theLevel = options.level;
  theKeywordLanguage = options.keywordLanguage;
  initializeSyntaxHighlighter({
    keywordLanguage: options.keywordLanguage,
  });
  initializeHighlightedCodeBlocks(document.body);
  initializeCopyToClipboard();

  // Close the dropdown menu if the user clicks outside of it
  $(document).on("click", function(event){
      if(!$(event.target).closest(".dropdown").length){
          $(".dropdown-menu").slideUp("medium");
          $(".cheatsheet-menu").slideUp("medium");
      }
  });

  $("#search_language").on('keyup', function() {
      let search_query = ($("#search_language").val() as string).toLowerCase();
      $(".language").each(function(){
          if ($(this).html().toLowerCase().includes(search_query)) {
              $(this).show();
          } else {
              $(this).hide();
          }
      });
  });

  // All input elements with data-autosubmit="true" automatically submit their enclosing form
  $('*[data-autosubmit="true"]').on('change', (ev) => {
    $(ev.target).closest('form').trigger('submit');
  });

  initializeLoginLinks();
}

export interface InitializeCodePageOptions {
  readonly page: 'code';
  readonly level: number;
  readonly lang: string;
  readonly adventures: Adventure[];
  readonly start_tutorial?: boolean;
  readonly initial_tab: string;
  readonly current_user_name?: string;
}

/**
 * Initialize the actual code page
 */
export function initializeCodePage(options: InitializeCodePageOptions) {
  theUserIsLoggedIn = !!options.current_user_name;
  if (theUserIsLoggedIn) {
    theLocalSaveWarning.setLoggedIn();
  }

  theAdventures = Object.fromEntries((options.adventures ?? []).map(a => [a.short_name, a]));

  // theLevel will already have been set during initializeApp
  if (theLevel != options.level) {
    throw new Error(`initializeApp set level to ${JSON.stringify(theLevel)} but initializeCodePage sets it to ${JSON.stringify(options.level)}`);
  }
  theLanguage = options.lang;

  // *** EDITOR SETUP ***  
  const $editor = $('#editor');
  if ($editor.length) {
    theGlobalEditor = editorCreator.initializeMainEditor($editor);
  }
  
  const anchor = window.location.hash.substring(1);

  const validAnchor = [...Object.keys(theAdventures), 'parsons', 'quiz'].includes(anchor) ? anchor : undefined;

  const tabs = new Tabs({
    // If we're opening an adventure from the beginning (either through a link to /hedy/adventures or through a saved program for an adventure), we click on the relevant tab.
    // We click on `level` to load a program associated with level, if any.
    initialTab: validAnchor ?? options.initial_tab,
  });

  tabs.on('beforeSwitch', () => {
    // If there are unsaved changes, we warn the user before changing tabs.
    saveIfNecessary();
  });

  tabs.on('afterSwitch', (ev) => {
    currentTab = ev.newTab;
    const adventure = theAdventures[currentTab];

    // Load initial code from local storage, if available
    const programFromLs = localLoad(currentTabLsKey());
    // if we are in raw (used in slides) we don't want to load from local storage, we always want to show startcode
    if (programFromLs && adventure && ($('#turtlecanvas').attr("raw") != 'yes')) {
      adventure.start_code = programFromLs.code;
      adventure.save_name = programFromLs.saveName;
      adventure.save_info = 'local-storage';
    }

    reconfigurePageBasedOnTab();
    checkNow();
    theLocalSaveWarning.switchTab();
  });

  initializeSpeech();

  if (options.start_tutorial) {
    startIntroTutorial();
  }

  // Share/hand in modals
  $('#share_program_button').on('click', () => $('#share-modal').show());
  $('#hand_in_button').on('click', () => $('#hand-in-modal').show());
  initializeShareProgramButtons();
  initializeHandInButton();

  // Save if user navigates away
  window.addEventListener('beforeunload', () => saveIfNecessary(), { capture: true });

  // Save if program name is changed
  $('#program_name').on('blur', () => saveIfNecessary());
}

export interface InitializeViewProgramPageOptions {
  readonly page: 'view-program';
  readonly level: number;
  readonly lang: string;
}

export function initializeViewProgramPage(options: InitializeViewProgramPageOptions) {
  theLevel = options.level;
  theLanguage = options.lang;

  // We need to enable the main editor for the program page as well
  theGlobalEditor = editorCreator.initializeMainEditor($('#editor'));
}

export function initializeHighlightedCodeBlocks(where: Element) {
  const dir = $("body").attr("dir");

  // Any code blocks we find inside 'turn-pre-into-ace' get turned into
  // read-only editors (for syntax highlighting)
  for (const container of $(where).find('.turn-pre-into-ace').get()) {
    for (const preview of $(container).find('pre').get()) {
      $(preview)
        .addClass('text-lg rounded overflow-x-hidden')
        // We set the language of the editor to the current keyword_language -> needed when copying to main editor
        .attr('lang', theKeywordLanguage);

      // Only turn into an editor if the editor scrolls into view
      // Otherwise, the teacher manual Frequent Mistakes page is SUPER SLOW to load.
      onElementBecomesVisible(preview, () => {
        // Create this example editor
        const exampleEditor = editorCreator.initializeExampleEditor(preview)
        // Strip trailing newline, it renders better
        exampleEditor.setValue(exampleEditor.getValue().trimRight());
        // And add an overlay button to the editor if requested via a show-copy-button class, either
        // on the <pre> itself OR on the element that has the '.turn-pre-into-ace' class.
        if ($(preview).hasClass('show-copy-button') || $(container).hasClass('show-copy-button')) {
          const buttonContainer = $('<div>').addClass('absolute ltr:-right-1 rtl:left-2 w-16').css({top: 5}).appendTo(preview);
          let symbol = "⇥";
          if (dir === "rtl") {
            symbol = "⇤";
          }
          $('<button>').css({ fontFamily: 'sans-serif' }).addClass('yellow-btn').text(symbol).appendTo(buttonContainer).click(function() {
            if (!theGlobalEditor?.isReadOnly()) {
              theGlobalEditor?.setValue(exampleEditor.getValue() + '\n');
            }
            update_view("main_editor_keyword_selector", <string>$(preview).attr('lang'));
            stopit();
            clearOutput();
          });
        }

        const levelStr = $(preview).attr('level');
        if (levelStr) {
          exampleEditor.setHighliterForLevel(parseInt(levelStr, 10));
        }
      });
    }
  }
}

export function getHighlighter(level: number) {
  return `ace/mode/level${level}`;
}

export function stopit() {
  if (pygameRunning) {
      // when running pygame, raise the pygame quit event
      Sk.insertPyGameEvent("quit");
      Sk.unbindPygameListeners();

      pygameRunning = false;
      document.onkeydown = null;
      $('#pygame-modal').hide();
      $('#stopit').hide();
      $('#runit').show();
  }
  else
  {
      // We bucket-fix stop the current program by setting the run limit to 1ms
      Sk.execLimit = 1;
      clearTimeouts();
      $('#stopit').hide();
      $('#runit').show();

      // This gets a bit complex: if we do have some input modal waiting, fake submit it and hide it
      // This way the Promise is no longer "waiting" and can no longer mess with our next program
      if ($('#ask-modal').is(":visible")) {
        $('#ask-modal form').submit();
        $('#ask-modal').hide();
      }
  }

  askPromptOpen = false;
}

function clearOutput() {
  const outputDiv = $('#output');
  //Saving the variable button because sk will overwrite the output div
  const variableButton = outputDiv.find('#variable_button');
  const variables = outputDiv.find('#variables');
  outputDiv.empty();

  outputDiv.addClass("overflow-auto");
  outputDiv.append(variableButton);
  outputDiv.append(variables);
  error.hide();
  success.hide();

  // Clear the user created buttons.
  const buttonsDiv = $('#dynamic-buttons');
  buttonsDiv.empty();
  buttonsDiv.hide();
}

export async function runit(level: number, lang: string, disabled_prompt: string, cb: () => void) {
  // Copy 'currentTab' into a variable, so that our event handlers don't mess up
  // if the user changes tabs while we're waiting for a response
  const adventureName = currentTab;

  if (askPromptOpen) {
    // If there is no message -> don't show a prompt
    if (disabled_prompt) {
      return modal.notifyError(disabled_prompt);
    }
    return;
  }

  theLocalSaveWarning.clickRun();

  // Make sure to stop previous PyGame event listeners
  if (typeof Sk.unbindPygameListeners === 'function') {
    Sk.unbindPygameListeners();
  }

  // We set the run limit to 1ms -> make sure that the previous programs stops (if there is any)
  Sk.execLimit = 1;
  $('#runit').hide();
  $('#stopit').show();
  $('#saveFilesContainer').hide();
  clearOutput();

  try {
    var editor = theGlobalEditor;
    var code = "";
    if ($('#parsons_container').is(":visible")) {
      code = get_parsons_code();
      // We return no code if all lines are empty or there is a mistake -> clear errors and do nothing
      if (!code) {
        editor.clearErrors();
        stopit();
        return;
      } else {
        // Add the onclick on the button -> only show if there is another exercise to load (set with an onclick)
        if ($('#next_parson_button').attr('onclick')) {
          $('#next_parson_button').show();
        }
      }
    } else {
      code = get_active_and_trimmed_code();
      if (code.length == 0) {
        editor.clearErrors()
        stopit();
        return;
      }
    }

    editor.clearErrors()
    removeBulb();
    console.log('Original program:\n', code);

    const adventure = theAdventures[adventureName];

    try {
      cancelPendingAutomaticSave();
      let data = {
        level: `${level}`,
        code: code,
        lang: lang,
        tutorial: $('#code_output').hasClass("z-40"), // if so -> tutorial mode
        read_aloud : !!$('#speak_dropdown').val(),
        adventure_name: adventureName,

        // Save under an existing id if this field is set
        program_id: isServerSaveInfo(adventure?.save_info) ? adventure.save_info.id : undefined,
        save_name: saveNameFromInput(),
      };

<<<<<<< HEAD
      let errorsFoundTimeout = setTimeout(function () {
        error.showWarningSpinner();
        error.showWarning(ClientMessages['Execute_error'], ClientMessages['Errors_found']);
      }, 500)

      let response = await postJsonWithAchievements('/parse', data);
      clearTimeout(errorsFoundTimeout);
      console.log('Response', response);
      error.hide(true);
=======
      let response = await postJsonWithAchievements('/parse', data);
      console.log('Response', response);

      if (response.Warning && $('#editor').is(":visible")) {
        //storeFixedCode(response, level);
        error.showWarning(ClientMessages['Transpile_warning'], response.Warning);
      }
>>>>>>> b46c01fb

      // if (!data.skip_faulty && response.Error) {
      //   data.skip_faulty = true;
      //   error.showWarningSpinner();
      //   error.showWarning(ClientMessages['Execute_error'], ClientMessages['Errors_found']);
      //   response = await postJsonWithAchievements('/parse', data);
      //   error.hide(true);
      // }

      showAchievements(response.achievements, false, "");
      if (adventure && response.save_info) {
        adventure.save_info = response.save_info;
        adventure.start_code = code;
      }
      if (response.Error) {
        error.show(ClientMessages['Transpile_error'], response.Error);
        if (response.Location && response.Location[0] != "?") {
          //storeFixedCode(response, level);
          // Location can be either [row, col] or just [row].
          theGlobalEditor.markers.highlightAceError(response.Location[0], response.Location[1]);
        }
        $('#stopit').hide();
        $('#runit').show();
        return;
      }
      runPythonProgram(response.Code, response.source_map, response.has_turtle, response.has_pygame, response.has_sleep, response.Warning, cb).catch(function(err) {
        // The err is null if we don't understand it -> don't show anything
        if (err != null) {
          error.show(ClientMessages['Execute_error'], err.message);
          reportClientError(level, code, err.message);
        }
      });
    } catch (e: any) {
      console.error(e);
      if (e.internetError) {
        error.show(ClientMessages['Connection_error'], ClientMessages['CheckInternet']);
      } else {
        error.show(ClientMessages['Other_error'], ClientMessages['ServerError']);
      }
    }
  } catch (e: any) {
    modal.notifyError(e.responseText);
  }
}

export async function saveMachineFiles() {
  const response = await postJsonWithAchievements('/generate_machine_files', {
    level: theLevel,
    code: get_active_and_trimmed_code(),
    lang: theLanguage,
  });

  if (response.filename) {
    // Download the file
    window.location.replace('/download_machine_files/' + response.filename);
  }
}

// We've observed that this code may gets invoked 100s of times in quick succession. Don't
// ever push the same achievement more than once per page load to avoid this.
const ACHIEVEMENTS_PUSHED: Record<string, boolean> = {};

export async function pushAchievement(achievement: string) {
  if (ACHIEVEMENTS_PUSHED[achievement]) {
      console.warn('Achievement already pushed, this may be a programming issue: ', achievement);
      return;
  }
  ACHIEVEMENTS_PUSHED[achievement] = true;

  try {
    const response = await postJson('/achievements/push-achievement', { achievement });
    showAchievements(response.achievements, false, "");
  } catch {
    // This might fail commonly with a 403 (not logged in). Ignore any errors anyway.
  }
}

export function closeAchievement() {
  $('#achievement_pop-up').hide();
  if ($('#achievement_pop-up').attr('reload')) {
    $('#achievement_pop-up').removeAttr('reload');
    $('#achievement_pop-up').removeAttr('redirect');
    return location.reload();
  }
  if ($('#achievement_pop-up').attr('redirect')) {
    const redirect = <string>$('#achievement_pop-up').attr('redirect');
    $('#achievement_pop-up').removeAttr('reload');
    $('#achievement_pop-up').removeAttr('redirect');
    return window.location.pathname = redirect;
  }
  // If for some reason both situation don't happen we still want to make sure the attributes are removed
  $('#achievement_pop-up').removeAttr('reload');
  $('#achievement_pop-up').removeAttr('redirect');
}

export async function showAchievements(achievements: Achievement[] | undefined, reload: boolean, redirect: string) {
  if (!achievements || achievements.length === 0) {
    return;
  }

  for (const achievement of achievements) {
    await showAchievement(achievement);
  }

  if (reload) {
    $('#achievement_pop-up').attr('reload', 'true');
    setTimeout(function(){
      $('#achievement_pop-up').removeAttr('reload');
      $('#achievement_pop-up').removeAttr('redirect');
      location.reload();
     }, achievements.length * 6000);
  }
  if (redirect) {
    $('#achievement_pop-up').attr('redirect', redirect);
    setTimeout(function(){
      $('#achievement_pop-up').removeAttr('reload');
      $('#achievement_pop-up').removeAttr('redirect');
      window.location.pathname = redirect;
     }, achievements.length * 6000);
  }
}

function showAchievement(achievement: Achievement) {
  return new Promise<void>((resolve)=>{
        $('#achievement_reached_title').text('"' + achievement[0] + '"');
        $('#achievement_reached_text').text(achievement[1]);
        $('#achievement_reached_statics').text(achievement[2]);
        $('#achievement_pop-up').fadeIn(1000, function () {
          setTimeout(function(){
            $('#achievement_pop-up').fadeOut(1000);
           }, 4000);
        });
        setTimeout(()=>{
            resolve();
        ;} , 6000
        );
    });
}

function removeBulb(){
    const repair_button = $('#repair_button');
    repair_button.hide();
}

/**
 * Called when the user clicks the "Try" button in one of the palette buttons
 */
export function tryPaletteCode(exampleCode: string) {
  if (theGlobalEditor?.isReadOnly()) {
    return;
  }

  theGlobalEditor.setValue(exampleCode + '\n');
  //As the commands try-it buttons only contain english code -> make sure the selected language is english
  if (!($('#editor').attr('lang') == 'en')) {
      $('#editor').attr('lang', 'en');
      update_view("main_editor_keyword_selector", "en");
  }
}

export function viewProgramLink(programId: string) {
  return window.location.origin + '/hedy/' + programId + '/view';
}

export async function delete_program(id: string, index: number, prompt: string) {
  await modal.confirmP(prompt);
  await tryCatchPopup(async () => {
    const response = await postJsonWithAchievements('/programs/delete', { id });
    showAchievements(response.achievement, true, "");
    $('#program_' + index).remove();
    modal.notifySuccess(response.message);
  });
}

function set_favourite(index: number) {
    $('.favourite_program_container').removeClass('text-yellow-400');
    $('.favourite_program_container').addClass('text-white');

    $('#favourite_program_container_' + index).removeClass('text-white');
    $('#favourite_program_container_' + index).addClass('text-yellow-400');
}

export async function set_favourite_program(id: string, index: number, prompt: string) {
  await modal.confirmP(prompt);
  await tryCatchPopup(async () => {
    const response = await postJsonWithAchievements('/programs/set_favourite', { id });
    set_favourite(index)
    modal.notifySuccess(response.message);
  });
}

function change_to_submitted (index: number) {
    // Index is a front-end unique given to each program container and children
    // This value enables us to remove, hide or show specific element without connecting to the server (again)
    $('#non_submitted_button_container_' + index).remove();
    $('#submitted_button_container_' + index).show();
    $('#submitted_header_' + index).show();
    $('#program_' + index).removeClass("border-orange-400");
    $('#program_' + index).addClass("border-gray-400 bg-gray-400");
}

export function submit_program (id: string, index: number) {
  tryCatchPopup(async () => {
    await postJsonWithAchievements('/programs/submit', { id });
    change_to_submitted(index);
  });
}

export async function set_explore_favourite(id: string, favourite: number) {
  let prompt = "Are you sure you want to remove this program as a \"Hedy\'s choice\" program?";
  if (favourite) {
    prompt = "Are you sure you want to set this program as a \"Hedy\'s choice\" program?";
  }
  await modal.confirmP(prompt);

  await tryCatchPopup(async () => {
    const response = await postJsonWithAchievements('/programs/set_hedy_choice', {
      id: id,
      favourite: favourite
    });

    modal.notifySuccess(response.message);
    $('#' + id).toggleClass('text-white', favourite !== 1);
    $('#' + id).toggleClass('text-yellow-500', favourite === 1);
  });
}

export function report_program(prompt: string, id: string) {
  tryCatchPopup(async () => {
    await modal.confirmP(prompt);
    const response = await postJsonWithAchievements('/programs/report', { id });
    modal.notifySuccess(response.message);
  });
}

export function copy_to_clipboard (string: string, prompt: string) {
  // https://hackernoon.com/copying-text-to-clipboard-with-javascript-df4d4988697f
  var el = document.createElement ('textarea');
  el.value = string;
  el.setAttribute ('readonly', '');
  el.style.position = 'absolute';
  el.style.left = '-9999px';
  document.body.appendChild (el);

  const selection = document.getSelection();
  const originalSelection = selection && selection.rangeCount > 0 ? selection.getRangeAt(0) : undefined;

  el.select ();
  document.execCommand ('copy');
  document.body.removeChild (el);
  if (originalSelection) {
     document.getSelection()?.removeAllRanges ();
     document.getSelection()?.addRange (originalSelection);
  }

  // Hide all modals to make sure the copy clipboard modal is hidden as well -> show alert() with feedback
  modal.hide();
  modal.notifySuccess(prompt, 3000);
}

/**
 * Do a POST with the error to the server so we can log it
 */
function reportClientError(level: number, code: string, client_error: string) {
  postJsonWithAchievements('/report_error', {
    level: `${level}`,
    code: code,
    page: window.location.href,
    client_error: client_error,
  });
}

window.onerror = function reportClientException(message, source, line_number, column_number, error) {
  postJsonWithAchievements('/client_exception', {
    message: message,
    source: source,
    line_number: line_number,
    column_number: column_number,
    error: error,
    url: window.location.href,
    user_agent: navigator.userAgent,
  });
}

export function runPythonProgram(this: any, code: string, sourceMap: any, hasTurtle: boolean, hasPygame: boolean, hasSleep: boolean, hasWarnings: boolean, cb: () => void) {
  // If we are in the Parsons problem -> use a different output
  let outputDiv = $('#output');

  if (sourceMap){
    // theGlobalSourcemap = sourceMap;
    // let Range = ace.require("ace/range").Range

    // // We loop through the mappings and underline a mapping if it contains an error
    // for (const index in sourceMap) {
    //   const map = sourceMap[index];
    //   const range = new Range(
    //     map.hedy_range.from_line-1, map.hedy_range.from_column-1,
    //     map.hedy_range.to_line-1, map.hedy_range.to_column-1
    //   )

    //   if (map.error != null){
    //     theGlobalEditor.markers.addMarker(range, `ace_incorrect_hedy_code_${index}`, "text", true);
    //   }
    // }
  }

  //Saving the variable button because sk will overwrite the output div
  const variableButton = outputDiv.find('#variable_button');
  const variables = outputDiv.find('#variables');
  outputDiv.empty();
  outputDiv.append(variableButton);
  outputDiv.append(variables);

  const storage = window.localStorage;
  let skulptExternalLibraries:{[index: string]:any} = {
      './extensions.js': {
        path: "/vendor/skulpt-stdlib-extensions.js",
      },
  };
  let debug = storage.getItem("debugLine");

  Sk.pre = "output";
  const turtleConfig = (Sk.TurtleGraphics || (Sk.TurtleGraphics = {}));
  turtleConfig.target = 'turtlecanvas';
  // If the adventures are not shown  -> increase height of turtleConfig
  if ($('#adventures-tab').is(":hidden")) {
      turtleConfig.height = 600;
      turtleConfig.worldHeight = 600;
  } else if ($('#turtlecanvas').attr("raw") == 'yes'){
      turtleConfig.height = 150;
      turtleConfig.worldHeight = 250;
  }
  else {
      turtleConfig.height = 300;
      turtleConfig.worldHeight = 300;
  }
  // Always set the width to output panel width -> match the UI
  turtleConfig.width = outputDiv.width();
  turtleConfig.worldWidth = outputDiv.width();

  let code_prefix = normal_prefix;

  if (!hasTurtle && !hasPygame) {
    // There might still be a visible turtle panel. If the new program does not use the Turtle,
    // remove it (by clearing the '#turtlecanvas' div)
    $('#turtlecanvas').empty();
  }

  if (hasTurtle) {
    code_prefix += turtle_prefix;
    $('#turtlecanvas').show();
  }

  if (hasPygame){
    skulptExternalLibraries = {
      './extensions.js': {
        path: "/vendor/skulpt-stdlib-extensions.js",
      },
      './pygame.js': {
        path: "/vendor/pygame_4_skulpt/init.js",
      },
      './display.js': {
        path: "/vendor/pygame_4_skulpt/display.js",
      },
      './draw.js': {
        path: "/vendor/pygame_4_skulpt/draw.js",
      },
      './event.js': {
        path: "/vendor/pygame_4_skulpt/event.js",
      },
      './font.js': {
        path: "/vendor/pygame_4_skulpt/font.js",
      },
      './image.js': {
        path: "/vendor/pygame_4_skulpt/image.js",
      },
      './key.js': {
        path: "/vendor/pygame_4_skulpt/key.js",
      },
      './mouse.js': {
        path: "/vendor/pygame_4_skulpt/mouse.js",
      },
      './transform.js': {
        path: "/vendor/pygame_4_skulpt/transform.js",
      },
      './locals.js': {
        path: "/vendor/pygame_4_skulpt/locals.js",
      },
      './time.js': {
        path: "/vendor/pygame_4_skulpt/time.js",
      },
      './version.js': {
        path: "/vendor/pygame_4_skulpt/version.js",
      },
      './buttons.js': {
          path: "/js/buttons.js",
      },
    };

    code_prefix += pygame_prefix;

    initSkulpt4Pygame();
    initCanvas4PyGame();
    let pygameModal = $('#pygame-modal');

    const codeContainsInputFunctionBeforePygame = new RegExp(
      "input\\([\\s\\S]*\\)[\\s\\S]*while not pygame_end", 'gm'
    ).test(code);

    if (!codeContainsInputFunctionBeforePygame) {
      pygameModal.show();
    }

    if (hasTurtle) {
      pygameModal.addClass('absolute');
      pygameModal.addClass('bottom-0');
      pygameModal.addClass('w-full');
    } else {
      pygameModal.removeClass('absolute');
      pygameModal.removeClass('bottom-0');
      pygameModal.removeClass('w-full');
    }

    document.onkeydown = animateKeys;
    pygameRunning = true;
  }

  code = code_prefix + code;
  if (hasPygame) code += pygame_suffix;

  Sk.configure({
    output: outf,
    read: builtinRead,
    inputfun: inputFromInlineModal,
    inputfunTakesPrompt: true,
    setTimeout: timeout,
    __future__: Sk.python3,
    timeoutMsg: function () {
      // If the timeout is 1 this is due to us stopping the program: don't show "too long" warning
      $('#stopit').hide();
      $('#runit').show();
      if (Sk.execLimit != 1) {
        pushAchievement("hedy_hacking");
        return ClientMessages ['Program_too_long'];
      } else {
        return null;
      }
    },
    // We want to make the timeout function a bit more sophisticated that simply setting a value
    // In levels 1-6 users are unable to create loops and programs with a lot of lines are caught server-sided
    // So: a very large limit in these levels, keep the limit on other onces.
    execLimit: (function () {
      const level = theLevel;
      if (hasTurtle || hasPygame) {
        // We don't want a timeout when using the turtle or pygame -> just set one for 10 minutes
        return (6000000);
      }
      if (level < 7) {
        // Also on a level < 7 (as we don't support loops yet), a timeout is redundant -> just set one for 5 minutes
        return (3000000);
      }
      // Set a time-out of either 20 seconds when having a sleep and 5 seconds when not
      return ((hasSleep) ? 20000 : 5000);
    }) ()
  });

  return Sk.misceval.asyncToPromise(() =>
    Sk.importMainWithBody("<stdin>", false, code, true), {
      "*": () => {
        // We don't do anything here...
      }
    }
   ).then(function(_mod) {
    console.log('Program executed');
    const pythonVariables = Sk.globals;
    load_variables(pythonVariables);
    $('#stopit').hide();
    $('#runit').show();

    if (hasPygame) {
      document.onkeydown = null;
      $('#pygame-modal').hide();
    }

    if (hasTurtle) {
      $('#saveFilesContainer').show();
    }

    // Check if the program was correct but the output window is empty: Return a warning
    if ($('#output').is(':empty') && $('#turtlecanvas').is(':empty')) {
      if(!debug){
        pushAchievement("error_or_empty");
        error.showWarning(ClientMessages['Transpile_warning'], ClientMessages['Empty_output']);
      }
      return;
    }
    if (!hasWarnings && code !== last_code && !debug) {
        showSuccesMessage();
        last_code = code;
    }
    if (cb) cb ();
  }).catch(function(err) {


    const errorMessage = errorMessageFromSkulptError(err) || null;
    if (!errorMessage) {
      throw null;
    }
    throw new Error(errorMessage);
  });

  /**
   * Get the error messages from a Skulpt error
   *
   * They look like this:
   *
   * {"args":{"v":[{"v":"name 'name' is not defined"}]},"traceback":[{"lineno":3,"colno":0,"filename":"<stdin>.py"}]}
   *
   * Don't know why, so let's be defensive about it.
   */
  function errorMessageFromSkulptError(err: any) {
    const message = err.args && err.args.v && err.args.v[0] && err.args.v[0].v;
    return message;
  }

  function addToOutput(text: string, color: string) {
    $('<span>').text(text).css({ color }).appendTo(outputDiv);
    scrollOutputToBottom();
  }

  // output functions are configurable.  This one just appends some text
  // to a pre element.
  function outf(text: string) {
    addToOutput(text, 'white');
    speak(text)
  }

  function builtinRead(x: string) {
    if (x in skulptExternalLibraries) {
      const tmpPath = skulptExternalLibraries[x]["path"];
      if (x === "./pygame.js") {
        return Sk.misceval.promiseToSuspension(
          fetch(tmpPath)
              .then(r => r.text()))

      } else {
        let request = new XMLHttpRequest();
        request.open("GET", tmpPath, false);
        request.send();

        if (request.status !== 200) {
          return void 0
        }

        return request.responseText
      }
    }

    if (Sk.builtinFiles === undefined || Sk.builtinFiles["files"][x] === undefined)
        throw "File not found: '" + x + "'";
    return Sk.builtinFiles["files"][x];
  }

  // This method draws the prompt for asking for user input.
  function inputFromInlineModal(prompt: string) {
    // We give the user time to give input.
    var storage = window.localStorage;
    var debug = storage.getItem("debugLine")
    if (storage.getItem("prompt-" + prompt) == null) {
    Sk.execStart = new Date(new Date().getTime() + 1000 * 60 * 60 * 24 * 365);
    $('#turtlecanvas').hide();

    if (pygameRunning) {
      Sk.unbindPygameListeners();
      document.onkeydown = null;
      $('#pygame-modal').hide();
    }

    return new Promise(function(ok) {
      askPromptOpen = true;

      const input = $('#ask-modal input[type="text"]');
      $('#ask-modal .caption').text(prompt);
      input.val('');
      input.attr('placeholder', prompt);
      speak(prompt)

      setTimeout(function() {
        input.focus();
      }, 0);
      $('#ask-modal form').one('submit', function(event) {
        askPromptOpen = false;
        event.preventDefault();
        $('#ask-modal').hide();

        if (hasTurtle) {
          $('#turtlecanvas').show();
        }

        if (pygameRunning) {
          Sk.bindPygameListeners();
          document.onkeydown = animateKeys;

          if (!hasTurtle) {
            $('#pygame-modal').show();
          }
        }

        // We reset the timer to the present moment.
        Sk.execStart = new Date ();
        // We set a timeout for sending back the input, so that the input box is hidden before processing the program.
        // Since processing the program might take some time, this timeout increases the responsiveness of the UI after
        // replying to a query.
        setTimeout (function () {
           ok(input.val());
           if (debug != null) {
              storage.setItem("prompt-" + prompt, input.val()!.toString());
           }
           $ ('#output').focus ();
        }, 0);

          return false;
        });
        $('#ask-modal').show();

        // Scroll the output div to the bottom so you can see the question
        scrollOutputToBottom();
      });
    } else {
      return new Promise(function (ok) {
        ok(storage.getItem("prompt-" + prompt));
      });
    }
  }
}

function resetTurtleTarget() {
    if (Sk.TurtleGraphics !== undefined) {

      let selector = Sk.TurtleGraphics.target;
      let target = typeof selector === "string" ? document.getElementById(selector) : selector;
      if (target !== null && target !== undefined){
        // clear canvas container
        while (target.firstChild) {
          target.removeChild(target.firstChild);
        }
        return target;
      }

    }

    return null;
}

function animateKeys(event: KeyboardEvent) {
    const keyColors = ['#cbd5e0', '#bee3f8', '#4299e1', '#ff617b', '#ae81ea', '#68d391'];
    const output = $("#output");

    if (output !== null) {
      let keyElement = $("<div></div>");
      output.append(keyElement);

      keyElement.text(event.key);
      keyElement.css('color', keyColors[Math.floor(Math.random() * keyColors.length)]);
      keyElement.addClass('animate-keys')

      setTimeout(function () {
        keyElement.remove()
      }, 1500);
    }
}

function initCanvas4PyGame() {
    let currentTarget = resetTurtleTarget();

    let div1 = document.createElement("div");

    if (currentTarget !== null) {
      currentTarget.appendChild(div1);
      $(div1).addClass("modal");
      $(div1).css("text-align", "center");
      $(div1).css("display", "none");

      let div2 = document.createElement("div");
      $(div2).addClass("modal-dialog modal-lg");
      $(div2).css("display", "inline-block");

      // I'm not sure what the code below was supposed to do,
      // but it was referring to 'self.width' which does not
      // exist, and the result would be 'undefined + 42 == NaN'.
      //
      // (as any to make TypeScript allow the nonsensical addition)
      $(div2).width(undefined as any + 42);
      $(div2).attr("role", "document");
      div1.appendChild(div2);

      let div3 = document.createElement("div");
      $(div3).addClass("modal-content");
      div2.appendChild(div3);

      let div4 = document.createElement("div");
      $(div4).addClass("modal-header d-flex justify-content-between");
      let div5 = document.createElement("div");
      $(div5).addClass("modal-body");
      let div6 = document.createElement("div");
      $(div6).addClass("modal-footer");
      let div7 = document.createElement("div");
      $(div7).addClass("col-md-8");
      let div8 = document.createElement("div");
      $(div8).addClass("col-md-4");

      div3.appendChild(div4);
      div3.appendChild(div5);
      div3.appendChild(div6);

      $(Sk.main_canvas).css("border", "none");
      $(Sk.main_canvas).css("display", "none");
      div5.appendChild(Sk.main_canvas);
    }
}

function initSkulpt4Pygame() {
    Sk.main_canvas = document.createElement("canvas");
    Sk.configure({
        killableWhile: true,
        killableFor: true,
        __future__: Sk.python3,
    });
}

function speak(text: string) {
  var selectedURI = $('#speak_dropdown').val();
  if (!selectedURI) { return; }
  var voice = window.speechSynthesis.getVoices().filter(v => v.voiceURI === selectedURI)[0];

  if (voice) {
    let utterance = new SpeechSynthesisUtterance(text);
    utterance.voice = voice;
    utterance.rate = 0.9;
    speechSynthesis.speak(utterance);
  }
  pushAchievement("make_some_noise");
}

function initializeSpeech() {
  // If we are running under cypress, always show the languages dropdown (even if the browser doesn't
  // have TTS capabilities), so that we can test if the logic for showing the dropdown at least runs
  // successfully.
  const isBeingTested = !!(window as any).Cypress;

  if (!window.speechSynthesis && !isBeingTested) { return; /* No point in even trying */ }
  if (!theLanguage) { return; /* Not on a code page */ }

  /**
   * Show the "speak" checkbox if we find that we have speech support for the
   * current language (showing an initially hidden element is a better experience
   * than hiding an initially shown element... arguably... ?)
   *
   * Also, for funzies: the speechSynthesis.getVoices() array is asynchronously
   * populated *some time* after the page loads... and we won't know when. Keep
   * on testing periodically until we got it or it's taken too long to finish.
   */
  let attempts = 0;
  const timer = setInterval(function() {
    attempts += 1;

    const voices = findVoices(theLanguage);

    if (voices.length > 0 || isBeingTested) {
      for (const voice of voices) {
        $('#speak_dropdown').append($('<option>').attr('value', voice.voiceURI).text('📣 ' + voice.name));
      }

      $('#speak_container').show();

      clearInterval(timer);
    }
    if (attempts >= 20) {  // ~2 seconds
      // Give up
      clearInterval(timer);
    }
  }, 100);

  function findVoices(lang: string) {
    // Our own "lang" is *typically* just the language code, but we also have "pt_BR".
    const m = lang.match(/^([a-z]+)/i);
    if (!m) { return []; }
    const simpleLang = m[1];

    // If the feature doesn't exist in the browser, return null
    if (!window.speechSynthesis) { return []; }
    return window.speechSynthesis.getVoices().filter(voice => voice.lang.startsWith(simpleLang));
  }
}

export function load_quiz(level: string) {
  $('*[data-tabtarget="quiz"]').html ('<iframe id="quiz-iframe" class="w-full" title="Quiz" src="/quiz/start/' + level + '"></iframe>');
}

export function showVariableView() {
// When blue label button is clicked, the view will appear or hide
  const variables = $('#variables');
  if (variables.is(":hidden")) {
    variables.show();
    $("#variables").trigger("click")
  }
  else {
    variables.hide();
  }
}

async function store_parsons_attempt(order: Array<string>, correct: boolean) {
  try {
    await postJsonWithAchievements('/store_parsons_order', {
      level: theLevel,
      exercise: $('#next_parson_button').attr('current_exercise'),
      order: order,
      correct: correct
    });
  } catch (e) {
    // Let's do nothing: saving is not a user relevant action -> no feedback required
    console.error(e);
  };
}

// Todo: As the parsons functionality will rapidly increase, we should probably all store this in a dedicated file (?)
function get_parsons_code() {
    let code = "";
    let count = 1;
    let order = new Array();
    let mistake = false;

    $('.compiler-parsons-box').each(function() {
      // We are only interested in the visible code lines
      if ($(this).parent().is(':visible')) {
        // When the value is 0 there is no code box in the expected spot
        let text = $(this).attr('code') || "";
        if (text.length > 1) {
          // Also add a newline as we removed this from the YAML structure
          code += text + "\n";
        }
        $(this).parents().removeClass('border-black');
        let index = $(this).attr('index') || 999;
        if (index == count) {
          $(this).parents().addClass('border-green-500');
        } else {
          mistake = true;
          $(this).parents().addClass('border-red-500');
        }
        order.push(index);
        count += 1;
      }
    });
    // Before returning the code we want to a-sync store the attempt in the database
    // We only have to set the order and level, rest is handled by the back-end
    store_parsons_attempt(order, !mistake);
    if (mistake) {
      return "";
    }

    return code.replace(/ +$/mg, '');
}

export function get_active_and_trimmed_code() {
  
  theGlobalEditor.trimTrailingSpace();
  const code = returnLinesWithoutBreakpoints(theGlobalEditor);

  return code;
}

export function confetti_cannon(){
  const canvas = document.getElementById('confetti');
  if (canvas) {
    canvas.classList.remove('hidden');
    // ignore this error, the function comes from CDN for now
    const jsConfetti = new JSConfetti({canvas})
    // timeout for the confetti to fall down
    setTimeout(function(){canvas.classList.add('hidden')}, 3000);
    let adventures = $('#adventures');
    let currentAdventure = $(adventures).find('.tab-selected').attr('data-tab');
    let customLevels = ['turtle', 'rock', 'haunted', 'restaurant', 'fortune', 'songs', 'dice']

    if(customLevels.includes(currentAdventure!)){
      let currentAdventureConfetti = getConfettiForAdventure(currentAdventure ?? '' as any);

      jsConfetti.addConfetti({
        emojis: currentAdventureConfetti,
        emojiSize: 45,
        confettiNumber: 100,
      });
    }
    else {
      jsConfetti.addConfetti();
    }

    const confettiButton = document.getElementById('confetti-button');
    if (confettiButton) {
      confettiButton.classList.add('hidden');
    }
  }
}

function getConfettiForAdventure(adventure: MessageKey){
  if (ClientMessages[adventure]) {
    return Array.from(ClientMessages[adventure]).filter(x => x !== ',' && x !== ' ');
  }
  return [['🌈'], ['⚡️'], ['💥'], ['✨'], ['💫']];
}

/**
 * Scroll the output to bottom immediately
 */
function scrollOutputToBottom() {
  const outputDiv = $('#output');
  outputDiv.scrollTop(outputDiv.prop('scrollHeight'));
}

export function modalStepOne(level: number){
  createModal(level);
  let $modalEditor = $('#modal-editor');
  if ($modalEditor.length) {
    theModalEditor = editorCreator.initializeModalEditor($modalEditor)
  }
}

function showSuccesMessage(){
  removeBulb();
  var allsuccessmessages = ClientMessages['Transpile_success'].split('\n');
  var randomnum: number = Math.floor(Math.random() * allsuccessmessages.length);
  success.show(allsuccessmessages[randomnum]);
}

function createModal(level:number ){
  let editor = "<div id='modal-editor' class=\"w-full flex-1 text-lg rounded\" style='height:200px; width:50vw;'></div>".replace("{level}", level.toString());
  let title = ClientMessages['Program_repair'];
  modal.repair(editor, 0, title);
}

export function toggle_developers_mode(enforced: boolean) {
  if ($('#developers_toggle').is(":checked") || enforced) {
      $('#adventures-tab').hide();
      $('#blur_toggle_container').show();
      pushAchievement("lets_focus");
  } else {
      $('#blur_toggle_container').hide();
      $('#adventures-tab').show();
  }

  if ($('#adventures-tab').is(":hidden")) {
    $('#editor-area').removeClass('mt-5');
    $('#code_editor').css('height', 36 + "em");
    $('#code_output').css('height', 36 + "em");
    theGlobalEditor.resize();
  } else {
    $('#editor-area').addClass('mt-5');
    $('#code_editor').height('22rem');
    $('#code_output').height('22rem');
  }
}

export function toggle_keyword_language(lang: string) {
  window.open('?keyword_language=' + lang, "_self");
}

export function toggle_blur_code() {
  // Switch the both icons from hiding / showing
  $('.blur-toggle').toggle();

  // Keep track of a element attribute "blurred" to indicate if blurred or not
  if ($('#editor').attr('blurred') == 'true') {
    $('#editor').css("filter", "");
    $('#editor').css("-webkit-filter", "");
    $('#editor').attr('blurred', 'false');
  } else {
    $('#editor').css("filter", "blur(3px)");
    $('#editor').css("-webkit-filter", "blur(3px)");
    $('#editor').attr('blurred', 'true');
  }
}

export async function change_language(lang: string) {
  await tryCatchPopup(async () => {
    const response = await postJsonWithAchievements('/change_language', { lang });
    if (response.succes) {
      // Check if keyword_language is set to change it to English
      const queryString = window.location.search;
      const urlParams = new URLSearchParams(queryString);
      if (urlParams.get('keyword_language') !== null) {
        urlParams.set('keyword_language', 'en');
        window.location.search = urlParams.toString();
      } else {
        location.reload();
      }
    }
  });
}

/**
 * Post JSON, return the result on success, throw an exception on failure
 *
 * Automatically handles any achievements the server might send our way.
 */
async function postJsonWithAchievements(url: string, data: any): Promise<any> {
  const response = await postJson(url, data);
  showAchievements(response.achievement, true, "");
  return response;
}

export function change_keyword_language(start_lang: string, new_lang: string) {
  tryCatchPopup(async () => {
    const response = await postJsonWithAchievements('/translate_keywords', {
      code: theGlobalEditor,
      start_lang: start_lang,
      goal_lang: new_lang,
      level: theLevel,
    });

    if (response.success) {
      theGlobalEditor.setValue(response.code);
      $('#editor').attr('lang', new_lang);
      update_view('main_editor_keyword_selector', new_lang);
    }
  });
}

function update_view(selector_container: string, new_lang: string) {
  $('#' + selector_container + ' > div').map(function() {
    if ($(this).attr('lang') == new_lang) {
      $(this).show();
    } else {
      $(this).hide();
    }
  });
}

export function select_profile_image(image: number) {
  $('.profile_image').removeClass("border-2 border-blue-600");
  $('#profile_image_' + image).addClass("border-2 border-blue-600");
  $('#image').val(image);
}

export function filter_admin() {
  const params: Record<string, any> = {};

  const filter = $('#admin_filter_category').val();
  params['filter'] = filter;

  if ($('#hidden-page-input').val()) {
    params['page'] = $('#hidden-page-input').val();
  }

  switch (filter) {
    case 'email':
    case 'username':
      params['substring'] = $('#email_filter_input').val();
      break;
    case 'language':
      params['language'] = $('#language_filter_input').val();
      break;
    case 'keyword_language':
      params['keyword_language'] = $('#keyword_language_filter_input').val();
      break;
    default:
      params['start'] = $('#admin_start_date').val();
      params['end'] = $('#admin_end_date').val();
      break;
  }

  const queryString = Object.entries(params).map(([k, v]) => k + '=' + encodeURIComponent(v)).join('&');
  window.open('?' + queryString, '_self');
}

export function hide_editor() {
  $('#fold_in_toggle_container').hide();
  $('#code_editor').toggle();
  $('#code_output').addClass('col-span-2');
  $('#fold_out_toggle_container').show();
}

export function show_editor() {
  $('#fold_out_toggle_container').hide();
  $('#code_editor').toggle();
  $('#code_output').removeClass('col-span-2');
  $('#fold_in_toggle_container').show();
}

// See https://github.com/skulpt/skulpt/pull/579#issue-156538278 for the JS version of this code
// We support multiple timers, even though it's unlikely we would ever need them
let timers: number[] = [];

const timeout = (func: () => void, delay: number) => {
  let id: number;
  const wrapper = () => {
    let idx = timers.indexOf(id);
    if (idx > -1) {
      timers.splice(idx, 1);
    }
    func();
  };
  id = window.setTimeout(wrapper, delay);
  timers.push(id);
};

const clearTimeouts = () => {
  timers.forEach(clearTimeout);
  timers = [];
};

export function downloadSlides(level: number) {
  var iframe : any = document.getElementById(`level-${level}-slides`)!;
  iframe.setAttribute('src',`/slides/${level}`);
  $(`#level-${level}-slides`).on('load', function (){
    var innerDoc = iframe.contentDocument || iframe.contentWindow.document;
    var slides = innerDoc.getElementsByTagName('section');
    var slidesHTML = ''
    for (let i = 0; i < slides.length; i++) {
      var innerIframe = slides[i].getElementsByTagName('iframe');
      for (let j = 0; j < innerIframe.length; j++) {
        var a = document.createElement('a');
        a.href = 'https://www.hedy.org' + innerIframe[j].getAttribute('src');
        a.appendChild(document.createTextNode(a.href));
        slides[i].appendChild(a);
        slides[i].removeChild(innerIframe[j]);
      }
      slidesHTML += '\n'+ slides[i].outerHTML;
    }

    var template = slides_template.replace('{replace}', slidesHTML);
    var zip = JSZip();
    zip.file('index.html', template);
    zip.folder("lib");
    zip.folder(`hedy-level-${level}`);
    zip.generateAsync({type: 'blob'})
       .then(function(content: any) {
          download(content, `hedy-level-${level}.zip`, "zip");
       });
  })
}

function download(data: any, filename: any, type: any) {
  var file = new Blob([data], {type: type});
  var a = document.createElement("a"),
  url = URL.createObjectURL(file);
  a.href = url;
  a.download = filename;
  document.body.appendChild(a);
  a.click();
  setTimeout(function() {
    document.body.removeChild(a);
    window.URL.revokeObjectURL(url);
  }, 0);
}

/**
 * Hide all things that may have been dynamically shown when switching tabs
 *
 * Reset the state of the editor.
 */
function resetWindow() {
  $('#warningbox').hide ();
  $('#errorbox').hide ();
  $('#okbox').hide ();
  $('#repair_button').hide();
  const output = $('#output');
  const variable_button = $(output).find('#variable_button');
  const variables = $(output).find('#variables');
  output.empty();
  $('#turtlecanvas').empty();
  output.append(variable_button);
  output.append(variables);
  theGlobalEditor?.clearSelection();
  theGlobalEditor?.clearBreakpoints();
}

/**
 * Update page element visibilities/states based on the state of the current tab
 */
function updatePageElements() {
  const isCodeTab = !(currentTab === 'quiz' || currentTab === 'parsons');

  // .toggle(bool) sets visibility based on the boolean

  // Explanation area is visible for non-code tabs, or when we are NOT in developer's mode
  $('#adventures-tab').toggle(!(isCodeTab && $('#developers_toggle').is(":checked")));
  $('#developers_toggle_container').toggle(isCodeTab);
  $('#level-header input').toggle(isCodeTab);
  $('#parsons_code_container').toggle(currentTab === 'parsons');
  $('#editor-area').toggle(isCodeTab || currentTab === 'parsons');
  $('#editor').toggle(isCodeTab);
  $('#debug_container').toggle(isCodeTab);
  $('#program_name_container').toggle(isCodeTab);
  theGlobalEditor.setEditorMode(false);

  const adventure = theAdventures[currentTab];
  if (adventure) {
    const saveInfo: ServerSaveInfo = isServerSaveInfo(adventure.save_info)
      ? adventure.save_info
      : { id : '*dummy*' };

    // SHARING SETTINGS
    // Star on "share" button is filled if program is already public, outlined otherwise
    const isPublic = !!saveInfo.public;
    $('#share_program_button')
      .toggleClass('active-bluebar-btn', isPublic);
    $(`#share-${isPublic ? 'public' : 'private'}`).prop('checked', true);

    // Show <...data-view="if-public-url"> only if we have a public url
    $('[data-view="if-public"]').toggle(isPublic);
    $('[data-view="if-public-url"]').toggle(!!saveInfo.public_url);
    $('input[data-view="public-url"]').val(saveInfo.public_url ?? '');

    // Paper plane on "hand in" button is filled if program is already submitted, outlined otherwise
    const isSubmitted = !!saveInfo.submitted;
    $('#hand_in_button')
      .toggleClass('active-bluebar-btn', isSubmitted);

    // Show <...data-view="if-submitted"> only if we have a public url
    $('[data-view="if-submitted"]').toggle(isSubmitted);
    $('[data-view="if-not-submitted"]').toggle(!isSubmitted);

    theGlobalEditor.setEditorMode(isSubmitted);
  }
}

/**
 * After switching tabs, show/hide elements
 */
function reconfigurePageBasedOnTab() {
  resetWindow();

  updatePageElements();

  if (currentTab === 'parsons') {
    loadParsonsExercise(theLevel, 1);
    return;
  }

  const adventure = theAdventures[currentTab];
  if (adventure) {
    $ ('#program_name').val(adventure.save_name);
    theGlobalEditor?.setValue(adventure.start_code);
  }
}

/**
 * Find the containing modal for the event target, and close it
 *
 * The modal will be the containing HTML element that has data-modal="true".
 *
 * Intended to be used from HTML: click="hedyApp.closeContainingModal(this)"
 */
export function closeContainingModal(target: HTMLElement) {
  $(target).closest('[data-modal="true"]').hide();
}

function initializeShareProgramButtons() {
  $('input[type="radio"][name="public"]').on('change', (ev) => {
    if ((ev.target as HTMLInputElement).checked) {
      const isPublic = $(ev.target).val() === '1' ? true : false;

      // Async-safe copy of current tab
      const adventure = theAdventures[currentTab];

      tryCatchPopup(async () => {
        await saveIfNecessary();

        const saveInfo = isServerSaveInfo(adventure?.save_info) ? adventure?.save_info : undefined;
        if (!saveInfo) {
          throw new Error('This program does not have an id');
        }

        const response = await postJsonWithAchievements('/programs/share', {
          id: saveInfo.id,
          public: isPublic,
        });

        modal.notifySuccess(response.message);
        if (response.save_info) {
          adventure.save_info = response.save_info;
        }
        updatePageElements();
      });
    }
  })
}

function initializeHandInButton() {
  $('#do_hand_in_button').on('click', () => {
      // Async-safe copy of current tab
      const adventure = theAdventures[currentTab];

      tryCatchPopup(async () => {
        await saveIfNecessary();

        const saveInfo = isServerSaveInfo(adventure?.save_info) ? adventure.save_info : undefined;
        if (!saveInfo) {
          throw new Error('This program does not have an id');
        }
        const response = await postJsonWithAchievements('/programs/submit', {
          id: saveInfo.id,
        });

        modal.notifySuccess(response.message);
        if (response.save_info) {
          adventure.save_info = response.save_info;
        }
        updatePageElements();
      });
  });
}

/**
 * Initialize copy to clipboard buttons.
 *
 * For all elements with data-action="copy-to-clipboard", find the containing
 * data-copy="container" items and an <input> in there, and copy it to the clipboard.
 */
function initializeCopyToClipboard() {
  $('[data-action="copy-to-clipboard"]').on('click', (ev) => {
    const text = $(ev.target).closest('[data-copy="container"]').find('input').val();
    if (typeof text === 'string') {
      copy_to_clipboard(text, ClientMessages.copy_link_to_share);
    }
  });
}

function saveNameFromInput(): string {
  return $('#program_name').val() as string;
}

function programNeedsSaving(adventureName: string) {
  const adventure = theAdventures[adventureName];
  if (!adventure) {
    return false;
  }

  // We need to save if the content changed, OR if we have the opportunity to
  // save a program that was loaded from local storage to the server.
  // (Submitted programs are never saved again).
  const programChanged = theGlobalEditor.getValue() !== adventure.start_code;
  const nameChanged = $('#program_name').val() !== adventure.save_name;
  const localStorageCanBeSavedToServer = theUserIsLoggedIn && adventure.save_info === 'local-storage';
  const isUnchangeable = isServerSaveInfo(adventure.save_info) ? adventure.save_info.submitted : false;

  // Do not autosave the program if the size is very small compared to the previous
  // save. This protects against accidental `Ctrl-A, hit a key` and everything is gone. Clicking the
  // "Run" button will always save regardless of size.
  const wasSavedBefore = adventure.save_info !== undefined;
  const suspiciouslySmallFraction = 0.5;
  const programSuspiciouslyShrunk = wasSavedBefore && theGlobalEditor.getValue().length < adventure.start_code.length * suspiciouslySmallFraction;

  return (programChanged || nameChanged || localStorageCanBeSavedToServer) && !isUnchangeable && !programSuspiciouslyShrunk;
}

/**
 * (Re)set a timer to trigger a save in N second
 */
let saveTimer: number | undefined;
export function triggerAutomaticSave() {
  const saveSeconds = 20;
  cancelPendingAutomaticSave();
  saveTimer = window.setTimeout(() => saveIfNecessary(), saveSeconds * 1000);
}

function cancelPendingAutomaticSave() {
  if (saveTimer) {
    window.clearTimeout(saveTimer);
  }
}

async function saveIfNecessary() {
  // Async-safe copy of current tab
  const adventureName = currentTab;
  const adventure = theAdventures[adventureName];
  if (!programNeedsSaving(adventureName) || !adventure) {
    return;
  }

  console.info('Saving program automatically...');

  const code = theGlobalEditor.getValue();
  const saveName = saveNameFromInput();


  if (theUserIsLoggedIn) {
    const saveInfo = isServerSaveInfo(adventure.save_info) ? adventure.save_info : undefined;
    const response = await postJsonWithAchievements('/programs', {
      level: theLevel,
      lang:  theLanguage,
      name:  saveName,
      code:  code,
      adventure_name: adventureName,
      program_id: saveInfo?.id,
      // We pass 'public' in here to save the backend a lookup
      share: saveInfo?.public,
    });

    // Record that we saved successfully
    adventure.start_code = code;
    if (response.save_info) {
      adventure.save_info = response.save_info;
    }
    localDelete(currentTabLsKey());
  } else {
    localSave(currentTabLsKey(), { saveName, code });
    adventure.start_code = code;
  }
}

function currentTabLsKey() {
  return `save-${currentTab}-${theLevel}`;
}

export async function share_program(id: string, index: number, Public: boolean, prompt: string) {
  await modal.confirmP(prompt);
  await tryCatchPopup(async () => {
    const response = await postJsonWithAchievements('/programs/share', { id, public: Public });
    showAchievements(response.achievement, true, "");
    if (Public) {
      change_shared(true, index);
    } else {
      change_shared(false, index);
    }
    modal.notifySuccess(response.message);
  });
}

function change_shared (shared: boolean, index: number) {
  // Index is a front-end unique given to each program container and children
  // This value enables us to remove, hide or show specific element without connecting to the server (again)
  // When index is -1 we share the program from code page (there is no program container) -> no visual change needed
  if (index == -1) {
    return;
  }
  if (shared) {
    $('#non_public_button_container_' + index).hide();
    $('#public_button_container_' + index).show();
    $('#favourite_program_container_' + index).show();
  } else {
    $('#modal-copy-button').hide();
    $('#public_button_container_' + index).hide();
    $('#non_public_button_container_' + index).show();
    $('#favourite_program_container_' + index).hide();

    // In the theoretical situation that a user unshares their favourite program -> Change UI
    $('#favourite_program_container_' + index).removeClass('text-yellow-400');
    $('#favourite_program_container_' + index).addClass('text-white');
  }
}<|MERGE_RESOLUTION|>--- conflicted
+++ resolved
@@ -417,6 +417,7 @@
         level: `${level}`,
         code: code,
         lang: lang,
+        skip_faulty: false,
         tutorial: $('#code_output').hasClass("z-40"), // if so -> tutorial mode
         read_aloud : !!$('#speak_dropdown').val(),
         adventure_name: adventureName,
@@ -426,7 +427,6 @@
         save_name: saveNameFromInput(),
       };
 
-<<<<<<< HEAD
       let errorsFoundTimeout = setTimeout(function () {
         error.showWarningSpinner();
         error.showWarning(ClientMessages['Execute_error'], ClientMessages['Errors_found']);
@@ -436,23 +436,6 @@
       clearTimeout(errorsFoundTimeout);
       console.log('Response', response);
       error.hide(true);
-=======
-      let response = await postJsonWithAchievements('/parse', data);
-      console.log('Response', response);
-
-      if (response.Warning && $('#editor').is(":visible")) {
-        //storeFixedCode(response, level);
-        error.showWarning(ClientMessages['Transpile_warning'], response.Warning);
-      }
->>>>>>> b46c01fb
-
-      // if (!data.skip_faulty && response.Error) {
-      //   data.skip_faulty = true;
-      //   error.showWarningSpinner();
-      //   error.showWarning(ClientMessages['Execute_error'], ClientMessages['Errors_found']);
-      //   response = await postJsonWithAchievements('/parse', data);
-      //   error.hide(true);
-      // }
 
       showAchievements(response.achievements, false, "");
       if (adventure && response.save_info) {
@@ -734,21 +717,21 @@
   let outputDiv = $('#output');
 
   if (sourceMap){
-    // theGlobalSourcemap = sourceMap;
-    // let Range = ace.require("ace/range").Range
-
-    // // We loop through the mappings and underline a mapping if it contains an error
-    // for (const index in sourceMap) {
-    //   const map = sourceMap[index];
-    //   const range = new Range(
-    //     map.hedy_range.from_line-1, map.hedy_range.from_column-1,
-    //     map.hedy_range.to_line-1, map.hedy_range.to_column-1
-    //   )
-
-    //   if (map.error != null){
-    //     theGlobalEditor.markers.addMarker(range, `ace_incorrect_hedy_code_${index}`, "text", true);
-    //   }
-    // }
+    theGlobalSourcemap = sourceMap;
+    let Range = ace.require("ace/range").Range
+
+    // We loop through the mappings and underline a mapping if it contains an error
+    for (const index in sourceMap) {
+      const map = sourceMap[index];
+      const range = new Range(
+        map.hedy_range.from_line-1, map.hedy_range.from_column-1,
+        map.hedy_range.to_line-1, map.hedy_range.to_column-1
+      )
+
+      if (map.error != null){
+        theGlobalEditor.markers.addMarker(range, `ace_incorrect_hedy_code_${index}`, "text", true);
+      }
+    }
   }
 
   //Saving the variable button because sk will overwrite the output div
