import { initializeSyntaxHighlighter } from './syntaxModesRules';
import { ClientMessages } from './client-messages';
import { modal, error, success, tryCatchPopup } from './modal';
import JSZip from "jszip";
import { Tabs } from './tabs';
import { MessageKey } from './message-translations';
import { turtle_prefix, pygame_prefix, normal_prefix } from './pythonPrefixes'
import { Achievement, Adventure, isServerSaveInfo, ServerSaveInfo } from './types';
import { startIntroTutorial } from './tutorials/tutorial';
import { loadParsonsExercise } from './parsons';
import { checkNow, onElementBecomesVisible } from './browser-helpers/on-element-becomes-visible';
<<<<<<< HEAD
import { initializeDebugger, load_variables } from './debugging';
=======
import { incrementDebugLine, initializeDebugger, load_variables, returnLinesWithoutBreakpoints, startDebug } from './debugging';
>>>>>>> a770c1b7
import { localDelete, localLoad, localSave } from './local';
import { initializeLoginLinks } from './auth';
import { postJson } from './comm';
import { LocalSaveWarning } from './local-save-warning';
import { HedyEditor, EditorType } from './editor';
import { stopDebug } from "./debugging";
import { HedyAceEditorCreator } from './ace-editor';
import { HedyCodeMirrorEditor, HedyCodeMirrorEditorCreator } from './cm-editor';
import { initializeTranslation } from './lezer-parsers/tokens';

export let theGlobalDebugger: any;
export let theGlobalEditor: HedyEditor;
export let theModalEditor: HedyEditor;
export let theGlobalSourcemap: { [x: string]: any; };
export const theLocalSaveWarning = new LocalSaveWarning();
const editorCreator: HedyCodeMirrorEditorCreator = new HedyCodeMirrorEditorCreator();
const aceEditorCreator: HedyAceEditorCreator = new HedyAceEditorCreator();
let last_code: string;

/**
 * Used to record and undo pygame-related settings
 */
let pygameRunning = false;
/**
 * Represents whether there's an open 'ask' prompt
 */
let askPromptOpen = false;

// Many bits of code all over this file need this information globally.
// Not great but it'll do for now until we refactor this file some more.
let theAdventures: Record<string, Adventure> = {};
export let theLevel: number = 0;
export let theLanguage: string = '';
let theKeywordLanguage: string = 'en';
let theStaticRoot: string = '';
let currentTab: string;
let theUserIsLoggedIn: boolean;

const pygame_suffix =
`# coding=utf8
pygame_end = True
pygame.quit()
`;

const slides_template = `
<!DOCTYPE html>
<html class="sl-root decks export offline loaded">

<head>
	<meta name="viewport"
		content="width=device-width, initial-scale=1.0, maximum-scale=1.0, user-scalable=no, minimal-ui">
	<meta charset="utf-8">
	<meta http-equiv="X-UA-Compatible" content="IE=edge,chrome=1">
	<title>Slides Level - 1</title>
	<link rel="stylesheet" type="text/css" href="lib/offline-v2.css">
</head>

<body class="reveal-viewport theme-font-montserrat theme-color-white-blue">
	<div class="reveal">
		<div class="slides">
			{replace}
		</div>
	</div>

	<!-- Initialize the presentation -->
	<script>
		Reveal.initialize({
			width: 960,
			height: 700,
			margin: 0.05,


			hash: true,
			controls: true,
			progress: true,
			mouseWheel: false,
			showNotes: false,
			slideNumber: false,
			fragmentInURL: true,

			autoSlide: 0,
			autoSlideStoppable: true,

			autoAnimateMatcher: SL.deck.AutoAnimate.matcher,

			center: false,
			shuffle: false,
			loop: false,
			rtl: false,
			navigationMode: "default",

			transition: "slide",
			backgroundTransition: "slide",

			highlight: {
				escapeHTML: false
			},

			plugins: [RevealZoom, RevealNotes, RevealMarkdown, RevealHighlight]
		});
	</script>
</body>
</html>
`;

export interface InitializeAppOptions {
  readonly level: number;
  readonly keywordLanguage: string;
  /**
   * The URL root where static content is hosted
   */
  readonly staticRoot?: string;
}

/**
 * Initialize "global" parts of the main app
 */
export function initializeApp(options: InitializeAppOptions) {
  theLevel = options.level;
  theKeywordLanguage = options.keywordLanguage;
  theStaticRoot = options.staticRoot ?? '';
  // When we are in Alpha or in dev the static root already points to an internal directory
  theStaticRoot = theStaticRoot === '/' ? '' : theStaticRoot;
  initializeSyntaxHighlighter({
    keywordLanguage: options.keywordLanguage,
  });
  initializeHighlightedCodeBlocks(document.body);
  initializeCopyToClipboard();

  // Close the dropdown menu if the user clicks outside of it
  $(document).on("click", function(event){
    // The following is not needed anymore, but it saves the next for loop if the click is not for dropdown.
    if (!$(event.target).closest(".dropdown").length) {
      $(".dropdown-menu").slideUp("medium");
      $(".cheatsheet-menu").slideUp("medium");
      return;
    }

    const allDropdowns = $('.dropdown-menu')
    for (const dd of allDropdowns) {
      // find the closest dropdown button (element) that initiated the event
      const c = $(dd).closest('.dropdown')[0]
      // if the click event target is not within or close to the container, slide up the dropdown menu
      if (!$(event.target).closest(c).length) {
        $(dd).slideUp('fast');
      }
    }
  });

  $("#search_language").on('keyup', function() {
      let search_query = ($("#search_language").val() as string).toLowerCase();
      $(".language").each(function(){
          if ($(this).html().toLowerCase().includes(search_query)) {
              $(this).show();
          } else {
              $(this).hide();
          }
      });
  });

  // All input elements with data-autosubmit="true" automatically submit their enclosing form
  $('*[data-autosubmit="true"]').on('change', (ev) => {
    $(ev.target).closest('form').trigger('submit');
  });

  initializeLoginLinks();
}

export interface InitializeCodePageOptions {
  readonly page: 'code';
  readonly level: number;
  readonly lang: string;
  readonly adventures: Adventure[];
  readonly start_tutorial?: boolean;
  readonly initial_tab: string;
  readonly current_user_name?: string;
}

/**
 * Initialize the actual code page
 */
export function initializeCodePage(options: InitializeCodePageOptions) {
  theUserIsLoggedIn = !!options.current_user_name;
  if (theUserIsLoggedIn) {
    theLocalSaveWarning.setLoggedIn();
  }

  theAdventures = Object.fromEntries((options.adventures ?? []).map(a => [a.short_name, a]));

  // theLevel will already have been set during initializeApp
  if (theLevel != options.level) {
    throw new Error(`initializeApp set level to ${JSON.stringify(theLevel)} but initializeCodePage sets it to ${JSON.stringify(options.level)}`);
  }
  theLanguage = options.lang;

  // *** EDITOR SETUP ***
  const $editor = $('#editor');
  if ($editor.length) {
    const dir = $("body").attr("dir");
    theGlobalEditor = editorCreator.initializeEditorWithGutter($editor, EditorType.MAIN, dir);
    initializeTranslation({keywordLanguage: theKeywordLanguage, level: theLevel});
    attachMainEditorEvents(theGlobalEditor);
    error.setEditor(theGlobalEditor);
    initializeDebugger({
      editor: theGlobalEditor,
      level: theLevel,
      language: theLanguage,
      keywordLanguage: theKeywordLanguage,
    });
  }

  const anchor = window.location.hash.substring(1);

  const validAnchor = [...Object.keys(theAdventures), 'parsons', 'quiz'].includes(anchor) ? anchor : undefined;

  const tabs = new Tabs({
    // If we're opening an adventure from the beginning (either through a link to /hedy/adventures or through a saved program for an adventure), we click on the relevant tab.
    // We click on `level` to load a program associated with level, if any.
    initialTab: validAnchor ?? options.initial_tab,
  });

  tabs.on('beforeSwitch', () => {
    // If there are unsaved changes, we warn the user before changing tabs.
    saveIfNecessary();
  });

  tabs.on('afterSwitch', (ev) => {
    currentTab = ev.newTab;
    const adventure = theAdventures[currentTab];

    // Load initial code from local storage, if available
    const programFromLs = localLoad(currentTabLsKey());
    // if we are in raw (used in slides) we don't want to load from local storage, we always want to show startcode
    if (programFromLs && adventure && ($('#turtlecanvas').attr("raw") != 'yes')) {
      adventure.start_code = programFromLs.code;
      adventure.save_name = programFromLs.saveName;
      adventure.save_info = 'local-storage';
    }

    reconfigurePageBasedOnTab();
    checkNow();
    theLocalSaveWarning.switchTab();
  });

  initializeSpeech();

  if (options.start_tutorial) {
    startIntroTutorial();
  }

  // Share/hand in modals
  $('#share_program_button').on('click', () => $('#share-modal').show());
  $('#hand_in_button').on('click', () => $('#hand-in-modal').show());
  initializeShareProgramButtons();
  initializeHandInButton();

  // Save if user navigates away
  window.addEventListener('beforeunload', () => saveIfNecessary(), { capture: true });

  // Save if program name is changed
  $('#program_name').on('blur', () => saveIfNecessary());
}

function attachMainEditorEvents(editor: HedyEditor) {

  editor.on('change', () => {
    theLocalSaveWarning.setProgramLength(theGlobalEditor.contents.split('\n').length);    
  });

  // If prompt is shown and user enters text in the editor, hide the prompt.
  editor.on('change', function() {
    // TODO: When the user clicks back in the editor when an ask is open
    // it then loses focus the moment the user starts editing again
    if (askPromptOpen) {
      stopit();
      theGlobalEditor.focus(); // Make sure the editor has focus, so we can continue typing
    }
    if ($('#ask-modal').is(':visible')) $('#inline-modal').hide();
    askPromptOpen = false;
    $('#runit').css('background-color', '');
    theGlobalEditor.clearErrors();
    theGlobalEditor.clearIncorrectLines();
    //removing the debugging state when loading in the editor
    stopDebug();
  });

  editor.on('click', (event: MouseEvent) => {
    if (theGlobalEditor instanceof HedyCodeMirrorEditor) {
      if (!theGlobalEditor.hasIncorrectLinesDecorations()) return;
      const pos = theGlobalEditor.getPosFromCoord(event.x, event.y);
      if (pos == null) return;
      const index = theGlobalEditor.indexOfErrorInPos(pos)
      if (index == null) {
        // Hide error, warning or okbox
        error.hide();
      } else {
        // Show error for this line
        let mapError = theGlobalSourcemap[index];
        error.hide();
        error.show(ClientMessages['Transpile_error'], mapError.error);
      }
    }
  })

  // *** KEYBOARD SHORTCUTS ***

  let altPressed: boolean | undefined;
  // alt is 18, enter is 13
  window.addEventListener ('keydown', function (ev) {
    const keyCode = ev.keyCode;
    if (keyCode === 18) {
      altPressed = true;
      return;
    }
    if (keyCode === 13 && altPressed) {
      if (!theLevel || !theLanguage) {
        throw new Error('Oh no');
      }
      runit (theLevel, theLanguage, "", "run",function () {
        $ ('#output').focus ();
      });
    }
    // We don't use jquery because it doesn't return true for this equality check.
    if (keyCode === 37 && document.activeElement === document.getElementById ('output')) {
      theGlobalEditor.focus();
      theGlobalEditor.moveCursorToEndOfFile();
    }
  });
  window.addEventListener ('keyup', function (ev) {
    triggerAutomaticSave();
    const keyCode = ev.keyCode;
    if (keyCode === 18) {
      altPressed = false;
      return;
    }
  });

  // We show the error message when clicking on the skipped code or hide them if ace editor is clicked
  $(document).on("click", 'div[class*=ace_content], div[class*=ace_incorrect_hedy_code]', function(e) {
    let className = e.target.className;

    // Only do this if skipping faulty is used
    if ($('div[class*=ace_incorrect_hedy_code]')[0]) {
      if (className === 'ace_content') {
        // Hide error, warning or okbox
        $('#okbox').hide();
        $('#warningbox').hide();
        $('#errorbox').hide();
      } else {
        // Show error for this line
        let mapIndex = className;
        mapIndex = mapIndex.replace('ace_incorrect_hedy_code_', '');
        mapIndex = mapIndex.replace('ace_start ace_br15', '');
        let mapError = theGlobalSourcemap[Number(mapIndex)];

        $('#okbox').hide();
        $('#warningbox').hide();
        $('#errorbox').hide();
        error.show(ClientMessages['Transpile_error'], mapError.error);
      }
    }
  });
}

export interface InitializeViewProgramPageOptions {
  readonly page: 'view-program';
  readonly level: number;
  readonly lang: string;
}

export function initializeViewProgramPage(options: InitializeViewProgramPageOptions) {
  theLevel = options.level;
  theLanguage = options.lang;

  // We need to enable the main editor for the program page as well
  const dir = $("body").attr("dir");
  theGlobalEditor = editorCreator.initializeEditorWithGutter($('#editor'), EditorType.MAIN, dir);
  attachMainEditorEvents(theGlobalEditor);
  error.setEditor(theGlobalEditor);
  initializeDebugger({
    editor: theGlobalEditor,
    level: theLevel,
    language: theLanguage,
    keywordLanguage: theKeywordLanguage,
  });
}

export function initializeHighlightedCodeBlocks(where: Element) {
  const dir = $("body").attr("dir");

  // Any code blocks we find inside 'turn-pre-into-ace' get turned into
  // read-only editors (for syntax highlighting)
  for (const container of $(where).find('.turn-pre-into-ace').get()) {
    for (const preview of $(container).find('pre').get()) {
      $(preview)
        .addClass('text-lg rounded overflow-x-hidden')
        // We set the language of the editor to the current keyword_language -> needed when copying to main editor
        .attr('lang', theKeywordLanguage);

      // Only turn into an editor if the editor scrolls into view
      // Otherwise, the teacher manual Frequent Mistakes page is SUPER SLOW to load.
      onElementBecomesVisible(preview, () => {
        // Create this example editor
        const exampleEditor = aceEditorCreator.initializeReadOnlyEditor(preview, dir);
        // Strip trailing newline, it renders better
        exampleEditor.contents = exampleEditor.contents.trimRight();
        // And add an overlay button to the editor if requested via a show-copy-button class, either
        // on the <pre> itself OR on the element that has the '.turn-pre-into-ace' class.
        if ($(preview).hasClass('show-copy-button') || $(container).hasClass('show-copy-button')) {
          const buttonContainer = $('<div>').addClass('absolute ltr:-right-1 rtl:left-2 w-16').css({top: 5}).appendTo(preview);
          let symbol = "⇥";
          if (dir === "rtl") {
            symbol = "⇤";
          }
          $('<button>').css({ fontFamily: 'sans-serif' }).addClass('yellow-btn').text(symbol).appendTo(buttonContainer).click(function() {
            if (!theGlobalEditor?.isReadOnly) {
              theGlobalEditor.contents = exampleEditor.contents + '\n';
            }
            update_view("main_editor_keyword_selector", <string>$(preview).attr('lang'));
            stopit();
            clearOutput();
          });
        }

        const levelStr = $(preview).attr('level');
        if (levelStr) {
          exampleEditor.setHighlighterForLevel(parseInt(levelStr, 10));
        }
      });
    }
  }
}

export function getHighlighter(level: number) {
  return `ace/mode/level${level}`;
}

export function stopit() {
  if (pygameRunning) {
      // when running pygame, raise the pygame quit event
      Sk.insertPyGameEvent("quit");
      Sk.unbindPygameListeners();

      pygameRunning = false;
      document.onkeydown = null;
      $('#pygame-modal').hide();
      $('#stopit').hide();
      $('#runit').show();
  }
  else
  {
      // We bucket-fix stop the current program by setting the run limit to 1ms
      Sk.execLimit = 1;
      clearTimeouts();
      $('#stopit').hide();
      $('#runit').show();

      // This gets a bit complex: if we do have some input modal waiting, fake submit it and hide it
      // This way the Promise is no longer "waiting" and can no longer mess with our next program
      if ($('#ask-modal').is(":visible")) {
        $('#ask-modal form').submit();
        $('#ask-modal').hide();
      }
  }

  askPromptOpen = false;
}

function clearOutput() {
  const outputDiv = $('#output');
  //Saving the variable button because sk will overwrite the output div
  const variableButton = outputDiv.find('#variable_button');
  const variables = outputDiv.find('#variables');
  outputDiv.empty();

  outputDiv.addClass("overflow-auto");
  outputDiv.append(variableButton);
  outputDiv.append(variables);
  error.hide();
  success.hide();

  // Clear the user created buttons.
  const buttonsDiv = $('#dynamic-buttons');
  buttonsDiv.empty();
  buttonsDiv.hide();
}

export async function runit(level: number, lang: string, disabled_prompt: string, run_type: "run" | "debug" | "continue", cb: () => void) {
  // Copy 'currentTab' into a variable, so that our event handlers don't mess up
  // if the user changes tabs while we're waiting for a response
  const adventureName = currentTab;

  if (askPromptOpen) {
    // If there is no message -> don't show a prompt
    if (disabled_prompt) {
      return modal.notifyError(disabled_prompt);
    }
    return;
  }

  theLocalSaveWarning.clickRun();

  // Make sure to stop previous PyGame event listeners
  if (typeof Sk.unbindPygameListeners === 'function') {
    Sk.unbindPygameListeners();
  }

  // We set the run limit to 1ms -> make sure that the previous programs stops (if there is any)
  Sk.execLimit = 1;
  $('#runit').hide();
  $('#stopit').show();
  $('#saveFilesContainer').hide();
  
  if (run_type !== 'continue') {
    clearOutput();
  }

  try {
    var editor = theGlobalEditor;
    var code = "";
    if ($('#parsons_container').is(":visible")) {
      code = get_parsons_code();
      // We return no code if all lines are empty or there is a mistake -> clear errors and do nothing
      if (!code) {
        editor.clearErrors();
        stopit();
        return;
      } else {
        // Add the onclick on the button -> only show if there is another exercise to load (set with an onclick)
        if ($('#next_parson_button').attr('onclick')) {
          $('#next_parson_button').show();
        }
      }
    } else {
      code = get_active_and_trimmed_code();
      if (code.length == 0) {
        editor.clearErrors()
        stopit();
        return;
      }
    }

    editor.clearErrors()
    removeBulb();
    // console.log('Original program:\n', code);

    const adventure = theAdventures[adventureName];
    let program_data;

    if (run_type === 'run' || run_type === 'debug') {
      try {
        cancelPendingAutomaticSave();
        let data = {
          level: `${level}`,
          code: code,
          lang: lang,
          skip_faulty: false,
          is_debug: run_type === 'debug',
          tutorial: $('#code_output').hasClass("z-40"), // if so -> tutorial mode
          read_aloud : !!$('#speak_dropdown').val(),
          adventure_name: adventureName,
  
          // Save under an existing id if this field is set
          program_id: isServerSaveInfo(adventure?.save_info) ? adventure.save_info.id : undefined,
          save_name: saveNameFromInput(),
        };

        let response = await postJsonWithAchievements('/parse', data);
        
        program_data = response;
        console.log('Response', response);

        showAchievements(response.achievements, false, "");
        if (adventure && response.save_info) {
          adventure.save_info = response.save_info;
          adventure.start_code = code;
        }

        if (response.Error) {
          error.show(ClientMessages['Transpile_error'], response.Error);
          if (response.Location && response.Location[0] != "?") {
            //storeFixedCode(response, level);
            // Location can be either [row, col] or just [row].
            theGlobalEditor.highlightError(response.Location[0], response.Location[1]);
          }
          $('#stopit').hide();
          $('#runit').show();
          return;
        }
      } catch (e: any) {
        console.error(e);
        if (e.internetError) {
          error.show(ClientMessages['Connection_error'], ClientMessages['CheckInternet']);
        } else {
          error.show(ClientMessages['Other_error'], ClientMessages['ServerError']);
        }
      }
    } else {
      program_data = theGlobalDebugger.get_program_data();
    }
    
    runPythonProgram(program_data.Code, program_data.source_map, program_data.has_turtle, program_data.has_pygame, program_data.has_sleep, program_data.Warning, cb, run_type).catch(function(err: any) {
      // The err is null if we don't understand it -> don't show anything
      if (err != null) {
        error.show(ClientMessages['Execute_error'], err.message);
        reportClientError(level, code, err.message);
      }
    });
  
  
  } catch (e: any) {
    modal.notifyError(e.responseText);
  }
}

export async function saveMachineFiles() {
  const response = await postJsonWithAchievements('/generate_machine_files', {
    level: theLevel,
    code: get_active_and_trimmed_code(),
    lang: theLanguage,
  });

  if (response.filename) {
    // Download the file
    window.location.replace('/download_machine_files/' + response.filename);
  }
}

// We've observed that this code may gets invoked 100s of times in quick succession. Don't
// ever push the same achievement more than once per page load to avoid this.
const ACHIEVEMENTS_PUSHED: Record<string, boolean> = {};

export async function pushAchievement(achievement: string) {
  if (ACHIEVEMENTS_PUSHED[achievement]) {
      console.warn('Achievement already pushed, this may be a programming issue: ', achievement);
      return;
  }
  ACHIEVEMENTS_PUSHED[achievement] = true;

  try {
    const response = await postJson('/achievements/push-achievement', { achievement });
    showAchievements(response.achievements, false, "");
  } catch {
    // This might fail commonly with a 403 (not logged in). Ignore any errors anyway.
  }
}

export function closeAchievement() {
  $('#achievement_pop-up').hide();
  if ($('#achievement_pop-up').attr('reload')) {
    $('#achievement_pop-up').removeAttr('reload');
    $('#achievement_pop-up').removeAttr('redirect');
    return location.reload();
  }
  if ($('#achievement_pop-up').attr('redirect')) {
    const redirect = <string>$('#achievement_pop-up').attr('redirect');
    $('#achievement_pop-up').removeAttr('reload');
    $('#achievement_pop-up').removeAttr('redirect');
    return window.location.pathname = redirect;
  }
  // If for some reason both situation don't happen we still want to make sure the attributes are removed
  $('#achievement_pop-up').removeAttr('reload');
  $('#achievement_pop-up').removeAttr('redirect');
}

export async function showAchievements(achievements: Achievement[] | undefined, reload: boolean, redirect: string) {
  if (!achievements || achievements.length === 0) {
    return;
  }

  for (const achievement of achievements) {
    await showAchievement(achievement);
  }

  if (reload) {
    $('#achievement_pop-up').attr('reload', 'true');
    setTimeout(function(){
      $('#achievement_pop-up').removeAttr('reload');
      $('#achievement_pop-up').removeAttr('redirect');
      location.reload();
     }, achievements.length * 6000);
  }
  if (redirect) {
    $('#achievement_pop-up').attr('redirect', redirect);
    setTimeout(function(){
      $('#achievement_pop-up').removeAttr('reload');
      $('#achievement_pop-up').removeAttr('redirect');
      window.location.pathname = redirect;
     }, achievements.length * 6000);
  }
}

function showAchievement(achievement: Achievement) {
  return new Promise<void>((resolve)=>{
        $('#achievement_reached_title').text('"' + achievement[0] + '"');
        $('#achievement_reached_text').text(achievement[1]);
        $('#achievement_reached_statics').text(achievement[2]);
        $('#achievement_pop-up').fadeIn(1000, function () {
          setTimeout(function(){
            $('#achievement_pop-up').fadeOut(1000);
           }, 4000);
        });
        setTimeout(()=>{
            resolve();
        ;} , 6000
        );
    });
}

function removeBulb(){
    const repair_button = $('#repair_button');
    repair_button.hide();
}

/**
 * Called when the user clicks the "Try" button in one of the palette buttons
 */
export function tryPaletteCode(exampleCode: string) {
  if (theGlobalEditor?.isReadOnly) {
    return;
  }

  theGlobalEditor.contents = exampleCode + '\n';
  //As the commands try-it buttons only contain english code -> make sure the selected language is english
  if (!($('#editor').attr('lang') == 'en')) {
      $('#editor').attr('lang', 'en');
      update_view("main_editor_keyword_selector", "en");
  }
}

export function viewProgramLink(programId: string) {
  return window.location.origin + '/hedy/' + programId + '/view';
}

export async function delete_program(id: string, index: number, prompt: string) {
  await modal.confirmP(prompt);
  await tryCatchPopup(async () => {
    const response = await postJsonWithAchievements('/programs/delete', { id });
    showAchievements(response.achievement, true, "");
    $('#program_' + index).remove();
    modal.notifySuccess(response.message);
  });
}

function set_favourite(index: number) {
    $('.favourite_program_container').removeClass('text-yellow-400');
    $('.favourite_program_container').addClass('text-white');

    $('#favourite_program_container_' + index).removeClass('text-white');
    $('#favourite_program_container_' + index).addClass('text-yellow-400');
}

export async function set_favourite_program(id: string, index: number, prompt: string) {
  await modal.confirmP(prompt);
  await tryCatchPopup(async () => {
    const response = await postJsonWithAchievements('/programs/set_favourite', { id });
    set_favourite(index)
    modal.notifySuccess(response.message);
  });
}

function change_to_submitted (index: number) {
    // Index is a front-end unique given to each program container and children
    // This value enables us to remove, hide or show specific element without connecting to the server (again)
    $('#non_submitted_button_container_' + index).remove();
    $('#submitted_button_container_' + index).show();
    $('#submitted_header_' + index).show();
    $('#program_' + index).removeClass("border-orange-400");
    $('#program_' + index).addClass("border-gray-400 bg-gray-400");
}

export function submit_program (id: string, index: number) {
  tryCatchPopup(async () => {
    await postJsonWithAchievements('/programs/submit', { id });
    change_to_submitted(index);
  });
}

export async function set_explore_favourite(id: string, favourite: number) {
  let prompt = "Are you sure you want to remove this program as a \"Hedy\'s choice\" program?";
  if (favourite) {
    prompt = "Are you sure you want to set this program as a \"Hedy\'s choice\" program?";
  }
  await modal.confirmP(prompt);

  await tryCatchPopup(async () => {
    const response = await postJsonWithAchievements('/programs/set_hedy_choice', {
      id: id,
      favourite: favourite
    });

    modal.notifySuccess(response.message);
    $('#' + id).toggleClass('text-white', favourite !== 1);
    $('#' + id).toggleClass('text-yellow-500', favourite === 1);
  });
}

export function report_program(prompt: string, id: string) {
  tryCatchPopup(async () => {
    await modal.confirmP(prompt);
    const response = await postJsonWithAchievements('/programs/report', { id });
    modal.notifySuccess(response.message);
  });
}

export function copy_to_clipboard (string: string, prompt: string) {
  // https://hackernoon.com/copying-text-to-clipboard-with-javascript-df4d4988697f
  var el = document.createElement ('textarea');
  el.value = string;
  el.setAttribute ('readonly', '');
  el.style.position = 'absolute';
  el.style.left = '-9999px';
  document.body.appendChild (el);

  const selection = document.getSelection();
  const originalSelection = selection && selection.rangeCount > 0 ? selection.getRangeAt(0) : undefined;

  el.select ();
  document.execCommand ('copy');
  document.body.removeChild (el);
  if (originalSelection) {
     document.getSelection()?.removeAllRanges ();
     document.getSelection()?.addRange (originalSelection);
  }

  // Hide all modals to make sure the copy clipboard modal is hidden as well -> show alert() with feedback
  modal.hide();
  modal.notifySuccess(prompt, 3000);
}

/**
 * Do a POST with the error to the server so we can log it
 */
function reportClientError(level: number, code: string, client_error: string) {
  postJsonWithAchievements('/report_error', {
    level: `${level}`,
    code: code,
    page: window.location.href,
    client_error: client_error,
  });
}

window.onerror = function reportClientException(message, source, line_number, column_number, error) {
  postJsonWithAchievements('/client_exception', {
    message: message,
    source: source,
    line_number: line_number,
    column_number: column_number,
    error: error,
    url: window.location.href,
    user_agent: navigator.userAgent,
  });
}

export function runPythonProgram(this: any, code: string, sourceMap: any, hasTurtle: boolean, hasPygame: boolean, hasSleep: boolean, hasWarnings: boolean, cb: () => void, run_type: "run" | "debug" | "continue") {
  // If we are in the Parsons problem -> use a different output
  let outputDiv = $('#output');
  let skip_faulty_found_errors = false;
  let warning_box_shown = false;

  if (sourceMap){
    theGlobalSourcemap = sourceMap;
    // We loop through the mappings and underline a mapping if it contains an error
    for (const index in sourceMap) {
      const map = sourceMap[index];

      const range = {
        startLine: map.hedy_range.from_line,
        startColumn: map.hedy_range.from_column,
        endLine: map.hedy_range.to_line,
        endColumn: map.hedy_range.to_column
      }

      if (map.error != null) {
        skip_faulty_found_errors = true;
        theGlobalEditor.setIncorrectLine(range, Number(index));
      }

      // Only show the warning box for the first error shown
      if (skip_faulty_found_errors && !warning_box_shown) {
        error.showFadingWarning(ClientMessages['Execute_error'], ClientMessages['Errors_found']);
        warning_box_shown = true;
      }
    }
  }

  let skulptExternalLibraries:{[index: string]:any} = {
      './extensions.js': {
        path: theStaticRoot + "/vendor/skulpt-stdlib-extensions.js",
      },
  };

  Sk.pre = "output";
  const turtleConfig = (Sk.TurtleGraphics || (Sk.TurtleGraphics = {}));
  turtleConfig.target = 'turtlecanvas';
  // If the adventures are not shown  -> increase height of turtleConfig
  if ($('#adventures-tab').is(":hidden")) {
      turtleConfig.height = 600;
      turtleConfig.worldHeight = 600;
  } else if ($('#turtlecanvas').attr("raw") == 'yes'){
      turtleConfig.height = 150;
      turtleConfig.worldHeight = 250;
  }
  else {
      turtleConfig.height = 300;
      turtleConfig.worldHeight = 300;
  }
  // Always set the width to output panel width -> match the UI
  turtleConfig.width = outputDiv.width();
  turtleConfig.worldWidth = outputDiv.width();

  let code_prefix = normal_prefix;

  if (!hasTurtle && !hasPygame) {
    // There might still be a visible turtle panel. If the new program does not use the Turtle,
    // remove it (by clearing the '#turtlecanvas' div)
    $('#turtlecanvas').empty();
  }

  if (hasTurtle) {
    code_prefix += turtle_prefix;
    $('#turtlecanvas').show();
  }

  if (hasPygame){
    skulptExternalLibraries = {
      './extensions.js': {
        path: theStaticRoot + "/vendor/skulpt-stdlib-extensions.js",
      },
      './pygame.js': {
        path: theStaticRoot + "/vendor/pygame_4_skulpt/init.js",
      },
      './display.js': {
        path: theStaticRoot + "/vendor/pygame_4_skulpt/display.js",
      },
      './draw.js': {
        path: theStaticRoot + "/vendor/pygame_4_skulpt/draw.js",
      },
      './event.js': {
        path: theStaticRoot + "/vendor/pygame_4_skulpt/event.js",
      },
      './font.js': {
        path: theStaticRoot + "/vendor/pygame_4_skulpt/font.js",
      },
      './image.js': {
        path: theStaticRoot + "/vendor/pygame_4_skulpt/image.js",
      },
      './key.js': {
        path: theStaticRoot + "/vendor/pygame_4_skulpt/key.js",
      },
      './mouse.js': {
        path: theStaticRoot + "/vendor/pygame_4_skulpt/mouse.js",
      },
      './transform.js': {
        path: theStaticRoot + "/vendor/pygame_4_skulpt/transform.js",
      },
      './locals.js': {
        path: theStaticRoot + "/vendor/pygame_4_skulpt/locals.js",
      },
      './time.js': {
        path: theStaticRoot + "/vendor/pygame_4_skulpt/time.js",
      },
      './version.js': {
        path: theStaticRoot + "/vendor/pygame_4_skulpt/version.js",
      },
      './buttons.js': {
          path: theStaticRoot + "/js/buttons.js",
      },
    };

    code_prefix += pygame_prefix;

    initSkulpt4Pygame();
    initCanvas4PyGame();
    let pygameModal = $('#pygame-modal');

    const codeContainsInputFunctionBeforePygame = new RegExp(
      "input\\([\\s\\S]*\\)[\\s\\S]*while not pygame_end", 'gm'
    ).test(code);

    if (!codeContainsInputFunctionBeforePygame) {
      pygameModal.show();
    }

    if (hasTurtle) {
      pygameModal.addClass('absolute');
      pygameModal.addClass('bottom-0');
      pygameModal.addClass('w-full');
    } else {
      pygameModal.removeClass('absolute');
      pygameModal.removeClass('bottom-0');
      pygameModal.removeClass('w-full');
    }

    document.onkeydown = animateKeys;
    pygameRunning = true;
  }

  code = code_prefix + code;
  if (hasPygame) code += pygame_suffix;

  if (run_type === "run") {
    Sk.configure({
      output: outf,
      read: builtinRead,
      inputfun: inputFromInlineModal,
      inputfunTakesPrompt: true,
      setTimeout: timeout,
      __future__: Sk.python3,
      timeoutMsg: function () {
        // If the timeout is 1 this is due to us stopping the program: don't show "too long" warning
        $('#stopit').hide();
        $('#runit').show();
        if (Sk.execLimit != 1) {
          pushAchievement("hedy_hacking");
          return ClientMessages ['Program_too_long'];
        } else {
          return null;
        }
      },
      // We want to make the timeout function a bit more sophisticated that simply setting a value
      // In levels 1-6 users are unable to create loops and programs with a lot of lines are caught server-sided
      // So: a very large limit in these levels, keep the limit on other onces.
      execLimit: (function () {
        const level = theLevel;
        if (hasTurtle || hasPygame) {
          // We don't want a timeout when using the turtle or pygame -> just set one for 10 minutes
          return (6000000);
        }
        if (level < 7) {
          // Also on a level < 7 (as we don't support loops yet), a timeout is redundant -> just set one for 5 minutes
          return (3000000);
        }
        // Set a time-out of either 20 seconds when having a sleep and 5 seconds when not
        return ((hasSleep) ? 20000 : 5000);
      }) ()
    });
  
    return Sk.misceval.asyncToPromise(() =>
      Sk.importMainWithBody("<stdin>", false, code, true), {
        "*": () => {
          // We don't do anything here...
        }
      }
     ).then(function(_mod) {
      console.log('Program executed');
      const pythonVariables = Sk.globals;
      load_variables(pythonVariables);
      $('#stopit').hide();
      $('#runit').show();
  
      if (hasPygame) {
        document.onkeydown = null;
        $('#pygame-modal').hide();
      }
  
      if (hasTurtle) {
        $('#saveFilesContainer').show();
      }
  
      // Check if the program was correct but the output window is empty: Return a warning
      if ($('#output').is(':empty') && $('#turtlecanvas').is(':empty')) {
        pushAchievement("error_or_empty");
        error.showWarning(ClientMessages['Transpile_warning'], ClientMessages['Empty_output']);        
        return;
      }
      if (!hasWarnings && code !== last_code) {
          showSuccesMessage();
          last_code = code;
      }
      if (cb) cb ();
    }).catch(function(err) {
      const errorMessage = errorMessageFromSkulptError(err) || null;
      if (!errorMessage) {
        throw null;
      }
      throw new Error(errorMessage);
    });
    
  } else if (run_type === "debug") {
    
    theGlobalDebugger = new Sk.Debugger('<stdin>', incrementDebugLine, stopDebug);
    theGlobalSourcemap = sourceMap;
    
    Sk.configure({
      output: outf,
      read: builtinRead,
      inputfun: inputFromInlineModal,
      inputfunTakesPrompt: true,
      __future__: Sk.python3,
      debugging: true,
      breakpoints: theGlobalDebugger.check_breakpoints.bind(theGlobalDebugger),      
      execLimit: null
    });

    let lines = code.split('\n');
    for (let i = 0; i < lines.length; i++) {
      // lines with dummy variable name are not meant to be shown to the user, skip them.
      if (lines[i].includes("# __BREAKPOINT__") && !lines[i].includes('x__x__x__x')) {
        // breakpoints are 1-indexed
        theGlobalDebugger.add_breakpoint('<stdin>.py', i + 1, '0', false);
      }
    }

    // Do not show success message if we found errors that we skipped
    if (!hasWarnings && code !== last_code && !skip_faulty_found_errors) {
        last_code = code;
    }

    theGlobalDebugger.set_code_starting_line(code_prefix.split('\n').length - 1);
    theGlobalDebugger.set_code_lines(code.split('\n'));
    theGlobalDebugger.set_program_data({
      Code: code,
      source_map: sourceMap,
      has_turtle: hasTurtle,
      has_pygame: hasPygame,
      Warning: hasWarnings
    });
    
    startDebug();

    return theGlobalDebugger.startDebugger(
      () => Sk.importMainWithBody("<stdin>", false, code, true),
      theGlobalDebugger
    ).then( 
      function () {
        console.log('Program executed');
  
        $('#stopit').hide();
        $('#runit').show();
        
        stopDebug();
        
        if (hasPygame) {        
          document.onkeydown = null;
          $('#pygame-modal').hide();
        }
    
        if (hasTurtle) {
          $('#saveFilesContainer').show();
        }
        
        if (cb) cb ();
      }
    ).catch(function(err: any) {
      const errorMessage = errorMessageFromSkulptError(err) || null;
      if (!errorMessage) {
        throw null;
      }
      throw new Error(errorMessage);      
    });

  } else {    
    // maybe remove debug marker here
    return theGlobalDebugger.continueForward()
      .catch(function(err: any) {
        console.error(err)
        const errorMessage = errorMessageFromSkulptError(err) || null;
        if (!errorMessage) {
          throw null;
        }
        throw new Error(errorMessage);
    });
  }

  /**
   * Get the error messages from a Skulpt error
   *
   * They look like this:
   *
   * {"args":{"v":[{"v":"name 'name' is not defined"}]},"traceback":[{"lineno":3,"colno":0,"filename":"<stdin>.py"}]}
   *
   * Don't know why, so let's be defensive about it.
   */
  function errorMessageFromSkulptError(err: any) {
    const message = err.args && err.args.v && err.args.v[0] && err.args.v[0].v;
    return message;
  }

  function addToOutput(text: string, color: string) {
    $('<span>').text(text).css({ color }).appendTo(outputDiv);
    scrollOutputToBottom();
  }

  // output functions are configurable.  This one just appends some text
  // to a pre element.
  function outf(text: string) {
    addToOutput(text, 'white');
    speak(text)
  }

  function builtinRead(x: string) {
    if (x in skulptExternalLibraries) {
      const tmpPath = skulptExternalLibraries[x]["path"];
      if (x === "./pygame.js") {
        return Sk.misceval.promiseToSuspension(
          fetch(tmpPath)
              .then(r => r.text()))

      } else {
        let request = new XMLHttpRequest();
        request.open("GET", tmpPath, false);
        request.send();

        if (request.status !== 200) {
          return void 0
        }

        return request.responseText
      }
    }

    if (Sk.builtinFiles === undefined || Sk.builtinFiles["files"][x] === undefined)
        throw "File not found: '" + x + "'";
    return Sk.builtinFiles["files"][x];
  }

  // This method draws the prompt for asking for user input.
  function inputFromInlineModal(prompt: string) {
    // We give the user time to give input.
    var storage = window.localStorage;
    var debug = storage.getItem("debugLine")
    if (storage.getItem("prompt-" + prompt) == null) {
    Sk.execStart = new Date(new Date().getTime() + 1000 * 60 * 60 * 24 * 365);
    $('#turtlecanvas').hide();

    if (pygameRunning) {
      Sk.unbindPygameListeners();
      document.onkeydown = null;
      $('#pygame-modal').hide();
    }

    return new Promise(function(ok) {
      askPromptOpen = true;

      const input = $('#ask-modal input[type="text"]');
      $('#ask-modal .caption').text(prompt);
      input.val('');
      input.attr('placeholder', prompt);
      speak(prompt)

      setTimeout(function() {
        input.focus();
      }, 0);
      $('#ask-modal form').one('submit', function(event) {
        askPromptOpen = false;
        event.preventDefault();
        $('#ask-modal').hide();

        if (hasTurtle) {
          $('#turtlecanvas').show();
        }

        if (pygameRunning) {
          Sk.bindPygameListeners();
          document.onkeydown = animateKeys;

          if (!hasTurtle) {
            $('#pygame-modal').show();
          }
        }

        // We reset the timer to the present moment.
        Sk.execStart = new Date ();
        // We set a timeout for sending back the input, so that the input box is hidden before processing the program.
        // Since processing the program might take some time, this timeout increases the responsiveness of the UI after
        // replying to a query.
        setTimeout (function () {
           ok(input.val());
           if (debug != null) {
              storage.setItem("prompt-" + prompt, input.val()!.toString());
           }
           $ ('#output').focus ();
        }, 0);

          return false;
        });
        $('#ask-modal').show();

        // Scroll the output div to the bottom so you can see the question
        scrollOutputToBottom();
      });
    } else {
      return new Promise(function (ok) {
        ok(storage.getItem("prompt-" + prompt));
      });
    }
  }
}

function resetTurtleTarget() {
    if (Sk.TurtleGraphics !== undefined) {

      let selector = Sk.TurtleGraphics.target;
      let target = typeof selector === "string" ? document.getElementById(selector) : selector;
      if (target !== null && target !== undefined){
        // clear canvas container
        while (target.firstChild) {
          target.removeChild(target.firstChild);
        }
        return target;
      }

    }

    return null;
}

function animateKeys(event: KeyboardEvent) {
    const keyColors = ['#cbd5e0', '#bee3f8', '#4299e1', '#ff617b', '#ae81ea', '#68d391'];
    const output = $("#output");

    if (output !== null) {
      let keyElement = $("<div></div>");
      output.append(keyElement);

      keyElement.text(event.key);
      keyElement.css('color', keyColors[Math.floor(Math.random() * keyColors.length)]);
      keyElement.addClass('animate-keys')

      setTimeout(function () {
        keyElement.remove()
      }, 1500);
    }
}

function initCanvas4PyGame() {
    let currentTarget = resetTurtleTarget();

    let div1 = document.createElement("div");

    if (currentTarget !== null) {
      currentTarget.appendChild(div1);
      $(div1).addClass("modal");
      $(div1).css("text-align", "center");
      $(div1).css("display", "none");

      let div2 = document.createElement("div");
      $(div2).addClass("modal-dialog modal-lg");
      $(div2).css("display", "inline-block");

      // I'm not sure what the code below was supposed to do,
      // but it was referring to 'self.width' which does not
      // exist, and the result would be 'undefined + 42 == NaN'.
      //
      // (as any to make TypeScript allow the nonsensical addition)
      $(div2).width(undefined as any + 42);
      $(div2).attr("role", "document");
      div1.appendChild(div2);

      let div3 = document.createElement("div");
      $(div3).addClass("modal-content");
      div2.appendChild(div3);

      let div4 = document.createElement("div");
      $(div4).addClass("modal-header d-flex justify-content-between");
      let div5 = document.createElement("div");
      $(div5).addClass("modal-body");
      let div6 = document.createElement("div");
      $(div6).addClass("modal-footer");
      let div7 = document.createElement("div");
      $(div7).addClass("col-md-8");
      let div8 = document.createElement("div");
      $(div8).addClass("col-md-4");

      div3.appendChild(div4);
      div3.appendChild(div5);
      div3.appendChild(div6);

      $(Sk.main_canvas).css("border", "none");
      $(Sk.main_canvas).css("display", "none");
      div5.appendChild(Sk.main_canvas);
    }
}

function initSkulpt4Pygame() {
    Sk.main_canvas = document.createElement("canvas");
    Sk.configure({
        killableWhile: true,
        killableFor: true,
        __future__: Sk.python3,
    });
}

function speak(text: string) {
  var selectedURI = $('#speak_dropdown').val();
  if (!selectedURI) { return; }
  var voice = window.speechSynthesis.getVoices().filter(v => v.voiceURI === selectedURI)[0];

  if (voice) {
    let utterance = new SpeechSynthesisUtterance(text);
    utterance.voice = voice;
    utterance.rate = 0.9;
    speechSynthesis.speak(utterance);
  }
  pushAchievement("make_some_noise");
}

function initializeSpeech() {
  // If we are running under cypress, always show the languages dropdown (even if the browser doesn't
  // have TTS capabilities), so that we can test if the logic for showing the dropdown at least runs
  // successfully.
  const isBeingTested = !!(window as any).Cypress;

  if (!window.speechSynthesis && !isBeingTested) { return; /* No point in even trying */ }
  if (!theLanguage) { return; /* Not on a code page */ }

  /**
   * Show the "speak" checkbox if we find that we have speech support for the
   * current language (showing an initially hidden element is a better experience
   * than hiding an initially shown element... arguably... ?)
   *
   * Also, for funzies: the speechSynthesis.getVoices() array is asynchronously
   * populated *some time* after the page loads... and we won't know when. Keep
   * on testing periodically until we got it or it's taken too long to finish.
   */
  let attempts = 0;
  const timer = setInterval(function() {
    attempts += 1;

    const voices = findVoices(theLanguage);

    if (voices.length > 0 || isBeingTested) {
      for (const voice of voices) {
        $('#speak_dropdown').append($('<option>').attr('value', voice.voiceURI).text('📣 ' + voice.name));
      }

      $('#speak_container').show();

      clearInterval(timer);
    }
    if (attempts >= 20) {  // ~2 seconds
      // Give up
      clearInterval(timer);
    }
  }, 100);

  function findVoices(lang: string) {
    // Our own "lang" is *typically* just the language code, but we also have "pt_BR".
    const m = lang.match(/^([a-z]+)/i);
    if (!m) { return []; }
    const simpleLang = m[1];

    // If the feature doesn't exist in the browser, return null
    if (!window.speechSynthesis) { return []; }
    return window.speechSynthesis.getVoices().filter(voice => voice.lang.startsWith(simpleLang));
  }
}

export function load_quiz(level: string) {
  $('*[data-tabtarget="quiz"]').html ('<iframe id="quiz-iframe" class="w-full" title="Quiz" src="/quiz/start/' + level + '"></iframe>');
}

export function showVariableView() {
// When blue label button is clicked, the view will appear or hide
  const variables = $('#variables');
  if (variables.is(":hidden")) {
    variables.show();
    $("#variables").trigger("click")
  }
  else {
    variables.hide();
  }
}

async function store_parsons_attempt(order: Array<string>, correct: boolean) {
  try {
    await postJsonWithAchievements('/store_parsons_order', {
      level: theLevel,
      exercise: $('#next_parson_button').attr('current_exercise'),
      order: order,
      correct: correct
    });
  } catch (e) {
    // Let's do nothing: saving is not a user relevant action -> no feedback required
    console.error(e);
  };
}

// Todo: As the parsons functionality will rapidly increase, we should probably all store this in a dedicated file (?)
function get_parsons_code() {
    let code = "";
    let count = 1;
    let order = new Array();
    let mistake = false;

    $('.compiler-parsons-box').each(function() {
      // We are only interested in the visible code lines
      if ($(this).parent().is(':visible')) {
        // When the value is 0 there is no code box in the expected spot
        let text = $(this).attr('code') || "";
        if (text.length > 1) {
          // Also add a newline as we removed this from the YAML structure
          code += text + "\n";
        }
        $(this).parents().removeClass('border-black');
        let index = $(this).attr('index') || 999;
        if (index == count) {
          $(this).parents().addClass('border-green-500');
        } else {
          mistake = true;
          $(this).parents().addClass('border-red-500');
        }
        order.push(index);
        count += 1;
      }
    });
    // Before returning the code we want to a-sync store the attempt in the database
    // We only have to set the order and level, rest is handled by the back-end
    store_parsons_attempt(order, !mistake);
    if (mistake) {
      return "";
    }

    return code.replace(/ +$/mg, '');
}

export function get_active_and_trimmed_code() {
  theGlobalEditor.trimTrailingSpace();
  const storage = window.localStorage;
  const debugLine = storage.getItem("debugLine");
  return theGlobalEditor.getActiveContents(debugLine);
}

export function confetti_cannon(){
  const canvas = document.getElementById('confetti');
  if (canvas) {
    canvas.classList.remove('hidden');
    // ignore this error, the function comes from CDN for now
    const jsConfetti = new JSConfetti({canvas})
    // timeout for the confetti to fall down
    setTimeout(function(){canvas.classList.add('hidden')}, 3000);
    let adventures = $('#adventures');
    let currentAdventure = $(adventures).find('.tab-selected').attr('data-tab');
    let customLevels = ['turtle', 'rock', 'haunted', 'restaurant', 'fortune', 'songs', 'dice']

    if(customLevels.includes(currentAdventure!)){
      let currentAdventureConfetti = getConfettiForAdventure(currentAdventure ?? '' as any);

      jsConfetti.addConfetti({
        emojis: currentAdventureConfetti,
        emojiSize: 45,
        confettiNumber: 100,
      });
    }
    else {
      jsConfetti.addConfetti();
    }

    const confettiButton = document.getElementById('confetti-button');
    if (confettiButton) {
      confettiButton.classList.add('hidden');
    }
  }
}

function getConfettiForAdventure(adventure: MessageKey){
  if (ClientMessages[adventure]) {
    return Array.from(ClientMessages[adventure]).filter(x => x !== ',' && x !== ' ');
  }
  return [['🌈'], ['⚡️'], ['💥'], ['✨'], ['💫']];
}

/**
 * Scroll the output to bottom immediately
 */
function scrollOutputToBottom() {
  const outputDiv = $('#output');
  outputDiv.scrollTop(outputDiv.prop('scrollHeight'));
}

export function modalStepOne(level: number){
  createModal(level);
  let $modalEditor = $('#modal-editor');
  if ($modalEditor.length) {
    const dir = $("body").attr("dir");
    theModalEditor = editorCreator.initializeEditorWithGutter($modalEditor, EditorType.MODAL, dir);
  }
}

function showSuccesMessage(){
  removeBulb();
  var allsuccessmessages = ClientMessages['Transpile_success'].split('\n');
  var randomnum: number = Math.floor(Math.random() * allsuccessmessages.length);
  success.show(allsuccessmessages[randomnum]);
}

function createModal(level:number ){
  let editor = "<div id='modal-editor' class=\"w-full flex-1 text-lg rounded\" style='height:200px; width:50vw;'></div>".replace("{level}", level.toString());
  let title = ClientMessages['Program_repair'];
  modal.repair(editor, 0, title);
}

export function toggle_developers_mode(enforced: boolean) {
  if ($('#developers_toggle').is(":checked") || enforced) {
      $('#adventures-tab').hide();
      $('#blur_toggle_container').show();
      pushAchievement("lets_focus");
  } else {
      $('#blur_toggle_container').hide();
      $('#adventures-tab').show();
  }

  if ($('#adventures-tab').is(":hidden")) {
    $('#editor-area').removeClass('mt-5');
    $('#code_editor').css('height', 36 + "em");
    $('#code_output').css('height', 36 + "em");
    theGlobalEditor.resize(576);
  } else {
    $('#editor-area').addClass('mt-5');
    $('#code_editor').height('22rem');
    $('#code_output').height('22rem');
    theGlobalEditor.resize(352);
  }
}

export function toggle_keyword_language(lang: string) {
  const hash = window.location.hash;
  window.open('?keyword_language=' + lang + hash, "_self");
}

export function toggle_blur_code() {
  // Switch the both icons from hiding / showing
  $('.blur-toggle').toggle();

  // Keep track of a element attribute "blurred" to indicate if blurred or not
  if ($('#editor').attr('blurred') == 'true') {
    $('#editor').css("filter", "");
    $('#editor').css("-webkit-filter", "");
    $('#editor').attr('blurred', 'false');
  } else {
    $('#editor').css("filter", "blur(3px)");
    $('#editor').css("-webkit-filter", "blur(3px)");
    $('#editor').attr('blurred', 'true');
  }
}

export async function change_language(lang: string) {
  await tryCatchPopup(async () => {
    const response = await postJsonWithAchievements('/change_language', { lang });
    if (response.succes) {
      // Check if keyword_language is set to change it to English
      const queryString = window.location.search;
      const urlParams = new URLSearchParams(queryString);
      if (urlParams.get('keyword_language') !== null) {
        urlParams.set('keyword_language', 'en');
        window.location.search = urlParams.toString();
      } else {
        location.reload();
      }
    }
  });
}

/**
 * Post JSON, return the result on success, throw an exception on failure
 *
 * Automatically handles any achievements the server might send our way.
 */
async function postJsonWithAchievements(url: string, data: any): Promise<any> {
  const response = await postJson(url, data);
  showAchievements(response.achievement, true, "");
  return response;
}

export function change_keyword_language(start_lang: string, new_lang: string) {
  tryCatchPopup(async () => {
    const response = await postJsonWithAchievements('/translate_keywords', {
      code: theGlobalEditor.contents,
      start_lang: start_lang,
      goal_lang: new_lang,
      level: theLevel,
    });

    if (response.success) {
      theGlobalEditor.contents = response.code;
      $('#editor').attr('lang', new_lang);
      update_view('main_editor_keyword_selector', new_lang);
    }
  });
}

function update_view(selector_container: string, new_lang: string) {
  $('#' + selector_container + ' > div').map(function() {
    if ($(this).attr('lang') == new_lang) {
      $(this).show();
    } else {
      $(this).hide();
    }
  });
}

export function select_profile_image(image: number) {
  $('.profile_image').removeClass("border-2 border-blue-600");
  $('#profile_image_' + image).addClass("border-2 border-blue-600");
  $('#image').val(image);
}

export function filter_admin() {
  const params: Record<string, any> = {};

  const filter = $('#admin_filter_category').val();
  params['filter'] = filter;

  if ($('#hidden-page-input').val()) {
    params['page'] = $('#hidden-page-input').val();
  }

  switch (filter) {
    case 'email':
    case 'username':
      params['substring'] = $('#email_filter_input').val();
      break;
    case 'language':
      params['language'] = $('#language_filter_input').val();
      break;
    case 'keyword_language':
      params['keyword_language'] = $('#keyword_language_filter_input').val();
      break;
    default:
      params['start'] = $('#admin_start_date').val();
      params['end'] = $('#admin_end_date').val();
      break;
  }

  const queryString = Object.entries(params).map(([k, v]) => k + '=' + encodeURIComponent(v)).join('&');
  window.open('?' + queryString, '_self');
}

export function hide_editor() {
  $('#fold_in_toggle_container').hide();
  $('#code_editor').toggle();
  $('#code_output').addClass('col-span-2');
  $('#fold_out_toggle_container').show();
}

export function show_editor() {
  $('#fold_out_toggle_container').hide();
  $('#code_editor').toggle();
  $('#code_output').removeClass('col-span-2');
  $('#fold_in_toggle_container').show();
}

// See https://github.com/skulpt/skulpt/pull/579#issue-156538278 for the JS version of this code
// We support multiple timers, even though it's unlikely we would ever need them
let timers: number[] = [];

const timeout = (func: () => void, delay: number) => {
  let id: number;
  const wrapper = () => {
    let idx = timers.indexOf(id);
    if (idx > -1) {
      timers.splice(idx, 1);
    }
    func();
  };
  id = window.setTimeout(wrapper, delay);
  timers.push(id);
};

const clearTimeouts = () => {
  timers.forEach(clearTimeout);
  timers = [];
};

export function downloadSlides(level: number) {
  var iframe : any = document.getElementById(`level-${level}-slides`)!;
  iframe.setAttribute('src',`/slides/${level}`);
  $(`#level-${level}-slides`).on('load', function (){
    var innerDoc = iframe.contentDocument || iframe.contentWindow.document;
    var slides = innerDoc.getElementsByTagName('section');
    var slidesHTML = ''
    for (let i = 0; i < slides.length; i++) {
      var innerIframe = slides[i].getElementsByTagName('iframe');
      for (let j = 0; j < innerIframe.length; j++) {
        var a = document.createElement('a');
        a.href = 'https://www.hedy.org' + innerIframe[j].getAttribute('src');
        a.appendChild(document.createTextNode(a.href));
        slides[i].appendChild(a);
        slides[i].removeChild(innerIframe[j]);
      }
      slidesHTML += '\n'+ slides[i].outerHTML;
    }

    var template = slides_template.replace('{replace}', slidesHTML);
    var zip = JSZip();
    zip.file('index.html', template);
    zip.folder("lib");
    zip.folder(`hedy-level-${level}`);
    zip.generateAsync({type: 'blob'})
       .then(function(content: any) {
          download(content, `hedy-level-${level}.zip`, "zip");
       });
  })
}

function download(data: any, filename: any, type: any) {
  var file = new Blob([data], {type: type});
  var a = document.createElement("a"),
  url = URL.createObjectURL(file);
  a.href = url;
  a.download = filename;
  document.body.appendChild(a);
  a.click();
  setTimeout(function() {
    document.body.removeChild(a);
    window.URL.revokeObjectURL(url);
  }, 0);
}

/**
 * Hide all things that may have been dynamically shown when switching tabs
 *
 * Reset the state of the editor.
 */
function resetWindow() {
  $('#warningbox').hide ();
  $('#errorbox').hide ();
  $('#okbox').hide ();
  $('#repair_button').hide();
  const output = $('#output');
  const variable_button = $(output).find('#variable_button');
  const variables = $(output).find('#variables');
  output.empty();
  $('#turtlecanvas').empty();
  output.append(variable_button);
  output.append(variables);
  theGlobalEditor?.clearSelection();
  theGlobalEditor?.clearBreakpoints();
}

/**
 * Update page element visibilities/states based on the state of the current tab
 */
function updatePageElements() {
  const isCodeTab = !(currentTab === 'quiz' || currentTab === 'parsons');

  // .toggle(bool) sets visibility based on the boolean

  // Explanation area is visible for non-code tabs, or when we are NOT in developer's mode
  $('#adventures-tab').toggle(!(isCodeTab && $('#developers_toggle').is(":checked")));
  $('#developers_toggle_container').toggle(isCodeTab);
  $('#level-header input').toggle(isCodeTab);
  $('#parsons_code_container').toggle(currentTab === 'parsons');
  $('#editor-area').toggle(isCodeTab || currentTab === 'parsons');
  $('#editor').toggle(isCodeTab);
  $('#debug_container').toggle(isCodeTab);
  $('#program_name_container').toggle(isCodeTab);
  theGlobalEditor.isReadOnly = false;

  const adventure = theAdventures[currentTab];
  if (adventure) {
    const saveInfo: ServerSaveInfo = isServerSaveInfo(adventure.save_info)
      ? adventure.save_info
      : { id : '*dummy*' };

    // SHARING SETTINGS
    // Star on "share" button is filled if program is already public, outlined otherwise
    const isPublic = !!saveInfo.public;
    $('#share_program_button')
      .toggleClass('active-bluebar-btn', isPublic);
    $(`#share-${isPublic ? 'public' : 'private'}`).prop('checked', true);

    // Show <...data-view="if-public-url"> only if we have a public url
    $('[data-view="if-public"]').toggle(isPublic);
    $('[data-view="if-public-url"]').toggle(!!saveInfo.public_url);
    $('input[data-view="public-url"]').val(saveInfo.public_url ?? '');

    // Paper plane on "hand in" button is filled if program is already submitted, outlined otherwise
    const isSubmitted = !!saveInfo.submitted;
    $('#hand_in_button')
      .toggleClass('active-bluebar-btn', isSubmitted);

    // Show <...data-view="if-submitted"> only if we have a public url
    $('[data-view="if-submitted"]').toggle(isSubmitted);
    $('[data-view="if-not-submitted"]').toggle(!isSubmitted);

    theGlobalEditor.isReadOnly = isSubmitted;
  }
}

/**
 * After switching tabs, show/hide elements
 */
function reconfigurePageBasedOnTab() {
  resetWindow();

  updatePageElements();

  if (currentTab === 'parsons') {
    loadParsonsExercise(theLevel, 1);
    return;
  }

  const adventure = theAdventures[currentTab];
  if (adventure) {
    $ ('#program_name').val(adventure.save_name);
    theGlobalEditor.contents = adventure.start_code;
  }
}

/**
 * Find the containing modal for the event target, and close it
 *
 * The modal will be the containing HTML element that has data-modal="true".
 *
 * Intended to be used from HTML: click="hedyApp.closeContainingModal(this)"
 */
export function closeContainingModal(target: HTMLElement) {
  $(target).closest('[data-modal="true"]').hide();
}

function initializeShareProgramButtons() {
  $('input[type="radio"][name="public"]').on('change', (ev) => {
    if ((ev.target as HTMLInputElement).checked) {
      const isPublic = $(ev.target).val() === '1' ? true : false;

      // Async-safe copy of current tab
      const adventure = theAdventures[currentTab];

      tryCatchPopup(async () => {
        await saveIfNecessary();

        const saveInfo = isServerSaveInfo(adventure?.save_info) ? adventure?.save_info : undefined;
        if (!saveInfo) {
          throw new Error('This program does not have an id');
        }

        const response = await postJsonWithAchievements('/programs/share', {
          id: saveInfo.id,
          public: isPublic,
        });

        modal.notifySuccess(response.message);
        if (response.save_info) {
          adventure.save_info = response.save_info;
        }
        updatePageElements();
      });
    }
  })
}

function initializeHandInButton() {
  $('#do_hand_in_button').on('click', () => {
      // Async-safe copy of current tab
      const adventure = theAdventures[currentTab];

      tryCatchPopup(async () => {
        await saveIfNecessary();

        const saveInfo = isServerSaveInfo(adventure?.save_info) ? adventure.save_info : undefined;
        if (!saveInfo) {
          throw new Error('This program does not have an id');
        }
        const response = await postJsonWithAchievements('/programs/submit', {
          id: saveInfo.id,
        });

        modal.notifySuccess(response.message);
        if (response.save_info) {
          adventure.save_info = response.save_info;
        }
        updatePageElements();
      });
  });
}

/**
 * Initialize copy to clipboard buttons.
 *
 * For all elements with data-action="copy-to-clipboard", find the containing
 * data-copy="container" items and an <input> in there, and copy it to the clipboard.
 */
function initializeCopyToClipboard() {
  $('[data-action="copy-to-clipboard"]').on('click', (ev) => {
    const text = $(ev.target).closest('[data-copy="container"]').find('input').val();
    if (typeof text === 'string') {
      copy_to_clipboard(text, ClientMessages.copy_link_to_share);
    }
  });
}

function saveNameFromInput(): string {
  return $('#program_name').val() as string;
}

function programNeedsSaving(adventureName: string) {
  const adventure = theAdventures[adventureName];
  if (!adventure) {
    return false;
  }

  // We need to save if the content changed, OR if we have the opportunity to
  // save a program that was loaded from local storage to the server.
  // (Submitted programs are never saved again).
  const programChanged = theGlobalEditor.contents !== adventure.start_code;
  const nameChanged = $('#program_name').val() !== adventure.save_name;
  const localStorageCanBeSavedToServer = theUserIsLoggedIn && adventure.save_info === 'local-storage';
  const isUnchangeable = isServerSaveInfo(adventure.save_info) ? adventure.save_info.submitted : false;

  // Do not autosave the program if the size is very small compared to the previous
  // save. This protects against accidental `Ctrl-A, hit a key` and everything is gone. Clicking the
  // "Run" button will always save regardless of size.
  const wasSavedBefore = adventure.save_info !== undefined;
  const suspiciouslySmallFraction = 0.5;
  const programSuspiciouslyShrunk = wasSavedBefore && theGlobalEditor.contents.length < adventure.start_code.length * suspiciouslySmallFraction;

  return (programChanged || nameChanged || localStorageCanBeSavedToServer) && !isUnchangeable && !programSuspiciouslyShrunk;
}

/**
 * (Re)set a timer to trigger a save in N second
 */
let saveTimer: number | undefined;
export function triggerAutomaticSave() {
  const saveSeconds = 20;
  cancelPendingAutomaticSave();
  saveTimer = window.setTimeout(() => saveIfNecessary(), saveSeconds * 1000);
}

function cancelPendingAutomaticSave() {
  if (saveTimer) {
    window.clearTimeout(saveTimer);
  }
}

async function saveIfNecessary() {
  // Async-safe copy of current tab
  const adventureName = currentTab;
  const adventure = theAdventures[adventureName];
  if (!programNeedsSaving(adventureName) || !adventure) {
    return;
  }

  console.info('Saving program automatically...');

  const code = theGlobalEditor.contents;
  const saveName = saveNameFromInput();


  if (theUserIsLoggedIn) {
    const saveInfo = isServerSaveInfo(adventure.save_info) ? adventure.save_info : undefined;
    const response = await postJsonWithAchievements('/programs', {
      level: theLevel,
      lang:  theLanguage,
      name:  saveName,
      code:  code,
      adventure_name: adventureName,
      program_id: saveInfo?.id,
      // We pass 'public' in here to save the backend a lookup
      share: saveInfo?.public,
    });

    // Record that we saved successfully
    adventure.start_code = code;
    if (response.save_info) {
      adventure.save_info = response.save_info;
    }
    localDelete(currentTabLsKey());
  } else {
    localSave(currentTabLsKey(), { saveName, code });
    adventure.start_code = code;
  }
}

function currentTabLsKey() {
  return `save-${currentTab}-${theLevel}`;
}

export async function share_program(id: string, index: number, Public: boolean, prompt: string) {
  await modal.confirmP(prompt);
  await tryCatchPopup(async () => {
    const response = await postJsonWithAchievements('/programs/share', { id, public: Public });
    showAchievements(response.achievement, true, "");
    if (Public) {
      change_shared(true, index);
    } else {
      change_shared(false, index);
    }
    modal.notifySuccess(response.message);
  });
}

function change_shared (shared: boolean, index: number) {
  // Index is a front-end unique given to each program container and children
  // This value enables us to remove, hide or show specific element without connecting to the server (again)
  // When index is -1 we share the program from code page (there is no program container) -> no visual change needed
  if (index == -1) {
    return;
  }
  if (shared) {
    $('#non_public_button_container_' + index).hide();
    $('#public_button_container_' + index).show();
    $('#favourite_program_container_' + index).show();
  } else {
    $('#modal-copy-button').hide();
    $('#public_button_container_' + index).hide();
    $('#non_public_button_container_' + index).show();
    $('#favourite_program_container_' + index).hide();

    // In the theoretical situation that a user unshares their favourite program -> Change UI
    $('#favourite_program_container_' + index).removeClass('text-yellow-400');
    $('#favourite_program_container_' + index).addClass('text-white');
  }
}<|MERGE_RESOLUTION|>--- conflicted
+++ resolved
@@ -9,11 +9,7 @@
 import { startIntroTutorial } from './tutorials/tutorial';
 import { loadParsonsExercise } from './parsons';
 import { checkNow, onElementBecomesVisible } from './browser-helpers/on-element-becomes-visible';
-<<<<<<< HEAD
-import { initializeDebugger, load_variables } from './debugging';
-=======
 import { incrementDebugLine, initializeDebugger, load_variables, returnLinesWithoutBreakpoints, startDebug } from './debugging';
->>>>>>> a770c1b7
 import { localDelete, localLoad, localSave } from './local';
 import { initializeLoginLinks } from './auth';
 import { postJson } from './comm';
