--- conflicted
+++ resolved
@@ -583,11 +583,7 @@
       program_data = theGlobalDebugger.get_program_data();
     }
 
-<<<<<<< HEAD
-    runPythonProgram(program_data.Code, program_data.source_map, program_data.has_turtle, program_data.has_pygame, program_data.has_sleep, program_data.has_clear, program_data.has_music, program_data.Warning, program_data.is_modified ,cb, run_type).catch(function(err: any) {
-=======
-    runPythonProgram(program_data.Code, program_data.source_map, program_data.has_turtle, program_data.has_pressed, program_data.has_sleep, program_data.has_clear, program_data.has_music, program_data.Warning, cb, run_type).catch(function(err: any) {
->>>>>>> b3c1b024
+    runPythonProgram(program_data.Code, program_data.source_map, program_data.has_turtle, program_data.has_pressed, program_data.has_sleep, program_data.has_clear, program_data.has_music, program_data.Warning, program_data.is_modified ,cb, run_type).catch(function(err: any) {
       // The err is null if we don't understand it -> don't show anything
       if (err != null) {
         error.show(ClientMessages['Execute_error'], err.message);
@@ -850,11 +846,7 @@
   });
 }
 
-<<<<<<< HEAD
-export function runPythonProgram(this: any, code: string, sourceMap: any, hasTurtle: boolean, hasPygame: boolean, hasSleep: boolean, hasClear: boolean, hasMusic: boolean, hasWarnings: boolean, isModified: boolean, cb: () => void, run_type: "run" | "debug" | "continue") {
-=======
-export function runPythonProgram(this: any, code: string, sourceMap: any, hasTurtle: boolean, hasPressed: boolean, hasSleep: number[], hasClear: boolean, hasMusic: boolean, hasWarnings: boolean, cb: () => void, run_type: "run" | "debug" | "continue") {
->>>>>>> b3c1b024
+export function runPythonProgram(this: any, code: string, sourceMap: any, hasTurtle: boolean, hasPressed: boolean, hasSleep: boolean, hasClear: boolean, hasMusic: boolean, hasWarnings: boolean, isModified: boolean, cb: () => void, run_type: "run" | "debug" | "continue") {
   // If we are in the Parsons problem -> use a different output
   let outputDiv = $('#output');
   let skip_faulty_found_errors = false;
