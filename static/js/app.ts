// It's important that this file gets loaded first
import './syntaxModesRules';

import { modal, error, success } from './modal';
import { auth } from './auth';

export let theGlobalEditor: AceAjax.Editor;
export let theModalEditor: AceAjax.Editor;

(function() {
  // A bunch of code expects a global "State" object. Set it here if not
  // set yet.
  if (!window.State) {
    window.State = {};
  }

  // *** EDITOR SETUP ***
  initializeMainEditor($('#editor'));

  // Any code blocks we find inside 'turn-pre-into-ace' get turned into
  // read-only editors (for syntax highlighting)
  for (const preview of $('.turn-pre-into-ace pre').get()) {
    $(preview).addClass('text-lg rounded');
    const exampleEditor = turnIntoAceEditor(preview, true)
    // Fits to content size
    exampleEditor.setOptions({ maxLines: Infinity });
    exampleEditor.setOptions({ minLines: 2 });
    // Strip trailing newline, it renders better
    exampleEditor.setValue(exampleEditor.getValue().replace(/\n+$/, ''), -1);
    // And add an overlay button to the editor, if the no-copy-button attribute isn't there
    if (! $(preview).hasClass('no-copy-button')) {
      const buttonContainer = $('<div>').css({ position: 'absolute', top: 5, right: 5, width: 'auto' }).appendTo(preview);
      $('<button>').attr('title', UiMessages['try_button']).css({ fontFamily: 'sans-serif' }).addClass('green-btn').text('⇥').appendTo(buttonContainer).click(function() {
        theGlobalEditor?.setValue(exampleEditor.getValue() + '\n');
      });
    } else {
      if($(preview).attr('id')){
        // @ts-ignore
        let level = String($(preview).attr('id'));
        const mode = getHighlighter(parseInt(level));
        exampleEditor.session.setMode(mode);
      }
    }
  }

  /**
   * Initialize the main editor and attach all the required event handlers
   */
  function initializeMainEditor($editor: JQuery) {
    if (!$editor.length) return;

    // We expose the editor globally so it's available to other functions for resizing
    var editor = turnIntoAceEditor($editor.get(0)!, $editor.data('readonly'));
    theGlobalEditor = editor;
    error.setEditor(editor);

    window.Range = ace.require('ace/range').Range // get reference to ace/range

    // Load existing code from session, if it exists
    const storage = window.sessionStorage;
    if (storage) {
      const levelKey = $editor.data('lskey');
      const loadedProgram = $editor.data('loaded-program');

      // On page load, if we have a saved program and we are not loading a program by id, we load the saved program
      const programFromStorage = storage.getItem(levelKey);
      if (loadedProgram !== 'True' && programFromStorage) {
        editor.setValue(programFromStorage, 1);
      }

      // When the user exits the editor, save what we have.
      editor.on('blur', function(_e: Event) {
        storage.setItem(levelKey, editor.getValue());
      });

      // If prompt is shown and user enters text in the editor, hide the prompt.
      editor.on('change', function () {
        if ($('#inline-modal').is (':visible')) $('#inline-modal').hide();
        window.State.disable_run = false;
        $ ('#runit').css('background-color', '');
        window.State.unsaved_changes = true;

        clearErrors(editor);
      });
    }

    // *** PROMPT TO SAVE CHANGES ***

    window.onbeforeunload = () => {
      // The browser doesn't show this message, rather it shows a default message.
      if (window.State.unsaved_changes && !window.State.no_unload_prompt) {
        return auth.texts['unsaved_changes'];
      } else {
        return undefined;
      }
    };

    // *** KEYBOARD SHORTCUTS ***

    let altPressed: boolean | undefined;

    // alt is 18, enter is 13
    window.addEventListener ('keydown', function (ev) {
      const keyCode = ev.keyCode;
      if (keyCode === 18) {
        altPressed = true;
        return;
      }
      if (keyCode === 13 && altPressed) {
        if (!window.State.level || !window.State.lang) {
          throw new Error('Oh no');
        }
        runit (window.State.level, window.State.lang, function () {
          $ ('#output').focus ();
        });
      }
      // We don't use jquery because it doesn't return true for this equality check.
      if (keyCode === 37 && document.activeElement === document.getElementById ('output')) {
        editor.focus ();
        editor.navigateFileEnd ();
      }
    });
    window.addEventListener ('keyup', function (ev) {
      const keyCode = ev.keyCode;
      if (keyCode === 18) {
        altPressed = false;
        return;
      }
    });
    return editor;
  }

  /**
   * Turn an HTML element into an Ace editor
   */
  function turnIntoAceEditor(element: HTMLElement, isReadOnly: boolean): AceAjax.Editor {
    const editor = ace.edit(element);
    editor.setTheme("ace/theme/monokai");
    if (isReadOnly) {
      editor.setOptions({
        readOnly: true,
        showGutter: false,
        showPrintMargin: false,
        highlightActiveLine: false
      });
    }

    // a variable which turns on(1) highlighter or turns it off(0)
    var highlighter = 1;

    if (highlighter == 1) {
      // Everything turns into 'ace/mode/levelX', except what's in
      // this table. Yes the numbers are strings. That's just JavaScript for you.
      if (window.State.level) {
        const mode = getHighlighter(parseInt(window.State.level));
        editor.session.setMode(mode);
      }
    }

    return editor;
  }
})();

function getHighlighter(level: number) {
  const modeExceptions: Record<string, string> = {
        '9': 'ace/mode/level9and10',
        '10': 'ace/mode/level9and10',
        '18': 'ace/mode/level18and19',
        '19': 'ace/mode/level18and19',
      };
  return modeExceptions[level] || `ace/mode/level` + level;
}

function reloadOnExpiredSession () {
   // If user is not logged in or session is not expired, return false.
   if (! auth.profile || auth.profile.session_expires_at > Date.now ()) return false;
   // Otherwise, reload the page to update the top bar.
   location.reload ();
   return true;
}

function clearErrors(editor: AceAjax.Editor) {
  editor.session.clearAnnotations();
  for (const marker in editor.session.getMarkers(false)) {
    editor.session.removeMarker(marker as any);
  }
}

export function runit(level: string, lang: string, cb: () => void) {
  if (window.State.disable_run) return modal.alert (auth.texts['answer_question']);

  if (reloadOnExpiredSession ()) return;

  error.hide();
  success.hide();
  try {
    level = level.toString();
    var editor = theGlobalEditor;
    var code = get_trimmed_code();

    clearErrors(editor);
    removeBulb();
    console.log('Original program:\n', code);
    $.ajax({
      type: 'POST',
      url: '/parse',
      data: JSON.stringify({
        level: level,
        code: code,
        lang: lang,
        read_aloud : !!$('#speak_dropdown').val(),
        adventure_name: window.State.adventure_name
      }),
      contentType: 'application/json',
      dataType: 'json'
    }).done(function(response: any) {
      console.log('Response', response);
      if (response.Warning) {
        fix_code(level, lang);
        showBulb(level, lang);
        error.showWarning(ErrorMessages['Transpile_warning'], response.Warning);
      }
      if (response.Error) {
        error.show(ErrorMessages['Transpile_error'], response.Error);
        if (response.Location && response.Location[0] != "?") {
          // Location can be either [row, col] or just [row].
          // @ts-ignore
          fix_code(level, lang);
          highlightAceError(editor, response.Location[0], response.Location[1]);
        }
        return;
      }
<<<<<<< HEAD
      if (response.Code && !response.Error && !response.Warning) {
        removeBulb();
        success.show(ErrorMessages['Transpile_success']);
=======
      if (response.Code){
        console.log("success!");
        var allsuccessmessages = ErrorMessages['Transpile_success'];
        var randomnum: number = Math.floor(Math.random() * allsuccessmessages.length);
        success.show(allsuccessmessages[randomnum]);
>>>>>>> 4c0b7e47
      }
      runPythonProgram(response.Code, response.has_turtle, cb).catch(function(err) {
        console.log(err)
        error.show(ErrorMessages['Execute_error'], err.message);
        reportClientError(level, code, err.message);
      });
    }).fail(function(xhr) {
      console.error(xhr);
      // https://developer.mozilla.org/en-US/docs/Web/API/XMLHttpRequest/readyState
      if (xhr.readyState < 4) {
        error.show(ErrorMessages['Connection_error'], ErrorMessages['CheckInternet']);
      } else {
        error.show(ErrorMessages['Other_error'], ErrorMessages['ServerError']);
      }
    });

  } catch (e: any) {
    console.error(e);
    error.show(ErrorMessages['Other_error'], e.message);
  }
}
function showBulb(level, lang){
  level = parseInt(level);
  if(level <= 2){
    const repair_button = document.getElementById("repair_button");
    repair_button.style.visibility = "visible";
    repair_button.onclick = function(e){ e.preventDefault();  modalStepOne(level, lang)};
  }

}

function removeBulb(){
    const repair_button = document.getElementById("repair_button");
    repair_button.style.visibility = "hidden";
}

export function fix_code(level: string, lang: string){

  if (window.State.disable_run) return modal.alert (auth.texts['answer_question']);

  if (reloadOnExpiredSession ()) return;

  try {
    level = level.toString();
    var code = get_trimmed_code();
    $.ajax({
      type: 'POST',
      url: '/fix-code',
      data: JSON.stringify({
        level: level,
        code: code,
        lang: lang,
        read_aloud : !!$('#speak_dropdown').val(),
        adventure_name: window.State.adventure_name
      }),
      contentType: 'application/json',
      dataType: 'json'
    }).done(function(response: any) {
      if (response.FixedCode){
        sessionStorage.setItem ("fixed_level_{lvl}__code".replace("{lvl}", level), response.FixedCode);
        showBulb(level,lang);
      }
    }).fail(function(xhr) {
      console.error(xhr);
      // https://developer.mozilla.org/en-US/docs/Web/API/XMLHttpRequest/readyState
      if (xhr.readyState < 4) {
        error.show(ErrorMessages['Connection_error'], ErrorMessages['CheckInternet']);
      } else {
        error.show(ErrorMessages['Other_error'], ErrorMessages['ServerError']);
      }
    });

  } catch (e: any) {
    console.error(e);
    error.show(ErrorMessages['Other_error'], e.message);
  }
}

/**
 * Mark an error location in the ace editor
 *
 * The error occurs at the given row, and optionally has a column and
 * and a length.
 *
 * If 'col' is not given, the entire line will be highlighted red. Otherwise
 * the character at 'col' will be highlighted, optionally extending for
 * 'length' characters.
 *
 * 'row' and 'col' are 1-based.
 */
function highlightAceError(editor: AceAjax.Editor, row: number, col?: number, length=1) {
  // This adds a red cross in the left margin.
  // Not sure what the "column" argument does here -- it doesn't seem
  // to make a difference.
  editor.session.setAnnotations([
    {
      row: row - 1,
      column: (col ?? 1) - 1,
      text: '',
      type: 'error',
    }
  ]);

  if (col === undefined) {
    // Higlight entire row
    editor.session.addMarker(
      new ace.Range(row - 1, 1, row - 1, 2),
      "editor-error", "fullLine", false
    );
    return;
  }

  // Highlight span
  editor.session.addMarker(
    new ace.Range(
      row - 1, col - 1,
      row - 1, col - 1 + length,
    ),
    "editor-error", "text", false
  );
}

/**
 * Called when the user clicks the "Try" button in one of the palette buttons
 */
export function tryPaletteCode(exampleCode: string) {
  if (auth.profile) {
    if (window.State.examples_left > 0) {
      window.State.examples_left = window.State.examples_left - 1;
    } else {
      $("#commands-window").hide();
      $("#toggle-button").hide();
      modal.alert(auth.texts['examples_used']);
      return;
    }
  }
  var editor = ace.edit("editor");

  var MOVE_CURSOR_TO_END = 1;
  editor.setValue(exampleCode + '\n', MOVE_CURSOR_TO_END);
  window.State.unsaved_changes = false;
}

export function saveit(level: number | [number, string], lang: string, name: string, code: string, cb?: (err: any, resp?: any) => void) {
  error.hide();
  success.hide();

  if (reloadOnExpiredSession ()) return;

  try {
    // If there's no session but we want to save the program, we store the program data in localStorage and redirect to /login.
    if (! auth.profile) {
       return modal.confirm (auth.texts['save_prompt'], function () {
         // If there's an adventure_name, we store it together with the level, because it won't be available otherwise after signup/login.
         if (window.State && window.State.adventure_name && !Array.isArray(level)) level = [level, window.State.adventure_name];
         localStorage.setItem ('hedy-first-save', JSON.stringify ([level, lang, name, code]));
         window.location.pathname = '/login';
       });
    }

    window.State.unsaved_changes = false;

    var adventure_name = window.State.adventure_name;
    // If saving a program for an adventure after a signup/login, level is an array of the form [level, adventure_name]. In that case, we unpack it.
    if (Array.isArray(level)) {
       adventure_name = level [1];
       level = level [0];
    }

    $.ajax({
      type: 'POST',
      url: '/programs',
      data: JSON.stringify({
        level: level,
        lang:  lang,
        name:  name,
        code:  code,
        adventure_name: adventure_name
      }),
      contentType: 'application/json',
      dataType: 'json'
    }).done(function(response) {
      // The auth functions use this callback function.
      if (cb) return response.Error ? cb (response) : cb (null, response);
      if (response.Warning) {
        error.showWarning(ErrorMessages['Transpile_warning'], response.Warning);
      }
      if (response.Error) {
        error.show(ErrorMessages['Transpile_error'], response.Error);
        return;
      }
      modal.alert (auth.texts['save_success_detail'], 4000);
      // If we succeed, we need to update the default program name & program for the currently selected tab.
      // To avoid this, we'd have to perform a page refresh to retrieve the info from the server again, which would be more cumbersome.
      // The name of the program might have been changed by the server, so we use the name stated by the server.
      $ ('#program_name').val (response.name);
      window.State.adventures?.map (function (adventure) {
        if (adventure.short_name === (adventure_name || 'level')) {
          adventure.loaded_program = {name: response.name, code: code};
        }
      });
    }).fail(function(err) {
      console.error(err);
      error.show(ErrorMessages['Connection_error'], JSON.stringify(err));
      if (err.status === 403) {
         localStorage.setItem ('hedy-first-save', JSON.stringify ([adventure_name ? [level, adventure_name] : level, lang, name, code]));
         localStorage.setItem ('hedy-save-redirect', 'hedy');
         window.location.pathname = '/login';
      }
    });
  } catch (e: any) {
    console.error(e);
    error.show(ErrorMessages['Other_error'], e.message);
  }
}

/**
 * The 'saveit' function, as an async function
 */
export function saveitP(level: number | [number, string], lang: string, name: string, code: string) {
  return new Promise<any>((ok, ko) => {
    saveit(level, lang, name, code, (err, response) => {
      if (err) {
        ko(err);
      } else {
        ok(response);
      }
    });
  });
}

export function viewProgramLink(programId: string) {
  return window.location.origin + '/hedy/' + programId + '/view';
}

export function share_program (level: number, lang: string, id: string | true, Public: boolean, reload?: boolean) {
  if (! auth.profile) return modal.alert (auth.texts['must_be_logged']);

  var share = function (id: string) {
    $.ajax({
      type: 'POST',
      url: '/programs/share',
      data: JSON.stringify({
        id: id,
        public: Public
      }),
      contentType: 'application/json',
      dataType: 'json'
    }).done(function(_response) {
      // If we're sharing the program, copy the link to the clipboard.
      if (Public) copy_to_clipboard (viewProgramLink(id), true);
      modal.alert (Public ? auth.texts['share_success_detail'] : auth.texts['unshare_success_detail'], 4000);
      if (reload) setTimeout (function () {location.reload ()}, 1000);
    }).fail(function(err) {
      console.error(err);
      error.show(ErrorMessages['Connection_error'], JSON.stringify(err));
    });
  }

  // If id is not true, the request comes from the programs page. In that case, we merely call the share function.
  if (id !== true) return share (id);

  // Otherwise, we save the program and then share it.
  // Saving the program makes things way simpler for many reasons: it covers the cases where:
  // 1) there's no saved program; 2) there's no saved program for that user; 3) the program has unsaved changes.
  const name = `${$('#program_name').val()}`;
  const code = get_trimmed_code();
  return saveit(level, lang, name, code, (err: any, resp: any) => {
      if (err && err.Warning)
        return error.showWarning(ErrorMessages['Transpile_warning'], err.Warning);
      if (err && err.Error)
        return error.show(ErrorMessages['Transpile_error'], err.Error);
      share(resp.id);
    });

}

export function copy_to_clipboard (string: string, noAlert: boolean) {
  // https://hackernoon.com/copying-text-to-clipboard-with-javascript-df4d4988697f
  var el = document.createElement ('textarea');
  el.value = string;
  el.setAttribute ('readonly', '');
  el.style.position = 'absolute';
  el.style.left = '-9999px';
  document.body.appendChild (el);

  const selection = document.getSelection();
  const originalSelection = selection && selection.rangeCount > 0 ? selection.getRangeAt(0) : undefined;

  el.select ();
  document.execCommand ('copy');
  document.body.removeChild (el);
  if (originalSelection) {
     document.getSelection()?.removeAllRanges ();
     document.getSelection()?.addRange (originalSelection);
  }
  if (! noAlert) modal.alert (auth.texts['copy_clipboard'], 4000);
}

/**
 * Do a POST with the error to the server so we can log it
 */
function reportClientError(level: string, code: string, client_error: string) {
  $.ajax({
    type: 'POST',
    url: '/report_error',
    data: JSON.stringify({
      level: level,
      code: code,
      page: window.location.href,
      client_error: client_error,
    }),
    contentType: 'application/json',
    dataType: 'json'
  });
}

window.onerror = function reportClientException(message, source, line_number, column_number, error) {

  $.ajax({
    type: 'POST',
    url: '/client_exception',
    data: JSON.stringify({
      message: message,
      source: source,
      line_number: line_number,
      column_number: column_number,
      error: error,
      url: window.location.href,
      user_agent: navigator.userAgent,
    }),
    contentType: 'application/json',
    dataType: 'json'
  });
}

function runPythonProgram(code: string, hasTurtle: boolean, cb: () => void) {

  // We keep track of how many programs are being run at the same time to avoid prints from multiple simultaneous programs.
  // Please see note at the top of the `outf` function.
  if (! window.State.programsInExecution) window.State.programsInExecution = 0;
  window.State.programsInExecution++;

  const outputDiv = $('#output');
  outputDiv.empty();

  Sk.pre = "output";
  const turtleConfig = (Sk.TurtleGraphics || (Sk.TurtleGraphics = {}));
  turtleConfig.target = 'turtlecanvas';
  if ($('#adventures').is(":hidden")) {
      turtleConfig.height = 600;
      turtleConfig.worldHeight = 600;
  } else {
      turtleConfig.height = 300;
      turtleConfig.worldHeight = 300;
  }
  turtleConfig.width = 400;
  turtleConfig.worldWidth = 400;

  if (!hasTurtle) {
    // There might still be a visible turtle panel. If the new program does not use the Turtle,
    // remove it (by clearing the '#turtlecanvas' div)
    $('#turtlecanvas').empty();
  }

  Sk.configure({
    output: outf,
    read: builtinRead,
    inputfun: inputFromInlineModal,
    inputfunTakesPrompt: true,
    __future__: Sk.python3,
    timeoutMsg: function () {return ErrorMessages ['Program_too_long']},
    // Give up after three seconds of execution, there might be an infinite loop.
    // This function can be customized later to yield different timeouts for different levels.
    execLimit: (function () {
      // const level = window.State.level;
      return ((hasTurtle) ? 20000 : 3000);
    }) ()
  });

  return Sk.misceval.asyncToPromise(function () {
    return Sk.importMainWithBody("<stdin>", false, code, true);
  }).then(function(_mod) {
    console.log('Program executed');
    // Check if the program was correct but the output window is empty: Return a warning
    if (window.State.programsInExecution === 1 && $('#output').is(':empty') && $('#turtlecanvas').is(':empty')) {
      error.showWarning(ErrorMessages['Transpile_warning'], ErrorMessages['Empty_output']);
    }
    window.State.programsInExecution--;
    if (cb) cb ();
  }).catch(function(err) {
    // Extract error message from error
    console.log(err);
    const errorMessage = errorMessageFromSkulptError(err) || JSON.stringify(err);
    throw new Error(errorMessage);
  });

  /**
   * Get the error messages from a Skulpt error
   *
   * They look like this:
   *
   * {"args":{"v":[{"v":"name 'name' is not defined"}]},"traceback":[{"lineno":3,"colno":0,"filename":"<stdin>.py"}]}
   *
   * Don't know why, so let's be defensive about it.
   */
  function errorMessageFromSkulptError(err: any) {
    const message = err.args && err.args.v && err.args.v[0] && err.args.v[0].v;
    return message;
  }

  function addToOutput(text: string, color: string) {
    $('<span>').text(text).css({ color }).appendTo(outputDiv);
  }

  // output functions are configurable.  This one just appends some text
  // to a pre element.
  function outf(text: string) {
    // If there's more than one program being executed at a time, we ignore it.
    // This happens when a program requiring user input is suspended when the user changes the code.
    if (window.State.programsInExecution > 1) return;
    addToOutput(text, 'white');
    speak(text)
  }

  function builtinRead(x: string) {
    if (Sk.builtinFiles === undefined || Sk.builtinFiles["files"][x] === undefined)
        throw "File not found: '" + x + "'";
    return Sk.builtinFiles["files"][x];
  }

  // This method draws the prompt for asking for user input.
  function inputFromInlineModal(prompt: string) {
    // We give the user time to give input.
    Sk.execStart = new Date (new Date ().getTime () + 1000 * 60 * 60 * 24 * 365);
    $('#turtlecanvas').empty();
    return new Promise(function(ok) {

      window.State.disable_run = true;
      $ ('#runit').css('background-color', 'gray');

      const input = $('#inline-modal input[type="text"]');
      $('#inline-modal .caption').text(prompt);
      input.val('');
      input.attr('placeholder', prompt);
      speak(prompt)

      setTimeout(function() {
        input.focus();
      }, 0);
      $('#inline-modal form').one('submit', function(event) {

        window.State.disable_run = false;
        $ ('#runit').css('background-color', '');

        event.preventDefault();
        $('#inline-modal').hide();
        // We reset the timer to the present moment.
        Sk.execStart = new Date ();
        // We set a timeout for sending back the input, so that the input box is hidden before processing the program.
        // Since processing the program might take some time, this timeout increases the responsiveness of the UI after
        // replying to a query.
        setTimeout (function () {
           ok(input.val());
           $ ('#output').focus ();
        }, 0);

        return false;
      });
      $('#inline-modal').show();
    });
  }
}

function speak(text: string) {
  var selectedURI = $('#speak_dropdown').val();
  if (!selectedURI) { return; }
  var voice = window.speechSynthesis.getVoices().filter(v => v.voiceURI === selectedURI)[0];

  if (voice) {
    let utterance = new SpeechSynthesisUtterance(text);
    utterance.voice = voice;
    utterance.rate = 0.9;
    speechSynthesis.speak(utterance);
  }
}

(() => {
  if (!window.speechSynthesis) { return; /* No point in even trying */ }
  if (!window.State.lang) { return; /* Not on a code page */ }

  /**
   * Show the "speak" checkbox if we find that we have speech support for the
   * current language (showing an initially hidden element is a better experience
   * than hiding an initially shown element... arguably... ?)
   *
   * Also, for funzies: the speechSynthesis.getVoices() array is asynchronously
   * populated *some time* after the page loads... and we won't know when. Keep
   * on testing periodically until we got it or it's taken too long to finish.
   */
  let attempts = 0;
  const timer = setInterval(function() {
    attempts += 1;

    const voices = findVoices(window.State.lang ?? '');

    if (voices.length > 0) {
      for (const voice of voices) {
        $('#speak_dropdown').append($('<option>').attr('value', voice.voiceURI).text('📣 ' + voice.name));
      }

      $('#speak_container').show();

      clearInterval(timer);
    }
    if (attempts >= 20) {  // ~2 seconds
      // Give up
      clearInterval(timer);
    }
  }, 100);

  function findVoices(lang: string) {
    // Our own "lang" is *typically* just the language code, but we also have "pt_BR".
    const m = lang.match(/^([a-z]+)/i);
    if (!m) { return []; }
    const simpleLang = m[1];

    // If the feature doesn't exist in the browser, return null
    if (!window.speechSynthesis) { return []; }
    return window.speechSynthesis.getVoices().filter(voice => voice.lang.startsWith(simpleLang));
  }
})();

export function prompt_unsaved(cb: () => void) {
  // This variable avoids showing the generic native `onbeforeunload` prompt
  window.State.no_unload_prompt = true;
  if (! window.State.unsaved_changes || ! auth.profile) return cb ();
  modal.confirm(auth.texts['unsaved_changes'], cb);
}

export function load_quiz(level: string) {
  $('*[data-tabtarget="end"]').html ('<iframe id="quiz-iframe" class="w-full" title="Quiz" src="/quiz/start/' + level + '"></iframe>');
}

export function get_trimmed_code() {
  try {
    // This module may or may not exist, so let's be extra careful here.
    const whitespace = ace.require("ace/ext/whitespace");
    whitespace.trimTrailingSpace(theGlobalEditor.session, true);
  } catch (e) {
    console.error(e);
  }
  return theGlobalEditor?.getValue();
}

export function confetti_cannon(){
  const canvas = document.getElementById('confetti');
  if (canvas) {
    canvas.classList.remove('hidden');
    // ignore this error, the function comes from CDN for now
    const jsConfetti = new JSConfetti({canvas})
    // timeout for the confetti to fall down
    setTimeout(function(){canvas.classList.add('hidden')}, 3000);
    jsConfetti.addConfetti();

    const confettiButton = document.getElementById('confetti-button');
    if (confettiButton) {
      confettiButton.classList.add('hidden');
    }
  }
}

<<<<<<< HEAD
export function modalStepOne(level, lang){
  createModal(level);
  let modal_editor = $('#modal-editor');
  initializeModalEditor(modal_editor);
}

function createModal(level){
  let editor = "<div id='modal-editor' data-lskey=\"level_{level}__code\" class=\"w-full flex-1 text-lg rounded\" style='height:200px; width:50vw;'></div>".replace("{level}", level.toString());
  modal.alert(editor);
}
 function turnIntoAceEditor(element: HTMLElement, isReadOnly: boolean): AceAjax.Editor {
    const editor = ace.edit(element);
    editor.setTheme("ace/theme/monokai");
    if (isReadOnly) {
      editor.setOptions({
        readOnly: true,
        showGutter: false,
        showPrintMargin: false,
        highlightActiveLine: false
      });
    }

    // a variable which turns on(1) highlighter or turns it off(0)
    var highlighter = 1;

    if (highlighter == 1) {
      // Everything turns into 'ace/mode/levelX', except what's in
      // this table. Yes the numbers are strings. That's just JavaScript for you.
      if (window.State.level) {
        const mode = getHighlighter(parseInt(window.State.level));
        editor.session.setMode(mode);
      }
    }
    return editor;
  }

  function initializeModalEditor($editor: JQuery) {
    if (!$editor.length) return;
    // We expose the editor globally so it's available to other functions for resizing
    let editor = turnIntoAceEditor($editor.get(0), true);
    theModalEditor = editor;
    error.setEditor(editor);
    //small timeout to make sure the call with fixed code is complete.
    setTimeout(function(){}, 2000);

    window.Range = ace.require('ace/range').Range // get reference to ace/range

    // Load existing code from session, if it exists
    const storage = window.sessionStorage;
    if (storage) {
      const levelKey = $editor.data('lskey');
        let tempIndex = 0;
        let resultString = "";
        
        if(storage.getItem('fixed_{lvl}'.replace("{lvl}", levelKey))){
          resultString = storage.getItem('fixed_{lvl}'.replace("{lvl}", levelKey));
          let tempString = ""
          for (let i = 0; i < resultString.length + 1; i++) {
            setTimeout(function() {
              editor.setValue(tempString,tempIndex);
              tempString += resultString[tempIndex];
              tempIndex++;
            }, 150 * i);
          }
        }
        else{
          resultString = storage.getItem('warning_{lvl}'.replace("{lvl}", levelKey));
          editor.setValue(resultString);
        }
    }

    window.onbeforeunload = () => {
      // The browser doesn't show this message, rather it shows a default message.
      if (window.State.unsaved_changes && !window.State.no_unload_prompt) {
        return auth.texts['unsaved_changes'];
      } else {
        return undefined;
      }
    };

    // *** KEYBOARD SHORTCUTS ***

    let altPressed: boolean | undefined;

    // alt is 18, enter is 13
    window.addEventListener ('keydown', function (ev) {
      const keyCode = ev.keyCode;
      if (keyCode === 18) {
        altPressed = true;
        return;
      }
      if (keyCode === 13 && altPressed) {
        if (!window.State.level || !window.State.lang) {
          throw new Error('Oh no');
        }
        runit (window.State.level, window.State.lang, function () {
          $ ('#output').focus ();
        });
      }
      // We don't use jquery because it doesn't return true for this equality check.
      if (keyCode === 37 && document.activeElement === document.getElementById ('output')) {
        editor.focus ();
        editor.navigateFileEnd ();
      }
    });
    window.addEventListener ('keyup', function (ev) {
      const keyCode = ev.keyCode;
      if (keyCode === 18) {
        altPressed = false;
        return;
      }
    });
    return editor;
  }
=======
export function toggle_developers_mode(hide_commands: boolean) {
  if ($('#developers_toggle').is(":checked")) {
      $('#commands-window-total').hide();
      $('#adventures').hide();
  } else {
      // If the example programs are hidden by class customization: keep hidden!
      if (hide_commands) {
        $('#commands-window-total').show();
      }
      $('#adventures').show();
  }

  if ($('#adventures').is(":hidden")) {
    $('#editor-area').removeClass('mt-5');
    $('#code_editor').css('height', 36 + "em");
    $('#code_output').css('height', 36 + "em");
  } else {
    $('#editor-area').addClass('mt-5');
    $('#code_editor').height('22rem');
    $('#code_output').height('22rem');
  }
}
>>>>>>> 4c0b7e47
<|MERGE_RESOLUTION|>--- conflicted
+++ resolved
@@ -230,19 +230,13 @@
         }
         return;
       }
-<<<<<<< HEAD
       if (response.Code && !response.Error && !response.Warning) {
         removeBulb();
-        success.show(ErrorMessages['Transpile_success']);
-=======
-      if (response.Code){
-        console.log("success!");
         var allsuccessmessages = ErrorMessages['Transpile_success'];
         var randomnum: number = Math.floor(Math.random() * allsuccessmessages.length);
         success.show(allsuccessmessages[randomnum]);
->>>>>>> 4c0b7e47
-      }
-      runPythonProgram(response.Code, response.has_turtle, cb).catch(function(err) {
+      }
+        runPythonProgram(response.Code, response.has_turtle, cb).catch(function(err) {
         console.log(err)
         error.show(ErrorMessages['Execute_error'], err.message);
         reportClientError(level, code, err.message);
@@ -813,7 +807,6 @@
   }
 }
 
-<<<<<<< HEAD
 export function modalStepOne(level, lang){
   createModal(level);
   let modal_editor = $('#modal-editor');
@@ -867,7 +860,7 @@
       const levelKey = $editor.data('lskey');
         let tempIndex = 0;
         let resultString = "";
-        
+
         if(storage.getItem('fixed_{lvl}'.replace("{lvl}", levelKey))){
           resultString = storage.getItem('fixed_{lvl}'.replace("{lvl}", levelKey));
           let tempString = ""
@@ -928,7 +921,6 @@
     });
     return editor;
   }
-=======
 export function toggle_developers_mode(hide_commands: boolean) {
   if ($('#developers_toggle').is(":checked")) {
       $('#commands-window-total').hide();
@@ -950,5 +942,4 @@
     $('#code_editor').height('22rem');
     $('#code_output').height('22rem');
   }
-}
->>>>>>> 4c0b7e47
+}