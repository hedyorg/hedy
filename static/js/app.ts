import { ClientMessages } from './client-messages';
import { modal, error, success, tryCatchPopup } from './modal';
import JSZip from "jszip";
import * as Tone from 'tone'
import { SwitchTabsEvent, Tabs } from './tabs';
import { MessageKey } from './message-translations';
import { turtle_prefix, pressed_prefix, normal_prefix, music_prefix } from './pythonPrefixes'
import { Adventure, isServerSaveInfo, ServerSaveInfo } from './types';
import { startIntroTutorial } from './tutorials/tutorial';
import { get_parsons_code, initializeParsons, loadParsonsExercise } from './parsons';
import { checkNow, onElementBecomesVisible } from './browser-helpers/on-element-becomes-visible';
import {
    incrementDebugLine,
    initializeDebugger,
    load_variables,
    startDebug,
    toggleVariableView
} from './debugging';
import { localDelete, localLoad, localSave } from './local';
import { initializeLoginLinks } from './auth';
import { postJson, postNoResponse } from './comm';
import { LocalSaveWarning } from './local-save-warning';
import { HedyEditor, EditorType } from './editor';
import { stopDebug } from "./debugging";
import { HedyCodeMirrorEditorCreator } from './cm-editor';
import { initializeActivity } from './user-activity';
import { IndexTabs, SwitchAdventureEvent } from './index-tabs';
export let theGlobalDebugger: any;
export let theGlobalEditor: HedyEditor;
export let theModalEditor: HedyEditor;
export let theGlobalSourcemap: { [x: string]: any; };
export const theLocalSaveWarning = new LocalSaveWarning();
const editorCreator: HedyCodeMirrorEditorCreator = new HedyCodeMirrorEditorCreator();
let last_code: string;

/**
 * Represents whether there's an open 'ask' prompt
 */
let askPromptOpen = false;
/**
 * Represents whether there's an open 'sleeping' prompt
 */
let sleepRunning = false;

// Many bits of code all over this file need this information globally.
// Not great but it'll do for now until we refactor this file some more.
let theAdventures: Record<string, Adventure> = {};
export let theLevel: number = 0;
export let theLanguage: string = '';
export let theKeywordLanguage: string = 'en';
let theStaticRoot: string = '';
let currentTab: string;
let theUserIsLoggedIn: boolean;
let selectedURI: JQuery<HTMLElement>;
//create a synth and connect it to the main output (your speakers)
//const synth = new Tone.Synth().toDestination();

const synth = new Tone.PolySynth(Tone.Synth).toDestination();

const slides_template = `
<!DOCTYPE html>
<html class="sl-root decks export offline loaded">

<head>
	<meta name="viewport"
		content="width=device-width, initial-scale=1.0, maximum-scale=1.0, user-scalable=no, minimal-ui">
	<meta charset="utf-8">
	<meta http-equiv="X-UA-Compatible" content="IE=edge,chrome=1">
	<title>Slides Level - 1</title>
	<link rel="stylesheet" type="text/css" href="lib/offline-v2.css">
</head>

<body class="reveal-viewport theme-font-montserrat theme-color-white-blue">
	<div class="reveal">
		<div class="slides">
			{replace}
		</div>
	</div>

	<!-- Initialize the presentation -->
	<script>
		Reveal.initialize({
			width: 960,
			height: 700,
			margin: 0.05,


			hash: true,
			controls: true,
			progress: true,
			mouseWheel: false,
			showNotes: false,
			slideNumber: false,
			fragmentInURL: true,

			autoSlide: 0,
			autoSlideStoppable: true,

			autoAnimateMatcher: SL.deck.AutoAnimate.matcher,

			center: false,
			shuffle: false,
			loop: false,
			rtl: false,
			navigationMode: "default",

			transition: "slide",
			backgroundTransition: "slide",

			highlight: {
				escapeHTML: false
			},

			plugins: [RevealZoom, RevealNotes, RevealMarkdown, RevealHighlight]
		});
	</script>
</body>
</html>
`;


export interface InitializeAppOptions {
  readonly level: number;
  readonly keywordLanguage: string;
  /**
   * The URL root where static content is hosted
   */
  readonly staticRoot?: string;
}

/**
 * Initialize "global" parts of the main app
 */
export function initializeApp(options: InitializeAppOptions) {
  theLevel = options.level;
  theKeywordLanguage = options.keywordLanguage;
  theStaticRoot = options.staticRoot ?? '';
  // When we are in Alpha or in dev the static root already points to an internal directory
  theStaticRoot = theStaticRoot === '/' ? '' : theStaticRoot;
  initializeCopyToClipboard();

  // Close the dropdown menu if the user clicks outside of it
  $(document).on("click", function(event){
    // The following is not needed anymore, but it saves the next for loop if the click is not for dropdown.
    if (!$(event.target).closest(".dropdown").length) {
      $('.dropdown_menu').slideUp("medium");
      $('.cheatsheet_menu').slideUp("medium");
      return;
    }

    const allDropdowns = $('.dropdown_menu')
    for (const dd of allDropdowns) {
      // find the closest dropdown button (element) that initiated the event
      const c = $(dd).closest('.dropdown')[0]
      // if the click event target is not within or close to the container, slide up the dropdown menu
      if (!$(event.target).closest(c).length) {
        $(dd).slideUp('fast');
      }
    }
  });

  $('#search_language').on('keyup', function() {
    let search_query = ($('#search_language').val() as string).toLowerCase();
    $('.language').each(function(){
      let languageName = $(this).html().toLowerCase();
      let englishName = $(this).attr('data-english');
      if (englishName !== undefined && (languageName.includes(search_query) || englishName.toLowerCase().includes(search_query))) {
          $(this).show();
        } else {
          $(this).hide();
          $('#add_language_btn').show();
        }
    });
  });

  // All input elements with data-autosubmit="true" automatically submit their enclosing form
  $('*[data-autosubmit="true"]').on('change', (ev) => {
    $(ev.target).closest('form').trigger('submit');
  });

  initializeLoginLinks();

  initializeActivity();
}

export interface InitializeCodePageOptions {
  readonly page: 'code' | 'tryit';
  readonly level: number;
  readonly lang: string;
  readonly adventures: Adventure[];
  readonly start_tutorial?: boolean;
  readonly initial_tab: string;
  readonly current_user_name?: string;
  readonly suppress_save_and_load_for_slides?: boolean;
  readonly enforce_developers_mode?: boolean;
}

/**
 * Initialize the actual code page
 */
export function initializeCodePage(options: InitializeCodePageOptions) {
  theUserIsLoggedIn = !!options.current_user_name;
  if (theUserIsLoggedIn) {
    theLocalSaveWarning.setLoggedIn();
  }

  theAdventures = Object.fromEntries((options.adventures ?? []).map(a => [a.short_name, a]));

  // theLevel will already have been set during initializeApp
  if (theLevel != options.level) {
    throw new Error(`initializeApp set level to ${JSON.stringify(theLevel)} but initializeCodePage sets it to ${JSON.stringify(options.level)}`);
  }
  theLanguage = options.lang;

  // *** EDITOR SETUP ***
  const $editor = $('#editor');
  if ($editor.length) {
    const dir = $('body').attr('dir');
    theGlobalEditor = editorCreator.initializeEditorWithGutter($editor, EditorType.MAIN, dir);
    attachMainEditorEvents(theGlobalEditor);
    initializeDebugger({
      editor: theGlobalEditor,
      level: theLevel,
      language: theLanguage,
      keywordLanguage: theKeywordLanguage,
    });
  }

  const anchor = window.location.hash.substring(1);

  const validAnchor = [...Object.keys(theAdventures), 'parsons', 'quiz'].includes(anchor) ? anchor : undefined;
  let tabs: any;
  if (options.page == 'tryit') {
    tabs = new IndexTabs({
      // If we're opening an adventure from the beginning (either through a link to /hedy/adventures or through a saved program for an adventure), we click on the relevant tab.
      // We click on `level` to load a program associated with level, if any.
      initialTab: validAnchor ?? options.initial_tab,
      level: options.level
    });
  } else {
    tabs = new Tabs({
      // If we're opening an adventure from the beginning (either through a link to /hedy/adventures or through a saved program for an adventure), we click on the relevant tab.
      // We click on `level` to load a program associated with level, if any.
      initialTab: validAnchor ?? options.initial_tab,
    });
  }

  tabs.on('beforeSwitch', () => {
    // If there are unsaved changes, we warn the user before changing tabs.
    saveIfNecessary();
  });

  tabs.on('afterSwitch', (ev: SwitchTabsEvent | SwitchAdventureEvent) => {
    currentTab = ev.newTab;
    const adventure = theAdventures[currentTab];

    if (!options.suppress_save_and_load_for_slides) {
      // Load initial code from local storage, if available
      const programFromLs = localLoad(currentTabLsKey());
      // if we are in raw (used in slides) we don't want to load from local storage, we always want to show startcode
      if (programFromLs && adventure) {
        adventure.editor_contents = programFromLs.code;
        adventure.save_name = programFromLs.saveName;
        adventure.save_info = 'local-storage';
      }
    }
    reconfigurePageBasedOnTab(options.enforce_developers_mode);
    checkNow();
    theLocalSaveWarning.switchTab();
  });

  initializeSpeech(options.page === 'tryit');

  if (options.start_tutorial) {
    startIntroTutorial();
  }

  // Share/hand in modals
  $('#share_program_button').on('click', () => $('#share_modal').show());
  $('#hand_in_button').on('click', () => $('#hand_in_modal').show());
  initializeShareProgramButtons();
  initializeHandInButton();

  if (options.suppress_save_and_load_for_slides) {
    disableAutomaticSaving();
  }

  // Save if user navigates away
  window.addEventListener('beforeunload', () => saveIfNecessary(), { capture: true });

  // Save if program name is changed
  $('#program_name').on('blur', () => saveIfNecessary());

  // Scroll to this level in the adventures side pane
  document.getElementById(`level_${options.level}_header`)?.scrollIntoView({block: 'center'});
}

function attachMainEditorEvents(editor: HedyEditor) {

  editor.on('change', () => {
    theLocalSaveWarning.setProgramLength(theGlobalEditor.contents.split('\n').length);
  });

  // If prompt is shown and user enters text in the editor, hide the prompt.
  editor.on('change', function() {
    if (askPromptOpen) {
      stopit();
      theGlobalEditor.focus(); // Make sure the editor has focus, so we can continue typing
    }
    if ($('#ask_modal').is(':visible')) $('#inline_modal').hide();
    askPromptOpen = false;
    $('#runit').css('background-color', '');
    theGlobalEditor.clearErrors();
    theGlobalEditor.clearIncorrectLines();
    //removing the debugging state when loading in the editor
    stopDebug();
  });

  editor.on('click', (event: MouseEvent) => {
    editor.skipFaultyHandler(event);
  });

  // *** KEYBOARD SHORTCUTS ***
  let altPressed: boolean | undefined;
  // alt is 18, enter is 13
  window.addEventListener ('keydown', function (ev) {
    const keyCode = ev.keyCode;
    if (keyCode === 18) {
      altPressed = true;
      return;
    }
    if (keyCode === 13 && altPressed) {
      if (!theLevel || !theLanguage) {
        throw new Error('Oh no');
      }
      runit (theLevel, theLanguage, false, "", "run",function () {
        $ ('#output').focus ();
      });
    }
    // We don't use jquery because it doesn't return true for this equality check.
    if (keyCode === 37 && document.activeElement === document.getElementById ('output')) {
      theGlobalEditor.focus();
      theGlobalEditor.moveCursorToEndOfFile();
    }
  });
  window.addEventListener ('keyup', function (ev) {
    triggerAutomaticSave();
    const keyCode = ev.keyCode;
    if (keyCode === 18) {
      altPressed = false;
      return;
    }
  });
}

export interface InitializeViewProgramPageOptions {
  readonly page: 'view-program';
  readonly level: number;
  readonly lang: string;
  readonly code: string;
}

export function initializeViewProgramPage(options: InitializeViewProgramPageOptions) {
  theLevel = options.level;
  theLanguage = options.lang;

  // We need to enable the main editor for the program page as well
  const dir = $('body').attr('dir');
  theGlobalEditor = editorCreator.initializeEditorWithGutter($('#editor'), EditorType.MAIN, dir);
  attachMainEditorEvents(theGlobalEditor);
  theGlobalEditor.contents = options.code;
  initializeDebugger({
    editor: theGlobalEditor,
    level: theLevel,
    language: theLanguage,
    keywordLanguage: theKeywordLanguage,
  });
}

export function initializeHighlightedCodeBlocks(where: Element, initializeAll?: boolean) {
  const dir = $("body").attr("dir");
  initializeParsons();
  // Any code blocks we find inside 'turn-pre-into-ace' get turned into
  // read-only editors (for syntax highlighting)
  for (const container of $(where).find('.turn-pre-into-ace').get()) {
    for (const preview of $(container).find('pre').get()) {
      $(preview)
        .addClass('relative text-lg rounded overflow-x-hidden')
        // We set the language of the editor to the current keyword_language -> needed when copying to main editor
        .attr('lang', theKeywordLanguage);
      // If the request comes from HTMX initialize all directly
        if (initializeAll) {
          convertPreviewToEditor(preview, container, dir)
        } else {
        // Only turn into an editor if the editor scrolls into view
        // Otherwise, the teacher manual Frequent Mistakes page is SUPER SLOW to load.
        onElementBecomesVisible(preview, () => {
          convertPreviewToEditor(preview, container, dir)
        });
      }
    }
  }
}

function convertPreviewToEditor(preview: HTMLPreElement, container: HTMLElement, dir?: string) {
  const codeNode = preview.querySelector('code')
  let code: string;
  // In case it has a child <code> node
  if (codeNode) {
    codeNode.hidden = true
    code = codeNode.innerText
  } else {
    code = preview.textContent || "";
    preview.textContent = "";
  }

  // Create this example editor
  const exampleEditor = editorCreator.initializeReadOnlyEditor(preview, dir);
  // Strip trailing newline, it renders better
  exampleEditor.contents = code;
  exampleEditor.contents = exampleEditor.contents.trimEnd();
  // And add an overlay button to the editor if requested via a show-copy-button class, either
  // on the <pre> itself OR on the element that has the '.turn-pre-into-ace' class.
  if ($(preview).hasClass('show-copy-button') || $(container).hasClass('show-copy-button')) {
    const adventure = container.getAttribute('data-tabtarget')
    const buttonContainer = $('<div>').addClass('absolute ltr:right-0 rtl:left-0 top-0 mx-1 mt-1').appendTo(preview);
    let symbol = "⇥";
    if (dir === "rtl") {
      symbol = "⇤";
    }
    $('<button>').css({ fontFamily: 'sans-serif' }).addClass('yellow-btn').attr('data-cy', `paste_example_code_${adventure}`).text(symbol).appendTo(buttonContainer).click(function() {
      if (!theGlobalEditor?.isReadOnly) {
        theGlobalEditor.contents = exampleEditor.contents + '\n';
      }
      update_view("main_editor_keyword_selector", <string>$(preview).attr('lang'));
      stopit();
      clearOutput();
    });
  }
<<<<<<< HEAD

  // Try to find the level for this code block. We first look at the 'level'
  // attribute on the <pre> element itself.  This is to preserve legacy
  // behavior, I'm not sure where this is still used. The modern way is to look
  // for 'data-level' attributes on the element itself and any containing element.
  // Same for 'lang' and 'data-lang'.
  const levelStr = $(preview).attr('level') ?? $(preview).closest('[data-level]').attr('data-level');
  const lang = $(preview).attr('lang') ?? $(preview).closest('[data-lang]').attr('data-lang');
  if (levelStr) {
    const level = parseInt(levelStr, 10);
    exampleEditor.setHighlighterForLevel(level, lang ?? 'en');
=======
  const levelStr = $(preview).attr('level');
  const lang = $(preview).attr('lang');
  if (levelStr && lang) {
    exampleEditor.setHighlighterForLevel(parseInt(levelStr, 10), lang);
>>>>>>> cf0f6a31
  }
}

export function getHighlighter(level: number) {
  return `ace/mode/level${level}`;
}

export function stopit() {
  // We bucket-fix stop the current program by setting the run limit to 1ms
  Sk.execLimit = 1;
  clearTimeouts();
  $('#stopit').hide();
  $('#runit').show();
  $('#ask_modal').hide();
  document.onkeydown = null;
  $('#keybinding_modal').hide();
  $('#sleep_modal').hide();

  if (sleepRunning) {
    sleepRunning = false;
  }

  askPromptOpen = false;
}

function clearOutput() {
  const outputDiv = $('#output');
  //Saving the variable button because sk will overwrite the output div
  const variableButton = outputDiv.find('#variable_button');
  const variables = outputDiv.find('#variables');
  outputDiv.empty();

  outputDiv.addClass("overflow-auto");
  outputDiv.append(variableButton);
  outputDiv.append(variables);
  error.hide();
  success.hide();

  // Clear the user created buttons.
  const buttonsDiv = $('#dynamic_buttons');
  buttonsDiv.empty();
  buttonsDiv.hide();
}

export async function runit(level: number, lang: string, raw: boolean, disabled_prompt: string, run_type: "run" | "debug" | "continue", cb: () => void) {
  // Copy 'currentTab' into a variable, so that our event handlers don't mess up
  // if the user changes tabs while we're waiting for a response
  const adventureName = currentTab;

  if (askPromptOpen) {
    // If there is no message -> don't show a prompt
    if (disabled_prompt) {
      return modal.notifyError(disabled_prompt);
    }
    return;
  }

  theLocalSaveWarning.clickRun();

  // We set the run limit to 1ms -> make sure that the previous programs stops (if there is any)
  Sk.execLimit = 1;
  $('#runit').hide();
  $('#stopit').show();
  $('#save_files_container').hide();

  if (run_type !== 'continue') {
    clearOutput();
  }

  try {
    var editor = theGlobalEditor;
    var code = "";
    if ($('#parsons_container').is(":visible")) {
      code = get_parsons_code();
      // We return no code if all lines are empty or there is a mistake -> clear errors and do nothing
      if (!code) {
        editor.clearErrors();
        stopit();
        return;
      } else {
        // Add the onclick on the button -> only show if there is another exercise to load (set with an onclick)
        if ($('#next_parson_button').attr('onclick')) {
          $('#next_parson_button').show();
        }
      }
    } else {
      code = get_active_and_trimmed_code();
      if (code.length == 0) {
        editor.clearErrors()
        stopit();
        return;
      }
    }

    editor.clearErrors()
    removeBulb();
    // console.log('Original program:\n', code);

    const adventure = theAdventures[adventureName];
    let program_data;

    if (run_type === 'run' || run_type === 'debug') {
      try {
        cancelPendingAutomaticSave();
        let data = {
          level: `${level}`,
          code: code,
          lang: lang,
          skip_faulty: false,
          is_debug: run_type === 'debug',
          tutorial: $('#code_output').hasClass("z-40"), // if so -> tutorial mode
          read_aloud : !!$('#speak_dropdown').val(),
          adventure_name: adventureName,
          short_name: adventure ? adventure.short_name : undefined,
          raw: raw,

          // Save under an existing id if this field is set
          program_id: isServerSaveInfo(adventure?.save_info) ? adventure.save_info.id : undefined,
          save_name: saveNameFromInput(),
        };

        let response = await postJson('/parse', data);
        program_data = response;
        console.log('Response', response);
        if (response.Warning && $('#editor').is(":visible")) {
          //storeFixedCode(response, level);
          error.showWarning(response.Warning);
        }


        if (adventure && response.save_info) {
          adventure.save_info = response.save_info;
          adventure.editor_contents = code;
        }

        if (response.Error) {
          error.show("", response.Error);
          if (response.Location && response.Location[0] != "?") {
            //storeFixedCode(response, level);
            // Location can be either [row, col] or just [row].
            theGlobalEditor.highlightError(response.Location[0], response.Location[1]);
          }
          $('#stopit').hide();
          $('#runit').show();
          return;
        }
      } catch (e: any) {
        console.error(e);
        if (e.internetError) {
          error.show(ClientMessages['Connection_error'], ClientMessages['CheckInternet']);
        } else {
          error.show(ClientMessages['Other_error'], ClientMessages['ServerError']);
        }
      }
    } else {
      program_data = theGlobalDebugger.get_program_data();
    }

    runPythonProgram(program_data.Code, program_data.source_map, program_data.has_turtle, program_data.has_pressed, program_data.has_sleep, program_data.has_clear, program_data.has_music, program_data.Warning, program_data.variables, program_data.is_modified ,cb, run_type).catch(function(err: any) {
      // The err is null if we don't understand it -> don't show anything
      if (err != null) {
        error.show(ClientMessages['Execute_error'], err.message);
        reportClientError(level, code, err.message);
      }
    });


  } catch (e: any) {
    modal.notifyError(e.responseText);
  }
}

export async function saveMachineFiles() {
  const response = await postJson('/generate_machine_files', {
    level: theLevel,
    code: get_active_and_trimmed_code(),
    lang: theLanguage,
  });

  if (response.filename) {
    // Download the file
    window.location.replace('/download_machine_files/' + response.filename);
  }
}

function removeBulb(){
    const repair_button = $('#repair_button');
    repair_button.hide();
}

/**
 * Called when the user clicks the "Try" button in one of the palette buttons
 */
export function tryPaletteCode(exampleCode: string) {
  if (theGlobalEditor?.isReadOnly) {
    return;
  }
  const lines = theGlobalEditor.contents.split('\n')
  if (lines[lines.length-1] !== '') {
    theGlobalEditor.contents += '\n' + exampleCode;
  } else {
    theGlobalEditor.contents += exampleCode;
  }
  //As the commands try-it buttons only contain english code -> make sure the selected language is english
  if (!($('#editor').attr('lang') == 'en')) {
      $('#editor').attr('lang', 'en');
      update_view("main_editor_keyword_selector", "en");
  }
}

export function viewProgramLink(programId: string) {
  return window.location.origin + '/hedy/' + programId + '/view';
}

function updateProgramCount() {
  const programCountDiv = $('#program_count');
  const countText = programCountDiv.text();
  const regex = /(\d+)/;
  const match = countText.match(regex);

  if (match && match.length > 0) {
    const currentCount = parseInt(match[0]);
    const newCount = currentCount - 1;
    const newText = countText.replace(regex, newCount.toString());
    programCountDiv.text(newText);
  }
}

function updateSelectOptions(selectName: string) {
  let optionsArray: string[] = [];
  const select = $(`select[name='${selectName}']`);

  // grabs all the levels and names from the remaining adventures
  $(`[id="program_${selectName}"]`).each(function() {
      const text = $(this).text().trim();
        if (selectName == 'level'){
          const number = text.match(/\d+/)
          if (number && !optionsArray.includes(number[0])) {
            optionsArray.push(number[0]);
          }
        } else if (!optionsArray.includes(text)){
          optionsArray.push(text);
          }
  });

  if (selectName == 'level'){
    optionsArray.sort();
  }
  // grabs the -- level -- or -- adventure -- from the options
  const firstOption = select.find('option:first').text().trim();
  optionsArray.unshift(firstOption);

  select.empty();
  optionsArray.forEach(optionText => {
    const option = $('<option></option>').text(optionText);
    select.append(option);
  });
}

export async function delete_program(id: string, prompt: string) {
  await modal.confirmP(prompt);
  await tryCatchPopup(async () => {
    $('#program_' + id).remove();
    // only shows the remaining levels and programs in the options
    updateSelectOptions('level');
    updateSelectOptions('adventure');
    // this function decreases the total programs saved
    updateProgramCount();
    const response = await postJson('/programs/delete', { id });

    // issue request on the Bar component.
    modal.notifySuccess(response.message);
  });
}

function set_favourite(id: string, set: boolean) {
    $('.favourite_program_container').removeClass('text-yellow-400');
    $('.favourite_program_container').addClass('text-white');
    $('.favourite_program_container').attr("data-starred", "false");

    if (set) {
        $('#favourite_program_container_' + id).removeClass('text-white');
        $('#favourite_program_container_' + id).addClass('text-yellow-400');
    }
    $('#favourite_program_container_' + id).attr("data-starred", JSON.stringify(set));
}

export async function set_favourite_program(id: string, promptSet: string, promptUnset: string) {
  let set = JSON.parse($('#favourite_program_container_' + id).attr("data-starred")?.toLowerCase() || "");
  await modal.confirmP(set ? promptUnset : promptSet);
  await tryCatchPopup(async () => {
    const response = await postJson('/programs/set_favourite', { id, set: !set });
    // TODO: response with 200, assumed.
    set_favourite(id, !set)
    modal.notifySuccess(response.message);
  });
}

function change_to_submitted (id: string) {
    // Index is a front-end unique given to each program container and children
    // This value enables us to remove, hide or show specific element without connecting to the server (again)
    $('#non_submitted_button_container_' + id).remove();
    $('#submitted_button_container_' + id).show();
    $('#submitted_header_' + id).show();
    $('#program_' + id).removeClass("border-orange-400");
    $('#program_' + id).addClass("border-gray-400 bg-gray-400");
}

export function submit_program (id: string) {
  tryCatchPopup(async () => {
    await postJson('/programs/submit', { id });
    change_to_submitted(id);
  });
}

function change_to_unsubmitted () {
    $('#unsubmit-program-button').hide();
    $('#submitted-program-title').hide();
    $('#submitted-program-details').hide();
}

export async function unsubmit_program (id: string, prompt: string) {
  await modal.confirmP(prompt);
  tryCatchPopup(async () => {
    const response = await postJson('/programs/unsubmit', { id });
    modal.notifySuccess(response.message);
    change_to_unsubmitted();
  });
}

export async function set_explore_favourite(id: string, favourite: number) {
  let prompt = "Are you sure you want to remove this program as a \"Hedy\'s choice\" program?";
  if (favourite) {
    prompt = "Are you sure you want to set this program as a \"Hedy\'s choice\" program?";
  }
  await modal.confirmP(prompt);

  await tryCatchPopup(async () => {
    const response = await postJson('/programs/set_hedy_choice', {
      id: id,
      favourite: favourite
    });

    modal.notifySuccess(response.message);
    $('#' + id).toggleClass('text-white', favourite !== 1);
    $('#' + id).toggleClass('text-yellow-500', favourite === 1);
  });
}

export function report_program(prompt: string, id: string) {
  tryCatchPopup(async () => {
    await modal.confirmP(prompt);
    const response = await postJson('/programs/report', { id });
    modal.notifySuccess(response.message);
  });
}

export function copy_to_clipboard (string: string, prompt: string) {
  // https://hackernoon.com/copying-text-to-clipboard-with-javascript-df4d4988697f
  var el = document.createElement ('textarea');
  el.value = string;
  el.setAttribute ('readonly', '');
  el.style.position = 'absolute';
  el.style.left = '-9999px';
  document.body.appendChild (el);

  const selection = document.getSelection();
  const originalSelection = selection && selection.rangeCount > 0 ? selection.getRangeAt(0) : undefined;

  el.select ();
  document.execCommand ('copy');
  document.body.removeChild (el);
  if (originalSelection) {
     document.getSelection()?.removeAllRanges ();
     document.getSelection()?.addRange (originalSelection);
  }

  // Hide all modals to make sure the copy clipboard modal is hidden as well -> show alert() with feedback
  modal.hide();
  modal.notifySuccess(prompt, 3000);
}

/**
 * Do a POST with the error to the server so we can log it
 */
function reportClientError(level: number, code: string, client_error: string) {
  postJson('/report_error', {
    level: `${level}`,
    code: code,
    page: window.location.href,
    client_error: client_error,
  });
}

window.onerror = function reportClientException(message, source, line_number, column_number, error) {
  postJson('/client_exception', {
    message: message,
    source: source,
    line_number: line_number,
    column_number: column_number,
    error: error,
    url: window.location.href,
    user_agent: navigator.userAgent,
  });
}

export function runPythonProgram(this: any, code: string, sourceMap: any, hasTurtle: boolean, hasPressed: boolean, hasSleep: number[], hasClear: boolean, hasMusic: boolean, hasWarnings: boolean, variables: any, isModified: boolean, cb: () => void, run_type: "run" | "debug" | "continue") {
  // If we are in the Parsons problem -> use a different output
  let outputDiv = $('#output');
  let skip_faulty_found_errors = false;
  let warning_box_shown = false;

  if (sourceMap){
    theGlobalSourcemap = sourceMap;
    // We loop through the mappings and underline a mapping if it contains an error
    for (const index in sourceMap) {
      const map = sourceMap[index];

      const range = {
        startLine: map.hedy_range.from_line,
        startColumn: map.hedy_range.from_column,
        endLine: map.hedy_range.to_line,
        endColumn: map.hedy_range.to_column
      }

      if (map.error != null) {
        skip_faulty_found_errors = true;
        theGlobalEditor.setIncorrectLine(range, Number(index));
      }

      // Only show the warning box for the first error shown
      if (skip_faulty_found_errors && !warning_box_shown) {
        error.showFadingWarning(ClientMessages['Errors_found']);
        warning_box_shown = true;
      }
    }
  }

  let skulptExternalLibraries:{[index: string]:any} = {
      './extensions.js': {
        path: theStaticRoot + "/vendor/skulpt-stdlib-extensions.js",
      },
  };

  Sk.pre = "output";
  const turtleConfig = (Sk.TurtleGraphics || (Sk.TurtleGraphics = {}));
  turtleConfig.target = 'turtlecanvas';
  // If the adventures are not shown  -> increase height of turtleConfig
  if ($('#adventures_tab').is(":hidden")) {
      turtleConfig.height = 600;
      turtleConfig.worldHeight = 600;
  } else if ($('#turtlecanvas').attr("raw") == 'yes'){
      turtleConfig.height = 150;
      turtleConfig.worldHeight = 250;
  }
  else {
      turtleConfig.height = 300;
      turtleConfig.worldHeight = 300;
  }
  // Always set the width to output panel width -> match the UI
  turtleConfig.width = outputDiv.width();
  turtleConfig.worldWidth = outputDiv.width();

  let code_prefix = normal_prefix;

  if (!hasTurtle) {
    // There might still be a visible turtle panel. If the new program does not use the Turtle,
    // remove it (by clearing the '#turtlecanvas' div)
    $('#turtlecanvas').empty();
  }

  if (hasTurtle) {
    code_prefix += turtle_prefix;
    $('#turtlecanvas').show();
  }

  if (hasPressed) {
    code_prefix += pressed_prefix;
  }

  if (hasMusic) {
    code_prefix += music_prefix;
    $('#turtlecanvas').show();
  }

  if (hasSleep && theLevel < 7) {
    function executeWithDelay(index: number) {
      return new Promise((resolve, reject) => {
        if (index >= hasSleep.length) {
          resolve(reject);
          return;
        }

        const sleepTime = hasSleep[index];
        if (sleepTime) {
          $('#sleep_modal').show();
          sleepRunning = true;
          setTimeout(() => {
            $('#sleep_modal').hide();
            sleepRunning = false;
            setTimeout(() => {
              resolve(reject);
            }, 100);
          }, (sleepTime * 1000) - 100);
        } else {
          setTimeout(() => {
            resolve(reject);
          }, 100);
        }
      });
    }

    async function executeAllDelays() {
      for (let i = 0; i < hasSleep.length; i++) {
        await executeWithDelay(i);
      }
    }
    executeAllDelays()
  }

  code = code_prefix + code;

  (Sk as any).builtins.play = new Sk.builtin.func((notes:any) => {
    //const now = Tone.now()
    const note_name = notes.v;

    //play note_name for the duration of an 16th note
    synth.triggerAttackRelease(note_name, "16n");

  });
  if (run_type === "run") {
    $('#variable_list').empty();
    toggleVariableView();
    Sk.configure({
      output: outf,
      read: builtinRead,
      inputfun: inputFromInlineModal,
      inputfunTakesPrompt: true,
      setTimeout: timeout,
      __future__: Sk.python3,
      timeoutMsg: function () {
        // If the timeout is 1 this is due to us stopping the program: don't show "too long" warning
        $('#stopit').hide();
        $('#runit').show();
        $('#runit').show();
        if (Sk.execLimit != 1) {
          return ClientMessages ['Program_too_long'];
        } else {
          return null;
        }
      },
      // We want to make the timeout function a bit more sophisticated that simply setting a value
      // In levels 1-6 users are unable to create loops and programs with a lot of lines are caught server-sided
      // So: a very large limit in these levels, keep the limit on other ones.
      execLimit: (function () {
        const level = theLevel;
        if (hasTurtle || hasPressed || hasMusic) {
          // We don't want a timeout when using the turtle, if_pressed or music -> just set one for 10 minutes
          return (6000000);
        }
        if (level < 7) {
          // Also on a level < 7 (as we don't support loops yet), a timeout is redundant -> just set one for 5 minutes
          return (3000000);
        }
        // Set a time-out of either 30 seconds when having a sleep and 10 seconds when not
        return ((hasSleep) ? 30000 : 10000);
      }) ()
    });

    const currentProgram: number = Number(sessionStorage.getItem('currentProgram') || 0) + 1;
    sessionStorage.setItem('currentProgram', currentProgram.toString());

    return Sk.misceval.asyncToPromise(() =>
      Sk.importMainWithBody("<stdin>", false, code, true), {
        "*": () => {
          // We don't do anything here...
        }
      },
      currentProgram
     ).then(function(_mod) {
      console.log('Program executed');
      const pythonVariables = Sk.globals;
      load_variables(pythonVariables);
      $('#stopit').hide();
      $('#runit').show();

      document.onkeydown = null;
      $('#keybinding_modal').hide();

      if (hasTurtle) {
        $('#save_files_container').show();
      }

      // Check if the program was correct but the output window is empty: Return a warning
      if ((!hasClear) && $('#output').is(':empty') && $('#turtlecanvas').is(':empty') && !hasMusic) {
        error.showWarning(ClientMessages['Empty_output']);
        return;
      }
      if (!hasWarnings && code !== last_code) {
          showSuccessMessage(isModified);
          last_code = code;
      }
      if (cb) cb ();
    }).catch(function(err) {
      const errorMessage = errorMessageFromSkulptError(err) || null;
      if (!errorMessage) {
        throw null;
      }
      throw new Error(errorMessage);
    });

  } else if (run_type === "debug") {

    theGlobalDebugger = new Sk.Debugger('<stdin>', incrementDebugLine, stopDebug);
    theGlobalSourcemap = sourceMap;

    Sk.configure({
      output: outf,
      read: builtinRead,
      inputfun: inputFromInlineModal,
      inputfunTakesPrompt: true,
      __future__: Sk.python3,
      debugging: true,
      breakpoints: theGlobalDebugger.check_breakpoints.bind(theGlobalDebugger),
      execLimit: null
    });

    let lines = code.split('\n');
    for (let i = 0; i < lines.length; i++) {
      // lines with dummy variable name are not meant to be shown to the user, skip them.
      if (lines[i].includes("# __BREAKPOINT__") && !lines[i].includes('x__x__x__x')) {
        // breakpoints are 1-indexed
        theGlobalDebugger.add_breakpoint('<stdin>.py', i + 1, '0', false);
      }
    }

    // Do not show success message if we found errors that we skipped
    if (!hasWarnings && code !== last_code && !skip_faulty_found_errors) {
        last_code = code;
    }

    theGlobalDebugger.set_code_starting_line(code_prefix.split('\n').length - 1);
    theGlobalDebugger.set_code_lines(code.split('\n'));
    theGlobalDebugger.set_program_data({
      Code: code,
      source_map: sourceMap,
      has_turtle: hasTurtle,
      has_clear: hasClear,
      has_music: hasMusic,
      Warning: hasWarnings,
      variables: variables
    });

    startDebug();

    return theGlobalDebugger.startDebugger(
      () => Sk.importMainWithBody("<stdin>", false, code, true),
      theGlobalDebugger
    ).then(
      function () {
        console.log('Program executed');

        $('#stopit').hide();
        $('#runit').show();

        stopDebug();

        document.onkeydown = null;
        $('#keybinding_modal').hide();

        if (hasTurtle) {
          $('#save_files_container').show();
        }

        if (cb) cb ();
      }
    ).catch(function(err: any) {
      const errorMessage = errorMessageFromSkulptError(err) || null;
      if (!errorMessage) {
        throw null;
      }
      throw new Error(errorMessage);
    });

  } else {
    // Disable continue button, until the current instruction is completed.
    // The button is enabled again in incrementDebugLine()
    document.getElementById('debug_continue')!.setAttribute('disabled', 'disabled');
    // maybe remove debug marker here
    return theGlobalDebugger.continueForward()
      .catch(function(err: any) {
        console.error(err)
        const errorMessage = errorMessageFromSkulptError(err) || null;
        if (!errorMessage) {
          throw null;
        }
        throw new Error(errorMessage);
    });
  }

  /**
   * Get the error messages from a Skulpt error
   *
   * They look like this:
   *
   * {"args":{"v":[{"v":"name 'name' is not defined"}]},"traceback":[{"lineno":3,"colno":0,"filename":"<stdin>.py"}]}
   *
   * Don't know why, so let's be defensive about it.
   */
  function errorMessageFromSkulptError(err: any) {
    const message = err.args && err.args.v && err.args.v[0] && err.args.v[0].v;
    return message;
  }

  function addToOutput(text: string, color: string) {
    $('<span>').text(text).css({ color }).appendTo(outputDiv);
    scrollOutputToBottom();
  }

  // output functions are configurable.  This one just appends some text
  // to a pre element.
  function outf(text: string) {
    addToOutput(text, 'white');
    speak(text)
  }

  function builtinRead(x: string) {
    if (x in skulptExternalLibraries) {
      const tmpPath = skulptExternalLibraries[x]["path"];

      let request = new XMLHttpRequest();
      request.open("GET", tmpPath, false);
      request.send();

      if (request.status !== 200) {
        return void 0
      }

      return request.responseText
    }

    if (Sk.builtinFiles === undefined || Sk.builtinFiles["files"][x] === undefined)
        throw "File not found: '" + x + "'";
    return Sk.builtinFiles["files"][x];
  }

  // This method draws the prompt for asking for user input.
  function inputFromInlineModal(prompt: string) {
    // We give the user time to give input.
    var storage = window.localStorage;
    var debug = storage.getItem("debugLine")
    if (storage.getItem("prompt-" + prompt) == null) {
    Sk.execStart = new Date(new Date().getTime() + 1000 * 60 * 60 * 24 * 365);
    document.onkeydown = null;
    $('#keybinding_modal').hide();

    return new Promise(function(ok) {
      askPromptOpen = true;

      const input = $('#ask_modal input[type="text"]');
      $('#ask_modal .caption').text(prompt);
      input.val('');
      input.attr('placeholder', prompt);
      speak(prompt)

      setTimeout(function() {
        input.focus();
      }, 0);
      $('#ask_modal form').one('submit', function(event) {
        askPromptOpen = false;
        event.preventDefault();
        $('#ask_modal').hide();

        if (hasTurtle) {
          $('#turtlecanvas').show();
        }

        // We reset the timer to the present moment.
        Sk.execStart = new Date ();
        // We set a timeout for sending back the input, so that the input box is hidden before processing the program.
        // Since processing the program might take some time, this timeout increases the responsiveness of the UI after
        // replying to a query.
        setTimeout (function () {
           ok(input.val());
           if (debug != null) {
              storage.setItem("prompt-" + prompt, input.val()!.toString());
           }
           $ ('#output').focus ();
        }, 0);

          return false;
        });
        $('#ask_modal').show();

        // Scroll the output div to the bottom so you can see the question
        scrollOutputToBottom();
      });
    } else {
      return new Promise(function (ok) {
        ok(storage.getItem("prompt-" + prompt));
      });
    }
  }
}

function speak(text: string) {
  var selectedURI = $('#speak_dropdown').val();
  if (!selectedURI) { return; }
  var voice = window.speechSynthesis.getVoices().filter(v => v.voiceURI === selectedURI)[0];

  if (voice) {
    let utterance = new SpeechSynthesisUtterance(text);
    utterance.voice = voice;
    utterance.rate = 0.9;
    speechSynthesis.speak(utterance);
  }
}

function initializeSpeech(isTryit?: boolean) {
  // If we are running under cypress, always show the languages dropdown (even if the browser doesn't
  // have TTS capabilities), so that we can test if the logic for showing the dropdown at least runs
  // successfully.
  const isBeingTested = !!(window as any).Cypress;

  if (!window.speechSynthesis && !isBeingTested) { return; /* No point in even trying */ }
  if (!theLanguage) { return; /* Not on a code page */ }

  /**
   * Show the "speak" checkbox if we find that we have speech support for the
   * current language (showing an initially hidden element is a better experience
   * than hiding an initially shown element... arguably... ?)
   *
   * Also, for funzies: the speechSynthesis.getVoices() array is asynchronously
   * populated *some time* after the page loads... and we won't know when. Keep
   * on testing periodically until we got it or it's taken too long to finish.
   */
  let attempts = 0;
  const timer = setInterval(function() {
    attempts += 1;

    const voices = findVoices(theLanguage);

    if (voices.length > 0 || isBeingTested) {
      for (const voice of voices) {
        if (isTryit) {
          $('#speak_dropdown').append(
            $('<button>')
              .attr('id', `speak_button_${voice.name}`)
              .attr('onclick', `$('#speak_dropdown').slideUp('medium');`)
              .attr('value', voice.voiceURI)
              .addClass('flex justify-between items-center gap-2 px-2 py-2 border-b border-dashed border-blue-500 bg-white')
              .css('width', '100%')
              .text(voice.name)
              .on('click', function () {
                if (selectedURI){
                  selectedURI.find('span').remove();
                }
                selectedURI = $(this);
                $(this).append(`<span class="fa fa-check"></span>`);
              })
            );
        } else {
          $('#speak_dropdown').append($('<option>').attr('value', voice.voiceURI).text('📣 ' + voice.name));
        }
      }
      $('#speak_container').show();

      clearInterval(timer);
    }
    if (attempts >= 20) {  // ~2 seconds
      // Give up
      clearInterval(timer);
    }
  }, 100);

  function findVoices(lang: string) {
    // Our own "lang" is *typically* just the language code, but we also have "pt_BR".
    const m = lang.match(/^([a-z]+)/i);
    if (!m) { return []; }
    const simpleLang = m[1];

    // If the feature doesn't exist in the browser, return null
    if (!window.speechSynthesis) { return []; }
    return window.speechSynthesis.getVoices().filter(voice => voice.lang.startsWith(simpleLang));
  }
}

export function load_quiz(level: string) {
  $('*[data-tabtarget="quiz"]').html ('<iframe id="quiz_iframe" class="w-full" title="Quiz" src="/quiz/start/' + level + '"></iframe>');
}

export async function store_parsons_attempt(order: Array<string>, correct: boolean) {
  try {
    await postJson('/store_parsons_order', {
      level: theLevel,
      exercise: $('#next_parson_button').attr('current_exercise'),
      order: order,
      correct: correct
    });
  } catch (e) {
    // Let's do nothing: saving is not a user relevant action -> no feedback required
    console.error(e);
  };
}

export function get_active_and_trimmed_code() {
  theGlobalEditor.trimTrailingSpace();
  const storage = window.localStorage;
  const debugLine = storage.getItem("debugLine");
  return theGlobalEditor.getActiveContents(debugLine);
}

export function getEditorContents() {
  return theGlobalEditor.contents;
}

export function confetti_cannon(){
  const canvas = document.getElementById('confetti');
  if (canvas) {
    canvas.classList.remove('hidden');
    // ignore this error, the function comes from CDN for now
    const jsConfetti = new JSConfetti({canvas})
    // timeout for the confetti to fall down
    setTimeout(function(){canvas.classList.add('hidden')}, 3000);
    let adventures = $('#adventures');
    let currentAdventure = $(adventures).find('.tab-selected').attr('data-tab');
    let customLevels = ['turtle', 'rock', 'haunted', 'restaurant', 'fortune', 'songs', 'dice']

    if(customLevels.includes(currentAdventure!)){
      let currentAdventureConfetti = getConfettiForAdventure(currentAdventure ?? '' as any);

      jsConfetti.addConfetti({
        emojis: currentAdventureConfetti,
        emojiSize: 45,
        confettiNumber: 100,
      });
    }
    else {
      jsConfetti.addConfetti();
    }

    const confettiButton = document.getElementById('confetti_button');
    if (confettiButton) {
      confettiButton.classList.add('hidden');
    }
  }
}

function getConfettiForAdventure(adventure: MessageKey){
  if (ClientMessages[adventure]) {
    return Array.from(ClientMessages[adventure]).filter(x => x !== ',' && x !== ' ');
  }
  return [['🌈'], ['⚡️'], ['💥'], ['✨'], ['💫']];
}

/**
 * Scroll the output to bottom immediately
 */
function scrollOutputToBottom() {
  const outputDiv = $('#output');
  outputDiv.scrollTop(outputDiv.prop('scrollHeight'));
}

export function modalStepOne(level: number){
  createModal(level);
  let $modalEditor = $('#modal_editor');
  if ($modalEditor.length) {
    const dir = $('body').attr('dir');
    theModalEditor = editorCreator.initializeEditorWithGutter($modalEditor, EditorType.MODAL, dir);
  }
}

function showSuccessMessage(isModified: boolean){
  removeBulb();
  var allsuccessmessages = ClientMessages['Transpile_success'].split('\n');
  var randomnum: number = Math.floor(Math.random() * allsuccessmessages.length);
  success.show(allsuccessmessages[randomnum], isModified);
}

function createModal(level:number ){
  let editor = "<div id='modal_editor' class=\"w-full flex-1 text-lg rounded\" style='height:200px; width:50vw;'></div>".replace("{level}", level.toString());
  let title = ClientMessages['Program_repair'];
  modal.repair(editor, 0, title);
}

export function setDevelopersMode(event='click', enforceDevMode: boolean) {
  let enable: boolean = false;
  switch (event) {
    case 'load':
      const lastSelection = window.localStorage.getItem('developer_mode') === 'true';
      enable = enforceDevMode || lastSelection;
      $('#developers_toggle').prop('checked', enable);
      break;

    case 'click':
      // Toggled
      enable = $('#developers_toggle').prop('checked');
      break;
  }
  if (!enforceDevMode) window.localStorage.setItem('developer_mode', `${enable}`)
  toggleDevelopersMode(!!enforceDevMode)
}

function toggleDevelopersMode(enforceDevMode: boolean) {
  const enable = window.localStorage.getItem('developer_mode') === 'true' || enforceDevMode;
  // DevMode hides the tabs and makes resizable elements track the appropriate size.
  // (Driving from HTML attributes is more flexible on what gets resized, and avoids duplicating
  // size literals between HTML and JavaScript).
  $('#adventures_tab').toggle(!enable || currentTab === 'quiz' || currentTab === 'parsons');
  // this is for the new design, it needs to be removed once we ship it
  $('#adventures').toggle(!enable || currentTab === 'quiz' || currentTab === 'parsons');
  // Parsons dont need a fixed height
  if (currentTab === 'parsons') return
  $('[data-devmodeheight]').each((_, el) => {
    const heights = $(el).data('devmodeheight').split(',') as string[];
    $(el).css('height', heights[enable ? 1 : 0]);
  });
}

export function saveForTeacherTable(table: string) {
  let show_table = window.localStorage.getItem(table);
  window.localStorage.setItem(table, (show_table !== 'true').toString())
  const arrow = document.querySelector('#' + table + '_arrow') as HTMLElement;
  const table_ele = document.getElementById(table)!
  const show_label = document.getElementById(table + '_show')!
  const hide_label = document.getElementById(table + '_hide')!
  table_ele.classList.toggle('hidden')
  show_label.classList.toggle('hidden')
  hide_label.classList.toggle('hidden')
  arrow.classList.toggle('rotate-180');
}

export function getForTeacherTable(table: string) {
  let show_table = window.localStorage.getItem(table);
  const table_ele = document.getElementById(table)!
  const arrow = document.getElementById(table + '_arrow')!;
  const show_label = document.getElementById(table + '_show')!
  const hide_label = document.getElementById(table + '_hide')!

  table_ele.classList.toggle('hidden', show_table !== 'true');
  show_label.classList.toggle('hidden', show_table === 'true');
  hide_label.classList.toggle('hidden', show_table !== 'true');
  arrow.classList.toggle('rotate-180', show_table === 'true');
}

/**
 * Run a code block, show an error message if we catch an exception
 */
export async function tryCatchErrorBox(cb: () => void | Promise<void>) {
  try {
    return await cb();
  } catch (e: any) {
    console.log('Error', e);
    error.show("", e.message);
  }
}

export function toggle_keyword_language(current_lang: string, new_lang: string) {
  tryCatchErrorBox(async () => {
    const response = await postJson('/translate_keywords', {
      code: theGlobalEditor.contents,
      start_lang: current_lang,
      goal_lang: new_lang,
      level: theLevel,
    });
    if (response) {
      const code = response.code
      theGlobalEditor.contents = code;
      const saveName = saveNameFromInput();

      // save translated code to local storage
      // such that it can be fetched after reload
      localSave(currentTabLsKey(), { saveName, code });
      $('#editor').attr('lang', new_lang);

      // update the whole page (example codes)
      const hash = window.location.hash;
      const queryString = window.location.search;
      const urlParams = new URLSearchParams(queryString);
      urlParams.set('keyword_language', new_lang)
      window.location.search = urlParams.toString()
      window.open(hash, "_self");

      // if in iframe, reload the topper window level.
      if (window.top && !(window as any).Cypress) {
        window.top.location.reload();
      }

    }
  });
}

export function toggle_blur_code() {
  // Switch the both icons from hiding / showing
  $('.blur_toggle').toggle();

  // Keep track of a element attribute "blurred" to indicate if blurred or not
  if ($('#editor').attr('blurred') == 'true') {
    $('#editor').css("filter", "");
    $('#editor').css("-webkit-filter", "");
    $('#editor').attr('blurred', 'false');
  } else {
    $('#editor').css("filter", "blur(3px)");
    $('#editor').css("-webkit-filter", "blur(3px)");
    $('#editor').attr('blurred', 'true');
  }
}

export async function change_language(lang: string) {
  await tryCatchPopup(async () => {
    const response = await postJson('/change_language', { lang });
    if (response) {
      const queryString = window.location.search;
      const urlParams = new URLSearchParams(queryString);

      if (lang === 'en' || urlParams.get("language") !== null) {
        urlParams.set("language", lang)
        urlParams.set('keyword_language', lang);
        window.location.search = urlParams.toString();
      } else {
        location.reload();
      }
    }
  });
}

function update_view(selector_container: string, new_lang: string) {
  $('#' + selector_container + ' > div').map(function() {
    if ($(this).attr('lang') == new_lang) {
      $(this).show();
    } else {
      $(this).hide();
    }
  });
}

export function select_profile_image(image: number) {
  $('.profile_image').removeClass("border-2 border-blue-600");
  $('#profile_image_' + image).addClass("border-2 border-blue-600");
  $('#image').val(image);
}

export function hide_editor() {
  $('#fold_in_toggle_container').hide(); // remove once we get rid of old version
  $('#hide_editor').hide();
  $('#code_editor').addClass('lg:hidden block');
  $('#code_output').addClass('lg:col-span-2');
  $('#show_editor').show();
  $('#fold_out_toggle_container').show(); // remove once we get rid of old version
}

export function show_editor() {
  $('#fold_out_toggle_container').hide(); // remove once we get rid of old version
  $('#show_editor').hide();
  $('#code_editor').removeClass('lg:hidden block');
  $('#code_output').removeClass('lg:col-span-2');
  $('#hide_editor').show();
  $('#fold_in_toggle_container').show(); // remove once we get rid of old version
}

// See https://github.com/skulpt/skulpt/pull/579#issue-156538278 for the JS version of this code
// We support multiple timers, even though it's unlikely we would ever need them
let timers: number[] = [];

const timeout = (func: () => void, delay: number) => {
  let id: number;
  const wrapper = () => {
    let idx = timers.indexOf(id);
    if (idx > -1) {
      timers.splice(idx, 1);
    }
    func();
  };
  id = window.setTimeout(wrapper, delay);
  timers.push(id);
};

const clearTimeouts = () => {
  timers.forEach(clearTimeout);
  timers = [];
};

export function downloadSlides(level: number) {
  var iframe : any = document.getElementById(`level_${level}_slides`)!;
  iframe.setAttribute('src',`/slides/${level}`);
  $(`#level_${level}_slides`).on('load', function (){
    var innerDoc = iframe.contentDocument || iframe.contentWindow.document;
    var slides = innerDoc.getElementsByTagName('section');
    var slidesHTML = ''
    for (let i = 0; i < slides.length; i++) {
      var innerIframe = slides[i].getElementsByTagName('iframe');
      for (let j = 0; j < innerIframe.length; j++) {
        var a = document.createElement('a');
        a.href = 'https://www.hedy.org' + innerIframe[j].getAttribute('src');
        a.appendChild(document.createTextNode(a.href));
        slides[i].appendChild(a);
        slides[i].removeChild(innerIframe[j]);
      }
      slidesHTML += '\n'+ slides[i].outerHTML;
    }

    var template = slides_template.replace('{replace}', slidesHTML);
    var zip = JSZip();
    zip.file('index.html', template);
    zip.folder("lib");
    zip.folder(`hedy-level-${level}`);
    zip.generateAsync({type: 'blob'})
       .then(function(content: any) {
          download(content, `hedy-level-${level}.zip`, "zip");
       });
  })
}

function download(data: any, filename: any, type: any) {
  var file = new Blob([data], {type: type});
  var a = document.createElement("a"),
  url = URL.createObjectURL(file);
  a.href = url;
  a.download = filename;
  document.body.appendChild(a);
  a.click();
  setTimeout(function() {
    document.body.removeChild(a);
    window.URL.revokeObjectURL(url);
  }, 0);
}

/**
 * Hide all things that may have been dynamically shown when switching tabs
 *
 * Reset the state of the editor.
 */
function resetWindow() {
  $('#warningbox').hide ();
  $('#errorbox').hide ();
  $('#okbox').hide ();
  $('#repair_button').hide();
  const output = $('#output');
  const variable_button = $(output).find('#variable_button');
  const variables = $(output).find('#variables');
  output.empty();
  $('#turtlecanvas').empty();
  output.append(variable_button);
  output.append(variables);
  theGlobalEditor?.clearSelection();
  theGlobalEditor?.clearBreakpoints();
}

/**
 * Update page element visibilities/states based on the state of the current tab
 */
function updatePageElements() {
  const isCodeTab = !(currentTab === 'quiz' || currentTab === 'parsons');

  // .toggle(bool) sets visibility based on the boolean

  // Explanation area is visible for non-code tabs, or when we are NOT in developer's mode
  $('#adventures_tab').toggle(!(isCodeTab && $('#developers_toggle').is(":checked")));
  $('#developers_toggle_container').toggle(isCodeTab);
  $('#level_header input').toggle(isCodeTab);
  $('#parsons_code_container').toggle(currentTab === 'parsons');
  $('#editor_area').toggle(isCodeTab || currentTab === 'parsons');
  $('#editor').toggle(isCodeTab);
  $('#debug_container').toggle(isCodeTab);
  $('#program_name_container').toggle(isCodeTab);
  theGlobalEditor.isReadOnly = false;

  const adventure = theAdventures[currentTab];
  if (adventure) {
    const saveInfo: ServerSaveInfo = isServerSaveInfo(adventure.save_info)
      ? adventure.save_info
      : { id : '*dummy*' };

    // SHARING SETTINGS
    // Star on "share" button is filled if program is already public, outlined otherwise
    const isPublic = !!saveInfo.public;
    $('#share_program_button')
      .toggleClass('active-bluebar-btn', isPublic);
    $(`#share-${isPublic ? 'public' : 'private'}`).prop('checked', true);

    // Show <...data-view="if-public-url"> only if we have a public url
    $('[data-view="if-public"]').toggle(isPublic);
    $('[data-view="if-public-url"]').toggle(!!saveInfo.public_url);
    $('input[data-view="public-url"]').val(saveInfo.public_url ?? '');

    // Paper plane on "hand in" button is filled if program is already submitted, outlined otherwise
    const isSubmitted = !!saveInfo.submitted;
    // Remove once we get rid of the old version
    $('#hand_in_button')
      .toggleClass('active-bluebar-btn', isSubmitted);

    // Show <...data-view="if-submitted"> only if we have a public url
    $('[data-view="if-submitted"]').toggle(isSubmitted);
    $('[data-view="if-not-submitted"]').toggle(!isSubmitted);

    theGlobalEditor.isReadOnly = isSubmitted;
    // All of these are for the buttons added in the new version of the code-page
    $('#progress_bar').show()
    $('#program_name_container').show()
    $('#share_program_button').show()
    $('#read_outloud_button_container').show()
    $('#cheatsheet_dropdown_container').show()
    $('#commands_dropdown_container').show()
    $('#hand_in_button').show()
  }
  if (currentTab === 'parsons'){
    $('#share_program_button').hide()
    $('#read_outloud_button_container').hide()
    $('#cheatsheet_dropdown_container').hide()
    $('#commands_dropdown_container').show()
    $('#hand_in_button').hide()
    $('#clear').hide()
  }
  if (currentTab === 'quiz'){
    $('#share_program_button').hide()
    $('#read_outloud_button_container').hide()
    $('#cheatsheet_dropdown_container').hide()
    $('#commands_dropdown_container').hide()
    $('#hand_in_button').hide()
  }
}

/**
 * After switching tabs, show/hide elements
 */
function reconfigurePageBasedOnTab(enforceDevMode?: boolean) {
  resetWindow();

  updatePageElements();
  toggleDevelopersMode(!!enforceDevMode);
  if (currentTab === 'parsons') {
    loadParsonsExercise(theLevel, 1);
    // remove the fixed height from the editor
    document.getElementById('code_editor')!.style.height = '100%'
    document.getElementById('code_output')!.style.height = '100%'
    return;
  }

  const adventure = theAdventures[currentTab];
  if (adventure) {
    $ ('#program_name').val(adventure.save_name);
    theGlobalEditor.contents = adventure.editor_contents;
  }
}

/**
 * Find the containing modal for the event target, and close it
 *
 * The modal will be the containing HTML element that has data-modal="true".
 *
 * Intended to be used from HTML: click="hedyApp.closeContainingModal(this)"
 */
export function closeContainingModal(target: HTMLElement) {
  $(target).closest('[data-modal="true"]').hide();
}

function initializeShareProgramButtons() {
  $('input[type="radio"][name="public"]').on('change', (ev) => {
    if ((ev.target as HTMLInputElement).checked) {
      // Async-safe copy of current tab
      const adventure = theAdventures[currentTab];

      tryCatchPopup(async () => {
        await saveIfNecessary();

        const saveInfo = isServerSaveInfo(adventure?.save_info) ? adventure?.save_info : undefined;
        if (!saveInfo) {
          throw new Error('This program does not have an id');
        }
        await postNoResponse(`/programs/share/${saveInfo.id}`, {})
      });
    }
  })
}

function initializeHandInButton() {
  $('#do_hand_in_button').on('click', () => {
      // Async-safe copy of current tab
      const adventure = theAdventures[currentTab];

      tryCatchPopup(async () => {
        await saveIfNecessary();

        const saveInfo = isServerSaveInfo(adventure?.save_info) ? adventure.save_info : undefined;
        if (!saveInfo) {
          throw new Error('This program does not have an id');
        }
        const response = await postJson('/programs/submit', {
          id: saveInfo.id,
        });

        modal.notifySuccess(response.message);
        if (response.save_info) {
          adventure.save_info = response.save_info;
        }
        updatePageElements();
      });
  });
}

/**
 * Initialize copy to clipboard buttons.
 *
 * For all elements with data-action="copy-to-clipboard", find the containing
 * data-copy="container" items and an <input> in there, and copy it to the clipboard.
 */
function initializeCopyToClipboard() {
  $('[data-action="copy-to-clipboard"]').on('click', (ev) => {
    const text = $(ev.target).closest('[data-copy="container"]').find('input').val();
    if (typeof text === 'string') {
      copy_to_clipboard(text, ClientMessages.copy_link_to_share);
    }
  });
}

function saveNameFromInput(): string {
  return $('#program_name').val() as string;
}

function programNeedsSaving(adventureName: string) {
  const adventure = theAdventures[adventureName];
  if (!adventure) {
    return false;
  }

  // We need to save if the content changed, OR if we have the opportunity to
  // save a program that was loaded from local storage to the server.
  // (Submitted programs are never saved again).
  const programChanged = theGlobalEditor.contents !== adventure.editor_contents;
  const nameChanged = $('#program_name').val() !== adventure.save_name;
  const localStorageCanBeSavedToServer = theUserIsLoggedIn && adventure.save_info === 'local-storage';
  const isUnchangeable = isServerSaveInfo(adventure.save_info) ? adventure.save_info.submitted : false;

  // Do not autosave the program if the size is very small compared to the previous
  // save. This protects against accidental `Ctrl-A, hit a key` and everything is gone. Clicking the
  // "Run" button will always save regardless of size.
  const wasSavedBefore = adventure.save_info !== undefined;
  const suspiciouslySmallFraction = 0.5;
  const programSuspiciouslyShrunk = wasSavedBefore && theGlobalEditor.contents.length < adventure.editor_contents.length * suspiciouslySmallFraction;

  return (programChanged || nameChanged || localStorageCanBeSavedToServer) && !isUnchangeable && !programSuspiciouslyShrunk;
}

/**
 * (Re)set a timer to trigger a save in N second
 */
let saveTimer: number | undefined;
export function triggerAutomaticSave() {
  const saveSeconds = 20;
  cancelPendingAutomaticSave();
  saveTimer = window.setTimeout(() => saveIfNecessary(), saveSeconds * 1000);
}

function cancelPendingAutomaticSave() {
  if (saveTimer) {
    window.clearTimeout(saveTimer);
  }
}


let autoSaveEnabled = true;

function disableAutomaticSaving() {
  autoSaveEnabled = false;
}

async function saveIfNecessary() {
  if (!autoSaveEnabled) {
    return;
  }

  // Async-safe copy of current tab
  const adventureName = currentTab;
  const adventure = theAdventures[adventureName];
  if (!programNeedsSaving(adventureName) || !adventure) {
    return;
  }

  console.info('Saving program automatically...');

  const code = theGlobalEditor.contents;
  const saveName = saveNameFromInput();


  if (theUserIsLoggedIn && saveName) {
    const saveInfo = isServerSaveInfo(adventure.save_info) ? adventure.save_info : undefined;
    const response = await postJson('/programs', {
      level: theLevel,
      lang:  theLanguage,
      name:  saveName,
      code:  code,
      adventure_name: adventureName,
      program_id: saveInfo?.id,
      // We pass 'public' in here to save the backend a lookup
      share: saveInfo?.public,
      short_name: adventure.short_name,
    });

    // Record that we saved successfully
    adventure.editor_contents = code;
    if (response.save_info) {
      adventure.save_info = response.save_info;
    }
    localDelete(currentTabLsKey());
  } else {
    localSave(currentTabLsKey(), { saveName, code });
    adventure.editor_contents = code;
  }
}

function currentTabLsKey() {
  return `save-${currentTab}-${theLevel}`;
}

export function goToLevel(level: any) {
  const hash = window.location.hash
  let newPath = window.location.pathname.replace(/\/\d+/, `/${level}`);
  if (!newPath.includes(level)) {
    newPath = window.location.pathname + `/${level}`
  }
  window.location.pathname = newPath
  window.location.hash = hash
}

export function emptyEditor() {
  theGlobalEditor.contents = ""
}<|MERGE_RESOLUTION|>--- conflicted
+++ resolved
@@ -437,7 +437,6 @@
       clearOutput();
     });
   }
-<<<<<<< HEAD
 
   // Try to find the level for this code block. We first look at the 'level'
   // attribute on the <pre> element itself.  This is to preserve legacy
@@ -445,16 +444,10 @@
   // for 'data-level' attributes on the element itself and any containing element.
   // Same for 'lang' and 'data-lang'.
   const levelStr = $(preview).attr('level') ?? $(preview).closest('[data-level]').attr('data-level');
-  const lang = $(preview).attr('lang') ?? $(preview).closest('[data-lang]').attr('data-lang');
+  const kwlang = $(preview).attr('lang') ?? $(preview).closest('[data-kwlang]').attr('data-kwlang');
   if (levelStr) {
     const level = parseInt(levelStr, 10);
-    exampleEditor.setHighlighterForLevel(level, lang ?? 'en');
-=======
-  const levelStr = $(preview).attr('level');
-  const lang = $(preview).attr('lang');
-  if (levelStr && lang) {
-    exampleEditor.setHighlighterForLevel(parseInt(levelStr, 10), lang);
->>>>>>> cf0f6a31
+    exampleEditor.setHighlighterForLevel(level, kwlang ?? 'en');
   }
 }
 
