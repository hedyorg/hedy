import { ClientMessages } from './client-messages';
import { modal, error, success, tryCatchPopup } from './modal';
import JSZip from "jszip";
import * as Tone from 'tone'
import { SwitchTabsEvent, Tabs } from './tabs';
import { MessageKey } from './message-translations';
import { turtle_prefix, pressed_prefix, normal_prefix, music_prefix } from './pythonPrefixes'
import { Adventure, isServerSaveInfo, ServerSaveInfo } from './types';
import { startIntroTutorial } from './tutorials/tutorial';
import { get_parsons_code, initializeParsons, loadParsonsExercise } from './parsons';
import { checkNow, onElementBecomesVisible } from './browser-helpers/on-element-becomes-visible';
import {
    incrementDebugLine,
    initializeDebugger,
    load_variables,
    startDebug,
    toggleVariableView
} from './debugging';
import { localDelete, localLoad, localSave } from './local';
import { initializeLoginLinks } from './auth';
import { postJson, postNoResponse } from './comm';
import { LocalSaveWarning } from './local-save-warning';
import { HedyEditor, EditorType } from './editor';
import { stopDebug } from "./debugging";
import { HedyCodeMirrorEditorCreator } from './cm-editor';
import { initializeTranslation } from './lezer-parsers/tokens';
import { initializeActivity } from './user-activity';
import { IndexTabs, SwitchAdventureEvent } from './index-tabs';
export let theGlobalDebugger: any;
export let theGlobalEditor: HedyEditor;
export let theModalEditor: HedyEditor;
export let theGlobalSourcemap: { [x: string]: any; };
export const theLocalSaveWarning = new LocalSaveWarning();
const editorCreator: HedyCodeMirrorEditorCreator = new HedyCodeMirrorEditorCreator();
let last_code: string;

/**
 * Represents whether there's an open 'ask' prompt
 */
let askPromptOpen = false;
/**
 * Represents whether there's an open 'sleeping' prompt
 */
let sleepRunning = false;

// Many bits of code all over this file need this information globally.
// Not great but it'll do for now until we refactor this file some more.
let theAdventures: Record<string, Adventure> = {};
export let theLevel: number = 0;
export let theLanguage: string = '';
export let theKeywordLanguage: string = 'en';
let theStaticRoot: string = '';
let currentTab: string;
let theUserIsLoggedIn: boolean;
let selectedURI: JQuery<HTMLElement>;
//create a synth and connect it to the main output (your speakers)
//const synth = new Tone.Synth().toDestination();

const synth = new Tone.PolySynth(Tone.Synth).toDestination();

const slides_template = `
<!DOCTYPE html>
<html class="sl-root decks export offline loaded">

<head>
	<meta name="viewport"
		content="width=device-width, initial-scale=1.0, maximum-scale=1.0, user-scalable=no, minimal-ui">
	<meta charset="utf-8">
	<meta http-equiv="X-UA-Compatible" content="IE=edge,chrome=1">
	<title>Slides Level - 1</title>
	<link rel="stylesheet" type="text/css" href="lib/offline-v2.css">
</head>

<body class="reveal-viewport theme-font-montserrat theme-color-white-blue">
	<div class="reveal">
		<div class="slides">
			{replace}
		</div>
	</div>

	<!-- Initialize the presentation -->
	<script>
		Reveal.initialize({
			width: 960,
			height: 700,
			margin: 0.05,


			hash: true,
			controls: true,
			progress: true,
			mouseWheel: false,
			showNotes: false,
			slideNumber: false,
			fragmentInURL: true,

			autoSlide: 0,
			autoSlideStoppable: true,

			autoAnimateMatcher: SL.deck.AutoAnimate.matcher,

			center: false,
			shuffle: false,
			loop: false,
			rtl: false,
			navigationMode: "default",

			transition: "slide",
			backgroundTransition: "slide",

			highlight: {
				escapeHTML: false
			},

			plugins: [RevealZoom, RevealNotes, RevealMarkdown, RevealHighlight]
		});
	</script>
</body>
</html>
`;


export interface InitializeAppOptions {
  readonly level: number;
  readonly keywordLanguage: string;
  /**
   * The URL root where static content is hosted
   */
  readonly staticRoot?: string;
}

/**
 * Initialize "global" parts of the main app
 */
export function initializeApp(options: InitializeAppOptions) {
  theLevel = options.level;
  theKeywordLanguage = options.keywordLanguage;
  theStaticRoot = options.staticRoot ?? '';
  // When we are in Alpha or in dev the static root already points to an internal directory
  theStaticRoot = theStaticRoot === '/' ? '' : theStaticRoot;
  initializeCopyToClipboard();

  // Close the dropdown menu if the user clicks outside of it
  $(document).on("click", function(event){
    // The following is not needed anymore, but it saves the next for loop if the click is not for dropdown.
    if (!$(event.target).closest(".dropdown").length) {
      $('.dropdown_menu').slideUp("medium");
      $('.cheatsheet_menu').slideUp("medium");
      return;
    }

    const allDropdowns = $('.dropdown_menu')
    for (const dd of allDropdowns) {
      // find the closest dropdown button (element) that initiated the event
      const c = $(dd).closest('.dropdown')[0]
      // if the click event target is not within or close to the container, slide up the dropdown menu
      if (!$(event.target).closest(c).length) {
        $(dd).slideUp('fast');
      }
    }
  });

  $('#search_language').on('keyup', function() {
    let search_query = ($('#search_language').val() as string).toLowerCase();
    $('.language').each(function(){
      let languageName = $(this).html().toLowerCase();
      let englishName = $(this).attr('data-english');
      if (englishName !== undefined && (languageName.includes(search_query) || englishName.toLowerCase().includes(search_query))) {
          $(this).show();
        } else {
          $(this).hide();
          $('#add_language_btn').show();
        }
    });
  });

  // All input elements with data-autosubmit="true" automatically submit their enclosing form
  $('*[data-autosubmit="true"]').on('change', (ev) => {
    $(ev.target).closest('form').trigger('submit');
  });

  initializeLoginLinks();

  initializeActivity();
}

export interface InitializeCodePageOptions {
  readonly page: 'code' | 'tryit';
  readonly level: number;
  readonly lang: string;
  readonly adventures: Adventure[];
  readonly start_tutorial?: boolean;
  readonly initial_tab: string;
  readonly current_user_name?: string;
  readonly suppress_save_and_load_for_slides?: boolean;
  readonly enforce_developers_mode?: boolean;
}

/**
 * Initialize the actual code page
 */
export function initializeCodePage(options: InitializeCodePageOptions) {
  theUserIsLoggedIn = !!options.current_user_name;
  if (theUserIsLoggedIn) {
    theLocalSaveWarning.setLoggedIn();
  }

  theAdventures = Object.fromEntries((options.adventures ?? []).map(a => [a.short_name, a]));

  // theLevel will already have been set during initializeApp
  if (theLevel != options.level) {
    throw new Error(`initializeApp set level to ${JSON.stringify(theLevel)} but initializeCodePage sets it to ${JSON.stringify(options.level)}`);
  }
  theLanguage = options.lang;

  // *** EDITOR SETUP ***
  const $editor = $('#editor');
  if ($editor.length) {
    const dir = $('body').attr('dir');
    theGlobalEditor = editorCreator.initializeEditorWithGutter($editor, EditorType.MAIN, dir);
    initializeTranslation({keywordLanguage: theKeywordLanguage, level: theLevel});
    attachMainEditorEvents(theGlobalEditor);
    initializeDebugger({
      editor: theGlobalEditor,
      level: theLevel,
      language: theLanguage,
      keywordLanguage: theKeywordLanguage,
    });
  }
  
  initializeHighlightedCodeBlocks(document.body);

  const anchor = window.location.hash.substring(1);

  const validAnchor = [...Object.keys(theAdventures), 'parsons', 'quiz'].includes(anchor) ? anchor : undefined;
  let tabs: any;
  if (options.page == 'tryit') {
    tabs = new IndexTabs({
      // If we're opening an adventure from the beginning (either through a link to /hedy/adventures or through a saved program for an adventure), we click on the relevant tab.
      // We click on `level` to load a program associated with level, if any.
      initialTab: validAnchor ?? options.initial_tab,
      level: options.level
    });
  } else {
    tabs = new Tabs({
      // If we're opening an adventure from the beginning (either through a link to /hedy/adventures or through a saved program for an adventure), we click on the relevant tab.
      // We click on `level` to load a program associated with level, if any.
      initialTab: validAnchor ?? options.initial_tab,
    });
  }

  tabs.on('beforeSwitch', () => {
    // If there are unsaved changes, we warn the user before changing tabs.
    saveIfNecessary();
  });

<<<<<<< HEAD
  tabs.on('afterSwitch', (ev) => {
    currentTab = decodeURIComponent(ev.newTab);
=======
  tabs.on('afterSwitch', (ev: SwitchTabsEvent | SwitchAdventureEvent) => {
    currentTab = ev.newTab;
>>>>>>> 6da2c524
    const adventure = theAdventures[currentTab];

    if (!options.suppress_save_and_load_for_slides) {
      // Load initial code from local storage, if available
      const programFromLs = localLoad(currentTabLsKey());
      // if we are in raw (used in slides) we don't want to load from local storage, we always want to show startcode
      if (programFromLs && adventure) {
        adventure.editor_contents = programFromLs.code;
        adventure.save_name = programFromLs.saveName;
        adventure.save_info = 'local-storage';
      }
    }
    reconfigurePageBasedOnTab(options.enforce_developers_mode);
    checkNow();
    theLocalSaveWarning.switchTab();
  });

  initializeSpeech(options.page === 'tryit');

  if (options.start_tutorial) {
    startIntroTutorial();
  }

  // Share/hand in modals
  $('#share_program_button').on('click', () => $('#share_modal').show());
  $('#hand_in_button').on('click', () => $('#hand_in_modal').show());
  initializeShareProgramButtons();
  initializeHandInButton();

  if (options.suppress_save_and_load_for_slides) {
    disableAutomaticSaving();
  }

  // Save if user navigates away
  window.addEventListener('beforeunload', () => saveIfNecessary(), { capture: true });

  // Save if program name is changed
  $('#program_name').on('blur', () => saveIfNecessary());

  // Scroll to this level in the adventures side pane
  document.getElementById(`level_${options.level}_header`)?.scrollIntoView({block: 'center'});
}

function attachMainEditorEvents(editor: HedyEditor) {

  editor.on('change', () => {
    theLocalSaveWarning.setProgramLength(theGlobalEditor.contents.split('\n').length);
  });

  // If prompt is shown and user enters text in the editor, hide the prompt.
  editor.on('change', function() {
    if (askPromptOpen) {
      stopit();
      theGlobalEditor.focus(); // Make sure the editor has focus, so we can continue typing
    }
    if ($('#ask_modal').is(':visible')) $('#inline_modal').hide();
    askPromptOpen = false;
    $('#runit').css('background-color', '');
    theGlobalEditor.clearErrors();
    theGlobalEditor.clearIncorrectLines();
    //removing the debugging state when loading in the editor
    stopDebug();
  });

  editor.on('click', (event: MouseEvent) => {
    editor.skipFaultyHandler(event);
  });

  // *** KEYBOARD SHORTCUTS ***
  let altPressed: boolean | undefined;
  // alt is 18, enter is 13
  window.addEventListener ('keydown', function (ev) {
    const keyCode = ev.keyCode;
    if (keyCode === 18) {
      altPressed = true;
      return;
    }
    if (keyCode === 13 && altPressed) {
      if (!theLevel || !theLanguage) {
        throw new Error('Oh no');
      }
      runit (theLevel, theLanguage, false, "", "run",function () {
        $ ('#output').focus ();
      });
    }
    // We don't use jquery because it doesn't return true for this equality check.
    if (keyCode === 37 && document.activeElement === document.getElementById ('output')) {
      theGlobalEditor.focus();
      theGlobalEditor.moveCursorToEndOfFile();
    }
  });
  window.addEventListener ('keyup', function (ev) {
    triggerAutomaticSave();
    const keyCode = ev.keyCode;
    if (keyCode === 18) {
      altPressed = false;
      return;
    }
  });
}

export interface InitializeViewProgramPageOptions {
  readonly page: 'view-program';
  readonly level: number;
  readonly lang: string;
  readonly code: string;
}

export function initializeViewProgramPage(options: InitializeViewProgramPageOptions) {
  theLevel = options.level;
  theLanguage = options.lang;

  // We need to enable the main editor for the program page as well
  const dir = $('body').attr('dir');
  theGlobalEditor = editorCreator.initializeEditorWithGutter($('#editor'), EditorType.MAIN, dir);
  initializeTranslation({
    keywordLanguage: options.lang,
    level: options.level
  });
  attachMainEditorEvents(theGlobalEditor);
  theGlobalEditor.contents = options.code;
  initializeDebugger({
    editor: theGlobalEditor,
    level: theLevel,
    language: theLanguage,
    keywordLanguage: theKeywordLanguage,
  });
}

export function initializeHighlightedCodeBlocks(where: Element, initializeAll?: boolean) {
  const dir = $("body").attr("dir");
  initializeParsons();
  if (theLevel) {
    initializeTranslation({
      keywordLanguage: theKeywordLanguage,
      level: theLevel
    })
  }
  // Any code blocks we find inside 'turn-pre-into-ace' get turned into
  // read-only editors (for syntax highlighting)
  for (const container of $(where).find('.turn-pre-into-ace').get()) {
    for (const preview of $(container).find('pre').get()) {
      $(preview)
        .addClass('relative text-lg rounded overflow-x-hidden')
        // We set the language of the editor to the current keyword_language -> needed when copying to main editor
        .attr('lang', theKeywordLanguage);
      // If the request comes from HTMX initialize all directly
        if (initializeAll) {
          convertPreviewToEditor(preview, container, dir)
        } else {
        // Only turn into an editor if the editor scrolls into view
        // Otherwise, the teacher manual Frequent Mistakes page is SUPER SLOW to load.
        onElementBecomesVisible(preview, () => {
          convertPreviewToEditor(preview, container, dir)
        });
      }
    }
  }
}

<<<<<<< HEAD
        // Create this example editor
        const exampleEditor = editorCreator.initializeReadOnlyEditor(preview, dir);
        // Strip trailing newline, it renders better
        exampleEditor.contents = code;
        exampleEditor.contents = exampleEditor.contents.trimEnd();
        // And add an overlay button to the editor if requested via a show-copy-button class, either
        // on the <pre> itself OR on the element that has the '.turn-pre-into-ace' class.
        if ($(preview).hasClass('show-copy-button') || $(container).hasClass('show-copy-button')) {
          const buttonContainer = $('<div>').addClass('absolute ltr:right-0 rtl:left-0 top-0 mx-1 mt-1').appendTo(preview);
          let symbol = "⇥";
          if (dir === "rtl") {
            symbol = "⇤";
          }
          const adventure = container.getAttribute('data-tabtarget')
          $('<button>').css({ fontFamily: 'sans-serif' }).addClass('yellow-btn').attr('data-cy', `paste-example-code-${adventure}`).text(symbol).appendTo(buttonContainer).click(function() {
            if (!theGlobalEditor?.isReadOnly) {
              theGlobalEditor.contents = exampleEditor.contents + '\n';
            }
            update_view("main_editor_keyword_selector", <string>$(preview).attr('lang'));
            stopit();
            clearOutput();
          });
        }
        const levelStr = $(preview).attr('level') || theLevel.toString();
        const lang = $(preview).attr('lang');
        if (levelStr && lang) {
          initializeTranslation({
            keywordLanguage: lang,
            level: parseInt(levelStr, 10),
          })
          exampleEditor.setHighlighterForLevel(parseInt(levelStr, 10));
        }
      });
=======
function convertPreviewToEditor(preview: HTMLPreElement, container: HTMLElement, dir?: string) {
  const codeNode = preview.querySelector('code')
  let code: string;
  // In case it has a child <code> node
  if (codeNode) {
    codeNode.hidden = true
    code = codeNode.innerText
  } else {
    code = preview.textContent || "";
    preview.textContent = "";
  }

  // Create this example editor
  const exampleEditor = editorCreator.initializeReadOnlyEditor(preview, dir);
  // Strip trailing newline, it renders better
  exampleEditor.contents = code;
  exampleEditor.contents = exampleEditor.contents.trimEnd();
  // And add an overlay button to the editor if requested via a show-copy-button class, either
  // on the <pre> itself OR on the element that has the '.turn-pre-into-ace' class.
  if ($(preview).hasClass('show-copy-button') || $(container).hasClass('show-copy-button')) {
    const adventure = container.getAttribute('data-tabtarget')
    const buttonContainer = $('<div>').addClass('absolute ltr:right-0 rtl:left-0 top-0 mx-1 mt-1').appendTo(preview);
    let symbol = "⇥";
    if (dir === "rtl") {
      symbol = "⇤";
>>>>>>> 6da2c524
    }
    $('<button>').css({ fontFamily: 'sans-serif' }).addClass('yellow-btn').attr('data-cy', `paste_example_code_${adventure}`).text(symbol).appendTo(buttonContainer).click(function() {
      if (!theGlobalEditor?.isReadOnly) {
        theGlobalEditor.contents = exampleEditor.contents + '\n';
      }
      update_view("main_editor_keyword_selector", <string>$(preview).attr('lang'));
      stopit();
      clearOutput();
    });
  }
  const levelStr = $(preview).attr('level');
  const lang = $(preview).attr('lang');
  if (levelStr && lang) {
    initializeTranslation({
      keywordLanguage: lang,
      level: parseInt(levelStr, 10),
    })
    exampleEditor.setHighlighterForLevel(parseInt(levelStr, 10));
  }
}

export function getHighlighter(level: number) {
  return `ace/mode/level${level}`;
}

export function stopit() {
  // We bucket-fix stop the current program by setting the run limit to 1ms
  Sk.execLimit = 1;
  clearTimeouts();
  $('#stopit').hide();
  $('#runit').show();
  $('#ask_modal').hide();
  document.onkeydown = null;
  $('#keybinding_modal').hide();
  $('#sleep_modal').hide();
  
  if (sleepRunning) {    
    sleepRunning = false;
  }

  askPromptOpen = false;
}

function clearOutput() {
  const outputDiv = $('#output');
  //Saving the variable button because sk will overwrite the output div
  const variableButton = outputDiv.find('#variable_button');
  const variables = outputDiv.find('#variables');
  outputDiv.empty();

  outputDiv.addClass("overflow-auto");
  outputDiv.append(variableButton);
  outputDiv.append(variables);
  error.hide();
  success.hide();

  // Clear the user created buttons.
  const buttonsDiv = $('#dynamic_buttons');
  buttonsDiv.empty();
  buttonsDiv.hide();
}

export async function runit(level: number, lang: string, raw: boolean, disabled_prompt: string, run_type: "run" | "debug" | "continue", cb: () => void) {
  // Copy 'currentTab' into a variable, so that our event handlers don't mess up
  // if the user changes tabs while we're waiting for a response
  const adventureName = currentTab;

  if (askPromptOpen) {
    // If there is no message -> don't show a prompt
    if (disabled_prompt) {
      return modal.notifyError(disabled_prompt);
    }
    return;
  }

  theLocalSaveWarning.clickRun();

  // We set the run limit to 1ms -> make sure that the previous programs stops (if there is any)
  Sk.execLimit = 1;
  $('#runit').hide();
  $('#stopit').show();
  $('#save_files_container').hide();

  if (run_type !== 'continue') {
    clearOutput();
  }

  try {
    var editor = theGlobalEditor;
    var code = "";
    if ($('#parsons_container').is(":visible")) {
      code = get_parsons_code();
      // We return no code if all lines are empty or there is a mistake -> clear errors and do nothing
      if (!code) {
        editor.clearErrors();
        stopit();
        return;
      } else {
        // Add the onclick on the button -> only show if there is another exercise to load (set with an onclick)
        if ($('#next_parson_button').attr('onclick')) {
          $('#next_parson_button').show();
        }
      }
    } else {
      code = get_active_and_trimmed_code();
      if (code.length == 0) {
        editor.clearErrors()
        stopit();
        return;
      }
    }

    editor.clearErrors()
    removeBulb();
    // console.log('Original program:\n', code);

    const adventure = theAdventures[adventureName];
    let program_data;

    if (run_type === 'run' || run_type === 'debug') {
      try {
        cancelPendingAutomaticSave();
        let data = {
          level: `${level}`,
          code: code,
          lang: lang,
          skip_faulty: false,
          is_debug: run_type === 'debug',
          tutorial: $('#code_output').hasClass("z-40"), // if so -> tutorial mode
          read_aloud : !!$('#speak_dropdown').val(),
          adventure_name: adventureName,
          short_name: adventure ? adventure.short_name : undefined,
          raw: raw,

          // Save under an existing id if this field is set
          program_id: isServerSaveInfo(adventure?.save_info) ? adventure.save_info.id : undefined,
          save_name: saveNameFromInput() || currentTab,
        };

        let response = await postJson('/parse', data);
        program_data = response;
        console.log('Response', response);
        if (response.Warning && $('#editor').is(":visible")) {
          //storeFixedCode(response, level);
          error.showWarning(ClientMessages['Transpile_warning'], response.Warning);
        }

        
        if (adventure && response.save_info) {
          adventure.save_info = response.save_info;
          adventure.editor_contents = code;
          await saveIfNecessary();
        }

        if (response.Error) {
          error.show(ClientMessages['Transpile_error'], response.Error);
          if (response.Location && response.Location[0] != "?") {
            //storeFixedCode(response, level);
            // Location can be either [row, col] or just [row].
            theGlobalEditor.highlightError(response.Location[0], response.Location[1]);
          }
          $('#stopit').hide();
          $('#runit').show();
          return;
        }
      } catch (e: any) {
        console.error(e);
        if (e.internetError) {
          error.show(ClientMessages['Connection_error'], ClientMessages['CheckInternet']);
        } else {
          error.show(ClientMessages['Other_error'], ClientMessages['ServerError']);
        }
      }
    } else {
      program_data = theGlobalDebugger.get_program_data();
    }

    runPythonProgram(program_data.Code, program_data.source_map, program_data.has_turtle, program_data.has_pressed, program_data.has_sleep, program_data.has_clear, program_data.has_music, program_data.Warning, program_data.variables, program_data.is_modified ,cb, run_type).catch(function(err: any) {
      // The err is null if we don't understand it -> don't show anything
      if (err != null) {
        error.show(ClientMessages['Execute_error'], err.message);
        reportClientError(level, code, err.message);
      }
    });


  } catch (e: any) {
    modal.notifyError(e.responseText);
  }
}

export async function saveMachineFiles() {
  const response = await postJson('/generate_machine_files', {
    level: theLevel,
    code: get_active_and_trimmed_code(),
    lang: theLanguage,
  });

  if (response.filename) {
    // Download the file
    window.location.replace('/download_machine_files/' + response.filename);
  }
}

function removeBulb(){
    const repair_button = $('#repair_button');
    repair_button.hide();
}

/**
 * Called when the user clicks the "Try" button in one of the palette buttons
 */
export function tryPaletteCode(exampleCode: string) {
  if (theGlobalEditor?.isReadOnly) {
    return;
  }
  const lines = theGlobalEditor.contents.split('\n')
  if (lines[lines.length-1] !== '') {
    theGlobalEditor.contents += '\n' + exampleCode;
  } else {
    theGlobalEditor.contents += exampleCode;
  }
  //As the commands try-it buttons only contain english code -> make sure the selected language is english
  if (!($('#editor').attr('lang') == 'en')) {
      $('#editor').attr('lang', 'en');
      update_view("main_editor_keyword_selector", "en");
  }
}

export function viewProgramLink(programId: string) {
  return window.location.origin + '/hedy/' + programId + '/view';
}

function updateProgramCount() {
  const programCountDiv = $('#program_count');
  const countText = programCountDiv.text();
  const regex = /(\d+)/;
  const match = countText.match(regex);
  
  if (match && match.length > 0) {
    const currentCount = parseInt(match[0]);
    const newCount = currentCount - 1;
    const newText = countText.replace(regex, newCount.toString());
    programCountDiv.text(newText);
  }
}

function updateSelectOptions(selectName: string) {
  let optionsArray: string[] = [];
  const select = $(`select[name='${selectName}']`);
  
  // grabs all the levels and names from the remaining adventures
  $(`[id="program_${selectName}"]`).each(function() {
      const text = $(this).text().trim();
        if (selectName == 'level'){
          const number = text.match(/\d+/)
          if (number && !optionsArray.includes(number[0])) {
            optionsArray.push(number[0]);
          }
        } else if (!optionsArray.includes(text)){
          optionsArray.push(text);
          }
  });

  if (selectName == 'level'){
    optionsArray.sort();
  }
  // grabs the -- level -- or -- adventure -- from the options
  const firstOption = select.find('option:first').text().trim();
  optionsArray.unshift(firstOption);

  select.empty();
  optionsArray.forEach(optionText => {
    const option = $('<option></option>').text(optionText);
    select.append(option);
  });
}

export async function delete_program(id: string, prompt: string) {
  await modal.confirmP(prompt);
  await tryCatchPopup(async () => {
    $('#program_' + id).remove();
    // only shows the remaining levels and programs in the options
    updateSelectOptions('level');
    updateSelectOptions('adventure');
    // this function decreases the total programs saved
    updateProgramCount();
    const response = await postJson('/programs/delete', { id });    
    
    // issue request on the Bar component.
    modal.notifySuccess(response.message);
  });
}

function set_favourite(id: string, set: boolean) {
    $('.favourite_program_container').removeClass('text-yellow-400');
    $('.favourite_program_container').addClass('text-white');
    $('.favourite_program_container').attr("data-starred", "false");

    if (set) {
        $('#favourite_program_container_' + id).removeClass('text-white');
        $('#favourite_program_container_' + id).addClass('text-yellow-400');
    }
    $('#favourite_program_container_' + id).attr("data-starred", JSON.stringify(set));
}

export async function set_favourite_program(id: string, promptSet: string, promptUnset: string) {
  let set = JSON.parse($('#favourite_program_container_' + id).attr("data-starred")?.toLowerCase() || "");
  await modal.confirmP(set ? promptUnset : promptSet);
  await tryCatchPopup(async () => {
    const response = await postJson('/programs/set_favourite', { id, set: !set });
    // TODO: response with 200, assumed.
    set_favourite(id, !set)
    modal.notifySuccess(response.message);
  });
}

function change_to_submitted (id: string) {
    // Index is a front-end unique given to each program container and children
    // This value enables us to remove, hide or show specific element without connecting to the server (again)
    $('#non_submitted_button_container_' + id).remove();
    $('#submitted_button_container_' + id).show();
    $('#submitted_header_' + id).show();
    $('#program_' + id).removeClass("border-orange-400");
    $('#program_' + id).addClass("border-gray-400 bg-gray-400");
}

export function submit_program (id: string) {
  tryCatchPopup(async () => {
    await postJson('/programs/submit', { id });
    change_to_submitted(id);
  });
}

export function unsubmit_program (id: string) {
  tryCatchPopup(async () => {
    const response = await postJson('/programs/unsubmit', { id });
    modal.notifySuccess(response.message);
  });
}

export async function set_explore_favourite(id: string, favourite: number) {
  let prompt = "Are you sure you want to remove this program as a \"Hedy\'s choice\" program?";
  if (favourite) {
    prompt = "Are you sure you want to set this program as a \"Hedy\'s choice\" program?";
  }
  await modal.confirmP(prompt);

  await tryCatchPopup(async () => {
    const response = await postJson('/programs/set_hedy_choice', {
      id: id,
      favourite: favourite
    });

    modal.notifySuccess(response.message);
    $('#' + id).toggleClass('text-white', favourite !== 1);
    $('#' + id).toggleClass('text-yellow-500', favourite === 1);
  });
}

export function report_program(prompt: string, id: string) {
  tryCatchPopup(async () => {
    await modal.confirmP(prompt);
    const response = await postJson('/programs/report', { id });
    modal.notifySuccess(response.message);
  });
}

export function copy_to_clipboard (string: string, prompt: string) {
  // https://hackernoon.com/copying-text-to-clipboard-with-javascript-df4d4988697f
  var el = document.createElement ('textarea');
  el.value = string;
  el.setAttribute ('readonly', '');
  el.style.position = 'absolute';
  el.style.left = '-9999px';
  document.body.appendChild (el);

  const selection = document.getSelection();
  const originalSelection = selection && selection.rangeCount > 0 ? selection.getRangeAt(0) : undefined;

  el.select ();
  document.execCommand ('copy');
  document.body.removeChild (el);
  if (originalSelection) {
     document.getSelection()?.removeAllRanges ();
     document.getSelection()?.addRange (originalSelection);
  }

  // Hide all modals to make sure the copy clipboard modal is hidden as well -> show alert() with feedback
  modal.hide();
  modal.notifySuccess(prompt, 3000);
}

/**
 * Do a POST with the error to the server so we can log it
 */
function reportClientError(level: number, code: string, client_error: string) {
  postJson('/report_error', {
    level: `${level}`,
    code: code,
    page: window.location.href,
    client_error: client_error,
  });
}

window.onerror = function reportClientException(message, source, line_number, column_number, error) {
  postJson('/client_exception', {
    message: message,
    source: source,
    line_number: line_number,
    column_number: column_number,
    error: error,
    url: window.location.href,
    user_agent: navigator.userAgent,
  });
}

export function runPythonProgram(this: any, code: string, sourceMap: any, hasTurtle: boolean, hasPressed: boolean, hasSleep: number[], hasClear: boolean, hasMusic: boolean, hasWarnings: boolean, variables: any, isModified: boolean, cb: () => void, run_type: "run" | "debug" | "continue") {
  // If we are in the Parsons problem -> use a different output
  let outputDiv = $('#output');
  let skip_faulty_found_errors = false;
  let warning_box_shown = false;

  if (sourceMap){
    theGlobalSourcemap = sourceMap;
    // We loop through the mappings and underline a mapping if it contains an error
    for (const index in sourceMap) {
      const map = sourceMap[index];

      const range = {
        startLine: map.hedy_range.from_line,
        startColumn: map.hedy_range.from_column,
        endLine: map.hedy_range.to_line,
        endColumn: map.hedy_range.to_column
      }

      if (map.error != null) {
        skip_faulty_found_errors = true;
        theGlobalEditor.setIncorrectLine(range, Number(index));
      }

      // Only show the warning box for the first error shown
      if (skip_faulty_found_errors && !warning_box_shown) {
        error.showFadingWarning(ClientMessages['Execute_error'], ClientMessages['Errors_found']);
        warning_box_shown = true;
      }
    }
  }

  let skulptExternalLibraries:{[index: string]:any} = {
      './extensions.js': {
        path: theStaticRoot + "/vendor/skulpt-stdlib-extensions.js",
      },
  };

  Sk.pre = "output";
  const turtleConfig = (Sk.TurtleGraphics || (Sk.TurtleGraphics = {}));
  turtleConfig.target = 'turtlecanvas';
  // If the adventures are not shown  -> increase height of turtleConfig
  if ($('#adventures_tab').is(":hidden")) {
      turtleConfig.height = 600;
      turtleConfig.worldHeight = 600;
  } else if ($('#turtlecanvas').attr("raw") == 'yes'){
      turtleConfig.height = 150;
      turtleConfig.worldHeight = 250;
  }
  else {
      turtleConfig.height = 300;
      turtleConfig.worldHeight = 300;
  }
  // Always set the width to output panel width -> match the UI
  turtleConfig.width = outputDiv.width();
  turtleConfig.worldWidth = outputDiv.width();

  let code_prefix = normal_prefix;

  if (!hasTurtle) {
    // There might still be a visible turtle panel. If the new program does not use the Turtle,
    // remove it (by clearing the '#turtlecanvas' div)
    $('#turtlecanvas').empty();
  }

  if (hasTurtle) {
    code_prefix += turtle_prefix;
    $('#turtlecanvas').show();
  }

  if (hasPressed) {
    code_prefix += pressed_prefix;
  }

  if (hasMusic) {
    code_prefix += music_prefix;
    $('#turtlecanvas').show();
  }

  if (hasSleep && theLevel < 7) {
    function executeWithDelay(index: number) {
      return new Promise((resolve, reject) => {
        if (index >= hasSleep.length) {
          resolve(reject);
          return;
        }

        const sleepTime = hasSleep[index];
        if (sleepTime) {
          $('#sleep_modal').show();
          sleepRunning = true;
          setTimeout(() => {
            $('#sleep_modal').hide();
            sleepRunning = false;
            setTimeout(() => {
              resolve(reject);
            }, 100);
          }, (sleepTime * 1000) - 100);
        } else {
          setTimeout(() => {
            resolve(reject);
          }, 100);
        }
      });
    }

    async function executeAllDelays() {
      for (let i = 0; i < hasSleep.length; i++) {
        await executeWithDelay(i);
      }
    }
    executeAllDelays()
  }

  code = code_prefix + code;

  (Sk as any).builtins.play = new Sk.builtin.func((notes:any) => {
    //const now = Tone.now()
    const note_name = notes.v;

    //play note_name for the duration of an 16th note
    synth.triggerAttackRelease(note_name, "16n");

  });
  if (run_type === "run") {
    $('#variable_list').empty();
    toggleVariableView();
    Sk.configure({
      output: outf,
      read: builtinRead,
      inputfun: inputFromInlineModal,
      inputfunTakesPrompt: true,
      setTimeout: timeout,
      __future__: Sk.python3,
      timeoutMsg: function () {
        // If the timeout is 1 this is due to us stopping the program: don't show "too long" warning
        $('#stopit').hide();
        $('#runit').show();
        $('#runit').show();
        if (Sk.execLimit != 1) {          
          return ClientMessages ['Program_too_long'];
        } else {
          return null;
        }
      },
      // We want to make the timeout function a bit more sophisticated that simply setting a value
      // In levels 1-6 users are unable to create loops and programs with a lot of lines are caught server-sided
      // So: a very large limit in these levels, keep the limit on other ones.
      execLimit: (function () {
        const level = theLevel;
        if (hasTurtle || hasPressed || hasMusic) {
          // We don't want a timeout when using the turtle, if_pressed or music -> just set one for 10 minutes
          return (6000000);
        }
        if (level < 7) {
          // Also on a level < 7 (as we don't support loops yet), a timeout is redundant -> just set one for 5 minutes
          return (3000000);
        }
        // Set a time-out of either 30 seconds when having a sleep and 10 seconds when not
        return ((hasSleep) ? 30000 : 10000);
      }) ()
    });

    const currentProgram: number = Number(sessionStorage.getItem('currentProgram') || 0) + 1;
    sessionStorage.setItem('currentProgram', currentProgram.toString());

    return Sk.misceval.asyncToPromise(() =>
      Sk.importMainWithBody("<stdin>", false, code, true), {
        "*": () => {
          // We don't do anything here...
        }
      },
      currentProgram
     ).then(function(_mod) {
      console.log('Program executed');
      const pythonVariables = Sk.globals;
      load_variables(pythonVariables);
      $('#stopit').hide();
      $('#runit').show();

      document.onkeydown = null;
      $('#keybinding_modal').hide();

      if (hasTurtle) {
        $('#save_files_container').show();
      }

      // Check if the program was correct but the output window is empty: Return a warning
      if ((!hasClear) && $('#output').is(':empty') && $('#turtlecanvas').is(':empty') && !hasMusic) {        
        error.showWarning(ClientMessages['Transpile_warning'], ClientMessages['Empty_output']);
        return;
      }
      if (!hasWarnings && code !== last_code) {
          showSuccessMessage(isModified);
          last_code = code;
      }
      if (cb) cb ();
    }).catch(function(err) {
      const errorMessage = errorMessageFromSkulptError(err) || null;
      if (!errorMessage) {
        throw null;
      }
      throw new Error(errorMessage);
    });

  } else if (run_type === "debug") {

    theGlobalDebugger = new Sk.Debugger('<stdin>', incrementDebugLine, stopDebug);
    theGlobalSourcemap = sourceMap;

    Sk.configure({
      output: outf,
      read: builtinRead,
      inputfun: inputFromInlineModal,
      inputfunTakesPrompt: true,
      __future__: Sk.python3,
      debugging: true,
      breakpoints: theGlobalDebugger.check_breakpoints.bind(theGlobalDebugger),
      execLimit: null
    });

    let lines = code.split('\n');
    for (let i = 0; i < lines.length; i++) {
      // lines with dummy variable name are not meant to be shown to the user, skip them.
      if (lines[i].includes("# __BREAKPOINT__") && !lines[i].includes('x__x__x__x')) {
        // breakpoints are 1-indexed
        theGlobalDebugger.add_breakpoint('<stdin>.py', i + 1, '0', false);
      }
    }

    // Do not show success message if we found errors that we skipped
    if (!hasWarnings && code !== last_code && !skip_faulty_found_errors) {
        last_code = code;
    }

    theGlobalDebugger.set_code_starting_line(code_prefix.split('\n').length - 1);
    theGlobalDebugger.set_code_lines(code.split('\n'));
    theGlobalDebugger.set_program_data({
      Code: code,
      source_map: sourceMap,
      has_turtle: hasTurtle,
      has_clear: hasClear,
      has_music: hasMusic,
      Warning: hasWarnings,
      variables: variables
    });

    startDebug();

    return theGlobalDebugger.startDebugger(
      () => Sk.importMainWithBody("<stdin>", false, code, true),
      theGlobalDebugger
    ).then(
      function () {
        console.log('Program executed');

        $('#stopit').hide();
        $('#runit').show();

        stopDebug();

        document.onkeydown = null;
        $('#keybinding_modal').hide();

        if (hasTurtle) {
          $('#save_files_container').show();
        }

        if (cb) cb ();
      }
    ).catch(function(err: any) {
      const errorMessage = errorMessageFromSkulptError(err) || null;
      if (!errorMessage) {
        throw null;
      }
      throw new Error(errorMessage);
    });

  } else {
    // Disable continue button, until the current instruction is completed.
    // The button is enabled again in incrementDebugLine()
    document.getElementById('debug_continue')!.setAttribute('disabled', 'disabled');
    // maybe remove debug marker here
    return theGlobalDebugger.continueForward()
      .catch(function(err: any) {
        console.error(err)
        const errorMessage = errorMessageFromSkulptError(err) || null;
        if (!errorMessage) {
          throw null;
        }
        throw new Error(errorMessage);
    });
  }

  /**
   * Get the error messages from a Skulpt error
   *
   * They look like this:
   *
   * {"args":{"v":[{"v":"name 'name' is not defined"}]},"traceback":[{"lineno":3,"colno":0,"filename":"<stdin>.py"}]}
   *
   * Don't know why, so let's be defensive about it.
   */
  function errorMessageFromSkulptError(err: any) {
    const message = err.args && err.args.v && err.args.v[0] && err.args.v[0].v;
    return message;
  }

  function addToOutput(text: string, color: string) {
    $('<span>').text(text).css({ color }).appendTo(outputDiv);
    scrollOutputToBottom();
  }

  // output functions are configurable.  This one just appends some text
  // to a pre element.
  function outf(text: string) {
    addToOutput(text, 'white');
    speak(text)
  }

  function builtinRead(x: string) {
    if (x in skulptExternalLibraries) {
      const tmpPath = skulptExternalLibraries[x]["path"];
      
      let request = new XMLHttpRequest();
      request.open("GET", tmpPath, false);
      request.send();

      if (request.status !== 200) {
        return void 0
      }

      return request.responseText
    }

    if (Sk.builtinFiles === undefined || Sk.builtinFiles["files"][x] === undefined)
        throw "File not found: '" + x + "'";
    return Sk.builtinFiles["files"][x];
  }

  // This method draws the prompt for asking for user input.
  function inputFromInlineModal(prompt: string) {
    // We give the user time to give input.
    var storage = window.localStorage;
    var debug = storage.getItem("debugLine")
    if (storage.getItem("prompt-" + prompt) == null) {
    Sk.execStart = new Date(new Date().getTime() + 1000 * 60 * 60 * 24 * 365);
    document.onkeydown = null;
    $('#keybinding_modal').hide();

    return new Promise(function(ok) {
      askPromptOpen = true;

      const input = $('#ask_modal input[type="text"]');
      $('#ask_modal .caption').text(prompt);
      input.val('');
      input.attr('placeholder', prompt);
      speak(prompt)

      setTimeout(function() {
        input.focus();
      }, 0);
      $('#ask_modal form').one('submit', function(event) {
        askPromptOpen = false;
        event.preventDefault();
        $('#ask_modal').hide();

        if (hasTurtle) {
          $('#turtlecanvas').show();
        }

        // We reset the timer to the present moment.
        Sk.execStart = new Date ();
        // We set a timeout for sending back the input, so that the input box is hidden before processing the program.
        // Since processing the program might take some time, this timeout increases the responsiveness of the UI after
        // replying to a query.
        setTimeout (function () {
           ok(input.val());
           if (debug != null) {
              storage.setItem("prompt-" + prompt, input.val()!.toString());
           }
           $ ('#output').focus ();
        }, 0);

          return false;
        });
        $('#ask_modal').show();

        // Scroll the output div to the bottom so you can see the question
        scrollOutputToBottom();
      });
    } else {
      return new Promise(function (ok) {
        ok(storage.getItem("prompt-" + prompt));
      });
    }
  }
}

function speak(text: string) {
  var selectedURI = $('#speak_dropdown').val();
  if (!selectedURI) { return; }
  var voice = window.speechSynthesis.getVoices().filter(v => v.voiceURI === selectedURI)[0];

  if (voice) {
    let utterance = new SpeechSynthesisUtterance(text);
    utterance.voice = voice;
    utterance.rate = 0.9;
    speechSynthesis.speak(utterance);
  }
}

function initializeSpeech(isTryit?: boolean) {
  // If we are running under cypress, always show the languages dropdown (even if the browser doesn't
  // have TTS capabilities), so that we can test if the logic for showing the dropdown at least runs
  // successfully.
  const isBeingTested = !!(window as any).Cypress;

  if (!window.speechSynthesis && !isBeingTested) { return; /* No point in even trying */ }
  if (!theLanguage) { return; /* Not on a code page */ }

  /**
   * Show the "speak" checkbox if we find that we have speech support for the
   * current language (showing an initially hidden element is a better experience
   * than hiding an initially shown element... arguably... ?)
   *
   * Also, for funzies: the speechSynthesis.getVoices() array is asynchronously
   * populated *some time* after the page loads... and we won't know when. Keep
   * on testing periodically until we got it or it's taken too long to finish.
   */
  let attempts = 0;
  const timer = setInterval(function() {
    attempts += 1;

    const voices = findVoices(theLanguage);

    if (voices.length > 0 || isBeingTested) {
      for (const voice of voices) {
        if (isTryit) {
          $('#speak_dropdown').append(
            $('<button>')
              .attr('id', `speak_button_${voice.name}`)
              .attr('onclick', `$('#speak_dropdown').slideUp('medium');`)
              .attr('value', voice.voiceURI)
              .addClass('flex justify-between items-center gap-2 px-2 py-2 border-b border-dashed border-blue-500 bg-white')
              .css('width', '100%')
              .text(voice.name)
              .on('click', function () {
                if (selectedURI){
                  selectedURI.find('span').remove();
                }
                selectedURI = $(this);
                $(this).append(`<span class="fa fa-check"></span>`);
              })
            );
        } else {
          $('#speak_dropdown').append($('<option>').attr('value', voice.voiceURI).text('📣 ' + voice.name));
        }
      }
      $('#speak_container').show();

      clearInterval(timer);
    }
    if (attempts >= 20) {  // ~2 seconds
      // Give up
      clearInterval(timer);
    }
  }, 100);

  function findVoices(lang: string) {
    // Our own "lang" is *typically* just the language code, but we also have "pt_BR".
    const m = lang.match(/^([a-z]+)/i);
    if (!m) { return []; }
    const simpleLang = m[1];

    // If the feature doesn't exist in the browser, return null
    if (!window.speechSynthesis) { return []; }
    return window.speechSynthesis.getVoices().filter(voice => voice.lang.startsWith(simpleLang));
  }
}

export function load_quiz(level: string) {
  $('*[data-tabtarget="quiz"]').html ('<iframe id="quiz_iframe" class="w-full" title="Quiz" src="/quiz/start/' + level + '"></iframe>');
}

export async function store_parsons_attempt(order: Array<string>, correct: boolean) {
  try {
    await postJson('/store_parsons_order', {
      level: theLevel,
      exercise: $('#next_parson_button').attr('current_exercise'),
      order: order,
      correct: correct
    });
  } catch (e) {
    // Let's do nothing: saving is not a user relevant action -> no feedback required
    console.error(e);
  };
}

export function get_active_and_trimmed_code() {
  theGlobalEditor.trimTrailingSpace();
  const storage = window.localStorage;
  const debugLine = storage.getItem("debugLine");
  return theGlobalEditor.getActiveContents(debugLine);
}

export function getEditorContents() {
  return theGlobalEditor.contents;
}

export function confetti_cannon(){
  const canvas = document.getElementById('confetti');
  if (canvas) {
    canvas.classList.remove('hidden');
    // ignore this error, the function comes from CDN for now
    const jsConfetti = new JSConfetti({canvas})
    // timeout for the confetti to fall down
    setTimeout(function(){canvas.classList.add('hidden')}, 3000);
    let adventures = $('#adventures');
    let currentAdventure = $(adventures).find('.tab-selected').attr('data-tab');
    let customLevels = ['turtle', 'rock', 'haunted', 'restaurant', 'fortune', 'songs', 'dice']

    if(customLevels.includes(currentAdventure!)){
      let currentAdventureConfetti = getConfettiForAdventure(currentAdventure ?? '' as any);

      jsConfetti.addConfetti({
        emojis: currentAdventureConfetti,
        emojiSize: 45,
        confettiNumber: 100,
      });
    }
    else {
      jsConfetti.addConfetti();
    }

    const confettiButton = document.getElementById('confetti_button');
    if (confettiButton) {
      confettiButton.classList.add('hidden');
    }
  }
}

function getConfettiForAdventure(adventure: MessageKey){
  if (ClientMessages[adventure]) {
    return Array.from(ClientMessages[adventure]).filter(x => x !== ',' && x !== ' ');
  }
  return [['🌈'], ['⚡️'], ['💥'], ['✨'], ['💫']];
}

/**
 * Scroll the output to bottom immediately
 */
function scrollOutputToBottom() {
  const outputDiv = $('#output');
  outputDiv.scrollTop(outputDiv.prop('scrollHeight'));
}

export function modalStepOne(level: number){
  createModal(level);
  let $modalEditor = $('#modal_editor');
  if ($modalEditor.length) {
    const dir = $('body').attr('dir');
    theModalEditor = editorCreator.initializeEditorWithGutter($modalEditor, EditorType.MODAL, dir);
  }
}

function showSuccessMessage(isModified: boolean){
  removeBulb();
  var allsuccessmessages = ClientMessages['Transpile_success'].split('\n');
  var randomnum: number = Math.floor(Math.random() * allsuccessmessages.length);
  success.show(allsuccessmessages[randomnum], isModified);
}

function createModal(level:number ){
  let editor = "<div id='modal_editor' class=\"w-full flex-1 text-lg rounded\" style='height:200px; width:50vw;'></div>".replace("{level}", level.toString());
  let title = ClientMessages['Program_repair'];
  modal.repair(editor, 0, title);
}

export function setDevelopersMode(event='click', enforceDevMode: boolean) {
  let enable: boolean = false;
  switch (event) {
    case 'load':
      const lastSelection = window.localStorage.getItem('developer_mode') === 'true';
      enable = enforceDevMode || lastSelection;
      $('#developers_toggle').prop('checked', enable);
      break;

    case 'click':
      // Toggled
      enable = $('#developers_toggle').prop('checked');
      break;
  }
  if (!enforceDevMode) window.localStorage.setItem('developer_mode', `${enable}`)
  toggleDevelopersMode(!!enforceDevMode)
}

function toggleDevelopersMode(enforceDevMode: boolean) {
  const enable = window.localStorage.getItem('developer_mode') === 'true' || enforceDevMode;
  // DevMode hides the tabs and makes resizable elements track the appropriate size.
  // (Driving from HTML attributes is more flexible on what gets resized, and avoids duplicating
  // size literals between HTML and JavaScript).
  $('#adventures_tab').toggle(!enable || currentTab === 'quiz' || currentTab === 'parsons');
  // this is for the new design, it needs to be removed once we ship it
  $('#adventures').toggle(!enable || currentTab === 'quiz' || currentTab === 'parsons');
  // Parsons dont need a fixed height
  if (currentTab === 'parsons') return
  $('[data-devmodeheight]').each((_, el) => {
    const heights = $(el).data('devmodeheight').split(',') as string[];
    $(el).css('height', heights[enable ? 1 : 0]);
  });
}

export function saveForTeacherTable(table: string) {
  let show_table = window.localStorage.getItem(table);
  window.localStorage.setItem(table, (show_table !== 'true').toString())
  const arrow = document.querySelector('#' + table + '_arrow') as HTMLElement;
  const table_ele = document.getElementById(table)!
  const show_label = document.getElementById(table + '_show')!
  const hide_label = document.getElementById(table + '_hide')!
  table_ele.classList.toggle('hidden')
  show_label.classList.toggle('hidden')
  hide_label.classList.toggle('hidden')
  arrow.classList.toggle('rotate-180');
}

export function getForTeacherTable(table: string) {
  let show_table = window.localStorage.getItem(table);
  const table_ele = document.getElementById(table)!
  const arrow = document.getElementById(table + '_arrow')!;
  const show_label = document.getElementById(table + '_show')!
  const hide_label = document.getElementById(table + '_hide')!

  table_ele.classList.toggle('hidden', show_table !== 'true');
  show_label.classList.toggle('hidden', show_table === 'true');
  hide_label.classList.toggle('hidden', show_table !== 'true');
  arrow.classList.toggle('rotate-180', show_table === 'true');
}

/**
 * Run a code block, show an error message if we catch an exception
 */
export async function tryCatchErrorBox(cb: () => void | Promise<void>) {
  try {
    return await cb();
  } catch (e: any) {
    console.log('Error', e);
    error.show(ClientMessages['Transpile_error'], e.message);
  }
}

export function toggle_keyword_language(current_lang: string, new_lang: string) {
  tryCatchErrorBox(async () => {
    const response = await postJson('/translate_keywords', {
      code: theGlobalEditor.contents,
      start_lang: current_lang,
      goal_lang: new_lang,
      level: theLevel,
    });
    if (response) {
      const code = response.code
      theGlobalEditor.contents = code;
      const saveName = saveNameFromInput();

      // save translated code to local storage
      // such that it can be fetched after reload
      localSave(currentTabLsKey(), { saveName, code });
      $('#editor').attr('lang', new_lang);

      // update the whole page (example codes)
      const hash = window.location.hash;
      const queryString = window.location.search;
      const urlParams = new URLSearchParams(queryString);
      urlParams.set('keyword_language', new_lang)
      window.location.search = urlParams.toString()
      window.open(hash, "_self");

      // if in iframe, reload the topper window level.
      if (window.top && !(window as any).Cypress) {
        window.top.location.reload();
      }

    }
  });
}

export function toggle_blur_code() {
  // Switch the both icons from hiding / showing
  $('.blur_toggle').toggle();

  // Keep track of a element attribute "blurred" to indicate if blurred or not
  if ($('#editor').attr('blurred') == 'true') {
    $('#editor').css("filter", "");
    $('#editor').css("-webkit-filter", "");
    $('#editor').attr('blurred', 'false');
  } else {
    $('#editor').css("filter", "blur(3px)");
    $('#editor').css("-webkit-filter", "blur(3px)");
    $('#editor').attr('blurred', 'true');
  }
}

export async function change_language(lang: string) {
  await tryCatchPopup(async () => {
    const response = await postJson('/change_language', { lang });
    if (response) {
      const queryString = window.location.search;
      const urlParams = new URLSearchParams(queryString);

      if (lang === 'en' || urlParams.get("language") !== null) {
        urlParams.set("language", lang)
        urlParams.set('keyword_language', lang);
        window.location.search = urlParams.toString();
      } else {
        location.reload();
      }
    }
  });
}

function update_view(selector_container: string, new_lang: string) {
  $('#' + selector_container + ' > div').map(function() {
    if ($(this).attr('lang') == new_lang) {
      $(this).show();
    } else {
      $(this).hide();
    }
  });
}

export function select_profile_image(image: number) {
  $('.profile_image').removeClass("border-2 border-blue-600");
  $('#profile_image_' + image).addClass("border-2 border-blue-600");
  $('#image').val(image);
}

export function hide_editor() {
  $('#fold_in_toggle_container').hide(); // remove once we get rid of old version
  $('#hide_editor').hide();
  $('#code_editor').addClass('lg:hidden block');
  $('#code_output').addClass('lg:col-span-2');
  $('#show_editor').show();
  $('#fold_out_toggle_container').show(); // remove once we get rid of old version
}

export function show_editor() {
  $('#fold_out_toggle_container').hide(); // remove once we get rid of old version
  $('#show_editor').hide();
  $('#code_editor').removeClass('lg:hidden block');
  $('#code_output').removeClass('lg:col-span-2');
  $('#hide_editor').show();
  $('#fold_in_toggle_container').show(); // remove once we get rid of old version
}

// See https://github.com/skulpt/skulpt/pull/579#issue-156538278 for the JS version of this code
// We support multiple timers, even though it's unlikely we would ever need them
let timers: number[] = [];

const timeout = (func: () => void, delay: number) => {
  let id: number;
  const wrapper = () => {
    let idx = timers.indexOf(id);
    if (idx > -1) {
      timers.splice(idx, 1);
    }
    func();
  };
  id = window.setTimeout(wrapper, delay);
  timers.push(id);
};

const clearTimeouts = () => {
  timers.forEach(clearTimeout);
  timers = [];
};

export function downloadSlides(level: number) {
  var iframe : any = document.getElementById(`level_${level}_slides`)!;
  iframe.setAttribute('src',`/slides/${level}`);
  $(`#level_${level}_slides`).on('load', function (){
    var innerDoc = iframe.contentDocument || iframe.contentWindow.document;
    var slides = innerDoc.getElementsByTagName('section');
    var slidesHTML = ''
    for (let i = 0; i < slides.length; i++) {
      var innerIframe = slides[i].getElementsByTagName('iframe');
      for (let j = 0; j < innerIframe.length; j++) {
        var a = document.createElement('a');
        a.href = 'https://www.hedy.org' + innerIframe[j].getAttribute('src');
        a.appendChild(document.createTextNode(a.href));
        slides[i].appendChild(a);
        slides[i].removeChild(innerIframe[j]);
      }
      slidesHTML += '\n'+ slides[i].outerHTML;
    }

    var template = slides_template.replace('{replace}', slidesHTML);
    var zip = JSZip();
    zip.file('index.html', template);
    zip.folder("lib");
    zip.folder(`hedy-level-${level}`);
    zip.generateAsync({type: 'blob'})
       .then(function(content: any) {
          download(content, `hedy-level-${level}.zip`, "zip");
       });
  })
}

function download(data: any, filename: any, type: any) {
  var file = new Blob([data], {type: type});
  var a = document.createElement("a"),
  url = URL.createObjectURL(file);
  a.href = url;
  a.download = filename;
  document.body.appendChild(a);
  a.click();
  setTimeout(function() {
    document.body.removeChild(a);
    window.URL.revokeObjectURL(url);
  }, 0);
}

/**
 * Hide all things that may have been dynamically shown when switching tabs
 *
 * Reset the state of the editor.
 */
function resetWindow() {
  $('#warningbox').hide ();
  $('#errorbox').hide ();
  $('#okbox').hide ();
  $('#repair_button').hide();
  const output = $('#output');
  const variable_button = $(output).find('#variable_button');
  const variables = $(output).find('#variables');
  output.empty();
  $('#turtlecanvas').empty();
  output.append(variable_button);
  output.append(variables);
  theGlobalEditor?.clearSelection();
  theGlobalEditor?.clearBreakpoints();
}

/**
 * Update page element visibilities/states based on the state of the current tab
 */
function updatePageElements() {
  const isCodeTab = !(currentTab === 'quiz' || currentTab === 'parsons');

  // .toggle(bool) sets visibility based on the boolean

  // Explanation area is visible for non-code tabs, or when we are NOT in developer's mode
  $('#adventures_tab').toggle(!(isCodeTab && $('#developers_toggle').is(":checked")));
  $('#developers_toggle_container').toggle(isCodeTab);
  $('#level_header input').toggle(isCodeTab);
  $('#parsons_code_container').toggle(currentTab === 'parsons');
  $('#editor_area').toggle(isCodeTab || currentTab === 'parsons');
  $('#editor').toggle(isCodeTab);
  $('#debug_container').toggle(isCodeTab);
  $('#program_name_container').toggle(isCodeTab);
  theGlobalEditor.isReadOnly = false;

  const adventure = theAdventures[currentTab];
  if (adventure) {
    const saveInfo: ServerSaveInfo = isServerSaveInfo(adventure.save_info)
      ? adventure.save_info
      : { id : '*dummy*' };

    // SHARING SETTINGS
    // Star on "share" button is filled if program is already public, outlined otherwise
    const isPublic = !!saveInfo.public;
    $('#share_program_button')
      .toggleClass('active-bluebar-btn', isPublic);
    $(`#share-${isPublic ? 'public' : 'private'}`).prop('checked', true);

    // Show <...data-view="if-public-url"> only if we have a public url
    $('[data-view="if-public"]').toggle(isPublic);
    $('[data-view="if-public-url"]').toggle(!!saveInfo.public_url);
    $('input[data-view="public-url"]').val(saveInfo.public_url ?? '');

    // Paper plane on "hand in" button is filled if program is already submitted, outlined otherwise
    const isSubmitted = !!saveInfo.submitted;
    // Remove once we get rid of the old version
    $('#hand_in_button')
      .toggleClass('active-bluebar-btn', isSubmitted);

    // Show <...data-view="if-submitted"> only if we have a public url
    $('[data-view="if-submitted"]').toggle(isSubmitted);
    $('[data-view="if-not-submitted"]').toggle(!isSubmitted);

    theGlobalEditor.isReadOnly = isSubmitted;
    // All of these are for the buttons added in the new version of the code-page
    $('#progress_bar').show()
    $('#program_name_container').show()
    $('#share_program_button').show()
    $('#read_outloud_button_container').show()
    $('#cheatsheet_dropdown_container').show()
    $('#commands_dropdown_container').show()
    $('#hand_in_button').show()
  }
  if (currentTab === 'parsons'){    
    $('#share_program_button').hide()
    $('#read_outloud_button_container').hide()
    $('#cheatsheet_dropdown_container').hide()
    $('#commands_dropdown_container').show()
    $('#hand_in_button').hide()
    $('#clear').hide()
  }
  if (currentTab === 'quiz'){
    $('#share_program_button').hide()
    $('#read_outloud_button_container').hide()
    $('#cheatsheet_dropdown_container').hide()
    $('#commands_dropdown_container').hide()
    $('#hand_in_button').hide()
  }
}

/**
 * After switching tabs, show/hide elements
 */
function reconfigurePageBasedOnTab(enforceDevMode?: boolean) {
  resetWindow();

  updatePageElements();
  toggleDevelopersMode(!!enforceDevMode);
  if (currentTab === 'parsons') {
    loadParsonsExercise(theLevel, 1);
    // remove the fixed height from the editor
    document.getElementById('code_editor')!.style.height = '100%'
    document.getElementById('code_output')!.style.height = '100%'
    return;
  }

  const adventure = theAdventures[currentTab];
  if (adventure) {
    $ ('#program_name').val(adventure.save_name);
    theGlobalEditor.contents = adventure.editor_contents;
  }
}

/**
 * Find the containing modal for the event target, and close it
 *
 * The modal will be the containing HTML element that has data-modal="true".
 *
 * Intended to be used from HTML: click="hedyApp.closeContainingModal(this)"
 */
export function closeContainingModal(target: HTMLElement) {
  $(target).closest('[data-modal="true"]').hide();
}

function initializeShareProgramButtons() {
  $('input[type="radio"][name="public"]').on('change', (ev) => {
    if ((ev.target as HTMLInputElement).checked) {
      // Async-safe copy of current tab
      const adventure = theAdventures[currentTab];

      tryCatchPopup(async () => {
        await saveIfNecessary();

        const saveInfo = isServerSaveInfo(adventure?.save_info) ? adventure?.save_info : undefined;
        if (!saveInfo) {
          throw new Error('This program does not have an id');
        }
        await postNoResponse(`/programs/share/${saveInfo.id}`, {})
      });
    }
  })
}

function initializeHandInButton() {
  $('#do_hand_in_button').on('click', () => {
      // Async-safe copy of current tab
      const adventure = theAdventures[currentTab];

      tryCatchPopup(async () => {
        await saveIfNecessary();

        const saveInfo = isServerSaveInfo(adventure?.save_info) ? adventure.save_info : undefined;
        if (!saveInfo) {
          throw new Error('This program does not have an id');
        }
        const response = await postJson('/programs/submit', {
          id: saveInfo.id,
        });

        modal.notifySuccess(response.message);
        if (response.save_info) {
          adventure.save_info = response.save_info;
        }
        updatePageElements();
      });
  });
}

/**
 * Initialize copy to clipboard buttons.
 *
 * For all elements with data-action="copy-to-clipboard", find the containing
 * data-copy="container" items and an <input> in there, and copy it to the clipboard.
 */
function initializeCopyToClipboard() {
  $('[data-action="copy-to-clipboard"]').on('click', (ev) => {
    const text = $(ev.target).closest('[data-copy="container"]').find('input').val();
    if (typeof text === 'string') {
      copy_to_clipboard(text, ClientMessages.copy_link_to_share);
    }
  });
}

function saveNameFromInput(): string {
  return $('#program_name').val() as string;
}

function programNeedsSaving(adventureName: string) {
  const adventure = theAdventures[adventureName];
  if (!adventure) {
    return false;
  }

  // We need to save if the content changed, OR if we have the opportunity to
  // save a program that was loaded from local storage to the server.
  // (Submitted programs are never saved again).
  const programChanged = theGlobalEditor.contents !== adventure.editor_contents;
  const programName = $('#program_name').val() || currentTab;
  const nameChanged = programName !== adventure.save_name;
  const localStorageCanBeSavedToServer = theUserIsLoggedIn && adventure.save_info === 'local-storage';
  const isUnchangeable = isServerSaveInfo(adventure.save_info) ? adventure.save_info.submitted : false;

  // Do not autosave the program if the size is very small compared to the previous
  // save. This protects against accidental `Ctrl-A, hit a key` and everything is gone. Clicking the
  // "Run" button will always save regardless of size.
  const wasSavedBefore = adventure.save_info !== undefined;
  const suspiciouslySmallFraction = 0.5;
  const programSuspiciouslyShrunk = wasSavedBefore && theGlobalEditor.contents.length < adventure.editor_contents.length * suspiciouslySmallFraction;

  return (programChanged || nameChanged || localStorageCanBeSavedToServer) && !isUnchangeable && !programSuspiciouslyShrunk;
}

/**
 * (Re)set a timer to trigger a save in N second
 */
let saveTimer: number | undefined;
export function triggerAutomaticSave() {
  const saveSeconds = 20;
  cancelPendingAutomaticSave();
  saveTimer = window.setTimeout(() => saveIfNecessary(), saveSeconds * 1000);
}

function cancelPendingAutomaticSave() {
  if (saveTimer) {
    window.clearTimeout(saveTimer);
  }
}


let autoSaveEnabled = true;

function disableAutomaticSaving() {
  autoSaveEnabled = false;
}

async function saveIfNecessary() {
  if (!autoSaveEnabled) {
    return;
  }

  // Async-safe copy of current tab
  const adventureName = currentTab;
  const adventure = theAdventures[adventureName];
  if (!programNeedsSaving(adventureName) || !adventure) {
    return;
  }

  console.info('Saving program automatically...');

  const code = theGlobalEditor.contents;
  const saveName = saveNameFromInput();


  if (theUserIsLoggedIn && saveName) {
    const saveInfo = isServerSaveInfo(adventure.save_info) ? adventure.save_info : undefined;
    const response = await postJson('/programs', {
      level: theLevel,
      lang:  theLanguage,
      name:  saveName,
      code:  code,
      adventure_name: adventureName,
      program_id: saveInfo?.id,
      // We pass 'public' in here to save the backend a lookup
      share: saveInfo?.public,
      short_name: adventure.short_name,
    });

    // Record that we saved successfully
    adventure.editor_contents = code;
    if (response.save_info) {
      adventure.save_info = response.save_info;
    }
    localDelete(currentTabLsKey());
  } else {
    localSave(currentTabLsKey(), { saveName, code });
    adventure.editor_contents = code;
  }
}

function currentTabLsKey() {
  return `save-${currentTab}-${theLevel}`;
}

export function goToLevel(level: any) {
  const hash = window.location.hash
  let newPath = window.location.pathname.replace(/\/\d+/, `/${level}`);
  if (!newPath.includes(level)) {
    newPath = window.location.pathname + `/${level}`
  }
  window.location.pathname = newPath
  window.location.hash = hash
}

export function emptyEditor() {
  theGlobalEditor.contents = ""
}<|MERGE_RESOLUTION|>--- conflicted
+++ resolved
@@ -227,8 +227,6 @@
       keywordLanguage: theKeywordLanguage,
     });
   }
-  
-  initializeHighlightedCodeBlocks(document.body);
 
   const anchor = window.location.hash.substring(1);
 
@@ -254,13 +252,8 @@
     saveIfNecessary();
   });
 
-<<<<<<< HEAD
-  tabs.on('afterSwitch', (ev) => {
-    currentTab = decodeURIComponent(ev.newTab);
-=======
   tabs.on('afterSwitch', (ev: SwitchTabsEvent | SwitchAdventureEvent) => {
     currentTab = ev.newTab;
->>>>>>> 6da2c524
     const adventure = theAdventures[currentTab];
 
     if (!options.suppress_save_and_load_for_slides) {
@@ -421,41 +414,6 @@
   }
 }
 
-<<<<<<< HEAD
-        // Create this example editor
-        const exampleEditor = editorCreator.initializeReadOnlyEditor(preview, dir);
-        // Strip trailing newline, it renders better
-        exampleEditor.contents = code;
-        exampleEditor.contents = exampleEditor.contents.trimEnd();
-        // And add an overlay button to the editor if requested via a show-copy-button class, either
-        // on the <pre> itself OR on the element that has the '.turn-pre-into-ace' class.
-        if ($(preview).hasClass('show-copy-button') || $(container).hasClass('show-copy-button')) {
-          const buttonContainer = $('<div>').addClass('absolute ltr:right-0 rtl:left-0 top-0 mx-1 mt-1').appendTo(preview);
-          let symbol = "⇥";
-          if (dir === "rtl") {
-            symbol = "⇤";
-          }
-          const adventure = container.getAttribute('data-tabtarget')
-          $('<button>').css({ fontFamily: 'sans-serif' }).addClass('yellow-btn').attr('data-cy', `paste-example-code-${adventure}`).text(symbol).appendTo(buttonContainer).click(function() {
-            if (!theGlobalEditor?.isReadOnly) {
-              theGlobalEditor.contents = exampleEditor.contents + '\n';
-            }
-            update_view("main_editor_keyword_selector", <string>$(preview).attr('lang'));
-            stopit();
-            clearOutput();
-          });
-        }
-        const levelStr = $(preview).attr('level') || theLevel.toString();
-        const lang = $(preview).attr('lang');
-        if (levelStr && lang) {
-          initializeTranslation({
-            keywordLanguage: lang,
-            level: parseInt(levelStr, 10),
-          })
-          exampleEditor.setHighlighterForLevel(parseInt(levelStr, 10));
-        }
-      });
-=======
 function convertPreviewToEditor(preview: HTMLPreElement, container: HTMLElement, dir?: string) {
   const codeNode = preview.querySelector('code')
   let code: string;
@@ -481,7 +439,6 @@
     let symbol = "⇥";
     if (dir === "rtl") {
       symbol = "⇤";
->>>>>>> 6da2c524
     }
     $('<button>').css({ fontFamily: 'sans-serif' }).addClass('yellow-btn').attr('data-cy', `paste_example_code_${adventure}`).text(symbol).appendTo(buttonContainer).click(function() {
       if (!theGlobalEditor?.isReadOnly) {
@@ -618,7 +575,7 @@
 
           // Save under an existing id if this field is set
           program_id: isServerSaveInfo(adventure?.save_info) ? adventure.save_info.id : undefined,
-          save_name: saveNameFromInput() || currentTab,
+          save_name: saveNameFromInput(),
         };
 
         let response = await postJson('/parse', data);
@@ -633,7 +590,6 @@
         if (adventure && response.save_info) {
           adventure.save_info = response.save_info;
           adventure.editor_contents = code;
-          await saveIfNecessary();
         }
 
         if (response.Error) {
@@ -1922,8 +1878,7 @@
   // save a program that was loaded from local storage to the server.
   // (Submitted programs are never saved again).
   const programChanged = theGlobalEditor.contents !== adventure.editor_contents;
-  const programName = $('#program_name').val() || currentTab;
-  const nameChanged = programName !== adventure.save_name;
+  const nameChanged = $('#program_name').val() !== adventure.save_name;
   const localStorageCanBeSavedToServer = theUserIsLoggedIn && adventure.save_info === 'local-storage';
   const isUnchangeable = isServerSaveInfo(adventure.save_info) ? adventure.save_info.submitted : false;
 
