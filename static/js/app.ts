// It's important that this file gets loaded first
import './syntaxLang-en';
import './syntaxLang-nl';
import './syntaxModesRules';

import { modal, error, success } from './modal';
import { auth } from './auth';

export let theGlobalEditor: AceAjax.Editor;
export let theModalEditor: AceAjax.Editor;

(function() {
  // A bunch of code expects a global "State" object. Set it here if not
  // set yet.
  if (!window.State) {
    window.State = {};
  }

  // *** EDITOR SETUP ***
  initializeMainEditor($('#editor'));

  // Any code blocks we find inside 'turn-pre-into-ace' get turned into
  // read-only editors (for syntax highlighting)
  for (const preview of $('.turn-pre-into-ace pre').get()) {
    $(preview).addClass('text-lg rounded');
    const exampleEditor = turnIntoAceEditor(preview, true)
    // Fits to content size
    exampleEditor.setOptions({ maxLines: Infinity });
    exampleEditor.setOptions({ minLines: 2 });
    // Strip trailing newline, it renders better
    exampleEditor.setValue(exampleEditor.getValue().replace(/\n+$/, ''), -1);
    // And add an overlay button to the editor, if the no-copy-button attribute isn't there
    if (! $(preview).hasClass('no-copy-button')) {
      const buttonContainer = $('<div>').css({ position: 'absolute', top: 5, right: 5, width: 'auto' }).appendTo(preview);
      $('<button>').attr('title', UiMessages['try_button']).css({ fontFamily: 'sans-serif' }).addClass('green-btn').text('⇥').appendTo(buttonContainer).click(function() {
        theGlobalEditor?.setValue(exampleEditor.getValue() + '\n');
      });
    } else {
      if($(preview).attr('id')){
        // @ts-ignore
        let level = String($(preview).attr('id'));
        const mode = getHighlighter(parseInt(level));
        exampleEditor.session.setMode(mode);
      }
    }
  }

  /**
   * Initialize the main editor and attach all the required event handlers
   */
  function initializeMainEditor($editor: JQuery) {
    if (!$editor.length) return;

    // We expose the editor globally so it's available to other functions for resizing
    var editor = turnIntoAceEditor($editor.get(0)!, $editor.data('readonly'));
    theGlobalEditor = editor;
    error.setEditor(editor);

    window.Range = ace.require('ace/range').Range // get reference to ace/range

    // Load existing code from session, if it exists
    const storage = window.sessionStorage;
    if (storage) {
      const levelKey = $editor.data('lskey');
      const loadedProgram = $editor.data('loaded-program');

      // On page load, if we have a saved program and we are not loading a program by id, we load the saved program
      const programFromStorage = storage.getItem(levelKey);
      if (loadedProgram !== 'True' && programFromStorage) {
        editor.setValue(programFromStorage, 1);
      }

      // When the user exits the editor, save what we have.
      editor.on('blur', function(_e: Event) {
        storage.setItem(levelKey, editor.getValue());
      });

      // If prompt is shown and user enters text in the editor, hide the prompt.
      editor.on('change', function () {
        if ($('#inline-modal').is (':visible')) $('#inline-modal').hide();
        window.State.disable_run = false;
        $ ('#runit').css('background-color', '');
        window.State.unsaved_changes = true;

        clearErrors(editor);
      });
    }

    // *** PROMPT TO SAVE CHANGES ***

    window.onbeforeunload = () => {
      // The browser doesn't show this message, rather it shows a default message.
      if (window.State.unsaved_changes && !window.State.no_unload_prompt) {
        return auth.texts['unsaved_changes'];
      } else {
        return undefined;
      }
    };

    // *** KEYBOARD SHORTCUTS ***

    let altPressed: boolean | undefined;

    // alt is 18, enter is 13
    window.addEventListener ('keydown', function (ev) {
      const keyCode = ev.keyCode;
      if (keyCode === 18) {
        altPressed = true;
        return;
      }
      if (keyCode === 13 && altPressed) {
        if (!window.State.level || !window.State.lang) {
          throw new Error('Oh no');
        }
        runit (window.State.level, window.State.lang, function () {
          $ ('#output').focus ();
        });
      }
      // We don't use jquery because it doesn't return true for this equality check.
      if (keyCode === 37 && document.activeElement === document.getElementById ('output')) {
        editor.focus ();
        editor.navigateFileEnd ();
      }
    });
    window.addEventListener ('keyup', function (ev) {
      const keyCode = ev.keyCode;
      if (keyCode === 18) {
        altPressed = false;
        return;
      }
    });
    return editor;
  }

  /**
   * Turn an HTML element into an Ace editor
   */
  function turnIntoAceEditor(element: HTMLElement, isReadOnly: boolean): AceAjax.Editor {
    const editor = ace.edit(element);
    editor.setTheme("ace/theme/monokai");
    if (isReadOnly) {
      editor.setOptions({
        readOnly: true,
        showGutter: false,
        showPrintMargin: false,
        highlightActiveLine: false
      });
    }

    // a variable which turns on(1) highlighter or turns it off(0)
    var highlighter = 1;

    if (highlighter == 1) {
      // Everything turns into 'ace/mode/levelX', except what's in
      // this table. Yes the numbers are strings. That's just JavaScript for you.
      if (window.State.level) {
        const mode = getHighlighter(parseInt(window.State.level));
        editor.session.setMode(mode);
      }
    }

    return editor;
  }
})();

function getHighlighter(level: number) {
  const modeExceptions: Record<string, string> = {
        '9': 'ace/mode/level9and10',
        '10': 'ace/mode/level9and10',
        '18': 'ace/mode/level18and19',
        '19': 'ace/mode/level18and19',
      };
  return modeExceptions[level] || `ace/mode/level` + level;
}

function reloadOnExpiredSession () {
   // If user is not logged in or session is not expired, return false.
   if (! auth.profile || auth.profile.session_expires_at > Date.now ()) return false;
   // Otherwise, reload the page to update the top bar.
   location.reload ();
   return true;
}

function clearErrors(editor: AceAjax.Editor) {
  editor.session.clearAnnotations();
  for (const marker in editor.session.getMarkers(false)) {
    editor.session.removeMarker(marker as any);
  }
}

export function newly_learned_subjects(level: any, code: string) {
  try {
    var necessary_commands = ErrorMessages['New_subjects'][level];
    for ( var i = 0; i < necessary_commands.length; i++ ) {
      if ( code.includes(necessary_commands[i]) ) {
        return true
      }
    }
    return false
  }
  catch(err) {
    return true
  }
}

export function runit(level: string, lang: string, cb: () => void) {
  if (window.State.disable_run) return modal.alert (auth.texts['answer_question']);

  if (reloadOnExpiredSession ()) return;

  const outputDiv = $('#output');
  outputDiv.empty();
  $('#turtlecanvas').empty();

  error.hide();
  success.hide();
  try {
    level = level.toString();
    var editor = theGlobalEditor;
    var code = get_trimmed_code();

    clearErrors(editor);
    removeBulb();
    console.log('Original program:\n', code);
    $.ajax({
      type: 'POST',
      url: '/parse',
      data: JSON.stringify({
        level: level,
        code: code,
        lang: lang,
        read_aloud : !!$('#speak_dropdown').val(),
        adventure_name: window.State.adventure_name
      }),
      contentType: 'application/json',
      dataType: 'json'
    }).done(function(response: any) {
      console.log('Response', response);
      if (response.Warning) {
        fix_code(level, lang);
        showBulb(level);
        error.showWarning(ErrorMessages['Transpile_warning'], response.Warning);
      }
      if (response.Error) {
        error.show(ErrorMessages['Transpile_error'], response.Error);
        if (response.Location && response.Location[0] != "?") {
          // Location can be either [row, col] or just [row].
          // @ts-ignore
          fix_code(level, lang);
          highlightAceError(editor, response.Location[0], response.Location[1]);
        }
        return;
      }
<<<<<<< HEAD
      if (response.Code){
        if ( newly_learned_subjects(level, code) ) {
          console.log("success!");
          let allsuccessmessages: string = ErrorMessages['Transpile_success'];
          var randomnum: number = Math.floor(Math.random() * allsuccessmessages.length);
          if ( typeof allsuccessmessages === 'object' ) { 
            // If there is a list of succes messages
            success.show(allsuccessmessages[randomnum]); 
          } 
          else { 
            // If there is only one succes message
            success.show(allsuccessmessages); 
          } 
        }
        else {
          console.log("incomplete!")
          success.show(ErrorMessages['Transpile_incomplete']);
        }
      }
      runPythonProgram(response.Code, response.has_turtle, cb).catch(function(err) {
=======
        runPythonProgram(response.Code, response.has_turtle, response.Warning, cb).catch(function(err) {
>>>>>>> 0a428143
        console.log(err)
        error.show(ErrorMessages['Execute_error'], err.message);
        reportClientError(level, code, err.message);
      });
    }).fail(function(xhr) {
      console.error(xhr);
      // https://developer.mozilla.org/en-US/docs/Web/API/XMLHttpRequest/readyState
      if (xhr.readyState < 4) {
        error.show(ErrorMessages['Connection_error'], ErrorMessages['CheckInternet']);
      } else {
        error.show(ErrorMessages['Other_error'], ErrorMessages['ServerError']);
      }
    });

  } catch (e: any) {
    console.error(e);
    error.show(ErrorMessages['Other_error'], e.message);
  }
}
function showBulb(level: string){
  let parsedlevel = parseInt(level);
  if(parsedlevel <= 2){
    const repair_button = document.getElementById("repair_button")!;
    repair_button.style.visibility = "visible";
    repair_button.onclick = function(e){ e.preventDefault();  modalStepOne(parsedlevel)};
  }

}

function removeBulb(){
    const repair_button = document.getElementById("repair_button")!;
    repair_button.style.visibility = "hidden";
}

export function fix_code(level: string, lang: string){

  if (window.State.disable_run) return modal.alert (auth.texts['answer_question']);

  if (reloadOnExpiredSession ()) return;

  try {
    level = level.toString();
    var code = get_trimmed_code();
    $.ajax({
      type: 'POST',
      url: '/fix-code',
      data: JSON.stringify({
        level: level,
        code: code,
        lang: lang,
        read_aloud : !!$('#speak_dropdown').val(),
        adventure_name: window.State.adventure_name
      }),
      contentType: 'application/json',
      dataType: 'json'
    }).done(function(response: any) {
      if (response.FixedCode){
        sessionStorage.setItem ("fixed_level_{lvl}__code".replace("{lvl}", level), response.FixedCode);
        showBulb(level);
      }
    }).fail(function(xhr) {
      console.error(xhr);
      // https://developer.mozilla.org/en-US/docs/Web/API/XMLHttpRequest/readyState
      if (xhr.readyState < 4) {
        error.show(ErrorMessages['Connection_error'], ErrorMessages['CheckInternet']);
      } else {
        error.show(ErrorMessages['Other_error'], ErrorMessages['ServerError']);
      }
    });

  } catch (e: any) {
    console.error(e);
    error.show(ErrorMessages['Other_error'], e.message);
  }
}

/**
 * Mark an error location in the ace editor
 *
 * The error occurs at the given row, and optionally has a column and
 * and a length.
 *
 * If 'col' is not given, the entire line will be highlighted red. Otherwise
 * the character at 'col' will be highlighted, optionally extending for
 * 'length' characters.
 *
 * 'row' and 'col' are 1-based.
 */
function highlightAceError(editor: AceAjax.Editor, row: number, col?: number, length=1) {
  // This adds a red cross in the left margin.
  // Not sure what the "column" argument does here -- it doesn't seem
  // to make a difference.
  editor.session.setAnnotations([
    {
      row: row - 1,
      column: (col ?? 1) - 1,
      text: '',
      type: 'error',
    }
  ]);

  if (col === undefined) {
    // Higlight entire row
    editor.session.addMarker(
      new ace.Range(row - 1, 1, row - 1, 2),
      "editor-error", "fullLine", false
    );
    return;
  }

  // Highlight span
  editor.session.addMarker(
    new ace.Range(
      row - 1, col - 1,
      row - 1, col - 1 + length,
    ),
    "editor-error", "text", false
  );
}

/**
 * Called when the user clicks the "Try" button in one of the palette buttons
 */
export function tryPaletteCode(exampleCode: string) {
  if (auth.profile) {
    if (window.State.examples_left > 0) {
      window.State.examples_left = window.State.examples_left - 1;
    } else {
      $("#commands-window").hide();
      $("#toggle-button").hide();
      modal.alert(auth.texts['examples_used']);
      return;
    }
  }
  var editor = ace.edit("editor");

  var MOVE_CURSOR_TO_END = 1;
  editor.setValue(exampleCode + '\n', MOVE_CURSOR_TO_END);
  window.State.unsaved_changes = false;
}

function storeProgram(level: number | [number, string], lang: string, name: string, code: string, cb?: (err: any, resp?: any) => void) {
  window.State.unsaved_changes = false;

    var adventure_name = window.State.adventure_name;
    // If saving a program for an adventure after a signup/login, level is an array of the form [level, adventure_name]. In that case, we unpack it.
    if (Array.isArray(level)) {
       adventure_name = level [1];
       level = level [0];
    }

    $.ajax({
      type: 'POST',
      url: '/programs',
      data: JSON.stringify({
        level: level,
        lang:  lang,
        name:  name,
        code:  code,
        adventure_name: adventure_name
      }),
      contentType: 'application/json',
      dataType: 'json'
    }).done(function(response) {
      // The auth functions use this callback function.
      if (cb) return response.Error ? cb (response) : cb (null, response);
      if (response.Warning) {
        error.showWarning(ErrorMessages['Transpile_warning'], response.Warning);
      }
      if (response.Error) {
        error.show(ErrorMessages['Transpile_error'], response.Error);
        return;
      }
      modal.alert (auth.texts['save_success_detail'], 4000);
      // If we succeed, we need to update the default program name & program for the currently selected tab.
      // To avoid this, we'd have to perform a page refresh to retrieve the info from the server again, which would be more cumbersome.
      // The name of the program might have been changed by the server, so we use the name stated by the server.
      $ ('#program_name').val (response.name);
      window.State.adventures?.map (function (adventure) {
        if (adventure.short_name === (adventure_name || 'level')) {
          adventure.loaded_program = {name: response.name, code: code};
        }
      });
    }).fail(function(err) {
      console.error(err);
      error.show(ErrorMessages['Connection_error'], JSON.stringify(err));
      if (err.status === 403) {
         localStorage.setItem ('hedy-first-save', JSON.stringify ([adventure_name ? [level, adventure_name] : level, lang, name, code]));
         localStorage.setItem ('hedy-save-redirect', 'hedy');
         window.location.pathname = '/login';
      }
    });
}

export function saveit(level: number | [number, string], lang: string, name: string, code: string, cb?: (err: any, resp?: any) => void) {
  error.hide();
  success.hide();

  if (reloadOnExpiredSession ()) return;

  try {
    // If there's no session but we want to save the program, we store the program data in localStorage and redirect to /login.
    if (! auth.profile) {
       return modal.confirm (auth.texts['save_prompt'], function () {
         // If there's an adventure_name, we store it together with the level, because it won't be available otherwise after signup/login.
         if (window.State && window.State.adventure_name && !Array.isArray(level)) level = [level, window.State.adventure_name];
         localStorage.setItem ('hedy-first-save', JSON.stringify ([level, lang, name, code]));
         window.location.pathname = '/login';
       });
    }

    $.ajax({
      type: 'POST',
      url: '/programs/duplicate-check',
      data: JSON.stringify({
        name:  name
      }),
      contentType: 'application/json',
      dataType: 'json'
    }).done(function(response) {
      if (response['duplicate']) {
        modal.confirm (auth.texts['overwrite_warning'], function () {
          storeProgram(level, lang, name, code, cb);
        });
      } else {
         storeProgram(level, lang, name, code, cb);
      }
    });
  } catch (e: any) {
    console.error(e);
    error.show(ErrorMessages['Other_error'], e.message);
  }
}

/**
 * The 'saveit' function, as an async function
 */
export function saveitP(level: number | [number, string], lang: string, name: string, code: string) {
  return new Promise<any>((ok, ko) => {
    saveit(level, lang, name, code, (err, response) => {
      if (err) {
        ko(err);
      } else {
        ok(response);
      }
    });
  });
}

export function viewProgramLink(programId: string) {
  return window.location.origin + '/hedy/' + programId + '/view';
}

export function share_program (level: number, lang: string, id: string | true, Public: boolean, reload?: boolean) {
  if (! auth.profile) return modal.alert (auth.texts['must_be_logged']);

  var share = function (id: string) {
    $.ajax({
      type: 'POST',
      url: '/programs/share',
      data: JSON.stringify({
        id: id,
        public: Public
      }),
      contentType: 'application/json',
      dataType: 'json'
    }).done(function(_response) {
      // If we're sharing the program, copy the link to the clipboard.
      if (Public) copy_to_clipboard (viewProgramLink(id), true);
      modal.alert (Public ? auth.texts['share_success_detail'] : auth.texts['unshare_success_detail'], 4000);
      if (reload) setTimeout (function () {location.reload ()}, 1000);
    }).fail(function(err) {
      console.error(err);
      error.show(ErrorMessages['Connection_error'], JSON.stringify(err));
    });
  }

  // If id is not true, the request comes from the programs page. In that case, we merely call the share function.
  if (id !== true) return share (id);

  // Otherwise, we save the program and then share it.
  // Saving the program makes things way simpler for many reasons: it covers the cases where:
  // 1) there's no saved program; 2) there's no saved program for that user; 3) the program has unsaved changes.
  const name = `${$('#program_name').val()}`;
  const code = get_trimmed_code();
  return saveit(level, lang, name, code, (err: any, resp: any) => {
      if (err && err.Warning)
        return error.showWarning(ErrorMessages['Transpile_warning'], err.Warning);
      if (err && err.Error)
        return error.show(ErrorMessages['Transpile_error'], err.Error);
      share(resp.id);
    });

}

export function submit_program (id: string, shared: boolean) {
  if (! auth.profile) return modal.alert (auth.texts['must_be_logged']);
  console.log(shared);
  if (! shared) return modal.alert (auth.texts['must_be_shared']);

  $.ajax({
    type: 'POST',
    url: '/programs/submit',
    data: JSON.stringify({
      id: id
    }),
    contentType: 'application/json',
    dataType: 'json'
  }).done(function(_response) {
    location.reload ();
  });
}

export function copy_to_clipboard (string: string, noAlert: boolean) {
  // https://hackernoon.com/copying-text-to-clipboard-with-javascript-df4d4988697f
  var el = document.createElement ('textarea');
  el.value = string;
  el.setAttribute ('readonly', '');
  el.style.position = 'absolute';
  el.style.left = '-9999px';
  document.body.appendChild (el);

  const selection = document.getSelection();
  const originalSelection = selection && selection.rangeCount > 0 ? selection.getRangeAt(0) : undefined;

  el.select ();
  document.execCommand ('copy');
  document.body.removeChild (el);
  if (originalSelection) {
     document.getSelection()?.removeAllRanges ();
     document.getSelection()?.addRange (originalSelection);
  }
  if (! noAlert) modal.alert (auth.texts['copy_clipboard'], 4000);
}

/**
 * Do a POST with the error to the server so we can log it
 */
function reportClientError(level: string, code: string, client_error: string) {
  $.ajax({
    type: 'POST',
    url: '/report_error',
    data: JSON.stringify({
      level: level,
      code: code,
      page: window.location.href,
      client_error: client_error,
    }),
    contentType: 'application/json',
    dataType: 'json'
  });
}

window.onerror = function reportClientException(message, source, line_number, column_number, error) {

  $.ajax({
    type: 'POST',
    url: '/client_exception',
    data: JSON.stringify({
      message: message,
      source: source,
      line_number: line_number,
      column_number: column_number,
      error: error,
      url: window.location.href,
      user_agent: navigator.userAgent,
    }),
    contentType: 'application/json',
    dataType: 'json'
  });
}

function runPythonProgram(code: string, hasTurtle: boolean, hasWarnings: boolean, cb: () => void) {

  // We keep track of how many programs are being run at the same time to avoid prints from multiple simultaneous programs.
  // Please see note at the top of the `outf` function.
  if (! window.State.programsInExecution) window.State.programsInExecution = 0;
  window.State.programsInExecution++;

  const outputDiv = $('#output');
  outputDiv.empty();

  Sk.pre = "output";
  const turtleConfig = (Sk.TurtleGraphics || (Sk.TurtleGraphics = {}));
  turtleConfig.target = 'turtlecanvas';
  if ($('#adventures').is(":hidden")) {
      turtleConfig.height = 600;
      turtleConfig.worldHeight = 600;
  } else {
      turtleConfig.height = 300;
      turtleConfig.worldHeight = 300;
  }
  turtleConfig.width = 400;
  turtleConfig.worldWidth = 400;

  if (!hasTurtle) {
    // There might still be a visible turtle panel. If the new program does not use the Turtle,
    // remove it (by clearing the '#turtlecanvas' div)
    $('#turtlecanvas').empty();
  } else {
    // Otherwise make sure that it is shown as it might be hidden from a previous code execution.
    $('#turtlecanvas').show();
  }

  Sk.configure({
    output: outf,
    read: builtinRead,
    inputfun: inputFromInlineModal,
    inputfunTakesPrompt: true,
    __future__: Sk.python3,
    timeoutMsg: function () {return ErrorMessages ['Program_too_long']},
    // Give up after three seconds of execution, there might be an infinite loop.
    // This function can be customized later to yield different timeouts for different levels.
    execLimit: (function () {
      // const level = window.State.level;
      return ((hasTurtle) ? 20000 : 3000);
    }) ()
  });

  return Sk.misceval.asyncToPromise(function () {
    return Sk.importMainWithBody("<stdin>", false, code, true);
  }).then(function(_mod) {
    console.log('Program executed');

    // Check if the program was correct but the output window is empty: Return a warning
    if (window.State.programsInExecution === 1 && $('#output').is(':empty') && $('#turtlecanvas').is(':empty')) {
      error.showWarning(ErrorMessages['Transpile_warning'], ErrorMessages['Empty_output']);
    }
    window.State.programsInExecution--;
    if(!hasWarnings) {
      showSuccesMessage();
    }
    if (cb) cb ();
  }).catch(function(err) {
    // Extract error message from error
    console.log(err);
    const errorMessage = errorMessageFromSkulptError(err) || JSON.stringify(err);
    throw new Error(errorMessage);
  });

  /**
   * Get the error messages from a Skulpt error
   *
   * They look like this:
   *
   * {"args":{"v":[{"v":"name 'name' is not defined"}]},"traceback":[{"lineno":3,"colno":0,"filename":"<stdin>.py"}]}
   *
   * Don't know why, so let's be defensive about it.
   */
  function errorMessageFromSkulptError(err: any) {
    const message = err.args && err.args.v && err.args.v[0] && err.args.v[0].v;
    return message;
  }

  function addToOutput(text: string, color: string) {
    $('<span>').text(text).css({ color }).appendTo(outputDiv);
  }

  // output functions are configurable.  This one just appends some text
  // to a pre element.
  function outf(text: string) {
    // If there's more than one program being executed at a time, we ignore it.
    // This happens when a program requiring user input is suspended when the user changes the code.
    if (window.State.programsInExecution > 1) return;
    addToOutput(text, 'white');
    speak(text)
  }

  function builtinRead(x: string) {
    if (Sk.builtinFiles === undefined || Sk.builtinFiles["files"][x] === undefined)
        throw "File not found: '" + x + "'";
    return Sk.builtinFiles["files"][x];
  }

  // This method draws the prompt for asking for user input.
  function inputFromInlineModal(prompt: string) {
    // We give the user time to give input.
    Sk.execStart = new Date (new Date ().getTime () + 1000 * 60 * 60 * 24 * 365);
    $('#turtlecanvas').hide();
    return new Promise(function(ok) {

      window.State.disable_run = true;
      $ ('#runit').css('background-color', 'gray');

      const input = $('#inline-modal input[type="text"]');
      $('#inline-modal .caption').text(prompt);
      input.val('');
      input.attr('placeholder', prompt);
      speak(prompt)

      setTimeout(function() {
        input.focus();
      }, 0);
      $('#inline-modal form').one('submit', function(event) {

        window.State.disable_run = false;
        $ ('#runit').css('background-color', '');

        event.preventDefault();
        $('#inline-modal').hide();
        if (hasTurtle) {
          $('#turtlecanvas').show();
        }
        // We reset the timer to the present moment.
        Sk.execStart = new Date ();
        // We set a timeout for sending back the input, so that the input box is hidden before processing the program.
        // Since processing the program might take some time, this timeout increases the responsiveness of the UI after
        // replying to a query.
        setTimeout (function () {
           ok(input.val());
           $ ('#output').focus ();
        }, 0);

        return false;
      });
      $('#inline-modal').show();
    });
  }
}

function speak(text: string) {
  var selectedURI = $('#speak_dropdown').val();
  if (!selectedURI) { return; }
  var voice = window.speechSynthesis.getVoices().filter(v => v.voiceURI === selectedURI)[0];

  if (voice) {
    let utterance = new SpeechSynthesisUtterance(text);
    utterance.voice = voice;
    utterance.rate = 0.9;
    speechSynthesis.speak(utterance);
  }
}

(() => {
  if (!window.speechSynthesis) { return; /* No point in even trying */ }
  if (!window.State.lang) { return; /* Not on a code page */ }

  /**
   * Show the "speak" checkbox if we find that we have speech support for the
   * current language (showing an initially hidden element is a better experience
   * than hiding an initially shown element... arguably... ?)
   *
   * Also, for funzies: the speechSynthesis.getVoices() array is asynchronously
   * populated *some time* after the page loads... and we won't know when. Keep
   * on testing periodically until we got it or it's taken too long to finish.
   */
  let attempts = 0;
  const timer = setInterval(function() {
    attempts += 1;

    const voices = findVoices(window.State.lang ?? '');

    if (voices.length > 0) {
      for (const voice of voices) {
        $('#speak_dropdown').append($('<option>').attr('value', voice.voiceURI).text('📣 ' + voice.name));
      }

      $('#speak_container').show();

      clearInterval(timer);
    }
    if (attempts >= 20) {  // ~2 seconds
      // Give up
      clearInterval(timer);
    }
  }, 100);

  function findVoices(lang: string) {
    // Our own "lang" is *typically* just the language code, but we also have "pt_BR".
    const m = lang.match(/^([a-z]+)/i);
    if (!m) { return []; }
    const simpleLang = m[1];

    // If the feature doesn't exist in the browser, return null
    if (!window.speechSynthesis) { return []; }
    return window.speechSynthesis.getVoices().filter(voice => voice.lang.startsWith(simpleLang));
  }
})();

export function prompt_unsaved(cb: () => void) {
  // This variable avoids showing the generic native `onbeforeunload` prompt
  window.State.no_unload_prompt = true;
  if (! window.State.unsaved_changes || ! auth.profile) return cb ();
  modal.confirm(auth.texts['unsaved_changes'], cb);
}

export function load_quiz(level: string, lang: string) {
  $('*[data-tabtarget="end"]').html ('<iframe id="quiz-iframe" class="w-full" title="Quiz" src="/quiz/start/' + level + '?lang=' + lang + '"></iframe>');
}

export function get_trimmed_code() {
  try {
    // This module may or may not exist, so let's be extra careful here.
    const whitespace = ace.require("ace/ext/whitespace");
    whitespace.trimTrailingSpace(theGlobalEditor.session, true);
  } catch (e) {
    console.error(e);
  }
  return theGlobalEditor?.getValue();
}

export function confetti_cannon(){
  const canvas = document.getElementById('confetti');
  if (canvas) {
    canvas.classList.remove('hidden');
    // ignore this error, the function comes from CDN for now
    const jsConfetti = new JSConfetti({canvas})
    // timeout for the confetti to fall down
    setTimeout(function(){canvas.classList.add('hidden')}, 3000);
    let adventures = $('#adventures');
    let currentAdventure = $(adventures).find('.tab-selected').attr('data-tab');
    let customLevels = ['turtle', 'rock', 'haunted', 'restaurant', 'fortune', 'songs', 'dice']

    if(customLevels.includes(currentAdventure!)){
      let currentAdventureConfetti = getConfettiForAdventure(currentAdventure?? '');

      // @ts-ignore
      jsConfetti.addConfetti({
        emojis: currentAdventureConfetti,
        emojiSize: 45,
        confettiNumber: 100,
      });
    }

    else{
      jsConfetti.addConfetti();
    }

    const confettiButton = document.getElementById('confetti-button');
    if (confettiButton) {
      confettiButton.classList.add('hidden');
    }
  }
}

function getConfettiForAdventure(adventure: string){
  let emoji = Array.from(ErrorMessages[adventure])
  if (emoji != null){
    return emoji;
  }
  return [['🌈'], ['⚡️'], ['💥'], ['✨'], ['💫']];
}

export function ScrollOutputToBottom(){
$("#output").animate({ scrollTop: $(document).height() }, "slow");
  return false;
}

export function modalStepOne(level: number){
  createModal(level);
  let modal_editor = $('#modal-editor');
  initializeModalEditor(modal_editor);
}

function showSuccesMessage(){
  removeBulb();
  var allsuccessmessages = ErrorMessages['Transpile_success'];
  var randomnum: number = Math.floor(Math.random() * allsuccessmessages.length);
  success.show(allsuccessmessages[randomnum]);
}
function createModal(level:number ){
  let editor = "<div id='modal-editor' data-lskey=\"level_{level}__code\" class=\"w-full flex-1 text-lg rounded\" style='height:200px; width:50vw;'></div>".replace("{level}", level.toString());
  let title = ErrorMessages['Program_repair'];
  modal.alert(editor, 0, title);
}
 function turnIntoAceEditor(element: HTMLElement, isReadOnly: boolean): AceAjax.Editor {
    const editor = ace.edit(element);
    editor.setTheme("ace/theme/monokai");
    if (isReadOnly) {
      editor.setOptions({
        readOnly: true,
        showGutter: false,
        showPrintMargin: false,
        highlightActiveLine: false
      });
    }

    // a variable which turns on(1) highlighter or turns it off(0)
    var highlighter = 1;

    if (highlighter == 1) {
      // Everything turns into 'ace/mode/levelX', except what's in
      // this table. Yes the numbers are strings. That's just JavaScript for you.
      if (window.State.level) {
        const mode = getHighlighter(parseInt(window.State.level));
        editor.session.setMode(mode);
      }
    }
    return editor;
  }

  function initializeModalEditor($editor: JQuery) {
    if (!$editor.length) return;
    // We expose the editor globally so it's available to other functions for resizing
    let editor = turnIntoAceEditor($editor.get(0)!, true);
    theModalEditor = editor;
    error.setEditor(editor);
    //small timeout to make sure the call with fixed code is complete.
    setTimeout(function(){}, 2000);

    window.Range = ace.require('ace/range').Range // get reference to ace/range

    // Load existing code from session, if it exists
    const storage = window.sessionStorage;
    if (storage) {
      const levelKey = $editor.data('lskey');
        let tempIndex = 0;
        let resultString = "";

        if(storage.getItem('fixed_{lvl}'.replace("{lvl}", levelKey))){
          resultString = storage.getItem('fixed_{lvl}'.replace("{lvl}", levelKey))?? "";
          let tempString = ""
          for (let i = 0; i < resultString.length + 1; i++) {
            setTimeout(function() {
              editor.setValue(tempString,tempIndex);
              tempString += resultString[tempIndex];
              tempIndex++;
            }, 150 * i);
          }
        }
        else{
          resultString = storage.getItem('warning_{lvl}'.replace("{lvl}", levelKey))?? "";
          editor.setValue(resultString);
        }
    }

    window.onbeforeunload = () => {
      // The browser doesn't show this message, rather it shows a default message.
      if (window.State.unsaved_changes && !window.State.no_unload_prompt) {
        return auth.texts['unsaved_changes'];
      } else {
        return undefined;
      }
    };

    // *** KEYBOARD SHORTCUTS ***

    let altPressed: boolean | undefined;

    // alt is 18, enter is 13
    window.addEventListener ('keydown', function (ev) {
      const keyCode = ev.keyCode;
      if (keyCode === 18) {
        altPressed = true;
        return;
      }
      if (keyCode === 13 && altPressed) {
        if (!window.State.level || !window.State.lang) {
          throw new Error('Oh no');
        }
        runit (window.State.level, window.State.lang, function () {
          $ ('#output').focus ();
        });
      }
      // We don't use jquery because it doesn't return true for this equality check.
      if (keyCode === 37 && document.activeElement === document.getElementById ('output')) {
        editor.focus ();
        editor.navigateFileEnd ();
      }
    });
    window.addEventListener ('keyup', function (ev) {
      const keyCode = ev.keyCode;
      if (keyCode === 18) {
        altPressed = false;
        return;
      }
    });
    return editor;
  }
export function toggle_developers_mode(example_programs: boolean) {
  if ($('#developers_toggle').is(":checked")) {
      $('#commands-window-total').hide();
      $('#adventures').hide();
  } else {
      // If the example programs are hidden by class customization: keep hidden!
      if (example_programs) {
        $('#commands-window-total').show();
      }
      $('#adventures').show();
  }

  if ($('#adventures').is(":hidden")) {
    $('#editor-area').removeClass('mt-5');
    $('#code_editor').css('height', 36 + "em");
    $('#code_output').css('height', 36 + "em");
  } else {
    $('#editor-area').addClass('mt-5');
    $('#code_editor').height('22rem');
    $('#code_output').height('22rem');
  }
}

export function change_language(lang: string) {
  $.ajax({
    type: 'POST',
    url: '/change_language',
    data: JSON.stringify({
      lang: lang
    }),
    contentType: 'application/json',
    dataType: 'json'
  }).done(function(response: any) {
      if (response.succes){
        location.reload();
      }
    }).fail(function(xhr) {
      console.error(xhr);
    });
}<|MERGE_RESOLUTION|>--- conflicted
+++ resolved
@@ -251,30 +251,26 @@
         }
         return;
       }
-<<<<<<< HEAD
       if (response.Code){
         if ( newly_learned_subjects(level, code) ) {
           console.log("success!");
           let allsuccessmessages: string = ErrorMessages['Transpile_success'];
           var randomnum: number = Math.floor(Math.random() * allsuccessmessages.length);
-          if ( typeof allsuccessmessages === 'object' ) { 
+          if ( typeof allsuccessmessages === 'object' ) {
             // If there is a list of succes messages
-            success.show(allsuccessmessages[randomnum]); 
-          } 
-          else { 
+            success.show(allsuccessmessages[randomnum]);
+          }
+          else {
             // If there is only one succes message
-            success.show(allsuccessmessages); 
-          } 
+            success.show(allsuccessmessages);
+          }
         }
         else {
           console.log("incomplete!")
           success.show(ErrorMessages['Transpile_incomplete']);
         }
       }
-      runPythonProgram(response.Code, response.has_turtle, cb).catch(function(err) {
-=======
-        runPythonProgram(response.Code, response.has_turtle, response.Warning, cb).catch(function(err) {
->>>>>>> 0a428143
+      runPythonProgram(response.Code, response.has_turtle, response.Warning, cb).catch(function(err) {
         console.log(err)
         error.show(ErrorMessages['Execute_error'], err.message);
         reportClientError(level, code, err.message);
