import { ClientMessages } from './client-messages';
import { modal, error, success, tryCatchPopup } from './modal';
import JSZip from "jszip";
import * as Tone from 'tone'
import { Tabs } from './tabs';
import { MessageKey } from './message-translations';
import { turtle_prefix, pressed_prefix, normal_prefix, music_prefix } from './pythonPrefixes'
import { Achievement, Adventure, isServerSaveInfo, ServerSaveInfo } from './types';
import { startIntroTutorial } from './tutorials/tutorial';
import { get_parsons_code, initializeParsons, loadParsonsExercise } from './parsons';
import { checkNow, onElementBecomesVisible } from './browser-helpers/on-element-becomes-visible';
import { incrementDebugLine, initializeDebugger, load_variables, startDebug } from './debugging';
import { localDelete, localLoad, localSave } from './local';
import { initializeLoginLinks } from './auth';
import { postJson, postNoResponse } from './comm';
import { LocalSaveWarning } from './local-save-warning';
import { HedyEditor, EditorType } from './editor';
import { stopDebug } from "./debugging";
import { HedyCodeMirrorEditorCreator } from './cm-editor';
import { initializeTranslation } from './lezer-parsers/tokens';
import { initializeActivity } from './user-activity';

export let theGlobalDebugger: any;
export let theGlobalEditor: HedyEditor;
export let theModalEditor: HedyEditor;
export let theGlobalSourcemap: { [x: string]: any; };
export const theLocalSaveWarning = new LocalSaveWarning();
const editorCreator: HedyCodeMirrorEditorCreator = new HedyCodeMirrorEditorCreator();
let last_code: string;

/**
 * Represents whether there's an open 'ask' prompt
 */
let askPromptOpen = false;
/**
 * Represents whether there's an open 'sleeping' prompt
 */
let sleepRunning = false;

// Many bits of code all over this file need this information globally.
// Not great but it'll do for now until we refactor this file some more.
let theAdventures: Record<string, Adventure> = {};
export let theLevel: number = 0;
export let theLanguage: string = '';
export let theKeywordLanguage: string = 'en';
let theStaticRoot: string = '';
let currentTab: string;
let theUserIsLoggedIn: boolean;
//create a synth and connect it to the main output (your speakers)
//const synth = new Tone.Synth().toDestination();

const synth = new Tone.PolySynth(Tone.Synth).toDestination();

const slides_template = `
<!DOCTYPE html>
<html class="sl-root decks export offline loaded">

<head>
	<meta name="viewport"
		content="width=device-width, initial-scale=1.0, maximum-scale=1.0, user-scalable=no, minimal-ui">
	<meta charset="utf-8">
	<meta http-equiv="X-UA-Compatible" content="IE=edge,chrome=1">
	<title>Slides Level - 1</title>
	<link rel="stylesheet" type="text/css" href="lib/offline-v2.css">
</head>

<body class="reveal-viewport theme-font-montserrat theme-color-white-blue">
	<div class="reveal">
		<div class="slides">
			{replace}
		</div>
	</div>

	<!-- Initialize the presentation -->
	<script>
		Reveal.initialize({
			width: 960,
			height: 700,
			margin: 0.05,


			hash: true,
			controls: true,
			progress: true,
			mouseWheel: false,
			showNotes: false,
			slideNumber: false,
			fragmentInURL: true,

			autoSlide: 0,
			autoSlideStoppable: true,

			autoAnimateMatcher: SL.deck.AutoAnimate.matcher,

			center: false,
			shuffle: false,
			loop: false,
			rtl: false,
			navigationMode: "default",

			transition: "slide",
			backgroundTransition: "slide",

			highlight: {
				escapeHTML: false
			},

			plugins: [RevealZoom, RevealNotes, RevealMarkdown, RevealHighlight]
		});
	</script>
</body>
</html>
`;

export interface InitializeAppOptions {
  readonly level: number;
  readonly keywordLanguage: string;
  /**
   * The URL root where static content is hosted
   */
  readonly staticRoot?: string;
}

/**
 * Initialize "global" parts of the main app
 */
export function initializeApp(options: InitializeAppOptions) {
  theLevel = options.level;
  theKeywordLanguage = options.keywordLanguage;
  theStaticRoot = options.staticRoot ?? '';
  // When we are in Alpha or in dev the static root already points to an internal directory
  theStaticRoot = theStaticRoot === '/' ? '' : theStaticRoot;
  initializeCopyToClipboard();

  // Close the dropdown menu if the user clicks outside of it
  $(document).on("click", function(event){
    // The following is not needed anymore, but it saves the next for loop if the click is not for dropdown.
    if (!$(event.target).closest(".dropdown").length) {
      $(".dropdown-menu").slideUp("medium");
      $(".cheatsheet-menu").slideUp("medium");
      return;
    }

    const allDropdowns = $('.dropdown-menu')
    for (const dd of allDropdowns) {
      // find the closest dropdown button (element) that initiated the event
      const c = $(dd).closest('.dropdown')[0]
      // if the click event target is not within or close to the container, slide up the dropdown menu
      if (!$(event.target).closest(c).length) {
        $(dd).slideUp('fast');
      }
    }
  });

  $("#search_language").on('keyup', function() {
      let search_query = ($("#search_language").val() as string).toLowerCase();
      $(".language").each(function(){
          if ($(this).html().toLowerCase().includes(search_query)) {
              $(this).show();
          } else {
              $(this).hide();
          }
      });
  });

  // All input elements with data-autosubmit="true" automatically submit their enclosing form
  $('*[data-autosubmit="true"]').on('change', (ev) => {
    $(ev.target).closest('form').trigger('submit');
  });

  initializeLoginLinks();

  initializeActivity();
}

export interface InitializeCodePageOptions {
  readonly page: 'code';
  readonly level: number;
  readonly lang: string;
  readonly adventures: Adventure[];
  readonly start_tutorial?: boolean;
  readonly initial_tab: string;
  readonly current_user_name?: string;
  readonly suppress_save_and_load_for_slides?: boolean;
}

/**
 * Initialize the actual code page
 */
export function initializeCodePage(options: InitializeCodePageOptions) {
  theUserIsLoggedIn = !!options.current_user_name;
  if (theUserIsLoggedIn) {
    theLocalSaveWarning.setLoggedIn();
  }

  theAdventures = Object.fromEntries((options.adventures ?? []).map(a => [a.short_name, a]));

  // theLevel will already have been set during initializeApp
  if (theLevel != options.level) {
    throw new Error(`initializeApp set level to ${JSON.stringify(theLevel)} but initializeCodePage sets it to ${JSON.stringify(options.level)}`);
  }
  theLanguage = options.lang;

  // *** EDITOR SETUP ***
  const $editor = $('#editor');
  if ($editor.length) {
    const dir = $("body").attr("dir");
    theGlobalEditor = editorCreator.initializeEditorWithGutter($editor, EditorType.MAIN, dir);
    initializeTranslation({keywordLanguage: theKeywordLanguage, level: theLevel});
    attachMainEditorEvents(theGlobalEditor);
    initializeDebugger({
      editor: theGlobalEditor,
      level: theLevel,
      language: theLanguage,
      keywordLanguage: theKeywordLanguage,
    });
  }

  const anchor = window.location.hash.substring(1);

  const validAnchor = [...Object.keys(theAdventures), 'parsons', 'quiz'].includes(anchor) ? anchor : undefined;

  const tabs = new Tabs({
    // If we're opening an adventure from the beginning (either through a link to /hedy/adventures or through a saved program for an adventure), we click on the relevant tab.
    // We click on `level` to load a program associated with level, if any.
    initialTab: validAnchor ?? options.initial_tab,
  });

  tabs.on('beforeSwitch', () => {
    // If there are unsaved changes, we warn the user before changing tabs.
    saveIfNecessary();
  });

  tabs.on('afterSwitch', (ev) => {
    currentTab = ev.newTab;
    const adventure = theAdventures[currentTab];

    if (!options.suppress_save_and_load_for_slides) {
      // Load initial code from local storage, if available
      const programFromLs = localLoad(currentTabLsKey());
      // if we are in raw (used in slides) we don't want to load from local storage, we always want to show startcode
      if (programFromLs && adventure) {
        adventure.editor_contents = programFromLs.code;
        adventure.save_name = programFromLs.saveName;
        adventure.save_info = 'local-storage';
      }
    }

    reconfigurePageBasedOnTab();
    checkNow();
    theLocalSaveWarning.switchTab();
  });

  initializeSpeech();

  if (options.start_tutorial) {
    startIntroTutorial();
  }

  // Share/hand in modals
  $('#share_program_button').on('click', () => $('#share-modal').show());
  $('#hand_in_button').on('click', () => $('#hand-in-modal').show());
  initializeShareProgramButtons();
  initializeHandInButton();

  if (options.suppress_save_and_load_for_slides) {
    disableAutomaticSaving();
  }

  // Save if user navigates away
  window.addEventListener('beforeunload', () => saveIfNecessary(), { capture: true });

  // Save if program name is changed
  $('#program_name').on('blur', () => saveIfNecessary());
}

function attachMainEditorEvents(editor: HedyEditor) {

  editor.on('change', () => {
    theLocalSaveWarning.setProgramLength(theGlobalEditor.contents.split('\n').length);
  });

  // If prompt is shown and user enters text in the editor, hide the prompt.
  editor.on('change', function() {
    if (askPromptOpen) {
      stopit();
      theGlobalEditor.focus(); // Make sure the editor has focus, so we can continue typing
    }
    if ($('#ask-modal').is(':visible')) $('#inline-modal').hide();
    askPromptOpen = false;
    $('#runit').css('background-color', '');
    theGlobalEditor.clearErrors();
    theGlobalEditor.clearIncorrectLines();
    //removing the debugging state when loading in the editor
    stopDebug();
  });

  editor.on('click', (event: MouseEvent) => {
    editor.skipFaultyHandler(event);
  });

  // *** KEYBOARD SHORTCUTS ***
  let altPressed: boolean | undefined;
  // alt is 18, enter is 13
  window.addEventListener ('keydown', function (ev) {
    const keyCode = ev.keyCode;
    if (keyCode === 18) {
      altPressed = true;
      return;
    }
    if (keyCode === 13 && altPressed) {
      if (!theLevel || !theLanguage) {
        throw new Error('Oh no');
      }
      runit (theLevel, theLanguage, false, "", "run",function () {
        $ ('#output').focus ();
      });
    }
    // We don't use jquery because it doesn't return true for this equality check.
    if (keyCode === 37 && document.activeElement === document.getElementById ('output')) {
      theGlobalEditor.focus();
      theGlobalEditor.moveCursorToEndOfFile();
    }
  });
  window.addEventListener ('keyup', function (ev) {
    triggerAutomaticSave();
    const keyCode = ev.keyCode;
    if (keyCode === 18) {
      altPressed = false;
      return;
    }
  });
}

export interface InitializeViewProgramPageOptions {
  readonly page: 'view-program';
  readonly level: number;
  readonly lang: string;
  readonly code: string;
}

export function initializeViewProgramPage(options: InitializeViewProgramPageOptions) {
  theLevel = options.level;
  theLanguage = options.lang;

  // We need to enable the main editor for the program page as well
  const dir = $("body").attr("dir");
  theGlobalEditor = editorCreator.initializeEditorWithGutter($('#editor'), EditorType.MAIN, dir);
  initializeTranslation({
    keywordLanguage: options.lang,
    level: options.level
  });
  attachMainEditorEvents(theGlobalEditor);
  theGlobalEditor.contents = options.code;
  initializeDebugger({
    editor: theGlobalEditor,
    level: theLevel,
    language: theLanguage,
    keywordLanguage: theKeywordLanguage,
  });
}

export function initializeHighlightedCodeBlocks(where: Element) {
  const dir = $("body").attr("dir");
  initializeParsons();
  if (theLevel) {
    initializeTranslation({
      keywordLanguage: theKeywordLanguage,
      level: theLevel
    })
  }
  // Any code blocks we find inside 'turn-pre-into-ace' get turned into
  // read-only editors (for syntax highlighting)
  for (const container of $(where).find('.turn-pre-into-ace').get()) {
    for (const preview of $(container).find('pre').get()) {
      $(preview)
        .addClass('relative text-lg rounded overflow-x-hidden')
        // We set the language of the editor to the current keyword_language -> needed when copying to main editor
        .attr('lang', theKeywordLanguage);

      // Only turn into an editor if the editor scrolls into view
      // Otherwise, the teacher manual Frequent Mistakes page is SUPER SLOW to load.
      onElementBecomesVisible(preview, () => {
        const codeNode = preview.querySelector('code')
        let code: string;
        // In case it has a child <code> node
        if(codeNode) {
          codeNode.hidden = true
          code = codeNode.innerText
        } else {
          code = preview.textContent || "";
          preview.textContent = "";
        }

        // Create this example editor
        const exampleEditor = editorCreator.initializeReadOnlyEditor(preview, dir);
        // Strip trailing newline, it renders better
        exampleEditor.contents = code;
        exampleEditor.contents = exampleEditor.contents.trimEnd();
        // And add an overlay button to the editor if requested via a show-copy-button class, either
        // on the <pre> itself OR on the element that has the '.turn-pre-into-ace' class.
        if ($(preview).hasClass('show-copy-button') || $(container).hasClass('show-copy-button')) {
          const buttonContainer = $('<div>').addClass('absolute ltr:right-0 rtl:left-0 top-0 mx-1 mt-1').appendTo(preview);
          let symbol = "⇥";
          if (dir === "rtl") {
            symbol = "⇤";
          }
          $('<button>').css({ fontFamily: 'sans-serif' }).addClass('yellow-btn').text(symbol).appendTo(buttonContainer).click(function() {
            if (!theGlobalEditor?.isReadOnly) {
              theGlobalEditor.contents = exampleEditor.contents + '\n';
            }
            update_view("main_editor_keyword_selector", <string>$(preview).attr('lang'));
            stopit();
            clearOutput();
          });
        }
        const levelStr = $(preview).attr('level');
        const lang = $(preview).attr('lang');
        if (levelStr && lang) {
          initializeTranslation({
            keywordLanguage: lang,
            level: parseInt(levelStr, 10),
          })
          exampleEditor.setHighlighterForLevel(parseInt(levelStr, 10));
        }
      });
    }
  }
}

export function getHighlighter(level: number) {
  return `ace/mode/level${level}`;
}

export function stopit() {
  // We bucket-fix stop the current program by setting the run limit to 1ms
  Sk.execLimit = 1;
  clearTimeouts();
  $('#stopit').hide();
  $('#runit').show();
  $('#ask-modal').hide();
  document.onkeydown = null;
  $('#keybinding-modal').hide();
  $('#sleep-modal').hide();
  
  if (sleepRunning) {    
    sleepRunning = false;
  }

  askPromptOpen = false;
}

function clearOutput() {
  const outputDiv = $('#output');
  //Saving the variable button because sk will overwrite the output div
  const variableButton = outputDiv.find('#variable_button');
  const variables = outputDiv.find('#variables');
  outputDiv.empty();

  outputDiv.addClass("overflow-auto");
  outputDiv.append(variableButton);
  outputDiv.append(variables);
  error.hide();
  success.hide();

  // Clear the user created buttons.
  const buttonsDiv = $('#dynamic-buttons');
  buttonsDiv.empty();
  buttonsDiv.hide();
}

export async function runit(level: number, lang: string, raw: boolean, disabled_prompt: string, run_type: "run" | "debug" | "continue", cb: () => void) {
  // Copy 'currentTab' into a variable, so that our event handlers don't mess up
  // if the user changes tabs while we're waiting for a response
  const adventureName = currentTab;

  if (askPromptOpen) {
    // If there is no message -> don't show a prompt
    if (disabled_prompt) {
      return modal.notifyError(disabled_prompt);
    }
    return;
  }

  theLocalSaveWarning.clickRun();

  // We set the run limit to 1ms -> make sure that the previous programs stops (if there is any)
  Sk.execLimit = 1;
  $('#runit').hide();
  $('#stopit').show();
  $('#saveFilesContainer').hide();

  if (run_type !== 'continue') {
    clearOutput();
  }

  try {
    var editor = theGlobalEditor;
    var code = "";
    if ($('#parsons_container').is(":visible")) {
      code = get_parsons_code();
      // We return no code if all lines are empty or there is a mistake -> clear errors and do nothing
      if (!code) {
        editor.clearErrors();
        stopit();
        return;
      } else {
        // Add the onclick on the button -> only show if there is another exercise to load (set with an onclick)
        if ($('#next_parson_button').attr('onclick')) {
          $('#next_parson_button').show();
        }
      }
    } else {
      code = get_active_and_trimmed_code();
      if (code.length == 0) {
        editor.clearErrors()
        stopit();
        return;
      }
    }

    editor.clearErrors()
    removeBulb();
    // console.log('Original program:\n', code);

    const adventure = theAdventures[adventureName];
    let program_data;

    if (run_type === 'run' || run_type === 'debug') {
      try {
        cancelPendingAutomaticSave();
        let data = {
          level: `${level}`,
          code: code,
          lang: lang,
          skip_faulty: false,
          is_debug: run_type === 'debug',
          tutorial: $('#code_output').hasClass("z-40"), // if so -> tutorial mode
          read_aloud : !!$('#speak_dropdown').val(),
<<<<<<< HEAD
          adventure_name: adventure.name,
          raw: raw,
=======
          adventure_name: adventure ? adventure.name : undefined,
>>>>>>> 598804e9

          // Save under an existing id if this field is set
          program_id: isServerSaveInfo(adventure?.save_info) ? adventure.save_info.id : undefined,
          save_name: saveNameFromInput(),
        };

        let response = await postJsonWithAchievements('/parse', data);

        program_data = response;
        console.log('Response', response);

        if (response.Warning && $('#editor').is(":visible")) {
          //storeFixedCode(response, level);
          error.showWarning(ClientMessages['Transpile_warning'], response.Warning);
        }

        showAchievements(response.achievements, false, "");
        if (adventure && response.save_info) {
          adventure.save_info = response.save_info;
          adventure.editor_contents = code;
        }

        if (response.Error) {
          error.show(ClientMessages['Transpile_error'], response.Error);
          if (response.Location && response.Location[0] != "?") {
            //storeFixedCode(response, level);
            // Location can be either [row, col] or just [row].
            theGlobalEditor.highlightError(response.Location[0], response.Location[1]);
          }
          $('#stopit').hide();
          $('#runit').show();
          return;
        }
      } catch (e: any) {
        console.error(e);
        if (e.internetError) {
          error.show(ClientMessages['Connection_error'], ClientMessages['CheckInternet']);
        } else {
          error.show(ClientMessages['Other_error'], ClientMessages['ServerError']);
        }
      }
    } else {
      program_data = theGlobalDebugger.get_program_data();
    }

    runPythonProgram(program_data.Code, program_data.source_map, program_data.has_turtle, program_data.has_pressed, program_data.has_sleep, program_data.has_clear, program_data.has_music, program_data.Warning, cb, run_type).catch(function(err: any) {
      // The err is null if we don't understand it -> don't show anything
      if (err != null) {
        error.show(ClientMessages['Execute_error'], err.message);
        reportClientError(level, code, err.message);
      }
    });


  } catch (e: any) {
    modal.notifyError(e.responseText);
  }
}

export async function saveMachineFiles() {
  const response = await postJsonWithAchievements('/generate_machine_files', {
    level: theLevel,
    code: get_active_and_trimmed_code(),
    lang: theLanguage,
  });

  if (response.filename) {
    // Download the file
    window.location.replace('/download_machine_files/' + response.filename);
  }
}

// We've observed that this code may gets invoked 100s of times in quick succession. Don't
// ever push the same achievement more than once per page load to avoid this.
const ACHIEVEMENTS_PUSHED: Record<string, boolean> = {};

export async function pushAchievement(achievement: string) {
  if (ACHIEVEMENTS_PUSHED[achievement]) {
    return;
  }
  ACHIEVEMENTS_PUSHED[achievement] = true;

  try {
    const response = await postJson('/achievements/push-achievement', { achievement });
    showAchievements(response.achievements, false, "");
  } catch {
    // This might fail commonly with a 403 (not logged in). Ignore any errors anyway.
  }
}

export function closeAchievement() {
  $('#achievement_pop-up').hide();
  if ($('#achievement_pop-up').attr('reload')) {
    $('#achievement_pop-up').removeAttr('reload');
    $('#achievement_pop-up').removeAttr('redirect');
    return location.reload();
  }
  if ($('#achievement_pop-up').attr('redirect')) {
    const redirect = <string>$('#achievement_pop-up').attr('redirect');
    $('#achievement_pop-up').removeAttr('reload');
    $('#achievement_pop-up').removeAttr('redirect');
    return window.location.pathname = redirect;
  }
  // If for some reason both situation don't happen we still want to make sure the attributes are removed
  $('#achievement_pop-up').removeAttr('reload');
  $('#achievement_pop-up').removeAttr('redirect');
}

export async function showAchievements(achievements: Achievement[] | undefined, reload: boolean, redirect: string) {
  if (!achievements || achievements.length === 0) {
    return;
  }

  for (const achievement of achievements) {
    await showAchievement(achievement);
  }

  if (reload) {
    $('#achievement_pop-up').attr('reload', 'true');
    setTimeout(function(){
      $('#achievement_pop-up').removeAttr('reload');
      $('#achievement_pop-up').removeAttr('redirect');
      location.reload();
     }, achievements.length * 6000);
  }
  if (redirect) {
    $('#achievement_pop-up').attr('redirect', redirect);
    setTimeout(function(){
      $('#achievement_pop-up').removeAttr('reload');
      $('#achievement_pop-up').removeAttr('redirect');
      window.location.pathname = redirect;
     }, achievements.length * 6000);
  }
}

function showAchievement(achievement: Achievement) {
  return new Promise<void>((resolve)=>{
        $('#achievement_reached_title').text('"' + achievement[0] + '"');
        $('#achievement_reached_text').text(achievement[1]);
        $('#achievement_reached_statics').text(achievement[2]);
        $('#achievement_pop-up').fadeIn(1000, function () {
          setTimeout(function(){
            $('#achievement_pop-up').fadeOut(1000);
           }, 4000);
        });
        setTimeout(()=>{
            resolve();
        ;} , 6000
        );
    });
}

function removeBulb(){
    const repair_button = $('#repair_button');
    repair_button.hide();
}

/**
 * Called when the user clicks the "Try" button in one of the palette buttons
 */
export function tryPaletteCode(exampleCode: string) {
  if (theGlobalEditor?.isReadOnly) {
    return;
  }
  const lines = theGlobalEditor.contents.split('\n')
  if (lines[lines.length-1] !== '') {
    theGlobalEditor.contents += '\n' + exampleCode;
  } else {
    theGlobalEditor.contents += exampleCode;
  }
  //As the commands try-it buttons only contain english code -> make sure the selected language is english
  if (!($('#editor').attr('lang') == 'en')) {
      $('#editor').attr('lang', 'en');
      update_view("main_editor_keyword_selector", "en");
  }
}

export function viewProgramLink(programId: string) {
  return window.location.origin + '/hedy/' + programId + '/view';
}

export async function delete_program(id: string, index: number, prompt: string) {
  await modal.confirmP(prompt);
  await tryCatchPopup(async () => {
    const response = await postJsonWithAchievements('/programs/delete', { id });
    showAchievements(response.achievement, true, "");
    $('#program_' + index).remove();
    modal.notifySuccess(response.message);
  });
}

function set_favourite(index: number) {
    $('.favourite_program_container').removeClass('text-yellow-400');
    $('.favourite_program_container').addClass('text-white');

    $('#favourite_program_container_' + index).removeClass('text-white');
    $('#favourite_program_container_' + index).addClass('text-yellow-400');
}

export async function set_favourite_program(id: string, index: number, prompt: string) {
  await modal.confirmP(prompt);
  await tryCatchPopup(async () => {
    const response = await postJsonWithAchievements('/programs/set_favourite', { id });
    set_favourite(index)
    modal.notifySuccess(response.message);
  });
}

function change_to_submitted (index: number) {
    // Index is a front-end unique given to each program container and children
    // This value enables us to remove, hide or show specific element without connecting to the server (again)
    $('#non_submitted_button_container_' + index).remove();
    $('#submitted_button_container_' + index).show();
    $('#submitted_header_' + index).show();
    $('#program_' + index).removeClass("border-orange-400");
    $('#program_' + index).addClass("border-gray-400 bg-gray-400");
}

export function submit_program (id: string, index: number) {
  tryCatchPopup(async () => {
    await postJsonWithAchievements('/programs/submit', { id });
    change_to_submitted(index);
  });
}

export function unsubmit_program (id: string) {
  tryCatchPopup(async () => {
    const response = await postJsonWithAchievements('/programs/unsubmit', { id });
    modal.notifySuccess(response.message);
  });
}

export async function set_explore_favourite(id: string, favourite: number) {
  let prompt = "Are you sure you want to remove this program as a \"Hedy\'s choice\" program?";
  if (favourite) {
    prompt = "Are you sure you want to set this program as a \"Hedy\'s choice\" program?";
  }
  await modal.confirmP(prompt);

  await tryCatchPopup(async () => {
    const response = await postJsonWithAchievements('/programs/set_hedy_choice', {
      id: id,
      favourite: favourite
    });

    modal.notifySuccess(response.message);
    $('#' + id).toggleClass('text-white', favourite !== 1);
    $('#' + id).toggleClass('text-yellow-500', favourite === 1);
  });
}

export function report_program(prompt: string, id: string) {
  tryCatchPopup(async () => {
    await modal.confirmP(prompt);
    const response = await postJsonWithAchievements('/programs/report', { id });
    modal.notifySuccess(response.message);
  });
}

export function copy_to_clipboard (string: string, prompt: string) {
  // https://hackernoon.com/copying-text-to-clipboard-with-javascript-df4d4988697f
  var el = document.createElement ('textarea');
  el.value = string;
  el.setAttribute ('readonly', '');
  el.style.position = 'absolute';
  el.style.left = '-9999px';
  document.body.appendChild (el);

  const selection = document.getSelection();
  const originalSelection = selection && selection.rangeCount > 0 ? selection.getRangeAt(0) : undefined;

  el.select ();
  document.execCommand ('copy');
  document.body.removeChild (el);
  if (originalSelection) {
     document.getSelection()?.removeAllRanges ();
     document.getSelection()?.addRange (originalSelection);
  }

  // Hide all modals to make sure the copy clipboard modal is hidden as well -> show alert() with feedback
  modal.hide();
  modal.notifySuccess(prompt, 3000);
}

/**
 * Do a POST with the error to the server so we can log it
 */
function reportClientError(level: number, code: string, client_error: string) {
  postJsonWithAchievements('/report_error', {
    level: `${level}`,
    code: code,
    page: window.location.href,
    client_error: client_error,
  });
}

window.onerror = function reportClientException(message, source, line_number, column_number, error) {
  postJsonWithAchievements('/client_exception', {
    message: message,
    source: source,
    line_number: line_number,
    column_number: column_number,
    error: error,
    url: window.location.href,
    user_agent: navigator.userAgent,
  });
}

export function runPythonProgram(this: any, code: string, sourceMap: any, hasTurtle: boolean, hasPressed: boolean, hasSleep: number[], hasClear: boolean, hasMusic: boolean, hasWarnings: boolean, cb: () => void, run_type: "run" | "debug" | "continue") {
  // If we are in the Parsons problem -> use a different output
  let outputDiv = $('#output');
  let skip_faulty_found_errors = false;
  let warning_box_shown = false;

  if (sourceMap){
    theGlobalSourcemap = sourceMap;
    // We loop through the mappings and underline a mapping if it contains an error
    for (const index in sourceMap) {
      const map = sourceMap[index];

      const range = {
        startLine: map.hedy_range.from_line,
        startColumn: map.hedy_range.from_column,
        endLine: map.hedy_range.to_line,
        endColumn: map.hedy_range.to_column
      }

      if (map.error != null) {
        skip_faulty_found_errors = true;
        theGlobalEditor.setIncorrectLine(range, Number(index));
      }

      // Only show the warning box for the first error shown
      if (skip_faulty_found_errors && !warning_box_shown) {
        error.showFadingWarning(ClientMessages['Execute_error'], ClientMessages['Errors_found']);
        warning_box_shown = true;
      }
    }
  }

  let skulptExternalLibraries:{[index: string]:any} = {
      './extensions.js': {
        path: theStaticRoot + "/vendor/skulpt-stdlib-extensions.js",
      },
  };

  Sk.pre = "output";
  const turtleConfig = (Sk.TurtleGraphics || (Sk.TurtleGraphics = {}));
  turtleConfig.target = 'turtlecanvas';
  // If the adventures are not shown  -> increase height of turtleConfig
  if ($('#adventures-tab').is(":hidden")) {
      turtleConfig.height = 600;
      turtleConfig.worldHeight = 600;
  } else if ($('#turtlecanvas').attr("raw") == 'yes'){
      turtleConfig.height = 150;
      turtleConfig.worldHeight = 250;
  }
  else {
      turtleConfig.height = 300;
      turtleConfig.worldHeight = 300;
  }
  // Always set the width to output panel width -> match the UI
  turtleConfig.width = outputDiv.width();
  turtleConfig.worldWidth = outputDiv.width();

  let code_prefix = normal_prefix;

  if (!hasTurtle) {
    // There might still be a visible turtle panel. If the new program does not use the Turtle,
    // remove it (by clearing the '#turtlecanvas' div)
    $('#turtlecanvas').empty();
  }

  if (hasTurtle) {
    code_prefix += turtle_prefix;
    resetTurtleTarget();
    $('#turtlecanvas').show();
  }

  if (hasPressed) {
    code_prefix += pressed_prefix;
  }

  if (hasMusic) {
    code_prefix += music_prefix;
    $('#turtlecanvas').show();
  }

  if (hasSleep) {
    function executeWithDelay(index: number) {
      return new Promise((resolve, reject) => {
        if (index >= hasSleep.length) {
          resolve(reject);
          return;
        }

        const sleepTime = hasSleep[index];
        if (sleepTime) {
          $('#sleep-modal').show();
          sleepRunning = true;
          setTimeout(() => {
            $('#sleep-modal').hide();
            sleepRunning = false;
            setTimeout(() => {
              resolve(reject);
            }, 100);
          }, (sleepTime * 1000) - 100);
        } else {
          setTimeout(() => {
            resolve(reject);
          }, 100);
        }
      });
    }

    async function executeAllDelays() {
      for (let i = 0; i < hasSleep.length; i++) {
        await executeWithDelay(i);
      }
    }
    executeAllDelays()
  }

  code = code_prefix + code;

  (Sk as any).builtins.play = new Sk.builtin.func((notes:any) => {
    //const now = Tone.now()
    const note_name = notes.v;

    //play note_name for the duration of an 16th note
    synth.triggerAttackRelease(note_name, "16n");

  });

  if (run_type === "run") {
    Sk.configure({
      output: outf,
      read: builtinRead,
      inputfun: inputFromInlineModal,
      inputfunTakesPrompt: true,
      setTimeout: timeout,
      __future__: Sk.python3,
      timeoutMsg: function () {
        // If the timeout is 1 this is due to us stopping the program: don't show "too long" warning
        $('#stopit').hide();
        $('#runit').show();
        $('#runit').show();
        if (Sk.execLimit != 1) {
          pushAchievement("hedy_hacking");
          return ClientMessages ['Program_too_long'];
        } else {
          return null;
        }
      },
      // We want to make the timeout function a bit more sophisticated that simply setting a value
      // In levels 1-6 users are unable to create loops and programs with a lot of lines are caught server-sided
      // So: a very large limit in these levels, keep the limit on other ones.
      execLimit: (function () {
        const level = theLevel;
        if (hasTurtle || hasMusic) {
          // We don't want a timeout when using the turtle or music -> just set one for 10 minutes
          return (6000000);
        }
        if (level < 7) {
          // Also on a level < 7 (as we don't support loops yet), a timeout is redundant -> just set one for 5 minutes
          return (3000000);
        }
        // Set a time-out of either 20 seconds when having a sleep and 5 seconds when not
        return ((hasSleep) ? 20000 : 5000);
      }) ()
    });

    const currentProgram: number = Number(sessionStorage.getItem('currentProgram') || 0) + 1;
    sessionStorage.setItem('currentProgram', currentProgram.toString());

    return Sk.misceval.asyncToPromise(() =>
      Sk.importMainWithBody("<stdin>", false, code, true), {
        "*": () => {
          // We don't do anything here...
        }
      },
      currentProgram
     ).then(function(_mod) {
      console.log('Program executed');
      const pythonVariables = Sk.globals;
      load_variables(pythonVariables);
      $('#stopit').hide();
      $('#runit').show();

      document.onkeydown = null;
      $('#keybinding-modal').hide();

      if (hasTurtle) {
        $('#saveFilesContainer').show();
      }

      // Check if the program was correct but the output window is empty: Return a warning
      if ((!hasClear) && $('#output').is(':empty') && $('#turtlecanvas').is(':empty')) {
        pushAchievement("error_or_empty");
        error.showWarning(ClientMessages['Transpile_warning'], ClientMessages['Empty_output']);
        return;
      }
      if (!hasWarnings && code !== last_code) {
          showSuccesMessage(); //FH nov 2023: typo in success :)
          last_code = code;
      }
      if (cb) cb ();
    }).catch(function(err) {
      const errorMessage = errorMessageFromSkulptError(err) || null;
      if (!errorMessage) {
        throw null;
      }
      throw new Error(errorMessage);
    });

  } else if (run_type === "debug") {

    theGlobalDebugger = new Sk.Debugger('<stdin>', incrementDebugLine, stopDebug);
    theGlobalSourcemap = sourceMap;

    Sk.configure({
      output: outf,
      read: builtinRead,
      inputfun: inputFromInlineModal,
      inputfunTakesPrompt: true,
      __future__: Sk.python3,
      debugging: true,
      breakpoints: theGlobalDebugger.check_breakpoints.bind(theGlobalDebugger),
      execLimit: null
    });

    let lines = code.split('\n');
    for (let i = 0; i < lines.length; i++) {
      // lines with dummy variable name are not meant to be shown to the user, skip them.
      if (lines[i].includes("# __BREAKPOINT__") && !lines[i].includes('x__x__x__x')) {
        // breakpoints are 1-indexed
        theGlobalDebugger.add_breakpoint('<stdin>.py', i + 1, '0', false);
      }
    }

    // Do not show success message if we found errors that we skipped
    if (!hasWarnings && code !== last_code && !skip_faulty_found_errors) {
        last_code = code;
    }

    theGlobalDebugger.set_code_starting_line(code_prefix.split('\n').length - 1);
    theGlobalDebugger.set_code_lines(code.split('\n'));
    theGlobalDebugger.set_program_data({
      Code: code,
      source_map: sourceMap,
      has_turtle: hasTurtle,
      has_clear: hasClear,
      has_music: hasMusic,
      Warning: hasWarnings
    });

    startDebug();

    return theGlobalDebugger.startDebugger(
      () => Sk.importMainWithBody("<stdin>", false, code, true),
      theGlobalDebugger
    ).then(
      function () {
        console.log('Program executed');

        $('#stopit').hide();
        $('#runit').show();

        stopDebug();

        document.onkeydown = null;
        $('#keybinding-modal').hide();

        if (hasTurtle) {
          $('#saveFilesContainer').show();
        }

        if (cb) cb ();
      }
    ).catch(function(err: any) {
      const errorMessage = errorMessageFromSkulptError(err) || null;
      if (!errorMessage) {
        throw null;
      }
      throw new Error(errorMessage);
    });

  } else {
    // maybe remove debug marker here
    return theGlobalDebugger.continueForward()
      .catch(function(err: any) {
        console.error(err)
        const errorMessage = errorMessageFromSkulptError(err) || null;
        if (!errorMessage) {
          throw null;
        }
        throw new Error(errorMessage);
    });
  }

  /**
   * Get the error messages from a Skulpt error
   *
   * They look like this:
   *
   * {"args":{"v":[{"v":"name 'name' is not defined"}]},"traceback":[{"lineno":3,"colno":0,"filename":"<stdin>.py"}]}
   *
   * Don't know why, so let's be defensive about it.
   */
  function errorMessageFromSkulptError(err: any) {
    const message = err.args && err.args.v && err.args.v[0] && err.args.v[0].v;
    return message;
  }

  function addToOutput(text: string, color: string) {
    $('<span>').text(text).css({ color }).appendTo(outputDiv);
    scrollOutputToBottom();
  }

  // output functions are configurable.  This one just appends some text
  // to a pre element.
  function outf(text: string) {
    addToOutput(text, 'white');
    speak(text)
  }

  function builtinRead(x: string) {
    if (x in skulptExternalLibraries) {
      const tmpPath = skulptExternalLibraries[x]["path"];
      
      let request = new XMLHttpRequest();
      request.open("GET", tmpPath, false);
      request.send();

      if (request.status !== 200) {
        return void 0
      }

      return request.responseText
    }

    if (Sk.builtinFiles === undefined || Sk.builtinFiles["files"][x] === undefined)
        throw "File not found: '" + x + "'";
    return Sk.builtinFiles["files"][x];
  }

  // This method draws the prompt for asking for user input.
  function inputFromInlineModal(prompt: string) {
    // We give the user time to give input.
    var storage = window.localStorage;
    var debug = storage.getItem("debugLine")
    if (storage.getItem("prompt-" + prompt) == null) {
    Sk.execStart = new Date(new Date().getTime() + 1000 * 60 * 60 * 24 * 365);
    $('#turtlecanvas').hide();
    document.onkeydown = null;
    $('#keybinding-modal').hide();

    return new Promise(function(ok) {
      askPromptOpen = true;

      const input = $('#ask-modal input[type="text"]');
      $('#ask-modal .caption').text(prompt);
      input.val('');
      input.attr('placeholder', prompt);
      speak(prompt)

      setTimeout(function() {
        input.focus();
      }, 0);
      $('#ask-modal form').one('submit', function(event) {
        askPromptOpen = false;
        event.preventDefault();
        $('#ask-modal').hide();

        if (hasTurtle) {
          $('#turtlecanvas').show();
        }

        // We reset the timer to the present moment.
        Sk.execStart = new Date ();
        // We set a timeout for sending back the input, so that the input box is hidden before processing the program.
        // Since processing the program might take some time, this timeout increases the responsiveness of the UI after
        // replying to a query.
        setTimeout (function () {
           ok(input.val());
           if (debug != null) {
              storage.setItem("prompt-" + prompt, input.val()!.toString());
           }
           $ ('#output').focus ();
        }, 0);

          return false;
        });
        $('#ask-modal').show();

        // Scroll the output div to the bottom so you can see the question
        scrollOutputToBottom();
      });
    } else {
      return new Promise(function (ok) {
        ok(storage.getItem("prompt-" + prompt));
      });
    }
  }
}

function resetTurtleTarget() {
    if (Sk.TurtleGraphics !== undefined) {

      let selector = Sk.TurtleGraphics.target;
      let target = typeof selector === "string" ? document.getElementById(selector) : selector;
      if (target !== null && target !== undefined){
        // clear canvas container
        while (target.firstChild) {
          target.removeChild(target.firstChild);
        }
        return target;
      }

    }

    return null;
}

function speak(text: string) {
  var selectedURI = $('#speak_dropdown').val();
  if (!selectedURI) { return; }
  var voice = window.speechSynthesis.getVoices().filter(v => v.voiceURI === selectedURI)[0];

  if (voice) {
    let utterance = new SpeechSynthesisUtterance(text);
    utterance.voice = voice;
    utterance.rate = 0.9;
    speechSynthesis.speak(utterance);
  }
  pushAchievement("make_some_noise");
}

function initializeSpeech() {
  // If we are running under cypress, always show the languages dropdown (even if the browser doesn't
  // have TTS capabilities), so that we can test if the logic for showing the dropdown at least runs
  // successfully.
  const isBeingTested = !!(window as any).Cypress;

  if (!window.speechSynthesis && !isBeingTested) { return; /* No point in even trying */ }
  if (!theLanguage) { return; /* Not on a code page */ }

  /**
   * Show the "speak" checkbox if we find that we have speech support for the
   * current language (showing an initially hidden element is a better experience
   * than hiding an initially shown element... arguably... ?)
   *
   * Also, for funzies: the speechSynthesis.getVoices() array is asynchronously
   * populated *some time* after the page loads... and we won't know when. Keep
   * on testing periodically until we got it or it's taken too long to finish.
   */
  let attempts = 0;
  const timer = setInterval(function() {
    attempts += 1;

    const voices = findVoices(theLanguage);

    if (voices.length > 0 || isBeingTested) {
      for (const voice of voices) {
        $('#speak_dropdown').append($('<option>').attr('value', voice.voiceURI).text('📣 ' + voice.name));
      }

      $('#speak_container').show();

      clearInterval(timer);
    }
    if (attempts >= 20) {  // ~2 seconds
      // Give up
      clearInterval(timer);
    }
  }, 100);

  function findVoices(lang: string) {
    // Our own "lang" is *typically* just the language code, but we also have "pt_BR".
    const m = lang.match(/^([a-z]+)/i);
    if (!m) { return []; }
    const simpleLang = m[1];

    // If the feature doesn't exist in the browser, return null
    if (!window.speechSynthesis) { return []; }
    return window.speechSynthesis.getVoices().filter(voice => voice.lang.startsWith(simpleLang));
  }
}

export function load_quiz(level: string) {
  $('*[data-tabtarget="quiz"]').html ('<iframe id="quiz-iframe" class="w-full" title="Quiz" src="/quiz/start/' + level + '"></iframe>');
}

export function showVariableView() {
// When blue label button is clicked, the view will appear or hide
  const variables = $('#variables');
  if (variables.is(":hidden")) {
    variables.show();
    $("#variables").trigger("click")
  }
  else {
    variables.hide();
  }
}

export async function store_parsons_attempt(order: Array<string>, correct: boolean) {
  try {
    await postJsonWithAchievements('/store_parsons_order', {
      level: theLevel,
      exercise: $('#next_parson_button').attr('current_exercise'),
      order: order,
      correct: correct
    });
  } catch (e) {
    // Let's do nothing: saving is not a user relevant action -> no feedback required
    console.error(e);
  };
}

export function get_active_and_trimmed_code() {
  theGlobalEditor.trimTrailingSpace();
  const storage = window.localStorage;
  const debugLine = storage.getItem("debugLine");
  return theGlobalEditor.getActiveContents(debugLine);
}

export function getEditorContents() {
  return theGlobalEditor.contents;
}

export function confetti_cannon(){
  const canvas = document.getElementById('confetti');
  if (canvas) {
    canvas.classList.remove('hidden');
    // ignore this error, the function comes from CDN for now
    const jsConfetti = new JSConfetti({canvas})
    // timeout for the confetti to fall down
    setTimeout(function(){canvas.classList.add('hidden')}, 3000);
    let adventures = $('#adventures');
    let currentAdventure = $(adventures).find('.tab-selected').attr('data-tab');
    let customLevels = ['turtle', 'rock', 'haunted', 'restaurant', 'fortune', 'songs', 'dice']

    if(customLevels.includes(currentAdventure!)){
      let currentAdventureConfetti = getConfettiForAdventure(currentAdventure ?? '' as any);

      jsConfetti.addConfetti({
        emojis: currentAdventureConfetti,
        emojiSize: 45,
        confettiNumber: 100,
      });
    }
    else {
      jsConfetti.addConfetti();
    }

    const confettiButton = document.getElementById('confetti-button');
    if (confettiButton) {
      confettiButton.classList.add('hidden');
    }
  }
}

function getConfettiForAdventure(adventure: MessageKey){
  if (ClientMessages[adventure]) {
    return Array.from(ClientMessages[adventure]).filter(x => x !== ',' && x !== ' ');
  }
  return [['🌈'], ['⚡️'], ['💥'], ['✨'], ['💫']];
}

/**
 * Scroll the output to bottom immediately
 */
function scrollOutputToBottom() {
  const outputDiv = $('#output');
  outputDiv.scrollTop(outputDiv.prop('scrollHeight'));
}

export function modalStepOne(level: number){
  createModal(level);
  let $modalEditor = $('#modal-editor');
  if ($modalEditor.length) {
    const dir = $("body").attr("dir");
    theModalEditor = editorCreator.initializeEditorWithGutter($modalEditor, EditorType.MODAL, dir);
  }
}

function showSuccesMessage(){
  removeBulb();
  var allsuccessmessages = ClientMessages['Transpile_success'].split('\n');
  var randomnum: number = Math.floor(Math.random() * allsuccessmessages.length);
  success.show(allsuccessmessages[randomnum]);
}

function createModal(level:number ){
  let editor = "<div id='modal-editor' class=\"w-full flex-1 text-lg rounded\" style='height:200px; width:50vw;'></div>".replace("{level}", level.toString());
  let title = ClientMessages['Program_repair'];
  modal.repair(editor, 0, title);
}

export function toggleDevelopersMode(event='click', enforceDevMode: boolean) {
  let enable: boolean = false;
  switch (event) {
    case 'load':
      const lastSelection = window.localStorage.getItem('developer_mode') === 'true';
      enable = enforceDevMode || lastSelection;
      $('#developers_toggle').prop('checked', enable);
      break;

    case 'click':
      // Toggled
      enable = $('#developers_toggle').prop('checked');
      window.localStorage.setItem('developer_mode', `${enable}`);
      if (enable) {
        pushAchievement("lets_focus");
      }
      break;
  }

  // DevMode hides the tabs and makes resizable elements track the appropriate size.
  // (Driving from HTML attributes is more flexible on what gets resized, and avoids duplicating
  // size literals between HTML and JavaScript).
  $('#adventures').toggle(!enable);
  // Parsons dont need a fixed height
  if (currentTab === 'parsons') return
  $('[data-devmodeheight]').each((_, el) => {
    const heights = $(el).data('devmodeheight').split(',') as string[];
    $(el).css('height', heights[enable ? 1 : 0]);
  });
}

export function saveForTeacherTable(table: string) {
  let open = window.localStorage.getItem(table);
  const arrow = document.querySelector('#' + table + '_arrow') as HTMLElement;
  if (open == 'true'){
    window.localStorage.setItem(table, 'false')
    $('#' + table).hide();
    arrow.classList.remove('rotate-180');
  } else {
    window.localStorage.setItem(table, 'true')
    $('#' + table).show();
    arrow.classList.add('rotate-180');
  }
}

export function getForTeacherTable(table: string) {
  let open = window.localStorage.getItem(table);
  const arrow = document.querySelector('#' + table + '_arrow') as HTMLElement;
  if (open == 'true'){
    $('#' + table).show();
    arrow.classList.add('rotate-180');
  } else {
    $('#' + table).hide()
    arrow.classList.remove('rotate-180');
  }
}

/**
 * Run a code block, show an error message if we catch an exception
 */
export async function tryCatchErrorBox(cb: () => void | Promise<void>) {
  try {
    return await cb();
  } catch (e: any) {
    console.log('Error', e);
    error.show(ClientMessages['Transpile_error'], e.message);
  }
}

export function toggle_keyword_language(current_lang: string, new_lang: string) {
  tryCatchErrorBox(async () => {
    const response = await postJsonWithAchievements('/translate_keywords', {
      code: theGlobalEditor.contents,
      start_lang: current_lang,
      goal_lang: new_lang,
      level: theLevel,
    });

  if (response.success) {
    const code = response.code
    theGlobalEditor.contents = code;
    const saveName = saveNameFromInput();

    // save translated code to local storage
    // such that it can be fetched after reload
    localSave(currentTabLsKey(), { saveName, code });
    $('#editor').attr('lang', new_lang);

    // update the whole page (example codes)
    const hash = window.location.hash;
    const queryString = window.location.search;
    const urlParams = new URLSearchParams(queryString);
    urlParams.set('keyword_language', new_lang)
    window.location.search = urlParams.toString()
    window.open(hash, "_self");
    }
  });
}

export function toggle_blur_code() {
  // Switch the both icons from hiding / showing
  $('.blur-toggle').toggle();

  // Keep track of a element attribute "blurred" to indicate if blurred or not
  if ($('#editor').attr('blurred') == 'true') {
    $('#editor').css("filter", "");
    $('#editor').css("-webkit-filter", "");
    $('#editor').attr('blurred', 'false');
  } else {
    $('#editor').css("filter", "blur(3px)");
    $('#editor').css("-webkit-filter", "blur(3px)");
    $('#editor').attr('blurred', 'true');
  }
}

export async function change_language(lang: string) {
  await tryCatchPopup(async () => {
    const response = await postJsonWithAchievements('/change_language', { lang });
    if (response.succes) {
      const queryString = window.location.search;
      const urlParams = new URLSearchParams(queryString);

      if (lang === 'en' || urlParams.get("language") !== null) {
        urlParams.set("language", lang)
        urlParams.set('keyword_language', lang);
        window.location.search = urlParams.toString();
      } else {
        location.reload();
      }
    }
  });
}

/**
 * Post JSON, return the result on success, throw an exception on failure
 *
 * Automatically handles any achievements the server might send our way.
 */
async function postJsonWithAchievements(url: string, data: any): Promise<any> {
  const response = await postJson(url, data);
  showAchievements(response.achievement, true, "");
  return response;
}


function update_view(selector_container: string, new_lang: string) {
  $('#' + selector_container + ' > div').map(function() {
    if ($(this).attr('lang') == new_lang) {
      $(this).show();
    } else {
      $(this).hide();
    }
  });
}

export function select_profile_image(image: number) {
  $('.profile_image').removeClass("border-2 border-blue-600");
  $('#profile_image_' + image).addClass("border-2 border-blue-600");
  $('#image').val(image);
}

export function filter_admin() {
  const params: Record<string, any> = {};

  const filter = $('#admin_filter_category').val();
  params['filter'] = filter;

  if ($('#hidden-page-input').val()) {
    params['page'] = $('#hidden-page-input').val();
  }

  switch (filter) {
    case 'email':
    case 'username':
      params['substring'] = $('#email_filter_input').val();
      break;
    case 'language':
      params['language'] = $('#language_filter_input').val();
      break;
    case 'keyword_language':
      params['keyword_language'] = $('#keyword_language_filter_input').val();
      break;
    default:
      params['start'] = $('#admin_start_date').val();
      params['end'] = $('#admin_end_date').val();
      break;
  }

  const queryString = Object.entries(params).map(([k, v]) => k + '=' + encodeURIComponent(v)).join('&');
  window.open('?' + queryString, '_self');
}

export function hide_editor() {
  $('#fold_in_toggle_container').hide();
  $('#code_editor').toggle();
  $('#code_output').addClass('col-span-2');
  $('#fold_out_toggle_container').show();
}

export function show_editor() {
  $('#fold_out_toggle_container').hide();
  $('#code_editor').toggle();
  $('#code_output').removeClass('col-span-2');
  $('#fold_in_toggle_container').show();
}

// See https://github.com/skulpt/skulpt/pull/579#issue-156538278 for the JS version of this code
// We support multiple timers, even though it's unlikely we would ever need them
let timers: number[] = [];

const timeout = (func: () => void, delay: number) => {
  let id: number;
  const wrapper = () => {
    let idx = timers.indexOf(id);
    if (idx > -1) {
      timers.splice(idx, 1);
    }
    func();
  };
  id = window.setTimeout(wrapper, delay);
  timers.push(id);
};

const clearTimeouts = () => {
  timers.forEach(clearTimeout);
  timers = [];
};

export function downloadSlides(level: number) {
  var iframe : any = document.getElementById(`level-${level}-slides`)!;
  iframe.setAttribute('src',`/slides/${level}`);
  $(`#level-${level}-slides`).on('load', function (){
    var innerDoc = iframe.contentDocument || iframe.contentWindow.document;
    var slides = innerDoc.getElementsByTagName('section');
    var slidesHTML = ''
    for (let i = 0; i < slides.length; i++) {
      var innerIframe = slides[i].getElementsByTagName('iframe');
      for (let j = 0; j < innerIframe.length; j++) {
        var a = document.createElement('a');
        a.href = 'https://www.hedy.org' + innerIframe[j].getAttribute('src');
        a.appendChild(document.createTextNode(a.href));
        slides[i].appendChild(a);
        slides[i].removeChild(innerIframe[j]);
      }
      slidesHTML += '\n'+ slides[i].outerHTML;
    }

    var template = slides_template.replace('{replace}', slidesHTML);
    var zip = JSZip();
    zip.file('index.html', template);
    zip.folder("lib");
    zip.folder(`hedy-level-${level}`);
    zip.generateAsync({type: 'blob'})
       .then(function(content: any) {
          download(content, `hedy-level-${level}.zip`, "zip");
       });
  })
}

function download(data: any, filename: any, type: any) {
  var file = new Blob([data], {type: type});
  var a = document.createElement("a"),
  url = URL.createObjectURL(file);
  a.href = url;
  a.download = filename;
  document.body.appendChild(a);
  a.click();
  setTimeout(function() {
    document.body.removeChild(a);
    window.URL.revokeObjectURL(url);
  }, 0);
}

/**
 * Hide all things that may have been dynamically shown when switching tabs
 *
 * Reset the state of the editor.
 */
function resetWindow() {
  $('#warningbox').hide ();
  $('#errorbox').hide ();
  $('#okbox').hide ();
  $('#repair_button').hide();
  const output = $('#output');
  const variable_button = $(output).find('#variable_button');
  const variables = $(output).find('#variables');
  output.empty();
  $('#turtlecanvas').empty();
  output.append(variable_button);
  output.append(variables);
  theGlobalEditor?.clearSelection();
  theGlobalEditor?.clearBreakpoints();
}

/**
 * Update page element visibilities/states based on the state of the current tab
 */
function updatePageElements() {
  const isCodeTab = !(currentTab === 'quiz' || currentTab === 'parsons');

  // .toggle(bool) sets visibility based on the boolean

  // Explanation area is visible for non-code tabs, or when we are NOT in developer's mode
  $('#adventures-tab').toggle(!(isCodeTab && $('#developers_toggle').is(":checked")));
  $('#developers_toggle_container').toggle(isCodeTab);
  $('#level-header input').toggle(isCodeTab);
  $('#parsons_code_container').toggle(currentTab === 'parsons');
  $('#editor-area').toggle(isCodeTab || currentTab === 'parsons');
  $('#editor').toggle(isCodeTab);
  $('#debug_container').toggle(isCodeTab);
  $('#program_name_container').toggle(isCodeTab);
  theGlobalEditor.isReadOnly = false;

  const adventure = theAdventures[currentTab];
  if (adventure) {
    const saveInfo: ServerSaveInfo = isServerSaveInfo(adventure.save_info)
      ? adventure.save_info
      : { id : '*dummy*' };

    // SHARING SETTINGS
    // Star on "share" button is filled if program is already public, outlined otherwise
    const isPublic = !!saveInfo.public;
    $('#share_program_button')
      .toggleClass('active-bluebar-btn', isPublic);
    $(`#share-${isPublic ? 'public' : 'private'}`).prop('checked', true);

    // Show <...data-view="if-public-url"> only if we have a public url
    $('[data-view="if-public"]').toggle(isPublic);
    $('[data-view="if-public-url"]').toggle(!!saveInfo.public_url);
    $('input[data-view="public-url"]').val(saveInfo.public_url ?? '');

    // Paper plane on "hand in" button is filled if program is already submitted, outlined otherwise
    const isSubmitted = !!saveInfo.submitted;
    $('#hand_in_button')
      .toggleClass('active-bluebar-btn', isSubmitted);

    // Show <...data-view="if-submitted"> only if we have a public url
    $('[data-view="if-submitted"]').toggle(isSubmitted);
    $('[data-view="if-not-submitted"]').toggle(!isSubmitted);

    theGlobalEditor.isReadOnly = isSubmitted;
  }
}

/**
 * After switching tabs, show/hide elements
 */
function reconfigurePageBasedOnTab() {
  resetWindow();

  updatePageElements();
  if (currentTab === 'parsons') {
    loadParsonsExercise(theLevel, 1);
    // remove the fixed height from the editor
    document.getElementById('code_editor')!.style.height = '100%'
    document.getElementById('code_output')!.style.height = '100%'
    return;
  } else {
    $('[data-devmodeheight]').each((_, el) => {
      const heights = $(el).data('devmodeheight').split(',') as string[];
      $(el).css('height', heights[0]);
    });
  }

  const adventure = theAdventures[currentTab];
  if (adventure) {
    $ ('#program_name').val(adventure.save_name);
    theGlobalEditor.contents = adventure.editor_contents;
  }
}

/**
 * Find the containing modal for the event target, and close it
 *
 * The modal will be the containing HTML element that has data-modal="true".
 *
 * Intended to be used from HTML: click="hedyApp.closeContainingModal(this)"
 */
export function closeContainingModal(target: HTMLElement) {
  $(target).closest('[data-modal="true"]').hide();
}

function initializeShareProgramButtons() {
  $('input[type="radio"][name="public"]').on('change', (ev) => {
    if ((ev.target as HTMLInputElement).checked) {
      // Async-safe copy of current tab
      const adventure = theAdventures[currentTab];

      tryCatchPopup(async () => {
        await saveIfNecessary();

        const saveInfo = isServerSaveInfo(adventure?.save_info) ? adventure?.save_info : undefined;
        if (!saveInfo) {
          throw new Error('This program does not have an id');
        }
        await postNoResponse(`/programs/share/${saveInfo.id}`, {})
      });
    }
  })
}

function initializeHandInButton() {
  $('#do_hand_in_button').on('click', () => {
      // Async-safe copy of current tab
      const adventure = theAdventures[currentTab];

      tryCatchPopup(async () => {
        await saveIfNecessary();

        const saveInfo = isServerSaveInfo(adventure?.save_info) ? adventure.save_info : undefined;
        if (!saveInfo) {
          throw new Error('This program does not have an id');
        }
        const response = await postJsonWithAchievements('/programs/submit', {
          id: saveInfo.id,
        });

        modal.notifySuccess(response.message);
        if (response.save_info) {
          adventure.save_info = response.save_info;
        }
        updatePageElements();
      });
  });
}

/**
 * Initialize copy to clipboard buttons.
 *
 * For all elements with data-action="copy-to-clipboard", find the containing
 * data-copy="container" items and an <input> in there, and copy it to the clipboard.
 */
function initializeCopyToClipboard() {
  $('[data-action="copy-to-clipboard"]').on('click', (ev) => {
    const text = $(ev.target).closest('[data-copy="container"]').find('input').val();
    if (typeof text === 'string') {
      copy_to_clipboard(text, ClientMessages.copy_link_to_share);
    }
  });
}

function saveNameFromInput(): string {
  return $('#program_name').val() as string;
}

function programNeedsSaving(adventureName: string) {
  const adventure = theAdventures[adventureName];
  if (!adventure) {
    return false;
  }

  // We need to save if the content changed, OR if we have the opportunity to
  // save a program that was loaded from local storage to the server.
  // (Submitted programs are never saved again).
  const programChanged = theGlobalEditor.contents !== adventure.editor_contents;
  const nameChanged = $('#program_name').val() !== adventure.save_name;
  const localStorageCanBeSavedToServer = theUserIsLoggedIn && adventure.save_info === 'local-storage';
  const isUnchangeable = isServerSaveInfo(adventure.save_info) ? adventure.save_info.submitted : false;

  // Do not autosave the program if the size is very small compared to the previous
  // save. This protects against accidental `Ctrl-A, hit a key` and everything is gone. Clicking the
  // "Run" button will always save regardless of size.
  const wasSavedBefore = adventure.save_info !== undefined;
  const suspiciouslySmallFraction = 0.5;
  const programSuspiciouslyShrunk = wasSavedBefore && theGlobalEditor.contents.length < adventure.editor_contents.length * suspiciouslySmallFraction;

  return (programChanged || nameChanged || localStorageCanBeSavedToServer) && !isUnchangeable && !programSuspiciouslyShrunk;
}

/**
 * (Re)set a timer to trigger a save in N second
 */
let saveTimer: number | undefined;
export function triggerAutomaticSave() {
  const saveSeconds = 20;
  cancelPendingAutomaticSave();
  saveTimer = window.setTimeout(() => saveIfNecessary(), saveSeconds * 1000);
}

function cancelPendingAutomaticSave() {
  if (saveTimer) {
    window.clearTimeout(saveTimer);
  }
}


let autoSaveEnabled = true;

function disableAutomaticSaving() {
  autoSaveEnabled = false;
}

async function saveIfNecessary() {
  if (!autoSaveEnabled) {
    return;
  }

  // Async-safe copy of current tab
  const adventureName = currentTab;
  const adventure = theAdventures[adventureName];
  if (!programNeedsSaving(adventureName) || !adventure) {
    return;
  }

  console.info('Saving program automatically...');

  const code = theGlobalEditor.contents;
  const saveName = saveNameFromInput();


  if (theUserIsLoggedIn && saveName) {
    const saveInfo = isServerSaveInfo(adventure.save_info) ? adventure.save_info : undefined;
    const response = await postJsonWithAchievements('/programs', {
      level: theLevel,
      lang:  theLanguage,
      name:  saveName,
      code:  code,
      adventure_name: adventureName,
      program_id: saveInfo?.id,
      // We pass 'public' in here to save the backend a lookup
      share: saveInfo?.public,
    });

    // Record that we saved successfully
    adventure.editor_contents = code;
    if (response.save_info) {
      adventure.save_info = response.save_info;
    }
    localDelete(currentTabLsKey());
  } else {
    localSave(currentTabLsKey(), { saveName, code });
    adventure.editor_contents = code;
  }
}

function currentTabLsKey() {
  return `save-${currentTab}-${theLevel}`;
}

export function goToLevel(level: any) {
  const hash = window.location.hash
  let newPath = window.location.pathname.replace(/\/\d+/, `/${level}`);
  if (!newPath.includes(level)) {
    newPath = window.location.pathname + `/${level}`
  }
  window.location.pathname = newPath
  window.location.hash = hash
}<|MERGE_RESOLUTION|>--- conflicted
+++ resolved
@@ -537,12 +537,8 @@
           is_debug: run_type === 'debug',
           tutorial: $('#code_output').hasClass("z-40"), // if so -> tutorial mode
           read_aloud : !!$('#speak_dropdown').val(),
-<<<<<<< HEAD
-          adventure_name: adventure.name,
+          adventure_name: adventureName,
           raw: raw,
-=======
-          adventure_name: adventure ? adventure.name : undefined,
->>>>>>> 598804e9
 
           // Save under an existing id if this field is set
           program_id: isServerSaveInfo(adventure?.save_info) ? adventure.save_info.id : undefined,
