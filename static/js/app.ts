--- conflicted
+++ resolved
@@ -1026,18 +1026,15 @@
       }) ()
     });
 
-<<<<<<< HEAD
     (Sk as any).builtins.play = new Sk.builtin.func((notes:any) => {
         //const now = Tone.now()
         const note_name = notes.v;
 
-        //play a middle 'C' for the duration of an 8th note
+        //play note_name for the duration of an 16th note
         synth.triggerAttackRelease(note_name, "16n");
 
     });
-  
-=======
->>>>>>> 9d6bba8e
+
     return Sk.misceval.asyncToPromise(() =>
       Sk.importMainWithBody("<stdin>", false, code, true), {
         "*": () => {
