--- conflicted
+++ resolved
@@ -18,19 +18,10 @@
 import { HedyEditor } from './editor';
 import { HedyAceEditorCreator } from './ace-editor';
 
-<<<<<<< HEAD
 export let theGlobalEditor: HedyEditor;
 export let theModalEditor: HedyEditor;
+export let theGlobalSourcemap: { [x: string]: any; };
 export const theLocalSaveWarning = new LocalSaveWarning();
-=======
-// const MOVE_CURSOR_TO_BEGIN = -1;
-const MOVE_CURSOR_TO_END = 1;
-
-export let theGlobalEditor: AceAjax.Editor;
-export let theModalEditor: AceAjax.Editor;
-export let theGlobalSourcemap: { [x: string]: any; };
-const theLocalSaveWarning = new LocalSaveWarning();
->>>>>>> b5a0a27f
 let markers: Markers;
 const editorCreator: HedyAceEditorCreator = new HedyAceEditorCreator();
 let last_code: string;
@@ -261,115 +252,7 @@
   theLanguage = options.lang;
 
   // We need to enable the main editor for the program page as well
-<<<<<<< HEAD
   theGlobalEditor = editorCreator.initializeMainEditor($('#editor'));
-=======
-  initializeMainEditor($('#editor'));
-}
-
-/**
- * Initialize the main editor and attach all the required event handlers
- */
-function initializeMainEditor($editor: JQuery) {
-  if (!$editor.length) return;
-
-  // Set const value to determine the current page direction -> useful for ace editor settings
-  const dir = $("body").attr("dir");
-
-  // We expose the editor globally so it's available to other functions for resizing
-  var editor = turnIntoAceEditor($editor.get(0)!, $editor.data('readonly'), true);
-  theGlobalEditor = editor;
-  theGlobalEditor.setShowPrintMargin(false);
-  theGlobalEditor.renderer.setScrollMargin(0, 0, 0, 20)
-  theGlobalEditor.addEventListener('change', () => {
-    theLocalSaveWarning.setProgramLength(theGlobalEditor.getValue().split('\n').length);
-    markers.clearIncorrectLines();
-  });
-  error.setEditor(editor);
-  markers = new Markers(theGlobalEditor);
-
-  window.Range = ace.require('ace/range').Range // get reference to ace/range
-
-  if (dir === "rtl") {
-      editor.setOptions({ rtl: true });
-  }
-
-  // If prompt is shown and user enters text in the editor, hide the prompt.
-  editor.on('change', function () {
-    if (askPromptOpen) {
-      stopit();
-      editor.focus(); // Make sure the editor has focus, so we can continue typing
-    }
-    if ($('#ask-modal').is(':visible')) $('#inline-modal').hide();
-    askPromptOpen = false;
-    $ ('#runit').css('background-color', '');
-
-    clearErrors(editor);
-    //removing the debugging state when loading in the editor
-    stopDebug();
-  });
-
-  // *** KEYBOARD SHORTCUTS ***
-
-  let altPressed: boolean | undefined;
-
-  // alt is 18, enter is 13
-  window.addEventListener ('keydown', function (ev) {
-    const keyCode = ev.keyCode;
-    if (keyCode === 18) {
-      altPressed = true;
-      return;
-    }
-    if (keyCode === 13 && altPressed) {
-      if (!theLevel || !theLanguage) {
-        throw new Error('Oh no');
-      }
-      runit (theLevel, theLanguage, "", function () {
-        $ ('#output').focus ();
-      });
-    }
-    // We don't use jquery because it doesn't return true for this equality check.
-    if (keyCode === 37 && document.activeElement === document.getElementById ('output')) {
-      editor.focus ();
-      editor.navigateFileEnd ();
-    }
-  });
-  window.addEventListener ('keyup', function (ev) {
-    triggerAutomaticSave();
-    const keyCode = ev.keyCode;
-    if (keyCode === 18) {
-      altPressed = false;
-      return;
-    }
-  });
-
-  // *** Debugger ***
-  initializeDebugger({
-    editor: theGlobalEditor,
-    markers,
-    level: theLevel,
-    language: theLanguage,
-  });
-
-  // We show the error message when clicking on the skipped code
-  theGlobalEditor.on("click", function(e) {
-    let position = e.getDocumentPosition()
-    position = e.editor.renderer.textToScreenCoordinates(position.row, position.column)
-
-    let element = document.elementFromPoint(position.pageX, position.pageY)
-    if (element !== null && element.className.includes("ace_incorrect_hedy_code")){
-      let mapIndex = element.classList[0].replace('ace_incorrect_hedy_code_', '');
-      let mapError = theGlobalSourcemap[mapIndex];
-
-      $('#okbox').hide ();
-      $('#warningbox').hide();
-      $('#errorbox').hide();
-      error.show(ClientMessages['Transpile_error'], mapError.error);
-    }
-  })
-
-  return editor;
->>>>>>> b5a0a27f
 }
 
 export function initializeHighlightedCodeBlocks(where: Element) {
