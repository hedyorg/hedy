--- conflicted
+++ resolved
@@ -7,11 +7,7 @@
 import { Tabs } from './tabs';
 import { MessageKey } from './message-translations';
 import { turtle_prefix, pygame_prefix, normal_prefix } from './pythonPrefixes'
-<<<<<<< HEAD
 import { Adventure } from './types';
-=======
-import { Adventure, Program } from './types';
->>>>>>> 72cba453
 import { startIntroTutorial } from './tutorials/tutorial';
 import { loadParsonsExercise } from './parsons';
 import { onElementBecomesVisible } from './browser-helpers/on-element-becomes-visible';
@@ -108,10 +104,7 @@
 `;
 
 export interface InitializeAppOptions {
-<<<<<<< HEAD
-=======
   readonly level: number;
->>>>>>> 72cba453
   readonly keywordLanguage: string;
 }
 
@@ -119,15 +112,11 @@
  * Initialize "global" parts of the main app
  */
 export function initializeApp(options: InitializeAppOptions) {
-<<<<<<< HEAD
-=======
   theLevel = options.level;
->>>>>>> 72cba453
   initializeSyntaxHighlighter({
     keywordLanguage: options.keywordLanguage,
   });
   initializeHighlightedCodeBlocks(options.keywordLanguage);
-<<<<<<< HEAD
 
   $("#search_language").on('keyup', function() {
       let search_query = ($("#search_language").val() as string).toLowerCase();
@@ -158,19 +147,6 @@
   readonly currentTab: KnockoutObservable<string>;
 }
 
-=======
-}
-
-export interface InitializeCodePageOptions {
-  readonly page: 'code';
-  readonly level: number;
-  readonly lang: string;
-  readonly adventures?: Adventure[];
-  readonly loaded_program?: Program;
-  readonly start_tutorial?: boolean;
-}
-
->>>>>>> 72cba453
 /**
  * Initialize the actual code page
  */
@@ -179,8 +155,11 @@
   const dir = $("body").attr("dir");
 
   theAdventures = Object.fromEntries((options.adventures ?? []).map(a => [a.short_name, a]));
-<<<<<<< HEAD
-  theLevel = options.level;
+
+  // theLevel will already have been set during initializeApp
+  if (theLevel != options.level) {
+    throw new Error(`initializeApp set level to ${JSON.stringify(theLevel)} but initializeCodePage sets it to ${JSON.stringify(options.level)}`);
+  }
   theLanguage = options.lang;
 
   const codePageVm: CodePageViewModel = {
@@ -188,14 +167,6 @@
     currentTab: ko.observable(options.initial_tab),
   };
   ko.applyBindings(codePageVm);
-=======
-
-  // theLevel will already have been set during initializeApp
-  if (theLevel != options.level) {
-    throw new Error(`initializeApp set level to ${JSON.stringify(theLevel)} but initializeCodePage sets it to ${JSON.stringify(options.level)}`);
-  }
-  theLanguage = options.lang;
->>>>>>> 72cba453
 
   // Set the loaded program (directly requested by link with id) into the dictionary of adventures.
   // We will automatically switch to the tab of the loaded program and load it in response to the tab
