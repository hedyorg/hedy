--- conflicted
+++ resolved
@@ -532,19 +532,6 @@
   if (reloadOnExpiredSession ()) return;
 
   try {
-<<<<<<< HEAD
-    // If there's no session but we want to save the program, we store the program data in localStorage and redirect to /login.
-    if (! auth.profile) {
-       return modal.confirm (prompt, function () {
-         // If there's an adventure_name, we store it together with the level, because it won't be available otherwise after signup/login.
-         if (window.State && window.State.adventure_name && !Array.isArray(level)) level = [level, window.State.adventure_name];
-         localStorage.setItem ('hedy-first-save', JSON.stringify ([level, lang, name, code]));
-         window.location.pathname = '/login';
-       });
-    }
-
-=======
->>>>>>> 29167e17
     $.ajax({
       type: 'POST',
       url: '/programs/duplicate-check',
