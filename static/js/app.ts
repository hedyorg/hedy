--- conflicted
+++ resolved
@@ -1253,7 +1253,6 @@
 
 export function filter_admin() {
   const filter = $('#admin_filter_category').val();
-<<<<<<< HEAD
   if (filter == "email") {
     const substring = $('#email_filter_input').val();
     window.open('?filter=' + filter + "&substring=" + substring, "_self");
@@ -1262,11 +1261,4 @@
     const end_date = $('#admin_end_date').val();
     window.open('?filter=' + filter + "&start=" + start_date + "&end=" + end_date, "_self");
   }
-}
-=======
-  const start_date = $('#admin_start_date').val();
-  console.log(start_date)
-  const end_date = $('#admin_end_date').val();
-  window.open('?filter=' + filter + "&start=" + start_date + "&end=" + end_date, "_self");
-}
->>>>>>> cbc95b48
+}