// It's important that this file gets loaded first
import './syntaxLang-en';
import './syntaxLang-es';
import './syntaxLang-nl';
import './syntaxModesRules';

import { modal, error, success } from './modal';
import { auth } from './auth';

export let theGlobalEditor: AceAjax.Editor;
export let theModalEditor: AceAjax.Editor;

var StopExecution = false;

(function() {
  // A bunch of code expects a global "State" object. Set it here if not
  // set yet.
  if (!window.State) {
    window.State = {};
  }

  // *** EDITOR SETUP ***
  initializeMainEditor($('#editor'));

  // Any code blocks we find inside 'turn-pre-into-ace' get turned into
  // read-only editors (for syntax highlighting)
  for (const preview of $('.turn-pre-into-ace pre').get()) {
    $(preview).addClass('text-lg rounded');
    const exampleEditor = turnIntoAceEditor(preview, true)
    // Fits to content size
    exampleEditor.setOptions({ maxLines: Infinity });
    exampleEditor.setOptions({ minLines: 2 });
    // Strip trailing newline, it renders better
    exampleEditor.setValue(exampleEditor.getValue().replace(/\n+$/, ''), -1);
    // And add an overlay button to the editor, if the no-copy-button attribute isn't there
    if (! $(preview).hasClass('no-copy-button')) {
      const buttonContainer = $('<div>').css({ position: 'absolute', top: 5, right: 5, width: 'auto' }).appendTo(preview);
      $('<button>').attr('title', UiMessages['try_button']).css({ fontFamily: 'sans-serif' }).addClass('green-btn').text('⇥').appendTo(buttonContainer).click(function() {
        theGlobalEditor?.setValue(exampleEditor.getValue() + '\n');
      });
    } else {
      if($(preview).attr('id')){
        // @ts-ignore
        let level = String($(preview).attr('id'));
        const mode = getHighlighter(parseInt(level));
        exampleEditor.session.setMode(mode);
      }
    }
  }

  /**
   * Initialize the main editor and attach all the required event handlers
   */
  function initializeMainEditor($editor: JQuery) {
    if (!$editor.length) return;

    // We expose the editor globally so it's available to other functions for resizing
    var editor = turnIntoAceEditor($editor.get(0)!, $editor.data('readonly'));
    theGlobalEditor = editor;
    error.setEditor(editor);

    window.Range = ace.require('ace/range').Range // get reference to ace/range

    // Load existing code from session, if it exists
    const storage = window.sessionStorage;
    if (storage) {
      const levelKey = $editor.data('lskey');
      const loadedProgram = $editor.data('loaded-program');

      // On page load, if we have a saved program and we are not loading a program by id, we load the saved program
      const programFromStorage = storage.getItem(levelKey);
      if (loadedProgram !== 'True' && programFromStorage) {
        editor.setValue(programFromStorage, 1);
      }

      // When the user exits the editor, save what we have.
      editor.on('blur', function(_e: Event) {
        storage.setItem(levelKey, editor.getValue());
      });

      // If prompt is shown and user enters text in the editor, hide the prompt.
      editor.on('change', function () {
        if ($('#inline-modal').is (':visible')) $('#inline-modal').hide();
        window.State.disable_run = false;
        $ ('#runit').css('background-color', '');
        window.State.unsaved_changes = true;

        clearErrors(editor);
      });
    }

    // *** PROMPT TO SAVE CHANGES ***

    window.onbeforeunload = () => {
      // The browser doesn't show this message, rather it shows a default message.
      if (window.State.unsaved_changes && !window.State.no_unload_prompt) {
        return auth.texts['unsaved_changes'];
      } else {
        return undefined;
      }
    };

    // *** KEYBOARD SHORTCUTS ***

    let altPressed: boolean | undefined;

    // alt is 18, enter is 13
    window.addEventListener ('keydown', function (ev) {
      const keyCode = ev.keyCode;
      if (keyCode === 18) {
        altPressed = true;
        return;
      }
      if (keyCode === 13 && altPressed) {
        if (!window.State.level || !window.State.lang) {
          throw new Error('Oh no');
        }
        runit (window.State.level, window.State.lang, function () {
          $ ('#output').focus ();
        });
      }
      // We don't use jquery because it doesn't return true for this equality check.
      if (keyCode === 37 && document.activeElement === document.getElementById ('output')) {
        editor.focus ();
        editor.navigateFileEnd ();
      }
    });
    window.addEventListener ('keyup', function (ev) {
      const keyCode = ev.keyCode;
      if (keyCode === 18) {
        altPressed = false;
        return;
      }
    });
    return editor;
  }

  /**
   * Turn an HTML element into an Ace editor
   */
  function turnIntoAceEditor(element: HTMLElement, isReadOnly: boolean): AceAjax.Editor {
    const editor = ace.edit(element);
    editor.setTheme("ace/theme/monokai");
    if (isReadOnly) {
      editor.setOptions({
        readOnly: true,
        showGutter: false,
        showPrintMargin: false,
        highlightActiveLine: false
      });
    }

    // a variable which turns on(1) highlighter or turns it off(0)
    var highlighter = 1;

    if (highlighter == 1) {
      // Everything turns into 'ace/mode/levelX', except what's in
      // this table. Yes the numbers are strings. That's just JavaScript for you.
      if (window.State.level) {
        const mode = getHighlighter(parseInt(window.State.level));
        editor.session.setMode(mode);
      }
    }

    return editor;
  }
})();

function getHighlighter(level: number) {
  const modeExceptions: Record<string, string> = {
        '9': 'ace/mode/level9and10',
        '10': 'ace/mode/level9and10',
        '18': 'ace/mode/level18and19',
        '19': 'ace/mode/level18and19',
      };
  return modeExceptions[level] || `ace/mode/level` + level;
}

function reloadOnExpiredSession () {
   // If user is not logged in or session is not expired, return false.
   if (! auth.profile || auth.profile.session_expires_at > Date.now ()) return false;
   // Otherwise, reload the page to update the top bar.
   location.reload ();
   return true;
}

function clearErrors(editor: AceAjax.Editor) {
  editor.session.clearAnnotations();
  for (const marker in editor.session.getMarkers(false)) {
    editor.session.removeMarker(marker as any);
  }
}

export function runit(level: string, lang: string, cb: () => void) {
  if (window.State.disable_run) return modal.alert (auth.texts['answer_question'], 3000);
  if (reloadOnExpiredSession ()) return;
  StopExecution = true;

  const outputDiv = $('#output');
  outputDiv.empty();
  $('#turtlecanvas').empty();

  error.hide();
  success.hide();
  try {
    level = level.toString();
    var editor = theGlobalEditor;
    var code = get_trimmed_code();

    clearErrors(editor);
    removeBulb();
    console.log('Original program:\n', code);
    $.ajax({
      type: 'POST',
      url: '/parse',
      data: JSON.stringify({
        level: level,
        code: code,
        lang: lang,
        read_aloud : !!$('#speak_dropdown').val(),
        adventure_name: window.State.adventure_name
      }),
      contentType: 'application/json',
      dataType: 'json'
    }).done(function(response: any) {
      console.log('Response', response);
      if (response.Warning) {
        fix_code(level, lang);
        showBulb(level);
        error.showWarning(ErrorMessages['Transpile_warning'], response.Warning);
      }
      if (response.achievements) {
        showAchievements(response.achievements, false, "");
      }
      if (response.Error) {
        error.show(ErrorMessages['Transpile_error'], response.Error);
        if (response.Location && response.Location[0] != "?") {
          // Location can be either [row, col] or just [row].
          // @ts-ignore
          fix_code(level, lang);
          highlightAceError(editor, response.Location[0], response.Location[1]);
        }
        return;
      }
        runPythonProgram(response.Code, response.has_turtle, response.has_sleep, response.Warning, cb).catch(function(err) {
        // If it is an error we throw due to program execution while another is running -> don't show and log it
        if (!(err.message == "\"program_interrupt\"")) {
          console.log(err);
          error.show(ErrorMessages['Execute_error'], err.message);
          reportClientError(level, code, err.message);
        }
      });
    }).fail(function(xhr) {
      console.error(xhr);
      // https://developer.mozilla.org/en-US/docs/Web/API/XMLHttpRequest/readyState
      if (xhr.readyState < 4) {
        error.show(ErrorMessages['Connection_error'], ErrorMessages['CheckInternet']);
      } else {
        error.show(ErrorMessages['Other_error'], ErrorMessages['ServerError']);
      }
    });

  } catch (e: any) {
    console.error(e);
    error.show(ErrorMessages['Other_error'], e.message);
  }
}
function showBulb(level: string){
  let parsedlevel = parseInt(level);
  if(parsedlevel <= 2){
    const repair_button = document.getElementById("repair_button")!;
    repair_button.style.visibility = "visible";
    repair_button.onclick = function(e){ e.preventDefault();  modalStepOne(parsedlevel)};
  }

}

export function pushAchievement(achievement: string) {
  $.ajax({
    type: 'POST',
    url: '/achievements',
    data: JSON.stringify({
      achievement: achievement
    }),
    contentType: 'application/json',
    dataType: 'json'
    }).done(function(response: any) {
      if (response.achievements) {
        console.log(response.achievements);
        showAchievements(response.achievements, false, "");
      }
  });
}

export function showAchievements(achievements: any[], reload: boolean, redirect: string) {
  fnAsync(achievements, 0);
  if (reload) {
    setTimeout(function(){
      location.reload();
     }, achievements.length * 6000);
  }
  if (redirect) {
    setTimeout(function(){
      window.location.pathname = redirect;
     }, achievements.length * 6000);
  }
}

async function fnAsync(achievements: any[], index: number) {
  await showAchievement(achievements[index]);
  if (index < achievements.length - 1) {
    await fnAsync(achievements, index + 1)
  }
}

function showAchievement(achievement: any[]){
  return new Promise<void>((resolve)=>{
        $('#achievement_reached_title').text('"' + achievement[0] + '"');
        $('#achievement_reached_text').text(achievement[1]);
        $('#achievement_pop-up').fadeIn(1000, function () {
          setTimeout(function(){
            $('#achievement_pop-up').fadeOut(1000);
           }, 4000);
        });
        setTimeout(()=>{
            resolve();
        ;} , 6000
        );
    });
}

function removeBulb(){
    const repair_button = document.getElementById("repair_button")!;
    repair_button.style.visibility = "hidden";
}

export function fix_code(level: string, lang: string){

  if (window.State.disable_run) return modal.alert (auth.texts['answer_question'], 3000);

  if (reloadOnExpiredSession ()) return;

  try {
    level = level.toString();
    var code = get_trimmed_code();
    $.ajax({
      type: 'POST',
      url: '/fix-code',
      data: JSON.stringify({
        level: level,
        code: code,
        lang: lang,
        read_aloud : !!$('#speak_dropdown').val(),
        adventure_name: window.State.adventure_name
      }),
      contentType: 'application/json',
      dataType: 'json'
    }).done(function(response: any) {
      if (response.FixedCode){
        sessionStorage.setItem ("fixed_level_{lvl}__code".replace("{lvl}", level), response.FixedCode);
        showBulb(level);
      }
    }).fail(function(xhr) {
      console.error(xhr);
      // https://developer.mozilla.org/en-US/docs/Web/API/XMLHttpRequest/readyState
      if (xhr.readyState < 4) {
        error.show(ErrorMessages['Connection_error'], ErrorMessages['CheckInternet']);
      } else {
        error.show(ErrorMessages['Other_error'], ErrorMessages['ServerError']);
      }
    });

  } catch (e: any) {
    console.error(e);
    error.show(ErrorMessages['Other_error'], e.message);
  }
}

/**
 * Mark an error location in the ace editor
 *
 * The error occurs at the given row, and optionally has a column and
 * and a length.
 *
 * If 'col' is not given, the entire line will be highlighted red. Otherwise
 * the character at 'col' will be highlighted, optionally extending for
 * 'length' characters.
 *
 * 'row' and 'col' are 1-based.
 */
function highlightAceError(editor: AceAjax.Editor, row: number, col?: number, length=1) {
  // This adds a red cross in the left margin.
  // Not sure what the "column" argument does here -- it doesn't seem
  // to make a difference.
  editor.session.setAnnotations([
    {
      row: row - 1,
      column: (col ?? 1) - 1,
      text: '',
      type: 'error',
    }
  ]);

  if (col === undefined) {
    // Higlight entire row
    editor.session.addMarker(
      new ace.Range(row - 1, 1, row - 1, 2),
      "editor-error", "fullLine", false
    );
    return;
  }

  // Highlight span
  editor.session.addMarker(
    new ace.Range(
      row - 1, col - 1,
      row - 1, col - 1 + length,
    ),
    "editor-error", "text", false
  );
}

/**
 * Called when the user clicks the "Try" button in one of the palette buttons
 */
export function tryPaletteCode(exampleCode: string) {
  if (auth.profile) {
    if (window.State.examples_left > 0) {
      window.State.examples_left = window.State.examples_left - 1;
    } else {
      $("#commands-window").hide();
      $("#toggle-button").hide();
      modal.alert(auth.texts['examples_used'], 3000);
      return;
    }
  }
  var editor = ace.edit("editor");

  var MOVE_CURSOR_TO_END = 1;
  editor.setValue(exampleCode + '\n', MOVE_CURSOR_TO_END);
  window.State.unsaved_changes = false;
}

function storeProgram(level: number | [number, string], lang: string, name: string, code: string, cb?: (err: any, resp?: any) => void) {
  window.State.unsaved_changes = false;

    var adventure_name = window.State.adventure_name;
    // If saving a program for an adventure after a signup/login, level is an array of the form [level, adventure_name]. In that case, we unpack it.
    if (Array.isArray(level)) {
       adventure_name = level [1];
       level = level [0];
    }

    $.ajax({
      type: 'POST',
      url: '/programs',
      data: JSON.stringify({
        level: level,
        lang:  lang,
        name:  name,
        code:  code,
        adventure_name: adventure_name
      }),
      contentType: 'application/json',
      dataType: 'json'
    }).done(function(response) {
      // The auth functions use this callback function.
      if (cb) return response.Error ? cb (response) : cb (null, response);

      modal.alert (auth.texts['save_success_detail'], 3000);
      if (response.achievements) {
        showAchievements(response.achievements, false, "");
      }
      // If we succeed, we need to update the default program name & program for the currently selected tab.
      // To avoid this, we'd have to perform a page refresh to retrieve the info from the server again, which would be more cumbersome.
      // The name of the program might have been changed by the server, so we use the name stated by the server.
      $ ('#program_name').val (response.name);
      window.State.adventures?.map (function (adventure) {
        if (adventure.short_name === (adventure_name || 'level')) {
          adventure.loaded_program = {name: response.name, code: code};
        }
      });
    }).fail(function(err) {
      console.error(err);
      error.show(ErrorMessages['Connection_error'], JSON.stringify(err));
      if (err.status === 403) {
         localStorage.setItem ('hedy-first-save', JSON.stringify ([adventure_name ? [level, adventure_name] : level, lang, name, code]));
         localStorage.setItem ('hedy-save-redirect', 'hedy');
         window.location.pathname = '/login';
      }
    });
}

export function saveit(level: number | [number, string], lang: string, name: string, code: string, cb?: (err: any, resp?: any) => void) {
  error.hide();
  success.hide();

  if (reloadOnExpiredSession ()) return;

  try {
    // If there's no session but we want to save the program, we store the program data in localStorage and redirect to /login.
    if (! auth.profile) {
       return modal.confirm (auth.texts['save_prompt'], function () {
         // If there's an adventure_name, we store it together with the level, because it won't be available otherwise after signup/login.
         if (window.State && window.State.adventure_name && !Array.isArray(level)) level = [level, window.State.adventure_name];
         localStorage.setItem ('hedy-first-save', JSON.stringify ([level, lang, name, code]));
         window.location.pathname = '/login';
       });
    }

    $.ajax({
      type: 'POST',
      url: '/programs/duplicate-check',
      data: JSON.stringify({
        name:  name
      }),
      contentType: 'application/json',
      dataType: 'json'
    }).done(function(response) {
      if (response['duplicate']) {
        modal.confirm (auth.texts['overwrite_warning'], function () {
          storeProgram(level, lang, name, code, cb);
          pushAchievement("double_check");
        });
      } else {
         storeProgram(level, lang, name, code, cb);
      }
    });
  } catch (e: any) {
    console.error(e);
    error.show(ErrorMessages['Other_error'], e.message);
  }
}

/**
 * The 'saveit' function, as an async function
 */
export function saveitP(level: number | [number, string], lang: string, name: string, code: string) {
  return new Promise<any>((ok, ko) => {
    saveit(level, lang, name, code, (err, response) => {
      if (err) {
        ko(err);
      } else {
        ok(response);
      }
    });
  });
}

export function viewProgramLink(programId: string) {
  return window.location.origin + '/hedy/' + programId + '/view';
}

function change_shared (shared: boolean, index: number) {
  // Index is a front-end unique given to each program container and children
  // This value enables us to remove, hide or show specific element without connecting to the server (again)
  // When index is -1 we share the program from code page (there is no program container) -> no visual change needed
  if (index == -1) {
    return;
  }
  if (shared) {
    $('#non_public_button_container_' + index).hide();
    $('#public_button_container_' + index).show();
    $('#favourite_program_container_' + index).show();
  } else {
    $('#modal-copy-button').hide();
    $('#public_button_container_' + index).hide();
    $('#non_public_button_container_' + index).show();
    $('#favourite_program_container_' + index).hide();

    // In the theoretical situation that a user unshares their favourite program -> Change UI
    $('#favourite_program_container_' + index).removeClass('text-yellow-400');
    $('#favourite_program_container_' + index).addClass('text-white');
  }
}

export function share_program (level: number, lang: string, id: string | true, index: number, Public: boolean) {
  if (! auth.profile) return modal.alert (auth.texts['must_be_logged']);

  var share = function (id: string) {
    $.ajax({
      type: 'POST',
      url: '/programs/share',
      data: JSON.stringify({
        id: id,
        public: Public
      }),
      contentType: 'application/json',
      dataType: 'json'
    }).done(function(response) {
      if (response.achievement) {
        showAchievements(response.achievement, false, "");
      }
      if (Public) {
        $('#modal-copy-button').attr('onclick', "hedyApp.copy_to_clipboard('" + viewProgramLink(id) + "')");
        modal.copy_alert (Public ? auth.texts['share_success_detail'] : auth.texts['unshare_success_detail'], 5000);
        change_shared(true, index);
      } else {
        $('#modal-copy-ok-button').show();
        modal.alert (auth.texts['unshare_success_detail'], 3000);
        change_shared(false, index);
      }
    }).fail(function(err) {
      console.error(err);
      error.show(ErrorMessages['Connection_error'], JSON.stringify(err));
    });
  }

  // If id is not true, the request comes from the programs page. In that case, we merely call the share function.
  if (id !== true) return share (id);

  // Otherwise, we save the program and then share it.
  // Saving the program makes things way simpler for many reasons: it covers the cases where:
  // 1) there's no saved program; 2) there's no saved program for that user; 3) the program has unsaved changes.
  const name = `${$('#program_name').val()}`;
  const code = get_trimmed_code();
  return saveit(level, lang, name, code, (err: any, resp: any) => {
      if (err && err.Warning)
        return error.showWarning(ErrorMessages['Transpile_warning'], err.Warning);
      if (err && err.Error)
        return error.show(ErrorMessages['Transpile_error'], err.Error);
      share(resp.id);
    });

}

export function delete_program(id: string, index: number) {
  modal.confirm (auth.texts['delete_confirm'], function () {
    $.ajax({
      type: 'POST',
      url: '/programs/delete',
      data: JSON.stringify({
        id: id
      }),
      contentType: 'application/json',
      dataType: 'json'
    }).done(function(response) {
      if (response.achievement) {
          showAchievements(response.achievement, true, "");
      } else {
          $('#program_' + index).remove();
      }
      modal.alert (auth.texts['delete_success'], 3000);
    }).fail(function(err) {
      console.error(err);
      error.show(ErrorMessages['Connection_error'], JSON.stringify(err));
    });
  });
}

function set_favourite(index: number) {
    $('.favourite_program_container').removeClass('text-yellow-400');
    $('.favourite_program_container').addClass('text-white');

    $('#favourite_program_container_' + index).removeClass('text-white');
    $('#favourite_program_container_' + index).addClass('text-yellow-400');
}

export function set_favourite_program(id: string, index: number) {
  modal.confirm (auth.texts['favourite_confirm'], function () {
    $.ajax({
      type: 'POST',
      url: '/programs/set_favourite',
      data: JSON.stringify({
        id: id
      }),
      contentType: 'application/json',
      dataType: 'json'
    }).done(function() {
      set_favourite(index)
      modal.alert (auth.texts['favourite_success'], 3000);
    }).fail(function(err) {
      console.error(err);
      error.show(ErrorMessages['Connection_error'], JSON.stringify(err));
    });
  });
}

function change_to_submitted (index: number) {
    // Index is a front-end unique given to each program container and children
    // This value enables us to remove, hide or show specific element without connecting to the server (again)
    $('#non_submitted_button_container_' + index).remove();
    $('#submitted_button_container_' + index).show();
    $('#submitted_header_' + index).show();
    $('#program_' + index).removeClass("border-orange-400");
    $('#program_' + index).addClass("border-gray-400 bg-gray-400");
}

export function submit_program (id: string, index: number) {
  if (! auth.profile) return modal.alert (auth.texts['must_be_logged']);
  $.ajax({
    type: 'POST',
    url: '/programs/submit',
    data: JSON.stringify({
      id: id
    }),
    contentType: 'application/json',
    dataType: 'json'
  }).done(function(response) {
    if (response.achievements) {
      showAchievements(response.achievements, false, "");
    }
    change_to_submitted(index);
  });
}

export function copy_to_clipboard (string: string, noAlert: boolean) {
  // https://hackernoon.com/copying-text-to-clipboard-with-javascript-df4d4988697f
  var el = document.createElement ('textarea');
  el.value = string;
  el.setAttribute ('readonly', '');
  el.style.position = 'absolute';
  el.style.left = '-9999px';
  document.body.appendChild (el);

  const selection = document.getSelection();
  const originalSelection = selection && selection.rangeCount > 0 ? selection.getRangeAt(0) : undefined;

  el.select ();
  document.execCommand ('copy');
  document.body.removeChild (el);
  if (originalSelection) {
     document.getSelection()?.removeAllRanges ();
     document.getSelection()?.addRange (originalSelection);
  }
  if (! noAlert) {
    modal.hide();
    modal.alert (auth.texts['copy_clipboard'], 3000);
  }
}

/**
 * Do a POST with the error to the server so we can log it
 */
function reportClientError(level: string, code: string, client_error: string) {
  $.ajax({
    type: 'POST',
    url: '/report_error',
    data: JSON.stringify({
      level: level,
      code: code,
      page: window.location.href,
      client_error: client_error,
    }),
    contentType: 'application/json',
    dataType: 'json'
  });
}

window.onerror = function reportClientException(message, source, line_number, column_number, error) {

  $.ajax({
    type: 'POST',
    url: '/client_exception',
    data: JSON.stringify({
      message: message,
      source: source,
      line_number: line_number,
      column_number: column_number,
      error: error,
      url: window.location.href,
      user_agent: navigator.userAgent,
    }),
    contentType: 'application/json',
    dataType: 'json'
  });
}

function runPythonProgram(this: any, code: string, hasTurtle: boolean, hasSleep: boolean, hasWarnings: boolean, cb: () => void) {
  // We keep track of how many programs are being run at the same time to avoid prints from multiple simultaneous programs.
  // Please see note at the top of the `outf` function.
  window.State.programsInExecution = 1;

  const outputDiv = $('#output');
  outputDiv.empty();

  Sk.pre = "output";
  const turtleConfig = (Sk.TurtleGraphics || (Sk.TurtleGraphics = {}));
  turtleConfig.target = 'turtlecanvas';
  if ($('#adventures').is(":hidden")) {
      turtleConfig.height = 600;
      turtleConfig.worldHeight = 600;
  } else {
      turtleConfig.height = 300;
      turtleConfig.worldHeight = 300;
  }
  turtleConfig.width = 400;
  turtleConfig.worldWidth = 400;

  if (!hasTurtle) {
    // There might still be a visible turtle panel. If the new program does not use the Turtle,
    // remove it (by clearing the '#turtlecanvas' div)
    $('#turtlecanvas').empty();
  } else {
    // Otherwise make sure that it is shown as it might be hidden from a previous code execution.
    $('#turtlecanvas').show();
  }

  Sk.configure({
    output: outf,
    read: builtinRead,
    inputfun: inputFromInlineModal,
    inputfunTakesPrompt: true,
    __future__: Sk.python3,
    timeoutMsg: function () {
      pushAchievement("hedy_hacking");
      return ErrorMessages ['Program_too_long']
    },
    // Give up after three seconds of execution, there might be an infinite loop.
    // This function can be customized later to yield different timeouts for different levels.
    execLimit: (function () {
      // const level = window.State.level;
      return ((hasTurtle || hasSleep) ? 20000 : 3000);
    }) ()
  });

  StopExecution = false;
  return Sk.misceval.asyncToPromise( () =>
    Sk.importMainWithBody("<stdin>", false, code, true), {
      "*": () => {
        if (StopExecution) {
          window.State.programsInExecution = 0;
          throw "program_interrupt";
        }
      }
    }
   ).then(function(_mod) {
    console.log('Program executed');

    // Check if the program was correct but the output window is empty: Return a warning
    if (window.State.programsInExecution === 1 && $('#output').is(':empty') && $('#turtlecanvas').is(':empty')) {
      pushAchievement("error_or_empty");
      error.showWarning(ErrorMessages['Transpile_warning'], ErrorMessages['Empty_output']);
    }
    window.State.programsInExecution--;
    if(!hasWarnings) {
      showSuccesMessage();
    }
    if (cb) cb ();
  }).catch(function(err) {
    // Extract error message from error
    console.log(err);
    const errorMessage = errorMessageFromSkulptError(err) || JSON.stringify(err);
    throw new Error(errorMessage);
  });

  /**
   * Get the error messages from a Skulpt error
   *
   * They look like this:
   *
   * {"args":{"v":[{"v":"name 'name' is not defined"}]},"traceback":[{"lineno":3,"colno":0,"filename":"<stdin>.py"}]}
   *
   * Don't know why, so let's be defensive about it.
   */
  function errorMessageFromSkulptError(err: any) {
    const message = err.args && err.args.v && err.args.v[0] && err.args.v[0].v;
    return message;
  }

  function addToOutput(text: string, color: string) {
    $('<span>').text(text).css({ color }).appendTo(outputDiv);
  }

  // output functions are configurable.  This one just appends some text
  // to a pre element.
  function outf(text: string) {
    // If there's more than one program being executed at a time, we ignore it.
    // This happens when a program requiring user input is suspended when the user changes the code.
    if (window.State.programsInExecution > 1) return;
    addToOutput(text, 'white');
    speak(text)
  }

  function builtinRead(x: string) {
    if (Sk.builtinFiles === undefined || Sk.builtinFiles["files"][x] === undefined)
        throw "File not found: '" + x + "'";
    return Sk.builtinFiles["files"][x];
  }

  // This method draws the prompt for asking for user input.
  function inputFromInlineModal(prompt: string) {
    // We give the user time to give input.
    Sk.execStart = new Date (new Date ().getTime () + 1000 * 60 * 60 * 24 * 365);
    $('#turtlecanvas').hide();
    return new Promise(function(ok) {
      window.State.disable_run = true;
      $ ('#runit').css('background-color', 'gray');

      const input = $('#inline-modal input[type="text"]');
      $('#inline-modal .caption').text(prompt);
      input.val('');
      input.attr('placeholder', prompt);
      speak(prompt)

      setTimeout(function() {
        input.focus();
      }, 0);
      $('#inline-modal form').one('submit', function(event) {

        window.State.disable_run = false;
        $ ('#runit').css('background-color', '');

        event.preventDefault();
        $('#inline-modal').hide();
        if (hasTurtle) {
          $('#turtlecanvas').show();
        }
        // We reset the timer to the present moment.
        Sk.execStart = new Date ();
        // We set a timeout for sending back the input, so that the input box is hidden before processing the program.
        // Since processing the program might take some time, this timeout increases the responsiveness of the UI after
        // replying to a query.
        setTimeout (function () {
           ok(input.val());
           $ ('#output').focus ();
        }, 0);

        return false;
      });
      $('#inline-modal').show();
    });
  }
}

function speak(text: string) {
  var selectedURI = $('#speak_dropdown').val();
  if (!selectedURI) { return; }
  var voice = window.speechSynthesis.getVoices().filter(v => v.voiceURI === selectedURI)[0];

  if (voice) {
    let utterance = new SpeechSynthesisUtterance(text);
    utterance.voice = voice;
    utterance.rate = 0.9;
    speechSynthesis.speak(utterance);
  }
  pushAchievement("make_some_noise");
}

(() => {
  if (!window.speechSynthesis) { return; /* No point in even trying */ }
  if (!window.State.lang) { return; /* Not on a code page */ }

  /**
   * Show the "speak" checkbox if we find that we have speech support for the
   * current language (showing an initially hidden element is a better experience
   * than hiding an initially shown element... arguably... ?)
   *
   * Also, for funzies: the speechSynthesis.getVoices() array is asynchronously
   * populated *some time* after the page loads... and we won't know when. Keep
   * on testing periodically until we got it or it's taken too long to finish.
   */
  let attempts = 0;
  const timer = setInterval(function() {
    attempts += 1;

    const voices = findVoices(window.State.lang ?? '');

    if (voices.length > 0) {
      for (const voice of voices) {
        $('#speak_dropdown').append($('<option>').attr('value', voice.voiceURI).text('📣 ' + voice.name));
      }

      $('#speak_container').show();

      clearInterval(timer);
    }
    if (attempts >= 20) {  // ~2 seconds
      // Give up
      clearInterval(timer);
    }
  }, 100);

  function findVoices(lang: string) {
    // Our own "lang" is *typically* just the language code, but we also have "pt_BR".
    const m = lang.match(/^([a-z]+)/i);
    if (!m) { return []; }
    const simpleLang = m[1];

    // If the feature doesn't exist in the browser, return null
    if (!window.speechSynthesis) { return []; }
    return window.speechSynthesis.getVoices().filter(voice => voice.lang.startsWith(simpleLang));
  }
})();

export function prompt_unsaved(cb: () => void) {
  // This variable avoids showing the generic native `onbeforeunload` prompt
  window.State.no_unload_prompt = true;
  if (! window.State.unsaved_changes || ! auth.profile) return cb ();
  modal.confirm(auth.texts['unsaved_changes'], cb);
}

export function load_quiz(level: string, lang: string) {
  $('*[data-tabtarget="end"]').html ('<iframe id="quiz-iframe" class="w-full" title="Quiz" src="/quiz/start/' + level + '?lang=' + lang + '"></iframe>');
}

export function get_trimmed_code() {
  try {
    // This module may or may not exist, so let's be extra careful here.
    const whitespace = ace.require("ace/ext/whitespace");
    whitespace.trimTrailingSpace(theGlobalEditor.session, true);
  } catch (e) {
    console.error(e);
  }
  return theGlobalEditor?.getValue();
}

export function confetti_cannon(){
  const canvas = document.getElementById('confetti');
  if (canvas) {
    canvas.classList.remove('hidden');
    // ignore this error, the function comes from CDN for now
    const jsConfetti = new JSConfetti({canvas})
    // timeout for the confetti to fall down
    setTimeout(function(){canvas.classList.add('hidden')}, 3000);
    let adventures = $('#adventures');
    let currentAdventure = $(adventures).find('.tab-selected').attr('data-tab');
    let customLevels = ['turtle', 'rock', 'haunted', 'restaurant', 'fortune', 'songs', 'dice']

    if(customLevels.includes(currentAdventure!)){
      let currentAdventureConfetti = getConfettiForAdventure(currentAdventure?? '');

      // @ts-ignore
      jsConfetti.addConfetti({
        emojis: currentAdventureConfetti,
        emojiSize: 45,
        confettiNumber: 100,
      });
    }

    else{
      jsConfetti.addConfetti();
    }

    const confettiButton = document.getElementById('confetti-button');
    if (confettiButton) {
      confettiButton.classList.add('hidden');
    }
  }
}

function getConfettiForAdventure(adventure: string){
  let emoji = Array.from(ErrorMessages[adventure])
  if (emoji != null){
    return emoji;
  }
  return [['🌈'], ['⚡️'], ['💥'], ['✨'], ['💫']];
}

export function ScrollOutputToBottom(){
$("#output").animate({ scrollTop: $(document).height() }, "slow");
  return false;
}

export function modalStepOne(level: number){
  createModal(level);
  let modal_editor = $('#modal-editor');
  initializeModalEditor(modal_editor);
}

function showSuccesMessage(){
  removeBulb();
  var allsuccessmessages = ErrorMessages['Transpile_success'];
  var randomnum: number = Math.floor(Math.random() * allsuccessmessages.length);
  success.show(allsuccessmessages[randomnum]);
}
function createModal(level:number ){
  let editor = "<div id='modal-editor' data-lskey=\"level_{level}__code\" class=\"w-full flex-1 text-lg rounded\" style='height:200px; width:50vw;'></div>".replace("{level}", level.toString());
  let title = ErrorMessages['Program_repair'];
  modal.alert(editor, 0, title);
}
 function turnIntoAceEditor(element: HTMLElement, isReadOnly: boolean): AceAjax.Editor {
    const editor = ace.edit(element);
    editor.setTheme("ace/theme/monokai");
    if (isReadOnly) {
      editor.setOptions({
        readOnly: true,
        showGutter: false,
        showPrintMargin: false,
        highlightActiveLine: false
      });
    }

    // a variable which turns on(1) highlighter or turns it off(0)
    var highlighter = 1;

    if (highlighter == 1) {
      // Everything turns into 'ace/mode/levelX', except what's in
      // this table. Yes the numbers are strings. That's just JavaScript for you.
      if (window.State.level) {
        const mode = getHighlighter(parseInt(window.State.level));
        editor.session.setMode(mode);
      }
    }
    return editor;
  }

  function initializeModalEditor($editor: JQuery) {
    if (!$editor.length) return;
    // We expose the editor globally so it's available to other functions for resizing
    let editor = turnIntoAceEditor($editor.get(0)!, true);
    theModalEditor = editor;
    error.setEditor(editor);
    //small timeout to make sure the call with fixed code is complete.
    setTimeout(function(){}, 2000);

    window.Range = ace.require('ace/range').Range // get reference to ace/range

    // Load existing code from session, if it exists
    const storage = window.sessionStorage;
    if (storage) {
      const levelKey = $editor.data('lskey');
        let tempIndex = 0;
        let resultString = "";

        if(storage.getItem('fixed_{lvl}'.replace("{lvl}", levelKey))){
          resultString = storage.getItem('fixed_{lvl}'.replace("{lvl}", levelKey))?? "";
          let tempString = ""
          for (let i = 0; i < resultString.length + 1; i++) {
            setTimeout(function() {
              editor.setValue(tempString,tempIndex);
              tempString += resultString[tempIndex];
              tempIndex++;
            }, 150 * i);
          }
        }
        else{
          resultString = storage.getItem('warning_{lvl}'.replace("{lvl}", levelKey))?? "";
          editor.setValue(resultString);
        }
    }

    window.onbeforeunload = () => {
      // The browser doesn't show this message, rather it shows a default message.
      if (window.State.unsaved_changes && !window.State.no_unload_prompt) {
        return auth.texts['unsaved_changes'];
      } else {
        return undefined;
      }
    };

    // *** KEYBOARD SHORTCUTS ***

    let altPressed: boolean | undefined;

    // alt is 18, enter is 13
    window.addEventListener ('keydown', function (ev) {
      const keyCode = ev.keyCode;
      if (keyCode === 18) {
        altPressed = true;
        return;
      }
      if (keyCode === 13 && altPressed) {
        if (!window.State.level || !window.State.lang) {
          throw new Error('Oh no');
        }
        runit (window.State.level, window.State.lang, function () {
          $ ('#output').focus ();
        });
      }
      // We don't use jquery because it doesn't return true for this equality check.
      if (keyCode === 37 && document.activeElement === document.getElementById ('output')) {
        editor.focus ();
        editor.navigateFileEnd ();
      }
    });
    window.addEventListener ('keyup', function (ev) {
      const keyCode = ev.keyCode;
      if (keyCode === 18) {
        altPressed = false;
        return;
      }
    });
    return editor;
  }
export function toggle_developers_mode(example_programs: boolean) {
  if ($('#developers_toggle').is(":checked")) {
      $('#commands-window-total').hide();
      $('#adventures').hide();
      pushAchievement("lets_focus");
  } else {
      // If the example programs are hidden by class customization: keep hidden!
      if (example_programs) {
        $('#commands-window-total').show();
      }
      $('#adventures').show();
  }

  if ($('#adventures').is(":hidden")) {
    $('#editor-area').removeClass('mt-5');
    $('#code_editor').css('height', 36 + "em");
    $('#code_output').css('height', 36 + "em");
  } else {
    $('#editor-area').addClass('mt-5');
    $('#code_editor').height('22rem');
    $('#code_output').height('22rem');
  }
}

export function load_profile(username: string, mail: string, birth_year: number, gender: string, country: string) {
  $('#profile').toggle();
  if ($('#profile').is(":visible")) {
      $('#username').html(username);
      $('#email').val(mail);
      $('#birth_year').val(birth_year);
      $('#gender').val(gender);
      $('#country').val(country);
  }
}

export function change_language(lang: string) {
  $.ajax({
    type: 'POST',
    url: '/change_language',
    data: JSON.stringify({
      lang: lang
    }),
    contentType: 'application/json',
    dataType: 'json'
  }).done(function(response: any) {
      if (response.succes){
        location.reload();
      }
    }).fail(function(xhr) {
      console.error(xhr);
    });
}

export function select_profile_image(image: number) {
  $('.profile_image').removeClass("border-2 border-blue-600");
  $('#profile_image_' + image).addClass("border-2 border-blue-600");
  $('#profile_picture').val(image);
}

export function filter_programs() {
  const level = $('#explore_page_level').val();
  const adventure = $('#explore_page_adventure').val();
  window.open('?level=' + level + "&adventure=" + adventure, "_self");
<<<<<<< HEAD
}
=======
}

export function filter_admin() {
  const filter = $('#admin_filter_category').val();
  const start_date = $('#admin_start_date').val();
  console.log(start_date)
  const end_date = $('#admin_end_date').val();
  window.open('?filter=' + filter + "&start=" + start_date + "&end=" + end_date, "_self");
}
>>>>>>> 35230a84
<|MERGE_RESOLUTION|>--- conflicted
+++ resolved
@@ -1236,9 +1236,6 @@
   const level = $('#explore_page_level').val();
   const adventure = $('#explore_page_adventure').val();
   window.open('?level=' + level + "&adventure=" + adventure, "_self");
-<<<<<<< HEAD
-}
-=======
 }
 
 export function filter_admin() {
@@ -1247,5 +1244,4 @@
   console.log(start_date)
   const end_date = $('#admin_end_date').val();
   window.open('?filter=' + filter + "&start=" + start_date + "&end=" + end_date, "_self");
-}
->>>>>>> 35230a84
+}