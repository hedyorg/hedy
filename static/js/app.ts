// It's important that this file gets loaded first
import './syntaxLang-en';
import './syntaxLang-es';
import './syntaxLang-nl';
import './syntaxModesRules';

import { modal, error, success } from './modal';
import { auth } from './auth';

export let theGlobalEditor: AceAjax.Editor;
export let theModalEditor: AceAjax.Editor;

var StopExecution = false;

(function() {
  // A bunch of code expects a global "State" object. Set it here if not
  // set yet.
  if (!window.State) {
    window.State = {};
  }

  // Set const value to determine the current page direction -> useful for ace editor settings
  const dir = $("#main_container").attr("dir");


  // *** EDITOR SETUP ***
  initializeMainEditor($('#editor'));

  // Any code blocks we find inside 'turn-pre-into-ace' get turned into
  // read-only editors (for syntax highlighting)
  let counter = 0
  for (const preview of $('.turn-pre-into-ace pre').get()) {
    counter += 1;
    $(preview).addClass('text-lg rounded');
<<<<<<< HEAD
    $(preview).attr('id', "code_block_" + counter);
    $(preview).attr('lang', "en");
=======
    $(preview).addClass('overflow-x-hidden');
>>>>>>> a8c9b66a
    const exampleEditor = turnIntoAceEditor(preview, true)
    // Fits to content size
    exampleEditor.setOptions({ maxLines: Infinity });
    exampleEditor.setOptions({ minLines: 2 });

    if (dir === "rtl") {
         exampleEditor.setOptions({ rtl: true });
    }
    // Strip trailing newline, it renders better
    exampleEditor.setValue(exampleEditor.getValue().replace(/\n+$/, ''), -1);
    // And add an overlay button to the editor, if the no-copy-button attribute isn't there
    if (! $(preview).hasClass('no-copy-button')) {
      const buttonContainer = $('<div>').css({ position: 'absolute', top: 5, right: 5, width: 60 }).appendTo(preview);
      $('<button>').attr('title', UiMessages['try_button']).css({ fontFamily: 'sans-serif' }).addClass('green-btn').text('⇥').appendTo(buttonContainer).click(function() {
        theGlobalEditor?.setValue(exampleEditor.getValue() + '\n');
        if (!($('#editor').attr('lang') === $(preview).attr('lang'))) {
          $('#editor').attr('lang', <string>$(preview).attr('lang'));
          update_view("main_editor_keyword_selector");
        }
      });
    } else {
      if($(preview).attr('level')){
        let level = String($(preview).attr('level'));
        exampleEditor.session.setMode(getHighlighter(level));
      }
    }
    if (window.State.keyword_language && window.State.other_keyword_language) {
      // Increase minLines otherwise the dropdown menu doesn't fit
      exampleEditor.setOptions({ minLines: 4 });
      const selectorContainer = $('<div>').css({ position: 'absolute', top: 5, right: 70, width: 'auto' }).appendTo(preview).attr('id', 'selector_container_' + counter);
      const dropdownContainer1 = create_language_selector(counter, window.State.keyword_language, window.State.other_keyword_language, false);
      const dropdownContainer2 = create_language_selector(counter, window.State.other_keyword_language, window.State.keyword_language, true);
      selectorContainer.append(dropdownContainer1);
      selectorContainer.append(dropdownContainer2);
    }
  }

  /**
   * Initialize the main editor and attach all the required event handlers
   */
  function initializeMainEditor($editor: JQuery) {
    if (!$editor.length) return;

    // We expose the editor globally so it's available to other functions for resizing
    var editor = turnIntoAceEditor($editor.get(0)!, $editor.data('readonly'));
    theGlobalEditor = editor;
    error.setEditor(editor);

    window.Range = ace.require('ace/range').Range // get reference to ace/range

    // Load existing code from session, if it exists
    const storage = window.sessionStorage;
    if (storage) {
      const levelKey = $editor.data('lskey');
      const loadedProgram = $editor.data('loaded-program');

      // On page load, if we have a saved program and we are not loading a program by id, we load the saved program
      const programFromStorage = storage.getItem(levelKey);
      if (loadedProgram !== 'True' && programFromStorage) {
        editor.setValue(programFromStorage, 1);
      }

      // When the user exits the editor, save what we have.
      editor.on('blur', function(_e: Event) {
        storage.setItem(levelKey, editor.getValue());
      });

      if (dir === "rtl") {
         editor.setOptions({ rtl: true });
      }

      // If prompt is shown and user enters text in the editor, hide the prompt.
      editor.on('change', function () {
        if ($('#inline-modal').is (':visible')) $('#inline-modal').hide();
        window.State.disable_run = false;
        $ ('#runit').css('background-color', '');
        window.State.unsaved_changes = true;

        clearErrors(editor);
      });
    }

    // *** PROMPT TO SAVE CHANGES ***

    window.onbeforeunload = () => {
      // The browser doesn't show this message, rather it shows a default message.
      if (window.State.unsaved_changes && !window.State.no_unload_prompt) {
        return auth.texts['unsaved_changes'];
      } else {
        return undefined;
      }
    };

    // *** KEYBOARD SHORTCUTS ***

    let altPressed: boolean | undefined;

    // alt is 18, enter is 13
    window.addEventListener ('keydown', function (ev) {
      const keyCode = ev.keyCode;
      if (keyCode === 18) {
        altPressed = true;
        return;
      }
      if (keyCode === 13 && altPressed) {
        if (!window.State.level || !window.State.lang) {
          throw new Error('Oh no');
        }
        runit (window.State.level, window.State.lang, function () {
          $ ('#output').focus ();
        });
      }
      // We don't use jquery because it doesn't return true for this equality check.
      if (keyCode === 37 && document.activeElement === document.getElementById ('output')) {
        editor.focus ();
        editor.navigateFileEnd ();
      }
    });
    window.addEventListener ('keyup', function (ev) {
      const keyCode = ev.keyCode;
      if (keyCode === 18) {
        altPressed = false;
        return;
      }
    });
    return editor;
  }

  /**
   * Turn an HTML element into an Ace editor
   */
  function turnIntoAceEditor(element: HTMLElement, isReadOnly: boolean): AceAjax.Editor {
    const editor = ace.edit(element);
    editor.setTheme("ace/theme/monokai");
    if (isReadOnly) {
      editor.setOptions({
        readOnly: true,
        showGutter: false,
        showPrintMargin: false,
        highlightActiveLine: false
      });
      // When it is the main editor -> we want to show line numbers!
      if (element.getAttribute('id') === "editor") {
        editor.setOptions({
        showGutter: true
      });
      }
    }

    // a variable which turns on(1) highlighter or turns it off(0)
    var highlighter = 1;

    if (highlighter == 1) {
      // Everything turns into 'ace/mode/levelX', except what's in
      // this table. Yes the numbers are strings. That's just JavaScript for you.
      if (window.State.level) {
        const mode = getHighlighter(window.State.level);
        editor.session.setMode(mode);
      }
    }

    return editor;
  }
})();

function create_language_selector(index: number, current_lang: string, other_lang: string, hidden: boolean) {
  const dropdownContainer = $('<div>').addClass("dropdown font-sans inline-block right-0 absolute z-10 mx-2 mb-0 text-white").attr('id', 'keyword_selector');
  dropdownContainer.attr('lang', current_lang);
  if (hidden) {
    dropdownContainer.addClass('hidden');
  }
  const button = $('<button>').addClass("inline-flex items-center text-xl px-2 py-1 bg-blue-600 rounded-lg").text(current_lang.toUpperCase());
  button.append("<svg class=\"w-6 h-6\" fill=\"none\" stroke=\"currentColor\" viewBox=\"0 0 24 24\" xmlns=\"http://www.w3.org/2000/svg\"><path stroke-linecap=\"round\" stroke-linejoin=\"round\"  d=\"M19 9l-7 7-7-7\"></path></svg>");
  const menu = $('<div>').addClass("dropdown-menu absolute hidden right-0");
  const list = $('<ul>').addClass("dropdown-menu list-none text-xl z-10 text-white px-4 py-1 mr-1 bg-blue-600 rounded-lg mt-2 cursor-pointer");
  const link = $('<a>').addClass("no-underline text-white").text(other_lang.toUpperCase());
  link.attr('onclick', "hedyApp.change_keyword_language ('selector_container_" + index + "','code_block_" + index + "','" + current_lang + "','" + other_lang + "');event.preventDefault();");

  list.append(link);
  menu.append(list);
  dropdownContainer.append(button);
  dropdownContainer.append(menu);
  return dropdownContainer
}

function getHighlighter(level: string) {
  const modeExceptions: Record<string, string> = {
        '9': 'ace/mode/level9and10',
        '10': 'ace/mode/level9and10',
        '18': 'ace/mode/level18and19',
        '19': 'ace/mode/level18and19',
      };
  return modeExceptions[level] || `ace/mode/level` + level;
}

function reloadOnExpiredSession () {
   // If user is not logged in or session is not expired, return false.
   if (! auth.profile || auth.profile.session_expires_at > Date.now ()) return false;
   // Otherwise, reload the page to update the top bar.
   location.reload ();
   return true;
}

function clearErrors(editor: AceAjax.Editor) {
  editor.session.clearAnnotations();
  for (const marker in editor.session.getMarkers(false)) {
    editor.session.removeMarker(marker as any);
  }
}

export function runit(level: string, lang: string, cb: () => void) {
  if (window.State.disable_run) return modal.alert (auth.texts['answer_question'], 3000, true);
  if (reloadOnExpiredSession ()) return;
  StopExecution = true;

  const outputDiv = $('#output');
  outputDiv.empty();
  $('#turtlecanvas').empty();

  error.hide();
  success.hide();
  try {
    level = level.toString();
    var editor = theGlobalEditor;
    var code = get_trimmed_code();

    clearErrors(editor);
    removeBulb();
    console.log('Original program:\n', code);
    $.ajax({
      type: 'POST',
      url: '/parse',
      data: JSON.stringify({
        level: level,
        code: code,
        lang: lang,
        read_aloud : !!$('#speak_dropdown').val(),
        adventure_name: window.State.adventure_name
      }),
      contentType: 'application/json',
      dataType: 'json'
    }).done(function(response: any) {
      console.log('Response', response);
      if (response.Warning) {
        fix_code(level, lang);
        showBulb(level);
        error.showWarning(ErrorMessages['Transpile_warning'], response.Warning);
      }
      if (response.achievements) {
        showAchievements(response.achievements, false, "");
      }
      if (response.Error) {
        error.show(ErrorMessages['Transpile_error'], response.Error);
        if (response.Location && response.Location[0] != "?") {
          // Location can be either [row, col] or just [row].
          // @ts-ignore
          fix_code(level, lang);
          highlightAceError(editor, response.Location[0], response.Location[1]);
        }
        return;
      }
        runPythonProgram(response.Code, response.has_turtle, response.has_sleep, response.Warning, cb).catch(function(err) {
        // If it is an error we throw due to program execution while another is running -> don't show and log it
        if (!(err.message == "\"program_interrupt\"")) {
          console.log(err);
          error.show(ErrorMessages['Execute_error'], err.message);
          reportClientError(level, code, err.message);
        }
      });
    }).fail(function(xhr) {
      console.error(xhr);
      // https://developer.mozilla.org/en-US/docs/Web/API/XMLHttpRequest/readyState
      if (xhr.readyState < 4) {
        error.show(ErrorMessages['Connection_error'], ErrorMessages['CheckInternet']);
      } else {
        error.show(ErrorMessages['Other_error'], ErrorMessages['ServerError']);
      }
    });

  } catch (e: any) {
    console.error(e);
    error.show(ErrorMessages['Other_error'], e.message);
  }
}
function showBulb(level: string){
  const parsedlevel = parseInt(level)
  if(parsedlevel <= 2){
    const repair_button = $('#repair_button');
    repair_button.show();
    repair_button.attr('onclick', 'hedyApp.modalStepOne(' + parsedlevel + ');event.preventDefault();');
  }

}

export function pushAchievement(achievement: string) {
  $.ajax({
    type: 'POST',
    url: '/achievements',
    data: JSON.stringify({
      achievement: achievement
    }),
    contentType: 'application/json',
    dataType: 'json'
    }).done(function(response: any) {
      if (response.achievements) {
        console.log(response.achievements);
        showAchievements(response.achievements, false, "");
      }
  });
}

export function showAchievements(achievements: any[], reload: boolean, redirect: string) {
  fnAsync(achievements, 0);
  if (reload) {
    setTimeout(function(){
      location.reload();
     }, achievements.length * 6000);
  }
  if (redirect) {
    setTimeout(function(){
      window.location.pathname = redirect;
     }, achievements.length * 6000);
  }
}

async function fnAsync(achievements: any[], index: number) {
  await showAchievement(achievements[index]);
  if (index < achievements.length - 1) {
    await fnAsync(achievements, index + 1)
  }
}

function showAchievement(achievement: any[]){
  return new Promise<void>((resolve)=>{
        $('#achievement_reached_title').text('"' + achievement[0] + '"');
        $('#achievement_reached_text').text(achievement[1]);
        $('#achievement_pop-up').fadeIn(1000, function () {
          setTimeout(function(){
            $('#achievement_pop-up').fadeOut(1000);
           }, 4000);
        });
        setTimeout(()=>{
            resolve();
        ;} , 6000
        );
    });
}

function removeBulb(){
    const repair_button = $('#repair_button');
    repair_button.hide();
}

export function fix_code(level: string, lang: string){
  if (window.State.disable_run) return modal.alert (auth.texts['answer_question'], 3000, true);
  if (reloadOnExpiredSession ()) return;

  try {
    level = level.toString();
    var code = get_trimmed_code();
    $.ajax({
      type: 'POST',
      url: '/fix-code',
      data: JSON.stringify({
        level: level,
        code: code,
        lang: lang,
        read_aloud : !!$('#speak_dropdown').val(),
        adventure_name: window.State.adventure_name
      }),
      contentType: 'application/json',
      dataType: 'json'
    }).done(function(response: any) {
      if (response.FixedCode){
        sessionStorage.setItem ("fixed_level_{lvl}__code".replace("{lvl}", level), response.FixedCode);
        showBulb(level);
      }
    }).fail(function(xhr) {
      console.error(xhr);
      // https://developer.mozilla.org/en-US/docs/Web/API/XMLHttpRequest/readyState
      if (xhr.readyState < 4) {
        error.show(ErrorMessages['Connection_error'], ErrorMessages['CheckInternet']);
      } else {
        error.show(ErrorMessages['Other_error'], ErrorMessages['ServerError']);
      }
    });

  } catch (e: any) {
    console.error(e);
    error.show(ErrorMessages['Other_error'], e.message);
  }
}

/**
 * Mark an error location in the ace editor
 *
 * The error occurs at the given row, and optionally has a column and
 * and a length.
 *
 * If 'col' is not given, the entire line will be highlighted red. Otherwise
 * the character at 'col' will be highlighted, optionally extending for
 * 'length' characters.
 *
 * 'row' and 'col' are 1-based.
 */
function highlightAceError(editor: AceAjax.Editor, row: number, col?: number, length=1) {
  // This adds a red cross in the left margin.
  // Not sure what the "column" argument does here -- it doesn't seem
  // to make a difference.
  editor.session.setAnnotations([
    {
      row: row - 1,
      column: (col ?? 1) - 1,
      text: '',
      type: 'error',
    }
  ]);

  if (col === undefined) {
    // Higlight entire row
    editor.session.addMarker(
      new ace.Range(row - 1, 1, row - 1, 2),
      "editor-error", "fullLine", false
    );
    return;
  }

  // Highlight span
  editor.session.addMarker(
    new ace.Range(
      row - 1, col - 1,
      row - 1, col - 1 + length,
    ),
    "editor-error", "text", false
  );
}

/**
 * Called when the user clicks the "Try" button in one of the palette buttons
 */
export function tryPaletteCode(exampleCode: string) {
  if (auth.profile) {
    if (window.State.examples_left > 0) {
      window.State.examples_left = window.State.examples_left - 1;
    } else {
      $("#commands-window").hide();
      $("#toggle-button").hide();
      modal.alert(auth.texts['examples_used'], 3000, true);
      return;
    }
  }
  var editor = ace.edit("editor");

  var MOVE_CURSOR_TO_END = 1;
  editor.setValue(exampleCode + '\n', MOVE_CURSOR_TO_END);
  //As the commands try-it buttons only contain english code -> make sure the selected language is english
  if (!($('#editor').attr('lang') == 'en')) {
      $('#editor').attr('lang', 'en');
      update_view("main_editor_keyword_selector");
  }
  window.State.unsaved_changes = false;
}

function storeProgram(level: number | [number, string], lang: string, name: string, code: string, cb?: (err: any, resp?: any) => void) {
  window.State.unsaved_changes = false;

    var adventure_name = window.State.adventure_name;
    // If saving a program for an adventure after a signup/login, level is an array of the form [level, adventure_name]. In that case, we unpack it.
    if (Array.isArray(level)) {
       adventure_name = level [1];
       level = level [0];
    }

    $.ajax({
      type: 'POST',
      url: '/programs',
      data: JSON.stringify({
        level: level,
        lang:  lang,
        name:  name,
        code:  code,
        adventure_name: adventure_name
      }),
      contentType: 'application/json',
      dataType: 'json'
    }).done(function(response) {
      // The auth functions use this callback function.
      if (cb) return response.Error ? cb (response) : cb (null, response);

      modal.alert (auth.texts['save_success_detail'], 3000, false);
      if (response.achievements) {
        showAchievements(response.achievements, false, "");
      }
      // If we succeed, we need to update the default program name & program for the currently selected tab.
      // To avoid this, we'd have to perform a page refresh to retrieve the info from the server again, which would be more cumbersome.
      // The name of the program might have been changed by the server, so we use the name stated by the server.
      $ ('#program_name').val (response.name);
      window.State.adventures?.map (function (adventure) {
        if (adventure.short_name === (adventure_name || 'level')) {
          adventure.loaded_program = {name: response.name, code: code};
        }
      });
    }).fail(function(err) {
      console.error(err);
      error.show(ErrorMessages['Connection_error'], JSON.stringify(err));
      if (err.status === 403) {
         localStorage.setItem ('hedy-first-save', JSON.stringify ([adventure_name ? [level, adventure_name] : level, lang, name, code]));
         localStorage.setItem ('hedy-save-redirect', 'hedy');
         window.location.pathname = '/login';
      }
    });
}

export function saveit(level: number | [number, string], lang: string, name: string, code: string, cb?: (err: any, resp?: any) => void) {
  error.hide();
  success.hide();

  if (reloadOnExpiredSession ()) return;

  try {
    // If there's no session but we want to save the program, we store the program data in localStorage and redirect to /login.
    if (! auth.profile) {
       return modal.confirm (auth.texts['save_prompt'], function () {
         // If there's an adventure_name, we store it together with the level, because it won't be available otherwise after signup/login.
         if (window.State && window.State.adventure_name && !Array.isArray(level)) level = [level, window.State.adventure_name];
         localStorage.setItem ('hedy-first-save', JSON.stringify ([level, lang, name, code]));
         window.location.pathname = '/login';
       });
    }

    $.ajax({
      type: 'POST',
      url: '/programs/duplicate-check',
      data: JSON.stringify({
        name:  name
      }),
      contentType: 'application/json',
      dataType: 'json'
    }).done(function(response) {
      if (response['duplicate']) {
        modal.confirm (auth.texts['overwrite_warning'], function () {
          storeProgram(level, lang, name, code, cb);
          pushAchievement("double_check");
        });
      } else {
         storeProgram(level, lang, name, code, cb);
      }
    });
  } catch (e: any) {
    console.error(e);
    error.show(ErrorMessages['Other_error'], e.message);
  }
}

/**
 * The 'saveit' function, as an async function
 */
export function saveitP(level: number | [number, string], lang: string, name: string, code: string) {
  return new Promise<any>((ok, ko) => {
    saveit(level, lang, name, code, (err, response) => {
      if (err) {
        ko(err);
      } else {
        ok(response);
      }
    });
  });
}

export function viewProgramLink(programId: string) {
  return window.location.origin + '/hedy/' + programId + '/view';
}

function change_shared (shared: boolean, index: number) {
  // Index is a front-end unique given to each program container and children
  // This value enables us to remove, hide or show specific element without connecting to the server (again)
  // When index is -1 we share the program from code page (there is no program container) -> no visual change needed
  if (index == -1) {
    return;
  }
  if (shared) {
    $('#non_public_button_container_' + index).hide();
    $('#public_button_container_' + index).show();
    $('#favourite_program_container_' + index).show();
  } else {
    $('#modal-copy-button').hide();
    $('#public_button_container_' + index).hide();
    $('#non_public_button_container_' + index).show();
    $('#favourite_program_container_' + index).hide();

    // In the theoretical situation that a user unshares their favourite program -> Change UI
    $('#favourite_program_container_' + index).removeClass('text-yellow-400');
    $('#favourite_program_container_' + index).addClass('text-white');
  }
}

export function share_program (level: number, lang: string, id: string | true, index: number, Public: boolean) {
  if (! auth.profile) return modal.alert (auth.texts['must_be_logged'], 3000, true);

  var share = function (id: string) {
    $.ajax({
      type: 'POST',
      url: '/programs/share',
      data: JSON.stringify({
        id: id,
        public: Public
      }),
      contentType: 'application/json',
      dataType: 'json'
    }).done(function(response) {
      if (response.achievement) {
        showAchievements(response.achievement, false, "");
      }
      if (Public) {
        $('#modal-copy-button').attr('onclick', "hedyApp.copy_to_clipboard('" + viewProgramLink(id) + "')");
        modal.copy_alert (Public ? auth.texts['share_success_detail'] : auth.texts['unshare_success_detail'], 5000);
        change_shared(true, index);
      } else {
        $('#modal-copy-ok-button').show();
        modal.alert (auth.texts['unshare_success_detail'], 3000, false);
        change_shared(false, index);
      }
    }).fail(function(err) {
      console.error(err);
      error.show(ErrorMessages['Connection_error'], JSON.stringify(err));
    });
  }

  // If id is not true, the request comes from the programs page. In that case, we merely call the share function.
  if (id !== true) return share (id);

  // Otherwise, we save the program and then share it.
  // Saving the program makes things way simpler for many reasons: it covers the cases where:
  // 1) there's no saved program; 2) there's no saved program for that user; 3) the program has unsaved changes.
  const name = `${$('#program_name').val()}`;
  const code = get_trimmed_code();
  return saveit(level, lang, name, code, (err: any, resp: any) => {
      if (err && err.Warning)
        return error.showWarning(ErrorMessages['Transpile_warning'], err.Warning);
      if (err && err.Error)
        return error.show(ErrorMessages['Transpile_error'], err.Error);
      share(resp.id);
    });

}

export function delete_program(id: string, index: number) {
  modal.confirm (auth.texts['delete_confirm'], function () {
    $.ajax({
      type: 'POST',
      url: '/programs/delete',
      data: JSON.stringify({
        id: id
      }),
      contentType: 'application/json',
      dataType: 'json'
    }).done(function(response) {
      if (response.achievement) {
          showAchievements(response.achievement, true, "");
      } else {
          $('#program_' + index).remove();
      }
      modal.alert (auth.texts['delete_success'], 3000, false);
    }).fail(function(err) {
      console.error(err);
      error.show(ErrorMessages['Connection_error'], JSON.stringify(err));
    });
  });
}

function set_favourite(index: number) {
    $('.favourite_program_container').removeClass('text-yellow-400');
    $('.favourite_program_container').addClass('text-white');

    $('#favourite_program_container_' + index).removeClass('text-white');
    $('#favourite_program_container_' + index).addClass('text-yellow-400');
}

export function set_favourite_program(id: string, index: number) {
  modal.confirm (auth.texts['favourite_confirm'], function () {
    $.ajax({
      type: 'POST',
      url: '/programs/set_favourite',
      data: JSON.stringify({
        id: id
      }),
      contentType: 'application/json',
      dataType: 'json'
    }).done(function() {
      set_favourite(index)
      modal.alert (auth.texts['favourite_success'], 3000);
    }).fail(function(err) {
      console.error(err);
      error.show(ErrorMessages['Connection_error'], JSON.stringify(err));
    });
  });
}

function change_to_submitted (index: number) {
    // Index is a front-end unique given to each program container and children
    // This value enables us to remove, hide or show specific element without connecting to the server (again)
    $('#non_submitted_button_container_' + index).remove();
    $('#submitted_button_container_' + index).show();
    $('#submitted_header_' + index).show();
    $('#program_' + index).removeClass("border-orange-400");
    $('#program_' + index).addClass("border-gray-400 bg-gray-400");
}

export function submit_program (id: string, index: number) {
  if (! auth.profile) return modal.alert (auth.texts['must_be_logged'], 3000, true);
  $.ajax({
    type: 'POST',
    url: '/programs/submit',
    data: JSON.stringify({
      id: id
    }),
    contentType: 'application/json',
    dataType: 'json'
  }).done(function(response) {
    if (response.achievements) {
      showAchievements(response.achievements, false, "");
    }
    change_to_submitted(index);
  });
}

export function copy_to_clipboard (string: string, noAlert: boolean) {
  // https://hackernoon.com/copying-text-to-clipboard-with-javascript-df4d4988697f
  var el = document.createElement ('textarea');
  el.value = string;
  el.setAttribute ('readonly', '');
  el.style.position = 'absolute';
  el.style.left = '-9999px';
  document.body.appendChild (el);

  const selection = document.getSelection();
  const originalSelection = selection && selection.rangeCount > 0 ? selection.getRangeAt(0) : undefined;

  el.select ();
  document.execCommand ('copy');
  document.body.removeChild (el);
  if (originalSelection) {
     document.getSelection()?.removeAllRanges ();
     document.getSelection()?.addRange (originalSelection);
  }
  if (! noAlert) {
    modal.hide();
    modal.alert (auth.texts['copy_clipboard'], 3000, false);
  }
}

/**
 * Do a POST with the error to the server so we can log it
 */
function reportClientError(level: string, code: string, client_error: string) {
  $.ajax({
    type: 'POST',
    url: '/report_error',
    data: JSON.stringify({
      level: level,
      code: code,
      page: window.location.href,
      client_error: client_error,
    }),
    contentType: 'application/json',
    dataType: 'json'
  });
}

window.onerror = function reportClientException(message, source, line_number, column_number, error) {

  $.ajax({
    type: 'POST',
    url: '/client_exception',
    data: JSON.stringify({
      message: message,
      source: source,
      line_number: line_number,
      column_number: column_number,
      error: error,
      url: window.location.href,
      user_agent: navigator.userAgent,
    }),
    contentType: 'application/json',
    dataType: 'json'
  });
}

function runPythonProgram(this: any, code: string, hasTurtle: boolean, hasSleep: boolean, hasWarnings: boolean, cb: () => void) {
  // We keep track of how many programs are being run at the same time to avoid prints from multiple simultaneous programs.
  // Please see note at the top of the `outf` function.
  window.State.programsInExecution = 1;

  const outputDiv = $('#output');
  outputDiv.empty();

  Sk.pre = "output";
  const turtleConfig = (Sk.TurtleGraphics || (Sk.TurtleGraphics = {}));
  turtleConfig.target = 'turtlecanvas';
  if ($('#adventures').is(":hidden")) {
      turtleConfig.height = 600;
      turtleConfig.worldHeight = 600;
  } else {
      turtleConfig.height = 300;
      turtleConfig.worldHeight = 300;
  }
  turtleConfig.width = 400;
  turtleConfig.worldWidth = 400;

  if (!hasTurtle) {
    // There might still be a visible turtle panel. If the new program does not use the Turtle,
    // remove it (by clearing the '#turtlecanvas' div)
    $('#turtlecanvas').empty();
  } else {
    // Otherwise make sure that it is shown as it might be hidden from a previous code execution.
    $('#turtlecanvas').show();
  }

  Sk.configure({
    output: outf,
    read: builtinRead,
    inputfun: inputFromInlineModal,
    inputfunTakesPrompt: true,
    __future__: Sk.python3,
    timeoutMsg: function () {
      pushAchievement("hedy_hacking");
      return ErrorMessages ['Program_too_long']
    },
    // Give up after three seconds of execution, there might be an infinite loop.
    // This function can be customized later to yield different timeouts for different levels.
    execLimit: (function () {
      // const level = window.State.level;
      return ((hasTurtle || hasSleep) ? 20000 : 3000);
    }) ()
  });

  StopExecution = false;
  return Sk.misceval.asyncToPromise( () =>
    Sk.importMainWithBody("<stdin>", false, code, true), {
      "*": () => {
        if (StopExecution) {
          window.State.programsInExecution = 0;
          throw "program_interrupt";
        }
      }
    }
   ).then(function(_mod) {
    console.log('Program executed');

    // Check if the program was correct but the output window is empty: Return a warning
    if (window.State.programsInExecution === 1 && $('#output').is(':empty') && $('#turtlecanvas').is(':empty')) {
      pushAchievement("error_or_empty");
      error.showWarning(ErrorMessages['Transpile_warning'], ErrorMessages['Empty_output']);
    }
    window.State.programsInExecution--;
    if(!hasWarnings) {
      showSuccesMessage();
    }
    if (cb) cb ();
  }).catch(function(err) {
    // Extract error message from error
    console.log(err);
    const errorMessage = errorMessageFromSkulptError(err) || JSON.stringify(err);
    throw new Error(errorMessage);
  });

  /**
   * Get the error messages from a Skulpt error
   *
   * They look like this:
   *
   * {"args":{"v":[{"v":"name 'name' is not defined"}]},"traceback":[{"lineno":3,"colno":0,"filename":"<stdin>.py"}]}
   *
   * Don't know why, so let's be defensive about it.
   */
  function errorMessageFromSkulptError(err: any) {
    const message = err.args && err.args.v && err.args.v[0] && err.args.v[0].v;
    return message;
  }

  function addToOutput(text: string, color: string) {
    $('<span>').text(text).css({ color }).appendTo(outputDiv);
  }

  // output functions are configurable.  This one just appends some text
  // to a pre element.
  function outf(text: string) {
    // If there's more than one program being executed at a time, we ignore it.
    // This happens when a program requiring user input is suspended when the user changes the code.
    if (window.State.programsInExecution > 1) return;
    addToOutput(text, 'white');
    speak(text)
  }

  function builtinRead(x: string) {
    if (Sk.builtinFiles === undefined || Sk.builtinFiles["files"][x] === undefined)
        throw "File not found: '" + x + "'";
    return Sk.builtinFiles["files"][x];
  }

  // This method draws the prompt for asking for user input.
  function inputFromInlineModal(prompt: string) {
    // We give the user time to give input.
    Sk.execStart = new Date (new Date ().getTime () + 1000 * 60 * 60 * 24 * 365);
    $('#turtlecanvas').hide();
    return new Promise(function(ok) {
      window.State.disable_run = true;
      $ ('#runit').css('background-color', 'gray');

      const input = $('#inline-modal input[type="text"]');
      $('#inline-modal .caption').text(prompt);
      input.val('');
      input.attr('placeholder', prompt);
      speak(prompt)

      setTimeout(function() {
        input.focus();
      }, 0);
      $('#inline-modal form').one('submit', function(event) {

        window.State.disable_run = false;
        $ ('#runit').css('background-color', '');

        event.preventDefault();
        $('#inline-modal').hide();
        if (hasTurtle) {
          $('#turtlecanvas').show();
        }
        // We reset the timer to the present moment.
        Sk.execStart = new Date ();
        // We set a timeout for sending back the input, so that the input box is hidden before processing the program.
        // Since processing the program might take some time, this timeout increases the responsiveness of the UI after
        // replying to a query.
        setTimeout (function () {
           ok(input.val());
           $ ('#output').focus ();
        }, 0);

        return false;
      });
      $('#inline-modal').show();
    });
  }
}

function speak(text: string) {
  var selectedURI = $('#speak_dropdown').val();
  if (!selectedURI) { return; }
  var voice = window.speechSynthesis.getVoices().filter(v => v.voiceURI === selectedURI)[0];

  if (voice) {
    let utterance = new SpeechSynthesisUtterance(text);
    utterance.voice = voice;
    utterance.rate = 0.9;
    speechSynthesis.speak(utterance);
  }
  pushAchievement("make_some_noise");
}

(() => {
  if (!window.speechSynthesis) { return; /* No point in even trying */ }
  if (!window.State.lang) { return; /* Not on a code page */ }

  /**
   * Show the "speak" checkbox if we find that we have speech support for the
   * current language (showing an initially hidden element is a better experience
   * than hiding an initially shown element... arguably... ?)
   *
   * Also, for funzies: the speechSynthesis.getVoices() array is asynchronously
   * populated *some time* after the page loads... and we won't know when. Keep
   * on testing periodically until we got it or it's taken too long to finish.
   */
  let attempts = 0;
  const timer = setInterval(function() {
    attempts += 1;

    const voices = findVoices(window.State.lang ?? '');

    if (voices.length > 0) {
      for (const voice of voices) {
        $('#speak_dropdown').append($('<option>').attr('value', voice.voiceURI).text('📣 ' + voice.name));
      }

      $('#speak_container').show();

      clearInterval(timer);
    }
    if (attempts >= 20) {  // ~2 seconds
      // Give up
      clearInterval(timer);
    }
  }, 100);

  function findVoices(lang: string) {
    // Our own "lang" is *typically* just the language code, but we also have "pt_BR".
    const m = lang.match(/^([a-z]+)/i);
    if (!m) { return []; }
    const simpleLang = m[1];

    // If the feature doesn't exist in the browser, return null
    if (!window.speechSynthesis) { return []; }
    return window.speechSynthesis.getVoices().filter(voice => voice.lang.startsWith(simpleLang));
  }
})();

export function prompt_unsaved(cb: () => void) {
  // This variable avoids showing the generic native `onbeforeunload` prompt
  window.State.no_unload_prompt = true;
  if (! window.State.unsaved_changes || ! auth.profile) return cb ();
  modal.confirm(auth.texts['unsaved_changes'], cb);
}

export function load_quiz(level: string) {
  $('*[data-tabtarget="end"]').html ('<iframe id="quiz-iframe" class="w-full" title="Quiz" src="/quiz/start/' + level + '"></iframe>');
}

export function get_trimmed_code() {
  try {
    // This module may or may not exist, so let's be extra careful here.
    const whitespace = ace.require("ace/ext/whitespace");
    whitespace.trimTrailingSpace(theGlobalEditor.session, true);
  } catch (e) {
    console.error(e);
  }
  return theGlobalEditor?.getValue();
}

export function confetti_cannon(){
  const canvas = document.getElementById('confetti');
  if (canvas) {
    canvas.classList.remove('hidden');
    // ignore this error, the function comes from CDN for now
    const jsConfetti = new JSConfetti({canvas})
    // timeout for the confetti to fall down
    setTimeout(function(){canvas.classList.add('hidden')}, 3000);
    let adventures = $('#adventures');
    let currentAdventure = $(adventures).find('.tab-selected').attr('data-tab');
    let customLevels = ['turtle', 'rock', 'haunted', 'restaurant', 'fortune', 'songs', 'dice']

    if(customLevels.includes(currentAdventure!)){
      let currentAdventureConfetti = getConfettiForAdventure(currentAdventure?? '');

      // @ts-ignore
      jsConfetti.addConfetti({
        emojis: currentAdventureConfetti,
        emojiSize: 45,
        confettiNumber: 100,
      });
    }

    else{
      jsConfetti.addConfetti();
    }

    const confettiButton = document.getElementById('confetti-button');
    if (confettiButton) {
      confettiButton.classList.add('hidden');
    }
  }
}

function getConfettiForAdventure(adventure: string){
  let emoji = Array.from(ErrorMessages[adventure])
  if (emoji != null){
    return emoji;
  }
  return [['🌈'], ['⚡️'], ['💥'], ['✨'], ['💫']];
}

export function ScrollOutputToBottom(){
$("#output").animate({ scrollTop: $(document).height() }, "slow");
  return false;
}

export function modalStepOne(level: number){
  createModal(level);
  let modal_editor = $('#modal-editor');
  initializeModalEditor(modal_editor);
}

function showSuccesMessage(){
  removeBulb();
  var allsuccessmessages = ErrorMessages['Transpile_success'];
  var randomnum: number = Math.floor(Math.random() * allsuccessmessages.length);
  success.show(allsuccessmessages[randomnum]);
}
function createModal(level:number ){
  let editor = "<div id='modal-editor' data-lskey=\"level_{level}__code\" class=\"w-full flex-1 text-lg rounded\" style='height:200px; width:50vw;'></div>".replace("{level}", level.toString());
  let title = ErrorMessages['Program_repair'];
  modal.repair(editor, 0, title);
}
 function turnIntoAceEditor(element: HTMLElement, isReadOnly: boolean): AceAjax.Editor {
    const editor = ace.edit(element);
    editor.setTheme("ace/theme/monokai");
    if (isReadOnly) {
      editor.setOptions({
        readOnly: true,
        showGutter: false,
        showPrintMargin: false,
        highlightActiveLine: false
      });
    }

    // a variable which turns on(1) highlighter or turns it off(0)
    var highlighter = 1;

    if (highlighter == 1) {
      // Everything turns into 'ace/mode/levelX', except what's in
      // this table. Yes the numbers are strings. That's just JavaScript for you.
      if (window.State.level) {
        const mode = getHighlighter(window.State.level);
        editor.session.setMode(mode);
      }
    }
    return editor;
  }

  function initializeModalEditor($editor: JQuery) {
    if (!$editor.length) return;
    // We expose the editor globally so it's available to other functions for resizing
    let editor = turnIntoAceEditor($editor.get(0)!, true);
    theModalEditor = editor;
    error.setEditor(editor);
    //small timeout to make sure the call with fixed code is complete.
    setTimeout(function(){}, 2000);

    window.Range = ace.require('ace/range').Range // get reference to ace/range

    // Load existing code from session, if it exists
    const storage = window.sessionStorage;
    if (storage) {
      const levelKey = $editor.data('lskey');
        let tempIndex = 0;
        let resultString = "";

        if(storage.getItem('fixed_{lvl}'.replace("{lvl}", levelKey))){
          resultString = storage.getItem('fixed_{lvl}'.replace("{lvl}", levelKey))?? "";
          let tempString = ""
          for (let i = 0; i < resultString.length + 1; i++) {
            setTimeout(function() {
              editor.setValue(tempString,tempIndex);
              tempString += resultString[tempIndex];
              tempIndex++;
            }, 150 * i);
          }
        }
        else{
          resultString = storage.getItem('warning_{lvl}'.replace("{lvl}", levelKey))?? "";
          editor.setValue(resultString);
        }
    }

    window.onbeforeunload = () => {
      // The browser doesn't show this message, rather it shows a default message.
      if (window.State.unsaved_changes && !window.State.no_unload_prompt) {
        return auth.texts['unsaved_changes'];
      } else {
        return undefined;
      }
    };

    // *** KEYBOARD SHORTCUTS ***

    let altPressed: boolean | undefined;

    // alt is 18, enter is 13
    window.addEventListener ('keydown', function (ev) {
      const keyCode = ev.keyCode;
      if (keyCode === 18) {
        altPressed = true;
        return;
      }
      if (keyCode === 13 && altPressed) {
        if (!window.State.level || !window.State.lang) {
          throw new Error('Oh no');
        }
        runit (window.State.level, window.State.lang, function () {
          $ ('#output').focus ();
        });
      }
      // We don't use jquery because it doesn't return true for this equality check.
      if (keyCode === 37 && document.activeElement === document.getElementById ('output')) {
        editor.focus ();
        editor.navigateFileEnd ();
      }
    });
    window.addEventListener ('keyup', function (ev) {
      const keyCode = ev.keyCode;
      if (keyCode === 18) {
        altPressed = false;
        return;
      }
    });
    return editor;
  }
export function toggle_developers_mode(example_programs: boolean) {
  if ($('#developers_toggle').is(":checked")) {
      $('#commands-window-total').hide();
      $('#adventures').hide();
      pushAchievement("lets_focus");
  } else {
      // If the example programs are hidden by class customization: keep hidden!
      if (example_programs) {
        $('#commands-window-total').show();
      }
      $('#adventures').show();
  }

  if ($('#adventures').is(":hidden")) {
    $('#editor-area').removeClass('mt-5');
    $('#code_editor').css('height', 36 + "em");
    $('#code_output').css('height', 36 + "em");
    theGlobalEditor.resize();
  } else {
    $('#editor-area').addClass('mt-5');
    $('#code_editor').height('22rem');
    $('#code_output').height('22rem');
  }
}

export function load_profile(username: string, mail: string, birth_year: number, gender: string, country: string) {
  $('#profile').toggle();
  if ($('#profile').is(":visible")) {
      $('#username').html(username);
      $('#email').val(mail);
      $('#birth_year').val(birth_year);
      $('#gender').val(gender);
      $('#country').val(country);
  }
}

export function change_language(lang: string) {
  $.ajax({
    type: 'POST',
    url: '/change_language',
    data: JSON.stringify({
      lang: lang
    }),
    contentType: 'application/json',
    dataType: 'json'
  }).done(function(response: any) {
      if (response.succes){
        location.reload();
      }
    }).fail(function(xhr) {
      console.error(xhr);
    });
}

<<<<<<< HEAD
function update_keywords_commands(target_id: any, start_lang: string, goal_lang: string) {
  if (!ace.edit(target_id)) {
    return
  }
  $.ajax({
    type: 'POST',
    url: '/translate_keywords',
    data: JSON.stringify({
      code: ace.edit(target_id).getValue(),
      start_lang: start_lang,
      goal_lang: goal_lang
    }),
    contentType: 'application/json',
    dataType: 'json'
  }).done(function (response: any) {
    if (response.success) {
      ace.edit(target_id).setValue(response.code);
      $('#' + target_id).attr('lang', goal_lang);
    }
    console.log("De taal is nu....");
    console.log($('#' + target_id).attr('lang'));
  }).fail(function (xhr) {
    console.error(xhr);
  });
}

function update_view(selector_container: string) {
  $('#' + selector_container + ' > div').map(function() {
    $(this).toggle();
  });
}

export function change_keyword_language(selector_container: string, target_id: string, old_lang: string, new_lang: string){
  console.log("De taal was....");
  console.log($('#' + target_id).attr('lang'));
  update_view(selector_container);
  update_keywords_commands(target_id, old_lang, new_lang);
=======
export function select_profile_image(image: number) {
  $('.profile_image').removeClass("border-2 border-blue-600");
  $('#profile_image_' + image).addClass("border-2 border-blue-600");
  $('#profile_picture').val(image);
>>>>>>> a8c9b66a
}

export function filter_programs() {
  const level = $('#explore_page_level').val();
  const adventure = $('#explore_page_adventure').val();
  window.open('?level=' + level + "&adventure=" + adventure, "_self");
}

export function filter_admin() {
  const filter = $('#admin_filter_category').val();
  if (filter == "email") {
    const substring = $('#email_filter_input').val();
    window.open('?filter=' + filter + "&substring=" + substring, "_self");
  } else {
    const start_date = $('#admin_start_date').val();
    const end_date = $('#admin_end_date').val();
    window.open('?filter=' + filter + "&start=" + start_date + "&end=" + end_date, "_self");
  }
}<|MERGE_RESOLUTION|>--- conflicted
+++ resolved
@@ -32,12 +32,9 @@
   for (const preview of $('.turn-pre-into-ace pre').get()) {
     counter += 1;
     $(preview).addClass('text-lg rounded');
-<<<<<<< HEAD
     $(preview).attr('id', "code_block_" + counter);
     $(preview).attr('lang', "en");
-=======
     $(preview).addClass('overflow-x-hidden');
->>>>>>> a8c9b66a
     const exampleEditor = turnIntoAceEditor(preview, true)
     // Fits to content size
     exampleEditor.setOptions({ maxLines: Infinity });
@@ -1287,7 +1284,6 @@
     });
 }
 
-<<<<<<< HEAD
 function update_keywords_commands(target_id: any, start_lang: string, goal_lang: string) {
   if (!ace.edit(target_id)) {
     return
@@ -1325,12 +1321,11 @@
   console.log($('#' + target_id).attr('lang'));
   update_view(selector_container);
   update_keywords_commands(target_id, old_lang, new_lang);
-=======
+
 export function select_profile_image(image: number) {
   $('.profile_image').removeClass("border-2 border-blue-600");
   $('#profile_image_' + image).addClass("border-2 border-blue-600");
   $('#profile_picture').val(image);
->>>>>>> a8c9b66a
 }
 
 export function filter_programs() {
