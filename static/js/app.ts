import { initializeSyntaxHighlighter } from './syntaxModesRules';
import { ClientMessages } from './client-messages';

import { modal, error, success } from './modal';
import { Markers } from './markers';
import { APP_STATE, hasUnsavedChanges, markUnsavedChanges, clearUnsavedChanges } from './state';
import { currentTab } from './tabs';
import { MessageKey } from './message-translations';

export let theGlobalEditor: AceAjax.Editor;
export let theModalEditor: AceAjax.Editor;
let markers: Markers;

let last_code: string;

/**
 * Used to record and undo pygame-related settings
 */
let pygameRunning = false;

/**
 * Represents whether there's an open 'ask' prompt
 */
let askPromptOpen = false;


const turtle_prefix =
`# coding=utf8
import random, time, turtle
t = turtle.Turtle()
t.shape("turtle")
t.hideturtle()
t.penup()
t.left(90)
t.pendown()
t.speed(3)
t.showturtle()
`;

const pygame_prefix =
`# coding=utf8
import pygame
import buttons
pygame.init()
canvas = pygame.display.set_mode((711,300))
canvas.fill(pygame.Color(247, 250, 252, 255))
pygame_end = False

button_list = []
def create_button(name):
  if name not in button_list:
    button_list.append(name)
    buttons.add(name)

`;

const pygame_suffix =
`# coding=utf8
pygame_end = True
pygame.quit()
`;

const normal_prefix =
`# coding=utf8
import random, time
global int_saver
global convert_numerals # needed for recursion to work
int_saver = int
def int(s):
  if isinstance(s, str):
    numerals_dict = {'0': '0', '1': '1', '2': '2', '3': '3', '4': '4', '5': '5', '6': '6', '7': '7', '8': '8', '9': '9', '𑁦': '0', '𑁧': '1', '𑁨': '2', '𑁩': '3', '𑁪': '4', '𑁫': '5', '𑁬': '6', '𑁭': '7', '𑁮': '8', '𑁯': '9', '०': '0', '१': '1', '२': '2', '३': '3', '४': '4', '५': '5', '६': '6', '७': '7', '८': '8', '९': '9', '૦': '0', '૧': '1', '૨': '2', '૩': '3', '૪': '4', '૫': '5', '૬': '6', '૭': '7', '૮': '8', '૯': '9', '੦': '0', '੧': '1', '੨': '2', '੩': '3', '੪': '4', '੫': '5', '੬': '6', '੭': '7', '੮': '8', '੯': '9', '০': '0', '১': '1', '২': '2', '৩': '3', '৪': '4', '৫': '5', '৬': '6', '৭': '7', '৮': '8', '৯': '9', '೦': '0', '೧': '1', '೨': '2', '೩': '3', '೪': '4', '೫': '5', '೬': '6', '೭': '7', '೮': '8', '೯': '9', '୦': '0', '୧': '1', '୨': '2', '୩': '3', '୪': '4', '୫': '5', '୬': '6', '୭': '7', '୮': '8', '୯': '9', '൦': '0', '൧': '1', '൨': '2', '൩': '3', '൪': '4', '൫': '5', '൬': '6', '൭': '7', '൮': '8', '൯': '9', '௦': '0', '௧': '1', '௨': '2', '௩': '3', '௪': '4', '௫': '5', '௬': '6', '௭': '7', '௮': '8', '௯': '9', '౦': '0', '౧': '1', '౨': '2', '౩': '3', '౪': '4', '౫': '5', '౬': '6', '౭': '7', '౮': '8', '౯': '9', '၀': '0', '၁': '1', '၂': '2', '၃': '3', '၄': '4', '၅': '5', '၆': '6', '၇': '7', '၈': '8', '၉': '9', '༠': '0', '༡': '1', '༢': '2', '༣': '3', '༤': '4', '༥': '5', '༦': '6', '༧': '7', '༨': '8', '༩': '9', '᠐': '0', '᠑': '1', '᠒': '2', '᠓': '3', '᠔': '4', '᠕': '5', '᠖': '6', '᠗': '7', '᠘': '8', '᠙': '9', '០': '0', '១': '1', '២': '2', '៣': '3', '៤': '4', '៥': '5', '៦': '6', '៧': '7', '៨': '8', '៩': '9', '๐': '0', '๑': '1', '๒': '2', '๓': '3', '๔': '4', '๕': '5', '๖': '6', '๗': '7', '๘': '8', '๙': '9', '໐': '0', '໑': '1', '໒': '2', '໓': '3', '໔': '4', '໕': '5', '໖': '6', '໗': '7', '໘': '8', '໙': '9', '꧐': '0', '꧑': '1', '꧒': '2', '꧓': '3', '꧔': '4', '꧕': '5', '꧖': '6', '꧗': '7', '꧘': '8', '꧙': '9', '٠': '0', '١': '1', '٢': '2', '٣': '3', '٤': '4', '٥': '5', '٦': '6', '٧': '7', '٨': '8', '٩': '9', '۰': '0', '۱': '1', '۲': '2', '۳': '3', '۴': '4', '۵': '5', '۶': '6', '۷': '7', '۸': '8', '۹': '9', '〇': '0', '一': '1', '二': '2', '三': '3', '四': '4', '五': '5', '六': '6', '七': '7', '八': '8', '九': '9', '零': '0'}
    latin_numerals = ''.join([numerals_dict.get(letter, letter) for letter in s])
    return int_saver(latin_numerals)
  return(int_saver(s))

def convert_numerals(alphabet, number):
  numerals_dict_return = {
    'Latin': ['0', '1', '2', '3', '4', '5', '6', '7', '8', '9'],
    'Brahmi': ['𑁦', '𑁧', '𑁨', '𑁩', '𑁪', '𑁫', '𑁬', '𑁭', '𑁮', '𑁯'],
    'Devanagari': ['०', '१', '२', '३', '४', '५', '६', '७', '८', '९'],
    'Gujarati': ['૦', '૧', '૨', '૩', '૪', '૫', '૬', '૭', '૮', '૯'],
    'Gurmukhi': ['੦', '੧', '੨', '੩', '੪', '੫', '੬', '੭', '੮', '੯'],
    'Bengali': ['০', '১', '২', '৩', '৪', '৫', '৬', '৭', '৮', '৯'],
    'Kannada': ['೦', '೧', '೨', '೩', '೪', '೫', '೬', '೭', '೮', '೯'],
    'Odia': ['୦', '୧', '୨', '୩', '୪', '୫', '୬', '୭', '୮', '୯'],
    'Malayalam': ['൦', '൧', '൨', '൩', '൪', '൫', '൬', '൭', '൮', '൯'],
    'Tamil': ['௦', '௧', '௨', '௩', '௪', '௫', '௬', '௭', '௮', '௯'],
    'Telugu':['౦', '౧', '౨', '౩', '౪', '౫', '౬', '౭', '౮', '౯'],
    'Burmese':['၀', '၁', '၂', '၃', '၄', '၅', '၆', '၇', '၈', '၉'],
    'Tibetan':['༠', '༡', '༢', '༣', '༤', '༥', '༦', '༧', '༨', '༩'],
    'Mongolian':['᠐', '᠑', '᠒', '᠓', '᠔', '᠕', '᠖', '᠗', '᠘', '᠙'],
    'Khmer':['០', '១', '២', '៣', '៤', '៥', '៦', '៧', '៨', '៩'],
    'Thai':['๐', '๑', '๒', '๓', '๔', '๕', '๖', '๗', '๘', '๙'],
    'Lao':['໐', '໑', '໒', '໓', '໔', '໕', '໖', '໗', '໘', '໙'],
    'Javanese':['꧐', '꧑', '꧒', '꧓', '꧔', '꧕', '꧖', '꧗', '꧘', '꧙'],
    'Arabic':['٠', '١', '٢', '٣', '٤', '٥', '٦', '٧', '٨', '٩'],
    'Persian':['۰', '۱', '۲', '۳', '۴', '۵', '۶', '۷', '۸', '۹'],
    'Urdu': ['۰', '۱', '۲', '۳', '۴', '۵', '۶', '۷', '۸', '۹']}

  numerals_list = numerals_dict_return[alphabet]
  number=str(number)

  number = str(number)
  if number.isnumeric():
    numerals_list = numerals_dict_return[alphabet]
    all_numerals_converted = [numerals_list[int(digit)] for digit in number]
    return ''.join(all_numerals_converted)
  else:
    return number
`;

<<<<<<< HEAD
export function initializeApp() {
  initializeSyntaxHighlighter();
=======
// Close the dropdown menu if the user clicks outside of it
$(document).on("click", function(event){
    if(!$(event.target).closest(".dropdown").length){
        $(".dropdown-menu").slideUp("medium");
        $(".cheatsheet-menu").slideUp("medium");
    }
});

const onElementBecomesVisible = (() => {
  const SCROLL_HANDLERS = new Array<[HTMLElement, () => void]>();

  function isInView(elem: HTMLElement) {
    var docViewTop = $(window).scrollTop()!;
    var docViewBottom = docViewTop + $(window).height()!;
    var elemTop = $(elem).offset()!.top;
    return ((elemTop <= docViewBottom) && (elemTop >= docViewTop));
  }

  $(window).on('scroll', () => {
    for (let i = 0; i < SCROLL_HANDLERS.length; ) {
      const [element, handler] = SCROLL_HANDLERS[i];
      if (isInView(element)) {
        handler();
        SCROLL_HANDLERS.splice(i, 1);
      } else {
        i += 1;
      }
    }
  });

  return function onElementBecomesVisible(element: HTMLElement, handler: () => void) {
    if (isInView(element)) {
      handler();
    } else {
      SCROLL_HANDLERS.push([element, handler]);
    }
  }
})();

(function() {
  // A bunch of code expects a global "State" object. Set it here if not
  // set yet.
  if (!window.State) {
    window.State = {};
  }
>>>>>>> f8cdb415

  // Set const value to determine the current page direction -> useful for ace editor settings
  const dir = $("body").attr("dir");

  // *** EDITOR SETUP ***
  initializeMainEditor($('#editor'));

  // Any code blocks we find inside 'turn-pre-into-ace' get turned into
  // read-only editors (for syntax highlighting)
  for (const preview of $('.turn-pre-into-ace pre').get()) {
<<<<<<< HEAD
    $(preview).addClass('text-lg rounded');
    // We set the language of the editor to the current keyword_language -> needed when copying to main editor
    $(preview).attr('lang', APP_STATE.keyword_language);
    $(preview).addClass('overflow-x-hidden');
    const exampleEditor = turnIntoAceEditor(preview, true);

    // Fits to content size
    exampleEditor.setOptions({ maxLines: Infinity });
    if ($(preview).hasClass('common-mistakes')) {
      exampleEditor.setOptions({ minLines: 5 });
    } else if ($(preview).hasClass('cheatsheet')) {
      exampleEditor.setOptions({ minLines: 1 });
    } else if ($(preview).hasClass('parsons')) {
      exampleEditor.setOptions({
        minLines: 1,
        showGutter: false,
        showPrintMargin: false,
        highlightActiveLine: false
      });
    } else {
      exampleEditor.setOptions({ minLines: 2 });
    }
=======
    $(preview)
      .addClass('text-lg rounded overflow-x-hidden')
      // We set the language of the editor to the current keyword_language -> needed when copying to main editor
      .attr('lang', <string>window.State.keyword_language);

    // Only turn into an editor if the editor scrolls into view
    // Otherwise, the teacher manual Frequent Mistakes page is SUPER SLOW to load.
    onElementBecomesVisible(preview, () => {
      const exampleEditor = turnIntoAceEditor(preview, true);

      // Fits to content size
      exampleEditor.setOptions({ maxLines: Infinity });
      if ($(preview).hasClass('common-mistakes')) {
        exampleEditor.setOptions({
          showGutter: true,
          showPrintMargin: true,
          highlightActiveLine: true,
          minLines: 5,
        });
      } else if ($(preview).hasClass('cheatsheet')) {
        exampleEditor.setOptions({ minLines: 1 });
      } else if ($(preview).hasClass('parsons')) {
        exampleEditor.setOptions({
          minLines: 1,
          showGutter: false,
          showPrintMargin: false,
          highlightActiveLine: false
        });
      } else {
        exampleEditor.setOptions({ minLines: 2 });
      }
>>>>>>> f8cdb415

      if (dir === "rtl") {
          exampleEditor.setOptions({ rtl: true });
      }
<<<<<<< HEAD
      $('<button>').css({ fontFamily: 'sans-serif' }).addClass('yellow-btn').text(symbol).appendTo(buttonContainer).click(function() {
        theGlobalEditor?.setValue(exampleEditor.getValue() + '\n');
        update_view("main_editor_keyword_selector", <string>$(preview).attr('lang'));
        stopit();
        clearOutput();
      });
    }

    const levelStr = $(preview).attr('level');
    if (levelStr) {
      exampleEditor.session.setMode(getHighlighter(parseInt(levelStr, 10)));
    }
=======
      // Strip trailing newline, it renders better
      exampleEditor.setValue(exampleEditor.getValue().replace(/\n+$/, ''), -1);
      // And add an overlay button to the editor, if the no-copy-button attribute isn't there
      if (! $(preview).hasClass('no-copy-button')) {
        const buttonContainer = $('<div>').addClass('absolute ltr:-right-1 rtl:left-2 w-16').css({top: 5}).appendTo(preview);
        let symbol = "⇥";
        if (dir === "rtl") {
          symbol = "⇤";
        }
        $('<button>').css({ fontFamily: 'sans-serif' }).addClass('yellow-btn').text(symbol).appendTo(buttonContainer).click(function() {
          theGlobalEditor?.setValue(exampleEditor.getValue() + '\n');
          update_view("main_editor_keyword_selector", <string>$(preview).attr('lang'));
          stopit();
          clearOutput();
        });
      }
      if($(preview).attr('level')){
        let level = String($(preview).attr('level'));
        exampleEditor.session.setMode(getHighlighter(level));
      }
    });
>>>>>>> f8cdb415
  }

  /**
   * Initialize the main editor and attach all the required event handlers
   */
  function initializeMainEditor($editor: JQuery) {
    if (!$editor.length) return;

    // We expose the editor globally so it's available to other functions for resizing
    var editor = turnIntoAceEditor($editor.get(0)!, $editor.data('readonly'), true);
    theGlobalEditor = editor;
    theGlobalEditor.setShowPrintMargin(false);
    theGlobalEditor.renderer.setScrollMargin(0, 0, 0, 20)
    error.setEditor(editor);
    markers = new Markers(theGlobalEditor);

    window.Range = ace.require('ace/range').Range // get reference to ace/range

    // Load existing code from session, if it exists
    const storage = window.sessionStorage;
    if (storage) {
      const levelKey = $editor.data('lskey');
      const loadedProgram = $editor.data('loaded-program');

      // On page load, if we have a saved program and we are not loading a program by id, we load the saved program
      const programFromStorage = storage.getItem(levelKey);
      if (loadedProgram !== 'True' && programFromStorage) {
        editor.setValue(programFromStorage, 1);
      }

      // When the user exits the editor, save what we have.
      editor.on('blur', function(_e: Event) {
        storage.setItem(levelKey, editor.getValue());
      });

      if (dir === "rtl") {
         editor.setOptions({ rtl: true });
      }

      // If prompt is shown and user enters text in the editor, hide the prompt.
      editor.on('change', function () {
        if (askPromptOpen) {
          stopit();
          editor.focus(); // Make sure the editor has focus, so we can continue typing
        }
        if ($('#ask-modal').is(':visible')) $('#inline-modal').hide();
        askPromptOpen = false;
        $ ('#runit').css('background-color', '');
        markUnsavedChanges();

        clearErrors(editor);
        //removing the debugging state when loading in the editor
        stopDebug();
      });
    }

    // *** KEYBOARD SHORTCUTS ***

    let altPressed: boolean | undefined;

    // alt is 18, enter is 13
    window.addEventListener ('keydown', function (ev) {
      const keyCode = ev.keyCode;
      if (keyCode === 18) {
        altPressed = true;
        return;
      }
      if (keyCode === 13 && altPressed) {
        if (!APP_STATE.level || !APP_STATE.lang) {
          throw new Error('Oh no');
        }
        runit (APP_STATE.level, APP_STATE.lang, "", function () {
          $ ('#output').focus ();
        });
      }
      // We don't use jquery because it doesn't return true for this equality check.
      if (keyCode === 37 && document.activeElement === document.getElementById ('output')) {
        editor.focus ();
        editor.navigateFileEnd ();
      }
    });
    window.addEventListener ('keyup', function (ev) {
      const keyCode = ev.keyCode;
      if (keyCode === 18) {
        altPressed = false;
        return;
      }
    });
    return editor;
  }

<<<<<<< HEAD
  /**
   * Turn an HTML element into an Ace editor
   */
  function turnIntoAceEditor(element: HTMLElement, isReadOnly: boolean): AceAjax.Editor {
    const editor = ace.edit(element);
    editor.setTheme("ace/theme/monokai");
    if (isReadOnly) {
      // Remove the cursor
      editor.renderer.$cursorLayer.element.style.display = "none";
      editor.setOptions({
        readOnly: true,
        showGutter: false,
        showPrintMargin: false,
        highlightActiveLine: false
      });
      // When it is the main editor -> we want to show line numbers!
      if (element.getAttribute('id') === "editor") {
        editor.setOptions({
          showGutter: true
        });
      }
      if ($(element).hasClass('common-mistakes')) {
        $(element).height("22rem");
        editor.setOptions({
          showGutter: true,
          showPrintMargin: true,
          highlightActiveLine: true
        });
      }
    }

    // a variable which turns on(1) highlighter or turns it off(0)
    var highlighter = 1;

    if (highlighter == 1) {
      // Everything turns into 'ace/mode/levelX', except what's in
      // this table. Yes the numbers are strings. That's just JavaScript for you.
      if (APP_STATE.level) {
        const mode = getHighlighter(APP_STATE.level);
        editor.session.setMode(mode);
      }
    }

    return editor;
  }
=======
})();
>>>>>>> f8cdb415

  // Close the dropdown menu if the user clicks outside of it
  $(document).on("click", function(event){
      if(!$(event.target).closest(".dropdown").length){
          $(".dropdown-menu").slideUp("medium");
          $(".cheatsheet-menu").slideUp("medium");
      }
  });
}

export function getHighlighter(level: number) {
  return `ace/mode/level${level}`;
}

function clearErrors(editor: AceAjax.Editor) {
  // Not sure if we use annotations everywhere, but this was
  // here already.
  editor.session.clearAnnotations();
  markers.clearErrors();
}

export function stopit() {
  if (pygameRunning) {
      // when running pygame, raise the pygame quit event
      Sk.insertPyGameEvent("quit");
      Sk.unbindPygameListeners();

      pygameRunning = false;
      document.onkeydown = null;
      $('#pygame-modal').hide();
      $('#stopit').hide();
      $('#runit').show();
  }
  else
  {
      // We bucket-fix stop the current program by setting the run limit to 1ms
      Sk.execLimit = 1;
      clearTimeouts();
      $('#stopit').hide();
      $('#runit').show();

      // This gets a bit complex: if we do have some input modal waiting, fake submit it and hide it
      // This way the Promise is no longer "waiting" and can no longer mess with our next program
      if ($('#ask-modal').is(":visible")) {
        $('#ask-modal form').submit();
        $('#ask-modal').hide();
      }
  }

  askPromptOpen = false;
}

function clearOutput() {
  const outputDiv = $('#output');
  //Saving the variable button because sk will overwrite the output div
  const variableButton = outputDiv.find('#variable_button');
  const variables = outputDiv.find('#variables');
  outputDiv.empty();

  outputDiv.addClass("overflow-auto");
  outputDiv.append(variableButton);
  outputDiv.append(variables);
  error.hide();
  success.hide();

  // Clear the user created buttons.
  const buttonsDiv = $('#dynamic-buttons');
  buttonsDiv.empty();
  buttonsDiv.hide();
}

export function runit(level: number, lang: string, disabled_prompt: string, cb: () => void) {
  if (askPromptOpen) {
    // If there is no message -> don't show a prompt
    if (disabled_prompt) {
      return modal.alert(disabled_prompt, 3000, true);
    } return;
  }

  // Make sure to stop previous PyGame event listeners
  if (typeof Sk.unbindPygameListeners === 'function') {
    Sk.unbindPygameListeners();
  }

  // We set the run limit to 1ms -> make sure that the previous programs stops (if there is any)
  Sk.execLimit = 1;
  $('#runit').hide();
  $('#stopit').show();
  $('#saveFiles').hide();
  clearOutput();

  try {
    var editor = theGlobalEditor;
    var code = "";
    if ($('#parsons_container').is(":visible")) {
      clearUnsavedChanges(); // We don't want to throw this pop-up
      code = get_parsons_code();
      // We return no code if all lines are empty or there is a mistake -> clear errors and do nothing
      if (!code) {
        clearErrors(editor);
        stopit();
        return;
      } else {
        // Add the onclick on the button -> only show if there is another exercise to load (set with an onclick)
        if ($('#next_parson_button').attr('onclick')) {
          $('#next_parson_button').show();
        }
      }
    } else {
      code = get_active_and_trimmed_code();
      if (code.length == 0) {
        clearErrors(editor);
        stopit();
        return;
      }
    }

    clearErrors(editor);
    removeBulb();
    console.log('Original program:\n', code);

    $.ajax({
      type: 'POST',
      url: '/parse',
      data: JSON.stringify({
        level: `${level}`,
        code: code,
        lang: lang,
        tutorial: $('#code_output').hasClass("z-40"), // if so -> tutorial mode
        read_aloud : !!$('#speak_dropdown').val(),
        adventure_name: currentTab(),
      }),
      contentType: 'application/json',
      dataType: 'json'
    }).done(function(response: any) {
      console.log('Response', response);
      if (response.Warning && $('#editor').is(":visible")) {
        //storeFixedCode(response, level);
        error.showWarning(ClientMessages['Transpile_warning'], response.Warning);
      }
      if (response.achievements) {
        showAchievements(response.achievements, false, "");
      }
      if (response.Error) {
        error.show(ClientMessages['Transpile_error'], response.Error);
        if (response.Location && response.Location[0] != "?") {
          //storeFixedCode(response, level);
          // Location can be either [row, col] or just [row].
          markers.highlightAceError(response.Location[0], response.Location[1]);
        }
        $('#stopit').hide();
        $('#runit').show();
        return;
      }
      runPythonProgram(response.Code, response.has_turtle, response.has_pygame, response.has_sleep, response.Warning, cb).catch(function(err) {
        // The err is null if we don't understand it -> don't show anything
        if (err != null) {
          error.show(ClientMessages['Execute_error'], err.message);
          reportClientError(level, code, err.message);
        }
      });
    }).fail(function(xhr) {
      console.error(xhr);
       // https://developer.mozilla.org/en-US/docs/Web/API/XMLHttpRequest/readyState
      if (xhr.readyState < 4) {
        error.show(ClientMessages['Connection_error'], ClientMessages['CheckInternet']);
      } else {
        error.show(ClientMessages['Other_error'], ClientMessages['ServerError']);
      }
    });

  } catch (e: any) {
    modal.alert(e.responseText, 3000, true);
  }
}

export function saveMachineFiles() {
  $.ajax({
    type: 'POST',
    url: '/generate_machine_files',
    data: JSON.stringify({
      level: APP_STATE.level,
      code: get_active_and_trimmed_code(),
      lang: APP_STATE.lang,
    }),
    contentType: 'application/json',
    dataType: 'json'
    }).done(function(response: any) {
      if (response.filename) {
        // Download the file
        window.location.replace('/download_machine_files/' + response.filename);
      }
  });
}

// function storeFixedCode(response: any, level: string) {
//   if (response.FixedCode) {
//     sessionStorage.setItem ("fixed_level_{lvl}__code".replace("{lvl}", level), response.FixedCode);
//     showBulb(level);
//   }
// }

// function showBulb(level: string){
//   const parsedlevel = parseInt(level)
//   if(parsedlevel <= 2){
//     const repair_button = $('#repair_button');
//     repair_button.show();
//     repair_button.attr('onclick', 'hedyApp.modalStepOne(' + parsedlevel + ');event.preventDefault();');
//   }
//}


// We've observed that this code may gets invoked 100s of times in quick succession. Don't
// ever push the same achievement more than once per page load to avoid this.
const ACHIEVEMENTS_PUSHED: Record<string, boolean> = {};

export function pushAchievement(achievement: string) {
  if (ACHIEVEMENTS_PUSHED[achievement]) {
      console.error('Achievement already pushed, this may be a programming issue: ', achievement);
      return;
  }
  ACHIEVEMENTS_PUSHED[achievement] = true;

  $.ajax({
    type: 'POST',
    url: '/achievements/push-achievement',
    data: JSON.stringify({
      achievement: achievement
    }),
    contentType: 'application/json',
    dataType: 'json'
    }).done(function(response: any) {
      if (response.achievements) {
        showAchievements(response.achievements, false, "");
      }
  });
}

export function closeAchievement() {
  $('#achievement_pop-up').hide();
  if ($('#achievement_pop-up').attr('reload')) {
    $('#achievement_pop-up').removeAttr('reload');
    $('#achievement_pop-up').removeAttr('redirect');
    return location.reload();
  }
  if ($('#achievement_pop-up').attr('redirect')) {
    const redirect = <string>$('#achievement_pop-up').attr('redirect');
    $('#achievement_pop-up').removeAttr('reload');
    $('#achievement_pop-up').removeAttr('redirect');
    return window.location.pathname = redirect;
  }
  // If for some reason both situation don't happen we still want to make sure the attributes are removed
  $('#achievement_pop-up').removeAttr('reload');
  $('#achievement_pop-up').removeAttr('redirect');
}

export function showAchievements(achievements: any[], reload: boolean, redirect: string) {
  fnAsync(achievements, 0);
  if (reload) {
    $('#achievement_pop-up').attr('reload', 'true');
    setTimeout(function(){
      $('#achievement_pop-up').removeAttr('reload');
      $('#achievement_pop-up').removeAttr('redirect');
      location.reload();
     }, achievements.length * 6000);
  }
  if (redirect) {
    $('#achievement_pop-up').attr('redirect', redirect);
    setTimeout(function(){
      $('#achievement_pop-up').removeAttr('reload');
      $('#achievement_pop-up').removeAttr('redirect');
      window.location.pathname = redirect;
     }, achievements.length * 6000);
  }
}

async function fnAsync(achievements: any[], index: number) {
  await showAchievement(achievements[index]);
  if (index < achievements.length - 1) {
    await fnAsync(achievements, index + 1)
  }
}

function showAchievement(achievement: any[]){
  return new Promise<void>((resolve)=>{
        $('#achievement_reached_title').text('"' + achievement[0] + '"');
        $('#achievement_reached_text').text(achievement[1]);
        $('#achievement_reached_statics').text(achievement[2]);
        $('#achievement_pop-up').fadeIn(1000, function () {
          setTimeout(function(){
            $('#achievement_pop-up').fadeOut(1000);
           }, 4000);
        });
        setTimeout(()=>{
            resolve();
        ;} , 6000
        );
    });
}

function removeBulb(){
    const repair_button = $('#repair_button');
    repair_button.hide();
}

/**
 * Called when the user clicks the "Try" button in one of the palette buttons
 */
export function tryPaletteCode(exampleCode: string) {
  var editor = ace.edit("editor");

  var MOVE_CURSOR_TO_END = 1;
  editor.setValue(exampleCode + '\n', MOVE_CURSOR_TO_END);
  //As the commands try-it buttons only contain english code -> make sure the selected language is english
  if (!($('#editor').attr('lang') == 'en')) {
      $('#editor').attr('lang', 'en');
      update_view("main_editor_keyword_selector", "en");
  }
  clearUnsavedChanges();
}

function storeProgram(level: number | [number, string], lang: string, name: string, code: string, shared: boolean, force_save: boolean, cb?: (err: any, resp?: any) => void) {
  clearUnsavedChanges();
  var adventure_name = currentTab();
  // If saving a program for an adventure after a signup/login, level is an array of the form [level, adventure_name]. In that case, we unpack it.
  if (Array.isArray(level)) {
     adventure_name = level [1];
     level = level [0];
  }

  $.ajax({
    type: 'POST',
    url: '/programs',
    data: JSON.stringify({
      level: level,
      lang:  lang,
      name:  name,
      code:  code,
      shared: shared,
      force_save: force_save,
      adventure_name: adventure_name
    }),
    contentType: 'application/json',
    dataType: 'json'
  }).done(function(response) {
    // If the program contains an error -> verify that the user really wants to save it and POST again
    // If we already answered this question with yes the "force_save" is true, so we skip this part
    if (response.parse_error && !force_save) {
      modal.confirm(response.message, function() {
        return storeProgram(level, lang, name, code, shared, true, cb);
      });
      return;
    }
    // The auth functions use this callback function.
    if (cb) return response.Error ? cb (response) : cb (null, response);
    if (shared) {
      $('#modal-copy-button').attr('onclick', "hedyApp.copy_to_clipboard('" + viewProgramLink(response.id) + "', '" + response.share_message + "')");
      modal.copy_alert (response.message, 5000);
    } else {
      modal.alert(response.message, 3000, false);
    }
    if (response.achievements) {
      showAchievements(response.achievements, false, "");
    }
    // If we succeed, we need to update the default program name & program for the currently selected tab.
    // To avoid this, we'd have to perform a page refresh to retrieve the info from the server again, which would be more cumbersome.
    // The name of the program might have been changed by the server, so we use the name stated by the server.
    $ ('#program_name').val (response.name);
    APP_STATE.adventures?.map (function (adventure) {
      if (adventure.short_name === (adventure_name || 'level')) {
        adventure.loaded_program = {name: response.name, code: code};
      }
    });
  }).fail(function(err) {
    console.error(err);
    error.show(ClientMessages['Connection_error'], JSON.stringify(err));
    if (err.status === 403) {
       localStorage.setItem ('hedy-first-save', JSON.stringify ([adventure_name ? [level, adventure_name] : level, lang, name, code]));
       localStorage.setItem ('hedy-save-redirect', 'hedy');
       window.location.pathname = '/login';
    }
  });
}

export function saveit(level: number | [number, string], lang: string, name: string, code: string, shared: boolean, cb?: (err: any, resp?: any) => void) {
  try {
    $.ajax({
      type: 'POST',
      url: '/programs/duplicate-check',
      data: JSON.stringify({
        name:  name
      }),
      contentType: 'application/json',
      dataType: 'json'
    }).done(function(response) {
      if (response['duplicate']) {
        modal.confirm (response.message, function () {
          storeProgram(level, lang, name, code, shared, false, cb);
          pushAchievement("double_check");
        });
      } else {
         storeProgram(level, lang, name, code, shared, false, cb);
      }
    }).fail(function(err) {
      if (err.status == 403) { // The user is not allowed -> so not logged in
        return modal.confirm (err.responseText, function () {
           // If there's an adventure_name, we store it together with the level, because it won't be available otherwise after signup/login.
           const curTab = currentTab();
           if (curTab && !Array.isArray(level)) {
             level = [level, curTab];
           }
           localStorage.setItem ('hedy-first-save', JSON.stringify ([level, lang, name, code, shared]));
           window.location.pathname = '/login';
         });
      }
    });
  } catch (e: any) {
    console.error(e);
    modal.alert(e.message, 3000, true);
  }
}

/**
 * The 'saveit' function, as an async function
 */
export function saveitP(level: number | [number, string], lang: string, name: string, code: string, shared: boolean) {
  return new Promise<any>((ok, ko) => {
    saveit(level, lang, name, code, shared,(err, response) => {
      if (err) {
        ko(err);
      } else {
        ok(response);
      }
    });
  });
}

export function viewProgramLink(programId: string) {
  return window.location.origin + '/hedy/' + programId + '/view';
}

function change_shared (shared: boolean, index: number) {
  // Index is a front-end unique given to each program container and children
  // This value enables us to remove, hide or show specific element without connecting to the server (again)
  // When index is -1 we share the program from code page (there is no program container) -> no visual change needed
  if (index == -1) {
    return;
  }
  if (shared) {
    $('#non_public_button_container_' + index).hide();
    $('#public_button_container_' + index).show();
    $('#favourite_program_container_' + index).show();
  } else {
    $('#modal-copy-button').hide();
    $('#public_button_container_' + index).hide();
    $('#non_public_button_container_' + index).show();
    $('#favourite_program_container_' + index).hide();

    // In the theoretical situation that a user unshares their favourite program -> Change UI
    $('#favourite_program_container_' + index).removeClass('text-yellow-400');
    $('#favourite_program_container_' + index).addClass('text-white');
  }
}

export function share_program(id: string, index: number, Public: boolean) {
  $.ajax({
      type: 'POST',
      url: '/programs/share',
      data: JSON.stringify({
        id: id,
        public: Public
      }),
      contentType: 'application/json',
      dataType: 'json'
    }).done(function(response) {
      if (response.achievement) {
        showAchievements(response.achievement, false, "");
      }
      modal.alert (response.message, 3000, false);
      if (Public) {
        change_shared(true, index);
      } else {
        change_shared(false, index);
      }
    }).fail(function(err) {
      modal.alert(err.responseText, 3000, true);
    });
}

export function delete_program(id: string, index: number, prompt: string) {
  modal.confirm (prompt, function () {
    $.ajax({
      type: 'POST',
      url: '/programs/delete',
      data: JSON.stringify({
        id: id
      }),
      contentType: 'application/json',
      dataType: 'json'
    }).done(function(response) {
      if (response.achievement) {
          showAchievements(response.achievement, true, "");
      } else {
          $('#program_' + index).remove();
      }
      modal.alert(response.message, 3000, false);
    }).fail(function(err) {
      modal.alert(err.responseText, 3000, true);
    });
  });
}

function set_favourite(index: number) {
    $('.favourite_program_container').removeClass('text-yellow-400');
    $('.favourite_program_container').addClass('text-white');

    $('#favourite_program_container_' + index).removeClass('text-white');
    $('#favourite_program_container_' + index).addClass('text-yellow-400');
}

export function set_favourite_program(id: string, index: number, prompt: string) {
  modal.confirm (prompt, function () {
    $.ajax({
      type: 'POST',
      url: '/programs/set_favourite',
      data: JSON.stringify({
        id: id
      }),
      contentType: 'application/json',
      dataType: 'json'
    }).done(function(response) {
      set_favourite(index)
      modal.alert (response.message, 3000, false);
    }).fail(function(err) {
      modal.alert(err.responseText, 3000, true);
    });
  });
}

function change_to_submitted (index: number) {
    // Index is a front-end unique given to each program container and children
    // This value enables us to remove, hide or show specific element without connecting to the server (again)
    $('#non_submitted_button_container_' + index).remove();
    $('#submitted_button_container_' + index).show();
    $('#submitted_header_' + index).show();
    $('#program_' + index).removeClass("border-orange-400");
    $('#program_' + index).addClass("border-gray-400 bg-gray-400");
}

export function submit_program (id: string, index: number) {
  $.ajax({
    type: 'POST',
    url: '/programs/submit',
    data: JSON.stringify({
      id: id
    }),
    contentType: 'application/json',
    dataType: 'json'
  }).done(function(response) {
    if (response.achievements) {
      showAchievements(response.achievements, false, "");
    }
    change_to_submitted(index);
  }).fail(function(err) {
      return modal.alert(err.responseText, 3000, true);
  });
}

export function set_explore_favourite(id: string, favourite: number) {
  let prompt = "Are you sure you want to remove this program as a \"Hedy\'s choice\" program?";
  if (favourite) {
    prompt = "Are you sure you want to set this program as a \"Hedy\'s choice\" program?";
  }
  modal.confirm (prompt, function () {
    $.ajax({
      type: 'POST',
      url: '/programs/set_hedy_choice',
      data: JSON.stringify({
        id: id,
        favourite: favourite
    }),
      contentType: 'application/json',
      dataType: 'json'
    }).done(function(response) {
        modal.alert(response.message, 3000, false);
        if (favourite == 1) {
          $('#' + id).removeClass('text-white');
          $('#' + id).addClass('text-yellow-500');
        } else {
          $('#' + id).removeClass('text-yellow-500');
          $('#' + id).addClass('text-white');
        }
    }).fail(function(err) {
        return modal.alert(err.responseText, 3000, true);
    });
  });
}

export function report_program(prompt: string, id: string) {
  modal.confirm (prompt, function () {
    $.ajax({
      type: 'POST',
      url: '/programs/report',
      data: JSON.stringify({
        id: id,
    }),
      contentType: 'application/json',
      dataType: 'json'
    }).done(function(response) {
        modal.alert(response.message, 3000, false);
    }).fail(function(err) {
        return modal.alert(err.responseText, 3000, true);
    });
  });
}

export function copy_to_clipboard (string: string, prompt: string) {
  // https://hackernoon.com/copying-text-to-clipboard-with-javascript-df4d4988697f
  var el = document.createElement ('textarea');
  el.value = string;
  el.setAttribute ('readonly', '');
  el.style.position = 'absolute';
  el.style.left = '-9999px';
  document.body.appendChild (el);

  const selection = document.getSelection();
  const originalSelection = selection && selection.rangeCount > 0 ? selection.getRangeAt(0) : undefined;

  el.select ();
  document.execCommand ('copy');
  document.body.removeChild (el);
  if (originalSelection) {
     document.getSelection()?.removeAllRanges ();
     document.getSelection()?.addRange (originalSelection);
  }

  // Hide all modals to make sure the copy clipboard modal is hidden as well -> show alert() with feedback
  modal.hide();
  modal.alert(prompt, 3000, false);
}

/**
 * Do a POST with the error to the server so we can log it
 */
function reportClientError(level: number, code: string, client_error: string) {
  $.ajax({
    type: 'POST',
    url: '/report_error',
    data: JSON.stringify({
      level: `${level}`,
      code: code,
      page: window.location.href,
      client_error: client_error,
    }),
    contentType: 'application/json',
    dataType: 'json'
  });
}

window.onerror = function reportClientException(message, source, line_number, column_number, error) {

  $.ajax({
    type: 'POST',
    url: '/client_exception',
    data: JSON.stringify({
      message: message,
      source: source,
      line_number: line_number,
      column_number: column_number,
      error: error,
      url: window.location.href,
      user_agent: navigator.userAgent,
    }),
    contentType: 'application/json',
    dataType: 'json'
  });
}

export function runPythonProgram(this: any, code: string, hasTurtle: boolean, hasPygame: boolean, hasSleep: boolean, hasWarnings: boolean, cb: () => void) {
  // If we are in the Parsons problem -> use a different output
  let outputDiv = $('#output');

  //Saving the variable button because sk will overwrite the output div
  const variableButton = outputDiv.find('#variable_button');
  const variables = outputDiv.find('#variables');
  outputDiv.empty();
  outputDiv.append(variableButton);
  outputDiv.append(variables);

  const storage = window.localStorage;
  let skulptExternalLibraries:{[index: string]:any} = {};
  let debug = storage.getItem("debugLine");

  Sk.pre = "output";
  const turtleConfig = (Sk.TurtleGraphics || (Sk.TurtleGraphics = {}));
  turtleConfig.target = 'turtlecanvas';
  // If the adventures are not shown  -> increase height of turtleConfig
  if ($('#adventures-tab').is(":hidden")) {
      turtleConfig.height = 600;
      turtleConfig.worldHeight = 600;
  } else {
      turtleConfig.height = 300;
      turtleConfig.worldHeight = 300;
  }
  // Always set the width to output panel width -> match the UI
  turtleConfig.width = outputDiv.width();
  turtleConfig.worldWidth = outputDiv.width();

  let code_prefix = normal_prefix;

  if (!hasTurtle && !hasPygame) {
    // There might still be a visible turtle panel. If the new program does not use the Turtle,
    // remove it (by clearing the '#turtlecanvas' div)
    $('#turtlecanvas').empty();
  }

  if (hasTurtle) {
    code_prefix += turtle_prefix;
    $('#turtlecanvas').show();
  }

  if (hasPygame){
    skulptExternalLibraries = {
      './pygame.js': {
        path: "/vendor/pygame_4_skulpt/init.js",
      },
      './display.js': {
        path: "/vendor/pygame_4_skulpt/display.js",
      },
      './draw.js': {
        path: "/vendor/pygame_4_skulpt/draw.js",
      },
      './event.js': {
        path: "/vendor/pygame_4_skulpt/event.js",
      },
      './font.js': {
        path: "/vendor/pygame_4_skulpt/font.js",
      },
      './image.js': {
        path: "/vendor/pygame_4_skulpt/image.js",
      },
      './key.js': {
        path: "/vendor/pygame_4_skulpt/key.js",
      },
      './mouse.js': {
        path: "/vendor/pygame_4_skulpt/mouse.js",
      },
      './transform.js': {
        path: "/vendor/pygame_4_skulpt/transform.js",
      },
      './locals.js': {
        path: "/vendor/pygame_4_skulpt/locals.js",
      },
      './time.js': {
        path: "/vendor/pygame_4_skulpt/time.js",
      },
      './version.js': {
        path: "/vendor/pygame_4_skulpt/version.js",
      },
      './buttons.js': {
          path: "/js/buttons.js",
      },
    };

    code_prefix += pygame_prefix;

    initSkulpt4Pygame();
    initCanvas4PyGame();

    const codeContainsInputFunctionBeforePygame = new RegExp(
      "input\\([\\s\\S]*\\)[\\s\\S]*while not pygame_end", 'gm'
    ).test(code);

    if (!hasTurtle && !codeContainsInputFunctionBeforePygame) {
      $('#pygame-modal').show();
    }

    document.onkeydown = animateKeys;
    pygameRunning = true;
  }

  code = code_prefix + code;
  if (hasPygame) code += pygame_suffix;

  Sk.configure({
    output: outf,
    read: builtinRead,
    inputfun: inputFromInlineModal,
    inputfunTakesPrompt: true,
    setTimeout: timeout,
    __future__: Sk.python3,
    timeoutMsg: function () {
      // If the timeout is 1 this is due to us stopping the program: don't show "too long" warning
      $('#stopit').hide();
      $('#runit').show();
      if (Sk.execLimit != 1) {
        pushAchievement("hedy_hacking");
        return ClientMessages ['Program_too_long'];
      } else {
        return null;
      }
    },
    // We want to make the timeout function a bit more sophisticated that simply setting a value
    // In levels 1-6 users are unable to create loops and programs with a lot of lines are caught server-sided
    // So: a very large limit in these levels, keep the limit on other onces.
    execLimit: (function () {
      const level = Number(APP_STATE.level) || 0;
      if (hasTurtle || hasPygame) {
        // We don't want a timeout when using the turtle or pygame -> just set one for 10 minutes
        return (6000000);
      }
      if (level < 7) {
        // Also on a level < 7 (as we don't support loops yet), a timeout is redundant -> just set one for 5 minutes
        return (3000000);
      }
      // Set a time-out of either 20 seconds when having a sleep and 5 seconds when not
      return ((hasSleep) ? 20000 : 5000);
    }) ()
  });

  return Sk.misceval.asyncToPromise(() =>
    Sk.importMainWithBody("<stdin>", false, code, true), {
      "*": () => {
        // We don't do anything here...
      }
    }
   ).then(function(_mod) {
    console.log('Program executed');
    const pythonVariables = Sk.globals;
    load_variables(pythonVariables);
    $('#stopit').hide();
    $('#runit').show();

    if (hasPygame) {
      document.onkeydown = null;
      $('#pygame-modal').hide();
    }

    if (hasTurtle) {
      $('#saveFiles').show();
    }

    // Check if the program was correct but the output window is empty: Return a warning
    if ($('#output').is(':empty') && $('#turtlecanvas').is(':empty')) {
      if(!debug){
        pushAchievement("error_or_empty");
        error.showWarning(ClientMessages['Transpile_warning'], ClientMessages['Empty_output']);
      }
      return;
    }
    if (!hasWarnings && code !== last_code && !debug) {
        showSuccesMessage();
        last_code = code;
    }
    if (cb) cb ();
  }).catch(function(err) {


    const errorMessage = errorMessageFromSkulptError(err) || null;
    if (!errorMessage) {
      throw null;
    }
    throw new Error(errorMessage);
  });

  /**
   * Get the error messages from a Skulpt error
   *
   * They look like this:
   *
   * {"args":{"v":[{"v":"name 'name' is not defined"}]},"traceback":[{"lineno":3,"colno":0,"filename":"<stdin>.py"}]}
   *
   * Don't know why, so let's be defensive about it.
   */
  function errorMessageFromSkulptError(err: any) {
    const message = err.args && err.args.v && err.args.v[0] && err.args.v[0].v;
    return message;
  }

  function addToOutput(text: string, color: string) {
    $('<span>').text(text).css({ color }).appendTo(outputDiv);
  }

  // output functions are configurable.  This one just appends some text
  // to a pre element.
  function outf(text: string) {
    addToOutput(text, 'white');
    speak(text)
  }

  function builtinRead(x: string) {
    if (x in skulptExternalLibraries) {
      const tmpPath = skulptExternalLibraries[x]["path"];
      if (x === "./pygame.js") {
        return Sk.misceval.promiseToSuspension(
          fetch(tmpPath)
              .then(r => r.text()))

      } else {
        let request = new XMLHttpRequest();
        request.open("GET", tmpPath, false);
        request.send();

        if (request.status !== 200) {
          return void 0
        }

        return request.responseText
      }
    }

    if (Sk.builtinFiles === undefined || Sk.builtinFiles["files"][x] === undefined)
        throw "File not found: '" + x + "'";
    return Sk.builtinFiles["files"][x];
  }

  // This method draws the prompt for asking for user input.
  function inputFromInlineModal(prompt: string) {
    // We give the user time to give input.
    var storage = window.localStorage;
    var debug = storage.getItem("debugLine")
    if (storage.getItem("prompt-" + prompt) == null) {
    Sk.execStart = new Date(new Date().getTime() + 1000 * 60 * 60 * 24 * 365);
    $('#turtlecanvas').hide();

    if (pygameRunning) {
      Sk.unbindPygameListeners();
      document.onkeydown = null;
      $('#pygame-modal').hide();
    }

    return new Promise(function(ok) {
      askPromptOpen = true;

      const input = $('#ask-modal input[type="text"]');
      $('#ask-modal .caption').text(prompt);
      input.val('');
      input.attr('placeholder', prompt);
      speak(prompt)

      setTimeout(function() {
        input.focus();
      }, 0);
      $('#ask-modal form').one('submit', function(event) {
        askPromptOpen = false;
        event.preventDefault();
        $('#ask-modal').hide();

        if (hasTurtle) {
          $('#turtlecanvas').show();
        }

        if (pygameRunning) {
          Sk.bindPygameListeners();
          document.onkeydown = animateKeys;

          if (!hasTurtle) {
            $('#pygame-modal').show();
          }
        }

        // We reset the timer to the present moment.
        Sk.execStart = new Date ();
        // We set a timeout for sending back the input, so that the input box is hidden before processing the program.
        // Since processing the program might take some time, this timeout increases the responsiveness of the UI after
        // replying to a query.
        setTimeout (function () {
           ok(input.val());
           if (debug != null) {
              storage.setItem("prompt-" + prompt, input.val()!.toString());
           }
           $ ('#output').focus ();
        }, 0);

          return false;
        });
        $('#ask-modal').show();
      });
    } else {
      return new Promise(function (ok) {
        ok(storage.getItem("prompt-" + prompt));
      });
    }
  }
}

function resetTurtleTarget() {
    if (Sk.TurtleGraphics !== undefined) {

      let selector = Sk.TurtleGraphics.target;
      let target = typeof selector === "string" ? document.getElementById(selector) : selector;
      if (target !== null && target !== undefined){
        // clear canvas container
        while (target.firstChild) {
          target.removeChild(target.firstChild);
        }
        return target;
      }

    }

    return null;
}

function animateKeys(event: KeyboardEvent) {
    const keyColors = ['#cbd5e0', '#bee3f8', '#4299e1', '#ff617b', '#ae81ea', '#68d391'];
    const output = $("#output");

    if (output !== null) {
      let keyElement = $("<div></div>");
      output.append(keyElement);

      keyElement.text(event.key);
      keyElement.css('color', keyColors[Math.floor(Math.random() * keyColors.length)]);
      keyElement.addClass('animate-keys')

      setTimeout(function () {
        keyElement.remove()
      }, 1500);
    }
}

function initCanvas4PyGame() {
    let currentTarget = resetTurtleTarget();

    let div1 = document.createElement("div");

    if (currentTarget !== null) {
      currentTarget.appendChild(div1);
      $(div1).addClass("modal");
      $(div1).css("text-align", "center");
      $(div1).css("display", "none");

      let div2 = document.createElement("div");
      $(div2).addClass("modal-dialog modal-lg");
      $(div2).css("display", "inline-block");
      $(div2).width(self.width + 42);
      $(div2).attr("role", "document");
      div1.appendChild(div2);

      let div3 = document.createElement("div");
      $(div3).addClass("modal-content");
      div2.appendChild(div3);

      let div4 = document.createElement("div");
      $(div4).addClass("modal-header d-flex justify-content-between");
      let div5 = document.createElement("div");
      $(div5).addClass("modal-body");
      let div6 = document.createElement("div");
      $(div6).addClass("modal-footer");
      let div7 = document.createElement("div");
      $(div7).addClass("col-md-8");
      let div8 = document.createElement("div");
      $(div8).addClass("col-md-4");

      div3.appendChild(div4);
      div3.appendChild(div5);
      div3.appendChild(div6);

      $(Sk.main_canvas).css("border", "none");
      $(Sk.main_canvas).css("display", "none");
      div5.appendChild(Sk.main_canvas);
    }
}

function initSkulpt4Pygame() {
    Sk.main_canvas = document.createElement("canvas");
    Sk.configure({
        killableWhile: true,
        killableFor: true,
        __future__: Sk.python3,
    });
}

function speak(text: string) {
  var selectedURI = $('#speak_dropdown').val();
  if (!selectedURI) { return; }
  var voice = window.speechSynthesis.getVoices().filter(v => v.voiceURI === selectedURI)[0];

  if (voice) {
    let utterance = new SpeechSynthesisUtterance(text);
    utterance.voice = voice;
    utterance.rate = 0.9;
    speechSynthesis.speak(utterance);
  }
  pushAchievement("make_some_noise");
}

(() => {
  if (!window.speechSynthesis) { return; /* No point in even trying */ }
  if (!APP_STATE.lang) { return; /* Not on a code page */ }

  /**
   * Show the "speak" checkbox if we find that we have speech support for the
   * current language (showing an initially hidden element is a better experience
   * than hiding an initially shown element... arguably... ?)
   *
   * Also, for funzies: the speechSynthesis.getVoices() array is asynchronously
   * populated *some time* after the page loads... and we won't know when. Keep
   * on testing periodically until we got it or it's taken too long to finish.
   */
  let attempts = 0;
  const timer = setInterval(function() {
    attempts += 1;

    const voices = findVoices(APP_STATE.lang ?? '');

    if (voices.length > 0) {
      for (const voice of voices) {
        $('#speak_dropdown').append($('<option>').attr('value', voice.voiceURI).text('📣 ' + voice.name));
      }

      $('#speak_container').show();

      clearInterval(timer);
    }
    if (attempts >= 20) {  // ~2 seconds
      // Give up
      clearInterval(timer);
    }
  }, 100);

  function findVoices(lang: string) {
    // Our own "lang" is *typically* just the language code, but we also have "pt_BR".
    const m = lang.match(/^([a-z]+)/i);
    if (!m) { return []; }
    const simpleLang = m[1];

    // If the feature doesn't exist in the browser, return null
    if (!window.speechSynthesis) { return []; }
    return window.speechSynthesis.getVoices().filter(voice => voice.lang.startsWith(simpleLang));
  }
})();

/**
 * Used on the editor page when clicking leave button
 */
export function prompt_unsaved(cb: () => void) {
  if (!hasUnsavedChanges()) return cb();
  modal.confirm(ClientMessages['Unsaved_Changes'], () => {
    clearUnsavedChanges();
    cb();
  });
}

export function load_quiz(level: string) {
  $('*[data-tabtarget="quiz"]').html ('<iframe id="quiz-iframe" class="w-full" title="Quiz" src="/quiz/start/' + level + '"></iframe>');
}

export function showVariableView() {
// When blue label button is clicked, the view will appear or hide
  const variables = $('#variables');
  if (variables.is(":hidden")) {
    variables.show();
    $("#variables").trigger("click")
  }
  else {
    variables.hide();
  }
}

//Feature flag for variable and values view
var variable_view = false;

if(APP_STATE.level != null){
  let level = Number(APP_STATE.level);
  variable_view = level >= 2;
  hide_if_no_variables();
}

function hide_if_no_variables(){
  if($('#variables #variable-list li').length == 0){
    $('#variable_button').hide();
  }
  else{
    $('#variable_button').show();
  }
}

//Hides the HTML DIV for variables if feature flag is false
if (!variable_view) {
  $('#variables').hide();
  $('#variable_button').hide();
}

//Feature flag for step by step debugger. Becomes true automatically for level 7 and below.
var step_debugger = false;
if(APP_STATE.level != null){
  let level = Number(APP_STATE.level);
  step_debugger = level <= 7;
}

//Hides the debug button if feature flag is false
if (!step_debugger) {
  $('#debug_button').hide();
}

export function show_variables() {
  if (variable_view === true) {
    const variableList = $('#variable-list');
    if (variableList.hasClass('hidden')) {
      variableList.removeClass('hidden');
    }
  }
}

export function load_variables(variables: any) {
  if (variable_view === true) {
    variables = clean_variables(variables);
    const variableList = $('#variable-list');
    variableList.empty();
    for (const i in variables) {
      // Only append if the variable contains any data (and is not undefined)
      if (variables[i][1]) {
        variableList.append(`<li style=color:${variables[i][2]}>${variables[i][0]}: ${variables[i][1]}</li>`);
      }
    }
    hide_if_no_variables();
  }
}

// Color-coding string, numbers, booleans and lists
// This will be cool to use in the future!
// Just change the colors to use it
function special_style_for_variable(variable: Variable) {
  let result = '';
  let parsedVariable = parseInt(variable.v as string);
  if (typeof parsedVariable == 'number' && !isNaN(parsedVariable)){
     result =  "#ffffff";
   }
   if(typeof variable.v == 'string' && isNaN(parsedVariable)){
     result = "#ffffff";
   }
   if(typeof variable.v == 'boolean'){
     result = "#ffffff";
   }
   if (variable.tp$name == 'list'){
    result =  "#ffffff";
   }
   return result;
}

//hiding certain variables from the list unwanted for users
function clean_variables(variables: Record<string, Variable>) {
  const new_variables = [];
  const unwanted_variables = ["random", "time", "int_saver", "int_$rw$", "turtle", "t"];
  for (const variable in variables) {
    if (!variable.includes('__') && !unwanted_variables.includes(variable)) {
      let extraStyle = special_style_for_variable(variables[variable]);
      let name = unfixReserved(variable);
      let newTuple = [name, variables[variable].v, extraStyle];
      new_variables.push(newTuple);
    }
  }
  return new_variables;
}

function unfixReserved(name: string) {
  return name.replace(/_\$rw\$$/, "");
}

function store_parsons_attempt(order: Array<string>, correct: boolean) {
  $.ajax({
    type: 'POST',
    url: '/store_parsons_order',
    data: JSON.stringify({
      level: APP_STATE.level,
      exercise: $('#next_parson_button').attr('current_exercise'),
      order: order,
      correct: correct
    }),
    contentType: 'application/json',
    dataType: 'json'
  }).done(function() {
    // Let's do nothing: saving is not a user relevant action -> no feedback required
    }).fail(function(xhr) {
      console.error(xhr);
    });
}


// Todo: As the parsons functionality will rapidly increase, we should probably all store this in a dedicated file (?)
function get_parsons_code() {
    let code = "";
    let count = 1;
    let order = new Array();
    let mistake = false;

    $('.compiler-parsons-box').each(function() {
      // We are only interested in the visible code lines
      if ($(this).parent().is(':visible')) {
        // When the value is 0 there is no code box in the expected spot
        let text = $(this).attr('code') || "";
        if (text.length > 1) {
          // Also add a newline as we removed this from the YAML structure
          code += text + "\n";
        }
        $(this).parents().removeClass('border-black');
        let index = $(this).attr('index') || 999;
        if (index == count) {
          $(this).parents().addClass('border-green-500');
        } else {
          mistake = true;
          $(this).parents().addClass('border-red-500');
        }
        order.push(index);
        count += 1;
      }
    });
    // Before returning the code we want to a-sync store the attempt in the database
    // We only have to set the order and level, rest is handled by the back-end
    store_parsons_attempt(order, !mistake);
    if (mistake) {
      return "";
    }

    return code.replace(/ +$/mg, '');
}

export function get_active_and_trimmed_code() {

  try {
    // This module may or may not exist, so let's be extra careful here.
    const whitespace = ace.require("ace/ext/whitespace");
    whitespace.trimTrailingSpace(theGlobalEditor.session, true);
  } catch (e) {
    console.error(e);
  }

  // ignore the lines with a breakpoint in it.
  const breakpoints = getBreakpoints(editor);
  let code = theGlobalEditor.getValue();
  const storage = window.localStorage;
  const debugLines = storage.getItem('debugLine');

  if (code) {
    let lines = code.split('\n');
    if(debugLines != null){
      lines = lines.slice(0, parseInt(debugLines) + 1);
    }
    for (let i = 0; i < lines.length; i++) {
      if (breakpoints[i] == BP_DISABLED_LINE) {
        lines[i] = '';
      }
    }
    code = lines.join('\n');
  }

  return code;
}

export function confetti_cannon(){
  const canvas = document.getElementById('confetti');
  if (canvas) {
    canvas.classList.remove('hidden');
    // ignore this error, the function comes from CDN for now
    const jsConfetti = new JSConfetti({canvas})
    // timeout for the confetti to fall down
    setTimeout(function(){canvas.classList.add('hidden')}, 3000);
    let adventures = $('#adventures');
    let currentAdventure = $(adventures).find('.tab-selected').attr('data-tab');
    let customLevels = ['turtle', 'rock', 'haunted', 'restaurant', 'fortune', 'songs', 'dice']

    if(customLevels.includes(currentAdventure!)){
      let currentAdventureConfetti = getConfettiForAdventure(currentAdventure ?? '' as any);

      jsConfetti.addConfetti({
        emojis: currentAdventureConfetti,
        emojiSize: 45,
        confettiNumber: 100,
      });
    }
    else {
      jsConfetti.addConfetti();
    }

    const confettiButton = document.getElementById('confetti-button');
    if (confettiButton) {
      confettiButton.classList.add('hidden');
    }
  }
}

function getConfettiForAdventure(adventure: MessageKey){
  if (ClientMessages[adventure]) {
    return Array.from(ClientMessages[adventure]).filter(x => x !== ',' && x !== ' ');
  }
  return [['🌈'], ['⚡️'], ['💥'], ['✨'], ['💫']];
}

export function ScrollOutputToBottom(){
$("#output").animate({ scrollTop: $(document).height() }, "slow");
  return false;
}

export function modalStepOne(level: number){
  createModal(level);
  let modal_editor = $('#modal-editor');
  initializeModalEditor(modal_editor);
}

function showSuccesMessage(){
  removeBulb();
  var allsuccessmessages = ClientMessages['Transpile_success'].split('\n');
  var randomnum: number = Math.floor(Math.random() * allsuccessmessages.length);
  success.show(allsuccessmessages[randomnum]);
}

function createModal(level:number ){
  let editor = "<div id='modal-editor' data-lskey=\"level_{level}__code\" class=\"w-full flex-1 text-lg rounded\" style='height:200px; width:50vw;'></div>".replace("{level}", level.toString());
  let title = ClientMessages['Program_repair'];
  modal.repair(editor, 0, title);
}

/**
 * Turn an HTML element into an Ace editor
 */
export function turnIntoAceEditor(element: HTMLElement, isReadOnly: boolean, isMainEditor = false): AceAjax.Editor {
  const editor = ace.edit(element);
  editor.setTheme("ace/theme/monokai");
  if (isReadOnly) {
    // Remove the cursor
    editor.renderer.$cursorLayer.element.style.display = "none";
    editor.setOptions({
      readOnly: true,
      showGutter: false,
      showPrintMargin: false,
      highlightActiveLine: false
    });
    // When it is the main editor -> we want to show line numbers!
    if (isMainEditor) {
      editor.setOptions({
        showGutter: true
      });
    }
  }

  // a variable which turns on(1) highlighter or turns it off(0)
  var highlighter = 1;

<<<<<<< HEAD
    if (highlighter == 1) {
      // Everything turns into 'ace/mode/levelX', except what's in
      // this table. Yes the numbers are strings. That's just JavaScript for you.
      if (APP_STATE.level) {
        const mode = getHighlighter(APP_STATE.level);
        editor.session.setMode(mode);
      }
=======
  if (highlighter == 1) {
    // Everything turns into 'ace/mode/levelX', except what's in
    // this table. Yes the numbers are strings. That's just JavaScript for you.
    if (window.State.level) {
      const mode = getHighlighter(window.State.level);
      editor.session.setMode(mode);
>>>>>>> f8cdb415
    }
  }

  return editor;
}

function initializeModalEditor($editor: JQuery) {
  if (!$editor.length) return;
  // We expose the editor globally so it's available to other functions for resizing
  let editor = turnIntoAceEditor($editor.get(0)!, true);
  theModalEditor = editor;
  error.setEditor(editor);
  //small timeout to make sure the call with fixed code is complete.
  setTimeout(function(){}, 2000);

  window.Range = ace.require('ace/range').Range // get reference to ace/range

  // Load existing code from session, if it exists
  const storage = window.sessionStorage;
  if (storage) {
    const levelKey = $editor.data('lskey');
      let tempIndex = 0;
      let resultString = "";

      if(storage.getItem('fixed_{lvl}'.replace("{lvl}", levelKey))){
        resultString = storage.getItem('fixed_{lvl}'.replace("{lvl}", levelKey))?? "";
        let tempString = ""
        for (let i = 0; i < resultString.length + 1; i++) {
          setTimeout(function() {
            editor.setValue(tempString,tempIndex);
            tempString += resultString[tempIndex];
            tempIndex++;
          }, 150 * i);
        }
<<<<<<< HEAD
    }

    // *** KEYBOARD SHORTCUTS ***
=======
      }
      else{
        resultString = storage.getItem('warning_{lvl}'.replace("{lvl}", levelKey))?? "";
        editor.setValue(resultString);
      }
  }

  window.onbeforeunload = () => {
    // The browser doesn't show this message, rather it shows a default message.
    if (window.State.unsaved_changes && !window.State.no_unload_prompt) {
      return ErrorMessages['Unsaved_Changes'];
    } else {
      return undefined;
    }
  };
>>>>>>> f8cdb415

  // *** KEYBOARD SHORTCUTS ***

<<<<<<< HEAD
    // alt is 18, enter is 13
    window.addEventListener ('keydown', function (ev) {
      const keyCode = ev.keyCode;
      if (keyCode === 18) {
        altPressed = true;
        return;
      }
      if (keyCode === 13 && altPressed) {
        if (!APP_STATE.level || !APP_STATE.lang) {
          throw new Error('Oh no');
        }
        runit (APP_STATE.level, APP_STATE.lang, "", function () {
          $ ('#output').focus ();
        });
      }
      // We don't use jquery because it doesn't return true for this equality check.
      if (keyCode === 37 && document.activeElement === document.getElementById ('output')) {
        editor.focus ();
        editor.navigateFileEnd ();
      }
    });
    window.addEventListener ('keyup', function (ev) {
      const keyCode = ev.keyCode;
      if (keyCode === 18) {
        altPressed = false;
        return;
=======
  let altPressed: boolean | undefined;

  // alt is 18, enter is 13
  window.addEventListener ('keydown', function (ev) {
    const keyCode = ev.keyCode;
    if (keyCode === 18) {
      altPressed = true;
      return;
    }
    if (keyCode === 13 && altPressed) {
      if (!window.State.level || !window.State.lang) {
        throw new Error('Oh no');
>>>>>>> f8cdb415
      }
      runit (window.State.level, window.State.lang, "", function () {
        $ ('#output').focus ();
      });
    }
    // We don't use jquery because it doesn't return true for this equality check.
    if (keyCode === 37 && document.activeElement === document.getElementById ('output')) {
      editor.focus ();
      editor.navigateFileEnd ();
    }
  });
  window.addEventListener ('keyup', function (ev) {
    const keyCode = ev.keyCode;
    if (keyCode === 18) {
      altPressed = false;
      return;
    }
  });
  return editor;
}

export function toggle_developers_mode(enforced: boolean) {
  if ($('#developers_toggle').is(":checked") || enforced) {
      $('#adventures-tab').hide();
      $('#blur_toggle_container').show();
      pushAchievement("lets_focus");
  } else {
      $('#blur_toggle_container').hide();
      $('#adventures-tab').show();
  }

  if ($('#adventures-tab').is(":hidden")) {
    $('#editor-area').removeClass('mt-5');
    $('#code_editor').css('height', 36 + "em");
    $('#code_output').css('height', 36 + "em");
    theGlobalEditor.resize();
  } else {
    $('#editor-area').addClass('mt-5');
    $('#code_editor').height('22rem');
    $('#code_output').height('22rem');
  }
}

export function toggle_keyword_language(lang: string) {
  window.open('?keyword_language=' + lang, "_self");
}

export function toggle_blur_code() {
  // Switch the both icons from hiding / showing
  $('.blur-toggle').toggle();

  // Keep track of a element attribute "blurred" to indicate if blurred or not
  if ($('#editor').attr('blurred') == 'true') {
    $('#editor').css("filter", "");
    $('#editor').css("-webkit-filter", "");
    $('#editor').attr('blurred', 'false');
  } else {
    $('#editor').css("filter", "blur(3px)");
    $('#editor').css("-webkit-filter", "blur(3px)");
    $('#editor').attr('blurred', 'true');
  }
}

export function change_language(lang: string) {
  $.ajax({
    type: 'POST',
    url: '/change_language',
    data: JSON.stringify({
      lang: lang
    }),
    contentType: 'application/json',
    dataType: 'json'
  }).done(function(response: any) {
      if (response.succes){
        // Check if keyword_language is set to change it to English
        const queryString = window.location.search;
        const urlParams = new URLSearchParams(queryString);
        if (urlParams.get('keyword_language') !== null) {
          urlParams.set('keyword_language', 'en');
          window.location.search = urlParams.toString();
        } else {
          location.reload();
        }
      }
    }).fail(function(xhr) {
      console.error(xhr);
    });
}

export function change_keyword_language(start_lang: string, new_lang: string) {
  $.ajax({
    type: 'POST',
    url: '/translate_keywords',
    data: JSON.stringify({
      code: ace.edit('editor').getValue(),
      start_lang: start_lang,
      goal_lang: new_lang,
      level: APP_STATE.level
    }),
    contentType: 'application/json',
    dataType: 'json'
  }).done(function (response: any) {
    if (response.success) {
      ace.edit('editor').setValue(response.code);
      $('#editor').attr('lang', new_lang);
      update_view('main_editor_keyword_selector', new_lang);
    }
  }).fail(function (err) {
      modal.alert(err.responseText, 3000, true);
  });
}

function update_view(selector_container: string, new_lang: string) {
  $('#' + selector_container + ' > div').map(function() {
    if ($(this).attr('lang') == new_lang) {
      $(this).show();
    } else {
      $(this).hide();
    }
  });
}

export function select_profile_image(image: number) {
  $('.profile_image').removeClass("border-2 border-blue-600");
  $('#profile_image_' + image).addClass("border-2 border-blue-600");
  $('#image').val(image);
}

export function filter_user_programs(username: string, own_request?: boolean) {
  const level = $('#user_program_page_level').val();
  const adventure = $('#user_program_page_adventure').val();
  const filter = $('input[name="submitted"]:checked').val();
  if (own_request) {
    window.open('?level=' + level + "&adventure=" + adventure + "&filter=" + filter, "_self");
  } else {
    window.open('?user=' + username + '&level=' + level + "&adventure=" + adventure + "&filter=" + filter, "_self");
  }
}

export function filter_admin() {
  const params: Record<string, any> = {};

  const filter = $('#admin_filter_category').val();
  params['filter'] = filter;

  if ($('#hidden-page-input').val()) {
    params['page'] = $('#hidden-page-input').val();
  }

  switch (filter) {
    case 'email':
    case 'username':
      params['substring'] = $('#email_filter_input').val();
      break;
    case 'language':
      params['language'] = $('#language_filter_input').val();
      break;
    case 'keyword_language':
      params['keyword_language'] = $('#keyword_language_filter_input').val();
      break;
    default:
      params['start'] = $('#admin_start_date').val();
      params['end'] = $('#admin_end_date').val();
      break;
  }

  const queryString = Object.entries(params).map(([k, v]) => k + '=' + encodeURIComponent(v)).join('&');
  window.open('?' + queryString, '_self');
}

/**
 * Add types for the gutter event
 */
interface GutterMouseDownEvent {
  readonly domEvent: MouseEvent;
  readonly clientX: number;
  readonly clientY: number;
  readonly editor: AceAjax.Editor;

  getDocumentPosition(): AceAjax.Position;
  stop(): void;
}

/**
 * The '@types/ace' package has the type of breakpoints incorrect
 *
 * It's actually a map of number-to-class. Class is usually 'ace_breakpoint'
 * but can be something you pick yourself.
 */
function getBreakpoints(editor: AceAjax.Editor): Breakpoints {
  return editor.session.getBreakpoints() as unknown as Breakpoints;
}

type Breakpoints = Record<number, string>;

/**
 * The 'ace_breakpoint' style has been overridden to show a sleeping emoji in the gutter
 */
const BP_DISABLED_LINE = 'ace_breakpoint';

function get_shift_key(event: Event | undefined) {
  // @ts-ignore
  if (event.shiftKey) {
    return true;
  } return false;
}

if ($("#editor").length) {
  var editor: AceAjax.Editor = ace.edit("editor");
  editor.on("guttermousedown", function (e: GutterMouseDownEvent) {
    const target = e.domEvent.target as HTMLElement;

    // Not actually the gutter
    if (target.className.indexOf("ace_gutter-cell") == -1)
      return;

    if (e.clientX > 25 + target.getBoundingClientRect().left)
      return;

    const breakpoints = getBreakpoints(e.editor);

    let row = e.getDocumentPosition().row;
    if (breakpoints[row] === undefined && row !== e.editor.getLastVisibleRow() + 1) {
      // If the shift key is pressed mark all rows between the current one and the first one above that is a debug line
      if (get_shift_key(event)) {
        let highest_key = row;
        for (const key in breakpoints) {
          const number_key = parseInt(key);
          if (number_key < row) {
            highest_key = number_key;
          }
        }
        for (let i = highest_key; i <= row; i++) {
          e.editor.session.setBreakpoint(i, BP_DISABLED_LINE);
        }
      } else {
        e.editor.session.setBreakpoint(row, BP_DISABLED_LINE);
      }
    } else {
      e.editor.session.clearBreakpoint(row);
    }
    e.stop();
  });

  editor.session.on('changeBreakpoint', () => updateBreakpointVisuals(editor));
}

/**
 * Render markers for all lines that have breakpoints
 *
 * (Breakpoints mean "disabled lines" in Hedy).
 */
function updateBreakpointVisuals(editor: AceAjax.Editor) {
  const breakpoints = getBreakpoints(editor);

  const disabledLines = Object.entries(breakpoints)
    .filter(([_, bpClass]) => bpClass === BP_DISABLED_LINE)
    .map(([line, _]) => line)
    .map(x => parseInt(x, 10));

  markers.strikethroughLines(disabledLines);
}

function debugRun() {
  let language = APP_STATE.lang ?? APP_STATE.keyword_language;
  if (APP_STATE.level != null && language != null) {
    runit(APP_STATE.level, language, "", function () {
      $('#output').focus();
    });
  }
}

export function startDebug() {
  if (step_debugger === true) {
    var debugButton = $("#debug_button");
    debugButton.hide();
    var continueButton = $("#debug_continue");
    var stopButton = $("#debug_stop");
    var resetButton = $("#debug_restart");
    var runButtonContainer = $("#runButtonContainer");

    runButtonContainer.hide();
    continueButton.show();
    stopButton.show();
    resetButton.show();

    incrementDebugLine();
  }
}

export function resetDebug() {
  if (step_debugger === true) {
    var storage = window.localStorage;
    var continueButton = $("#debug_continue");
    continueButton.show();

    storage.setItem("debugLine", "0");
    clearDebugVariables();
    markCurrentDebuggerLine();
    debugRun();
  }
}

export function stopDebug() {
  if (step_debugger === true) {
    var debugButton = $("#debug_button");
    debugButton.show();
    var continueButton = $("#debug_continue");
    var stopButton = $("#debug_stop");
    var resetButton = $("#debug_restart");
    var runButtonContainer = $("#runButtonContainer");

    runButtonContainer.show();
    continueButton.hide();
    stopButton.hide();
    resetButton.hide();

    var storage = window.localStorage;
    storage.removeItem("debugLine");

    clearDebugVariables();
    markCurrentDebuggerLine();
  }
}

function clearDebugVariables() {
  var storage = window.localStorage;
  var keysToRemove = {...localStorage};

  for (var key in keysToRemove) {
    if (key.includes("prompt-")) {
      storage.removeItem(key);
    }
  }
}

export function incrementDebugLine() {
  var storage = window.localStorage;
  var debugLine = storage.getItem("debugLine");

  const nextDebugLine = debugLine == null
    ? 0
    : parseInt(debugLine, 10) + 1;

  storage.setItem("debugLine", nextDebugLine.toString());
  markCurrentDebuggerLine();

  var lengthOfEntireEditor = theGlobalEditor.getValue().split("\n").filter(e => e).length;
  if (nextDebugLine < lengthOfEntireEditor) {
    debugRun();
  } else {
    stopDebug();
  }
}

function markCurrentDebuggerLine() {
  if (!step_debugger) { return; }

  const storage = window.localStorage;
  var debugLine = storage?.getItem("debugLine");

  if (debugLine != null) {
    var debugLineNumber = parseInt(debugLine, 10);
    markers.setDebuggerCurrentLine(debugLineNumber);
  } else {
    markers.setDebuggerCurrentLine(undefined);
  }
}

export function hide_editor() {
  $('#fold_in_toggle_container').hide();
  $('#code_editor').toggle();
  $('#code_output').addClass('col-span-2');
  $('#fold_out_toggle_container').show();
}

export function show_editor() {
  $('#fold_out_toggle_container').hide();
  $('#code_editor').toggle();
  $('#code_output').removeClass('col-span-2');
  $('#fold_in_toggle_container').show();
}

// See https://github.com/skulpt/skulpt/pull/579#issue-156538278 for the JS version of this code
// We support multiple timers, even though it's unlikely we would ever need them
let timers: number[] = [];

const timeout = (func: () => void, delay: number) => {
  let id: number;
  const wrapper = () => {
    let idx = timers.indexOf(id);
    if (idx > -1) {
      timers.splice(idx, 1);
    }
    func();
  };
  id = window.setTimeout(wrapper, delay);
  timers.push(id);
};

const clearTimeouts = () => {
  timers.forEach(clearTimeout);
  timers = [];
};<|MERGE_RESOLUTION|>--- conflicted
+++ resolved
@@ -109,56 +109,8 @@
     return number
 `;
 
-<<<<<<< HEAD
 export function initializeApp() {
   initializeSyntaxHighlighter();
-=======
-// Close the dropdown menu if the user clicks outside of it
-$(document).on("click", function(event){
-    if(!$(event.target).closest(".dropdown").length){
-        $(".dropdown-menu").slideUp("medium");
-        $(".cheatsheet-menu").slideUp("medium");
-    }
-});
-
-const onElementBecomesVisible = (() => {
-  const SCROLL_HANDLERS = new Array<[HTMLElement, () => void]>();
-
-  function isInView(elem: HTMLElement) {
-    var docViewTop = $(window).scrollTop()!;
-    var docViewBottom = docViewTop + $(window).height()!;
-    var elemTop = $(elem).offset()!.top;
-    return ((elemTop <= docViewBottom) && (elemTop >= docViewTop));
-  }
-
-  $(window).on('scroll', () => {
-    for (let i = 0; i < SCROLL_HANDLERS.length; ) {
-      const [element, handler] = SCROLL_HANDLERS[i];
-      if (isInView(element)) {
-        handler();
-        SCROLL_HANDLERS.splice(i, 1);
-      } else {
-        i += 1;
-      }
-    }
-  });
-
-  return function onElementBecomesVisible(element: HTMLElement, handler: () => void) {
-    if (isInView(element)) {
-      handler();
-    } else {
-      SCROLL_HANDLERS.push([element, handler]);
-    }
-  }
-})();
-
-(function() {
-  // A bunch of code expects a global "State" object. Set it here if not
-  // set yet.
-  if (!window.State) {
-    window.State = {};
-  }
->>>>>>> f8cdb415
 
   // Set const value to determine the current page direction -> useful for ace editor settings
   const dir = $("body").attr("dir");
@@ -169,34 +121,10 @@
   // Any code blocks we find inside 'turn-pre-into-ace' get turned into
   // read-only editors (for syntax highlighting)
   for (const preview of $('.turn-pre-into-ace pre').get()) {
-<<<<<<< HEAD
-    $(preview).addClass('text-lg rounded');
-    // We set the language of the editor to the current keyword_language -> needed when copying to main editor
-    $(preview).attr('lang', APP_STATE.keyword_language);
-    $(preview).addClass('overflow-x-hidden');
-    const exampleEditor = turnIntoAceEditor(preview, true);
-
-    // Fits to content size
-    exampleEditor.setOptions({ maxLines: Infinity });
-    if ($(preview).hasClass('common-mistakes')) {
-      exampleEditor.setOptions({ minLines: 5 });
-    } else if ($(preview).hasClass('cheatsheet')) {
-      exampleEditor.setOptions({ minLines: 1 });
-    } else if ($(preview).hasClass('parsons')) {
-      exampleEditor.setOptions({
-        minLines: 1,
-        showGutter: false,
-        showPrintMargin: false,
-        highlightActiveLine: false
-      });
-    } else {
-      exampleEditor.setOptions({ minLines: 2 });
-    }
-=======
     $(preview)
       .addClass('text-lg rounded overflow-x-hidden')
       // We set the language of the editor to the current keyword_language -> needed when copying to main editor
-      .attr('lang', <string>window.State.keyword_language);
+      .attr('lang', APP_STATE.keyword_language);
 
     // Only turn into an editor if the editor scrolls into view
     // Otherwise, the teacher manual Frequent Mistakes page is SUPER SLOW to load.
@@ -224,25 +152,11 @@
       } else {
         exampleEditor.setOptions({ minLines: 2 });
       }
->>>>>>> f8cdb415
 
       if (dir === "rtl") {
           exampleEditor.setOptions({ rtl: true });
       }
-<<<<<<< HEAD
-      $('<button>').css({ fontFamily: 'sans-serif' }).addClass('yellow-btn').text(symbol).appendTo(buttonContainer).click(function() {
-        theGlobalEditor?.setValue(exampleEditor.getValue() + '\n');
-        update_view("main_editor_keyword_selector", <string>$(preview).attr('lang'));
-        stopit();
-        clearOutput();
-      });
-    }
-
-    const levelStr = $(preview).attr('level');
-    if (levelStr) {
-      exampleEditor.session.setMode(getHighlighter(parseInt(levelStr, 10)));
-    }
-=======
+
       // Strip trailing newline, it renders better
       exampleEditor.setValue(exampleEditor.getValue().replace(/\n+$/, ''), -1);
       // And add an overlay button to the editor, if the no-copy-button attribute isn't there
@@ -259,12 +173,12 @@
           clearOutput();
         });
       }
-      if($(preview).attr('level')){
-        let level = String($(preview).attr('level'));
-        exampleEditor.session.setMode(getHighlighter(level));
+
+      const levelStr = $(preview).attr('level');
+      if (levelStr) {
+        exampleEditor.session.setMode(getHighlighter(parseInt(levelStr, 10)));
       }
     });
->>>>>>> f8cdb415
   }
 
   /**
@@ -356,55 +270,6 @@
     return editor;
   }
 
-<<<<<<< HEAD
-  /**
-   * Turn an HTML element into an Ace editor
-   */
-  function turnIntoAceEditor(element: HTMLElement, isReadOnly: boolean): AceAjax.Editor {
-    const editor = ace.edit(element);
-    editor.setTheme("ace/theme/monokai");
-    if (isReadOnly) {
-      // Remove the cursor
-      editor.renderer.$cursorLayer.element.style.display = "none";
-      editor.setOptions({
-        readOnly: true,
-        showGutter: false,
-        showPrintMargin: false,
-        highlightActiveLine: false
-      });
-      // When it is the main editor -> we want to show line numbers!
-      if (element.getAttribute('id') === "editor") {
-        editor.setOptions({
-          showGutter: true
-        });
-      }
-      if ($(element).hasClass('common-mistakes')) {
-        $(element).height("22rem");
-        editor.setOptions({
-          showGutter: true,
-          showPrintMargin: true,
-          highlightActiveLine: true
-        });
-      }
-    }
-
-    // a variable which turns on(1) highlighter or turns it off(0)
-    var highlighter = 1;
-
-    if (highlighter == 1) {
-      // Everything turns into 'ace/mode/levelX', except what's in
-      // this table. Yes the numbers are strings. That's just JavaScript for you.
-      if (APP_STATE.level) {
-        const mode = getHighlighter(APP_STATE.level);
-        editor.session.setMode(mode);
-      }
-    }
-
-    return editor;
-  }
-=======
-})();
->>>>>>> f8cdb415
 
   // Close the dropdown menu if the user clicks outside of it
   $(document).on("click", function(event){
@@ -1842,26 +1707,11 @@
     }
   }
 
-  // a variable which turns on(1) highlighter or turns it off(0)
-  var highlighter = 1;
-
-<<<<<<< HEAD
-    if (highlighter == 1) {
-      // Everything turns into 'ace/mode/levelX', except what's in
-      // this table. Yes the numbers are strings. That's just JavaScript for you.
-      if (APP_STATE.level) {
-        const mode = getHighlighter(APP_STATE.level);
-        editor.session.setMode(mode);
-      }
-=======
-  if (highlighter == 1) {
-    // Everything turns into 'ace/mode/levelX', except what's in
-    // this table. Yes the numbers are strings. That's just JavaScript for you.
-    if (window.State.level) {
-      const mode = getHighlighter(window.State.level);
-      editor.session.setMode(mode);
->>>>>>> f8cdb415
-    }
+  // Everything turns into 'ace/mode/levelX', except what's in
+  // this table. Yes the numbers are strings. That's just JavaScript for you.
+  if (APP_STATE.level) {
+    const mode = getHighlighter(APP_STATE.level);
+    editor.session.setMode(mode);
   }
 
   return editor;
@@ -1895,11 +1745,6 @@
             tempIndex++;
           }, 150 * i);
         }
-<<<<<<< HEAD
-    }
-
-    // *** KEYBOARD SHORTCUTS ***
-=======
       }
       else{
         resultString = storage.getItem('warning_{lvl}'.replace("{lvl}", levelKey))?? "";
@@ -1907,46 +1752,8 @@
       }
   }
 
-  window.onbeforeunload = () => {
-    // The browser doesn't show this message, rather it shows a default message.
-    if (window.State.unsaved_changes && !window.State.no_unload_prompt) {
-      return ErrorMessages['Unsaved_Changes'];
-    } else {
-      return undefined;
-    }
-  };
->>>>>>> f8cdb415
-
   // *** KEYBOARD SHORTCUTS ***
 
-<<<<<<< HEAD
-    // alt is 18, enter is 13
-    window.addEventListener ('keydown', function (ev) {
-      const keyCode = ev.keyCode;
-      if (keyCode === 18) {
-        altPressed = true;
-        return;
-      }
-      if (keyCode === 13 && altPressed) {
-        if (!APP_STATE.level || !APP_STATE.lang) {
-          throw new Error('Oh no');
-        }
-        runit (APP_STATE.level, APP_STATE.lang, "", function () {
-          $ ('#output').focus ();
-        });
-      }
-      // We don't use jquery because it doesn't return true for this equality check.
-      if (keyCode === 37 && document.activeElement === document.getElementById ('output')) {
-        editor.focus ();
-        editor.navigateFileEnd ();
-      }
-    });
-    window.addEventListener ('keyup', function (ev) {
-      const keyCode = ev.keyCode;
-      if (keyCode === 18) {
-        altPressed = false;
-        return;
-=======
   let altPressed: boolean | undefined;
 
   // alt is 18, enter is 13
@@ -1957,11 +1764,7 @@
       return;
     }
     if (keyCode === 13 && altPressed) {
-      if (!window.State.level || !window.State.lang) {
-        throw new Error('Oh no');
->>>>>>> f8cdb415
-      }
-      runit (window.State.level, window.State.lang, "", function () {
+      runit (APP_STATE.level, APP_STATE.lang, "", function () {
         $ ('#output').focus ();
       });
     }
@@ -2363,4 +2166,35 @@
 const clearTimeouts = () => {
   timers.forEach(clearTimeout);
   timers = [];
-};+};
+
+const onElementBecomesVisible = (() => {
+  const SCROLL_HANDLERS = new Array<[HTMLElement, () => void]>();
+
+  function isInView(elem: HTMLElement) {
+    var docViewTop = $(window).scrollTop()!;
+    var docViewBottom = docViewTop + $(window).height()!;
+    var elemTop = $(elem).offset()!.top;
+    return ((elemTop <= docViewBottom) && (elemTop >= docViewTop));
+  }
+
+  $(window).on('scroll', () => {
+    for (let i = 0; i < SCROLL_HANDLERS.length; ) {
+      const [element, handler] = SCROLL_HANDLERS[i];
+      if (isInView(element)) {
+        handler();
+        SCROLL_HANDLERS.splice(i, 1);
+      } else {
+        i += 1;
+      }
+    }
+  });
+
+  return function onElementBecomesVisible(element: HTMLElement, handler: () => void) {
+    if (isInView(element)) {
+      handler();
+    } else {
+      SCROLL_HANDLERS.push([element, handler]);
+    }
+  }
+})();