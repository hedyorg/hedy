import { initializeSyntaxHighlighter } from './syntaxModesRules';
import { ClientMessages } from './client-messages';
import { modal, error, success, tryCatchPopup } from './modal';
import JSZip from "jszip";
import { Tabs } from './tabs';
import { MessageKey } from './message-translations';
import { turtle_prefix, pygame_prefix, normal_prefix } from './pythonPrefixes'
import { Achievement, Adventure, isServerSaveInfo, ServerSaveInfo } from './types';
import { startIntroTutorial } from './tutorials/tutorial';
import { loadParsonsExercise } from './parsons';
import { checkNow, onElementBecomesVisible } from './browser-helpers/on-element-becomes-visible';
import { initializeDebugger, load_variables, returnLinesWithoutBreakpoints } from './debugging';
import { localDelete, localLoad, localSave } from './local';
import { initializeLoginLinks } from './auth';
import { postJson } from './comm';
import { LocalSaveWarning } from './local-save-warning';
import { HedyEditor, EditorType } from './editor';
import { stopDebug } from "./debugging";
import {  HedyCodeMirrorEditorCreator } from './cm-editor';
import { HedyAceEditorCreator } from './ace-editor';

export let theGlobalEditor: HedyEditor;
export let theModalEditor: HedyEditor;
export let theGlobalSourcemap: { [x: string]: any; };
export const theLocalSaveWarning = new LocalSaveWarning();
const editorCreator: HedyCodeMirrorEditorCreator = new HedyCodeMirrorEditorCreator();
const aceEditorCreator: HedyAceEditorCreator = new HedyAceEditorCreator();
let last_code: string;

/**
 * Used to record and undo pygame-related settings
 */
let pygameRunning = false;
/**
 * Represents whether there's an open 'ask' prompt
 */
let askPromptOpen = false;

// Many bits of code all over this file need this information globally.
// Not great but it'll do for now until we refactor this file some more.
let theAdventures: Record<string, Adventure> = {};
export let theLevel: number = 0;
export let theLanguage: string = '';
let theKeywordLanguage: string = 'en';
let theStaticRoot: string = '';
let currentTab: string;
let theUserIsLoggedIn: boolean;

const pygame_suffix =
`# coding=utf8
pygame_end = True
pygame.quit()
`;

const slides_template = `
<!DOCTYPE html>
<html class="sl-root decks export offline loaded">

<head>
	<meta name="viewport"
		content="width=device-width, initial-scale=1.0, maximum-scale=1.0, user-scalable=no, minimal-ui">
	<meta charset="utf-8">
	<meta http-equiv="X-UA-Compatible" content="IE=edge,chrome=1">
	<title>Slides Level - 1</title>
	<link rel="stylesheet" type="text/css" href="lib/offline-v2.css">
</head>

<body class="reveal-viewport theme-font-montserrat theme-color-white-blue">
	<div class="reveal">
		<div class="slides">
			{replace}
		</div>
	</div>

	<!-- Initialize the presentation -->
	<script>
		Reveal.initialize({
			width: 960,
			height: 700,
			margin: 0.05,


			hash: true,
			controls: true,
			progress: true,
			mouseWheel: false,
			showNotes: false,
			slideNumber: false,
			fragmentInURL: true,

			autoSlide: 0,
			autoSlideStoppable: true,

			autoAnimateMatcher: SL.deck.AutoAnimate.matcher,

			center: false,
			shuffle: false,
			loop: false,
			rtl: false,
			navigationMode: "default",

			transition: "slide",
			backgroundTransition: "slide",

			highlight: {
				escapeHTML: false
			},

			plugins: [RevealZoom, RevealNotes, RevealMarkdown, RevealHighlight]
		});
	</script>
</body>
</html>
`;

export interface InitializeAppOptions {
  readonly level: number;
  readonly keywordLanguage: string;
  /**
   * The URL root where static content is hosted
   */
  readonly staticRoot?: string;
}

/**
 * Initialize "global" parts of the main app
 */
export function initializeApp(options: InitializeAppOptions) {
  theLevel = options.level;
  theKeywordLanguage = options.keywordLanguage;
  theStaticRoot = options.staticRoot ?? '';
  initializeSyntaxHighlighter({
    keywordLanguage: options.keywordLanguage,
  });
  initializeHighlightedCodeBlocks(document.body);
  initializeCopyToClipboard();

  // Close the dropdown menu if the user clicks outside of it
  $(document).on("click", function(event){
      if(!$(event.target).closest(".dropdown").length){
          $(".dropdown-menu").slideUp("medium");
          $(".cheatsheet-menu").slideUp("medium");
      }
  });

  $("#search_language").on('keyup', function() {
      let search_query = ($("#search_language").val() as string).toLowerCase();
      $(".language").each(function(){
          if ($(this).html().toLowerCase().includes(search_query)) {
              $(this).show();
          } else {
              $(this).hide();
          }
      });
  });

  // All input elements with data-autosubmit="true" automatically submit their enclosing form
  $('*[data-autosubmit="true"]').on('change', (ev) => {
    $(ev.target).closest('form').trigger('submit');
  });

  initializeLoginLinks();
}

export interface InitializeCodePageOptions {
  readonly page: 'code';
  readonly level: number;
  readonly lang: string;
  readonly adventures: Adventure[];
  readonly start_tutorial?: boolean;
  readonly initial_tab: string;
  readonly current_user_name?: string;
}

/**
 * Initialize the actual code page
 */
export function initializeCodePage(options: InitializeCodePageOptions) {
  theUserIsLoggedIn = !!options.current_user_name;
  if (theUserIsLoggedIn) {
    theLocalSaveWarning.setLoggedIn();
  }

  theAdventures = Object.fromEntries((options.adventures ?? []).map(a => [a.short_name, a]));

  // theLevel will already have been set during initializeApp
  if (theLevel != options.level) {
    throw new Error(`initializeApp set level to ${JSON.stringify(theLevel)} but initializeCodePage sets it to ${JSON.stringify(options.level)}`);
  }
  theLanguage = options.lang;

  // *** EDITOR SETUP ***
  const $editor = $('#editor');
  if ($editor.length) {
    const dir = $("body").attr("dir");
    theGlobalEditor = editorCreator.initializeEditorWithGutter($editor, EditorType.MAIN, dir);
    attachMainEditorEvents(theGlobalEditor);
    error.setEditor(theGlobalEditor);
    initializeDebugger({
      editor: theGlobalEditor,    
      level: theLevel,
      language: theLanguage,
    });
  }

  const anchor = window.location.hash.substring(1);

  const validAnchor = [...Object.keys(theAdventures), 'parsons', 'quiz'].includes(anchor) ? anchor : undefined;

  const tabs = new Tabs({
    // If we're opening an adventure from the beginning (either through a link to /hedy/adventures or through a saved program for an adventure), we click on the relevant tab.
    // We click on `level` to load a program associated with level, if any.
    initialTab: validAnchor ?? options.initial_tab,
  });

  tabs.on('beforeSwitch', () => {
    // If there are unsaved changes, we warn the user before changing tabs.
    saveIfNecessary();
  });

  tabs.on('afterSwitch', (ev) => {
    currentTab = ev.newTab;
    const adventure = theAdventures[currentTab];

    // Load initial code from local storage, if available
    const programFromLs = localLoad(currentTabLsKey());
    // if we are in raw (used in slides) we don't want to load from local storage, we always want to show startcode
    if (programFromLs && adventure && ($('#turtlecanvas').attr("raw") != 'yes')) {
      adventure.start_code = programFromLs.code;
      adventure.save_name = programFromLs.saveName;
      adventure.save_info = 'local-storage';
    }

    reconfigurePageBasedOnTab();
    checkNow();
    theLocalSaveWarning.switchTab();
  });

  initializeSpeech();

  if (options.start_tutorial) {
    startIntroTutorial();
  }

  // Share/hand in modals
  $('#share_program_button').on('click', () => $('#share-modal').show());
  $('#hand_in_button').on('click', () => $('#hand-in-modal').show());
  initializeShareProgramButtons();
  initializeHandInButton();

  // Save if user navigates away
  window.addEventListener('beforeunload', () => saveIfNecessary(), { capture: true });

  // Save if program name is changed
  $('#program_name').on('blur', () => saveIfNecessary());
}

function attachMainEditorEvents(editor: HedyEditor) {

  editor.on('change', () => {
    theLocalSaveWarning.setProgramLength(theGlobalEditor.contents.split('\n').length);
    // theGlobalEditor.markers.clearIncorrectLines(); => part of skip faulty feauture
  });

  // If prompt is shown and user enters text in the editor, hide the prompt.
  editor.on('change', function() {
    // TODO: When the user clicks back in the editor when an ask is open
    // it then loses focus the moment the user starts editing again
    if (askPromptOpen) {
      stopit();
      theGlobalEditor.focus(); // Make sure the editor has focus, so we can continue typing
    }
    if ($('#ask-modal').is(':visible')) $('#inline-modal').hide();
    askPromptOpen = false;
    $('#runit').css('background-color', '');
    theGlobalEditor.clearErrors();
    //removing the debugging state when loading in the editor
    stopDebug();
  });

  // *** KEYBOARD SHORTCUTS ***

  let altPressed: boolean | undefined;
  // alt is 18, enter is 13
  window.addEventListener ('keydown', function (ev) {
    const keyCode = ev.keyCode;
    if (keyCode === 18) {
      altPressed = true;
      return;
    }
    if (keyCode === 13 && altPressed) {
      if (!theLevel || !theLanguage) {
        throw new Error('Oh no');
      }
      runit (theLevel, theLanguage, "", function () {
        $ ('#output').focus ();
      });
    }
    // We don't use jquery because it doesn't return true for this equality check.
    if (keyCode === 37 && document.activeElement === document.getElementById ('output')) {
      theGlobalEditor.focus();
      theGlobalEditor.moveCursorToEndOfFile();
    }
  });
  window.addEventListener ('keyup', function (ev) {
    triggerAutomaticSave();
    const keyCode = ev.keyCode;
    if (keyCode === 18) {
      altPressed = false;
      return;
    }
  });

  // Removed until we can fix the skip lines feature
  // We show the error message when clicking on the skipped code
  // this._editor.on("click", function(e) {
  //   let position = e.getDocumentPosition()
  //   position = e.editor.renderer.textToScreenCoordinates(position.row, position.column)

  //   let element = document.elementFromPoint(position.pageX, position.pageY)
  //   if (element !== null && element.className.includes("ace_incorrect_hedy_code")){
  //     let mapIndex = element.classList[0].replace('ace_incorrect_hedy_code_', '');
  //     let mapError = theGlobalSourcemap[mapIndex];

  //     $('#okbox').hide ();
  //     $('#warningbox').hide();
  //     $('#errorbox').hide();
  //     error.show(ClientMessages['Transpile_error'], mapError.error);
  //   }
  // });
}

export interface InitializeViewProgramPageOptions {
  readonly page: 'view-program';
  readonly level: number;
  readonly lang: string;
}

export function initializeViewProgramPage(options: InitializeViewProgramPageOptions) {
  theLevel = options.level;
  theLanguage = options.lang;

  // We need to enable the main editor for the program page as well
  const dir = $("body").attr("dir");
  theGlobalEditor = editorCreator.initializeEditorWithGutter($('#editor'), EditorType.MAIN, dir);
  attachMainEditorEvents(theGlobalEditor);
  error.setEditor(theGlobalEditor);
  initializeDebugger({
    editor: theGlobalEditor,    
    level: theLevel,
    language: theLanguage,
  });
}

export function initializeHighlightedCodeBlocks(where: Element) {
  const dir = $("body").attr("dir");

  // Any code blocks we find inside 'turn-pre-into-ace' get turned into
  // read-only editors (for syntax highlighting)
  for (const container of $(where).find('.turn-pre-into-ace').get()) {
    for (const preview of $(container).find('pre').get()) {
      $(preview)
        .addClass('text-lg rounded overflow-x-hidden')
        // We set the language of the editor to the current keyword_language -> needed when copying to main editor
        .attr('lang', theKeywordLanguage);

      // Only turn into an editor if the editor scrolls into view
      // Otherwise, the teacher manual Frequent Mistakes page is SUPER SLOW to load.
      onElementBecomesVisible(preview, () => {
        // Create this example editor
        const exampleEditor = aceEditorCreator.initializeReadOnlyEditor(preview, dir);
        // Strip trailing newline, it renders better
        exampleEditor.contents = exampleEditor.contents.trimRight();
        // And add an overlay button to the editor if requested via a show-copy-button class, either
        // on the <pre> itself OR on the element that has the '.turn-pre-into-ace' class.
        if ($(preview).hasClass('show-copy-button') || $(container).hasClass('show-copy-button')) {
          const buttonContainer = $('<div>').addClass('absolute ltr:-right-1 rtl:left-2 w-16').css({top: 5}).appendTo(preview);
          let symbol = "⇥";
          if (dir === "rtl") {
            symbol = "⇤";
          }
          $('<button>').css({ fontFamily: 'sans-serif' }).addClass('yellow-btn').text(symbol).appendTo(buttonContainer).click(function() {
            if (!theGlobalEditor?.isReadOnly) {
              theGlobalEditor.contents = exampleEditor.contents + '\n';
            }
            update_view("main_editor_keyword_selector", <string>$(preview).attr('lang'));
            stopit();
            clearOutput();
          });
        }

        const levelStr = $(preview).attr('level');
        if (levelStr) {
          exampleEditor.setHighlighterForLevel(parseInt(levelStr, 10));
        }
      });
    }
  }
}

export function getHighlighter(level: number) {
  return `ace/mode/level${level}`;
}

export function stopit() {
  if (pygameRunning) {
      // when running pygame, raise the pygame quit event
      Sk.insertPyGameEvent("quit");
      Sk.unbindPygameListeners();

      pygameRunning = false;
      document.onkeydown = null;
      $('#pygame-modal').hide();
      $('#stopit').hide();
      $('#runit').show();
  }
  else
  {
      // We bucket-fix stop the current program by setting the run limit to 1ms
      Sk.execLimit = 1;
      clearTimeouts();
      $('#stopit').hide();
      $('#runit').show();

      // This gets a bit complex: if we do have some input modal waiting, fake submit it and hide it
      // This way the Promise is no longer "waiting" and can no longer mess with our next program
      if ($('#ask-modal').is(":visible")) {
        $('#ask-modal form').submit();
        $('#ask-modal').hide();
      }
  }

  askPromptOpen = false;
}

function clearOutput() {
  const outputDiv = $('#output');
  //Saving the variable button because sk will overwrite the output div
  const variableButton = outputDiv.find('#variable_button');
  const variables = outputDiv.find('#variables');
  outputDiv.empty();

  outputDiv.addClass("overflow-auto");
  outputDiv.append(variableButton);
  outputDiv.append(variables);
  error.hide();
  success.hide();

  // Clear the user created buttons.
  const buttonsDiv = $('#dynamic-buttons');
  buttonsDiv.empty();
  buttonsDiv.hide();
}

export async function runit(level: number, lang: string, disabled_prompt: string, cb: () => void) {
  // Copy 'currentTab' into a variable, so that our event handlers don't mess up
  // if the user changes tabs while we're waiting for a response
  const adventureName = currentTab;

  if (askPromptOpen) {
    // If there is no message -> don't show a prompt
    if (disabled_prompt) {
      return modal.notifyError(disabled_prompt);
    }
    return;
  }

  theLocalSaveWarning.clickRun();

  // Make sure to stop previous PyGame event listeners
  if (typeof Sk.unbindPygameListeners === 'function') {
    Sk.unbindPygameListeners();
  }

  // We set the run limit to 1ms -> make sure that the previous programs stops (if there is any)
  Sk.execLimit = 1;
  $('#runit').hide();
  $('#stopit').show();
  $('#saveFilesContainer').hide();
  clearOutput();

  try {
    var editor = theGlobalEditor;
    var code = "";
    if ($('#parsons_container').is(":visible")) {
      code = get_parsons_code();
      // We return no code if all lines are empty or there is a mistake -> clear errors and do nothing
      if (!code) {
        editor.clearErrors();
        stopit();
        return;
      } else {
        // Add the onclick on the button -> only show if there is another exercise to load (set with an onclick)
        if ($('#next_parson_button').attr('onclick')) {
          $('#next_parson_button').show();
        }
      }
    } else {
      code = get_active_and_trimmed_code();
      if (code.length == 0) {
        editor.clearErrors()
        stopit();
        return;
      }
    }

    editor.clearErrors()
    removeBulb();
    console.log('Original program:\n', code);

    const adventure = theAdventures[adventureName];

    try {
      cancelPendingAutomaticSave();
      let data = {
        level: `${level}`,
        code: code,
        lang: lang,
        skip_faulty: false,
        tutorial: $('#code_output').hasClass("z-40"), // if so -> tutorial mode
        read_aloud : !!$('#speak_dropdown').val(),
        adventure_name: adventureName,

        // Save under an existing id if this field is set
        program_id: isServerSaveInfo(adventure?.save_info) ? adventure.save_info.id : undefined,
        save_name: saveNameFromInput(),
      };

      let response = await postJsonWithAchievements('/parse', data);
      console.log('Response', response);

      if (response.Warning && $('#editor').is(":visible")) {
        //storeFixedCode(response, level);
        error.showWarning(ClientMessages['Transpile_warning'], response.Warning);
      }

      // if (!data.skip_faulty && response.Error) {
      //   data.skip_faulty = true;
      //   error.showWarningSpinner();
      //   error.showWarning(ClientMessages['Execute_error'], ClientMessages['Errors_found']);
      //   response = await postJsonWithAchievements('/parse', data);
      //   error.hide(true);
      // }

      showAchievements(response.achievements, false, "");
      if (adventure && response.save_info) {
        adventure.save_info = response.save_info;
        adventure.start_code = code;
      }
      if (response.Error) {
        error.show(ClientMessages['Transpile_error'], response.Error);
        if (response.Location && response.Location[0] != "?") {
          //storeFixedCode(response, level);
          // Location can be either [row, col] or just [row].
<<<<<<< HEAD
          theGlobalEditor.markers?.highlightAceError(response.Location[0], response.Location[1]);
=======
          theGlobalEditor.highlightError(response.Location[0], response.Location[1]);
>>>>>>> 0f742234
        }
        $('#stopit').hide();
        $('#runit').show();
        return;
      }
      runPythonProgram(response.Code, response.source_map, response.has_turtle, response.has_pygame, response.has_sleep, response.Warning, cb).catch(function(err) {
        // The err is null if we don't understand it -> don't show anything
        if (err != null) {
          error.show(ClientMessages['Execute_error'], err.message);
          reportClientError(level, code, err.message);
        }
      });
    } catch (e: any) {
      console.error(e);
      if (e.internetError) {
        error.show(ClientMessages['Connection_error'], ClientMessages['CheckInternet']);
      } else {
        error.show(ClientMessages['Other_error'], ClientMessages['ServerError']);
      }
    }
  } catch (e: any) {
    modal.notifyError(e.responseText);
  }
}

export async function saveMachineFiles() {
  const response = await postJsonWithAchievements('/generate_machine_files', {
    level: theLevel,
    code: get_active_and_trimmed_code(),
    lang: theLanguage,
  });

  if (response.filename) {
    // Download the file
    window.location.replace('/download_machine_files/' + response.filename);
  }
}

// We've observed that this code may gets invoked 100s of times in quick succession. Don't
// ever push the same achievement more than once per page load to avoid this.
const ACHIEVEMENTS_PUSHED: Record<string, boolean> = {};

export async function pushAchievement(achievement: string) {
  if (ACHIEVEMENTS_PUSHED[achievement]) {
      console.warn('Achievement already pushed, this may be a programming issue: ', achievement);
      return;
  }
  ACHIEVEMENTS_PUSHED[achievement] = true;

  try {
    const response = await postJson('/achievements/push-achievement', { achievement });
    showAchievements(response.achievements, false, "");
  } catch {
    // This might fail commonly with a 403 (not logged in). Ignore any errors anyway.
  }
}

export function closeAchievement() {
  $('#achievement_pop-up').hide();
  if ($('#achievement_pop-up').attr('reload')) {
    $('#achievement_pop-up').removeAttr('reload');
    $('#achievement_pop-up').removeAttr('redirect');
    return location.reload();
  }
  if ($('#achievement_pop-up').attr('redirect')) {
    const redirect = <string>$('#achievement_pop-up').attr('redirect');
    $('#achievement_pop-up').removeAttr('reload');
    $('#achievement_pop-up').removeAttr('redirect');
    return window.location.pathname = redirect;
  }
  // If for some reason both situation don't happen we still want to make sure the attributes are removed
  $('#achievement_pop-up').removeAttr('reload');
  $('#achievement_pop-up').removeAttr('redirect');
}

export async function showAchievements(achievements: Achievement[] | undefined, reload: boolean, redirect: string) {
  if (!achievements || achievements.length === 0) {
    return;
  }

  for (const achievement of achievements) {
    await showAchievement(achievement);
  }

  if (reload) {
    $('#achievement_pop-up').attr('reload', 'true');
    setTimeout(function(){
      $('#achievement_pop-up').removeAttr('reload');
      $('#achievement_pop-up').removeAttr('redirect');
      location.reload();
     }, achievements.length * 6000);
  }
  if (redirect) {
    $('#achievement_pop-up').attr('redirect', redirect);
    setTimeout(function(){
      $('#achievement_pop-up').removeAttr('reload');
      $('#achievement_pop-up').removeAttr('redirect');
      window.location.pathname = redirect;
     }, achievements.length * 6000);
  }
}

function showAchievement(achievement: Achievement) {
  return new Promise<void>((resolve)=>{
        $('#achievement_reached_title').text('"' + achievement[0] + '"');
        $('#achievement_reached_text').text(achievement[1]);
        $('#achievement_reached_statics').text(achievement[2]);
        $('#achievement_pop-up').fadeIn(1000, function () {
          setTimeout(function(){
            $('#achievement_pop-up').fadeOut(1000);
           }, 4000);
        });
        setTimeout(()=>{
            resolve();
        ;} , 6000
        );
    });
}

function removeBulb(){
    const repair_button = $('#repair_button');
    repair_button.hide();
}

/**
 * Called when the user clicks the "Try" button in one of the palette buttons
 */
export function tryPaletteCode(exampleCode: string) {
  if (theGlobalEditor?.isReadOnly) {
    return;
  }

  theGlobalEditor.contents = exampleCode + '\n';
  //As the commands try-it buttons only contain english code -> make sure the selected language is english
  if (!($('#editor').attr('lang') == 'en')) {
      $('#editor').attr('lang', 'en');
      update_view("main_editor_keyword_selector", "en");
  }
}

export function viewProgramLink(programId: string) {
  return window.location.origin + '/hedy/' + programId + '/view';
}

export async function delete_program(id: string, index: number, prompt: string) {
  await modal.confirmP(prompt);
  await tryCatchPopup(async () => {
    const response = await postJsonWithAchievements('/programs/delete', { id });
    showAchievements(response.achievement, true, "");
    $('#program_' + index).remove();
    modal.notifySuccess(response.message);
  });
}

function set_favourite(index: number) {
    $('.favourite_program_container').removeClass('text-yellow-400');
    $('.favourite_program_container').addClass('text-white');

    $('#favourite_program_container_' + index).removeClass('text-white');
    $('#favourite_program_container_' + index).addClass('text-yellow-400');
}

export async function set_favourite_program(id: string, index: number, prompt: string) {
  await modal.confirmP(prompt);
  await tryCatchPopup(async () => {
    const response = await postJsonWithAchievements('/programs/set_favourite', { id });
    set_favourite(index)
    modal.notifySuccess(response.message);
  });
}

function change_to_submitted (index: number) {
    // Index is a front-end unique given to each program container and children
    // This value enables us to remove, hide or show specific element without connecting to the server (again)
    $('#non_submitted_button_container_' + index).remove();
    $('#submitted_button_container_' + index).show();
    $('#submitted_header_' + index).show();
    $('#program_' + index).removeClass("border-orange-400");
    $('#program_' + index).addClass("border-gray-400 bg-gray-400");
}

export function submit_program (id: string, index: number) {
  tryCatchPopup(async () => {
    await postJsonWithAchievements('/programs/submit', { id });
    change_to_submitted(index);
  });
}

export async function set_explore_favourite(id: string, favourite: number) {
  let prompt = "Are you sure you want to remove this program as a \"Hedy\'s choice\" program?";
  if (favourite) {
    prompt = "Are you sure you want to set this program as a \"Hedy\'s choice\" program?";
  }
  await modal.confirmP(prompt);

  await tryCatchPopup(async () => {
    const response = await postJsonWithAchievements('/programs/set_hedy_choice', {
      id: id,
      favourite: favourite
    });

    modal.notifySuccess(response.message);
    $('#' + id).toggleClass('text-white', favourite !== 1);
    $('#' + id).toggleClass('text-yellow-500', favourite === 1);
  });
}

export function report_program(prompt: string, id: string) {
  tryCatchPopup(async () => {
    await modal.confirmP(prompt);
    const response = await postJsonWithAchievements('/programs/report', { id });
    modal.notifySuccess(response.message);
  });
}

export function copy_to_clipboard (string: string, prompt: string) {
  // https://hackernoon.com/copying-text-to-clipboard-with-javascript-df4d4988697f
  var el = document.createElement ('textarea');
  el.value = string;
  el.setAttribute ('readonly', '');
  el.style.position = 'absolute';
  el.style.left = '-9999px';
  document.body.appendChild (el);

  const selection = document.getSelection();
  const originalSelection = selection && selection.rangeCount > 0 ? selection.getRangeAt(0) : undefined;

  el.select ();
  document.execCommand ('copy');
  document.body.removeChild (el);
  if (originalSelection) {
     document.getSelection()?.removeAllRanges ();
     document.getSelection()?.addRange (originalSelection);
  }

  // Hide all modals to make sure the copy clipboard modal is hidden as well -> show alert() with feedback
  modal.hide();
  modal.notifySuccess(prompt, 3000);
}

/**
 * Do a POST with the error to the server so we can log it
 */
function reportClientError(level: number, code: string, client_error: string) {
  postJsonWithAchievements('/report_error', {
    level: `${level}`,
    code: code,
    page: window.location.href,
    client_error: client_error,
  });
}

window.onerror = function reportClientException(message, source, line_number, column_number, error) {
  postJsonWithAchievements('/client_exception', {
    message: message,
    source: source,
    line_number: line_number,
    column_number: column_number,
    error: error,
    url: window.location.href,
    user_agent: navigator.userAgent,
  });
}

export function runPythonProgram(this: any, code: string, sourceMap: any, hasTurtle: boolean, hasPygame: boolean, hasSleep: boolean, hasWarnings: boolean, cb: () => void) {
  // If we are in the Parsons problem -> use a different output
  let outputDiv = $('#output');

  if (sourceMap){
    // theGlobalSourcemap = sourceMap;
    // let Range = ace.require("ace/range").Range

    // // We loop through the mappings and underline a mapping if it contains an error
    // for (const index in sourceMap) {
    //   const map = sourceMap[index];
    //   const range = new Range(
    //     map.hedy_range.from_line-1, map.hedy_range.from_column-1,
    //     map.hedy_range.to_line-1, map.hedy_range.to_column-1
    //   )

    //   if (map.error != null){
    //     theGlobalEditor.markers.addMarker(range, `ace_incorrect_hedy_code_${index}`, "text", true);
    //   }
    // }
  }

  //Saving the variable button because sk will overwrite the output div
  const variableButton = outputDiv.find('#variable_button');
  const variables = outputDiv.find('#variables');
  outputDiv.empty();
  outputDiv.append(variableButton);
  outputDiv.append(variables);

  const storage = window.localStorage;
  let skulptExternalLibraries:{[index: string]:any} = {
      './extensions.js': {
        path: theStaticRoot + "/vendor/skulpt-stdlib-extensions.js",
      },
  };
  let debug = storage.getItem("debugLine");

  Sk.pre = "output";
  const turtleConfig = (Sk.TurtleGraphics || (Sk.TurtleGraphics = {}));
  turtleConfig.target = 'turtlecanvas';
  // If the adventures are not shown  -> increase height of turtleConfig
  if ($('#adventures-tab').is(":hidden")) {
      turtleConfig.height = 600;
      turtleConfig.worldHeight = 600;
  } else if ($('#turtlecanvas').attr("raw") == 'yes'){
      turtleConfig.height = 150;
      turtleConfig.worldHeight = 250;
  }
  else {
      turtleConfig.height = 300;
      turtleConfig.worldHeight = 300;
  }
  // Always set the width to output panel width -> match the UI
  turtleConfig.width = outputDiv.width();
  turtleConfig.worldWidth = outputDiv.width();

  let code_prefix = normal_prefix;

  if (!hasTurtle && !hasPygame) {
    // There might still be a visible turtle panel. If the new program does not use the Turtle,
    // remove it (by clearing the '#turtlecanvas' div)
    $('#turtlecanvas').empty();
  }

  if (hasTurtle) {
    code_prefix += turtle_prefix;
    $('#turtlecanvas').show();
  }

  if (hasPygame){
    skulptExternalLibraries = {
      './extensions.js': {
        path: theStaticRoot + "/vendor/skulpt-stdlib-extensions.js",
      },
      './pygame.js': {
        path: theStaticRoot + "/vendor/pygame_4_skulpt/init.js",
      },
      './display.js': {
        path: theStaticRoot + "/vendor/pygame_4_skulpt/display.js",
      },
      './draw.js': {
        path: theStaticRoot + "/vendor/pygame_4_skulpt/draw.js",
      },
      './event.js': {
        path: theStaticRoot + "/vendor/pygame_4_skulpt/event.js",
      },
      './font.js': {
        path: theStaticRoot + "/vendor/pygame_4_skulpt/font.js",
      },
      './image.js': {
        path: theStaticRoot + "/vendor/pygame_4_skulpt/image.js",
      },
      './key.js': {
        path: theStaticRoot + "/vendor/pygame_4_skulpt/key.js",
      },
      './mouse.js': {
        path: theStaticRoot + "/vendor/pygame_4_skulpt/mouse.js",
      },
      './transform.js': {
        path: theStaticRoot + "/vendor/pygame_4_skulpt/transform.js",
      },
      './locals.js': {
        path: theStaticRoot + "/vendor/pygame_4_skulpt/locals.js",
      },
      './time.js': {
        path: theStaticRoot + "/vendor/pygame_4_skulpt/time.js",
      },
      './version.js': {
        path: theStaticRoot + "/vendor/pygame_4_skulpt/version.js",
      },
      './buttons.js': {
          path: theStaticRoot + "/js/buttons.js",
      },
    };

    code_prefix += pygame_prefix;

    initSkulpt4Pygame();
    initCanvas4PyGame();
    let pygameModal = $('#pygame-modal');

    const codeContainsInputFunctionBeforePygame = new RegExp(
      "input\\([\\s\\S]*\\)[\\s\\S]*while not pygame_end", 'gm'
    ).test(code);

    if (!codeContainsInputFunctionBeforePygame) {
      pygameModal.show();
    }

    if (hasTurtle) {
      pygameModal.addClass('absolute');
      pygameModal.addClass('bottom-0');
      pygameModal.addClass('w-full');
    } else {
      pygameModal.removeClass('absolute');
      pygameModal.removeClass('bottom-0');
      pygameModal.removeClass('w-full');
    }

    document.onkeydown = animateKeys;
    pygameRunning = true;
  }

  code = code_prefix + code;
  if (hasPygame) code += pygame_suffix;

  Sk.configure({
    output: outf,
    read: builtinRead,
    inputfun: inputFromInlineModal,
    inputfunTakesPrompt: true,
    setTimeout: timeout,
    __future__: Sk.python3,
    timeoutMsg: function () {
      // If the timeout is 1 this is due to us stopping the program: don't show "too long" warning
      $('#stopit').hide();
      $('#runit').show();
      if (Sk.execLimit != 1) {
        pushAchievement("hedy_hacking");
        return ClientMessages ['Program_too_long'];
      } else {
        return null;
      }
    },
    // We want to make the timeout function a bit more sophisticated that simply setting a value
    // In levels 1-6 users are unable to create loops and programs with a lot of lines are caught server-sided
    // So: a very large limit in these levels, keep the limit on other onces.
    execLimit: (function () {
      const level = theLevel;
      if (hasTurtle || hasPygame) {
        // We don't want a timeout when using the turtle or pygame -> just set one for 10 minutes
        return (6000000);
      }
      if (level < 7) {
        // Also on a level < 7 (as we don't support loops yet), a timeout is redundant -> just set one for 5 minutes
        return (3000000);
      }
      // Set a time-out of either 20 seconds when having a sleep and 5 seconds when not
      return ((hasSleep) ? 20000 : 5000);
    }) ()
  });

  return Sk.misceval.asyncToPromise(() =>
    Sk.importMainWithBody("<stdin>", false, code, true), {
      "*": () => {
        // We don't do anything here...
      }
    }
   ).then(function(_mod) {
    console.log('Program executed');
    const pythonVariables = Sk.globals;
    load_variables(pythonVariables);
    $('#stopit').hide();
    $('#runit').show();

    if (hasPygame) {
      document.onkeydown = null;
      $('#pygame-modal').hide();
    }

    if (hasTurtle) {
      $('#saveFilesContainer').show();
    }

    // Check if the program was correct but the output window is empty: Return a warning
    if ($('#output').is(':empty') && $('#turtlecanvas').is(':empty')) {
      if(!debug){
        pushAchievement("error_or_empty");
        error.showWarning(ClientMessages['Transpile_warning'], ClientMessages['Empty_output']);
      }
      return;
    }
    if (!hasWarnings && code !== last_code && !debug) {
        showSuccesMessage();
        last_code = code;
    }
    if (cb) cb ();
  }).catch(function(err) {


    const errorMessage = errorMessageFromSkulptError(err) || null;
    if (!errorMessage) {
      throw null;
    }
    throw new Error(errorMessage);
  });

  /**
   * Get the error messages from a Skulpt error
   *
   * They look like this:
   *
   * {"args":{"v":[{"v":"name 'name' is not defined"}]},"traceback":[{"lineno":3,"colno":0,"filename":"<stdin>.py"}]}
   *
   * Don't know why, so let's be defensive about it.
   */
  function errorMessageFromSkulptError(err: any) {
    const message = err.args && err.args.v && err.args.v[0] && err.args.v[0].v;
    return message;
  }

  function addToOutput(text: string, color: string) {
    $('<span>').text(text).css({ color }).appendTo(outputDiv);
    scrollOutputToBottom();
  }

  // output functions are configurable.  This one just appends some text
  // to a pre element.
  function outf(text: string) {
    addToOutput(text, 'white');
    speak(text)
  }

  function builtinRead(x: string) {
    if (x in skulptExternalLibraries) {
      const tmpPath = skulptExternalLibraries[x]["path"];
      if (x === "./pygame.js") {
        return Sk.misceval.promiseToSuspension(
          fetch(tmpPath)
              .then(r => r.text()))

      } else {
        let request = new XMLHttpRequest();
        request.open("GET", tmpPath, false);
        request.send();

        if (request.status !== 200) {
          return void 0
        }

        return request.responseText
      }
    }

    if (Sk.builtinFiles === undefined || Sk.builtinFiles["files"][x] === undefined)
        throw "File not found: '" + x + "'";
    return Sk.builtinFiles["files"][x];
  }

  // This method draws the prompt for asking for user input.
  function inputFromInlineModal(prompt: string) {
    // We give the user time to give input.
    var storage = window.localStorage;
    var debug = storage.getItem("debugLine")
    if (storage.getItem("prompt-" + prompt) == null) {
    Sk.execStart = new Date(new Date().getTime() + 1000 * 60 * 60 * 24 * 365);
    $('#turtlecanvas').hide();

    if (pygameRunning) {
      Sk.unbindPygameListeners();
      document.onkeydown = null;
      $('#pygame-modal').hide();
    }

    return new Promise(function(ok) {
      askPromptOpen = true;

      const input = $('#ask-modal input[type="text"]');
      $('#ask-modal .caption').text(prompt);
      input.val('');
      input.attr('placeholder', prompt);
      speak(prompt)

      setTimeout(function() {
        input.focus();
      }, 0);
      $('#ask-modal form').one('submit', function(event) {
        askPromptOpen = false;
        event.preventDefault();
        $('#ask-modal').hide();

        if (hasTurtle) {
          $('#turtlecanvas').show();
        }

        if (pygameRunning) {
          Sk.bindPygameListeners();
          document.onkeydown = animateKeys;

          if (!hasTurtle) {
            $('#pygame-modal').show();
          }
        }

        // We reset the timer to the present moment.
        Sk.execStart = new Date ();
        // We set a timeout for sending back the input, so that the input box is hidden before processing the program.
        // Since processing the program might take some time, this timeout increases the responsiveness of the UI after
        // replying to a query.
        setTimeout (function () {
           ok(input.val());
           if (debug != null) {
              storage.setItem("prompt-" + prompt, input.val()!.toString());
           }
           $ ('#output').focus ();
        }, 0);

          return false;
        });
        $('#ask-modal').show();

        // Scroll the output div to the bottom so you can see the question
        scrollOutputToBottom();
      });
    } else {
      return new Promise(function (ok) {
        ok(storage.getItem("prompt-" + prompt));
      });
    }
  }
}

function resetTurtleTarget() {
    if (Sk.TurtleGraphics !== undefined) {

      let selector = Sk.TurtleGraphics.target;
      let target = typeof selector === "string" ? document.getElementById(selector) : selector;
      if (target !== null && target !== undefined){
        // clear canvas container
        while (target.firstChild) {
          target.removeChild(target.firstChild);
        }
        return target;
      }

    }

    return null;
}

function animateKeys(event: KeyboardEvent) {
    const keyColors = ['#cbd5e0', '#bee3f8', '#4299e1', '#ff617b', '#ae81ea', '#68d391'];
    const output = $("#output");

    if (output !== null) {
      let keyElement = $("<div></div>");
      output.append(keyElement);

      keyElement.text(event.key);
      keyElement.css('color', keyColors[Math.floor(Math.random() * keyColors.length)]);
      keyElement.addClass('animate-keys')

      setTimeout(function () {
        keyElement.remove()
      }, 1500);
    }
}

function initCanvas4PyGame() {
    let currentTarget = resetTurtleTarget();

    let div1 = document.createElement("div");

    if (currentTarget !== null) {
      currentTarget.appendChild(div1);
      $(div1).addClass("modal");
      $(div1).css("text-align", "center");
      $(div1).css("display", "none");

      let div2 = document.createElement("div");
      $(div2).addClass("modal-dialog modal-lg");
      $(div2).css("display", "inline-block");

      // I'm not sure what the code below was supposed to do,
      // but it was referring to 'self.width' which does not
      // exist, and the result would be 'undefined + 42 == NaN'.
      //
      // (as any to make TypeScript allow the nonsensical addition)
      $(div2).width(undefined as any + 42);
      $(div2).attr("role", "document");
      div1.appendChild(div2);

      let div3 = document.createElement("div");
      $(div3).addClass("modal-content");
      div2.appendChild(div3);

      let div4 = document.createElement("div");
      $(div4).addClass("modal-header d-flex justify-content-between");
      let div5 = document.createElement("div");
      $(div5).addClass("modal-body");
      let div6 = document.createElement("div");
      $(div6).addClass("modal-footer");
      let div7 = document.createElement("div");
      $(div7).addClass("col-md-8");
      let div8 = document.createElement("div");
      $(div8).addClass("col-md-4");

      div3.appendChild(div4);
      div3.appendChild(div5);
      div3.appendChild(div6);

      $(Sk.main_canvas).css("border", "none");
      $(Sk.main_canvas).css("display", "none");
      div5.appendChild(Sk.main_canvas);
    }
}

function initSkulpt4Pygame() {
    Sk.main_canvas = document.createElement("canvas");
    Sk.configure({
        killableWhile: true,
        killableFor: true,
        __future__: Sk.python3,
    });
}

function speak(text: string) {
  var selectedURI = $('#speak_dropdown').val();
  if (!selectedURI) { return; }
  var voice = window.speechSynthesis.getVoices().filter(v => v.voiceURI === selectedURI)[0];

  if (voice) {
    let utterance = new SpeechSynthesisUtterance(text);
    utterance.voice = voice;
    utterance.rate = 0.9;
    speechSynthesis.speak(utterance);
  }
  pushAchievement("make_some_noise");
}

function initializeSpeech() {
  // If we are running under cypress, always show the languages dropdown (even if the browser doesn't
  // have TTS capabilities), so that we can test if the logic for showing the dropdown at least runs
  // successfully.
  const isBeingTested = !!(window as any).Cypress;

  if (!window.speechSynthesis && !isBeingTested) { return; /* No point in even trying */ }
  if (!theLanguage) { return; /* Not on a code page */ }

  /**
   * Show the "speak" checkbox if we find that we have speech support for the
   * current language (showing an initially hidden element is a better experience
   * than hiding an initially shown element... arguably... ?)
   *
   * Also, for funzies: the speechSynthesis.getVoices() array is asynchronously
   * populated *some time* after the page loads... and we won't know when. Keep
   * on testing periodically until we got it or it's taken too long to finish.
   */
  let attempts = 0;
  const timer = setInterval(function() {
    attempts += 1;

    const voices = findVoices(theLanguage);

    if (voices.length > 0 || isBeingTested) {
      for (const voice of voices) {
        $('#speak_dropdown').append($('<option>').attr('value', voice.voiceURI).text('📣 ' + voice.name));
      }

      $('#speak_container').show();

      clearInterval(timer);
    }
    if (attempts >= 20) {  // ~2 seconds
      // Give up
      clearInterval(timer);
    }
  }, 100);

  function findVoices(lang: string) {
    // Our own "lang" is *typically* just the language code, but we also have "pt_BR".
    const m = lang.match(/^([a-z]+)/i);
    if (!m) { return []; }
    const simpleLang = m[1];

    // If the feature doesn't exist in the browser, return null
    if (!window.speechSynthesis) { return []; }
    return window.speechSynthesis.getVoices().filter(voice => voice.lang.startsWith(simpleLang));
  }
}

export function load_quiz(level: string) {
  $('*[data-tabtarget="quiz"]').html ('<iframe id="quiz-iframe" class="w-full" title="Quiz" src="/quiz/start/' + level + '"></iframe>');
}

export function showVariableView() {
// When blue label button is clicked, the view will appear or hide
  const variables = $('#variables');
  if (variables.is(":hidden")) {
    variables.show();
    $("#variables").trigger("click")
  }
  else {
    variables.hide();
  }
}

async function store_parsons_attempt(order: Array<string>, correct: boolean) {
  try {
    await postJsonWithAchievements('/store_parsons_order', {
      level: theLevel,
      exercise: $('#next_parson_button').attr('current_exercise'),
      order: order,
      correct: correct
    });
  } catch (e) {
    // Let's do nothing: saving is not a user relevant action -> no feedback required
    console.error(e);
  };
}

// Todo: As the parsons functionality will rapidly increase, we should probably all store this in a dedicated file (?)
function get_parsons_code() {
    let code = "";
    let count = 1;
    let order = new Array();
    let mistake = false;

    $('.compiler-parsons-box').each(function() {
      // We are only interested in the visible code lines
      if ($(this).parent().is(':visible')) {
        // When the value is 0 there is no code box in the expected spot
        let text = $(this).attr('code') || "";
        if (text.length > 1) {
          // Also add a newline as we removed this from the YAML structure
          code += text + "\n";
        }
        $(this).parents().removeClass('border-black');
        let index = $(this).attr('index') || 999;
        if (index == count) {
          $(this).parents().addClass('border-green-500');
        } else {
          mistake = true;
          $(this).parents().addClass('border-red-500');
        }
        order.push(index);
        count += 1;
      }
    });
    // Before returning the code we want to a-sync store the attempt in the database
    // We only have to set the order and level, rest is handled by the back-end
    store_parsons_attempt(order, !mistake);
    if (mistake) {
      return "";
    }

    return code.replace(/ +$/mg, '');
}

export function get_active_and_trimmed_code() {
  theGlobalEditor.trimTrailingSpace()
  return returnLinesWithoutBreakpoints(theGlobalEditor);
}

export function confetti_cannon(){
  const canvas = document.getElementById('confetti');
  if (canvas) {
    canvas.classList.remove('hidden');
    // ignore this error, the function comes from CDN for now
    const jsConfetti = new JSConfetti({canvas})
    // timeout for the confetti to fall down
    setTimeout(function(){canvas.classList.add('hidden')}, 3000);
    let adventures = $('#adventures');
    let currentAdventure = $(adventures).find('.tab-selected').attr('data-tab');
    let customLevels = ['turtle', 'rock', 'haunted', 'restaurant', 'fortune', 'songs', 'dice']

    if(customLevels.includes(currentAdventure!)){
      let currentAdventureConfetti = getConfettiForAdventure(currentAdventure ?? '' as any);

      jsConfetti.addConfetti({
        emojis: currentAdventureConfetti,
        emojiSize: 45,
        confettiNumber: 100,
      });
    }
    else {
      jsConfetti.addConfetti();
    }

    const confettiButton = document.getElementById('confetti-button');
    if (confettiButton) {
      confettiButton.classList.add('hidden');
    }
  }
}

function getConfettiForAdventure(adventure: MessageKey){
  if (ClientMessages[adventure]) {
    return Array.from(ClientMessages[adventure]).filter(x => x !== ',' && x !== ' ');
  }
  return [['🌈'], ['⚡️'], ['💥'], ['✨'], ['💫']];
}

/**
 * Scroll the output to bottom immediately
 */
function scrollOutputToBottom() {
  const outputDiv = $('#output');
  outputDiv.scrollTop(outputDiv.prop('scrollHeight'));
}

export function modalStepOne(level: number){
  createModal(level);
  let $modalEditor = $('#modal-editor');
  if ($modalEditor.length) {
    const dir = $("body").attr("dir");
    theModalEditor = editorCreator.initializeEditorWithGutter($modalEditor, EditorType.MODAL, dir);
  }
}

function showSuccesMessage(){
  removeBulb();
  var allsuccessmessages = ClientMessages['Transpile_success'].split('\n');
  var randomnum: number = Math.floor(Math.random() * allsuccessmessages.length);
  success.show(allsuccessmessages[randomnum]);
}

function createModal(level:number ){
  let editor = "<div id='modal-editor' class=\"w-full flex-1 text-lg rounded\" style='height:200px; width:50vw;'></div>".replace("{level}", level.toString());
  let title = ClientMessages['Program_repair'];
  modal.repair(editor, 0, title);
}

export function toggle_developers_mode(enforced: boolean) {
  if ($('#developers_toggle').is(":checked") || enforced) {
      $('#adventures-tab').hide();
      $('#blur_toggle_container').show();
      pushAchievement("lets_focus");
  } else {
      $('#blur_toggle_container').hide();
      $('#adventures-tab').show();
  }

  if ($('#adventures-tab').is(":hidden")) {
    $('#editor-area').removeClass('mt-5');
    $('#code_editor').css('height', 36 + "em");
    $('#code_output').css('height', 36 + "em");
    theGlobalEditor.resize(576);
  } else {
    $('#editor-area').addClass('mt-5');
    $('#code_editor').height('22rem');
    $('#code_output').height('22rem');
    theGlobalEditor.resize(352);
  }
}

export function toggle_keyword_language(lang: string) {
  window.open('?keyword_language=' + lang, "_self");
}

export function toggle_blur_code() {
  // Switch the both icons from hiding / showing
  $('.blur-toggle').toggle();

  // Keep track of a element attribute "blurred" to indicate if blurred or not
  if ($('#editor').attr('blurred') == 'true') {
    $('#editor').css("filter", "");
    $('#editor').css("-webkit-filter", "");
    $('#editor').attr('blurred', 'false');
  } else {
    $('#editor').css("filter", "blur(3px)");
    $('#editor').css("-webkit-filter", "blur(3px)");
    $('#editor').attr('blurred', 'true');
  }
}

export async function change_language(lang: string) {
  await tryCatchPopup(async () => {
    const response = await postJsonWithAchievements('/change_language', { lang });
    if (response.succes) {
      // Check if keyword_language is set to change it to English
      const queryString = window.location.search;
      const urlParams = new URLSearchParams(queryString);
      if (urlParams.get('keyword_language') !== null) {
        urlParams.set('keyword_language', 'en');
        window.location.search = urlParams.toString();
      } else {
        location.reload();
      }
    }
  });
}

/**
 * Post JSON, return the result on success, throw an exception on failure
 *
 * Automatically handles any achievements the server might send our way.
 */
async function postJsonWithAchievements(url: string, data: any): Promise<any> {
  const response = await postJson(url, data);
  showAchievements(response.achievement, true, "");
  return response;
}

export function change_keyword_language(start_lang: string, new_lang: string) {
  tryCatchPopup(async () => {
    const response = await postJsonWithAchievements('/translate_keywords', {
      code: theGlobalEditor,
      start_lang: start_lang,
      goal_lang: new_lang,
      level: theLevel,
    });

    if (response.success) {
      theGlobalEditor.contents = response.code;
      $('#editor').attr('lang', new_lang);
      update_view('main_editor_keyword_selector', new_lang);
    }
  });
}

function update_view(selector_container: string, new_lang: string) {
  $('#' + selector_container + ' > div').map(function() {
    if ($(this).attr('lang') == new_lang) {
      $(this).show();
    } else {
      $(this).hide();
    }
  });
}

export function select_profile_image(image: number) {
  $('.profile_image').removeClass("border-2 border-blue-600");
  $('#profile_image_' + image).addClass("border-2 border-blue-600");
  $('#image').val(image);
}

export function filter_admin() {
  const params: Record<string, any> = {};

  const filter = $('#admin_filter_category').val();
  params['filter'] = filter;

  if ($('#hidden-page-input').val()) {
    params['page'] = $('#hidden-page-input').val();
  }

  switch (filter) {
    case 'email':
    case 'username':
      params['substring'] = $('#email_filter_input').val();
      break;
    case 'language':
      params['language'] = $('#language_filter_input').val();
      break;
    case 'keyword_language':
      params['keyword_language'] = $('#keyword_language_filter_input').val();
      break;
    default:
      params['start'] = $('#admin_start_date').val();
      params['end'] = $('#admin_end_date').val();
      break;
  }

  const queryString = Object.entries(params).map(([k, v]) => k + '=' + encodeURIComponent(v)).join('&');
  window.open('?' + queryString, '_self');
}

export function hide_editor() {
  $('#fold_in_toggle_container').hide();
  $('#code_editor').toggle();
  $('#code_output').addClass('col-span-2');
  $('#fold_out_toggle_container').show();
}

export function show_editor() {
  $('#fold_out_toggle_container').hide();
  $('#code_editor').toggle();
  $('#code_output').removeClass('col-span-2');
  $('#fold_in_toggle_container').show();
}

// See https://github.com/skulpt/skulpt/pull/579#issue-156538278 for the JS version of this code
// We support multiple timers, even though it's unlikely we would ever need them
let timers: number[] = [];

const timeout = (func: () => void, delay: number) => {
  let id: number;
  const wrapper = () => {
    let idx = timers.indexOf(id);
    if (idx > -1) {
      timers.splice(idx, 1);
    }
    func();
  };
  id = window.setTimeout(wrapper, delay);
  timers.push(id);
};

const clearTimeouts = () => {
  timers.forEach(clearTimeout);
  timers = [];
};

export function downloadSlides(level: number) {
  var iframe : any = document.getElementById(`level-${level}-slides`)!;
  iframe.setAttribute('src',`/slides/${level}`);
  $(`#level-${level}-slides`).on('load', function (){
    var innerDoc = iframe.contentDocument || iframe.contentWindow.document;
    var slides = innerDoc.getElementsByTagName('section');
    var slidesHTML = ''
    for (let i = 0; i < slides.length; i++) {
      var innerIframe = slides[i].getElementsByTagName('iframe');
      for (let j = 0; j < innerIframe.length; j++) {
        var a = document.createElement('a');
        a.href = 'https://www.hedy.org' + innerIframe[j].getAttribute('src');
        a.appendChild(document.createTextNode(a.href));
        slides[i].appendChild(a);
        slides[i].removeChild(innerIframe[j]);
      }
      slidesHTML += '\n'+ slides[i].outerHTML;
    }

    var template = slides_template.replace('{replace}', slidesHTML);
    var zip = JSZip();
    zip.file('index.html', template);
    zip.folder("lib");
    zip.folder(`hedy-level-${level}`);
    zip.generateAsync({type: 'blob'})
       .then(function(content: any) {
          download(content, `hedy-level-${level}.zip`, "zip");
       });
  })
}

function download(data: any, filename: any, type: any) {
  var file = new Blob([data], {type: type});
  var a = document.createElement("a"),
  url = URL.createObjectURL(file);
  a.href = url;
  a.download = filename;
  document.body.appendChild(a);
  a.click();
  setTimeout(function() {
    document.body.removeChild(a);
    window.URL.revokeObjectURL(url);
  }, 0);
}

/**
 * Hide all things that may have been dynamically shown when switching tabs
 *
 * Reset the state of the editor.
 */
function resetWindow() {
  $('#warningbox').hide ();
  $('#errorbox').hide ();
  $('#okbox').hide ();
  $('#repair_button').hide();
  const output = $('#output');
  const variable_button = $(output).find('#variable_button');
  const variables = $(output).find('#variables');
  output.empty();
  $('#turtlecanvas').empty();
  output.append(variable_button);
  output.append(variables);
  theGlobalEditor?.clearSelection();
  theGlobalEditor?.clearBreakpoints();
}

/**
 * Update page element visibilities/states based on the state of the current tab
 */
function updatePageElements() {
  const isCodeTab = !(currentTab === 'quiz' || currentTab === 'parsons');

  // .toggle(bool) sets visibility based on the boolean

  // Explanation area is visible for non-code tabs, or when we are NOT in developer's mode
  $('#adventures-tab').toggle(!(isCodeTab && $('#developers_toggle').is(":checked")));
  $('#developers_toggle_container').toggle(isCodeTab);
  $('#level-header input').toggle(isCodeTab);
  $('#parsons_code_container').toggle(currentTab === 'parsons');
  $('#editor-area').toggle(isCodeTab || currentTab === 'parsons');
  $('#editor').toggle(isCodeTab);
  $('#debug_container').toggle(isCodeTab);
  $('#program_name_container').toggle(isCodeTab);
  theGlobalEditor.isReadOnly = false;

  const adventure = theAdventures[currentTab];
  if (adventure) {
    const saveInfo: ServerSaveInfo = isServerSaveInfo(adventure.save_info)
      ? adventure.save_info
      : { id : '*dummy*' };

    // SHARING SETTINGS
    // Star on "share" button is filled if program is already public, outlined otherwise
    const isPublic = !!saveInfo.public;
    $('#share_program_button')
      .toggleClass('active-bluebar-btn', isPublic);
    $(`#share-${isPublic ? 'public' : 'private'}`).prop('checked', true);

    // Show <...data-view="if-public-url"> only if we have a public url
    $('[data-view="if-public"]').toggle(isPublic);
    $('[data-view="if-public-url"]').toggle(!!saveInfo.public_url);
    $('input[data-view="public-url"]').val(saveInfo.public_url ?? '');

    // Paper plane on "hand in" button is filled if program is already submitted, outlined otherwise
    const isSubmitted = !!saveInfo.submitted;
    $('#hand_in_button')
      .toggleClass('active-bluebar-btn', isSubmitted);

    // Show <...data-view="if-submitted"> only if we have a public url
    $('[data-view="if-submitted"]').toggle(isSubmitted);
    $('[data-view="if-not-submitted"]').toggle(!isSubmitted);

    theGlobalEditor.isReadOnly = isSubmitted;
  }
}

/**
 * After switching tabs, show/hide elements
 */
function reconfigurePageBasedOnTab() {
  resetWindow();

  updatePageElements();

  if (currentTab === 'parsons') {
    loadParsonsExercise(theLevel, 1);
    return;
  }

  const adventure = theAdventures[currentTab];
  if (adventure) {
    $ ('#program_name').val(adventure.save_name);
    theGlobalEditor.contents = adventure.start_code;
  }
}

/**
 * Find the containing modal for the event target, and close it
 *
 * The modal will be the containing HTML element that has data-modal="true".
 *
 * Intended to be used from HTML: click="hedyApp.closeContainingModal(this)"
 */
export function closeContainingModal(target: HTMLElement) {
  $(target).closest('[data-modal="true"]').hide();
}

function initializeShareProgramButtons() {
  $('input[type="radio"][name="public"]').on('change', (ev) => {
    if ((ev.target as HTMLInputElement).checked) {
      const isPublic = $(ev.target).val() === '1' ? true : false;

      // Async-safe copy of current tab
      const adventure = theAdventures[currentTab];

      tryCatchPopup(async () => {
        await saveIfNecessary();

        const saveInfo = isServerSaveInfo(adventure?.save_info) ? adventure?.save_info : undefined;
        if (!saveInfo) {
          throw new Error('This program does not have an id');
        }

        const response = await postJsonWithAchievements('/programs/share', {
          id: saveInfo.id,
          public: isPublic,
        });

        modal.notifySuccess(response.message);
        if (response.save_info) {
          adventure.save_info = response.save_info;
        }
        updatePageElements();
      });
    }
  })
}

function initializeHandInButton() {
  $('#do_hand_in_button').on('click', () => {
      // Async-safe copy of current tab
      const adventure = theAdventures[currentTab];

      tryCatchPopup(async () => {
        await saveIfNecessary();

        const saveInfo = isServerSaveInfo(adventure?.save_info) ? adventure.save_info : undefined;
        if (!saveInfo) {
          throw new Error('This program does not have an id');
        }
        const response = await postJsonWithAchievements('/programs/submit', {
          id: saveInfo.id,
        });

        modal.notifySuccess(response.message);
        if (response.save_info) {
          adventure.save_info = response.save_info;
        }
        updatePageElements();
      });
  });
}

/**
 * Initialize copy to clipboard buttons.
 *
 * For all elements with data-action="copy-to-clipboard", find the containing
 * data-copy="container" items and an <input> in there, and copy it to the clipboard.
 */
function initializeCopyToClipboard() {
  $('[data-action="copy-to-clipboard"]').on('click', (ev) => {
    const text = $(ev.target).closest('[data-copy="container"]').find('input').val();
    if (typeof text === 'string') {
      copy_to_clipboard(text, ClientMessages.copy_link_to_share);
    }
  });
}

function saveNameFromInput(): string {
  return $('#program_name').val() as string;
}

function programNeedsSaving(adventureName: string) {
  const adventure = theAdventures[adventureName];
  if (!adventure) {
    return false;
  }

  // We need to save if the content changed, OR if we have the opportunity to
  // save a program that was loaded from local storage to the server.
  // (Submitted programs are never saved again).
  const programChanged = theGlobalEditor.contents !== adventure.start_code;
  const nameChanged = $('#program_name').val() !== adventure.save_name;
  const localStorageCanBeSavedToServer = theUserIsLoggedIn && adventure.save_info === 'local-storage';
  const isUnchangeable = isServerSaveInfo(adventure.save_info) ? adventure.save_info.submitted : false;

  // Do not autosave the program if the size is very small compared to the previous
  // save. This protects against accidental `Ctrl-A, hit a key` and everything is gone. Clicking the
  // "Run" button will always save regardless of size.
  const wasSavedBefore = adventure.save_info !== undefined;
  const suspiciouslySmallFraction = 0.5;
  const programSuspiciouslyShrunk = wasSavedBefore && theGlobalEditor.contents.length < adventure.start_code.length * suspiciouslySmallFraction;

  return (programChanged || nameChanged || localStorageCanBeSavedToServer) && !isUnchangeable && !programSuspiciouslyShrunk;
}

/**
 * (Re)set a timer to trigger a save in N second
 */
let saveTimer: number | undefined;
export function triggerAutomaticSave() {
  const saveSeconds = 20;
  cancelPendingAutomaticSave();
  saveTimer = window.setTimeout(() => saveIfNecessary(), saveSeconds * 1000);
}

function cancelPendingAutomaticSave() {
  if (saveTimer) {
    window.clearTimeout(saveTimer);
  }
}

async function saveIfNecessary() {
  // Async-safe copy of current tab
  const adventureName = currentTab;
  const adventure = theAdventures[adventureName];
  if (!programNeedsSaving(adventureName) || !adventure) {
    return;
  }

  console.info('Saving program automatically...');

  const code = theGlobalEditor.contents;
  const saveName = saveNameFromInput();


  if (theUserIsLoggedIn) {
    const saveInfo = isServerSaveInfo(adventure.save_info) ? adventure.save_info : undefined;
    const response = await postJsonWithAchievements('/programs', {
      level: theLevel,
      lang:  theLanguage,
      name:  saveName,
      code:  code,
      adventure_name: adventureName,
      program_id: saveInfo?.id,
      // We pass 'public' in here to save the backend a lookup
      share: saveInfo?.public,
    });

    // Record that we saved successfully
    adventure.start_code = code;
    if (response.save_info) {
      adventure.save_info = response.save_info;
    }
    localDelete(currentTabLsKey());
  } else {
    localSave(currentTabLsKey(), { saveName, code });
    adventure.start_code = code;
  }
}

function currentTabLsKey() {
  return `save-${currentTab}-${theLevel}`;
}

export async function share_program(id: string, index: number, Public: boolean, prompt: string) {
  await modal.confirmP(prompt);
  await tryCatchPopup(async () => {
    const response = await postJsonWithAchievements('/programs/share', { id, public: Public });
    showAchievements(response.achievement, true, "");
    if (Public) {
      change_shared(true, index);
    } else {
      change_shared(false, index);
    }
    modal.notifySuccess(response.message);
  });
}

function change_shared (shared: boolean, index: number) {
  // Index is a front-end unique given to each program container and children
  // This value enables us to remove, hide or show specific element without connecting to the server (again)
  // When index is -1 we share the program from code page (there is no program container) -> no visual change needed
  if (index == -1) {
    return;
  }
  if (shared) {
    $('#non_public_button_container_' + index).hide();
    $('#public_button_container_' + index).show();
    $('#favourite_program_container_' + index).show();
  } else {
    $('#modal-copy-button').hide();
    $('#public_button_container_' + index).hide();
    $('#non_public_button_container_' + index).show();
    $('#favourite_program_container_' + index).hide();

    // In the theoretical situation that a user unshares their favourite program -> Change UI
    $('#favourite_program_container_' + index).removeClass('text-yellow-400');
    $('#favourite_program_container_' + index).addClass('text-white');
  }
}<|MERGE_RESOLUTION|>--- conflicted
+++ resolved
@@ -552,11 +552,7 @@
         if (response.Location && response.Location[0] != "?") {
           //storeFixedCode(response, level);
           // Location can be either [row, col] or just [row].
-<<<<<<< HEAD
-          theGlobalEditor.markers?.highlightAceError(response.Location[0], response.Location[1]);
-=======
           theGlobalEditor.highlightError(response.Location[0], response.Location[1]);
->>>>>>> 0f742234
         }
         $('#stopit').hide();
         $('#runit').show();
