--- conflicted
+++ resolved
@@ -537,12 +537,8 @@
           is_debug: run_type === 'debug',
           tutorial: $('#code_output').hasClass("z-40"), // if so -> tutorial mode
           read_aloud : !!$('#speak_dropdown').val(),
-<<<<<<< HEAD
-          adventure_name: adventureName,
+          adventure_name: adventure.name,
           raw: raw,
-=======
-          adventure_name: adventure.name,
->>>>>>> 3ead5ea6
 
           // Save under an existing id if this field is set
           program_id: isServerSaveInfo(adventure?.save_info) ? adventure.save_info.id : undefined,
