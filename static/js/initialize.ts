import { initializeApp, initializeCodePage, InitializeCodePageOptions } from './app';
import { initializeFormSubmits } from './auth';
import { setClientMessageLanguage } from './client-messages';
import { logs } from './logs';
import { initializeQuiz } from './quiz';
import { initializeCustomizeClassPage, InitializeCustomizeClassPageOptions, initializeTeacherPage, InitializeTeacherPageOptions } from './teachers';
import { initializeTutorial } from './tutorials/tutorial';

export interface InitializeOptions {
  /**
   * Current language
   *
   * Written: by every page, on page load.
   * Used: on the code page, to do speech synthesis and to send to the server.
   */
  readonly lang: string;

  /**
   * Current level
   *
   * Written: by every page, on page load.
   *
   * Used: on the code page, to initialize the highlighter, to translate the program,
   * to determine timeouts, to load the quiz iframe, to show the variable inspector,
   * to show a debugger,  to load parsons exercises, to initialize a default save name.
   */
<<<<<<< HEAD
  readonly level: number | string;
=======
  readonly level: number;
>>>>>>> 72cba453

  /**
   * Current keyword language
   *
   * Written: by every page, on page load.
   *
   * Used: set on the Ace editor, and then is used to do some magic that I don't
   * quite understand.
   */
  readonly keyword_language: string;

  readonly logs?: boolean;

  readonly javascriptPageOptions?: InitializePageOptions;
}

type InitializePageOptions = InitializeCodePageOptions | InitializeCustomizeClassPageOptions | InitializeTeacherPageOptions;


/**
 * This function gets called by the HTML when the page is being initialized.
 */
export function initialize(options: InitializeOptions) {
  setClientMessageLanguage(options.lang);

  initializeApp({
<<<<<<< HEAD
=======
    level: options.level,
>>>>>>> 72cba453
    keywordLanguage: options.keyword_language,
  });
  initializeFormSubmits();
  initializeQuiz();
  initializeTutorial();

  // The above initializations are often also page-specific
  switch (options.javascriptPageOptions?.page) {
    case 'code':
      initializeCodePage(options.javascriptPageOptions);
      break;

    case 'customize-class':
      initializeCustomizeClassPage(options.javascriptPageOptions);
      break;

    case 'for-teachers':
      initializeTeacherPage(options.javascriptPageOptions);
      break;
  }

  // FIXME: I think this might also be page-specific
  if (options.logs) {
    logs.initialize();
  }
}<|MERGE_RESOLUTION|>--- conflicted
+++ resolved
@@ -24,11 +24,7 @@
    * to determine timeouts, to load the quiz iframe, to show the variable inspector,
    * to show a debugger,  to load parsons exercises, to initialize a default save name.
    */
-<<<<<<< HEAD
-  readonly level: number | string;
-=======
   readonly level: number;
->>>>>>> 72cba453
 
   /**
    * Current keyword language
@@ -55,10 +51,7 @@
   setClientMessageLanguage(options.lang);
 
   initializeApp({
-<<<<<<< HEAD
-=======
     level: options.level,
->>>>>>> 72cba453
     keywordLanguage: options.keyword_language,
   });
   initializeFormSubmits();
