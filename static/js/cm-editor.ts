--- conflicted
+++ resolved
@@ -100,15 +100,10 @@
                 ".cm-gutters": {
                     borderRadius: '4px'
                 },
-<<<<<<< HEAD
-                ".cm-cursor, .cm-dropCursor": {borderLeftColor: "white", borderLeftWidth: "2px"},
-
-=======
                 ".cm-cursor, .cm-dropCursor": {
                     borderLeftColor: "white",
                     borderLeftWidth: "2px"
                 },
->>>>>>> cf0f6a31
                 ".cm-name": {
                     color: '#009975'
                 },
@@ -216,11 +211,7 @@
         });
 
         const levelStr = $(element).closest('[data-level]').attr('data-level');
-<<<<<<< HEAD
-        const lang = $(element).closest('[data-lang]').attr('data-lang') ?? 'en';
-=======
         const lang = $(element).closest('[data-kwlang]').attr('data-kwlang') ?? 'en';
->>>>>>> cf0f6a31
         const levelInt = levelStr ? parseInt(levelStr, 10) : theLevel;
 
         if (levelInt) {
@@ -232,14 +223,9 @@
     * Set the highlither rules for a particular level
     * @param level
     */
-<<<<<<< HEAD
-    setHighlighterForLevel(level: number, lang: string): void {
-        const language = languagePerLevel[level](lang);
-=======
     setHighlighterForLevel(level: number, keywordLang: string): void {
         const parser = PARSER_FACTORIES[level](keywordLang);
 
->>>>>>> cf0f6a31
         // Contains all of the keywords for every level
         const hedyStyleTags: Record<string, Tag> = {
             "print forward turn play color ask is echo sleep Comma": t.keyword,
