--- conflicted
+++ resolved
@@ -1,13 +1,6 @@
 import { HedyEditor, EditorType, HedyEditorCreator, EditorEvent, SourceRange } from "./editor";
-<<<<<<< HEAD
-import {
-    EditorView, ViewUpdate, drawSelection, dropCursor, highlightActiveLine,
-    highlightActiveLineGutter, highlightSpecialChars, keymap, lineNumbers
-} from '@codemirror/view'
-=======
 import { EditorView, ViewUpdate, drawSelection, dropCursor, highlightActiveLine,
         highlightActiveLineGutter, highlightSpecialChars, keymap, lineNumbers } from '@codemirror/view'
->>>>>>> 9d6bba8e
 import { EditorState, Compartment, StateEffect, Prec } from '@codemirror/state'
 import { EventEmitter } from "./event-emitter";
 import { deleteTrailingWhitespace, defaultKeymap, historyKeymap, indentWithTab } from '@codemirror/commands'
@@ -84,14 +77,12 @@
     private currentDebugLine?: number;
     private incorrectLineMapping: Record<string, number> = {};
 
-<<<<<<< HEAD
     constructor(element: HTMLElement, isReadOnly: boolean, editorType: EditorType, __: string = "ltr") {
         let state: EditorState;
         if (editorType === EditorType.MAIN) {
 
             const mainEditorStyling = EditorView.theme({
                 "&": {
-                    height: "22rem",
                     background: '#272822',
                     fontSize: '15.2px',
                     color: 'white',
@@ -160,79 +151,10 @@
 
         }
 
-=======
-    constructor(element: HTMLElement, isReadOnly: boolean, _: EditorType, __: string = "ltr") {
-
-        const mainEditorStyling = EditorView.baseTheme({
-            "&": {
-                background: '#272822',
-                fontSize: '15.2px',
-                color: 'white',
-                borderRadius: '4px',
-                marginRight: '5px'
-            },
-
-            ".cm-scroller": {
-                overflow: "auto"
-            },
-
-            ".cm-gutters": {
-                borderRadius: '4px'
-            },
-            ".cm-cursor, .cm-dropCursor": {borderLeftColor: "white", borderLeftWidth: "2px"}
-        });
-
-        const state = EditorState.create({
-            doc: '',
-            extensions: [
-                mainEditorStyling,
-                breakpointGutter,
-                lineNumbers(),
-                highlightActiveLineGutter(),
-                highlightSpecialChars(),
-                history(),
-                drawSelection(),
-                dropCursor(),
-                // When we finish doing the language package for Hedy, we need to add a configuration for this field to work
-                indentOnInput(),
-                syntaxHighlighting(defaultHighlightStyle, {fallback: true}),
-                highlightActiveLine(),
-                highlightSelectionMatches(),
-                keymap.of([
-                    ...defaultKeymap,
-                    ...searchKeymap, // we need to replace this with our own search widget
-                    ...historyKeymap,
-                    indentWithTab,
-                ]),
-                indentUnit.of(indentSize),
-                indentService.of(basicIndent),
-                monokai,
-                this.readMode.of(EditorState.readOnly.of(isReadOnly)),
-                errorLineField,
-                debugLineField,
-                incorrectLineField,
-                Prec.high(decorationsTheme),
-                placeholders
-            ]
-        });
-
->>>>>>> 9d6bba8e
         this.view = new EditorView({
             parent: element,
             state: state
         });
-
-        if (editorType === EditorType.MAIN) {
-            // Size the editor depending on the height of its parent
-            this.view.requestMeasure({
-                read: () => {
-                    return document.getElementById('editor')!.offsetHeight
-                },
-                write(measure, view) {
-                    view.dom.style.height = `${measure}px`;
-                },
-            })
-        }
 
         if (theLevel) {
             this.setHighlighterForLevel(theLevel);
