--- conflicted
+++ resolved
@@ -1,9 +1,5 @@
-<<<<<<< HEAD
 import { HedyAceEditor } from "./ace-editor";
-import { runit } from "./app";
-=======
 import { runit, theGlobalDebugger,theGlobalSourcemap } from "./app";
->>>>>>> a770c1b7
 import { HedyEditor, Breakpoints } from "./editor";
 import  TRADUCTION_IMPORT  from '../../highlighting/highlighting-trad.json'
 import { convert } from './syntaxModesRules'
@@ -320,25 +316,7 @@
   }
 }
 
-<<<<<<< HEAD
 export function incrementDebugLine() {
-  var storage = window.localStorage;
-  var debugLine = storage.getItem("debugLine");
-
-  const nextDebugLine = debugLine == null
-    ? 0
-    : parseInt(debugLine, 10) + 1;
-
-  storage.setItem("debugLine", nextDebugLine.toString());
-  var lengthOfEntireEditor = theGlobalEditor.contents.split("\n").filter(e => e).length;
-
-  if (nextDebugLine < lengthOfEntireEditor) {
-    markCurrentDebuggerLine();
-    debugRun();
-  } else {
-    stopDebug();
-=======
-export function incrementDebugLine() {  
   const active_suspension = theGlobalDebugger.getActiveSuspension();
   const suspension_info = theGlobalDebugger.getSuspensionInfo(active_suspension);
   const lineNumber = suspension_info.lineno;
@@ -403,7 +381,6 @@
         break;
       }
     }
->>>>>>> a770c1b7
   }
 }
 
