--- conflicted
+++ resolved
@@ -352,7 +352,7 @@
         if ($(this).hasClass("green-btn")) {
             levels.push(<string>$(this).val());
         }
-    });    
+    });
     let other_settings: string[] = [];
     $('.other_settings_checkbox').each(function() {
         if ($(this).prop("checked")) {
@@ -382,7 +382,7 @@
         $('#'+id).children().each(function() {
             const level : string = $(this).attr('level')!;
             const adventure = $(this).attr('adventure')!;
-            const from_teacher = $(this).attr('from-teacher') === "true"!;            
+            const from_teacher = $(this).attr('from-teacher') === "true"!;
             sorted_adventures[level].push({"name": adventure,"from_teacher": from_teacher});
         });
     });
@@ -437,7 +437,7 @@
                 $(this).empty();
                 const level = $(this).attr('id')!.split('-')[1];
                 for (let i = 0; i < default_customizations[level].length; i++) {
-                  const div = 
+                  const div =
                   `
                   <div draggable="true" class="tab z-10 whitespace-nowrap flex items-center justify-left relative" tabindex="0" adventure="${default_customizations[level][i]}" level = "${level}" from-teacher = "false">
                     <span id="remove" class="absolute top-0.5 right-0.5 text-gray-600 hover:text-red-400 fa-regular fa-circle-xmark"></span>
@@ -447,9 +447,9 @@
                   $(this).append(div);
                 }
                 drag_list(document.getElementById("level-"+level));
-            });            
+            });
             for (let i = 1; i <= 18; i++) {
-              available_adventures[i] = [];              
+              available_adventures[i] = [];
             }
             for (let i = 0; i < teacher_adventures.length; i++) {
               available_adventures[teacher_adventures[i]['level']].push({'name': teacher_adventures[i]['id'], 'from_teacher': true});
@@ -477,13 +477,8 @@
     });
 }
 
-<<<<<<< HEAD
-export function select_all_level_adventures(level: string) {
+export function enable_level(level: string) {
     markUnsavedChanges();
-=======
-export function enable_level(level: string) {
-    window.State.unsaved_changes = true;
->>>>>>> e68ac9b6
     // It is not selected yet -> select all and change color
     if ($('#level_button_' + level).hasClass('blue-btn')) {
         $('.adventure_level_' + level).each(function(){
@@ -662,19 +657,19 @@
     return text;
 }
 
-// Got from https://code-boxx.com/drag-drop-sortable-list-javascript/ 
+// Got from https://code-boxx.com/drag-drop-sortable-list-javascript/
 export function drag_list (target: any) {
   let items = target.getElementsByTagName("div")
   let current : any = null;
   for (let i of items) {
-    
+
     i.ondragstart = () => {
       current = i;
       for (let it of items) {
         if (it != current) { it.classList.add("drop-adventures-hint"); }
       }
     };
-    
+
     i.ondragenter = () => {
       if (i != current) { i.classList.add("drop-adventures-active"); }
     };
@@ -682,14 +677,14 @@
     i.ondragleave = () => {
       i.classList.remove("drop-adventures-active");
     };
-    
+
     i.ondragend = () => { for (let it of items) {
         it.classList.remove("drop-adventures-hint");
         it.classList.remove("drop-adventures-active");
     }};
- 
+
     i.ondragover = (evt: any) => { evt.preventDefault(); };
-    
+
     i.ondrop = (evt: any) => {
       evt.preventDefault();
       if (i != current) {
