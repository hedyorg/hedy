--- conflicted
+++ resolved
@@ -363,7 +363,6 @@
     });
 }
 
-<<<<<<< HEAD
 export function remove_customizations(class_id: string) {
     modal.confirm (auth.texts['remove_customizations_prompt'], function () {
         $.ajax({
@@ -417,53 +416,4 @@
         $('#level_button_' + level).removeClass('green-btn');
         $('#level_button_' + level).addClass('blue-btn');
     }
-=======
-     let selected_teacher_adventures: (string | null)[] = [];
-     $('#teacher_adventures_overview li').each(function() {
-         if ($(this).is(':visible') && $(this).find(':input').prop('checked')) {
-             selected_teacher_adventures.push(this.getAttribute('id'));
-         }
-     });
-
-     const hide_level = !!$(`#hide_level${level}`).prop('checked');
-     const hide_next_level = !!$(`#hide_level${level - 1}`).prop('checked');
-     const example_programs = !!$(`#example_programs${level}`).prop('checked');
-     const hide_prev_level = !!$(`#hide_level${level - 1}`).prop('checked');
-
-     $.ajax({
-       type: 'PUT',
-       url: '/customize-class/' + id,
-       data: JSON.stringify({
-         adventures: selected_adventures,
-         teacher_adventures: selected_teacher_adventures,
-         example_programs: example_programs,
-         hide_level: hide_level,
-         hide_prev_level: hide_prev_level,
-         hide_next_level: hide_next_level,
-         level: level
-       }),
-       contentType: 'application/json',
-       dataType: 'json'
-     }).done(function(response) {
-       if (response.achievement) {
-         showAchievements(response.achievement, true, "");
-       } else {
-         // location.reload ();
-         // TODO TB -> Front-end already up to date; no need for re-load! Look into this with customizations impro.
-       }
-     }).fail(function(err) {
-       console.error(err);
-       error.show(ErrorMessages['Connection_error'], JSON.stringify(err));
-     });
-}
-
-export  function reset_level_preferences(level: number) {
- $('#adventures_overview li').each(function() {
-     if ($(this).is(':visible')) {
-         $(this).find(':input').prop("checked", true);
-     }
- });
- $('#example_programs' + level).prop("checked", true);
- $('#hide_level' + level).prop("checked", false);
->>>>>>> c58fac11
-}
+}
