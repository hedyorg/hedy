import { modal } from './modal';
import { auth } from './auth';
import {getHighlighter, showAchievements, turnIntoAceEditor} from "./app";

import DOMPurify from 'dompurify'

export function create_class(class_name_prompt: string, class_name_empty: string) {
  modal.prompt (class_name_prompt, '', function (class_name) {
    if (!class_name) {
      return modal.alert(class_name_empty, 2000, true);
    }
    $.ajax({
      type: 'POST',
      url: '/class',
      data: JSON.stringify({
        name: class_name
      }),
      contentType: 'application/json',
      dataType: 'json'
    }).done(function(response) {
      if (response.achievement) {
        showAchievements(response.achievement, false, '/for-teachers/customize-class/' + response.id);
      } else {
        window.location.pathname = '/for-teachers/customize-class/' + response.id ;
      }
    }).fail(function(err) {
      return modal.alert(err.responseText, 3000, true);
    });
  });
}

export function rename_class(id: string, class_name_prompt: string, class_name_empty: string) {
  modal.prompt (class_name_prompt, '', function (class_name) {
    if (!class_name) {
      return modal.alert(class_name_empty, 2000, true);
    }
    $.ajax({
      type: 'PUT',
      url: '/class/' + id,
      data: JSON.stringify({
        name: class_name
      }),
      contentType: 'application/json',
      dataType: 'json'
    }).done(function(response) {
      if (response.achievement) {
        showAchievements(response.achievement, true, "");
      } else {
        location.reload();
      }
    }).fail(function(err) {
      return modal.alert(err.responseText, 3000, true);
    });
  });
}

export function delete_class(id: string, confirmation: string) {
  modal.confirm (confirmation, function () {
    $.ajax({
      type: 'DELETE',
      url: '/class/' + id,
      contentType: 'application/json',
      dataType: 'json'
    }).done(function(response) {
      if (response.achievement) {
        showAchievements(response.achievement, false, '/for-teachers');
      } else {
        window.location.pathname = '/for-teachers';
      }
    }).fail(function(err) {
      modal.alert(err.responseText, 3000, true);
    });
  });
}

<<<<<<< HEAD
export function join_class(id: string, name: string, prompt: string) {
  // If there's no session but we want to join the class, we store the program data in localStorage and redirect to /login.
  if (! auth.profile) {
    return modal.confirm (prompt, function () {
      localStorage.setItem ('hedy-join', JSON.stringify ({id: id, name: name}));
      window.location.pathname = '/login';
      //return; Todo TB -> I think this return is redundant? Test when file is fixed!
    });
  }

=======
export function join_class(id: string, name: string) {
>>>>>>> 29167e17
  $.ajax({
      type: 'POST',
      url: '/class/join',
      contentType: 'application/json',
      data: JSON.stringify({
        id: id,
        name: name
      }),
      dataType: 'json'
    }).done(function(response) {
      if (response.achievement) {
          showAchievements(response.achievement, false, '/programs');
      } else {
          window.location.pathname = '/programs';
      }
    }).fail(function(err) {
<<<<<<< HEAD
      modal.alert(err.responseText, 3000, true);
=======
      if (err.status == 403) { //The user is not logged in -> ask if they want to
         return modal.confirm (err.responseText, function () {
            localStorage.setItem ('hedy-join', JSON.stringify ({id: id, name: name}));
            window.location.pathname = '/login';
         });
      } else {
          error.show(ErrorMessages['Connection_error'], JSON.stringify(err));
      }
>>>>>>> 29167e17
    });
}

export function invite_student(class_id: string, prompt: string, username_empty: string) {
    modal.prompt (prompt, '', function (username) {
      if (!username) {
          return modal.alert(username_empty);
      }
      $.ajax({
          type: 'POST',
          url: '/invite_student',
          data: JSON.stringify({
            username: username,
            class_id: class_id
          }),
          contentType: 'application/json',
          dataType: 'json'
      }).done(function() {
          location.reload();
      }).fail(function(err) {
          modal.alert(err.responseText, 3000, true);
      });
    });
}

export function remove_student_invite(username: string, class_id: string, prompt: string) {
  return modal.confirm (prompt, function () {
      $.ajax({
          type: 'POST',
          url: '/remove_student_invite',
          data: JSON.stringify({
              username: username,
              class_id: class_id
          }),
          contentType: 'application/json',
          dataType: 'json'
      }).done(function () {
          location.reload();
      }).fail(function (err) {
          return modal.alert(err.responseText, 3000, true);
      });
  });
}

export function remove_student(class_id: string, student_id: string, prompt: string) {
  modal.confirm (prompt, function () {
    $.ajax({
      type: 'DELETE',
      url: '/class/' + class_id + '/student/' + student_id,
      contentType: 'application/json',
      dataType: 'json'
    }).done(function(response) {
      if (response.achievement) {
          showAchievements(response.achievement, true, "");
      } else {
          location.reload();
      }
    }).fail(function(err) {
        modal.alert(err.responseText, 3000, true);
    });
  });
}

export function create_adventure(prompt: string, adventure_empty: string) {
    modal.prompt (prompt, '', function (adventure_name) {
        if (!adventure_name.trim()) {
          return modal.alert(adventure_empty, 3000, true);
        }
        $.ajax({
          type: 'POST',
          url: '/for-teachers/create_adventure',
          data: JSON.stringify({
            name: adventure_name
          }),
          contentType: 'application/json',
          dataType: 'json'
        }).done(function(response) {
          window.location.pathname = '/for-teachers/customize-adventure/' + response.id ;
        }).fail(function(err) {
          return modal.alert(err.responseText, 3000, true);
        });
  });
}

function update_db_adventure(adventure_id: string) {
   const adventure_name = $('#custom_adventure_name').val();
   const level = $('#custom_adventure_level').val();
   const content = DOMPurify.sanitize(<string>$('#custom_adventure_content').val());
   const agree_public = $('#agree_public').prop('checked');

    $.ajax({
      type: 'POST',
      url: '/for-teachers/customize-adventure',
      data: JSON.stringify({
        id: adventure_id,
        name: adventure_name,
        level: level,
        content: content,
        public: agree_public
      }),
      contentType: 'application/json',
      dataType: 'json'
    }).done(function(response) {
      modal.alert (response.success, 3000, false);
    }).fail(function(err) {
      modal.alert(err.responseText, 3000, true);
    });
}

export function update_adventure(adventure_id: string, first_edit: boolean, prompt: string) {
   if (!first_edit) {
    modal.confirm (prompt, function () {
        update_db_adventure(adventure_id);
    });
   } else {
       update_db_adventure(adventure_id);
   }
}

export function preview_adventure() {
    let content = DOMPurify.sanitize(<string>$('#custom_adventure_content').val());
    const name = <string>$('#custom_adventure_name').val();
    const level = <string>$('#custom_adventure_level').val();
    let container = $('<div>');
    container.addClass('preview border border-black px-8 py-4 text-left rounded-lg bg-gray-200 text-black');
    container.css('white-space', 'pre-wrap');
    container.css('width', '40em');
    container.html(content);

    // We have to show the modal first before we can "find" the <pre> attributes and convert them to ace editors
    modal.preview(container, name);
    for (const preview of $('.preview pre').get()) {
        $(preview).addClass('text-lg rounded');
        const exampleEditor = turnIntoAceEditor(preview, true)
        exampleEditor.setOptions({ maxLines: Infinity });
        exampleEditor.setOptions({ minLines: 2 });
        exampleEditor.setValue(exampleEditor.getValue().replace(/\n+$/, ''), -1);
        const mode = getHighlighter(level);
        exampleEditor.session.setMode(mode);
    }
}

export function delete_adventure(adventure_id: string, prompt: string) {
    modal.confirm(prompt, function () {
        $.ajax({
            type: 'DELETE',
            url: '/for-teachers/customize-adventure/' + adventure_id,
            contentType: 'application/json',
            dataType: 'json'
        }).done(function () {
            window.location.href = '/for-teachers';
        }).fail(function (err) {
            modal.alert(err.responseText, 3000, true);
        });
    });
}

export function change_password_student(username: string, enter_password: string, password_prompt: string) {
    modal.prompt ( enter_password + " " + username + ":", '', function (password) {
        modal.confirm (password_prompt, function () {
            $.ajax({
              type: 'POST',
              url: '/auth/change_student_password',
              data: JSON.stringify({
                  username: username,
                  password: password
              }),
              contentType: 'application/json',
              dataType: 'json'
            }).done(function (response) {
              modal.alert(response.success, 3000, false);
            }).fail(function (err) {
              modal.alert(err.responseText, 3000, true);
            });
        });
    });
}

export function show_doc_section(section_key: string) {
  $(".section-button").each(function(){
       if ($(this).hasClass('blue-btn')) {
           $(this).removeClass("blue-btn");
           $(this).addClass("green-btn");
       }
   });
   if ($ ('#section-' + section_key).is (':visible')) {
       $("#button-" + section_key).removeClass("blue-btn");
       $("#button-" + section_key).addClass("green-btn");
       $ ('.section').hide ();
   } else {
     $("#button-" + section_key).removeClass("green-btn");
     $("#button-" + section_key).addClass("blue-btn");
     $('.section').hide();
     $ ('.common-mistakes-section').hide ();
     $('#section-' + section_key).toggle();
   }
   // Loop-index -1 doesn't exist -> automatically hide all "common mistakes" sections
   show_common_mistakes("-1");
}

export function show_common_mistakes(section_key: string) {
    $(".common-mistakes-button").each(function(){
       if ($(this).hasClass('blue-btn')) {
           $(this).removeClass("blue-btn");
           $(this).addClass("green-btn");
       }
   });
   if ($ ('#common_mistakes-' + section_key).is (':visible')) {
       $("#cm-button-" + section_key).removeClass("blue-btn");
       $("#cm-button-" + section_key).addClass("green-btn");
       $ ('.common-mistakes-section').hide ();
   } else {
     $("#cm-button-" + section_key).removeClass("green-btn");
     $("#cm-button-" + section_key).addClass("blue-btn");
     $('.common-mistakes-section').hide();
     $('#common_mistakes-' + section_key).toggle();
   }
}

//https://stackoverflow.com/questions/7196212/how-to-create-dictionary-and-add-key-value-pairs-dynamically?rq=1
export function save_customizations(class_id: string) {
    let levels: (string | undefined)[] = [];
    $('.level-select-button').each(function() {
        if ($(this).hasClass("green-btn")) {
            levels.push(<string>$(this).val());
        }
    });
    let adventures = {};
    $('.adventure_keys').each(function() {
        const name = <string>$(this).attr('adventure');
        // @ts-ignore
        adventures[name] = [];
    });
    $('.adventure_level_input').each(function() {
        const name = <string>$(this).attr('adventure');
        // @ts-ignore
        let current_list = adventures[name];
        if ($(this).prop("checked")) {
            current_list.push(<string>$(this).attr('level'));
            // @ts-ignore
            adventures[name] = current_list;
        }
    });
    let teacher_adventures: string[] = [];
    $('.teacher_adventures_checkbox').each(function() {
        if ($(this).prop("checked")) {
            teacher_adventures.push(<string>$(this).attr('id'));
        }
    });
    let other_settings: string[] = [];
    $('.other_settings_checkbox').each(function() {
        if ($(this).prop("checked")) {
            other_settings.push(<string>$(this).attr('id'));
        }
    });
    let opening_dates = {};
    $('.opening_date_container').each(function() {
        if ($(this).is(":visible")) {
            $(this).find(':input').each(function () {
                // @ts-ignore
                opening_dates[<string>$(this).attr('level')] = $(this).val();
            });
        }
    });
    $.ajax({
      type: 'POST',
      url: '/for-teachers/customize-class/' + class_id,
      data: JSON.stringify({
          levels: levels,
          opening_dates: opening_dates,
          adventures: adventures,
          teacher_adventures: teacher_adventures,
          other_settings: other_settings
      }),
      contentType: 'application/json',
      dataType: 'json'
    }).done(function (response) {
      modal.alert(response.success, 3000, false);
      $('#remove_customizations_button').removeClass('hidden');
      $('#customizations_alert').addClass('hidden');
    }).fail(function (err) {
      modal.alert(err.responseText, 3000, true);
    });
}

export function remove_customizations(class_id: string, prompt: string) {
    modal.confirm (prompt, function () {
        $.ajax({
            type: 'DELETE',
            url: '/for-teachers/customize-class/' + class_id,
            contentType: 'application/json',
            dataType: 'json'
        }).done(function (response) {
            modal.alert(response.success, 3000, false);
            $('#remove_customizations_button').addClass('hidden');
            $('#customizations_alert').removeClass('hidden');
            $('.adventure_level_input').prop('checked', false);
            $('.teacher_adventures_checkbox').prop('checked', false);
            $('.other_settings_checkbox').prop('checked', false);
            $('.level-select-button').removeClass('green-btn');
            $('.level-select-button').addClass('blue-btn');
            $('.opening_date_container').addClass('hidden');
        }).fail(function (err) {
            modal.alert(err.responseText, 3000, true);
        });
    });
}

export function select_all_levels_adventure(adventure_name: string) {
    let first_input = true;
    let checked = true;
    $('.adventure_level_input').each(function() {
        const name = <string>$(this).attr('adventure');
        if (name == adventure_name && $(this).is(":visible")) {
            if (first_input) {
                checked = $(this).prop("checked");
                first_input = false;
            }
            $(this).prop("checked", !checked);
        }
    });
}

export function select_all_level_adventures(level: string) {
    // It is not selected yet -> select all and change color
    if ($('#level_button_' + level).hasClass('blue-btn')) {
        $('.adventure_level_' + level).each(function(){
            $(this).removeClass('hidden');
            if ($(this).is(':enabled')) {
                $(this).prop("checked", true);
            }
        });
        $('#level_button_' + level).removeClass('blue-btn');
        $('#level_button_' + level).addClass('green-btn');

        // We also have to add this level to the "Opening dates" section
        $('#opening_date_level_' + level).removeClass('hidden');
        $('#opening_date_level_' + level).find('input').val('');
        $('#opening_date_level_' + level).find('input').prop({type:"text"});
    } else {
        $('.adventure_level_' + level).each(function () {
            $(this).prop("checked", false);
            $(this).addClass('hidden');
        });
        $('#level_button_' + level).removeClass('green-btn');
        $('#level_button_' + level).addClass('blue-btn');

        // We also have to remove this level from the "Opening dates" section
        $('#opening_date_level_' + level).addClass('hidden');
    }
}

export function add_account_placeholder() {
    let row = $("#account_row_unique").clone();
    row.removeClass('hidden');
    row.attr('id', "");
    // Set all inputs expect class to required
    row.find(':input').each(function() {
       if ($(this).prop('id') != 'classes') {
           $(this).prop('required', true);
       }
    });
    row.appendTo("#account_rows_container");
}

export function create_accounts(prompt: string) {
    modal.confirm (prompt, function () {
        $('#account_rows_container').find(':input').each(function () {
            $(this).removeClass('border-2 border-red-500');
        });
        let accounts: {}[] = [];
        $('.account_row').each(function () {
            if ($(this).is(':visible')) { //We want to skip the hidden first "copy" row
                let account = {};
                $(this).find(':input').each(function () {
                    // @ts-ignore -> Not sure why TypeScript has issues, this should be valid
                    account[$(this).attr("name")] = $(this).val();
                });
                accounts.push(account);
            }
        });
        $.ajax({
            type: 'POST',
            url: '/for-teachers/create-accounts',
            data: JSON.stringify({
                accounts: accounts
            }),
            contentType: 'application/json',
            dataType: 'json'
        }).done(function (response) {
            if (response.error) {
                modal.alert(response.error, 3000, true);
                $('#account_rows_container').find(':input').each(function () {
                    if ($(this).val() == response.value) {
                        $(this).addClass('border-2 border-red-500');
                    }
                });
                return;
            } else {
                modal.alert(response.success, 3000, false);
                $('#account_rows_container').find(':input').each(function () {
                   $(this).val("");
                });
            }
        }).fail(function (err) {
            modal.alert(err.responseText, 3000, true);
        });
    });
}<|MERGE_RESOLUTION|>--- conflicted
+++ resolved
@@ -73,20 +73,7 @@
   });
 }
 
-<<<<<<< HEAD
 export function join_class(id: string, name: string, prompt: string) {
-  // If there's no session but we want to join the class, we store the program data in localStorage and redirect to /login.
-  if (! auth.profile) {
-    return modal.confirm (prompt, function () {
-      localStorage.setItem ('hedy-join', JSON.stringify ({id: id, name: name}));
-      window.location.pathname = '/login';
-      //return; Todo TB -> I think this return is redundant? Test when file is fixed!
-    });
-  }
-
-=======
-export function join_class(id: string, name: string) {
->>>>>>> 29167e17
   $.ajax({
       type: 'POST',
       url: '/class/join',
@@ -103,9 +90,6 @@
           window.location.pathname = '/programs';
       }
     }).fail(function(err) {
-<<<<<<< HEAD
-      modal.alert(err.responseText, 3000, true);
-=======
       if (err.status == 403) { //The user is not logged in -> ask if they want to
          return modal.confirm (err.responseText, function () {
             localStorage.setItem ('hedy-join', JSON.stringify ({id: id, name: name}));
@@ -114,7 +98,6 @@
       } else {
           error.show(ErrorMessages['Connection_error'], JSON.stringify(err));
       }
->>>>>>> 29167e17
     });
 }
 
