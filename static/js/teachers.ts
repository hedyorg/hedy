--- conflicted
+++ resolved
@@ -407,15 +407,25 @@
     });
 }
 
-<<<<<<< HEAD
-export function reset_level_preferences(level: number) {
-    $('#adventures_overview li').each(function() {
-     if ($(this).is(':visible')) {
-         $(this).find(':input').prop("checked", true);
-     }
-    });
-    $('#example_programs' + level).prop("checked", true);
-    $('#hide_level' + level).prop("checked", false);
+export function select_all_level_adventures(level: string) {
+    // It is not selected yet -> select all and change color
+    if ($('#level_button_' + level).hasClass('blue-btn')) {
+        $('.adventure_level_' + level).each(function(){
+            $(this).removeClass('hidden');
+            if ($(this).is(':enabled')) {
+                $(this).prop("checked", true);
+            }
+        });
+        $('#level_button_' + level).removeClass('blue-btn');
+        $('#level_button_' + level).addClass('green-btn');
+    } else {
+        $('.adventure_level_' + level).each(function () {
+            $(this).prop("checked", false);
+            $(this).addClass('hidden');
+        });
+        $('#level_button_' + level).removeClass('green-btn');
+        $('#level_button_' + level).addClass('blue-btn');
+    }
 }
 
 export function add_account_placeholder() {
@@ -468,26 +478,4 @@
             modal.alert(err.responseText, 3000, true);
         });
     });
-}
-=======
-export function select_all_level_adventures(level: string) {
-    // It is not selected yet -> select all and change color
-    if ($('#level_button_' + level).hasClass('blue-btn')) {
-        $('.adventure_level_' + level).each(function(){
-            $(this).removeClass('hidden');
-            if ($(this).is(':enabled')) {
-                $(this).prop("checked", true);
-            }
-        });
-        $('#level_button_' + level).removeClass('blue-btn');
-        $('#level_button_' + level).addClass('green-btn');
-    } else {
-        $('.adventure_level_' + level).each(function () {
-            $(this).prop("checked", false);
-            $(this).addClass('hidden');
-        });
-        $('#level_button_' + level).removeClass('green-btn');
-        $('#level_button_' + level).addClass('blue-btn');
-    }
-}
->>>>>>> a4d09466
+}