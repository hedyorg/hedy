--- conflicted
+++ resolved
@@ -786,7 +786,6 @@
       $('.' + attribute + '_cell').show();
     }
   });
-<<<<<<< HEAD
 
   initializeGraph()
 }
@@ -924,9 +923,7 @@
       },
     }
   );
-=======
-}
-
+}
 
 export function invite_support_teacher(requester: string) {
   modal.prompt(`Invite a teacher to support ${requester}.`, '', function (username) {
@@ -945,5 +942,4 @@
         modal.notifyError(err.responseText);
     });
   });
->>>>>>> 177e1b68
 }