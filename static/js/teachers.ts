--- conflicted
+++ resolved
@@ -351,8 +351,12 @@
             teacher_adventures.push(<string>$(this).attr('id'));
         }
     });
-<<<<<<< HEAD
-=======
+    let other_settings: string[] = [];
+    $('.other_settings_checkbox').each(function() {
+        if ($(this).prop("checked")) {
+            other_settings.push(<string>$(this).attr('id'));
+        }
+    });
     let opening_dates = {};
     $('.opening_date_container').each(function() {
         if ($(this).is(":visible")) {
@@ -362,7 +366,6 @@
             });
         }
     });
->>>>>>> 81179289
     let other_settings: string[] = [];
     $('.other_settings_checkbox').each(function() {
         if ($(this).prop("checked")) {
