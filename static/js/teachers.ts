--- conflicted
+++ resolved
@@ -382,11 +382,7 @@
         $('#'+id).children().each(function() {
             const level : string = $(this).attr('level')!;
             const adventure = $(this).attr('adventure')!;
-<<<<<<< HEAD
             const from_teacher = $(this).attr('from-teacher') === "true"!;
-=======
-            const from_teacher = $(this).attr('from-teacher') === "true";
->>>>>>> d35fb766
             sorted_adventures[level].push({"name": adventure,"from_teacher": from_teacher});
         });
     });
@@ -440,17 +436,13 @@
               function() {
                 $(this).empty();
                 const level = $(this).attr('id')!.split('-')[1];
-<<<<<<< HEAD
-                for (let i = 0; i < default_customizations[level].length; i++) {
-=======
-                for (let i = 0; i < window.State.adventures_default_order![level].length; i++) {
+                for (let i = 0; i < adventures_default_order[level].length; i++) {
                   // Note: this code is copy/pasted elsewhere in this file and also in customize-class.html. If you change it here, also change it there #}
->>>>>>> d35fb766
                   const div =
                   `
-                  <div draggable="true" class="tab z-10 whitespace-nowrap flex items-center justify-left relative" tabindex="0" adventure="${window.State.adventures_default_order![level][i]}" level="${level}" from-teacher="false">
+                  <div draggable="true" class="tab z-10 whitespace-nowrap flex items-center justify-left relative" tabindex="0" adventure="${adventures_default_order[level][i]}" level="${level}" from-teacher="false">
                     <span class="absolute top-0.5 right-0.5 text-gray-600 hover:text-red-400 fa-regular fa-circle-xmark"></span>
-                    ${window.State.adventure_names![window.State.adventures_default_order![level][i]]}
+                    ${adventure_names[adventures_default_order[level][i]]}
                   </div>
                   `
                   $(this).append(div);
@@ -458,14 +450,10 @@
                 drag_list(document.getElementById("level-"+level));
             });
             for (let i = 1; i <= 18; i++) {
-<<<<<<< HEAD
               available_adventures[i] = [];
-=======
-              window.State.available_adventures![i] = [];
->>>>>>> d35fb766
             }
-            for (let i = 0; i < window.State.teacher_adventures!.length; i++) {
-              window.State.available_adventures![window.State.teacher_adventures![i]['level']].push({'name': window.State.teacher_adventures![i]['id'], 'from_teacher': true});
+            for (let i = 0; i < teacher_adventures.length; i++) {
+              available_adventures[teacher_adventures![i]['level']].push({'name': teacher_adventures[i]['id'], 'from_teacher': true});
             }
             modal.alert(response.success, 3000, false);
         }).fail(function (err) {
@@ -716,9 +704,43 @@
   }
 }
 
-export function initializeCustomizeClassPage(available_adventures_level_translation: string) {
+/**
+ * These will be copied into global variables, because that's how this file works...
+ */
+interface InitializeCustomizeClassPageOptions {
+  readonly available_adventures_level_translation: string;
+  readonly teacher_adventures: TeacherAdventure[];
+  readonly available_adventures: Record<string, AvailableAdventure[]>;
+  readonly adventures_default_order: Record<string, string[]>;
+  readonly adventure_names: Record<string, string>;
+}
+
+let available_adventures_level_translation: string;
+let teacher_adventures: TeacherAdventure[];
+let available_adventures: Record<string, AvailableAdventure[]>;
+let adventures_default_order: Record<string, string[]>;
+let adventure_names: Record<string, string>;
+
+interface AvailableAdventure {
+  from_teacher: boolean;
+  name: string;
+}
+
+interface TeacherAdventure {
+  id: string;
+  level: string;
+}
+
+export function initializeCustomizeClassPage(options: InitializeCustomizeClassPageOptions) {
+  available_adventures_level_translation = options.available_adventures_level_translation;
+  teacher_adventures = options.teacher_adventures;
+  available_adventures = options.available_adventures;
+  adventures_default_order = options.adventures_default_order;
+  adventure_names = options.adventure_names;
 
   $(document).ready(function(){
+      drag_list(document.getElementById("sortadventures"));
+
       $('#adventures').on('change', function(){
           var level = $(this).val() as string;
           $("div.adventures-tab").hide();
@@ -729,28 +751,27 @@
           });
           $('#available').empty();
           $('#available').append(`<option value="none" selected>${available_adventures_level_translation} ${level}</option>`);
-          const adventures = window.State.available_adventures![level];
+          const adventures = available_adventures[level];
           for(let i = 0; i < adventures.length; i++) {
-            $('#available').append(`<option id="remove-${adventures[i]['name']}" value="${adventures[i]['name']}-${level}-${adventures[i]['from_teacher']}">${window.State.adventure_names![adventures[i]['name']]}</option>`);
+            $('#available').append(`<option id="remove-${adventures[i]['name']}" value="${adventures[i]['name']}-${level}-${adventures[i]['from_teacher']}">${adventure_names[adventures[i]['name']]}</option>`);
           }
           drag_list(document.getElementById("level-"+level));
       });
-  });
-
-  $('#sortadventures').on('click', 'span', (function(event){
-      event.preventDefault();
-      const adventure = $(this).parent().attr('adventure') as string;
-      const level = $(this).parent().attr('level') as string;
-      const from_teacher = $(this).parent().attr('from-teacher') === "false" ? false : true;
-      if (!window.State.available_adventures![level]) {
-        throw new Error(`No available adventures for level ${JSON.stringify(level)}`);
-      }
-      window.State.available_adventures![level].push({"name": adventure, "from_teacher": from_teacher});
-      $('#available').append(`<option id="remove-${adventure}" value="${adventure}-${level}-${from_teacher}">${window.State.adventure_names![adventure]}</option>`);
-      $(this).parent().remove();
-      window.State.unsaved_changes = true;
-  }));
-  $(document).ready(function(){
+
+      $('#sortadventures').on('click', 'span', (function(event){
+        event.preventDefault();
+        const adventure = $(this).parent().attr('adventure') as string;
+        const level = $(this).parent().attr('level') as string;
+        const from_teacher = $(this).parent().attr('from-teacher') === "false" ? false : true;
+        if (!available_adventures[level]) {
+          throw new Error(`No available adventures for level ${JSON.stringify(level)}`);
+        }
+        available_adventures[level].push({"name": adventure, "from_teacher": from_teacher});
+        $('#available').append(`<option id="remove-${adventure}" value="${adventure}-${level}-${from_teacher}">${adventure_names[adventure]}</option>`);
+        $(this).parent().remove();
+        markUnsavedChanges();
+      }));
+
       $('#available').on('change', function(){
           const values = ($(this).val() as string).split('-');
           const adventure = values[0];
@@ -760,14 +781,14 @@
           const adventure_div =
           `<div draggable="true" class="tab ${from_teacher ? 'teacher_tab' : ''} z-10 whitespace-nowrap flex items-center justify-left relative" tabindex="0" adventure="${adventure}" level="${level}" from-teacher="${from_teacher}">
               <span class="absolute top-0.5 right-0.5 text-gray-600 hover:text-red-400 fa-regular fa-circle-xmark"></span>
-                  ${window.State.adventure_names![adventure]}
+                  ${adventure_names[adventure]}
           </div>`;
           $('#level-'+level).append(adventure_div);
-          const index = window.State.available_adventures![level].findIndex(a => a.name === adventure && a.from_teacher === from_teacher);
-          window.State.available_adventures![level].splice(index, 1);
+          const index = available_adventures[level].findIndex(a => a.name === adventure && a.from_teacher === from_teacher);
+          available_adventures![level].splice(index, 1);
           $('#remove-'+adventure).remove();
           drag_list(document.getElementById("level-"+level));
-          window.State.unsaved_changes = true;
+          markUnsavedChanges();
       });
   });
 }