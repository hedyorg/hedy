import { modal } from './modal';
import { showAchievements, theKeywordLanguage } from "./app";
import { markUnsavedChanges, clearUnsavedChanges, hasUnsavedChanges } from './browser-helpers/unsaved-changes';
import { ClientMessages } from './client-messages';
import DOMPurify from 'dompurify'
import { startTeacherTutorial } from './tutorials/tutorial';
import { HedyCodeMirrorEditorCreator } from './cm-editor';
import { initializeTranslation } from './lezer-parsers/tokens';
import { CustomWindow } from './custom-window';
import { addCurlyBracesToCode } from './adventure';

declare const htmx: typeof import('./htmx');
declare let window: CustomWindow;
const editorCreator = new HedyCodeMirrorEditorCreator();

export function create_class(class_name_prompt: string) {
  modal.prompt (class_name_prompt, '', function (class_name) {
    $.ajax({
      type: 'POST',
      url: '/class',
      data: JSON.stringify({
        name: class_name
      }),
      contentType: 'application/json',
      dataType: 'json'
    }).done(function(response) {
      if (response.achievement) {
        showAchievements(response.achievement, false, '/for-teachers/customize-class/' + response.id);
      } else {
        window.location.pathname = '/for-teachers/customize-class/' + response.id ;
      }
    }).fail(function(err) {
      return modal.notifyError(err.responseText);
    });
  });
}

export function rename_class(id: string, class_name_prompt: string) {
    modal.prompt (class_name_prompt, '', function (class_name) {
        $.ajax({
          type: 'PUT',
          url: '/class/' + id,
          data: JSON.stringify({
            name: class_name
          }),
          contentType: 'application/json',
          dataType: 'json'
        }).done(function(response) {
          if (response.achievement) {
            showAchievements(response.achievement, true, "");
          } else {
            location.reload();
          }
        }).fail(function(err) {
          return modal.notifyError(err.responseText);
        });
    });
}

export function duplicate_class(id: string, teacher_classes: string[], second_teacher_prompt: string, prompt: string, defaultValue: string = '') {
  if (teacher_classes){
    modal.confirm(second_teacher_prompt, function () {
      apiDuplicateClass(id, prompt, true, defaultValue);
    }, function () {
      apiDuplicateClass(id, prompt, false, defaultValue);
    });
  } else {
    apiDuplicateClass(id, prompt, false, defaultValue);
  }
}

function apiDuplicateClass(id: string, prompt: string, second_teacher: boolean, defaultValue: string = '') {
    modal.prompt (prompt, defaultValue, function (class_name) {
    $.ajax({
      type: 'POST',
      url: '/duplicate_class',
      data: JSON.stringify({
        id: id,
        name: class_name,
        second_teacher: second_teacher,
      }),
      contentType: 'application/json',
      dataType: 'json'
    }).done(function(response) {
      if (response.second_teachers && second_teacher == true){
        for (const secondTeacher of response.second_teachers) {
          $.ajax({
            type: 'POST',
            url: '/invite-second-teacher',
            data: JSON.stringify({
              username: secondTeacher.username,
              class_id: response.id
            }),
            contentType: 'application/json',
            dataType: 'json'
            }).fail(function(err) {
                modal.notifyError(err.responseText);
            });
        }
      }
      if (response.achievement) {
            showAchievements(response.achievement, true, "");
          } else {
            location.reload();
          }
    }).fail(function(err) {
      return modal.notifyError(err.responseText);
    });
  });
}

export function delete_class(id: string, prompt: string) {
  modal.confirm (prompt, function () {
    $.ajax({
      type: 'DELETE',
      url: '/class/' + id,
      contentType: 'application/json',
      dataType: 'json'
    }).done(function(response) {
      if (response.achievement) {
        showAchievements(response.achievement, true, '');
      } else {
        location.reload();
      }
    }).fail(function(err) {
      modal.notifyError(err.responseText);
    });
  });
}

export function join_class(id: string, name: string) {
  $.ajax({
      type: 'POST',
      url: '/class/join',
      contentType: 'application/json',
      data: JSON.stringify({
        id: id,
        name: name
      }),
      dataType: 'json'
    }).done(function(response) {
      if (response.achievement) {
          showAchievements(response.achievement, false, '/programs');
      } else {
          window.location.pathname = '/programs';
      }
    }).fail(function(err) {
      if (err.status == 403) { //The user is not logged in -> ask if they want to
         return modal.confirm (err.responseText, function () {
            localStorage.setItem ('hedy-join', JSON.stringify ({id: id, name: name}));
            window.location.pathname = '/login';
         });
      } else {
          modal.notifyError(err.responseText || ClientMessages['Connection_error']);
      }
    });
}

export function invite_student(class_id: string, prompt: string, url='/invite-student') {
    modal.prompt (prompt, '', function (username) {
      $.ajax({
          type: 'POST',
          url,
          data: JSON.stringify({
            username: username,
            class_id: class_id
          }),
          contentType: 'application/json',
          dataType: 'json'
      }).done(function() {
          location.reload();
      }).fail(function(err) {
          modal.notifyError(err.responseText);
      });
    });
}

export function remove_student_invite(username: string, class_id: string, prompt: string) {
  return modal.confirm (prompt, function () {
      $.ajax({
          type: 'POST',
          url: '/remove_student_invite',
          data: JSON.stringify({
              username: username,
              class_id: class_id
          }),
          contentType: 'application/json',
          dataType: 'json'
      }).done(function () {
          location.reload();
      }).fail(function (err) {
          return modal.notifyError(err.responseText);
      });
  });
}

export function remove_student(class_id: string, student_id: string, prompt: string) {
  modal.confirm (prompt, function () {
    $.ajax({
      type: 'DELETE',
      url: '/class/' + class_id + '/student/' + student_id,
      contentType: 'application/json',
      dataType: 'json'
    }).done(function(response) {
      if (response.achievement) {
          showAchievements(response.achievement, true, "");
      } else {
          location.reload();
      }
    }).fail(function(err) {
        modal.notifyError(err.responseText);
    });
  });
}

function update_db_adventure(adventure_id: string) {
  // Todo TB: It would be nice if we improve this with the formToJSON() function once #3077 is merged

  const adventure_name = $('#custom_adventure_name').val();
  const levels: string[] = $('#custom_adventure_levels').val() as string[];
  const content = DOMPurify.sanitize(window.ckEditor.getData());
  
  const parser = new DOMParser();
  const html = parser.parseFromString(content, 'text/html');
  const minLevel = Math.min(...levels.map((el) => Number(el)));
  let snippets: string[] = [] ;
  let snippetsFormatted: string[] = [];

  for (const tag of html.getElementsByTagName('code')) {
    if (tag.className === "language-python") {
      snippets.push(tag.innerText);
    }
  }

<<<<<<< HEAD
   const adventure_name = $('#custom_adventure_name').val();
   const classes = $('#custom_adventure_classes').val();
   const levels = $('#custom_adventure_levels').val();
   const content = DOMPurify.sanitize(window.ckEditor.getData());
   const agree_public = $('#agree_public').prop('checked');
   const language = $('#language').val();

    $.ajax({
      type: 'POST',
      url: '/for-teachers/customize-adventure',
      data: JSON.stringify({
        id: adventure_id,
        name: adventure_name,
        content: content,
        public: agree_public,
        language,
        classes,
        levels,
      }),
      contentType: 'application/json',
      dataType: 'json'
    }).done(function(response) {
      modal.notifySuccess(response.success);
    }).fail(function(err) {
      modal.notifyError(err.responseText);
    });
=======
  for (const snippet of snippets) {
    snippetsFormatted.push(addCurlyBracesToCode(snippet, minLevel, $('#language').val() as string || 'en'));
  }

  let i = 0;
  for (const tag of html.getElementsByTagName('code')) {
    if (tag.className === "language-python") {
      tag.innerText = snippetsFormatted[i]
      console.log(tag.outerHTML)
      i++;
    }
  }
  // We have to replace <br> for newlines, because the serializer swithces them around
  const formatted_content = html.getElementsByTagName('body')[0].outerHTML.replace(/<br>/, '\n');
  const agree_public = $('#agree_public').prop('checked');
  const language = $('#language').val();

  $.ajax({
    type: 'POST',
    url: '/for-teachers/customize-adventure',
    data: JSON.stringify({
      id: adventure_id,
      name: adventure_name,
      content: content,
      formatted_content: formatted_content,
      public: agree_public,
      language,
      levels,
    }),
    contentType: 'application/json',
    dataType: 'json'
  }).done(function (response) {
    modal.notifySuccess(response.success);
  }).fail(function (err) {
    modal.notifyError(err.responseText);
  });
>>>>>>> ad52b2b9
}

export function update_adventure(adventure_id: string, first_edit: boolean, prompt: string) {  
  if (!first_edit) {
    modal.confirm (prompt, function () {
        update_db_adventure(adventure_id);
    });
   } else {
       update_db_adventure(adventure_id);
   }
}

function show_preview(content: string) {
    const name = $('#custom_adventure_name').val();
    if (typeof name !== 'string') { throw new Error(`Expected name to be string, got '${name}'`); }
    const levels = $('#custom_adventure_levels').val();
    if (typeof levels !== 'object') { throw new Error(`Expected level to be a list, got '${levels}'`); }

    let container = $('<div>');
    container.addClass('preview border border-black px-8 py-4 text-left rounded-lg bg-gray-200 text-black');
    container.css('white-space', 'pre-wrap');
    container.css('width', '40em');
    container.html(content);

    // We have to show the modal first before we can "find" the <pre> attributes and convert them to ace editors
    modal.preview(container, name);
    for (const preview of $('.preview pre').get()) {
        $(preview).addClass('text-lg rounded');
        const dir = $("body").attr("dir");
        const codeNode = preview.querySelector('code')
        let code: string;
        // In case it has a child <code> node
        if(codeNode) {
          codeNode.hidden = true
          code = codeNode.innerText          
        } else {
          code = preview.textContent || "";
          preview.textContent = "";
        }
        const exampleEditor = editorCreator.initializeReadOnlyEditor(preview, dir);
        exampleEditor.contents = code.trimEnd();        
        for (const level of levels) {
          initializeTranslation({
            keywordLanguage: theKeywordLanguage,
            level: parseInt(level, 10),
          })
          exampleEditor.setHighlighterForLevel(parseInt(level, 10));                
        }
    }
}

export function preview_adventure() {
    let content = DOMPurify.sanitize(<string>$('#custom_adventure_content').val());
    if (!content) {
      content = window.ckEditor.getData();
    }
    // We get the content, send it to the server to parse the keywords and then show dynamically
    $.ajax({
      type: 'POST',
      url: '/for-teachers/preview-adventure',
      data: JSON.stringify({
          code: content
      }),
      contentType: 'application/json',
      dataType: 'json'
    }).done(function (response) {
        show_preview(response.code);
    }).fail(function (err) {
      modal.notifyError(err.responseText);
    });
}

export function delete_adventure(adventure_id: string, prompt: string) {
    modal.confirm(prompt, function () {
        $.ajax({
            type: 'DELETE',
            url: '/for-teachers/customize-adventure/' + adventure_id,
            contentType: 'application/json',
            dataType: 'json'
        }).done(function () {
            window.location.href = '/for-teachers';
        }).fail(function (err) {
            modal.notifyError(err.responseText);
        });
    });
}

export function change_password_student(username: string, enter_password: string, password_prompt: string) {
    modal.prompt ( enter_password + " " + username + ":", '', function (password) {
        modal.confirm (password_prompt, function () {
            $.ajax({
              type: 'POST',
              url: '/auth/change_student_password',
              data: JSON.stringify({
                  username: username,
                  password: password
              }),
              contentType: 'application/json',
              dataType: 'json'
            }).done(function (response) {
              modal.notifySuccess(response.success);
            }).fail(function (err) {
              modal.notifyError(err.responseText);
            });
        });
    });
}

export function show_doc_section(section_key: string) {
  // Todo TB: We can improve this code as it is quite cumbersome (08-22)
  $(".section-button").each(function(){
       if ($(this).hasClass('blue-btn')) {
           $(this).removeClass("blue-btn");
           $(this).addClass("green-btn");
       }
   });
   if ($ ('#section-' + section_key).is (':visible')) {
       $("#button-" + section_key).removeClass("blue-btn");
       $("#button-" + section_key).addClass("green-btn");
       $ ('.section').hide ();
   } else {
     $("#button-" + section_key).removeClass("green-btn");
     $("#button-" + section_key).addClass("blue-btn");
     $('.section').hide();
     $ ('.common-mistakes-section').hide ();
     $('#section-' + section_key).toggle();
   }
}

//https://stackoverflow.com/questions/7196212/how-to-create-dictionary-and-add-key-value-pairs-dynamically?rq=1
export function save_customizations(class_id: string) {
    let levels: (string | undefined)[] = [];
    $('[id^=enable_level_]').each(function() {
        if ($(this).is(":checked")) {
            levels.push(<string>$(this).attr('level'));
        }
    });
    let other_settings: string[] = [];
    $('.other_settings_checkbox').each(function() {
        if ($(this).prop("checked")) {
            other_settings.push(<string>$(this).attr('id'));
        }
    });
    let level_thresholds: Record<string, string> = {};
    $('.threshold_settings_value').each(function() {
        if ($(this).val() != '') {
            level_thresholds[$(this).attr('id') as string] = $(this).val() as string;
        }
    });
    let opening_dates: Record<string, string> = {};
    $('[id^=opening_date_level_]').each(function() {
      opening_dates[$(this).attr('level') as string] = $(this).val() as string;
    });
    // Not sending the adventures because the adventures are automatically saved in the database
    $.ajax({
      type: 'POST',
      url: '/for-teachers/customize-class/' + class_id,
      data: JSON.stringify({
          levels: levels,
          opening_dates: opening_dates,
          other_settings: other_settings,
          level_thresholds: level_thresholds
      }),
      contentType: 'application/json',
      dataType: 'json'
    }).done(function (response) {
      if (response.achievement) {
          showAchievements(response.achievement, false, "");
      }
      modal.notifySuccess(response.success);
      clearUnsavedChanges();
      $('#remove_customizations_button').removeClass('hidden');
    }).fail(function (err) {
      modal.notifyError(err.responseText);
    });
}

export function restore_customization_to_default(prompt: string) {
    modal.confirm (prompt, function () {
      // We need to know the current level that is selected by the user
      // so we can know which level to draw in the template  
      let active_level_id : string = $('[id^=level-]')[0].id;
      let active_level = active_level_id.split('-')[1]
      htmx.ajax(
        'POST',
        `/for-teachers/restore-customizations?level=${active_level}`,
        '#adventure-dragger'
      ).then(() => {
        // Restore all the options other than the adventures.
        // The adventures will be restored to the default using an HTMX call to the server
        $('.other_settings_checkbox').prop('checked', false);
        // Remove the value from all input fields -> reset to text to show placeholder
        $('.opening_date_input').prop("type", "text")
                                .blur()
                                .val('')
                                .prop('disabled', false)                                
                                .attr('placeholder', ClientMessages.directly_available)
                                .each(function() {         
                                      if($(this).hasClass('bg-green-300')) {
                                        $(this).removeClass('bg-green-300')
                                              .addClass('bg-gray-200')
                                      }
                                });

        $('[id^=enable_level_]').prop('checked', true);                
        setLevelStateIndicator(active_level);
        modal.notifySuccess(ClientMessages.customization_deleted);          
      })
    });
}

export function enable_level(level: string) {
    markUnsavedChanges();
    if ($('#enable_level_' + level).is(':checked')) {
      $('#opening_date_level_' + level).prop('disabled', false)
                                      .attr('type', 'text')
                                      .attr("placeholder", ClientMessages.directly_available)
                                      .removeClass('bg-green-300')
                                      .addClass('bg-gray-200')
    } else {
      $('#opening_date_level_' + level).prop('disabled', true)
                                       .attr('type', 'text')
                                       .attr("placeholder", ClientMessages.disabled)
                                       .val('');
    }

    if ($('#level-' + level).is(':visible')) {
      setLevelStateIndicator(level);
    }
}

export function setDateLevelInputColor(level: string) {
  var date_string : string = $('#opening_date_level_' + level).val() as string;
  var input_date = new Date(date_string);
  var today_date = new Date();
  if (input_date > today_date) {
    $('#opening_date_level_' + level).removeClass('bg-gray-200')
                                     .addClass('bg-green-300')

  } else {
    $('#opening_date_level_' + level).removeClass('bg-green-300')
                                     .addClass('bg-gray-200')
  }

  if ($('#level-' +  level).is(':visible')) {
    setLevelStateIndicator(level);
  }
}

export function add_account_placeholder() {
    let row = $("#account_row_unique").clone();
    row.removeClass('hidden');
    row.attr('id', "");
    // Set all inputs except class to required
    row.find(':input').each(function() {
       if ($(this).prop('id') != 'classes') {
           $(this).prop('required', true);
       }
    });
    // Append 5 rows at once
    for (let x = 0; x < 5; x++) {
        row.clone().appendTo("#account_rows_container");
    }
}

export function generate_passwords() {
    if (!$('#passwords_toggle').is(":checked")) {
        $('.passwords_input').val('');
        $('.passwords_input').prop('disabled', false);
        return;
    }
    $('.account_row').each(function () {
        if ($(this).is(':visible')) {
            $(this).find(':input').each(function () {
                if ($(this).attr('id') == "password") {
                    const random_password = generateRandomString(6);
                    $(this).val(random_password);
                }
            });
        }
    });
    $('.passwords_input').prop('disabled', true);
}

export function append_classname() {
    const classname = <string>$('#classes').val();
    $('.usernames_input').each(function () {
        $(this).val($(this).val() + "_" + classname);
    });
}

export function create_accounts(prompt: string) {
    modal.confirm (prompt, function () {
        $('#account_rows_container').find(':input').each(function () {
            $(this).removeClass('border-2 border-red-500');
            // Not really nice, but this removes the need for re-styling (a lot!)
            $(this).removeAttr('required');
        });
        let accounts: {}[] = [];
        $('.account_row').each(function () {
            if ($(this).is(':visible')) { //We want to skip the hidden first "copy" row
                let account: Record<string, string> = {};
                $(this).find(':input').each(function () {
                    account[$(this).attr("name") as string] = $(this).val() as string;
                });

                // Only push an account to the accounts object if it contains data
                if (account['password'].length !== 0 || account['username'].length !== 0) {
                    accounts.push(account);
                }
            }
        });
        $.ajax({
            type: 'POST',
            url: '/for-teachers/create-accounts',
            data: JSON.stringify({
                accounts: accounts
            }),
            contentType: 'application/json',
            dataType: 'json'
        }).done(function (response) {
            if (response.error) {
                modal.notifyError(response.error);
                $('#account_rows_container').find(':input').each(function () {
                    if ($(this).val() == response.value) {
                        $(this).addClass('border-2 border-red-500');
                    }
                });
                return;
            } else {
                modal.notifySuccess(response.success);
                if ($("input[name='download_credentials_checkbox']:checked").val() == "yes") {
                    download_login_credentials(accounts);
                }
                $('#account_rows_container').find(':input').each(function () {
                   $(this).val("");
                });
            }
        }).fail(function (err) {
            modal.notifyError(err.responseText);
        });
    });
}

function download_login_credentials(accounts: any) {
    // https://stackoverflow.com/questions/14964035/how-to-export-javascript-array-info-to-csv-on-client-side
    let csvContent = "data:text/csv;charset=utf-8,";
    csvContent += "Username, Password" + "\r\n";

    accounts.forEach(function(account: any) {
        let row = account.username + "," + account.password;
        csvContent += row + "\r\n";
    });

    var encodedUri = encodeURI(csvContent);
    var link = document.createElement("a");
    link.setAttribute("href", encodedUri);
    link.setAttribute("download", "accounts.csv");
    document.body.appendChild(link); // Required for Firefox

    link.click();
}

export function copy_join_link(link: string, success: string) {
    // https://qawithexperts.com/article/javascript/creating-copy-to-clipboard-using-javascript-or-jquery/364
    var sampleTextarea = document.createElement("textarea");
    document.body.appendChild(sampleTextarea);
    sampleTextarea.value = link;
    sampleTextarea.select();
    document.execCommand("copy");
    document.body.removeChild(sampleTextarea);
    modal.notifySuccess(success);
}

// https://onlinewebtutorblog.com/how-to-generate-random-string-in-jquery-javascript/
function generateRandomString(length: number) {
    var text = "";
    var possible = "ABCDEFGHIJKLMNOPQRSTUVWXYZabcdefghijklmnopqrstuvwxyz0123456789";
    for (var i = 0; i < length; i++) {
        text += possible.charAt(Math.floor(Math.random() * possible.length));
    }
    return text;
}

export interface InitializeTeacherPageOptions {
  readonly page: 'for-teachers';

  /**
   * Whether to show the dialog box on page load
   */
  readonly welcome_teacher?: boolean;

  /**
   * Whether to show the tutorial on page load
   */
  readonly tutorial?: boolean;
}

export function initializeTeacherPage(options: InitializeTeacherPageOptions) {
  if (options.welcome_teacher) {
    modal.notifySuccess(ClientMessages.teacher_welcome, 30_000);
  }
  if (options.tutorial) {
    startTeacherTutorial();
  }
}

function setLevelStateIndicator(level: string) {
  $('[id^=state-]').addClass('hidden');

  if ($('#opening_date_level_' + level).is(':disabled')) {
    $('#state-disabled').removeClass('hidden');
  } else if($('#opening_date_level_' + level).val() === ''){
    $('#state-accessible').removeClass('hidden');
  } else {
    var date_string : string = $('#opening_date_level_' + level).val() as string;
    var input_date = new Date(date_string);
    var today_date = new Date();
    if (input_date > today_date) {
      $('#opening_date').text(date_string);
      $('#state-future').removeClass('hidden');
    } else {
      $('#state-accessible').removeClass('hidden');
    }
  }
}

export interface InitializeCustomizeClassPageOptions {
  readonly page: 'customize-class';
  readonly class_id: string;
}

export function initializeCustomizeClassPage(options: InitializeCustomizeClassPageOptions) {
  $(document).ready(function(){
      // Use this to make sure that we return a prompt when a user leaves the page without saving
      $( "input" ).on('change', function() {
        markUnsavedChanges();
      });

      $('#back_to_class').on('click', () => {
        function backToClass() {
            window.location.href = `/for-teachers/class/${options.class_id}`;
        }

        if (hasUnsavedChanges()) {
            modal.confirm(ClientMessages.unsaved_class_changes, () => {
                clearUnsavedChanges();
                backToClass();
            });
        } else {
            backToClass();
        }
      });

      $('[id^=opening_date_level_]').each(function() {
        setDateLevelInputColor($(this).attr('level')!);
      })

      $('#levels-dropdown').on('change', function(){
          var level = $(this).val() as string;
          setLevelStateIndicator(level);
      });
  });
}

/**
 * These will be copied into global variables, because that's how this file works...
 */
export interface InitializeClassOverviewPageOptions {
  readonly page: 'class-overview';
}

export function initializeClassOverviewPage(_options: InitializeClassOverviewPageOptions) {
  $('.attribute').change(function() {
    const attribute = $(this).attr('id');
    if(!(this as HTMLInputElement).checked) {
        $('#' + attribute + '_header').hide();
        $('.' + attribute + '_cell').hide();
    } else {
        $('#' + attribute + '_header').show();
        $('.' + attribute + '_cell').show();
    }
  });
}<|MERGE_RESOLUTION|>--- conflicted
+++ resolved
@@ -215,8 +215,8 @@
 
 function update_db_adventure(adventure_id: string) {
   // Todo TB: It would be nice if we improve this with the formToJSON() function once #3077 is merged
-
   const adventure_name = $('#custom_adventure_name').val();
+  const classes = $('#custom_adventure_classes').val();
   const levels: string[] = $('#custom_adventure_levels').val() as string[];
   const content = DOMPurify.sanitize(window.ckEditor.getData());
   
@@ -232,34 +232,6 @@
     }
   }
 
-<<<<<<< HEAD
-   const adventure_name = $('#custom_adventure_name').val();
-   const classes = $('#custom_adventure_classes').val();
-   const levels = $('#custom_adventure_levels').val();
-   const content = DOMPurify.sanitize(window.ckEditor.getData());
-   const agree_public = $('#agree_public').prop('checked');
-   const language = $('#language').val();
-
-    $.ajax({
-      type: 'POST',
-      url: '/for-teachers/customize-adventure',
-      data: JSON.stringify({
-        id: adventure_id,
-        name: adventure_name,
-        content: content,
-        public: agree_public,
-        language,
-        classes,
-        levels,
-      }),
-      contentType: 'application/json',
-      dataType: 'json'
-    }).done(function(response) {
-      modal.notifySuccess(response.success);
-    }).fail(function(err) {
-      modal.notifyError(err.responseText);
-    });
-=======
   for (const snippet of snippets) {
     snippetsFormatted.push(addCurlyBracesToCode(snippet, minLevel, $('#language').val() as string || 'en'));
   }
@@ -287,6 +259,7 @@
       formatted_content: formatted_content,
       public: agree_public,
       language,
+      classes,
       levels,
     }),
     contentType: 'application/json',
@@ -296,7 +269,6 @@
   }).fail(function (err) {
     modal.notifyError(err.responseText);
   });
->>>>>>> ad52b2b9
 }
 
 export function update_adventure(adventure_id: string, first_edit: boolean, prompt: string) {  
