--- conflicted
+++ resolved
@@ -317,10 +317,7 @@
         exampleEditor.contents = code.trimEnd();
         for (const level of levels) {
           exampleEditor.setHighlighterForLevel(parseInt(level, 10), theKeywordLanguage);
-<<<<<<< HEAD
-=======
           // We only need to set a highlighter for a single level.
->>>>>>> cf0f6a31
           break;
         }
     }
