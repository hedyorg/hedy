import { modal, error } from './modal';
import { auth } from './auth';
import {getHighlighter, showAchievements, turnIntoAceEditor} from "./app";

import DOMPurify from 'dompurify'

export function create_class() {
  modal.prompt (auth.texts['class_name_prompt'], '', function (class_name) {
    if (!class_name) {
      modal.alert(auth.texts['class_name_empty'], 2000, true);
      return;
    }
    $.ajax({
      type: 'POST',
      url: '/class',
      data: JSON.stringify({
        name: class_name
      }),
      contentType: 'application/json',
      dataType: 'json'
    }).done(function(response) {
      if (response.achievement) {
        showAchievements(response.achievement, false, '/for-teachers/customize-class/' + response.id);
      } else {
        window.location.pathname = '/for-teachers/customize-class/' + response.id ;
      }
    }).fail(function(err) {
      if (err.responseText == "duplicate") {
        modal.alert(auth.texts['class_name_duplicate'], 2000, true);
        return;
      }
      console.error(err);
      error.show(ErrorMessages['Connection_error'], JSON.stringify(err));
    });
  });
}

export function rename_class(id: string) {
  modal.prompt (auth.texts['class_name_prompt'], '', function (class_name) {
    if (!class_name) {
      modal.alert(auth.texts['class_name_empty'], 2000, true);
      return;
    }
    $.ajax({
      type: 'PUT',
      url: '/class/' + id,
      data: JSON.stringify({
        name: class_name
      }),
      contentType: 'application/json',
      dataType: 'json'
    }).done(function(response) {
      if (response.achievement) {
        showAchievements(response.achievement, true, "");
      } else {
        location.reload();
      }
    }).fail(function(err) {
      if (err.responseText == "duplicate") {
        modal.alert(auth.texts['class_name_duplicate'], 2000, true);
        return;
      }
      console.error(err);
      error.show(ErrorMessages['Connection_error'], JSON.stringify(err));
    });
  });
}

export function delete_class(id: string) {
  modal.confirm (auth.texts['delete_class_prompt'], function () {

    $.ajax({
      type: 'DELETE',
      url: '/class/' + id,
      contentType: 'application/json',
      dataType: 'json'
    }).done(function(response) {
      if (response.achievement) {
        showAchievements(response.achievement, false, '/for-teachers');
      } else {
        window.location.pathname = '/for-teachers';
      }
    }).fail(function(err) {
      console.error(err);
      error.show(ErrorMessages['Connection_error'], JSON.stringify(err));
    });
  });
}

export function join_class(id: string, name: string) {
  // If there's no session but we want to join the class, we store the program data in localStorage and redirect to /login.
  if (! auth.profile) {
    return modal.confirm (auth.texts['join_prompt'], function () {
      localStorage.setItem ('hedy-join', JSON.stringify ({id: id, name: name}));
      window.location.pathname = '/login';
      return;
    });
  }

  $.ajax({
      type: 'POST',
      url: '/class/join',
      contentType: 'application/json',
      data: JSON.stringify({
        id: id,
        name: name
      }),
      dataType: 'json'
    }).done(function(response) {
      if (response.achievement) {
          showAchievements(response.achievement, false, '/programs');
      } else {
          window.location.pathname = '/programs';
      }
    }).fail(function(err) {
      console.error(err);
      error.show(ErrorMessages['Connection_error'], JSON.stringify(err));
    });
}

export function invite_student(class_id: string) {
    modal.prompt (auth.texts['invite_prompt'], '', function (username) {
      if (!username) {
          return modal.alert(auth.texts['username_empty']);
      }
      $.ajax({
          type: 'POST',
          url: '/invite_student',
          data: JSON.stringify({
            username: username,
            class_id: class_id
          }),
          contentType: 'application/json',
          dataType: 'json'
      }).done(function() {
          location.reload();
      }).fail(function(err) {
          return modal.alert(err.responseText, 3000, true);
      });
    });
}

export function remove_student_invite(username: string, class_id: string) {
  return modal.confirm (auth.texts['delete_invite_prompt'], function () {
      $.ajax({
          type: 'POST',
          url: '/remove_student_invite',
          data: JSON.stringify({
              username: username,
              class_id: class_id
          }),
          contentType: 'application/json',
          dataType: 'json'
      }).done(function () {
          location.reload();
      }).fail(function (err) {
          return modal.alert(err.responseText);
      });
  });
}

export function remove_student(class_id: string, student_id: string, self_removal: boolean) {
  let confirm_text;
  if (self_removal) {
    confirm_text = auth.texts['self_removal_prompt'];
  } else {
    confirm_text = auth.texts['remove_student_prompt'];
  }
  modal.confirm (confirm_text, function () {
    $.ajax({
      type: 'DELETE',
      url: '/class/' + class_id + '/student/' + student_id,
      contentType: 'application/json',
      dataType: 'json'
    }).done(function(response) {
      if (response.achievement) {
          showAchievements(response.achievement, true, "");
      } else {
          location.reload();
      }
    }).fail(function(err) {
      console.error(err);
      error.show(ErrorMessages['Connection_error'], JSON.stringify(err));
    });
  });
}

<<<<<<< HEAD
export function create_adventure() {
    modal.prompt (auth.texts['adventure_prompt'], '', function (adventure_name) {
    if (!adventure_name) {
      modal.alert(auth.texts['adventure_empty'], 3000, true);
      return;
    }
    $.ajax({
      type: 'POST',
      url: '/for-teachers/create_adventure',
      data: JSON.stringify({
        name: adventure_name
      }),
      contentType: 'application/json',
      dataType: 'json'
    }).done(function(response) {
      window.location.pathname = '/for-teachers/customize-adventure/' + response.id ;
    }).fail(function(err) {
      return modal.alert(err.responseText, 3000, true);
    });
  });
}

function update_db_adventure(adventure_id: string) {
   const adventure_name = $('#custom_adventure_name').val();
   const level = $('#custom_adventure_level').val();
   const content = DOMPurify.sanitize(<string>$('#custom_adventure_content').val());
    $.ajax({
      type: 'POST',
      url: '/for-teachers/customize-adventure',
      data: JSON.stringify({
        id: adventure_id,
        name: adventure_name,
        level: level,
        content: content
      }),
      contentType: 'application/json',
      dataType: 'json'
    }).done(function(response) {
      modal.alert (response.success, 3000, false);
    }).fail(function(err) {
      modal.alert(err.responseText, 3000, true);
    });
}

export function update_adventure(adventure_id: string, first_edit: boolean) {
   if (!first_edit) {
    modal.confirm (auth.texts['update_adventure_prompt'], function () {
        update_db_adventure(adventure_id);
    });
   } else {
       update_db_adventure(adventure_id);
   }
}

export function preview_adventure() {
    let content = DOMPurify.sanitize(<string>$('#custom_adventure_content').val());
    const name = <string>$('#custom_adventure_name').val();
    const level = <number>$('#custom_adventure_level').val();
    let container = $('<div>');
    container.addClass('preview border border-black px-8 py-4 text-left rounded-lg bg-gray-200 text-black');
    container.css('white-space', 'pre-wrap');
    container.css('width', '40em');
    container.html(content);

    // We have to show the modal first before we can "find" the <pre> attributes and convert them to ace editors
    modal.preview(container, name);
    for (const preview of $('.preview pre').get()) {
        $(preview).addClass('text-lg rounded');
        const exampleEditor = turnIntoAceEditor(preview, true)
        exampleEditor.setOptions({ maxLines: Infinity });
        exampleEditor.setOptions({ minLines: 2 });
        exampleEditor.setValue(exampleEditor.getValue().replace(/\n+$/, ''), -1);
        const mode = getHighlighter(level);
        exampleEditor.session.setMode(mode);
    }
}

export function delete_adventure(adventure_id: string) {
  modal.confirm (auth.texts['delete_adventure_prompt'], function () {
    $.ajax({
      type: 'DELETE',
      url: '/for-teachers/customize-adventure/' + adventure_id,
      contentType: 'application/json',
      dataType: 'json'
    }).done(function() {
      window.location.href = '/for-teachers';
    }).fail(function(err) {
      error.show(ErrorMessages['Connection_error'], JSON.stringify(err));
    });
  });
=======
export function change_password_student(username: string) {
    modal.prompt ( auth.texts['enter_password'] + " " + username + ":", '', function (password) {
        modal.confirm (auth.texts['password_change_prompt'], function () {
            $.ajax({
              type: 'POST',
              url: '/auth/change_student_password',
              data: JSON.stringify({
                  username: username,
                  password: password
              }),
              contentType: 'application/json',
              dataType: 'json'
            }).done(function (response) {
              modal.alert(response.success, 3000, false);
            }).fail(function (err) {
              modal.alert(err.responseText, 3000, true);
            });
        });
    });
>>>>>>> 0a62ca2d
}

export function show_doc_section(section_key: string) {
  $(".section-button").each(function(){
       if ($(this).hasClass('blue-btn')) {
           $(this).removeClass("blue-btn");
           $(this).addClass("green-btn");
       }
   });
   if ($ ('#section-' + section_key).is (':visible')) {
       $("#button-" + section_key).removeClass("blue-btn");
       $("#button-" + section_key).addClass("green-btn");
       $ ('.section').hide ();
   } else {
     $("#button-" + section_key).removeClass("green-btn");
     $("#button-" + section_key).addClass("blue-btn");
     $('.section').hide();
     $('#section-' + section_key).toggle();
   }
}

export function save_level_settings(id: string, level: number) {
     let selected_adventures: (string | null)[] = [];
     $('#adventures_overview li').each(function() {
         if ($(this).is(':visible') && $(this).find(':input').prop('checked')) {
             selected_adventures.push(this.getAttribute('id'));
         }
     });

     let selected_teacher_adventures: (string | null)[] = [];
     $('#teacher_adventures_overview li').each(function() {
         if ($(this).is(':visible') && $(this).find(':input').prop('checked')) {
             selected_teacher_adventures.push(this.getAttribute('id'));
         }
     });

     const hide_level = !!$(`#hide_level${level}`).prop('checked');
     const hide_next_level = !!$(`#hide_level${level - 1}`).prop('checked');
     const example_programs = !!$(`#example_programs${level}`).prop('checked');
     const hide_prev_level = !!$(`#hide_level${level - 1}`).prop('checked');

     $.ajax({
       type: 'PUT',
       url: '/customize-class/' + id,
       data: JSON.stringify({
         adventures: selected_adventures,
         teacher_adventures: selected_teacher_adventures,
         example_programs: example_programs,
         hide_level: hide_level,
         hide_prev_level: hide_prev_level,
         hide_next_level: hide_next_level,
         level: level
       }),
       contentType: 'application/json',
       dataType: 'json'
     }).done(function(response) {
       if (response.achievement) {
         showAchievements(response.achievement, true, "");
       } else {
         // location.reload ();
         // TODO TB -> Front-end already up to date; no need for re-load! Look into this with customizations impro.
       }
     }).fail(function(err) {
       console.error(err);
       error.show(ErrorMessages['Connection_error'], JSON.stringify(err));
     });
 }

 export  function reset_level_preferences(level: number) {
     $('#adventures_overview li').each(function() {
         if ($(this).is(':visible')) {
             $(this).find(':input').prop("checked", true);
         }
     });
     $('#example_programs' + level).prop("checked", true);
     $('#hide_level' + level).prop("checked", false);
 }
<|MERGE_RESOLUTION|>--- conflicted
+++ resolved
@@ -185,7 +185,6 @@
   });
 }
 
-<<<<<<< HEAD
 export function create_adventure() {
     modal.prompt (auth.texts['adventure_prompt'], '', function (adventure_name) {
     if (!adventure_name) {
@@ -276,7 +275,7 @@
       error.show(ErrorMessages['Connection_error'], JSON.stringify(err));
     });
   });
-=======
+
 export function change_password_student(username: string) {
     modal.prompt ( auth.texts['enter_password'] + " " + username + ":", '', function (password) {
         modal.confirm (auth.texts['password_change_prompt'], function () {
@@ -296,7 +295,7 @@
             });
         });
     });
->>>>>>> 0a62ca2d
+
 }
 
 export function show_doc_section(section_key: string) {
