import { EventEmitter } from "./event-emitter";
export type Breakpoints = Record<number, string>;
export enum EditorType {
  MAIN,
  MODAL,
  COMMON_MISTAKES,
  CHEATSHEET,
  PARSONS,
  EXAMPLE,
  WORKBOOK
}

type EditorEventEmitter = EventEmitter<EditorEvent>;
type OnEditorEventParameters = Parameters<EditorEventEmitter['on']>;

export interface SourceRange {
  readonly startLine: number;
  readonly startColumn: number;
  readonly endLine: number;
  readonly endColumn: number;
}

export interface EditorEvent {
  readonly change: string;
  readonly guttermousedown: string;
  readonly changeBreakpoint: string;
  readonly click: string
}

export interface HedyEditorCreator {
  /**
   * This function should initialize the editor and set up all the required
   * event handlers
   * @param {JQuery} $editor reference to the div that contains the main editor
   * @param {EditorType} editorType the type of the editor
   */
  initializeEditorWithGutter($editor: JQuery, editorType: EditorType, dir?: string): HedyEditor;

  /**
   * Initializes a read only editor
   *
   * @param {HTMLElement} preview - The element to preview the editor.
   * @return {HedyEditor} The initialized Hedy editor instance.
   */
  initializeReadOnlyEditor(preview: HTMLElement, dir?: string): HedyEditor;
}

export interface HedyEditor {
  /**
   * The contents of the editor
   */
  contents: string;
  /**
   * if the editor is set to read-only mode
   */
  isReadOnly: boolean;
  /**
   * Set the highlither rules for a particular level
   * @param level
   */
<<<<<<< HEAD
  setHighlighterForLevel(level: number, language: string): void;
=======
  setHighlighterForLevel(level: number, keywordLang: string): void;
>>>>>>> cf0f6a31

  /**
   * Resizes the editor after changing its size programatically
   * @param newHeight the new height of the editor in rem, if supplied
   */
  resize(newHeight?: number): void;

  /**
   * Focuses the text area for the current editor
   */
  focus(): void;

  /**
   * Clears the errors and annotations in the editor
   */
  clearErrors(): void;

  /**
   * Moves to the cursor to the end of the current file
   */
  moveCursorToEndOfFile(): void;

  /**
   * Clears the selected text
   */
  clearSelection(): void;

  /**
  * Removes all breakpoints on the rows.
  **/
  clearBreakpoints(): void;

  /**
   * An event handler for the HedyEditor
   * @param key the event
   * @param handler  the event handler function
   */

  on(key: OnEditorEventParameters[0], handler: any): void;

  /**
   * Trim trailing whitespaces
   */
  trimTrailingSpace: () => void;

  /**
   * Mark an error location in the editor
   *
   * The error occurs at the given row, and optionally has a column and
   * and a length.
   *
   * If 'col' is not given, the entire line will be highlighted red. Otherwise
   * the character at 'col' will be highlighted, optionally extending for
   * 'length' characters.
   *
   * 'row' and 'col' are 1-based.
   */
  highlightError(row: number, col?: number): void;

  /**
   * set incorrect line
   */
  setIncorrectLine(range: SourceRange, lineIndex: number): void;

  /**
   * Remove all incorrect lines markers
   */
  clearIncorrectLines(): void;

  /**
   * Set the current line in the debugger
   */
  setDebuggerCurrentLine(line?: number, startPos?: number, finishPos?: number): void;

  /**
   * Mark the given set of lines as currently struck through
   */
  getActiveContents(debugLine?: string | null): string;

  /**
   * Skip faulty event handler
   */
  skipFaultyHandler(event?: MouseEvent): void;
}<|MERGE_RESOLUTION|>--- conflicted
+++ resolved
@@ -58,11 +58,7 @@
    * Set the highlither rules for a particular level
    * @param level
    */
-<<<<<<< HEAD
-  setHighlighterForLevel(level: number, language: string): void;
-=======
   setHighlighterForLevel(level: number, keywordLang: string): void;
->>>>>>> cf0f6a31
 
   /**
    * Resizes the editor after changing its size programatically
