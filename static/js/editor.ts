import { EventEmitter } from "./event-emitter";
export type Breakpoints = Record<number, string>;
export enum EditorType {
  MAIN,
  MODAL,
  COMMON_MISTAKES,
  CHEATSHEET,
  PARSONS,
  EXAMPLE
}

type EditorEventEmitter = EventEmitter<EditorEvent>;
type OnEditorEventParameters = Parameters<EditorEventEmitter['on']>;

export interface SourceRange {
  readonly startLine: number;
  readonly startColumn: number;
  readonly endLine: number;
  readonly endColumn: number;
}

export interface EditorEvent {
  readonly change: string;
  readonly guttermousedown: string;
  readonly changeBreakpoint: string;
  readonly click: string
}

export interface HedyEditorCreator {  
  /**
   * This function should initialize the editor and set up all the required
   * event handlers
   * @param {JQuery} $editor reference to the div that contains the main editor
   * @param {EditorType} editorType the type of the editor
   */
  initializeEditorWithGutter($editor: JQuery, editorType: EditorType, dir?: string): HedyEditor;
  
  /**
   * Initializes a read only editor
   *
   * @param {HTMLElement} preview - The element to preview the editor.
   * @return {HedyEditor} The initialized Hedy editor instance.
   */
  initializeReadOnlyEditor(preview: HTMLElement, dir?: string): HedyEditor;
}

export interface HedyEditor {
  /**
   * The contents of the editor
   */
  contents: string;
  /**
   * if the editor is set to read-only mode
   */
  isReadOnly: boolean;
  /**
   * Set the highlither rules for a particular level
   * @param level
   */
  setHighlighterForLevel(level: number): void;

  /**
   * Resizes the editor after changing its size programatically
   * @param newHeight the new height of the editor, if supplied
   */
  resize(newHeight?: number): void;

  /**
   * Focuses the text area for the current editor
   */
  focus(): void;

  /**
   * Clears the errors and annotations in the editor
   */
  clearErrors(): void;

  /**     
   * Moves to the cursor to the end of the current file
   */
  moveCursorToEndOfFile(): void;

  /**
   * Clears the selected text
   */
  clearSelection(): void;

  /**
  * Removes all breakpoints on the rows.
  **/
  clearBreakpoints(): void;

  /**
   * An event handler for the HedyEditor 
   * @param key the event
   * @param handler  the event handler function
   */

  on(key: OnEditorEventParameters[0], handler: any): void;

  /**
   * Trim trailing whitespaces
   */
  trimTrailingSpace: () => void;

  /**
   * Mark an error location in the editor
   *
   * The error occurs at the given row, and optionally has a column and
   * and a length.
   *
   * If 'col' is not given, the entire line will be highlighted red. Otherwise
   * the character at 'col' will be highlighted, optionally extending for
   * 'length' characters.
   *
   * 'row' and 'col' are 1-based.
   */
  highlightError(row: number, col?: number): void;

  /**
   * set incorrect line
   */
  setIncorrectLine(range: SourceRange, lineIndex: number): void;

  /**
   * Remove all incorrect lines markers
   */
  clearIncorrectLines(): void;

  /**
   * Set the current line in the debugger
   */
<<<<<<< HEAD
  setDebuggerCurrentLine(line: number | undefined): void;
  
  /** 
   * Return the contents of the lines that are active as a string, meaning they don't have a marker
   * in the gutter. 
   * @param debugLine the current debug line, if there is one
=======
  setDebuggerCurrentLine(line?: number, startPos?: number, finishPos?: number): void;

  /**
   * Mark the given set of lines as currently struck through
>>>>>>> a770c1b7
   */
  getActiveContents(debugLine?: string | null): string;
}<|MERGE_RESOLUTION|>--- conflicted
+++ resolved
@@ -130,19 +130,10 @@
   /**
    * Set the current line in the debugger
    */
-<<<<<<< HEAD
-  setDebuggerCurrentLine(line: number | undefined): void;
-  
-  /** 
-   * Return the contents of the lines that are active as a string, meaning they don't have a marker
-   * in the gutter. 
-   * @param debugLine the current debug line, if there is one
-=======
   setDebuggerCurrentLine(line?: number, startPos?: number, finishPos?: number): void;
 
   /**
    * Mark the given set of lines as currently struck through
->>>>>>> a770c1b7
    */
   getActiveContents(debugLine?: string | null): string;
 }