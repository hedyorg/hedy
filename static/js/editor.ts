import { EventEmitter } from "./event-emitter";
export type Breakpoints = Record<number, string>;
export enum EditorType {
  MAIN,
  MODAL,
  COMMON_MISTAKES,
  CHEATSHEET,
  PARSONS,
  EXAMPLE
}

type EditorEventEmitter = EventEmitter<EditorEvent>;
type OnEditorEventParameters = Parameters<EditorEventEmitter['on']>;

export interface EditorEvent {
  readonly change: string;
  readonly guttermousedown: string;
  readonly changeBreakpoint: string
}

export interface HedyEditorCreator {  
  /**
   * This function should initialize the editor and set up all the required
   * event handlers
   * @param {JQuery} $editor reference to the div that contains the main editor
   * @param {EditorType} editorType the type of the editor
   */
  initializeEditorWithGutter($editor: JQuery, editorType: EditorType, dir?: string): HedyEditor;
  
  /**
   * Initializes a read only editor
   *
   * @param {HTMLElement} preview - The element to preview the editor.
   * @return {HedyEditor} The initialized Hedy editor instance.
   */
  initializeReadOnlyEditor(preview: HTMLElement, dir?: string): HedyEditor;
}

export interface HedyEditor {
  /**
   * The contents of the editor
   */
  contents: string;
  /**
   * if the editor is set to read-only mode
   */
  isReadOnly: boolean;
  /**
   * Set the highlither rules for a particular level
   * @param level
   */
  setHighlighterForLevel(level: number): void;

  /**
   * Resizes the editor after changing its size programatically
   * @param newHeight the new height of the editor, if supplied
   */
  resize(newHeight?: number): void;

  /**
   * Focuses the text area for the current editor
   */
  focus(): void;

  /**
   * Clears the errors and annotations in the editor
   */
  clearErrors(): void;

  /**     
   * Moves to the cursor to the end of the current file
   */
  moveCursorToEndOfFile(): void;

  /**
   * Clears the selected text
   */
  clearSelection(): void;

  /**
  * Removes all breakpoints on the rows.
  **/
  clearBreakpoints(): void;

  /**
   * Returns the breakpoints as a map-to-css-class
   */
  getBreakpoints(): Breakpoints;

  /**
   * An event handler for the HedyEditor 
   * @param key the event
   * @param handler  the event handler function
   */

  on(key: OnEditorEventParameters[0], handler: any): void;

  /**
   * Trim trailing whitespaces
   */
  trimTrailingSpace: () => void;

<<<<<<< HEAD
  // Very sneaky need to change this
  markers: Markers | undefined;
=======
  /**
   * Mark an error location in the editor
   *
   * The error occurs at the given row, and optionally has a column and
   * and a length.
   *
   * If 'col' is not given, the entire line will be highlighted red. Otherwise
   * the character at 'col' will be highlighted, optionally extending for
   * 'length' characters.
   *
   * 'row' and 'col' are 1-based.
   */
  highlightError(row: number, col?: number): void;

  /**
   * Remove all incorrect lines markers
   */
  // clearIncorrectLines(): void => for Skip Faulty

  /**
   * Set the current line in the debugger
   */
  setDebuggerCurrentLine(line: number | undefined): void;

  /**
   * Mark the given set of lines as currently struck through
   */
  strikethroughLines(lines: number[]): void;
>>>>>>> 0f742234
}<|MERGE_RESOLUTION|>--- conflicted
+++ resolved
@@ -100,10 +100,6 @@
    */
   trimTrailingSpace: () => void;
 
-<<<<<<< HEAD
-  // Very sneaky need to change this
-  markers: Markers | undefined;
-=======
   /**
    * Mark an error location in the editor
    *
@@ -132,5 +128,4 @@
    * Mark the given set of lines as currently struck through
    */
   strikethroughLines(lines: number[]): void;
->>>>>>> 0f742234
 }