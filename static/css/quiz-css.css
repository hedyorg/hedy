--- conflicted
+++ resolved
@@ -66,8 +66,6 @@
 .flex-col{
     display: flex;
     width: 100%
-<<<<<<< HEAD
-=======
 }
 
 .tw-border-3 {
@@ -78,5 +76,4 @@
     width: 2rem;
     height: 2rem;
     margin-left: 0.75rem;
->>>>>>> 5345052f
 }