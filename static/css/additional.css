/**
 * Handwritten CSS
 *
 * Styles here should be minimal; most of the stuff should go into
 * `tailwind/styles.css` (and then run `tailwind/generate-css` to regenerate
 * the generated css file).
 */

#output {
  white-space: pre-wrap;
}

/* #868 hide ace's default mobile context menu until there is configuration to remove it */
.ace_mobile-menu {
  display: none;
}

<<<<<<< HEAD
.editor-error {
  position: absolute;
  background: red !important;
=======
.bg-white.p-4.mb-8.shadow-md.turn-pre-into-ace {
  max-height: 20em;
  overflow: auto;
>>>>>>> 8d12f80f
}<|MERGE_RESOLUTION|>--- conflicted
+++ resolved
@@ -15,13 +15,12 @@
   display: none;
 }
 
-<<<<<<< HEAD
 .editor-error {
   position: absolute;
   background: red !important;
-=======
+}
+
 .bg-white.p-4.mb-8.shadow-md.turn-pre-into-ace {
   max-height: 20em;
   overflow: auto;
->>>>>>> 8d12f80f
 }