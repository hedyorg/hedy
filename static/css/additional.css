/**
 * Handwritten CSS
 *
 * Styles here should be minimal; most of the stuff should go into
 * `build-tools/heroku/tailwind/styles.css` (and then run `build-tools/heroku/tailwind/generate-development-css` to regenerate
 * the generated css file).
 */

#output {
  white-space: pre-wrap;
}

.code-teacher {
  background-color: #dddddd;
  color: #000000;
  padding: 0.25rem;
  font-family: monospace;
  border-radius: 0.25rem;
}

.command-highlighted {
  background-color: #272822;
  color: #ff6188;
  padding: 0.25rem;
  font-family: monospace;
  border-radius: 0.25rem;
}

/* #868 hide ace's default mobile context menu until there is configuration to remove it */
.ace_mobile-menu {
  display: none;
}

input:checked ~ .dot {
  transform: translateX(100%);
  background-color: #48bb78;
}

#confetti{
  width: 100%;
  position: absolute;
  height: auto;
  top: 20%;
  left: 30%;
}

#repair_button:hover{
  content: url('../images/Hedylightbulb_2.svg');
}

/*Media Queries*/
@media only screen and (max-width: 1280px) {
  #repair_button{
    margin-left: 12rem !important;
  }
}

/*
https://github.com/ajaxorg/ace/issues/1104
Force the gutter to be smaller, looks better from 1-999 lines (probably all of our programs)
*/
#editor .ace_gutter {
    width: 32px !important;
}

body[dir='ltr'] #editor .ace_gutter {
    margin-right: auto;
    left: 0;
}

body[dir='rtl'] #editor .ace_gutter {
    margin-left: auto;
    right: 0;
}

body[dir='ltr'] #editor .ace_scroller {
    left: 32px !important;
    right: 0px !important;
}

body[dir='rtl'] #editor .ace_scroller {
    left: 0px !important;
    right: 32px !important;
}

/**
 * This solves the Ace editor's background initially being white on Safari (until you click it)
 *
 * Not quite sure why, but it seems to help.
 */
.ace_scroller {
    background-color: transparent !important;
}

#editor .ace_layer .ace_gutter-layer {
    width: 32px !important;
}

body[dir='ltr'] #editor .ace_gutter-layer > * {
    margin-left: 2px;
    margin-right: 0px;
    padding-left: 2px;
    padding-right: 0px;
    text-align: left;
}

body[dir='rtl'] #editor .ace_gutter-layer > * {
    margin-left: 0px;
    margin-right: 2px;
    padding-left: 0px;
    padding-right: 2px;
    text-align: right;
}

#runit:disabled {
    background-color: #A0B4A8;
    border-color: #6BC196;
}

.ace_gutter-cell.ace_breakpoint {
    visibility: hidden;
}

.ace_gutter-cell.ace_breakpoint::after {
    visibility: visible;
    border-radius: 14px 14px 14px 14px;
    width: 21px;
    content: "😴";
    z-index: 3;
    position: absolute;
    left: 0;
}

.ace_layer.ace_gutter-layer.ace_folding-enabled {
    width: 36px !important;
}

.ace-disabled {
    text-decoration: line-through;
}

.debugLine {
    position: absolute;
    background: #2D6099;
    z-index: 20
}

/* #grid-table td,
#grid-table th {
  width: 100px;
} */

/* Set the height of each row */
/* #grid-table tr {
  height: 50px;
} */

/* Remove any default padding and margin from the table */
/* #grid-table,
#grid-table td,
#grid-table th {
  padding: 0;
  margin: 0;
  border-collapse: collapse;
} */

/* Add some padding and a border to the table cells */
/* #grid-table td,
#grid-table th {
  padding: 8px;
  border: 1px solid #ddd;
} */

/* Add some background color to the header row */
/* #grid-table {
  width: 100%;
} */

.student_adventure_checkbox::before  {
  position: absolute;
  top: 50%;
  left: 50%;
  transform: translate(-50%, -50%);
  text-align: center;
}

.checkbox-wrapper {
  position: absolute;
  top: 50%;
  left: 50%;
  transform: translate(-50%, -50%);
}

.button-wrapper {
  position: absolute;
  bottom: 1px;
  right: 3px;
}

<<<<<<< HEAD
div[data-te-input-notch-ref] {
  border-radius: 0.25rem;
  border: 1px rgb(104 211 145 / var(--tw-border-opacity))  solid;
}

.group[data-te-input-focused] {
  box-sizing: content-box;
  border-radius: 0.25rem;
  border: 2px black solid;
}
.group[data-te-input-focused] > * {
  border: none !important;
  outline: none !important;
  box-shadow: none !important;
=======
.current {
  font-weight: bold;
  background-color: #edf2f7;
>>>>>>> 59513ed9
}<|MERGE_RESOLUTION|>--- conflicted
+++ resolved
@@ -197,7 +197,6 @@
   right: 3px;
 }
 
-<<<<<<< HEAD
 div[data-te-input-notch-ref] {
   border-radius: 0.25rem;
   border: 1px rgb(104 211 145 / var(--tw-border-opacity))  solid;
@@ -212,9 +211,8 @@
   border: none !important;
   outline: none !important;
   box-shadow: none !important;
-=======
+}
 .current {
   font-weight: bold;
   background-color: #edf2f7;
->>>>>>> 59513ed9
 }