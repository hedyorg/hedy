/**
 * Handwritten CSS
 *
 * Styles here should be minimal; most of the stuff should go into
 * `build-tools/heroku/tailwind/styles.css` (and then run `build-tools/heroku/tailwind/generate-css` to regenerate
 * the generated css file).
 */

#output {
  white-space: pre-wrap;
}

.command-highlighted {
  background-color: #272822;
  color: #ff6188;
  padding: 0.25rem;
  font-family: monospace;
  border-radius: 0.25rem;
}

/* #868 hide ace's default mobile context menu until there is configuration to remove it */
.ace_mobile-menu {
  display: none;
}

.editor-error {
  position: absolute;
  background: red !important;
}

input:checked ~ .dot {
  transform: translateX(100%);
  background-color: #48bb78;
}

#confetti{
  width: 100%;
  position: absolute;
  height: auto;
  top: 20%;
  left: 30%;
}

#repair_button:hover{
  content: url('../images/Hedylightbulb_2.svg');
}

/*Media Queries*/
@media only screen and (max-width: 1280px) {
  #repair_button{
    margin-left: 12rem !important;
  }
}

<<<<<<< HEAD
.ace_gutter {
    width: 32px !important;
    position: absolute;
}

body[dir='ltr'] .ace_gutter {
    margin-right: auto;
    left: 0;
}

body[dir='rtl'] .ace_gutter {
    margin-left: auto;
    right: 0;
}

body[dir='ltr'] .ace_scroller {
    left: 32px !important;
    right: 0px !important;
}

body[dir='rtl'] .ace_scroller {
    left: 0px !important;
    right: 32px !important;
}

.ace_layer .ace_gutter-layer {
    width: 32px !important;
}

.ace_gutter-layer > * {
    margin-left: 2px;
    margin-right: 0px;
    padding-left: 2px;
    padding-right: 0px;
    text-align: left;
}

body[dir='rtl'] .ace_gutter-layer {
    margin-left: 0px;
    margin-right: 2px;
    padding-left: 0px;
    padding-right: 2px;
    text-align: right;
}

=======
/*
https://github.com/ajaxorg/ace/issues/1104
Force the gutter to be smaller, looks better from 1-999 lines (probably all of our programs)
*/
#editor-area .ace_gutter {
  width: 32px !important;
}

#editor-area .ace_scroller {
  left: 30px !important;
}

#editor-area .ace_layer .ace_gutter-layer {
  /* original width is 48px */
  width: 32px !important;
}

#editor-area .ace_gutter-layer > * {
  /* 48 - 32 = 16 */
  margin-left: 2px;
  margin-right: 0px;
  padding-left: 2px;
  padding-right: 0px;
  text-align: left;
}
>>>>>>> 83ebeafe
<|MERGE_RESOLUTION|>--- conflicted
+++ resolved
@@ -52,37 +52,40 @@
   }
 }
 
-<<<<<<< HEAD
-.ace_gutter {
+/*
+https://github.com/ajaxorg/ace/issues/1104
+Force the gutter to be smaller, looks better from 1-999 lines (probably all of our programs)
+*/
+#editor-area .ace_gutter {
     width: 32px !important;
     position: absolute;
 }
 
-body[dir='ltr'] .ace_gutter {
+body[dir='ltr'] #editor-area .ace_gutter {
     margin-right: auto;
     left: 0;
 }
 
-body[dir='rtl'] .ace_gutter {
+body[dir='rtl'] #editor-area .ace_gutter {
     margin-left: auto;
     right: 0;
 }
 
-body[dir='ltr'] .ace_scroller {
+body[dir='ltr'] #editor-area .ace_scroller {
     left: 32px !important;
     right: 0px !important;
 }
 
-body[dir='rtl'] .ace_scroller {
+body[dir='rtl'] #editor-area .ace_scroller {
     left: 0px !important;
     right: 32px !important;
 }
 
-.ace_layer .ace_gutter-layer {
+#editor-area .ace_layer .ace_gutter-layer {
     width: 32px !important;
 }
 
-.ace_gutter-layer > * {
+#editor-area .ace_gutter-layer > * {
     margin-left: 2px;
     margin-right: 0px;
     padding-left: 2px;
@@ -90,38 +93,10 @@
     text-align: left;
 }
 
-body[dir='rtl'] .ace_gutter-layer {
+body[dir='rtl'] #editor-area .ace_gutter-layer {
     margin-left: 0px;
     margin-right: 2px;
     padding-left: 0px;
     padding-right: 2px;
     text-align: right;
-}
-
-=======
-/*
-https://github.com/ajaxorg/ace/issues/1104
-Force the gutter to be smaller, looks better from 1-999 lines (probably all of our programs)
-*/
-#editor-area .ace_gutter {
-  width: 32px !important;
-}
-
-#editor-area .ace_scroller {
-  left: 30px !important;
-}
-
-#editor-area .ace_layer .ace_gutter-layer {
-  /* original width is 48px */
-  width: 32px !important;
-}
-
-#editor-area .ace_gutter-layer > * {
-  /* 48 - 32 = 16 */
-  margin-left: 2px;
-  margin-right: 0px;
-  padding-left: 2px;
-  padding-right: 0px;
-  text-align: left;
-}
->>>>>>> 83ebeafe
+}