/**
 * Handwritten CSS
 *
 * Styles here should be minimal; most of the stuff should go into
 * `build-tools/heroku/tailwind/styles.css` (and then run `build-tools/heroku/tailwind/generate-development-css` to regenerate
 * the generated css file).
 */

#output {
  white-space: pre-wrap;
}

.code-teacher {
  background-color: #dddddd;
  color: #000000;
  padding: 0.25rem;
  font-family: monospace;
  border-radius: 0.25rem;
}

.command-highlighted {
  background-color: #272822;
  color: #ff6188;
  padding: 0.25rem;
  font-family: monospace;
  border-radius: 0.25rem;
}

/* #868 hide ace's default mobile context menu until there is configuration to remove it */
.ace_mobile-menu {
  display: none;
}

input:checked ~ .dot {
  transform: translateX(100%);
  background-color: #48bb78;
}

#confetti{
  width: 100%;
  position: absolute;
  height: auto;
  top: 20%;
  left: 30%;
}

#repair_button:hover{
  content: url('../images/Hedylightbulb_2.svg');
}

/*Media Queries*/
@media only screen and (max-width: 1280px) {
  #repair_button{
    margin-left: 12rem !important;
  }
}

/*
https://github.com/ajaxorg/ace/issues/1104
Force the gutter to be smaller, looks better from 1-999 lines (probably all of our programs)
*/
#editor .ace_gutter {
    width: 32px !important;
}

body[dir='ltr'] #editor .ace_gutter {
    margin-right: auto;
    left: 0;
}

body[dir='rtl'] #editor .ace_gutter {
    margin-left: auto;
    right: 0;
}

body[dir='ltr'] #editor .ace_scroller {
    left: 32px !important;
    right: 0px !important;
}

body[dir='rtl'] #editor .ace_scroller {
    left: 0px !important;
    right: 32px !important;
}

/**
 * This solves the Ace editor's background initially being white on Safari (until you click it)
 *
 * Not quite sure why, but it seems to help.
 */
.ace_scroller {
    background-color: transparent !important;
}

#editor .ace_layer .ace_gutter-layer {
    width: 32px !important;
}

body[dir='ltr'] #editor .ace_gutter-layer > * {
    margin-left: 2px;
    margin-right: 0px;
    padding-left: 2px;
    padding-right: 0px;
    text-align: left;
}

body[dir='rtl'] #editor .ace_gutter-layer > * {
    margin-left: 0px;
    margin-right: 2px;
    padding-left: 0px;
    padding-right: 2px;
    text-align: right;
}

#runit:disabled {
    background-color: #A0B4A8;
    border-color: #6BC196;
}

.ace_gutter-cell.ace_breakpoint {
    visibility: hidden;
}

.ace_gutter-cell.ace_breakpoint::after {
    visibility: visible;
    border-radius: 14px 14px 14px 14px;
    width: 21px;
    content: "😴";
    z-index: 3;
    position: absolute;
    left: 0;
}

.ace_layer.ace_gutter-layer.ace_folding-enabled {
    width: 36px !important;
}

.ace-disabled {
    text-decoration: line-through;
}

.debugLine {
    position: absolute;
    background: #2D6099;
    z-index: 20
}

/* #grid-table td,
#grid-table th {
  width: 100px;
} */

/* Set the height of each row */
/* #grid-table tr {
  height: 50px;
} */

/* Remove any default padding and margin from the table */
/* #grid-table,
#grid-table td,
#grid-table th {
  padding: 0;
  margin: 0;
  border-collapse: collapse;
} */

/* Add some padding and a border to the table cells */
/* #grid-table td,
#grid-table th {
  padding: 8px;
  border: 1px solid #ddd;
} */

/* Add some background color to the header row */
/* #grid-table {
  width: 100%;
} */

.student_adventure_checkbox::before  {
  position: absolute;
  top: 50%;
  left: 50%;
  transform: translate(-50%, -50%);
  text-align: center;
}

.checkbox-wrapper {
  position: absolute;
  top: 50%;
  left: 50%;
  transform: translate(-50%, -50%);
}

.button-wrapper {
  position: absolute;
  bottom: 1px;
  right: 3px;
}

<<<<<<< HEAD
div[data-te-input-notch-ref] {
  border-radius: 0.25rem;
  border: 1px rgb(104 211 145 / var(--tw-border-opacity))  solid;
}

.group[data-te-input-focused] {
  box-sizing: content-box;
  border-radius: 0.25rem;
  border: 2px black solid;
}
.group[data-te-input-focused] > * {
  border: none !important;
  outline: none !important;
  box-shadow: none !important;
}
=======
.card-container {
  display: grid; 
  grid-template-columns: repeat(auto-fit, minmax(250px, 350px));
  grid-gap: 1.5rem;
  justify-content: center;
}

>>>>>>> 9cedd4b7
.current {
  font-weight: bold;
  background-color: #edf2f7;
}<|MERGE_RESOLUTION|>--- conflicted
+++ resolved
@@ -197,7 +197,6 @@
   right: 3px;
 }
 
-<<<<<<< HEAD
 div[data-te-input-notch-ref] {
   border-radius: 0.25rem;
   border: 1px rgb(104 211 145 / var(--tw-border-opacity))  solid;
@@ -208,12 +207,13 @@
   border-radius: 0.25rem;
   border: 2px black solid;
 }
+
 .group[data-te-input-focused] > * {
   border: none !important;
   outline: none !important;
   box-shadow: none !important;
 }
-=======
+
 .card-container {
   display: grid; 
   grid-template-columns: repeat(auto-fit, minmax(250px, 350px));
@@ -221,7 +221,6 @@
   justify-content: center;
 }
 
->>>>>>> 9cedd4b7
 .current {
   font-weight: bold;
   background-color: #edf2f7;
