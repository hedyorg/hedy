import contextlib
import datetime
import time
import pickle
import functools
import os
import re
import string
import random
from ruamel import yaml
from website import querylog
import commonmark
commonmark_parser = commonmark.Parser()
commonmark_renderer = commonmark.HtmlRenderer()
from bs4 import BeautifulSoup
from flask_helpers import render_template

IS_WINDOWS = os.name == 'nt'

class Timer:
  """A quick and dirty timer."""
  def __init__(self, name):
    self.name = name

  def __enter__(self):
    self.start = time.time()

  def __exit__(self, type, value, tb):
    delta = time.time() - self.start
    print(f'{self.name}: {delta}s')


def timer(fn):
  """Decoractor for fn."""
  @functools.wraps(fn)
  def wrapper(*args, **kwargs):
    with Timer(fn.__name__):
      return fn(*args, **kwargs)
  return wrapper



def timems():
    return int(round(time.time() * 1000))

def times():
    return int(round(time.time()))




DEBUG_MODE = False

def is_debug_mode():
    """Return whether or not we're in debug mode.

    We do more expensive things that are better for development in debug mode.
    """
    return DEBUG_MODE


def set_debug_mode(debug_mode):
    """Switch debug mode to given value."""
    global DEBUG_MODE
    DEBUG_MODE = debug_mode


def load_yaml_rt(filename):
    """Load YAML with the round trip loader."""
    try:
        with open(filename, 'r', encoding='utf-8') as f:
            return yaml.round_trip_load(f, preserve_quotes=True)
    except IOError:
        return {}


def dump_yaml_rt(data):
    """Dump round-tripped YAML."""
    return yaml.round_trip_dump(data, indent=4, width=999)

def slash_join(*args):
    ret =[]
    for arg in args:
        if not arg: continue

        if ret and not ret[-1].endswith('/'):
            ret.append('/')
        ret.append(arg.lstrip('/') if ret else arg)
    return ''.join(ret)

def is_testing_request(request):
    return bool('X-Testing' in request.headers and request.headers['X-Testing'])

def extract_bcrypt_rounds(hash):
    return int(re.match(r'\$2b\$\d+', hash)[0].replace('$2b$', ''))

def isoformat(timestamp):
    """Turn a timestamp into an ISO formatted string."""
    dt = datetime.datetime.utcfromtimestamp(timestamp)
    return dt.isoformat() + 'Z'


def is_production():
    """Whether we are serving production traffic."""
    return os.getenv('IS_PRODUCTION', '') != ''


def is_heroku():
    """Whether we are running on Heroku.

    Only use this flag if you are making a decision that really has to do with
    Heroku-based hosting or not.

    If you are trying to make a decision whether something needs to be done
    "for real" or not, prefer using:

    - `is_production()` to see if we're serving customer traffic and trying to
      optimize for safety and speed.
    - `is_debug_mode()` to see if we're on a developer machine and we're trying
      to optimize for developer productivity.

    """
    return os.getenv('DYNO', '') != ''


def version():
    """Get the version from the Heroku environment variables."""
    if not is_heroku():
        return 'DEV'

    vrz = os.getenv('HEROKU_RELEASE_CREATED_AT')
    the_date = datetime.date.fromisoformat(vrz[:10]) if vrz else datetime.date.today()

    commit = os.getenv('HEROKU_SLUG_COMMIT', '????')[0:6]
    return the_date.strftime('%b %d') + f'({commit})'

def valid_email(s):
    return bool(re.match(r'^(([a-zA-Z0-9_+\.\-]+)@([\da-zA-Z\.\-]+)\.([a-zA-Z\.]{2,6})\s*)$', s))


@contextlib.contextmanager
def atomic_write_file(filename, mode='wb'):
    """Write to a filename atomically.

    First write to a unique tempfile, then rename the tempfile into
    place. Use as a context manager:

        with atomic_write_file('file.txt') as f:
            f.write('hello')

    THIS WON'T WORK ON WINDOWS -- atomic file renames don't overwrite
    on Windows. We could potentially do something else to make it work
   (just swallow the exception, someone else already wrote the file?)
    but for now we just don't support it.
    """
    if IS_WINDOWS:
        raise RuntimeError('Cannot use atomic_write_file() on Windows!')

    tmp_file = f'{filename}.{os.getpid()}'
    with open(tmp_file, mode) as f:
        yield f

    os.rename(tmp_file, filename)

# This function takes a date in milliseconds from the Unix epoch and transforms it into a printable date
# It operates by converting the date to a string, removing its last 3 digits, converting it back to an int
# and then invoking the `isoformat` date function on it
def mstoisostring(date):
    return datetime.datetime.fromtimestamp(int(str(date)[:-3])).isoformat()

# https://stackoverflow.com/a/2257449
def random_id_generator(size=6, chars=string.ascii_uppercase + string.ascii_lowercase + string.digits):
    return ''.join(random.choice(chars) for _ in range(size))

# This function takes a markdown string and returns a list with each of the HTML elements obtained
# by rendering the markdown into HTML.
def markdown_to_html_tags(markdown):
    _html = commonmark_renderer.render(commonmark_parser.parse(markdown))
    soup = BeautifulSoup(_html, 'html.parser')
    return soup.find_all()

def page_404(translations, menu, lang, username, *page_error):
    if page_error:
        page_error = page_error[0]
    return render_template("404.html", menu=menu, username=username, auth=translations.get_translations(lang, 'Auth'), ui=translations.get_translations(lang, 'ui'), page_error=page_error or ''), 404

def page_500(translations, menu, lang, username, *page_error):
    if page_error:
        page_error = page_error[0]
<<<<<<< HEAD
    return render_template("500.html", menu=menu, username=username, auth=translations.get_translations(lang, 'Auth'), ui=translations.get_translations(lang, 'ui'), page_error=page_error or ''), 500
=======
    return render_template("500.html", menu=menu, username=username, auth=translations.get_translations(lang, 'Auth'), ui=translations.get_translations(lang, 'ui'), page_error=page_error or ''), 500

>>>>>>> 31a96c81
<|MERGE_RESOLUTION|>--- conflicted
+++ resolved
@@ -187,9 +187,5 @@
 def page_500(translations, menu, lang, username, *page_error):
     if page_error:
         page_error = page_error[0]
-<<<<<<< HEAD
-    return render_template("500.html", menu=menu, username=username, auth=translations.get_translations(lang, 'Auth'), ui=translations.get_translations(lang, 'ui'), page_error=page_error or ''), 500
-=======
     return render_template("500.html", menu=menu, username=username, auth=translations.get_translations(lang, 'Auth'), ui=translations.get_translations(lang, 'ui'), page_error=page_error or ''), 500
 
->>>>>>> 31a96c81
