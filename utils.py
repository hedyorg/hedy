import contextlib
import datetime
import time
import pickle
import functools
import os
import re
import string
import random
from ruamel import yaml
from website import querylog
import commonmark
commonmark_parser = commonmark.Parser()
commonmark_renderer = commonmark.HtmlRenderer()
from bs4 import BeautifulSoup
from flask_helpers import render_template
from flask import g

IS_WINDOWS = os.name == 'nt'

class Timer:
  """A quick and dirty timer."""
  def __init__(self, name):
    self.name = name

  def __enter__(self):
    self.start = time.time()

  def __exit__(self, type, value, tb):
    delta = time.time() - self.start
    print(f'{self.name}: {delta}s')


def timer(fn):
  """Decoractor for fn."""
  @functools.wraps(fn)
  def wrapper(*args, **kwargs):
    with Timer(fn.__name__):
      return fn(*args, **kwargs)
  return wrapper


def timems():
    """Return the UNIX timestamp in milliseconds.

    You only need to use this function if you are doing performance-sensitive
    timing. Otherwise, `times` (which returns second-resolution) is probably
    a better choice.
    """
    return int(round(time.time() * 1000))

def times():
    """Return the UNIX timestamp in seconds.

    If you need to store a date/time in the database, prefer this function.
    """
    return int(round(time.time()))




DEBUG_MODE = False

def is_debug_mode():
    """Return whether or not we're in debug mode.

    We do more expensive things that are better for development in debug mode.
    """
    return DEBUG_MODE


def set_debug_mode(debug_mode):
    """Switch debug mode to given value."""
    global DEBUG_MODE
    DEBUG_MODE = debug_mode


def load_yaml_rt(filename):
    """Load YAML with the round trip loader."""
    try:
        with open(filename, 'r', encoding='utf-8') as f:
            return yaml.round_trip_load(f, preserve_quotes=True)
    except IOError:
        return {}


def dump_yaml_rt(data):
    """Dump round-tripped YAML."""
    return yaml.round_trip_dump(data, indent=4, width=999)

def slash_join(*args):
    ret =[]
    for arg in args:
        if not arg: continue

        if ret and not ret[-1].endswith('/'):
            ret.append('/')
        ret.append(arg.lstrip('/') if ret else arg)
    return ''.join(ret)

def is_testing_request(request):
    return bool('X-Testing' in request.headers and request.headers['X-Testing'])

def extract_bcrypt_rounds(hash):
    return int(re.match(r'\$2b\$\d+', hash)[0].replace('$2b$', ''))

def isoformat(timestamp):
    """Turn a timestamp into an ISO formatted string."""
    dt = datetime.datetime.utcfromtimestamp(timestamp)
    return dt.isoformat() + 'Z'


def is_production():
    """Whether we are serving production traffic."""
    return os.getenv('IS_PRODUCTION', '') != ''


def is_heroku():
    """Whether we are running on Heroku.

    Only use this flag if you are making a decision that really has to do with
    Heroku-based hosting or not.

    If you are trying to make a decision whether something needs to be done
    "for real" or not, prefer using:

    - `is_production()` to see if we're serving customer traffic and trying to
      optimize for safety and speed.
    - `is_debug_mode()` to see if we're on a developer machine and we're trying
      to optimize for developer productivity.

    """
    return os.getenv('DYNO', '') != ''


def version():
    """Get the version from the Heroku environment variables."""
    if not is_heroku():
        return 'DEV'

    vrz = os.getenv('HEROKU_RELEASE_CREATED_AT')
    the_date = datetime.date.fromisoformat(vrz[:10]) if vrz else datetime.date.today()

    commit = os.getenv('HEROKU_SLUG_COMMIT', '????')[0:6]
    return the_date.strftime('%b %d') + f'({commit})'

def valid_email(s):
    return bool(re.match(r'^(([a-zA-Z0-9_+\.\-]+)@([\da-zA-Z\.\-]+)\.([a-zA-Z\.]{2,6})\s*)$', s))


@contextlib.contextmanager
def atomic_write_file(filename, mode='wb'):
    """Write to a filename atomically.

    First write to a unique tempfile, then rename the tempfile into
    place. Use as a context manager:

        with atomic_write_file('file.txt') as f:
            f.write('hello')

    THIS WON'T WORK ON WINDOWS -- atomic file renames don't overwrite
    on Windows. We could potentially do something else to make it work
   (just swallow the exception, someone else already wrote the file?)
    but for now we just don't support it.
    """
    if IS_WINDOWS:
        raise RuntimeError('Cannot use atomic_write_file() on Windows!')

    tmp_file = f'{filename}.{os.getpid()}'
    with open(tmp_file, mode) as f:
        yield f

    os.rename(tmp_file, filename)

# This function takes a date in milliseconds from the Unix epoch and transforms it into a printable date
# It operates by converting the date to a string, removing its last 3 digits, converting it back to an int
# and then invoking the `isoformat` date function on it
def mstoisostring(date):
    unix_ts = date / 1000
    dt = datetime.datetime.fromtimestamp(unix_ts)

    print('dt', dt)
    return datetime.datetime.fromtimestamp(int(str(date)[:-3])).isoformat()

def datetotimeordate(date):
    datestamp = date.split("T")[0]
    if (datestamp == datetime.date.fromtimestamp(time.time()).isoformat()):
        return date.split("T")[1]
    else:
        return date.replace("T", " ")

# https://stackoverflow.com/a/2257449
def random_id_generator(size=6, chars=string.ascii_uppercase + string.ascii_lowercase + string.digits):
    return ''.join(random.choice(chars) for _ in range(size))

# This function takes a markdown string and returns a list with each of the HTML elements obtained
# by rendering the markdown into HTML.
def markdown_to_html_tags(markdown):
    _html = commonmark_renderer.render(commonmark_parser.parse(markdown))
    soup = BeautifulSoup(_html, 'html.parser')
    return soup.find_all()


<<<<<<< HEAD
def error_page(error=404, page_error=None, ui_message=None, menu=True):
    if error not in [403, 404, 500]:
        error = 404
    return render_template("error-page.html", menu=menu, error=error,
                           page_error=page_error or g.ui_texts.get(ui_message) or '',
                           default=g.ui_texts.get("default_" + str(error))), error
=======
def page_404(page_error=None, ui_message=None, menu=True, iframe=None):
    return render_template("404.html", menu=menu, iframe=iframe, page_error=page_error or g.ui_texts.get(ui_message) or ''), 404

def page_500(page_error=None, ui_message=None, menu=True):
    return render_template("500.html", menu=menu, page_error=page_error or g.ui_texts.get(ui_message) or ''), 500
>>>>>>> a66f9142
<|MERGE_RESOLUTION|>--- conflicted
+++ resolved
@@ -200,18 +200,9 @@
     soup = BeautifulSoup(_html, 'html.parser')
     return soup.find_all()
 
-
-<<<<<<< HEAD
-def error_page(error=404, page_error=None, ui_message=None, menu=True):
+def error_page(error=404, page_error=None, ui_message=None, menu=True, iframe=None):
     if error not in [403, 404, 500]:
         error = 404
-    return render_template("error-page.html", menu=menu, error=error,
+    return render_template("error-page.html", menu=menu, error=error, iframe=iframe
                            page_error=page_error or g.ui_texts.get(ui_message) or '',
-                           default=g.ui_texts.get("default_" + str(error))), error
-=======
-def page_404(page_error=None, ui_message=None, menu=True, iframe=None):
-    return render_template("404.html", menu=menu, iframe=iframe, page_error=page_error or g.ui_texts.get(ui_message) or ''), 404
-
-def page_500(page_error=None, ui_message=None, menu=True):
-    return render_template("500.html", menu=menu, page_error=page_error or g.ui_texts.get(ui_message) or ''), 500
->>>>>>> a66f9142
+                           default=g.ui_texts.get("default_" + str(error))), error