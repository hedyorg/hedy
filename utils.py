import datetime
import time
from config import config
import boto3
from boto3.dynamodb.conditions import Key, Attr
import functools
import os
import re
from ruamel import yaml
import querylog


class Timer:
  """A quick and dirty timer."""
  def __init__(self, name):
    self.name = name

  def __enter__(self):
    self.start = time.time()

  def __exit__(self, type, value, tb):
    delta = time.time() - self.start
    print(f'{self.name}: {delta}s')


def timer(fn):
  """Decoractor for fn."""
  @functools.wraps(fn)
  def wrapper(*args, **kwargs):
    with Timer(fn.__name__):
      return fn(*args, **kwargs)
  return wrapper


def type_check (val, Type):
    if Type == 'dict':
        return isinstance (val, dict)
    if Type == 'list':
        return isinstance (val, list)
    if Type == 'str':
        return isinstance (val, str)
    if Type == 'int':
        return isinstance (val, int)
    if Type == 'tuple':
        return isinstance (val, tuple)
    if Type == 'fun':
        return callable (val)
    if Type == 'bool':
        return type (val) == bool

def object_check (obj, key, Type):
    if not type_check (obj, 'dict') or not key in obj:
        return False
    return type_check (obj [key], Type)

def timems ():
    return int (round (time.time () * 1000))

def times ():
    return int (round (time.time ()))




DEBUG_MODE = False

def is_debug_mode():
    """Return whether or not we're in debug mode.

    We do more expensive things that are better for development in debug mode.
    """
    return DEBUG_MODE


def set_debug_mode_based_on_flask(app):
    """Set whether or not we're in debug mode based on whether Flask is.

    This can only be called after the Flask server has been initialized.
    """
    global DEBUG_MODE
    DEBUG_MODE = app.config['DEBUG']


YAML_CACHE = {}

@querylog.timed
def load_yaml(filename):
    """Load the given YAML file.

    The file load will be cached in production, but reloaded everytime in development mode.

    Whether we are running in production or not will be determined
    by the Flask config (FLASK_ENV).
    """
    # Bypass the cache in DEBUG mode for mucho iterating
    if not is_debug_mode() and filename in YAML_CACHE:
        return YAML_CACHE[filename]
    try:
        with open (filename, 'r', encoding='utf-8') as f:
            data = yaml.safe_load(f)
            YAML_CACHE[filename] = data
            return data
    except IOError:
        return {}


def load_yaml_rt(filename):
    """Load YAML with the round trip loader."""
    try:
        with open(filename, 'r', encoding='utf-8') as f:
            return yaml.round_trip_load(f, preserve_quotes=True)
    except IOError:
        return {}


def dump_yaml_rt(data):
    """Dump round-tripped YAML."""
    return yaml.round_trip_dump(data, indent=4, width=999)


# *** DYNAMO DB ***

# https://boto3.amazonaws.com/v1/documentation/api/latest/reference/services/dynamodb.html

db = boto3.client ('dynamodb', region_name = config ['dynamodb'] ['region'], aws_access_key_id = os.getenv ('AWS_DYNAMODB_ACCESS_KEY'), aws_secret_access_key = os.getenv ('AWS_DYNAMODB_SECRET_KEY'))
db_prefix = os.getenv ('AWS_DYNAMODB_TABLE_PREFIX')

# Encode a dict so that it has the format expected by DynamoDB
def db_encode (data, *args):
    # args may contain a boolean flag which we use to detect whether we should format the payload for update_item
    # when len (args) is truthy, we know we're dealing with update_item
    processed_data = {}
    for key in data:
        if type_check (data [key], 'str'):
            if len (args):
                processed_data [key] = {'Value': {'S': data [key]}}
            else:
                processed_data [key] = {'S': data [key]}
        elif type_check (data [key], 'int'):
            # Note we convert the value into a string
            if len (args):
                processed_data [key] = {'Value': {'N': str (data [key])}}
            else:
                processed_data [key] = {'N': str (data [key])}
        elif data [key] == None:
            if len (args):
                processed_data [key] = {'Action': 'DELETE'}
            else:
                processed_data [key] = {'NULL': True}
        else:
            raise ValueError ('Unsupported type passed to db_put')
    return processed_data

# Decode data in DynamoDB format to a plain dict
def db_decode (data):
    processed_data = {}
    for key in data:
        if 'S' in data [key]:
            processed_data [key] = data [key] ['S']
        elif 'N' in data [key]:
            processed_data [key] = int (data [key] ['N'])
        elif 'NULL' in data [key]:
            processed_data [key] = None
        else:
            raise ValueError ('Unsupported type passed to db_put')
    return processed_data

# This function takes a dict `data` and returns a new dict with only the key/value for the index key for the table.
# If *remove is truthy, then the index key is removed instead, leaving the rest of the keys intact.
def db_key (table, data, *remove):
    processed_data = {}
    if len (remove):
        for key in data:
            if table == 'users' and key == 'username':
                continue
            if (table == 'tokens' or table == 'programs') and key == 'id':
                continue
            processed_data [key] = data [key]
    else:
        if table == 'users':
            processed_data ['username'] = data ['username']
        if table == 'tokens' or table == 'programs':
            processed_data ['id'] = data ['id']
    return processed_data

# Gets an item by index from the database. If not_primary is truthy, the search is done by a field that should be set as a secondary index.
@querylog.timed
def db_get (table, data, *not_primary):
    querylog.log_counter('db_get:' + table)
    # If we're querying by something else than the primary key of the table, we assume that data contains only one field, that on which we want to search. We also require that field to have an index.
    if len (not_primary):
        field = list (data.keys ()) [0]
        result = db.query (TableName = db_prefix + '-' + table, IndexName = field + '-index', KeyConditionExpression = field + ' = :value', ExpressionAttributeValues = {':value': {'S': data [field]}})
        if len (result ['Items']):
            return db_decode (result ['Items'] [0])
        else:
            return None
    else:
        result = db.get_item (TableName = db_prefix + '-' + table, Key = db_encode (db_key (table, data)))
        if 'Item' not in result:
            return None
        return db_decode (result ['Item'])

# Gets an item by index from the database. If not_primary is truthy, the search is done by a field that should be set as a secondary index.
@querylog.timed
def db_get_many (table, data, *not_primary):
    querylog.log_counter('db_get_many:' + table)
    if len (not_primary):
        field = list (data.keys ()) [0]
        # We use ScanIndexForward = False to get the latest items from the Programs table
        result = db.query (TableName = db_prefix + '-' + table, IndexName = field + '-index', KeyConditionExpression = field + ' = :value', ExpressionAttributeValues = {':value': {'S': data [field]}}, ScanIndexForward = False)
    else:
        result = db.query (TableName = db_prefix + '-' + table, Key = db_encode (db_key (table, data)))
    data = []
    querylog.log_counter('db_get_many_items', len(result['Items']))
    for item in result ['Items']:
        data.append (db_decode (item))
    return data

# Creates or updates an item by primary key.
@querylog.timed
def db_set (table, data):
    querylog.log_counter('db_set:' + table)
    if db_get (table, data):
        result = db.update_item (TableName = db_prefix + '-' + table, Key = db_encode (db_key (table, data)), AttributeUpdates = db_encode (db_key (table, data, True), True))
    else:
        result = db.put_item (TableName = db_prefix + '-' + table, Item = db_encode (data))
    return result

# Deletes an item by primary key.
@querylog.timed
def db_del (table, data):
    querylog.log_counter('db_del:' + table)
    return db.delete_item (TableName = db_prefix + '-' + table, Key = db_encode (db_key (table, data)))

# Deletes multiple items.
@querylog.timed
def db_del_many (table, data, *not_primary):
    querylog.log_counter('db_del_many:' + table)
    # We define a recursive function in case the number of results is very large and cannot be returned with a single call to db_get_many.
    def batch ():
        to_delete = db_get_many (table, data, *not_primary)
        if len (to_delete) == 0:
            return
        for item in to_delete:
            db_del (table, db_key (table, item))
        batch ()
    batch ()

# Searches for items.
@querylog.timed
def db_scan (table):
    querylog.log_counter('db_scan:' + table)
    result = db.scan (TableName = db_prefix + '-' + table)
    output = []
    querylog.log_counter('db_scan_items', len(result['Items']))
    for item in result ['Items']:
        output.append (db_decode (item))
    return output

@querylog.timed
def db_describe (table):
    querylog.log_counter('db_describe:' + table)
    return db.describe_table (TableName = db_prefix + '-' + table)


def slash_join(*args):
    ret = []
    for arg in args:
        if not arg: continue

        if ret and not ret[-1].endswith('/'):
            ret.append('/')
        ret.append(arg.lstrip('/') if ret else arg)
    return ''.join(ret)

<<<<<<< HEAD
def extract_bcrypt_rounds (hash):
    return int (re.match ('\$2b\$\d+', hash) [0].replace ('$2b$', ''))
=======

def isoformat(timestamp):
    """Turn a timestamp into an ISO formatted string."""
    dt = datetime.datetime.utcfromtimestamp(timestamp)
    return dt.isoformat() + 'Z'
>>>>>>> 85549edd
<|MERGE_RESOLUTION|>--- conflicted
+++ resolved
@@ -274,13 +274,10 @@
         ret.append(arg.lstrip('/') if ret else arg)
     return ''.join(ret)
 
-<<<<<<< HEAD
 def extract_bcrypt_rounds (hash):
     return int (re.match ('\$2b\$\d+', hash) [0].replace ('$2b$', ''))
-=======
 
 def isoformat(timestamp):
     """Turn a timestamp into an ISO formatted string."""
     dt = datetime.datetime.utcfromtimestamp(timestamp)
-    return dt.isoformat() + 'Z'
->>>>>>> 85549edd
+    return dt.isoformat() + 'Z'