--- conflicted
+++ resolved
@@ -15,13 +15,9 @@
         'sender': 'Hedy <hedy@felienne.com>',
         'region': 'eu-central-1',
     },
+    # The bcrypt library's default is 12
+    'bcrypt_rounds': 9,
     'dynamodb': {
-<<<<<<< HEAD
-        'region': 'eu-central-1'
-    },
-    # The bcrypt library's default is 12
-    'bcrypt_rounds': 9
-=======
         'region': 'eu-west-1'
     },
     's3-query-logs': {
@@ -31,5 +27,4 @@
         'postfix': ('-' + dyno if dyno else '') + '-' + str(os.getpid()),
         'region': 'eu-west-1'
     },
->>>>>>> 85549edd
 }