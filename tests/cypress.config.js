--- conflicted
+++ resolved
@@ -24,13 +24,10 @@
     logs_page: '/logs/class/', // You should concatenate this with the class id e.g. /logs/class/<class id>
     register_student_page: '/signup?teacher=false',
     register_teacher_page: '/signup?teacher=true',
-<<<<<<< HEAD
     profile_page: '/my-profile'
-=======
     admin_page: '/admin',
     admin_stats_page: '/admin/stats',
     admin_adventures_page: '/admin/adventures',
     admin_achievements_page: '/admin/achievements'
->>>>>>> b82980a2
   }
 });