--- conflicted
+++ resolved
@@ -22,12 +22,9 @@
     register_student_page: '/signup?teacher=false',
     register_teacher_page: '/signup?teacher=true',
     profile_page: '/my-profile'
-<<<<<<< HEAD
-=======
     admin_page: '/admin',
     admin_stats_page: '/admin/stats',
     admin_adventures_page: '/admin/adventures',
     admin_achievements_page: '/admin/achievements'
->>>>>>> 85b109d6
   }
 });