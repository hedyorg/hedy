--- conflicted
+++ resolved
@@ -1,3 +1,4 @@
+
 import hedy
 import textwrap
 from test_level_01 import HedyTester
@@ -5,30 +6,21 @@
 class TestsLevel13(HedyTester):
   level = 13
 
-  def test_while_equals(self):
+  def test_and(self):
     code = textwrap.dedent("""\
-      antwoord is 0
-      while antwoord != 25
-          antwoord is ask 'Wat is 5 keer 5?'
-      print 'Goed gedaan!'""")
+      naam is ask 'hoe heet jij?'
+      leeftijd is ask 'hoe oud ben jij?'
+      if naam is 'Felienne' and leeftijd is 37
+          print 'hallo jij!'""")
     expected = textwrap.dedent("""\
-<<<<<<< HEAD
-    antwoord = 0
-    while str(antwoord).zfill(100)!=str(25).zfill(100):
-      antwoord = input(\'Wat is 5 keer 5?\')
-=======
       naam = input(f'hoe heet jij?')
->>>>>>> 51f2fe68
       try:
-        antwoord = int(antwoord)
+        naam = int(naam)
       except ValueError:
         try:
-          antwoord = float(antwoord)
+          naam = float(naam)
         except ValueError:
           pass
-<<<<<<< HEAD
-    print(f'Goed gedaan!')""")
-=======
       leeftijd = input(f'hoe oud ben jij?')
       try:
         leeftijd = int(leeftijd)
@@ -39,7 +31,6 @@
           pass
       if str(naam) == str('Felienne') and str(leeftijd) == str('37'):
         print(f'hallo jij!')""")
->>>>>>> 51f2fe68
 
     self.multi_level_tester(
       max_level=16,
@@ -47,36 +38,18 @@
       expected=expected
     )
 
-  def test_while_smaller(self):
+  def test_or(self):
     code = textwrap.dedent("""\
-      getal is 0
-      while getal < 100000
-          getal is ask 'HOGER!!!!!'
-      print 'Hoog he?'""")
+      if 5 is 5 or 4 is 4
+          print 'hallo'""")
     expected = textwrap.dedent("""\
-    getal = 0
-    while str(getal).zfill(100)<str(100000).zfill(100):
-      getal = input('HOGER!!!!!')
-      try:
-        getal = int(getal)
-      except ValueError:
-        try:
-          getal = float(getal)
-        except ValueError:
-          pass
-    print(f'Hoog he?')""")
+      if str('5') == str('5') or str('4') == str('4'):
+        print(f'hallo')""")
 
     self.multi_level_tester(
       code=code,
-<<<<<<< HEAD
-      expected=expected,
-      extra_check_function=self.is_not_turtle(),
-      test_name=self.name()
-    )
-=======
       max_level=16,
       expected=expected
     )
 
 
->>>>>>> 51f2fe68
