from parameterized import parameterized

from tests.Highlighter import HighlightTester


class HighlighterTestIfInline(HighlightTester):

    @parameterized.expand([
        ("level5"),
        ("level6"),
        ("level7"),
    ])
    def test_if_print(self, level):
        self.assert_highlighted_chr(
            "if cat is chat print 'Terrific!' var at random",
            "KK TTT KK TTTT KKKKK SSSSSSSSSSS TTT KK KKKKKK",
            level=level, lang="en")

    def test_if_affectation1(self):
        self.assert_highlighted_chr(
            "if cat is 666 price is 5",
            "KK TTT KK TTT TTTTT KK T",
            level="level5", lang="en")

    @parameterized.expand([
        ("level6"),
        ("level7"),
    ])
    def test_if_affectation2(self, level):
        self.assert_highlighted_chr(
            "if cat is 666 price is 5",
            "KK TTT KK NNN TTTTT KK N",
            level=level, lang="en")

    @parameterized.expand([
        ("level6"),
        ("level7"),
    ])
    def test_if_affectation3(self, level):
        self.assert_highlighted_chr(
            "if cat is 666 price = 5 + 42",
            "KK TTT KK NNN TTTTT K N K NN",
            level=level, lang="en")

    @parameterized.expand([
        ("level5"),
        ("level6"),
        ("level7"),
    ])
    def test_if_else_print(self, level):
        self.assert_highlighted_chr(
            "if anything is no print 'Thats it!' goodanswer at random else print 'One ' anything at random",
            "KK TTTTTTTT KK TT KKKKK SSSSSSSSSSS TTTTTTTTTT KK KKKKKK KKKK KKKKK SSSSSS TTTTTTTT KK KKKKKK",
            level=level, lang="en")

    @parameterized.expand([
        ("level5"),
        ("level6"),
        ("level7"),
    ])
    def test_if_else_is(self, level):
        self.assert_highlighted_chr(
            "if anything is no var is test else var is azerty",
            "KK TTTTTTTT KK TT TTT KK TTTT KKKK TTT KK TTTTTT",
            level=level, lang="en")

    @parameterized.expand([
        ("level5"),
        ("level6"),
        ("level7"),
    ])
    def test_else_print(self, level):
        self.assert_highlighted_chr(
            "else print 'Oh no! You are being eaten by a...' monsters at random",
            "KKKK KKKKK SSSSSSSSSSSSSSSSSSSSSSSSSSSSSSSSSSSS TTTTTTTT KK KKKKKK",
            level=level, lang="en")

    @parameterized.expand([
        ("level6"),
        ("level7"),
    ])
    def test_else_math(self, level):
        self.assert_highlighted_chr(
            "else price = 5 + 42",
            "KKKK TTTTT K N K NN",
            level=level, lang="en")

    @parameterized.expand([
        ("level6"),
        ("level7"),
    ])
    def test_else_is(self, level):
        self.assert_highlighted_chr(
            "else price is 5",
            "KKKK TTTTT KK N",
<<<<<<< HEAD
            level=level, lang="en")

    @parameterized.expand([
        ("level5"),
        ("level6"),
        ("level7"),
    ])
    def test_if_is_pressed(self, level):
        self.assert_highlighted_chr(
            "if x is pressed",
            "KK T KK KKKKKKK",
            level=level, lang="en")

    @parameterized.expand([
        ("level5"),
        ("level6"),
        ("level7"),
    ])
    def test_if_is_pressed_print(self, level):
        self.assert_highlighted_chr(
            "if x is pressed print 'Yay!'",
            "KK T KK KKKKKKK KKKKK SSSSSS",
            level=level, lang="en")

    @parameterized.expand([
        ("level5"),
        ("level6"),
        ("level7"),
    ])
    def test_if_is_pressed_print_else_print(self, level):
        self.assert_highlighted_chr(
            "if x is pressed print 'Yay!' else print 'Boo!'",
            "KK T KK KKKKKKK KKKKK SSSSSS KKKK KKKKK SSSSSS",
=======
>>>>>>> 019e8515
            level=level, lang="en")<|MERGE_RESOLUTION|>--- conflicted
+++ resolved
@@ -93,7 +93,6 @@
         self.assert_highlighted_chr(
             "else price is 5",
             "KKKK TTTTT KK N",
-<<<<<<< HEAD
             level=level, lang="en")
 
     @parameterized.expand([
@@ -127,6 +126,4 @@
         self.assert_highlighted_chr(
             "if x is pressed print 'Yay!' else print 'Boo!'",
             "KK T KK KKKKKKK KKKKK SSSSSS KKKK KKKKK SSSSSS",
-=======
->>>>>>> 019e8515
             level=level, lang="en")