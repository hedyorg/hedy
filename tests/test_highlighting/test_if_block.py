--- conflicted
+++ resolved
@@ -321,7 +321,6 @@
         self.assert_highlighted_chr(
             "if answer != 246 and answer == 'yes'",
             "KK TTTTTT KK NNN KKK TTTTTT KK SSSSS",
-<<<<<<< HEAD
             level=level, lang="en")
 
     @parameterized.expand([
@@ -384,6 +383,4 @@
             "KKKK",
             "    print 'Boo!'",
             "    KKKKK SSSSSS",
-=======
->>>>>>> 019e8515
             level=level, lang="en")