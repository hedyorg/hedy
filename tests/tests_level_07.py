--- conflicted
+++ resolved
@@ -247,9 +247,7 @@
 
     self.assertEqual(expected, result)
 
-<<<<<<< HEAD
 # programs with issues to see if we catch them properly
-=======
 
   def test_issue_396(self):
     code = textwrap.dedent("""\
@@ -271,8 +269,6 @@
     self.assertEqual(expected, result)
 
     
-#programs with issues to see if we catch them properly
->>>>>>> ae7ce21f
 # (so this should fail, for now)
 # at one point we want a real "Indent" error and a better error message
 # for this!
