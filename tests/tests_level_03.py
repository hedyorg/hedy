import hedy
import textwrap
from tests_level_01 import HedyTester

class TestsLevel3(HedyTester):
  level = 3

  # tests should be ordered as follows:
  # * commands in the order of hedy.py e..g for level 3: ['print', 'ask', 'is', 'turn', 'forward'],
  # * combined tests
  # * markup tests
  # * multilevel tests (positive multilevel)
  # * negative tests (inc. negative & multilevel)

  # test name conventions are like this:
  # * single keyword positive tests are just keyword or keyword_special_case
  # * multi keyword positive tests are keyword1_keywords_2
  # * negative tests should be
  # * situation_gives_exception


  # print tests
  def test_print(self):
    code = textwrap.dedent("""\
    print 'hallo wereld!'""")

    result = hedy.transpile(code, self.level)

    expected = textwrap.dedent("""\
    print(f'hallo wereld!')""")

    self.assertEqual(expected, result.code)
    self.assertEqual(False, result.has_turtle)
  def test_print_comma(self):
    code = textwrap.dedent("""\
    naam is Hedy
    print 'ik heet ,'""")

    result = hedy.transpile(code, self.level)

    expected = textwrap.dedent("""\
    naam = 'Hedy'
    print(f'ik heet ,')""")

    self.assertEqual(expected, result.code)
    self.assertEqual(False, result.has_turtle)
  def test_print_Spanish(self):

    code = textwrap.dedent("""\
    print 'Cuál es tu color favorito?'""")

    result = hedy.transpile(code, self.level)

    expected = textwrap.dedent("""\
    print(f'Cuál es tu color favorito?')""")

    self.assertEqual(expected, result.code)
    self.assertEqual(False, result.has_turtle)
  def test_print_two_spaces(self):
    code = "print        'hallo!'"

    expected = textwrap.dedent("""\
    print(f'hallo!')""")

    self.multi_level_tester(
      code=code,
      max_level=4,
      expected=expected,
      test_name=self.test_name(),
      extra_check_function=self.is_not_turtle()
    )
  def test_print_with_slashes(self):
    code = "print 'Welcome to \\'"
    result = hedy.transpile(code, self.level)

    expected = textwrap.dedent("""\
    print(f'Welcome to \\\\')""")

    self.assertEqual(expected, result.code)
    self.assertEqual(False, result.has_turtle)

    expected_output = self.run_code(result)
    self.assertEqual("Welcome to \\", expected_output)

  # ask
  def test_ask_Spanish(self):
    code = textwrap.dedent("""\
    color is ask 'Cuál es tu color favorito?'""")

    result = hedy.transpile(code, self.level)

    expected = textwrap.dedent("""\
    color = input('Cuál es tu color favorito?')""")

    self.assertEqual(expected, result.code)
    self.assertEqual(False, result.has_turtle)
  def test_ask_without_quotes(self):
    code = textwrap.dedent("""
    ding is kleur
    kleur is ask Wat is je lievelingskleur'
    print 'Jouw favoriet is dus ' kleur""")

    with self.assertRaises(hedy.UnquotedTextException) as context:
      result = hedy.transpile(code, self.level)

    self.assertEqual('Unquoted Text', context.exception.error_code)  # hier moet nog we een andere foutmelding komen!

  # is - assign tests
  def test_assign_underscore(self):
    code = textwrap.dedent("""\
    voor_naam is Hedy
    print 'ik heet '""")

    result = hedy.transpile(code, self.level)

    expected = textwrap.dedent("""\
    voor_naam = 'Hedy'
    print(f'ik heet ')""")

    self.assertEqual(expected, result.code)
    self.assertEqual(False, result.has_turtle)
  def test_assign_bengali(self):
    hashed_var = hedy.hash_var("নাম")

    code = textwrap.dedent("""\
    নাম is হেডি""")

    result = hedy.transpile(code, self.level)

    expected = textwrap.dedent(f"""\
    {hashed_var} = 'হেডি'""")

    self.assertEqual(expected, result.code)
    self.assertEqual(False, result.has_turtle)
  def test_assign_Python_keyword(self):
    hashed_var = hedy.hash_var("for")

    code = textwrap.dedent("""\
    for is Hedy
    print 'ik heet ' for """)

    result = hedy.transpile(code, self.level)

    expected = textwrap.dedent("""\
    vd55669822f1a8cf72ec1911e462a54eb = 'Hedy'
    print(f'ik heet {vd55669822f1a8cf72ec1911e462a54eb}')""")

    self.assertEqual(expected, result.code)
    self.assertEqual(False, result.has_turtle)

  # negative tests
  def test_print_without_quotes(self):
    with self.assertRaises(hedy.UnquotedTextException) as context:
      result = hedy.transpile("print felienne 123", self.level)

    self.assertEqual('Unquoted Text', context.exception.error_code)  # hier moet nog we een andere foutmelding komen!

  #combined tests
  def test_assign_print_bengali(self):
    hashed_var = hedy.hash_var("নাম")
    self.assertEqual('veb9b5c786e8cde0910df4197f630ee75', hashed_var)

    code = textwrap.dedent("""\
    নাম is হেডি
    print 'আমার নাম is ' নাম """)

    result = hedy.transpile(code, self.level)

    expected = textwrap.dedent("""\
    veb9b5c786e8cde0910df4197f630ee75 = 'হেডি'
    print(f'আমার নাম is {veb9b5c786e8cde0910df4197f630ee75}')""")

    self.assertEqual(expected, result.code)
  def test_assign_print_chinese(self):
    hashed_var = hedy.hash_var("你好世界")
    self.assertEqual('v65396ee4aad0b4f17aacd1c6112ee364', hashed_var)

    code = textwrap.dedent("""\
    你好世界 is 你好世界
    print 你好世界""")

    result = hedy.transpile(code, self.level)

    expected = textwrap.dedent("""\
    v65396ee4aad0b4f17aacd1c6112ee364 = '你好世界'
    print(f'{v65396ee4aad0b4f17aacd1c6112ee364}')""")

    self.assertEqual(expected, result.code)
  def test_print_list_(self):

    code = textwrap.dedent("""\
    dieren is Hond, Kat, Kangoeroe
    print dieren at 1""")

    result = hedy.transpile(code, self.level)

    expected = textwrap.dedent("""\
    dieren = ['Hond', 'Kat', 'Kangoeroe']
    print(f'{dieren[1]}')""")

    self.assertEqual(expected, result.code)
    self.assertEqual(False, result.has_turtle)

    self.assertEqual(self.run_code(result), "Kat")
  def test_print_list_var_random(self):

    code = textwrap.dedent("""\
    dieren is Hond, Kat, Kangoeroe
    print 'hallo ' dieren at random""")

    result = hedy.transpile(code, self.level)

    expected = textwrap.dedent("""\
    dieren = ['Hond', 'Kat', 'Kangoeroe']
    print(f'hallo {random.choice(dieren)}')""")

    self.assertEqual(expected, result.code)
    self.assertEqual(False, result.has_turtle)
    self.assertIn(self.run_code(result), ['hallo Hond', 'hallo Kat', 'hallo Kangoeroe'])
  def test_assign_print(self):

    code = textwrap.dedent("""\
    naam is Hedy
    print 'ik heet' naam""")

    result = hedy.transpile(code, self.level)

    expected = textwrap.dedent("""\
    naam = 'Hedy'
    print(f'ik heet{naam}')""")

    self.assertEqual(expected, result.code)
    self.assertEqual(False, result.has_turtle)
  def test_ask_print(self):

    code = textwrap.dedent("""
    kleur is ask 'wat is je lievelingskleur?'
    print 'jouw lievelingskleur is dus' kleur '!'""")

    result = hedy.transpile(code, self.level)

    expected = textwrap.dedent("""\
    kleur = input('wat is je lievelingskleur?')
    print(f'jouw lievelingskleur is dus{kleur}!')""")

    self.assertEqual(expected, result.code)
    self.assertEqual(False, result.has_turtle)
  def test_ask_assign(self):

    code = textwrap.dedent("""
    ding is kleur
    kleur is ask 'Wat is je lievelings' ding
    print 'Jouw favoriet is dus ' kleur""")

    result = hedy.transpile(code, self.level)

    expected = textwrap.dedent("""\
    ding = 'kleur'
    kleur = input('Wat is je lievelings'+ding)
    print(f'Jouw favoriet is dus {kleur}')""")

    self.assertEqual(expected, result.code)
    self.assertEqual(False, result.has_turtle)

  #multi level tests
  def test_forward_ask(self):
    code = textwrap.dedent("""\
    afstand is ask 'hoe ver dan?'
    forward afstand""")
    expected = textwrap.dedent("""\
    afstand = input('hoe ver dan?')
    t.forward(afstand)
    time.sleep(0.1)""")
    self.multi_level_tester(
      max_level=7,
      code=code,
<<<<<<< HEAD
      max_level=4,
      exception=hedy.UndefinedVarException,
      test_name=self.name()
=======
      expected=expected,
      extra_check_function=self.is_turtle(),
      test_name=self.test_name()
>>>>>>> fcd7dff9
    )


  #negative tests
  def test_var_undefined_error_message(self):

    code = textwrap.dedent("""\
      naam is Hedy
      print 'ik heet ' name""")

    with self.assertRaises(hedy.UndefinedVarException) as context:
      result = hedy.transpile(code, self.level)

    self.assertEqual('Var Undefined', context.exception.error_code)
    self.assertEqual('name', context.exception.arguments['name'])
  def test_issue_375(self):
    code = textwrap.dedent("""
      is Foobar
      print welcome""")

    with self.assertRaises(hedy.ParseException) as context:
      result = hedy.transpile(code, self.level)

    self.assertEqual('Parse', context.exception.error_code)
  def test_missing_opening_quote(self):
    code = textwrap.dedent("""\
      print hallo wereld'""")

    with self.assertRaises(hedy.UnquotedTextException) as context:
      result = hedy.transpile(code, self.level)

    self.assertEqual('Unquoted Text', context.exception.error_code)
  def test_missing_all_quotes(self):
    code = textwrap.dedent("""\
      print hallo wereld""")

    self.multi_level_tester(
      code=code,
      max_level=4,
<<<<<<< HEAD
      expected=expected,
      test_name=self.name(),
      extra_check_function=self.is_not_turtle()
=======
      exception=hedy.UndefinedVarException,
      test_name=self.test_name()
>>>>>>> fcd7dff9
    )

  #assorti
  def test_detect_accented_chars(self):
    self.assertEqual(True, hedy.hash_needed('éyyy'))
    self.assertEqual(True, hedy.hash_needed('héyyy'))
    self.assertEqual(False, hedy.hash_needed('heyyy'))









<|MERGE_RESOLUTION|>--- conflicted
+++ resolved
@@ -66,7 +66,7 @@
       code=code,
       max_level=4,
       expected=expected,
-      test_name=self.test_name(),
+      test_name=self.name(),
       extra_check_function=self.is_not_turtle()
     )
   def test_print_with_slashes(self):
@@ -274,15 +274,9 @@
     self.multi_level_tester(
       max_level=7,
       code=code,
-<<<<<<< HEAD
-      max_level=4,
-      exception=hedy.UndefinedVarException,
-      test_name=self.name()
-=======
       expected=expected,
       extra_check_function=self.is_turtle(),
-      test_name=self.test_name()
->>>>>>> fcd7dff9
+      test_name=self.name()
     )
 
 
@@ -322,14 +316,8 @@
     self.multi_level_tester(
       code=code,
       max_level=4,
-<<<<<<< HEAD
-      expected=expected,
       test_name=self.name(),
-      extra_check_function=self.is_not_turtle()
-=======
       exception=hedy.UndefinedVarException,
-      test_name=self.test_name()
->>>>>>> fcd7dff9
     )
 
   #assorti
