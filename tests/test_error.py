--- conflicted
+++ resolved
@@ -10,13 +10,7 @@
 def exception_language_input():
     exceptions_ = create_exceptions()
     languages = ALL_LANGUAGES.keys()
-<<<<<<< HEAD
     return [(ex, lang) for lang in languages for ex in exceptions_]
-=======
-    # ang locale does not work, maybe we should remove it
-    return [(ex, lang) for lang in languages for ex in exceptions_ if not lang == 'ang']
->>>>>>> 5e2979bf
-
 
 def custom_name_func(testcase_func, _, param):
     (ex, lang) = param.args
