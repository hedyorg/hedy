<<<<<<< HEAD
=======
import unittest
import regex as re
>>>>>>> a4e4d696
import json
import os
import re
import unittest

# Transcription of the used tokens into a symbol (a letter) in order to apply a coloring
TOKEN_CODE = {
    "text": 'T',  # normal
    "keyword": 'K',
    "comment": 'C',
    "variable": 'N',
    "constant.character": 'S',
    "invalid": 'I',
}

# for the caractere SPACE, all this highlights are equals
SAME_COLOR_FOR_SPACE = ['T', 'K', 'C', 'N', 'S']

ABBREVIATION = {
    "text": "T",
    "uncolor": "T",
    "txt": "T",
    "white": "T",
    "T": "T",

    "keyword": "K",
    "kw": "K",
    "red": "K",
    "K": "K",

    "comment": "C",
    "cmt": "C",
    "grey": "C",
    "C": "C",

    "variable": "N",
    "number": "N",
    "green": "N",
    "N": "N",

    "constant.character": "S",
    "string": "S",
    "str": "S",
    "blue": "S",
    "S": "S",

    "invalid": "I",
    "inv": "I",
    "pink": "I",
    "I": "I",
}


class HighlightTester(unittest.TestCase):

    def assert_highlighted_chr(
            self,
            code,
            expected,
            level,
            lang="en",
            start_token="start",
            last_state="start",
            intermediate_tests=True):
        """Test if the code has the expected coloring on one line

        Arguments :
            - code : str, Ex: "print Welcome to Hedy!"
            - expected : str, Ex: "KKKKK TTTTTTTTTTTTTTTT"
            - level : str, between "level1" and "level18"
            - lang : str, code of language
            - start_token : str, token for beginning of the highlighting
            - last_token : str, token for the end of the highlighting
                                if last_token == None, ignore the end state test
            - intermediate_tests : boolean, execution of tests on the consistency
                                            of the input word by word or not
        """
        state_machine = self.get_state_machine(level, lang)
        self.check(code + "\n", expected + "\n", state_machine, start_token, last_state)
        if intermediate_tests:
            self.checkInter(code, expected, state_machine, start_token)

    def assert_highlighted_chr_multi_line(
            self,
            *args,
            level,
            lang="en",
            start_token="start",
            last_state="start",
            intermediate_tests=True):
        """Test if the code has the expected coloring on several lines

        Arguments :
            - *args : list of str, With alternating code and syntax highlighting Ex:
                "name is ask 'what is your name?'",
                "TTTT KK KKK SSSSSSSSSSSSSSSSSSSS",
                "if name is Hedy print 'nice' else print 'boo!'",
                "KK TTTT KK TTTT KKKKK SSSSSS KKKK KKKKK SSSSSS",
            - level : str, between "level1" and "level18"
            - lang : str, code of language
            - start_token : str, token for beginning of the highlighting
            - last_token : str, token for the end of the highlighting
                                if last_token == None, ignore the end state test
            - intermediate_tests : boolean, execution of tests on the consistency
                                            of the input word by word or not
        """
        if len(args) % 2 != 0:
            raise RuntimeError(
                f'Pass an even number of strings to assert_highlighted_chr_multi_line\
                  (alternatingly code and highlighting). Got: {args}')

        code = '\n'.join(line for i, line in enumerate(args) if i % 2 == 0)
        expected = '\n'.join(line for i, line in enumerate(args) if i % 2 != 0)

        self.assert_highlighted_chr(
            code,
            expected,
            level,
            lang,
            start_token,
            last_state,
            intermediate_tests)

    def assert_highlighted(
            self,
            code_coloration,
            level,
            lang="en",
            start_token="start",
            last_state="start",
            intermediate_tests=True):
        """Test if the code has the expected coloring on one line

        Arguments :
            - code_coloration : str, Ex: "{print|kw} {Welcome to Hedy!|txt}"
            - level : str, between "level1" and "level18"
            - lang : str, code of language
            - start_token : str, token for beginning of the highlighting
            - last_token : str, token for the end of the highlighting
                                if last_token == None, ignore the end state test
            - intermediate_tests : boolean, execution of tests on the consistency
                                            of the input word by word or not
        """
        code, expected = self.convert(code_coloration)
        self.assert_highlighted_chr(
            code,
            expected,
            level,
            lang,
            start_token,
            last_state,
            intermediate_tests)

    def assert_highlighted_multi_line(
            self,
            *args,
            level,
            lang="en",
            start_token="start",
            last_state="start",
            intermediate_tests=True):
        """Test if the code has the expected coloring on several lines

        Arguments :
            - *args : list of str, Ex: "{print|kw} {Welcome to Hedy!|txt}"
            - level : str, between "level1" and "level18"
            - lang : str, code of language
            - start_token : str, token for beginning of the highlighting
            - last_token : str, token for the end of the highlighting
                                if last_token == None, ignore the end state test
            - intermediate_tests : boolean, execution of tests on the consistency
                                            of the input word by word or not
        """
        code_coloration = "\n".join(args)
        code, expected = self.convert(code_coloration)
        self.assert_highlighted_chr(
            code,
            expected,
            level,
            lang,
            start_token,
            last_state,
            intermediate_tests)

    def checkInter(self, code, expected, state_machine, start_token="start"):
        """Check the highlighting on the intermediate states

        check intermediate tests, word by word, to make
        sure that the highlighting when typing the code will be consistent.

        Arguments :
            - code : str, The code you want to color
            - expected : str, The expected coloring, character by character,
                with the code described here TOKEN_CODE
            - state_machine : a state_machine
            - start_token : str, token for beginning of the highlighting
        """

        listCode, listExpected = genInterTest(code, expected)

        for n in range(len(listCode)):
            self.check(listCode[n], listExpected[n], state_machine, start_token, None)

    def check(self, code, expected, state_machine, start_token="start", last_state='start'):
        """Apply state_machine on code and check if the result is valid

        Arguments :
            - code : str, The code you want to color
            - expected : str, The expected coloring, character by character,
                with the code described here TOKEN_CODE
            - state_machine : a state_machine
            - start_token : str, token for beginning of the highlighting
            - last_token : str, token for the end of the highlighting
                                if last_token == None, ignore the end state test

        Computes the syntax highlighting of the code from the state_machine,
        and compares with the expected highlighting.
        """
        simulator = SimulatorAce(state_machine)
        result, last_state_result = simulator.highlight(code, start_token)

        result = list(result)
        expected = list(expected)

        # check if they are same length
        self.assertEqual(len(result), len(expected))

        # replacement of space by result coloration
        for i in range(len(result)):
            if code[i] == " ":
                # coloration in space are same
                self.assertIn(result[i], SAME_COLOR_FOR_SPACE)
                result[i] = expected[i]

        result = "".join(result)
        expected = "".join(expected)

        # test between two coloration
        self.assertEqual(result, expected)

        # test for last state
        if last_state is not None:
            self.assertEqual(last_state, last_state_result)

    def get_state_machine(self, level, lang="en"):
        """Recovery of syntax coloring rules.

        Recovery of syntax coloring rules from `highlighting-trad.json`
        and `highlighting.json` files and mixes

        Arguments :
            - level : str, between "level1" and "level18"
            - lang : str, code of language

        Returns a state machine.
        """
        root_dir = os.path.abspath(os.path.join(os.path.dirname(__file__), os.pardir))
        trad_file = os.path.normpath(root_dir + '/highlighting/highlighting-trad.json')

        # get traduction
        with open(trad_file, 'r', encoding='utf-8') as file_regex_trad:
            data_regex_trad = json.load(file_regex_trad)

        if lang not in data_regex_trad.keys():
            lang = 'en'

        regex_trad = data_regex_trad[lang]

        # get state_machine
        sm_file = os.path.normpath(root_dir + '/highlighting/highlighting.json')
        with open(sm_file, 'r', encoding='utf-8') as file_regex:
            data_regex = json.load(file_regex)

        # apply translation of keywords
        for lvl_rules in data_regex:
            for state in lvl_rules["rules"]:
                for rule in lvl_rules["rules"][state]:
                    for key in regex_trad:
                        rule['regex'] = rule['regex'].replace("__" + key + "__", regex_trad[key])

        # get state_machine for the level
        state_machine = [item for item in data_regex if item['name'] == level]
        if len(state_machine) != 1:
            raise RuntimeError(f'Expected exactly 1 rule with {level}, got {len(state_machine)}')
        else:
            state_machine = state_machine[0]['rules']
        return state_machine

    def convert(self, code_coloration):
        """Conversion of the test specification format.

        The description of the codes is provided in the variable ABBREVIATION

        Arguments :
            - code_coloration : str, Ex: "{print|kw} {Welcome to Hedy!|txt}"

        Returns (code, coloration):
            - code       : str, Ex : "print Welcome to Hedy!",
            - coloration : str, Ex : "KKKKK TTTTTTTTTTTTTTTT",
        """

        code = []
        coloring = []
        TEXT, CODE, KEYWORD = range(3)
        state = TEXT
        for ch in code_coloration:
            if ch == "{":
                state = CODE

                tmp_code = []
                tmp_coloring = []
            elif ch == "}":
                state = TEXT

                code.append("".join(tmp_code))
                coloring.append(ABBREVIATION["".join(tmp_coloring)] * len(tmp_code))

            elif ch == "|" and state == CODE:
                state = KEYWORD

            else:  # not a special symbol

                if state == CODE:
                    tmp_code.append(ch)
                elif state == KEYWORD:
                    tmp_coloring.append(ch)

                else:  # state == TEXT
                    if ch == "\n":
                        code.append("\n")
                        coloring.append("\n")
                    else:
                        code.append(ch)
                        coloring.append(" ")

        return "".join(code), "".join(coloring)


def genInterTest(code, expected):
    """generates intermediate tests, word by word,
    to check that the highlighting when
    typing the code will be consistent."""
    C, E = [], []
    codes = [k.split(' ') for k in code.split("\n")]

    currentCode = []

    for nbLine in range(len(codes)):
        currentLine = []

        for nbMot in range(len(codes[nbLine])):
            currentLine.append(codes[nbLine][nbMot])

            # add
            current = "\n".join([" ".join(k) for k in currentCode + [currentLine]])
            C.append(current)
            E.append(expected[:len(current)])

        currentCode.append(currentLine)

    return C, E


class SimulatorAce:

    # constructor of SimulatorAce with check on state_machine
    def __init__(self, state_machine):
        self.state_machine = state_machine
        self._precompile_regexes()

    def _precompile_regexes(self):
        """Initialization and verification of the provided state_machine.

        The provided state_machine must have the following format:
        state_machine = [
            state(string) : list of rules,
            ...
        ]

        And the format of the rules (or transition) is as follows:
        {
            "regex" : str, the regex describing the transition
            "token" : Syntactic colorations, str if regex as no groups. list if regex has 1 or more groups
            "next" : str (optional),
            "default_token" : str (optional),

            # And this method adds:
            "regex_compile" : Regex Object (see : https://docs.python.org/3/library/re.html#regular-expression-objects)
            "nb_groups" : int, number of groups in regex
        }
        """
        for state in self.state_machine:
            for rule in self.state_machine[state]:

                if "token" not in rule:
                    raise ValueError("We need a token in all rules !")

                rule["regex_compile"] = re.compile(rule['regex'], re.MULTILINE)
                rule["nb_groups"] = rule["regex_compile"].groups

                if rule["nb_groups"] == 0:
                    if not isinstance(rule["token"], str):
                        raise ValueError(
                            f"if regex has no groups, token must be a string. In this rule : {rule}!")

                else:
                    if not isinstance(rule["token"], list):
                        raise ValueError(
                            f"if regex has groups, token must be a list. In this rule : {rule}!")

                    else:
                        if rule["nb_groups"] != len(rule["token"]):
                            raise ValueError(
                                f"The number of groups in the regex is different from the number of tokens.\
                                  In this rule : {rule}!")

    def highlight(self, code, start_token="start"):
        """Simulates the application of syntax highlighting state_machine on a code.

        Arguments:
            - code (string): code on which syntax highlighting will be applied.
            - start_token (string) : first token for the beginning of the line

        Returns :
            - string, a character by character coloring, according to the coloring code specified in TOKEN_CODE
            - string, final token for the code
        """
        outputs = []
        token = start_token
        for line in code.split("\n"):
            output, token = self.highlight_rules_line(line, token)
            outputs.append(output)
        return "\n".join(outputs), token

    def highlight_rules_line(self, code, start_token="start"):
        """Simulates the application of syntax highlighting state_machine on a line of code.

        Arguments:
            - code (string): code on which syntax highlighting will be applied.
            - start_token (string): token with which to start the analysis of the line

        Returns :
            - string, a character by character coloring, according to the coloring code specified in TOKEN_CODE
            - string : token for the next line
        """

        # Initialisation output
        output = []

        # Initialisation variables
        current_state = start_token
        current_position = 0

        default_token = "text"

        find_transition, next_transition = self.find_match(code, current_position, current_state)
        while find_transition:

            # get match
            current_rule, current_match = next_transition["rule"], next_transition["match"]

            # we color the characters since the last match with the default coloring
            for c in range(current_position, current_match.start()):
                output.append(TOKEN_CODE[default_token])

            # we recover the next default coloring
            if "defaultToken" in current_rule:
                default_token = current_rule["defaultToken"]
            else:
                default_token = "text"

            # if rule has only one groups
            if current_rule["nb_groups"] == 0:
                tok = current_rule['token']
                length = current_match.end() - current_match.start()
                output.append(TOKEN_CODE[tok] * length)

            # if rule has only multiples groups
            else:
                pos = current_match.start()
                for i, submatch in enumerate(current_match.groups()):
                    tok = current_rule['token'][i % len(current_rule['token'])]
                    output.append(TOKEN_CODE[tok] * len(submatch))
                    pos += len(submatch)

            # get nexts values
            current_position = current_match.end()

            if 'next' in current_rule:
                current_state = current_rule['next']

            if current_position == len(code):
                find_transition = False
            else:
                find_transition, next_transition = self.find_match(
                    code, current_position, current_state)

        # we color the last characters since the last match with the default coloring
        for c in range(current_position, len(code)):
            output.append(TOKEN_CODE[default_token])

        return "".join(output), current_state

    def find_match(self, code, current_position, current_state):
        """ Find the next matching rule in the given code.

        If there are multiple rules that match the code in the given state,
        returns the one that matches earliest in the source string.

        Arguments:
            - code (string) : the code we're searching
            - current_state (string) : name of the highlight state we are in
            - current_position (int) : index to start searching

        Returns:
            (did_match, transition):
            a tuple of a boolean and a transition dictionary.
            The transition dictionary contains {rule, match} fields and should only be inspected if did_match is True.
        """

        next_transition = {"rule": {}, "match": None}
        find_transition = False

        next_pos = len(code) + 1
        for rule in self.state_machine[current_state]:

            regex_compile = rule["regex_compile"]
            match = regex_compile.search(code, current_position)

            if match:
                if match.start() < next_pos:
                    next_pos = match.start()
                    next_transition["rule"] = rule
                    next_transition["match"] = match
                    find_transition = True

        return find_transition, next_transition<|MERGE_RESOLUTION|>--- conflicted
+++ resolved
@@ -1,11 +1,6 @@
-<<<<<<< HEAD
-=======
-import unittest
 import regex as re
->>>>>>> a4e4d696
 import json
 import os
-import re
 import unittest
 
 # Transcription of the used tokens into a symbol (a letter) in order to apply a coloring
