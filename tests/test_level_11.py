--- conflicted
+++ resolved
@@ -1,4 +1,3 @@
-
 import hedy
 import textwrap
 from test_level_01 import HedyTester
@@ -6,41 +5,31 @@
 class TestsLevel11(HedyTester):
   level = 11
 
-  # ask tests
-  def test_ask_number_answer(self):
-    code = textwrap.dedent("""\
-            prijs is ask 'hoeveel?'
-            gespaard is 7
-            sparen is prijs - gespaard
-            print 'hallo' sparen""")
-    expected = textwrap.dedent("""\
-            prijs = input('hoeveel?')
-            try:
-              prijs = int(prijs)
-            except ValueError:
-              try:
-                prijs = float(prijs)
-              except ValueError:
-                pass
-            gespaard = 7
-            sparen = prijs - gespaard
-            print(f'hallo{sparen}')""")
-
-    self.multi_level_tester(
-      code=code,
-      expected=expected,
-      extra_check_function=self.is_not_turtle(),
-      test_name=self.name()
-    )
-
-  # new calculations
-  def test_int_addition_directly(self):
-    code = textwrap.dedent("""\
-            print 2 + 2""")
-    expected = textwrap.dedent("""\
-<<<<<<< HEAD
-            print(f'{2 + 2}')""")
-=======
+  def test_if_with_indent(self):
+    code = textwrap.dedent("""\
+    naam is Hedy
+    if naam is Hedy
+        print 'koekoek'""")
+    expected = textwrap.dedent("""\
+    naam = 'Hedy'
+    if str(naam) == str('Hedy'):
+      print(f'koekoek')""")
+    result = hedy.transpile(code, self.level)
+
+    self.assertEqual(expected, result.code)
+    self.assertEqual(False, result.has_turtle)
+
+  def test_if_else(self):
+    code = textwrap.dedent("""\
+    antwoord is ask 'Hoeveel is 10 plus 10?'
+    if antwoord is 20
+        print 'Goedzo!'
+        print 'Het antwoord was inderdaad ' antwoord
+    else
+        print 'Foutje'
+        print 'Het antwoord moest zijn ' antwoord""")
+
+    expected = textwrap.dedent("""\
     antwoord = input(f'Hoeveel is 10 plus 10?')
     if str(antwoord) == str('20'):
       print(f'Goedzo!')
@@ -50,35 +39,14 @@
       print(f'Het antwoord moest zijn {antwoord}')""")
 
     result = hedy.transpile(code, self.level)
->>>>>>> 51f2fe68
-
-    self.multi_level_tester(
-      code=code,
-      expected=expected,
-      extra_check_function=self.is_not_turtle(),
-      test_name=self.name()
-    )
-
-  def test_float_addition_directly(self):
-    code = textwrap.dedent("""\
-            print 2.5 + 2.5""")
-    expected = textwrap.dedent("""\
-            print(f'{2.5 + 2.5}')""")
-
-    self.multi_level_tester(
-      code=code,
-      expected=expected,
-      extra_check_function=self.is_not_turtle(),
-      test_name=self.name()
-    )
-
-  def test_float_addition_with_string(self):
-    code = textwrap.dedent("""\
-<<<<<<< HEAD
-            print 'het antwoord is ' 2.5 + 2.5""")
-    expected = textwrap.dedent("""\
-            print(f'het antwoord is {2.5 + 2.5}')""")
-=======
+
+    self.assertEqual(expected, result.code)
+    self.assertEqual(False, result.has_turtle)
+
+
+
+  def test_for_loop(self):
+    code = textwrap.dedent("""\
     a is 2
     b is 3
     for a in range 2 to 4
@@ -93,185 +61,88 @@
       b = int(b) + int(2)""")
 
     result = hedy.transpile(code, self.level)
->>>>>>> 51f2fe68
-
-    self.multi_level_tester(
-      code=code,
-      expected=expected,
-      extra_check_function=self.is_not_turtle(),
-      test_name=self.name()
-    )
-
-  def test_float_addition_in_var(self):
-    code = textwrap.dedent("""\
-            antwoord is 2.5 + 2.5
-            print antwoord
-            """)
-    expected = textwrap.dedent("""\
-            antwoord = 2.5 + 2.5
-            print(f'{antwoord}')""")
-
-    self.multi_level_tester(
-      code=code,
-      expected=expected,
-      extra_check_function=self.is_not_turtle(),
-      test_name=self.name()
-    )
-
-  def test_float_addition_with_var(self):
-    code = textwrap.dedent("""\
-            getal1 is 5
-            getal2 is 4.3
-            print 'dat is dan: ' getal1 + getal2
-            """)
-    expected = textwrap.dedent("""\
-            getal1 = 5
-            getal2 = 4.3
-            print(f'dat is dan: {getal1 + getal2}')""")
-
-    self.multi_level_tester(
-      code=code,
-      expected=expected,
-      extra_check_function=self.is_not_turtle(),
-      test_name=self.name()
-    )
-
-  def test_store_calc_in_var(self):
-    code = textwrap.dedent("""\
-            a is 1
-            b is 2
-            c is a + b
-            print c ' is 3'""")
-    expected = textwrap.dedent("""\
-            a = 1
-            b = 2
-            c = a + b
-            print(f'{c} is 3')""")
-
-    self.multi_level_tester(
-      code=code,
-      expected=expected,
-      extra_check_function=self.is_not_turtle(),
-      test_name=self.name()
-    )
-
-  def test_add_string_vars(self):
-    code = textwrap.dedent("""\
-            getal1 is '5'
-            getal2 is '6'
-            print 'dat is dan: ' getal1 + getal2""")
-    expected = textwrap.dedent("""\
-            getal1 = '5'
-            getal2 = '6'
-            print(f'dat is dan: {getal1 + getal2}')""")
-
-    check_output = (lambda x: HedyTester.run_code(x) == 'dat is dan: 56')
-
-    self.multi_level_tester(
-      code=code,
-      expected=expected,
-      extra_check_function=check_output,
-      test_name=self.name()
-    )
-
-  def test_add_int_vars(self):
-    code = textwrap.dedent("""\
-            getal1 is 5
-            getal2 is 6
-            print 'dat is dan: ' getal1 + getal2""")
-    expected = textwrap.dedent("""\
-            getal1 = 5
-            getal2 = 6
-            print(f'dat is dan: {getal1 + getal2}')""")
-
-    check_output = (lambda x: HedyTester.run_code(x) == 'dat is dan: 11')
-
-    self.multi_level_tester(
-      code=code,
-      expected=expected,
-      extra_check_function=check_output,
-      test_name=self.name()
-    )
-
-  def test_assign_string_with_quotes(self):
-    code = textwrap.dedent("""\
-            name is 'felienne'
-            print name""")
-    expected = textwrap.dedent("""\
-            name = 'felienne'
-            print(f'{name}')""")
-    self.multi_level_tester(
-      code=code,
-      expected=expected,
-      extra_check_function=self.is_not_turtle(),
-      test_name=self.name()
-    )
-
-  def test_assign_string_with_quotes_and_string_value(self):
-    code = textwrap.dedent("""\
-            name is 'felienne'
-            print 'hallo ' name""")
-    expected = textwrap.dedent("""\
-            name = 'felienne'
-            print(f'hallo {name}')""")
-    self.multi_level_tester(
-      code=code,
-      expected=expected,
-      extra_check_function=self.is_not_turtle(),
-      test_name=self.name()
-    )
-
-  def test_print_multiple_calcs(self):
-    code = textwrap.dedent("""\
-            name is 1 + 2 + 3
-            print name""")
-
-    expected = textwrap.dedent("""\
-            name = 1 + 2 + 3
-            print(f'{name}')""")
-
-    self.multi_level_tester(
-      code=code,
-      expected=expected,
-      extra_check_function=self.is_not_turtle(),
-      test_name=self.name()
-    )
-
-  def test_calc_string_and_int(self):
-    code = textwrap.dedent("""\
-            x is 'test1'
-            y is x + 1""")
-
-    self.multi_level_tester(
-      code=code,
-      exception=hedy.exceptions.InvalidArgumentTypeException,
-      test_name=self.name()
-    )
-
-  def test_print_chained_assignments(self):
-    code = textwrap.dedent("""\
-            x is 1 + 2
-            y is x + 3
-            print y + 4""")
-
-    expected = textwrap.dedent("""\
-<<<<<<< HEAD
-            x = 1 + 2
-            y = x + 3
-            print(f'{y + 4}')""")
-
-    self.multi_level_tester(
-      code=code,
-      expected=expected,
-      extra_check_function=self.is_not_turtle(),
-      test_name=self.name()
-    )
-
-  def test_assign_calc(self):
-    code = textwrap.dedent("""\
-            var is 5
-            print var + 5""")
-=======
+
+    self.assertEqual(expected, result.code)
+    self.assertEqual(False, result.has_turtle)
+
+  def test_if__else(self):
+    code = textwrap.dedent("""\
+    a is 5
+    if a is 1
+      x is 2
+    else
+      x is 222""")
+    expected = textwrap.dedent("""\
+    a = '5'
+    if str(a) == str('1'):
+      x = '2'
+    else:
+      x = '222'""")
+
+    result = hedy.transpile(code, self.level)
+
+    self.assertEqual(expected, result.code)
+    self.assertEqual(False, result.has_turtle)
+
+  def test_for_loop_with_print(self):
+    code = textwrap.dedent("""\
+    for i in range 1 to 10
+      print i
+    print 'wie niet weg is is gezien'""")
+    expected = textwrap.dedent("""\
+    step = 1 if int(1) < int(10) else -1
+    for i in range(int(1), int(10) + step, step):
+      print(f'{i}')
+    print(f'wie niet weg is is gezien')""")
+
+    result = hedy.transpile(code, self.level)
+
+    self.assertEqual(expected, result.code)
+    self.assertEqual(False, result.has_turtle)
+
+  def test_for_loop_with_assignment(self):
+    code = textwrap.dedent("""\
+      for i in range 1 to 10
+        a is i + 1""")
+    expected = textwrap.dedent("""\
+      step = 1 if int(1) < int(10) else -1
+      for i in range(int(1), int(10) + step, step):
+        a = int(i) + int(1)""")
+
+    result = hedy.transpile(code, self.level)
+
+    self.assertEqual(expected, result.code)
+    self.assertEqual(False, result.has_turtle)
+
+  def test_reverse_range(self):
+    code = textwrap.dedent("""\
+    for i in range 10 to 1
+      print i
+    print 'wie niet weg is is gezien'""")
+    expected = textwrap.dedent("""\
+    step = 1 if int(10) < int(1) else -1
+    for i in range(int(10), int(1) + step, step):
+      print(f'{i}')
+    print(f'wie niet weg is is gezien')""")
+
+    result = hedy.transpile(code, self.level)
+
+    self.assertEqual(expected, result.code)
+    self.assertEqual(False, result.has_turtle)
+
+
+  def test_if_under_else_in_for(self):
+    code = textwrap.dedent("""\
+    for i in range 0 to 10
+      antwoord is ask 'Wat is 5*5'
+      if antwoord is 24
+        print 'Dat is fout!'
+      else
+        print 'Dat is goed!'
+      if antwoord is 25
+        i is 10""")
+
+    expected = textwrap.dedent("""\
     step = 1 if int(0) < int(10) else -1
     for i in range(int(0), int(10) + step, step):
       antwoord = input(f'Wat is 5*5')
@@ -283,56 +154,21 @@
         i = '10'""")
 
     result = hedy.transpile(code, self.level)
->>>>>>> 51f2fe68
-
-    expected = textwrap.dedent("""\
-            var = 5
-            print(f'{var + 5}')""")
-
-    self.multi_level_tester(
-      code=code,
-      expected=expected,
-      extra_check_function=self.is_not_turtle(),
-      test_name=self.name()
-    )
-
-  def test_access_variable_before_definition(self):
-    code = textwrap.dedent("""\
-            a is b
-            b is 3
-            print a""")
-
-    expected = textwrap.dedent("""\
-<<<<<<< HEAD
-            a = b
-            b = 3
-            print(f'{a}')""")
-
-    self.multi_level_tester(
-      code=code,
-      expected=expected,
-      extra_check_function=self.is_not_turtle(),
-      test_name=self.name()
-    )
-
-  # negative tests
-  def test_assign_string_without_quotes(self):
-    code = textwrap.dedent("""\
-            name is felienne
-            print name""")
-
-    self.multi_level_tester(
-      code=code,
-      exception=hedy.exceptions.UnquotedAssignTextException,
-      test_name=self.name()
-    )
-  
-  def test_list_creation(self):
-    code = textwrap.dedent("""\
-    animals is 'duck', 'dog', 'penguin'""")
-    expected = textwrap.dedent("""\
-    animals = ['duck', 'dog', 'penguin']""")
-=======
+
+    self.assertEqual(expected, result.code)
+    self.assertEqual(False, result.has_turtle)
+
+    #fails, issue 363
+
+  def test_for_ifbug(self):
+    code = textwrap.dedent("""\
+    for i in range 0 to 10
+      antwoord is ask 'Wat is 5*5'
+      if antwoord is 24
+        print 'fout'
+    print 'klaar met for loop'""")
+
+    expected = textwrap.dedent("""\
       step = 1 if int(0) < int(10) else -1
       for i in range(int(0), int(10) + step, step):
         antwoord = input(f'Wat is 5*5')
@@ -340,46 +176,54 @@
           print(f'fout')
       print(f'klaar met for loop')""")
 
->>>>>>> 51f2fe68
-    result = hedy.transpile(code, self.level)
-
-    self.assertEqual(expected, result.code)
-    self.assertEqual(False, result.has_turtle)
-
-  def test_list_creation_with_spaces(self):
-    code = textwrap.dedent("""\
-    actions is 'clap your hands', 'stomp your feet', 'shout Hurray'
-    for action in actions
-        for i in range 1 to 2
-            print 'if youre happy and you know it'
-            print action
-        print 'if youre happy and you know it and you really want to show it'
-        print 'if youre happy and you know it'
-        print action""")
-    expected = textwrap.dedent("""\
-    actions = ['clap your hands', 'stomp your feet', 'shout Hurray']
-    for action in actions:
-      step = 1 if int(1) < int(2) else -1
-      for i in range(int(1), int(2) + step, step):
-        print(f'if youre happy and you know it')
-        print(f'{action}')
-      print(f'if youre happy and you know it and you really want to show it')
-      print(f'if youre happy and you know it')
-      print(f'{action}')""")
-    result = hedy.transpile(code, self.level)
-
-    self.assertEqual(expected, result.code)
-    self.assertEqual(False, result.has_turtle)
-
-
-  def test_list_creation_with_numbers(self):
-    code = textwrap.dedent("""\
-    getallen is 1, 2, 3, 4, 5, 6, 7, 8, 9, 10
-    getal is getallen at random""")
-    expected = textwrap.dedent("""\
-    getallen = [1, 2, 3, 4, 5, 6, 7, 8, 9, 10]
-    getal=random.choice(getallen)""")
-    result = hedy.transpile(code, self.level)
-
-    self.assertEqual(expected, result.code)
-    self.assertEqual(False, result.has_turtle)
+    result = hedy.transpile(code, self.level)
+
+    self.assertEqual(expected, result.code)
+    self.assertEqual(False, result.has_turtle)
+
+  def test_for_loopbug599(self):
+    code = textwrap.dedent("""\
+    for i in range 0 to 10
+      if i is 2
+        print '2'""")
+
+    expected = textwrap.dedent("""\
+      step = 1 if int(0) < int(10) else -1
+      for i in range(int(0), int(10) + step, step):
+        if str(i) == str('2'):
+          print(f'2')""")
+
+    result = hedy.transpile(code, self.level)
+
+    self.assertEqual(expected, result.code)
+    self.assertEqual(False, result.has_turtle)
+
+  def test_unindented_second_loop_1209(self):
+    code = textwrap.dedent("""\
+    for x in range 1 to 10
+     for y in range 1 to 10
+     print 'x*y'""")
+
+    with self.assertRaises(hedy.exceptions.NoIndentationException) as context:
+      result = hedy.transpile(code, self.level)
+
+  def test_dedented_second_loop_1209(self):
+    code = textwrap.dedent("""\
+    for x in range 1 to 10
+     for y in range 1 to 10
+    print 'x*y'""")
+
+    with self.assertRaises(hedy.exceptions.NoIndentationException) as context:
+      result = hedy.transpile(code, self.level)
+
+  def test_zigzag_indented_loop_1209(self):
+    code = textwrap.dedent("""\
+    for x in range 1 to 10
+      for y in range 1 to 10
+         print 'this number is'
+        print x*y""")
+
+    with self.assertRaises(hedy.exceptions.IndentationException) as context:
+      result = hedy.transpile(code, self.level)
+
+
