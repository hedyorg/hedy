import hedy
import textwrap
from Tester import HedyTester



class TestsLevel1(HedyTester):
  level = 1

  # tests should be ordered as follows:
  # * commands in the order of hedy.py e..g for level 1: ['print', 'ask', 'echo', 'turn', 'forward']
  # * combined tests
  # * markup tests
  # * negative tests (inc. negative & multilevel)

  # test name conventions are like this:
  # * single keyword positive tests are just keyword or keyword_special_case
  # * multi keyword positive tests are keyword1_keywords_2
  # * negative tests should be
  # * situation_gives_exception



  # print tests
  def test_print(self):
    result = hedy.transpile("print Hallo welkom bij Hedy!", self.level)
    expected = "print('Hallo welkom bij Hedy!')"
    self.assertEqual(expected, result.code)
    self.assertEqual(False, result.has_turtle)
    self.assertEqual('Hallo welkom bij Hedy!', HedyTester.run_code(result))
  def test_print_has_no_turtle(self):
    result = hedy.transpile_inner("print koekoek", self.level)
    expected = False
    self.assertEqual(expected, result.has_turtle)
  def test_print_with_comma(self):
    result = hedy.transpile("print iedereen zegt tegen hem: NERD, omdat hij de slimste van de klas is.", self.level)

    expected = "print('iedereen zegt tegen hem: NERD, omdat hij de slimste van de klas is.')"
    self.assertEqual(expected, result.code)
    self.assertEqual(False, result.has_turtle)
  def test_print_multiple_lines(self):
    result = hedy.transpile("print Hallo welkom bij Hedy\nprint Mooi hoor", self.level)
    expected = "print('Hallo welkom bij Hedy')\nprint('Mooi hoor')"
    self.assertEqual(expected, result.code)
    self.assertEqual(False, result.has_turtle)
  def test_print_with_quotes(self):
    code = "print 'Welcome to OceanView!'"
    result = hedy.transpile(code, self.level)

    expected = textwrap.dedent("""\
    print('\\'Welcome to OceanView!\\'')""")

    self.assertEqual(expected, result.code)
    self.assertEqual(False, result.has_turtle)

    expected_output = HedyTester.run_code(result)
    self.assertEqual("'Welcome to OceanView!'", expected_output)
  def test_print_with_slashes(self):
    code = "print 'Welcome to \\O/ceanView!'"
    result = hedy.transpile(code, self.level)

    expected = textwrap.dedent("""\
    print('\\'Welcome to \\\\O/ceanView!\\'')""")

    self.assertEqual(expected, result.code)
    self.assertEqual(False, result.has_turtle)

    expected_output = HedyTester.run_code(result)
    self.assertEqual("'Welcome to \\O/ceanView!'", expected_output)
  def test_print_with_slashed_at_end(self):
    code = "print Welcome to \\"
    result = hedy.transpile(code, self.level)

    expected = textwrap.dedent("""\
    print('Welcome to \\\\')""")

    self.assertEqual(expected, result.code)
    self.assertEqual(False, result.has_turtle)

    expected_output = HedyTester.run_code(result)
    self.assertEqual("Welcome to \\", expected_output)
  def test_print_with_spaces(self):
    code = "print        hallo!"

    result = hedy.transpile(code, self.level)

    expected = textwrap.dedent("""\
    print('hallo!')""")

    self.assertEqual(expected, result.code)
    self.assertEqual(False, result.has_turtle)
<<<<<<< HEAD
    
=======
>>>>>>> 25d661e6
  def test_print_dutch(self):
    result = hedy.transpile("drukaf Hallo welkom bij Hedy!", self.level, lang="nl")
    expected = "print('Hallo welkom bij Hedy!')"
    self.assertEqual(expected, result.code)
    self.assertEqual(False, result.has_turtle)
    self.assertEqual('Hallo welkom bij Hedy!', HedyTester.run_code(result))
<<<<<<< HEAD
    
=======
>>>>>>> 25d661e6
  def test_print_dutch_error(self):
    code = textwrap.dedent("""print Hallo welkom bij Hedy!""")

    with self.assertRaises(hedy.exceptions.ParseException) as context:
      result = hedy.transpile(code, self.level, lang="nl")
    self.assertEqual('Parse', context.exception.error_code)
<<<<<<< HEAD
    
=======

>>>>>>> 25d661e6
  # ask tests
  def test_ask(self):
    result = hedy.transpile("ask wat is je lievelingskleur?", self.level)
    expected = "answer = input('wat is je lievelingskleur?')"
    self.assertEqual(expected, result.code)
    self.assertEqual(False, result.has_turtle)
  def test_ask_Spanish(self):
    result = hedy.transpile("ask ask Cuál es tu color favorito?", self.level)
    expected = "answer = input('ask Cuál es tu color favorito?')"
    self.assertEqual(expected, result.code)
    self.assertEqual(False, result.has_turtle)
  def test_ask_with_quotes(self):
    code = "ask 'Welcome to OceanView?'"
    result = hedy.transpile(code, self.level)

    expected = textwrap.dedent("""\
    answer = input('\\'Welcome to OceanView?\\'')""")

    self.assertEqual(expected, result.code)
    self.assertEqual(False, result.has_turtle)

  # echo tests
  def test_forward_has_turtle(self):
    result = hedy.transpile_inner("forward 50", self.level)
    expected = True
    self.assertEqual(expected, result.has_turtle)
  def test_echo_without_argument(self):
    result = hedy.transpile("ask wat?\necho", self.level)
    expected = "answer = input('wat?')\nprint(answer)"
    self.assertEqual(expected, result.code)
    self.assertEqual(False, result.has_turtle)
  def test_echo_with_quotes(self):
    code = textwrap.dedent("""\
    ask waar?
    echo oma's aan de""")

    result = hedy.transpile(code, self.level)

    expected = textwrap.dedent("""\
    answer = input('waar?')
    print('oma\\'s aan de '+answer)""")

    self.assertEqual(expected, result.code)
    self.assertEqual(False, result.has_turtle)

  # forward tests
  def test_forward(self):
    result = hedy.transpile("forward 50", self.level)
    expected = textwrap.dedent("""\
    t.forward(50)
    time.sleep(0.1)""")
    self.assertEqual(expected, result.code)

  # turn tests
  def test_turn_no_args(self):
    result = hedy.transpile("turn", self.level)
    expected = textwrap.dedent("""\
    t.right(90)""")
    self.assertEqual(expected, result.code)
    self.assertEqual(True, result.has_turtle)
  def test_one_turn_right(self):
    result = hedy.transpile("turn right", self.level)
    expected = textwrap.dedent("""\
    t.right(90)""")
    self.assertEqual(expected, result.code)
    self.assertEqual(True, result.has_turtle)
  def test_one_turn_with_var(self):
    with self.assertRaises(hedy.exceptions.InvalidArgumentTypeException) as context:
      result = hedy.transpile("turn koekoek", self.level)
    self.assertEqual('Invalid Argument Type', context.exception.error_code)
  def test_one_turn_left(self):
    result = hedy.transpile("turn left", self.level)
    expected = textwrap.dedent("""\
    t.left(90)""")
    self.assertEqual(expected, result.code)
    self.assertEqual(True, result.has_turtle)

  # comment test
  def test_comment(self):
    code = "# geen commentaar, helemaal geen!"
    expected = "# geen commentaar, helemaal geen!"
    self.multi_level_tester(
      code=code,
      expected=expected,
      extra_check_function=self.is_not_turtle(),
      test_name=self.name()
    )

  # combined keywords tests
  def test_multiple_forward_without_arguments(self):
    result = hedy.transpile("forward\nforward", self.level)
    expected = textwrap.dedent("""\
    t.forward(50)
    time.sleep(0.1)
    t.forward(50)
    time.sleep(0.1)""")
    self.assertEqual(expected, result.code)
    self.assertEqual(True, result.has_turtle)
  def test_print_ask_echo(self):
      input = textwrap.dedent("""\
      print Hallo
      ask Wat is je lievelingskleur
      echo je lievelingskleur is""")

      expected = textwrap.dedent("""\
      print('Hallo')
      answer = input('Wat is je lievelingskleur')
      print('je lievelingskleur is '+answer)""")

      result = hedy.transpile(input, self.level)
      self.assertEqual(expected, result.code)
      self.assertEqual(False, result.has_turtle)
  def test_forward_turn_combined(self):
    code = "forward 50\nturn\nforward 100"
    expected = textwrap.dedent("""\
    t.forward(50)
    time.sleep(0.1)
    t.right(90)
    t.forward(100)
    time.sleep(0.1)""")
    self.multi_level_tester(
      max_level=7,
      code=code,
      expected=expected,
      extra_check_function=self.is_turtle(),
      test_name=self.name()
    )

  # markup tests
  def test_lines_may_end_in_spaces(self):
    result = hedy.transpile("print Hallo welkom bij Hedy! ", self.level)
    expected = "print('Hallo welkom bij Hedy! ')"
    self.assertEqual(expected, result.code)
    self.assertEqual(False, result.has_turtle)
    self.assertEqual('Hallo welkom bij Hedy!', HedyTester.run_code(result))

  # negative tests
  def test_lines_with_space_gives_invalid(self):
    with self.assertRaises(hedy.exceptions.InvalidSpaceException) as context:
      result = hedy.transpile(" print Hallo welkom bij Hedy! ", self.level)
    self.assertEqual('Invalid Space', context.exception.error_code)
  def test_lines_with_spaces_gives_invalid(self):
    with self.assertRaises(hedy.exceptions.InvalidSpaceException) as context:
      result = hedy.transpile(" print Hallo welkom bij Hedy!\n print Hallo welkom bij Hedy!", self.level)
    self.assertEqual('Invalid Space', context.exception.error_code)
  def test_forward_without_number_gives_type_error(self):
    code = "forward lalalala"
    self.multi_level_tester(
      max_level=7,
      code=code,
      exception=hedy.exceptions.InvalidArgumentTypeException,
      test_name=self.name()
    )
  def test_word_plus_period_gives_invalid(self):
    with self.assertRaises(hedy.exceptions.InvalidCommandException) as context:
      result = hedy.transpile("word.", self.level)
    self.assertEqual('Invalid', context.exception.error_code)
  def test_empty_gives_exception(self):
    with self.assertRaises(hedy.exceptions.EmptyProgramException) as context:
      result = hedy.transpile("", self.level)
  def test_non_keyword_gives_Invalid(self):
    with self.assertRaises(hedy.exceptions.InvalidCommandException) as context:
      result = hedy.transpile("groen", self.level)
    self.assertEqual('Invalid', context.exception.error_code)
  def test_lonely_echo_gives_LonelyEcho(self):
    code = "echo wat dan?"
    with self.assertRaises(hedy.exceptions.LonelyEchoException) as context:
      result = hedy.transpile(code, self.level)
    self.assertEqual('Lonely Echo', context.exception.error_code)
  def test_echo_before_ask_gives_LonelyEcho(self):
    code = textwrap.dedent("""\
    echo what can't we do?
    ask time travel """)
    with self.assertRaises(hedy.exceptions.LonelyEchoException) as context:
      result = hedy.transpile(code, self.level)
    self.assertEqual('Lonely Echo', context.exception.error_code)
  def test_newlines_only_gives_EmptyProgram(self):
    code = textwrap.dedent("""\
    """)
    with self.assertRaises(hedy.exceptions.EmptyProgramException) as context:
      result = hedy.transpile(code, self.level)
    self.assertEqual('Empty Program', context.exception.error_code)
  def test_incomplete_gives_Incomplete(self):
    with self.assertRaises(hedy.exceptions.IncompleteCommandException) as context:
      result = hedy.transpile("print", self.level)
    self.assertEqual('Incomplete', context.exception.error_code)
  def test_incomplete_on_line_2_gives_Incomplete(self):
    with self.assertRaises(hedy.exceptions.IncompleteCommandException) as context:
      result = hedy.transpile("print lalalala\nprint", self.level)
    self.assertEqual('Incomplete', context.exception.error_code)
    self.assertEqual('print', str(context.exception.arguments['incomplete_command']))
  def test_print_without_argument_gives_incomplete(self):
    self.multi_level_tester(
      max_level=22,
      code="print",
      exception=hedy.exceptions.IncompleteCommandException,
      test_name=self.name()
    )
  def test_non_keyword_with_argument_gives_invalid(self):
    self.multi_level_tester(
      max_level=10,
      code="abc felienne 123",
      exception=hedy.exceptions.InvalidCommandException,
      test_name=self.name()
    )















  # def test_other_2(self):
  #   with self.assertRaises(Exception) as context:
  #     result = hedy.transpile("abc felienne 123", self.level)
  #   self.assertEqual(str(context.exception), 'Invalid')
  #   self.assertEqual(str(context.exception.arguments),
  #                    "{'invalid_command': 'abc', 'level': 1, 'guessed_command': 'ask'}")
<|MERGE_RESOLUTION|>--- conflicted
+++ resolved
@@ -89,31 +89,19 @@
 
     self.assertEqual(expected, result.code)
     self.assertEqual(False, result.has_turtle)
-<<<<<<< HEAD
-    
-=======
->>>>>>> 25d661e6
   def test_print_dutch(self):
     result = hedy.transpile("drukaf Hallo welkom bij Hedy!", self.level, lang="nl")
     expected = "print('Hallo welkom bij Hedy!')"
     self.assertEqual(expected, result.code)
     self.assertEqual(False, result.has_turtle)
     self.assertEqual('Hallo welkom bij Hedy!', HedyTester.run_code(result))
-<<<<<<< HEAD
-    
-=======
->>>>>>> 25d661e6
   def test_print_dutch_error(self):
     code = textwrap.dedent("""print Hallo welkom bij Hedy!""")
 
     with self.assertRaises(hedy.exceptions.ParseException) as context:
       result = hedy.transpile(code, self.level, lang="nl")
     self.assertEqual('Parse', context.exception.error_code)
-<<<<<<< HEAD
-    
-=======
-
->>>>>>> 25d661e6
+
   # ask tests
   def test_ask(self):
     result = hedy.transpile("ask wat is je lievelingskleur?", self.level)
