--- conflicted
+++ resolved
@@ -181,13 +181,8 @@
 
   # comment test
   def test_comment(self):
-<<<<<<< HEAD
     code = "# geen commentaar, helemaal geen!"
     expected = "# geen commentaar, helemaal geen!"
-=======
-    code = "# geen commentaar"
-    expected = "# geen commentaar"
->>>>>>> b49203ae
     self.multi_level_tester(
       code=code,
       expected=expected,
