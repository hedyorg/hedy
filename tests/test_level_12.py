--- conflicted
+++ resolved
@@ -3,291 +3,211 @@
 import textwrap
 from test_level_01 import HedyTester
 
-
 class TestsLevel12(HedyTester):
-<<<<<<< HEAD
-    level = 12
-
-    # print tests
-    def test_print_float(self):
-        code = textwrap.dedent("""\
-           pi is 3.14
-           print pi""")
-        expected = textwrap.dedent("""\
-           pi = 3.14
-           print(f'{pi}')""")
-
-        self.multi_level_tester(
-            code=code,
-            expected=expected,
-            test_name=self.name()
-        )
-
-    # issue #745
-    def test_print_list_gives_type_error(self):
-        code = textwrap.dedent("""\
-           plaatsen is 'een stad', 'een  dorp', 'een strand'
-           print plaatsen""")
-
-        self.multi_level_tester(
-            code=code,
-            max_level=14,
-            exception=hedy.exceptions.InvalidArgumentTypeException,
-            test_name=self.name()
-        )
-
-    def test_print_list_access(self):
-        code = textwrap.dedent("""\
-           animals is 'cat', 'dog', 'platypus'
-           print animals at random""")
-
-        expected = textwrap.dedent("""\
-           animals = ['cat', 'dog', 'platypus']
-           print(f'{random.choice(animals)}')""")
-
-        self.multi_level_tester(
-            code=code,
-            max_level=14,
-            expected=expected,
-            test_name=self.name(),
-            extra_check_function=self.is_not_turtle()
-        )
-
-    # ask tests
-    def test_ask_number_answer(self):
-        code = textwrap.dedent("""\
-=======
   level = 12
+
+  # print tests
+  def test_print_float(self):
+    code = textwrap.dedent("""\
+    pi is 3.14
+    print pi""")
+    expected = textwrap.dedent("""\
+    pi = 3.14
+    print(f'{pi}')""")
+
+    self.multi_level_tester(
+      code=code,
+      expected=expected,
+      test_name=self.name()
+    )
+
+  # issue #745
+  def test_print_list_gives_type_error(self):
+    code = textwrap.dedent("""\
+    plaatsen is 'een stad', 'een  dorp', 'een strand'
+    print plaatsen""")
+
+    self.multi_level_tester(
+      code=code,
+      max_level=14,
+      exception=hedy.exceptions.InvalidArgumentTypeException,
+      test_name=self.name()
+    )
+
+  def test_print_list_access(self):
+    code = textwrap.dedent("""\
+    animals is 'cat', 'dog', 'platypus'
+    print animals at random""")
+
+    expected = textwrap.dedent("""\
+    animals = ['cat', 'dog', 'platypus']
+    print(f'{random.choice(animals)}')""")
+
+    self.multi_level_tester(
+      code=code,
+      max_level=14,
+      expected=expected,
+      test_name=self.name(),
+      extra_check_function=self.is_not_turtle()
+    )
 
   # ask tests
   def test_ask_number_answer(self):
     code = textwrap.dedent("""\
->>>>>>> f66b2a3c
-            prijs is ask 'hoeveel?'
-            gespaard is 7
-            sparen is prijs - gespaard
-            print 'hallo' sparen""")
-<<<<<<< HEAD
-        expected = textwrap.dedent("""\
-=======
-    expected = textwrap.dedent("""\
->>>>>>> f66b2a3c
-            prijs = input('hoeveel?')
-            try:
-              prijs = int(prijs)
-            except ValueError:
-              try:
-                prijs = float(prijs)
-              except ValueError:
-                pass
-            gespaard = 7
-            sparen = prijs - gespaard
-            print(f'hallo{sparen}')""")
-
-<<<<<<< HEAD
-        self.multi_level_tester(
-            code=code,
-            expected=expected,
-            extra_check_function=self.is_not_turtle(),
-            test_name=self.name()
-        )
-
-    def test_ask_with_list_var(self):
-        code = textwrap.dedent("""\
-        colors is 'orange', 'blue', 'green'
-        favorite is ask 'Is your fav color' colors at 1""")
-
-        expected = textwrap.dedent("""\
-        colors = ['orange', 'blue', 'green']
-        favorite = input('Is your fav color'+colors[1-1])
+    prijs is ask 'hoeveel?'
+    gespaard is 7
+    sparen is prijs - gespaard
+    print 'hallo' sparen""")
+    expected = textwrap.dedent("""\
+    prijs = input('hoeveel?')
+    try:
+      prijs = int(prijs)
+    except ValueError:
+      try:
+        prijs = float(prijs)
+      except ValueError:
+        pass
+    gespaard = 7
+    sparen = prijs - gespaard
+    print(f'hallo{sparen}')""")
+
+    self.multi_level_tester(
+      code=code,
+      expected=expected,
+      extra_check_function=self.is_not_turtle(),
+      test_name=self.name()
+    )
+
+  def test_ask_with_list_var(self):
+    code = textwrap.dedent("""\
+      colors is 'orange', 'blue', 'green'
+      favorite is ask 'Is your fav color' colors at 1""")
+
+    expected = textwrap.dedent("""\
+      colors = ['orange', 'blue', 'green']
+      favorite = input('Is your fav color'+colors[1-1])
+      try:
+        favorite = int(favorite)
+      except ValueError:
         try:
-          favorite = int(favorite)
+          favorite = float(favorite)
         except ValueError:
-          try:
-            favorite = float(favorite)
-          except ValueError:
-            pass""")
-
-        self.multi_level_tester(
-            max_level=14,
-            code=code,
-            expected=expected,
-            extra_check_function=self.is_not_turtle(),
-            test_name=self.name()
-        )
-
-    def test_ask_with_string_var(self):
-        code = textwrap.dedent("""\
-        color is 'orange'
-        favorite is ask 'Is your fav color' color""")
-
-        expected = textwrap.dedent("""\
-        color = 'orange'
-        favorite = input('Is your fav color'+color)
+          pass""")
+
+    self.multi_level_tester(
+      max_level=14,
+      code=code,
+      expected=expected,
+      extra_check_function=self.is_not_turtle(),
+      test_name=self.name()
+    )
+
+  def test_ask_with_string_var(self):
+    code = textwrap.dedent("""\
+      color is 'orange'
+      favorite is ask 'Is your fav color' color""")
+
+    expected = textwrap.dedent("""\
+      color = 'orange'
+      favorite = input('Is your fav color'+color)
+      try:
+        favorite = int(favorite)
+      except ValueError:
         try:
-          favorite = int(favorite)
+          favorite = float(favorite)
         except ValueError:
-          try:
-            favorite = float(favorite)
-          except ValueError:
-            pass""")
-
-        self.multi_level_tester(
-            code=code,
-            expected=expected,
-            extra_check_function=self.is_not_turtle(),
-            test_name=self.name()
-        )
-
-    def test_ask_with_integer_var(self):
-        code = textwrap.dedent("""\
-        number is 10
-        favorite is ask 'Is your fav number' number""")
-
-        self.multi_level_tester(
-            code=code,
-            exception=hedy.exceptions.InvalidArgumentTypeException,
-            test_name=self.name()
-        )
-
-    def test_ask_with_float_var(self):
-        code = textwrap.dedent("""\
-        number is 3.14
-        favorite is ask 'Is your fav number' number""")
-
-        self.multi_level_tester(
-            code=code,
-            exception=hedy.exceptions.InvalidArgumentTypeException,
-            test_name=self.name()
-        )
-
-    def test_ask_with_list_gives_type_error(self):
-        code = textwrap.dedent("""\
-        colors is 'orange', 'blue', 'green'
-        favorite is ask 'Is your fav color' colors""")
-
-        self.multi_level_tester(
-            max_level=14,
-            code=code,
-            exception=hedy.exceptions.InvalidArgumentTypeException,
-            test_name=self.name()
-        )
-
-    # new calculations
-    def test_int_addition_directly(self):
-        code = textwrap.dedent("""\
+          pass""")
+
+    self.multi_level_tester(
+      code=code,
+      expected=expected,
+      extra_check_function=self.is_not_turtle(),
+      test_name=self.name()
+    )
+
+  def test_ask_with_integer_var(self):
+    code = textwrap.dedent("""\
+      number is 10
+      favorite is ask 'Is your fav number' number""")
+
+    self.multi_level_tester(
+      code=code,
+      exception=hedy.exceptions.InvalidArgumentTypeException,
+      test_name=self.name()
+    )
+
+  def test_ask_with_float_var(self):
+    code = textwrap.dedent("""\
+      number is 3.14
+      favorite is ask 'Is your fav number' number""")
+
+    self.multi_level_tester(
+      code=code,
+      exception=hedy.exceptions.InvalidArgumentTypeException,
+      test_name=self.name()
+    )
+
+  def test_ask_with_list_gives_type_error(self):
+    code = textwrap.dedent("""\
+      colors is 'orange', 'blue', 'green'
+      favorite is ask 'Is your fav color' colors""")
+
+    self.multi_level_tester(
+      max_level=14,
+      code=code,
+      exception=hedy.exceptions.InvalidArgumentTypeException,
+      test_name=self.name()
+    )
+
+  # new calculations
+  def test_int_addition_directly(self):
+    code = textwrap.dedent("""\
             print 2 + 2""")
-        expected = textwrap.dedent("""\
+    expected = textwrap.dedent("""\
             print(f'{2 + 2}')""")
 
-        self.multi_level_tester(
-            code=code,
-            expected=expected,
-            extra_check_function=self.is_not_turtle(),
-            test_name=self.name()
-        )
-
-    def test_float_addition_directly(self):
-        code = textwrap.dedent("""\
+    self.multi_level_tester(
+      code=code,
+      expected=expected,
+      extra_check_function=self.is_not_turtle(),
+      test_name=self.name()
+    )
+
+  def test_float_addition_directly(self):
+    code = textwrap.dedent("""\
             print 2.5 + 2.5""")
-        expected = textwrap.dedent("""\
+    expected = textwrap.dedent("""\
             print(f'{2.5 + 2.5}')""")
 
-        self.multi_level_tester(
-            code=code,
-            expected=expected,
-            extra_check_function=self.is_not_turtle(),
-            test_name=self.name()
-        )
-
-    def test_float_addition_with_string(self):
-        code = textwrap.dedent("""\
+    self.multi_level_tester(
+      code=code,
+      expected=expected,
+      extra_check_function=self.is_not_turtle(),
+      test_name=self.name()
+    )
+
+  def test_float_addition_with_string(self):
+    code = textwrap.dedent("""\
             print 'het antwoord is ' 2.5 + 2.5""")
-        expected = textwrap.dedent("""\
+    expected = textwrap.dedent("""\
             print(f'het antwoord is {2.5 + 2.5}')""")
 
-        self.multi_level_tester(
-            code=code,
-            expected=expected,
-            extra_check_function=self.is_not_turtle(),
-            test_name=self.name()
-        )
-
-    def test_float_addition_in_var(self):
-        code = textwrap.dedent("""\
+    self.multi_level_tester(
+      code=code,
+      expected=expected,
+      extra_check_function=self.is_not_turtle(),
+      test_name=self.name()
+    )
+
+  def test_float_addition_in_var(self):
+    code = textwrap.dedent("""\
             antwoord is 2.5 + 2.5
             print antwoord
             """)
-        expected = textwrap.dedent("""\
+    expected = textwrap.dedent("""\
             antwoord = 2.5 + 2.5
             print(f'{antwoord}')""")
 
-        self.multi_level_tester(
-            code=code,
-            expected=expected,
-            extra_check_function=self.is_not_turtle(),
-            test_name=self.name()
-        )
-
-    def test_float_addition_with_var(self):
-        code = textwrap.dedent("""\
-=======
-    self.multi_level_tester(
-      code=code,
-      expected=expected,
-      extra_check_function=self.is_not_turtle(),
-      test_name=self.name()
-    )
-
-  # new calculations
-  def test_int_addition_directly(self):
-    code = textwrap.dedent("""\
-            print 2 + 2""")
-    expected = textwrap.dedent("""\
-            print(f'{2 + 2}')""")
-
-    self.multi_level_tester(
-      code=code,
-      expected=expected,
-      extra_check_function=self.is_not_turtle(),
-      test_name=self.name()
-    )
-
-  def test_float_addition_directly(self):
-    code = textwrap.dedent("""\
-            print 2.5 + 2.5""")
-    expected = textwrap.dedent("""\
-            print(f'{2.5 + 2.5}')""")
-
-    self.multi_level_tester(
-      code=code,
-      expected=expected,
-      extra_check_function=self.is_not_turtle(),
-      test_name=self.name()
-    )
-
-  def test_float_addition_with_string(self):
-    code = textwrap.dedent("""\
-            print 'het antwoord is ' 2.5 + 2.5""")
-    expected = textwrap.dedent("""\
-            print(f'het antwoord is {2.5 + 2.5}')""")
-
-    self.multi_level_tester(
-      code=code,
-      expected=expected,
-      extra_check_function=self.is_not_turtle(),
-      test_name=self.name()
-    )
-
-  def test_float_addition_in_var(self):
-    code = textwrap.dedent("""\
-            antwoord is 2.5 + 2.5
-            print antwoord
-            """)
-    expected = textwrap.dedent("""\
-            antwoord = 2.5 + 2.5
-            print(f'{antwoord}')""")
-
     self.multi_level_tester(
       code=code,
       expected=expected,
@@ -297,31 +217,15 @@
 
   def test_float_addition_with_var(self):
     code = textwrap.dedent("""\
->>>>>>> f66b2a3c
             getal1 is 5
             getal2 is 4.3
             print 'dat is dan: ' getal1 + getal2
             """)
-<<<<<<< HEAD
-        expected = textwrap.dedent("""\
-=======
-    expected = textwrap.dedent("""\
->>>>>>> f66b2a3c
+    expected = textwrap.dedent("""\
             getal1 = 5
             getal2 = 4.3
             print(f'dat is dan: {getal1 + getal2}')""")
 
-<<<<<<< HEAD
-        self.multi_level_tester(
-            code=code,
-            expected=expected,
-            extra_check_function=self.is_not_turtle(),
-            test_name=self.name()
-        )
-
-    def test_store_calc_in_var(self):
-        code = textwrap.dedent("""\
-=======
     self.multi_level_tester(
       code=code,
       expected=expected,
@@ -331,217 +235,110 @@
 
   def test_store_calc_in_var(self):
     code = textwrap.dedent("""\
->>>>>>> f66b2a3c
             a is 1
             b is 2
             c is a + b
             print c ' is 3'""")
-<<<<<<< HEAD
-        expected = textwrap.dedent("""\
-=======
-    expected = textwrap.dedent("""\
->>>>>>> f66b2a3c
+    expected = textwrap.dedent("""\
             a = 1
             b = 2
             c = a + b
             print(f'{c} is 3')""")
 
-<<<<<<< HEAD
-        self.multi_level_tester(
-            code=code,
-            expected=expected,
-            extra_check_function=self.is_not_turtle(),
-            test_name=self.name()
-        )
-
-    def test_add_string_vars(self):
-        code = textwrap.dedent("""\
+    self.multi_level_tester(
+      code=code,
+      expected=expected,
+      extra_check_function=self.is_not_turtle(),
+      test_name=self.name()
+    )
+
+  def test_add_string_vars(self):
+    code = textwrap.dedent("""\
             getal1 is '5'
             getal2 is '6'
             print 'dat is dan: ' getal1 + getal2""")
-        expected = textwrap.dedent("""\
-=======
-    self.multi_level_tester(
-      code=code,
-      expected=expected,
-      extra_check_function=self.is_not_turtle(),
-      test_name=self.name()
-    )
-
-  def test_add_string_vars(self):
-    code = textwrap.dedent("""\
-            getal1 is '5'
-            getal2 is '6'
-            print 'dat is dan: ' getal1 + getal2""")
-    expected = textwrap.dedent("""\
->>>>>>> f66b2a3c
+    expected = textwrap.dedent("""\
             getal1 = '5'
             getal2 = '6'
             print(f'dat is dan: {getal1 + getal2}')""")
 
-<<<<<<< HEAD
-        check_output = (lambda x: HedyTester.run_code(x) == 'dat is dan: 56')
-
-        self.multi_level_tester(
-            code=code,
-            expected=expected,
-            extra_check_function=check_output,
-            test_name=self.name()
-        )
-
-    def test_add_int_vars(self):
-        code = textwrap.dedent("""\
+    check_output = (lambda x: HedyTester.run_code(x) == 'dat is dan: 56')
+
+    self.multi_level_tester(
+      code=code,
+      expected=expected,
+      extra_check_function=check_output,
+      test_name=self.name()
+    )
+
+  def test_add_int_vars(self):
+    code = textwrap.dedent("""\
             getal1 is 5
             getal2 is 6
             print 'dat is dan: ' getal1 + getal2""")
-        expected = textwrap.dedent("""\
-=======
-    check_output = (lambda x: HedyTester.run_code(x) == 'dat is dan: 56')
-
-    self.multi_level_tester(
-      code=code,
-      expected=expected,
-      extra_check_function=check_output,
-      test_name=self.name()
-    )
-
-  def test_add_int_vars(self):
-    code = textwrap.dedent("""\
-            getal1 is 5
-            getal2 is 6
-            print 'dat is dan: ' getal1 + getal2""")
-    expected = textwrap.dedent("""\
->>>>>>> f66b2a3c
+    expected = textwrap.dedent("""\
             getal1 = 5
             getal2 = 6
             print(f'dat is dan: {getal1 + getal2}')""")
 
-<<<<<<< HEAD
-        check_output = (lambda x: HedyTester.run_code(x) == 'dat is dan: 11')
-
-        self.multi_level_tester(
-            code=code,
-            expected=expected,
-            extra_check_function=check_output,
-            test_name=self.name()
-        )
-
-    def test_assign_string_with_quotes(self):
-        code = textwrap.dedent("""\
+    check_output = (lambda x: HedyTester.run_code(x) == 'dat is dan: 11')
+
+    self.multi_level_tester(
+      code=code,
+      expected=expected,
+      extra_check_function=check_output,
+      test_name=self.name()
+    )
+
+  def test_assign_string_with_quotes(self):
+    code = textwrap.dedent("""\
             name is 'felienne'
             print name""")
-        expected = textwrap.dedent("""\
+    expected = textwrap.dedent("""\
             name = 'felienne'
             print(f'{name}')""")
-        self.multi_level_tester(
-            code=code,
-            expected=expected,
-            extra_check_function=self.is_not_turtle(),
-            test_name=self.name()
-        )
-
-    def test_assign_string_with_quotes_and_string_value(self):
-        code = textwrap.dedent("""\
+    self.multi_level_tester(
+      code=code,
+      expected=expected,
+      extra_check_function=self.is_not_turtle(),
+      test_name=self.name()
+    )
+
+  def test_assign_string_with_quotes_and_string_value(self):
+    code = textwrap.dedent("""\
             name is 'felienne'
             print 'hallo ' name""")
-        expected = textwrap.dedent("""\
+    expected = textwrap.dedent("""\
             name = 'felienne'
             print(f'hallo {name}')""")
-        self.multi_level_tester(
-            code=code,
-            expected=expected,
-            extra_check_function=self.is_not_turtle(),
-            test_name=self.name()
-        )
-
-    def test_print_multiple_calcs(self):
-        code = textwrap.dedent("""\
+    self.multi_level_tester(
+      code=code,
+      expected=expected,
+      extra_check_function=self.is_not_turtle(),
+      test_name=self.name()
+    )
+
+  def test_print_multiple_calcs(self):
+    code = textwrap.dedent("""\
             name is 1 + 2 + 3
             print name""")
 
-        expected = textwrap.dedent("""\
+    expected = textwrap.dedent("""\
             name = 1 + 2 + 3
             print(f'{name}')""")
 
-        self.multi_level_tester(
-            code=code,
-            expected=expected,
-            extra_check_function=self.is_not_turtle(),
-            test_name=self.name()
-        )
-
-    def test_calc_string_and_int(self):
-        code = textwrap.dedent("""\
+    self.multi_level_tester(
+      code=code,
+      expected=expected,
+      extra_check_function=self.is_not_turtle(),
+      test_name=self.name()
+    )
+
+  def test_calc_string_and_int(self):
+    code = textwrap.dedent("""\
             x is 'test1'
             y is x + 1""")
 
-        self.multi_level_tester(
-            code=code,
-            exception=hedy.exceptions.InvalidArgumentTypeException,
-            test_name=self.name()
-        )
-
-    def test_print_chained_assignments(self):
-        code = textwrap.dedent("""\
-=======
-    check_output = (lambda x: HedyTester.run_code(x) == 'dat is dan: 11')
-
-    self.multi_level_tester(
-      code=code,
-      expected=expected,
-      extra_check_function=check_output,
-      test_name=self.name()
-    )
-
-  def test_assign_string_with_quotes(self):
-    code = textwrap.dedent("""\
-            name is 'felienne'
-            print name""")
-    expected = textwrap.dedent("""\
-            name = 'felienne'
-            print(f'{name}')""")
-    self.multi_level_tester(
-      code=code,
-      expected=expected,
-      extra_check_function=self.is_not_turtle(),
-      test_name=self.name()
-    )
-
-  def test_assign_string_with_quotes_and_string_value(self):
-    code = textwrap.dedent("""\
-            name is 'felienne'
-            print 'hallo ' name""")
-    expected = textwrap.dedent("""\
-            name = 'felienne'
-            print(f'hallo {name}')""")
-    self.multi_level_tester(
-      code=code,
-      expected=expected,
-      extra_check_function=self.is_not_turtle(),
-      test_name=self.name()
-    )
-
-  def test_print_multiple_calcs(self):
-    code = textwrap.dedent("""\
-            name is 1 + 2 + 3
-            print name""")
-
-    expected = textwrap.dedent("""\
-            name = 1 + 2 + 3
-            print(f'{name}')""")
-
-    self.multi_level_tester(
-      code=code,
-      expected=expected,
-      extra_check_function=self.is_not_turtle(),
-      test_name=self.name()
-    )
-
-  def test_calc_string_and_int(self):
-    code = textwrap.dedent("""\
-            x is 'test1'
-            y is x + 1""")
-
     self.multi_level_tester(
       code=code,
       exception=hedy.exceptions.InvalidArgumentTypeException,
@@ -550,63 +347,31 @@
 
   def test_print_chained_assignments(self):
     code = textwrap.dedent("""\
->>>>>>> f66b2a3c
             x is 1 + 2
             y is x + 3
             print y + 4""")
 
-<<<<<<< HEAD
-        expected = textwrap.dedent("""\
-=======
-    expected = textwrap.dedent("""\
->>>>>>> f66b2a3c
+    expected = textwrap.dedent("""\
             x = 1 + 2
             y = x + 3
             print(f'{y + 4}')""")
 
-<<<<<<< HEAD
-        self.multi_level_tester(
-            code=code,
-            expected=expected,
-            extra_check_function=self.is_not_turtle(),
-            test_name=self.name()
-        )
-
-    def test_assign_calc(self):
-        code = textwrap.dedent("""\
+    self.multi_level_tester(
+      code=code,
+      expected=expected,
+      extra_check_function=self.is_not_turtle(),
+      test_name=self.name()
+    )
+
+  def test_assign_calc(self):
+    code = textwrap.dedent("""\
             var is 5
             print var + 5""")
 
-        expected = textwrap.dedent("""\
+    expected = textwrap.dedent("""\
             var = 5
             print(f'{var + 5}')""")
 
-        self.multi_level_tester(
-            code=code,
-            expected=expected,
-            extra_check_function=self.is_not_turtle(),
-            test_name=self.name()
-        )
-
-    def test_access_variable_before_definition(self):
-        code = textwrap.dedent("""\
-=======
-    self.multi_level_tester(
-      code=code,
-      expected=expected,
-      extra_check_function=self.is_not_turtle(),
-      test_name=self.name()
-    )
-
-  def test_assign_calc(self):
-    code = textwrap.dedent("""\
-            var is 5
-            print var + 5""")
-
-    expected = textwrap.dedent("""\
-            var = 5
-            print(f'{var + 5}')""")
-
     self.multi_level_tester(
       code=code,
       expected=expected,
@@ -616,193 +381,15 @@
 
   def test_access_variable_before_definition(self):
     code = textwrap.dedent("""\
->>>>>>> f66b2a3c
             a is b
             b is 3
             print a""")
 
-<<<<<<< HEAD
-        expected = textwrap.dedent("""\
-=======
-    expected = textwrap.dedent("""\
->>>>>>> f66b2a3c
+    expected = textwrap.dedent("""\
             a = b
             b = 3
             print(f'{a}')""")
 
-<<<<<<< HEAD
-        self.multi_level_tester(
-            code=code,
-            expected=expected,
-            extra_check_function=self.is_not_turtle(),
-            test_name=self.name()
-        )
-
-    def test_list_creation_with_spaces(self):
-        code = textwrap.dedent("""\
-        actions is 'clap your hands', 'stomp your feet', 'shout Hurray'
-        for action in actions
-            for i in range 1 to 2
-                print 'if youre happy and you know it'
-                print action
-            print 'if youre happy and you know it and you really want to show it'
-            print 'if youre happy and you know it'
-            print action""")
-        expected = textwrap.dedent("""\
-        actions = ['clap your hands', 'stomp your feet', 'shout Hurray']
-        for action in actions:
-          step = 1 if int(1) < int(2) else -1
-          for i in range(int(1), int(2) + step, step):
-            print(f'if youre happy and you know it')
-            print(f'{action}')
-          print(f'if youre happy and you know it and you really want to show it')
-          print(f'if youre happy and you know it')
-          print(f'{action}')""")
-        result = hedy.transpile(code, self.level)
-
-        self.assertEqual(expected, result.code)
-        self.assertEqual(False, result.has_turtle)
-
-    def test_list_creation_with_numbers(self):
-        code = textwrap.dedent("""\
-        getallen is 1, 2, 3, 4, 5, 6, 7, 8, 9, 10
-        getal is getallen at random""")
-        expected = textwrap.dedent("""\
-        getallen = [1, 2, 3, 4, 5, 6, 7, 8, 9, 10]
-        getal=random.choice(getallen)""")
-        result = hedy.transpile(code, self.level)
-
-        self.assertEqual(expected, result.code)
-        self.assertEqual(False, result.has_turtle)
-
-    def test_if_quotes_in_condition(self):
-        code = textwrap.dedent("""\
-        naam is 'Hedy'
-        if naam is 'Hedy'
-            print 'koekoek'""")
-        expected = textwrap.dedent("""\
-        naam = 'Hedy'
-        if str(naam) == str('Hedy'):
-          print(f'koekoek')""")
-        result = hedy.transpile(code, self.level)
-
-        self.assertEqual(expected, result.code)
-        self.assertEqual(False, result.has_turtle)
-
-    def test_if_quotes_and_spaces_in_condition(self):
-        code = textwrap.dedent("""\
-        naam is 'Hedy is top'
-        if naam is 'Hedy is top'
-            print 'koekoek'""")
-        expected = textwrap.dedent("""\
-        naam = 'Hedy is top'
-        if str(naam) == str('Hedy is top'):
-          print(f'koekoek')""")
-        result = hedy.transpile(code, self.level)
-
-        self.assertEqual(expected, result.code)
-        self.assertEqual(False, result.has_turtle)
-
-    def test_if_else_quotes_in_condition(self):
-        code = textwrap.dedent("""\
-        naam is 'Hedy'
-        if naam is 'Hedy'
-            print 'koekoek'
-        else
-            print 'soepkip'""")
-        expected = textwrap.dedent("""\
-        naam = 'Hedy'
-        if str(naam) == str('Hedy'):
-          print(f'koekoek')
-        else:
-          print(f'soepkip')""")
-        result = hedy.transpile(code, self.level)
-
-        self.assertEqual(expected, result.code)
-        self.assertEqual(False, result.has_turtle)
-
-    def test_if_else_no_quotes_for_num_in_condition(self):
-        code = textwrap.dedent("""\
-        antwoord is ask 'Hoeveel is 10 plus 10?'
-        if antwoord is 20
-            print 'Goedzo!'
-            print 'Het antwoord was inderdaad ' antwoord
-        else
-            print 'Foutje'
-            print 'Het antwoord moest zijn ' antwoord""")
-
-        expected = textwrap.dedent("""\
-        antwoord = input('Hoeveel is 10 plus 10?')
-        try:
-          antwoord = int(antwoord)
-        except ValueError:
-          try:
-            antwoord = float(antwoord)
-          except ValueError:
-            pass
-        if str(antwoord) == str('20'):
-          print(f'Goedzo!')
-          print(f'Het antwoord was inderdaad {antwoord}')
-        else:
-          print(f'Foutje')
-          print(f'Het antwoord moest zijn {antwoord}')""")
-
-        result = hedy.transpile(code, self.level)
-
-        self.assertEqual(expected, result.code)
-        self.assertEqual(False, result.has_turtle)
-
-    # negative tests
-    def test_assign_string_without_quotes(self):
-        code = textwrap.dedent("""\
-            name is felienne
-            print name""")
-
-        self.multi_level_tester(
-            code=code,
-            exception=hedy.exceptions.UnquotedAssignTextException,
-            test_name=self.name()
-        )
-
-    def test_list_creation(self):
-        code = textwrap.dedent("""\
-        animals is 'duck', 'dog', 'penguin'""")
-        expected = textwrap.dedent("""\
-        animals = ['duck', 'dog', 'penguin']""")
-        result = hedy.transpile(code, self.level)
-
-        self.assertEqual(expected, result.code)
-        self.assertEqual(False, result.has_turtle)
-
-    def test_calc_chained_vars(self):
-        code = textwrap.dedent("""\
-        a is 5
-        b is a + 1
-        print a + b""")
-
-        expected = textwrap.dedent("""\
-        a = 5
-        b = a + 1
-        print(f'{a + b}')""")
-
-        self.multi_level_tester(
-            code=code,
-            expected=expected,
-            extra_check_function=lambda x: self.run_code(x) == "11",
-            test_name=self.name()
-        )
-
-    def test_cyclic_var_reference_does_not_give_error(self):
-        code = "b is b + 1"
-
-        expected = "b = b + 1"
-
-        self.multi_level_tester(
-            code=code,
-            expected=expected,
-            test_name=self.name()
-        )
-=======
     self.multi_level_tester(
       code=code,
       expected=expected,
@@ -947,4 +534,31 @@
     self.assertEqual(expected, result.code)
     self.assertEqual(False, result.has_turtle)
 
->>>>>>> f66b2a3c
+  def test_calc_chained_vars(self):
+    code = textwrap.dedent("""\
+      a is 5
+      b is a + 1
+      print a + b""")
+
+    expected = textwrap.dedent("""\
+      a = 5
+      b = a + 1
+      print(f'{a + b}')""")
+
+    self.multi_level_tester(
+      code=code,
+      expected=expected,
+      extra_check_function=lambda x: self.run_code(x) == "11",
+      test_name=self.name()
+    )
+
+  def test_cyclic_var_reference_does_not_give_error(self):
+    code = "b is b + 1"
+
+    expected = "b = b + 1"
+
+    self.multi_level_tester(
+      code=code,
+      expected=expected,
+      test_name=self.name()
+    )