
import hedy
import textwrap
from parameterized import parameterized
from test_level_01 import HedyTester

class TestsLevel12(HedyTester):
  level = 12

  # print tests
  def test_print_float(self):
    code = textwrap.dedent("""\
    pi is 3.14
    print pi""")
    expected = textwrap.dedent("""\
    pi = 3.14
    print(f'{pi}')""")

    self.multi_level_tester(
      code=code,
      max_level=17,
      expected=expected
    )

  # issue #745
  def test_print_list_gives_type_error(self):
    code = textwrap.dedent("""\
    plaatsen is 'een stad', 'een  dorp', 'een strand'
    print plaatsen""")

    self.multi_level_tester(
      code=code,
      max_level=14,
      exception=hedy.exceptions.InvalidArgumentTypeException
    )

  def test_print_list_access(self):
    code = textwrap.dedent("""\
    animals is 'cat', 'dog', 'platypus'
    print animals at random""")

    expected = textwrap.dedent("""\
    animals = ['cat', 'dog', 'platypus']
    print(f'{random.choice(animals)}')""")

    self.multi_level_tester(
      code=code,
      max_level=14,
      expected=expected
    )

  # ask tests
  def test_ask_number_answer(self):
    code = textwrap.dedent("""\
    prijs is ask 'hoeveel?'
    gespaard is 7
    sparen is prijs - gespaard
    print 'hallo' sparen""")
    expected = textwrap.dedent("""\
    prijs = input(f'hoeveel?')
    try:
      prijs = int(prijs)
    except ValueError:
      try:
        prijs = float(prijs)
      except ValueError:
        pass
    gespaard = 7
    sparen = prijs - gespaard
    print(f'hallo{sparen}')""")

    self.multi_level_tester(
      code=code,
      max_level=17,
      expected=expected
    )

  def test_ask_with_list_var(self):
    code = textwrap.dedent("""\
      colors is 'orange', 'blue', 'green'
      favorite is ask 'Is your fav color' colors at 1""")

    expected = textwrap.dedent("""\
      colors = ['orange', 'blue', 'green']
      favorite = input(f'Is your fav color{colors[1-1]}')
      try:
        favorite = int(favorite)
      except ValueError:
        try:
          favorite = float(favorite)
        except ValueError:
          pass""")

    self.multi_level_tester(
      max_level=14,
      code=code,
      expected=expected
    )

  def test_ask_with_string_var(self):
    code = textwrap.dedent("""\
      color is 'orange'
      favorite is ask 'Is your fav color' color""")

    expected = textwrap.dedent("""\
      color = 'orange'
      favorite = input(f'Is your fav color{color}')
      try:
        favorite = int(favorite)
      except ValueError:
        try:
          favorite = float(favorite)
        except ValueError:
          pass""")

    self.multi_level_tester(
      code=code,
      max_level=17,
      expected=expected
    )

  @parameterized.expand(['10', '10.0'])
  def test_ask_with_number_var(self, number):
    code = textwrap.dedent(f"""\
      number is {number}
      favorite is ask 'Is your fav number' number""")

    expected = textwrap.dedent(f"""\
      number = {number}
      favorite = input(f'Is your fav number{{number}}')
      try:
        favorite = int(favorite)
      except ValueError:
        try:
          favorite = float(favorite)
        except ValueError:
          pass""")

    self.multi_level_tester(
      code=code,
      max_level=17,
      expected=expected
    )

  def test_ask_with_list_gives_type_error(self):
    code = textwrap.dedent("""\
      colors is 'orange', 'blue', 'green'
      favorite is ask 'Is your fav color' colors""")

    self.multi_level_tester(
      max_level=14,
      code=code,
      exception=hedy.exceptions.InvalidArgumentTypeException
    )

  def test_if_in_list_with_string_var_gives_type_error(self):
    code = textwrap.dedent("""\
    items is 'red'
    if 'red' in items
        print 'found!'""")
    self.multi_level_tester(
      max_level=16,
      code=code,
      exception=hedy.exceptions.InvalidArgumentTypeException
    )

  def test_equality_with_list_gives_error(self):
    code = textwrap.dedent("""\
    color is 5, 6, 7
    if 1 is color
        print 'success!'""")
    self.multi_level_tester(
      max_level=15,
      code=code,
      exception=hedy.exceptions.InvalidArgumentTypeException
    )

  def test_equality_with_incompatible_types_gives_error(self):
    code = textwrap.dedent("""\
    a is 'test'
    b is 15
    if a is b
      c is 1""")
    self.multi_level_tester(
      max_level=16,
      code=code,
      exception=hedy.exceptions.InvalidTypeCombinationException
    )

  # new calculations
  def test_int_addition_directly(self):
    code = textwrap.dedent("""\
            print 2 + 2""")
    expected = textwrap.dedent("""\
            print(f'{2 + 2}')""")

    self.multi_level_tester(
      code=code,
      max_level=17,
      expected=expected
    )

  def test_float_addition_directly(self):
    code = textwrap.dedent("""\
            print 2.5 + 2.5""")
    expected = textwrap.dedent("""\
            print(f'{2.5 + 2.5}')""")

    self.multi_level_tester(
      code=code,
      max_level=17,
      expected=expected
    )

  def test_float_addition_with_string(self):
    code = textwrap.dedent("""\
            print 'het antwoord is ' 2.5 + 2.5""")
    expected = textwrap.dedent("""\
            print(f'het antwoord is {2.5 + 2.5}')""")

    self.multi_level_tester(
      code=code,
      max_level=17,
      expected=expected
    )

  def test_float_addition_in_var(self):
    code = textwrap.dedent("""\
            antwoord is 2.5 + 2.5
            print antwoord
            """)
    expected = textwrap.dedent("""\
            antwoord = 2.5 + 2.5
            print(f'{antwoord}')""")

    self.multi_level_tester(
      code=code,
      max_level=17,
      expected=expected
    )

  def test_float_addition_with_var(self):
    code = textwrap.dedent("""\
            getal1 is 5
            getal2 is 4.3
            print 'dat is dan: ' getal1 + getal2
            """)
    expected = textwrap.dedent("""\
            getal1 = 5
            getal2 = 4.3
            print(f'dat is dan: {getal1 + getal2}')""")

    self.multi_level_tester(
      code=code,
      max_level=17,
      expected=expected
    )

  def test_store_calc_in_var(self):
    code = textwrap.dedent("""\
            a is 1
            b is 2
            c is a + b
            print c ' is 3'""")
    expected = textwrap.dedent("""\
            a = 1
            b = 2
            c = a + b
            print(f'{c} is 3')""")

    self.multi_level_tester(
      code=code,
      max_level=17,
      expected=expected
    )

  def test_add_3_string_vars(self):
    code = textwrap.dedent("""\
            getal1 is '5'
            getal2 is '6'
            getal3 is '7'
            print 'dat is dan: ' getal1 + getal2 + getal3""")
    expected = textwrap.dedent("""\
            getal1 = '5'
            getal2 = '6'
            getal3 = '7'
            print(f'dat is dan: {getal1 + getal2 + getal3}')""")

    check_output = (lambda x: HedyTester.run_code(x) == 'dat is dan: 567')

    self.multi_level_tester(
      code=code,
      max_level=12,
      expected=expected,
      extra_check_function=check_output
    )

  def test_add_int_vars(self):
    code = textwrap.dedent("""\
            getal1 is 5
            getal2 is 6
            print 'dat is dan: ' getal1 + getal2""")
    expected = textwrap.dedent("""\
            getal1 = 5
            getal2 = 6
            print(f'dat is dan: {getal1 + getal2}')""")

    check_output = (lambda x: HedyTester.run_code(x) == 'dat is dan: 11')

    self.multi_level_tester(
      code=code,
      max_level=17,
      expected=expected,
      extra_check_function=check_output
    )

  def test_assign_string_with_quotes(self):
    code = textwrap.dedent("""\
            name is 'felienne'
            print name""")
    expected = textwrap.dedent("""\
            name = 'felienne'
            print(f'{name}')""")
    self.multi_level_tester(
      code=code,
      max_level=17,
      expected=expected
    )

  def test_assign_string_with_quotes_and_string_value(self):
    code = textwrap.dedent("""\
            name is 'felienne'
            print 'hallo ' name""")
    expected = textwrap.dedent("""\
            name = 'felienne'
            print(f'hallo {name}')""")
    self.multi_level_tester(
      code=code,
      max_level=17,
      expected=expected
    )

  def test_print_multiple_calcs(self):
    code = textwrap.dedent("""\
            name is 1 + 2 + 3
            print name""")

    expected = textwrap.dedent("""\
            name = 1 + 2 + 3
            print(f'{name}')""")

    self.multi_level_tester(
      code=code,
      max_level=17,
      expected=expected
    )

  def test_calc_string_and_int_gives_type_error(self):
    code = textwrap.dedent("""\
      x is 'test1'
      y is x + 1""")

    self.multi_level_tester(
      code=code,
      exception=hedy.exceptions.InvalidTypeCombinationException
    )

  def test_print_chained_assignments(self):
    code = textwrap.dedent("""\
            x is 1 + 2
            y is x + 3
            print y + 4""")

    expected = textwrap.dedent("""\
            x = 1 + 2
            y = x + 3
            print(f'{y + 4}')""")

    self.multi_level_tester(
      code=code,
      max_level=17,
      expected=expected
    )

  def test_assign_calc(self):
    code = textwrap.dedent("""\
            var is 5
            print var + 5""")

    expected = textwrap.dedent("""\
            var = 5
            print(f'{var + 5}')""")

    self.multi_level_tester(
      code=code,
      max_level=17,
      expected=expected
    )

  # def test_access_variable_before_definition(self):
  #   code = textwrap.dedent("""\
  #           a is b
  #           b is 3
  #           print a""")
  #
  #   expected = textwrap.dedent("""\
  #           a = b
  #           b = 3
  #           print(f'{a}')""")
  #
  #   self.multi_level_tester(
  #     code=code,
  #     max_level=17,
  #     expected=expected,
  #     extra_check_function=self.is_not_turtle(),
  #     test_name=self.name()
  #   )

  def test_list_creation_with_spaces(self):
    code = textwrap.dedent("""\
    actions is 'clap your hands', 'stomp your feet', 'shout Hurray'
    for action in actions
        for i in range 1 to 2
            print 'if youre happy and you know it'
            print action
        print 'if youre happy and you know it and you really want to show it'
        print 'if youre happy and you know it'
        print action""")
    expected = textwrap.dedent("""\
    actions = ['clap your hands', 'stomp your feet', 'shout Hurray']
    for action in actions:
      step = 1 if int(1) < int(2) else -1
      for i in range(int(1), int(2) + step, step):
        print(f'if youre happy and you know it')
        print(f'{action}')
      print(f'if youre happy and you know it and you really want to show it')
      print(f'if youre happy and you know it')
      print(f'{action}')""")
    result = hedy.transpile(code, self.level)

    self.assertEqual(expected, result.code)
    self.assertEqual(False, result.has_turtle)

  def test_list_creation_with_numbers(self):
    code = textwrap.dedent("""\
    getallen is 1, 2, 3, 4, 5, 6, 7, 8, 9, 10
    getal is getallen at random""")
    expected = textwrap.dedent("""\
    getallen = [1, 2, 3, 4, 5, 6, 7, 8, 9, 10]
    getal=random.choice(getallen)""")
    result = hedy.transpile(code, self.level)

    self.assertEqual(expected, result.code)
    self.assertEqual(False, result.has_turtle)

  def test_if_quotes_in_condition(self):
    code = textwrap.dedent("""\
    naam is 'Hedy'
    if naam is 'Hedy'
        print 'koekoek'""")
    expected = textwrap.dedent("""\
    naam = 'Hedy'
    if str(naam) == str('Hedy'):
      print(f'koekoek')""")
    result = hedy.transpile(code, self.level)

    self.assertEqual(expected, result.code)
    self.assertEqual(False, result.has_turtle)

  def test_if_quotes_and_spaces_in_condition(self):
    code = textwrap.dedent("""\
    naam is 'Hedy is top'
    if naam is 'Hedy is top'
        print 'koekoek'""")
    expected = textwrap.dedent("""\
    naam = 'Hedy is top'
    if str(naam) == str('Hedy is top'):
      print(f'koekoek')""")
    result = hedy.transpile(code, self.level)

    self.assertEqual(expected, result.code)
    self.assertEqual(False, result.has_turtle)

  def test_if_else_quotes_in_condition(self):
    code = textwrap.dedent("""\
    naam is 'Hedy'
    if naam is 'Hedy'
        print 'koekoek'
    else
        print 'soepkip'""")
    expected = textwrap.dedent("""\
    naam = 'Hedy'
    if str(naam) == str('Hedy'):
      print(f'koekoek')
    else:
      print(f'soepkip')""")
    result = hedy.transpile(code, self.level)

    self.assertEqual(expected, result.code)
    self.assertEqual(False, result.has_turtle)

  def test_if_else_no_quotes_for_num_in_condition(self):
    code = textwrap.dedent("""\
    antwoord is ask 'Hoeveel is 10 plus 10?'
    if antwoord is 20
        print 'Goedzo!'
        print 'Het antwoord was inderdaad ' antwoord
    else
        print 'Foutje'
        print 'Het antwoord moest zijn ' antwoord""")

    expected = textwrap.dedent("""\
    antwoord = input(f'Hoeveel is 10 plus 10?')
    try:
      antwoord = int(antwoord)
    except ValueError:
      try:
        antwoord = float(antwoord)
      except ValueError:
        pass
    if str(antwoord) == str('20'):
      print(f'Goedzo!')
      print(f'Het antwoord was inderdaad {antwoord}')
    else:
      print(f'Foutje')
      print(f'Het antwoord moest zijn {antwoord}')""")

    result = hedy.transpile(code, self.level)

    self.assertEqual(expected, result.code)
    self.assertEqual(False, result.has_turtle)


  #add/remove tests
  def test_add_to_list(self):
    code = textwrap.dedent("""\
    color is ask 'what is your favorite color? '
    colors is 'green', 'red', 'blue'
    add color to colors
    print colors at random""")

    expected = textwrap.dedent("""\
    color = input(f'what is your favorite color? ')
    try:
      color = int(color)
    except ValueError:
      try:
        color = float(color)
      except ValueError:
        pass
    colors = ['green', 'red', 'blue']
    colors.append(color)
    print(f'{random.choice(colors)}')""")

    self.multi_level_tester(
      max_level=15,
      code=code,
      expected=expected
    )
  def test_remove_from_list(self):
    code = textwrap.dedent("""\
    colors is 'green', 'red', 'blue'
    color is ask 'what color to remove?'
    remove color from colors
    print colors at random""")

    expected = textwrap.dedent("""\
    colors = ['green', 'red', 'blue']
    color = input(f'what color to remove?')
    try:
      color = int(color)
    except ValueError:
      try:
        color = float(color)
      except ValueError:
        pass
    try:
        colors.remove(color)
    except:
       pass
    print(f'{random.choice(colors)}')""")


    self.multi_level_tester(
      max_level=15,
      code=code,
      expected=expected
    )

  # negative tests
  def test_assign_string_without_quotes(self):
    code = textwrap.dedent("""\
            name is felienne
            print name""")

    self.multi_level_tester(
      code=code,
      max_level=17,
      exception=hedy.exceptions.UnquotedAssignTextException
    )
  
  def test_list_creation(self):
    code = textwrap.dedent("""\
    animals is 'duck', 'dog', 'penguin'""")
    expected = textwrap.dedent("""\
    animals = ['duck', 'dog', 'penguin']""")
    result = hedy.transpile(code, self.level)

    self.assertEqual(expected, result.code)
    self.assertEqual(False, result.has_turtle)

  def test_calc_chained_vars(self):
    code = textwrap.dedent("""\
      a is 5
      b is a + 1
      print a + b""")

    expected = textwrap.dedent("""\
      a = 5
      b = a + 1
      print(f'{a + b}')""")

    self.multi_level_tester(
      code=code,
      max_level=17,
      expected=expected,
<<<<<<< HEAD
      extra_check_function=lambda x: self.run_code(x) == "11"
    )

  # def test_cyclic_var_reference_does_not_give_error(self):
  #   code = "b is b + 1"
  #
  #   expected = "b = b + 1"
  #
  #   self.multi_level_tester(
  #     code=code,
  #     expected=expected,
  #     test_name=self.name()
  #   )
=======
      extra_check_function=lambda x: self.run_code(x) == "11",
      test_name=self.name()
    )
>>>>>>> b8687a23
<|MERGE_RESOLUTION|>--- conflicted
+++ resolved
@@ -624,22 +624,5 @@
       code=code,
       max_level=17,
       expected=expected,
-<<<<<<< HEAD
       extra_check_function=lambda x: self.run_code(x) == "11"
-    )
-
-  # def test_cyclic_var_reference_does_not_give_error(self):
-  #   code = "b is b + 1"
-  #
-  #   expected = "b = b + 1"
-  #
-  #   self.multi_level_tester(
-  #     code=code,
-  #     expected=expected,
-  #     test_name=self.name()
-  #   )
-=======
-      extra_check_function=lambda x: self.run_code(x) == "11",
-      test_name=self.name()
-    )
->>>>>>> b8687a23
+    )