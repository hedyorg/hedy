import hedy
import textwrap
from parameterized import parameterized
from test_level_01 import HedyTester

class TestsLevel12(HedyTester):
  level = 12

  def tests_smaller(self):
    code = textwrap.dedent("""\
      leeftijd is ask 'Hoe oud ben jij?'
      if leeftijd < 12
          print 'Dan ben je jonger dan ik!'""")
    expected = textwrap.dedent("""\
<<<<<<< HEAD
      leeftijd = input('Hoe oud ben jij?')
=======
    pi = 3.14
    print(f'{pi}')""")

    self.multi_level_tester(
      code=code,
      max_level=17,
      expected=expected
    )

  # issue #745
  def test_print_list_gives_type_error(self):
    code = textwrap.dedent("""\
    plaatsen is 'een stad', 'een  dorp', 'een strand'
    print plaatsen""")

    self.multi_level_tester(
      code=code,
      max_level=14,
      exception=hedy.exceptions.InvalidArgumentTypeException
    )

  def test_print_list_access(self):
    code = textwrap.dedent("""\
    animals is 'cat', 'dog', 'platypus'
    print animals at random""")

    expected = textwrap.dedent("""\
    animals = ['cat', 'dog', 'platypus']
    print(f'{random.choice(animals)}')""")

    self.multi_level_tester(
      code=code,
      max_level=14,
      expected=expected
    )

  # ask tests
  def test_ask_number_answer(self):
    code = textwrap.dedent("""\
    prijs is ask 'hoeveel?'
    gespaard is 7
    sparen is prijs - gespaard
    print 'hallo' sparen""")
    expected = textwrap.dedent("""\
    prijs = input(f'hoeveel?')
    try:
      prijs = int(prijs)
    except ValueError:
>>>>>>> 51f2fe68
      try:
        leeftijd = int(leeftijd)
      except ValueError:
        try:
          leeftijd = float(leeftijd)
        except ValueError:
          pass
      if str(leeftijd).zfill(100)<str(12).zfill(100):
        print(f'Dan ben je jonger dan ik!')""")

    self.multi_level_tester(
      code=code,
      max_level=17,
      expected=expected
    )
  def tests_bigger(self):
    code = textwrap.dedent("""\
      leeftijd is ask 'Hoe oud ben jij?'
      if leeftijd > 12
          print 'Dan ben je ouder dan ik!'""")
    expected = textwrap.dedent("""\
<<<<<<< HEAD
      leeftijd = input('Hoe oud ben jij?')
=======
      colors = ['orange', 'blue', 'green']
      favorite = input(f'Is your fav color{colors[1-1]}')
>>>>>>> 51f2fe68
      try:
        leeftijd = int(leeftijd)
      except ValueError:
        try:
          leeftijd = float(leeftijd)
        except ValueError:
          pass
      if str(leeftijd).zfill(100)>str(12).zfill(100):
        print(f'Dan ben je ouder dan ik!')""")

    self.multi_level_tester(
      code=code,
      expected=expected
    )
  def tests_smaller_else(self):
    code = textwrap.dedent("""\
      leeftijd is ask 'Hoe oud ben jij?'
      if leeftijd < 12
          print 'Dan ben je jonger dan ik!'
      else
          print 'Dan ben je ouder dan ik!'""")
    expected = textwrap.dedent("""\
<<<<<<< HEAD
      leeftijd = input('Hoe oud ben jij?')
=======
      color = 'orange'
      favorite = input(f'Is your fav color{color}')
>>>>>>> 51f2fe68
      try:
        leeftijd = int(leeftijd)
      except ValueError:
        try:
          leeftijd = float(leeftijd)
        except ValueError:
          pass
      if str(leeftijd).zfill(100)<str(12).zfill(100):
        print(f'Dan ben je jonger dan ik!')
      else:
        print(f'Dan ben je ouder dan ik!')""")

    self.multi_level_tester(
      code=code,
      max_level=17,
      expected=expected
    )

<<<<<<< HEAD
  def test_not_equal(self):
      code = textwrap.dedent("""\
        land is ask 'In welk land woon jij?'
        if land != Nederland
            print 'Cool!'
        else
            print 'Ik kom ook uit Nederland!'""")
      expected = textwrap.dedent("""\
        land = input('In welk land woon jij?')
        try:
          land = int(land)
        except ValueError:
          try:
            land = float(land)
          except ValueError:
            pass
        if str(land).zfill(100)!='Nederland'.zfill(100):
          print(f'Cool!')
        else:
          print(f'Ik kom ook uit Nederland!')""")
      self.multi_level_tester(

        code=code,
        expected=expected,
        extra_check_function=self.is_not_turtle(),
        test_name=self.name()
      )

  def tests_smaller_equal(self):
    code = textwrap.dedent("""\
      leeftijd is ask 'Hoe oud ben jij?'
      if leeftijd <= 12
          print 'Dan ben je jonger dan ik!'""")
    expected = textwrap.dedent("""\
      leeftijd = input('Hoe oud ben jij?')
      try:
        leeftijd = int(leeftijd)
      except ValueError:
        try:
          leeftijd = float(leeftijd)
        except ValueError:
          pass
      if str(leeftijd).zfill(100)<=str(12).zfill(100):
        print(f'Dan ben je jonger dan ik!')""")
=======
  @parameterized.expand(['10', '10.0'])
  def test_ask_with_number_var(self, number):
    code = textwrap.dedent(f"""\
      number is {number}
      favorite is ask 'Is your fav number' number""")

    expected = textwrap.dedent(f"""\
      number = {number}
      favorite = input(f'Is your fav number{{number}}')
      try:
        favorite = int(favorite)
      except ValueError:
        try:
          favorite = float(favorite)
        except ValueError:
          pass""")

    self.multi_level_tester(
      code=code,
      max_level=17,
      expected=expected
    )

  def test_ask_with_list_gives_type_error(self):
    code = textwrap.dedent("""\
      colors is 'orange', 'blue', 'green'
      favorite is ask 'Is your fav color' colors""")

    self.multi_level_tester(
      max_level=14,
      code=code,
      exception=hedy.exceptions.InvalidArgumentTypeException
    )

  def test_if_in_list_with_string_var_gives_type_error(self):
    code = textwrap.dedent("""\
    items is 'red'
    if 'red' in items
        print 'found!'""")
    self.multi_level_tester(
      max_level=16,
      code=code,
      exception=hedy.exceptions.InvalidArgumentTypeException
    )

  def test_equality_with_list_gives_error(self):
    code = textwrap.dedent("""\
    color is 5, 6, 7
    if 1 is color
        print 'success!'""")
    self.multi_level_tester(
      max_level=15,
      code=code,
      exception=hedy.exceptions.InvalidArgumentTypeException
    )

  def test_equality_with_incompatible_types_gives_error(self):
    code = textwrap.dedent("""\
    a is 'test'
    b is 15
    if a is b
      c is 1""")
    self.multi_level_tester(
      max_level=16,
      code=code,
      exception=hedy.exceptions.InvalidTypeCombinationException
    )

  # new calculations
  def test_int_addition_directly(self):
    code = textwrap.dedent("""\
            print 2 + 2""")
    expected = textwrap.dedent("""\
            print(f'{2 + 2}')""")

    self.multi_level_tester(
      code=code,
      max_level=17,
      expected=expected
    )

  def test_float_addition_directly(self):
    code = textwrap.dedent("""\
            print 2.5 + 2.5""")
    expected = textwrap.dedent("""\
            print(f'{2.5 + 2.5}')""")

    self.multi_level_tester(
      code=code,
      max_level=17,
      expected=expected
    )

  def test_float_addition_with_string(self):
    code = textwrap.dedent("""\
            print 'het antwoord is ' 2.5 + 2.5""")
    expected = textwrap.dedent("""\
            print(f'het antwoord is {2.5 + 2.5}')""")

    self.multi_level_tester(
      code=code,
      max_level=17,
      expected=expected
    )

  def test_float_addition_in_var(self):
    code = textwrap.dedent("""\
            antwoord is 2.5 + 2.5
            print antwoord
            """)
    expected = textwrap.dedent("""\
            antwoord = 2.5 + 2.5
            print(f'{antwoord}')""")

    self.multi_level_tester(
      code=code,
      max_level=17,
      expected=expected
    )

  def test_float_addition_with_var(self):
    code = textwrap.dedent("""\
            getal1 is 5
            getal2 is 4.3
            print 'dat is dan: ' getal1 + getal2
            """)
    expected = textwrap.dedent("""\
            getal1 = 5
            getal2 = 4.3
            print(f'dat is dan: {getal1 + getal2}')""")

    self.multi_level_tester(
      code=code,
      max_level=17,
      expected=expected
    )

  def test_store_calc_in_var(self):
    code = textwrap.dedent("""\
            a is 1
            b is 2
            c is a + b
            print c ' is 3'""")
    expected = textwrap.dedent("""\
            a = 1
            b = 2
            c = a + b
            print(f'{c} is 3')""")

    self.multi_level_tester(
      code=code,
      max_level=17,
      expected=expected
    )

  def test_add_3_string_vars(self):
    code = textwrap.dedent("""\
            getal1 is '5'
            getal2 is '6'
            getal3 is '7'
            print 'dat is dan: ' getal1 + getal2 + getal3""")
    expected = textwrap.dedent("""\
            getal1 = '5'
            getal2 = '6'
            getal3 = '7'
            print(f'dat is dan: {getal1 + getal2 + getal3}')""")

    check_output = (lambda x: HedyTester.run_code(x) == 'dat is dan: 567')

    self.multi_level_tester(
      code=code,
      max_level=12,
      expected=expected,
      extra_check_function=check_output
    )

  def test_add_int_vars(self):
    code = textwrap.dedent("""\
            getal1 is 5
            getal2 is 6
            print 'dat is dan: ' getal1 + getal2""")
    expected = textwrap.dedent("""\
            getal1 = 5
            getal2 = 6
            print(f'dat is dan: {getal1 + getal2}')""")

    check_output = (lambda x: HedyTester.run_code(x) == 'dat is dan: 11')

    self.multi_level_tester(
      code=code,
      max_level=17,
      expected=expected,
      extra_check_function=check_output
    )

  def test_assign_string_with_quotes(self):
    code = textwrap.dedent("""\
            name is 'felienne'
            print name""")
    expected = textwrap.dedent("""\
            name = 'felienne'
            print(f'{name}')""")
    self.multi_level_tester(
      code=code,
      max_level=17,
      expected=expected
    )

  def test_assign_string_with_quotes_and_string_value(self):
    code = textwrap.dedent("""\
            name is 'felienne'
            print 'hallo ' name""")
    expected = textwrap.dedent("""\
            name = 'felienne'
            print(f'hallo {name}')""")
    self.multi_level_tester(
      code=code,
      max_level=17,
      expected=expected
    )

  def test_print_multiple_calcs(self):
    code = textwrap.dedent("""\
            name is 1 + 2 + 3
            print name""")

    expected = textwrap.dedent("""\
            name = 1 + 2 + 3
            print(f'{name}')""")

    self.multi_level_tester(
      code=code,
      max_level=17,
      expected=expected
    )

  def test_calc_string_and_int_gives_type_error(self):
    code = textwrap.dedent("""\
      x is 'test1'
      y is x + 1""")

    self.multi_level_tester(
      code=code,
      exception=hedy.exceptions.InvalidTypeCombinationException
    )

  def test_print_chained_assignments(self):
    code = textwrap.dedent("""\
            x is 1 + 2
            y is x + 3
            print y + 4""")

    expected = textwrap.dedent("""\
            x = 1 + 2
            y = x + 3
            print(f'{y + 4}')""")

    self.multi_level_tester(
      code=code,
      max_level=17,
      expected=expected
    )

  def test_assign_calc(self):
    code = textwrap.dedent("""\
            var is 5
            print var + 5""")

    expected = textwrap.dedent("""\
            var = 5
            print(f'{var + 5}')""")
>>>>>>> 51f2fe68

    self.multi_level_tester(
      code=code,
      max_level=17,
      expected=expected
    )
<<<<<<< HEAD
  def tests_bigger_equal(self):
    code = textwrap.dedent("""\
      leeftijd is ask 'Hoe oud ben jij?'
      if leeftijd >= 12
          print 'Dan ben je ouder dan ik!'""")
    expected = textwrap.dedent("""\
      leeftijd = input('Hoe oud ben jij?')
      try:
        leeftijd = int(leeftijd)
      except ValueError:
        try:
          leeftijd = float(leeftijd)
        except ValueError:
          pass
      if str(leeftijd).zfill(100)>=str(12).zfill(100):
        print(f'Dan ben je ouder dan ik!')""")

    self.multi_level_tester(
      code=code,
      expected=expected,
      extra_check_function=self.is_not_turtle(),
      test_name=self.name()
    )
  def tests_smaller_equal_else(self):
=======

  # def test_access_variable_before_definition(self):
  #   code = textwrap.dedent("""\
  #           a is b
  #           b is 3
  #           print a""")
  #
  #   expected = textwrap.dedent("""\
  #           a = b
  #           b = 3
  #           print(f'{a}')""")
  #
  #   self.multi_level_tester(
  #     code=code,
  #     max_level=17,
  #     expected=expected,
  #     extra_check_function=self.is_not_turtle(),
  #     test_name=self.name()
  #   )

  def test_list_creation_with_spaces(self):
    code = textwrap.dedent("""\
    actions is 'clap your hands', 'stomp your feet', 'shout Hurray'
    for action in actions
        for i in range 1 to 2
            print 'if youre happy and you know it'
            print action
        print 'if youre happy and you know it and you really want to show it'
        print 'if youre happy and you know it'
        print action""")
    expected = textwrap.dedent("""\
    actions = ['clap your hands', 'stomp your feet', 'shout Hurray']
    for action in actions:
      step = 1 if int(1) < int(2) else -1
      for i in range(int(1), int(2) + step, step):
        print(f'if youre happy and you know it')
        print(f'{action}')
      print(f'if youre happy and you know it and you really want to show it')
      print(f'if youre happy and you know it')
      print(f'{action}')""")
    result = hedy.transpile(code, self.level)

    self.assertEqual(expected, result.code)
    self.assertEqual(False, result.has_turtle)

  def test_list_creation_with_numbers(self):
>>>>>>> 51f2fe68
    code = textwrap.dedent("""\
      leeftijd is ask 'Hoe oud ben jij?'
      if leeftijd <= 12
          print 'Dan ben je jonger dan ik!'
      else
          print 'Dan ben je ouder dan ik!'""")
    expected = textwrap.dedent("""\
<<<<<<< HEAD
      leeftijd = input('Hoe oud ben jij?')
=======
    getallen = [1, 2, 3, 4, 5, 6, 7, 8, 9, 10]
    getal=random.choice(getallen)""")
    result = hedy.transpile(code, self.level)

    self.assertEqual(expected, result.code)
    self.assertEqual(False, result.has_turtle)

  def test_if_quotes_in_condition(self):
    code = textwrap.dedent("""\
    naam is 'Hedy'
    if naam is 'Hedy'
        print 'koekoek'""")
    expected = textwrap.dedent("""\
    naam = 'Hedy'
    if str(naam) == str('Hedy'):
      print(f'koekoek')""")
    result = hedy.transpile(code, self.level)

    self.assertEqual(expected, result.code)
    self.assertEqual(False, result.has_turtle)

  def test_if_quotes_and_spaces_in_condition(self):
    code = textwrap.dedent("""\
    naam is 'Hedy is top'
    if naam is 'Hedy is top'
        print 'koekoek'""")
    expected = textwrap.dedent("""\
    naam = 'Hedy is top'
    if str(naam) == str('Hedy is top'):
      print(f'koekoek')""")
    result = hedy.transpile(code, self.level)

    self.assertEqual(expected, result.code)
    self.assertEqual(False, result.has_turtle)

  def test_if_else_quotes_in_condition(self):
    code = textwrap.dedent("""\
    naam is 'Hedy'
    if naam is 'Hedy'
        print 'koekoek'
    else
        print 'soepkip'""")
    expected = textwrap.dedent("""\
    naam = 'Hedy'
    if str(naam) == str('Hedy'):
      print(f'koekoek')
    else:
      print(f'soepkip')""")
    result = hedy.transpile(code, self.level)

    self.assertEqual(expected, result.code)
    self.assertEqual(False, result.has_turtle)

  def test_if_else_no_quotes_for_num_in_condition(self):
    code = textwrap.dedent("""\
    antwoord is ask 'Hoeveel is 10 plus 10?'
    if antwoord is 20
        print 'Goedzo!'
        print 'Het antwoord was inderdaad ' antwoord
    else
        print 'Foutje'
        print 'Het antwoord moest zijn ' antwoord""")

    expected = textwrap.dedent("""\
    antwoord = input(f'Hoeveel is 10 plus 10?')
    try:
      antwoord = int(antwoord)
    except ValueError:
>>>>>>> 51f2fe68
      try:
        leeftijd = int(leeftijd)
      except ValueError:
<<<<<<< HEAD
        try:
          leeftijd = float(leeftijd)
        except ValueError:
          pass
      if str(leeftijd).zfill(100)<=str(12).zfill(100):
        print(f'Dan ben je jonger dan ik!')
      else:
        print(f'Dan ben je ouder dan ik!')""")

    self.multi_level_tester(
      code=code,
      expected=expected,
      extra_check_function=self.is_not_turtle(),
      test_name=self.name()
=======
        pass
    if str(antwoord) == str('20'):
      print(f'Goedzo!')
      print(f'Het antwoord was inderdaad {antwoord}')
    else:
      print(f'Foutje')
      print(f'Het antwoord moest zijn {antwoord}')""")

    result = hedy.transpile(code, self.level)

    self.assertEqual(expected, result.code)
    self.assertEqual(False, result.has_turtle)


  #add/remove tests
  def test_add_to_list(self):
    code = textwrap.dedent("""\
    color is ask 'what is your favorite color? '
    colors is 'green', 'red', 'blue'
    add color to colors
    print colors at random""")

    expected = textwrap.dedent("""\
    color = input(f'what is your favorite color? ')
    try:
      color = int(color)
    except ValueError:
      try:
        color = float(color)
      except ValueError:
        pass
    colors = ['green', 'red', 'blue']
    colors.append(color)
    print(f'{random.choice(colors)}')""")

    self.multi_level_tester(
      max_level=15,
      code=code,
      expected=expected
    )
  def test_remove_from_list(self):
    code = textwrap.dedent("""\
    colors is 'green', 'red', 'blue'
    color is ask 'what color to remove?'
    remove color from colors
    print colors at random""")

    expected = textwrap.dedent("""\
    colors = ['green', 'red', 'blue']
    color = input(f'what color to remove?')
    try:
      color = int(color)
    except ValueError:
      try:
        color = float(color)
      except ValueError:
        pass
    try:
        colors.remove(color)
    except:
       pass
    print(f'{random.choice(colors)}')""")


    self.multi_level_tester(
      max_level=15,
      code=code,
      expected=expected
    )

  # negative tests
  def test_assign_string_without_quotes(self):
    code = textwrap.dedent("""\
            name is felienne
            print name""")

    self.multi_level_tester(
      code=code,
      max_level=17,
      exception=hedy.exceptions.UnquotedAssignTextException
    )
  
  def test_list_creation(self):
    code = textwrap.dedent("""\
    animals is 'duck', 'dog', 'penguin'""")
    expected = textwrap.dedent("""\
    animals = ['duck', 'dog', 'penguin']""")
    result = hedy.transpile(code, self.level)

    self.assertEqual(expected, result.code)
    self.assertEqual(False, result.has_turtle)

  def test_calc_chained_vars(self):
    code = textwrap.dedent("""\
      a is 5
      b is a + 1
      print a + b""")

    expected = textwrap.dedent("""\
      a = 5
      b = a + 1
      print(f'{a + b}')""")

    self.multi_level_tester(
      code=code,
      max_level=17,
      expected=expected,
      extra_check_function=lambda x: self.run_code(x) == "11"
>>>>>>> 51f2fe68
    )<|MERGE_RESOLUTION|>--- conflicted
+++ resolved
@@ -1,3 +1,4 @@
+
 import hedy
 import textwrap
 from parameterized import parameterized
@@ -6,15 +7,12 @@
 class TestsLevel12(HedyTester):
   level = 12
 
-  def tests_smaller(self):
-    code = textwrap.dedent("""\
-      leeftijd is ask 'Hoe oud ben jij?'
-      if leeftijd < 12
-          print 'Dan ben je jonger dan ik!'""")
-    expected = textwrap.dedent("""\
-<<<<<<< HEAD
-      leeftijd = input('Hoe oud ben jij?')
-=======
+  # print tests
+  def test_print_float(self):
+    code = textwrap.dedent("""\
+    pi is 3.14
+    print pi""")
+    expected = textwrap.dedent("""\
     pi = 3.14
     print(f'{pi}')""")
 
@@ -63,126 +61,64 @@
     try:
       prijs = int(prijs)
     except ValueError:
->>>>>>> 51f2fe68
       try:
-        leeftijd = int(leeftijd)
+        prijs = float(prijs)
+      except ValueError:
+        pass
+    gespaard = 7
+    sparen = prijs - gespaard
+    print(f'hallo{sparen}')""")
+
+    self.multi_level_tester(
+      code=code,
+      max_level=17,
+      expected=expected
+    )
+
+  def test_ask_with_list_var(self):
+    code = textwrap.dedent("""\
+      colors is 'orange', 'blue', 'green'
+      favorite is ask 'Is your fav color' colors at 1""")
+
+    expected = textwrap.dedent("""\
+      colors = ['orange', 'blue', 'green']
+      favorite = input(f'Is your fav color{colors[1-1]}')
+      try:
+        favorite = int(favorite)
       except ValueError:
         try:
-          leeftijd = float(leeftijd)
+          favorite = float(favorite)
         except ValueError:
-          pass
-      if str(leeftijd).zfill(100)<str(12).zfill(100):
-        print(f'Dan ben je jonger dan ik!')""")
-
-    self.multi_level_tester(
-      code=code,
-      max_level=17,
-      expected=expected
-    )
-  def tests_bigger(self):
-    code = textwrap.dedent("""\
-      leeftijd is ask 'Hoe oud ben jij?'
-      if leeftijd > 12
-          print 'Dan ben je ouder dan ik!'""")
-    expected = textwrap.dedent("""\
-<<<<<<< HEAD
-      leeftijd = input('Hoe oud ben jij?')
-=======
-      colors = ['orange', 'blue', 'green']
-      favorite = input(f'Is your fav color{colors[1-1]}')
->>>>>>> 51f2fe68
+          pass""")
+
+    self.multi_level_tester(
+      max_level=14,
+      code=code,
+      expected=expected
+    )
+
+  def test_ask_with_string_var(self):
+    code = textwrap.dedent("""\
+      color is 'orange'
+      favorite is ask 'Is your fav color' color""")
+
+    expected = textwrap.dedent("""\
+      color = 'orange'
+      favorite = input(f'Is your fav color{color}')
       try:
-        leeftijd = int(leeftijd)
+        favorite = int(favorite)
       except ValueError:
         try:
-          leeftijd = float(leeftijd)
+          favorite = float(favorite)
         except ValueError:
-          pass
-      if str(leeftijd).zfill(100)>str(12).zfill(100):
-        print(f'Dan ben je ouder dan ik!')""")
-
-    self.multi_level_tester(
-      code=code,
-      expected=expected
-    )
-  def tests_smaller_else(self):
-    code = textwrap.dedent("""\
-      leeftijd is ask 'Hoe oud ben jij?'
-      if leeftijd < 12
-          print 'Dan ben je jonger dan ik!'
-      else
-          print 'Dan ben je ouder dan ik!'""")
-    expected = textwrap.dedent("""\
-<<<<<<< HEAD
-      leeftijd = input('Hoe oud ben jij?')
-=======
-      color = 'orange'
-      favorite = input(f'Is your fav color{color}')
->>>>>>> 51f2fe68
-      try:
-        leeftijd = int(leeftijd)
-      except ValueError:
-        try:
-          leeftijd = float(leeftijd)
-        except ValueError:
-          pass
-      if str(leeftijd).zfill(100)<str(12).zfill(100):
-        print(f'Dan ben je jonger dan ik!')
-      else:
-        print(f'Dan ben je ouder dan ik!')""")
-
-    self.multi_level_tester(
-      code=code,
-      max_level=17,
-      expected=expected
-    )
-
-<<<<<<< HEAD
-  def test_not_equal(self):
-      code = textwrap.dedent("""\
-        land is ask 'In welk land woon jij?'
-        if land != Nederland
-            print 'Cool!'
-        else
-            print 'Ik kom ook uit Nederland!'""")
-      expected = textwrap.dedent("""\
-        land = input('In welk land woon jij?')
-        try:
-          land = int(land)
-        except ValueError:
-          try:
-            land = float(land)
-          except ValueError:
-            pass
-        if str(land).zfill(100)!='Nederland'.zfill(100):
-          print(f'Cool!')
-        else:
-          print(f'Ik kom ook uit Nederland!')""")
-      self.multi_level_tester(
-
-        code=code,
-        expected=expected,
-        extra_check_function=self.is_not_turtle(),
-        test_name=self.name()
-      )
-
-  def tests_smaller_equal(self):
-    code = textwrap.dedent("""\
-      leeftijd is ask 'Hoe oud ben jij?'
-      if leeftijd <= 12
-          print 'Dan ben je jonger dan ik!'""")
-    expected = textwrap.dedent("""\
-      leeftijd = input('Hoe oud ben jij?')
-      try:
-        leeftijd = int(leeftijd)
-      except ValueError:
-        try:
-          leeftijd = float(leeftijd)
-        except ValueError:
-          pass
-      if str(leeftijd).zfill(100)<=str(12).zfill(100):
-        print(f'Dan ben je jonger dan ik!')""")
-=======
+          pass""")
+
+    self.multi_level_tester(
+      code=code,
+      max_level=17,
+      expected=expected
+    )
+
   @parameterized.expand(['10', '10.0'])
   def test_ask_with_number_var(self, number):
     code = textwrap.dedent(f"""\
@@ -454,39 +390,12 @@
     expected = textwrap.dedent("""\
             var = 5
             print(f'{var + 5}')""")
->>>>>>> 51f2fe68
-
-    self.multi_level_tester(
-      code=code,
-      max_level=17,
-      expected=expected
-    )
-<<<<<<< HEAD
-  def tests_bigger_equal(self):
-    code = textwrap.dedent("""\
-      leeftijd is ask 'Hoe oud ben jij?'
-      if leeftijd >= 12
-          print 'Dan ben je ouder dan ik!'""")
-    expected = textwrap.dedent("""\
-      leeftijd = input('Hoe oud ben jij?')
-      try:
-        leeftijd = int(leeftijd)
-      except ValueError:
-        try:
-          leeftijd = float(leeftijd)
-        except ValueError:
-          pass
-      if str(leeftijd).zfill(100)>=str(12).zfill(100):
-        print(f'Dan ben je ouder dan ik!')""")
-
-    self.multi_level_tester(
-      code=code,
-      expected=expected,
-      extra_check_function=self.is_not_turtle(),
-      test_name=self.name()
-    )
-  def tests_smaller_equal_else(self):
-=======
+
+    self.multi_level_tester(
+      code=code,
+      max_level=17,
+      expected=expected
+    )
 
   # def test_access_variable_before_definition(self):
   #   code = textwrap.dedent("""\
@@ -533,17 +442,10 @@
     self.assertEqual(False, result.has_turtle)
 
   def test_list_creation_with_numbers(self):
->>>>>>> 51f2fe68
-    code = textwrap.dedent("""\
-      leeftijd is ask 'Hoe oud ben jij?'
-      if leeftijd <= 12
-          print 'Dan ben je jonger dan ik!'
-      else
-          print 'Dan ben je ouder dan ik!'""")
-    expected = textwrap.dedent("""\
-<<<<<<< HEAD
-      leeftijd = input('Hoe oud ben jij?')
-=======
+    code = textwrap.dedent("""\
+    getallen is 1, 2, 3, 4, 5, 6, 7, 8, 9, 10
+    getal is getallen at random""")
+    expected = textwrap.dedent("""\
     getallen = [1, 2, 3, 4, 5, 6, 7, 8, 9, 10]
     getal=random.choice(getallen)""")
     result = hedy.transpile(code, self.level)
@@ -612,26 +514,9 @@
     try:
       antwoord = int(antwoord)
     except ValueError:
->>>>>>> 51f2fe68
       try:
-        leeftijd = int(leeftijd)
+        antwoord = float(antwoord)
       except ValueError:
-<<<<<<< HEAD
-        try:
-          leeftijd = float(leeftijd)
-        except ValueError:
-          pass
-      if str(leeftijd).zfill(100)<=str(12).zfill(100):
-        print(f'Dan ben je jonger dan ik!')
-      else:
-        print(f'Dan ben je ouder dan ik!')""")
-
-    self.multi_level_tester(
-      code=code,
-      expected=expected,
-      extra_check_function=self.is_not_turtle(),
-      test_name=self.name()
-=======
         pass
     if str(antwoord) == str('20'):
       print(f'Goedzo!')
@@ -740,5 +625,4 @@
       max_level=17,
       expected=expected,
       extra_check_function=lambda x: self.run_code(x) == "11"
->>>>>>> 51f2fe68
     )