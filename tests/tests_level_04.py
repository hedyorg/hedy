--- conflicted
+++ resolved
@@ -292,14 +292,13 @@
         antwoord = 'stom'
       print(f'{antwoord}')""")
 
-<<<<<<< HEAD
-      self.assertEqual(expected, result.code)
-      self.assertEqual(False, result.has_turtle)
-      print(f'{self.name()} level {level}')
-
-
-=======
->>>>>>> 7d11bf82
+    self.multi_level_tester(
+      max_level=4,
+      code=code,
+      expected=expected,
+      extra_check_function=self.is_not_turtle(),
+      test_name=self.name()
+    )
 
   #negative tests
   def test_indent_gives_parse_error(self):
