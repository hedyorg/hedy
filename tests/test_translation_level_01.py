--- conflicted
+++ resolved
@@ -1,11 +1,7 @@
 from test_translating import check_local_lang_bool
 from test_level_01 import HedyTester
 import hedy_translation
-<<<<<<< HEAD
-
-=======
 from test_translating import check_local_lang_bool
->>>>>>> 07a0351b
 
     # tests should be ordered as follows:
     # * Translation from English to Dutch
