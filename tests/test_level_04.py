import hedy
import textwrap
from test_level_01 import HedyTester

class TestsLevel4(HedyTester):
  level=4

  # test/command order: ['print', 'ask', 'is', 'if', 'turn', 'forward']

  # print & ask -> no changes, covered by tests of earlier levels

  # is
  def test_assign_list_access(self):
    code = textwrap.dedent("""\
    dieren is Hond, Kat, Kangoeroe
    dier is dieren at random
    print dier""")

    result = hedy.transpile(code, self.level)

    expected = textwrap.dedent("""\
    dieren = ['Hond', 'Kat', 'Kangoeroe']
    dier=random.choice(dieren)
    print(f'{dier}')""")

    self.assertEqual(expected, result.code)
    self.assertEqual(False, result.has_turtle)
    self.assertIn(HedyTester.run_code(result), ['Hond', 'Kat', 'Kangoeroe'])
  def test_assign_list_multiple_spaces(self):
    code = textwrap.dedent("""\
<<<<<<< HEAD
    dieren is Hond,  Kat,       Kangoeroe
    dier is dieren at random
    print dier""")

=======
    naam is Hedy
    print 'ik heet ,'""")
    expected = textwrap.dedent("""\
    naam = 'Hedy'
    print(f'ik heet ,')""")
    self.multi_level_tester(
      code=code,
      max_level=10,
      expected=expected
    )
  def test_print_two_spaces(self):
    code = "print        'hallo!'"

    expected = textwrap.dedent("""\
    print(f'hallo!')""")

    self.multi_level_tester(
      code=code,
      max_level=4,
      expected=expected
    )
  def test_print_with_slashes(self):
    code = "print 'Welcome to \\'"
>>>>>>> 51f2fe68
    result = hedy.transpile(code, self.level)

    expected = textwrap.dedent("""\
    dieren = ['Hond', 'Kat', 'Kangoeroe']
    dier=random.choice(dieren)
    print(f'{dier}')""")

    self.assertEqual(expected, result.code)
    self.assertEqual(False, result.has_turtle)
  def test_assign_single_quote(self):
    code = """message is 'Hello welcome to Hedy.'"""
    expected = "message = '\\'Hello welcome to Hedy.\\''"

    result = hedy.transpile(code, self.level)
    self.assertEqual(expected, result.code)
    self.assertEqual(False, result.has_turtle)

  # if
  def test_allow_space_after_else_line(self):
    #this code has a space at the end of line 2
    code = textwrap.dedent("""\
    a is 2
    if a is 1 print a
    else print 'nee'""")

<<<<<<< HEAD
    result = hedy.transpile(code, self.level)

    expected = textwrap.dedent("""\
    a = '2'
    if a == '1':
      print(f'{a}')
    else:
      print(f'nee')""")
=======
    expected = textwrap.dedent("""\
    naam = 'Hedy'
    print(f'ik heet{naam}')""")

    self.multi_level_tester(
      max_level=10,
      code=code,
      expected=expected
    )
>>>>>>> 51f2fe68

    self.assertEqual(expected, result.code)
  def test_ifelse_should_go_before_assign(self):
    code = textwrap.dedent("""\
    kleur is geel
    if kleur is groen antwoord is ok else antwoord is stom
    print antwoord""")
    expected = textwrap.dedent("""\
<<<<<<< HEAD
      kleur = 'geel'
      if kleur == 'groen':
        antwoord = 'ok'
      else:
        antwoord = 'stom'
      print(f'{antwoord}')""")

=======
    color = input(f'Cuál es tu color favorito?')""")
>>>>>>> 51f2fe68
    self.multi_level_tester(
      max_level=4,
      code=code,
      expected=expected
    )

  def test_identifies_backtick_inside_conditional(self):
    self.assertRaises(hedy.exceptions.UnquotedTextException, lambda: hedy.transpile("if 1 is 1 print `yay!` else print `nay`", self.level))

<<<<<<< HEAD

  # turn forward
  # no new tests, covered by lower levels.
=======
    self.assertEqual('Unquoted Text', context.exception.error_code)  # hier moet nog we een andere foutmelding komen!
  def test_ask_with_list_var(self):
    code = textwrap.dedent("""\
    colors is orange, blue, green
    favorite is ask 'Is your fav color ' colors at random""")
>>>>>>> 51f2fe68

  # combined tests
  def test_turn_forward(self):
    result = hedy.transpile("forward 50\nturn\nforward 100", self.level)
    expected = textwrap.dedent("""\
<<<<<<< HEAD
    t.forward(50)
    time.sleep(0.1)
    t.right(90)
    t.forward(100)
    time.sleep(0.1)""")
    self.assertEqual(expected, result.code)
    self.assertEqual(True, result.has_turtle)
  def test_ask_print(self):
=======
    colors = ['orange', 'blue', 'green']
    favorite = input(f'Is your fav color {random.choice(colors)}')""")

    self.multi_level_tester(
        max_level=10,
        code=code,
        expected=expected,
        extra_check_function=self.is_not_turtle()
    )

  def test_ask_with_list_gives_type_error(self):
    code = textwrap.dedent("""\
    colors is orange, blue, green
    favorite is ask 'Is your fav color' colors""")

    self.multi_level_tester(
        max_level=11,
        code=code,
        exception=hedy.exceptions.InvalidArgumentTypeException
    )

  def test_ask_with_string_var(self):
    code = textwrap.dedent("""\
    color is orange
    favorite is ask 'Is your fav color ' color""")

    expected = textwrap.dedent("""\
    color = 'orange'
    favorite = input(f'Is your fav color {color}')""")

    self.multi_level_tester(
        max_level=10,
        code=code,
        expected=expected,
        extra_check_function=self.is_not_turtle()
    )
  def test_ask_with_integer_var(self):
    code = textwrap.dedent("""\
    number is 10
    favorite is ask 'Is your fav number' number""")

    expected = textwrap.dedent("""\
    number = '10'
    favorite = input(f'Is your fav number{number}')""")

    self.multi_level_tester(
        max_level=10,
        code=code,
        expected=expected,
        extra_check_function=self.is_not_turtle()
    )

  # is - assign tests
  def test_assign_underscore(self):
>>>>>>> 51f2fe68
    code = textwrap.dedent("""\
    kleur is ask 'wat is je lievelingskleur?'
    print 'jouw lievelingskleur is dus' kleur '!'""")

    result = hedy.transpile(code, self.level)

    expected = textwrap.dedent("""\
    kleur = input('wat is je lievelingskleur?')
    print(f'jouw lievelingskleur is dus{kleur}!')""")

    self.assertEqual(expected, result.code)
    self.assertEqual(False, result.has_turtle)
  def test_print_if_else(self):
    code = textwrap.dedent("""\
    naam is Hedy
    print 'ik heet' naam
    if naam is Hedy print 'leuk' else print 'minder leuk'""")

    result = hedy.transpile(code, self.level)

    expected = textwrap.dedent("""\
    naam = 'Hedy'
    print(f'ik heet{naam}')
    if naam == 'Hedy':
      print(f'leuk')
    else:
      print(f'minder leuk')""")

    self.assertEqual(expected, result.code)
    self.assertEqual(False, result.has_turtle)
  def test_print_if_else_ask(self):

    code = textwrap.dedent("""\
    kleur is ask 'Wat is je lievelingskleur?'
    if kleur is groen print 'mooi!' else print 'niet zo mooi'""")

    result = hedy.transpile(code, self.level)

    expected = textwrap.dedent("""\
    kleur = input('Wat is je lievelingskleur?')
    if kleur == 'groen':
      print(f'mooi!')
    else:
      print(f'niet zo mooi')""")

    self.assertEqual(expected, result.code)
    self.assertEqual(False, result.has_turtle)
  def test_print_if_else_with_line_break(self):
    # line breaks should be allowed in if-elses until level 7 when we start with indentation
    code = textwrap.dedent("""\
    naam is Hedy
    print 'ik heet' naam
    if naam is Hedy print 'leuk'
    else print 'minder leuk'""")

<<<<<<< HEAD
    expected = textwrap.dedent("""\
    naam = 'Hedy'
    print(f'ik heet{naam}')
    if naam == 'Hedy':
      print(f'leuk')
    else:
      print(f'minder leuk')""")
=======
  #add/remove tests
  def test_add_to_list(self):
    code = textwrap.dedent("""\
    color is ask 'what is your favorite color? '
    colors is green, red, blue
    add color to colors
    print colors at random""")

    expected = textwrap.dedent("""\
    color = input(f'what is your favorite color? ')
    colors = ['green', 'red', 'blue']
    colors.append(color)
    print(f'{random.choice(colors)}')""")

    self.multi_level_tester(
      max_level=11,
      code=code,
      expected=expected
    )
  def test_remove_from_list(self):
    code = textwrap.dedent("""\
    colors is green, red, blue
    color is ask 'what color to remove?'
    remove color from colors
    print colors at random""")

    expected = textwrap.dedent("""\
    colors = ['green', 'red', 'blue']
    color = input(f'what color to remove?')
    try:
        colors.remove(color)
    except:
       pass
    print(f'{random.choice(colors)}')""")


    self.multi_level_tester(
      max_level=11,
      code=code,
      expected=expected
    )


  # negative tests
  def test_print_without_quotes(self):
    with self.assertRaises(hedy.exceptions.UnquotedTextException) as context:
      result = hedy.transpile("print felienne 123", self.level)
>>>>>>> 51f2fe68

    self.multi_level_tester(
      max_level=4,
      code=code,
      expected=expected,
      test_name=self.name(),
      extra_check_function=self.is_not_turtle()
    )
  def test_print_if_else_with_line_break_after_condition(self):
    # line breaks after conditional should be allowed in if-elses until level 7 when we start with indentation
    code = textwrap.dedent("""\
    naam is Hedy
    print 'ik heet' naam
    if naam is Hedy
    print 'leuk'
    else print 'minder leuk'""")

    expected = textwrap.dedent("""\
    naam = 'Hedy'
    print(f'ik heet{naam}')
    if naam == 'Hedy':
      print(f'leuk')
    else:
      print(f'minder leuk')""")

    self.multi_level_tester(
      max_level=4,
      code=code,
      expected=expected,
      test_name=self.name(),
      extra_check_function=self.is_not_turtle()
    )
  def test_if_else_newline_list_assigment_print(self):
    # line breaks after conditional should be allowed in if-elses until level 7 when we start with indentation
    code = textwrap.dedent("""\
    people is mom, dad, Emma, Sophie
    dishwasher is people at random
    if dishwasher is Sophie
    print 'too bad I have to do the dishes'
    else
    print 'luckily no dishes because' dishwasher 'is already washing up'""")

    expected = textwrap.dedent("""\
    people = ['mom', 'dad', 'Emma', 'Sophie']
    dishwasher=random.choice(people)
    if dishwasher == 'Sophie':
      print(f'too bad I have to do the dishes')
    else:
      print(f'luckily no dishes because{dishwasher}is already washing up')""")

    self.multi_level_tester(
      max_level=4,
      code=code,
      expected=expected,
      test_name=self.name(),
      extra_check_function=self.is_not_turtle()
    )


  def test_print_if_else_line_break_and_space(self):
    # line breaks should be allowed in if-elses until level 7 when we start with indentation

    code = textwrap.dedent("""\
    naam is Hedy
    print 'ik heet' naam
    if naam is Hedy print 'leuk'
    else print 'minder leuk'""")

    expected = textwrap.dedent("""\
    naam = 'Hedy'
    print(f'ik heet{naam}')
    if naam == 'Hedy':
      print(f'leuk')
    else:
      print(f'minder leuk')""")

    self.multi_level_tester(
      max_level=4,
      code=code,
      expected=expected,
      test_name=self.name(),
      extra_check_function=self.is_not_turtle()
    )
  def test_print_if_linebreak_statement(self):
    # Breaking an if statement and its following statement should be
    # permited until level 7 
    
    code = textwrap.dedent("""\
    people is 1, 2, 3, 3
    dishwasher is people at random
    test is 1
    if dishwasher is test
    print 'too bad I have to do the dishes!'""")

    expected = textwrap.dedent("""\
    people = ['1', '2', '3', '3']
    dishwasher=random.choice(people)
    test = '1'
    if dishwasher == test:
      print(f'too bad I have to do the dishes!')""")

    self.multi_level_tester(
      max_level=4,
      code=code,
      expected=expected,
      test_name=self.name(),
      extra_check_function=self.is_not_turtle()
    )
  def test_print_if_else_and_var(self):

    code = textwrap.dedent("""\
    jouwkeuze is steen
    computerkeuze is schaar
    if computerkeuze is schaar and jouwkeuze is steen print 'jij wint'""")

    result = hedy.transpile(code, self.level)

    expected = textwrap.dedent("""\
    jouwkeuze = 'steen'
    computerkeuze = 'schaar'
    if computerkeuze == 'schaar' and jouwkeuze == 'steen':
      print(f'jij wint')""")

    self.assertEqual(expected, result.code)
    self.assertEqual(False, result.has_turtle)
    self.assertEqual(HedyTester.run_code(result), 'jij wint')
  def test_print_if_assign(self):
    code = textwrap.dedent("""\
    jouwkeuze is schaar
    computerkeuze is schaar
    if computerkeuze is jouwkeuze print 'gelijkspel!'""")

    result = hedy.transpile(code, self.level)

    expected = textwrap.dedent("""\
<<<<<<< HEAD
    jouwkeuze = 'schaar'
    computerkeuze = 'schaar'
    if computerkeuze == jouwkeuze:
      print(f'gelijkspel!')""")
=======
    kleur = input(f'wat is je lievelingskleur?')
    print(f'jouw lievelingskleur is dus{kleur}!')""")
>>>>>>> 51f2fe68

    self.assertEqual(expected, result.code)
    self.assertEqual(False, result.has_turtle)
    self.assertEqual(HedyTester.run_code(result), 'gelijkspel!')
  def test_if_in_list(self):
    code = textwrap.dedent("""\
    items is red, green
    selected is red
    if selected in items print 'found!'""")

<<<<<<< HEAD
    expected = textwrap.dedent("""\
    items = ['red', 'green']
    selected = 'red'
    if selected in items:
      print(f'found!')""")

    result = hedy.transpile(code, self.level)

=======
    code = textwrap.dedent("""
    ding is kleur
    kleur is ask 'Wat is je lievelings ' ding
    print 'Jouw favoriet is dus ' kleur""")

    result = hedy.transpile(code, self.level)

    expected = textwrap.dedent("""\
    ding = 'kleur'
    kleur = input(f'Wat is je lievelings {ding}')
    print(f'Jouw favoriet is dus {kleur}')""")

>>>>>>> 51f2fe68
    self.assertEqual(expected, result.code)
    self.assertEqual(False, result.has_turtle)
    self.assertEqual('found!', HedyTester.run_code(result))
  # todo would be good to make combinations with if and turtle

<<<<<<< HEAD
=======
  def test_forward_ask(self):
    code = textwrap.dedent("""\
    afstand is ask 'hoe ver dan?'
    forward afstand""")
    expected = textwrap.dedent("""\
    afstand = input(f'hoe ver dan?')
    t.forward(afstand)
    time.sleep(0.1)""")
    self.multi_level_tester(
      max_level=self.max_turtle_level,
      code=code,
      expected=expected,
      extra_check_function=self.is_turtle()
    )
>>>>>>> 51f2fe68


  #negative tests
  def test_indent_gives_parse_error(self):
    code = textwrap.dedent("""\
<<<<<<< HEAD
    option is ask 'Rock Paper or Scissors?'
    print 'Player 2 ' option
    if option is Scissors
        print 'Its a tie!'""")
=======
      naam is Hedy
      print 'ik heet ' name""")

    self.multi_level_tester(
      code=code,
      exception=hedy.exceptions.UndefinedVarException,
      max_level=10
    )

    # deze extra check functie kan nu niet mee omdat die altijd op result werkt
    # evt toch splitsen in 2 (pos en neg?)
    # self.assertEqual('name', context.exception.arguments['name'])

  def test_issue_375(self):
    code = textwrap.dedent("""
      is Foobar
      print welcome""")
>>>>>>> 51f2fe68

    with self.assertRaises(hedy.exceptions.ParseException) as context:
      result = hedy.transpile(code, self.level)
    self.assertEqual('Parse', context.exception.error_code)
<<<<<<< HEAD
  def test_if_print_has_no_turtle(self):
    code = textwrap.dedent("""\
    jouwkeuze is schaar
    computerkeuze is schaar
    if computerkeuze is jouwkeuze print 'gelijkspel!'""")
    result = hedy.transpile_inner(code, self.level)
    self.assertEqual(False, result.has_turtle)
  def test_no_space_after_keyword_gives_invalid(self):
    code = textwrap.dedent("print'test'")
=======
    self.assertEqual(1, context.exception.error_location[0])
    self.assertEqual('?', context.exception.error_location[1])
  def test_missing_opening_quote(self):
    code = textwrap.dedent("""\
      print hallo wereld'""")

    with self.assertRaises(hedy.exceptions.UnquotedTextException) as context:
      result = hedy.transpile(code, self.level)

    self.assertEqual('Unquoted Text', context.exception.error_code)
  def test_missing_all_quotes(self):
    code = textwrap.dedent("""\
      print hallo wereld""")

    self.multi_level_tester(
      code=code,
      max_level=4,
      exception=hedy.exceptions.UndefinedVarException,
    )
  def test_print_Spanish(self):
    code = textwrap.dedent("""\
    print 'Cuál es tu color favorito?'""")
    expected = textwrap.dedent("""\
    print(f'Cuál es tu color favorito?')""")
>>>>>>> 51f2fe68

    self.multi_level_tester(
      max_level=10,
      code=code,
<<<<<<< HEAD
      exception=hedy.exceptions.InvalidCommandException,
      test_name=self.name()
=======
      max_level=11,
      expected=expected
>>>>>>> 51f2fe68
    )

    #we don't have a function now for testing more exceptoion logic
    # self.assertEqual('print', str(context.exception.arguments['guessed_command']))
  def test_pront_should_suggest_print(self):
    code = "pront 'Hedy is leuk!'"

<<<<<<< HEAD
    with self.assertRaises(hedy.exceptions.InvalidCommandException) as context:
      result = hedy.transpile(code, self.level)
    self.assertEqual('Invalid', context.exception.error_code)
    self.assertEqual('<span class="command-highlighted">print</span>', str(context.exception.arguments['guessed_command']))
  def test_if_with_print_backtick(self):
=======
  def test_chained_assignments(self):
>>>>>>> 51f2fe68
    code = textwrap.dedent("""\
    name is ask 'ποιό είναι το όνομά σου;'
    if name is Hedy print `ωραία` else print `μπου!`""")

<<<<<<< HEAD
=======
    expected = textwrap.dedent("""\
    a = 'dog'
    b = 'a'
    print(f'{a}{b}')""")
>>>>>>> 51f2fe68
    self.multi_level_tester(
      max_level=11,
      code=code,
<<<<<<< HEAD
      exception=hedy.exceptions.UnquotedTextException,
      test_name=self.name()
    )

  # def test_list_find_issue(self):
  #   #'list' object has no attribute 'find'
  #   # FH dd sept 2021 for later fixing!
  #   code = textwrap.dedent("""\
  #     নাম is ask আপনার নাম কি?
  #     if নাম is হেডি print 'ভালো!' else print 'মন্দ'\"""")
  #
  #
=======
      expected=expected
    )
>>>>>>> 51f2fe68
<|MERGE_RESOLUTION|>--- conflicted
+++ resolved
@@ -3,37 +3,35 @@
 from test_level_01 import HedyTester
 
 class TestsLevel4(HedyTester):
-  level=4
-
-  # test/command order: ['print', 'ask', 'is', 'if', 'turn', 'forward']
-
-  # print & ask -> no changes, covered by tests of earlier levels
-
-  # is
-  def test_assign_list_access(self):
-    code = textwrap.dedent("""\
-    dieren is Hond, Kat, Kangoeroe
-    dier is dieren at random
-    print dier""")
-
-    result = hedy.transpile(code, self.level)
-
-    expected = textwrap.dedent("""\
-    dieren = ['Hond', 'Kat', 'Kangoeroe']
-    dier=random.choice(dieren)
-    print(f'{dier}')""")
-
-    self.assertEqual(expected, result.code)
-    self.assertEqual(False, result.has_turtle)
-    self.assertIn(HedyTester.run_code(result), ['Hond', 'Kat', 'Kangoeroe'])
-  def test_assign_list_multiple_spaces(self):
-    code = textwrap.dedent("""\
-<<<<<<< HEAD
-    dieren is Hond,  Kat,       Kangoeroe
-    dier is dieren at random
-    print dier""")
-
-=======
+  level = 4
+
+  # tests should be ordered as follows:
+  # * commands in the order of hedy.py for level 3: ['print', 'ask', 'is', 'turn', 'forward'],
+  # * combined tests
+  # * markup tests
+  # * negative tests (inc. negative & multilevel)
+
+  # test name conventions are like this:
+  # * single keyword positive tests are just keyword or keyword_special_case
+  # * multi keyword positive tests are keyword1_keywords_2
+  # * negative tests should be
+  # * situation_gives_exception
+
+
+  # print tests
+  def test_print(self):
+    code = textwrap.dedent("""\
+    print 'hallo wereld!'""")
+
+    result = hedy.transpile(code, self.level)
+
+    expected = textwrap.dedent("""\
+    print(f'hallo wereld!')""")
+
+    self.assertEqual(expected, result.code)
+    self.assertEqual(False, result.has_turtle)
+  def test_print_comma(self):
+    code = textwrap.dedent("""\
     naam is Hedy
     print 'ik heet ,'""")
     expected = textwrap.dedent("""\
@@ -57,42 +55,23 @@
     )
   def test_print_with_slashes(self):
     code = "print 'Welcome to \\'"
->>>>>>> 51f2fe68
-    result = hedy.transpile(code, self.level)
-
-    expected = textwrap.dedent("""\
-    dieren = ['Hond', 'Kat', 'Kangoeroe']
-    dier=random.choice(dieren)
-    print(f'{dier}')""")
-
-    self.assertEqual(expected, result.code)
-    self.assertEqual(False, result.has_turtle)
-  def test_assign_single_quote(self):
-    code = """message is 'Hello welcome to Hedy.'"""
-    expected = "message = '\\'Hello welcome to Hedy.\\''"
-
-    result = hedy.transpile(code, self.level)
-    self.assertEqual(expected, result.code)
-    self.assertEqual(False, result.has_turtle)
-
-  # if
-  def test_allow_space_after_else_line(self):
-    #this code has a space at the end of line 2
-    code = textwrap.dedent("""\
-    a is 2
-    if a is 1 print a
-    else print 'nee'""")
-
-<<<<<<< HEAD
-    result = hedy.transpile(code, self.level)
-
-    expected = textwrap.dedent("""\
-    a = '2'
-    if a == '1':
-      print(f'{a}')
-    else:
-      print(f'nee')""")
-=======
+    result = hedy.transpile(code, self.level)
+
+    expected = textwrap.dedent("""\
+    print(f'Welcome to \\\\')""")
+
+    self.assertEqual(expected, result.code)
+    self.assertEqual(False, result.has_turtle)
+
+    expected_output = HedyTester.run_code(result)
+    self.assertEqual("Welcome to \\", expected_output)
+
+  # ask
+  def test_assign_print(self):
+    code = textwrap.dedent("""\
+    naam is Hedy
+    print 'ik heet' naam""")
+
     expected = textwrap.dedent("""\
     naam = 'Hedy'
     print(f'ik heet{naam}')""")
@@ -102,61 +81,33 @@
       code=code,
       expected=expected
     )
->>>>>>> 51f2fe68
-
-    self.assertEqual(expected, result.code)
-  def test_ifelse_should_go_before_assign(self):
-    code = textwrap.dedent("""\
-    kleur is geel
-    if kleur is groen antwoord is ok else antwoord is stom
-    print antwoord""")
-    expected = textwrap.dedent("""\
-<<<<<<< HEAD
-      kleur = 'geel'
-      if kleur == 'groen':
-        antwoord = 'ok'
-      else:
-        antwoord = 'stom'
-      print(f'{antwoord}')""")
-
-=======
+
+  def test_ask_Spanish(self):
+    code = textwrap.dedent("""\
+    color is ask 'Cuál es tu color favorito?'""")
+    expected = textwrap.dedent("""\
     color = input(f'Cuál es tu color favorito?')""")
->>>>>>> 51f2fe68
-    self.multi_level_tester(
-      max_level=4,
-      code=code,
-      expected=expected
-    )
-
-  def test_identifies_backtick_inside_conditional(self):
-    self.assertRaises(hedy.exceptions.UnquotedTextException, lambda: hedy.transpile("if 1 is 1 print `yay!` else print `nay`", self.level))
-
-<<<<<<< HEAD
-
-  # turn forward
-  # no new tests, covered by lower levels.
-=======
+    self.multi_level_tester(
+      max_level=10,
+      code=code,
+      expected=expected
+    )
+  def test_ask_without_quotes(self):
+    code = textwrap.dedent("""
+    ding is kleur
+    kleur is ask Wat is je lievelingskleur'
+    print 'Jouw favoriet is dus ' kleur""")
+
+    with self.assertRaises(hedy.exceptions.UnquotedTextException) as context:
+      result = hedy.transpile(code, self.level)
+
     self.assertEqual('Unquoted Text', context.exception.error_code)  # hier moet nog we een andere foutmelding komen!
   def test_ask_with_list_var(self):
     code = textwrap.dedent("""\
     colors is orange, blue, green
     favorite is ask 'Is your fav color ' colors at random""")
->>>>>>> 51f2fe68
-
-  # combined tests
-  def test_turn_forward(self):
-    result = hedy.transpile("forward 50\nturn\nforward 100", self.level)
-    expected = textwrap.dedent("""\
-<<<<<<< HEAD
-    t.forward(50)
-    time.sleep(0.1)
-    t.right(90)
-    t.forward(100)
-    time.sleep(0.1)""")
-    self.assertEqual(expected, result.code)
-    self.assertEqual(True, result.has_turtle)
-  def test_ask_print(self):
-=======
+
+    expected = textwrap.dedent("""\
     colors = ['orange', 'blue', 'green']
     favorite = input(f'Is your fav color {random.choice(colors)}')""")
 
@@ -211,71 +162,47 @@
 
   # is - assign tests
   def test_assign_underscore(self):
->>>>>>> 51f2fe68
-    code = textwrap.dedent("""\
-    kleur is ask 'wat is je lievelingskleur?'
-    print 'jouw lievelingskleur is dus' kleur '!'""")
-
-    result = hedy.transpile(code, self.level)
-
-    expected = textwrap.dedent("""\
-    kleur = input('wat is je lievelingskleur?')
-    print(f'jouw lievelingskleur is dus{kleur}!')""")
-
-    self.assertEqual(expected, result.code)
-    self.assertEqual(False, result.has_turtle)
-  def test_print_if_else(self):
-    code = textwrap.dedent("""\
-    naam is Hedy
-    print 'ik heet' naam
-    if naam is Hedy print 'leuk' else print 'minder leuk'""")
-
-    result = hedy.transpile(code, self.level)
-
-    expected = textwrap.dedent("""\
-    naam = 'Hedy'
-    print(f'ik heet{naam}')
-    if naam == 'Hedy':
-      print(f'leuk')
-    else:
-      print(f'minder leuk')""")
-
-    self.assertEqual(expected, result.code)
-    self.assertEqual(False, result.has_turtle)
-  def test_print_if_else_ask(self):
-
-    code = textwrap.dedent("""\
-    kleur is ask 'Wat is je lievelingskleur?'
-    if kleur is groen print 'mooi!' else print 'niet zo mooi'""")
-
-    result = hedy.transpile(code, self.level)
-
-    expected = textwrap.dedent("""\
-    kleur = input('Wat is je lievelingskleur?')
-    if kleur == 'groen':
-      print(f'mooi!')
-    else:
-      print(f'niet zo mooi')""")
-
-    self.assertEqual(expected, result.code)
-    self.assertEqual(False, result.has_turtle)
-  def test_print_if_else_with_line_break(self):
-    # line breaks should be allowed in if-elses until level 7 when we start with indentation
-    code = textwrap.dedent("""\
-    naam is Hedy
-    print 'ik heet' naam
-    if naam is Hedy print 'leuk'
-    else print 'minder leuk'""")
-
-<<<<<<< HEAD
-    expected = textwrap.dedent("""\
-    naam = 'Hedy'
-    print(f'ik heet{naam}')
-    if naam == 'Hedy':
-      print(f'leuk')
-    else:
-      print(f'minder leuk')""")
-=======
+    code = textwrap.dedent("""\
+    voor_naam is Hedy
+    print 'ik heet '""")
+
+    result = hedy.transpile(code, self.level)
+
+    expected = textwrap.dedent("""\
+    voor_naam = 'Hedy'
+    print(f'ik heet ')""")
+
+    self.assertEqual(expected, result.code)
+    self.assertEqual(False, result.has_turtle)
+  def test_assign_bengali(self):
+    hashed_var = hedy.hash_var("নাম")
+
+    code = textwrap.dedent("""\
+    নাম is হেডি""")
+
+    result = hedy.transpile(code, self.level)
+
+    expected = textwrap.dedent(f"""\
+    {hashed_var} = 'হেডি'""")
+
+    self.assertEqual(expected, result.code)
+    self.assertEqual(False, result.has_turtle)
+  def test_assign_Python_keyword(self):
+    hashed_var = hedy.hash_var("for")
+
+    code = textwrap.dedent("""\
+    for is Hedy
+    print 'ik heet ' for """)
+
+    result = hedy.transpile(code, self.level)
+
+    expected = textwrap.dedent("""\
+    vd55669822f1a8cf72ec1911e462a54eb = 'Hedy'
+    print(f'ik heet {vd55669822f1a8cf72ec1911e462a54eb}')""")
+
+    self.assertEqual(expected, result.code)
+    self.assertEqual(False, result.has_turtle)
+
   #add/remove tests
   def test_add_to_list(self):
     code = textwrap.dedent("""\
@@ -323,171 +250,72 @@
   def test_print_without_quotes(self):
     with self.assertRaises(hedy.exceptions.UnquotedTextException) as context:
       result = hedy.transpile("print felienne 123", self.level)
->>>>>>> 51f2fe68
-
-    self.multi_level_tester(
-      max_level=4,
-      code=code,
-      expected=expected,
-      test_name=self.name(),
-      extra_check_function=self.is_not_turtle()
-    )
-  def test_print_if_else_with_line_break_after_condition(self):
-    # line breaks after conditional should be allowed in if-elses until level 7 when we start with indentation
-    code = textwrap.dedent("""\
-    naam is Hedy
-    print 'ik heet' naam
-    if naam is Hedy
-    print 'leuk'
-    else print 'minder leuk'""")
-
-    expected = textwrap.dedent("""\
-    naam = 'Hedy'
-    print(f'ik heet{naam}')
-    if naam == 'Hedy':
-      print(f'leuk')
-    else:
-      print(f'minder leuk')""")
-
-    self.multi_level_tester(
-      max_level=4,
-      code=code,
-      expected=expected,
-      test_name=self.name(),
-      extra_check_function=self.is_not_turtle()
-    )
-  def test_if_else_newline_list_assigment_print(self):
-    # line breaks after conditional should be allowed in if-elses until level 7 when we start with indentation
-    code = textwrap.dedent("""\
-    people is mom, dad, Emma, Sophie
-    dishwasher is people at random
-    if dishwasher is Sophie
-    print 'too bad I have to do the dishes'
-    else
-    print 'luckily no dishes because' dishwasher 'is already washing up'""")
-
-    expected = textwrap.dedent("""\
-    people = ['mom', 'dad', 'Emma', 'Sophie']
-    dishwasher=random.choice(people)
-    if dishwasher == 'Sophie':
-      print(f'too bad I have to do the dishes')
-    else:
-      print(f'luckily no dishes because{dishwasher}is already washing up')""")
-
-    self.multi_level_tester(
-      max_level=4,
-      code=code,
-      expected=expected,
-      test_name=self.name(),
-      extra_check_function=self.is_not_turtle()
-    )
-
-
-  def test_print_if_else_line_break_and_space(self):
-    # line breaks should be allowed in if-elses until level 7 when we start with indentation
-
-    code = textwrap.dedent("""\
-    naam is Hedy
-    print 'ik heet' naam
-    if naam is Hedy print 'leuk'
-    else print 'minder leuk'""")
-
-    expected = textwrap.dedent("""\
-    naam = 'Hedy'
-    print(f'ik heet{naam}')
-    if naam == 'Hedy':
-      print(f'leuk')
-    else:
-      print(f'minder leuk')""")
-
-    self.multi_level_tester(
-      max_level=4,
-      code=code,
-      expected=expected,
-      test_name=self.name(),
-      extra_check_function=self.is_not_turtle()
-    )
-  def test_print_if_linebreak_statement(self):
-    # Breaking an if statement and its following statement should be
-    # permited until level 7 
-    
-    code = textwrap.dedent("""\
-    people is 1, 2, 3, 3
-    dishwasher is people at random
-    test is 1
-    if dishwasher is test
-    print 'too bad I have to do the dishes!'""")
-
-    expected = textwrap.dedent("""\
-    people = ['1', '2', '3', '3']
-    dishwasher=random.choice(people)
-    test = '1'
-    if dishwasher == test:
-      print(f'too bad I have to do the dishes!')""")
-
-    self.multi_level_tester(
-      max_level=4,
-      code=code,
-      expected=expected,
-      test_name=self.name(),
-      extra_check_function=self.is_not_turtle()
-    )
-  def test_print_if_else_and_var(self):
-
-    code = textwrap.dedent("""\
-    jouwkeuze is steen
-    computerkeuze is schaar
-    if computerkeuze is schaar and jouwkeuze is steen print 'jij wint'""")
-
-    result = hedy.transpile(code, self.level)
-
-    expected = textwrap.dedent("""\
-    jouwkeuze = 'steen'
-    computerkeuze = 'schaar'
-    if computerkeuze == 'schaar' and jouwkeuze == 'steen':
-      print(f'jij wint')""")
-
-    self.assertEqual(expected, result.code)
-    self.assertEqual(False, result.has_turtle)
-    self.assertEqual(HedyTester.run_code(result), 'jij wint')
-  def test_print_if_assign(self):
-    code = textwrap.dedent("""\
-    jouwkeuze is schaar
-    computerkeuze is schaar
-    if computerkeuze is jouwkeuze print 'gelijkspel!'""")
-
-    result = hedy.transpile(code, self.level)
-
-    expected = textwrap.dedent("""\
-<<<<<<< HEAD
-    jouwkeuze = 'schaar'
-    computerkeuze = 'schaar'
-    if computerkeuze == jouwkeuze:
-      print(f'gelijkspel!')""")
-=======
+
+    self.assertEqual('Unquoted Text', context.exception.error_code)  # hier moet nog we een andere foutmelding komen!
+
+  #combined tests
+  def test_assign_print_bengali(self):
+    hashed_var = hedy.hash_var("নাম")
+    self.assertEqual('veb9b5c786e8cde0910df4197f630ee75', hashed_var)
+
+    code = textwrap.dedent("""\
+    নাম is হেডি
+    print 'আমার নাম is ' নাম """)
+
+    result = hedy.transpile(code, self.level)
+
+    expected = textwrap.dedent("""\
+    veb9b5c786e8cde0910df4197f630ee75 = 'হেডি'
+    print(f'আমার নাম is {veb9b5c786e8cde0910df4197f630ee75}')""")
+
+    self.assertEqual(expected, result.code)
+  def test_assign_print_chinese(self):
+    hashed_var = hedy.hash_var("你好世界")
+    self.assertEqual('v65396ee4aad0b4f17aacd1c6112ee364', hashed_var)
+
+    code = textwrap.dedent("""\
+    你好世界 is 你好世界
+    print 你好世界""")
+
+    result = hedy.transpile(code, self.level)
+
+    expected = textwrap.dedent("""\
+    v65396ee4aad0b4f17aacd1c6112ee364 = '你好世界'
+    print(f'{v65396ee4aad0b4f17aacd1c6112ee364}')""")
+
+    self.assertEqual(expected, result.code)
+
+  def test_print_list_var_random(self):
+
+    code = textwrap.dedent("""\
+    dieren is Hond, Kat, Kangoeroe
+    print 'hallo ' dieren at random""")
+
+    result = hedy.transpile(code, self.level)
+
+    expected = textwrap.dedent("""\
+    dieren = ['Hond', 'Kat', 'Kangoeroe']
+    print(f'hallo {random.choice(dieren)}')""")
+
+    self.assertEqual(expected, result.code)
+    self.assertEqual(False, result.has_turtle)
+    self.assertIn(HedyTester.run_code(result), ['hallo Hond', 'hallo Kat', 'hallo Kangoeroe'])
+  def test_ask_print(self):
+
+    code = textwrap.dedent("""
+    kleur is ask 'wat is je lievelingskleur?'
+    print 'jouw lievelingskleur is dus' kleur '!'""")
+
+    result = hedy.transpile(code, self.level)
+
+    expected = textwrap.dedent("""\
     kleur = input(f'wat is je lievelingskleur?')
     print(f'jouw lievelingskleur is dus{kleur}!')""")
->>>>>>> 51f2fe68
-
-    self.assertEqual(expected, result.code)
-    self.assertEqual(False, result.has_turtle)
-    self.assertEqual(HedyTester.run_code(result), 'gelijkspel!')
-  def test_if_in_list(self):
-    code = textwrap.dedent("""\
-    items is red, green
-    selected is red
-    if selected in items print 'found!'""")
-
-<<<<<<< HEAD
-    expected = textwrap.dedent("""\
-    items = ['red', 'green']
-    selected = 'red'
-    if selected in items:
-      print(f'found!')""")
-
-    result = hedy.transpile(code, self.level)
-
-=======
+
+    self.assertEqual(expected, result.code)
+    self.assertEqual(False, result.has_turtle)
+  def test_ask_assign(self):
+
     code = textwrap.dedent("""
     ding is kleur
     kleur is ask 'Wat is je lievelings ' ding
@@ -500,14 +328,9 @@
     kleur = input(f'Wat is je lievelings {ding}')
     print(f'Jouw favoriet is dus {kleur}')""")
 
->>>>>>> 51f2fe68
-    self.assertEqual(expected, result.code)
-    self.assertEqual(False, result.has_turtle)
-    self.assertEqual('found!', HedyTester.run_code(result))
-  # todo would be good to make combinations with if and turtle
-
-<<<<<<< HEAD
-=======
+    self.assertEqual(expected, result.code)
+    self.assertEqual(False, result.has_turtle)
+
   def test_forward_ask(self):
     code = textwrap.dedent("""\
     afstand is ask 'hoe ver dan?'
@@ -522,18 +345,11 @@
       expected=expected,
       extra_check_function=self.is_turtle()
     )
->>>>>>> 51f2fe68
 
 
   #negative tests
-  def test_indent_gives_parse_error(self):
-    code = textwrap.dedent("""\
-<<<<<<< HEAD
-    option is ask 'Rock Paper or Scissors?'
-    print 'Player 2 ' option
-    if option is Scissors
-        print 'Its a tie!'""")
-=======
+  def test_var_undefined_error_message(self):
+    code = textwrap.dedent("""\
       naam is Hedy
       print 'ik heet ' name""")
 
@@ -551,22 +367,11 @@
     code = textwrap.dedent("""
       is Foobar
       print welcome""")
->>>>>>> 51f2fe68
 
     with self.assertRaises(hedy.exceptions.ParseException) as context:
       result = hedy.transpile(code, self.level)
+
     self.assertEqual('Parse', context.exception.error_code)
-<<<<<<< HEAD
-  def test_if_print_has_no_turtle(self):
-    code = textwrap.dedent("""\
-    jouwkeuze is schaar
-    computerkeuze is schaar
-    if computerkeuze is jouwkeuze print 'gelijkspel!'""")
-    result = hedy.transpile_inner(code, self.level)
-    self.assertEqual(False, result.has_turtle)
-  def test_no_space_after_keyword_gives_invalid(self):
-    code = textwrap.dedent("print'test'")
-=======
     self.assertEqual(1, context.exception.error_location[0])
     self.assertEqual('?', context.exception.error_location[1])
   def test_missing_opening_quote(self):
@@ -591,62 +396,31 @@
     print 'Cuál es tu color favorito?'""")
     expected = textwrap.dedent("""\
     print(f'Cuál es tu color favorito?')""")
->>>>>>> 51f2fe68
-
-    self.multi_level_tester(
-      max_level=10,
-      code=code,
-<<<<<<< HEAD
-      exception=hedy.exceptions.InvalidCommandException,
-      test_name=self.name()
-=======
+
+    self.multi_level_tester(
+      code=code,
       max_level=11,
       expected=expected
->>>>>>> 51f2fe68
-    )
-
-    #we don't have a function now for testing more exceptoion logic
-    # self.assertEqual('print', str(context.exception.arguments['guessed_command']))
-  def test_pront_should_suggest_print(self):
-    code = "pront 'Hedy is leuk!'"
-
-<<<<<<< HEAD
-    with self.assertRaises(hedy.exceptions.InvalidCommandException) as context:
-      result = hedy.transpile(code, self.level)
-    self.assertEqual('Invalid', context.exception.error_code)
-    self.assertEqual('<span class="command-highlighted">print</span>', str(context.exception.arguments['guessed_command']))
-  def test_if_with_print_backtick(self):
-=======
+    )
+
+  #assorti
+  def test_detect_accented_chars(self):
+    self.assertEqual(True, hedy.hash_needed('éyyy'))
+    self.assertEqual(True, hedy.hash_needed('héyyy'))
+    self.assertEqual(False, hedy.hash_needed('heyyy'))
+
   def test_chained_assignments(self):
->>>>>>> 51f2fe68
-    code = textwrap.dedent("""\
-    name is ask 'ποιό είναι το όνομά σου;'
-    if name is Hedy print `ωραία` else print `μπου!`""")
-
-<<<<<<< HEAD
-=======
+    code = textwrap.dedent("""\
+    a is dog
+    b is a
+    print a b""")
+
     expected = textwrap.dedent("""\
     a = 'dog'
     b = 'a'
     print(f'{a}{b}')""")
->>>>>>> 51f2fe68
     self.multi_level_tester(
       max_level=11,
       code=code,
-<<<<<<< HEAD
-      exception=hedy.exceptions.UnquotedTextException,
-      test_name=self.name()
-    )
-
-  # def test_list_find_issue(self):
-  #   #'list' object has no attribute 'find'
-  #   # FH dd sept 2021 for later fixing!
-  #   code = textwrap.dedent("""\
-  #     নাম is ask আপনার নাম কি?
-  #     if নাম is হেডি print 'ভালো!' else print 'মন্দ'\"""")
-  #
-  #
-=======
-      expected=expected
-    )
->>>>>>> 51f2fe68
+      expected=expected
+    )