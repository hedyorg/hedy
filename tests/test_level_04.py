--- conflicted
+++ resolved
@@ -425,8 +425,10 @@
     line = invalid_info.line
     column = invalid_info.column
 
+    # Boryana Jan 22
+    # Proabably we want to change the column so that it points to
+    # the place where the quote is actually missing?
     self.assertEqual(2, line)
-<<<<<<< HEAD
     self.assertEqual(7, column)
 
 
@@ -447,6 +449,4 @@
     column = invalid_info.column
 
     self.assertEqual(2, line)
-=======
->>>>>>> cbe6997a
     self.assertEqual(7, column)