import { loginForTeacher } from '../../tools/login/login.js'

describe('customize class page', () => {
    beforeEach(() => {
      loginForTeacher("teacher4");
      // ensureIsSecondTeacher("teacher1", "teacher2")
      // await ensureClass();
<<<<<<< HEAD
      cy.getBySel('view_class_link').then($viewClass => {
=======
      cy.getDataCy('view_class_link').then($viewClass => {
>>>>>>> 0e2929ba
        if (!$viewClass.is(':visible')) {
            cy.getDataCy('view_classes').click();
        }
      });
<<<<<<< HEAD
      cy.getBySel('view_class_link').first().click(); // Press on view class button
      cy.get('body').then($b => $b.find('[data-cy="survey"]')).then($s => $s.length && $s.hide())
      cy.getBySel('customize_class_button').click(); // Press customize class button
      cy.getBySel('opening_date_container').should("not.be.visible")
      cy.getBySel('opening_date_label').click();
      cy.getBySel('opening_date_container').should("be.visible")
=======
      cy.getDataCy('view_class_link').first().click(); // Press on view class button
     cy.get('body').then($b => $b.find('[data-cy="survey"]')).then($s => $s.length && $s.hide())
      cy.getDataCy('customize_class_button').click(); // Press customize class button
      cy.get("#opening_date_container").should("not.be.visible")
      cy.get("#opening_date_label").click();
      cy.get("#opening_date_container").should("be.visible")
>>>>>>> 0e2929ba

      // Remove any customizations that already exist to get the class into a predictable state
      // This always throws up a modal dialog
      cy.intercept('/for-teachers/restore-customizations*').as('restoreCustomizations');      
      cy.getDataCy('remove_customizations_button').click();
      cy.getDataCy('modal_yes_button').click();
      cy.wait('@restoreCustomizations');
    });

    it('checks the option checkboxes', () => {
      // following code checks every single checkbox on the current page:
      cy.get('[type="checkbox"]').parent('.switch').click({ multiple: true });
      cy.get('[type="checkbox"]').should('be.not.checked')
      cy.get('[type="checkbox"]').parent('.switch').click({ multiple: true });
      cy.get('[type="checkbox"]').should('be.checked')
    });

    it('goes back to the view class page', () => {
      cy.getDataCy('back_to_class')
      .should('be.visible')
      .should('not.be.disabled')
      .click();
      // We should be in the view class page
      cy.url()
        .should('include', Cypress.config('baseUrl') + Cypress.env('class_page'));
    });

    it('level 1 should be visible by default, and the level dropdown changes which adventures are displayed', () => {
      // Click on level 1
      cy.getDataCy('adventures')
        .select('1')
        .should('have.value', '1');

      // level 1 should be visible and level 2 shouldn't exist
      cy.getDataCy("level_1")
        .should('be.visible');

      cy.getDataCy("level_2")
        .should('not.exist');

      cy.getDataCy('adventures')
        .select('2')
        .should('have.value', '2');

      cy.getDataCy("*level_2")
        .should('be.visible');

        cy.getDataCy("*level_1")
        .should('not.exist');
    });

    it('tests if the opening tests are not empty', () => {
      // The following line has a bug in cypress:
      // cy.getDataCy("opening_date_level_" + index).type("2023-01-01").should("have.value", "2023-01-01")
      // The following tests only checks if the field is not empty using a for loop:
      var levelarray = Array.from({length:18},(v, k)=>k+1) // length reflects how many levels there are
      cy.wrap(levelarray).each((index) => {
        cy.getDataCy("opening_date_level_" + index)
          .type("2023-01-01")
          .invoke('val').then((text) => {
            expect('2023-01-01').to.equal(text);
          });
      });
    });

    it('the quiz score holds the value typed to it', () => {
      // testing quiz score feature
      cy.getDataCy('quiz_input').clear().type("50").should("have.value", "50");
    });


    it('removes the adventure and checks that it is added to the available adventures drop down and removed from the dragger', () => {

      // Click on level 2
      cy.getDataCy("adventures")
        .select('2')
        .should('have.value', '2');

      // Finding this makes sure that level-2 has been loaded
      cy.getDataCy('level_2');

      // The available adventures dropdown should only include the default option
      // but it may also have teacher-specific adventures
      cy.getDataCy("available_adventures_current_level")
        .children()
        .then($children => $children.length)
        .as('startLength')
        .then(startLength => {
          // store the name of the adventure we're going to delete
          cy.get('[data-cy="level_2"] div:first input')
            .invoke('attr', 'value')
            .as('adventure')
            .then(adventure => {
              // Get the first adventure, and click its remove button
              cy.get('[data-cy="level_2"] div:first [data-cy="hide"]')
                .click();

              // The available adventures dropdown should now include the new adventure
              cy.getDataCy("available_adventures_current_level")
                .children()
                .should('have.length', startLength + 1);

              // the added option should be the last
              cy.get('[data-cy="available_adventures_current_level"] option:last')
                .should('have.value', `${adventure}`);

              // after selecting the adventure, it shouldn't be among the options
              cy.getDataCy("available_adventures_current_level")
                .select(`${adventure}`)

              cy.getDataCy("available_adventures_current_level")
                .children()
                .should('have.length', startLength);

              // the adventure should now be last
              cy.getDataCy(`level_2 ${adventure}`)
                .should("exist")
          });
      });
    });


    it('Disabling current level displays a message', () => {
      cy.intercept('/for-teachers/customize-class/*').as('updateCustomizations');      

      cy.getDataCy('level_1').should('be.visible');
      cy.get('#state_disabled').should('not.be.visible');

      cy.get('#enable_level_1').parent('.switch').click();
      cy.get('#state_disabled').should('be.visible');

      cy.wait('@updateCustomizations').should('have.nested.property', 'response.statusCode', 200);
    });

    it('Clicking the Reset button displays a confirm dialog', () => {
      /**
       * At the beggining, the Parrot adventure should be in the level 1's adventures
       */
      selectLevel('1');
      cy.get('#htmx_modal').should('not.exist');
      cy.getDataCy(`*level_1 parrot *hide`).click();
      cy.getDataCy('parrot').should('not.exist');

      cy.getDataCy('reset_adventures').click();
      cy.getDataCy('confirm_modal').should('be.visible');
      cy.getDataCy('htmx_modal_yes_button').click();
      cy.getDataCy('parrot').should('be.visible');
    });

    describe('an adventure that is hidden', () => {
      const hiddenAdventure = 'parrot';

      beforeEach(() => {
        selectLevel('1');
        cy.getDataCy(`*level_1 ${hiddenAdventure} *hide`).click();
      });

      it('disappears from the tab list', () => {
        cy.get(`input[value="${hiddenAdventure}"]`).should('not.exist');
      });

      it('can be re-added from the right dropdown list', () => {
        cy.getDataCy('available_adventures_current_level').children(`*[value='${hiddenAdventure}']`).should('exist');

        cy.getDataCy('available_adventures_current_level').select(`${hiddenAdventure}`);

        cy.getDataCy(`${hiddenAdventure}`).should('exist');
      });

    });
  });

  function selectLevel(level) {
    cy.getDataCy("adventures")
      .select(level)
      .should('have.value', level);
  }<|MERGE_RESOLUTION|>--- conflicted
+++ resolved
@@ -5,30 +5,17 @@
       loginForTeacher("teacher4");
       // ensureIsSecondTeacher("teacher1", "teacher2")
       // await ensureClass();
-<<<<<<< HEAD
-      cy.getBySel('view_class_link').then($viewClass => {
-=======
       cy.getDataCy('view_class_link').then($viewClass => {
->>>>>>> 0e2929ba
         if (!$viewClass.is(':visible')) {
             cy.getDataCy('view_classes').click();
         }
       });
-<<<<<<< HEAD
-      cy.getBySel('view_class_link').first().click(); // Press on view class button
+      cy.getDataCy('view_class_link').first().click(); // Press on view class button
       cy.get('body').then($b => $b.find('[data-cy="survey"]')).then($s => $s.length && $s.hide())
-      cy.getBySel('customize_class_button').click(); // Press customize class button
+      cy.getDataCy('customize_class_button').click(); // Press customize class button
       cy.getBySel('opening_date_container').should("not.be.visible")
       cy.getBySel('opening_date_label').click();
       cy.getBySel('opening_date_container').should("be.visible")
-=======
-      cy.getDataCy('view_class_link').first().click(); // Press on view class button
-     cy.get('body').then($b => $b.find('[data-cy="survey"]')).then($s => $s.length && $s.hide())
-      cy.getDataCy('customize_class_button').click(); // Press customize class button
-      cy.get("#opening_date_container").should("not.be.visible")
-      cy.get("#opening_date_label").click();
-      cy.get("#opening_date_container").should("be.visible")
->>>>>>> 0e2929ba
 
       // Remove any customizations that already exist to get the class into a predictable state
       // This always throws up a modal dialog
