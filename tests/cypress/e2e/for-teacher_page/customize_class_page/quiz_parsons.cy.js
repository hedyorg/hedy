import { loginForStudent, loginForTeacher } from '../../tools/login/login.js'
import { ensureClass } from "../../tools/classes/class";

describe('customize class page', () => {
    beforeEach(() => {
      loginForTeacher();
      ensureClass();
<<<<<<< HEAD
      cy.getBySel('view_class_link').then($viewClass => {
=======
      cy.getDataCy('view_class_link').then($viewClass => {
>>>>>>> 0e2929ba
        if (!$viewClass.is(':visible')) {
            cy.getDataCy('view_classes').click();
        }
      });
<<<<<<< HEAD
      cy.getBySel('view_class_link').first().click(); // Press on view class button
      cy.get('body').then($b => $b.find('[data-cy="survey"]')).then($s => $s.length && $s.hide())
      cy.getBySel('customize_class_button').click(); // Press customize class button
=======
      cy.getDataCy('view_class_link').first().click(); // Press on view class button
     cy.get('body').then($b => $b.find('[data-cy="survey"]')).then($s => $s.length && $s.hide())
      cy.getDataCy('customize_class_button').click(); // Press customize class button
>>>>>>> 0e2929ba

      // Remove any customizations that already exist to get the class into a predictable state
      // This always throws up a modal dialog
      cy.intercept('/for-teachers/restore-customizations*').as('restoreCustomizations');      
      cy.getDataCy('remove_customizations_button').click();
      cy.getDataCy('modal_yes_button').click();
      cy.wait('@restoreCustomizations');
    });

    it('checks that puzzle and quiz exist in list', () => {
      // validate and then remove the quiz
      cy.getDataCy('level_1 quiz')
        .should("exist")

      cy.getDataCy('level_1 parsons')
        .should("exist")

    });

    it('removes the puzzle and quiz from level 2', () => {
      // Click on level 2
      cy.getDataCy("adventures")
        .select('2')
        .should('have.value', '2');

      // validate and then remove the quiz
      cy.get('[data-cy="level_2"] div:last input')
        .should('have.value', 'quiz')

      cy.get('[data-cy="level_2"] div:last [data-cy="hide"]')
        .click();

      cy.getDataCy('level_2 quiz')
        .should("not.exist")

      // validate and then remove the puzzle
      cy.get('[data-cy="level_2"] div:last input')
        .should('have.value', 'parsons')

      cy.get('[data-cy="level_2"] div:last [data-cy="hide"]')
        .click();

      cy.getDataCy('level_2 parsons')
        .should("not.exist")
    });

    it('remove and add puzzle and quiz (with order)', () => {
      // validate and then remove the quiz
      cy.get('[data-cy="level_1"] div:last input')
        .should('have.value', 'quiz')

      cy.get('[data-cy="level_1"] div:last [data-cy="hide"]')
        .click();

      cy.getDataCy('level_1 quiz')
        .should("not.exist")

      // validate and then remove the puzzle
      cy.get('[data-cy="level_1"] div:last input')
        .should('have.value', 'parsons')

      cy.get('[data-cy="level_1"] div:last [data-cy="hide"]')
        .click();

      cy.getDataCy('level_1 parsons')
        .should("not.exist")

      // add them from available list
      cy.getDataCy("available_adventures_current_level")
        .select("quiz")

      cy.getDataCy("available_adventures_current_level")
        .select("parsons")

      // Now the order should be quiz as last, then parsons.
      cy.getDataCy('level_1 parsons')
        .should("not.exist")

      cy.get('[data-cy="level_1"] div:last input')
        .should('have.value', 'quiz')
    });

    it.only('disable all quizes', () => {
      cy.intercept('/for-teachers/customize-class/*').as('updateCustomizations');      

      cy.get("#hide_quiz")
          .should("not.be.checked")
          .click()

      cy.get("#hide_quiz")
          .should("be.checked")

      cy.wait(1000)
      cy.wait('@updateCustomizations').should('have.nested.property', 'response.statusCode', 200);

      cy.reload();

      cy.getDataCy('level_1 quiz')
        .should("not.exist")
    });

    it('disable all parsons', () => {
      cy.intercept('/for-teachers/customize-class/*').as('updateCustomizations');      

      cy.get("#hide_parsons")
          .should("not.be.checked")
          .click()

      cy.get("#hide_parsons")
          .should("be.checked")

      cy.wait(1000)
      cy.wait('@updateCustomizations').should('have.nested.property', 'response.statusCode', 200);

      cy.reload();

      cy.getDataCy('level_1 parsons')
        .should("not.exist")
    });

    it('hide explore page', () => {
      cy.intercept('/for-teachers/customize-class/*').as('updateCustomizations');      

      cy.get("#hide_explore")
          .should("not.be.checked")
          .click()

      cy.get("#hide_explore")
          .should("be.checked")

      cy.wait(1000)
      cy.wait('@updateCustomizations').should('have.nested.property', 'response.statusCode', 200);
      loginForStudent();
      cy.get("#explorebutton").should("not.exist")
    });
});<|MERGE_RESOLUTION|>--- conflicted
+++ resolved
@@ -5,24 +5,14 @@
     beforeEach(() => {
       loginForTeacher();
       ensureClass();
-<<<<<<< HEAD
-      cy.getBySel('view_class_link').then($viewClass => {
-=======
       cy.getDataCy('view_class_link').then($viewClass => {
->>>>>>> 0e2929ba
         if (!$viewClass.is(':visible')) {
             cy.getDataCy('view_classes').click();
         }
       });
-<<<<<<< HEAD
-      cy.getBySel('view_class_link').first().click(); // Press on view class button
+      cy.getDataCy('view_class_link').first().click(); // Press on view class button
       cy.get('body').then($b => $b.find('[data-cy="survey"]')).then($s => $s.length && $s.hide())
-      cy.getBySel('customize_class_button').click(); // Press customize class button
-=======
-      cy.getDataCy('view_class_link').first().click(); // Press on view class button
-     cy.get('body').then($b => $b.find('[data-cy="survey"]')).then($s => $s.length && $s.hide())
       cy.getDataCy('customize_class_button').click(); // Press customize class button
->>>>>>> 0e2929ba
 
       // Remove any customizations that already exist to get the class into a predictable state
       // This always throws up a modal dialog
