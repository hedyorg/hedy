<<<<<<< HEAD
import {loginForTeacher} from '../../tools/login/login.js'
import { createClass, ensureClass } from "../../tools/classes/class";
=======
import { loginForTeacher, loginForStudent } from '../../tools/login/login.js'
import { ensureClass } from "../../tools/classes/class";
>>>>>>> dd226f11

describe('customize class page', () => {
    let className;
    beforeEach(async () => {
      loginForTeacher();
<<<<<<< HEAD
      ensureClass();
=======
      className = await ensureClass();
>>>>>>> dd226f11
      cy.getBySel('view_class_link').first().click(); // Press on view class button
      cy.getBySel('customize_class_button').click(); // Press customize class button

      // Remove any customizations that already exist to get the class into a predictable state
      // This always throws up a modal dialog
      cy.getBySel('remove_customizations_button').click({ force: true });
      cy.getBySel('modal_yes_button').click();
    });

    it('checks the option checkboxes', () => {
      // following code checks every single checkbox on the current page:
      cy.get('[type="checkbox"]').check({force:true})
      cy.get('[type="checkbox"]').should('be.checked')
      cy.get('[type="checkbox"]').uncheck()
      cy.get('[type="checkbox"]').should('be.not.checked')
    });

    it('goes back to the view class page', () => {
      cy.getBySel('back_to_class')
      .should('be.visible')
      .should('not.be.disabled')
      .click();
      // We should be in the view class page
      cy.url()
        .should('include', Cypress.config('baseUrl') + Cypress.env('class_page'));
    });

    it('the adventure dragger is hidden and the level dropdown changes which adventures are displayed', () => {
      // Click on level 1
      cy.getBySel('adventures')
        .select('1')
        .should('have.value', '1');

      // level 1 should be visible and level 2 not
      cy.getBySel("level-1")
        .should('be.visible');

      cy.getBySel("level-2")
        .should('not.be.visible');

      // after selecting level 2 it should be visible and level 1 not
      cy.getBySel('adventures')
        .select('2')
        .should('have.value', '2');

      cy.getBySel("level-1")
        .should('not.be.visible');

      cy.getBySel("level-2")
        .should('be.visible');
    });

    it('tests if the opening tests are not empty', () => {
      // The following line has a bug in cypress:
      // cy.getBySel("opening_date_level_" + index).type("2023-01-01").should("have.value", "2023-01-01")
      // The following tests only checks if the field is not empty using a for loop:
      var levelarray = Array.from({length:18},(v, k)=>k+1) // length reflects how many levels there are
      cy.wrap(levelarray).each((index) => {
        cy.getBySel("opening_date_level_" + index).type("2023-01-01").should("not.be.empty");
      });
    });

    it('the quiz score holds the value typed to it', () => {
      // testing quiz score feature
      cy.getBySel('quiz_input').type("50").should("have.value", "50");
    });

    it('removes the adventure and checks that it is added to the available adventures drop down and removed from the dragger', () => {

      cy.getBySel('sortadventures')
        .children()
        .should('not.be.visible');

      // Click on level 2
      cy.getBySel("adventures")
        .select('2')
        .should('have.value', '2');

      // The available adventures dropdown should only include the default option
      cy.getBySel("available_adventures_current_level")
        .children()
        .should('have.length', 1)

      // store the name of the adventure we're going to delete
      cy.get('[data-cy="level-2"] div:first')
        .invoke('attr', 'adventure')
        .as('adventure')
        .then(adventure => {
          // Get the first adventure, and click its remove button
          cy.get('[data-cy="level-2"] div:first span')
            .click();

          // The available adventures dropdown should now include the new adventure
          cy.getBySel("available_adventures_current_level")
            .children()
            .should('have.length', 2);

          // the added option should be the last
          cy.get('[data-cy="available_adventures_current_level"] option:last')
            .should('have.id', `remove-${adventure}`);

          // after selecting the adventure, it shouldn't be among the options
          cy.getBySel("available_adventures_current_level")
            .select(1)
            .children()
            .should('have.length', 1);

          // the adventure should now be last
          cy.get('[data-cy="level-2"] div:last')
            .should('have.attr', 'adventure')
            .and('eq', adventure);
      });
    });

    it('saves the customizations and then removes them, checking that the remove button hides accordingly', () => {
      // Since this class is new it shouldn't have customizations
      cy.getBySel('remove_customizations_button')
        .should('not.be.visible');

      //  We save the customizations first
      cy.getBySel("save_customizations")
        .should('be.visible')
        .should('not.be.disabled')
        .click();

      cy.getBySel('modal_alert_text')
        .should('be.visible');

      // Now that it has customizations we can remove them
      cy.getBySel('remove_customizations_button')
        .should('be.visible')
        .should('not.be.disabled')
        .click();

      cy.getBySel('modal_yes_button')
        .should('be.visible')
        .click();

      // It shouldn't have the button again
      cy.getBySel('remove_customizations_button')
        .should('not.be.visible');
    });

    it('selects two adventures and swaps them using drag and drop', () => {
      cy.getBySel('sortadventures')
      .children()
      .should('not.be.visible');

      // Click on level 1
      selectLevel('1');

      // Now it should be visible
      cy.getBySel('level-1').should('be.visible');

      // Get the first and second adventure
      cy.getBySel('level-1')
        .children()
        .eq(0)
        .invoke('attr', 'adventure')
        .as('first_adventure');

      cy.getBySel('level-1')
        .children()
        .eq(1)
        .invoke('attr', 'adventure')
        .as('second_adventure');

      // Getting their values first, and then moving them around
      cy.get('@first_adventure').then(first_adventure => {
        cy.get('@second_adventure').then(second_adventure => {

          // Move the second adventure to the first place
          cy.getBySel('level-1')
            .children()
            .eq(1)
            .trigger('dragstart')
            .siblings()
            .should('have.attr', 'class')
            .and('contain', 'drop-adventures-hint');

          cy.getBySel('level-1')
            .children()
            .eq(0)
            .trigger('drop')
            .trigger('dragend');

          // they should be inverted now
          cy.getBySel('level-1')
            .children()
            .eq(0)
            .should('have.attr', 'adventure')
            .and('eq', second_adventure);

          cy.getBySel('level-1')
            .children()
            .eq(1)
            .should('have.attr', 'adventure')
            .and('eq', first_adventure);
        })
      })
    });

    describe('an adventure that is hidden', () => {
      const hiddenAdventure = 'parrot';

      beforeEach(() => {
        selectLevel('1');
        cy.get(`*[data-cy="level-1"] div[adventure="${hiddenAdventure}"] *[data-cy="hide"]`).click();
      });

      it('disappears from the tab list', () => {
        cy.get(`div[adventure="${hiddenAdventure}"]`).should('not.be.visible');
      });

      it('can be re-added from the right dropdown list', () => {
        cy.getBySel('available_adventures_current_level').children(`#remove-${hiddenAdventure}`).should('exist');

        cy.getBySel('available_adventures_current_level').select(`${hiddenAdventure}-1-false`);

        cy.get(`div[adventure="${hiddenAdventure}"]`).should('be.visible');
      });

      it('becomes invisible for the student', () => {
        // FIXME: This test is hard to write, as I'd like to invite `student1`
        // to the class, but inviting existing students takes a lot of steps...

        // loginForStudent();
      });
    });
  });

  function selectLevel(level) {
    cy.getBySel("adventures")
      .select(level)
      .should('have.value', level);
  }<|MERGE_RESOLUTION|>--- conflicted
+++ resolved
@@ -1,20 +1,11 @@
-<<<<<<< HEAD
-import {loginForTeacher} from '../../tools/login/login.js'
-import { createClass, ensureClass } from "../../tools/classes/class";
-=======
 import { loginForTeacher, loginForStudent } from '../../tools/login/login.js'
 import { ensureClass } from "../../tools/classes/class";
->>>>>>> dd226f11
 
 describe('customize class page', () => {
     let className;
     beforeEach(async () => {
       loginForTeacher();
-<<<<<<< HEAD
-      ensureClass();
-=======
       className = await ensureClass();
->>>>>>> dd226f11
       cy.getBySel('view_class_link').first().click(); // Press on view class button
       cy.getBySel('customize_class_button').click(); // Press customize class button
 
