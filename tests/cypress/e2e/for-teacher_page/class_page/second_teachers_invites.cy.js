import {loginForTeacher, logout} from "../../tools/login/login.js"
import { goToProfilePage } from "../../tools/navigation/nav";
import { createClass, navigateToClass } from "../../tools/classes/class";

const secondTeachers = ["teacher2", "teacher3"]

// NOTE: These test steps must execute in sequence. Each of them depends on the previous
// test having executed, in the order they are listed in the file.
// They cannot be made independent until https://github.com/hedyorg/hedy/issues/4804 is resolved
describe("Second teachers: invitations", () => {
  // Before all: create a single class
  let className;
  before(() => {
    loginForTeacher();
    className = createClass()
  });

<<<<<<< HEAD
    cy.wait(500);

    cy.get(".view_class").first().click();
    cy.get('body').then($b => $b.find("#survey")).then($s => $s.length && $s.hide())
=======
  it(`Invites ${secondTeachers.length} second teachers: by username`, () => {
    loginForTeacher();
    navigateToClass(className);
>>>>>>> 95dc05b3

    for (const teacher of secondTeachers) {
      cy.get("#add-second-teacher").click();
      cy.get("#modal-prompt-input").type(teacher);
      cy.get("#modal-ok-button").click();
    }

    // Check that both invited teachers are in the table
    for (const teacher of secondTeachers) {
      cy.get("#invites-block table")
        .contains(teacher);
    }
  })

  it(`Tries duplicating ${secondTeachers[0]}'s invitation`, () => {
<<<<<<< HEAD

    loginForTeacher()

    cy.get(".view_class").first().click();
    cy.get('body').then($b => $b.find("#survey")).then($s => $s.length && $s.hide())

    cy.wait(500);
=======
    loginForTeacher();
    navigateToClass(className);
>>>>>>> 95dc05b3

    cy.get("#add-second-teacher").click();
    cy.get("#modal-prompt-input").type(secondTeachers[0]);
    cy.get("#modal-ok-button").click();

    cy.get("#modal_alert_container")
      .contains('pending invitation')
  })

  it(`Deletes ${secondTeachers[1]}'s invitation`, () => {
    loginForTeacher();
    navigateToClass(className);

<<<<<<< HEAD
  it("Reads all second teachers", () => {
    loginForTeacher()
    cy.get(".view_class").first().click();
    cy.get('body').then($b => $b.find("#survey")).then($s => $s.length && $s.hide())
    cy.wait(500);
    cy.get("#second_teachers_container .username_cell").should("include.text", secondTeachers[0])
    logout()
  })
=======
    cy.get("#invites-block table")
      .get('.username_cell')
      .contains(secondTeachers[1])
      .parent('tr')
      .find('.remove_user_invitation a')
      .click();
>>>>>>> 95dc05b3

    cy.get('#modal-confirm #modal-yes-button').click();

<<<<<<< HEAD
    loginForTeacher();
    cy.wait(500);
    cy.get(".view_class").first().click();
    cy.get('body').then($b => $b.find("#survey")).then($s => $s.length && $s.hide())
=======
    // This needs to come before we accept teacher2's invitation, otherwise
    // after this there are no invites and so this table isn't rendered at all.
    cy.get("#invites-block table")
      .should("not.contain", secondTeachers[1]);
  });
>>>>>>> 95dc05b3

  it(`Accepts invitation sent to ${secondTeachers[0]}`, () => {
    cy.intercept('class/join/**').as('join');
    loginForTeacher(secondTeachers[0]);
    goToProfilePage();
    cy.get("#messages #join").click();
    // Give the Ajax request that gets sent as a result of the click enough time to complete
    cy.wait('@join');
  })

  it(`After accepting, the teacher table now contains ${secondTeachers[0]}`, () => {
    loginForTeacher();
    navigateToClass(className);

    cy.get("#second_teachers_container .username_cell").contains(secondTeachers[0]);
  })
})<|MERGE_RESOLUTION|>--- conflicted
+++ resolved
@@ -15,16 +15,9 @@
     className = createClass()
   });
 
-<<<<<<< HEAD
-    cy.wait(500);
-
-    cy.get(".view_class").first().click();
-    cy.get('body').then($b => $b.find("#survey")).then($s => $s.length && $s.hide())
-=======
   it(`Invites ${secondTeachers.length} second teachers: by username`, () => {
     loginForTeacher();
     navigateToClass(className);
->>>>>>> 95dc05b3
 
     for (const teacher of secondTeachers) {
       cy.get("#add-second-teacher").click();
@@ -40,18 +33,8 @@
   })
 
   it(`Tries duplicating ${secondTeachers[0]}'s invitation`, () => {
-<<<<<<< HEAD
-
-    loginForTeacher()
-
-    cy.get(".view_class").first().click();
-    cy.get('body').then($b => $b.find("#survey")).then($s => $s.length && $s.hide())
-
-    cy.wait(500);
-=======
     loginForTeacher();
     navigateToClass(className);
->>>>>>> 95dc05b3
 
     cy.get("#add-second-teacher").click();
     cy.get("#modal-prompt-input").type(secondTeachers[0]);
@@ -65,38 +48,20 @@
     loginForTeacher();
     navigateToClass(className);
 
-<<<<<<< HEAD
-  it("Reads all second teachers", () => {
-    loginForTeacher()
-    cy.get(".view_class").first().click();
-    cy.get('body').then($b => $b.find("#survey")).then($s => $s.length && $s.hide())
-    cy.wait(500);
-    cy.get("#second_teachers_container .username_cell").should("include.text", secondTeachers[0])
-    logout()
-  })
-=======
     cy.get("#invites-block table")
       .get('.username_cell')
       .contains(secondTeachers[1])
       .parent('tr')
       .find('.remove_user_invitation a')
       .click();
->>>>>>> 95dc05b3
 
     cy.get('#modal-confirm #modal-yes-button').click();
 
-<<<<<<< HEAD
-    loginForTeacher();
-    cy.wait(500);
-    cy.get(".view_class").first().click();
-    cy.get('body').then($b => $b.find("#survey")).then($s => $s.length && $s.hide())
-=======
     // This needs to come before we accept teacher2's invitation, otherwise
     // after this there are no invites and so this table isn't rendered at all.
     cy.get("#invites-block table")
       .should("not.contain", secondTeachers[1]);
   });
->>>>>>> 95dc05b3
 
   it(`Accepts invitation sent to ${secondTeachers[0]}`, () => {
     cy.intercept('class/join/**').as('join');
