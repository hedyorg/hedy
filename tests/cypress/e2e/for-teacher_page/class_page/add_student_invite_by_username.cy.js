--- conflicted
+++ resolved
@@ -27,12 +27,7 @@
     cy.getDataCy('invite_student').click();
     cy.getDataCy('modal_prompt_input').type(student);
     cy.getDataCy('modal_ok_button').click();
-<<<<<<< HEAD
     cy.wait(500);
-=======
-    cy.wait(3000)
-    
->>>>>>> 177e1b68
     login(student, "123456");
 
     cy.getDataCy('user_dropdown').click();
