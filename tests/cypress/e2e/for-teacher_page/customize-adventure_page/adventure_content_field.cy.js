import {loginForTeacher} from '../../tools/login/login.js'
import {goToEditAdventure} from '../../tools/navigation/nav.js'

const teachers = ["teacher1", "teacher4"];
const data = 'this is the content of this adventure \"!#@\'( )*$%\'123\"';

<<<<<<< HEAD
      // navigate to the editor's view
      cy.getBySel("adventure").click();
      cy.window().then(win => {
        const editor = win.ckEditor;
=======
teachers.forEach((teacher) => {
  it(`Adventure content Field test for ${teacher}`, () => {
    loginForTeacher(teacher);
    goToEditAdventure();
>>>>>>> 5de8f295

    cy.window().then(win => {
      const editor = win.ckEditor;

      cy.get('.ck-editor__editable')
        .should('be.visible')
        .should('not.be.disabled')

      editor.setData(data);
      cy.get('.ck-editor__editable')
        .invoke('text')
        .should('eq', data);

    })
  })
})<|MERGE_RESOLUTION|>--- conflicted
+++ resolved
@@ -4,17 +4,12 @@
 const teachers = ["teacher1", "teacher4"];
 const data = 'this is the content of this adventure \"!#@\'( )*$%\'123\"';
 
-<<<<<<< HEAD
-      // navigate to the editor's view
-      cy.getBySel("adventure").click();
-      cy.window().then(win => {
-        const editor = win.ckEditor;
-=======
 teachers.forEach((teacher) => {
   it(`Adventure content Field test for ${teacher}`, () => {
     loginForTeacher(teacher);
     goToEditAdventure();
->>>>>>> 5de8f295
+    // navigate to the editor's view
+    cy.getBySel("adventure").click();
 
     cy.window().then(win => {
       const editor = win.ckEditor;
