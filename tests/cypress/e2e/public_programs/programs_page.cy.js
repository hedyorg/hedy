import { createAdventure, deleteAdventure } from "../tools/adventures/adventure";
import { executeHelloWorldProgram, deleteProgram } from "../tools/programs/program";
import { loginForTeacher } from "../tools/login/login";
import { navigateToClass } from "../tools/classes/class";
import { makeProfilePublic } from "../tools/profile/profile";

describe("General tests for my programs page (with both custom teacher and built-in adventure)", () => {
    const programName = "myTestProgram";
    const adventure = 'story'
    beforeEach(() => {
        loginForTeacher();
    })

    it("create adventure, run its code, and see it in my programs", () => {
        createAdventure(programName);
        navigateToClass("CLASS1");
        cy.getDataCy("customize_class_button").click(); // Press customize class button
        cy.getDataCy("available_adventures_current_level").select(`${programName}`);

        // Now preview it and run the program
        cy.getDataCy('preview_class_link')
            .click();
        executeHelloWorldProgram(programName)
        cy.get(".programs").should("contain.text", programName);

        deleteAdventure(programName)
    });

    it("should not be added to my programs when running a program with copied code", () => {
        cy.visit(`${Cypress.env('hedy_page')}#${adventure}`);
        // make sure to navigate to the wanted program tab.
        cy.getDataCy(adventure)
            .click();
        // Paste example code
        cy.getDataCy(`paste-example-code-${adventure}`).click();
        cy.get('#runit').click();
        cy.wait(500);
        cy.visit(`${Cypress.env('programs_page')}`);
        cy.get(".programs").should("not.contain.text", adventure);
    });

    it("should be added to my programs when running a program with modified code", () => {
        cy.visit(`${Cypress.env('hedy_page')}#${adventure}`);
        // make sure to navigate to the wanted program tab.
        cy.getDataCy(adventure)
            .click();
        // Paste example code and modify code
        cy.getDataCy(`paste-example-code-${adventure}`).click();
        cy.get('#editor .cm-content').click();
        cy.focused().type('print Hello world\nask Hello world?');
        cy.get('#runit').click();
        cy.wait(500);
        cy.visit(`${Cypress.env('programs_page')}`);
        cy.get(".programs").should("contain.text", adventure);
    });

    it('can make program public', () => {
        cy.visit(`${Cypress.env('programs_page')}`);
        cy.get(`[data-name=${programName}]`)
            .first()
            .then($el => {
                const programId = $el[0].getAttribute("data-id");
                cy.get(`#share_option_dropdown_${programId}`).click();
                cy.get(`#share_button_${programId}`).click();
                cy.get(`#share_option_dropdown_${programId}`).should('contain.text', 'Public');
                cy.get(`#non_submitted_button_container_${programId} [data-cy="submit-btn"]`).should('be.visible');
            })
    });

    it('can favourite and unfavourite a public program', () => {
        cy.intercept({
            url: '/auth/public_profile',
            method: "POST"
        }).as('public_profile')
        makeProfilePublic();
        cy.wait('@public_profile')
        cy.visit(`${Cypress.env('programs_page')}`);
        cy.get(`[data-name=${programName}]`)
            .first()
            .then($el => {
                const programId = $el[0].getAttribute("data-id");
                //favourite a program:
                cy.get(`#favourite_program_container_${programId}`).click();
                cy.get(`#modal-confirm-text`).should('contain.text', 'favourite');
                cy.getDataCy('modal_yes_button').should('be.enabled').click();
                //unfavourite a program:
                cy.wait(500);
                cy.get(`#favourite_program_container_${programId}`).click();
                cy.get(`#modal-confirm-text`).should('contain.text', 'unfavourite');
                cy.getDataCy('modal_yes_button').should('be.enabled').click();
            })
    });


    it("second-teachers can view each other's public programs", () => {
        loginForTeacher("teacher4");
        navigateToClass("CLASS1");
        cy.get("#second_teachers_container tbody tr")
            .each(($tr, i) => {
                if ($tr.text().includes("teacher1")) {
                    cy.get(`#second_teachers_container tbody :nth-child(${i+1}) [data-cy="programs"]`).click();
                    cy.get(".programs")
                        .should("contain.text", programName);
                    // but second teacher should is not permitted to see submit or delete btns.
                    cy.get(`[data-name=${programName}]`)
                    .first()
                    .then($el => {
                        const programId = $el[0].getAttribute("data-id");
                        cy.get(`#non_submitted_button_container_${programId} [data-cy="submit-btn"]`)
                            .should('not.be.visible');
                        cy.get(`#more_options_${programId}`).click();
                        cy.get(`#program_options_dropdown_${programId}`).should("be.visible");
                        cy.getDataCy(`delete_non_submitted_program_${programId}`).should("not.exist");
                    })
                }
            })

    });

    it('can make program private', () => {
        cy.visit(`${Cypress.env('programs_page')}`);

        cy.get(`[data-name=${programName}]`)
                    .first()
                    .then($el => {
                        const programId = $el[0].getAttribute("data-id");
                        cy.get(`#share_option_dropdown_${programId}`).click();
                        cy.get(`#share_button_${programId}`).click();
                        cy.get(`#share_option_dropdown_${programId}`).should('contain.text', 'Private');
                        cy.get(`#non_submitted_button_container_${programId} [data-cy="submit-btn"]`).should('not.be.visible');
                    })
    });

    it("second-teachers can NOT view each other's public programs after making them private", () => {
        loginForTeacher("teacher4");
        navigateToClass("CLASS1");
        cy.get("#second_teachers_container tbody tr")
            .each(($tr, i) => {
                if ($tr.text().includes("teacher1")) {
                    cy.get(`#second_teachers_container tbody :nth-child(${i+1}) [data-cy="programs"]`).click();
<<<<<<< HEAD
                    cy.get(`[data-name=${programName}]`).should("not.exist");
=======
                    cy.getDataCy("no-programs").should("be.visible");
>>>>>>> 4163290a
                }
            })
    });

    it("delete created program", () => {
        deleteProgram(programName);
    });

    describe('Test filters', () => {
        beforeEach(() => {
            cy.visit(`${Cypress.env('programs_page')}`);
        })
        it("The level filter should show the appropiate programs", ()=>{        
            // After selecting level 2 only the programs from level 2 should ve visible
            cy.get('#levels-dropdown').select('2')
    
            cy.get('#program_3e8926c0515d47a5aeb116164b1278c9').should('be.visible')
            cy.get('#program_195d94e733ff49b08079848409e664b6').should('be.visible')

            cy.get('#program_e1d94726655947c5b0309abb18cc17ca').should('not.exist')
            cy.get('#program_4c426ff4cd5a40d7bb65bfbb35907f8b').should('not.exist')
    
            // After selecting level 1 only the programs from level 1 should ve visible
            cy.get('#levels-dropdown').select('1')
    
            cy.get('#program_3e8926c0515d47a5aeb116164b1278c9').should('not.exist')
            cy.get('#program_195d94e733ff49b08079848409e664b6').should('not.exist')
    
            cy.get('#program_e1d94726655947c5b0309abb18cc17ca').should('be.visible')
            cy.get('#program_4c426ff4cd5a40d7bb65bfbb35907f8b').should('be.visible')
    
            // Selecting the - Level - options should show every program
            cy.get('#levels-dropdown').select(0);
            cy.get('#program_3e8926c0515d47a5aeb116164b1278c9').should('be.visible')
            cy.get('#program_195d94e733ff49b08079848409e664b6').should('be.visible')

            cy.get('#program_e1d94726655947c5b0309abb18cc17ca').should('be.visible')
            cy.get('#program_4c426ff4cd5a40d7bb65bfbb35907f8b').should('be.visible')
        })
    
        it('The adventure filter show the appropiate programs', () => {
            cy.get('#adventure_select').select('ask')
            cy.get('#program_e1d94726655947c5b0309abb18cc17ca').should('be.visible');
            cy.wait(300)
            cy.get('#adventure_select').select('print')
            cy.get('#program_4c426ff4cd5a40d7bb65bfbb35907f8b').should('be.visible');
    
            // Selecting the - Adventure - options should show every program
            cy.get('#adventure_select').select(0);
            cy.get('#program_3e8926c0515d47a5aeb116164b1278c9').should('be.visible')
            cy.get('#program_195d94e733ff49b08079848409e664b6').should('be.visible')
         
            cy.get('#program_e1d94726655947c5b0309abb18cc17ca').should('be.visible')
            cy.get('#program_4c426ff4cd5a40d7bb65bfbb35907f8b').should('be.visible')
        })
    })

});<|MERGE_RESOLUTION|>--- conflicted
+++ resolved
@@ -138,11 +138,7 @@
             .each(($tr, i) => {
                 if ($tr.text().includes("teacher1")) {
                     cy.get(`#second_teachers_container tbody :nth-child(${i+1}) [data-cy="programs"]`).click();
-<<<<<<< HEAD
-                    cy.get(`[data-name=${programName}]`).should("not.exist");
-=======
-                    cy.getDataCy("no-programs").should("be.visible");
->>>>>>> 4163290a
+                    cy.getDataCy("no-programs").should("not.exist");
                 }
             })
     });
