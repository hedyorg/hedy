import { createAdventure, deleteAdventure } from "../tools/adventures/adventure";
import { executeHelloWorldProgram, deleteProgram } from "../tools/programs/program";
import { loginForTeacher } from "../tools/login/login";
import { navigateToClass } from "../tools/classes/class";
import { makeProfilePublic } from "../tools/profile/profile";
import { goToProgramsPage } from "../tools/navigation/nav";

describe("General tests for my programs page (with both custom teacher and built-in adventure)", () => {
    const programName = "myTestProgram";
    const adventure = 'story'
    beforeEach(() => {
        loginForTeacher();
    })

    it("create adventure, run its code, and see it in my programs", () => {
        createAdventure(programName);
<<<<<<< HEAD
        cy.url().then(url => {
            const cleanUrl = url.split('?')[0];
            const urlParts = cleanUrl.split('/');
            const adventureId = urlParts[urlParts.length - 1];
            navigateToClass("CLASS1");
            cy.getDataCy("customize_class_button").click(); // Press customize class button
            cy.getDataCy("available_adventures_current_level").select(`${programName}`);
    
            // Now preview it and run the program
            cy.getDataCy('preview_class_link').click();
            executeHelloWorldProgram(programName, adventureId)
            cy.getDataCy('programs_list').should("contain.text", programName);
    
            deleteAdventure(programName)
        });
    });

    it("should not be added to my programs when running a program with copied code", () => {
        cy.visit(`/hedy/1#${adventure}`)
=======
        navigateToClass("CLASS1");
        cy.getDataCy('customize_class_button').click(); // Press customize class button
        cy.getDataCy('available_adventures_current_level').select(`${programName}`);

        // Now preview it and run the program
        cy.getDataCy('preview_class_link').click();
        executeHelloWorldProgram(programName)
        cy.getDataCy('programs').should("contain.text", programName);

        deleteAdventure(programName)
    });

    it("should not be added to my programs when running a program with copied code", () => {
        cy.visit(`${Cypress.env('hedy_page')}#${adventure}`);
        // make sure to navigate to the wanted program tab.
        cy.getDataCy(adventure).click();
>>>>>>> bb42ff4c
        // Paste example code
        cy.getDataCy(`paste_example_code_${adventure}`).click();
        cy.getDataCy('runit').click();
        cy.wait(500);
<<<<<<< HEAD
        goToProgramsPage();
        cy.getDataCy('programs_list').should("not.contain.text", adventure.toLowerCase());
    });

    it("should be added to my programs when running a program with modified code", () => {
        cy.visit(`/hedy/1#${adventure}`)
=======
        cy.visit(`${Cypress.env('programs_page')}`);
        cy.getDataCy('programs').should("not.contain.text", adventure);
    });

    it("should be added to my programs when running a program with modified code", () => {
        cy.visit(`${Cypress.env('hedy_page')}#${adventure}`);
        // make sure to navigate to the wanted program tab.
        cy.getDataCy(adventure).click();
>>>>>>> bb42ff4c
        // Paste example code and modify code
        cy.getDataCy(`paste_example_code_${adventure}`).click();
        cy.getDataCy('editor').click();
        cy.focused().type('print Hello world\nask Hello world?');
        cy.getDataCy('runit').click();
        cy.wait(500);
<<<<<<< HEAD
        goToProgramsPage();
        cy.getDataCy('programs_list').should("contain.text", adventure);
    });

    it('can make program public', () => {
        goToProgramsPage();
        cy.get(`[data-name=${programName}]`)
=======
        cy.visit(`${Cypress.env('programs_page')}`);
        cy.getDataCy('programs').should("contain.text", adventure);
    });

    it('can make program public', () => {
        cy.visit(`${Cypress.env('programs_page')}`);
        cy.getDataCy(`${programName}`)
>>>>>>> bb42ff4c
            .first()
            .then($el => {
                const programId = $el[0].getAttribute("data-id");
                cy.getDataCy(`share_option_dropdown_${programId}`).click();
                cy.getDataCy(`share_button_${programId}`).click();
                cy.getDataCy(`share_option_dropdown_${programId}`).should('contain.text', 'Public');
                cy.getDataCy(`non_submitted_button_container_${programId}`).getDataCy(`submit_btn_${programId}`).should('be.visible');
            })
    });

    it('can favourite and unfavourite a public program', () => {
        cy.intercept({
            url: '/auth/public_profile',
            method: "POST"
        }).as('public_profile')
        makeProfilePublic();
        cy.wait('@public_profile')
<<<<<<< HEAD
        goToProgramsPage();
        cy.get(`[data-name=${programName}]`)
=======
        cy.visit(`${Cypress.env('programs_page')}`);
        cy.getDataCy(`${programName}`)
>>>>>>> bb42ff4c
            .first()
            .then($el => {
                const programId = $el[0].getAttribute("data-id");
                //favourite a program:
                cy.getDataCy(`favourite_program_container_${programId}`).click();
                cy.getDataCy('modal_confirm_text').should('contain.text', 'favourite');
                cy.getDataCy('modal_yes_button').click();
                //unfavourite a program:
                cy.wait(500);
                cy.getDataCy(`favourite_program_container_${programId}`).click();
                cy.getDataCy('modal_confirm_text').should('contain.text', 'unfavourite');
                cy.getDataCy('modal_yes_button').click();
            })
    });

    it("second-teachers can view each other's public programs", () => {
        loginForTeacher("teacher4");
        navigateToClass("CLASS1");
        cy.get("#second_teachers_container tbody tr")
            .each(($tr, i) => {
                if ($tr.text().includes("teacher1")) {
                    cy.get(`#second_teachers_container tbody :nth-child(${i+1}) [data-cy="programs"]`).click();
                    cy.getDataCy('programs')
                        .should("contain.text", programName);
                    // but second teacher should is not permitted to see submit or delete btns.
                    cy.getDataCy(`${programName}`)
                    .first()
                    .then($el => {
                        const programId = $el[0].getAttribute("data-id");
                        cy.getDataCy(`submit_btn_${programId}`)
                            .should('not.be.visible');
                        cy.getDataCy(`more_options_${programId}`).click();
                        cy.getDataCy(`program_options_dropdown_${programId}`).should("be.visible");
                        cy.getDataCy(`delete_non_submitted_program_${programId}`).should("not.exist");
                    })
                }
            })

    });

    it('can make program private', () => {
<<<<<<< HEAD
        goToProgramsPage();
        cy.get(`[data-name=${programName}]`)
                    .first()
                    .then($el => {
                        const programId = $el[0].getAttribute("data-id");
                        cy.get(`#share_option_dropdown_${programId}`).click();
                        cy.get(`#share_button_${programId}`).click();
                        cy.get(`#share_option_dropdown_${programId}`).should('contain.text', 'Private');
                        cy.get(`#non_submitted_button_container_${programId} [data-cy="submit_btn"]`).should('not.be.visible');
                    })
=======
        cy.visit(`${Cypress.env('programs_page')}`);

        cy.getDataCy(`${programName}`)
        .first()
        .then($el => {
            const programId = $el[0].getAttribute("data-id");
            cy.getDataCy(`share_option_dropdown_${programId}`).click();
            cy.getDataCy(`share_button_${programId}`).click();
            cy.getDataCy(`share_option_dropdown_${programId}`).should('contain.text', 'Private');
            cy.getDataCy(`non_submitted_button_container_${programId}`).getDataCy(`submit_btn_${programId}`).should('not.be.visible');
        })
>>>>>>> bb42ff4c
    });

    it("second-teachers can NOT view each other's public programs after making them private", () => {
        loginForTeacher("teacher4");
        navigateToClass("CLASS1");
    
        cy.getDataCy('second_teachers_container')
            .within(() => {
                cy.getDataCy('second_teacher_username_cell')
                    .each(($usernameCell, index) => {
                        if ($usernameCell.text().includes("teacher1")) {
                            cy.getDataCy('programs').eq(index).click();
                            cy.getDataCy('no-programs').should("not.exist");
                        }
                    });
            });
    });
    

    it("delete created program", () => {
        deleteProgram(programName);
    });

    describe('Test filters', () => {
        beforeEach(() => {
            goToProgramsPage();
        })
        it("The level filter should show the appropiate programs", ()=>{        
            // After selecting level 2 only the programs from level 2 should ve visible
            cy.getDataCy('levels_dropdown').select('2')
    
            cy.get('#program_3e8926c0515d47a5aeb116164b1278c9').should('be.visible')
            cy.get('#program_195d94e733ff49b08079848409e664b6').should('be.visible')

            cy.get('#program_e1d94726655947c5b0309abb18cc17ca').should('not.exist')
            cy.get('#program_4c426ff4cd5a40d7bb65bfbb35907f8b').should('not.exist')
    
            // After selecting level 1 only the programs from level 1 should ve visible
            cy.getDataCy('levels_dropdown').select('1')

            cy.get('#program_3e8926c0515d47a5aeb116164b1278c9').should('not.exist')
            cy.get('#program_195d94e733ff49b08079848409e664b6').should('not.exist')
    
            cy.get('#program_e1d94726655947c5b0309abb18cc17ca').should('be.visible')
            cy.get('#program_4c426ff4cd5a40d7bb65bfbb35907f8b').should('be.visible')
    
            // Selecting the - Level - options should show every program
            cy.getDataCy('levels_dropdown').select(0);
            cy.get('#program_3e8926c0515d47a5aeb116164b1278c9').should('be.visible')
            cy.get('#program_195d94e733ff49b08079848409e664b6').should('be.visible')

            cy.get('#program_e1d94726655947c5b0309abb18cc17ca').should('be.visible')
            cy.get('#program_4c426ff4cd5a40d7bb65bfbb35907f8b').should('be.visible')
        })
    
        it('The adventure filter show the appropiate programs', () => {
            cy.getDataCy('adventure_select').select('ask')
            cy.get('#program_e1d94726655947c5b0309abb18cc17ca').should('be.visible');
            cy.wait(300)
            cy.getDataCy('adventure_select').select('print')
            cy.get('#program_4c426ff4cd5a40d7bb65bfbb35907f8b').should('be.visible');
    
            // Selecting the - Adventure - options should show every program
            cy.getDataCy('adventure_select').select(0);
            cy.get('#program_3e8926c0515d47a5aeb116164b1278c9').should('be.visible')
            cy.get('#program_195d94e733ff49b08079848409e664b6').should('be.visible')
         
            cy.get('#program_e1d94726655947c5b0309abb18cc17ca').should('be.visible')
            cy.get('#program_4c426ff4cd5a40d7bb65bfbb35907f8b').should('be.visible')
        })
    })

});<|MERGE_RESOLUTION|>--- conflicted
+++ resolved
@@ -14,27 +14,6 @@
 
     it("create adventure, run its code, and see it in my programs", () => {
         createAdventure(programName);
-<<<<<<< HEAD
-        cy.url().then(url => {
-            const cleanUrl = url.split('?')[0];
-            const urlParts = cleanUrl.split('/');
-            const adventureId = urlParts[urlParts.length - 1];
-            navigateToClass("CLASS1");
-            cy.getDataCy("customize_class_button").click(); // Press customize class button
-            cy.getDataCy("available_adventures_current_level").select(`${programName}`);
-    
-            // Now preview it and run the program
-            cy.getDataCy('preview_class_link').click();
-            executeHelloWorldProgram(programName, adventureId)
-            cy.getDataCy('programs_list').should("contain.text", programName);
-    
-            deleteAdventure(programName)
-        });
-    });
-
-    it("should not be added to my programs when running a program with copied code", () => {
-        cy.visit(`/hedy/1#${adventure}`)
-=======
         navigateToClass("CLASS1");
         cy.getDataCy('customize_class_button').click(); // Press customize class button
         cy.getDataCy('available_adventures_current_level').select(`${programName}`);
@@ -51,19 +30,10 @@
         cy.visit(`${Cypress.env('hedy_page')}#${adventure}`);
         // make sure to navigate to the wanted program tab.
         cy.getDataCy(adventure).click();
->>>>>>> bb42ff4c
         // Paste example code
         cy.getDataCy(`paste_example_code_${adventure}`).click();
         cy.getDataCy('runit').click();
         cy.wait(500);
-<<<<<<< HEAD
-        goToProgramsPage();
-        cy.getDataCy('programs_list').should("not.contain.text", adventure.toLowerCase());
-    });
-
-    it("should be added to my programs when running a program with modified code", () => {
-        cy.visit(`/hedy/1#${adventure}`)
-=======
         cy.visit(`${Cypress.env('programs_page')}`);
         cy.getDataCy('programs').should("not.contain.text", adventure);
     });
@@ -72,30 +42,19 @@
         cy.visit(`${Cypress.env('hedy_page')}#${adventure}`);
         // make sure to navigate to the wanted program tab.
         cy.getDataCy(adventure).click();
->>>>>>> bb42ff4c
         // Paste example code and modify code
         cy.getDataCy(`paste_example_code_${adventure}`).click();
         cy.getDataCy('editor').click();
         cy.focused().type('print Hello world\nask Hello world?');
         cy.getDataCy('runit').click();
         cy.wait(500);
-<<<<<<< HEAD
-        goToProgramsPage();
-        cy.getDataCy('programs_list').should("contain.text", adventure);
+        cy.visit(`${Cypress.env('programs_page')}`);
+        cy.getDataCy('programs').should("contain.text", adventure);
     });
 
     it('can make program public', () => {
-        goToProgramsPage();
-        cy.get(`[data-name=${programName}]`)
-=======
-        cy.visit(`${Cypress.env('programs_page')}`);
-        cy.getDataCy('programs').should("contain.text", adventure);
-    });
-
-    it('can make program public', () => {
         cy.visit(`${Cypress.env('programs_page')}`);
         cy.getDataCy(`${programName}`)
->>>>>>> bb42ff4c
             .first()
             .then($el => {
                 const programId = $el[0].getAttribute("data-id");
@@ -113,13 +72,8 @@
         }).as('public_profile')
         makeProfilePublic();
         cy.wait('@public_profile')
-<<<<<<< HEAD
-        goToProgramsPage();
-        cy.get(`[data-name=${programName}]`)
-=======
         cy.visit(`${Cypress.env('programs_page')}`);
         cy.getDataCy(`${programName}`)
->>>>>>> bb42ff4c
             .first()
             .then($el => {
                 const programId = $el[0].getAttribute("data-id");
@@ -161,18 +115,6 @@
     });
 
     it('can make program private', () => {
-<<<<<<< HEAD
-        goToProgramsPage();
-        cy.get(`[data-name=${programName}]`)
-                    .first()
-                    .then($el => {
-                        const programId = $el[0].getAttribute("data-id");
-                        cy.get(`#share_option_dropdown_${programId}`).click();
-                        cy.get(`#share_button_${programId}`).click();
-                        cy.get(`#share_option_dropdown_${programId}`).should('contain.text', 'Private');
-                        cy.get(`#non_submitted_button_container_${programId} [data-cy="submit_btn"]`).should('not.be.visible');
-                    })
-=======
         cy.visit(`${Cypress.env('programs_page')}`);
 
         cy.getDataCy(`${programName}`)
@@ -184,7 +126,6 @@
             cy.getDataCy(`share_option_dropdown_${programId}`).should('contain.text', 'Private');
             cy.getDataCy(`non_submitted_button_container_${programId}`).getDataCy(`submit_btn_${programId}`).should('not.be.visible');
         })
->>>>>>> bb42ff4c
     });
 
     it("second-teachers can NOT view each other's public programs after making them private", () => {
