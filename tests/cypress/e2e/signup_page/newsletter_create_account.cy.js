<<<<<<< HEAD
import {goToLogin, gotoRegisterTeacher, goToPage, goToRegisterStudent} from '../tools/navigation/nav.js'
=======
import {goToLogin, goToRegisterTeacher, goToPage, goToRegisterStudent} from '../tools/navigation/nav.js'
>>>>>>> 62ef9d16
import {login, loginForUser} from '../tools/login/login.js'

describe('Subscribe to newsletter test', () => {
  it('passes', () => {

<<<<<<< HEAD
    goToRegisterStudent();
=======
    goToRegisterTeacher();
>>>>>>> 62ef9d16

    // Tests username field interaction
       cy.get('#subscribe').check()
      .should('be.visible')
  })
})<|MERGE_RESOLUTION|>--- conflicted
+++ resolved
@@ -1,18 +1,10 @@
-<<<<<<< HEAD
-import {goToLogin, gotoRegisterTeacher, goToPage, goToRegisterStudent} from '../tools/navigation/nav.js'
-=======
 import {goToLogin, goToRegisterTeacher, goToPage, goToRegisterStudent} from '../tools/navigation/nav.js'
->>>>>>> 62ef9d16
 import {login, loginForUser} from '../tools/login/login.js'
 
 describe('Subscribe to newsletter test', () => {
   it('passes', () => {
 
-<<<<<<< HEAD
-    goToRegisterStudent();
-=======
     goToRegisterTeacher();
->>>>>>> 62ef9d16
 
     // Tests username field interaction
        cy.get('#subscribe').check()
