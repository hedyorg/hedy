--- conflicted
+++ resolved
@@ -80,15 +80,10 @@
     })
 
     it("should be able to clone another teacher's adventure", () => {
-<<<<<<< HEAD
         // disselect default language
         resetLang()
 
-        cy.getBySel("adventure2")
-=======
-        cy.getDataCy("adventure1").should("have.class", "tab-selected")
         cy.getDataCy("adventure2")
->>>>>>> 4163290a
             .click()
 
         cy.getDataCy("adventure2").should("have.class", "tab-selected")
@@ -99,12 +94,8 @@
             .click()
 
         cy.reload()
-<<<<<<< HEAD
         resetLang()
-        cy.getBySel("adventure2")
-=======
         cy.getDataCy("adventure2")
->>>>>>> 4163290a
             .click()
         cy.getDataCy("edit_adventure2").should("be.visible")
     })
