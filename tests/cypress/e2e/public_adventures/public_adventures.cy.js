
import { loginForTeacher } from "../tools/login/login";

describe("Able to browse all public adventures and use filters", () => {
    beforeEach(() => {
        loginForTeacher();
        cy.get("#public_adventures_link").click()
    });

    it("should have level 1 as the default one", () => {
<<<<<<< HEAD
        cy.get("#level_select > div > div > div.option.selected").should('have.attr', 'data-value', '1')
=======
        cy.getDataCy('level_select').should('have.attr', 'data-value', '1')
>>>>>>> dd65e32f
    })

    it("should be able to filter by levels", () => {
        cy.getDataCy('level_select')
            .click()

        cy.get('#level_select > div > div.dropdown-menu').should('be.visible');

        cy.get("#adventures").should("contain.text", "adventure1")
        cy.get("#adventures").should("contain.text", "adventure2")
        cy.get("#level_select > div > div > div.option[data-value='2']")
            .click()

        cy.get("#adventures").should("contain.text", "adventure1")
        cy.get("#adventures").should("not.contain.text", "adventure2")
    })

    it("should be able to filter by language", () => {
        cy.get("#language_select")
            .click()

        cy.get('#language_select > div > div.dropdown-menu').should('be.visible');

        cy.get("#adventures").should("contain.text", "adventure1")
        cy.get("#adventures").should("contain.text", "adventure2")
        cy.get("#language_select > div > div > div.option[data-value='English']")
            .click()

        cy.get("#adventures").should("contain.text", "adventure1")
        cy.get("#adventures").should("not.contain.text", "adventure2")
    })

    it("should be able to filter by tags", () => {
        cy.get("#tag_select")
            .click()

        cy.get('#tag_select > div > div.dropdown-menu').should('be.visible');

        cy.get("#adventures").should("contain.text", "adventure1")
        cy.get("#adventures").should("contain.text", "adventure2")
        cy.get("#tag_select > div > div.dropdown-menu > .option[data-value='test']")
            .click()

        cy.get("#adventures").should("contain.text", "adventure1")
        cy.get("#adventures").should("not.contain.text", "adventure2")
    })

    it("should be able to filter by searching", () => {
        cy.get("#adventures").should("contain.text", "adventure1")
        cy.get("#adventures").should("contain.text", "adventure2")

        cy.get('#search_adventure')
            .type("adventure2")

        cy.get("#adventures").should("contain.text", "adventure2")
        cy.get("#adventures").should("not.contain.text", "adventure1")
    })

    it("should be able to clone another teacher's adventure", () => {
        cy.getDataCy("adventure1").should("have.class", "tab-selected")
        cy.getDataCy("adventure2")
            .click()

        cy.getDataCy("adventure2").should("have.class", "tab-selected")
        cy.getDataCy("adventure1").should("not.have.class", "tab-selected")

        cy.getDataCy("clone_adventure2")
            .should("be.visible")
            .click()

        cy.reload()
        cy.getDataCy("adventure2")
            .click()
        cy.getDataCy("edit_adventure2").should("be.visible")
    })
});<|MERGE_RESOLUTION|>--- conflicted
+++ resolved
@@ -8,11 +8,7 @@
     });
 
     it("should have level 1 as the default one", () => {
-<<<<<<< HEAD
         cy.get("#level_select > div > div > div.option.selected").should('have.attr', 'data-value', '1')
-=======
-        cy.getDataCy('level_select').should('have.attr', 'data-value', '1')
->>>>>>> dd65e32f
     })
 
     it("should be able to filter by levels", () => {
