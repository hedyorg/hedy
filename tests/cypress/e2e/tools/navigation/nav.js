--- conflicted
+++ resolved
@@ -54,9 +54,6 @@
 
 export function goToAdminUsersPage()
 {
-<<<<<<< HEAD
-    return goToPage(Cypress.env('admin/users'));
-=======
     loginForAdmin();
     cy.get('#users_button').click();
 }
@@ -64,7 +61,6 @@
 export function goToAdminStatsPage()
 {
    return goToPage(Cypress.env('admin_stats_page'));
->>>>>>> 62ef9d16
 }
 
 // Must be logged in and able to edit an adventure
