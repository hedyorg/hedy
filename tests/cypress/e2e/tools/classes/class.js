import { goToTeachersPage } from "../navigation/nav";

export function createClass()
{
    const classname = `test class ${Math.random()}`;

    goToTeachersPage();
    
    cy.get('#create_class_button').click();
    cy.get('#modal-prompt-input').type(classname);
    cy.get('#modal-ok-button').click();

    goToTeachersPage();
    
    return classname;
}

/**
 * Make sure that at least one class exists
 *
 * Create a class if one doesn't exist already.
<<<<<<< HEAD
 */
export function ensureClass()
{
    goToTeachersPage();
    if (cy.getBySel('view_class_link').length === 0) {
        createClass();
    }
=======
 *
 * Use as follows:
 *
 *      const className = await ensureClass();
 *
 * In an `async` function.
 */
export function ensureClass()
{
    const classname = `test class ${Math.random()}`;
    goToTeachersPage();

    return new Promise(ok => {
        cy.getBySel('view_class_link').then(viewClassLink => {
            if (viewClassLink.length === 0) {
                ok(createClass());
            } else {
                ok(viewClassLink.text());
            }
        });
    });
>>>>>>> dd226f11
}

export function addStudents(classname, count) {
    const students = Array.from({length:count}, (_, index) => `student_${index}_${Math.random()}`)

    goToTeachersPage();
    
    cy.get(".view_class").contains(new RegExp(`^${classname}$`)).click();
    
    cy.get('#add-student').click();
    cy.get('#create-accounts').click();
    cy.wrap(students).each((student, index) => {
      cy.get(`:nth-child(${(index + 2)}) > #username`).type(student);
      cy.get(`:nth-child(${(index + 2)}) > #password`).type('123456');
    })
    cy.get('#create_accounts_button').click();
    cy.get('#modal-yes-button').click();

    return students;
}

export function createClassAndAddStudents(){
    const classname = createClass();
    const students = addStudents(classname, 4);
    return {classname, students};
}

export function navigateToClass(classname) {
    goToTeachersPage();
    cy.get(".view_class").contains(new RegExp(`^${classname}$`)).click();
    }

export default {createClassAndAddStudents};<|MERGE_RESOLUTION|>--- conflicted
+++ resolved
@@ -19,15 +19,6 @@
  * Make sure that at least one class exists
  *
  * Create a class if one doesn't exist already.
-<<<<<<< HEAD
- */
-export function ensureClass()
-{
-    goToTeachersPage();
-    if (cy.getBySel('view_class_link').length === 0) {
-        createClass();
-    }
-=======
  *
  * Use as follows:
  *
@@ -49,7 +40,6 @@
             }
         });
     });
->>>>>>> dd226f11
 }
 
 export function addStudents(classname, count) {
