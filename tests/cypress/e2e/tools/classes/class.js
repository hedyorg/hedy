--- conflicted
+++ resolved
@@ -127,12 +127,7 @@
 }
 
 export function selectLevel(level) {
-<<<<<<< HEAD
-    cy.getDataCy("levels_dropdown").select(level);
-}
-=======
     cy.getDataCy('levels_dropdown').select(level);
   }
->>>>>>> bb42ff4c
 
 export default {createClassAndAddStudents};