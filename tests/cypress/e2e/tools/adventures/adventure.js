--- conflicted
+++ resolved
@@ -7,17 +7,12 @@
     // Click 'Create new class' button
     cy.get('#create_adventure_button').click();
 
-<<<<<<< HEAD
     if (name) {
         cy.intercept('/for-teachers/customize-adventure').as('customizeAdventure');      
         cy.get("#custom_adventure_name").clear().type(name);
         cy.wait(500)
         cy.wait('@customizeAdventure').should('have.nested.property', 'response.statusCode', 200);
     }
-=======
-    cy.get("#custom_adventure_name").clear().type(name);
-    cy.get("#save_adventure_button").click();
->>>>>>> dbc117ab
 
     cy.wait(500);
 }
