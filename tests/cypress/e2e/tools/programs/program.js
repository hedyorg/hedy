
export function executeHelloWorldProgram(name) {
    cy.visit(`${Cypress.env('hedy_page')}#${name}`);
    // make sure to navigate to the wanted program tab.
    cy.get(`[data-cy="${name}"]`)
        .click();
    // Execute program to save it
    cy.get('#editor .cm-content').click();
    // empty textarea
    cy.focused().clear()
    cy.focused().type('print Hello world');
    cy.get('#editor .cm-content').should('contain.text', 'print Hello world');
    cy.get('#runit').click();
    cy.get('#output').should('contain.text', 'Hello world');
    cy.visit(`${Cypress.env('programs_page')}`);
    cy.get(".programs").should("contain.text", name)
    // cy.get('#program_1').should('contain.text', 'print Hello world');
}

export function deleteProgram(name) {
    cy.visit(`${Cypress.env('programs_page')}`);
    cy.get(".programs")
        .each(($program, i) => {
            if ($program.text().includes(name)) {
                cy.get(`[data-name=${name}]`)
                .first()
                .then($el => {
                    const programId = $el[0].getAttribute("data-id");
                    cy.get(`#more_options_${programId}`).click();
                    cy.get(`#more_options_${programId}`).should("be.visible");
<<<<<<< HEAD
                    cy.getBySel(`delete_non_submitted_program_${programId}`).click();
                    cy.get('[data-cy="modal_yes_button"]').click();
=======
                    cy.getDataCy(`delete_non_submitted_program_${programId}`).click();
                    cy.getDataCy('modal_yes_button').click();
                    cy.wait(500);
>>>>>>> 0e2929ba
            })
            }
        })
}<|MERGE_RESOLUTION|>--- conflicted
+++ resolved
@@ -28,14 +28,9 @@
                     const programId = $el[0].getAttribute("data-id");
                     cy.get(`#more_options_${programId}`).click();
                     cy.get(`#more_options_${programId}`).should("be.visible");
-<<<<<<< HEAD
-                    cy.getBySel(`delete_non_submitted_program_${programId}`).click();
-                    cy.get('[data-cy="modal_yes_button"]').click();
-=======
                     cy.getDataCy(`delete_non_submitted_program_${programId}`).click();
                     cy.getDataCy('modal_yes_button').click();
                     cy.wait(500);
->>>>>>> 0e2929ba
             })
             }
         })
