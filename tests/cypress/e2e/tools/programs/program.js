--- conflicted
+++ resolved
@@ -1,9 +1,5 @@
 import { goToProgramsPage } from '../../tools/navigation/nav.js';
 
-<<<<<<< HEAD
-export function executeHelloWorldProgram(name, adventureId) {
-    cy.visit(`/hedy/1#${adventureId}`)
-=======
 export function codeEditorContent() {
   return cy.get('#editor > .cm-editor > .cm-scroller > .cm-content');
 }
@@ -12,24 +8,10 @@
     cy.visit(`${Cypress.env('hedy_page')}#${name}`);
     // make sure to navigate to the wanted program tab.
     cy.getDataCy(`${name}`).click();
->>>>>>> bb42ff4c
     // Execute program to save it
     cy.getDataCy('editor').click();
     cy.focused().clear()
     cy.focused().type('print Hello world');
-<<<<<<< HEAD
-    cy.getDataCy('editor').should('contain.text', 'print Hello world');
-    cy.getDataCy('runit').click();
-    cy.getDataCy('output').should('contain.text', 'Hello world');
-    goToProgramsPage();
-    cy.getDataCy('programs_list').should("contain.text", name)
-    cy.get(`[data-name=${name}]`).should('contain.text', 'print Hello world');
-}
-
-export function deleteProgram(name) {
-    goToProgramsPage();
-    cy.get(".programs")
-=======
     cy.get('#editor .cm-content').should('contain.text', 'print Hello world');
     cy.getDataCy('runit').click();
     cy.getDataCy('output').should('contain.text', 'Hello world');
@@ -41,7 +23,6 @@
 export function deleteProgram(name) {
     cy.visit(`${Cypress.env('programs_page')}`);
     cy.getDataCy('programs')
->>>>>>> bb42ff4c
         .each(($program, i) => {
             if ($program.text().includes(name)) {
                 cy.getDataCy(`${name}`)
