import hedy
import textwrap
from test_level_01 import HedyTester

class TestsLevel17(HedyTester):
  level = 17

  def test_if_with_indent(self):
    code = textwrap.dedent("""\
    naam is 'Hedy'
    if naam is Hedy:
        print 'koekoek'""")
    expected = textwrap.dedent("""\
    naam = 'Hedy'
    if str(naam) == str('Hedy'):
      print(f'koekoek')""")
    result = hedy.transpile(code, self.level)

    self.assertEqual(expected, result.code)
    self.assertEqual(False, result.has_turtle)

  def test_if_else(self):
    code = textwrap.dedent("""\
    antwoord is ask 'Hoeveel is 10 plus 10?'
    if antwoord is 20:
        print 'Goedzo!'
        print 'Het antwoord was inderdaad ' antwoord
    else:
        print 'Foutje'
        print 'Het antwoord moest zijn ' antwoord""")

    expected = textwrap.dedent("""\
    antwoord = input('Hoeveel is 10 plus 10?')
    try:
      antwoord = int(antwoord)
    except ValueError:
      try:
        antwoord = float(antwoord)
      except ValueError:
        pass
    if str(antwoord) == str('20'):
      print(f'Goedzo!')
      print(f'Het antwoord was inderdaad {antwoord}')
    else:
      print(f'Foutje')
      print(f'Het antwoord moest zijn {antwoord}')""")

    result = hedy.transpile(code, self.level)

    self.assertEqual(expected, result.code)
    self.assertEqual(False, result.has_turtle)

  def test_for_loop(self):
    code = textwrap.dedent("""\
    a is 2
    a is 3
    for a in range 2 to 4:
      a is a + 2
      b is b + 2""")
    expected = textwrap.dedent("""\
    a = 2
    a = 3
    step = 1 if int(2) < int(4) else -1
    for a in range(int(2), int(4) + step, step):
      a = a + 2
      b = b + 2""")

    result = hedy.transpile(code, self.level)

    self.assertEqual(expected, result.code)
    self.assertEqual(False, result.has_turtle)

  def test_if__else(self):
    code = textwrap.dedent("""\
    a is 5
    if a is 1:
      x is 2
    else:
      x is 222""")
    expected = textwrap.dedent("""\
    a = 5
    if str(a) == str('1'):
      x = 2
    else:
      x = 222""")

    result = hedy.transpile(code, self.level)

    self.assertEqual(expected, result.code)
    self.assertEqual(False, result.has_turtle)

  def test_forloop(self):
    code = textwrap.dedent("""\
    for i in range 1 to 10:
      print i
    print 'wie niet weg is is gezien'""")
    expected = textwrap.dedent("""\
    step = 1 if int(1) < int(10) else -1
    for i in range(int(1), int(10) + step, step):
      print(f'{i}')
    print(f'wie niet weg is is gezien')""")

    result = hedy.transpile(code, self.level)

    self.assertEqual(expected, result.code)
    self.assertEqual(False, result.has_turtle)

  def test_allow_space_after_else_line(self):
    code = textwrap.dedent("""\
    a is 1
    if a is 1:
      print a
    else:   
      print 'nee'""")

    expected = textwrap.dedent("""\
    a = 1
    if str(a) == str('1'):
      print(f'{a}')
    else:
      print(f'nee')""")

    self.multi_level_tester(
      max_level=17,
      code=code,
      expected=expected,
      test_name=self.name()
    )

  def test_allow_space_before_colon(self):

    code = textwrap.dedent("""\
    a is 1
    if a is 1  :
      print a
    else:   
      print 'nee'""")

    expected = textwrap.dedent("""\
    a = 1
    if str(a) == str('1'):
      print(f'{a}')
    else:
      print(f'nee')""")

    self.multi_level_tester(
      code=code,
      max_level=17,
      expected=expected,
      test_name=self.name()
    )

  def test_if_under_else_in_for(self):
    # todo can me multitester with higher levels!
    code = textwrap.dedent("""\
    for i in range 0 to 10:
      antwoord is ask 'Wat is 5*5'
      if antwoord is 24:
        print 'Dat is fout!'
      else:
        print 'Dat is goed!'
      if antwoord is 25:
        i is 10""")

    expected = textwrap.dedent("""\
    step = 1 if int(0) < int(10) else -1
    for i in range(int(0), int(10) + step, step):
      antwoord = input('Wat is 5*5')
      try:
        antwoord = int(antwoord)
      except ValueError:
        try:
          antwoord = float(antwoord)
        except ValueError:
          pass
      if str(antwoord) == str('24'):
        print(f'Dat is fout!')
      else:
        print(f'Dat is goed!')
      if str(antwoord) == str('25'):
        i = 10""")

    result = hedy.transpile(code, self.level)

    self.assertEqual(expected, result.code)
    self.assertEqual(False, result.has_turtle)

  def test_if_elif(self):
    code = textwrap.dedent("""\
      a is 5
      if a is 1:
        x is 2
      elif a is 2:
        x is 222""")
    expected = textwrap.dedent("""\
      a = 5
      if str(a) == str('1'):
        x = 2
      elif str(a) == str('2'):
        x = 222""")

    result = hedy.transpile(code, self.level)

    self.assertEqual(expected, result.code)
    self.assertEqual(False, result.has_turtle)

  def test_if_with_multiple_elifs(self):
    code = textwrap.dedent("""\
      a is 5
      if a is 1:
        x is 2
      elif a is 4:
        x is 3
      elif a is 2:
        x is 222""")
    expected = textwrap.dedent("""\
      a = 5
      if str(a) == str('1'):
        x = 2
      elif str(a) == str('4'):
        x = 3
      elif str(a) == str('2'):
        x = 222""")

    result = hedy.transpile(code, self.level)

    self.assertEqual(expected, result.code)
    self.assertEqual(False, result.has_turtle)

<<<<<<< HEAD
  def tests_smaller(self):
    code = textwrap.dedent("""\
      leeftijd is ask 'Hoe oud ben jij?'
      if leeftijd < 12:
          print 'Dan ben je jonger dan ik!'""")
    expected = textwrap.dedent("""\
      leeftijd = input('Hoe oud ben jij?')
      try:
        leeftijd = int(leeftijd)
      except ValueError:
        try:
          leeftijd = float(leeftijd)
        except ValueError:
          pass
      if str(leeftijd).zfill(100)<str(12).zfill(100):
        print(f'Dan ben je jonger dan ik!')""")

    self.multi_level_tester(
      code=code,
      max_level=17,
      expected=expected,
      extra_check_function=self.is_not_turtle(),
      test_name=self.name()
    )
  def tests_bigger(self):
    code = textwrap.dedent("""\
      leeftijd is ask 'Hoe oud ben jij?'
      if leeftijd > 12:
          print 'Dan ben je ouder dan ik!'""")
    expected = textwrap.dedent("""\
      leeftijd = input('Hoe oud ben jij?')
      try:
        leeftijd = int(leeftijd)
      except ValueError:
        try:
          leeftijd = float(leeftijd)
        except ValueError:
          pass
      if str(leeftijd).zfill(100)>str(12).zfill(100):
        print(f'Dan ben je ouder dan ik!')""")

    self.multi_level_tester(
      code=code,
      max_level=17,
      expected=expected,
      extra_check_function=self.is_not_turtle(),
      test_name=self.name()
    )
=======
  # not working yet, does work for conditions with 'is'?
  # def tests_smaller(self):
  #   code = textwrap.dedent("""\
  #     leeftijd is ask 'Hoe oud ben jij?'
  #     if leeftijd < 12:
  #         print 'Dan ben je jonger dan ik!'""")
  #   expected = textwrap.dedent("""\
  #     leeftijd = input('Hoe oud ben jij?')
  #     try:
  #       leeftijd = int(leeftijd)
  #     except ValueError:
  #       try:
  #         leeftijd = float(leeftijd)
  #       except ValueError:
  #         pass
  #     if str(leeftijd).zfill(100)<str(12).zfill(100):
  #       print(f'Dan ben je jonger dan ik!')""")
  #
  #   self.multi_level_tester(
  #     code=code,
  #     max_level=17,
  #     expected=expected,
  #     extra_check_function=self.is_not_turtle(),
  #     test_name=self.name()
  #   )
  # def tests_bigger(self):
  #   code = textwrap.dedent("""\
  #     leeftijd is ask 'Hoe oud ben jij?'
  #     if leeftijd > 12:
  #         print 'Dan ben je ouder dan ik!'""")
  #   expected = textwrap.dedent("""\
  #     leeftijd = input('Hoe oud ben jij?')
  #     try:
  #       leeftijd = int(leeftijd)
  #     except ValueError:
  #       try:
  #         leeftijd = float(leeftijd)
  #       except ValueError:
  #         pass
  #     if str(leeftijd).zfill(100)>str(12).zfill(100):
  #       print(f'Dan ben je ouder dan ik!')""")
  #
  #   self.multi_level_tester(
  #     code=code,
  #     max_level=17,
  #     expected=expected,
  #     extra_check_function=self.is_not_turtle(),
  #     test_name=self.name()
  #   )
>>>>>>> 2eebc893
<|MERGE_RESOLUTION|>--- conflicted
+++ resolved
@@ -227,7 +227,6 @@
     self.assertEqual(expected, result.code)
     self.assertEqual(False, result.has_turtle)
 
-<<<<<<< HEAD
   def tests_smaller(self):
     code = textwrap.dedent("""\
       leeftijd is ask 'Hoe oud ben jij?'
@@ -276,54 +275,3 @@
       extra_check_function=self.is_not_turtle(),
       test_name=self.name()
     )
-=======
-  # not working yet, does work for conditions with 'is'?
-  # def tests_smaller(self):
-  #   code = textwrap.dedent("""\
-  #     leeftijd is ask 'Hoe oud ben jij?'
-  #     if leeftijd < 12:
-  #         print 'Dan ben je jonger dan ik!'""")
-  #   expected = textwrap.dedent("""\
-  #     leeftijd = input('Hoe oud ben jij?')
-  #     try:
-  #       leeftijd = int(leeftijd)
-  #     except ValueError:
-  #       try:
-  #         leeftijd = float(leeftijd)
-  #       except ValueError:
-  #         pass
-  #     if str(leeftijd).zfill(100)<str(12).zfill(100):
-  #       print(f'Dan ben je jonger dan ik!')""")
-  #
-  #   self.multi_level_tester(
-  #     code=code,
-  #     max_level=17,
-  #     expected=expected,
-  #     extra_check_function=self.is_not_turtle(),
-  #     test_name=self.name()
-  #   )
-  # def tests_bigger(self):
-  #   code = textwrap.dedent("""\
-  #     leeftijd is ask 'Hoe oud ben jij?'
-  #     if leeftijd > 12:
-  #         print 'Dan ben je ouder dan ik!'""")
-  #   expected = textwrap.dedent("""\
-  #     leeftijd = input('Hoe oud ben jij?')
-  #     try:
-  #       leeftijd = int(leeftijd)
-  #     except ValueError:
-  #       try:
-  #         leeftijd = float(leeftijd)
-  #       except ValueError:
-  #         pass
-  #     if str(leeftijd).zfill(100)>str(12).zfill(100):
-  #       print(f'Dan ben je ouder dan ik!')""")
-  #
-  #   self.multi_level_tester(
-  #     code=code,
-  #     max_level=17,
-  #     expected=expected,
-  #     extra_check_function=self.is_not_turtle(),
-  #     test_name=self.name()
-  #   )
->>>>>>> 2eebc893
