--- conflicted
+++ resolved
@@ -287,7 +287,7 @@
       exception=hedy.exceptions.InvalidArgumentTypeException
     )
 
-<<<<<<< HEAD
+
   def test_not_equal_string_literal(self):
     code = textwrap.dedent(f"""\
       if 'quoted' != 'string':
@@ -295,7 +295,7 @@
     expected = textwrap.dedent(f"""\
       if 'quoted'.zfill(100)!='string'.zfill(100):
         time.sleep(0)""")
-=======
+
   @parameterized.expand(["'text'", '1', '1.3', '[1, 2]'])
   def test_not_equal(self, arg):
     code = textwrap.dedent(f"""\
@@ -309,14 +309,11 @@
       b = {arg}
       if str(a).zfill(100)!=str(b).zfill(100):
         b = 1""")
->>>>>>> c2ca8cf1
 
     self.multi_level_tester(
       code=code,
       expected=expected
     )
-<<<<<<< HEAD
-=======
 
   @parameterized.expand([
     ("'text'", '1'),        # text and number
@@ -332,5 +329,4 @@
     self.multi_level_tester(
       code=code,
       exception=exceptions.InvalidTypeCombinationException
-    )
->>>>>>> c2ca8cf1
+    )