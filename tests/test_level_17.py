import hedy
import textwrap
from test_level_01 import HedyTester

class TestsLevel17(HedyTester):
  level = 17

  def test_if_with_indent(self):
    code = textwrap.dedent("""\
    naam is 'Hedy'
    if naam is Hedy:
        print 'koekoek'""")
    expected = textwrap.dedent("""\
    naam = 'Hedy'
    if str(naam) == str('Hedy'):
      print(f'koekoek')""")
    result = hedy.transpile(code, self.level)

    self.assertEqual(expected, result.code)
    self.assertEqual(False, result.has_turtle)

  def test_if_else(self):
    code = textwrap.dedent("""\
    antwoord is ask 'Hoeveel is 10 plus 10?'
    if antwoord is 20:
        print 'Goedzo!'
        print 'Het antwoord was inderdaad ' antwoord
    else:
        print 'Foutje'
        print 'Het antwoord moest zijn ' antwoord""")

    expected = textwrap.dedent("""\
    antwoord = input('Hoeveel is 10 plus 10?')
    try:
      antwoord = int(antwoord)
    except ValueError:
      try:
        antwoord = float(antwoord)
      except ValueError:
        pass
    if str(antwoord) == str('20'):
      print(f'Goedzo!')
      print(f'Het antwoord was inderdaad {antwoord}')
    else:
      print(f'Foutje')
      print(f'Het antwoord moest zijn {antwoord}')""")

    result = hedy.transpile(code, self.level)

    self.assertEqual(expected, result.code)
    self.assertEqual(False, result.has_turtle)

  def test_for_loop(self):
    code = textwrap.dedent("""\
    a is 2
    a is 3
    for a in range 2 to 4:
      a is a + 2
      b is b + 2""")
    expected = textwrap.dedent("""\
    a = 2
    a = 3
    step = 1 if int(2) < int(4) else -1
    for a in range(int(2), int(4) + step, step):
      a = a + 2
      b = b + 2""")

    result = hedy.transpile(code, self.level)

    self.assertEqual(expected, result.code)
    self.assertEqual(False, result.has_turtle)

  def test_if__else(self):
    code = textwrap.dedent("""\
    a is 5
    if a is 1:
      x is 2
    else:
      x is 222""")
    expected = textwrap.dedent("""\
    a = 5
    if str(a) == str('1'):
      x = 2
    else:
      x = 222""")

    result = hedy.transpile(code, self.level)

    self.assertEqual(expected, result.code)
    self.assertEqual(False, result.has_turtle)

  def test_forloop(self):
    code = textwrap.dedent("""\
    for i in range 1 to 10:
      print i
    print 'wie niet weg is is gezien'""")
    expected = textwrap.dedent("""\
    step = 1 if int(1) < int(10) else -1
    for i in range(int(1), int(10) + step, step):
      print(f'{i}')
    print(f'wie niet weg is is gezien')""")

    result = hedy.transpile(code, self.level)

    self.assertEqual(expected, result.code)
    self.assertEqual(False, result.has_turtle)

  def test_allow_space_after_else_line(self):
    code = textwrap.dedent("""\
    a is 1
    if a is 1:
      print a
    else:   
      print 'nee'""")

    expected = textwrap.dedent("""\
    a = 1
    if str(a) == str('1'):
      print(f'{a}')
    else:
      print(f'nee')""")

    self.multi_level_tester(
      max_level=17,
      code=code,
      expected=expected,
      test_name=self.name()
    )

  def test_allow_space_before_colon(self):

    code = textwrap.dedent("""\
    a is 1
    if a is 1  :
      print a
    else:   
      print 'nee'""")

    expected = textwrap.dedent("""\
    a = 1
    if str(a) == str('1'):
      print(f'{a}')
    else:
      print(f'nee')""")

    self.multi_level_tester(
      code=code,
      max_level=17,
      expected=expected,
      test_name=self.name()
    )

  def test_if_under_else_in_for(self):
    # todo can me multitester with higher levels!
    code = textwrap.dedent("""\
    for i in range 0 to 10:
      antwoord is ask 'Wat is 5*5'
      if antwoord is 24:
        print 'Dat is fout!'
      else:
        print 'Dat is goed!'
      if antwoord is 25:
        i is 10""")

    expected = textwrap.dedent("""\
    step = 1 if int(0) < int(10) else -1
    for i in range(int(0), int(10) + step, step):
      antwoord = input('Wat is 5*5')
      try:
        antwoord = int(antwoord)
      except ValueError:
        try:
          antwoord = float(antwoord)
        except ValueError:
          pass
      if str(antwoord) == str('24'):
        print(f'Dat is fout!')
      else:
        print(f'Dat is goed!')
      if str(antwoord) == str('25'):
        i = 10""")

    result = hedy.transpile(code, self.level)

    self.assertEqual(expected, result.code)
    self.assertEqual(False, result.has_turtle)

  def test_if_elif(self):
    code = textwrap.dedent("""\
      a is 5
      if a is 1:
        x is 2
      elif a is 2:
        x is 222""")
    expected = textwrap.dedent("""\
      a = 5
      if str(a) == str('1'):
        x = 2
      elif str(a) == str('2'):
        x = 222""")

    result = hedy.transpile(code, self.level)

    self.assertEqual(expected, result.code)
    self.assertEqual(False, result.has_turtle)

  def test_if_with_multiple_elifs(self):
    code = textwrap.dedent("""\
      a is 5
      if a is 1:
        x is 2
      elif a is 4:
        x is 3
      elif a is 2:
        x is 222""")
    expected = textwrap.dedent("""\
      a = 5
      if str(a) == str('1'):
        x = 2
      elif str(a) == str('4'):
        x = 3
      elif str(a) == str('2'):
        x = 222""")

    result = hedy.transpile(code, self.level)

    self.assertEqual(expected, result.code)
    self.assertEqual(False, result.has_turtle)

<<<<<<< HEAD
  def test_if_in_list_with_string_var_gives_type_error(self):
    code = textwrap.dedent("""\
    items is 'red'
    if 'red' in items:
        print 'found!'""")
    self.multi_level_tester(
      code=code,
      exception=hedy.exceptions.RequiredArgumentTypeException,
      test_name=self.name()
    )

  def test_equality_with_list_gives_error(self):
    code = textwrap.dedent("""\
      color is [5, 6, 7]
      if 1 is color:
          print 'success!'""")
    self.multi_level_tester(
      code=code,
      exception=hedy.exceptions.InvalidArgumentTypeException,
      test_name=self.name()
    )
=======
  # not working yet, does work for conditions with 'is'?
  # def tests_smaller(self):
  #   code = textwrap.dedent("""\
  #     leeftijd is ask 'Hoe oud ben jij?'
  #     if leeftijd < 12:
  #         print 'Dan ben je jonger dan ik!'""")
  #   expected = textwrap.dedent("""\
  #     leeftijd = input('Hoe oud ben jij?')
  #     try:
  #       leeftijd = int(leeftijd)
  #     except ValueError:
  #       try:
  #         leeftijd = float(leeftijd)
  #       except ValueError:
  #         pass
  #     if str(leeftijd).zfill(100)<str(12).zfill(100):
  #       print(f'Dan ben je jonger dan ik!')""")
  #
  #   self.multi_level_tester(
  #     code=code,
  #     max_level=17,
  #     expected=expected,
  #     extra_check_function=self.is_not_turtle(),
  #     test_name=self.name()
  #   )
  # def tests_bigger(self):
  #   code = textwrap.dedent("""\
  #     leeftijd is ask 'Hoe oud ben jij?'
  #     if leeftijd > 12:
  #         print 'Dan ben je ouder dan ik!'""")
  #   expected = textwrap.dedent("""\
  #     leeftijd = input('Hoe oud ben jij?')
  #     try:
  #       leeftijd = int(leeftijd)
  #     except ValueError:
  #       try:
  #         leeftijd = float(leeftijd)
  #       except ValueError:
  #         pass
  #     if str(leeftijd).zfill(100)>str(12).zfill(100):
  #       print(f'Dan ben je ouder dan ik!')""")
  #
  #   self.multi_level_tester(
  #     code=code,
  #     max_level=17,
  #     expected=expected,
  #     extra_check_function=self.is_not_turtle(),
  #     test_name=self.name()
  #   )
>>>>>>> 2eebc893
<|MERGE_RESOLUTION|>--- conflicted
+++ resolved
@@ -227,7 +227,6 @@
     self.assertEqual(expected, result.code)
     self.assertEqual(False, result.has_turtle)
 
-<<<<<<< HEAD
   def test_if_in_list_with_string_var_gives_type_error(self):
     code = textwrap.dedent("""\
     items is 'red'
@@ -249,7 +248,7 @@
       exception=hedy.exceptions.InvalidArgumentTypeException,
       test_name=self.name()
     )
-=======
+
   # not working yet, does work for conditions with 'is'?
   # def tests_smaller(self):
   #   code = textwrap.dedent("""\
@@ -298,5 +297,4 @@
   #     expected=expected,
   #     extra_check_function=self.is_not_turtle(),
   #     test_name=self.name()
-  #   )
->>>>>>> 2eebc893
+  #   )