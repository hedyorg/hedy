--- conflicted
+++ resolved
@@ -6,13 +6,11 @@
 class TestsLevel6(HedyTester):
   level = 6
 
-
-  #repeat tests
-  def test_repeat_turtle(self):
-    code = textwrap.dedent("""\
-<<<<<<< HEAD
-    repeat 3 times forward 100""")
-=======
+  # test/command order: 6: ['print', 'ask', 'is', 'if', 'repeat', 'turn', 'forward', calculations]
+
+  # print tests
+  def test_print_quoted_var(self):
+    code = textwrap.dedent("""\
     naam is 'Hedy'
     print 'ik heet ' naam""")
     expected = textwrap.dedent("""\
@@ -37,20 +35,10 @@
   def test_ask(self):
     code = textwrap.dedent("""\
     antwoord is ask 'wat is je lievelingskleur?'""")
->>>>>>> 51f2fe68
-
-    result = hedy.transpile(code, self.level)
-
-    expected = textwrap.dedent("""\
-<<<<<<< HEAD
-    for i in range(int('3')):
-      t.forward(100)
-      time.sleep(0.1)""")
-
-    self.assertEqual(expected, result.code)
-    self.assertEqual(True, result.has_turtle)
-  def test_repeat_with_variable_print(self):
-=======
+
+    result = hedy.transpile(code, self.level)
+
+    expected = textwrap.dedent("""\
     antwoord = input(f'wat is je lievelingskleur?')""")
 
     self.assertEqual(expected, result.code)
@@ -123,32 +111,36 @@
   # calculation tests
   # todo should all be tested for higher levels too!
   def test_print_calc(self):
->>>>>>> 51f2fe68
-    code = textwrap.dedent("""\
-    n is 5
-    repeat n times print 'me wants a cookie!'""")
-
-    result = hedy.transpile(code, self.level)
-
-    expected = textwrap.dedent("""\
-    n = '5'
-    for i in range(int(n)):
-      print(f'me wants a cookie!')""")
-
-    self.assertEqual(expected, result.code)
-    self.assertEqual(False, result.has_turtle)
-
-    expected_output = textwrap.dedent("""\
-    me wants a cookie!
-    me wants a cookie!
-    me wants a cookie!
-    me wants a cookie!
-    me wants a cookie!""")
-
-<<<<<<< HEAD
-    self.assertEqual(expected_output, HedyTester.run_code(result))
-  def test_repeat_basic_print(self):
-=======
+    code = textwrap.dedent("""\
+    print '5 keer 5 is ' 5 * 5""")
+
+    expected = textwrap.dedent("""\
+    print(f'5 keer 5 is {int(5) * int(5)}')""")
+
+    result = hedy.transpile(code, self.level)
+
+    self.assertEqual(expected, result.code)
+    self.assertEqual(False, result.has_turtle)
+  def test_print_multiple_calcs(self):
+    code = textwrap.dedent("""\
+    print '5 keer 5 keer 5 is ' 5 * 5 * 5""")
+
+    expected = textwrap.dedent("""\
+    print(f'5 keer 5 keer 5 is {int(5) * int(5) * int(5)}')""")
+
+    result = hedy.transpile(code, self.level)
+    self.assertEqual(expected, result.code)
+
+    output = HedyTester.run_code(result)
+    self.assertEqual(output, '5 keer 5 keer 5 is 125')
+    self.assertEqual(False, result.has_turtle)
+  def test_calc_print(self):
+    code = textwrap.dedent("""\
+    nummer is 4 + 5
+    print nummer""")
+
+    result = hedy.transpile(code, self.level)
+
     expected = textwrap.dedent("""\
     nummer = int(4) + int(5)
     print(f'{nummer}')""")
@@ -194,42 +186,54 @@
     )
 
   def test_calc_vars(self):
->>>>>>> 51f2fe68
-    code = textwrap.dedent("""\
-    repeat 5 times print 'me wants a cookie!'""")
-
-    result = hedy.transpile(code, self.level)
-
-    expected = textwrap.dedent("""\
-    for i in range(int('5')):
-      print(f'me wants a cookie!')""")
-
-    self.assertEqual(expected, result.code)
-    self.assertEqual(False, result.has_turtle)
-
-    expected_output = textwrap.dedent("""\
-    me wants a cookie!
-    me wants a cookie!
-    me wants a cookie!
-    me wants a cookie!
-    me wants a cookie!""")
-
-    self.assertEqual(expected_output, HedyTester.run_code(result))
-  def test_repeat_over_9_times(self):
-
-    code = textwrap.dedent("""\
-    repeat 10 times print 'me wants a cookie!'""")
-
-    result = hedy.transpile(code, self.level)
-
-    expected = textwrap.dedent("""\
-    for i in range(int('10')):
-      print(f'me wants a cookie!')""")
-
-    self.assertEqual(expected, result.code)
-    self.assertEqual(False, result.has_turtle)
-<<<<<<< HEAD
-=======
+    code = textwrap.dedent("""\
+    nummer is 5
+    nummertwee is 6
+    getal is nummer * nummertwee
+    print getal""")
+
+    result = hedy.transpile(code, self.level)
+
+    expected = textwrap.dedent("""\
+    nummer = '5'
+    nummertwee = '6'
+    getal = int(nummer) * int(nummertwee)
+    print(f'{getal}')""")
+
+    self.assertEqual(expected, result.code)
+    self.assertEqual(False, result.has_turtle)
+    self.assertEqual("30", HedyTester.run_code(result))
+  def test_calc_vars_print(self):
+    code = textwrap.dedent("""\
+    nummer is 5
+    nummertwee is 6
+    print nummer * nummertwee""")
+
+    result = hedy.transpile(code, self.level)
+
+    expected = textwrap.dedent("""\
+    nummer = '5'
+    nummertwee = '6'
+    print(f'{int(nummer) * int(nummertwee)}')""")
+
+    self.assertEqual(expected, result.code)
+    self.assertEqual(False, result.has_turtle)
+    self.assertEqual("30", HedyTester.run_code(result))
+  def test_calc_vars_print_divide(self):
+    code = textwrap.dedent("""\
+    nummer is 5
+    nummertwee is 6
+    print nummer / nummertwee""")
+
+    result = hedy.transpile(code, self.level)
+
+    expected = textwrap.dedent("""\
+    nummer = '5'
+    nummertwee = '6'
+    print(f'{int(nummer) // int(nummertwee)}')""")
+
+    self.assertEqual(expected, result.code)
+    self.assertEqual(False, result.has_turtle)
     self.assertEqual("0", HedyTester.run_code(result))
 
   def test_calc_with_string_var_gives_type_error(self):
@@ -253,48 +257,31 @@
       code=code,
       exception=hedy.exceptions.InvalidArgumentTypeException
     )
->>>>>>> 51f2fe68
-
-    expected_output = textwrap.dedent("""\
-    me wants a cookie!
-    me wants a cookie!
-    me wants a cookie!
-    me wants a cookie!
-    me wants a cookie!
-    me wants a cookie!
-    me wants a cookie!
-    me wants a cookie!
-    me wants a cookie!
-    me wants a cookie!""")
-    self.assertEqual(expected_output, HedyTester.run_code(result))
-  def test_repeat_with_collision(self):
+
+  # combined tests
+  def test_print_else(self):
       code = textwrap.dedent("""\
-      i is hallo!
-      repeat 5 times print 'me wants a cookie!'
-      print i""")
+      keuzes is 1, 2, 3, 4, 5, regenworm
+      punten is 0
+      worp is keuzes at random
+      if worp is regenworm punten is punten + 5
+      else punten is punten + worp
+      print 'dat zijn dan ' punten""")
 
       result = hedy.transpile(code, self.level)
 
       expected = textwrap.dedent("""\
-      i = 'hallo!'
-      for _i in range(int('5')):
-        print(f'me wants a cookie!')
-      print(f'{i}')""")
+      keuzes = ['1', '2', '3', '4', '5', 'regenworm']
+      punten = '0'
+      worp=random.choice(keuzes)
+      if str(worp) == str('regenworm'):
+        punten = int(punten) + int(5)
+      else:
+        punten = int(punten) + int(worp)
+      print(f'dat zijn dan {punten}')""")
 
       self.assertEqual(expected, result.code)
       self.assertEqual(False, result.has_turtle)
-<<<<<<< HEAD
-
-      expected_output = textwrap.dedent("""\
-      me wants a cookie!
-      me wants a cookie!
-      me wants a cookie!
-      me wants a cookie!
-      me wants a cookie!
-      hallo!""")
-
-      self.assertEqual(expected_output, HedyTester.run_code(result))
-=======
   def test_ifelse_should_go_before_assign(self):
     code = textwrap.dedent("""\
     kleur is geel
@@ -395,5 +382,4 @@
     self.multi_level_tester(
       code=code,
       exception=hedy.exceptions.CyclicVariableDefinitionException
-    )
->>>>>>> 51f2fe68
+    )