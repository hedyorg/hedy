--- conflicted
+++ resolved
@@ -2,390 +2,7 @@
 import textwrap
 from test_level_01 import HedyTester
 
-
 class TestsLevel6(HedyTester):
-<<<<<<< HEAD
-    level = 6
-
-    # test/command order: 6: ['print', 'ask', 'is', 'if', 'repeat', 'turn', 'forward', calculations]
-
-    # print tests
-    def test_print_quoted_var(self):
-        code = textwrap.dedent("""\
-        naam is 'Hedy'
-        print 'ik heet ' naam""")
-        expected = textwrap.dedent("""\
-        naam = '\\'Hedy\\''
-        print(f'ik heet {naam}')""")
-
-        self.multi_level_tester(
-            max_level=10,
-            code=code,
-            expected=expected,
-            test_name=self.name()
-        )
-
-    def test_unsupported_float_with_dot(self):
-        self.multi_level_tester(
-            max_level=10,
-            code="print 1.5 + 1",
-            exception=hedy.exceptions.UnsupportedFloatException,
-            test_name=self.name()
-        )
-
-    def test_unsupported_float_with_comma(self):
-        self.multi_level_tester(
-            max_level=10,
-            code="print 1,5 + 1",
-            exception=hedy.exceptions.UnsupportedFloatException,
-            test_name=self.name()
-        )
-
-    # ask tests
-    def test_ask(self):
-        code = textwrap.dedent("""\
-        antwoord is ask 'wat is je lievelingskleur?'""")
-
-        result = hedy.transpile(code, self.level)
-
-        expected = textwrap.dedent("""\
-        antwoord = input('wat is je lievelingskleur?')""")
-
-        self.assertEqual(expected, result.code)
-        self.assertEqual(False, result.has_turtle)
-
-    # if tests
-    def test_print_if_else_with_line_break(self):
-        # line breaks should be allowed in if-elses until level 7 when we start with indentation
-        code = textwrap.dedent("""\
-        naam is Hedy
-        print 'ik heet' naam
-        if naam is Hedy print 'leuk'
-        else print 'minder leuk'""")
-
-        expected = textwrap.dedent("""\
-        naam = 'Hedy'
-        print(f'ik heet{naam}')
-        if str(naam) == str('Hedy'):
-          print(f'leuk')
-        else:
-          print(f'minder leuk')""")
-
-        self.multi_level_tester(
-            max_level=6,
-            code=code,
-            expected=expected,
-            test_name=self.name(),
-            extra_check_function=self.is_not_turtle()
-        )
-
-    def test_print_if_else_with_line_break_and_space(self):
-        # line breaks should be allowed in if-elses until level 7 when we start with indentation
-
-        code = textwrap.dedent("""\
-        naam is Hedy
-        print 'ik heet' naam
-        if naam is Hedy print 'leuk'
-        else print 'minder leuk'""")
-
-        expected = textwrap.dedent("""\
-        naam = 'Hedy'
-        print(f'ik heet{naam}')
-        if str(naam) == str('Hedy'):
-          print(f'leuk')
-        else:
-          print(f'minder leuk')""")
-
-        self.multi_level_tester(
-            max_level=6,
-            code=code,
-            expected=expected,
-            test_name=self.name(),
-            extra_check_function=self.is_not_turtle()
-        )
-
-    def test_if_else_with_space(self):
-        # this code has a space at the end of line 2
-        code = textwrap.dedent("""\
-        a is 2
-        if a is 1 print a
-        else print 'nee'""")
-
-        expected = textwrap.dedent("""\
-        a = '2'
-        if str(a) == str('1'):
-          print(f'{a}')
-        else:
-          print(f'nee')""")
-
-        self.multi_level_tester(
-            max_level=6,
-            code=code,
-            expected=expected,
-            test_name=self.name(),
-            extra_check_function=self.is_not_turtle()
-        )
-
-    # calculation tests
-    # todo should all be tested for higher levels too!
-    def test_print_calc(self):
-        code = textwrap.dedent("""\
-        print '5 keer 5 is ' 5 * 5""")
-
-        expected = textwrap.dedent("""\
-        print(f'5 keer 5 is {int(5) * int(5)}')""")
-
-        result = hedy.transpile(code, self.level)
-
-        self.assertEqual(expected, result.code)
-        self.assertEqual(False, result.has_turtle)
-
-    def test_print_multiple_calcs(self):
-        code = textwrap.dedent("""\
-        print '5 keer 5 keer 5 is ' 5 * 5 * 5""")
-
-        expected = textwrap.dedent("""\
-        print(f'5 keer 5 keer 5 is {int(5) * int(5) * int(5)}')""")
-
-        result = hedy.transpile(code, self.level)
-        self.assertEqual(expected, result.code)
-
-        output = HedyTester.run_code(result)
-        self.assertEqual(output, '5 keer 5 keer 5 is 125')
-        self.assertEqual(False, result.has_turtle)
-
-    def test_calc_print(self):
-        code = textwrap.dedent("""\
-        nummer is 4 + 5
-        print nummer""")
-
-        result = hedy.transpile(code, self.level)
-
-        expected = textwrap.dedent("""\
-        nummer = int(4) + int(5)
-        print(f'{nummer}')""")
-
-        self.assertEqual(expected, result.code)
-        self.assertEqual(False, result.has_turtle)
-        self.assertEqual("9", HedyTester.run_code(result))
-
-    def test_calc_assign(self):
-        code = "nummer is 4 + 5"
-        result = hedy.transpile(code, self.level)
-
-        expected = "nummer = int(4) + int(5)"
-        self.assertEqual(expected, result.code)
-        self.assertEqual(False, result.has_turtle)
-
-    def test_calc_without_space(self):
-        code = "nummer is 4+5"
-        result = hedy.transpile(code, self.level)
-
-        expected = "nummer = int(4) + int(5)"
-        self.assertEqual(expected, result.code)
-        self.assertEqual(False, result.has_turtle)
-
-    def test_assign_calc(self):
-        code = textwrap.dedent("""\
-        var is 5
-        print var + 5""")
-
-        result = hedy.transpile(code, self.level)
-
-        expected = textwrap.dedent("""\
-        var = '5'
-        print(f'{int(var) + int(5)}')""")
-
-        self.assertEqual(expected, result.code)
-
-    def test_assign_parses_periods(self):
-        code = "period is ."
-        expected = "period = '.'"
-
-        self.multi_level_tester(
-            max_level=10,
-            code=code,
-            expected=expected,
-            extra_check_function=self.is_not_turtle(),
-            test_name=self.name()
-        )
-
-    def test_calc_vars(self):
-        code = textwrap.dedent("""\
-        nummer is 5
-        nummertwee is 6
-        getal is nummer * nummertwee
-        print getal""")
-
-        result = hedy.transpile(code, self.level)
-
-        expected = textwrap.dedent("""\
-        nummer = '5'
-        nummertwee = '6'
-        getal = int(nummer) * int(nummertwee)
-        print(f'{getal}')""")
-
-        self.assertEqual(expected, result.code)
-        self.assertEqual(False, result.has_turtle)
-        self.assertEqual("30", HedyTester.run_code(result))
-
-    def test_calc_vars_print(self):
-        code = textwrap.dedent("""\
-        nummer is 5
-        nummertwee is 6
-        print nummer * nummertwee""")
-
-        result = hedy.transpile(code, self.level)
-
-        expected = textwrap.dedent("""\
-        nummer = '5'
-        nummertwee = '6'
-        print(f'{int(nummer) * int(nummertwee)}')""")
-
-        self.assertEqual(expected, result.code)
-        self.assertEqual(False, result.has_turtle)
-        self.assertEqual("30", HedyTester.run_code(result))
-
-    def test_calc_vars_print_divide(self):
-        code = textwrap.dedent("""\
-        nummer is 5
-        nummertwee is 6
-        print nummer / nummertwee""")
-
-        result = hedy.transpile(code, self.level)
-
-        expected = textwrap.dedent("""\
-        nummer = '5'
-        nummertwee = '6'
-        print(f'{int(nummer) // int(nummertwee)}')""")
-
-        self.assertEqual(expected, result.code)
-        self.assertEqual(False, result.has_turtle)
-        self.assertEqual("0", HedyTester.run_code(result))
-
-    # combined tests
-    def test_print_else(self):
-        code = textwrap.dedent("""\
-        keuzes is 1, 2, 3, 4, 5, regenworm
-        punten is 0
-        worp is keuzes at random
-        if worp is regenworm punten is punten + 5
-        else punten is punten + worp
-        print 'dat zijn dan ' punten""")
-
-        result = hedy.transpile(code, self.level)
-
-        expected = textwrap.dedent("""\
-        keuzes = ['1', '2', '3', '4', '5', 'regenworm']
-        punten = '0'
-        worp=random.choice(keuzes)
-        if str(worp) == str('regenworm'):
-          punten = int(punten) + int(5)
-        else:
-          punten = int(punten) + int(worp)
-        print(f'dat zijn dan {punten}')""")
-
-        self.assertEqual(expected, result.code)
-        self.assertEqual(False, result.has_turtle)
-
-    def test_ifelse_should_go_before_assign(self):
-        code = textwrap.dedent("""\
-        kleur is geel
-        if kleur is groen antwoord is ok else antwoord is stom
-        print antwoord""")
-        expected = textwrap.dedent("""\
-        kleur = 'geel'
-        if str(kleur) == str('groen'):
-          antwoord = 'ok'
-        else:
-          antwoord = 'stom'
-        print(f'{antwoord}')""")
-
-        self.multi_level_tester(
-            max_level=6,
-            code=code,
-            expected=expected,
-            extra_check_function=self.is_not_turtle(),
-            test_name=self.name()
-        )
-
-    def test_ifelse_calc_vars(self):
-        code = textwrap.dedent("""\
-        cmp is 1
-        test is 2
-        acu is 0
-        if test is cmp
-        acu is acu + 1
-        else
-        acu is acu + 5""")
-        expected = textwrap.dedent("""\
-        cmp = '1'
-        test = '2'
-        acu = '0'
-        if str(test) == str(cmp):
-          acu = int(acu) + int(1)
-        else:
-          acu = int(acu) + int(5)""")
-        self.multi_level_tester(
-            max_level=6,
-            code=code,
-            expected=expected,
-            extra_check_function=self.is_not_turtle(),
-            test_name=self.name()
-        )
-
-    def test_if_calc_vars(self):
-        code = textwrap.dedent("""\
-        cmp is 1
-        test is 2
-        acu is 0
-        if test is cmp
-        acu is acu + 1""")
-        expected = textwrap.dedent("""\
-        cmp = '1'
-        test = '2'
-        acu = '0'
-        if str(test) == str(cmp):
-          acu = int(acu) + int(1)""")
-        self.multi_level_tester(
-            max_level=6,
-            code=code,
-            expected=expected,
-            extra_check_function=self.is_not_turtle(),
-            test_name=self.name()
-        )
-
-    def test_calc_chained_vars(self):
-        code = textwrap.dedent("""\
-        a is 5
-        b is a + 1
-        print a + b""")
-
-        expected = textwrap.dedent("""\
-        a = '5'
-        b = int(a) + int(1)
-        print(f'{int(a) + int(b)}')""")
-
-        self.multi_level_tester(
-            code=code,
-            max_level=11,
-            expected=expected,
-            extra_check_function=lambda x: self.run_code(x) == "11",
-            test_name=self.name()
-        )
-
-    def test_cyclic_var_reference_does_not_give_error(self):
-        code = "b is b + 1"
-
-        expected = "b = int(b) + int(1)"
-
-        self.multi_level_tester(
-            code=code,
-            max_level=11,
-            expected=expected,
-            test_name=self.name()
-        )
-=======
   level = 6
 
   # test/command order: 6: ['print', 'ask', 'is', 'if', 'repeat', 'turn', 'forward', calculations]
@@ -703,6 +320,7 @@
       extra_check_function=self.is_not_turtle(),
       test_name=self.name()
     )
+
   def test_if_calc_vars(self):
     code =  textwrap.dedent("""\
     cmp is 1
@@ -723,4 +341,34 @@
       extra_check_function=self.is_not_turtle(),
       test_name=self.name()
     )
->>>>>>> f66b2a3c
+
+  def test_calc_chained_vars(self):
+    code = textwrap.dedent("""\
+      a is 5
+      b is a + 1
+      print a + b""")
+
+    expected = textwrap.dedent("""\
+      a = '5'
+      b = int(a) + int(1)
+      print(f'{int(a) + int(b)}')""")
+
+    self.multi_level_tester(
+      code=code,
+      max_level=11,
+      expected=expected,
+      extra_check_function=lambda x: self.run_code(x) == "11",
+      test_name=self.name()
+    )
+
+  def test_cyclic_var_reference_does_not_give_error(self):
+    code = "b is b + 1"
+
+    expected = "b = int(b) + int(1)"
+
+    self.multi_level_tester(
+      code=code,
+      max_level=11,
+      expected=expected,
+      test_name=self.name()
+    )