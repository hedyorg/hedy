--- conflicted
+++ resolved
@@ -299,8 +299,6 @@
 
     self.single_level_tester(code=code, expected=expected, output='0')
 
-<<<<<<< HEAD
-=======
   def test_calc_vars_print_subtract(self):
     code = textwrap.dedent("""\
     print '5 min 5 is ' 5 - 5""")
@@ -310,7 +308,6 @@
 
     self.single_level_tester(code=code, expected=expected, output='5 min 5 is 0')
 
->>>>>>> aed35d8e
   def test_calc_vars_print_add_arabic(self):
     code = textwrap.dedent("""\
     nummer is ١
