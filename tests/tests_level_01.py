--- conflicted
+++ resolved
@@ -30,7 +30,6 @@
 
   def is_not_turtle(self):
     return (lambda x: not x.has_turtle)
-<<<<<<< HEAD
 
   def multi_level_tester(self, test_name, code, max_level, expected=None, exception=None, extra_check_function=None):
     # TODO: test_name could be stored in __init__ of test method
@@ -54,18 +53,6 @@
 
       print(f'{test_name} passed for level {level}')
 
-class TestsLevel1(HedyTester):
-  level = 1
-
-  def test_transpile_other(self):
-    self.multi_level_tester(
-      max_level=22,
-      code="abc felienne 123",
-      exception=hedy.InvalidCommandException,
-      test_name=self.test_name()
-    )
-
-=======
 
   def multi_level_tester(self, test_name, code, max_level, expected=None, exception=None, extra_check_function=None):
     # TODO: test_name could be stored in __init__ of test method
@@ -93,11 +80,13 @@
   level = 1
 
   def test_transpile_other(self):
-    with self.assertRaises(hedy.InvalidCommandException) as context:
-      result = hedy.transpile("abc felienne 123", self.level)
-    self.assertEqual('Invalid', context.exception.error_code)
-
->>>>>>> b90cf9de
+    self.multi_level_tester(
+      max_level=22,
+      code="abc felienne 123",
+      exception=hedy.InvalidCommandException,
+      test_name=self.test_name()
+    )
+
   def test_print_without_argument_upto_22(self):
     self.multi_level_tester(
       max_level=22,
