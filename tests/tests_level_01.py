import hedy
import textwrap
from Tester import HedyTester



class TestsLevel1(HedyTester):
  level = 1

  # tests should be ordered as follows:
  # * commands in the order of hedy.py e..g for level 1: ['print', 'ask', 'echo', 'turn', 'forward']
  # * combined tests
  # * markup tests
  # * negative tests (inc. negative & multilevel)

  # test name conventions are like this:
  # * single keyword positive tests are just keyword or keyword_special_case
  # * multi keyword positive tests are keyword1_keywords_2
  # * negative tests should be
  # * situation_gives_exception

  # print tests
  def test_print(self):
    result = hedy.transpile("print Hallo welkom bij Hedy!", self.level)
    expected = "print('Hallo welkom bij Hedy!')"
    self.assertEqual(expected, result.code)
    self.assertEqual(False, result.has_turtle)
    self.assertEqual('Hallo welkom bij Hedy!', self.run_code(result))
  def test_print_has_no_turtle(self):
    result = hedy.transpile_inner("print koekoek", self.level)
    expected = False
    self.assertEqual(expected, result.has_turtle)
  def test_print_with_comma(self):
    result = hedy.transpile("print iedereen zegt tegen hem: NERD, omdat hij de slimste van de klas is.", self.level)

    expected = "print('iedereen zegt tegen hem: NERD, omdat hij de slimste van de klas is.')"
    self.assertEqual(expected, result.code)
    self.assertEqual(False, result.has_turtle)
  def test_print_multiple_lines(self):
    result = hedy.transpile("print Hallo welkom bij Hedy\nprint Mooi hoor", self.level)
    expected = "print('Hallo welkom bij Hedy')\nprint('Mooi hoor')"
    self.assertEqual(expected, result.code)
    self.assertEqual(False, result.has_turtle)
  def test_print_with_quotes(self):
    code = "print 'Welcome to OceanView!'"
    result = hedy.transpile(code, self.level)

    expected = textwrap.dedent("""\
    print('\\'Welcome to OceanView!\\'')""")

    self.assertEqual(expected, result.code)
    self.assertEqual(False, result.has_turtle)

    expected_output = self.run_code(result)
    self.assertEqual("'Welcome to OceanView!'", expected_output)
  def test_print_with_slashes(self):
    code = "print 'Welcome to \\O/ceanView!'"
    result = hedy.transpile(code, self.level)

    expected = textwrap.dedent("""\
    print('\\'Welcome to \\\\O/ceanView!\\'')""")

    self.assertEqual(expected, result.code)
    self.assertEqual(False, result.has_turtle)

    expected_output = self.run_code(result)
    self.assertEqual("'Welcome to \\O/ceanView!'", expected_output)
  def test_print_with_slashed_at_end(self):
    code = "print Welcome to \\"
    result = hedy.transpile(code, self.level)

    expected = textwrap.dedent("""\
    print('Welcome to \\\\')""")

    self.assertEqual(expected, result.code)
    self.assertEqual(False, result.has_turtle)

    expected_output = self.run_code(result)
    self.assertEqual("Welcome to \\", expected_output)
  def test_print_with_spaces(self):
    code = "print        hallo!"

    result = hedy.transpile(code, self.level)

    expected = textwrap.dedent("""\
    print('hallo!')""")

    self.assertEqual(expected, result.code)
    self.assertEqual(False, result.has_turtle)

  # ask tests
  def test_ask(self):
    result = hedy.transpile("ask wat is je lievelingskleur?", self.level)
    expected = "answer = input('wat is je lievelingskleur?')"
    self.assertEqual(expected, result.code)
    self.assertEqual(False, result.has_turtle)
  def test_ask_Spanish(self):
    result = hedy.transpile("ask ask Cuál es tu color favorito?", self.level)
    expected = "answer = input('ask Cuál es tu color favorito?')"
    self.assertEqual(expected, result.code)
    self.assertEqual(False, result.has_turtle)
  def test_ask_with_quotes(self):
    code = "ask 'Welcome to OceanView?'"
    result = hedy.transpile(code, self.level)

    expected = textwrap.dedent("""\
    answer = input('\\'Welcome to OceanView?\\'')""")

    self.assertEqual(expected, result.code)
    self.assertEqual(False, result.has_turtle)

  # echo tests
  def test_forward_has_turtle(self):
    result = hedy.transpile_inner("forward 50", self.level)
    expected = True
    self.assertEqual(expected, result.has_turtle)
  def test_echo_without_argument(self):
    result = hedy.transpile("ask wat?\necho", self.level)
    expected = "answer = input('wat?')\nprint(answer)"
    self.assertEqual(expected, result.code)
    self.assertEqual(False, result.has_turtle)
  def test_echo_with_quotes(self):
    code = textwrap.dedent("""\
    ask waar?
    echo oma's aan de """)

    result = hedy.transpile(code, self.level)

    expected = textwrap.dedent("""\
    answer = input('waar?')
    print('oma\\'s aan de '+answer)""")

    self.assertEqual(expected, result.code)
    self.assertEqual(False, result.has_turtle)

  # forward tests
  def test_forward(self):
    result = hedy.transpile("forward 50", self.level)
    expected = textwrap.dedent("""\
    t.forward(50)
    time.sleep(0.1)""")
    self.assertEqual(expected, result.code)

  # turn tests
  def test_turn_no_args(self):
    result = hedy.transpile("turn", self.level)
    expected = textwrap.dedent("""\
    t.right(90)""")
    self.assertEqual(expected, result.code)
    self.assertEqual(True, result.has_turtle)
  def test_one_turn_right(self):
    result = hedy.transpile("turn right", self.level)
    expected = textwrap.dedent("""\
    t.right(90)""")
    self.assertEqual(expected, result.code)
    self.assertEqual(True, result.has_turtle)
  def test_one_turn_with_var(self):
<<<<<<< HEAD
    with self.assertRaises(hedy.InvalidArgumentTypeException) as context:
=======
    with self.assertRaises(hedy.exceptions.InvalidArgumentTypeException) as context:
>>>>>>> 1b89fe26
      result = hedy.transpile("turn koekoek", self.level)
    self.assertEqual('Invalid Argument Type', context.exception.error_code)
  def test_one_turn_left(self):
    result = hedy.transpile("turn left", self.level)
    expected = textwrap.dedent("""\
    t.left(90)""")
    self.assertEqual(expected, result.code)
    self.assertEqual(True, result.has_turtle)

  # combined keywords tests
  def test_multiple_forward_without_arguments(self):
    result = hedy.transpile("forward\nforward", self.level)
    expected = textwrap.dedent("""\
    t.forward(50)
    time.sleep(0.1)
    t.forward(50)
    time.sleep(0.1)""")
    self.assertEqual(expected, result.code)
    self.assertEqual(True, result.has_turtle)
  def test_print_ask_echo(self):
      input = textwrap.dedent("""\
      print Hallo
      ask Wat is je lievelingskleur
      echo je lievelingskleur is""")

      expected = textwrap.dedent("""\
      print('Hallo')
      answer = input('Wat is je lievelingskleur')
      print('je lievelingskleur is'+answer)""")

      result = hedy.transpile(input, self.level)
      self.assertEqual(expected, result.code)
      self.assertEqual(False, result.has_turtle)
  def test_forward_turn_combined(self):
    code = "forward 50\nturn\nforward 100"
    expected = textwrap.dedent("""\
    t.forward(50)
    time.sleep(0.1)
    t.right(90)
    t.forward(100)
    time.sleep(0.1)""")
    self.multi_level_tester(
      max_level=7,
      code=code,
      expected=expected,
      extra_check_function=self.is_turtle(),
      test_name=self.name()
    )

  # markup tests
  def test_lines_may_end_in_spaces(self):
    result = hedy.transpile("print Hallo welkom bij Hedy! ", self.level)
    expected = "print('Hallo welkom bij Hedy! ')"
    self.assertEqual(expected, result.code)
    self.assertEqual(False, result.has_turtle)
    self.assertEqual('Hallo welkom bij Hedy!', self.run_code(result))

  # negative tests
  def test_lines_with_space_gives_invalid(self):
    with self.assertRaises(hedy.exceptions.InvalidSpaceException) as context:
      result = hedy.transpile(" print Hallo welkom bij Hedy! ", self.level)
    self.assertEqual('Invalid Space', context.exception.error_code)
  def test_lines_with_spaces_gives_invalid(self):
    with self.assertRaises(hedy.exceptions.InvalidSpaceException) as context:
      result = hedy.transpile(" print Hallo welkom bij Hedy!\n print Hallo welkom bij Hedy!", self.level)
    self.assertEqual('Invalid Space', context.exception.error_code)
  def test_forward_without_number_gives_type_error(self):
    code = "forward lalalala"
    self.multi_level_tester(
      max_level=7,
      code=code,
<<<<<<< HEAD
      exception=hedy.InvalidArgumentTypeException,
      test_name=self.name()
    )
  def test_turn_without_number_gives_type_error(self):
    code = "forward lalalala"
    self.multi_level_tester(
      max_level=7,
      code=code,
      exception=hedy.InvalidArgumentTypeException,
=======
      exception=hedy.exceptions.InvalidArgumentTypeException,
>>>>>>> 1b89fe26
      test_name=self.name()
    )
  def test_word_plus_period_gives_invalid(self):
    with self.assertRaises(hedy.exceptions.InvalidCommandException) as context:
      result = hedy.transpile("word.", self.level)
    self.assertEqual('Invalid', context.exception.error_code)
  def test_empty_gives_exception(self):
    with self.assertRaises(hedy.exceptions.EmptyProgramException) as context:
      result = hedy.transpile("", self.level)
  def test_non_keyword_gives_Invalid(self):
    with self.assertRaises(hedy.exceptions.InvalidCommandException) as context:
      result = hedy.transpile("groen", self.level)
    self.assertEqual('Invalid', context.exception.error_code)
  def test_lonely_echo_gives_LonelyEcho(self):
    code = "echo wat dan?"
    with self.assertRaises(hedy.exceptions.LonelyEchoException) as context:
      result = hedy.transpile(code, self.level)
    self.assertEqual('Lonely Echo', context.exception.error_code)
  def test_echo_before_ask_gives_LonelyEcho(self):
    code = textwrap.dedent("""\
    echo what can't we do?
    ask time travel """)
    with self.assertRaises(hedy.exceptions.LonelyEchoException) as context:
      result = hedy.transpile(code, self.level)
    self.assertEqual('Lonely Echo', context.exception.error_code)
  def test_newlines_only_gives_EmptyProgram(self):
    code = textwrap.dedent("""\
    """)
    with self.assertRaises(hedy.exceptions.EmptyProgramException) as context:
      result = hedy.transpile(code, self.level)
    self.assertEqual('Empty Program', context.exception.error_code)
  def test_incomplete_gives_Incomplete(self):
    with self.assertRaises(hedy.exceptions.IncompleteCommandException) as context:
      result = hedy.transpile("print", self.level)
    self.assertEqual('Incomplete', context.exception.error_code)
  def test_incomplete_on_line_2_gives_Incomplete(self):
    with self.assertRaises(hedy.exceptions.IncompleteCommandException) as context:
      result = hedy.transpile("print lalalala\nprint", self.level)
    self.assertEqual('Incomplete', context.exception.error_code)
    self.assertEqual('print', str(context.exception.arguments['incomplete_command']))
  def test_print_without_argument_gives_incomplete(self):
    self.multi_level_tester(
      max_level=22,
      code="print",
      exception=hedy.exceptions.IncompleteCommandException,
      test_name=self.name()
    )
  def test_non_keyword_with_argument_gives_invalid(self):
    self.multi_level_tester(
      max_level=10,
      code="abc felienne 123",
      exception=hedy.exceptions.InvalidCommandException,
      test_name=self.name()
    )















  # def test_other_2(self):
  #   with self.assertRaises(Exception) as context:
  #     result = hedy.transpile("abc felienne 123", self.level)
  #   self.assertEqual(str(context.exception), 'Invalid')
  #   self.assertEqual(str(context.exception.arguments),
  #                    "{'invalid_command': 'abc', 'level': 1, 'guessed_command': 'ask'}")
<|MERGE_RESOLUTION|>--- conflicted
+++ resolved
@@ -155,11 +155,7 @@
     self.assertEqual(expected, result.code)
     self.assertEqual(True, result.has_turtle)
   def test_one_turn_with_var(self):
-<<<<<<< HEAD
-    with self.assertRaises(hedy.InvalidArgumentTypeException) as context:
-=======
     with self.assertRaises(hedy.exceptions.InvalidArgumentTypeException) as context:
->>>>>>> 1b89fe26
       result = hedy.transpile("turn koekoek", self.level)
     self.assertEqual('Invalid Argument Type', context.exception.error_code)
   def test_one_turn_left(self):
@@ -231,19 +227,7 @@
     self.multi_level_tester(
       max_level=7,
       code=code,
-<<<<<<< HEAD
-      exception=hedy.InvalidArgumentTypeException,
-      test_name=self.name()
-    )
-  def test_turn_without_number_gives_type_error(self):
-    code = "forward lalalala"
-    self.multi_level_tester(
-      max_level=7,
-      code=code,
-      exception=hedy.InvalidArgumentTypeException,
-=======
       exception=hedy.exceptions.InvalidArgumentTypeException,
->>>>>>> 1b89fe26
       test_name=self.name()
     )
   def test_word_plus_period_gives_invalid(self):
