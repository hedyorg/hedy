--- conflicted
+++ resolved
@@ -4,7 +4,6 @@
 import hedy
 from website import translating
 
-<<<<<<< HEAD
 def check_local_lang_bool(func):
     def inner(self):
         if not hedy.local_keywords_enabled:
@@ -14,19 +13,6 @@
 
     return inner
   
-=======
-
-def check_local_lang_bool(func):
-  def inner(self):
-    if not hedy.local_keywords_enabled:
-      return
-
-    return func(self)
-
-  return inner
-
-
->>>>>>> 07a0351b
 class TestTranslating(unittest.TestCase):
   def test_change_nested_records(self):
     data = {}
