import os
from website.yaml_file import YamlFile
import utils
import unittest
import hedy
from tests.Tester import HedyTester, Snippet
from parameterized import parameterized
from hedy_content import ALL_KEYWORD_LANGUAGES, KEYWORDS


# Set the current directory to the root Hedy folder
os.chdir(os.path.join(os.getcwd(), __file__.replace(os.path.basename(__file__), '')))

unique_snippets_table = set()

def collect_snippets(path, filtered_language = None):
  Hedy_snippets = []
  files = [f for f in os.listdir(path) if os.path.isfile(os.path.join(path, f)) and f.endswith('.yaml')]
  for f in files:
      lang = f.split(".")[0]
<<<<<<< HEAD
      f = os.path.join(path, f)
      yaml = YamlFile.for_file(f)

      for name, adventure in yaml['adventures'].items():
          if not name == 'next': # code in next sometimes uses examples from higher levels so is potentially wrong
            for level_number in adventure['levels']:
                if level_number > hedy.HEDY_MAX_LEVEL:
                    print('content above max level!')
                else:
                    level = adventure['levels'][level_number]
                    adventure_name = adventure['name']

                    code_snippet_counter = 0
                    # code snippets inside story_text
                    for tag in utils.markdown_to_html_tags(level['story_text']):
                        if tag.name != 'pre' or not tag.contents[0]:
                            continue
                        code_snippet_counter += 1
                        try:
                            code = tag.contents[0].contents[0]
                            feedback = f'Example code found in story_text {name} {lang}, {level_number}, not recommended!'
                            print(feedback)

                            if hash(code) in unique_snippets_table:
                                print("Identical code already being tested...")
                                continue
                            else:
                                unique_snippets_table.add(hash(code))
                        except:
                            print("Code container is empty...")
                            continue
                        Hedy_snippets.append(Snippet(f, level_number, adventure_name + ' snippet #' + str(code_snippet_counter), code, adventure_name))
                    # code snippets inside start_code
                    try:
                        start_code = level['start_code']
                        if hash(start_code) in unique_snippets_table:
                            print("Identical code already being tested...")
                            continue
                        else:
                            unique_snippets_table.add(hash(start_code))
                        Hedy_snippets.append(Snippet(f, level_number, 'start_code', start_code, adventure_name))
                    except KeyError:
                        print(f'Problem reading start code for {lang} level {level}')
                        pass
                    # Code snippets inside example code
                    for tag in utils.markdown_to_html_tags(level['example_code']):
                        if tag.name != 'pre' or not tag.contents[0]:
                            continue
                        code_snippet_counter += 1
=======
      if not filtered_language or (filtered_language and lang == filtered_language):
          f = os.path.join(path, f)
          yaml = YamlFile.for_file(f)

          for name, adventure in yaml['adventures'].items():
              if not name == 'next': # code in next sometimes uses examples from higher levels so is potentially wrong
                for level_number in adventure['levels']:
                    if level_number > hedy.HEDY_MAX_LEVEL:
                        print('content above max level!')
                    else:
                        level = adventure['levels'][level_number]
                        adventure_name = adventure['name']

                        code_snippet_counter = 0
                        # code snippets inside story_text
                        for tag in utils.markdown_to_html_tags(level['story_text']):
                            if tag.name != 'pre' or not tag.contents[0]:
                                continue
                            code_snippet_counter += 1
                            try:
                                code = tag.contents[0].contents[0]
                                if hash(code) in unique_snippets_table:
                                    print("Identical code already being tested...")
                                    continue
                                else:
                                    unique_snippets_table.add(hash(code))
                            except:
                                print("Code container is empty...")
                                continue
                            Hedy_snippets.append(Snippet(f, level_number, adventure_name + ' snippet #' + str(code_snippet_counter), code, adventure_name))
                        # code snippets inside start_code
>>>>>>> fb96de28
                        try:
                            start_code = level['start_code']
                            if hash(start_code) in unique_snippets_table:
                                print("Identical code already being tested...")
                                continue
                            else:
                                unique_snippets_table.add(hash(start_code))
                            Hedy_snippets.append(Snippet(f, level_number, 'start_code', start_code, adventure_name))
                        except KeyError:
                            print(f'Problem reading startcode for {lang} level {level}')
                            pass
                        # Code snippets inside example code
                        for tag in utils.markdown_to_html_tags(level['example_code']):
                            if tag.name != 'pre' or not tag.contents[0]:
                                continue
                            code_snippet_counter += 1
                            try:
                                code = tag.contents[0].contents[0]
                                if hash(code) in unique_snippets_table:
                                    print("Identical code already being tested...")
                                    continue
                                else:
                                    unique_snippets_table.add(hash(code))
                            except:
                                print("Code container is empty...")
                                continue
                            Hedy_snippets.append(Snippet(f, level_number, adventure_name + ' snippet #' + str(code_snippet_counter), code, adventure_name))

  return Hedy_snippets

def translate_keywords_in_snippets(snippets):
    # fill keyword dict for all keyword languages
    keyword_dict = {}
    for lang in ALL_KEYWORD_LANGUAGES:
        keyword_dict[lang] = KEYWORDS.get(lang)
        for k, v in keyword_dict[lang].items():
            if type(v) == str and "|" in v:
                # when we have several options, pick the first one as default
                keyword_dict[lang][k] = v.split('|')[0]
    english_keywords = KEYWORDS.get("en")

    # We replace the code snippet placeholders with actual keywords to the code is valid: {print} -> print
    for snippet in snippets:
        try:
            if snippet[1].language in ALL_KEYWORD_LANGUAGES.keys():
                snippet[1].code = snippet[1].code.format(**keyword_dict[snippet[1].language])
            else:
                snippet[1].code = snippet[1].code.format(**english_keywords)
        except KeyError:
            print("This following snippet contains an invalid placeholder ...")
            print(snippet)

    return snippets

# use this to filter on 1 lang:
# Hedy_snippets = [(s.name, s) for s in collect_snippets(path='../../content/adventures', filtered_language='ar')]

Hedy_snippets = [(s.name, s) for s in collect_snippets(path='../../content/adventures')]

# level = 15
# if level:
#     Hedy_snippets = [(name, snippet) for (name, snippet) in Hedy_snippets if snippet.level == level]

Hedy_snippets = translate_keywords_in_snippets(Hedy_snippets)

class TestsAdventurePrograms(unittest.TestCase):

  @parameterized.expand(Hedy_snippets)
  def test_adventures(self, name, snippet):
    if snippet is not None:
      print(snippet.code)
      result = HedyTester.validate_Hedy_code(snippet)
      self.assertTrue(result)<|MERGE_RESOLUTION|>--- conflicted
+++ resolved
@@ -18,57 +18,6 @@
   files = [f for f in os.listdir(path) if os.path.isfile(os.path.join(path, f)) and f.endswith('.yaml')]
   for f in files:
       lang = f.split(".")[0]
-<<<<<<< HEAD
-      f = os.path.join(path, f)
-      yaml = YamlFile.for_file(f)
-
-      for name, adventure in yaml['adventures'].items():
-          if not name == 'next': # code in next sometimes uses examples from higher levels so is potentially wrong
-            for level_number in adventure['levels']:
-                if level_number > hedy.HEDY_MAX_LEVEL:
-                    print('content above max level!')
-                else:
-                    level = adventure['levels'][level_number]
-                    adventure_name = adventure['name']
-
-                    code_snippet_counter = 0
-                    # code snippets inside story_text
-                    for tag in utils.markdown_to_html_tags(level['story_text']):
-                        if tag.name != 'pre' or not tag.contents[0]:
-                            continue
-                        code_snippet_counter += 1
-                        try:
-                            code = tag.contents[0].contents[0]
-                            feedback = f'Example code found in story_text {name} {lang}, {level_number}, not recommended!'
-                            print(feedback)
-
-                            if hash(code) in unique_snippets_table:
-                                print("Identical code already being tested...")
-                                continue
-                            else:
-                                unique_snippets_table.add(hash(code))
-                        except:
-                            print("Code container is empty...")
-                            continue
-                        Hedy_snippets.append(Snippet(f, level_number, adventure_name + ' snippet #' + str(code_snippet_counter), code, adventure_name))
-                    # code snippets inside start_code
-                    try:
-                        start_code = level['start_code']
-                        if hash(start_code) in unique_snippets_table:
-                            print("Identical code already being tested...")
-                            continue
-                        else:
-                            unique_snippets_table.add(hash(start_code))
-                        Hedy_snippets.append(Snippet(f, level_number, 'start_code', start_code, adventure_name))
-                    except KeyError:
-                        print(f'Problem reading start code for {lang} level {level}')
-                        pass
-                    # Code snippets inside example code
-                    for tag in utils.markdown_to_html_tags(level['example_code']):
-                        if tag.name != 'pre' or not tag.contents[0]:
-                            continue
-                        code_snippet_counter += 1
-=======
       if not filtered_language or (filtered_language and lang == filtered_language):
           f = os.path.join(path, f)
           yaml = YamlFile.for_file(f)
@@ -100,7 +49,6 @@
                                 continue
                             Hedy_snippets.append(Snippet(f, level_number, adventure_name + ' snippet #' + str(code_snippet_counter), code, adventure_name))
                         # code snippets inside start_code
->>>>>>> fb96de28
                         try:
                             start_code = level['start_code']
                             if hash(start_code) in unique_snippets_table:
