--- conflicted
+++ resolved
@@ -15,75 +15,6 @@
 filtered_language = None
 level = None
 
-<<<<<<< HEAD
-def collect_snippets(path, filtered_language = None):
-  Hedy_snippets = []
-  files = [f for f in os.listdir(path) if os.path.isfile(os.path.join(path, f)) and f.endswith('.yaml')]
-  for f in files:
-      lang = f.split(".")[0]
-      if not filtered_language or (filtered_language and lang == filtered_language):
-          f = os.path.join(path, f)
-          yaml = YamlFile.for_file(f)
-
-          for name, adventure in yaml['adventures'].items():
-              if not name == 'next': # code in next sometimes uses examples from higher levels so is potentially wrong
-                for level_number in adventure['levels']:
-                    if level_number > hedy.HEDY_MAX_LEVEL:
-                        print('content above max level!')
-                    else:
-                        level = adventure['levels'][level_number]
-                        adventure_name = adventure['name']
-
-                        code_snippet_counter = 0
-                        # code snippets inside story_text
-
-                        for tag in utils.markdown_to_html_tags(level['story_text']):
-                            if tag.name != 'pre' or not tag.contents[0]:
-                                continue
-                            # Can be used to catch more languages with example codes in the story_text
-                            # feedback = f"Example code in story text {lang}, {adventure_name}, {level_number}, not recommended!"
-                            # print(feedback)
-                            code_snippet_counter += 1
-                            try:
-                                code = tag.contents[0].contents[0]
-                                if hash(code) in unique_snippets_table:
-                                    continue
-                                else:
-                                    unique_snippets_table.add(hash(code))
-                            except:
-                                print("Code container is empty...")
-                                continue
-                            Hedy_snippets.append(Snippet(f, level_number, adventure_name + ' snippet #' + str(code_snippet_counter), code, adventure_name))
-                        # code snippets inside start_code
-                        try:
-                            start_code = level['start_code']
-                            if not hash(start_code) in unique_snippets_table:
-                                unique_snippets_table.add(hash(start_code))
-                            Hedy_snippets.append(Snippet(f, level_number, 'start_code', start_code, adventure_name))
-                        except KeyError:
-                            print(f'Problem reading startcode for {lang} level {level}')
-                            pass
-                        # Code snippets inside example code
-                        try:
-                            example_code = utils.markdown_to_html_tags(level['example_code'])
-                        except Exception as E:
-                            print(E)
-                        for tag in example_code:
-                            if tag.name != 'pre' or not tag.contents[0]:
-                                continue
-                            code_snippet_counter += 1
-                            try:
-                                code = tag.contents[0].contents[0]
-                                # test only unique snippets
-                                if not hash(code) in unique_snippets_table:
-                                    unique_snippets_table.add(hash(code))
-                            except:
-                                print("Code container is empty...")
-                                continue
-                            Hedy_snippets.append(Snippet(f, level_number, adventure_name + ' snippet #' + str(code_snippet_counter), code, adventure_name))
-
-  return Hedy_snippets
-=======
 
 def collect_snippets(path, filtered_language=None):
     Hedy_snippets = []
@@ -175,15 +106,16 @@
                                         adventure_name))
 
     return Hedy_snippets
->>>>>>> f2118b1d
 
 # filtered_language = 'en'
 # use this to filter on 1 lang, zh_Hans for Chinese, nb_NO for Norwegian, pt_PT for Portuguese
+# filtered_language = 'en'
+
 
 Hedy_snippets = [(s.name, s) for s in collect_snippets(path='../../content/adventures',
                                                        filtered_language=filtered_language)]
 
-# level = 10
+# level = 18
 # if level:
 #     Hedy_snippets = [(name, snippet) for (name, snippet) in Hedy_snippets if snippet.level == level]
 
