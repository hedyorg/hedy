import os
import unittest

from parameterized import parameterized

import hedy
import utils
from tests.Tester import HedyTester, Snippet
from website.yaml_file import YamlFile

# Set the current directory to the root Hedy folder
os.chdir(os.path.join(os.getcwd(), __file__.replace(os.path.basename(__file__), '')))

unique_snippets_table = set()
filtered_language = None
level = None


def collect_snippets(path, filtered_language=None):
    Hedy_snippets = []
    files = [f for f in os.listdir(path) if os.path.isfile(os.path.join(path, f)) and f.endswith('.yaml')]
    for f in files:
        lang = f.split(".")[0]
        if not filtered_language or (filtered_language and lang == filtered_language):
            f = os.path.join(path, f)
            yaml = YamlFile.for_file(f)

            for name, adventure in yaml['adventures'].items():
                # code in next sometimes uses examples from higher levels so is potentially wrong
                if not name == 'next':
                    for level_number in adventure['levels']:
                        if level_number > hedy.HEDY_MAX_LEVEL:
                            print('content above max level!')
                        else:
                            level = adventure['levels'][level_number]
                            adventure_name = adventure['name']

                            code_snippet_counter = 0
                            # code snippets inside story_text
                            for tag in utils.markdown_to_html_tags(level['story_text']):
                                if tag.name != 'pre' or not tag.contents[0]:
                                    continue
<<<<<<< HEAD
                                else:
                                    unique_snippets_table.add(hash(code))
                            except:
                                print("Code container is empty...")
                                continue
                            Hedy_snippets.append(
                                Snippet(
                                    filename=f,
                                    level=level_number,
                                    field_name=adventure_name + ' snippet #' + str(code_snippet_counter),
                                    code=code,
                                    adventure_name=adventure_name)
                            )
                        # code snippets inside start_code
                        try:
                            start_code = level['start_code']
                            if hash(start_code) in unique_snippets_table:

                                continue
                            else:
                                unique_snippets_table.add(hash(start_code))
                            Hedy_snippets.append(
                                Snippet(filename=f,
                                        level=level_number,
                                        field_name='start_code',
                                        code=start_code,
                                        adventure_name=adventure_name))
                        except KeyError:
                            print(f'Problem reading startcode for {lang} level {level}')
                            pass
                        # Code snippets inside example code
                        try:
                            example_code = utils.markdown_to_html_tags(level['example_code'])
                        except Exception as E:
                            print(E)
                        for tag in example_code:
                            if tag.name != 'pre' or not tag.contents[0]:
                                continue
                            code_snippet_counter += 1
=======
                                # Can be used to catch more languages with example codes in the story_text
                                # feedback = f"Example code in story text {lang}, {adventure_name},
                                # {level_number}, not recommended!"
                                # print(feedback)
                                code_snippet_counter += 1
                                try:
                                    code = tag.contents[0].contents[0]
                                    if not hash(code) in unique_snippets_table:
                                        unique_snippets_table.add(hash(code))
                                except BaseException:
                                    print("Code container is empty...")
                                    continue
                                Hedy_snippets.append(
                                    Snippet(
                                        f,
                                        level_number,
                                        adventure_name +
                                        ' snippet #' +
                                        str(code_snippet_counter),
                                        code,
                                        adventure_name))
                            # code snippets inside start_code
                            try:
                                start_code = level['start_code']
                                if not hash(start_code) in unique_snippets_table:
                                    unique_snippets_table.add(hash(start_code))
                                Hedy_snippets.append(Snippet(f, level_number, 'start_code', start_code, adventure_name))
                            except KeyError:
                                print(f'Problem reading startcode for {lang} level {level}')
                                pass
                            # Code snippets inside example code
>>>>>>> 3defdb66
                            try:
                                example_code = utils.markdown_to_html_tags(level['example_code'])
                            except Exception as E:
                                print(E)
                            for tag in example_code:
                                if tag.name != 'pre' or not tag.contents[0]:
                                    continue
<<<<<<< HEAD
                                else:
                                    unique_snippets_table.add(hash(code))
                            except:
                                print("Code container is empty...")
                                continue
                            Hedy_snippets.append(
                                Snippet(filename=f,
                                        level=level_number,
                                        field_name=adventure_name + ' snippet #' + str(code_snippet_counter),
                                        code=code,
                                        adventure_name=adventure_name)
                            )

  return Hedy_snippets

# filtered_language = 'en'
=======
                                code_snippet_counter += 1
                                try:
                                    code = tag.contents[0].contents[0]
                                    # test only unique snippets
                                    if not hash(code) in unique_snippets_table:
                                        unique_snippets_table.add(hash(code))
                                except BaseException:
                                    print("Code container is empty...")
                                    continue
                                Hedy_snippets.append(
                                    Snippet(
                                        f,
                                        level_number,
                                        adventure_name +
                                        ' snippet #' +
                                        str(code_snippet_counter),
                                        code,
                                        adventure_name))

    return Hedy_snippets

# filtered_language = 'nb_NO'
>>>>>>> 3defdb66
# use this to filter on 1 lang, zh_Hans for Chinese, nb_NO for Norwegian, pt_PT for Portuguese


Hedy_snippets = [(s.name, s) for s in collect_snippets(path='../../content/adventures',
                                                       filtered_language=filtered_language)]

# level = 18
# if level:
#     Hedy_snippets = [(name, snippet) for (name, snippet) in Hedy_snippets if snippet.level == level]

# This allows filtering out languages locally, but will throw an error
# on GitHub Actions (or other CI system) so nobody accidentally commits this.
if os.getenv('CI') and (filtered_language or level):
    raise RuntimeError('Whoops, it looks like you left a snippet filter in!')


Hedy_snippets = HedyTester.translate_keywords_in_snippets(Hedy_snippets)


class TestsAdventurePrograms(unittest.TestCase):

    @parameterized.expand(Hedy_snippets)
    def test_adventures(self, name, snippet):
        if snippet is not None:
            result = HedyTester.check_Hedy_code_for_errors(snippet)
            if result is not None:
                print(f'\n----\n{snippet.code}\n----')
                print(f'in language {snippet.language} from level {snippet.level} gives error:')
                print(result)
            self.assertIsNone(result)
<|MERGE_RESOLUTION|>--- conflicted
+++ resolved
@@ -40,47 +40,6 @@
                             for tag in utils.markdown_to_html_tags(level['story_text']):
                                 if tag.name != 'pre' or not tag.contents[0]:
                                     continue
-<<<<<<< HEAD
-                                else:
-                                    unique_snippets_table.add(hash(code))
-                            except:
-                                print("Code container is empty...")
-                                continue
-                            Hedy_snippets.append(
-                                Snippet(
-                                    filename=f,
-                                    level=level_number,
-                                    field_name=adventure_name + ' snippet #' + str(code_snippet_counter),
-                                    code=code,
-                                    adventure_name=adventure_name)
-                            )
-                        # code snippets inside start_code
-                        try:
-                            start_code = level['start_code']
-                            if hash(start_code) in unique_snippets_table:
-
-                                continue
-                            else:
-                                unique_snippets_table.add(hash(start_code))
-                            Hedy_snippets.append(
-                                Snippet(filename=f,
-                                        level=level_number,
-                                        field_name='start_code',
-                                        code=start_code,
-                                        adventure_name=adventure_name))
-                        except KeyError:
-                            print(f'Problem reading startcode for {lang} level {level}')
-                            pass
-                        # Code snippets inside example code
-                        try:
-                            example_code = utils.markdown_to_html_tags(level['example_code'])
-                        except Exception as E:
-                            print(E)
-                        for tag in example_code:
-                            if tag.name != 'pre' or not tag.contents[0]:
-                                continue
-                            code_snippet_counter += 1
-=======
                                 # Can be used to catch more languages with example codes in the story_text
                                 # feedback = f"Example code in story text {lang}, {adventure_name},
                                 # {level_number}, not recommended!"
@@ -112,7 +71,6 @@
                                 print(f'Problem reading startcode for {lang} level {level}')
                                 pass
                             # Code snippets inside example code
->>>>>>> 3defdb66
                             try:
                                 example_code = utils.markdown_to_html_tags(level['example_code'])
                             except Exception as E:
@@ -120,24 +78,6 @@
                             for tag in example_code:
                                 if tag.name != 'pre' or not tag.contents[0]:
                                     continue
-<<<<<<< HEAD
-                                else:
-                                    unique_snippets_table.add(hash(code))
-                            except:
-                                print("Code container is empty...")
-                                continue
-                            Hedy_snippets.append(
-                                Snippet(filename=f,
-                                        level=level_number,
-                                        field_name=adventure_name + ' snippet #' + str(code_snippet_counter),
-                                        code=code,
-                                        adventure_name=adventure_name)
-                            )
-
-  return Hedy_snippets
-
-# filtered_language = 'en'
-=======
                                 code_snippet_counter += 1
                                 try:
                                     code = tag.contents[0].contents[0]
@@ -160,7 +100,6 @@
     return Hedy_snippets
 
 # filtered_language = 'nb_NO'
->>>>>>> 3defdb66
 # use this to filter on 1 lang, zh_Hans for Chinese, nb_NO for Norwegian, pt_PT for Portuguese
 
 
