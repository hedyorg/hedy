import inspect
import io
import os
import textwrap

import exceptions
import hedy
import hedy_translation
import re
import sys
import unittest
from contextlib import contextmanager
import utils
from hedy_content import ALL_KEYWORD_LANGUAGES, KEYWORDS


class Snippet:
    def __init__(self, filename, level, field_name, code, adventure_name=None):
        self.filename = filename
        self.level = level
        self.field_name = field_name
        self.code = code
        filename_shorter = os.path.basename(filename)
        self.language = filename_shorter.split(".")[0]
        self.adventure_name = adventure_name
        self.name = f'{self.language}-{self.level}-{self.field_name}'


class HedyTester(unittest.TestCase):
<<<<<<< HEAD
    level = None
    equality_comparison_with_is = ['is', '=']
    equality_comparison_commands = ['==', '=']
    number_comparison_commands = ['>', '>=', '<', '<=']
    comparison_commands = number_comparison_commands + ['!=']
    arithmetic_operations = ['+', '-', '*', '/']
    quotes = ["'", '"']

    @staticmethod
    @contextmanager
    def captured_output():
        new_out, new_err = io.StringIO(), io.StringIO()
        old_out, old_err = sys.stdout, sys.stderr
=======
  level = None
  equality_comparison_with_is = ['is', '=']
  equality_comparison_commands = ['==', '=']
  number_comparison_commands = ['>', '>=', '<', '<=']
  comparison_commands = number_comparison_commands + ['!=']
  arithmetic_operations = ['+', '-', '*', '/']
  quotes = ["'", '"']

  @staticmethod
  @contextmanager
  def captured_output():
    new_out, new_err = io.StringIO(), io.StringIO()
    old_out, old_err = sys.stdout, sys.stderr
    try:
      sys.stdout, sys.stderr = new_out, new_err
      yield sys.stdout, sys.stderr
    finally:
      sys.stdout, sys.stderr = old_out, old_err

  @staticmethod
  def run_code(parse_result):
    if parse_result.has_turtle:
      code = utils.TURTLE_PREFIX_CODE + parse_result.code
    else:
      code = utils.NORMAL_PREFIX_CODE + parse_result.code
    # remove sleep comments to make program execution less slow
    code = re.sub(r'time\.sleep\([^\n]*\)', 'pass', code)

    with HedyTester.captured_output() as (out, err):
      exec(code)
    return out.getvalue().strip()

  def name(self):
    return inspect.stack()[1][3]

  def is_not_turtle(self):
    return (lambda result: not result.has_turtle)

  def is_turtle(self):
    return (lambda result: result.has_turtle)

  def result_in(self, list):
    return (lambda result: HedyTester.run_code(result) in list)

  def exception_command(self, command):
    return lambda c: c.exception.arguments['command'] == command

  @staticmethod
  def as_list_of_tuples(*args):
    # used to conver a variable number of paralel list
    # into a list of tuples to be used by the parametrized tester
    # All of the lists need to have the same size
    res = []
    for i in range(len(args[0])):
      t = tuple((item[i] for item in args))
      res.append(t)
    return res

  def codeToInvalidInfo(self, code):
    instance = hedy.IsValid()
    instance.level = self.level
    program_root = hedy.parse_input(code, self.level, 'en')
    is_valid = instance.transform(program_root)
    _, invalid_info = is_valid

    return invalid_info[0].line, invalid_info[0].column

  def multi_level_tester(self, code, max_level=hedy.HEDY_MAX_LEVEL, expected=None, exception=None, extra_check_function=None, expected_commands=None, lang='en', translate=True, output=None):
    # used to test the same code snippet over multiple levels
    # Use exception to check for an exception

    if max_level < self.level:
      raise Exception('Level too low!')

    # ensure we never test levels above the max (useful for debugging)
    max_level = min(max_level, hedy.HEDY_MAX_LEVEL)

    # make it clear in the output this is a multilevel tester
    print('\n\n\n')
    print('-----------------')
    print('Multi-level test!')
    print('\n')

    # Or use expect to check for an expected Python program
    # In the second case, you can also pass an extra function to check
    for level in range(self.level, max_level + 1):
      self.single_level_tester(code, level, expected=expected, exception=exception, extra_check_function=extra_check_function, expected_commands=expected_commands, lang=lang, translate=translate, output=output)
      print(f'Passed for level {level}')

  def single_level_tester(self, code, level=None, exception=None, expected=None, extra_check_function=None, output=None, expected_commands=None, lang='en', translate=True):
    if level is None: # no level set (from the multi-tester)? grap current level from class
      level = self.level
    if exception is not None:
      with self.assertRaises(exception) as context:
        result = hedy.transpile(code, level, lang)
      if extra_check_function is not None:
        self.assertTrue(extra_check_function(context))

    if extra_check_function is None: # most programs have no turtle so make that the default
      extra_check_function = self.is_not_turtle()

    if expected is not None:
      result = hedy.transpile(code, level, lang)
      self.assertEqual(expected, result.code)

      if translate:
        if lang == 'en': # if it is English
          # and if the code transpiles (evidenced by the fact that we reach this line) we should be able to translate too

          #TODO FH Feb 2022: we pick Dutch here not really fair or good practice :D Maybe we should do a random language?
          in_dutch = hedy_translation.translate_keywords(code, from_lang=lang, to_lang="nl", level=self.level)
          back_in_english = hedy_translation.translate_keywords(in_dutch, from_lang="nl", to_lang=lang, level=self.level).strip()
          self.assert_translated_code_equal(code, back_in_english)
        else: #not English? translate to it and back!
          in_english = hedy_translation.translate_keywords(code, from_lang=lang, to_lang="en", level=self.level)
          back_in_org = hedy_translation.translate_keywords(in_english, from_lang="en", to_lang=lang, level=self.level)
          self.assert_translated_code_equal(code, back_in_org)

      all_commands = hedy.all_commands(code, level, lang)
      if expected_commands is not None:
        self.assertEqual(expected_commands, all_commands)
      if (not 'ask' in all_commands) and (not 'input' in all_commands): #<- use this to run tests locally with unittest
        self.assertTrue(self.validate_Python_code(result))
      if output is not None:
        self.assertEqual(output, HedyTester.run_code(result))
        self.assertTrue(extra_check_function(result))

  def assert_translated_code_equal(self, orignal, translation):
    # When we translate a program we lose information about the whitespaces of the original program.
    # So when comparing the original and the translated code, we compress multiple whitespaces into one.
    self.assertEqual(re.sub('\\s+', ' ', orignal), re.sub('\\s+', ' ', translation))

  @staticmethod
  def check_Hedy_code_for_errors(snippet):
    # Code used in the Snippet testers to validate Hedy code
    # Note that None is the happy path! If None is returned, no errors are found
    # If an error is found a (reasonably) readable string is returned.

    try:
      if len(snippet.code) != 0:   # We ignore empty code snippets or those of length 0
        result = hedy.transpile(snippet.code, int(snippet.level), snippet.language)
        all_commands = hedy.all_commands(snippet.code, snippet.level, snippet.language)

        if not result.has_turtle and (not 'ask' in all_commands) and (not 'input' in all_commands): #output from turtle cannot be captured
          output = HedyTester.run_code(result)
    except hedy.exceptions.CodePlaceholdersPresentException as E: # Code with blanks is allowed
      pass
    except OSError as E:
      return None # programs with ask cannot be tested with output :(
    except exceptions.HedyException as E:
>>>>>>> 3c5e861b
        try:
            sys.stdout, sys.stderr = new_out, new_err
            yield sys.stdout, sys.stderr
        finally:
            sys.stdout, sys.stderr = old_out, old_err

    @staticmethod
    def run_code(parse_result):
        if parse_result.has_turtle:
            code = utils.TURTLE_PREFIX_CODE + parse_result.code
        else:
            code = utils.NORMAL_PREFIX_CODE + parse_result.code
        # remove sleep comments to make program execution less slow
        code = re.sub(r'time\.sleep\([^\n]*\)', 'pass', code)

        with HedyTester.captured_output() as (out, err):
            exec(code)
        return out.getvalue().strip()

    def name(self):
        return inspect.stack()[1][3]

    def is_not_turtle(self):
        return (lambda result: not result.has_turtle)

    def is_turtle(self):
        return (lambda result: result.has_turtle)

    def result_in(self, list):
        return (lambda result: HedyTester.run_code(result) in list)

    def exception_command(self, command):
        return lambda c: c.exception.arguments['command'] == command

    @staticmethod
    def as_list_of_tuples(*args):
        # used to conver a variable number of paralel list
        # into a list of tuples to be used by the parametrized tester
        # All of the lists need to have the same size
        res = []
        for i in range(len(args[0])):
            t = tuple((item[i] for item in args))
            res.append(t)
        return res

    def codeToInvalidInfo(self, code):
        instance = hedy.IsValid()
        instance.level = self.level
        program_root = hedy.parse_input(code, self.level, 'en')
        is_valid = instance.transform(program_root)
        _, invalid_info = is_valid

        return invalid_info[0].line, invalid_info[0].column

    def multi_level_tester(
            self,
            code,
            max_level=hedy.HEDY_MAX_LEVEL,
            expected=None,
            exception=None,
            extra_check_function=None,
            expected_commands=None,
            lang='en',
            translate=True,
            output=None):
        # used to test the same code snippet over multiple levels
        # Use exception to check for an exception

        if max_level < self.level:
            raise Exception('Level too low!')

        # ensure we never test levels above the max (useful for debugging)
        max_level = min(max_level, hedy.HEDY_MAX_LEVEL)

        # make it clear in the output this is a multilevel tester
        print('\n\n\n')
        print('-----------------')
        print('Multi-level test!')
        print('\n')

        # Or use expect to check for an expected Python program
        # In the second case, you can also pass an extra function to check
        for level in range(self.level, max_level + 1):
            self.single_level_tester(
                code,
                level,
                expected=expected,
                exception=exception,
                extra_check_function=extra_check_function,
                expected_commands=expected_commands,
                lang=lang,
                translate=translate,
                output=output)
            print(f'Passed for level {level}')

    def single_level_tester(
            self,
            code,
            level=None,
            exception=None,
            expected=None,
            extra_check_function=None,
            output=None,
            expected_commands=None,
            lang='en',
            translate=True):
        if level is None:  # no level set (from the multi-tester)? grap current level from class
            level = self.level
        if exception is not None:
            with self.assertRaises(exception) as context:
                result = hedy.transpile(code, level, lang)
            if extra_check_function is not None:
                self.assertTrue(extra_check_function(context))

        if extra_check_function is None:  # most programs have no turtle so make that the default
            extra_check_function = self.is_not_turtle()

        if expected is not None:
            result = hedy.transpile(code, level, lang)
            self.assertEqual(expected, result.code)

            if translate:
                if lang == 'en':  # if it is English
                    # and if the code transpiles (evidenced by the fact that we reach this
                    # line) we should be able to translate too

                    # TODO FH Feb 2022: we pick Dutch here not really fair or good practice :D
                    # Maybe we should do a random language?
                    in_dutch = hedy_translation.translate_keywords(code, from_lang=lang, to_lang="nl", level=self.level)
                    back_in_english = hedy_translation.translate_keywords(
                        in_dutch, from_lang="nl", to_lang=lang, level=self.level)
                    self.assert_translated_code_equal(code, back_in_english)
                else:  # not English? translate to it and back!
                    in_english = hedy_translation.translate_keywords(
                        code, from_lang=lang, to_lang="en", level=self.level)
                    back_in_org = hedy_translation.translate_keywords(
                        in_english, from_lang="en", to_lang=lang, level=self.level)
                    self.assert_translated_code_equal(code, back_in_org)

            all_commands = hedy.all_commands(code, level, lang)
            if expected_commands is not None:
                self.assertEqual(expected_commands, all_commands)
            if ('ask' not in all_commands) and ('input' not in all_commands):  # <- use this to run tests locally with unittest
                self.assertTrue(self.validate_Python_code(result))
            if output is not None:
                self.assertEqual(output, HedyTester.run_code(result))
                self.assertTrue(extra_check_function(result))

    def assert_translated_code_equal(self, orignal, translation):
        # When we translate a program we lose information about the whitespaces of the original program.
        # So when comparing the original and the translated code, we compress multiple whitespaces into one.
        self.assertEqual(re.sub('\\s+', ' ', orignal), re.sub('\\s+', ' ', translation))

    @staticmethod
    def check_Hedy_code_for_errors(snippet):
        # Code used in the Snippet testers to validate Hedy code
        # Note that None is the happy path! If None is returned, no errors are found
        # If an error is found a (reasonably) readable string is returned.

<<<<<<< HEAD
        try:
            if len(snippet.code) != 0:   # We ignore empty code snippets or those of length 0
                result = hedy.transpile(snippet.code, int(snippet.level), snippet.language)
                all_commands = hedy.all_commands(snippet.code, snippet.level, snippet.language)

                if not result.has_turtle and ('ask' not in all_commands) and (
                        'input' not in all_commands):  # output from turtle cannot be captured
                    HedyTester.run_code(result)
        except hedy.exceptions.CodePlaceholdersPresentException:  # Code with blanks is allowed
            pass
        except OSError:
            return None  # programs with ask cannot be tested with output :(
        except exceptions.HedyException as E:
            try:
                location = E.error_location
            except BaseException:
                location = 'No Location Found'
            return f'{str(E)} at line {location}'
        return None

    @staticmethod
    def validate_Python_code(parseresult):
        # Code used in the Adventure and Level Defaults tester to validate Hedy code
=======
    try:
        if not parseresult.has_turtle and not parseresult.has_pygame: #ouput from turtle or pygame cannot be captured
          output = HedyTester.run_code(parseresult)
    except hedy.exceptions.CodePlaceholdersPresentException as E: # Code with blanks is allowed
      pass
    except OSError as E:
      return True # programs with ask cannot be tested with output :(
    except Exception as E:
      return False
    return True

  # The turtle commands get transpiled into big pieces of code that probably will change
  # The followings methods abstract the specifics of the tranpilation and keep tests succinct
  @staticmethod
  def forward_transpiled(val, level):
    return HedyTester.turtle_command_transpiled('forward', val, level)

  @staticmethod
  def turn_transpiled(val, level):
    return HedyTester.turtle_command_transpiled('right', val, level)

  @staticmethod
  def turtle_command_transpiled(command, val, level):
    command_text = 'turn'
    suffix = ''
    if command == 'forward':
      command_text = 'forward'
      suffix = '\n      time.sleep(0.1)'
    
    type = 'int' if level < 12 else 'float'
    
    return textwrap.dedent(f"""\
      trtl = {val}
      try:
        trtl = {type}(trtl)
      except ValueError:
        raise Exception(f'While running your program the command <span class="command-highlighted">{command_text}</span> received the value <span class="command-highlighted">{{trtl}}</span> which is not allowed. Try changing the value to a number.')
      t.{command}(min(600, trtl) if trtl > 0 else max(-600, trtl)){suffix}""")
>>>>>>> 3c5e861b

        try:
            if not parseresult.has_turtle:  # ouput from turtle cannot be captured
                HedyTester.run_code(parseresult)
        except hedy.exceptions.CodePlaceholdersPresentException:  # Code with blanks is allowed
            pass
        except OSError:
            return True  # programs with ask cannot be tested with output :(
        except Exception:
            return False
        return True

    # The turtle commands get transpiled into big pieces of code that probably will change
    # The followings methods abstract the specifics of the tranpilation and keep tests succinct
    @staticmethod
    def forward_transpiled(val, level):
        return HedyTester.turtle_command_transpiled('forward', val, level)

    @staticmethod
    def turn_transpiled(val, level):
        return HedyTester.turtle_command_transpiled('right', val, level)

    @staticmethod
    def turtle_command_transpiled(command, val, level):
        command_text = 'turn'
        suffix = ''
        if command == 'forward':
            command_text = 'forward'
            suffix = '\n      time.sleep(0.1)'

        type = 'int' if level < 12 else 'float'

        return textwrap.dedent(f"""\
    trtl = {val}
    try:
      trtl = {type}(trtl)
    except ValueError:
      raise Exception(f'While running your program the command <span class="command-highlighted">{command_text}</span> received the value <span class="command-highlighted">{{trtl}}</span> which is not allowed. Try changing the value to a number.')
    t.{command}(min(600, trtl) if trtl > 0 else max(-600, trtl)){suffix}""")

<<<<<<< HEAD
    @staticmethod
    def sleep_command_transpiled(val):
        return textwrap.dedent(f"""\
=======
  @staticmethod
  def remove_transpiled(list_name, value):
    return textwrap.dedent(f"""\
      try:
        {list_name}.remove({value})
      except:
        pass""")

  # Used to overcome indentation issues when the above code is inserted
  # in test cases which use different indentation style (e.g. 2 or 4 spaces)
  @staticmethod
  def dedent(*args):
    return '\n'.join([textwrap.indent(textwrap.dedent(a[0]), a[1]) if type(a) is tuple else textwrap.dedent(a)
                      for a in args])

  @staticmethod
  def indent(code, spaces_amount = 2, skip_first_line = False):
      lines = code.split('\n')

      if not skip_first_line:
        return '\n'.join([' ' * spaces_amount + l for l in lines])
      else:
        return lines[0] + '\n' + f'\n'.join([' ' * spaces_amount + l for l in lines[1::]])

  @staticmethod
  def translate_keywords_in_snippets(snippets):
    # fill keyword dict for all keyword languages
    keyword_dict = {}
    for lang in ALL_KEYWORD_LANGUAGES:
      keyword_dict[lang] = KEYWORDS.get(lang)
      for k, v in keyword_dict[lang].items():
        if type(v) == str and "|" in v:
          # when we have several options, pick the first one as default
          keyword_dict[lang][k] = v.split('|')[0]
    english_keywords = KEYWORDS.get("en")

    # We replace the code snippet placeholders with actual keywords to the code is valid: {print} -> print
    for snippet in snippets:
>>>>>>> 3c5e861b
      try:
        time.sleep(int({val}))
      except ValueError:
        raise Exception(f'While running your program the command <span class="command-highlighted">sleep</span> received the value <span class="command-highlighted">{{{val}}}</span> which is not allowed. Try changing the value to a number.')""")

    @staticmethod
    def turtle_color_command_transpiled(val):
        return textwrap.dedent(f"""\
    trtl = f'{val}'
    if trtl not in ['black', 'blue', 'brown', 'gray', 'green', 'orange', 'pink', 'purple', 'red', 'white', 'yellow']:
      raise Exception(f'While running your program the command <span class="command-highlighted">color</span> received the value <span class="command-highlighted">{{trtl}}</span> which is not allowed. Try using another color.')
    t.pencolor(trtl)""")

    @staticmethod
    def input_transpiled(var_name, text):
        return textwrap.dedent(f"""\
  {var_name} = input(f'''{text}''')
  try:
    {var_name} = int({var_name})
  except ValueError:
    try:
      {var_name} = float({var_name})
    except ValueError:
      pass""")

    @staticmethod
    def remove_transpiled(list_name, value):
        return textwrap.dedent(f"""\
    try:
      {list_name}.remove({value})
    except:
      pass""")

    # Used to overcome indentation issues when the above code is inserted
    # in test cases which use different indentation style (e.g. 2 or 4 spaces)
    @staticmethod
    def dedent(*args):
        return '\n'.join([textwrap.indent(textwrap.dedent(a[0]), a[1]) if isinstance(a, tuple) else textwrap.dedent(a)
                          for a in args])

    @staticmethod
    def translate_keywords_in_snippets(snippets):
        # fill keyword dict for all keyword languages
        keyword_dict = {}
        for lang in ALL_KEYWORD_LANGUAGES:
            keyword_dict[lang] = KEYWORDS.get(lang)
            for k, v in keyword_dict[lang].items():
                if isinstance(v, str) and "|" in v:
                    # when we have several options, pick the first one as default
                    keyword_dict[lang][k] = v.split('|')[0]
        english_keywords = KEYWORDS.get("en")

        # We replace the code snippet placeholders with actual keywords to the code is valid: {print} -> print
        for snippet in snippets:
            try:
                if snippet[1].language in ALL_KEYWORD_LANGUAGES.keys():
                    snippet[1].code = snippet[1].code.format(**keyword_dict[snippet[1].language])
                else:
                    snippet[1].code = snippet[1].code.format(**english_keywords)
            except KeyError:
                print("This following snippet contains an invalid placeholder...")
                print(snippet)
            except ValueError:
                print("This following snippet contains an unclosed invalid placeholder...")
                print(snippet)

        return snippets<|MERGE_RESOLUTION|>--- conflicted
+++ resolved
@@ -1,6 +1,3 @@
-import inspect
-import io
-import os
 import textwrap
 
 import exceptions
@@ -8,8 +5,11 @@
 import hedy_translation
 import re
 import sys
+import io
+import os
+from contextlib import contextmanager
+import inspect
 import unittest
-from contextlib import contextmanager
 import utils
 from hedy_content import ALL_KEYWORD_LANGUAGES, KEYWORDS
 
@@ -27,7 +27,6 @@
 
 
 class HedyTester(unittest.TestCase):
-<<<<<<< HEAD
     level = None
     equality_comparison_with_is = ['is', '=']
     equality_comparison_commands = ['==', '=']
@@ -41,158 +40,6 @@
     def captured_output():
         new_out, new_err = io.StringIO(), io.StringIO()
         old_out, old_err = sys.stdout, sys.stderr
-=======
-  level = None
-  equality_comparison_with_is = ['is', '=']
-  equality_comparison_commands = ['==', '=']
-  number_comparison_commands = ['>', '>=', '<', '<=']
-  comparison_commands = number_comparison_commands + ['!=']
-  arithmetic_operations = ['+', '-', '*', '/']
-  quotes = ["'", '"']
-
-  @staticmethod
-  @contextmanager
-  def captured_output():
-    new_out, new_err = io.StringIO(), io.StringIO()
-    old_out, old_err = sys.stdout, sys.stderr
-    try:
-      sys.stdout, sys.stderr = new_out, new_err
-      yield sys.stdout, sys.stderr
-    finally:
-      sys.stdout, sys.stderr = old_out, old_err
-
-  @staticmethod
-  def run_code(parse_result):
-    if parse_result.has_turtle:
-      code = utils.TURTLE_PREFIX_CODE + parse_result.code
-    else:
-      code = utils.NORMAL_PREFIX_CODE + parse_result.code
-    # remove sleep comments to make program execution less slow
-    code = re.sub(r'time\.sleep\([^\n]*\)', 'pass', code)
-
-    with HedyTester.captured_output() as (out, err):
-      exec(code)
-    return out.getvalue().strip()
-
-  def name(self):
-    return inspect.stack()[1][3]
-
-  def is_not_turtle(self):
-    return (lambda result: not result.has_turtle)
-
-  def is_turtle(self):
-    return (lambda result: result.has_turtle)
-
-  def result_in(self, list):
-    return (lambda result: HedyTester.run_code(result) in list)
-
-  def exception_command(self, command):
-    return lambda c: c.exception.arguments['command'] == command
-
-  @staticmethod
-  def as_list_of_tuples(*args):
-    # used to conver a variable number of paralel list
-    # into a list of tuples to be used by the parametrized tester
-    # All of the lists need to have the same size
-    res = []
-    for i in range(len(args[0])):
-      t = tuple((item[i] for item in args))
-      res.append(t)
-    return res
-
-  def codeToInvalidInfo(self, code):
-    instance = hedy.IsValid()
-    instance.level = self.level
-    program_root = hedy.parse_input(code, self.level, 'en')
-    is_valid = instance.transform(program_root)
-    _, invalid_info = is_valid
-
-    return invalid_info[0].line, invalid_info[0].column
-
-  def multi_level_tester(self, code, max_level=hedy.HEDY_MAX_LEVEL, expected=None, exception=None, extra_check_function=None, expected_commands=None, lang='en', translate=True, output=None):
-    # used to test the same code snippet over multiple levels
-    # Use exception to check for an exception
-
-    if max_level < self.level:
-      raise Exception('Level too low!')
-
-    # ensure we never test levels above the max (useful for debugging)
-    max_level = min(max_level, hedy.HEDY_MAX_LEVEL)
-
-    # make it clear in the output this is a multilevel tester
-    print('\n\n\n')
-    print('-----------------')
-    print('Multi-level test!')
-    print('\n')
-
-    # Or use expect to check for an expected Python program
-    # In the second case, you can also pass an extra function to check
-    for level in range(self.level, max_level + 1):
-      self.single_level_tester(code, level, expected=expected, exception=exception, extra_check_function=extra_check_function, expected_commands=expected_commands, lang=lang, translate=translate, output=output)
-      print(f'Passed for level {level}')
-
-  def single_level_tester(self, code, level=None, exception=None, expected=None, extra_check_function=None, output=None, expected_commands=None, lang='en', translate=True):
-    if level is None: # no level set (from the multi-tester)? grap current level from class
-      level = self.level
-    if exception is not None:
-      with self.assertRaises(exception) as context:
-        result = hedy.transpile(code, level, lang)
-      if extra_check_function is not None:
-        self.assertTrue(extra_check_function(context))
-
-    if extra_check_function is None: # most programs have no turtle so make that the default
-      extra_check_function = self.is_not_turtle()
-
-    if expected is not None:
-      result = hedy.transpile(code, level, lang)
-      self.assertEqual(expected, result.code)
-
-      if translate:
-        if lang == 'en': # if it is English
-          # and if the code transpiles (evidenced by the fact that we reach this line) we should be able to translate too
-
-          #TODO FH Feb 2022: we pick Dutch here not really fair or good practice :D Maybe we should do a random language?
-          in_dutch = hedy_translation.translate_keywords(code, from_lang=lang, to_lang="nl", level=self.level)
-          back_in_english = hedy_translation.translate_keywords(in_dutch, from_lang="nl", to_lang=lang, level=self.level).strip()
-          self.assert_translated_code_equal(code, back_in_english)
-        else: #not English? translate to it and back!
-          in_english = hedy_translation.translate_keywords(code, from_lang=lang, to_lang="en", level=self.level)
-          back_in_org = hedy_translation.translate_keywords(in_english, from_lang="en", to_lang=lang, level=self.level)
-          self.assert_translated_code_equal(code, back_in_org)
-
-      all_commands = hedy.all_commands(code, level, lang)
-      if expected_commands is not None:
-        self.assertEqual(expected_commands, all_commands)
-      if (not 'ask' in all_commands) and (not 'input' in all_commands): #<- use this to run tests locally with unittest
-        self.assertTrue(self.validate_Python_code(result))
-      if output is not None:
-        self.assertEqual(output, HedyTester.run_code(result))
-        self.assertTrue(extra_check_function(result))
-
-  def assert_translated_code_equal(self, orignal, translation):
-    # When we translate a program we lose information about the whitespaces of the original program.
-    # So when comparing the original and the translated code, we compress multiple whitespaces into one.
-    self.assertEqual(re.sub('\\s+', ' ', orignal), re.sub('\\s+', ' ', translation))
-
-  @staticmethod
-  def check_Hedy_code_for_errors(snippet):
-    # Code used in the Snippet testers to validate Hedy code
-    # Note that None is the happy path! If None is returned, no errors are found
-    # If an error is found a (reasonably) readable string is returned.
-
-    try:
-      if len(snippet.code) != 0:   # We ignore empty code snippets or those of length 0
-        result = hedy.transpile(snippet.code, int(snippet.level), snippet.language)
-        all_commands = hedy.all_commands(snippet.code, snippet.level, snippet.language)
-
-        if not result.has_turtle and (not 'ask' in all_commands) and (not 'input' in all_commands): #output from turtle cannot be captured
-          output = HedyTester.run_code(result)
-    except hedy.exceptions.CodePlaceholdersPresentException as E: # Code with blanks is allowed
-      pass
-    except OSError as E:
-      return None # programs with ask cannot be tested with output :(
-    except exceptions.HedyException as E:
->>>>>>> 3c5e861b
         try:
             sys.stdout, sys.stderr = new_out, new_err
             yield sys.stdout, sys.stderr
@@ -323,7 +170,7 @@
                     # Maybe we should do a random language?
                     in_dutch = hedy_translation.translate_keywords(code, from_lang=lang, to_lang="nl", level=self.level)
                     back_in_english = hedy_translation.translate_keywords(
-                        in_dutch, from_lang="nl", to_lang=lang, level=self.level)
+                        in_dutch, from_lang="nl", to_lang=lang, level=self.level).strip()
                     self.assert_translated_code_equal(code, back_in_english)
                 else:  # not English? translate to it and back!
                     in_english = hedy_translation.translate_keywords(
@@ -352,7 +199,6 @@
         # Note that None is the happy path! If None is returned, no errors are found
         # If an error is found a (reasonably) readable string is returned.
 
-<<<<<<< HEAD
         try:
             if len(snippet.code) != 0:   # We ignore empty code snippets or those of length 0
                 result = hedy.transpile(snippet.code, int(snippet.level), snippet.language)
@@ -376,49 +222,9 @@
     @staticmethod
     def validate_Python_code(parseresult):
         # Code used in the Adventure and Level Defaults tester to validate Hedy code
-=======
-    try:
-        if not parseresult.has_turtle and not parseresult.has_pygame: #ouput from turtle or pygame cannot be captured
-          output = HedyTester.run_code(parseresult)
-    except hedy.exceptions.CodePlaceholdersPresentException as E: # Code with blanks is allowed
-      pass
-    except OSError as E:
-      return True # programs with ask cannot be tested with output :(
-    except Exception as E:
-      return False
-    return True
-
-  # The turtle commands get transpiled into big pieces of code that probably will change
-  # The followings methods abstract the specifics of the tranpilation and keep tests succinct
-  @staticmethod
-  def forward_transpiled(val, level):
-    return HedyTester.turtle_command_transpiled('forward', val, level)
-
-  @staticmethod
-  def turn_transpiled(val, level):
-    return HedyTester.turtle_command_transpiled('right', val, level)
-
-  @staticmethod
-  def turtle_command_transpiled(command, val, level):
-    command_text = 'turn'
-    suffix = ''
-    if command == 'forward':
-      command_text = 'forward'
-      suffix = '\n      time.sleep(0.1)'
-    
-    type = 'int' if level < 12 else 'float'
-    
-    return textwrap.dedent(f"""\
-      trtl = {val}
-      try:
-        trtl = {type}(trtl)
-      except ValueError:
-        raise Exception(f'While running your program the command <span class="command-highlighted">{command_text}</span> received the value <span class="command-highlighted">{{trtl}}</span> which is not allowed. Try changing the value to a number.')
-      t.{command}(min(600, trtl) if trtl > 0 else max(-600, trtl)){suffix}""")
->>>>>>> 3c5e861b
 
         try:
-            if not parseresult.has_turtle:  # ouput from turtle cannot be captured
+            if not parseresult.has_turtle and not parseresult.has_pygame:  # ouput from turtle or pygame cannot be captured
                 HedyTester.run_code(parseresult)
         except hedy.exceptions.CodePlaceholdersPresentException:  # Code with blanks is allowed
             pass
@@ -449,96 +255,64 @@
         type = 'int' if level < 12 else 'float'
 
         return textwrap.dedent(f"""\
-    trtl = {val}
+      trtl = {val}
+      try:
+        trtl = {type}(trtl)
+      except ValueError:
+        raise Exception(f'While running your program the command <span class="command-highlighted">{command_text}</span> received the value <span class="command-highlighted">{{trtl}}</span> which is not allowed. Try changing the value to a number.')
+      t.{command}(min(600, trtl) if trtl > 0 else max(-600, trtl)){suffix}""")
+
+    @staticmethod
+    def sleep_command_transpiled(val):
+        return textwrap.dedent(f"""\
+        try:
+          time.sleep(int({val}))
+        except ValueError:
+          raise Exception(f'While running your program the command <span class="command-highlighted">sleep</span> received the value <span class="command-highlighted">{{{val}}}</span> which is not allowed. Try changing the value to a number.')""")
+
+    @staticmethod
+    def turtle_color_command_transpiled(val):
+        return textwrap.dedent(f"""\
+      trtl = f'{val}'
+      if trtl not in ['black', 'blue', 'brown', 'gray', 'green', 'orange', 'pink', 'purple', 'red', 'white', 'yellow']:
+        raise Exception(f'While running your program the command <span class="command-highlighted">color</span> received the value <span class="command-highlighted">{{trtl}}</span> which is not allowed. Try using another color.')
+      t.pencolor(trtl)""")
+
+    @staticmethod
+    def input_transpiled(var_name, text):
+        return textwrap.dedent(f"""\
+    {var_name} = input(f'''{text}''')
     try:
-      trtl = {type}(trtl)
+      {var_name} = int({var_name})
     except ValueError:
-      raise Exception(f'While running your program the command <span class="command-highlighted">{command_text}</span> received the value <span class="command-highlighted">{{trtl}}</span> which is not allowed. Try changing the value to a number.')
-    t.{command}(min(600, trtl) if trtl > 0 else max(-600, trtl)){suffix}""")
-
-<<<<<<< HEAD
-    @staticmethod
-    def sleep_command_transpiled(val):
-        return textwrap.dedent(f"""\
-=======
-  @staticmethod
-  def remove_transpiled(list_name, value):
-    return textwrap.dedent(f"""\
+      try:
+        {var_name} = float({var_name})
+      except ValueError:
+        pass""")
+
+    @staticmethod
+    def remove_transpiled(list_name, value):
+        return textwrap.dedent(f"""\
       try:
         {list_name}.remove({value})
       except:
         pass""")
 
-  # Used to overcome indentation issues when the above code is inserted
-  # in test cases which use different indentation style (e.g. 2 or 4 spaces)
-  @staticmethod
-  def dedent(*args):
-    return '\n'.join([textwrap.indent(textwrap.dedent(a[0]), a[1]) if type(a) is tuple else textwrap.dedent(a)
-                      for a in args])
-
-  @staticmethod
-  def indent(code, spaces_amount = 2, skip_first_line = False):
-      lines = code.split('\n')
-
-      if not skip_first_line:
-        return '\n'.join([' ' * spaces_amount + l for l in lines])
-      else:
-        return lines[0] + '\n' + f'\n'.join([' ' * spaces_amount + l for l in lines[1::]])
-
-  @staticmethod
-  def translate_keywords_in_snippets(snippets):
-    # fill keyword dict for all keyword languages
-    keyword_dict = {}
-    for lang in ALL_KEYWORD_LANGUAGES:
-      keyword_dict[lang] = KEYWORDS.get(lang)
-      for k, v in keyword_dict[lang].items():
-        if type(v) == str and "|" in v:
-          # when we have several options, pick the first one as default
-          keyword_dict[lang][k] = v.split('|')[0]
-    english_keywords = KEYWORDS.get("en")
-
-    # We replace the code snippet placeholders with actual keywords to the code is valid: {print} -> print
-    for snippet in snippets:
->>>>>>> 3c5e861b
-      try:
-        time.sleep(int({val}))
-      except ValueError:
-        raise Exception(f'While running your program the command <span class="command-highlighted">sleep</span> received the value <span class="command-highlighted">{{{val}}}</span> which is not allowed. Try changing the value to a number.')""")
-
-    @staticmethod
-    def turtle_color_command_transpiled(val):
-        return textwrap.dedent(f"""\
-    trtl = f'{val}'
-    if trtl not in ['black', 'blue', 'brown', 'gray', 'green', 'orange', 'pink', 'purple', 'red', 'white', 'yellow']:
-      raise Exception(f'While running your program the command <span class="command-highlighted">color</span> received the value <span class="command-highlighted">{{trtl}}</span> which is not allowed. Try using another color.')
-    t.pencolor(trtl)""")
-
-    @staticmethod
-    def input_transpiled(var_name, text):
-        return textwrap.dedent(f"""\
-  {var_name} = input(f'''{text}''')
-  try:
-    {var_name} = int({var_name})
-  except ValueError:
-    try:
-      {var_name} = float({var_name})
-    except ValueError:
-      pass""")
-
-    @staticmethod
-    def remove_transpiled(list_name, value):
-        return textwrap.dedent(f"""\
-    try:
-      {list_name}.remove({value})
-    except:
-      pass""")
-
     # Used to overcome indentation issues when the above code is inserted
     # in test cases which use different indentation style (e.g. 2 or 4 spaces)
     @staticmethod
     def dedent(*args):
         return '\n'.join([textwrap.indent(textwrap.dedent(a[0]), a[1]) if isinstance(a, tuple) else textwrap.dedent(a)
                           for a in args])
+
+    @staticmethod
+    def indent(code, spaces_amount=2, skip_first_line=False):
+        lines = code.split('\n')
+
+        if not skip_first_line:
+            return '\n'.join([' ' * spaces_amount + line for line in lines])
+        else:
+            return lines[0] + '\n' + '\n'.join([' ' * spaces_amount + line for line in lines[1::]])
 
     @staticmethod
     def translate_keywords_in_snippets(snippets):
