import textwrap

import exceptions
import hedy
import hedy_translation
import re
import sys
import io
import os
from contextlib import contextmanager
import inspect
import unittest
import utils
from hedy_content import ALL_KEYWORD_LANGUAGES, KEYWORDS
from app import translate_error, app
from flask_babel import force_locale

class Snippet:
<<<<<<< HEAD
  def __init__(self, filename, level, code, field_name=None, adventure_name=None, error=None):
    self.filename = filename
    self.level = level
    self.field_name = field_name
    self.code = code
    self.error = error
    filename_shorter = os.path.basename(filename)
    self.language = filename_shorter.split(".")[0]
    self.adventure_name = adventure_name
    self.name = f'{self.language}-{self.level}-{self.field_name}'
=======
    def __init__(self, filename, level, field_name, code, adventure_name=None):
        self.filename = filename
        self.level = level
        self.field_name = field_name
        self.code = code
        filename_shorter = os.path.basename(filename)
        self.language = filename_shorter.split(".")[0]
        self.adventure_name = adventure_name
        self.name = f'{self.language}-{self.level}-{self.field_name}'
>>>>>>> 3defdb66


class HedyTester(unittest.TestCase):
    level = None
    equality_comparison_with_is = ['is', '=']
    equality_comparison_commands = ['==', '=']
    number_comparison_commands = ['>', '>=', '<', '<=']
    comparison_commands = number_comparison_commands + ['!=']
    arithmetic_operations = ['+', '-', '*', '/']
    quotes = ["'", '"']

    @staticmethod
    @contextmanager
    def captured_output():
        new_out, new_err = io.StringIO(), io.StringIO()
        old_out, old_err = sys.stdout, sys.stderr
        try:
            sys.stdout, sys.stderr = new_out, new_err
            yield sys.stdout, sys.stderr
        finally:
            sys.stdout, sys.stderr = old_out, old_err

    @staticmethod
    def run_code(parse_result):
        if parse_result.has_turtle:
            code = utils.TURTLE_PREFIX_CODE + parse_result.code
        else:
            code = utils.NORMAL_PREFIX_CODE + parse_result.code
        # remove sleep comments to make program execution less slow
        code = re.sub(r'time\.sleep\([^\n]*\)', 'pass', code)

        with HedyTester.captured_output() as (out, err):
            exec(code)
        return out.getvalue().strip()

    def name(self):
        return inspect.stack()[1][3]

    def is_not_turtle(self):
        return (lambda result: not result.has_turtle)

    def is_turtle(self):
        return (lambda result: result.has_turtle)

    def result_in(self, list):
        return (lambda result: HedyTester.run_code(result) in list)

    def exception_command(self, command):
        return lambda c: c.exception.arguments['command'] == command

    @staticmethod
    def as_list_of_tuples(*args):
        # used to conver a variable number of paralel list
        # into a list of tuples to be used by the parametrized tester
        # All of the lists need to have the same size
        res = []
        for i in range(len(args[0])):
            t = tuple((item[i] for item in args))
            res.append(t)
        return res

    def codeToInvalidInfo(self, code):
        instance = hedy.IsValid()
        instance.level = self.level
        program_root = hedy.parse_input(code, self.level, 'en')
        is_valid = instance.transform(program_root)
        _, invalid_info = is_valid

        return invalid_info[0].line, invalid_info[0].column

    def multi_level_tester(
            self,
            code,
            max_level=hedy.HEDY_MAX_LEVEL,
            expected=None,
            exception=None,
            extra_check_function=None,
            expected_commands=None,
            lang='en',
            translate=True,
            output=None):
        # used to test the same code snippet over multiple levels
        # Use exception to check for an exception

        if max_level < self.level:
            raise Exception('Level too low!')

        # ensure we never test levels above the max (useful for debugging)
        max_level = min(max_level, hedy.HEDY_MAX_LEVEL)

        # make it clear in the output this is a multilevel tester
        print('\n\n\n')
        print('-----------------')
        print('Multi-level test!')
        print('\n')

        # Or use expect to check for an expected Python program
        # In the second case, you can also pass an extra function to check
        for level in range(self.level, max_level + 1):
            self.single_level_tester(
                code,
                level,
                expected=expected,
                exception=exception,
                extra_check_function=extra_check_function,
                expected_commands=expected_commands,
                lang=lang,
                translate=translate,
                output=output)
            print(f'Passed for level {level}')

    def single_level_tester(
            self,
            code,
            level=None,
            exception=None,
            expected=None,
            extra_check_function=None,
            output=None,
            expected_commands=None,
            lang='en',
            translate=True):
        if level is None:  # no level set (from the multi-tester)? grap current level from class
            level = self.level
        if exception is not None:
            with self.assertRaises(exception) as context:
                result = hedy.transpile(code, level, lang)
            if extra_check_function is not None:
                self.assertTrue(extra_check_function(context))

        if extra_check_function is None:  # most programs have no turtle so make that the default
            extra_check_function = self.is_not_turtle()

        if expected is not None:
            result = hedy.transpile(code, level, lang)
            self.assertEqual(expected, result.code)

            if translate:
                if lang == 'en':  # if it is English
                    # and if the code transpiles (evidenced by the fact that we reach this
                    # line) we should be able to translate too

                    # TODO FH Feb 2022: we pick Dutch here not really fair or good practice :D
                    # Maybe we should do a random language?
                    in_dutch = hedy_translation.translate_keywords(code, from_lang=lang, to_lang="nl", level=self.level)
                    back_in_english = hedy_translation.translate_keywords(
                        in_dutch, from_lang="nl", to_lang=lang, level=self.level).strip()
                    self.assert_translated_code_equal(code, back_in_english)
                else:  # not English? translate to it and back!
                    in_english = hedy_translation.translate_keywords(
                        code, from_lang=lang, to_lang="en", level=self.level)
                    back_in_org = hedy_translation.translate_keywords(
                        in_english, from_lang="en", to_lang=lang, level=self.level)
                    self.assert_translated_code_equal(code, back_in_org)

            all_commands = hedy.all_commands(code, level, lang)
            if expected_commands is not None:
                self.assertEqual(expected_commands, all_commands)
            if ('ask' not in all_commands) and ('input' not in all_commands):  # <- use this to run tests locally with unittest
                self.assertTrue(self.validate_Python_code(result))
            if output is not None:
                self.assertEqual(output, HedyTester.run_code(result))
                self.assertTrue(extra_check_function(result))

    def assert_translated_code_equal(self, orignal, translation):
        # When we translate a program we lose information about the whitespaces of the original program.
        # So when comparing the original and the translated code, we compress multiple whitespaces into one.
        self.assertEqual(re.sub('\\s+', ' ', orignal), re.sub('\\s+', ' ', translation))

    @staticmethod
    def check_Hedy_code_for_errors(snippet):
        # Code used in the Snippet testers to validate Hedy code
        # Note that None is the happy path! If None is returned, no errors are found
        # If an error is found a (reasonably) readable string is returned.

        try:
            if len(snippet.code) != 0:   # We ignore empty code snippets or those of length 0
                result = hedy.transpile(snippet.code, int(snippet.level), snippet.language)
                all_commands = hedy.all_commands(snippet.code, snippet.level, snippet.language)

                if not result.has_turtle and ('ask' not in all_commands) and (
                        'input' not in all_commands):  # output from turtle cannot be captured
                    HedyTester.run_code(result)
        except hedy.exceptions.CodePlaceholdersPresentException:  # Code with blanks is allowed
            pass
        except OSError:
            return None  # programs with ask cannot be tested with output :(
        except exceptions.HedyException as E:
            try:
                location = E.error_location
            except BaseException:
                location = 'No Location Found'

            # Must run this in the context of the Flask app, because FlaskBabel requires that.
            with app.app_context():
                with force_locale('en'):
                    error_message = translate_error(E.error_code, E.arguments, 'en')
                    error_message = error_message.replace('<span class="command-highlighted">', '`')
                    error_message = error_message.replace('</span>', '`')
                    return f'{error_message} at line {location}'

        return None

    @staticmethod
    def validate_Python_code(parseresult):
        # Code used in the Adventure and Level Defaults tester to validate Hedy code

        try:
            if not parseresult.has_turtle and not parseresult.has_pygame:  # ouput from turtle or pygame cannot be captured
                HedyTester.run_code(parseresult)
        except hedy.exceptions.CodePlaceholdersPresentException:  # Code with blanks is allowed
            pass
        except OSError:
            return True  # programs with ask cannot be tested with output :(
        except Exception:
            return False
        return True

    # The turtle commands get transpiled into big pieces of code that probably will change
    # The followings methods abstract the specifics of the tranpilation and keep tests succinct
    @staticmethod
    def forward_transpiled(val, level):
        return HedyTester.turtle_command_transpiled('forward', val, level)

    @staticmethod
    def turn_transpiled(val, level):
        return HedyTester.turtle_command_transpiled('right', val, level)

    @staticmethod
    def turtle_command_transpiled(command, val, level):
        command_text = 'turn'
        suffix = ''
        if command == 'forward':
            command_text = 'forward'
            suffix = '\n      time.sleep(0.1)'

        type = 'int' if level < 12 else 'float'

        return textwrap.dedent(f"""\
      trtl = {val}
      try:
        trtl = {type}(trtl)
      except ValueError:
        raise Exception(f'While running your program the command <span class="command-highlighted">{command_text}</span> received the value <span class="command-highlighted">{{trtl}}</span> which is not allowed. Try changing the value to a number.')
      t.{command}(min(600, trtl) if trtl > 0 else max(-600, trtl)){suffix}""")

    @staticmethod
    def sleep_command_transpiled(val):
        return textwrap.dedent(f"""\
        try:
          time.sleep(int({val}))
        except ValueError:
          raise Exception(f'While running your program the command <span class="command-highlighted">sleep</span> received the value <span class="command-highlighted">{{{val}}}</span> which is not allowed. Try changing the value to a number.')""")

    @staticmethod
    def turtle_color_command_transpiled(val):
        return textwrap.dedent(f"""\
      trtl = f'{val}'
      if trtl not in ['black', 'blue', 'brown', 'gray', 'green', 'orange', 'pink', 'purple', 'red', 'white', 'yellow']:
        raise Exception(f'While running your program the command <span class="command-highlighted">color</span> received the value <span class="command-highlighted">{{trtl}}</span> which is not allowed. Try using another color.')
      t.pencolor(trtl)""")

    @staticmethod
    def input_transpiled(var_name, text):
        return textwrap.dedent(f"""\
    {var_name} = input(f'''{text}''')
    try:
      {var_name} = int({var_name})
    except ValueError:
      try:
        {var_name} = float({var_name})
      except ValueError:
        pass""")

    @staticmethod
    def remove_transpiled(list_name, value):
        return textwrap.dedent(f"""\
      try:
        {list_name}.remove({value})
      except:
        pass""")

    # Used to overcome indentation issues when the above code is inserted
    # in test cases which use different indentation style (e.g. 2 or 4 spaces)
    @staticmethod
    def dedent(*args):
        return '\n'.join([textwrap.indent(textwrap.dedent(a[0]), a[1]) if isinstance(a, tuple) else textwrap.dedent(a)
                          for a in args])

    @staticmethod
    def indent(code, spaces_amount=2, skip_first_line=False):
        lines = code.split('\n')

        if not skip_first_line:
            return '\n'.join([' ' * spaces_amount + line for line in lines])
        else:
            return lines[0] + '\n' + '\n'.join([' ' * spaces_amount + line for line in lines[1::]])

    @staticmethod
    def translate_keywords_in_snippets(snippets):
        # fill keyword dict for all keyword languages
        keyword_dict = {}
        for lang in ALL_KEYWORD_LANGUAGES:
            keyword_dict[lang] = KEYWORDS.get(lang)
            for k, v in keyword_dict[lang].items():
                if isinstance(v, str) and "|" in v:
                    # when we have several options, pick the first one as default
                    keyword_dict[lang][k] = v.split('|')[0]
        english_keywords = KEYWORDS.get("en")

        # We replace the code snippet placeholders with actual keywords to the code is valid: {print} -> print
        for snippet in snippets:
            try:
                if snippet[1].language in ALL_KEYWORD_LANGUAGES.keys():
                    snippet[1].code = snippet[1].code.format(**keyword_dict[snippet[1].language])
                else:
                    snippet[1].code = snippet[1].code.format(**english_keywords)
            except KeyError:
                print("This following snippet contains an invalid placeholder...")
                print(snippet)
            except ValueError:
                print("This following snippet contains an unclosed invalid placeholder...")
                print(snippet)

        return snippets<|MERGE_RESOLUTION|>--- conflicted
+++ resolved
@@ -16,18 +16,6 @@
 from flask_babel import force_locale
 
 class Snippet:
-<<<<<<< HEAD
-  def __init__(self, filename, level, code, field_name=None, adventure_name=None, error=None):
-    self.filename = filename
-    self.level = level
-    self.field_name = field_name
-    self.code = code
-    self.error = error
-    filename_shorter = os.path.basename(filename)
-    self.language = filename_shorter.split(".")[0]
-    self.adventure_name = adventure_name
-    self.name = f'{self.language}-{self.level}-{self.field_name}'
-=======
     def __init__(self, filename, level, field_name, code, adventure_name=None):
         self.filename = filename
         self.level = level
@@ -37,7 +25,6 @@
         self.language = filename_shorter.split(".")[0]
         self.adventure_name = adventure_name
         self.name = f'{self.language}-{self.level}-{self.field_name}'
->>>>>>> 3defdb66
 
 
 class HedyTester(unittest.TestCase):
