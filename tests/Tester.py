import textwrap
import hashlib
import exceptions
import hedy
import hedy_translation
import re
import sys
import io
import os
from contextlib import contextmanager
import inspect
import unittest
import utils
from hedy_content import ALL_KEYWORD_LANGUAGES, KEYWORDS
from app import translate_error, app
from flask_babel import force_locale
import pickle
import _pickle


class Snippet:
    def __init__(self, filename, level, code, field_name=None, adventure_name=None, error=None, language=None):
        self.filename = filename
        self.level = level
        self.field_name = field_name
        self.code = code
        self.error = error
        filename_shorter = os.path.basename(filename)
        if language is None:
            self.language = filename_shorter.split(".")[0]
        else:
            self.language = language
        self.adventure_name = adventure_name
        self.name = f'{self.language}-{self.level}-{self.field_name}'
        self.hash = hashlib.md5(self.code.encode()).hexdigest()


class HedyTester(unittest.TestCase):

    level = None
    equality_comparison_with_is = ['is', '=']
    equality_comparison_commands = ['==', '=']
    number_comparison_commands = ['>', '>=', '<', '<=']
    comparison_commands = number_comparison_commands + ['!=']
    arithmetic_operations = ['+', '-', '*', '/']
    quotes = ["'", '"']



    @classmethod
    def setUpClass(cls):
        directory = 'grammars'
        all_language_texts = ''

        for filename in os.listdir(directory):
            grammar_file = os.path.join(directory, filename)
            with open(grammar_file, 'r') as contents:
                all_language_texts += "\n|\n" + contents.read()

        with open('hedy.py', 'r') as contents:
            all_language_texts +=  "\n|\n" + contents.read()

        cls.all_language_texts = all_language_texts
        cls.hashes_saved = get_list_from_pickle('all_snippet_hashes.pkl')
        cls.all_tests_passed = True
        cls.new_hashes = set()

    @classmethod
    def tearDownClass(cls):
        # fetch already saved hashes
        all_hashes = cls.hashes_saved | cls.new_hashes  # and merge in the new ones
        with open('all_snippet_hashes.pkl', 'wb') as f:
            pickle.dump(all_hashes, f)

    def snippet_already_tested_with_current_hedy_version(self, snippet, level):
        hash_language_plus_snippet_and_level = self.create_hash(self.all_language_texts, snippet, level)
        return hash_language_plus_snippet_and_level in self.hashes_saved


    @staticmethod
    @contextmanager
    def captured_output():
        new_out, new_err = io.StringIO(), io.StringIO()
        old_out, old_err = sys.stdout, sys.stderr
        try:
            sys.stdout, sys.stderr = new_out, new_err
            yield sys.stdout, sys.stderr
        finally:
            sys.stdout, sys.stderr = old_out, old_err

    @staticmethod
    def run_code(parse_result):
        code = utils.NORMAL_PREFIX_CODE

        if parse_result.has_turtle:
            code += utils.TURTLE_PREFIX_CODE
        if parse_result.has_pygame:
            code += utils.PYGAME_PREFIX_CODE

        code += parse_result.code
        # remove sleep comments to make program execution less slow
        code = re.sub(r'time\.sleep\([^\n]*\)', 'pass', code)

        with HedyTester.captured_output() as (out, err):
            exec(code)
        return out.getvalue().strip()

    def name(self):
        return inspect.stack()[1][3]

    def is_not_turtle(self):
        return (lambda result: not result.has_turtle)

    def is_turtle(self):
        return (lambda result: result.has_turtle)

    def result_in(self, list):
        return (lambda result: HedyTester.run_code(result) in list)

    def exception_command(self, command):
        return lambda c: c.exception.arguments['command'] == command

    @staticmethod
    def as_list_of_tuples(*args):
        # used to conver a variable number of paralel list
        # into a list of tuples to be used by the parametrized tester
        # All of the lists need to have the same size
        res = []
        for i in range(len(args[0])):
            t = tuple((item[i] for item in args))
            res.append(t)
        return res

    def codeToInvalidInfo(self, code):
        instance = hedy.IsValid()
        instance.level = self.level
        program_root = hedy.parse_input(code, self.level, 'en')
        is_valid = instance.transform(program_root)
        _, invalid_info = is_valid

        return invalid_info[0].line, invalid_info[0].column

    def multi_level_tester(
            self,
            code,
            max_level=hedy.HEDY_MAX_LEVEL,
            expected=None,
            exception=None,
            extra_check_function=None,
            expected_commands=None,
            lang='en',
            translate=True,
            output=None):
        # used to test the same code snippet over multiple levels
        # Use exception to check for an exception

        if max_level < self.level:
            raise Exception('Level too low!')

        # ensure we never test levels above the max (useful for debugging)
        max_level = min(max_level, hedy.HEDY_MAX_LEVEL)

        # make it clear in the output this is a multilevel tester
        print('\n\n\n')
        print('-----------------')
        print('Multi-level test!')
        print('\n')

        # Or use expect to check for an expected Python program
        # In the second case, you can also pass an extra function to check
        for level in range(self.level, max_level + 1):
            self.single_level_tester(
                code,
                level,
                expected=expected,
                exception=exception,
                extra_check_function=extra_check_function,
                expected_commands=expected_commands,
                lang=lang,
                translate=translate,
                output=output)
            print(f'Passed for level {level}')

    def single_level_tester(
            self,
            code,
            level=None,
            exception=None,
            expected=None,
            extra_check_function=None,
            output=None,
            expected_commands=None,
            lang='en',
            translate=True):
        if level is None:  # no level set (from the multi-tester)? grap current level from class
            level = self.level
        if not self.snippet_already_tested_with_current_hedy_version(code, level):
            if exception is not None:
                with self.assertRaises(exception) as context:
                    result = hedy.transpile(code, level, lang)
                if extra_check_function is not None:
                    self.assertTrue(extra_check_function(context))

            if extra_check_function is None:  # most programs have no turtle so make that the default
                extra_check_function = self.is_not_turtle()

            if expected is not None:
                result = hedy.transpile(code, level, lang)
                self.assertEqual(expected, result.code)

<<<<<<< HEAD
                # if translate:
                #     if lang == 'en':  # if it is English
                #         # and if the code transpiles (evidenced by the fact that we reach this
                #         # line) we should be able to translate too
                #
                #         # TODO FH Feb 2022: we pick Dutch here not really fair or good practice :D
                #         # Maybe we should do a random language?
                #         in_dutch = hedy_translation.translate_keywords(code, from_lang=lang, to_lang="nl", level=self.level)
                #         back_in_english = hedy_translation.translate_keywords(
                #             in_dutch, from_lang="nl", to_lang=lang, level=self.level).strip()
                #         self.assert_translated_code_equal(code, back_in_english)
                #     else:  # not English? translate to it and back!
                #         in_english = hedy_translation.translate_keywords(
                #             code, from_lang=lang, to_lang="en", level=self.level)
                #         back_in_org = hedy_translation.translate_keywords(
                #             in_english, from_lang="en", to_lang=lang, level=self.level)
                #         self.assert_translated_code_equal(code, back_in_org)
=======
                if translate:
                    if lang == 'en':  # if it is English
                        # and if the code transpiles (evidenced by the fact that we reach this
                        # line) we should be able to translate too

                        # TODO FH Feb 2022: we pick Dutch here not really fair or good practice :D
                        # Maybe we should do a random language?
                        in_dutch = hedy_translation.translate_keywords(
                            code, from_lang=lang, to_lang="nl", level=self.level)
                        back_in_english = hedy_translation.translate_keywords(
                            in_dutch, from_lang="nl", to_lang=lang, level=self.level).strip()
                        self.assert_translated_code_equal(code, back_in_english)
                    else:  # not English? translate to it and back!
                        in_english = hedy_translation.translate_keywords(
                            code, from_lang=lang, to_lang="en", level=self.level)
                        back_in_org = hedy_translation.translate_keywords(
                            in_english, from_lang="en", to_lang=lang, level=self.level)
                        self.assert_translated_code_equal(code, back_in_org)
>>>>>>> c759b051

                all_commands = hedy.all_commands(code, level, lang)
                if expected_commands is not None:
                    self.assertEqual(expected_commands, all_commands)
                if ('ask' not in all_commands) and ('input' not in all_commands):  # <- use this to run tests locally with unittest
                    self.assertTrue(self.validate_Python_code(result))
                if output is not None:
                    self.assertEqual(output, HedyTester.run_code(result))
                    self.assertTrue(extra_check_function(result))

            # all ok? -> save hash!
            self.new_hashes.add(self.create_hash(self.all_language_texts, code, level))

    def assert_translated_code_equal(self, orignal, translation):
        # When we translate a program we lose information about the whitespaces of the original program.
        # So when comparing the original and the translated code, we compress multiple whitespaces into one.
        self.assertEqual(re.sub('\\s+', ' ', orignal), re.sub('\\s+', ' ', translation))

    @staticmethod
    def check_Hedy_code_for_errors(snippet):
        # Code used in the Snippet testers to validate Hedy code
        # Note that None is the happy path! If None is returned, no errors are found
        # If an error is found a (reasonably) readable string is returned.

        try:
            if len(snippet.code) != 0:   # We ignore empty code snippets or those of length 0
                result = hedy.transpile(snippet.code, int(snippet.level), snippet.language)
                all_commands = hedy.all_commands(snippet.code, snippet.level, snippet.language)

                if not result.has_turtle and ('ask' not in all_commands) and (
                        'input' not in all_commands):  # output from turtle cannot be captured
                    HedyTester.run_code(result)
        except hedy.exceptions.CodePlaceholdersPresentException:  # Code with blanks is allowed
            pass
        except OSError:
            return None  # programs with ask cannot be tested with output :(
        except exceptions.HedyException as E:
            try:
                location = E.error_location
            except BaseException:
                location = 'No Location Found'

            # Must run this in the context of the Flask app, because FlaskBabel requires that.
            with app.app_context():
                with force_locale('en'):
                    error_message = translate_error(E.error_code, E.arguments, 'en')
                    error_message = error_message.replace('<span class="command-highlighted">', '`')
                    error_message = error_message.replace('</span>', '`')
                    return f'{error_message} at line {location}'

        return None

    @staticmethod
    def validate_Python_code(parseresult):
        # Code used in the Adventure and Level Defaults tester to validate Hedy code

        try:
            if not parseresult.has_turtle and not parseresult.has_pygame:  # ouput from turtle or pygame cannot be captured
                HedyTester.run_code(parseresult)
        except hedy.exceptions.CodePlaceholdersPresentException:  # Code with blanks is allowed
            pass
        except OSError:
            return True  # programs with ask cannot be tested with output :(
        except Exception:
            return False
        return True

    # The turtle commands get transpiled into big pieces of code that probably will change
    # The followings methods abstract the specifics of the tranpilation and keep tests succinct
    @staticmethod
    def forward_transpiled(val, level):
        return HedyTester.turtle_command_transpiled('forward', val, level)

    @staticmethod
    def turn_transpiled(val, level):
        return HedyTester.turtle_command_transpiled('right', val, level)

    @staticmethod
    def turtle_command_transpiled(command, val, level):
        command_text = 'turn'
        suffix = ''
        if command == 'forward':
            command_text = 'forward'
            suffix = '\n      time.sleep(0.1)'

        type = 'int' if level < 12 else 'float'

        return textwrap.dedent(f"""\
      __trtl = {val}
      try:
        __trtl = {type}(__trtl)
      except ValueError:
        raise Exception(f'While running your program the command <span class="command-highlighted">{command_text}</span> received the value <span class="command-highlighted">{{__trtl}}</span> which is not allowed. Try changing the value to a number.')
      t.{command}(min(600, __trtl) if __trtl > 0 else max(-600, __trtl)){suffix}""")

    @staticmethod
    def sleep_command_transpiled(val):
        return textwrap.dedent(f"""\
        try:
          time.sleep(int({val}))
        except ValueError:
          raise Exception(f'While running your program the command <span class="command-highlighted">sleep</span> received the value <span class="command-highlighted">{{{val}}}</span> which is not allowed. Try changing the value to a number.')""")

    @staticmethod
    def turtle_color_command_transpiled(val):
        return textwrap.dedent(f"""\
      __trtl = f'{val}'
      if __trtl not in ['black', 'blue', 'brown', 'gray', 'green', 'orange', 'pink', 'purple', 'red', 'white', 'yellow']:
        raise Exception(f'While running your program the command <span class="command-highlighted">color</span> received the value <span class="command-highlighted">{{__trtl}}</span> which is not allowed. Try using another color.')
      t.pencolor(__trtl)""")

    @staticmethod
    def input_transpiled(var_name, text):
        return textwrap.dedent(f"""\
    {var_name} = input(f'''{text}''')
    try:
      {var_name} = int({var_name})
    except ValueError:
      try:
        {var_name} = float({var_name})
      except ValueError:
        pass""")

    @staticmethod
    def remove_transpiled(list_name, value):
        return textwrap.dedent(f"""\
      try:
        {list_name}.remove({value})
      except:
        pass""")

    # Used to overcome indentation issues when the above code is inserted
    # in test cases which use different indentation style (e.g. 2 or 4 spaces)
    @staticmethod
    def dedent(*args):
        return '\n'.join([textwrap.indent(textwrap.dedent(a[0]), a[1]) if isinstance(a, tuple) else textwrap.dedent(a)
                          for a in args])

    @staticmethod
    def indent(code, spaces_amount=2, skip_first_line=False):
        lines = code.split('\n')

        if not skip_first_line:
            return '\n'.join([' ' * spaces_amount + line for line in lines])
        else:
            return lines[0] + '\n' + '\n'.join([' ' * spaces_amount + line for line in lines[1::]])

    @staticmethod
    def translate_keywords_in_snippets(snippets):
        # fill keyword dict for all keyword languages
        keyword_dict = {}
        for lang in ALL_KEYWORD_LANGUAGES:
            keyword_dict[lang] = KEYWORDS.get(lang)
            for k, v in keyword_dict[lang].items():
                if isinstance(v, str) and "|" in v:
                    # when we have several options, pick the first one as default
                    keyword_dict[lang][k] = v.split('|')[0]
        english_keywords = KEYWORDS.get("en")

        # We replace the code snippet placeholders with actual keywords to the code is valid: {print} -> print
        for snippet in snippets:
            try:
                if snippet[1].language in ALL_KEYWORD_LANGUAGES.keys():
                    snippet[1].code = snippet[1].code.format(**keyword_dict[snippet[1].language])
                else:
                    snippet[1].code = snippet[1].code.format(**english_keywords)
            except KeyError:
                print("This following snippet contains an invalid placeholder...")
                print(snippet)
            except ValueError:
                print("This following snippet contains an unclosed invalid placeholder...")
                print(snippet)

        return snippets

    def create_hash(self, hedy_language, snippet, level):
        t = snippet + "|\n" + str(level) + "|\n" + hedy_language
        return hashlib.md5(t.encode()).hexdigest()


def get_snippets_env_var():
    only_new_snippets = os.getenv('only_new_snippets')
    if only_new_snippets is None:
        # set default in case env var is not set (f.e. on Windows, or when running form the UI)
        only_new_snippets = False
    elif only_new_snippets == 1 or only_new_snippets == '1':
        only_new_snippets = True
    else:  # in case an invalid one is given
        only_new_snippets = False
    return only_new_snippets


def get_list_from_pickle(filename):
    try:
        with open(filename, 'rb') as f:
            hashes_saved = pickle.load(f)
    except _pickle.UnpicklingError:  # broken file, create and save
        hashes_saved = set()
        with open(filename, 'wb') as f:
            pickle.dump(hashes_saved, f)
    except EOFError:  # empty file
        hashes_saved = set()
        with open(filename, 'wb') as f:
            pickle.dump(hashes_saved, f)
    except FileNotFoundError:  # non existent file
        hashes_saved = set()
        with open(filename, 'wb') as f:
            pickle.dump(hashes_saved, f)
    return hashes_saved<|MERGE_RESOLUTION|>--- conflicted
+++ resolved
@@ -208,25 +208,6 @@
                 result = hedy.transpile(code, level, lang)
                 self.assertEqual(expected, result.code)
 
-<<<<<<< HEAD
-                # if translate:
-                #     if lang == 'en':  # if it is English
-                #         # and if the code transpiles (evidenced by the fact that we reach this
-                #         # line) we should be able to translate too
-                #
-                #         # TODO FH Feb 2022: we pick Dutch here not really fair or good practice :D
-                #         # Maybe we should do a random language?
-                #         in_dutch = hedy_translation.translate_keywords(code, from_lang=lang, to_lang="nl", level=self.level)
-                #         back_in_english = hedy_translation.translate_keywords(
-                #             in_dutch, from_lang="nl", to_lang=lang, level=self.level).strip()
-                #         self.assert_translated_code_equal(code, back_in_english)
-                #     else:  # not English? translate to it and back!
-                #         in_english = hedy_translation.translate_keywords(
-                #             code, from_lang=lang, to_lang="en", level=self.level)
-                #         back_in_org = hedy_translation.translate_keywords(
-                #             in_english, from_lang="en", to_lang=lang, level=self.level)
-                #         self.assert_translated_code_equal(code, back_in_org)
-=======
                 if translate:
                     if lang == 'en':  # if it is English
                         # and if the code transpiles (evidenced by the fact that we reach this
@@ -245,7 +226,6 @@
                         back_in_org = hedy_translation.translate_keywords(
                             in_english, from_lang="en", to_lang=lang, level=self.level)
                         self.assert_translated_code_equal(code, back_in_org)
->>>>>>> c759b051
 
                 all_commands = hedy.all_commands(code, level, lang)
                 if expected_commands is not None:
