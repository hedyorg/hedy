import hedy
import textwrap
from test_level_01 import HedyTester

class TestsLevel14(HedyTester):
<<<<<<< HEAD
    level = 14

    def tests_smaller(self):
        code = textwrap.dedent("""\
        leeftijd is ask 'Hoe oud ben jij?'
        if leeftijd < 12
          print 'Dan ben je jonger dan ik!'""")
        expected = textwrap.dedent("""\
        leeftijd = input('Hoe oud ben jij?')
        try:
          leeftijd = int(leeftijd)
        except ValueError:
          try:
            leeftijd = float(leeftijd)
          except ValueError:
            pass
        if str(leeftijd).zfill(100)<str(12).zfill(100):
          print(f'Dan ben je jonger dan ik!')""")

        self.multi_level_tester(
            code=code,
            expected=expected,
            extra_check_function=self.is_not_turtle(),
            test_name=self.name()
        )

    def tests_bigger(self):
        code = textwrap.dedent("""\
        leeftijd is ask 'Hoe oud ben jij?'
        if leeftijd > 12
          print 'Dan ben je ouder dan ik!'""")
        expected = textwrap.dedent("""\
        leeftijd = input('Hoe oud ben jij?')
        try:
          leeftijd = int(leeftijd)
        except ValueError:
          try:
            leeftijd = float(leeftijd)
          except ValueError:
            pass
        if str(leeftijd).zfill(100)>str(12).zfill(100):
          print(f'Dan ben je ouder dan ik!')""")

        self.multi_level_tester(
            code=code,
            expected=expected,
            extra_check_function=self.is_not_turtle(),
            test_name=self.name()
        )

    def tests_smaller_else(self):
        code = textwrap.dedent("""\
        leeftijd is ask 'Hoe oud ben jij?'
        if leeftijd < 12
            print 'Dan ben je jonger dan ik!'
        else
            print 'Dan ben je ouder dan ik!'""")
        expected = textwrap.dedent("""\
        leeftijd = input('Hoe oud ben jij?')
        try:
          leeftijd = int(leeftijd)
        except ValueError:
          try:
            leeftijd = float(leeftijd)
          except ValueError:
            pass
        if str(leeftijd).zfill(100)<str(12).zfill(100):
          print(f'Dan ben je jonger dan ik!')
        else:
          print(f'Dan ben je ouder dan ik!')""")
=======
  level = 14

  def tests_smaller(self):
    code = textwrap.dedent("""\
      leeftijd is ask 'Hoe oud ben jij?'
      if leeftijd < 12
          print 'Dan ben je jonger dan ik!'""")
    expected = textwrap.dedent("""\
      leeftijd = input('Hoe oud ben jij?')
      try:
        leeftijd = int(leeftijd)
      except ValueError:
        try:
          leeftijd = float(leeftijd)
        except ValueError:
          pass
      if str(leeftijd).zfill(100)<str(12).zfill(100):
        print(f'Dan ben je jonger dan ik!')""")

    self.multi_level_tester(
      code=code,
      expected=expected,
      extra_check_function=self.is_not_turtle(),
      test_name=self.name()
    )
  def tests_bigger(self):
    code = textwrap.dedent("""\
      leeftijd is ask 'Hoe oud ben jij?'
      if leeftijd > 12
          print 'Dan ben je ouder dan ik!'""")
    expected = textwrap.dedent("""\
      leeftijd = input('Hoe oud ben jij?')
      try:
        leeftijd = int(leeftijd)
      except ValueError:
        try:
          leeftijd = float(leeftijd)
        except ValueError:
          pass
      if str(leeftijd).zfill(100)>str(12).zfill(100):
        print(f'Dan ben je ouder dan ik!')""")

    self.multi_level_tester(
      code=code,
      expected=expected,
      extra_check_function=self.is_not_turtle(),
      test_name=self.name()
    )
  def tests_smaller_else(self):
    code = textwrap.dedent("""\
      leeftijd is ask 'Hoe oud ben jij?'
      if leeftijd < 12
          print 'Dan ben je jonger dan ik!'
      else
          print 'Dan ben je ouder dan ik!'""")
    expected = textwrap.dedent("""\
      leeftijd = input('Hoe oud ben jij?')
      try:
        leeftijd = int(leeftijd)
      except ValueError:
        try:
          leeftijd = float(leeftijd)
        except ValueError:
          pass
      if str(leeftijd).zfill(100)<str(12).zfill(100):
        print(f'Dan ben je jonger dan ik!')
      else:
        print(f'Dan ben je ouder dan ik!')""")
>>>>>>> f66b2a3c

    self.multi_level_tester(
      code=code,
      expected=expected,
      extra_check_function=self.is_not_turtle(),
      test_name=self.name()
    )

<<<<<<< HEAD
    def test_not_equal(self):
        code = textwrap.dedent("""\
=======
  def test_not_equal(self):
      code = textwrap.dedent("""\
>>>>>>> f66b2a3c
        land is ask 'In welk land woon jij?'
        if land != Nederland
            print 'Cool!'
        else
            print 'Ik kom ook uit Nederland!'""")
<<<<<<< HEAD
        expected = textwrap.dedent("""\
=======
      expected = textwrap.dedent("""\
>>>>>>> f66b2a3c
        land = input('In welk land woon jij?')
        try:
          land = int(land)
        except ValueError:
          try:
            land = float(land)
          except ValueError:
            pass
        if str(land).zfill(100)!='Nederland'.zfill(100):
          print(f'Cool!')
        else:
          print(f'Ik kom ook uit Nederland!')""")
<<<<<<< HEAD
        self.multi_level_tester(

            code=code,
            expected=expected,
            extra_check_function=self.is_not_turtle(),
            test_name=self.name()
        )

    def tests_smaller_equal(self):
        code = textwrap.dedent("""\
        leeftijd is ask 'Hoe oud ben jij?'
        if leeftijd <= 12
            print 'Dan ben je jonger dan ik!'""")
        expected = textwrap.dedent("""\
        leeftijd = input('Hoe oud ben jij?')
        try:
          leeftijd = int(leeftijd)
        except ValueError:
          try:
            leeftijd = float(leeftijd)
          except ValueError:
            pass
        if str(leeftijd).zfill(100)<=str(12).zfill(100):
          print(f'Dan ben je jonger dan ik!')""")
=======
      self.multi_level_tester(
>>>>>>> f66b2a3c

        code=code,
        expected=expected,
        extra_check_function=self.is_not_turtle(),
        test_name=self.name()
      )

<<<<<<< HEAD
    def tests_bigger_equal(self):
        code = textwrap.dedent("""\
        leeftijd is ask 'Hoe oud ben jij?'
        if leeftijd >= 12
            print 'Dan ben je ouder dan ik!'""")
        expected = textwrap.dedent("""\
        leeftijd = input('Hoe oud ben jij?')
        try:
          leeftijd = int(leeftijd)
        except ValueError:
          try:
            leeftijd = float(leeftijd)
          except ValueError:
            pass
        if str(leeftijd).zfill(100)>=str(12).zfill(100):
          print(f'Dan ben je ouder dan ik!')""")
=======
  def tests_smaller_equal(self):
    code = textwrap.dedent("""\
      leeftijd is ask 'Hoe oud ben jij?'
      if leeftijd <= 12
          print 'Dan ben je jonger dan ik!'""")
    expected = textwrap.dedent("""\
      leeftijd = input('Hoe oud ben jij?')
      try:
        leeftijd = int(leeftijd)
      except ValueError:
        try:
          leeftijd = float(leeftijd)
        except ValueError:
          pass
      if str(leeftijd).zfill(100)<=str(12).zfill(100):
        print(f'Dan ben je jonger dan ik!')""")
>>>>>>> f66b2a3c

    self.multi_level_tester(
      code=code,
      expected=expected,
      extra_check_function=self.is_not_turtle(),
      test_name=self.name()
    )
  def tests_bigger_equal(self):
    code = textwrap.dedent("""\
      leeftijd is ask 'Hoe oud ben jij?'
      if leeftijd >= 12
          print 'Dan ben je ouder dan ik!'""")
    expected = textwrap.dedent("""\
      leeftijd = input('Hoe oud ben jij?')
      try:
        leeftijd = int(leeftijd)
      except ValueError:
        try:
          leeftijd = float(leeftijd)
        except ValueError:
          pass
      if str(leeftijd).zfill(100)>=str(12).zfill(100):
        print(f'Dan ben je ouder dan ik!')""")

<<<<<<< HEAD
    def tests_smaller_equal_else(self):
        code = textwrap.dedent("""\
        leeftijd is ask 'Hoe oud ben jij?'
        if leeftijd <= 12
            print 'Dan ben je jonger dan ik!'
        else
            print 'Dan ben je ouder dan ik!'""")
        expected = textwrap.dedent("""\
        leeftijd = input('Hoe oud ben jij?')
        try:
          leeftijd = int(leeftijd)
        except ValueError:
          try:
            leeftijd = float(leeftijd)
          except ValueError:
            pass
        if str(leeftijd).zfill(100)<=str(12).zfill(100):
          print(f'Dan ben je jonger dan ik!')
        else:
          print(f'Dan ben je ouder dan ik!')""")
=======
    self.multi_level_tester(
      code=code,
      expected=expected,
      extra_check_function=self.is_not_turtle(),
      test_name=self.name()
    )
  def tests_smaller_equal_else(self):
    code = textwrap.dedent("""\
      leeftijd is ask 'Hoe oud ben jij?'
      if leeftijd <= 12
          print 'Dan ben je jonger dan ik!'
      else
          print 'Dan ben je ouder dan ik!'""")
    expected = textwrap.dedent("""\
      leeftijd = input('Hoe oud ben jij?')
      try:
        leeftijd = int(leeftijd)
      except ValueError:
        try:
          leeftijd = float(leeftijd)
        except ValueError:
          pass
      if str(leeftijd).zfill(100)<=str(12).zfill(100):
        print(f'Dan ben je jonger dan ik!')
      else:
        print(f'Dan ben je ouder dan ik!')""")
>>>>>>> f66b2a3c

    self.multi_level_tester(
      code=code,
      expected=expected,
      extra_check_function=self.is_not_turtle(),
      test_name=self.name()
    )<|MERGE_RESOLUTION|>--- conflicted
+++ resolved
@@ -3,78 +3,6 @@
 from test_level_01 import HedyTester
 
 class TestsLevel14(HedyTester):
-<<<<<<< HEAD
-    level = 14
-
-    def tests_smaller(self):
-        code = textwrap.dedent("""\
-        leeftijd is ask 'Hoe oud ben jij?'
-        if leeftijd < 12
-          print 'Dan ben je jonger dan ik!'""")
-        expected = textwrap.dedent("""\
-        leeftijd = input('Hoe oud ben jij?')
-        try:
-          leeftijd = int(leeftijd)
-        except ValueError:
-          try:
-            leeftijd = float(leeftijd)
-          except ValueError:
-            pass
-        if str(leeftijd).zfill(100)<str(12).zfill(100):
-          print(f'Dan ben je jonger dan ik!')""")
-
-        self.multi_level_tester(
-            code=code,
-            expected=expected,
-            extra_check_function=self.is_not_turtle(),
-            test_name=self.name()
-        )
-
-    def tests_bigger(self):
-        code = textwrap.dedent("""\
-        leeftijd is ask 'Hoe oud ben jij?'
-        if leeftijd > 12
-          print 'Dan ben je ouder dan ik!'""")
-        expected = textwrap.dedent("""\
-        leeftijd = input('Hoe oud ben jij?')
-        try:
-          leeftijd = int(leeftijd)
-        except ValueError:
-          try:
-            leeftijd = float(leeftijd)
-          except ValueError:
-            pass
-        if str(leeftijd).zfill(100)>str(12).zfill(100):
-          print(f'Dan ben je ouder dan ik!')""")
-
-        self.multi_level_tester(
-            code=code,
-            expected=expected,
-            extra_check_function=self.is_not_turtle(),
-            test_name=self.name()
-        )
-
-    def tests_smaller_else(self):
-        code = textwrap.dedent("""\
-        leeftijd is ask 'Hoe oud ben jij?'
-        if leeftijd < 12
-            print 'Dan ben je jonger dan ik!'
-        else
-            print 'Dan ben je ouder dan ik!'""")
-        expected = textwrap.dedent("""\
-        leeftijd = input('Hoe oud ben jij?')
-        try:
-          leeftijd = int(leeftijd)
-        except ValueError:
-          try:
-            leeftijd = float(leeftijd)
-          except ValueError:
-            pass
-        if str(leeftijd).zfill(100)<str(12).zfill(100):
-          print(f'Dan ben je jonger dan ik!')
-        else:
-          print(f'Dan ben je ouder dan ik!')""")
-=======
   level = 14
 
   def tests_smaller(self):
@@ -143,7 +71,6 @@
         print(f'Dan ben je jonger dan ik!')
       else:
         print(f'Dan ben je ouder dan ik!')""")
->>>>>>> f66b2a3c
 
     self.multi_level_tester(
       code=code,
@@ -152,23 +79,14 @@
       test_name=self.name()
     )
 
-<<<<<<< HEAD
-    def test_not_equal(self):
-        code = textwrap.dedent("""\
-=======
   def test_not_equal(self):
       code = textwrap.dedent("""\
->>>>>>> f66b2a3c
         land is ask 'In welk land woon jij?'
         if land != Nederland
             print 'Cool!'
         else
             print 'Ik kom ook uit Nederland!'""")
-<<<<<<< HEAD
-        expected = textwrap.dedent("""\
-=======
       expected = textwrap.dedent("""\
->>>>>>> f66b2a3c
         land = input('In welk land woon jij?')
         try:
           land = int(land)
@@ -181,34 +99,7 @@
           print(f'Cool!')
         else:
           print(f'Ik kom ook uit Nederland!')""")
-<<<<<<< HEAD
-        self.multi_level_tester(
-
-            code=code,
-            expected=expected,
-            extra_check_function=self.is_not_turtle(),
-            test_name=self.name()
-        )
-
-    def tests_smaller_equal(self):
-        code = textwrap.dedent("""\
-        leeftijd is ask 'Hoe oud ben jij?'
-        if leeftijd <= 12
-            print 'Dan ben je jonger dan ik!'""")
-        expected = textwrap.dedent("""\
-        leeftijd = input('Hoe oud ben jij?')
-        try:
-          leeftijd = int(leeftijd)
-        except ValueError:
-          try:
-            leeftijd = float(leeftijd)
-          except ValueError:
-            pass
-        if str(leeftijd).zfill(100)<=str(12).zfill(100):
-          print(f'Dan ben je jonger dan ik!')""")
-=======
       self.multi_level_tester(
->>>>>>> f66b2a3c
 
         code=code,
         expected=expected,
@@ -216,24 +107,6 @@
         test_name=self.name()
       )
 
-<<<<<<< HEAD
-    def tests_bigger_equal(self):
-        code = textwrap.dedent("""\
-        leeftijd is ask 'Hoe oud ben jij?'
-        if leeftijd >= 12
-            print 'Dan ben je ouder dan ik!'""")
-        expected = textwrap.dedent("""\
-        leeftijd = input('Hoe oud ben jij?')
-        try:
-          leeftijd = int(leeftijd)
-        except ValueError:
-          try:
-            leeftijd = float(leeftijd)
-          except ValueError:
-            pass
-        if str(leeftijd).zfill(100)>=str(12).zfill(100):
-          print(f'Dan ben je ouder dan ik!')""")
-=======
   def tests_smaller_equal(self):
     code = textwrap.dedent("""\
       leeftijd is ask 'Hoe oud ben jij?'
@@ -250,7 +123,6 @@
           pass
       if str(leeftijd).zfill(100)<=str(12).zfill(100):
         print(f'Dan ben je jonger dan ik!')""")
->>>>>>> f66b2a3c
 
     self.multi_level_tester(
       code=code,
@@ -275,28 +147,6 @@
       if str(leeftijd).zfill(100)>=str(12).zfill(100):
         print(f'Dan ben je ouder dan ik!')""")
 
-<<<<<<< HEAD
-    def tests_smaller_equal_else(self):
-        code = textwrap.dedent("""\
-        leeftijd is ask 'Hoe oud ben jij?'
-        if leeftijd <= 12
-            print 'Dan ben je jonger dan ik!'
-        else
-            print 'Dan ben je ouder dan ik!'""")
-        expected = textwrap.dedent("""\
-        leeftijd = input('Hoe oud ben jij?')
-        try:
-          leeftijd = int(leeftijd)
-        except ValueError:
-          try:
-            leeftijd = float(leeftijd)
-          except ValueError:
-            pass
-        if str(leeftijd).zfill(100)<=str(12).zfill(100):
-          print(f'Dan ben je jonger dan ik!')
-        else:
-          print(f'Dan ben je ouder dan ik!')""")
-=======
     self.multi_level_tester(
       code=code,
       expected=expected,
@@ -323,7 +173,6 @@
         print(f'Dan ben je jonger dan ik!')
       else:
         print(f'Dan ben je ouder dan ik!')""")
->>>>>>> f66b2a3c
 
     self.multi_level_tester(
       code=code,
