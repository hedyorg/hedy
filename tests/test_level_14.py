import exceptions
import hedy
import textwrap
from parameterized import parameterized
from test_level_01 import HedyTester

class TestsLevel14(HedyTester):
  level = 14

  @parameterized.expand(HedyTester.comparison_commands)
  def test_comparisons(self, comparison):
    code = textwrap.dedent(f"""\
      leeftijd is ask 'Hoe oud ben jij?'
      if leeftijd {comparison} 12
          print 'Dan ben je jonger dan ik!'""")
    expected = textwrap.dedent(f"""\
      leeftijd = input(f'Hoe oud ben jij?')
      try:
        leeftijd = int(leeftijd)
      except ValueError:
        try:
          leeftijd = float(leeftijd)
        except ValueError:
          pass
      if str(leeftijd).zfill(100){comparison}str(12).zfill(100):
        print(f'Dan ben je jonger dan ik!')""")

    self.multi_level_tester(
      code=code,
      max_level=16,
      expected=expected,

    )

  @parameterized.expand(HedyTester.comparison_commands)
  def test_comparisons_else(self, comparison):
    code = textwrap.dedent(f"""\
      leeftijd is ask 'Hoe oud ben jij?'
      if leeftijd {comparison} 12
          print 'Dan ben je jonger dan ik!'
      else
          print 'Dan ben je ouder dan ik!'""")
    expected = textwrap.dedent(f"""\
      leeftijd = input(f'Hoe oud ben jij?')
      try:
        leeftijd = int(leeftijd)
      except ValueError:
        try:
          leeftijd = float(leeftijd)
        except ValueError:
          pass
      if str(leeftijd).zfill(100){comparison}str(12).zfill(100):
        print(f'Dan ben je jonger dan ik!')
      else:
        print(f'Dan ben je ouder dan ik!')""")

    self.multi_level_tester(
      code=code,
      max_level=16,
      expected=expected
    )

  @parameterized.expand(HedyTester.comparison_commands)
  def tests_smaller_no_spaces(self, comparison):
    code = textwrap.dedent(f"""\
    leeftijd is ask 'Hoe oud ben jij?'
    if leeftijd{comparison}12
      print 'Dan ben je jonger dan ik!'""")
    expected = textwrap.dedent(f"""\
    leeftijd = input(f'Hoe oud ben jij?')
    try:
      leeftijd = int(leeftijd)
    except ValueError:
      try:
        leeftijd = float(leeftijd)
      except ValueError:
        pass
    if str(leeftijd).zfill(100){comparison}str(12).zfill(100):
      print(f'Dan ben je jonger dan ik!')""")

    self.multi_level_tester(
      code=code,
      max_level=16,
      expected=expected
    )

  @parameterized.expand(HedyTester.number_comparisons_commands)
  def test_comparison_with_string_gives_type_error(self, comparison):
    code = textwrap.dedent(f"""\
      a is 'text'
      if a {comparison} 12
          b is 1""")

    self.multi_level_tester(
      code=code,
      max_level=16,
      exception=hedy.exceptions.InvalidArgumentTypeException
    )

<<<<<<< HEAD
  def test_not_equal_string_literal(self):
    code = textwrap.dedent(f"""\
      if 'quoted' != 'string'
        sleep 0""")
    expected = textwrap.dedent(f"""\
      if 'quoted'.zfill(100)!='string'.zfill(100):
        time.sleep(0)""")

    self.multi_level_tester(
      code=code,
      max_level=16,
      expected=expected
    )

  def test_not_equal_with_string(self):
=======
  @parameterized.expand(HedyTester.number_comparisons_commands)
  def test_comparison_with_list_gives_type_error(self, comparison):
>>>>>>> c2ca8cf1
    code = textwrap.dedent(f"""\
      a is 1, 2, 3
      if a {comparison} 12
          b is 1""")

    self.multi_level_tester(
      code=code,
      max_level=15,
      exception=hedy.exceptions.InvalidArgumentTypeException
    )

  def test_not_equal_promotes_int_to_float(self):
    code = textwrap.dedent(f"""\
      a is 1
      b is 1.2
      if a != b
          b is 1""")

    expected = textwrap.dedent(f"""\
      a = 1
      b = 1.2
      if str(a).zfill(100)!=str(b).zfill(100):
        b = 1""")

    self.multi_level_tester(
      code=code,
      max_level=16,
      expected=expected
    )

  @parameterized.expand([
    ("'text'", "'text'"),
    ('1', '1'),
    ('1.3', '1.3'),
    ('1, 2', '[1, 2]')])
  def test_not_equal(self, arg, exp):
    code = textwrap.dedent(f"""\
      a is {arg}
      b is {arg}
      if a != b
        b is 1""")

    expected = textwrap.dedent(f"""\
      a = {exp}
      b = {exp}
      if str(a).zfill(100)!=str(b).zfill(100):
        b = 1""")

    self.multi_level_tester(
      code=code,
      max_level=15,
      expected=expected
    )

  @parameterized.expand([
    ("'text'", '1'),      # text and number
    ('1, 2', '1'),        # list and number
    ('1, 2', "'text'")])  # list and text
  def test_not_equal_with_diff_types_gives_error(self, left, right):
    code = textwrap.dedent(f"""\
      a is {left}
      b is {right}
      if a != b
          b is 1""")

    self.multi_level_tester(
      code=code,
      max_level=15,
      exception=exceptions.InvalidTypeCombinationException
    )<|MERGE_RESOLUTION|>--- conflicted
+++ resolved
@@ -97,26 +97,9 @@
       exception=hedy.exceptions.InvalidArgumentTypeException
     )
 
-<<<<<<< HEAD
-  def test_not_equal_string_literal(self):
-    code = textwrap.dedent(f"""\
-      if 'quoted' != 'string'
-        sleep 0""")
-    expected = textwrap.dedent(f"""\
-      if 'quoted'.zfill(100)!='string'.zfill(100):
-        time.sleep(0)""")
 
-    self.multi_level_tester(
-      code=code,
-      max_level=16,
-      expected=expected
-    )
-
-  def test_not_equal_with_string(self):
-=======
   @parameterized.expand(HedyTester.number_comparisons_commands)
   def test_comparison_with_list_gives_type_error(self, comparison):
->>>>>>> c2ca8cf1
     code = textwrap.dedent(f"""\
       a is 1, 2, 3
       if a {comparison} 12
