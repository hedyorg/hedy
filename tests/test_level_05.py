import hedy
import textwrap
from test_level_01 import HedyTester

class TestsLevel5(HedyTester):
  level = 5

  # test/command order: 6: ['print', 'ask', 'is', 'if', 'repeat', 'turn', 'forward', calculations]

  # print tests
  def test_print_quoted_var(self):
    code = textwrap.dedent("""\
    naam is 'Hedy'
    print 'ik heet ' naam""")
    expected = textwrap.dedent("""\
    naam = '\\'Hedy\\''
    print(f'ik heet {naam}')""")

    self.multi_level_tester(
      max_level=10,
      code=code,
<<<<<<< HEAD
      expected=expected,
      test_name=self.name()
=======
      expected=expected
>>>>>>> 51f2fe68
    )

  def test_unsupported_float_with_dot(self):
    self.multi_level_tester(
      max_level=10,
      code="print 1.5 + 1",
      exception=hedy.exceptions.UnsupportedFloatException,
      test_name=self.name()
    )
  def test_unsupported_float_with_comma(self):
    self.multi_level_tester(
      max_level=10,
      code="print 1,5 + 1",
      exception=hedy.exceptions.UnsupportedFloatException,
      test_name=self.name()
    )

  #ask tests
  def test_ask(self):
    code = textwrap.dedent("""\
    antwoord is ask 'wat is je lievelingskleur?'""")

    result = hedy.transpile(code, self.level)

    expected = textwrap.dedent("""\
<<<<<<< HEAD
    antwoord = input('wat is je lievelingskleur?')""")
=======
    kleur = input(f'wat is je lievelingskleur?')
    print(f'jouw lievelingskleur is dus{kleur}!')""")
>>>>>>> 51f2fe68

    self.assertEqual(expected, result.code)
    self.assertEqual(False, result.has_turtle)

<<<<<<< HEAD
  #if tests
=======
    self.assertEqual(expected, result.code)
    self.assertEqual(False, result.has_turtle)
  def test_print_if_else_ask(self):

    code = textwrap.dedent("""\
    kleur is ask 'Wat is je lievelingskleur?'
    if kleur is groen print 'mooi!' else print 'niet zo mooi'""")

    result = hedy.transpile(code, self.level)

    expected = textwrap.dedent("""\
    kleur = input(f'Wat is je lievelingskleur?')
    if kleur == 'groen':
      print(f'mooi!')
    else:
      print(f'niet zo mooi')""")

    self.assertEqual(expected, result.code)
    self.assertEqual(False, result.has_turtle)
>>>>>>> 51f2fe68
  def test_print_if_else_with_line_break(self):
    # line breaks should be allowed in if-elses until level 7 when we start with indentation
    code = textwrap.dedent("""\
    naam is Hedy
    print 'ik heet' naam
    if naam is Hedy print 'leuk'
    else print 'minder leuk'""")

    expected = textwrap.dedent("""\
    naam = 'Hedy'
    print(f'ik heet{naam}')
    if str(naam) == str('Hedy'):
      print(f'leuk')
    else:
      print(f'minder leuk')""")

    self.multi_level_tester(
      max_level=6,
      code=code,
      expected=expected
    )
  def test_print_if_else_with_line_break_and_space(self):
    # line breaks should be allowed in if-elses until level 7 when we start with indentation

    code = textwrap.dedent("""\
    naam is Hedy
    print 'ik heet' naam
    if naam is Hedy print 'leuk'
    else print 'minder leuk'""")

    expected = textwrap.dedent("""\
    naam = 'Hedy'
    print(f'ik heet{naam}')
    if str(naam) == str('Hedy'):
      print(f'leuk')
    else:
      print(f'minder leuk')""")

    self.multi_level_tester(
      max_level=6,
      code=code,
      expected=expected
    )
  def test_if_else_with_space(self):
    #this code has a space at the end of line 2
    code = textwrap.dedent("""\
    a is 2
    if a is 1 print a
    else print 'nee'""")

    expected = textwrap.dedent("""\
    a = '2'
    if str(a) == str('1'):
      print(f'{a}')
    else:
      print(f'nee')""")

    self.multi_level_tester(
      max_level=6,
      code=code,
      expected=expected
    )

  # calculation tests
  # todo should all be tested for higher levels too!
  def test_print_calc(self):
    code = textwrap.dedent("""\
    print '5 keer 5 is ' 5 * 5""")

    expected = textwrap.dedent("""\
    print(f'5 keer 5 is {int(5) * int(5)}')""")

    result = hedy.transpile(code, self.level)

    self.assertEqual(expected, result.code)
    self.assertEqual(False, result.has_turtle)
  def test_print_multiple_calcs(self):
    code = textwrap.dedent("""\
    print '5 keer 5 keer 5 is ' 5 * 5 * 5""")

    expected = textwrap.dedent("""\
    print(f'5 keer 5 keer 5 is {int(5) * int(5) * int(5)}')""")

<<<<<<< HEAD
    result = hedy.transpile(code, self.level)
    self.assertEqual(expected, result.code)

    output = HedyTester.run_code(result)
    self.assertEqual(output, '5 keer 5 keer 5 is 125')
    self.assertEqual(False, result.has_turtle)
  def test_calc_print(self):
    code = textwrap.dedent("""\
    nummer is 4 + 5
    print nummer""")

    result = hedy.transpile(code, self.level)

    expected = textwrap.dedent("""\
    nummer = int(4) + int(5)
    print(f'{nummer}')""")

    self.assertEqual(expected, result.code)
    self.assertEqual(False, result.has_turtle)
    self.assertEqual("9", HedyTester.run_code(result))
  def test_calc_assign(self):
    code = "nummer is 4 + 5"
    result = hedy.transpile(code, self.level)

    expected = "nummer = int(4) + int(5)"
    self.assertEqual(expected, result.code)
    self.assertEqual(False, result.has_turtle)
  def test_calc_without_space(self):
    code = "nummer is 4+5"
    result = hedy.transpile(code, self.level)

    expected = "nummer = int(4) + int(5)"
    self.assertEqual(expected, result.code)
    self.assertEqual(False, result.has_turtle)
  def test_assign_calc(self):
=======
    self.multi_level_tester(
      max_level=4,
      code=code,
      expected=expected
    )
  def test_print_if_linebreak_statement(self):
    # Breaking an if statement and its following statement should be
    # permited until level 7

>>>>>>> 51f2fe68
    code = textwrap.dedent("""\
    var is 5
    print var + 5""")

    result = hedy.transpile(code, self.level)

    expected = textwrap.dedent("""\
    var = '5'
    print(f'{int(var) + int(5)}')""")

    self.assertEqual(expected, result.code)

  def test_assign_parses_periods(self):
    code = "period is ."
    expected = "period = '.'"

    self.multi_level_tester(
      max_level=10,
      code=code,
<<<<<<< HEAD
      expected=expected,
      extra_check_function=self.is_not_turtle(),
      test_name=self.name()
    )

  def test_calc_vars(self):
    code = textwrap.dedent("""\
    nummer is 5
    nummertwee is 6
    getal is nummer * nummertwee
    print getal""")

    result = hedy.transpile(code, self.level)

    expected = textwrap.dedent("""\
    nummer = '5'
    nummertwee = '6'
    getal = int(nummer) * int(nummertwee)
    print(f'{getal}')""")

    self.assertEqual(expected, result.code)
    self.assertEqual(False, result.has_turtle)
    self.assertEqual("30", HedyTester.run_code(result))
  def test_calc_vars_print(self):
=======
      expected=expected
    )
  def test_print_if_assign(self):
>>>>>>> 51f2fe68
    code = textwrap.dedent("""\
    nummer is 5
    nummertwee is 6
    print nummer * nummertwee""")

    result = hedy.transpile(code, self.level)

    expected = textwrap.dedent("""\
    nummer = '5'
    nummertwee = '6'
    print(f'{int(nummer) * int(nummertwee)}')""")

    self.assertEqual(expected, result.code)
    self.assertEqual(False, result.has_turtle)
    self.assertEqual("30", HedyTester.run_code(result))
  def test_calc_vars_print_divide(self):
    code = textwrap.dedent("""\
    nummer is 5
    nummertwee is 6
    print nummer / nummertwee""")

    result = hedy.transpile(code, self.level)

    expected = textwrap.dedent("""\
    nummer = '5'
    nummertwee = '6'
    print(f'{int(nummer) // int(nummertwee)}')""")

    self.assertEqual(expected, result.code)
    self.assertEqual(False, result.has_turtle)
    self.assertEqual("0", HedyTester.run_code(result))

  def test_equality_promotes_int_to_string(self):
    code = textwrap.dedent("""\
    a is test
    b is 15
    if a is b c is 1""")
    expected = textwrap.dedent("""\
    a = 'test'
    b = '15'
    if a == b:
      c = '1'""")
    result = hedy.transpile(code, self.level)
    self.assertEqual(expected, result.code)
    self.assertEqual(False, result.has_turtle)

  def test_if_in_list_with_string_var_gives_type_error(self):
    code = textwrap.dedent("""\
    items is red
    if red in items print 'found!'""")
    self.multi_level_tester(
      max_level=7,
      code=code,
      exception=hedy.exceptions.InvalidArgumentTypeException
    )

<<<<<<< HEAD
  # combined tests
  def test_print_else(self):
      code = textwrap.dedent("""\
      keuzes is 1, 2, 3, 4, 5, regenworm
      punten is 0
      worp is keuzes at random
      if worp is regenworm punten is punten + 5
      else punten is punten + worp
      print 'dat zijn dan ' punten""")
=======
  def test_equality_with_list_gives_error(self):
    code = textwrap.dedent("""\
    color is 5, 6, 7
    if red is color print 'success!'""")
    self.multi_level_tester(
      max_level=7,
      code=code,
      exception=hedy.exceptions.InvalidArgumentTypeException
    )
>>>>>>> 51f2fe68

      result = hedy.transpile(code, self.level)
<<<<<<< HEAD

      expected = textwrap.dedent("""\
      keuzes = ['1', '2', '3', '4', '5', 'regenworm']
      punten = '0'
      worp=random.choice(keuzes)
      if str(worp) == str('regenworm'):
        punten = int(punten) + int(5)
      else:
        punten = int(punten) + int(worp)
      print(f'dat zijn dan {punten}')""")

      self.assertEqual(expected, result.code)
      self.assertEqual(False, result.has_turtle)
  def test_ifelse_should_go_before_assign(self):
=======
    self.assertEqual('Parse', context.exception.error_code)
    self.assertEqual(4, context.exception.error_location[0])
    self.assertEqual(1, context.exception.error_location[1])
  def test_if_print_has_no_turtle(self):
>>>>>>> 51f2fe68
    code = textwrap.dedent("""\
    kleur is geel
    if kleur is groen antwoord is ok else antwoord is stom
    print antwoord""")
    expected = textwrap.dedent("""\
    kleur = 'geel'
    if str(kleur) == str('groen'):
      antwoord = 'ok'
    else:
      antwoord = 'stom'
    print(f'{antwoord}')""")

    self.multi_level_tester(
      max_level=6,
      code=code,
<<<<<<< HEAD
      expected=expected,
      extra_check_function=self.is_not_turtle(),
      test_name=self.name()
    )
  def test_ifelse_calc_vars(self):
    code =  textwrap.dedent("""\
    cmp is 1
    test is 2
    acu is 0
    if test is cmp
    acu is acu + 1
    else
    acu is acu + 5""")
    expected = textwrap.dedent("""\
    cmp = '1'
    test = '2'
    acu = '0'
    if str(test) == str(cmp):
      acu = int(acu) + int(1)
    else:
      acu = int(acu) + int(5)""")
=======
      exception=hedy.exceptions.InvalidCommandException
    )

    #we don't have a function now for testing more exceptoion logic
    # self.assertEqual('print', str(context.exception.arguments['guessed_command']))
  def test_pront_should_suggest_print(self):
    code = "pront 'Hedy is leuk!'"

    with self.assertRaises(hedy.exceptions.InvalidCommandException) as context:
      result = hedy.transpile(code, self.level)
    self.assertEqual('Invalid', context.exception.error_code)
    self.assertEqual('print', str(context.exception.arguments['guessed_command']))
  def test_if_with_print_backtick(self):
    code = textwrap.dedent("""\
    name is ask 'ποιό είναι το όνομά σου;'
    if name is Hedy print `ωραία` else print `μπου!`""")

>>>>>>> 51f2fe68
    self.multi_level_tester(
      max_level=6,
      code=code,
<<<<<<< HEAD
      expected=expected,
      extra_check_function=self.is_not_turtle(),
      test_name=self.name()
=======
      exception=hedy.exceptions.UnquotedTextException
>>>>>>> 51f2fe68
    )
  def test_if_calc_vars(self):
    code =  textwrap.dedent("""\
    cmp is 1
    test is 2
    acu is 0
    if test is cmp
    acu is acu + 1""")
    expected = textwrap.dedent("""\
    cmp = '1'
    test = '2'
    acu = '0'
    if str(test) == str(cmp):
      acu = int(acu) + int(1)""")
    self.multi_level_tester(
      max_level=6,
      code=code,
      expected=expected,
      extra_check_function=self.is_not_turtle(),
      test_name=self.name()
    )<|MERGE_RESOLUTION|>--- conflicted
+++ resolved
@@ -3,66 +3,136 @@
 from test_level_01 import HedyTester
 
 class TestsLevel5(HedyTester):
-  level = 5
-
-  # test/command order: 6: ['print', 'ask', 'is', 'if', 'repeat', 'turn', 'forward', calculations]
-
-  # print tests
-  def test_print_quoted_var(self):
-    code = textwrap.dedent("""\
-    naam is 'Hedy'
-    print 'ik heet ' naam""")
-    expected = textwrap.dedent("""\
-    naam = '\\'Hedy\\''
-    print(f'ik heet {naam}')""")
-
-    self.multi_level_tester(
-      max_level=10,
-      code=code,
-<<<<<<< HEAD
-      expected=expected,
-      test_name=self.name()
-=======
-      expected=expected
->>>>>>> 51f2fe68
-    )
-
-  def test_unsupported_float_with_dot(self):
-    self.multi_level_tester(
-      max_level=10,
-      code="print 1.5 + 1",
-      exception=hedy.exceptions.UnsupportedFloatException,
-      test_name=self.name()
-    )
-  def test_unsupported_float_with_comma(self):
-    self.multi_level_tester(
-      max_level=10,
-      code="print 1,5 + 1",
-      exception=hedy.exceptions.UnsupportedFloatException,
-      test_name=self.name()
-    )
-
-  #ask tests
-  def test_ask(self):
-    code = textwrap.dedent("""\
-    antwoord is ask 'wat is je lievelingskleur?'""")
-
-    result = hedy.transpile(code, self.level)
-
-    expected = textwrap.dedent("""\
-<<<<<<< HEAD
-    antwoord = input('wat is je lievelingskleur?')""")
-=======
+  level=5
+
+  # test/command order: ['print', 'ask', 'is', 'if', 'turn', 'forward']
+
+  # print & ask -> no changes, covered by tests of earlier levels
+
+  # is
+  def test_assign_list_access(self):
+    code = textwrap.dedent("""\
+    dieren is Hond, Kat, Kangoeroe
+    dier is dieren at random
+    print dier""")
+
+    result = hedy.transpile(code, self.level)
+
+    expected = textwrap.dedent("""\
+    dieren = ['Hond', 'Kat', 'Kangoeroe']
+    dier=random.choice(dieren)
+    print(f'{dier}')""")
+
+    self.assertEqual(expected, result.code)
+    self.assertEqual(False, result.has_turtle)
+    self.assertIn(HedyTester.run_code(result), ['Hond', 'Kat', 'Kangoeroe'])
+  def test_assign_list_multiple_spaces(self):
+    code = textwrap.dedent("""\
+    dieren is Hond,  Kat,       Kangoeroe
+    dier is dieren at random
+    print dier""")
+
+    result = hedy.transpile(code, self.level)
+
+    expected = textwrap.dedent("""\
+    dieren = ['Hond', 'Kat', 'Kangoeroe']
+    dier=random.choice(dieren)
+    print(f'{dier}')""")
+
+    self.assertEqual(expected, result.code)
+    self.assertEqual(False, result.has_turtle)
+  def test_assign_single_quote(self):
+    code = """message is 'Hello welcome to Hedy.'"""
+    expected = "message = '\\'Hello welcome to Hedy.\\''"
+
+    result = hedy.transpile(code, self.level)
+    self.assertEqual(expected, result.code)
+    self.assertEqual(False, result.has_turtle)
+
+  # if
+  def test_allow_space_after_else_line(self):
+    #this code has a space at the end of line 2
+    code = textwrap.dedent("""\
+    a is 2
+    if a is 1 print a
+    else print 'nee'""")
+
+    result = hedy.transpile(code, self.level)
+
+    expected = textwrap.dedent("""\
+    a = '2'
+    if a == '1':
+      print(f'{a}')
+    else:
+      print(f'nee')""")
+
+    self.assertEqual(expected, result.code)
+  def test_ifelse_should_go_before_assign(self):
+    code = textwrap.dedent("""\
+    kleur is geel
+    if kleur is groen antwoord is ok else antwoord is stom
+    print antwoord""")
+    expected = textwrap.dedent("""\
+      kleur = 'geel'
+      if kleur == 'groen':
+        antwoord = 'ok'
+      else:
+        antwoord = 'stom'
+      print(f'{antwoord}')""")
+
+    self.multi_level_tester(
+      max_level=4,
+      code=code,
+      expected=expected
+    )
+
+  def test_identifies_backtick_inside_conditional(self):
+    self.assertRaises(hedy.exceptions.UnquotedTextException, lambda: hedy.transpile("if 1 is 1 print `yay!` else print `nay`", self.level))
+
+
+  # turn forward
+  # no new tests, covered by lower levels.
+
+  # combined tests
+  def test_turn_forward(self):
+    result = hedy.transpile("forward 50\nturn\nforward 100", self.level)
+    expected = textwrap.dedent("""\
+    t.forward(50)
+    time.sleep(0.1)
+    t.right(90)
+    t.forward(100)
+    time.sleep(0.1)""")
+    self.assertEqual(expected, result.code)
+    self.assertEqual(True, result.has_turtle)
+  def test_ask_print(self):
+    code = textwrap.dedent("""\
+    kleur is ask 'wat is je lievelingskleur?'
+    print 'jouw lievelingskleur is dus' kleur '!'""")
+
+    result = hedy.transpile(code, self.level)
+
+    expected = textwrap.dedent("""\
     kleur = input(f'wat is je lievelingskleur?')
     print(f'jouw lievelingskleur is dus{kleur}!')""")
->>>>>>> 51f2fe68
-
-    self.assertEqual(expected, result.code)
-    self.assertEqual(False, result.has_turtle)
-
-<<<<<<< HEAD
-  #if tests
-=======
+
+    self.assertEqual(expected, result.code)
+    self.assertEqual(False, result.has_turtle)
+  def test_print_if_else(self):
+    code = textwrap.dedent("""\
+    naam is Hedy
+    print 'ik heet' naam
+    if naam is Hedy print 'leuk' else print 'minder leuk'""")
+
+    result = hedy.transpile(code, self.level)
+
+    expected = textwrap.dedent("""\
+    naam = 'Hedy'
+    print(f'ik heet{naam}')
+    if naam == 'Hedy':
+      print(f'leuk')
+    else:
+      print(f'minder leuk')""")
+
     self.assertEqual(expected, result.code)
     self.assertEqual(False, result.has_turtle)
   def test_print_if_else_ask(self):
@@ -82,7 +152,6 @@
 
     self.assertEqual(expected, result.code)
     self.assertEqual(False, result.has_turtle)
->>>>>>> 51f2fe68
   def test_print_if_else_with_line_break(self):
     # line breaks should be allowed in if-elses until level 7 when we start with indentation
     code = textwrap.dedent("""\
@@ -94,17 +163,64 @@
     expected = textwrap.dedent("""\
     naam = 'Hedy'
     print(f'ik heet{naam}')
-    if str(naam) == str('Hedy'):
+    if naam == 'Hedy':
       print(f'leuk')
     else:
       print(f'minder leuk')""")
 
     self.multi_level_tester(
-      max_level=6,
-      code=code,
-      expected=expected
-    )
-  def test_print_if_else_with_line_break_and_space(self):
+      max_level=4,
+      code=code,
+      expected=expected
+    )
+  def test_print_if_else_with_line_break_after_condition(self):
+    # line breaks after conditional should be allowed in if-elses until level 7 when we start with indentation
+    code = textwrap.dedent("""\
+    naam is Hedy
+    print 'ik heet' naam
+    if naam is Hedy
+    print 'leuk'
+    else print 'minder leuk'""")
+
+    expected = textwrap.dedent("""\
+    naam = 'Hedy'
+    print(f'ik heet{naam}')
+    if naam == 'Hedy':
+      print(f'leuk')
+    else:
+      print(f'minder leuk')""")
+
+    self.multi_level_tester(
+      max_level=4,
+      code=code,
+      expected=expected
+    )
+  def test_if_else_newline_list_assigment_print(self):
+    # line breaks after conditional should be allowed in if-elses until level 7 when we start with indentation
+    code = textwrap.dedent("""\
+    people is mom, dad, Emma, Sophie
+    dishwasher is people at random
+    if dishwasher is Sophie
+    print 'too bad I have to do the dishes'
+    else
+    print 'luckily no dishes because' dishwasher 'is already washing up'""")
+
+    expected = textwrap.dedent("""\
+    people = ['mom', 'dad', 'Emma', 'Sophie']
+    dishwasher=random.choice(people)
+    if dishwasher == 'Sophie':
+      print(f'too bad I have to do the dishes')
+    else:
+      print(f'luckily no dishes because{dishwasher}is already washing up')""")
+
+    self.multi_level_tester(
+      max_level=4,
+      code=code,
+      expected=expected
+    )
+
+
+  def test_print_if_else_line_break_and_space(self):
     # line breaks should be allowed in if-elses until level 7 when we start with indentation
 
     code = textwrap.dedent("""\
@@ -116,93 +232,11 @@
     expected = textwrap.dedent("""\
     naam = 'Hedy'
     print(f'ik heet{naam}')
-    if str(naam) == str('Hedy'):
+    if naam == 'Hedy':
       print(f'leuk')
     else:
       print(f'minder leuk')""")
 
-    self.multi_level_tester(
-      max_level=6,
-      code=code,
-      expected=expected
-    )
-  def test_if_else_with_space(self):
-    #this code has a space at the end of line 2
-    code = textwrap.dedent("""\
-    a is 2
-    if a is 1 print a
-    else print 'nee'""")
-
-    expected = textwrap.dedent("""\
-    a = '2'
-    if str(a) == str('1'):
-      print(f'{a}')
-    else:
-      print(f'nee')""")
-
-    self.multi_level_tester(
-      max_level=6,
-      code=code,
-      expected=expected
-    )
-
-  # calculation tests
-  # todo should all be tested for higher levels too!
-  def test_print_calc(self):
-    code = textwrap.dedent("""\
-    print '5 keer 5 is ' 5 * 5""")
-
-    expected = textwrap.dedent("""\
-    print(f'5 keer 5 is {int(5) * int(5)}')""")
-
-    result = hedy.transpile(code, self.level)
-
-    self.assertEqual(expected, result.code)
-    self.assertEqual(False, result.has_turtle)
-  def test_print_multiple_calcs(self):
-    code = textwrap.dedent("""\
-    print '5 keer 5 keer 5 is ' 5 * 5 * 5""")
-
-    expected = textwrap.dedent("""\
-    print(f'5 keer 5 keer 5 is {int(5) * int(5) * int(5)}')""")
-
-<<<<<<< HEAD
-    result = hedy.transpile(code, self.level)
-    self.assertEqual(expected, result.code)
-
-    output = HedyTester.run_code(result)
-    self.assertEqual(output, '5 keer 5 keer 5 is 125')
-    self.assertEqual(False, result.has_turtle)
-  def test_calc_print(self):
-    code = textwrap.dedent("""\
-    nummer is 4 + 5
-    print nummer""")
-
-    result = hedy.transpile(code, self.level)
-
-    expected = textwrap.dedent("""\
-    nummer = int(4) + int(5)
-    print(f'{nummer}')""")
-
-    self.assertEqual(expected, result.code)
-    self.assertEqual(False, result.has_turtle)
-    self.assertEqual("9", HedyTester.run_code(result))
-  def test_calc_assign(self):
-    code = "nummer is 4 + 5"
-    result = hedy.transpile(code, self.level)
-
-    expected = "nummer = int(4) + int(5)"
-    self.assertEqual(expected, result.code)
-    self.assertEqual(False, result.has_turtle)
-  def test_calc_without_space(self):
-    code = "nummer is 4+5"
-    result = hedy.transpile(code, self.level)
-
-    expected = "nummer = int(4) + int(5)"
-    self.assertEqual(expected, result.code)
-    self.assertEqual(False, result.has_turtle)
-  def test_assign_calc(self):
-=======
     self.multi_level_tester(
       max_level=4,
       code=code,
@@ -212,87 +246,60 @@
     # Breaking an if statement and its following statement should be
     # permited until level 7
 
->>>>>>> 51f2fe68
-    code = textwrap.dedent("""\
-    var is 5
-    print var + 5""")
-
-    result = hedy.transpile(code, self.level)
-
-    expected = textwrap.dedent("""\
-    var = '5'
-    print(f'{int(var) + int(5)}')""")
-
-    self.assertEqual(expected, result.code)
-
-  def test_assign_parses_periods(self):
-    code = "period is ."
-    expected = "period = '.'"
-
-    self.multi_level_tester(
-      max_level=10,
-      code=code,
-<<<<<<< HEAD
-      expected=expected,
-      extra_check_function=self.is_not_turtle(),
-      test_name=self.name()
-    )
-
-  def test_calc_vars(self):
-    code = textwrap.dedent("""\
-    nummer is 5
-    nummertwee is 6
-    getal is nummer * nummertwee
-    print getal""")
-
-    result = hedy.transpile(code, self.level)
-
-    expected = textwrap.dedent("""\
-    nummer = '5'
-    nummertwee = '6'
-    getal = int(nummer) * int(nummertwee)
-    print(f'{getal}')""")
-
-    self.assertEqual(expected, result.code)
-    self.assertEqual(False, result.has_turtle)
-    self.assertEqual("30", HedyTester.run_code(result))
-  def test_calc_vars_print(self):
-=======
+    code = textwrap.dedent("""\
+    people is 1, 2, 3, 3
+    dishwasher is people at random
+    test is 1
+    if dishwasher is test
+    print 'too bad I have to do the dishes!'""")
+
+    expected = textwrap.dedent("""\
+    people = ['1', '2', '3', '3']
+    dishwasher=random.choice(people)
+    test = '1'
+    if dishwasher == test:
+      print(f'too bad I have to do the dishes!')""")
+
+    self.multi_level_tester(
+      max_level=4,
+      code=code,
       expected=expected
     )
   def test_print_if_assign(self):
->>>>>>> 51f2fe68
-    code = textwrap.dedent("""\
-    nummer is 5
-    nummertwee is 6
-    print nummer * nummertwee""")
-
-    result = hedy.transpile(code, self.level)
-
-    expected = textwrap.dedent("""\
-    nummer = '5'
-    nummertwee = '6'
-    print(f'{int(nummer) * int(nummertwee)}')""")
-
-    self.assertEqual(expected, result.code)
-    self.assertEqual(False, result.has_turtle)
-    self.assertEqual("30", HedyTester.run_code(result))
-  def test_calc_vars_print_divide(self):
-    code = textwrap.dedent("""\
-    nummer is 5
-    nummertwee is 6
-    print nummer / nummertwee""")
-
-    result = hedy.transpile(code, self.level)
-
-    expected = textwrap.dedent("""\
-    nummer = '5'
-    nummertwee = '6'
-    print(f'{int(nummer) // int(nummertwee)}')""")
-
-    self.assertEqual(expected, result.code)
-    self.assertEqual(False, result.has_turtle)
-    self.assertEqual("0", HedyTester.run_code(result))
+    code = textwrap.dedent("""\
+    jouwkeuze is schaar
+    computerkeuze is schaar
+    if computerkeuze is jouwkeuze print 'gelijkspel!'""")
+
+    result = hedy.transpile(code, self.level)
+
+    expected = textwrap.dedent("""\
+    jouwkeuze = 'schaar'
+    computerkeuze = 'schaar'
+    if computerkeuze == jouwkeuze:
+      print(f'gelijkspel!')""")
+
+    self.assertEqual(expected, result.code)
+    self.assertEqual(False, result.has_turtle)
+    self.assertEqual(HedyTester.run_code(result), 'gelijkspel!')
+  def test_if_in_list(self):
+    code = textwrap.dedent("""\
+    items is red, green
+    selected is red
+    if selected in items print 'found!'""")
+
+    expected = textwrap.dedent("""\
+    items = ['red', 'green']
+    selected = 'red'
+    if selected in items:
+      print(f'found!')""")
+
+    result = hedy.transpile(code, self.level)
+
+    self.assertEqual(expected, result.code)
+    self.assertEqual(False, result.has_turtle)
+    self.assertEqual('found!', HedyTester.run_code(result))
+  # todo would be good to make combinations with if and turtle
 
   def test_equality_promotes_int_to_string(self):
     code = textwrap.dedent("""\
@@ -318,17 +325,6 @@
       exception=hedy.exceptions.InvalidArgumentTypeException
     )
 
-<<<<<<< HEAD
-  # combined tests
-  def test_print_else(self):
-      code = textwrap.dedent("""\
-      keuzes is 1, 2, 3, 4, 5, regenworm
-      punten is 0
-      worp is keuzes at random
-      if worp is regenworm punten is punten + 5
-      else punten is punten + worp
-      print 'dat zijn dan ' punten""")
-=======
   def test_equality_with_list_gives_error(self):
     code = textwrap.dedent("""\
     color is 5, 6, 7
@@ -338,68 +334,33 @@
       code=code,
       exception=hedy.exceptions.InvalidArgumentTypeException
     )
->>>>>>> 51f2fe68
-
+
+  #negative tests
+  def test_indent_gives_parse_error(self):
+    code = textwrap.dedent("""\
+    option is ask 'Rock Paper or Scissors?'
+    print 'Player 2 ' option
+    if option is Scissors
+        print 'Its a tie!'""")
+
+    with self.assertRaises(hedy.exceptions.ParseException) as context:
       result = hedy.transpile(code, self.level)
-<<<<<<< HEAD
-
-      expected = textwrap.dedent("""\
-      keuzes = ['1', '2', '3', '4', '5', 'regenworm']
-      punten = '0'
-      worp=random.choice(keuzes)
-      if str(worp) == str('regenworm'):
-        punten = int(punten) + int(5)
-      else:
-        punten = int(punten) + int(worp)
-      print(f'dat zijn dan {punten}')""")
-
-      self.assertEqual(expected, result.code)
-      self.assertEqual(False, result.has_turtle)
-  def test_ifelse_should_go_before_assign(self):
-=======
     self.assertEqual('Parse', context.exception.error_code)
     self.assertEqual(4, context.exception.error_location[0])
     self.assertEqual(1, context.exception.error_location[1])
   def test_if_print_has_no_turtle(self):
->>>>>>> 51f2fe68
-    code = textwrap.dedent("""\
-    kleur is geel
-    if kleur is groen antwoord is ok else antwoord is stom
-    print antwoord""")
-    expected = textwrap.dedent("""\
-    kleur = 'geel'
-    if str(kleur) == str('groen'):
-      antwoord = 'ok'
-    else:
-      antwoord = 'stom'
-    print(f'{antwoord}')""")
-
-    self.multi_level_tester(
-      max_level=6,
-      code=code,
-<<<<<<< HEAD
-      expected=expected,
-      extra_check_function=self.is_not_turtle(),
-      test_name=self.name()
-    )
-  def test_ifelse_calc_vars(self):
-    code =  textwrap.dedent("""\
-    cmp is 1
-    test is 2
-    acu is 0
-    if test is cmp
-    acu is acu + 1
-    else
-    acu is acu + 5""")
-    expected = textwrap.dedent("""\
-    cmp = '1'
-    test = '2'
-    acu = '0'
-    if str(test) == str(cmp):
-      acu = int(acu) + int(1)
-    else:
-      acu = int(acu) + int(5)""")
-=======
+    code = textwrap.dedent("""\
+    jouwkeuze is schaar
+    computerkeuze is schaar
+    if computerkeuze is jouwkeuze print 'gelijkspel!'""")
+    result = hedy.transpile_inner(code, self.level)
+    self.assertEqual(False, result.has_turtle)
+  def test_no_space_after_keyword_gives_invalid(self):
+    code = textwrap.dedent("print'test'")
+
+    self.multi_level_tester(
+      max_level=10,
+      code=code,
       exception=hedy.exceptions.InvalidCommandException
     )
 
@@ -417,35 +378,17 @@
     name is ask 'ποιό είναι το όνομά σου;'
     if name is Hedy print `ωραία` else print `μπου!`""")
 
->>>>>>> 51f2fe68
-    self.multi_level_tester(
-      max_level=6,
-      code=code,
-<<<<<<< HEAD
-      expected=expected,
-      extra_check_function=self.is_not_turtle(),
-      test_name=self.name()
-=======
+    self.multi_level_tester(
+      max_level=4,
+      code=code,
       exception=hedy.exceptions.UnquotedTextException
->>>>>>> 51f2fe68
-    )
-  def test_if_calc_vars(self):
-    code =  textwrap.dedent("""\
-    cmp is 1
-    test is 2
-    acu is 0
-    if test is cmp
-    acu is acu + 1""")
-    expected = textwrap.dedent("""\
-    cmp = '1'
-    test = '2'
-    acu = '0'
-    if str(test) == str(cmp):
-      acu = int(acu) + int(1)""")
-    self.multi_level_tester(
-      max_level=6,
-      code=code,
-      expected=expected,
-      extra_check_function=self.is_not_turtle(),
-      test_name=self.name()
-    )+    )
+
+  # def test_list_find_issue(self):
+  #   #'list' object has no attribute 'find'
+  #   # FH dd sept 2021 for later fixing!
+  #   code = textwrap.dedent("""\
+  #     নাম is ask আপনার নাম কি?
+  #     if নাম is হেডি print 'ভালো!' else print 'মন্দ'\"""")
+  #
+  #