import hedy
import textwrap
from test_level_01 import HedyTester


class TestsLevel5(HedyTester):
<<<<<<< HEAD
    level = 5

    # test/command order: ['print', 'ask', 'is', 'if', 'turn', 'forward']

    # print & ask -> no changes, covered by tests of earlier levels

    # is
    def test_assign_list_access(self):
        code = textwrap.dedent("""\
        dieren is Hond, Kat, Kangoeroe
        dier is dieren at random
        print dier""")

        result = hedy.transpile(code, self.level)

        expected = textwrap.dedent("""\
        dieren = ['Hond', 'Kat', 'Kangoeroe']
        dier=random.choice(dieren)
        print(f'{dier}')""")

        self.assertEqual(expected, result.code)
        self.assertEqual(False, result.has_turtle)
        self.assertIn(HedyTester.run_code(result), ['Hond', 'Kat', 'Kangoeroe'])

    def test_assign_list_multiple_spaces(self):
        code = textwrap.dedent("""\
        dieren is Hond,  Kat,       Kangoeroe
        dier is dieren at random
        print dier""")

        result = hedy.transpile(code, self.level)

        expected = textwrap.dedent("""\
        dieren = ['Hond', 'Kat', 'Kangoeroe']
        dier=random.choice(dieren)
        print(f'{dier}')""")

        self.assertEqual(expected, result.code)
        self.assertEqual(False, result.has_turtle)

    def test_assign_single_quote(self):
        code = """message is 'Hello welcome to Hedy.'"""
        expected = "message = '\\'Hello welcome to Hedy.\\''"

        result = hedy.transpile(code, self.level)
        self.assertEqual(expected, result.code)
        self.assertEqual(False, result.has_turtle)

    # if
    def test_allow_space_after_else_line(self):
        # this code has a space at the end of line 2
        code = textwrap.dedent("""\
        a is 2
        if a is 1 print a
        else print 'nee'""")

        result = hedy.transpile(code, self.level)

        expected = textwrap.dedent("""\
        a = '2'
        if a == '1':
          print(f'{a}')
        else:
          print(f'nee')""")

        self.assertEqual(expected, result.code)

    def test_ifelse_should_go_before_assign(self):
        code = textwrap.dedent("""\
        kleur is geel
        if kleur is groen antwoord is ok else antwoord is stom
        print antwoord""")
        expected = textwrap.dedent("""\
        kleur = 'geel'
        if kleur == 'groen':
          antwoord = 'ok'
        else:
          antwoord = 'stom'
        print(f'{antwoord}')""")

        self.multi_level_tester(
            max_level=4,
            code=code,
            expected=expected,
            extra_check_function=self.is_not_turtle(),
            test_name=self.name()
        )

    def test_identifies_backtick_inside_conditional(self):
        self.assertRaises(hedy.exceptions.UnquotedTextException,
                          lambda: hedy.transpile("if 1 is 1 print `yay!` else print `nay`", self.level))

    # turn forward
    # no new tests, covered by lower levels.

    # combined tests
    def test_turn_forward(self):
        result = hedy.transpile("forward 50\nturn\nforward 100", self.level)
        expected = textwrap.dedent("""\
        t.forward(50)
        time.sleep(0.1)
        t.right(90)
        t.forward(100)
        time.sleep(0.1)""")
        self.assertEqual(expected, result.code)
        self.assertEqual(True, result.has_turtle)

    def test_ask_print(self):
        code = textwrap.dedent("""\
        kleur is ask 'wat is je lievelingskleur?'
        print 'jouw lievelingskleur is dus' kleur '!'""")

        result = hedy.transpile(code, self.level)

        expected = textwrap.dedent("""\
        kleur = input('wat is je lievelingskleur?')
        print(f'jouw lievelingskleur is dus{kleur}!')""")

        self.assertEqual(expected, result.code)
        self.assertEqual(False, result.has_turtle)

    def test_print_if_else(self):
        code = textwrap.dedent("""\
        naam is Hedy
        print 'ik heet' naam
        if naam is Hedy print 'leuk' else print 'minder leuk'""")

        result = hedy.transpile(code, self.level)

        expected = textwrap.dedent("""\
        naam = 'Hedy'
        print(f'ik heet{naam}')
        if naam == 'Hedy':
          print(f'leuk')
        else:
          print(f'minder leuk')""")

        self.assertEqual(expected, result.code)
        self.assertEqual(False, result.has_turtle)

    def test_print_if_else_ask(self):
        code = textwrap.dedent("""\
        kleur is ask 'Wat is je lievelingskleur?'
        if kleur is groen print 'mooi!' else print 'niet zo mooi'""")

        result = hedy.transpile(code, self.level)

        expected = textwrap.dedent("""\
        kleur = input('Wat is je lievelingskleur?')
        if kleur == 'groen':
          print(f'mooi!')
        else:
          print(f'niet zo mooi')""")

        self.assertEqual(expected, result.code)
        self.assertEqual(False, result.has_turtle)

    def test_print_if_else_with_line_break(self):
        # line breaks should be allowed in if-elses until level 7 when we start with indentation
        code = textwrap.dedent("""\
        naam is Hedy
        print 'ik heet' naam
        if naam is Hedy print 'leuk'
        else print 'minder leuk'""")

        expected = textwrap.dedent("""\
        naam = 'Hedy'
        print(f'ik heet{naam}')
        if naam == 'Hedy':
          print(f'leuk')
        else:
          print(f'minder leuk')""")

        self.multi_level_tester(
            max_level=4,
            code=code,
            expected=expected,
            test_name=self.name(),
            extra_check_function=self.is_not_turtle()
        )

    def test_print_if_else_with_line_break_after_condition(self):
        # line breaks after conditional should be allowed in if-elses until level 7 when we start with indentation
        code = textwrap.dedent("""\
        naam is Hedy
        print 'ik heet' naam
        if naam is Hedy
        print 'leuk'
        else print 'minder leuk'""")

        expected = textwrap.dedent("""\
        naam = 'Hedy'
        print(f'ik heet{naam}')
        if naam == 'Hedy':
          print(f'leuk')
        else:
          print(f'minder leuk')""")

        self.multi_level_tester(
            max_level=4,
            code=code,
            expected=expected,
            test_name=self.name(),
            extra_check_function=self.is_not_turtle()
        )

    def test_if_else_newline_list_assigment_print(self):
        # line breaks after conditional should be allowed in if-elses until level 7 when we start with indentation
        code = textwrap.dedent("""\
        people is mom, dad, Emma, Sophie
        dishwasher is people at random
        if dishwasher is Sophie
        print 'too bad I have to do the dishes'
        else
        print 'luckily no dishes because' dishwasher 'is already washing up'""")

        expected = textwrap.dedent("""\
        people = ['mom', 'dad', 'Emma', 'Sophie']
        dishwasher=random.choice(people)
        if dishwasher == 'Sophie':
          print(f'too bad I have to do the dishes')
        else:
          print(f'luckily no dishes because{dishwasher}is already washing up')""")

        self.multi_level_tester(
            max_level=4,
            code=code,
            expected=expected,
            test_name=self.name(),
            extra_check_function=self.is_not_turtle()
        )

    def test_print_if_else_line_break_and_space(self):
        # line breaks should be allowed in if-elses until level 7 when we start with indentation

        code = textwrap.dedent("""\
        naam is Hedy
        print 'ik heet' naam
        if naam is Hedy print 'leuk'
        else print 'minder leuk'""")

        expected = textwrap.dedent("""\
        naam = 'Hedy'
        print(f'ik heet{naam}')
        if naam == 'Hedy':
          print(f'leuk')
        else:
          print(f'minder leuk')""")

        self.multi_level_tester(
            max_level=4,
            code=code,
            expected=expected,
            test_name=self.name(),
            extra_check_function=self.is_not_turtle()
        )

    def test_print_if_linebreak_statement(self):
        # Breaking an if statement and its following statement should be
        # permited until level 7

        code = textwrap.dedent("""\
        people is 1, 2, 3, 3
        dishwasher is people at random
        test is 1
        if dishwasher is test
        print 'too bad I have to do the dishes!'""")

        expected = textwrap.dedent("""\
        people = ['1', '2', '3', '3']
        dishwasher=random.choice(people)
        test = '1'
        if dishwasher == test:
          print(f'too bad I have to do the dishes!')""")

        self.multi_level_tester(
            max_level=4,
            code=code,
            expected=expected,
            test_name=self.name(),
            extra_check_function=self.is_not_turtle()
        )

    def test_print_if_else_and_var(self):
        code = textwrap.dedent("""\
        jouwkeuze is steen
        computerkeuze is schaar
        if computerkeuze is schaar and jouwkeuze is steen print 'jij wint'""")

        result = hedy.transpile(code, self.level)

        expected = textwrap.dedent("""\
        jouwkeuze = 'steen'
        computerkeuze = 'schaar'
        if computerkeuze == 'schaar' and jouwkeuze == 'steen':
          print(f'jij wint')""")

        self.assertEqual(expected, result.code)
        self.assertEqual(False, result.has_turtle)
        self.assertEqual(HedyTester.run_code(result), 'jij wint')

    def test_print_if_assign(self):
        code = textwrap.dedent("""\
        jouwkeuze is schaar
        computerkeuze is schaar
        if computerkeuze is jouwkeuze print 'gelijkspel!'""")

        result = hedy.transpile(code, self.level)

        expected = textwrap.dedent("""\
        jouwkeuze = 'schaar'
        computerkeuze = 'schaar'
        if computerkeuze == jouwkeuze:
          print(f'gelijkspel!')""")

        self.assertEqual(expected, result.code)
        self.assertEqual(False, result.has_turtle)
        self.assertEqual(HedyTester.run_code(result), 'gelijkspel!')

    def test_if_in_list(self):
        code = textwrap.dedent("""\
        items is red, green
        selected is red
        if selected in items print 'found!'""")

        expected = textwrap.dedent("""\
        items = ['red', 'green']
        selected = 'red'
        if selected in items:
          print(f'found!')""")

        result = hedy.transpile(code, self.level)

        self.assertEqual(expected, result.code)
        self.assertEqual(False, result.has_turtle)
        self.assertEqual('found!', HedyTester.run_code(result))

    # todo would be good to make combinations with if and turtle

    # negative tests
    def test_indent_gives_parse_error(self):
        code = textwrap.dedent("""\
        option is ask 'Rock Paper or Scissors?'
        print 'Player 2 ' option
        if option is Scissors
            print 'Its a tie!'""")

        with self.assertRaises(hedy.exceptions.ParseException) as context:
            result = hedy.transpile(code, self.level)
        self.assertEqual('Parse', context.exception.error_code)

    def test_if_print_has_no_turtle(self):
        code = textwrap.dedent("""\
        jouwkeuze is schaar
        computerkeuze is schaar
        if computerkeuze is jouwkeuze print 'gelijkspel!'""")
        result = hedy.transpile_inner(code, self.level)
        self.assertEqual(False, result.has_turtle)

    def test_no_space_after_keyword_gives_invalid(self):
        code = textwrap.dedent("print'test'")

        self.multi_level_tester(
            max_level=10,
            code=code,
            exception=hedy.exceptions.InvalidCommandException,
            test_name=self.name()
        )

        # we don't have a function now for testing more exceptoion logic
        # self.assertEqual('print', str(context.exception.arguments['guessed_command']))

    def test_pront_should_suggest_print(self):
        code = "pront 'Hedy is leuk!'"

        with self.assertRaises(hedy.exceptions.InvalidCommandException) as context:
            result = hedy.transpile(code, self.level)
        self.assertEqual('Invalid', context.exception.error_code)
        self.assertEqual('<span class="command-highlighted">print</span>',
                         str(context.exception.arguments['guessed_command']))

    def test_if_with_print_backtick(self):
        code = textwrap.dedent("""\
        name is ask 'ποιό είναι το όνομά σου;'
        if name is Hedy print `ωραία` else print `μπου!`""")

        self.multi_level_tester(
            max_level=4,
            code=code,
            exception=hedy.exceptions.UnquotedTextException,
            test_name=self.name()
        )

    # def test_list_find_issue(self):
    #   #'list' object has no attribute 'find'
    #   # FH dd sept 2021 for later fixing!
    #   code = textwrap.dedent("""\
    #     নাম is ask আপনার নাম কি?
    #     if নাম is হেডি print 'ভালো!' else print 'মন্দ'\"""")
    #
    #
=======
  level=5

  # test/command order: ['print', 'ask', 'is', 'if', 'turn', 'forward']

  # print & ask -> no changes, covered by tests of earlier levels

  # is
  def test_assign_list_access(self):
    code = textwrap.dedent("""\
    dieren is Hond, Kat, Kangoeroe
    dier is dieren at random
    print dier""")

    result = hedy.transpile(code, self.level)

    expected = textwrap.dedent("""\
    dieren = ['Hond', 'Kat', 'Kangoeroe']
    dier=random.choice(dieren)
    print(f'{dier}')""")

    self.assertEqual(expected, result.code)
    self.assertEqual(False, result.has_turtle)
    self.assertIn(HedyTester.run_code(result), ['Hond', 'Kat', 'Kangoeroe'])
  def test_assign_list_multiple_spaces(self):
    code = textwrap.dedent("""\
    dieren is Hond,  Kat,       Kangoeroe
    dier is dieren at random
    print dier""")

    result = hedy.transpile(code, self.level)

    expected = textwrap.dedent("""\
    dieren = ['Hond', 'Kat', 'Kangoeroe']
    dier=random.choice(dieren)
    print(f'{dier}')""")

    self.assertEqual(expected, result.code)
    self.assertEqual(False, result.has_turtle)
  def test_assign_single_quote(self):
    code = """message is 'Hello welcome to Hedy.'"""
    expected = "message = '\\'Hello welcome to Hedy.\\''"

    result = hedy.transpile(code, self.level)
    self.assertEqual(expected, result.code)
    self.assertEqual(False, result.has_turtle)

  # if
  def test_allow_space_after_else_line(self):
    #this code has a space at the end of line 2
    code = textwrap.dedent("""\
    a is 2
    if a is 1 print a
    else print 'nee'""")

    result = hedy.transpile(code, self.level)

    expected = textwrap.dedent("""\
    a = '2'
    if a == '1':
      print(f'{a}')
    else:
      print(f'nee')""")

    self.assertEqual(expected, result.code)
  def test_ifelse_should_go_before_assign(self):
    code = textwrap.dedent("""\
    kleur is geel
    if kleur is groen antwoord is ok else antwoord is stom
    print antwoord""")
    expected = textwrap.dedent("""\
      kleur = 'geel'
      if kleur == 'groen':
        antwoord = 'ok'
      else:
        antwoord = 'stom'
      print(f'{antwoord}')""")

    self.multi_level_tester(
      max_level=4,
      code=code,
      expected=expected,
      extra_check_function=self.is_not_turtle(),
      test_name=self.name()
    )

  def test_identifies_backtick_inside_conditional(self):
    self.assertRaises(hedy.exceptions.UnquotedTextException, lambda: hedy.transpile("if 1 is 1 print `yay!` else print `nay`", self.level))


  # turn forward
  # no new tests, covered by lower levels.

  # combined tests
  def test_turn_forward(self):
    result = hedy.transpile("forward 50\nturn\nforward 100", self.level)
    expected = textwrap.dedent("""\
    t.forward(50)
    time.sleep(0.1)
    t.right(90)
    t.forward(100)
    time.sleep(0.1)""")
    self.assertEqual(expected, result.code)
    self.assertEqual(True, result.has_turtle)
  def test_ask_print(self):
    code = textwrap.dedent("""\
    kleur is ask 'wat is je lievelingskleur?'
    print 'jouw lievelingskleur is dus' kleur '!'""")

    result = hedy.transpile(code, self.level)

    expected = textwrap.dedent("""\
    kleur = input('wat is je lievelingskleur?')
    print(f'jouw lievelingskleur is dus{kleur}!')""")

    self.assertEqual(expected, result.code)
    self.assertEqual(False, result.has_turtle)
  def test_print_if_else(self):
    code = textwrap.dedent("""\
    naam is Hedy
    print 'ik heet' naam
    if naam is Hedy print 'leuk' else print 'minder leuk'""")

    result = hedy.transpile(code, self.level)

    expected = textwrap.dedent("""\
    naam = 'Hedy'
    print(f'ik heet{naam}')
    if naam == 'Hedy':
      print(f'leuk')
    else:
      print(f'minder leuk')""")

    self.assertEqual(expected, result.code)
    self.assertEqual(False, result.has_turtle)
  def test_print_if_else_ask(self):

    code = textwrap.dedent("""\
    kleur is ask 'Wat is je lievelingskleur?'
    if kleur is groen print 'mooi!' else print 'niet zo mooi'""")

    result = hedy.transpile(code, self.level)

    expected = textwrap.dedent("""\
    kleur = input('Wat is je lievelingskleur?')
    if kleur == 'groen':
      print(f'mooi!')
    else:
      print(f'niet zo mooi')""")

    self.assertEqual(expected, result.code)
    self.assertEqual(False, result.has_turtle)
  def test_print_if_else_with_line_break(self):
    # line breaks should be allowed in if-elses until level 7 when we start with indentation
    code = textwrap.dedent("""\
    naam is Hedy
    print 'ik heet' naam
    if naam is Hedy print 'leuk'
    else print 'minder leuk'""")

    expected = textwrap.dedent("""\
    naam = 'Hedy'
    print(f'ik heet{naam}')
    if naam == 'Hedy':
      print(f'leuk')
    else:
      print(f'minder leuk')""")

    self.multi_level_tester(
      max_level=4,
      code=code,
      expected=expected,
      test_name=self.name(),
      extra_check_function=self.is_not_turtle()
    )
  def test_print_if_else_with_line_break_after_condition(self):
    # line breaks after conditional should be allowed in if-elses until level 7 when we start with indentation
    code = textwrap.dedent("""\
    naam is Hedy
    print 'ik heet' naam
    if naam is Hedy
    print 'leuk'
    else print 'minder leuk'""")

    expected = textwrap.dedent("""\
    naam = 'Hedy'
    print(f'ik heet{naam}')
    if naam == 'Hedy':
      print(f'leuk')
    else:
      print(f'minder leuk')""")

    self.multi_level_tester(
      max_level=4,
      code=code,
      expected=expected,
      test_name=self.name(),
      extra_check_function=self.is_not_turtle()
    )
  def test_if_else_newline_list_assigment_print(self):
    # line breaks after conditional should be allowed in if-elses until level 7 when we start with indentation
    code = textwrap.dedent("""\
    people is mom, dad, Emma, Sophie
    dishwasher is people at random
    if dishwasher is Sophie
    print 'too bad I have to do the dishes'
    else
    print 'luckily no dishes because' dishwasher 'is already washing up'""")

    expected = textwrap.dedent("""\
    people = ['mom', 'dad', 'Emma', 'Sophie']
    dishwasher=random.choice(people)
    if dishwasher == 'Sophie':
      print(f'too bad I have to do the dishes')
    else:
      print(f'luckily no dishes because{dishwasher}is already washing up')""")

    self.multi_level_tester(
      max_level=4,
      code=code,
      expected=expected,
      test_name=self.name(),
      extra_check_function=self.is_not_turtle()
    )


  def test_print_if_else_line_break_and_space(self):
    # line breaks should be allowed in if-elses until level 7 when we start with indentation

    code = textwrap.dedent("""\
    naam is Hedy
    print 'ik heet' naam
    if naam is Hedy print 'leuk'
    else print 'minder leuk'""")

    expected = textwrap.dedent("""\
    naam = 'Hedy'
    print(f'ik heet{naam}')
    if naam == 'Hedy':
      print(f'leuk')
    else:
      print(f'minder leuk')""")

    self.multi_level_tester(
      max_level=4,
      code=code,
      expected=expected,
      test_name=self.name(),
      extra_check_function=self.is_not_turtle()
    )
  def test_print_if_linebreak_statement(self):
    # Breaking an if statement and its following statement should be
    # permited until level 7 
    
    code = textwrap.dedent("""\
    people is 1, 2, 3, 3
    dishwasher is people at random
    test is 1
    if dishwasher is test
    print 'too bad I have to do the dishes!'""")

    expected = textwrap.dedent("""\
    people = ['1', '2', '3', '3']
    dishwasher=random.choice(people)
    test = '1'
    if dishwasher == test:
      print(f'too bad I have to do the dishes!')""")

    self.multi_level_tester(
      max_level=4,
      code=code,
      expected=expected,
      test_name=self.name(),
      extra_check_function=self.is_not_turtle()
    )
  def test_print_if_else_and_var(self):

    code = textwrap.dedent("""\
    jouwkeuze is steen
    computerkeuze is schaar
    if computerkeuze is schaar and jouwkeuze is steen print 'jij wint'""")

    result = hedy.transpile(code, self.level)

    expected = textwrap.dedent("""\
    jouwkeuze = 'steen'
    computerkeuze = 'schaar'
    if computerkeuze == 'schaar' and jouwkeuze == 'steen':
      print(f'jij wint')""")

    self.assertEqual(expected, result.code)
    self.assertEqual(False, result.has_turtle)
    self.assertEqual(HedyTester.run_code(result), 'jij wint')
  def test_print_if_assign(self):
    code = textwrap.dedent("""\
    jouwkeuze is schaar
    computerkeuze is schaar
    if computerkeuze is jouwkeuze print 'gelijkspel!'""")

    result = hedy.transpile(code, self.level)

    expected = textwrap.dedent("""\
    jouwkeuze = 'schaar'
    computerkeuze = 'schaar'
    if computerkeuze == jouwkeuze:
      print(f'gelijkspel!')""")

    self.assertEqual(expected, result.code)
    self.assertEqual(False, result.has_turtle)
    self.assertEqual(HedyTester.run_code(result), 'gelijkspel!')
  def test_if_in_list(self):
    code = textwrap.dedent("""\
    items is red, green
    selected is red
    if selected in items print 'found!'""")

    expected = textwrap.dedent("""\
    items = ['red', 'green']
    selected = 'red'
    if selected in items:
      print(f'found!')""")

    result = hedy.transpile(code, self.level)

    self.assertEqual(expected, result.code)
    self.assertEqual(False, result.has_turtle)
    self.assertEqual('found!', HedyTester.run_code(result))
  # todo would be good to make combinations with if and turtle



  #negative tests
  def test_indent_gives_parse_error(self):
    code = textwrap.dedent("""\
    option is ask 'Rock Paper or Scissors?'
    print 'Player 2 ' option
    if option is Scissors
        print 'Its a tie!'""")

    with self.assertRaises(hedy.exceptions.ParseException) as context:
      result = hedy.transpile(code, self.level)
    self.assertEqual('Parse', context.exception.error_code)
  def test_if_print_has_no_turtle(self):
    code = textwrap.dedent("""\
    jouwkeuze is schaar
    computerkeuze is schaar
    if computerkeuze is jouwkeuze print 'gelijkspel!'""")
    result = hedy.transpile_inner(code, self.level)
    self.assertEqual(False, result.has_turtle)
  def test_no_space_after_keyword_gives_invalid(self):
    code = textwrap.dedent("print'test'")

    self.multi_level_tester(
      max_level=10,
      code=code,
      exception=hedy.exceptions.InvalidCommandException,
      test_name=self.name()
    )

    #we don't have a function now for testing more exceptoion logic
    # self.assertEqual('print', str(context.exception.arguments['guessed_command']))
  def test_pront_should_suggest_print(self):
    code = "pront 'Hedy is leuk!'"

    with self.assertRaises(hedy.exceptions.InvalidCommandException) as context:
      result = hedy.transpile(code, self.level)
    self.assertEqual('Invalid', context.exception.error_code)
    self.assertEqual('<span class="command-highlighted">print</span>', str(context.exception.arguments['guessed_command']))
  def test_if_with_print_backtick(self):
    code = textwrap.dedent("""\
    name is ask 'ποιό είναι το όνομά σου;'
    if name is Hedy print `ωραία` else print `μπου!`""")

    self.multi_level_tester(
      max_level=4,
      code=code,
      exception=hedy.exceptions.UnquotedTextException,
      test_name=self.name()
    )

  # def test_list_find_issue(self):
  #   #'list' object has no attribute 'find'
  #   # FH dd sept 2021 for later fixing!
  #   code = textwrap.dedent("""\
  #     নাম is ask আপনার নাম কি?
  #     if নাম is হেডি print 'ভালো!' else print 'মন্দ'\"""")
  #
  #
>>>>>>> f66b2a3c
<|MERGE_RESOLUTION|>--- conflicted
+++ resolved
@@ -2,411 +2,7 @@
 import textwrap
 from test_level_01 import HedyTester
 
-
 class TestsLevel5(HedyTester):
-<<<<<<< HEAD
-    level = 5
-
-    # test/command order: ['print', 'ask', 'is', 'if', 'turn', 'forward']
-
-    # print & ask -> no changes, covered by tests of earlier levels
-
-    # is
-    def test_assign_list_access(self):
-        code = textwrap.dedent("""\
-        dieren is Hond, Kat, Kangoeroe
-        dier is dieren at random
-        print dier""")
-
-        result = hedy.transpile(code, self.level)
-
-        expected = textwrap.dedent("""\
-        dieren = ['Hond', 'Kat', 'Kangoeroe']
-        dier=random.choice(dieren)
-        print(f'{dier}')""")
-
-        self.assertEqual(expected, result.code)
-        self.assertEqual(False, result.has_turtle)
-        self.assertIn(HedyTester.run_code(result), ['Hond', 'Kat', 'Kangoeroe'])
-
-    def test_assign_list_multiple_spaces(self):
-        code = textwrap.dedent("""\
-        dieren is Hond,  Kat,       Kangoeroe
-        dier is dieren at random
-        print dier""")
-
-        result = hedy.transpile(code, self.level)
-
-        expected = textwrap.dedent("""\
-        dieren = ['Hond', 'Kat', 'Kangoeroe']
-        dier=random.choice(dieren)
-        print(f'{dier}')""")
-
-        self.assertEqual(expected, result.code)
-        self.assertEqual(False, result.has_turtle)
-
-    def test_assign_single_quote(self):
-        code = """message is 'Hello welcome to Hedy.'"""
-        expected = "message = '\\'Hello welcome to Hedy.\\''"
-
-        result = hedy.transpile(code, self.level)
-        self.assertEqual(expected, result.code)
-        self.assertEqual(False, result.has_turtle)
-
-    # if
-    def test_allow_space_after_else_line(self):
-        # this code has a space at the end of line 2
-        code = textwrap.dedent("""\
-        a is 2
-        if a is 1 print a
-        else print 'nee'""")
-
-        result = hedy.transpile(code, self.level)
-
-        expected = textwrap.dedent("""\
-        a = '2'
-        if a == '1':
-          print(f'{a}')
-        else:
-          print(f'nee')""")
-
-        self.assertEqual(expected, result.code)
-
-    def test_ifelse_should_go_before_assign(self):
-        code = textwrap.dedent("""\
-        kleur is geel
-        if kleur is groen antwoord is ok else antwoord is stom
-        print antwoord""")
-        expected = textwrap.dedent("""\
-        kleur = 'geel'
-        if kleur == 'groen':
-          antwoord = 'ok'
-        else:
-          antwoord = 'stom'
-        print(f'{antwoord}')""")
-
-        self.multi_level_tester(
-            max_level=4,
-            code=code,
-            expected=expected,
-            extra_check_function=self.is_not_turtle(),
-            test_name=self.name()
-        )
-
-    def test_identifies_backtick_inside_conditional(self):
-        self.assertRaises(hedy.exceptions.UnquotedTextException,
-                          lambda: hedy.transpile("if 1 is 1 print `yay!` else print `nay`", self.level))
-
-    # turn forward
-    # no new tests, covered by lower levels.
-
-    # combined tests
-    def test_turn_forward(self):
-        result = hedy.transpile("forward 50\nturn\nforward 100", self.level)
-        expected = textwrap.dedent("""\
-        t.forward(50)
-        time.sleep(0.1)
-        t.right(90)
-        t.forward(100)
-        time.sleep(0.1)""")
-        self.assertEqual(expected, result.code)
-        self.assertEqual(True, result.has_turtle)
-
-    def test_ask_print(self):
-        code = textwrap.dedent("""\
-        kleur is ask 'wat is je lievelingskleur?'
-        print 'jouw lievelingskleur is dus' kleur '!'""")
-
-        result = hedy.transpile(code, self.level)
-
-        expected = textwrap.dedent("""\
-        kleur = input('wat is je lievelingskleur?')
-        print(f'jouw lievelingskleur is dus{kleur}!')""")
-
-        self.assertEqual(expected, result.code)
-        self.assertEqual(False, result.has_turtle)
-
-    def test_print_if_else(self):
-        code = textwrap.dedent("""\
-        naam is Hedy
-        print 'ik heet' naam
-        if naam is Hedy print 'leuk' else print 'minder leuk'""")
-
-        result = hedy.transpile(code, self.level)
-
-        expected = textwrap.dedent("""\
-        naam = 'Hedy'
-        print(f'ik heet{naam}')
-        if naam == 'Hedy':
-          print(f'leuk')
-        else:
-          print(f'minder leuk')""")
-
-        self.assertEqual(expected, result.code)
-        self.assertEqual(False, result.has_turtle)
-
-    def test_print_if_else_ask(self):
-        code = textwrap.dedent("""\
-        kleur is ask 'Wat is je lievelingskleur?'
-        if kleur is groen print 'mooi!' else print 'niet zo mooi'""")
-
-        result = hedy.transpile(code, self.level)
-
-        expected = textwrap.dedent("""\
-        kleur = input('Wat is je lievelingskleur?')
-        if kleur == 'groen':
-          print(f'mooi!')
-        else:
-          print(f'niet zo mooi')""")
-
-        self.assertEqual(expected, result.code)
-        self.assertEqual(False, result.has_turtle)
-
-    def test_print_if_else_with_line_break(self):
-        # line breaks should be allowed in if-elses until level 7 when we start with indentation
-        code = textwrap.dedent("""\
-        naam is Hedy
-        print 'ik heet' naam
-        if naam is Hedy print 'leuk'
-        else print 'minder leuk'""")
-
-        expected = textwrap.dedent("""\
-        naam = 'Hedy'
-        print(f'ik heet{naam}')
-        if naam == 'Hedy':
-          print(f'leuk')
-        else:
-          print(f'minder leuk')""")
-
-        self.multi_level_tester(
-            max_level=4,
-            code=code,
-            expected=expected,
-            test_name=self.name(),
-            extra_check_function=self.is_not_turtle()
-        )
-
-    def test_print_if_else_with_line_break_after_condition(self):
-        # line breaks after conditional should be allowed in if-elses until level 7 when we start with indentation
-        code = textwrap.dedent("""\
-        naam is Hedy
-        print 'ik heet' naam
-        if naam is Hedy
-        print 'leuk'
-        else print 'minder leuk'""")
-
-        expected = textwrap.dedent("""\
-        naam = 'Hedy'
-        print(f'ik heet{naam}')
-        if naam == 'Hedy':
-          print(f'leuk')
-        else:
-          print(f'minder leuk')""")
-
-        self.multi_level_tester(
-            max_level=4,
-            code=code,
-            expected=expected,
-            test_name=self.name(),
-            extra_check_function=self.is_not_turtle()
-        )
-
-    def test_if_else_newline_list_assigment_print(self):
-        # line breaks after conditional should be allowed in if-elses until level 7 when we start with indentation
-        code = textwrap.dedent("""\
-        people is mom, dad, Emma, Sophie
-        dishwasher is people at random
-        if dishwasher is Sophie
-        print 'too bad I have to do the dishes'
-        else
-        print 'luckily no dishes because' dishwasher 'is already washing up'""")
-
-        expected = textwrap.dedent("""\
-        people = ['mom', 'dad', 'Emma', 'Sophie']
-        dishwasher=random.choice(people)
-        if dishwasher == 'Sophie':
-          print(f'too bad I have to do the dishes')
-        else:
-          print(f'luckily no dishes because{dishwasher}is already washing up')""")
-
-        self.multi_level_tester(
-            max_level=4,
-            code=code,
-            expected=expected,
-            test_name=self.name(),
-            extra_check_function=self.is_not_turtle()
-        )
-
-    def test_print_if_else_line_break_and_space(self):
-        # line breaks should be allowed in if-elses until level 7 when we start with indentation
-
-        code = textwrap.dedent("""\
-        naam is Hedy
-        print 'ik heet' naam
-        if naam is Hedy print 'leuk'
-        else print 'minder leuk'""")
-
-        expected = textwrap.dedent("""\
-        naam = 'Hedy'
-        print(f'ik heet{naam}')
-        if naam == 'Hedy':
-          print(f'leuk')
-        else:
-          print(f'minder leuk')""")
-
-        self.multi_level_tester(
-            max_level=4,
-            code=code,
-            expected=expected,
-            test_name=self.name(),
-            extra_check_function=self.is_not_turtle()
-        )
-
-    def test_print_if_linebreak_statement(self):
-        # Breaking an if statement and its following statement should be
-        # permited until level 7
-
-        code = textwrap.dedent("""\
-        people is 1, 2, 3, 3
-        dishwasher is people at random
-        test is 1
-        if dishwasher is test
-        print 'too bad I have to do the dishes!'""")
-
-        expected = textwrap.dedent("""\
-        people = ['1', '2', '3', '3']
-        dishwasher=random.choice(people)
-        test = '1'
-        if dishwasher == test:
-          print(f'too bad I have to do the dishes!')""")
-
-        self.multi_level_tester(
-            max_level=4,
-            code=code,
-            expected=expected,
-            test_name=self.name(),
-            extra_check_function=self.is_not_turtle()
-        )
-
-    def test_print_if_else_and_var(self):
-        code = textwrap.dedent("""\
-        jouwkeuze is steen
-        computerkeuze is schaar
-        if computerkeuze is schaar and jouwkeuze is steen print 'jij wint'""")
-
-        result = hedy.transpile(code, self.level)
-
-        expected = textwrap.dedent("""\
-        jouwkeuze = 'steen'
-        computerkeuze = 'schaar'
-        if computerkeuze == 'schaar' and jouwkeuze == 'steen':
-          print(f'jij wint')""")
-
-        self.assertEqual(expected, result.code)
-        self.assertEqual(False, result.has_turtle)
-        self.assertEqual(HedyTester.run_code(result), 'jij wint')
-
-    def test_print_if_assign(self):
-        code = textwrap.dedent("""\
-        jouwkeuze is schaar
-        computerkeuze is schaar
-        if computerkeuze is jouwkeuze print 'gelijkspel!'""")
-
-        result = hedy.transpile(code, self.level)
-
-        expected = textwrap.dedent("""\
-        jouwkeuze = 'schaar'
-        computerkeuze = 'schaar'
-        if computerkeuze == jouwkeuze:
-          print(f'gelijkspel!')""")
-
-        self.assertEqual(expected, result.code)
-        self.assertEqual(False, result.has_turtle)
-        self.assertEqual(HedyTester.run_code(result), 'gelijkspel!')
-
-    def test_if_in_list(self):
-        code = textwrap.dedent("""\
-        items is red, green
-        selected is red
-        if selected in items print 'found!'""")
-
-        expected = textwrap.dedent("""\
-        items = ['red', 'green']
-        selected = 'red'
-        if selected in items:
-          print(f'found!')""")
-
-        result = hedy.transpile(code, self.level)
-
-        self.assertEqual(expected, result.code)
-        self.assertEqual(False, result.has_turtle)
-        self.assertEqual('found!', HedyTester.run_code(result))
-
-    # todo would be good to make combinations with if and turtle
-
-    # negative tests
-    def test_indent_gives_parse_error(self):
-        code = textwrap.dedent("""\
-        option is ask 'Rock Paper or Scissors?'
-        print 'Player 2 ' option
-        if option is Scissors
-            print 'Its a tie!'""")
-
-        with self.assertRaises(hedy.exceptions.ParseException) as context:
-            result = hedy.transpile(code, self.level)
-        self.assertEqual('Parse', context.exception.error_code)
-
-    def test_if_print_has_no_turtle(self):
-        code = textwrap.dedent("""\
-        jouwkeuze is schaar
-        computerkeuze is schaar
-        if computerkeuze is jouwkeuze print 'gelijkspel!'""")
-        result = hedy.transpile_inner(code, self.level)
-        self.assertEqual(False, result.has_turtle)
-
-    def test_no_space_after_keyword_gives_invalid(self):
-        code = textwrap.dedent("print'test'")
-
-        self.multi_level_tester(
-            max_level=10,
-            code=code,
-            exception=hedy.exceptions.InvalidCommandException,
-            test_name=self.name()
-        )
-
-        # we don't have a function now for testing more exceptoion logic
-        # self.assertEqual('print', str(context.exception.arguments['guessed_command']))
-
-    def test_pront_should_suggest_print(self):
-        code = "pront 'Hedy is leuk!'"
-
-        with self.assertRaises(hedy.exceptions.InvalidCommandException) as context:
-            result = hedy.transpile(code, self.level)
-        self.assertEqual('Invalid', context.exception.error_code)
-        self.assertEqual('<span class="command-highlighted">print</span>',
-                         str(context.exception.arguments['guessed_command']))
-
-    def test_if_with_print_backtick(self):
-        code = textwrap.dedent("""\
-        name is ask 'ποιό είναι το όνομά σου;'
-        if name is Hedy print `ωραία` else print `μπου!`""")
-
-        self.multi_level_tester(
-            max_level=4,
-            code=code,
-            exception=hedy.exceptions.UnquotedTextException,
-            test_name=self.name()
-        )
-
-    # def test_list_find_issue(self):
-    #   #'list' object has no attribute 'find'
-    #   # FH dd sept 2021 for later fixing!
-    #   code = textwrap.dedent("""\
-    #     নাম is ask আপনার নাম কি?
-    #     if নাম is হেডি print 'ভালো!' else print 'মন্দ'\"""")
-    #
-    #
-=======
   level=5
 
   # test/command order: ['print', 'ask', 'is', 'if', 'turn', 'forward']
@@ -793,5 +389,4 @@
   #     নাম is ask আপনার নাম কি?
   #     if নাম is হেডি print 'ভালো!' else print 'মন্দ'\"""")
   #
-  #
->>>>>>> f66b2a3c
+  #