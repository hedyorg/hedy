import hedy
import textwrap
from test_level_01 import HedyTester

class TestsLevel3(HedyTester):
  level = 3

  # tests should be ordered as follows:
  # * commands in the order of hedy.py for level 3: ['print', 'ask', 'is', 'turn', 'forward'],
  # * combined tests
  # * markup tests
  # * negative tests (inc. negative & multilevel)

  # test name conventions are like this:
  # * single keyword positive tests are just keyword or keyword_special_case
  # * multi keyword positive tests are keyword1_keywords_2
  # * negative tests should be
  # * situation_gives_exception


  # print tests
  def test_print(self):
<<<<<<< HEAD
=======
    result = hedy.transpile("print Hallo welkom bij Hedy!", self.level)
    expected = textwrap.dedent("""\
    print(f'Hallo welkom bij Hedy!')""")

    self.assertEqual(expected, result.code)
    self.assertEqual(False, result.has_turtle)
  def test_print_comma(self):
    result = hedy.transpile("print welkom bij steen, schaar, papier", self.level)
    expected = textwrap.dedent("""\
    print(f'welkom bij steen, schaar, papier')""")

    self.assertEqual(expected, result.code)
    self.assertEqual(False, result.has_turtle)


  # issue #745
  def test_print_list_gives_type_error(self):
    code = textwrap.dedent("""\
        plaatsen is een stad, een  dorp, een strand
        print plaatsen""")

    self.multi_level_tester(
      code=code,
      max_level=11,
      exception=hedy.exceptions.InvalidArgumentTypeException
    )

  def test_print_multiple_lines(self):
>>>>>>> 51f2fe68
    code = textwrap.dedent("""\
    print 'hallo wereld!'""")

    result = hedy.transpile(code, self.level)

    expected = textwrap.dedent("""\
    print(f'hallo wereld!')""")

    self.assertEqual(expected, result.code)
    self.assertEqual(False, result.has_turtle)
  def test_print_comma(self):
    code = textwrap.dedent("""\
    naam is Hedy
    print 'ik heet ,'""")
    expected = textwrap.dedent("""\
    naam = 'Hedy'
    print(f'ik heet ,')""")
    self.multi_level_tester(
      code=code,
      max_level=10,
      expected=expected,
      test_name=self.name(),
      extra_check_function=self.is_not_turtle()
    )
  def test_print_two_spaces(self):
    code = "print        'hallo!'"

    expected = textwrap.dedent("""\
    print(f'hallo!')""")

    self.multi_level_tester(
      code=code,
      max_level=4,
      expected=expected,
      test_name=self.name(),
      extra_check_function=self.is_not_turtle()
    )
  def test_print_with_slashes(self):
    code = "print 'Welcome to \\'"
    result = hedy.transpile(code, self.level)

    expected = textwrap.dedent("""\
    print(f'Welcome to \\\\')""")

    self.assertEqual(expected, result.code)
    self.assertEqual(False, result.has_turtle)

    expected_output = HedyTester.run_code(result)
<<<<<<< HEAD
    self.assertEqual("Welcome to \\", expected_output)
=======
    self.assertEqual("Welcome to O/ceanView", expected_output)

  def test_print_list_access(self):
    code = textwrap.dedent("""\
    animals is cat, dog, platypus
    print animals at random""")

    expected = textwrap.dedent("""\
    animals = ['cat', 'dog', 'platypus']
    print(f'{random.choice(animals)}')""")

    self.multi_level_tester(
      code=code,
      max_level=11,
      expected=expected
    )

  #is tests
  def test_assign(self):
    result = hedy.transpile("naam is Felienne", self.level)

    expected = textwrap.dedent("""\
    naam = 'Felienne'""")
>>>>>>> 51f2fe68

  # ask
  def test_assign_print(self):
    code = textwrap.dedent("""\
    naam is Hedy
    print 'ik heet' naam""")

    expected = textwrap.dedent("""\
    naam = 'Hedy'
    print(f'ik heet{naam}')""")

    self.multi_level_tester(
      max_level=10,
      code=code,
      expected=expected,
      extra_check_function=self.is_not_turtle(),
      test_name=self.name()
    )

  # issue #745
  def test_print_list(self):
    code = textwrap.dedent("""\
        plaatsen is een stad, een  dorp, een strand
        print 'test' plaatsen""")

    self.multi_level_tester(
      code=code,
      max_level=10,
      exception=hedy.exceptions.InvalidArgumentTypeException,
      test_name=self.name()
    )

  def test_ask_Spanish(self):
    code = textwrap.dedent("""\
    color is ask 'Cuál es tu color favorito?'""")
    expected = textwrap.dedent("""\
    color = input('Cuál es tu color favorito?')""")
    self.multi_level_tester(
      max_level=10,
      code=code,
      expected=expected,
      extra_check_function=self.is_not_turtle(),
      test_name=self.name()
    )
  def test_ask_without_quotes(self):
    code = textwrap.dedent("""
    ding is kleur
    kleur is ask Wat is je lievelingskleur'
    print 'Jouw favoriet is dus ' kleur""")

    with self.assertRaises(hedy.exceptions.UnquotedTextException) as context:
      result = hedy.transpile(code, self.level)

    self.assertEqual('Unquoted Text', context.exception.error_code)  # hier moet nog we een andere foutmelding komen!

  # is - assign tests
  def test_assign_underscore(self):
    code = textwrap.dedent("""\
    voor_naam is Hedy
    print 'ik heet '""")

    result = hedy.transpile(code, self.level)

    expected = textwrap.dedent("""\
    voor_naam = 'Hedy'
    print(f'ik heet ')""")

    self.assertEqual(expected, result.code)
    self.assertEqual(False, result.has_turtle)
  def test_assign_bengali(self):
    hashed_var = hedy.hash_var("নাম")

    code = textwrap.dedent("""\
    নাম is হেডি""")

    result = hedy.transpile(code, self.level)

    expected = textwrap.dedent(f"""\
    {hashed_var} = 'হেডি'""")

    self.assertEqual(expected, result.code)
    self.assertEqual(False, result.has_turtle)
  def test_assign_Python_keyword(self):
    hashed_var = hedy.hash_var("for")

    code = textwrap.dedent("""\
    for is Hedy
    print 'ik heet ' for """)

    result = hedy.transpile(code, self.level)

    expected = textwrap.dedent("""\
    vd55669822f1a8cf72ec1911e462a54eb = 'Hedy'
    print(f'ik heet {vd55669822f1a8cf72ec1911e462a54eb}')""")

    self.assertEqual(expected, result.code)
    self.assertEqual(False, result.has_turtle)

  # negative tests
  def test_print_without_quotes(self):
    with self.assertRaises(hedy.exceptions.UnquotedTextException) as context:
      result = hedy.transpile("print felienne 123", self.level)

<<<<<<< HEAD
    self.assertEqual('Unquoted Text', context.exception.error_code)  # hier moet nog we een andere foutmelding komen!

  #combined tests
  def test_assign_print_bengali(self):
    hashed_var = hedy.hash_var("নাম")
    self.assertEqual('veb9b5c786e8cde0910df4197f630ee75', hashed_var)
=======
    self.multi_level_tester(
      code=code,
      expected=expected
    )
  def test_sleep_without_number(self):
    code = "sleep"
    expected = "time.sleep(1)"

    self.multi_level_tester(
      code=code,
      expected=expected
    )
>>>>>>> 51f2fe68

    code = textwrap.dedent("""\
    নাম is হেডি
    print 'আমার নাম is ' নাম """)

    result = hedy.transpile(code, self.level)

    expected = textwrap.dedent("""\
    veb9b5c786e8cde0910df4197f630ee75 = 'হেডি'
    print(f'আমার নাম is {veb9b5c786e8cde0910df4197f630ee75}')""")

    self.assertEqual(expected, result.code)
  def test_assign_print_chinese(self):
    hashed_var = hedy.hash_var("你好世界")
    self.assertEqual('v65396ee4aad0b4f17aacd1c6112ee364', hashed_var)

    code = textwrap.dedent("""\
    你好世界 is 你好世界
    print 你好世界""")

    result = hedy.transpile(code, self.level)

    expected = textwrap.dedent("""\
    v65396ee4aad0b4f17aacd1c6112ee364 = '你好世界'
    print(f'{v65396ee4aad0b4f17aacd1c6112ee364}')""")

    self.assertEqual(expected, result.code)

<<<<<<< HEAD
  def test_print_list_var_random(self):

=======
  #forward tests
  def test_forward_without_argument(self):
>>>>>>> 51f2fe68
    code = textwrap.dedent("""\
    dieren is Hond, Kat, Kangoeroe
    print 'hallo ' dieren at random""")

<<<<<<< HEAD
    result = hedy.transpile(code, self.level)
=======
    self.assertEqual(expected, result.code)
    self.assertEqual(True, result.has_turtle)

  def test_forward_with_list_variable(self):
    code = textwrap.dedent("""\
        a is 1, 2, 3
        forward a""")
    self.multi_level_tester(
      max_level=self.max_turtle_level,
      code=code,
      exception=hedy.exceptions.InvalidArgumentTypeException
    )
>>>>>>> 51f2fe68

    expected = textwrap.dedent("""\
    dieren = ['Hond', 'Kat', 'Kangoeroe']
    print(f'hallo {random.choice(dieren)}')""")

    self.assertEqual(expected, result.code)
    self.assertEqual(False, result.has_turtle)
    self.assertIn(HedyTester.run_code(result), ['hallo Hond', 'hallo Kat', 'hallo Kangoeroe'])
  def test_ask_print(self):

    code = textwrap.dedent("""
    kleur is ask 'wat is je lievelingskleur?'
    print 'jouw lievelingskleur is dus' kleur '!'""")

    result = hedy.transpile(code, self.level)

    expected = textwrap.dedent("""\
    kleur = input('wat is je lievelingskleur?')
    print(f'jouw lievelingskleur is dus{kleur}!')""")

    self.assertEqual(expected, result.code)
    self.assertEqual(False, result.has_turtle)
  def test_ask_assign(self):

    code = textwrap.dedent("""
    ding is kleur
    kleur is ask 'Wat is je lievelings' ding
    print 'Jouw favoriet is dus ' kleur""")

    result = hedy.transpile(code, self.level)

    expected = textwrap.dedent("""\
    ding = 'kleur'
    kleur = input('Wat is je lievelings'+ding)
    print(f'Jouw favoriet is dus {kleur}')""")

    self.assertEqual(expected, result.code)
    self.assertEqual(False, result.has_turtle)

  def test_ask_assign_list(self):
    code = textwrap.dedent("""\
    color is gree, blue
    choice is ask 'Is your favorite color one of: ' color""")

    self.multi_level_tester(
      code=code,
<<<<<<< HEAD
      exception=hedy.exceptions.InvalidArgumentTypeException,
      max_level=10,
      test_name=self.name()
=======
      expected=expected,
      extra_check_function=check_in_list
>>>>>>> 51f2fe68
    )

  def test_forward_ask(self):
    code = textwrap.dedent("""\
    afstand is ask 'hoe ver dan?'
    forward afstand""")
    expected = textwrap.dedent("""\
    afstand = input('hoe ver dan?')
    t.forward(afstand)
    time.sleep(0.1)""")
    self.multi_level_tester(
      max_level=7,
      code=code,
      expected=expected,
<<<<<<< HEAD
      extra_check_function=self.is_turtle(),
      test_name=self.name()
    )


=======
      extra_check_function=check_in_list
    )

  #add/remove tests
  def test_add_to_list(self):
    code = textwrap.dedent("""\
    color is ask what is your favorite color? 
    colors is green, red, blue
    add color to colors
    print colors at random""")

    expected = textwrap.dedent("""\
    color = input('what is your favorite color'+'?')
    colors = ['green', 'red', 'blue']
    colors.append(color)
    print(f'{random.choice(colors)}')""")

    self.multi_level_tester(
      max_level=3,
      code=code,
      expected=expected
    )
  def test_remove_from_list(self):
    code = textwrap.dedent("""\
    colors is green, red, blue
    color is ask what color to remove?
    remove color from colors
    print colors at random""")

    expected = textwrap.dedent("""\
    colors = ['green', 'red', 'blue']
    color = input('what color to remove'+'?')
    try:
        colors.remove(color)
    except:
       pass
    print(f'{random.choice(colors)}')""")

    self.multi_level_tester(
      max_level=3,
      code=code,
      expected=expected
    )

  def test_add_to_list_with_string_var_gives_error(self):
    code = textwrap.dedent("""\
    color is yellow 
    colors is green, red, blue
    add colors to color""")

    self.multi_level_tester(
      max_level=11,
      code=code,
      exception=hedy.exceptions.InvalidArgumentTypeException
    )

  def test_remove_from_list_with_string_var_gives_error(self):
    code = textwrap.dedent("""\
    color is yellow 
    colors is green, red, blue
    remove colors from color""")

    self.multi_level_tester(
      max_level=11,
      code=code,
      exception=hedy.exceptions.InvalidArgumentTypeException
    )
>>>>>>> 51f2fe68
  #negative tests
  def test_var_undefined_error_message(self):
    code = textwrap.dedent("""\
      naam is Hedy
      print 'ik heet ' name""")

    self.multi_level_tester(
      code=code,
      exception=hedy.exceptions.UndefinedVarException,
      max_level=10,
<<<<<<< HEAD
      test_name=self.name()
    )

    # deze extra check functie kan nu niet mee omdat die altijd op result werkt
    # evt toch splitsen in 2 (pos en neg?)
    # self.assertEqual('name', context.exception.arguments['name'])

  def test_issue_375(self):
    code = textwrap.dedent("""
      is Foobar
      print welcome""")

    with self.assertRaises(hedy.exceptions.ParseException) as context:
      result = hedy.transpile(code, self.level)

    self.assertEqual('Parse', context.exception.error_code)
  def test_missing_opening_quote(self):
    code = textwrap.dedent("""\
      print hallo wereld'""")

    with self.assertRaises(hedy.exceptions.UnquotedTextException) as context:
      result = hedy.transpile(code, self.level)

    self.assertEqual('Unquoted Text', context.exception.error_code)
  def test_missing_all_quotes(self):
=======
      exception=hedy.exceptions.IncompleteCommandException
    )

  def test_random_from_string_gives_type_error(self):
    code = textwrap.dedent("""\
      items is aap noot mies
      print items at random""")
    self.multi_level_tester(
      code=code,
      max_level=5,
      exception=hedy.exceptions.InvalidArgumentTypeException
    )
  def test_random_undefined_var(self):
    # todo could be added for higher levels but that is a lot of variations so I am not doing it now :) (FH, oct 2021)
>>>>>>> 51f2fe68
    code = textwrap.dedent("""\
      print hallo wereld""")

    self.multi_level_tester(
      code=code,
<<<<<<< HEAD
      max_level=4,
      test_name=self.name(),
      exception=hedy.exceptions.UndefinedVarException,
=======
      max_level=10,
      exception=hedy.exceptions.UndefinedVarException
>>>>>>> 51f2fe68
    )
  def test_print_Spanish(self):
    code = textwrap.dedent("""\
    print 'Cuál es tu color favorito?'""")
    expected = textwrap.dedent("""\
    print(f'Cuál es tu color favorito?')""")

    self.multi_level_tester(
      code=code,
<<<<<<< HEAD
      max_level=11,
      test_name=self.name(),
      expected=expected,
      extra_check_function=self.is_not_turtle()
    )

  #assorti
  def test_detect_accented_chars(self):
    self.assertEqual(True, hedy.hash_needed('éyyy'))
    self.assertEqual(True, hedy.hash_needed('héyyy'))
    self.assertEqual(False, hedy.hash_needed('heyyy'))









=======
      max_level=2,
      exception=hedy.exceptions.WrongLevelException
    )
>>>>>>> 51f2fe68
<|MERGE_RESOLUTION|>--- conflicted
+++ resolved
@@ -6,7 +6,7 @@
   level = 3
 
   # tests should be ordered as follows:
-  # * commands in the order of hedy.py for level 3: ['print', 'ask', 'is', 'turn', 'forward'],
+  # * commands in the order of hedy.py e..g for level 2: ['print', 'ask', 'echo', 'is', 'turn', 'forward']
   # * combined tests
   # * markup tests
   # * negative tests (inc. negative & multilevel)
@@ -18,10 +18,8 @@
   # * situation_gives_exception
 
 
-  # print tests
+  #print tests
   def test_print(self):
-<<<<<<< HEAD
-=======
     result = hedy.transpile("print Hallo welkom bij Hedy!", self.level)
     expected = textwrap.dedent("""\
     print(f'Hallo welkom bij Hedy!')""")
@@ -50,58 +48,65 @@
     )
 
   def test_print_multiple_lines(self):
->>>>>>> 51f2fe68
-    code = textwrap.dedent("""\
-    print 'hallo wereld!'""")
-
-    result = hedy.transpile(code, self.level)
-
-    expected = textwrap.dedent("""\
-    print(f'hallo wereld!')""")
-
-    self.assertEqual(expected, result.code)
-    self.assertEqual(False, result.has_turtle)
-  def test_print_comma(self):
-    code = textwrap.dedent("""\
-    naam is Hedy
-    print 'ik heet ,'""")
-    expected = textwrap.dedent("""\
-    naam = 'Hedy'
-    print(f'ik heet ,')""")
-    self.multi_level_tester(
-      code=code,
-      max_level=10,
-      expected=expected,
-      test_name=self.name(),
-      extra_check_function=self.is_not_turtle()
-    )
-  def test_print_two_spaces(self):
-    code = "print        'hallo!'"
+    code = textwrap.dedent("""\
+    print Hallo welkom bij Hedy!
+    print Mooi hoor""")
+
+    result = hedy.transpile(code, self.level)
+
+    expected = textwrap.dedent("""\
+    print(f'Hallo welkom bij Hedy!')
+    print(f'Mooi hoor')""")
+
+    self.assertEqual(expected, result.code)
+    self.assertEqual(False, result.has_turtle)
+
+    expected_output = textwrap.dedent("""\
+    Hallo welkom bij Hedy!
+    Mooi hoor""")
+
+    self.assertEqual(expected_output, HedyTester.run_code(result))
+  def test_print_spaces(self):
+    code = "print        hallo!"
+    result = hedy.transpile(code, self.level)
 
     expected = textwrap.dedent("""\
     print(f'hallo!')""")
 
-    self.multi_level_tester(
-      code=code,
-      max_level=4,
-      expected=expected,
-      test_name=self.name(),
-      extra_check_function=self.is_not_turtle()
-    )
-  def test_print_with_slashes(self):
-    code = "print 'Welcome to \\'"
-    result = hedy.transpile(code, self.level)
-
-    expected = textwrap.dedent("""\
-    print(f'Welcome to \\\\')""")
+    self.assertEqual(expected, result.code)
+    self.assertEqual(False, result.has_turtle)
+  def test_print_asterisk(self):
+    code = "print *Jouw* favoriet is dus kleur"
+    result = hedy.transpile(code, self.level)
+
+    expected = textwrap.dedent("""\
+    print(f'*Jouw* favoriet is dus kleur')""")
+
+    self.assertEqual(expected, result.code)
+    self.assertEqual(False, result.has_turtle)
+  def test_print_quotes(self):
+    code = "print 'Welcome to OceanView!'"
+    result = hedy.transpile(code, self.level)
+
+    expected = textwrap.dedent("""\
+    print(f'\\'Welcome to OceanView! \\'')""")
 
     self.assertEqual(expected, result.code)
     self.assertEqual(False, result.has_turtle)
 
     expected_output = HedyTester.run_code(result)
-<<<<<<< HEAD
-    self.assertEqual("Welcome to \\", expected_output)
-=======
+    self.assertEqual("'Welcome to OceanView! '", expected_output)
+  def test_print_slashes(self):
+    code = "print Welcome to O/ceanView"
+    result = hedy.transpile(code, self.level)
+
+    expected = textwrap.dedent("""\
+    print(f'Welcome to O/ceanView')""")
+
+    self.assertEqual(expected, result.code)
+    self.assertEqual(False, result.has_turtle)
+
+    expected_output = HedyTester.run_code(result)
     self.assertEqual("Welcome to O/ceanView", expected_output)
 
   def test_print_list_access(self):
@@ -125,118 +130,107 @@
 
     expected = textwrap.dedent("""\
     naam = 'Felienne'""")
->>>>>>> 51f2fe68
-
-  # ask
-  def test_assign_print(self):
-    code = textwrap.dedent("""\
-    naam is Hedy
-    print 'ik heet' naam""")
-
-    expected = textwrap.dedent("""\
-    naam = 'Hedy'
-    print(f'ik heet{naam}')""")
-
-    self.multi_level_tester(
-      max_level=10,
-      code=code,
-      expected=expected,
-      extra_check_function=self.is_not_turtle(),
-      test_name=self.name()
-    )
-
-  # issue #745
-  def test_print_list(self):
-    code = textwrap.dedent("""\
-        plaatsen is een stad, een  dorp, een strand
-        print 'test' plaatsen""")
-
-    self.multi_level_tester(
-      code=code,
-      max_level=10,
-      exception=hedy.exceptions.InvalidArgumentTypeException,
-      test_name=self.name()
-    )
-
-  def test_ask_Spanish(self):
-    code = textwrap.dedent("""\
-    color is ask 'Cuál es tu color favorito?'""")
-    expected = textwrap.dedent("""\
-    color = input('Cuál es tu color favorito?')""")
-    self.multi_level_tester(
-      max_level=10,
-      code=code,
-      expected=expected,
-      extra_check_function=self.is_not_turtle(),
-      test_name=self.name()
-    )
-  def test_ask_without_quotes(self):
-    code = textwrap.dedent("""
-    ding is kleur
-    kleur is ask Wat is je lievelingskleur'
-    print 'Jouw favoriet is dus ' kleur""")
-
-    with self.assertRaises(hedy.exceptions.UnquotedTextException) as context:
-      result = hedy.transpile(code, self.level)
-
-    self.assertEqual('Unquoted Text', context.exception.error_code)  # hier moet nog we een andere foutmelding komen!
-
-  # is - assign tests
-  def test_assign_underscore(self):
-    code = textwrap.dedent("""\
-    voor_naam is Hedy
-    print 'ik heet '""")
-
-    result = hedy.transpile(code, self.level)
-
-    expected = textwrap.dedent("""\
-    voor_naam = 'Hedy'
-    print(f'ik heet ')""")
-
-    self.assertEqual(expected, result.code)
-    self.assertEqual(False, result.has_turtle)
-  def test_assign_bengali(self):
-    hashed_var = hedy.hash_var("নাম")
-
-    code = textwrap.dedent("""\
-    নাম is হেডি""")
-
-    result = hedy.transpile(code, self.level)
-
-    expected = textwrap.dedent(f"""\
-    {hashed_var} = 'হেডি'""")
-
-    self.assertEqual(expected, result.code)
-    self.assertEqual(False, result.has_turtle)
-  def test_assign_Python_keyword(self):
-    hashed_var = hedy.hash_var("for")
-
-    code = textwrap.dedent("""\
-    for is Hedy
-    print 'ik heet ' for """)
-
-    result = hedy.transpile(code, self.level)
-
-    expected = textwrap.dedent("""\
-    vd55669822f1a8cf72ec1911e462a54eb = 'Hedy'
-    print(f'ik heet {vd55669822f1a8cf72ec1911e462a54eb}')""")
-
-    self.assertEqual(expected, result.code)
-    self.assertEqual(False, result.has_turtle)
-
-  # negative tests
-  def test_print_without_quotes(self):
-    with self.assertRaises(hedy.exceptions.UnquotedTextException) as context:
-      result = hedy.transpile("print felienne 123", self.level)
-
-<<<<<<< HEAD
-    self.assertEqual('Unquoted Text', context.exception.error_code)  # hier moet nog we een andere foutmelding komen!
-
-  #combined tests
-  def test_assign_print_bengali(self):
-    hashed_var = hedy.hash_var("নাম")
-    self.assertEqual('veb9b5c786e8cde0910df4197f630ee75', hashed_var)
-=======
+
+    self.assertEqual(expected, result.code)
+    self.assertEqual(False, result.has_turtle)
+  def test_assign_integer(self):
+    result = hedy.transpile("naam is 14", self.level)
+
+    expected = textwrap.dedent("""\
+    naam = '14'""")
+
+    self.assertEqual(expected, result.code)
+    self.assertEqual(False, result.has_turtle)
+  def test_assign_list(self):
+
+    code = textwrap.dedent("""\
+    dieren is Hond, Kat, Kangoeroe""")
+
+    result = hedy.transpile(code, self.level)
+
+    expected = textwrap.dedent("""\
+    dieren = ['Hond', 'Kat', 'Kangoeroe']""")
+
+    self.assertEqual(expected, result.code)
+    self.assertEqual(False, result.has_turtle)
+  def test_assign_list_exclamation_mark(self):
+    code = textwrap.dedent("""\
+    antwoorden is ja, NEE!, misschien
+    print antwoorden at random""")
+
+    result = hedy.transpile(code, self.level)
+
+    expected = textwrap.dedent("""\
+    antwoorden = ['ja', 'NEE!', 'misschien']
+    print(f'{random.choice(antwoorden)}')""")
+
+    self.assertEqual(expected, result.code)
+    self.assertEqual(False, result.has_turtle)
+
+  #ask tests
+  def test_ask(self):
+    result = hedy.transpile("kleur is ask wat is je lievelingskleur?", self.level)
+
+    expected = textwrap.dedent("""\
+    kleur = input('wat is je lievelingskleur'+'?')""")
+
+    self.assertEqual(expected, result.code)
+    self.assertEqual(False, result.has_turtle)
+  def test_ask_quotes(self):
+    code = "name is ask 'What restaurant'"
+    result = hedy.transpile(code, self.level)
+
+    expected = textwrap.dedent("""\
+    name = input('\\'What restaurant\\'')""")
+
+    self.assertEqual(expected, result.code)
+    self.assertEqual(False, result.has_turtle)
+  def test_ask_Spanish_text(self):
+    result = hedy.transpile("color is ask ask Cuál es tu color favorito?", self.level)
+
+    expected = textwrap.dedent("""\
+    color = input('ask Cuál es tu color favorito'+'?')""")
+
+    self.assertEqual(expected, result.code)
+    self.assertEqual(False, result.has_turtle)
+  def test_ask_bengali_var(self):
+    code = textwrap.dedent("""\
+      রং is ask আপনার প্রিয় রং কি?
+      print রং is আপনার প্রিয""")
+
+    result = hedy.transpile(code, self.level)
+
+    expected = textwrap.dedent("""\
+    ve1760b6272d4c9f816e62af4882d874f = input('আপনার প্রিয় রং কি'+'?')
+    print(f'{ve1760b6272d4c9f816e62af4882d874f} is আপনার প্রিয')""")
+
+    self.assertEqual(expected, result.code)
+    self.assertEqual(False, result.has_turtle)
+  def test_ask_Hungarian_var(self):
+    code = textwrap.dedent("""\
+      állatok is kutya, macska, kenguru
+      print állatok at random""")
+
+    result = hedy.transpile(code, self.level)
+  def test_ask_with_comma(self):
+    code = textwrap.dedent("""\
+    dieren is ask hond, kat, kangoeroe
+    print dieren""")
+
+    result = hedy.transpile(code, self.level)
+
+    expected = textwrap.dedent("""\
+    dieren = input('hond, kat, kangoeroe')
+    print(f'{dieren}')""")
+
+    self.assertEqual(expected, result.code)
+    self.assertEqual(False, result.has_turtle)
+
+  #sleep tests
+  def test_sleep_with_number(self):
+    code = "sleep 2"
+    expected = "time.sleep(2)"
+
     self.multi_level_tester(
       code=code,
       expected=expected
@@ -249,49 +243,46 @@
       code=code,
       expected=expected
     )
->>>>>>> 51f2fe68
-
-    code = textwrap.dedent("""\
-    নাম is হেডি
-    print 'আমার নাম is ' নাম """)
-
-    result = hedy.transpile(code, self.level)
-
-    expected = textwrap.dedent("""\
-    veb9b5c786e8cde0910df4197f630ee75 = 'হেডি'
-    print(f'আমার নাম is {veb9b5c786e8cde0910df4197f630ee75}')""")
-
-    self.assertEqual(expected, result.code)
-  def test_assign_print_chinese(self):
-    hashed_var = hedy.hash_var("你好世界")
-    self.assertEqual('v65396ee4aad0b4f17aacd1c6112ee364', hashed_var)
-
-    code = textwrap.dedent("""\
-    你好世界 is 你好世界
-    print 你好世界""")
-
-    result = hedy.transpile(code, self.level)
-
-    expected = textwrap.dedent("""\
-    v65396ee4aad0b4f17aacd1c6112ee364 = '你好世界'
-    print(f'{v65396ee4aad0b4f17aacd1c6112ee364}')""")
-
-    self.assertEqual(expected, result.code)
-
-<<<<<<< HEAD
-  def test_print_list_var_random(self):
-
-=======
+
+  #turn tests
+  def test_turn_number(self):
+    code = textwrap.dedent("""\
+    print Turtle race
+    turn 90""")
+
+    result = hedy.transpile(code, self.level)
+
+    expected = textwrap.dedent("""\
+    print(f'Turtle race')
+    t.right(90)""")
+
+    self.assertEqual(expected, result.code)
+    self.assertEqual(True, result.has_turtle)
+  def test_turn_number_var(self):
+    code = textwrap.dedent("""\
+    print Turtle race
+    direction is 70
+    turn direction""")
+
+    result = hedy.transpile(code, self.level)
+
+    expected = textwrap.dedent("""\
+    print(f'Turtle race')
+    direction = '70'
+    t.right(direction)""")
+
+    self.assertEqual(expected, result.code)
+    self.assertEqual(True, result.has_turtle)
+
   #forward tests
   def test_forward_without_argument(self):
->>>>>>> 51f2fe68
-    code = textwrap.dedent("""\
-    dieren is Hond, Kat, Kangoeroe
-    print 'hallo ' dieren at random""")
-
-<<<<<<< HEAD
-    result = hedy.transpile(code, self.level)
-=======
+    code = textwrap.dedent("""\
+    forward""")
+    result = hedy.transpile(code, self.level)
+    expected = textwrap.dedent("""\
+    t.forward(50)
+    time.sleep(0.1)""")
+
     self.assertEqual(expected, result.code)
     self.assertEqual(True, result.has_turtle)
 
@@ -304,82 +295,154 @@
       code=code,
       exception=hedy.exceptions.InvalidArgumentTypeException
     )
->>>>>>> 51f2fe68
+
+  #markup tests
+  def test_spaces_in_arguments(self):
+    result = hedy.transpile("print hallo      wereld", self.level)
+    expected = textwrap.dedent("""\
+    print(f'hallo wereld')""")
+
+    self.assertEqual(expected, result.code)
+    self.assertEqual(False, result.has_turtle)
+
+  #combined tests
+  def test_ask_print(self):
+    result = hedy.transpile("kleur is ask wat is je lievelingskleur?\nprint kleur!", self.level)
+
+    expected = textwrap.dedent("""\
+    kleur = input('wat is je lievelingskleur'+'?')
+    print(f'{kleur}!')""")
+
+    self.assertEqual(expected, result.code)
+    self.assertEqual(False, result.has_turtle)
+  def test_assign_print(self):
+    code = textwrap.dedent("""\
+    naam is Felienne
+    print naam""")
+
+    result = hedy.transpile(code, self.level)
+
+    expected = textwrap.dedent("""\
+    naam = 'Felienne'
+    print(f'{naam}')""")
+
+    self.assertEqual(expected, result.code)
+    self.assertEqual(False, result.has_turtle)
+  def test_forward_ask(self):
+    code = textwrap.dedent("""\
+    afstand is ask hoe ver dan?
+    forward afstand""")
+    result = hedy.transpile(code, self.level)
+    expected = textwrap.dedent("""\
+    afstand = input('hoe ver dan'+'?')
+    t.forward(afstand)
+    time.sleep(0.1)""")
+    self.assertEqual(expected, result.code)
+    self.assertEqual(True, result.has_turtle)
+  def test_turn_ask(self):
+    code = textwrap.dedent("""\
+    print Turtle race
+    direction is ask Where to turn?
+    turn direction""")
+
+    result = hedy.transpile(code, self.level)
+
+    expected = textwrap.dedent("""\
+    print(f'Turtle race')
+    direction = input('Where to turn'+'?')
+    t.right(direction)""")
+
+    self.assertEqual(expected, result.code)
+    self.assertEqual(True, result.has_turtle)
+  def test_random_turn(self):
+    code = textwrap.dedent("""\
+    print Turtle race
+    directions is 10, 100, 360
+    turn directions at random""")
+
+    result = hedy.transpile(code, self.level)
+
+    expected = textwrap.dedent("""\
+    print(f'Turtle race')
+    directions = ['10', '100', '360']
+    t.right(random.choice(directions))""")
+
+    self.assertEqual(expected, result.code)
+    self.assertEqual(True, result.has_turtle)
+  def test_print_list_random(self):
+    code = textwrap.dedent("""\
+    dieren is Hond, Kat, Kangoeroe
+    print dieren at random""")
 
     expected = textwrap.dedent("""\
     dieren = ['Hond', 'Kat', 'Kangoeroe']
-    print(f'hallo {random.choice(dieren)}')""")
-
-    self.assertEqual(expected, result.code)
-    self.assertEqual(False, result.has_turtle)
-    self.assertIn(HedyTester.run_code(result), ['hallo Hond', 'hallo Kat', 'hallo Kangoeroe'])
-  def test_ask_print(self):
-
-    code = textwrap.dedent("""
-    kleur is ask 'wat is je lievelingskleur?'
-    print 'jouw lievelingskleur is dus' kleur '!'""")
-
-    result = hedy.transpile(code, self.level)
-
-    expected = textwrap.dedent("""\
-    kleur = input('wat is je lievelingskleur?')
-    print(f'jouw lievelingskleur is dus{kleur}!')""")
-
-    self.assertEqual(expected, result.code)
-    self.assertEqual(False, result.has_turtle)
-  def test_ask_assign(self):
-
-    code = textwrap.dedent("""
-    ding is kleur
-    kleur is ask 'Wat is je lievelings' ding
-    print 'Jouw favoriet is dus ' kleur""")
-
-    result = hedy.transpile(code, self.level)
-
-    expected = textwrap.dedent("""\
-    ding = 'kleur'
-    kleur = input('Wat is je lievelings'+ding)
-    print(f'Jouw favoriet is dus {kleur}')""")
-
-    self.assertEqual(expected, result.code)
-    self.assertEqual(False, result.has_turtle)
-
-  def test_ask_assign_list(self):
-    code = textwrap.dedent("""\
-    color is gree, blue
-    choice is ask 'Is your favorite color one of: ' color""")
-
-    self.multi_level_tester(
-      code=code,
-<<<<<<< HEAD
-      exception=hedy.exceptions.InvalidArgumentTypeException,
+    print(f'{random.choice(dieren)}')""")
+
+    # check if result is in the expected list
+    check_in_list = (lambda x: HedyTester.run_code(x) in ['Hond', 'Kat', 'Kangoeroe'])
+
+    self.multi_level_tester(
       max_level=10,
-      test_name=self.name()
-=======
+      code=code,
       expected=expected,
       extra_check_function=check_in_list
->>>>>>> 51f2fe68
-    )
-
-  def test_forward_ask(self):
-    code = textwrap.dedent("""\
-    afstand is ask 'hoe ver dan?'
-    forward afstand""")
-    expected = textwrap.dedent("""\
-    afstand = input('hoe ver dan?')
-    t.forward(afstand)
-    time.sleep(0.1)""")
-    self.multi_level_tester(
-      max_level=7,
+    )
+  def test_assign_print_punctuation(self):
+    code = textwrap.dedent("""\
+    naam is Hedy
+    print Hallo naam!""")
+
+    result = hedy.transpile(code, self.level)
+
+    expected = textwrap.dedent("""\
+    naam = 'Hedy'
+    print(f'Hallo {naam}!')""")
+
+    self.assertEqual(expected, result.code)
+    self.assertEqual(False, result.has_turtle)
+  def test_assign_print_sentence(self):
+    code = textwrap.dedent("""\
+    naam is Hedy
+    print naam is jouw voornaam""")
+
+    result = hedy.transpile(code, self.level)
+
+    expected = textwrap.dedent("""\
+    naam = 'Hedy'
+    print(f'{naam} is jouw voornaam')""")
+
+    self.assertEqual(expected, result.code)
+    self.assertEqual(False, result.has_turtle)
+  def test_assign_print_something_else(self):
+
+    code = textwrap.dedent("""\
+    naam is Felienne
+    print Hallo""")
+
+    result = hedy.transpile(code, self.level)
+
+    expected = textwrap.dedent("""\
+    naam = 'Felienne'
+    print(f'Hallo')""")
+
+    self.assertEqual(expected, result.code)
+    self.assertEqual(False, result.has_turtle)
+
+  def test_print_list_var(self):
+    code = textwrap.dedent("""\
+    dieren is Hond, Kat, Kangoeroe
+    print dieren at 1""")
+
+    expected = textwrap.dedent("""\
+    dieren = ['Hond', 'Kat', 'Kangoeroe']
+    print(f'{dieren[1-1]}')""")
+
+    check_in_list = (lambda x: HedyTester.run_code(x) == 'Hond')
+
+    self.multi_level_tester(
+      max_level=10,
       code=code,
       expected=expected,
-<<<<<<< HEAD
-      extra_check_function=self.is_turtle(),
-      test_name=self.name()
-    )
-
-
-=======
       extra_check_function=check_in_list
     )
 
@@ -447,44 +510,18 @@
       code=code,
       exception=hedy.exceptions.InvalidArgumentTypeException
     )
->>>>>>> 51f2fe68
   #negative tests
-  def test_var_undefined_error_message(self):
-    code = textwrap.dedent("""\
-      naam is Hedy
-      print 'ik heet ' name""")
-
-    self.multi_level_tester(
-      code=code,
-      exception=hedy.exceptions.UndefinedVarException,
+  def test_echo_no_longer_in_use(self):
+    code = textwrap.dedent("""\
+    ask what is jouw lievelingskleur?
+    echo Jouw lievelingskleur is dus...""")
+    with self.assertRaises(hedy.exceptions.WrongLevelException) as context:
+      result = hedy.transpile(code, self.level)
+    self.assertEqual('Wrong Level', context.exception.error_code)
+  def test_ask_without_argument_upto_22(self):
+    self.multi_level_tester(
+      code="name is ask",
       max_level=10,
-<<<<<<< HEAD
-      test_name=self.name()
-    )
-
-    # deze extra check functie kan nu niet mee omdat die altijd op result werkt
-    # evt toch splitsen in 2 (pos en neg?)
-    # self.assertEqual('name', context.exception.arguments['name'])
-
-  def test_issue_375(self):
-    code = textwrap.dedent("""
-      is Foobar
-      print welcome""")
-
-    with self.assertRaises(hedy.exceptions.ParseException) as context:
-      result = hedy.transpile(code, self.level)
-
-    self.assertEqual('Parse', context.exception.error_code)
-  def test_missing_opening_quote(self):
-    code = textwrap.dedent("""\
-      print hallo wereld'""")
-
-    with self.assertRaises(hedy.exceptions.UnquotedTextException) as context:
-      result = hedy.transpile(code, self.level)
-
-    self.assertEqual('Unquoted Text', context.exception.error_code)
-  def test_missing_all_quotes(self):
-=======
       exception=hedy.exceptions.IncompleteCommandException
     )
 
@@ -499,52 +536,22 @@
     )
   def test_random_undefined_var(self):
     # todo could be added for higher levels but that is a lot of variations so I am not doing it now :) (FH, oct 2021)
->>>>>>> 51f2fe68
-    code = textwrap.dedent("""\
-      print hallo wereld""")
-
-    self.multi_level_tester(
-      code=code,
-<<<<<<< HEAD
-      max_level=4,
-      test_name=self.name(),
-      exception=hedy.exceptions.UndefinedVarException,
-=======
+    code = textwrap.dedent("""\
+    dieren is hond, kat, kangoeroe
+    print dier at random""")
+    self.multi_level_tester(
+      code=code,
       max_level=10,
       exception=hedy.exceptions.UndefinedVarException
->>>>>>> 51f2fe68
-    )
-  def test_print_Spanish(self):
-    code = textwrap.dedent("""\
-    print 'Cuál es tu color favorito?'""")
-    expected = textwrap.dedent("""\
-    print(f'Cuál es tu color favorito?')""")
-
-    self.multi_level_tester(
-      code=code,
-<<<<<<< HEAD
-      max_level=11,
-      test_name=self.name(),
-      expected=expected,
-      extra_check_function=self.is_not_turtle()
-    )
-
-  #assorti
-  def test_detect_accented_chars(self):
-    self.assertEqual(True, hedy.hash_needed('éyyy'))
-    self.assertEqual(True, hedy.hash_needed('héyyy'))
-    self.assertEqual(False, hedy.hash_needed('heyyy'))
-
-
-
-
-
-
-
-
-
-=======
+    )
+
+  def test_ask_level_2(self):
+    code = textwrap.dedent("""\
+    keuzes is steen, schaar, papier
+    print keuzes at random
+    ask is de papier goed?""")
+    self.multi_level_tester(
+      code=code,
       max_level=2,
       exception=hedy.exceptions.WrongLevelException
-    )
->>>>>>> 51f2fe68
+    )