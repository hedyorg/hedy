--- conflicted
+++ resolved
@@ -95,47 +95,42 @@
     me wants a cookie!""")
 
     self.assertEqual(expected_output, HedyTester.run_code(result))
-
-  # neesting
-
-  def test_issue_902(self):
-    code = textwrap.dedent("""\
-    print 'kassabon'
-    prijs is 0
-    repeat 7 times
-      ingredient is ask 'wat wil je kopen?'
-      if ingredient is appel
-        prijs is prijs + 1
-    print 'Dat is in totaal ' prijs ' euro.'""")
-
-    result = hedy.transpile(code, self.level)
-
-    expected = textwrap.dedent("""\
-    print(f'kassabon')
-    prijs = '0'
-    for i in range(int(7)):
-      ingredient = input('wat wil je kopen?')
-      if str(ingredient) == str('appel'):
-        prijs = int(prijs) + int(1)
-    print(f'Dat is in totaal {prijs} euro.')""")
-    self.assertEqual(expected, result.code)
-
-  def test_repeat_nested_in_if(self):
-    code = textwrap.dedent("""\
-    kleur is groen
-    if kleur is groen
-        repeat 3 times
-            print 'mooi'""")
-
-    result = hedy.transpile(code, self.level)
-
-    expected = textwrap.dedent("""\
-<<<<<<< HEAD
-    kleur = 'groen'
-    if str(kleur) == str('groen'):
-      for i in range(int(3)):
-        print(f'mooi')""")
-=======
+  def test_repeat_with_non_latin_variable_print(self):
+    code = textwrap.dedent("""\
+    állatok is 5
+    repeat állatok times
+        print 'me wants a cookie!'""")
+
+    result = hedy.transpile(code, self.level)
+
+    expected = textwrap.dedent("""\
+    v79de0191e90551f058d466c5e8c267ff = '5'
+    for i in range(int(v79de0191e90551f058d466c5e8c267ff)):
+      print(f'me wants a cookie!')""")
+
+    self.assertEqual(expected, result.code)
+
+    expected_output = textwrap.dedent("""\
+    me wants a cookie!
+    me wants a cookie!
+    me wants a cookie!
+    me wants a cookie!
+    me wants a cookie!""")
+
+    self.assertEqual(expected_output, HedyTester.run_code(result))
+  def test_if_else(self):
+    code = textwrap.dedent("""\
+    antwoord is ask 'Hoeveel is 10 plus 10?'
+    if antwoord is 20
+        print 'Goedzo!'
+        print 'Het antwoord was inderdaad ' antwoord
+    else
+        print 'Foutje'
+        print 'Het antwoord moest zijn ' antwoord""")
+
+    result = hedy.transpile(code, self.level)
+
+    expected = textwrap.dedent("""\
     antwoord = input(f'Hoeveel is 10 plus 10?')
     if str(antwoord) == str('20'):
       print(f'Goedzo!')
@@ -143,32 +138,21 @@
     else:
       print(f'Foutje')
       print(f'Het antwoord moest zijn {antwoord}')""")
->>>>>>> 51f2fe68
-
-    self.assertEqual(expected, result.code)
-
-  def test_issue_396(self):
+
+    self.assertEqual(expected, result.code)
+  def test_repeat_basic_print(self):
     code = textwrap.dedent("""\
     repeat 5 times
-        if antwoord2 is 10
-            print 'Goedzo'
-        else
-            print 'lalala'""")
+      print 'me wants a cookie!'""")
 
     result = hedy.transpile(code, self.level)
 
     expected = textwrap.dedent("""\
     for i in range(int(5)):
-      if str('antwoord2') == str('10'):
-        print(f'Goedzo')
-      else:
-        print(f'lalala')""")
-
-    self.assertEqual(expected, result.code)
-
-<<<<<<< HEAD
-  def test_empty_line_with_whitespace(self):
-=======
+      print(f'me wants a cookie!')""")
+
+    self.assertEqual(expected, result.code)
+
     expected_output = textwrap.dedent("""\
     me wants a cookie!
     me wants a cookie!
@@ -200,32 +184,47 @@
     )
 
   def test_issue_297(self):
->>>>>>> 51f2fe68
-    code = textwrap.dedent("""\
-    repeat 3 times
-      food is ask 'What do you want?'
-      if food is 'pizza'
-        print 'nice!'
-         
-      else
-        print 'pizza is better'""")
-
-    result = hedy.transpile(code, self.level)
-
-    expected = textwrap.dedent("""\
-    for i in range(int(3)):
-      food = input('What do you want?')
-      if str(food) == str('pizza'):
-        print(f'nice!')
-      else:
-        print(f'pizza is better')""")
-
-    self.assertEqual(expected, result.code)
-
-
-
-<<<<<<< HEAD
-=======
+    code = textwrap.dedent("""\
+    count is 1
+    repeat 12 times
+      print count ' times 12 is ' count*12
+      count is count + 1""")
+
+    result = hedy.transpile(code, self.level)
+
+    expected = textwrap.dedent("""\
+    count = '1'
+    for i in range(int(12)):
+      print(f'{count} times 12 is {int(count) * int(12)}')
+      count = int(count) + int(1)""")
+
+    self.assertEqual(expected, result.code)
+
+  # negative tests
+
+  def test_issue_902(self):
+    code = textwrap.dedent("""\
+    print 'kassabon'
+    prijs is 0
+    repeat 7 times
+        ingredient is ask 'wat wil je kopen?'
+        if ingredient is appel
+            prijs is prijs + 1
+    print 'Dat is in totaal ' prijs ' euro.'""")
+
+    with self.assertRaises(hedy.exceptions.LockedLanguageFeatureException) as context:
+      result = hedy.transpile(code, self.level)
+  def test_repeat_nested_in_if(self):
+    code = textwrap.dedent("""\
+    kleur is groen
+    if kleur is groen
+        repeat 3 times
+            print 'mooi'""")
+
+    with self.assertRaises(hedy.exceptions.LockedLanguageFeatureException) as context:
+      result = hedy.transpile(code, self.level)
+
+
   def test_quote_in_if(self):
     code = textwrap.dedent("""\
     if eten is 'pizza'
@@ -260,4 +259,3 @@
 #   with self.assertRaises(Exception) as context:
 #     result = hedy.transpile(code, self.level)
 #   self.assertEqual(str(context.exception), 'Parse')
->>>>>>> 51f2fe68
