--- conflicted
+++ resolved
@@ -54,12 +54,7 @@
 
   @check_local_lang_bool
   def test_ask_command_nl(self):
-<<<<<<< HEAD
-    invalid_command = "vraag1 wat is er?"
-    keywords_nl_level_1 = hedy.get_suggestions_for_language('nl',1)
-=======
     invalid_command = "ask"
     keywords_nl_level_1 = hedy.get_suggestions_for_language('nl', 1)
->>>>>>> a0fd932c
     closest = hedy.closest_command(invalid_command, keywords_nl_level_1)
     self.assertEqual(None, closest)