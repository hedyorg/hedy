--- conflicted
+++ resolved
@@ -122,13 +122,8 @@
             pygame_end = True
             pygame.quit()
             break
-<<<<<<< HEAD
-          if event.type == pygame.KEYDOWN:
-            if event.key == pygame.K_x:
-=======
           if event.type == pygame.KEYDOWN: 
             if event.unicode == 'x':
->>>>>>> a4e4d696
               for dier in lijstje:
                 print(f'dier')
                 time.sleep(0.1)
