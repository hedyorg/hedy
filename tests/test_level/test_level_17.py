import textwrap

from parameterized import parameterized

import exceptions
import hedy
from hedy_sourcemap import SourceRange
from tests.Tester import HedyTester, SkippedMapping


class TestsLevel17(HedyTester):
    level = 17
    maxDiff = None

    def test_if_with_indent(self):
        code = textwrap.dedent("""\
    naam is 'Hedy'
    if naam is 'Hedy':
        print 'koekoek'""")
        expected = textwrap.dedent("""\
    naam = 'Hedy'
    if convert_numerals('Latin', naam) == convert_numerals('Latin', 'Hedy'):
      print(f'''koekoek''')""")

        self.single_level_tester(code=code, expected=expected)

    def test_if_with_equals_sign(self):
        code = textwrap.dedent("""\
    naam is 'Hedy'
    if naam == Hedy:
        print 'koekoek'""")

        expected = textwrap.dedent("""\
    naam = 'Hedy'
    if convert_numerals('Latin', naam) == convert_numerals('Latin', 'Hedy'):
      print(f'''koekoek''')""")

        self.single_level_tester(code=code, expected=expected)

    def test_if_else(self):
        code = textwrap.dedent("""\
    antwoord is ask 'Hoeveel is 10 plus 10?'
    if antwoord is 20:
        print 'Goedzo!'
        print 'Het antwoord was inderdaad ' antwoord
    else:
        print 'Foutje'
        print 'Het antwoord moest zijn ' antwoord""")

        expected = textwrap.dedent("""\
    antwoord = input(f'''Hoeveel is 10 plus 10?''')
    try:
      antwoord = int(antwoord)
    except ValueError:
      try:
        antwoord = float(antwoord)
      except ValueError:
        pass
    if convert_numerals('Latin', antwoord) == convert_numerals('Latin', '20'):
      print(f'''Goedzo!''')
      print(f'''Het antwoord was inderdaad {antwoord}''')
    else:
      print(f'''Foutje''')
      print(f'''Het antwoord moest zijn {antwoord}''')""")

        self.single_level_tester(code=code, expected=expected)

    def test_if_else_boolean(self):
        code = textwrap.dedent("""\
    computerc = 'PC'
    userc = 'Hedy'
    print 'Pilihan komputer: ' computerc
    if userc is computerc and userc is 'Hedy':
        print 'SERI'
    else:
        print 'Komputer'""")

        expected = textwrap.dedent("""\
    computerc = 'PC'
    userc = 'Hedy'
    print(f'''Pilihan komputer: {computerc}''')
    if convert_numerals('Latin', userc) == convert_numerals('Latin', computerc) and convert_numerals('Latin', userc) == convert_numerals('Latin', 'Hedy'):
      print(f'''SERI''')
    else:
      print(f'''Komputer''')""")

        self.single_level_tester(code=code, expected=expected)

    def test_for_loop_arabic(self):
        code = textwrap.dedent("""\
    for دورة in range ١ to ٥:
        print دورة""")

        expected = textwrap.dedent("""\
    step = 1 if 1 < 5 else -1
    for دورة in range(1, 5 + step, step):
      print(f'''{دورة}''')
      time.sleep(0.1)""")

        self.single_level_tester(
            code=code,
            expected=expected,
            expected_commands=['for', 'print'])

    def test_if_elif_boolean(self):
        code = textwrap.dedent("""\
    computerc = 'PC'
    userc = 'Hedy'
    print 'Pilihan komputer: ' computerc
    if userc is computerc and userc is 'Hedy':
        print 'SERI'
    elif userc is 'PC' and userc is 'Hedy':
        print 'HARI'
    else:
        print 'Komputer'""")

        expected = textwrap.dedent("""\
    computerc = 'PC'
    userc = 'Hedy'
    print(f'''Pilihan komputer: {computerc}''')
    if convert_numerals('Latin', userc) == convert_numerals('Latin', computerc) and convert_numerals('Latin', userc) == convert_numerals('Latin', 'Hedy'):
      print(f'''SERI''')
    elif convert_numerals('Latin', userc) == convert_numerals('Latin', 'PC') and convert_numerals('Latin', userc) == convert_numerals('Latin', 'Hedy'):
      print(f'''HARI''')
    else:
      print(f'''Komputer''')""")

        self.single_level_tester(code=code, expected=expected)

    @parameterized.expand(['and', 'or'])
    def test_if_list_access_lhs_and_or(self, op):
        code = textwrap.dedent(f"""\
            colors = ['red', 'green', 'blue']
            if colors[1] == colors[2] {op} 1 == 1:
                print 'red'""")

        expected = HedyTester.dedent(
            "colors = ['red', 'green', 'blue']",
            self.list_access_transpiled('colors[int(1)-1]'),
            self.list_access_transpiled('colors[int(2)-1]'),
            f"""\
            if convert_numerals('Latin', colors[int(1)-1]) == convert_numerals('Latin', colors[int(2)-1]) {op} convert_numerals('Latin', '1') == convert_numerals('Latin', '1'):
              print(f'''red''')""")

        self.single_level_tester(
            code=code,
            expected=expected,
        )

    def test_for_loop(self):
        code = textwrap.dedent("""\
            a is 2
            b is 3
            for a in range 2 to 4:
                a is a + 2
                b is b + 2""")
        expected = textwrap.dedent(f"""\
            a = 2
            b = 3
            step = 1 if 2 < 4 else -1
            for a in range(2, 4 + step, step):
              a = {self.addition_transpiled('a', 2)}
              b = {self.addition_transpiled('b', 2)}
              time.sleep(0.1)""")

        self.single_level_tester(code=code, expected=expected)

    def test_for_loop_no_colon_after_pressed_gives_error(self):
        code = textwrap.dedent("""\
        for a in range 2 to 4
            a = 1""")

        self.multi_level_tester(
            code=code,
            exception=hedy.exceptions.MissingColonException,
            extra_check_function=missing_colon_check('for in range', 1)
        )

    def test_for_list_without_colon_gives_error(self):
        code = textwrap.dedent("""\
        dieren = ['cat', 'dog', 'parrot']
        for dier in dieren
            a = 1""")

        self.multi_level_tester(
            code=code,
            exception=exceptions.MissingColonException,
            extra_check_function=missing_colon_check('for in', 2)
        )

    def test_if__else(self):
        code = textwrap.dedent("""\
    a is 5
    if a is 1:
        a is 2
    else:
        a is 222""")
        expected = textwrap.dedent("""\
    a = 5
    if convert_numerals('Latin', a) == convert_numerals('Latin', '1'):
      a = 2
    else:
      a = 222""")
        self.single_level_tester(code=code, expected=expected)

    def test_forloop(self):
        code = textwrap.dedent("""\
    for i in range 1 to 10:
        print i
    print 'wie niet weg is is gezien'""")
        expected = textwrap.dedent("""\
    step = 1 if 1 < 10 else -1
    for i in range(1, 10 + step, step):
      print(f'''{i}''')
      time.sleep(0.1)
    print(f'''wie niet weg is is gezien''')""")

        self.single_level_tester(code=code, expected=expected)

    def test_allow_space_after_else_line(self):
        code = textwrap.dedent("""\
    a is 1
    if a is 1:
        print a
    else:
        print 'nee'""")

        expected = textwrap.dedent("""\
    a = 1
    if convert_numerals('Latin', a) == convert_numerals('Latin', '1'):
      print(f'''{a}''')
    else:
      print(f'''nee''')""")

        self.multi_level_tester(
            max_level=17,
            code=code,
            expected=expected,
            expected_commands=['is', 'if', 'print', 'print']
        )

    def test_while_undefined_var(self):
        code = textwrap.dedent("""\
        while antwoord != 25:
            print 'hoera'""")

        self.single_level_tester(
            code=code,
            exception=hedy.exceptions.UndefinedVarException
        )

    def test_while_no_colon_gives_error(self):
        code = textwrap.dedent("""\
        a = 1
        while a != 5
            a = a + 1""")

        self.multi_level_tester(
            code=code,
            exception=hedy.exceptions.MissingColonException,
            extra_check_function=missing_colon_check('while', 2)
        )

    def test_allow_space_before_colon(self):

        code = textwrap.dedent("""\
    a is 1
    if a is 1  :
        print a
    else:
        print 'nee'""")

        expected = textwrap.dedent("""\
    a = 1
    if convert_numerals('Latin', a) == convert_numerals('Latin', '1'):
      print(f'''{a}''')
    else:
      print(f'''nee''')""")

        self.multi_level_tester(
            code=code,
            max_level=17,
            expected=expected
        )

    def test_if_under_else_in_for(self):
        # todo can me multitester with higher levels!
        code = textwrap.dedent("""\
    for i in range 0 to 10:
        antwoord is ask 'Wat is 5*5'
        if antwoord is 24:
            print 'Dat is fout!'
        else:
            print 'Dat is goed!'
        if antwoord is 25:
            i is 10""")

        expected = textwrap.dedent("""\
    step = 1 if 0 < 10 else -1
    for i in range(0, 10 + step, step):
      antwoord = input(f'''Wat is 5*5''')
      try:
        antwoord = int(antwoord)
      except ValueError:
        try:
          antwoord = float(antwoord)
        except ValueError:
          pass
      if convert_numerals('Latin', antwoord) == convert_numerals('Latin', '24'):
        print(f'''Dat is fout!''')
      else:
        print(f'''Dat is goed!''')
      if convert_numerals('Latin', antwoord) == convert_numerals('Latin', '25'):
        i = 10
      time.sleep(0.1)""")

        self.single_level_tester(code=code, expected=expected)

    def test_if_elif(self):
        code = textwrap.dedent("""\
      a is 5
      if a is 1:
          a is 2
      elif a is 2:
          a is 222""")
        expected = textwrap.dedent("""\
      a = 5
      if convert_numerals('Latin', a) == convert_numerals('Latin', '1'):
        a = 2
      elif convert_numerals('Latin', a) == convert_numerals('Latin', '2'):
        a = 222""")

        self.single_level_tester(code=code, expected=expected)

    def test_if_elif_french(self):
        code = textwrap.dedent("""\
      a est 5
      si a est 1:
          a est 2
      sinon si a est 2:
          a est 222""")
        expected = textwrap.dedent("""\
      a = 5
      if convert_numerals('Latin', a) == convert_numerals('Latin', '1'):
        a = 2
      elif convert_numerals('Latin', a) == convert_numerals('Latin', '2'):
        a = 222""")

        self.single_level_tester(code=code, expected=expected, lang='fr')

    def test_if_with_multiple_elifs(self):
        code = textwrap.dedent("""\
      a is 5
      if a is 1:
          a is 2
      elif a is 4:
          a is 3
      elif a is 2:
          a is 222""")
        expected = textwrap.dedent("""\
      a = 5
      if convert_numerals('Latin', a) == convert_numerals('Latin', '1'):
        a = 2
      elif convert_numerals('Latin', a) == convert_numerals('Latin', '4'):
        a = 3
      elif convert_numerals('Latin', a) == convert_numerals('Latin', '2'):
        a = 222""")

        self.single_level_tester(
            code=code, expected=expected, expected_commands=[
                'is', 'if', 'is', 'elif', 'is', 'elif', 'is'])

    def test_if_in_list_with_string_var_gives_type_error(self):
        code = textwrap.dedent("""\
        items is 'red'
        if 'red' in items:
            a is 1""")
        self.multi_level_tester(
            code=code,
            extra_check_function=lambda c: c.exception.arguments['line_number'] == 2,
            exception=hedy.exceptions.InvalidArgumentTypeException
        )

    def test_equality_with_lists(self):
        code = textwrap.dedent("""\
      m is [1, 2]
      n is [1, 2]
      if m is n:
          print 'JA!'""")

        expected = textwrap.dedent("""\
      m = [1, 2]
      n = [1, 2]
      if convert_numerals('Latin', m) == convert_numerals('Latin', n):
        print(f'''JA!''')""")

        self.multi_level_tester(
            code=code,
            expected=expected,
            max_level=17
        )

    def test_equality_with_incompatible_types_gives_error(self):
        code = textwrap.dedent("""\
    a is 'test'
    b is 15
    if a is b:
      c is 1""")
        self.multi_level_tester(
            code=code,
            extra_check_function=lambda c: c.exception.arguments['line_number'] == 3,
            exception=hedy.exceptions.InvalidTypeCombinationException
        )

    @parameterized.expand(HedyTester.comparison_commands)
    def test_comparisons(self, comparison):
        code = textwrap.dedent(f"""\
      leeftijd is ask 'Hoe oud ben jij?'
      if leeftijd {comparison} 12:
          print 'Dan ben je jonger dan ik!'""")
        expected = textwrap.dedent(f"""\
      leeftijd = input(f'''Hoe oud ben jij?''')
      try:
        leeftijd = int(leeftijd)
      except ValueError:
        try:
          leeftijd = float(leeftijd)
        except ValueError:
          pass
      if convert_numerals('Latin', leeftijd){comparison}convert_numerals('Latin', 12):
        print(f'''Dan ben je jonger dan ik!''')""")

        self.single_level_tester(code=code, expected=expected)

    @parameterized.expand(HedyTester.number_comparison_commands)
    def test_smaller_with_string_gives_type_error(self, comparison):
        code = textwrap.dedent(f"""\
      a is 'text'
      if a {comparison} 12:
          b is 1""")

        self.multi_level_tester(
            code=code,
            extra_check_function=lambda c: c.exception.arguments['line_number'] == 2,
            exception=hedy.exceptions.InvalidArgumentTypeException
        )

    def test_not_equal_string_literal(self):
        code = textwrap.dedent(f"""\
    if 'quoted' != 'string':
      sleep""")
        expected = textwrap.dedent(f"""\
    if 'quoted'!='string':
      time.sleep(1)""")

        self.multi_level_tester(
            code=code,
            expected=expected
        )

    @parameterized.expand(["'text'", '1', '1.3', '[1, 2]'])
    def test_not_equal(self, arg):
        code = textwrap.dedent(f"""\
      a = {arg}
      b = {arg}
      if a != b:
          b = 1""")

        expected = textwrap.dedent(f"""\
      a = {arg}
      b = {arg}
      if convert_numerals('Latin', a)!=convert_numerals('Latin', b):
        b = 1""")

        self.multi_level_tester(
            code=code,
            expected=expected
        )

    @parameterized.expand([
        ("'text'", '1'),        # text and number
        ('[1, 2]', '1'),        # list and number
        ('[1, 2]', "'text'")])  # list and text
    def test_not_equal_with_diff_types_gives_error(self, left, right):
        code = textwrap.dedent(f"""\
        a = {left}
        b = {right}
        if a != b:
            b = 1""")

        self.multi_level_tester(
            code=code,
            extra_check_function=lambda c: c.exception.arguments['line_number'] == 3,
            exception=exceptions.InvalidTypeCombinationException
        )

    def test_if_pressed_with_turtlecolor(self):
        code = textwrap.dedent("""\
      if x is pressed:
          color red""")

        # Need to exgtract this out for now because of an autopep8 bug
        # https://github.com/hhatto/autopep8/issues/744
        color_dict = "{'black': 'black', 'blue': 'blue', 'brown': 'brown', 'gray': 'gray', 'green': 'green', 'orange': 'orange', 'pink': 'pink', 'purple': 'purple', 'red': 'red', 'white': 'white', 'yellow': 'yellow'}"

        expected = HedyTester.dedent(f"""\
        if_pressed_mapping = {{"else": "if_pressed_default_else"}}
        if_pressed_mapping['x'] = 'if_pressed_x_'
        def if_pressed_x_():
            __trtl = f'red'
<<<<<<< HEAD
            color_dict = {{'black': 'black', 'blue': 'blue', 'brown': 'brown', 'gray': 'gray', 'green': 'green',
                'orange': 'orange', 'pink': 'pink', 'purple': 'purple', 'red': 'red', 'white': 'white', 'yellow': 'yellow'}}
=======
            color_dict = {color_dict}
>>>>>>> 828a9284
            if __trtl not in ['black', 'blue', 'brown', 'gray', 'green', 'orange', 'pink', 'purple', 'red', 'white', 'yellow']:
              raise Exception(f{self.value_exception_transpiled()})
            else:
              if not __trtl in ['black', 'blue', 'brown', 'gray', 'green', 'orange', 'pink', 'purple', 'red', 'white', 'yellow']:
                __trtl = color_dict[__trtl]
            t.pencolor(__trtl)
        extensions.if_pressed(if_pressed_mapping)""")

        self.multi_level_tester(
            code=code,
            expected=expected,
            extra_check_function=self.is_turtle()
        )

    def test_if_pressed_no_colon_gives_error(self):
        code = textwrap.dedent("""\
        if x is pressed
            a = 'no colon!'""")

        self.multi_level_tester(
            code=code,
            exception=hedy.exceptions.MissingColonException,
            extra_check_function=missing_colon_check('if', 1)
        )

    def test_pressed_elif_no_colon_gives_error(self):
        code = textwrap.dedent("""\
        if x is pressed:
            a = 'correct'
        elif m is pressed
            a = 'no colon!'""")

        self.multi_level_tester(
            code=code,
            exception=hedy.exceptions.MissingColonException,
            extra_check_function=missing_colon_check('elif', 3)
        )

    def test_pressed_if_else_no_colon_gives_error(self):
        code = textwrap.dedent("""\
        if x is pressed:
            a = 'correct'
        else
            a = 'no colon!'""")

        self.multi_level_tester(
            code=code,
            exception=hedy.exceptions.MissingColonException,
            extra_check_function=missing_colon_check('else', 3)
        )

    def test_pressed_if_elif_else_no_colon_gives_error(self):
        code = textwrap.dedent("""\
        if x is pressed:
            a = 'correct'
        elif m is pressed:
            a = 'correct'
        else
            a = 'no colon!'""")

        self.multi_level_tester(
            code=code,
            exception=hedy.exceptions.MissingColonException,
            extra_check_function=missing_colon_check('else', 5)
        )

    def test_if_no_colon_gives_error(self):
        code = textwrap.dedent("""\
        if 'a' is 'a'
            b = 'no colon!'""")

        self.multi_level_tester(
            code=code,
            exception=hedy.exceptions.MissingColonException,
            extra_check_function=missing_colon_check('if', 1)
        )

    def test_elif_no_colon_gives_error(self):
        code = textwrap.dedent("""\
        if 'a' is 'a':
            b = 'colon!'
        elif 'a' is 'b'
            b = 'no colon!'""")

        self.multi_level_tester(
            code=code,
            exception=hedy.exceptions.MissingColonException,
            extra_check_function=missing_colon_check('elif', 3)
        )

    def test_else_no_colon_gives_error(self):
        code = textwrap.dedent("""\
        if 'a' is 'a':
            b = 'colon!'
        else
            b = 'no colon!'""")

        self.multi_level_tester(
            code=code,
            exception=hedy.exceptions.MissingColonException,
            extra_check_function=missing_colon_check('else', 3)
        )

    def test_if_elif_else_no_colon_gives_error(self):
        code = textwrap.dedent("""\
        if 'a' is 'a':
            b = 'colon!'
        elif 'a' is 'b':
            b = 'colon!'
        else
            b = 'no colon!'""")

        self.multi_level_tester(
            code=code,
            exception=hedy.exceptions.MissingColonException,
            extra_check_function=missing_colon_check('else', 5)
        )

    def test_if_button_is_pressed_print(self):
        code = textwrap.dedent("""\
        x = 'PRINT'
        x is button
        if PRINT is pressed:
            print 'The button got pressed!'""")

        expected = HedyTester.dedent("""\
         x = 'PRINT'
         create_button(x)
         if_pressed_mapping = {"else": "if_pressed_default_else"}
         if_pressed_mapping['PRINT'] = 'if_pressed_PRINT_'
         def if_pressed_PRINT_():
             print(f'''The button got pressed!''')
         extensions.if_pressed(if_pressed_mapping)""")

        self.single_level_tester(code=code, expected=expected)

    def test_pressed_elif(self):
        code = textwrap.dedent("""\
        if a is pressed:
            print 'A'
        elif b is pressed:
            print 'B'
        else:
            print 'Other'""")

        expected = HedyTester.dedent("""\
         if_pressed_mapping = {"else": "if_pressed_default_else"}
         if_pressed_mapping['a'] = 'if_pressed_a_'
         def if_pressed_a_():
             print(f'''A''')
         if_pressed_mapping['b'] = 'if_pressed_b_'
         def if_pressed_b_():
             print(f'''B''')
         if_pressed_mapping['else'] = 'if_pressed_else_'
         def if_pressed_else_():
             print(f'''Other''')
         extensions.if_pressed(if_pressed_mapping)""")

        self.single_level_tester(code=code, expected=expected)

    def test_nested_functions(self):
        code = textwrap.dedent("""\
        define simple_function:
            define nested_function:
                print 1
        call simple_function""")

        expected = textwrap.dedent("""\
        pass
        simple_function()""")

        skipped_mappings = [
            SkippedMapping(SourceRange(1, 1, 3, 34), hedy.exceptions.NestedFunctionException),
        ]

        self.single_level_tester(
            code=code,
            expected=expected,
            skipped_mappings=skipped_mappings,
        )

    def test_define_no_colon_gives_error(self):
        code = textwrap.dedent("""\
            define simple_function
                a = 1
            call simple_function""")

        self.single_level_tester(
            code=code,
            exception=exceptions.MissingColonException,
            extra_check_function=missing_colon_check('define', 1)
        )

    def test_source_map(self):
        code = textwrap.dedent("""\
        for i in range 1 to 10:
            print i
        print 'Ready or not, here I come!'""")

        excepted_code = textwrap.dedent("""\
        step = 1 if 1 < 10 else -1
        for i in range(1, 10 + step, step):
          print(f'''{i}''')
          time.sleep(0.1)
        print(f'''Ready or not, here I come!''')""")

        expected_source_map = {
            '1/5-1/6': '1/10-1/11',
            '2/11-2/12': '1/1-1/2',
            '2/5-2/12': '3/1-3/18',
            '1/1-2/21': '1/1-4/18',
            '3/1-3/35': '5/1-5/41',
            '1/1-3/36': '1/1-5/41'
        }

        self.single_level_tester(code, expected=excepted_code)
        self.source_map_tester(code=code, expected_source_map=expected_source_map)


def missing_colon_check(command, line_number):
    return lambda c: (c.exception.arguments['line_number'] == line_number and
                      c.exception.arguments['command'] == command)<|MERGE_RESOLUTION|>--- conflicted
+++ resolved
@@ -508,12 +508,7 @@
         if_pressed_mapping['x'] = 'if_pressed_x_'
         def if_pressed_x_():
             __trtl = f'red'
-<<<<<<< HEAD
-            color_dict = {{'black': 'black', 'blue': 'blue', 'brown': 'brown', 'gray': 'gray', 'green': 'green',
-                'orange': 'orange', 'pink': 'pink', 'purple': 'purple', 'red': 'red', 'white': 'white', 'yellow': 'yellow'}}
-=======
             color_dict = {color_dict}
->>>>>>> 828a9284
             if __trtl not in ['black', 'blue', 'brown', 'gray', 'green', 'orange', 'pink', 'purple', 'red', 'white', 'yellow']:
               raise Exception(f{self.value_exception_transpiled()})
             else:
