import textwrap

from parameterized import parameterized

import exceptions
import hedy
from tests.Tester import HedyTester


class TestsLevel17(HedyTester):
    level = 17

    def test_if_with_indent(self):
        code = textwrap.dedent("""\
    naam is 'Hedy'
    if naam is 'Hedy':
        print 'koekoek'""")
        expected = textwrap.dedent("""\
    naam = 'Hedy'
    if convert_numerals('Latin', naam) == convert_numerals('Latin', 'Hedy'):
      print(f'''koekoek''')""")

        self.single_level_tester(code=code, expected=expected)

    def test_if_with_equals_sign(self):
        code = textwrap.dedent("""\
    naam is 'Hedy'
    if naam == Hedy:
        print 'koekoek'""")

        expected = textwrap.dedent("""\
    naam = 'Hedy'
    if convert_numerals('Latin', naam) == convert_numerals('Latin', 'Hedy'):
      print(f'''koekoek''')""")

        self.single_level_tester(code=code, expected=expected)

    def test_if_else(self):
        code = textwrap.dedent("""\
    antwoord is ask 'Hoeveel is 10 plus 10?'
    if antwoord is 20:
        print 'Goedzo!'
        print 'Het antwoord was inderdaad ' antwoord
    else:
        print 'Foutje'
        print 'Het antwoord moest zijn ' antwoord""")

        expected = textwrap.dedent("""\
    antwoord = input(f'''Hoeveel is 10 plus 10?''')
    try:
      antwoord = int(antwoord)
    except ValueError:
      try:
        antwoord = float(antwoord)
      except ValueError:
        pass
    if convert_numerals('Latin', antwoord) == convert_numerals('Latin', '20'):
      print(f'''Goedzo!''')
      print(f'''Het antwoord was inderdaad {antwoord}''')
    else:
      print(f'''Foutje''')
      print(f'''Het antwoord moest zijn {antwoord}''')""")

        self.single_level_tester(code=code, expected=expected)

    def test_if_else_boolean(self):
        code = textwrap.dedent("""\
    computerc = 'PC'
    userc = 'Hedy'
    print 'Pilihan komputer: ' computerc
    if userc is computerc and userc is 'Hedy':
        print 'SERI'
    else:
        print 'Komputer'""")

        expected = textwrap.dedent("""\
    computerc = 'PC'
    userc = 'Hedy'
    print(f'''Pilihan komputer: {computerc}''')
    if convert_numerals('Latin', userc) == convert_numerals('Latin', computerc) and convert_numerals('Latin', userc) == convert_numerals('Latin', 'Hedy'):
      print(f'''SERI''')
    else:
      print(f'''Komputer''')""")

        self.single_level_tester(code=code, expected=expected)

    def test_for_loop_arabic(self):
        code = textwrap.dedent("""\
    for دورة in range ١ to ٥:
        print دورة""")

        expected = textwrap.dedent("""\
    step = 1 if 1 < 5 else -1
    for دورة in range(1, 5 + step, step):
      print(f'''{دورة}''')
      time.sleep(0.1)""")

        self.single_level_tester(
            code=code,
            expected=expected,
            expected_commands=['for', 'print'])

    def test_if_elif_boolean(self):
        code = textwrap.dedent("""\
    computerc = 'PC'
    userc = 'Hedy'
    print 'Pilihan komputer: ' computerc
    if userc is computerc and userc is 'Hedy':
        print 'SERI'
    elif userc is 'PC' and userc is 'Hedy':
        print 'HARI'
    else:
        print 'Komputer'""")

        expected = textwrap.dedent("""\
    computerc = 'PC'
    userc = 'Hedy'
    print(f'''Pilihan komputer: {computerc}''')
    if convert_numerals('Latin', userc) == convert_numerals('Latin', computerc) and convert_numerals('Latin', userc) == convert_numerals('Latin', 'Hedy'):
      print(f'''SERI''')
    elif convert_numerals('Latin', userc) == convert_numerals('Latin', 'PC') and convert_numerals('Latin', userc) == convert_numerals('Latin', 'Hedy'):
      print(f'''HARI''')
    else:
      print(f'''Komputer''')""")

        self.single_level_tester(code=code, expected=expected)

    def test_for_loop(self):
        code = textwrap.dedent("""\
    a is 2
    b is 3
    for a in range 2 to 4:
        a is a + 2
        b is b + 2""")
        expected = textwrap.dedent("""\
    a = 2
    b = 3
    step = 1 if 2 < 4 else -1
    for a in range(2, 4 + step, step):
      a = a + 2
      b = b + 2
      time.sleep(0.1)""")

        self.single_level_tester(code=code, expected=expected)

    def test_if__else(self):
        code = textwrap.dedent("""\
    a is 5
    if a is 1:
        x is 2
    else:
        x is 222""")
        expected = textwrap.dedent("""\
    a = 5
    if convert_numerals('Latin', a) == convert_numerals('Latin', '1'):
      x = 2
    else:
      x = 222""")
        self.single_level_tester(code=code, expected=expected)

    def test_forloop(self):
        code = textwrap.dedent("""\
    for i in range 1 to 10:
        print i
    print 'wie niet weg is is gezien'""")
        expected = textwrap.dedent("""\
    step = 1 if 1 < 10 else -1
    for i in range(1, 10 + step, step):
      print(f'''{i}''')
      time.sleep(0.1)
    print(f'''wie niet weg is is gezien''')""")

        self.single_level_tester(code=code, expected=expected)

    def test_allow_space_after_else_line(self):
        code = textwrap.dedent("""\
    a is 1
    if a is 1:
        print a
    else:
        print 'nee'""")

        expected = textwrap.dedent("""\
    a = 1
    if convert_numerals('Latin', a) == convert_numerals('Latin', '1'):
      print(f'''{a}''')
    else:
      print(f'''nee''')""")

        self.multi_level_tester(
            max_level=17,
            code=code,
            expected=expected,
            expected_commands=['is', 'if', 'print', 'print']
        )

    def test_while_undefined_var(self):
        code = textwrap.dedent("""\
      while antwoord != 25:
          print 'hoera'""")

        self.single_level_tester(
            code=code,
            exception=hedy.exceptions.UndefinedVarException
        )

    def test_allow_space_before_colon(self):

        code = textwrap.dedent("""\
    a is 1
    if a is 1  :
        print a
    else:
        print 'nee'""")

        expected = textwrap.dedent("""\
    a = 1
    if convert_numerals('Latin', a) == convert_numerals('Latin', '1'):
      print(f'''{a}''')
    else:
      print(f'''nee''')""")

        self.multi_level_tester(
            code=code,
            max_level=17,
            expected=expected
        )

    def test_if_under_else_in_for(self):
        # todo can me multitester with higher levels!
        code = textwrap.dedent("""\
    for i in range 0 to 10:
        antwoord is ask 'Wat is 5*5'
        if antwoord is 24:
            print 'Dat is fout!'
        else:
            print 'Dat is goed!'
        if antwoord is 25:
            i is 10""")

        expected = textwrap.dedent("""\
    step = 1 if 0 < 10 else -1
    for i in range(0, 10 + step, step):
      antwoord = input(f'''Wat is 5*5''')
      try:
        antwoord = int(antwoord)
      except ValueError:
        try:
          antwoord = float(antwoord)
        except ValueError:
          pass
      if convert_numerals('Latin', antwoord) == convert_numerals('Latin', '24'):
        print(f'''Dat is fout!''')
      else:
        print(f'''Dat is goed!''')
      if convert_numerals('Latin', antwoord) == convert_numerals('Latin', '25'):
        i = 10
      time.sleep(0.1)""")

        self.single_level_tester(code=code, expected=expected)

    def test_if_elif(self):
        code = textwrap.dedent("""\
      a is 5
      if a is 1:
          x is 2
      elif a is 2:
          x is 222""")
        expected = textwrap.dedent("""\
      a = 5
      if convert_numerals('Latin', a) == convert_numerals('Latin', '1'):
        x = 2
      elif convert_numerals('Latin', a) == convert_numerals('Latin', '2'):
        x = 222""")

        self.single_level_tester(code=code, expected=expected)

    def test_if_elif_french(self):
        code = textwrap.dedent("""\
      a est 5
      si a est 1:
          x est 2
      sinon si a est 2:
          x est 222""")
        expected = textwrap.dedent("""\
      a = 5
      if convert_numerals('Latin', a) == convert_numerals('Latin', '1'):
        x = 2
      elif convert_numerals('Latin', a) == convert_numerals('Latin', '2'):
        x = 222""")

        self.single_level_tester(code=code, expected=expected, lang='fr')

    def test_if_with_multiple_elifs(self):
        code = textwrap.dedent("""\
      a is 5
      if a is 1:
          x is 2
      elif a is 4:
          x is 3
      elif a is 2:
          x is 222""")
        expected = textwrap.dedent("""\
      a = 5
      if convert_numerals('Latin', a) == convert_numerals('Latin', '1'):
        x = 2
      elif convert_numerals('Latin', a) == convert_numerals('Latin', '4'):
        x = 3
      elif convert_numerals('Latin', a) == convert_numerals('Latin', '2'):
        x = 222""")

        self.single_level_tester(
            code=code, expected=expected, expected_commands=[
                'is', 'if', 'is', 'elif', 'is', 'elif', 'is'])

    def test_if_in_list_with_string_var_gives_type_error(self):
        code = textwrap.dedent("""\
    items is 'red'
    if 'red' in items:
        a is 1""")
        self.multi_level_tester(
            code=code,
            exception=hedy.exceptions.InvalidArgumentTypeException
        )

    def test_equality_with_lists(self):
        code = textwrap.dedent("""\
      m is [1, 2]
      n is [1, 2]
      if m is n:
          a is 1""")

        expected = textwrap.dedent("""\
      m = [1, 2]
      n = [1, 2]
      if convert_numerals('Latin', m) == convert_numerals('Latin', n):
        a = 1""")

        self.multi_level_tester(
            code=code,
            expected=expected
        )

    def test_equality_with_incompatible_types_gives_error(self):
        code = textwrap.dedent("""\
    a is 'test'
    b is 15
    if a is b:
      c is 1""")
        self.multi_level_tester(
            code=code,
            exception=hedy.exceptions.InvalidTypeCombinationException
        )

    @parameterized.expand(HedyTester.comparison_commands)
    def test_comparisons(self, comparison):
        code = textwrap.dedent(f"""\
      leeftijd is ask 'Hoe oud ben jij?'
      if leeftijd {comparison} 12:
          print 'Dan ben je jonger dan ik!'""")
        expected = textwrap.dedent(f"""\
      leeftijd = input(f'''Hoe oud ben jij?''')
      try:
        leeftijd = int(leeftijd)
      except ValueError:
        try:
          leeftijd = float(leeftijd)
        except ValueError:
          pass
      if convert_numerals('Latin', leeftijd).zfill(100){comparison}convert_numerals('Latin', 12).zfill(100):
        print(f'''Dan ben je jonger dan ik!''')""")

        self.single_level_tester(code=code, expected=expected)

    @parameterized.expand(HedyTester.number_comparison_commands)
    def test_smaller_with_string_gives_type_error(self, comparison):
        code = textwrap.dedent(f"""\
      a is 'text'
      if a {comparison} 12:
          b is 1""")

        self.multi_level_tester(
            code=code,
            exception=hedy.exceptions.InvalidArgumentTypeException
        )

    def test_not_equal_string_literal(self):
        code = textwrap.dedent(f"""\
    if 'quoted' != 'string':
      sleep""")
        expected = textwrap.dedent(f"""\
    if 'quoted'.zfill(100)!='string'.zfill(100):
      time.sleep(1)""")

        self.multi_level_tester(
            code=code,
            expected=expected
        )

    @parameterized.expand(["'text'", '1', '1.3', '[1, 2]'])
    def test_not_equal(self, arg):
        code = textwrap.dedent(f"""\
      a = {arg}
      b = {arg}
      if a != b:
          b = 1""")

        expected = textwrap.dedent(f"""\
      a = {arg}
      b = {arg}
      if convert_numerals('Latin', a).zfill(100)!=convert_numerals('Latin', b).zfill(100):
        b = 1""")

        self.multi_level_tester(
            code=code,
            expected=expected
        )

    @parameterized.expand([
        ("'text'", '1'),        # text and number
        ('[1, 2]', '1'),        # list and number
        ('[1, 2]', "'text'")])  # list and text
    def test_not_equal_with_diff_types_gives_error(self, left, right):
        code = textwrap.dedent(f"""\
        a = {left}
        b = {right}
        if a != b:
            b = 1""")

        self.multi_level_tester(
            code=code,
            exception=exceptions.InvalidTypeCombinationException
        )

    #
    # if pressed turtle tests
    #
    def test_if_pressed_repeat_multiple_x_turtle_move(self):
        code = textwrap.dedent("""\
      repeat 10 times
          if w is pressed:
              forward 25
          if a is pressed:
              turn -90
          if d is pressed:
              turn 90
          if s is pressed:
              turn 180""")

        expected = HedyTester.dedent(f"""\
      for i in range(int('10')):
        while not pygame_end:
          pygame.display.update()
          event = pygame.event.wait()
          if event.type == pygame.QUIT:
            pygame_end = True
            pygame.quit()
            break
<<<<<<< HEAD
          if event.type == pygame.KEYDOWN:
            if event.key == pygame.K_w:
=======
          if event.type == pygame.KEYDOWN: 
            if event.unicode == 'w':
>>>>>>> 6fa68fa8
              {HedyTester.indent(
                HedyTester.forward_transpiled(25.0, self.level),
                14, True)
              }
              break
            if event.unicode == 'a':
              {HedyTester.indent(
                HedyTester.turn_transpiled(-90.0, self.level),
                14, True)
              }
              break
            if event.unicode == 'd':
              {HedyTester.indent(
                HedyTester.turn_transpiled(90.0, self.level),
                14, True)
              }
              break
            if event.unicode == 's':
              {HedyTester.indent(
                HedyTester.turn_transpiled(180.0, self.level),
                14, True)
              }
              break
        time.sleep(0.1)""")

        print(expected)

        self.multi_level_tester(code=code, expected=expected, extra_check_function=self.is_turtle())

    def test_if_pressed_with_turtlecolor(self):
        code = textwrap.dedent("""\
      if x is pressed:
          color red""")

        expected = HedyTester.dedent(f"""\
      while not pygame_end:
        pygame.display.update()
        event = pygame.event.wait()
        if event.type == pygame.QUIT:
          pygame_end = True
          pygame.quit()
          break
<<<<<<< HEAD
        if event.type == pygame.KEYDOWN:
          if event.key == pygame.K_x:
=======
        if event.type == pygame.KEYDOWN: 
          if event.unicode == 'x':
>>>>>>> 6fa68fa8
            {HedyTester.indent(
              HedyTester.turtle_color_command_transpiled('red'),
              12, True)
            }
            break""")

        self.multi_level_tester(
            code=code,
            expected=expected,
            extra_check_function=self.is_turtle()
        )

    def test_if_pressed_else_with_turtle(self):
        self.maxDiff = None
        code = textwrap.dedent("""\
      if x is pressed:
          forward 25
      else:
          turn 90""")

        expected = HedyTester.dedent(f"""\
      while not pygame_end:
        pygame.display.update()
        event = pygame.event.wait()
        if event.type == pygame.QUIT:
          pygame_end = True
          pygame.quit()
          break
<<<<<<< HEAD
        if event.type == pygame.KEYDOWN:
          if event.key == pygame.K_x:
=======
        if event.type == pygame.KEYDOWN: 
          if event.unicode == 'x':
>>>>>>> 6fa68fa8
            {HedyTester.indent(
              HedyTester.forward_transpiled(25.0, self.level),
              12, True)
            }
            break    
          else:
            {HedyTester.indent(
              HedyTester.turn_transpiled(90.0, self.level),
              12, True)
            }
            break\n""") + "    "

        self.multi_level_tester(
            code=code,
            expected=expected,
            extra_check_function=self.is_turtle()
        )

    #
    # pressed negative tests
    #

    def test_if_no_colon_after_pressed_gives_parse_error(self):
        code = textwrap.dedent("""\
        if x is pressed
            print 'no colon!'""")

        self.single_level_tester(
            code=code,
            exception=hedy.exceptions.ParseException,
            extra_check_function=lambda c: c.exception.error_location[0] == 2 and c.exception.error_location[1] == 5
        )<|MERGE_RESOLUTION|>--- conflicted
+++ resolved
@@ -456,13 +456,8 @@
             pygame_end = True
             pygame.quit()
             break
-<<<<<<< HEAD
           if event.type == pygame.KEYDOWN:
             if event.key == pygame.K_w:
-=======
-          if event.type == pygame.KEYDOWN: 
-            if event.unicode == 'w':
->>>>>>> 6fa68fa8
               {HedyTester.indent(
                 HedyTester.forward_transpiled(25.0, self.level),
                 14, True)
@@ -505,13 +500,8 @@
           pygame_end = True
           pygame.quit()
           break
-<<<<<<< HEAD
         if event.type == pygame.KEYDOWN:
           if event.key == pygame.K_x:
-=======
-        if event.type == pygame.KEYDOWN: 
-          if event.unicode == 'x':
->>>>>>> 6fa68fa8
             {HedyTester.indent(
               HedyTester.turtle_color_command_transpiled('red'),
               12, True)
@@ -540,13 +530,8 @@
           pygame_end = True
           pygame.quit()
           break
-<<<<<<< HEAD
         if event.type == pygame.KEYDOWN:
           if event.key == pygame.K_x:
-=======
-        if event.type == pygame.KEYDOWN: 
-          if event.unicode == 'x':
->>>>>>> 6fa68fa8
             {HedyTester.indent(
               HedyTester.forward_transpiled(25.0, self.level),
               12, True)
