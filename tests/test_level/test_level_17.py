import textwrap

from parameterized import parameterized

import exceptions
import hedy
from tests.Tester import HedyTester


class TestsLevel17(HedyTester):
    level = 17

    def test_if_with_indent(self):
        code = textwrap.dedent("""\
    naam is 'Hedy'
    if naam is 'Hedy':
        print 'koekoek'""")
        expected = textwrap.dedent("""\
    naam = 'Hedy'
    if convert_numerals('Latin', naam) == convert_numerals('Latin', 'Hedy'):
      print(f'''koekoek''')""")

        self.single_level_tester(code=code, expected=expected)

    def test_if_with_equals_sign(self):
        code = textwrap.dedent("""\
    naam is 'Hedy'
    if naam == Hedy:
        print 'koekoek'""")

        expected = textwrap.dedent("""\
    naam = 'Hedy'
    if convert_numerals('Latin', naam) == convert_numerals('Latin', 'Hedy'):
      print(f'''koekoek''')""")

        self.single_level_tester(code=code, expected=expected)

    def test_if_else(self):
        code = textwrap.dedent("""\
    antwoord is ask 'Hoeveel is 10 plus 10?'
    if antwoord is 20:
        print 'Goedzo!'
        print 'Het antwoord was inderdaad ' antwoord
    else:
        print 'Foutje'
        print 'Het antwoord moest zijn ' antwoord""")

        expected = textwrap.dedent("""\
    antwoord = input(f'''Hoeveel is 10 plus 10?''')
    try:
      antwoord = int(antwoord)
    except ValueError:
      try:
        antwoord = float(antwoord)
      except ValueError:
        pass
    if convert_numerals('Latin', antwoord) == convert_numerals('Latin', '20'):
      print(f'''Goedzo!''')
      print(f'''Het antwoord was inderdaad {antwoord}''')
    else:
      print(f'''Foutje''')
      print(f'''Het antwoord moest zijn {antwoord}''')""")

        self.single_level_tester(code=code, expected=expected)

    def test_if_else_boolean(self):
        code = textwrap.dedent("""\
    computerc = 'PC'
    userc = 'Hedy'
    print 'Pilihan komputer: ' computerc
    if userc is computerc and userc is 'Hedy':
        print 'SERI'
    else:
        print 'Komputer'""")

        expected = textwrap.dedent("""\
    computerc = 'PC'
    userc = 'Hedy'
    print(f'''Pilihan komputer: {computerc}''')
    if convert_numerals('Latin', userc) == convert_numerals('Latin', computerc) and convert_numerals('Latin', userc) == convert_numerals('Latin', 'Hedy'):
      print(f'''SERI''')
    else:
      print(f'''Komputer''')""")

        self.single_level_tester(code=code, expected=expected)

    def test_for_loop_arabic(self):
        code = textwrap.dedent("""\
    for دورة in range ١ to ٥:
        print دورة""")

        expected = textwrap.dedent("""\
    step = 1 if 1 < 5 else -1
    for دورة in range(1, 5 + step, step):
      print(f'''{دورة}''')
      time.sleep(0.1)""")

        self.single_level_tester(
            code=code,
            expected=expected,
            expected_commands=['for', 'print'])

    def test_if_elif_boolean(self):
        code = textwrap.dedent("""\
    computerc = 'PC'
    userc = 'Hedy'
    print 'Pilihan komputer: ' computerc
    if userc is computerc and userc is 'Hedy':
        print 'SERI'
    elif userc is 'PC' and userc is 'Hedy':
        print 'HARI'
    else:
        print 'Komputer'""")

        expected = textwrap.dedent("""\
    computerc = 'PC'
    userc = 'Hedy'
    print(f'''Pilihan komputer: {computerc}''')
    if convert_numerals('Latin', userc) == convert_numerals('Latin', computerc) and convert_numerals('Latin', userc) == convert_numerals('Latin', 'Hedy'):
      print(f'''SERI''')
    elif convert_numerals('Latin', userc) == convert_numerals('Latin', 'PC') and convert_numerals('Latin', userc) == convert_numerals('Latin', 'Hedy'):
      print(f'''HARI''')
    else:
      print(f'''Komputer''')""")

        self.single_level_tester(code=code, expected=expected)

    def test_for_loop(self):
        code = textwrap.dedent("""\
    a is 2
    b is 3
    for a in range 2 to 4:
        a is a + 2
        b is b + 2""")
        expected = textwrap.dedent("""\
    a = 2
    b = 3
    step = 1 if 2 < 4 else -1
    for a in range(2, 4 + step, step):
      a = a + 2
      b = b + 2
      time.sleep(0.1)""")

        self.single_level_tester(code=code, expected=expected)

    def test_if__else(self):
        code = textwrap.dedent("""\
    a is 5
    if a is 1:
        x is 2
    else:
        x is 222""")
        expected = textwrap.dedent("""\
    a = 5
    if convert_numerals('Latin', a) == convert_numerals('Latin', '1'):
      x = 2
    else:
      x = 222""")
        self.single_level_tester(code=code, expected=expected)

    def test_forloop(self):
        code = textwrap.dedent("""\
    for i in range 1 to 10:
        print i
    print 'wie niet weg is is gezien'""")
        expected = textwrap.dedent("""\
    step = 1 if 1 < 10 else -1
    for i in range(1, 10 + step, step):
      print(f'''{i}''')
      time.sleep(0.1)
    print(f'''wie niet weg is is gezien''')""")

        self.single_level_tester(code=code, expected=expected)

    def test_allow_space_after_else_line(self):
        code = textwrap.dedent("""\
    a is 1
    if a is 1:
        print a
    else:
        print 'nee'""")

        expected = textwrap.dedent("""\
    a = 1
    if convert_numerals('Latin', a) == convert_numerals('Latin', '1'):
      print(f'''{a}''')
    else:
      print(f'''nee''')""")

        self.multi_level_tester(
            max_level=17,
            code=code,
            expected=expected,
            expected_commands=['is', 'if', 'print', 'print']
        )

    def test_while_undefined_var(self):
        code = textwrap.dedent("""\
      while antwoord != 25:
          print 'hoera'""")

        self.single_level_tester(
            code=code,
            exception=hedy.exceptions.UndefinedVarException
        )

    def test_allow_space_before_colon(self):

        code = textwrap.dedent("""\
    a is 1
    if a is 1  :
        print a
    else:
        print 'nee'""")

        expected = textwrap.dedent("""\
    a = 1
    if convert_numerals('Latin', a) == convert_numerals('Latin', '1'):
      print(f'''{a}''')
    else:
      print(f'''nee''')""")

        self.multi_level_tester(
            code=code,
            max_level=17,
            expected=expected
        )

    def test_if_under_else_in_for(self):
        # todo can me multitester with higher levels!
        code = textwrap.dedent("""\
    for i in range 0 to 10:
        antwoord is ask 'Wat is 5*5'
        if antwoord is 24:
            print 'Dat is fout!'
        else:
            print 'Dat is goed!'
        if antwoord is 25:
            i is 10""")

        expected = textwrap.dedent("""\
    step = 1 if 0 < 10 else -1
    for i in range(0, 10 + step, step):
      antwoord = input(f'''Wat is 5*5''')
      try:
        antwoord = int(antwoord)
      except ValueError:
        try:
          antwoord = float(antwoord)
        except ValueError:
          pass
      if convert_numerals('Latin', antwoord) == convert_numerals('Latin', '24'):
        print(f'''Dat is fout!''')
      else:
        print(f'''Dat is goed!''')
      if convert_numerals('Latin', antwoord) == convert_numerals('Latin', '25'):
        i = 10
      time.sleep(0.1)""")

        self.single_level_tester(code=code, expected=expected)

    def test_if_elif(self):
        code = textwrap.dedent("""\
      a is 5
      if a is 1:
          x is 2
      elif a is 2:
          x is 222""")
        expected = textwrap.dedent("""\
      a = 5
      if convert_numerals('Latin', a) == convert_numerals('Latin', '1'):
        x = 2
      elif convert_numerals('Latin', a) == convert_numerals('Latin', '2'):
        x = 222""")

        self.single_level_tester(code=code, expected=expected)

    def test_if_elif_french(self):
        code = textwrap.dedent("""\
      a est 5
      si a est 1:
          x est 2
      sinon si a est 2:
          x est 222""")
        expected = textwrap.dedent("""\
      a = 5
      if convert_numerals('Latin', a) == convert_numerals('Latin', '1'):
        x = 2
      elif convert_numerals('Latin', a) == convert_numerals('Latin', '2'):
        x = 222""")

        self.single_level_tester(code=code, expected=expected, lang='fr')

    def test_if_with_multiple_elifs(self):
        code = textwrap.dedent("""\
      a is 5
      if a is 1:
          x is 2
      elif a is 4:
          x is 3
      elif a is 2:
          x is 222""")
        expected = textwrap.dedent("""\
      a = 5
      if convert_numerals('Latin', a) == convert_numerals('Latin', '1'):
        x = 2
      elif convert_numerals('Latin', a) == convert_numerals('Latin', '4'):
        x = 3
      elif convert_numerals('Latin', a) == convert_numerals('Latin', '2'):
        x = 222""")

        self.single_level_tester(
            code=code, expected=expected, expected_commands=[
                'is', 'if', 'is', 'elif', 'is', 'elif', 'is'])

    def test_if_in_list_with_string_var_gives_type_error(self):
        code = textwrap.dedent("""\
        items is 'red'
        if 'red' in items:
            a is 1""")
        self.multi_level_tester(
            code=code,
            extra_check_function=lambda c: c.exception.arguments['line_number'] == 2,
            exception=hedy.exceptions.InvalidArgumentTypeException
        )

    def test_equality_with_lists(self):
        code = textwrap.dedent("""\
      m is [1, 2]
      n is [1, 2]
      if m is n:
          a is 1""")

        expected = textwrap.dedent("""\
      m = [1, 2]
      n = [1, 2]
      if convert_numerals('Latin', m) == convert_numerals('Latin', n):
        a = 1""")

        self.multi_level_tester(
            code=code,
            expected=expected
        )

    def test_equality_with_incompatible_types_gives_error(self):
        code = textwrap.dedent("""\
    a is 'test'
    b is 15
    if a is b:
      c is 1""")
        self.multi_level_tester(
            code=code,
            extra_check_function=lambda c: c.exception.arguments['line_number'] == 3,
            exception=hedy.exceptions.InvalidTypeCombinationException
        )

    @parameterized.expand(HedyTester.comparison_commands)
    def test_comparisons(self, comparison):
        code = textwrap.dedent(f"""\
      leeftijd is ask 'Hoe oud ben jij?'
      if leeftijd {comparison} 12:
          print 'Dan ben je jonger dan ik!'""")
        expected = textwrap.dedent(f"""\
      leeftijd = input(f'''Hoe oud ben jij?''')
      try:
        leeftijd = int(leeftijd)
      except ValueError:
        try:
          leeftijd = float(leeftijd)
        except ValueError:
          pass
      if convert_numerals('Latin', leeftijd){comparison}convert_numerals('Latin', 12):
        print(f'''Dan ben je jonger dan ik!''')""")

        self.single_level_tester(code=code, expected=expected)

    @parameterized.expand(HedyTester.number_comparison_commands)
    def test_smaller_with_string_gives_type_error(self, comparison):
        code = textwrap.dedent(f"""\
      a is 'text'
      if a {comparison} 12:
          b is 1""")

        self.multi_level_tester(
            code=code,
            extra_check_function=lambda c: c.exception.arguments['line_number'] == 2,
            exception=hedy.exceptions.InvalidArgumentTypeException
        )

    def test_not_equal_string_literal(self):
        code = textwrap.dedent(f"""\
    if 'quoted' != 'string':
      sleep""")
        expected = textwrap.dedent(f"""\
    if 'quoted'!='string':
      time.sleep(1)""")

        self.multi_level_tester(
            code=code,
            expected=expected
        )

    @parameterized.expand(["'text'", '1', '1.3', '[1, 2]'])
    def test_not_equal(self, arg):
        code = textwrap.dedent(f"""\
      a = {arg}
      b = {arg}
      if a != b:
          b = 1""")

        expected = textwrap.dedent(f"""\
      a = {arg}
      b = {arg}
      if convert_numerals('Latin', a)!=convert_numerals('Latin', b):
        b = 1""")

        self.multi_level_tester(
            code=code,
            expected=expected
        )

    @parameterized.expand([
        ("'text'", '1'),        # text and number
        ('[1, 2]', '1'),        # list and number
        ('[1, 2]', "'text'")])  # list and text
    def test_not_equal_with_diff_types_gives_error(self, left, right):
        code = textwrap.dedent(f"""\
        a = {left}
        b = {right}
        if a != b:
            b = 1""")

        self.multi_level_tester(
            code=code,
            extra_check_function=lambda c: c.exception.arguments['line_number'] == 3,
            exception=exceptions.InvalidTypeCombinationException
        )

    def test_if_pressed_with_turtlecolor(self):
        code = textwrap.dedent("""\
      if x is pressed:
          color red""")

        expected = HedyTester.dedent(f"""\
      pygame_end = False
      while not pygame_end:
        pygame.display.update()
        event = pygame.event.wait()
        if event.type == pygame.QUIT:
          pygame_end = True
          pygame.quit()
          break
        if event.type == pygame.KEYDOWN:
          if event.unicode == 'x':
            {HedyTester.indent(
              HedyTester.turtle_color_command_transpiled('red'),
              12, True)
            }
            break
          # End of PyGame Event Handler""")

        self.multi_level_tester(
            code=code,
            expected=expected,
            extra_check_function=self.is_turtle()
        )

    def test_if_no_colon_after_pressed_gives_parse_error(self):
        code = textwrap.dedent("""\
        if x is pressed
            print 'no colon!'""")

        self.single_level_tester(
            code=code,
            exception=hedy.exceptions.ParseException,
            extra_check_function=lambda c: c.exception.error_location[0] == 2 and c.exception.error_location[1] == 5
        )

    def test_if_button_is_pressed_print(self):
        code = textwrap.dedent("""\
        x = 'PRINT'
        x is button
        if PRINT is pressed:
            print 'The button got pressed!'""")

        expected = HedyTester.dedent(f"""\
        x = 'PRINT'
        create_button(x)
        pygame_end = False
        while not pygame_end:
          pygame.display.update()
          event = pygame.event.wait()
          if event.type == pygame.QUIT:
            pygame_end = True
            pygame.quit()
            break
          if event.type == pygame.USEREVENT:
            if event.key == 'PRINT':
              print(f'''The button got pressed!''')
              break
            # End of PyGame Event Handler""")

        self.single_level_tester(code=code, expected=expected)

    def test_pressed_elif(self):
        code = textwrap.dedent("""\
        if a is pressed:
            print 'A'
        elif b is pressed:
            print 'B'
        else:
            print 'Other'""")

        expected = HedyTester.dedent(f"""\
        pygame_end = False
        while not pygame_end:
          pygame.display.update()
          event = pygame.event.wait()
          if event.type == pygame.QUIT:
            pygame_end = True
            pygame.quit()
            break
          if event.type == pygame.KEYDOWN:
            if event.unicode == 'a':
              print(f'''A''')
              break
            # End of PyGame Event Handler
          if event.type == pygame.KEYDOWN:
            if event.unicode == 'b':
              print(f'''B''')
              break
            # End of PyGame Event Handler    
            else:
              print(f'''Other''')
              break""")

        self.single_level_tester(code=code, expected=expected)

<<<<<<< HEAD
    def test_nested_functions(self):
        code = textwrap.dedent("""\
        define simple_function:
            define nested_function:
                print 1
        call simple_function""")

        self.single_level_tester(code=code, exception=hedy.exceptions.NestedFunctionException)
=======
    def test_source_map(self):
        code = textwrap.dedent("""\
        for i in range 1 to 10:
            print i
        print 'Ready or not, here I come!'""")

        excepted_code = textwrap.dedent("""\
        step = 1 if 1 < 10 else -1
        for i in range(1, 10 + step, step):
          print(f'''{i}''')
          time.sleep(0.1)
        print(f'''Ready or not, here I come!''')""")

        expected_source_map = {
            "1/4-1/5": "1/9-1/10",
            "1/0-2/44": "1/0-4/100",
            "1/0-3/80": "1/0-5/141",
            "2/34-2/35": "2/31-2/32",
            "2/28-2/35": "3/65-3/82",
            "3/45-3/79": "5/101-5/141"
        }

        self.single_level_tester(code, expected=excepted_code)
        self.source_map_tester(code=code, expected_source_map=expected_source_map)
>>>>>>> 3cca9aeb
<|MERGE_RESOLUTION|>--- conflicted
+++ resolved
@@ -536,7 +536,6 @@
 
         self.single_level_tester(code=code, expected=expected)
 
-<<<<<<< HEAD
     def test_nested_functions(self):
         code = textwrap.dedent("""\
         define simple_function:
@@ -545,7 +544,7 @@
         call simple_function""")
 
         self.single_level_tester(code=code, exception=hedy.exceptions.NestedFunctionException)
-=======
+
     def test_source_map(self):
         code = textwrap.dedent("""\
         for i in range 1 to 10:
@@ -569,5 +568,4 @@
         }
 
         self.single_level_tester(code, expected=excepted_code)
-        self.source_map_tester(code=code, expected_source_map=expected_source_map)
->>>>>>> 3cca9aeb
+        self.source_map_tester(code=code, expected_source_map=expected_source_map)