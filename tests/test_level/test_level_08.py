--- conflicted
+++ resolved
@@ -5,7 +5,6 @@
 
 
 class TestsLevel8(HedyTester):
-<<<<<<< HEAD
     level = 8
     '''
     Tests should be ordered as follows:
@@ -455,6 +454,39 @@
 
         self.multi_level_tester(code=code, expected=expected, output=output, max_level=11)
 
+    def test_repeat_arabic(self):
+        code = textwrap.dedent("""\
+        repeat ٥ times
+            print 'koekoek'""")
+
+        expected = textwrap.dedent("""\
+        for i in range(int('٥')):
+          print(f'koekoek')
+          time.sleep(0.1)""")
+
+        self.multi_level_tester(code=code, expected=expected, max_level=11)
+
+    def test_repeat_with_arabic_variable_print(self):
+        code = textwrap.dedent("""\
+        n is ٥
+        repeat ٥ times
+            print 'me wants a cookie!'""")
+
+        expected = textwrap.dedent("""\
+        n = '٥'
+        for i in range(int('٥')):
+          print(f'me wants a cookie!')
+          time.sleep(0.1)""")
+
+        output = textwrap.dedent("""\
+        me wants a cookie!
+        me wants a cookie!
+        me wants a cookie!
+        me wants a cookie!
+        me wants a cookie!""")
+
+        self.multi_level_tester(code=code, expected=expected, output=output, max_level=11)
+
     def test_repeat_with_non_latin_variable_print(self):
         code = textwrap.dedent("""\
         állatok is 5
@@ -651,447 +683,4 @@
             repeat 3 times
                 print 'mooi'""")
 
-        self.single_level_tester(code=code, exception=hedy.exceptions.LockedLanguageFeatureException)
-=======
-  level = 8
-
-  def test_if_with_indent(self):
-    code = textwrap.dedent("""\
-    naam is Hedy
-    if naam is Hedy
-        print 'koekoek'""")
-
-    expected = textwrap.dedent("""\
-    naam = 'Hedy'
-    if str(naam) == str('Hedy'):
-      print(f'koekoek')""")
-
-    self.multi_level_tester(
-      code=code,
-      expected=expected,
-      max_level=11)
-
-  def test_if_with_equals_sign(self):
-    code = textwrap.dedent("""\
-    naam is Hedy
-    if naam = Hedy
-        print 'koekoek'""")
-
-    expected = textwrap.dedent("""\
-    naam = 'Hedy'
-    if str(naam) == str('Hedy'):
-      print(f'koekoek')""")
-
-    self.multi_level_tester(
-      code=code,
-      expected=expected,
-      max_level=11)
-
-  def test_one_space_in_rhs_if(self):
-    code = textwrap.dedent("""\
-    naam is James
-    if naam is James Bond
-        print 'shaken'""")
-
-    expected = textwrap.dedent("""\
-    naam = 'James'
-    if str(naam) == str('James Bond'):
-      print(f'shaken')""")
-
-    self.multi_level_tester(
-      code=code,
-      expected=expected,
-      max_level=11)
-
-  def test_one_space_in_rhs_if_else(self):
-    code = textwrap.dedent("""\
-    naam is James
-    if naam is James Bond
-        print 'shaken'
-    else
-        print 'biertje!'""")
-
-    expected = textwrap.dedent("""\
-    naam = 'James'
-    if str(naam) == str('James Bond'):
-      print(f'shaken')
-    else:
-      print(f'biertje!')""")
-
-    self.multi_level_tester(
-      code=code,
-      expected=expected,
-      max_level=11)
-
-  def test_multiple_spaces_in_rhs_if(self):
-    code = textwrap.dedent("""\
-    naam is James
-    if naam is Bond James Bond
-        print 'shaken'""")
-
-    expected = textwrap.dedent("""\
-    naam = 'James'
-    if str(naam) == str('Bond James Bond'):
-      print(f'shaken')""")
-
-    self.multi_level_tester(
-      code=code,
-      expected=expected,
-      max_level=11)
-
-  def test_equality_promotes_int_to_string(self):
-    code = textwrap.dedent("""\
-    a is test
-    b is 15
-    if a is b
-        c is 1""")
-    expected = textwrap.dedent("""\
-    a = 'test'
-    b = '15'
-    if str(a) == str(b):
-      c = '1'""")
-    self.multi_level_tester(
-      max_level=11,
-      code=code,
-      expected=expected
-    )
-
-  def test_equality_with_lists_gives_error(self):
-    code = textwrap.dedent("""\
-      m is 1, 2
-      n is 1, 2
-      if m is n
-        print 'success!'""")
-
-    self.multi_level_tester(
-      max_level=11,
-      code=code,
-      exception=hedy.exceptions.InvalidArgumentTypeException
-    )
-
-  def test_if_in_list_with_string_var_gives_type_error(self):
-    code = textwrap.dedent("""\
-    items is red
-    if red in items
-        print 'found!'""")
-    self.multi_level_tester(
-      max_level=11,
-      code=code,
-      exception=hedy.exceptions.InvalidArgumentTypeException
-    )
-
-  def test_equality_with_list_gives_error(self):
-    code = textwrap.dedent("""\
-    color is 5, 6, 7
-    if red is color
-        print 'success!'""")
-    self.multi_level_tester(
-      max_level=11,
-      code=code,
-      exception=hedy.exceptions.InvalidArgumentTypeException
-    )
-
-  def test_repeat_with_indent(self):
-    code = textwrap.dedent("""\
-    repeat 5 times
-        print 'koekoek'""")
- 
-    expected = textwrap.dedent("""\
-    for i in range(int('5')):
-      print(f'koekoek')
-      time.sleep(0.1)""")
-
-    self.single_level_tester(code=code, expected=expected)
-
-  def test_repeat_arabic(self):
-    code = textwrap.dedent("""\
-    repeat ٥ times
-        print 'koekoek'""")
-
-    expected = textwrap.dedent("""\
-    for i in range(int('٥')):
-      print(f'koekoek')
-      time.sleep(0.1)""")
-
-    self.single_level_tester(code=code, expected=expected)
-
-  def test_repeat_with_arabic_variable_print(self):
-    code = textwrap.dedent("""\
-    n is ٥
-    repeat ٥ times
-        print 'me wants a cookie!'""")
-
-    expected = textwrap.dedent("""\
-    n = '٥'
-    for i in range(int('٥')):
-      print(f'me wants a cookie!')
-      time.sleep(0.1)""")
-
-    output = textwrap.dedent("""\
-    me wants a cookie!
-    me wants a cookie!
-    me wants a cookie!
-    me wants a cookie!
-    me wants a cookie!""")
-
-    self.single_level_tester(code=code, expected=expected, output=output)
-
-  def test_repeat_with_variable_print(self):
-    code = textwrap.dedent("""\
-    n is 5
-    repeat n times
-        print 'me wants a cookie!'""")
-
- 
-    expected = textwrap.dedent("""\
-    n = '5'
-    for i in range(int(n)):
-      print(f'me wants a cookie!')
-      time.sleep(0.1)""")
-
-    output = textwrap.dedent("""\
-    me wants a cookie!
-    me wants a cookie!
-    me wants a cookie!
-    me wants a cookie!
-    me wants a cookie!""")
-
-    self.single_level_tester(code=code, expected=expected, output=output)
-
-  def test_repeat_with_undefined_variable(self):
-    code = textwrap.dedent("""\
-    repeat n times
-        print 'me wants a cookie!'""")
-
-    self.multi_level_tester(
-      code=code,
-      exception=hedy.exceptions.UndefinedVarException,
-      max_level=10)
-
-  def test_repeat_with_non_latin_variable_print(self):
-    code = textwrap.dedent("""\
-    állatok is 5
-    repeat állatok times
-        print 'me wants a cookie!'""")
-
-    expected = textwrap.dedent("""\
-    v79de0191e90551f058d466c5e8c267ff = '5'
-    for i in range(int(v79de0191e90551f058d466c5e8c267ff)):
-      print(f'me wants a cookie!')
-      time.sleep(0.1)""")
-
-    output = textwrap.dedent("""\
-    me wants a cookie!
-    me wants a cookie!
-    me wants a cookie!
-    me wants a cookie!
-    me wants a cookie!""")
-
-    self.single_level_tester(code=code, expected=expected, output=output)
-
-  def test_if_else(self):
-    code = textwrap.dedent("""\
-    antwoord is ask 'Hoeveel is 10 plus 10?'
-    if antwoord is 20
-        print 'Goedzo!'
-        print 'Het antwoord was inderdaad ' antwoord
-    else
-        print 'Foutje'
-        print 'Het antwoord moest zijn ' antwoord""")
-
-    expected = textwrap.dedent("""\
-    antwoord = input(f'Hoeveel is 10 plus 10?')
-    if str(antwoord) == str('20'):
-      print(f'Goedzo!')
-      print(f'Het antwoord was inderdaad {antwoord}')
-    else:
-      print(f'Foutje')
-      print(f'Het antwoord moest zijn {antwoord}')""")
-
-    self.single_level_tester(code=code, expected=expected)
-  def test_repeat_basic_print(self):
-    code = textwrap.dedent("""\
-    repeat 5 times
-        print 'me wants a cookie!'""")
-
-    expected = textwrap.dedent("""\
-    for i in range(int('5')):
-      print(f'me wants a cookie!')
-      time.sleep(0.1)""")
-
-    output = textwrap.dedent("""\
-    me wants a cookie!
-    me wants a cookie!
-    me wants a cookie!
-    me wants a cookie!
-    me wants a cookie!""")
-
-    self.single_level_tester(code=code, expected=expected, output=output)
-
-  def test_allow_space_after_else_line(self):
-    #todo should work up to 12??
-    code = textwrap.dedent("""\
-    a is 1
-    if a is 1
-        print a
-    else
-        print 'nee'""")
-
-    expected = textwrap.dedent("""\
-    a = '1'
-    if str(a) == str('1'):
-      print(f'{a}')
-    else:
-      print(f'nee')""")
-
-    self.multi_level_tester(
-      max_level=9,
-      code=code,
-      expected=expected
-    )
-
-  def test_issue_297(self):
-    code = textwrap.dedent("""\
-    count is 1
-    repeat 12 times
-        print count ' times 12 is ' count * 12
-        count is count + 1""")
-
-    expected = textwrap.dedent("""\
-    count = '1'
-    for i in range(int('12')):
-      print(f'{count} times 12 is {int(count) * int(12)}')
-      count = int(count) + int(1)
-      time.sleep(0.1)""")
-
-    self.single_level_tester(code=code, expected=expected)
-
-  # negative tests
-
-  def test_issue_902(self):
-    code = textwrap.dedent("""\
-    print 'kassabon'
-    prijs is 0
-    repeat 7 times # TEST
-        ingredient is ask 'wat wil je kopen?'
-        if ingredient is appel
-            prijs is prijs + 1
-    print 'Dat is in totaal ' prijs ' euro.'""")
-
-    self.single_level_tester(code=code, exception=hedy.exceptions.LockedLanguageFeatureException)
-
-  def test_repeat_nested_in_if(self):
-    code = textwrap.dedent("""\
-    kleur is groen
-    if kleur is groen
-        repeat 3 times
-            print 'mooi'""")
-
-    self.single_level_tester(code=code, exception=hedy.exceptions.LockedLanguageFeatureException)
-
-  @parameterized.expand(HedyTester.quotes)
-  def test_quote_in_if(self, q):
-    code = textwrap.dedent(f"""\
-    if eten is {q}pizza{q}
-        print 'lekker'""")
-
-    expected = textwrap.dedent(f"""\
-    if str('eten') == str('pizza'):
-      print(f'lekker')""")
-
-    self.multi_level_tester(
-      code=code,
-      max_level=11,
-      expected=expected
-    )
-
-  def test_level_8_no_indentation(self):
-    # gives the right exception for all levels even though it misses brackets
-    # because the indent check happens before parsing
-    code = textwrap.dedent("""\
-    antwoord is ask Hoeveel is 10 keer tien?
-    if antwoord is 100
-    print 'goed zo'
-    else
-    print 'bah slecht'""")
-
-    self.multi_level_tester(
-      code=code,
-      exception=hedy.exceptions.NoIndentationException)
-
-  def test_repair_too_few_indents(self):
-    code = textwrap.dedent("""\
-    repeat 5 times
-         print('repair')
-      print('me')""")
-
-    fixed_code = textwrap.dedent("""\
-    repeat 5 times
-         print('repair')
-         print('me')""")
-
-    self.multi_level_tester(
-      code=code,
-      exception=hedy.exceptions.NoIndentationException,
-      extra_check_function=(lambda x: x.exception.fixed_code == fixed_code)
-    )
-
-
-  def test_repair_too_many_indents(self):
-    code = textwrap.dedent("""\
-    repeat 5 times
-      print('repair')
-         print('me')""")
-    fixed_code = textwrap.dedent("""\
-    repeat 5 times
-      print('repair')
-      print('me')""")
-
-    self.multi_level_tester(
-      code=code,
-      exception=hedy.exceptions.IndentationException,
-      extra_check_function=(lambda x: x.exception.fixed_code == fixed_code)
-    )
-
-  def test_repeat_with_comment(self):
-    code = textwrap.dedent("""\
-    repeat 5 times #This should be ignored
-        print 'koekoek'
-        print 'koekoek'""")
-
-    expected = textwrap.dedent("""\
-    for i in range(int('5')):
-      print(f'koekoek')
-      print(f'koekoek')
-      time.sleep(0.1)""")
-
-    self.multi_level_tester(code=code, expected=expected, max_level=10)
-
-  @parameterized.expand(["", "'"])
-  def test_equality_single_or_not_quoted_rhs_with_inner_double_quote(self, q):
-    code = textwrap.dedent(f"""\
-      answer is no
-      if answer is {q}He said "no"{q}
-        print 'no'""")
-
-    expected = textwrap.dedent(f"""\
-      answer = 'no'
-      if str(answer) == str('He said "no"'):
-        print(f'no')""")
-
-    self.multi_level_tester(code=code, expected=expected, max_level=11)
-
-  @parameterized.expand(['', '"'])
-  def test_equality_double_or_not_quoted_rhs_with_inner_single_quote(self, q):
-    code = textwrap.dedent(f"""\
-      answer is no
-      if answer is {q}He said 'no'{q}
-        print 'no'""")
-
-    expected = textwrap.dedent(f"""\
-      answer = 'no'
-      if str(answer) == str('He said \\'no\\''):
-        print(f'no')""")
-
-    self.multi_level_tester(code=code, expected=expected, max_level=11)
->>>>>>> 1f35c27d
+        self.single_level_tester(code=code, exception=hedy.exceptions.LockedLanguageFeatureException)