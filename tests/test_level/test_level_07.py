--- conflicted
+++ resolved
@@ -350,7 +350,6 @@
         code = "if x is pressed repeat 5 times print 'doe het 5 keer!' else print 'iets anders'"
 
         expected = HedyTester.dedent("""\
-<<<<<<< HEAD
          if_pressed_mapping = {"else": "if_pressed_default_else"}
          if_pressed_mapping['x'] = 'if_pressed_x_'
          if_pressed_mapping['else'] = 'if_pressed_else_'
@@ -361,26 +360,6 @@
          def if_pressed_else_():
            print(f'iets anders')
          extensions.if_pressed(if_pressed_mapping)""")
-=======
-        pygame_end = False
-        while not pygame_end:
-          pygame.display.update()
-          event = pygame.event.wait()
-          if event.type == pygame.QUIT:
-            pygame_end = True
-            pygame.quit()
-            break
-          if event.type == pygame.KEYDOWN:
-            if event.unicode == 'x':
-              for __i in range(int('5')):
-                print(f'doe het 5 keer!')
-                time.sleep(0.1)
-              break
-            else:
-              print(f'iets anders')
-              break
-            # End of PyGame Event Handler""")
->>>>>>> 346b0e9b
 
         self.single_level_tester(
             code=code,
@@ -431,25 +410,11 @@
             repeat 3 times if z is pressed forward 15 else forward -15""")
 
         expected = HedyTester.dedent(f"""\
-<<<<<<< HEAD
             for __i__ in range(int('3')):
               if_pressed_mapping = {{"else": "if_pressed_default_else"}}
               if_pressed_mapping['x'] = 'if_pressed_x_'
               if_pressed_mapping['else'] = 'if_pressed_else_'
               def if_pressed_x_():
-=======
-        for __i in range(int('3')):
-          pygame_end = False
-          while not pygame_end:
-            pygame.display.update()
-            event = pygame.event.wait()
-            if event.type == pygame.QUIT:
-              pygame_end = True
-              pygame.quit()
-              break
-            if event.type == pygame.KEYDOWN:
-              if event.unicode == 'x':
->>>>>>> 346b0e9b
                 __trtl = 15
                 try:
                   __trtl = int(__trtl)
@@ -465,7 +430,6 @@
                   raise Exception({self.value_exception_transpiled()})
                 t.forward(min(600, __trtl) if __trtl > 0 else max(-600, __trtl))
                 time.sleep(0.1)
-<<<<<<< HEAD
               extensions.if_pressed(if_pressed_mapping)
               time.sleep(0.1)
             for __i__ in range(int('3')):
@@ -473,22 +437,6 @@
               if_pressed_mapping['y'] = 'if_pressed_y_'
               if_pressed_mapping['else'] = 'if_pressed_else_'
               def if_pressed_y_():
-=======
-                break
-              # End of PyGame Event Handler
-          time.sleep(0.1)
-        for __i in range(int('3')):
-          pygame_end = False
-          while not pygame_end:
-            pygame.display.update()
-            event = pygame.event.wait()
-            if event.type == pygame.QUIT:
-              pygame_end = True
-              pygame.quit()
-              break
-            if event.type == pygame.KEYDOWN:
-              if event.unicode == 'y':
->>>>>>> 346b0e9b
                 __trtl = 15
                 try:
                   __trtl = int(__trtl)
@@ -504,7 +452,6 @@
                   raise Exception({self.value_exception_transpiled()})
                 t.forward(min(600, __trtl) if __trtl > 0 else max(-600, __trtl))
                 time.sleep(0.1)
-<<<<<<< HEAD
               extensions.if_pressed(if_pressed_mapping)
               time.sleep(0.1)
             for __i__ in range(int('3')):
@@ -512,22 +459,6 @@
               if_pressed_mapping['z'] = 'if_pressed_z_'
               if_pressed_mapping['else'] = 'if_pressed_else_'
               def if_pressed_z_():
-=======
-                break
-              # End of PyGame Event Handler
-          time.sleep(0.1)
-        for __i in range(int('3')):
-          pygame_end = False
-          while not pygame_end:
-            pygame.display.update()
-            event = pygame.event.wait()
-            if event.type == pygame.QUIT:
-              pygame_end = True
-              pygame.quit()
-              break
-            if event.type == pygame.KEYDOWN:
-              if event.unicode == 'z':
->>>>>>> 346b0e9b
                 __trtl = 15
                 try:
                   __trtl = int(__trtl)
