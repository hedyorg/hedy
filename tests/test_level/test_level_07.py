--- conflicted
+++ resolved
@@ -226,15 +226,12 @@
               for __i__ in range(int('5')):
                 print(f'doe het 5 keer!')
                 time.sleep(0.1)
-<<<<<<< HEAD
-=======
               break
           if event.type == pygame.USEREVENT:
             if event.key == 'x':
               for __i__ in range(int('5')):
                 print(f'doe het 5 keer!')
                 time.sleep(0.1)
->>>>>>> 0abd7ed4
               break""")
 
         self.single_level_tester(
