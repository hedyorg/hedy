--- conflicted
+++ resolved
@@ -210,25 +210,7 @@
             code=code,
             expected=expected)
 
-<<<<<<< HEAD
-    # def test_if_pressed_repeat(self):
-    #     code = "if x is pressed repeat 5 times print 'doe het 5 keer!'"
-
-    #     expected = HedyTester.dedent("""\
-    #     while not pygame_end:
-    #       pygame.display.update()
-    #       event = pygame.event.wait()
-    #       if event.type == pygame.QUIT:
-    #         pygame_end = True
-    #         pygame.quit()
-    #         break
-    #       if event.type == pygame.KEYDOWN:
-    #         if event.unicode == 'x':
-    #           for i in range(int('5')):
-    #             print(f'do it 5 times!')
-    #             time.sleep(0.1)
-    #           break""")
-=======
+
     def test_if_pressed_repeat(self):
         code = "if x is pressed repeat 5 times print 'doe het 5 keer!'"
 
@@ -255,5 +237,4 @@
 
         self.single_level_tester(
             code=code,
-            expected=expected)
->>>>>>> 0abd7ed4
+            expected=expected)