--- conflicted
+++ resolved
@@ -213,19 +213,11 @@
     # def test_if_pressed_repeat(self):
     #     code = "if x is pressed repeat 5 times print 'doe het 5 keer!'"
 
-<<<<<<< HEAD
+    # def test_if_pressed_repeat(self):
+    #     code = "if x is pressed repeat 5 times print 'doe het 5 keer!'"
+
     #     expected = HedyTester.dedent("""\
-    #     if event.key == pygame.K_x:
-    #         for i in range(int('5')):
-    #             print(f'doe het 5 keer!')
-    #             time.sleep(0.1)""")
-=======
-    def test_if_pressed_repeat(self):
-        code = "if x is pressed repeat 5 times print 'doe het 5 keer!'"
-
-        expected = HedyTester.dedent("""\
-	    if event.unicode == 'x':
-	    	for i in range(int('5')):
-		    	print(f'doe het 5 keer!')
-			    time.sleep(0.1)""")
->>>>>>> 6fa68fa8
+    #     if event.unicode == 'x':
+    #       for i in range(int('5')):
+    #           print(f'doe het 5 keer!')
+    #             time.sleep(0.1)""")