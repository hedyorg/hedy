import hedy
import textwrap
from tests.Tester import HedyTester
from parameterized import parameterized


class TestsLevel5(HedyTester):
    level = 5
    '''
    Tests should be ordered as follows:
     * commands in the order of hedy.py e.g. for level 1: ['print', 'ask', 'echo', 'turn', 'forward']
     * combined tests
     * markup tests
     * negative tests

    Naming conventions are like this:
     * single keyword positive tests are just keyword or keyword_special_case
     * multi keyword positive tests are keyword1_keywords_2
     * negative tests should be situation_gives_exception
    '''

    #
    # if tests
    #
    def test_if_equality_linebreak_print(self):
        # line breaks after if-condition are allowed
        code = textwrap.dedent("""\
        naam is Hedy
        if naam is Hedy
        print 'leuk'""")

        expected = textwrap.dedent("""\
        naam = 'Hedy'
        if naam == 'Hedy':
          print(f'leuk')""")

        self.single_level_tester(code=code, expected=expected)

    def test_if_equality_trailing_space_linebreak_print(self):
        code = textwrap.dedent("""\
        naam is James
        if naam is trailing_space
        print 'shaken'""")

        expected = textwrap.dedent("""\
        naam = 'James'
        if naam == 'trailing_space':
          print(f'shaken')""")

        self.single_level_tester(code=code, expected=expected)

    def test_if_equality_unquoted_rhs_with_space_linebreak_print(self):
        code = textwrap.dedent("""\
        naam is James
        if naam is James Bond
        print 'shaken'""")

        expected = textwrap.dedent("""\
        naam = 'James'
        if naam == 'James Bond':
          print(f'shaken')""")

        self.multi_level_tester(code=code, expected=expected, max_level=7)

    def test_if_equality_unquoted_rhs_with_space_and_trailing_space_linebreak_print(self):
        code = textwrap.dedent("""\
        naam is James
        if naam is trailing space
        print 'shaken'""")

        expected = textwrap.dedent("""\
        naam = 'James'
        if naam == 'trailing space':
          print(f'shaken')""")

        self.multi_level_tester(code=code, expected=expected, max_level=7)

    def test_if_2_vars_equality_print(self):
        code = textwrap.dedent("""\
        jouwkeuze is schaar
        computerkeuze is schaar
        if computerkeuze is jouwkeuze print 'gelijkspel!'""")

        expected = textwrap.dedent("""\
        jouwkeuze = 'schaar'
        computerkeuze = 'schaar'
        if computerkeuze == jouwkeuze:
          print(f'gelijkspel!')""")

        self.single_level_tester(code=code, expected=expected, output='gelijkspel!')

    def test_if_in_list_print(self):
        code = textwrap.dedent("""\
        items is red, green
        selected is red
        if selected in items print 'found!'""")

        expected = textwrap.dedent("""\
        items = ['red', 'green']
        selected = 'red'
        if selected in items:
          print(f'found!')""")

        self.multi_level_tester(
            max_level=7,
            code=code,
            expected=expected,
            output='found!',
            expected_commands=['is', 'is', 'if', 'in', 'print']
        )

    def test_if_in_undefined_list(self):
        code = textwrap.dedent("""\
        selected is red
        if selected in items print 'found!'""")

        self.multi_level_tester(code=code, exception=hedy.exceptions.UndefinedVarException, max_level=7)

    def test_if_equality_unquoted_rhs_with_space_print_gives_error(self):
        code = textwrap.dedent("""\
        naam is James
        if naam is James Bond print 'shaken'""")

        self.multi_level_tester(code=code, exception=hedy.exceptions.UnquotedEqualityCheck, max_level=11)

    def test_if_equality_unquoted_rhs_with_space_assign_gives_error(self):
        code = textwrap.dedent("""\
        naam is James
        if naam is James Bond naam is 'Pietjansma'""")

        self.multi_level_tester(code=code, exception=hedy.exceptions.UnquotedEqualityCheck, max_level=11)

    @parameterized.expand(HedyTester.quotes)
    def test_if_equality_quoted_rhs_with_space(self, q):
        code = textwrap.dedent(f"""\
        naam is James
        if naam is {q}James Bond{q} print {q}shaken{q}""")

        expected = textwrap.dedent(f"""\
        naam = 'James'
        if naam == 'James Bond':
          print(f'shaken')""")

        self.single_level_tester(
            code=code,
            expected_commands=['is', 'if', 'print'],
            expected=expected)

    @parameterized.expand(HedyTester.quotes)
    def test_if_equality_quoted_rhs_with_spaces(self, q):
        code = textwrap.dedent(f"""\
        naam is James
        if naam is {q}Bond James Bond{q} print 'shaken'""")

        expected = textwrap.dedent(f"""\
        naam = 'James'
        if naam == 'Bond James Bond':
          print(f'shaken')""")

        self.single_level_tester(code=code, expected=expected)

    def test_ask_if(self):
        code = textwrap.dedent(f"""\
        name is ask 'what is your name?'
        if name is Hedy print 'nice' else print 'boo!'""")

        expected = textwrap.dedent(f"""\
        name = input(f'what is your name?')
        if name == 'Hedy':
          print(f'nice')
        else:
          print(f'boo!')""")

        self.single_level_tester(
            code=code,
            expected_commands=['ask', 'if', 'else', 'print', 'print'],
            expected=expected)

    def test_if_equality_single_quoted_rhs_with_inner_double_quote(self):
        code = textwrap.dedent(f"""\
        answer is no
        if answer is 'He said "no"' print 'no'""")

        expected = textwrap.dedent(f"""\
        answer = 'no'
        if answer == 'He said "no"':
          print(f'no')""")

        self.single_level_tester(
            code=code,
            expected_commands=['is', 'if', 'print'],
            expected=expected)

    def test_if_equality_double_quoted_rhs_with_inner_single_quote(self):
        code = textwrap.dedent(f"""\
        answer is no
        if answer is "He said 'no'" print 'no'""")

        expected = textwrap.dedent(f"""\
        answer = 'no'
        if answer == 'He said \\'no\\'':
          print(f'no')""")

        self.single_level_tester(code=code, expected=expected)

    def test_equality_promotes_int_to_string(self):
        code = textwrap.dedent("""\
        a is test
        b is 15
        if a is b c is 1""")
        expected = textwrap.dedent("""\
        a = 'test'
        b = '15'
        if a == b:
          c = '1'""")

        self.single_level_tester(code=code, expected=expected)

    def test_equality_with_lists_gives_error(self):
        code = textwrap.dedent("""\
        n is 1, 2
        m is 1, 2
        if n is m print 'success!'""")

        self.multi_level_tester(
            max_level=7,
            code=code,
            exception=hedy.exceptions.InvalidArgumentTypeException
        )

    def test_if_in_list_with_string_var_gives_type_error(self):
        code = textwrap.dedent("""\
        items is red
        if red in items print 'found!'""")
        self.multi_level_tester(
            max_level=7,
            code=code,
            exception=hedy.exceptions.InvalidArgumentTypeException
        )

    def test_if_in_list_with_input_gives_type_error(self):
        code = textwrap.dedent("""\
        items is ask 'What are the items?'
        if red in items print 'found!'""")
        self.multi_level_tester(
            max_level=7,
            code=code,
            exception=hedy.exceptions.InvalidArgumentTypeException
        )

    #
    # if else tests
    #
    def test_if_equality_print_else_print(self):
        code = textwrap.dedent("""\
        naam is Hedy
        if naam is Hedy print 'leuk' else print 'minder leuk'""")

        expected = textwrap.dedent("""\
        naam = 'Hedy'
        if naam == 'Hedy':
          print(f'leuk')
        else:
          print(f'minder leuk')""")

        self.single_level_tester(code=code, expected=expected)

    def test_if_ask_equality_print_else_print(self):
        code = textwrap.dedent("""\
        kleur is ask 'Wat is je lievelingskleur?'
        if kleur is groen print 'mooi!' else print 'niet zo mooi'""")

        expected = textwrap.dedent("""\
        kleur = input(f'Wat is je lievelingskleur?')
        if kleur == 'groen':
          print(f'mooi!')
        else:
          print(f'niet zo mooi')""")

        self.single_level_tester(code=code, expected=expected)

    def test_if_else_followed_by_print(self):
        code = textwrap.dedent("""\
        kleur is geel
        if kleur is groen antwoord is ok else antwoord is stom
        print antwoord""")

        expected = textwrap.dedent("""\
        kleur = 'geel'
        if kleur == 'groen':
          antwoord = 'ok'
        else:
          antwoord = 'stom'
        print(f'{antwoord}')""")

        self.single_level_tester(code=code, expected=expected)

    def test_if_equality_trailing_space_linebreak_print_else(self):
        # this code has a space at the end of line 2
        code = textwrap.dedent("""\
        naam is James
        if naam is trailing space
        print 'shaken' else print 'biertje!'""")

        expected = textwrap.dedent("""\
        naam = 'James'
        if naam == 'trailing space':
          print(f'shaken')
        else:
          print(f'biertje!')""")

        self.multi_level_tester(max_level=7, code=code, expected=expected)

    def test_if_equality_print_linebreak_else_print(self):
        # line break before else is allowed
        code = textwrap.dedent("""\
        naam is Hedy
        if naam is Hedy print 'leuk'
        else print 'minder leuk'""")

        expected = textwrap.dedent("""\
        naam = 'Hedy'
        if naam == 'Hedy':
          print(f'leuk')
        else:
          print(f'minder leuk')""")

        self.single_level_tester(code=code, expected=expected)

    def test_if_equality_linebreak_print_else_print(self):
        # line break after if-condition is allowed
        code = textwrap.dedent("""\
        naam is Hedy
        if naam is Hedy
        print 'leuk' else print 'minder leuk'""")

        expected = textwrap.dedent("""\
        naam = 'Hedy'
        if naam == 'Hedy':
          print(f'leuk')
        else:
          print(f'minder leuk')""")

        self.single_level_tester(code=code, expected=expected)

    def test_if_equality_unquoted_with_space_linebreak_print_else_print(self):
        code = textwrap.dedent("""\
        naam is James
        if naam is James Bond
        print 'shaken' else print 'biertje!'""")

        expected = textwrap.dedent("""\
        naam = 'James'
        if naam == 'James Bond':
          print(f'shaken')
        else:
          print(f'biertje!')""")

        self.multi_level_tester(max_level=7, code=code, expected=expected)

    def test_if_equality_print_else_linebreak_print(self):
        # line break after else is allowed
        code = textwrap.dedent("""\
        naam is Hedy
        if naam is Hedy print 'leuk' else
        print 'minder leuk'""")

        expected = textwrap.dedent("""\
        naam = 'Hedy'
        if naam == 'Hedy':
          print(f'leuk')
        else:
          print(f'minder leuk')""")

        self.single_level_tester(code=code, expected=expected)

    def test_if_with_negative_number(self):
        code = textwrap.dedent("""\
      antwoord is -10
      if antwoord is -10 print 'Nice' else print 'Oh no'""")

        expected = textwrap.dedent("""\
      antwoord = '-10'
      if antwoord == '-10':
        print(f'Nice')
      else:
        print(f'Oh no')""")

        self.single_level_tester(code=code, expected=expected, output='Nice')

    def test_if_equality_linebreak_print_linebreak_else_print(self):
        # line breaks after if-condition and before else are allowed
        code = textwrap.dedent("""\
        naam is Hedy
        if naam is Hedy
        print 'leuk'
        else print 'minder leuk'""")

        expected = textwrap.dedent("""\
        naam = 'Hedy'
        if naam == 'Hedy':
          print(f'leuk')
        else:
          print(f'minder leuk')""")

        self.single_level_tester(code=code, expected=expected)

    def test_if_equality_linebreak_print_linebreak_else_linebreak_print(self):
        # line breaks after if-condition, before else and after else are allowed
        code = textwrap.dedent("""\
        naam is Hedy
        if naam is Hedy
        print 'leuk'
        else
        print 'minder leuk'""")

        expected = textwrap.dedent("""\
        naam = 'Hedy'
        if naam == 'Hedy':
          print(f'leuk')
        else:
          print(f'minder leuk')""")

        self.single_level_tester(code=code, expected=expected)

    def test_if_equality_linebreak_print_else_linebreak_print(self):
        # line breaks after if-condition and after else are allowed
        code = textwrap.dedent("""\
        naam is Hedy
        if naam is Hedy
        print 'leuk' else
        print 'minder leuk'""")

        expected = textwrap.dedent("""\
        naam = 'Hedy'
        if naam == 'Hedy':
          print(f'leuk')
        else:
          print(f'minder leuk')""")

        self.single_level_tester(code=code, expected=expected)

    def test_if_list_assignment_else_print(self):
        code = textwrap.dedent("""\
        people is mom, dad, Emma, Sophie
        dishwasher is people at random
        if dishwasher is Sophie
        print 'too bad I have to do the dishes'
        else
        print 'luckily no dishes because' dishwasher 'is already washing up'""")

        expected = textwrap.dedent("""\
        people = ['mom', 'dad', 'Emma', 'Sophie']
        dishwasher = random.choice(people)
        if dishwasher == 'Sophie':
          print(f'too bad I have to do the dishes')
        else:
          print(f'luckily no dishes because{dishwasher}is already washing up')""")

        self.single_level_tester(code=code, expected=expected)

    @parameterized.expand(HedyTester.quotes)
    def test_if_equality_quoted_rhs_with_space_else(self, q):
        code = textwrap.dedent(f"""\
        naam is James
        if naam is {q}James Bond{q} print {q}shaken{q} else print {q}biertje!{q}""")

        expected = textwrap.dedent(f"""\
        naam = 'James'
        if naam == 'James Bond':
          print(f'shaken')
        else:
          print(f'biertje!')""")

        self.single_level_tester(code=code, expected=expected)

    def test_if_equality_text_with_spaces_and_single_quotes_linebreak_print_else_print(self):
        code = textwrap.dedent("""\
        naam is James
        if naam is James 'Bond'
        print 'shaken' else print 'biertje!'""")

        expected = textwrap.dedent("""\
        naam = 'James'
        if naam == 'James \\'Bond\\'':
          print(f'shaken')
        else:
          print(f'biertje!')""")

        self.multi_level_tester(max_level=7, code=code, expected=expected)

    def test_if_equality_text_with_spaces_and_double_quotes_linebreak_print_else_print(self):
        code = textwrap.dedent("""\
        naam is James
        if naam is James "Bond"
        print 'shaken' else print 'biertje!'""")

        expected = textwrap.dedent("""\
        naam = 'James'
        if naam == 'James "Bond"':
          print(f'shaken')
        else:
          print(f'biertje!')""")

        self.multi_level_tester(max_level=7, code=code, expected=expected)

    def test_if_equality_print_else_print_bengali(self):
        code = textwrap.dedent("""\
        নাম is ask 'আপনার নাম কি?'
        if নাম is হেডি print 'ভালো!' else print 'মন্দ'""")

        expected = textwrap.dedent("""\
        নাম = input(f'আপনার নাম কি?')
        if নাম == 'হেডি':
          print(f'ভালো!')
        else:
          print(f'মন্দ')""")

        self.single_level_tester(code=code, expected=expected)

    #
    # combined tests
    #
    def test_consecutive_if_statements(self):
        code = textwrap.dedent("""\
        names is Hedy, Lamar
        name is ask 'What is a name you like?'
        if name is Hedy print 'nice!'
        if name in names print 'nice!'""")

        expected = textwrap.dedent("""\
        names = ['Hedy', 'Lamar']
        name = input(f'What is a name you like?')
        if name == 'Hedy':
          print(f'nice!')
        else:
          _ = 'x'
        if name in names:
          print(f'nice!')""")

        self.single_level_tester(code=code, expected=expected, translate=False)

    def test_onno_3372(self):
        code = textwrap.dedent("""\
        antw is ask 'wat kies jij'
        if antw is schaar print 'gelijk spel!'
        print 'test'""")

        expected = textwrap.dedent("""\
        antw = input(f'wat kies jij')
        if antw == 'schaar':
          print(f'gelijk spel!')
        else:
          _ = 'x'
        print(f'test')""")

        self.single_level_tester(code=code,
                                 expected=expected,
                                 translate=False)

    def test_restaurant_example(self):
        code = textwrap.dedent("""\
        print 'Welkom bij McHedy'
        eten is ask 'Wat wilt u eten?'
        if eten is friet saus is ask 'Welke saus wilt u bij de friet?'
        if eten is pizza topping is ask 'Welke topping wilt u op de pizza?'
        print eten""")

        expected = textwrap.dedent("""\
        print(f'Welkom bij McHedy')
        eten = input(f'Wat wilt u eten?')
        if eten == 'friet':
          saus = input(f'Welke saus wilt u bij de friet?')
        else:
          _ = 'x'
        if eten == 'pizza':
          topping = input(f'Welke topping wilt u op de pizza?')
        else:
          _ = 'x'
        print(f'{eten}')""")

        self.single_level_tester(code=code,
                                 expected=expected,
                                 translate=False)

    def test_onno_3372_else(self):
        code = textwrap.dedent("""\
        antw is ask 'wat kies jij'
        if antw is schaar print 'gelijk spel!' else print ''
        print 'test'""")

        expected = textwrap.dedent("""\
        antw = input(f'wat kies jij')
        if antw == 'schaar':
          print(f'gelijk spel!')
        else:
          print(f'')
        print(f'test')""")

        self.single_level_tester(code=code,
                                 expected=expected,
                                 translate=False)

    def test_consecutive_if_and_if_else_statements(self):
        code = textwrap.dedent("""\
        naam is ask 'hoe heet jij?'
        if naam is Hedy print 'leuk'
        if naam is Python print 'ook leuk'
        else print 'minder leuk!'""")

        expected = textwrap.dedent("""\
        naam = input(f'hoe heet jij?')
        if naam == 'Hedy':
          print(f'leuk')
        else:
          _ = 'x'
        if naam == 'Python':
          print(f'ook leuk')
        else:
          print(f'minder leuk!')""")

        self.single_level_tester(code=code,
                                 expected=expected,
                                 translate=False)

    def test_consecutive_if_else_statements(self):
        code = textwrap.dedent("""\
        names is Hedy, Lamar
        name is ask 'What is a name you like?'
        if name is Hedy print 'nice!' else print 'meh'
        if name in names print 'nice!' else print 'meh'""")

        expected = textwrap.dedent("""\
        names = ['Hedy', 'Lamar']
        name = input(f'What is a name you like?')
        if name == 'Hedy':
          print(f'nice!')
        else:
          print(f'meh')
        if name in names:
          print(f'nice!')
        else:
          print(f'meh')""")

        self.single_level_tester(code=code, expected=expected, translate=False)

    def test_turn_if_forward(self):
        code = textwrap.dedent("""\
        angle is 90, 180, 270
        direction is angle at random
        turn direction
        if direction is 180 forward 100""")

        expected = HedyTester.dedent(
            """\
            angle = ['90', '180', '270']
            direction = random.choice(angle)""",
            HedyTester.turn_transpiled('direction', self.level),
            "if direction == '180':",
            (HedyTester.forward_transpiled(100, self.level), '  '))

        self.single_level_tester(code=code, expected=expected)

    def test_turn_if_forward_else_forward(self):
        code = textwrap.dedent("""\
        angle is 90, 180, 270
        direction is angle at random
        if direction is 180 forward direction
        else turn direction""")

        expected = HedyTester.dedent(
            """\
            angle = ['90', '180', '270']
            direction = random.choice(angle)
            if direction == '180':""",
            (HedyTester.forward_transpiled('direction', self.level), '  '),
            "else:",
            (HedyTester.turn_transpiled('direction', self.level), '  '))

        self.single_level_tester(code=code, expected=expected)

    def test_list_access_index(self):
        code = textwrap.dedent("""\
        friends is Hedy, Lola, Frida
        friend is friends at 2
        print friend""")

        expected = textwrap.dedent("""\
        friends = ['Hedy', 'Lola', 'Frida']
        friend = friends[2-1]
        print(f'{friend}')""")

        self.multi_level_tester(code=code, expected=expected, max_level=11)

    #
    # negative tests
    #

    def test_if_indent_gives_parse_error(self):
        code = textwrap.dedent("""\
        option is ask 'Rock Paper or Scissors?'
        if option is Scissors
            print 'Its a tie!'""")

        self.multi_level_tester(
            max_level=7,
            code=code,
            exception=hedy.exceptions.ParseException,
            extra_check_function=lambda c: c.exception.error_location[0] == 3 and c.exception.error_location[1] == 1
        )

    def test_line_with_if_with_space_gives_invalid(self):
        code = textwrap.dedent("""\
        name is Hedy
         if name is 3 print 'leuk' else print 'stom'""")

        self.multi_level_tester(
            code=code,
            exception=hedy.exceptions.InvalidSpaceException,
            max_level=7)

    def test_pront_should_suggest_print(self):
        code = "pront 'Hedy is leuk!'"

        self.multi_level_tester(
            code=code,
            exception=hedy.exceptions.InvalidCommandException,
            extra_check_function=lambda c: str(c.exception.arguments['guessed_command']) == 'print'
        )

    def test_if_equality_print_backtick_text_gives_error(self):
        code = "if 1 is 1 print `yay!` else print `nay`"

        self.multi_level_tester(
            max_level=6,
            code=code,
            exception=hedy.exceptions.UnquotedTextException
        )

    @parameterized.expand(HedyTester.quotes)
    def test_meta_column_missing_quote(self, q):
        code = textwrap.dedent(f"""\
        name is ask 'what is your name?'
        if name is Hedy print nice{q} else print {q}boo!{q}""")

        line, column = self.codeToInvalidInfo(code)

        self.assertEqual(2, line)
        self.assertEqual(23, column)

    #
    # if pressed tests
    #
    def test_if_pressed_x_is_letter_key(self):
        code = textwrap.dedent("""\
        if x is pressed print 'it is a letter key'""")

        expected = HedyTester.dedent("""\
        while not pygame_end:
          pygame.display.update()
          event = pygame.event.wait()
          if event.type == pygame.QUIT:
            pygame_end = True
            pygame.quit()
            break
<<<<<<< HEAD
          if event.type == pygame.KEYDOWN:
            if event.key == pygame.K_x:
=======
          if event.type == pygame.KEYDOWN: 
            if event.unicode == 'x':
>>>>>>> 6fa68fa8
              print(f'it is a letter key')
              break""")

        self.multi_level_tester(code=code, expected=expected, max_level=7)

    def test_double_if_pressed(self):
        code = textwrap.dedent("""\
        if x is pressed print 'first key'
        if y is pressed print 'second key'""")

        expected = HedyTester.dedent("""\
        while not pygame_end:
          pygame.display.update()
          event = pygame.event.wait()
          if event.type == pygame.QUIT:
            pygame_end = True
            pygame.quit()
            break
<<<<<<< HEAD
          if event.type == pygame.KEYDOWN:
            if event.key == pygame.K_x:
=======
          if event.type == pygame.KEYDOWN: 
            if event.unicode == 'x':
>>>>>>> 6fa68fa8
              print(f'first key')
              break
            if event.unicode == 'y':
              print(f'second key')
              break""")

        self.multi_level_tester(code=code, expected=expected, max_level=7)

    def test_if_pressed_has_enter_after_pressed(self):
        code = textwrap.dedent("""\
        if x is pressed
        print 'it is a letter key'""")

        expected = HedyTester.dedent("""\
        while not pygame_end:
          pygame.display.update()
          event = pygame.event.wait()
          if event.type == pygame.QUIT:
            pygame_end = True
            pygame.quit()
            break
<<<<<<< HEAD
          if event.type == pygame.KEYDOWN:
            if event.key == pygame.K_x:
=======
          if event.type == pygame.KEYDOWN: 
            if event.unicode == 'x':
>>>>>>> 6fa68fa8
              print(f'it is a letter key')
              break""")

        self.multi_level_tester(code=code, expected=expected, max_level=7)

    def test_if_pressed_1_is_number_key(self):
        code = textwrap.dedent("""\
        if 1 is pressed print 'it is a number key'""")

        expected = HedyTester.dedent("""\
        while not pygame_end:
          pygame.display.update()
          event = pygame.event.wait()
          if event.type == pygame.QUIT:
            pygame_end = True
            pygame.quit()
            break
<<<<<<< HEAD
          if event.type == pygame.KEYDOWN:
            if event.key == pygame.K_1:
=======
          if event.type == pygame.KEYDOWN: 
            if event.unicode == '1':
>>>>>>> 6fa68fa8
              print(f'it is a number key')
              break""")

        self.multi_level_tester(code=code, expected=expected, max_level=7)

    def test_if_pressed_with_trailing_spaces_after_key(self):
        code = textwrap.dedent("""\
        if x       is pressed print 'trailing spaces!'""")

        expected = HedyTester.dedent("""\
        while not pygame_end:
          pygame.display.update()
          event = pygame.event.wait()
          if event.type == pygame.QUIT:
            pygame_end = True
            pygame.quit()
            break
<<<<<<< HEAD
          if event.type == pygame.KEYDOWN:
            if event.key == pygame.K_x:
=======
          if event.type == pygame.KEYDOWN: 
            if event.unicode == 'x':
>>>>>>> 6fa68fa8
              print(f'trailing spaces!')
              break""")

        self.multi_level_tester(code=code, expected=expected, max_level=7)

    #
    # if pressed else tests
    #
    def test_if_pressed_x_else(self):
        code = textwrap.dedent("""\
        if x is pressed print 'x is pressed!' else print 'x is not pressed!'""")

        expected = HedyTester.dedent("""\
        while not pygame_end:
          pygame.display.update()
          event = pygame.event.wait()
          if event.type == pygame.QUIT:
            pygame_end = True
            pygame.quit()
            break
<<<<<<< HEAD
          if event.type == pygame.KEYDOWN:
            if event.key == pygame.K_x:
=======
          if event.type == pygame.KEYDOWN: 
            if event.unicode == 'x':
>>>>>>> 6fa68fa8
              print(f'x is pressed!')
              break
            else:
              print(f'x is not pressed!')
              break""")

        self.multi_level_tester(code=code, expected=expected, max_level=7)

    def test_if_pressed_has_enter_before_else(self):
        code = textwrap.dedent("""\
        if x is pressed print 'x is pressed!'
        else print 'x is not pressed!'""")

        expected = HedyTester.dedent("""\
        while not pygame_end:
          pygame.display.update()
          event = pygame.event.wait()
          if event.type == pygame.QUIT:
            pygame_end = True
            pygame.quit()
            break
<<<<<<< HEAD
          if event.type == pygame.KEYDOWN:
            if event.key == pygame.K_x:
=======
          if event.type == pygame.KEYDOWN: 
            if event.unicode == 'x':
>>>>>>> 6fa68fa8
              print(f'x is pressed!')
              break
            else:
              print(f'x is not pressed!')
              break""")

        self.multi_level_tester(code=code, expected=expected, max_level=7)

    def test_if_pressed_has_enter_before_both_prints_and_else(self):
        code = textwrap.dedent("""\
        if x is pressed
        print 'x is pressed!'
        else
        print 'x is not pressed!'""")

        expected = HedyTester.dedent("""\
        while not pygame_end:
          pygame.display.update()
          event = pygame.event.wait()
          if event.type == pygame.QUIT:
            pygame_end = True
            pygame.quit()
            break
<<<<<<< HEAD
          if event.type == pygame.KEYDOWN:
            if event.key == pygame.K_x:
=======
          if event.type == pygame.KEYDOWN: 
            if event.unicode == 'x':
>>>>>>> 6fa68fa8
              print(f'x is pressed!')
              break
            else:
              print(f'x is not pressed!')
              break""")

        self.multi_level_tester(code=code, expected=expected, max_level=7)

    def test_if_pressed_has_enter_before_first_print_and_else(self):
        code = textwrap.dedent("""\
        if x is pressed
        print 'x is pressed!'
        else print 'x is not pressed!'""")

        expected = HedyTester.dedent("""\
        while not pygame_end:
          pygame.display.update()
          event = pygame.event.wait()
          if event.type == pygame.QUIT:
            pygame_end = True
            pygame.quit()
            break
<<<<<<< HEAD
          if event.type == pygame.KEYDOWN:
            if event.key == pygame.K_x:
=======
          if event.type == pygame.KEYDOWN: 
            if event.unicode == 'x':
>>>>>>> 6fa68fa8
              print(f'x is pressed!')
              break
            else:
              print(f'x is not pressed!')
              break""")

        self.multi_level_tester(code=code, expected=expected, max_level=7)

    def test_if_pressed_has_enter_before_second_print_and_else(self):
        code = textwrap.dedent("""\
        if x is pressed print 'x is pressed!'
        else
        print 'x is not pressed!'""")

        expected = HedyTester.dedent("""\
        while not pygame_end:
          pygame.display.update()
          event = pygame.event.wait()
          if event.type == pygame.QUIT:
            pygame_end = True
            pygame.quit()
            break
<<<<<<< HEAD
          if event.type == pygame.KEYDOWN:
            if event.key == pygame.K_x:
=======
          if event.type == pygame.KEYDOWN: 
            if event.unicode == 'x':
>>>>>>> 6fa68fa8
              print(f'x is pressed!')
              break
            else:
              print(f'x is not pressed!')
              break""")

        self.multi_level_tester(code=code, expected=expected, max_level=7)

    def test_if_pressed_has_enter_before_both_prints(self):
        code = textwrap.dedent("""\
        if x is pressed
        print 'x is pressed!'
        else print 'x is not pressed!'""")

        expected = HedyTester.dedent("""\
          while not pygame_end:
            pygame.display.update()
            event = pygame.event.wait()
            if event.type == pygame.QUIT:
              pygame_end = True
              pygame.quit()
              break
<<<<<<< HEAD
            if event.type == pygame.KEYDOWN:
              if event.key == pygame.K_x:
=======
            if event.type == pygame.KEYDOWN: 
              if event.unicode == 'x':
>>>>>>> 6fa68fa8
                print(f'x is pressed!')
                break
              else:
                print(f'x is not pressed!')
                break""")

        self.multi_level_tester(code=code, expected=expected, max_level=7)

    #
    # pressed turtle tests
    #
    def test_if_pressed_with_turtleforward(self):
        code = textwrap.dedent("""\
        if x is pressed forward 50""")

        expected = HedyTester.dedent(f"""\
        while not pygame_end:
          pygame.display.update()
          event = pygame.event.wait()
          if event.type == pygame.QUIT:
            pygame_end = True
            pygame.quit()
            break
<<<<<<< HEAD
          if event.type == pygame.KEYDOWN:
            if event.key == pygame.K_x:
=======
          if event.type == pygame.KEYDOWN: 
            if event.unicode == 'x':
>>>>>>> 6fa68fa8
              {HedyTester.indent(
                HedyTester.forward_transpiled(50, self.level),
                14, True)
              }
              break""")

        self.multi_level_tester(
            code=code,
            expected=expected,
            extra_check_function=self.is_turtle(),
            max_level=7
        )

    def test_if_pressed_with_turtleturn(self):
        code = textwrap.dedent("""\
        if x is pressed turn 90""")

        expected = HedyTester.dedent(f"""\
        while not pygame_end:
          pygame.display.update()
          event = pygame.event.wait()
          if event.type == pygame.QUIT:
            pygame_end = True
            pygame.quit()
            break
<<<<<<< HEAD
          if event.type == pygame.KEYDOWN:
            if event.key == pygame.K_x:
=======
          if event.type == pygame.KEYDOWN: 
            if event.unicode == 'x':
>>>>>>> 6fa68fa8
              {HedyTester.indent(
                HedyTester.turn_transpiled(90, self.level),
                14, True)
              }
              break""")

        self.multi_level_tester(
            code=code,
            expected=expected,
            extra_check_function=self.is_turtle(),
            max_level=7
        )

    def test_if_pressed_with_turtlecolor(self):
        code = textwrap.dedent("""\
        if x is pressed color red""")

        expected = HedyTester.dedent(f"""\
        while not pygame_end:
          pygame.display.update()
          event = pygame.event.wait()
          if event.type == pygame.QUIT:
            pygame_end = True
            pygame.quit()
            break
<<<<<<< HEAD
          if event.type == pygame.KEYDOWN:
            if event.key == pygame.K_x:
=======
          if event.type == pygame.KEYDOWN: 
            if event.unicode == 'x':
>>>>>>> 6fa68fa8
              {HedyTester.indent(
                HedyTester.turtle_color_command_transpiled('red'),
                14, True)
              }
              break""")

        self.multi_level_tester(
            code=code,
            expected=expected,
            extra_check_function=self.is_turtle(),
            max_level=7
        )

    def test_if_pressed_else_with_turtle(self):
        code = textwrap.dedent("""\
        if x is pressed forward 25 else turn 90""")

        expected = HedyTester.dedent(f"""\
        while not pygame_end:
          pygame.display.update()
          event = pygame.event.wait()
          if event.type == pygame.QUIT:
            pygame_end = True
            pygame.quit()
            break
<<<<<<< HEAD
          if event.type == pygame.KEYDOWN:
            if event.key == pygame.K_x:
=======
          if event.type == pygame.KEYDOWN: 
            if event.unicode == 'x':
>>>>>>> 6fa68fa8
              {HedyTester.indent(
                HedyTester.forward_transpiled(25, self.level),
                14, True)
              }
              break
            else:
              {HedyTester.indent(
                HedyTester.turn_transpiled(90, self.level),
                14, True)
              }
              break""")

        self.multi_level_tester(
            code=code,
            expected=expected,
            extra_check_function=self.is_turtle(),
            max_level=7
        )

    def test_if_pressed_non_latin(self):
        code = textwrap.dedent("""\
        if ش is pressed forward 25
        if ש is pressed forward 25
        if ф is pressed forward 25""")

        expected = HedyTester.dedent(f"""\
        while not pygame_end:
          pygame.display.update()
          event = pygame.event.wait()
          if event.type == pygame.QUIT:
            pygame_end = True
            pygame.quit()
            break
          if event.type == pygame.KEYDOWN: 
            if event.unicode == 'ش':
              {HedyTester.indent(
                HedyTester.forward_transpiled(25, self.level), 
                14, True)
              }
              break
            if event.unicode == 'ש':
              {HedyTester.indent(
                HedyTester.forward_transpiled(25, self.level), 
                14, True)
              }
              break
            if event.unicode == 'ф':
              {HedyTester.indent(
                HedyTester.forward_transpiled(25, self.level), 
                14, True)
              }
              break""")

        self.multi_level_tester(
            code=code,
            expected=expected,
            extra_check_function=self.is_turtle(),
            max_level=7
        )

    #
    # pressed negative tests
    #

    def test_if_indent_after_pressed_gives_parse_error(self):
        code = textwrap.dedent("""\
        if x is pressed
            print 'a double indent!'""")

        self.multi_level_tester(
            max_level=7,
            code=code,
            exception=hedy.exceptions.ParseException,
            extra_check_function=lambda c: c.exception.error_location[0] == 1 and c.exception.error_location[1] == 1
        )<|MERGE_RESOLUTION|>--- conflicted
+++ resolved
@@ -763,13 +763,8 @@
             pygame_end = True
             pygame.quit()
             break
-<<<<<<< HEAD
-          if event.type == pygame.KEYDOWN:
-            if event.key == pygame.K_x:
-=======
-          if event.type == pygame.KEYDOWN: 
-            if event.unicode == 'x':
->>>>>>> 6fa68fa8
+          if event.type == pygame.KEYDOWN:
+            if event.key == pygame.K_x:
               print(f'it is a letter key')
               break""")
 
@@ -788,13 +783,8 @@
             pygame_end = True
             pygame.quit()
             break
-<<<<<<< HEAD
-          if event.type == pygame.KEYDOWN:
-            if event.key == pygame.K_x:
-=======
-          if event.type == pygame.KEYDOWN: 
-            if event.unicode == 'x':
->>>>>>> 6fa68fa8
+          if event.type == pygame.KEYDOWN:
+            if event.key == pygame.K_x:
               print(f'first key')
               break
             if event.unicode == 'y':
@@ -816,13 +806,8 @@
             pygame_end = True
             pygame.quit()
             break
-<<<<<<< HEAD
-          if event.type == pygame.KEYDOWN:
-            if event.key == pygame.K_x:
-=======
-          if event.type == pygame.KEYDOWN: 
-            if event.unicode == 'x':
->>>>>>> 6fa68fa8
+          if event.type == pygame.KEYDOWN:
+            if event.key == pygame.K_x:
               print(f'it is a letter key')
               break""")
 
@@ -840,13 +825,8 @@
             pygame_end = True
             pygame.quit()
             break
-<<<<<<< HEAD
           if event.type == pygame.KEYDOWN:
             if event.key == pygame.K_1:
-=======
-          if event.type == pygame.KEYDOWN: 
-            if event.unicode == '1':
->>>>>>> 6fa68fa8
               print(f'it is a number key')
               break""")
 
@@ -864,13 +844,8 @@
             pygame_end = True
             pygame.quit()
             break
-<<<<<<< HEAD
-          if event.type == pygame.KEYDOWN:
-            if event.key == pygame.K_x:
-=======
-          if event.type == pygame.KEYDOWN: 
-            if event.unicode == 'x':
->>>>>>> 6fa68fa8
+          if event.type == pygame.KEYDOWN:
+            if event.key == pygame.K_x:
               print(f'trailing spaces!')
               break""")
 
@@ -891,13 +866,8 @@
             pygame_end = True
             pygame.quit()
             break
-<<<<<<< HEAD
-          if event.type == pygame.KEYDOWN:
-            if event.key == pygame.K_x:
-=======
-          if event.type == pygame.KEYDOWN: 
-            if event.unicode == 'x':
->>>>>>> 6fa68fa8
+          if event.type == pygame.KEYDOWN:
+            if event.key == pygame.K_x:
               print(f'x is pressed!')
               break
             else:
@@ -919,13 +889,8 @@
             pygame_end = True
             pygame.quit()
             break
-<<<<<<< HEAD
-          if event.type == pygame.KEYDOWN:
-            if event.key == pygame.K_x:
-=======
-          if event.type == pygame.KEYDOWN: 
-            if event.unicode == 'x':
->>>>>>> 6fa68fa8
+          if event.type == pygame.KEYDOWN:
+            if event.key == pygame.K_x:
               print(f'x is pressed!')
               break
             else:
@@ -949,13 +914,8 @@
             pygame_end = True
             pygame.quit()
             break
-<<<<<<< HEAD
-          if event.type == pygame.KEYDOWN:
-            if event.key == pygame.K_x:
-=======
-          if event.type == pygame.KEYDOWN: 
-            if event.unicode == 'x':
->>>>>>> 6fa68fa8
+          if event.type == pygame.KEYDOWN:
+            if event.key == pygame.K_x:
               print(f'x is pressed!')
               break
             else:
@@ -978,13 +938,8 @@
             pygame_end = True
             pygame.quit()
             break
-<<<<<<< HEAD
-          if event.type == pygame.KEYDOWN:
-            if event.key == pygame.K_x:
-=======
-          if event.type == pygame.KEYDOWN: 
-            if event.unicode == 'x':
->>>>>>> 6fa68fa8
+          if event.type == pygame.KEYDOWN:
+            if event.key == pygame.K_x:
               print(f'x is pressed!')
               break
             else:
@@ -1007,13 +962,8 @@
             pygame_end = True
             pygame.quit()
             break
-<<<<<<< HEAD
-          if event.type == pygame.KEYDOWN:
-            if event.key == pygame.K_x:
-=======
-          if event.type == pygame.KEYDOWN: 
-            if event.unicode == 'x':
->>>>>>> 6fa68fa8
+          if event.type == pygame.KEYDOWN:
+            if event.key == pygame.K_x:
               print(f'x is pressed!')
               break
             else:
@@ -1036,13 +986,8 @@
               pygame_end = True
               pygame.quit()
               break
-<<<<<<< HEAD
             if event.type == pygame.KEYDOWN:
               if event.key == pygame.K_x:
-=======
-            if event.type == pygame.KEYDOWN: 
-              if event.unicode == 'x':
->>>>>>> 6fa68fa8
                 print(f'x is pressed!')
                 break
               else:
@@ -1066,13 +1011,8 @@
             pygame_end = True
             pygame.quit()
             break
-<<<<<<< HEAD
-          if event.type == pygame.KEYDOWN:
-            if event.key == pygame.K_x:
-=======
-          if event.type == pygame.KEYDOWN: 
-            if event.unicode == 'x':
->>>>>>> 6fa68fa8
+          if event.type == pygame.KEYDOWN:
+            if event.key == pygame.K_x:
               {HedyTester.indent(
                 HedyTester.forward_transpiled(50, self.level),
                 14, True)
@@ -1098,13 +1038,8 @@
             pygame_end = True
             pygame.quit()
             break
-<<<<<<< HEAD
-          if event.type == pygame.KEYDOWN:
-            if event.key == pygame.K_x:
-=======
-          if event.type == pygame.KEYDOWN: 
-            if event.unicode == 'x':
->>>>>>> 6fa68fa8
+          if event.type == pygame.KEYDOWN:
+            if event.key == pygame.K_x:
               {HedyTester.indent(
                 HedyTester.turn_transpiled(90, self.level),
                 14, True)
@@ -1130,13 +1065,8 @@
             pygame_end = True
             pygame.quit()
             break
-<<<<<<< HEAD
-          if event.type == pygame.KEYDOWN:
-            if event.key == pygame.K_x:
-=======
-          if event.type == pygame.KEYDOWN: 
-            if event.unicode == 'x':
->>>>>>> 6fa68fa8
+          if event.type == pygame.KEYDOWN:
+            if event.key == pygame.K_x:
               {HedyTester.indent(
                 HedyTester.turtle_color_command_transpiled('red'),
                 14, True)
@@ -1162,13 +1092,8 @@
             pygame_end = True
             pygame.quit()
             break
-<<<<<<< HEAD
-          if event.type == pygame.KEYDOWN:
-            if event.key == pygame.K_x:
-=======
-          if event.type == pygame.KEYDOWN: 
-            if event.unicode == 'x':
->>>>>>> 6fa68fa8
+          if event.type == pygame.KEYDOWN:
+            if event.key == pygame.K_x:
               {HedyTester.indent(
                 HedyTester.forward_transpiled(25, self.level),
                 14, True)
