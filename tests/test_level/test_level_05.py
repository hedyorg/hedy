--- conflicted
+++ resolved
@@ -1358,10 +1358,4 @@
                     print(f'The button got pressed!')
                     create_button('knop')""")
 
-<<<<<<< HEAD
-        self.single_level_tester(code=code, expected=expected, max_level=18)
-=======
-        self.multi_level_tester(code=code, expected=expected, max_level=18)
-
-      
->>>>>>> c6b9b9de
+        self.multi_level_tester(code=code, expected=expected, max_level=18)