import hedy
import textwrap
from tests.Tester import HedyTester
from parameterized import parameterized


class TestsLevel5(HedyTester):
    level = 5
    '''
    Tests should be ordered as follows:
     * commands in the order of hedy.py e.g. for level 1: ['print', 'ask', 'echo', 'turn', 'forward']
     * combined tests
     * markup tests
     * negative tests

    Naming conventions are like this:
     * single keyword positive tests are just keyword or keyword_special_case
     * multi keyword positive tests are keyword1_keywords_2
     * negative tests should be situation_gives_exception
    '''

    #
    # if tests
    #
    def test_if_equality_linebreak_print(self):
        # line breaks after if-condition are allowed
        code = textwrap.dedent("""\
        naam is Hedy
        if naam is Hedy
        print 'leuk'""")

        expected = textwrap.dedent("""\
        naam = 'Hedy'
        if naam == 'Hedy':
          print(f'leuk')""")

        self.single_level_tester(code=code, expected=expected)

    def test_if_equality_trailing_space_linebreak_print(self):
        code = textwrap.dedent("""\
        naam is James
        if naam is trailing_space
        print 'shaken'""")

        expected = textwrap.dedent("""\
        naam = 'James'
        if naam == 'trailing_space':
          print(f'shaken')""")

        self.single_level_tester(code=code, expected=expected)

    def test_if_equality_unquoted_rhs_with_space_linebreak_print(self):
        code = textwrap.dedent("""\
        naam is James
        if naam is James Bond
        print 'shaken'""")

        expected = textwrap.dedent("""\
        naam = 'James'
        if naam == 'James Bond':
          print(f'shaken')""")

        self.multi_level_tester(code=code, expected=expected, max_level=7)

    def test_if_equality_unquoted_rhs_with_space_and_trailing_space_linebreak_print(self):
        code = textwrap.dedent("""\
        naam is James
        if naam is trailing space
        print 'shaken'""")

        expected = textwrap.dedent("""\
        naam = 'James'
        if naam == 'trailing space':
          print(f'shaken')""")

        self.multi_level_tester(code=code, expected=expected, max_level=7)

    def test_if_2_vars_equality_print(self):
        code = textwrap.dedent("""\
        jouwkeuze is schaar
        computerkeuze is schaar
        if computerkeuze is jouwkeuze print 'gelijkspel!'""")

        expected = textwrap.dedent("""\
        jouwkeuze = 'schaar'
        computerkeuze = 'schaar'
        if computerkeuze == jouwkeuze:
          print(f'gelijkspel!')""")

        self.single_level_tester(code=code, expected=expected, output='gelijkspel!')

    def test_if_not_in_list_print(self):
        code = textwrap.dedent("""\
        items is red, green
        selected is red
        if selected not in items print 'not found!'
        else print 'found'""")

        expected = textwrap.dedent("""\
        items = ['red', 'green']
        selected = 'red'
        if selected not in items:
          print(f'not found!')
        else:
          print(f'found')""")

        self.multi_level_tester(
            max_level=7,
            code=code,
            expected=expected,
            output='found'
        )

    def test_if_not_in_list_in_print(self):
        code = textwrap.dedent("""\
        items is red, green
        selected is purple
        if selected not in items print 'not found!'
        else print 'found'""")

        expected = textwrap.dedent("""\
        items = ['red', 'green']
        selected = 'purple'
        if selected not in items:
          print(f'not found!')
        else:
          print(f'found')""")

        self.multi_level_tester(
            max_level=7,
            code=code,
            expected=expected,
            output='not found!'
        )

    def test_if_in_list_print(self):
        code = textwrap.dedent("""\
        items is red, green
        selected is red
        if selected in items print 'found!'""")

        expected = textwrap.dedent("""\
        items = ['red', 'green']
        selected = 'red'
        if selected in items:
          print(f'found!')""")

        self.multi_level_tester(
            max_level=7,
            code=code,
            expected=expected,
            output='found!',
            expected_commands=['is', 'is', 'if', 'in', 'print']
        )

    def test_if_in_undefined_list(self):
        code = textwrap.dedent("""\
        selected is red
        if selected in items print 'found!'""")

        self.multi_level_tester(code=code, exception=hedy.exceptions.UndefinedVarException, max_level=7)

    def test_if_equality_unquoted_rhs_with_space_print_gives_error(self):
        code = textwrap.dedent("""\
        naam is James
        if naam is James Bond print 'shaken'""")

        self.multi_level_tester(code=code, exception=hedy.exceptions.UnquotedEqualityCheck, max_level=11)

    def test_if_equality_unquoted_rhs_with_space_assign_gives_error(self):
        code = textwrap.dedent("""\
        naam is James
        if naam is James Bond naam is 'Pietjansma'""")

        self.multi_level_tester(code=code, exception=hedy.exceptions.UnquotedEqualityCheck, max_level=11)

    @parameterized.expand(HedyTester.quotes)
    def test_if_equality_quoted_rhs_with_space(self, q):
        code = textwrap.dedent(f"""\
        naam is James
        if naam is {q}James Bond{q} print {q}shaken{q}""")

        expected = textwrap.dedent(f"""\
        naam = 'James'
        if naam == 'James Bond':
          print(f'shaken')""")

        self.single_level_tester(
            code=code,
            expected_commands=['is', 'if', 'print'],
            expected=expected)

    @parameterized.expand(HedyTester.quotes)
    def test_if_equality_quoted_rhs_with_spaces(self, q):
        code = textwrap.dedent(f"""\
        naam is James
        if naam is {q}Bond James Bond{q} print 'shaken'""")

        expected = textwrap.dedent(f"""\
        naam = 'James'
        if naam == 'Bond James Bond':
          print(f'shaken')""")

        self.single_level_tester(code=code, expected=expected)

    def test_ask_if(self):
        code = textwrap.dedent(f"""\
        name is ask 'what is your name?'
        if name is Hedy print 'nice' else print 'boo!'""")

        expected = textwrap.dedent(f"""\
        name = input(f'what is your name?')
        if name == 'Hedy':
          print(f'nice')
        else:
          print(f'boo!')""")

        self.single_level_tester(
            code=code,
            expected_commands=['ask', 'if', 'else', 'print', 'print'],
            expected=expected)

    def test_if_equality_single_quoted_rhs_with_inner_double_quote(self):
        code = textwrap.dedent(f"""\
        answer is no
        if answer is 'He said "no"' print 'no'""")

        expected = textwrap.dedent(f"""\
        answer = 'no'
        if answer == 'He said "no"':
          print(f'no')""")

        self.single_level_tester(
            code=code,
            expected_commands=['is', 'if', 'print'],
            expected=expected)

    def test_if_equality_double_quoted_rhs_with_inner_single_quote(self):
        code = textwrap.dedent(f"""\
        answer is no
        if answer is "He said 'no'" print 'no'""")

        expected = textwrap.dedent(f"""\
        answer = 'no'
        if answer == 'He said \\'no\\'':
          print(f'no')""")

        self.single_level_tester(code=code, expected=expected)

    def test_equality_promotes_int_to_string(self):
        code = textwrap.dedent("""\
        a is test
        b is 15
        if a is b c is 1""")
        expected = textwrap.dedent("""\
        a = 'test'
        b = '15'
        if a == b:
          c = '1'""")

        self.single_level_tester(code=code, expected=expected)

    def test_equality_with_lists_gives_error(self):
        code = textwrap.dedent("""\
        n is 1, 2
        m is 1, 2
        if n is m print 'success!'""")

        self.multi_level_tester(
            max_level=7,
            code=code,
            exception=hedy.exceptions.InvalidArgumentTypeException
        )

    def test_if_in_list_with_string_var_gives_type_error(self):
        code = textwrap.dedent("""\
        items is red
        if red in items print 'found!'""")
        self.multi_level_tester(
            max_level=7,
            code=code,
            exception=hedy.exceptions.InvalidArgumentTypeException
        )

    def test_if_in_list_with_input_gives_type_error(self):
        code = textwrap.dedent("""\
        items is ask 'What are the items?'
        if red in items print 'found!'""")
        self.multi_level_tester(
            max_level=7,
            code=code,
            exception=hedy.exceptions.InvalidArgumentTypeException
        )

    #
    # if else tests
    #
    def test_if_equality_print_else_print(self):
        code = textwrap.dedent("""\
        naam is Hedy
        if naam is Hedy print 'leuk' else print 'minder leuk'""")

        expected = textwrap.dedent("""\
        naam = 'Hedy'
        if naam == 'Hedy':
          print(f'leuk')
        else:
          print(f'minder leuk')""")

        self.single_level_tester(code=code, expected=expected)

    def test_if_ask_equality_print_else_print(self):
        code = textwrap.dedent("""\
        kleur is ask 'Wat is je lievelingskleur?'
        if kleur is groen print 'mooi!' else print 'niet zo mooi'""")

        expected = textwrap.dedent("""\
        kleur = input(f'Wat is je lievelingskleur?')
        if kleur == 'groen':
          print(f'mooi!')
        else:
          print(f'niet zo mooi')""")

        self.single_level_tester(code=code, expected=expected)

    def test_if_else_followed_by_print(self):
        code = textwrap.dedent("""\
        kleur is geel
        if kleur is groen antwoord is ok else antwoord is stom
        print antwoord""")

        expected = textwrap.dedent("""\
        kleur = 'geel'
        if kleur == 'groen':
          antwoord = 'ok'
        else:
          antwoord = 'stom'
        print(f'{antwoord}')""")

        self.single_level_tester(code=code, expected=expected)

    def test_if_equality_trailing_space_linebreak_print_else(self):
        # this code has a space at the end of line 2
        code = textwrap.dedent("""\
        naam is James
        if naam is trailing space
        print 'shaken' else print 'biertje!'""")

        expected = textwrap.dedent("""\
        naam = 'James'
        if naam == 'trailing space':
          print(f'shaken')
        else:
          print(f'biertje!')""")

        self.multi_level_tester(max_level=7, code=code, expected=expected)

    def test_if_equality_print_linebreak_else_print(self):
        # line break before else is allowed
        code = textwrap.dedent("""\
        naam is Hedy
        if naam is Hedy print 'leuk'
        else print 'minder leuk'""")

        expected = textwrap.dedent("""\
        naam = 'Hedy'
        if naam == 'Hedy':
          print(f'leuk')
        else:
          print(f'minder leuk')""")

        self.single_level_tester(code=code, expected=expected)

    def test_if_equality_linebreak_print_else_print(self):
        # line break after if-condition is allowed
        code = textwrap.dedent("""\
        naam is Hedy
        if naam is Hedy
        print 'leuk' else print 'minder leuk'""")

        expected = textwrap.dedent("""\
        naam = 'Hedy'
        if naam == 'Hedy':
          print(f'leuk')
        else:
          print(f'minder leuk')""")

        self.single_level_tester(code=code, expected=expected)

    def test_if_equality_unquoted_with_space_linebreak_print_else_print(self):
        code = textwrap.dedent("""\
        naam is James
        if naam is James Bond
        print 'shaken' else print 'biertje!'""")

        expected = textwrap.dedent("""\
        naam = 'James'
        if naam == 'James Bond':
          print(f'shaken')
        else:
          print(f'biertje!')""")

        self.multi_level_tester(max_level=7, code=code, expected=expected)

    def test_if_equality_print_else_linebreak_print(self):
        # line break after else is allowed
        code = textwrap.dedent("""\
        naam is Hedy
        if naam is Hedy print 'leuk' else
        print 'minder leuk'""")

        expected = textwrap.dedent("""\
        naam = 'Hedy'
        if naam == 'Hedy':
          print(f'leuk')
        else:
          print(f'minder leuk')""")

        self.single_level_tester(code=code, expected=expected)

    def test_if_with_negative_number(self):
        code = textwrap.dedent("""\
      antwoord is -10
      if antwoord is -10 print 'Nice' else print 'Oh no'""")

        expected = textwrap.dedent("""\
      antwoord = '-10'
      if antwoord == '-10':
        print(f'Nice')
      else:
        print(f'Oh no')""")

        self.single_level_tester(code=code, expected=expected, output='Nice')

    def test_if_equality_linebreak_print_linebreak_else_print(self):
        # line breaks after if-condition and before else are allowed
        code = textwrap.dedent("""\
        naam is Hedy
        if naam is Hedy
        print 'leuk'
        else print 'minder leuk'""")

        expected = textwrap.dedent("""\
        naam = 'Hedy'
        if naam == 'Hedy':
          print(f'leuk')
        else:
          print(f'minder leuk')""")

        self.single_level_tester(code=code, expected=expected)

    def test_if_equality_linebreak_print_linebreak_else_linebreak_print(self):
        # line breaks after if-condition, before else and after else are allowed
        code = textwrap.dedent("""\
        naam is Hedy
        if naam is Hedy
        print 'leuk'
        else
        print 'minder leuk'""")

        expected = textwrap.dedent("""\
        naam = 'Hedy'
        if naam == 'Hedy':
          print(f'leuk')
        else:
          print(f'minder leuk')""")

        self.single_level_tester(code=code, expected=expected)

    def test_if_equality_linebreak_print_else_linebreak_print(self):
        # line breaks after if-condition and after else are allowed
        code = textwrap.dedent("""\
        naam is Hedy
        if naam is Hedy
        print 'leuk' else
        print 'minder leuk'""")

        expected = textwrap.dedent("""\
        naam = 'Hedy'
        if naam == 'Hedy':
          print(f'leuk')
        else:
          print(f'minder leuk')""")

        self.single_level_tester(code=code, expected=expected)

    def test_if_list_assignment_else_print(self):
        code = textwrap.dedent("""\
        people is mom, dad, Emma, Sophie
        dishwasher is people at random
        if dishwasher is Sophie
        print 'too bad I have to do the dishes'
        else
        print 'luckily no dishes because' dishwasher 'is already washing up'""")

        expected = textwrap.dedent("""\
        people = ['mom', 'dad', 'Emma', 'Sophie']
        dishwasher = random.choice(people)
        if dishwasher == 'Sophie':
          print(f'too bad I have to do the dishes')
        else:
          print(f'luckily no dishes because{dishwasher}is already washing up')""")

        self.single_level_tester(code=code, expected=expected)

    @parameterized.expand(HedyTester.quotes)
    def test_if_equality_quoted_rhs_with_space_else(self, q):
        code = textwrap.dedent(f"""\
        naam is James
        if naam is {q}James Bond{q} print {q}shaken{q} else print {q}biertje!{q}""")

        expected = textwrap.dedent(f"""\
        naam = 'James'
        if naam == 'James Bond':
          print(f'shaken')
        else:
          print(f'biertje!')""")

        self.single_level_tester(code=code, expected=expected)

    def test_if_equality_text_with_spaces_and_single_quotes_linebreak_print_else_print(self):
        code = textwrap.dedent("""\
        naam is James
        if naam is James 'Bond'
        print 'shaken' else print 'biertje!'""")

        expected = textwrap.dedent("""\
        naam = 'James'
        if naam == 'James \\'Bond\\'':
          print(f'shaken')
        else:
          print(f'biertje!')""")

        self.multi_level_tester(max_level=7, code=code, expected=expected)

    def test_if_equality_text_with_spaces_and_double_quotes_linebreak_print_else_print(self):
        code = textwrap.dedent("""\
        naam is James
        if naam is James "Bond"
        print 'shaken' else print 'biertje!'""")

        expected = textwrap.dedent("""\
        naam = 'James'
        if naam == 'James "Bond"':
          print(f'shaken')
        else:
          print(f'biertje!')""")

        self.multi_level_tester(max_level=7, code=code, expected=expected)

    def test_if_equality_print_else_print_bengali(self):
        code = textwrap.dedent("""\
        নাম is ask 'আপনার নাম কি?'
        if নাম is হেডি print 'ভালো!' else print 'মন্দ'""")

        expected = textwrap.dedent("""\
        নাম = input(f'আপনার নাম কি?')
        if নাম == 'হেডি':
          print(f'ভালো!')
        else:
          print(f'মন্দ')""")

        self.single_level_tester(code=code, expected=expected)

    #
    # combined tests
    #
    def test_consecutive_if_statements(self):
        code = textwrap.dedent("""\
        names is Hedy, Lamar
        name is ask 'What is a name you like?'
        if name is Hedy print 'nice!'
        if name in names print 'nice!'""")

        expected = textwrap.dedent("""\
        names = ['Hedy', 'Lamar']
        name = input(f'What is a name you like?')
        if name == 'Hedy':
          print(f'nice!')
        else:
          _ = 'x'
        if name in names:
          print(f'nice!')""")

        self.single_level_tester(code=code, expected=expected, translate=False)

    def test_onno_3372(self):
        code = textwrap.dedent("""\
        antw is ask 'wat kies jij'
        if antw is schaar print 'gelijk spel!'
        print 'test'""")

        expected = textwrap.dedent("""\
        antw = input(f'wat kies jij')
        if antw == 'schaar':
          print(f'gelijk spel!')
        else:
          _ = 'x'
        print(f'test')""")

        self.single_level_tester(code=code,
                                 expected=expected,
                                 translate=False)

    def test_restaurant_example(self):
        code = textwrap.dedent("""\
        print 'Welkom bij McHedy'
        eten is ask 'Wat wilt u eten?'
        if eten is friet saus is ask 'Welke saus wilt u bij de friet?'
        if eten is pizza topping is ask 'Welke topping wilt u op de pizza?'
        print eten""")

        expected = textwrap.dedent("""\
        print(f'Welkom bij McHedy')
        eten = input(f'Wat wilt u eten?')
        if eten == 'friet':
          saus = input(f'Welke saus wilt u bij de friet?')
        else:
          _ = 'x'
        if eten == 'pizza':
          topping = input(f'Welke topping wilt u op de pizza?')
        else:
          _ = 'x'
        print(f'{eten}')""")

        self.single_level_tester(code=code,
                                 expected=expected,
                                 translate=False)

    def test_onno_3372_else(self):
        code = textwrap.dedent("""\
        antw is ask 'wat kies jij'
        if antw is schaar print 'gelijk spel!' else print ''
        print 'test'""")

        expected = textwrap.dedent("""\
        antw = input(f'wat kies jij')
        if antw == 'schaar':
          print(f'gelijk spel!')
        else:
          print(f'')
        print(f'test')""")

        self.single_level_tester(code=code,
                                 expected=expected,
                                 translate=False)

    def test_consecutive_if_and_if_else_statements(self):
        code = textwrap.dedent("""\
        naam is ask 'hoe heet jij?'
        if naam is Hedy print 'leuk'
        if naam is Python print 'ook leuk'
        else print 'minder leuk!'""")

        expected = textwrap.dedent("""\
        naam = input(f'hoe heet jij?')
        if naam == 'Hedy':
          print(f'leuk')
        else:
          _ = 'x'
        if naam == 'Python':
          print(f'ook leuk')
        else:
          print(f'minder leuk!')""")

        self.single_level_tester(code=code,
                                 expected=expected,
                                 translate=False)

    def test_consecutive_if_else_statements(self):
        code = textwrap.dedent("""\
        names is Hedy, Lamar
        name is ask 'What is a name you like?'
        if name is Hedy print 'nice!' else print 'meh'
        if name in names print 'nice!' else print 'meh'""")

        expected = textwrap.dedent("""\
        names = ['Hedy', 'Lamar']
        name = input(f'What is a name you like?')
        if name == 'Hedy':
          print(f'nice!')
        else:
          print(f'meh')
        if name in names:
          print(f'nice!')
        else:
          print(f'meh')""")

        self.single_level_tester(code=code, expected=expected, translate=False)

    def test_turn_if_forward(self):
        code = textwrap.dedent("""\
        angle is 90, 180, 270
        direction is angle at random
        turn direction
        if direction is 180 forward 100""")

        expected = HedyTester.dedent(
            """\
            angle = ['90', '180', '270']
            direction = random.choice(angle)""",
            HedyTester.turn_transpiled('direction', self.level),
            "if direction == '180':",
            (HedyTester.forward_transpiled(100, self.level), '  '))

        self.single_level_tester(code=code, expected=expected)

    def test_turn_if_forward_else_forward(self):
        code = textwrap.dedent("""\
        angle is 90, 180, 270
        direction is angle at random
        if direction is 180 forward direction
        else turn direction""")

        expected = HedyTester.dedent(
            """\
            angle = ['90', '180', '270']
            direction = random.choice(angle)
            if direction == '180':""",
            (HedyTester.forward_transpiled('direction', self.level), '  '),
            "else:",
            (HedyTester.turn_transpiled('direction', self.level), '  '))

        self.single_level_tester(code=code, expected=expected)

    def test_list_access_index(self):
        code = textwrap.dedent("""\
        friends is Hedy, Lola, Frida
        friend is friends at 2
        print friend""")

        expected = textwrap.dedent("""\
        friends = ['Hedy', 'Lola', 'Frida']
        friend = friends[2-1]
        print(f'{friend}')""")

        self.multi_level_tester(code=code, expected=expected, max_level=11)

    #
    # negative tests
    #

    def test_if_indent_gives_parse_error(self):
        code = textwrap.dedent("""\
        option is ask 'Rock Paper or Scissors?'
        if option is Scissors
            print 'Its a tie!'""")

        self.multi_level_tester(
            max_level=7,
            code=code,
            exception=hedy.exceptions.ParseException,
            extra_check_function=lambda c: c.exception.error_location[0] == 3 and c.exception.error_location[1] == 1
        )

    def test_line_with_if_with_space_gives_invalid(self):
        code = textwrap.dedent("""\
        name is Hedy
         if name is 3 print 'leuk' else print 'stom'""")

        self.multi_level_tester(
            code=code,
            exception=hedy.exceptions.InvalidSpaceException,
            max_level=7)

    def test_pront_should_suggest_print(self):
        code = "pront 'Hedy is leuk!'"

        self.multi_level_tester(
            code=code,
            exception=hedy.exceptions.InvalidCommandException,
            extra_check_function=lambda c: str(c.exception.arguments['guessed_command']) == 'print'
        )

    def test_print_no_quotes(self):
        code = textwrap.dedent("""\
        print 'Hoi ik ben Hedy de Waarzegger
        print 'Ik kan voorspellen wie morgen de loterij wint!'
        naam is ask 'Wie ben jij?'""")

        self.single_level_tester(
            code=code,
            exception=hedy.exceptions.UnquotedTextException,
            extra_check_function=lambda c: c.exception.error_location[0] == 1
        )

    def test_if_equality_print_backtick_text_gives_error(self):
        code = "if 1 is 1 print `yay!` else print `nay`"

        self.multi_level_tester(
            max_level=6,
            code=code,
            exception=hedy.exceptions.UnquotedTextException
        )

<<<<<<< HEAD
=======

    def test_if_fix_nl(self):
        code = textwrap.dedent("""\
            naam is 5
            als naam is 5 print 'leuk'
            print 'minder leuk!'""")

        expected = HedyTester.dedent("""\
        naam = '5'
        if naam == '5':
          print(f'leuk')
        else:
          _ = 'x'
        print(f'minder leuk!')""")

        self.multi_level_tester(
            max_level=5,
            code=code,
            lang='nl',
            expected=expected,
            translate=False
        )



>>>>>>> 62ef9d16

    #
    # if pressed tests
    #
    def test_if_pressed_x_is_letter_key(self):
        code = textwrap.dedent("""\
        if x is pressed print 'it is a letter key'""")

        expected = HedyTester.dedent("""\
        while not pygame_end:
          pygame.display.update()
          event = pygame.event.wait()
          if event.type == pygame.QUIT:
            pygame_end = True
            pygame.quit()
            break
          if event.type == pygame.KEYDOWN:
            if event.unicode == 'x':
              print(f'it is a letter key')
              break""")

        self.multi_level_tester(code=code, expected=expected, max_level=7)

    def test_double_if_pressed(self):
        code = textwrap.dedent("""\
        if x is pressed print 'first key'
        if y is pressed print 'second key'""")

        expected = HedyTester.dedent("""\
        while not pygame_end:
          pygame.display.update()
          event = pygame.event.wait()
          if event.type == pygame.QUIT:
            pygame_end = True
            pygame.quit()
            break
          if event.type == pygame.KEYDOWN:
            if event.unicode == 'x':
              print(f'first key')
              break
            if event.unicode == 'y':
              print(f'second key')
              break""")

        self.multi_level_tester(code=code, expected=expected, max_level=7)

    def test_if_pressed_has_enter_after_pressed(self):
        code = textwrap.dedent("""\
        if x is pressed
        print 'it is a letter key'""")

        expected = HedyTester.dedent("""\
        while not pygame_end:
          pygame.display.update()
          event = pygame.event.wait()
          if event.type == pygame.QUIT:
            pygame_end = True
            pygame.quit()
            break
          if event.type == pygame.KEYDOWN:
            if event.unicode == 'x':
              print(f'it is a letter key')
              break""")

        self.multi_level_tester(code=code, expected=expected, max_level=7)

    def test_if_pressed_1_is_number_key(self):
        code = textwrap.dedent("""\
        if 1 is pressed print 'it is a number key'""")

        expected = HedyTester.dedent("""\
        while not pygame_end:
          pygame.display.update()
          event = pygame.event.wait()
          if event.type == pygame.QUIT:
            pygame_end = True
            pygame.quit()
            break
          if event.type == pygame.KEYDOWN:
            if event.unicode == '1':
              print(f'it is a number key')
              break""")

        self.multi_level_tester(code=code, expected=expected, max_level=7)

    def test_if_pressed_with_trailing_spaces_after_key(self):
        code = textwrap.dedent("""\
        if x       is pressed print 'trailing spaces!'""")

        expected = HedyTester.dedent("""\
        while not pygame_end:
          pygame.display.update()
          event = pygame.event.wait()
          if event.type == pygame.QUIT:
            pygame_end = True
            pygame.quit()
            break
          if event.type == pygame.KEYDOWN:
            if event.unicode == 'x':
              print(f'trailing spaces!')
              break""")

        self.multi_level_tester(code=code, expected=expected, max_level=7)

    #
    # if pressed else tests
    #
    def test_if_pressed_x_else(self):
        code = textwrap.dedent("""\
        if x is pressed print 'x is pressed!' else print 'x is not pressed!'""")

        expected = HedyTester.dedent("""\
        while not pygame_end:
          pygame.display.update()
          event = pygame.event.wait()
          if event.type == pygame.QUIT:
            pygame_end = True
            pygame.quit()
            break
          if event.type == pygame.KEYDOWN:
            if event.unicode == 'x':
              print(f'x is pressed!')
              break
            else:
              print(f'x is not pressed!')
              break""")

        self.multi_level_tester(code=code, expected=expected, max_level=7)

    def test_if_pressed_has_enter_before_else(self):
        code = textwrap.dedent("""\
        if x is pressed print 'x is pressed!'
        else print 'x is not pressed!'""")

        expected = HedyTester.dedent("""\
        while not pygame_end:
          pygame.display.update()
          event = pygame.event.wait()
          if event.type == pygame.QUIT:
            pygame_end = True
            pygame.quit()
            break
          if event.type == pygame.KEYDOWN:
            if event.unicode == 'x':
              print(f'x is pressed!')
              break
            else:
              print(f'x is not pressed!')
              break""")

        self.multi_level_tester(code=code, expected=expected, max_level=7)

    def test_if_pressed_has_enter_before_both_prints_and_else(self):
        code = textwrap.dedent("""\
        if x is pressed
        print 'x is pressed!'
        else
        print 'x is not pressed!'""")

        expected = HedyTester.dedent("""\
        while not pygame_end:
          pygame.display.update()
          event = pygame.event.wait()
          if event.type == pygame.QUIT:
            pygame_end = True
            pygame.quit()
            break
          if event.type == pygame.KEYDOWN:
            if event.unicode == 'x':
              print(f'x is pressed!')
              break
            else:
              print(f'x is not pressed!')
              break""")

        self.multi_level_tester(code=code, expected=expected, max_level=7)

    def test_if_pressed_has_enter_before_first_print_and_else(self):
        code = textwrap.dedent("""\
        if x is pressed
        print 'x is pressed!'
        else print 'x is not pressed!'""")

        expected = HedyTester.dedent("""\
        while not pygame_end:
          pygame.display.update()
          event = pygame.event.wait()
          if event.type == pygame.QUIT:
            pygame_end = True
            pygame.quit()
            break
          if event.type == pygame.KEYDOWN:
            if event.unicode == 'x':
              print(f'x is pressed!')
              break
            else:
              print(f'x is not pressed!')
              break""")

        self.multi_level_tester(code=code, expected=expected, max_level=7)

    def test_if_pressed_has_enter_before_second_print_and_else(self):
        code = textwrap.dedent("""\
        if x is pressed print 'x is pressed!'
        else
        print 'x is not pressed!'""")

        expected = HedyTester.dedent("""\
        while not pygame_end:
          pygame.display.update()
          event = pygame.event.wait()
          if event.type == pygame.QUIT:
            pygame_end = True
            pygame.quit()
            break
          if event.type == pygame.KEYDOWN:
            if event.unicode == 'x':
              print(f'x is pressed!')
              break
            else:
              print(f'x is not pressed!')
              break""")

        self.multi_level_tester(code=code, expected=expected, max_level=7)

    def test_if_pressed_has_enter_before_both_prints(self):
        code = textwrap.dedent("""\
        if x is pressed
        print 'x is pressed!'
        else print 'x is not pressed!'""")

        expected = HedyTester.dedent("""\
          while not pygame_end:
            pygame.display.update()
            event = pygame.event.wait()
            if event.type == pygame.QUIT:
              pygame_end = True
              pygame.quit()
              break
            if event.type == pygame.KEYDOWN:
              if event.unicode == 'x':
                print(f'x is pressed!')
                break
              else:
                print(f'x is not pressed!')
                break""")

        self.multi_level_tester(code=code, expected=expected, max_level=7)

    #
    # pressed turtle tests
    #
    def test_if_pressed_with_turtleforward(self):
        code = textwrap.dedent("""\
        if x is pressed forward 50""")

        expected = HedyTester.dedent(f"""\
        while not pygame_end:
          pygame.display.update()
          event = pygame.event.wait()
          if event.type == pygame.QUIT:
            pygame_end = True
            pygame.quit()
            break
          if event.type == pygame.KEYDOWN:
            if event.unicode == 'x':
              {HedyTester.indent(
                HedyTester.forward_transpiled(50, self.level),
                14, True)
              }
              break""")

        self.multi_level_tester(
            code=code,
            expected=expected,
            extra_check_function=self.is_turtle(),
            max_level=7
        )

    def test_if_pressed_with_turtleturn(self):
        code = textwrap.dedent("""\
        if x is pressed turn 90""")

        expected = HedyTester.dedent(f"""\
        while not pygame_end:
          pygame.display.update()
          event = pygame.event.wait()
          if event.type == pygame.QUIT:
            pygame_end = True
            pygame.quit()
            break
          if event.type == pygame.KEYDOWN:
            if event.unicode == 'x':
              {HedyTester.indent(
                HedyTester.turn_transpiled(90, self.level),
                14, True)
              }
              break""")

        self.multi_level_tester(
            code=code,
            expected=expected,
            extra_check_function=self.is_turtle(),
            max_level=7
        )

    def test_if_pressed_with_turtlecolor(self):
        code = textwrap.dedent("""\
        if x is pressed color red""")

        expected = HedyTester.dedent(f"""\
        while not pygame_end:
          pygame.display.update()
          event = pygame.event.wait()
          if event.type == pygame.QUIT:
            pygame_end = True
            pygame.quit()
            break
          if event.type == pygame.KEYDOWN:
            if event.unicode == 'x':
              {HedyTester.indent(
                HedyTester.turtle_color_command_transpiled('red'),
                14, True)
              }
              break""")

        self.multi_level_tester(
            code=code,
            expected=expected,
            extra_check_function=self.is_turtle(),
            max_level=7
        )

    def test_if_pressed_else_with_turtle(self):
        code = textwrap.dedent("""\
        if x is pressed forward 25 else turn 90""")

        expected = HedyTester.dedent(f"""\
        while not pygame_end:
          pygame.display.update()
          event = pygame.event.wait()
          if event.type == pygame.QUIT:
            pygame_end = True
            pygame.quit()
            break
          if event.type == pygame.KEYDOWN:
            if event.unicode == 'x':
              {HedyTester.indent(
                HedyTester.forward_transpiled(25, self.level),
                14, True)
              }
              break
            else:
              {HedyTester.indent(
                HedyTester.turn_transpiled(90, self.level),
                14, True)
              }
              break""")

        self.multi_level_tester(
            code=code,
            expected=expected,
            extra_check_function=self.is_turtle(),
            max_level=7
        )

    def test_if_pressed_non_latin(self):
        code = textwrap.dedent("""\
        if ض is pressed print 'arabic'
        if ש is pressed print 'hebrew'
        if й is pressed print 'russian'""")

        expected = HedyTester.dedent("""\
        while not pygame_end:
          pygame.display.update()
          event = pygame.event.wait()
          if event.type == pygame.QUIT:
            pygame_end = True
            pygame.quit()
            break
          if event.type == pygame.KEYDOWN:
            if event.unicode == 'ض':
              print(f'arabic')
              break
            if event.unicode == 'ש':
              print(f'hebrew')
              break
            if event.unicode == 'й':
              print(f'russian')
              break""")

        self.multi_level_tester(code=code, expected=expected, max_level=7)

    #
    # pressed negative tests
    #

    def test_if_indent_after_pressed_gives_parse_error(self):
        code = textwrap.dedent("""\
        if x is pressed
            print 'a double indent!'""")

        self.multi_level_tester(
            max_level=7,
            code=code,
            exception=hedy.exceptions.ParseException,
            extra_check_function=lambda c: c.exception.error_location[0] == 1 and c.exception.error_location[1] == 1
        )<|MERGE_RESOLUTION|>--- conflicted
+++ resolved
@@ -793,8 +793,6 @@
             exception=hedy.exceptions.UnquotedTextException
         )
 
-<<<<<<< HEAD
-=======
 
     def test_if_fix_nl(self):
         code = textwrap.dedent("""\
@@ -820,7 +818,6 @@
 
 
 
->>>>>>> 62ef9d16
 
     #
     # if pressed tests
