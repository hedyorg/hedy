import hedy
import textwrap
from tests.Tester import HedyTester
from parameterized import parameterized


class TestsLevel5(HedyTester):
    level = 5
    '''
    Tests should be ordered as follows:
     * commands in the order of hedy.py e.g. for level 1: ['print', 'ask', 'echo', 'turn', 'forward']
     * combined tests
     * markup tests
     * negative tests

    Naming conventions are like this:
     * single keyword positive tests are just keyword or keyword_special_case
     * multi keyword positive tests are keyword1_keywords_2
     * negative tests should be situation_gives_exception
    '''

    #
    # if tests
    #
    def test_if_equality_linebreak_print(self):
        # line breaks after if-condition are allowed
        code = textwrap.dedent("""\
        naam is Hedy
        if naam is Hedy
        print 'leuk'""")

        expected = textwrap.dedent("""\
        naam = 'Hedy'
        if naam == 'Hedy':
          print(f'leuk')""")

        self.single_level_tester(code=code, expected=expected)

    def test_if_equality_trailing_space_linebreak_print(self):
        code = textwrap.dedent("""\
        naam is James
        if naam is trailing_space
        print 'shaken'""")

        expected = textwrap.dedent("""\
        naam = 'James'
        if naam == 'trailing_space':
          print(f'shaken')""")

        self.single_level_tester(code=code, expected=expected)

    def test_if_equality_unquoted_rhs_with_space_linebreak_print(self):
        code = textwrap.dedent("""\
        naam is James
        if naam is James Bond
        print 'shaken'""")

        expected = textwrap.dedent("""\
        naam = 'James'
        if naam == 'James Bond':
          print(f'shaken')""")

        self.multi_level_tester(code=code, expected=expected, max_level=7)

    def test_if_equality_unquoted_rhs_with_space_and_trailing_space_linebreak_print(self):
        code = textwrap.dedent("""\
        naam is James
        if naam is trailing space
        print 'shaken'""")

        expected = textwrap.dedent("""\
        naam = 'James'
        if naam == 'trailing space':
          print(f'shaken')""")

        self.multi_level_tester(code=code, expected=expected, max_level=7)

    def test_if_2_vars_equality_print(self):
        code = textwrap.dedent("""\
        jouwkeuze is schaar
        computerkeuze is schaar
        if computerkeuze is jouwkeuze print 'gelijkspel!'""")

        expected = textwrap.dedent("""\
        jouwkeuze = 'schaar'
        computerkeuze = 'schaar'
        if computerkeuze == jouwkeuze:
          print(f'gelijkspel!')""")

        self.single_level_tester(code=code, expected=expected, output='gelijkspel!')

    def test_if_in_list_print(self):
        code = textwrap.dedent("""\
        items is red, green
        selected is red
        if selected in items print 'found!'""")

        expected = textwrap.dedent("""\
        items = ['red', 'green']
        selected = 'red'
        if selected in items:
          print(f'found!')""")

        self.multi_level_tester(
            max_level=7,
            code=code,
            expected=expected,
            output='found!',
            expected_commands=['is', 'is', 'if', 'in', 'print']
        )

    def test_if_in_undefined_list(self):
        code = textwrap.dedent("""\
        selected is red
        if selected in items print 'found!'""")

        self.multi_level_tester(code=code, exception=hedy.exceptions.UndefinedVarException, max_level=7)

    def test_if_equality_unquoted_rhs_with_space_print_gives_error(self):
        code = textwrap.dedent("""\
        naam is James
        if naam is James Bond print 'shaken'""")

        self.multi_level_tester(code=code, exception=hedy.exceptions.UnquotedEqualityCheck, max_level=11)

    def test_if_equality_unquoted_rhs_with_space_assign_gives_error(self):
        code = textwrap.dedent("""\
        naam is James
        if naam is James Bond naam is 'Pietjansma'""")

        self.multi_level_tester(code=code, exception=hedy.exceptions.UnquotedEqualityCheck, max_level=11)

    @parameterized.expand(HedyTester.quotes)
    def test_if_equality_quoted_rhs_with_space(self, q):
        code = textwrap.dedent(f"""\
        naam is James
        if naam is {q}James Bond{q} print {q}shaken{q}""")

        expected = textwrap.dedent(f"""\
        naam = 'James'
        if naam == 'James Bond':
          print(f'shaken')""")

        self.single_level_tester(
            code=code,
            expected_commands=['is', 'if', 'print'],
            expected=expected)

    @parameterized.expand(HedyTester.quotes)
    def test_if_equality_quoted_rhs_with_spaces(self, q):
        code = textwrap.dedent(f"""\
        naam is James
        if naam is {q}Bond James Bond{q} print 'shaken'""")

        expected = textwrap.dedent(f"""\
        naam = 'James'
        if naam == 'Bond James Bond':
          print(f'shaken')""")

        self.single_level_tester(code=code, expected=expected)

    def test_ask_if(self):
        code = textwrap.dedent(f"""\
        name is ask 'what is your name?'
        if name is Hedy print 'nice' else print 'boo!'""")

        expected = textwrap.dedent(f"""\
        name = input(f'what is your name?')
        if name == 'Hedy':
          print(f'nice')
        else:
          print(f'boo!')""")

        self.single_level_tester(
            code=code,
            expected_commands=['ask', 'if', 'else', 'print', 'print'],
            expected=expected)

    def test_if_equality_single_quoted_rhs_with_inner_double_quote(self):
        code = textwrap.dedent(f"""\
        answer is no
        if answer is 'He said "no"' print 'no'""")

        expected = textwrap.dedent(f"""\
        answer = 'no'
        if answer == 'He said "no"':
          print(f'no')""")

        self.single_level_tester(
            code=code,
            expected_commands=['is', 'if', 'print'],
            expected=expected)

    def test_if_equality_double_quoted_rhs_with_inner_single_quote(self):
        code = textwrap.dedent(f"""\
        answer is no
        if answer is "He said 'no'" print 'no'""")

        expected = textwrap.dedent(f"""\
        answer = 'no'
        if answer == 'He said \\'no\\'':
          print(f'no')""")

        self.single_level_tester(code=code, expected=expected)

    def test_equality_promotes_int_to_string(self):
        code = textwrap.dedent("""\
        a is test
        b is 15
        if a is b c is 1""")
        expected = textwrap.dedent("""\
        a = 'test'
        b = '15'
        if a == b:
          c = '1'""")

        self.single_level_tester(code=code, expected=expected)

    def test_equality_with_lists_gives_error(self):
        code = textwrap.dedent("""\
        n is 1, 2
        m is 1, 2
        if n is m print 'success!'""")

        self.multi_level_tester(
            max_level=7,
            code=code,
            exception=hedy.exceptions.InvalidArgumentTypeException
        )

    def test_if_in_list_with_string_var_gives_type_error(self):
        code = textwrap.dedent("""\
        items is red
        if red in items print 'found!'""")
        self.multi_level_tester(
            max_level=7,
            code=code,
            exception=hedy.exceptions.InvalidArgumentTypeException
        )

    def test_if_in_list_with_input_gives_type_error(self):
        code = textwrap.dedent("""\
        items is ask 'What are the items?'
        if red in items print 'found!'""")
        self.multi_level_tester(
            max_level=7,
            code=code,
            exception=hedy.exceptions.InvalidArgumentTypeException
        )

    #
    # if else tests
    #
    def test_if_equality_print_else_print(self):
        code = textwrap.dedent("""\
        naam is Hedy
        if naam is Hedy print 'leuk' else print 'minder leuk'""")

        expected = textwrap.dedent("""\
        naam = 'Hedy'
        if naam == 'Hedy':
          print(f'leuk')
        else:
          print(f'minder leuk')""")

        self.single_level_tester(code=code, expected=expected)

    def test_if_ask_equality_print_else_print(self):
        code = textwrap.dedent("""\
        kleur is ask 'Wat is je lievelingskleur?'
        if kleur is groen print 'mooi!' else print 'niet zo mooi'""")

        expected = textwrap.dedent("""\
        kleur = input(f'Wat is je lievelingskleur?')
        if kleur == 'groen':
          print(f'mooi!')
        else:
          print(f'niet zo mooi')""")

        self.single_level_tester(code=code, expected=expected)

    def test_if_else_followed_by_print(self):
        code = textwrap.dedent("""\
        kleur is geel
        if kleur is groen antwoord is ok else antwoord is stom
        print antwoord""")

        expected = textwrap.dedent("""\
        kleur = 'geel'
        if kleur == 'groen':
          antwoord = 'ok'
        else:
          antwoord = 'stom'
        print(f'{antwoord}')""")

        self.single_level_tester(code=code, expected=expected)

    def test_if_equality_trailing_space_linebreak_print_else(self):
        # this code has a space at the end of line 2
        code = textwrap.dedent("""\
        naam is James
        if naam is trailing space
        print 'shaken' else print 'biertje!'""")

        expected = textwrap.dedent("""\
        naam = 'James'
        if naam == 'trailing space':
          print(f'shaken')
        else:
          print(f'biertje!')""")

        self.multi_level_tester(max_level=7, code=code, expected=expected)

    def test_if_equality_print_linebreak_else_print(self):
        # line break before else is allowed
        code = textwrap.dedent("""\
        naam is Hedy
        if naam is Hedy print 'leuk'
        else print 'minder leuk'""")

        expected = textwrap.dedent("""\
        naam = 'Hedy'
        if naam == 'Hedy':
          print(f'leuk')
        else:
          print(f'minder leuk')""")

        self.single_level_tester(code=code, expected=expected)

    def test_if_equality_linebreak_print_else_print(self):
        # line break after if-condition is allowed
        code = textwrap.dedent("""\
        naam is Hedy
        if naam is Hedy
        print 'leuk' else print 'minder leuk'""")

        expected = textwrap.dedent("""\
        naam = 'Hedy'
        if naam == 'Hedy':
          print(f'leuk')
        else:
          print(f'minder leuk')""")

        self.single_level_tester(code=code, expected=expected)

    def test_if_equality_unquoted_with_space_linebreak_print_else_print(self):
        code = textwrap.dedent("""\
        naam is James
        if naam is James Bond
        print 'shaken' else print 'biertje!'""")

        expected = textwrap.dedent("""\
        naam = 'James'
        if naam == 'James Bond':
          print(f'shaken')
        else:
          print(f'biertje!')""")

        self.multi_level_tester(max_level=7, code=code, expected=expected)

    def test_if_equality_print_else_linebreak_print(self):
        # line break after else is allowed
        code = textwrap.dedent("""\
        naam is Hedy
        if naam is Hedy print 'leuk' else
        print 'minder leuk'""")

        expected = textwrap.dedent("""\
        naam = 'Hedy'
        if naam == 'Hedy':
          print(f'leuk')
        else:
          print(f'minder leuk')""")

        self.single_level_tester(code=code, expected=expected)

    def test_if_with_negative_number(self):
        code = textwrap.dedent("""\
      antwoord is -10
      if antwoord is -10 print 'Nice' else print 'Oh no'""")

        expected = textwrap.dedent("""\
      antwoord = '-10'
      if antwoord == '-10':
        print(f'Nice')
      else:
        print(f'Oh no')""")

        self.single_level_tester(code=code, expected=expected, output='Nice')

    def test_if_equality_linebreak_print_linebreak_else_print(self):
        # line breaks after if-condition and before else are allowed
        code = textwrap.dedent("""\
        naam is Hedy
        if naam is Hedy
        print 'leuk'
        else print 'minder leuk'""")

        expected = textwrap.dedent("""\
        naam = 'Hedy'
        if naam == 'Hedy':
          print(f'leuk')
        else:
          print(f'minder leuk')""")

        self.single_level_tester(code=code, expected=expected)

    def test_if_equality_linebreak_print_linebreak_else_linebreak_print(self):
        # line breaks after if-condition, before else and after else are allowed
        code = textwrap.dedent("""\
        naam is Hedy
        if naam is Hedy
        print 'leuk'
        else
        print 'minder leuk'""")

        expected = textwrap.dedent("""\
        naam = 'Hedy'
        if naam == 'Hedy':
          print(f'leuk')
        else:
          print(f'minder leuk')""")

        self.single_level_tester(code=code, expected=expected)

    def test_if_equality_linebreak_print_else_linebreak_print(self):
        # line breaks after if-condition and after else are allowed
        code = textwrap.dedent("""\
        naam is Hedy
        if naam is Hedy
        print 'leuk' else
        print 'minder leuk'""")

        expected = textwrap.dedent("""\
        naam = 'Hedy'
        if naam == 'Hedy':
          print(f'leuk')
        else:
          print(f'minder leuk')""")

        self.single_level_tester(code=code, expected=expected)

    def test_if_list_assignment_else_print(self):
        code = textwrap.dedent("""\
        people is mom, dad, Emma, Sophie
        dishwasher is people at random
        if dishwasher is Sophie
        print 'too bad I have to do the dishes'
        else
        print 'luckily no dishes because' dishwasher 'is already washing up'""")

        expected = textwrap.dedent("""\
        people = ['mom', 'dad', 'Emma', 'Sophie']
        dishwasher = random.choice(people)
        if dishwasher == 'Sophie':
          print(f'too bad I have to do the dishes')
        else:
          print(f'luckily no dishes because{dishwasher}is already washing up')""")

        self.single_level_tester(code=code, expected=expected)

    @parameterized.expand(HedyTester.quotes)
    def test_if_equality_quoted_rhs_with_space_else(self, q):
        code = textwrap.dedent(f"""\
        naam is James
        if naam is {q}James Bond{q} print {q}shaken{q} else print {q}biertje!{q}""")

        expected = textwrap.dedent(f"""\
        naam = 'James'
        if naam == 'James Bond':
          print(f'shaken')
        else:
          print(f'biertje!')""")

        self.single_level_tester(code=code, expected=expected)

    def test_if_equality_text_with_spaces_and_single_quotes_linebreak_print_else_print(self):
        code = textwrap.dedent("""\
        naam is James
        if naam is James 'Bond'
        print 'shaken' else print 'biertje!'""")

        expected = textwrap.dedent("""\
        naam = 'James'
        if naam == 'James \\'Bond\\'':
          print(f'shaken')
        else:
          print(f'biertje!')""")

        self.multi_level_tester(max_level=7, code=code, expected=expected)

    def test_if_equality_text_with_spaces_and_double_quotes_linebreak_print_else_print(self):
        code = textwrap.dedent("""\
        naam is James
        if naam is James "Bond"
        print 'shaken' else print 'biertje!'""")

        expected = textwrap.dedent("""\
        naam = 'James'
        if naam == 'James "Bond"':
          print(f'shaken')
        else:
          print(f'biertje!')""")

        self.multi_level_tester(max_level=7, code=code, expected=expected)

    def test_if_equality_print_else_print_bengali(self):
        code = textwrap.dedent("""\
        নাম is ask 'আপনার নাম কি?'
        if নাম is হেডি print 'ভালো!' else print 'মন্দ'""")

        expected = textwrap.dedent("""\
        নাম = input(f'আপনার নাম কি?')
        if নাম == 'হেডি':
          print(f'ভালো!')
        else:
          print(f'মন্দ')""")

        self.single_level_tester(code=code, expected=expected)

    #
    # combined tests
    #
    def test_consecutive_if_statements(self):
        code = textwrap.dedent("""\
        names is Hedy, Lamar
        name is ask 'What is a name you like?'
        if name is Hedy print 'nice!'
        if name in names print 'nice!'""")

        expected = textwrap.dedent("""\
        names = ['Hedy', 'Lamar']
        name = input(f'What is a name you like?')
        if name == 'Hedy':
          print(f'nice!')
        else:
          _ = 'x'
        if name in names:
          print(f'nice!')""")

        self.single_level_tester(code=code, expected=expected, translate=False)

    def test_onno_3372(self):
        code = textwrap.dedent("""\
        antw is ask 'wat kies jij'
        if antw is schaar print 'gelijk spel!'
        print 'test'""")

        expected = textwrap.dedent("""\
        antw = input(f'wat kies jij')
        if antw == 'schaar':
          print(f'gelijk spel!')
        else:
          _ = 'x'
        print(f'test')""")

        self.single_level_tester(code=code,
                                 expected=expected,
                                 translate=False)

    def test_restaurant_example(self):
        code = textwrap.dedent("""\
        print 'Welkom bij McHedy'
        eten is ask 'Wat wilt u eten?'
        if eten is friet saus is ask 'Welke saus wilt u bij de friet?'
        if eten is pizza topping is ask 'Welke topping wilt u op de pizza?'
        print eten""")

        expected = textwrap.dedent("""\
        print(f'Welkom bij McHedy')
        eten = input(f'Wat wilt u eten?')
        if eten == 'friet':
          saus = input(f'Welke saus wilt u bij de friet?')
        else:
          _ = 'x'
        if eten == 'pizza':
          topping = input(f'Welke topping wilt u op de pizza?')
        else:
          _ = 'x'
        print(f'{eten}')""")

        self.single_level_tester(code=code,
                                 expected=expected,
                                 translate=False)

    def test_onno_3372_else(self):
        code = textwrap.dedent("""\
        antw is ask 'wat kies jij'
        if antw is schaar print 'gelijk spel!' else print ''
        print 'test'""")

        expected = textwrap.dedent("""\
        antw = input(f'wat kies jij')
        if antw == 'schaar':
          print(f'gelijk spel!')
        else:
          print(f'')
        print(f'test')""")

        self.single_level_tester(code=code,
                                 expected=expected,
                                 translate=False)

    def test_consecutive_if_and_if_else_statements(self):
        code = textwrap.dedent("""\
        naam is ask 'hoe heet jij?'
        if naam is Hedy print 'leuk'
        if naam is Python print 'ook leuk'
        else print 'minder leuk!'""")

        expected = textwrap.dedent("""\
        naam = input(f'hoe heet jij?')
        if naam == 'Hedy':
          print(f'leuk')
        else:
          _ = 'x'
        if naam == 'Python':
          print(f'ook leuk')
        else:
          print(f'minder leuk!')""")

        self.single_level_tester(code=code,
                                 expected=expected,
                                 translate=False)

    def test_consecutive_if_else_statements(self):
        code = textwrap.dedent("""\
        names is Hedy, Lamar
        name is ask 'What is a name you like?'
        if name is Hedy print 'nice!' else print 'meh'
        if name in names print 'nice!' else print 'meh'""")

        expected = textwrap.dedent("""\
        names = ['Hedy', 'Lamar']
        name = input(f'What is a name you like?')
        if name == 'Hedy':
          print(f'nice!')
        else:
          print(f'meh')
        if name in names:
          print(f'nice!')
        else:
          print(f'meh')""")

        self.single_level_tester(code=code, expected=expected, translate=False)

    def test_turn_if_forward(self):
        code = textwrap.dedent("""\
        angle is 90, 180, 270
        direction is angle at random
        turn direction
        if direction is 180 forward 100""")

        expected = HedyTester.dedent(
            """\
            angle = ['90', '180', '270']
            direction = random.choice(angle)""",
            HedyTester.turn_transpiled('direction', self.level),
            "if direction == '180':",
            (HedyTester.forward_transpiled(100, self.level), '  '))

        self.single_level_tester(code=code, expected=expected)

    def test_turn_if_forward_else_forward(self):
        code = textwrap.dedent("""\
        angle is 90, 180, 270
        direction is angle at random
        if direction is 180 forward direction
        else turn direction""")

        expected = HedyTester.dedent(
            """\
            angle = ['90', '180', '270']
            direction = random.choice(angle)
            if direction == '180':""",
            (HedyTester.forward_transpiled('direction', self.level), '  '),
            "else:",
            (HedyTester.turn_transpiled('direction', self.level), '  '))

        self.single_level_tester(code=code, expected=expected)

    def test_list_access_index(self):
        code = textwrap.dedent("""\
        friends is Hedy, Lola, Frida
        friend is friends at 2
        print friend""")

        expected = textwrap.dedent("""\
        friends = ['Hedy', 'Lola', 'Frida']
        friend = friends[2-1]
        print(f'{friend}')""")

        self.multi_level_tester(code=code, expected=expected, max_level=11)

    #
    # negative tests
    #

    def test_if_indent_gives_parse_error(self):
        code = textwrap.dedent("""\
        option is ask 'Rock Paper or Scissors?'
        if option is Scissors
            print 'Its a tie!'""")

        self.multi_level_tester(
            max_level=7,
            code=code,
            exception=hedy.exceptions.ParseException,
            extra_check_function=lambda c: c.exception.error_location[0] == 3 and c.exception.error_location[1] == 1
        )

    def test_line_with_if_with_space_gives_invalid(self):
        code = textwrap.dedent("""\
        name is Hedy
         if name is 3 print 'leuk' else print 'stom'""")

        self.multi_level_tester(
            code=code,
            exception=hedy.exceptions.InvalidSpaceException,
            max_level=7)

    def test_pront_should_suggest_print(self):
        code = "pront 'Hedy is leuk!'"

        self.multi_level_tester(
            code=code,
            exception=hedy.exceptions.InvalidCommandException,
            extra_check_function=lambda c: str(c.exception.arguments['guessed_command']) == 'print'
        )

    def test_if_equality_print_backtick_text_gives_error(self):
        code = "if 1 is 1 print `yay!` else print `nay`"

        self.multi_level_tester(
            max_level=6,
            code=code,
            exception=hedy.exceptions.UnquotedTextException
        )

    @parameterized.expand(HedyTester.quotes)
    def test_meta_column_missing_quote(self, q):
        code = textwrap.dedent(f"""\
        name is ask 'what is your name?'
        if name is Hedy print nice{q} else print {q}boo!{q}""")

        line, column = self.codeToInvalidInfo(code)

        self.assertEqual(2, line)
        self.assertEqual(23, column)

    #
    # if pressed tests
    #
    def test_if_pressed_x_is_letter_key(self):
        code = textwrap.dedent("""\
        if x is pressed print 'it is a letter key'""")

        expected = HedyTester.dedent("""\
        while not pygame_end:
          pygame.display.update()
          event = pygame.event.wait()
          if event.type == pygame.QUIT:
            pygame_end = True
            pygame.quit()
            break
          if event.type == pygame.KEYDOWN:
            if event.key == pygame.K_x:
              print(f'it is a letter key')
              break""")

        self.multi_level_tester(code=code, expected=expected, max_level=7)

    def test_double_if_pressed(self):
        code = textwrap.dedent("""\
        if x is pressed print 'first key'
        if y is pressed print 'second key'""")

        expected = HedyTester.dedent("""\
        while not pygame_end:
          pygame.display.update()
          event = pygame.event.wait()
          if event.type == pygame.QUIT:
            pygame_end = True
            pygame.quit()
            break
          if event.type == pygame.KEYDOWN:
            if event.key == pygame.K_x:
              print(f'first key')
              break
            if event.key == pygame.K_y:
              print(f'second key')
              break""")

        self.multi_level_tester(code=code, expected=expected, max_level=7)

    def test_if_pressed_has_enter_after_pressed(self):
        code = textwrap.dedent("""\
        if x is pressed
        print 'it is a letter key'""")

        expected = HedyTester.dedent("""\
        while not pygame_end:
          pygame.display.update()
          event = pygame.event.wait()
          if event.type == pygame.QUIT:
            pygame_end = True
            pygame.quit()
            break
          if event.type == pygame.KEYDOWN:
            if event.key == pygame.K_x:
              print(f'it is a letter key')
              break""")

        self.multi_level_tester(code=code, expected=expected, max_level=7)

    def test_if_pressed_1_is_number_key(self):
        code = textwrap.dedent("""\
        if 1 is pressed print 'it is a number key'""")

        expected = HedyTester.dedent("""\
        while not pygame_end:
          pygame.display.update()
          event = pygame.event.wait()
          if event.type == pygame.QUIT:
            pygame_end = True
            pygame.quit()
            break
          if event.type == pygame.KEYDOWN:
            if event.key == pygame.K_1:
              print(f'it is a number key')
              break""")

        self.multi_level_tester(code=code, expected=expected, max_level=7)

    def test_if_pressed_with_trailing_spaces_after_key(self):
        code = textwrap.dedent("""\
        if x       is pressed print 'trailing spaces!'""")

        expected = HedyTester.dedent("""\
        while not pygame_end:
          pygame.display.update()
          event = pygame.event.wait()
          if event.type == pygame.QUIT:
            pygame_end = True
            pygame.quit()
            break
          if event.type == pygame.KEYDOWN:
            if event.key == pygame.K_x:
              print(f'trailing spaces!')
              break""")

        self.multi_level_tester(code=code, expected=expected, max_level=7)

    #
    # if pressed else tests
    #
    def test_if_pressed_x_else(self):
        code = textwrap.dedent("""\
        if x is pressed print 'x is pressed!' else print 'x is not pressed!'""")

        expected = HedyTester.dedent("""\
        while not pygame_end:
          pygame.display.update()
          event = pygame.event.wait()
          if event.type == pygame.QUIT:
            pygame_end = True
            pygame.quit()
            break
          if event.type == pygame.KEYDOWN:
            if event.key == pygame.K_x:
              print(f'x is pressed!')
              break
            else:
              print(f'x is not pressed!')
              break""")

        self.multi_level_tester(code=code, expected=expected, max_level=7)

    def test_if_pressed_has_enter_before_else(self):
        code = textwrap.dedent("""\
        if x is pressed print 'x is pressed!'
        else print 'x is not pressed!'""")

        expected = HedyTester.dedent("""\
        while not pygame_end:
          pygame.display.update()
          event = pygame.event.wait()
          if event.type == pygame.QUIT:
            pygame_end = True
            pygame.quit()
            break
          if event.type == pygame.KEYDOWN:
            if event.key == pygame.K_x:
              print(f'x is pressed!')
              break
            else:
              print(f'x is not pressed!')
              break""")

        self.multi_level_tester(code=code, expected=expected, max_level=7)

    def test_if_pressed_has_enter_before_both_prints_and_else(self):
        code = textwrap.dedent("""\
        if x is pressed
        print 'x is pressed!'
        else
        print 'x is not pressed!'""")

        expected = HedyTester.dedent("""\
        while not pygame_end:
          pygame.display.update()
          event = pygame.event.wait()
          if event.type == pygame.QUIT:
            pygame_end = True
            pygame.quit()
            break
          if event.type == pygame.KEYDOWN:
            if event.key == pygame.K_x:
              print(f'x is pressed!')
              break
            else:
              print(f'x is not pressed!')
              break""")

        self.multi_level_tester(code=code, expected=expected, max_level=7)

    def test_if_pressed_has_enter_before_first_print_and_else(self):
        code = textwrap.dedent("""\
        if x is pressed
        print 'x is pressed!'
        else print 'x is not pressed!'""")

        expected = HedyTester.dedent("""\
        while not pygame_end:
          pygame.display.update()
          event = pygame.event.wait()
          if event.type == pygame.QUIT:
            pygame_end = True
            pygame.quit()
            break
          if event.type == pygame.KEYDOWN:
            if event.key == pygame.K_x:
              print(f'x is pressed!')
              break
            else:
              print(f'x is not pressed!')
              break""")

        self.multi_level_tester(code=code, expected=expected, max_level=7)

    def test_if_pressed_has_enter_before_second_print_and_else(self):
        code = textwrap.dedent("""\
        if x is pressed print 'x is pressed!'
        else
        print 'x is not pressed!'""")

        expected = HedyTester.dedent("""\
        while not pygame_end:
          pygame.display.update()
          event = pygame.event.wait()
          if event.type == pygame.QUIT:
            pygame_end = True
            pygame.quit()
            break
          if event.type == pygame.KEYDOWN:
            if event.key == pygame.K_x:
              print(f'x is pressed!')
              break
            else:
              print(f'x is not pressed!')
              break""")

        self.multi_level_tester(code=code, expected=expected, max_level=7)

    def test_if_pressed_has_enter_before_both_prints(self):
        code = textwrap.dedent("""\
        if x is pressed
        print 'x is pressed!'
        else print 'x is not pressed!'""")

        expected = HedyTester.dedent("""\
          while not pygame_end:
            pygame.display.update()
            event = pygame.event.wait()
            if event.type == pygame.QUIT:
              pygame_end = True
              pygame.quit()
              break
            if event.type == pygame.KEYDOWN:
              if event.key == pygame.K_x:
                print(f'x is pressed!')
                break
              else:
                print(f'x is not pressed!')
                break""")

        self.multi_level_tester(code=code, expected=expected, max_level=7)

    #
    # pressed turtle tests
    #
    def test_if_pressed_with_turtleforward(self):
        code = textwrap.dedent("""\
        if x is pressed forward 50""")

        expected = HedyTester.dedent(f"""\
        while not pygame_end:
          pygame.display.update()
          event = pygame.event.wait()
          if event.type == pygame.QUIT:
            pygame_end = True
            pygame.quit()
            break
          if event.type == pygame.KEYDOWN:
            if event.key == pygame.K_x:
              {HedyTester.indent(
                HedyTester.forward_transpiled(50, self.level),
                14, True)
              }
              break""")

        self.multi_level_tester(
            code=code,
            expected=expected,
            extra_check_function=self.is_turtle(),
            max_level=7
        )

    def test_if_pressed_with_turtleturn(self):
        code = textwrap.dedent("""\
        if x is pressed turn 90""")

        expected = HedyTester.dedent(f"""\
        while not pygame_end:
          pygame.display.update()
          event = pygame.event.wait()
          if event.type == pygame.QUIT:
            pygame_end = True
            pygame.quit()
            break
          if event.type == pygame.KEYDOWN:
            if event.key == pygame.K_x:
              {HedyTester.indent(
                HedyTester.turn_transpiled(90, self.level),
                14, True)
              }
              break""")

        self.multi_level_tester(
            code=code,
            expected=expected,
            extra_check_function=self.is_turtle(),
            max_level=7
        )

    def test_if_pressed_with_turtlecolor(self):
        code = textwrap.dedent("""\
        if x is pressed color red""")

        expected = HedyTester.dedent(f"""\
        while not pygame_end:
          pygame.display.update()
          event = pygame.event.wait()
          if event.type == pygame.QUIT:
            pygame_end = True
            pygame.quit()
            break
          if event.type == pygame.KEYDOWN:
            if event.key == pygame.K_x:
              {HedyTester.indent(
                HedyTester.turtle_color_command_transpiled('red'),
                14, True)
              }
              break""")

        self.multi_level_tester(
            code=code,
            expected=expected,
            extra_check_function=self.is_turtle(),
            max_level=7
        )

    def test_if_pressed_else_with_turtle(self):
        code = textwrap.dedent("""\
        if x is pressed forward 25 else turn 90""")

        expected = HedyTester.dedent(f"""\
        while not pygame_end:
          pygame.display.update()
          event = pygame.event.wait()
          if event.type == pygame.QUIT:
            pygame_end = True
            pygame.quit()
            break
          if event.type == pygame.KEYDOWN:
            if event.key == pygame.K_x:
              {HedyTester.indent(
                HedyTester.forward_transpiled(25, self.level),
                14, True)
              }
              break
            else:
              {HedyTester.indent(
                HedyTester.turn_transpiled(90, self.level),
<<<<<<< HEAD
                14, True)
              }
              break""")

        self.multi_level_tester(
            code=code,
            expected=expected,
            extra_check_function=self.is_turtle(),
            max_level=7
        )

    def test_if_pressed_non_latin(self):
        code = textwrap.dedent("""\
        if ش is pressed forward 25
        if ש is pressed forward 25
        if ф is pressed forward 25""")

        expected = HedyTester.dedent(f"""\
        while not pygame_end:
          pygame.display.update()
          event = pygame.event.wait()
          if event.type == pygame.QUIT:
            pygame_end = True
            pygame.quit()
            break
          if event.type == pygame.KEYDOWN: 
            if event.unicode == 'ش':
              {HedyTester.indent(
                HedyTester.forward_transpiled(25, self.level), 
                14, True)
              }
              break
            if event.unicode == 'ש':
              {HedyTester.indent(
                HedyTester.forward_transpiled(25, self.level), 
                14, True)
              }
              break
            if event.unicode == 'ф':
              {HedyTester.indent(
                HedyTester.forward_transpiled(25, self.level), 
=======
>>>>>>> f978eb1d
                14, True)
              }
              break""")

        self.multi_level_tester(
            code=code,
            expected=expected,
            extra_check_function=self.is_turtle(),
            max_level=7
        )

    #
    # pressed negative tests
    #

    def test_if_indent_after_pressed_gives_parse_error(self):
        code = textwrap.dedent("""\
        if x is pressed
            print 'a double indent!'""")

        self.multi_level_tester(
            max_level=7,
            code=code,
            exception=hedy.exceptions.ParseException,
            extra_check_function=lambda c: c.exception.error_location[0] == 1 and c.exception.error_location[1] == 1
        )<|MERGE_RESOLUTION|>--- conflicted
+++ resolved
@@ -763,8 +763,8 @@
             pygame_end = True
             pygame.quit()
             break
-          if event.type == pygame.KEYDOWN:
-            if event.key == pygame.K_x:
+          if event.type == pygame.KEYDOWN: 
+            if event.unicode == 'x':
               print(f'it is a letter key')
               break""")
 
@@ -783,8 +783,8 @@
             pygame_end = True
             pygame.quit()
             break
-          if event.type == pygame.KEYDOWN:
-            if event.key == pygame.K_x:
+          if event.type == pygame.KEYDOWN: 
+            if event.unicode == 'x':
               print(f'first key')
               break
             if event.key == pygame.K_y:
@@ -806,8 +806,8 @@
             pygame_end = True
             pygame.quit()
             break
-          if event.type == pygame.KEYDOWN:
-            if event.key == pygame.K_x:
+          if event.type == pygame.KEYDOWN: 
+            if event.unicode == 'x':
               print(f'it is a letter key')
               break""")
 
@@ -825,8 +825,8 @@
             pygame_end = True
             pygame.quit()
             break
-          if event.type == pygame.KEYDOWN:
-            if event.key == pygame.K_1:
+          if event.type == pygame.KEYDOWN: 
+            if event.unicode == '1':
               print(f'it is a number key')
               break""")
 
@@ -844,8 +844,8 @@
             pygame_end = True
             pygame.quit()
             break
-          if event.type == pygame.KEYDOWN:
-            if event.key == pygame.K_x:
+          if event.type == pygame.KEYDOWN: 
+            if event.unicode == 'x':
               print(f'trailing spaces!')
               break""")
 
@@ -866,8 +866,8 @@
             pygame_end = True
             pygame.quit()
             break
-          if event.type == pygame.KEYDOWN:
-            if event.key == pygame.K_x:
+          if event.type == pygame.KEYDOWN: 
+            if event.unicode == 'x':
               print(f'x is pressed!')
               break
             else:
@@ -889,8 +889,8 @@
             pygame_end = True
             pygame.quit()
             break
-          if event.type == pygame.KEYDOWN:
-            if event.key == pygame.K_x:
+          if event.type == pygame.KEYDOWN: 
+            if event.unicode == 'x':
               print(f'x is pressed!')
               break
             else:
@@ -914,8 +914,8 @@
             pygame_end = True
             pygame.quit()
             break
-          if event.type == pygame.KEYDOWN:
-            if event.key == pygame.K_x:
+          if event.type == pygame.KEYDOWN: 
+            if event.unicode == 'x':
               print(f'x is pressed!')
               break
             else:
@@ -938,8 +938,8 @@
             pygame_end = True
             pygame.quit()
             break
-          if event.type == pygame.KEYDOWN:
-            if event.key == pygame.K_x:
+          if event.type == pygame.KEYDOWN: 
+            if event.unicode == 'x':
               print(f'x is pressed!')
               break
             else:
@@ -962,8 +962,8 @@
             pygame_end = True
             pygame.quit()
             break
-          if event.type == pygame.KEYDOWN:
-            if event.key == pygame.K_x:
+          if event.type == pygame.KEYDOWN: 
+            if event.unicode == 'x':
               print(f'x is pressed!')
               break
             else:
@@ -986,8 +986,8 @@
               pygame_end = True
               pygame.quit()
               break
-            if event.type == pygame.KEYDOWN:
-              if event.key == pygame.K_x:
+            if event.type == pygame.KEYDOWN: 
+              if event.unicode == 'x':
                 print(f'x is pressed!')
                 break
               else:
@@ -1011,8 +1011,8 @@
             pygame_end = True
             pygame.quit()
             break
-          if event.type == pygame.KEYDOWN:
-            if event.key == pygame.K_x:
+          if event.type == pygame.KEYDOWN: 
+            if event.unicode == 'x':
               {HedyTester.indent(
                 HedyTester.forward_transpiled(50, self.level),
                 14, True)
@@ -1038,8 +1038,8 @@
             pygame_end = True
             pygame.quit()
             break
-          if event.type == pygame.KEYDOWN:
-            if event.key == pygame.K_x:
+          if event.type == pygame.KEYDOWN: 
+            if event.unicode == 'x':
               {HedyTester.indent(
                 HedyTester.turn_transpiled(90, self.level),
                 14, True)
@@ -1065,8 +1065,8 @@
             pygame_end = True
             pygame.quit()
             break
-          if event.type == pygame.KEYDOWN:
-            if event.key == pygame.K_x:
+          if event.type == pygame.KEYDOWN: 
+            if event.unicode == 'x':
               {HedyTester.indent(
                 HedyTester.turtle_color_command_transpiled('red'),
                 14, True)
@@ -1092,8 +1092,8 @@
             pygame_end = True
             pygame.quit()
             break
-          if event.type == pygame.KEYDOWN:
-            if event.key == pygame.K_x:
+          if event.type == pygame.KEYDOWN: 
+            if event.unicode == 'x':
               {HedyTester.indent(
                 HedyTester.forward_transpiled(25, self.level),
                 14, True)
@@ -1102,7 +1102,6 @@
             else:
               {HedyTester.indent(
                 HedyTester.turn_transpiled(90, self.level),
-<<<<<<< HEAD
                 14, True)
               }
               break""")
@@ -1114,49 +1113,6 @@
             max_level=7
         )
 
-    def test_if_pressed_non_latin(self):
-        code = textwrap.dedent("""\
-        if ش is pressed forward 25
-        if ש is pressed forward 25
-        if ф is pressed forward 25""")
-
-        expected = HedyTester.dedent(f"""\
-        while not pygame_end:
-          pygame.display.update()
-          event = pygame.event.wait()
-          if event.type == pygame.QUIT:
-            pygame_end = True
-            pygame.quit()
-            break
-          if event.type == pygame.KEYDOWN: 
-            if event.unicode == 'ش':
-              {HedyTester.indent(
-                HedyTester.forward_transpiled(25, self.level), 
-                14, True)
-              }
-              break
-            if event.unicode == 'ש':
-              {HedyTester.indent(
-                HedyTester.forward_transpiled(25, self.level), 
-                14, True)
-              }
-              break
-            if event.unicode == 'ф':
-              {HedyTester.indent(
-                HedyTester.forward_transpiled(25, self.level), 
-=======
->>>>>>> f978eb1d
-                14, True)
-              }
-              break""")
-
-        self.multi_level_tester(
-            code=code,
-            expected=expected,
-            extra_check_function=self.is_turtle(),
-            max_level=7
-        )
-
     #
     # pressed negative tests
     #
