--- conflicted
+++ resolved
@@ -757,18 +757,6 @@
 
         expected = HedyTester.dedent("""\
         while not pygame_end:
-<<<<<<< HEAD
-            pygame.display.update()
-            event = pygame.event.wait()
-            if event.type == pygame.QUIT:
-                pygame_end = True
-                pygame.quit()
-                break
-            if event.type == pygame.KEYDOWN:
-                if event.key == pygame.K_x:
-                    print(f'it is a letter key')
-                    break""")
-=======
           pygame.display.update()
           event = pygame.event.wait()
           if event.type == pygame.QUIT:
@@ -779,7 +767,6 @@
             if event.unicode == 'x':
               print(f'it is a letter key')
               break""")
->>>>>>> 4615fd15
 
         self.multi_level_tester(code=code, expected=expected, max_level=7)
 
@@ -790,22 +777,6 @@
 
         expected = HedyTester.dedent("""\
         while not pygame_end:
-<<<<<<< HEAD
-            pygame.display.update()
-            event = pygame.event.wait()
-            if event.type == pygame.QUIT:
-                pygame_end = True
-                pygame.quit()
-                break
-            if event.type == pygame.KEYDOWN:
-                if event.key == pygame.K_x:
-                    print(f'first key')
-                    break
-            if event.type == pygame.KEYDOWN:
-                if event.key == pygame.K_y:
-                    print(f'second key')
-                    break""")
-=======
           pygame.display.update()
           event = pygame.event.wait()
           if event.type == pygame.QUIT:
@@ -819,7 +790,6 @@
             if event.unicode == 'y':
               print(f'second key')
               break""")
->>>>>>> 4615fd15
 
         self.multi_level_tester(code=code, expected=expected, max_level=7)
 
@@ -830,18 +800,6 @@
 
         expected = HedyTester.dedent("""\
         while not pygame_end:
-<<<<<<< HEAD
-            pygame.display.update()
-            event = pygame.event.wait()
-            if event.type == pygame.QUIT:
-                pygame_end = True
-                pygame.quit()
-                break
-            if event.type == pygame.KEYDOWN:
-                if event.key == pygame.K_x:
-                    print(f'it is a letter key')
-                    break""")
-=======
           pygame.display.update()
           event = pygame.event.wait()
           if event.type == pygame.QUIT:
@@ -852,7 +810,6 @@
             if event.unicode == 'x':
               print(f'it is a letter key')
               break""")
->>>>>>> 4615fd15
 
         self.multi_level_tester(code=code, expected=expected, max_level=7)
 
@@ -862,18 +819,6 @@
 
         expected = HedyTester.dedent("""\
         while not pygame_end:
-<<<<<<< HEAD
-            pygame.display.update()
-            event = pygame.event.wait()
-            if event.type == pygame.QUIT:
-                pygame_end = True
-                pygame.quit()
-                break
-            if event.type == pygame.KEYDOWN:
-                if event.key == pygame.K_1:
-                    print(f'it is a number key')
-                    break""")
-=======
           pygame.display.update()
           event = pygame.event.wait()
           if event.type == pygame.QUIT:
@@ -884,7 +829,6 @@
             if event.unicode == '1':
               print(f'it is a number key')
               break""")
->>>>>>> 4615fd15
 
         self.multi_level_tester(code=code, expected=expected, max_level=7)
 
@@ -894,18 +838,6 @@
 
         expected = HedyTester.dedent("""\
         while not pygame_end:
-<<<<<<< HEAD
-            pygame.display.update()
-            event = pygame.event.wait()
-            if event.type == pygame.QUIT:
-                pygame_end = True
-                pygame.quit()
-                break
-            if event.type == pygame.KEYDOWN:
-                if event.key == pygame.K_x:
-                    print(f'trailing spaces!')
-                    break""")
-=======
           pygame.display.update()
           event = pygame.event.wait()
           if event.type == pygame.QUIT:
@@ -916,7 +848,6 @@
             if event.unicode == 'x':
               print(f'trailing spaces!')
               break""")
->>>>>>> 4615fd15
 
         self.multi_level_tester(code=code, expected=expected, max_level=7)
 
@@ -929,21 +860,6 @@
 
         expected = HedyTester.dedent("""\
         while not pygame_end:
-<<<<<<< HEAD
-            pygame.display.update()
-            event = pygame.event.wait()
-            if event.type == pygame.QUIT:
-                pygame_end = True
-                pygame.quit()
-                break
-            if event.type == pygame.KEYDOWN:
-                if event.key == pygame.K_x:
-                    print(f'x is pressed!')
-                    break
-                else:
-                    print(f'x is not pressed!')
-                    break""")
-=======
           pygame.display.update()
           event = pygame.event.wait()
           if event.type == pygame.QUIT:
@@ -957,7 +873,6 @@
             else:
               print(f'x is not pressed!')
               break""")
->>>>>>> 4615fd15
 
         self.multi_level_tester(code=code, expected=expected, max_level=7)
 
@@ -968,21 +883,6 @@
 
         expected = HedyTester.dedent("""\
         while not pygame_end:
-<<<<<<< HEAD
-            pygame.display.update()
-            event = pygame.event.wait()
-            if event.type == pygame.QUIT:
-                pygame_end = True
-                pygame.quit()
-                break
-            if event.type == pygame.KEYDOWN:
-                if event.key == pygame.K_x:
-                    print(f'x is pressed!')
-                    break
-                else:
-                    print(f'x is not pressed!')
-                    break""")
-=======
           pygame.display.update()
           event = pygame.event.wait()
           if event.type == pygame.QUIT:
@@ -996,7 +896,6 @@
             else:
               print(f'x is not pressed!')
               break""")
->>>>>>> 4615fd15
 
         self.multi_level_tester(code=code, expected=expected, max_level=7)
 
@@ -1009,21 +908,6 @@
 
         expected = HedyTester.dedent("""\
         while not pygame_end:
-<<<<<<< HEAD
-            pygame.display.update()
-            event = pygame.event.wait()
-            if event.type == pygame.QUIT:
-                pygame_end = True
-                pygame.quit()
-                break
-            if event.type == pygame.KEYDOWN:
-                if event.key == pygame.K_x:
-                    print(f'x is pressed!')
-                    break
-                else:
-                    print(f'x is not pressed!')
-                    break""")
-=======
           pygame.display.update()
           event = pygame.event.wait()
           if event.type == pygame.QUIT:
@@ -1037,7 +921,6 @@
             else:
               print(f'x is not pressed!')
               break""")
->>>>>>> 4615fd15
 
         self.multi_level_tester(code=code, expected=expected, max_level=7)
 
@@ -1049,21 +932,6 @@
 
         expected = HedyTester.dedent("""\
         while not pygame_end:
-<<<<<<< HEAD
-            pygame.display.update()
-            event = pygame.event.wait()
-            if event.type == pygame.QUIT:
-                pygame_end = True
-                pygame.quit()
-                break
-            if event.type == pygame.KEYDOWN:
-                if event.key == pygame.K_x:
-                    print(f'x is pressed!')
-                    break
-                else:
-                    print(f'x is not pressed!')
-                    break""")
-=======
           pygame.display.update()
           event = pygame.event.wait()
           if event.type == pygame.QUIT:
@@ -1077,7 +945,6 @@
             else:
               print(f'x is not pressed!')
               break""")
->>>>>>> 4615fd15
 
         self.multi_level_tester(code=code, expected=expected, max_level=7)
 
@@ -1089,21 +956,6 @@
 
         expected = HedyTester.dedent("""\
         while not pygame_end:
-<<<<<<< HEAD
-            pygame.display.update()
-            event = pygame.event.wait()
-            if event.type == pygame.QUIT:
-                pygame_end = True
-                pygame.quit()
-                break
-            if event.type == pygame.KEYDOWN:
-                if event.key == pygame.K_x:
-                    print(f'x is pressed!')
-                    break
-                else:
-                    print(f'x is not pressed!')
-                    break""")
-=======
           pygame.display.update()
           event = pygame.event.wait()
           if event.type == pygame.QUIT:
@@ -1117,7 +969,6 @@
             else:
               print(f'x is not pressed!')
               break""")
->>>>>>> 4615fd15
 
         self.multi_level_tester(code=code, expected=expected, max_level=7)
 
@@ -1129,21 +980,6 @@
 
         expected = HedyTester.dedent("""\
           while not pygame_end:
-<<<<<<< HEAD
-              pygame.display.update()
-              event = pygame.event.wait()
-              if event.type == pygame.QUIT:
-                  pygame_end = True
-                  pygame.quit()
-                  break
-              if event.type == pygame.KEYDOWN:
-                  if event.key == pygame.K_x:
-                      print(f'x is pressed!')
-                      break
-                  else:
-                      print(f'x is not pressed!')
-                      break""")
-=======
             pygame.display.update()
             event = pygame.event.wait()
             if event.type == pygame.QUIT:
@@ -1157,7 +993,6 @@
               else:
                 print(f'x is not pressed!')
                 break""")
->>>>>>> 4615fd15
 
         self.multi_level_tester(code=code, expected=expected, max_level=7)
 
@@ -1170,21 +1005,6 @@
 
         expected = HedyTester.dedent(f"""\
         while not pygame_end:
-<<<<<<< HEAD
-            pygame.display.update()
-            event = pygame.event.wait()
-            if event.type == pygame.QUIT:
-                pygame_end = True
-                pygame.quit()
-                break
-            if event.type == pygame.KEYDOWN:
-                if event.key == pygame.K_x:
-                    {HedyTester.indent(
-                      HedyTester.forward_transpiled(50, self.level), 
-                      20, True)
-                    }
-                    break""")
-=======
           pygame.display.update()
           event = pygame.event.wait()
           if event.type == pygame.QUIT:
@@ -1198,7 +1018,6 @@
                 14, True)
               }
               break""")
->>>>>>> 4615fd15
 
         self.multi_level_tester(
             code=code,
@@ -1213,21 +1032,6 @@
 
         expected = HedyTester.dedent(f"""\
         while not pygame_end:
-<<<<<<< HEAD
-            pygame.display.update()
-            event = pygame.event.wait()
-            if event.type == pygame.QUIT:
-                pygame_end = True
-                pygame.quit()
-                break
-            if event.type == pygame.KEYDOWN:
-                if event.key == pygame.K_x:
-                    {HedyTester.indent(
-                      HedyTester.turn_transpiled(90, self.level), 
-                      20, True)
-                    }
-                    break""")
-=======
           pygame.display.update()
           event = pygame.event.wait()
           if event.type == pygame.QUIT:
@@ -1241,7 +1045,6 @@
                 14, True)
               }
               break""")
->>>>>>> 4615fd15
 
         self.multi_level_tester(
             code=code,
@@ -1256,21 +1059,6 @@
 
         expected = HedyTester.dedent(f"""\
         while not pygame_end:
-<<<<<<< HEAD
-            pygame.display.update()
-            event = pygame.event.wait()
-            if event.type == pygame.QUIT:
-                pygame_end = True
-                pygame.quit()
-                break
-            if event.type == pygame.KEYDOWN:
-                if event.key == pygame.K_x:
-                    {HedyTester.indent(
-                      HedyTester.turtle_color_command_transpiled('red'), 
-                      20, True)
-                    }
-                    break""")
-=======
           pygame.display.update()
           event = pygame.event.wait()
           if event.type == pygame.QUIT:
@@ -1284,7 +1072,6 @@
                 14, True)
               }
               break""")
->>>>>>> 4615fd15
 
         self.multi_level_tester(
             code=code,
@@ -1299,27 +1086,6 @@
 
         expected = HedyTester.dedent(f"""\
         while not pygame_end:
-<<<<<<< HEAD
-            pygame.display.update()
-            event = pygame.event.wait()
-            if event.type == pygame.QUIT:
-                pygame_end = True
-                pygame.quit()
-                break
-            if event.type == pygame.KEYDOWN:
-                if event.key == pygame.K_x:
-                    {HedyTester.indent(
-                      HedyTester.forward_transpiled(25, self.level), 
-                      20, True)
-                    }
-                    break
-                else:
-                    {HedyTester.indent(
-                      HedyTester.turn_transpiled(90, self.level), 
-                      20, True)
-                    }
-                    break""")
-=======
           pygame.display.update()
           event = pygame.event.wait()
           if event.type == pygame.QUIT:
@@ -1339,7 +1105,6 @@
                 14, True)
               }
               break""")
->>>>>>> 4615fd15
 
         self.multi_level_tester(
             code=code,
