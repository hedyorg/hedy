import textwrap

from parameterized import parameterized

import exceptions
import hedy
from tests.Tester import HedyTester


class TestsLevel15(HedyTester):
    level = 15

    def test_while_equals(self):
        code = textwrap.dedent("""\
      antwoord is 0
      while antwoord != 25
          antwoord is ask 'Wat is 5 keer 5?'
      print 'Goed gedaan!'""")
        expected = textwrap.dedent("""\
    antwoord = 0
    while convert_numerals('Latin', antwoord).zfill(100)!=convert_numerals('Latin', 25).zfill(100):
      antwoord = input(f'''Wat is 5 keer 5?''')
      try:
        antwoord = int(antwoord)
      except ValueError:
        try:
          antwoord = float(antwoord)
        except ValueError:
          pass
      time.sleep(0.1)
    print(f'''Goed gedaan!''')""")

        self.multi_level_tester(
            code=code,
            max_level=16,
            expected=expected,
            expected_commands=['is', 'while', 'ask', 'print']
        )

    @parameterized.expand(['and', 'or'])
    def test_while_and_or(self, op):
        code = textwrap.dedent(f"""\
      answer = 7
      while answer > 5 {op} answer < 10
        answer = ask 'What is 5 times 5?'
      print 'A correct answer has been given'""")

        # Splitting like this to wrap the line around 120 characters max
        expected = textwrap.dedent(f"""\
        answer = 7
        while convert_numerals('Latin', answer).zfill(100)>convert_numerals('Latin', 5).zfill(100) {op} convert_numerals('Latin', answer).zfill(100)<convert_numerals('Latin', 10).zfill(100):
          answer = input(f'''What is 5 times 5?''')
          try:
            answer = int(answer)
          except ValueError:
            try:
              answer = float(answer)
            except ValueError:
              pass
          time.sleep(0.1)
        print(f'''A correct answer has been given''')""")

        self.multi_level_tester(
            code=code,
            max_level=16,
            expected=expected,
            expected_commands=['is', 'while', op, 'ask', 'print']
        )

<<<<<<< HEAD
    def test_while_fr_equals(self):
        code = textwrap.dedent("""\
=======
  def test_while_fr_equals(self):
    #note to self: we need to pass in lang!!
    code = textwrap.dedent("""\
>>>>>>> 3c5e861b
      antwoord est 0
      tant que antwoord != 25
          antwoord est demande 'Wat is 5 keer 5?'
      affiche 'Goed gedaan!'""")
        expected = textwrap.dedent("""\
    antwoord = 0
    while convert_numerals('Latin', antwoord).zfill(100)!=convert_numerals('Latin', 25).zfill(100):
      antwoord = input(f'''Wat is 5 keer 5?''')
      try:
        antwoord = int(antwoord)
      except ValueError:
        try:
          antwoord = float(antwoord)
        except ValueError:
          pass
      time.sleep(0.1)
    print(f'''Goed gedaan!''')""")

        self.multi_level_tester(
            code=code,
            max_level=16,
            expected=expected,
            expected_commands=['is', 'while', 'ask', 'print'],
            lang='fr'
        )

    def test_while_undefined_var(self):
        code = textwrap.dedent("""\
      while antwoord != 25
          print 'hoera'""")

        self.multi_level_tester(
            code=code,
            exception=hedy.exceptions.UndefinedVarException,
            max_level=16,
        )

    def test_while_smaller(self):
        code = textwrap.dedent("""\
      getal is 0
      while getal < 100000
          getal is ask 'HOGER!!!!!'
      print 'Hoog he?'""")
        expected = textwrap.dedent("""\
    getal = 0
    while convert_numerals('Latin', getal).zfill(100)<convert_numerals('Latin', 100000).zfill(100):
      getal = input(f'''HOGER!!!!!''')
      try:
        getal = int(getal)
      except ValueError:
        try:
          getal = float(getal)
        except ValueError:
          pass
      time.sleep(0.1)
    print(f'''Hoog he?''')""")

        self.multi_level_tester(
            code=code,
            max_level=16,
            expected=expected
        )

    def test_missing_indent_while(self):
        code = textwrap.dedent(f"""\
    answer = 0
    while answer != 25
    answer = ask 'What is 5 times 5?'
    print 'A correct answer has been given'""")

<<<<<<< HEAD
        self.multi_level_tester(
            code=code,
            max_level=15,
            exception=exceptions.NoIndentationException
        )
=======
    self.multi_level_tester(
      code=code,
      max_level=15,
      exception=exceptions.NoIndentationException
    )

  #
  # pressed with while loop tests
  #

  def test_if_pressed_works_in_while_loop(self):
    code = textwrap.dedent("""\
    stop is 0
    while stop != 1
        if p is pressed
            print 'press'
        if s is pressed
            stop = 1
    print 'Uit de loop!'""")

    expected = textwrap.dedent("""\
    stop = 0
    while convert_numerals('Latin', stop).zfill(100)!=convert_numerals('Latin', 1).zfill(100):
      while not pygame_end:
        pygame.display.update()
        event = pygame.event.wait()
        if event.type == pygame.QUIT:
          pygame_end = True
          pygame.quit()
          break
        if event.type == pygame.KEYDOWN: 
          if event.key == pygame.K_p:
            print(f'''press''')
            break
          if event.key == pygame.K_s:
            stop = 1
            break
      time.sleep(0.1)
    print(f'''Uit de loop!''')""")

    self.multi_level_tester(
      code=code,
      max_level=16,
      expected=expected,
    )
>>>>>>> 3c5e861b
<|MERGE_RESOLUTION|>--- conflicted
+++ resolved
@@ -67,31 +67,26 @@
             expected_commands=['is', 'while', op, 'ask', 'print']
         )
 
-<<<<<<< HEAD
     def test_while_fr_equals(self):
+        # note to self: we need to pass in lang!!
         code = textwrap.dedent("""\
-=======
-  def test_while_fr_equals(self):
-    #note to self: we need to pass in lang!!
-    code = textwrap.dedent("""\
->>>>>>> 3c5e861b
-      antwoord est 0
-      tant que antwoord != 25
-          antwoord est demande 'Wat is 5 keer 5?'
-      affiche 'Goed gedaan!'""")
+        antwoord est 0
+        tant que antwoord != 25
+            antwoord est demande 'Wat is 5 keer 5?'
+        affiche 'Goed gedaan!'""")
         expected = textwrap.dedent("""\
-    antwoord = 0
-    while convert_numerals('Latin', antwoord).zfill(100)!=convert_numerals('Latin', 25).zfill(100):
-      antwoord = input(f'''Wat is 5 keer 5?''')
-      try:
-        antwoord = int(antwoord)
-      except ValueError:
+      antwoord = 0
+      while convert_numerals('Latin', antwoord).zfill(100)!=convert_numerals('Latin', 25).zfill(100):
+        antwoord = input(f'''Wat is 5 keer 5?''')
         try:
-          antwoord = float(antwoord)
+          antwoord = int(antwoord)
         except ValueError:
-          pass
-      time.sleep(0.1)
-    print(f'''Goed gedaan!''')""")
+          try:
+            antwoord = float(antwoord)
+          except ValueError:
+            pass
+        time.sleep(0.1)
+      print(f'''Goed gedaan!''')""")
 
         self.multi_level_tester(
             code=code,
@@ -145,56 +140,48 @@
     answer = ask 'What is 5 times 5?'
     print 'A correct answer has been given'""")
 
-<<<<<<< HEAD
         self.multi_level_tester(
             code=code,
             max_level=15,
             exception=exceptions.NoIndentationException
         )
-=======
-    self.multi_level_tester(
-      code=code,
-      max_level=15,
-      exception=exceptions.NoIndentationException
-    )
 
-  #
-  # pressed with while loop tests
-  #
+    #
+    # pressed with while loop tests
+    #
 
-  def test_if_pressed_works_in_while_loop(self):
-    code = textwrap.dedent("""\
-    stop is 0
-    while stop != 1
-        if p is pressed
-            print 'press'
-        if s is pressed
-            stop = 1
-    print 'Uit de loop!'""")
+    def test_if_pressed_works_in_while_loop(self):
+        code = textwrap.dedent("""\
+      stop is 0
+      while stop != 1
+          if p is pressed
+              print 'press'
+          if s is pressed
+              stop = 1
+      print 'Uit de loop!'""")
 
-    expected = textwrap.dedent("""\
-    stop = 0
-    while convert_numerals('Latin', stop).zfill(100)!=convert_numerals('Latin', 1).zfill(100):
-      while not pygame_end:
-        pygame.display.update()
-        event = pygame.event.wait()
-        if event.type == pygame.QUIT:
-          pygame_end = True
-          pygame.quit()
-          break
-        if event.type == pygame.KEYDOWN: 
-          if event.key == pygame.K_p:
-            print(f'''press''')
+        expected = textwrap.dedent("""\
+      stop = 0
+      while convert_numerals('Latin', stop).zfill(100)!=convert_numerals('Latin', 1).zfill(100):
+        while not pygame_end:
+          pygame.display.update()
+          event = pygame.event.wait()
+          if event.type == pygame.QUIT:
+            pygame_end = True
+            pygame.quit()
             break
-          if event.key == pygame.K_s:
-            stop = 1
-            break
-      time.sleep(0.1)
-    print(f'''Uit de loop!''')""")
+          if event.type == pygame.KEYDOWN:
+            if event.key == pygame.K_p:
+              print(f'''press''')
+              break
+            if event.key == pygame.K_s:
+              stop = 1
+              break
+        time.sleep(0.1)
+      print(f'''Uit de loop!''')""")
 
-    self.multi_level_tester(
-      code=code,
-      max_level=16,
-      expected=expected,
-    )
->>>>>>> 3c5e861b
+        self.multi_level_tester(
+            code=code,
+            max_level=16,
+            expected=expected,
+        )