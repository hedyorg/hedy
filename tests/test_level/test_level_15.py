import textwrap

from parameterized import parameterized

import exceptions
import hedy
from tests.Tester import HedyTester


class TestsLevel15(HedyTester):
    level = 15

    def test_while_equals(self):
        code = textwrap.dedent("""\
      antwoord is 0
      while antwoord != 25
          antwoord is ask 'Wat is 5 keer 5?'
      print 'Goed gedaan!'""")
        expected = textwrap.dedent("""\
    antwoord = 0
    while convert_numerals('Latin', antwoord).zfill(100)!=convert_numerals('Latin', 25).zfill(100):
      antwoord = input(f'''Wat is 5 keer 5?''')
      try:
        antwoord = int(antwoord)
      except ValueError:
        try:
          antwoord = float(antwoord)
        except ValueError:
          pass
      time.sleep(0.1)
    print(f'''Goed gedaan!''')""")

        self.multi_level_tester(
            code=code,
            max_level=16,
            expected=expected,
            expected_commands=['is', 'while', 'ask', 'print']
        )

    @parameterized.expand(['and', 'or'])
    def test_while_and_or(self, op):
        code = textwrap.dedent(f"""\
      answer = 7
      while answer > 5 {op} answer < 10
        answer = ask 'What is 5 times 5?'
      print 'A correct answer has been given'""")

        # Splitting like this to wrap the line around 120 characters max
        expected = textwrap.dedent(f"""\
        answer = 7
        while convert_numerals('Latin', answer).zfill(100)>convert_numerals('Latin', 5).zfill(100) {op} convert_numerals('Latin', answer).zfill(100)<convert_numerals('Latin', 10).zfill(100):
          answer = input(f'''What is 5 times 5?''')
          try:
            answer = int(answer)
          except ValueError:
            try:
              answer = float(answer)
            except ValueError:
              pass
          time.sleep(0.1)
        print(f'''A correct answer has been given''')""")

        self.multi_level_tester(
            code=code,
            max_level=16,
            expected=expected,
            expected_commands=['is', 'while', op, 'ask', 'print']
        )

    def test_while_fr_equals(self):
        # note to self: we need to pass in lang!!
        code = textwrap.dedent("""\
        antwoord est 0
        tant que antwoord != 25
            antwoord est demande 'Wat is 5 keer 5?'
        affiche 'Goed gedaan!'""")
        expected = textwrap.dedent("""\
      antwoord = 0
      while convert_numerals('Latin', antwoord).zfill(100)!=convert_numerals('Latin', 25).zfill(100):
        antwoord = input(f'''Wat is 5 keer 5?''')
        try:
          antwoord = int(antwoord)
        except ValueError:
          try:
            antwoord = float(antwoord)
          except ValueError:
            pass
        time.sleep(0.1)
      print(f'''Goed gedaan!''')""")

        self.multi_level_tester(
            code=code,
            max_level=16,
            expected=expected,
            expected_commands=['is', 'while', 'ask', 'print'],
            lang='fr'
        )

    def test_while_undefined_var(self):
        code = textwrap.dedent("""\
      while antwoord != 25
          print 'hoera'""")

        self.multi_level_tester(
            code=code,
            exception=hedy.exceptions.UndefinedVarException,
            max_level=16,
        )

    def test_while_smaller(self):
        code = textwrap.dedent("""\
      getal is 0
      while getal < 100000
          getal is ask 'HOGER!!!!!'
      print 'Hoog he?'""")
        expected = textwrap.dedent("""\
    getal = 0
    while convert_numerals('Latin', getal).zfill(100)<convert_numerals('Latin', 100000).zfill(100):
      getal = input(f'''HOGER!!!!!''')
      try:
        getal = int(getal)
      except ValueError:
        try:
          getal = float(getal)
        except ValueError:
          pass
      time.sleep(0.1)
    print(f'''Hoog he?''')""")

        self.multi_level_tester(
            code=code,
            max_level=16,
            expected=expected
        )

    def test_missing_indent_while(self):
        code = textwrap.dedent(f"""\
    answer = 0
    while answer != 25
    answer = ask 'What is 5 times 5?'
    print 'A correct answer has been given'""")

<<<<<<< HEAD
        self.multi_level_tester(
            code=code,
            max_level=15,
            exception=exceptions.NoIndentationException
        )

    #
    # pressed with while loop tests
    #

    def test_if_pressed_works_in_while_loop(self):
        code = textwrap.dedent("""\
      stop is 0
      while stop != 1
          if p is pressed
              print 'press'
          if s is pressed
              stop = 1
      print 'Uit de loop!'""")

        expected = textwrap.dedent("""\
      stop = 0
      while convert_numerals('Latin', stop).zfill(100)!=convert_numerals('Latin', 1).zfill(100):
        while not pygame_end:
          pygame.display.update()
          event = pygame.event.wait()
          if event.type == pygame.QUIT:
            pygame_end = True
            pygame.quit()
            break
          if event.type == pygame.KEYDOWN:
            if event.key == pygame.K_p:
              print(f'''press''')
              break
            if event.key == pygame.K_s:
              stop = 1
              break
        time.sleep(0.1)
      print(f'''Uit de loop!''')""")

        self.multi_level_tester(
            code=code,
            max_level=16,
            expected=expected,
        )
=======
    self.multi_level_tester(
      code=code,
      max_level=15,
      exception=exceptions.NoIndentationException
    )

  #
  # pressed with while loop tests
  #

  def test_if_pressed_works_in_while_loop(self):
    code = textwrap.dedent("""\
    stop is 0
    while stop != 1
        if p is pressed
            print 'press'
        if s is pressed
            stop = 1
    print 'Uit de loop!'""")

    expected = textwrap.dedent("""\
    stop = 0
    while convert_numerals('Latin', stop).zfill(100)!=convert_numerals('Latin', 1).zfill(100):
      while not pygame_end:
        pygame.display.update()
        event = pygame.event.wait()
        if event.type == pygame.QUIT:
          pygame_end = True
          pygame.quit()
          break
        if event.type == pygame.KEYDOWN: 
          if event.unicode == 'p':
            print(f'''press''')
            break
          if event.unicode == 's':
            stop = 1
            break
      time.sleep(0.1)
    print(f'''Uit de loop!''')""")

    self.multi_level_tester(
      code=code,
      max_level=16,
      expected=expected,
    )
>>>>>>> a4e4d696
<|MERGE_RESOLUTION|>--- conflicted
+++ resolved
@@ -140,7 +140,6 @@
     answer = ask 'What is 5 times 5?'
     print 'A correct answer has been given'""")
 
-<<<<<<< HEAD
         self.multi_level_tester(
             code=code,
             max_level=15,
@@ -171,11 +170,11 @@
             pygame_end = True
             pygame.quit()
             break
-          if event.type == pygame.KEYDOWN:
-            if event.key == pygame.K_p:
+          if event.type == pygame.KEYDOWN: 
+            if event.unicode == 'p':
               print(f'''press''')
               break
-            if event.key == pygame.K_s:
+            if event.unicode == 's':
               stop = 1
               break
         time.sleep(0.1)
@@ -185,51 +184,4 @@
             code=code,
             max_level=16,
             expected=expected,
-        )
-=======
-    self.multi_level_tester(
-      code=code,
-      max_level=15,
-      exception=exceptions.NoIndentationException
-    )
-
-  #
-  # pressed with while loop tests
-  #
-
-  def test_if_pressed_works_in_while_loop(self):
-    code = textwrap.dedent("""\
-    stop is 0
-    while stop != 1
-        if p is pressed
-            print 'press'
-        if s is pressed
-            stop = 1
-    print 'Uit de loop!'""")
-
-    expected = textwrap.dedent("""\
-    stop = 0
-    while convert_numerals('Latin', stop).zfill(100)!=convert_numerals('Latin', 1).zfill(100):
-      while not pygame_end:
-        pygame.display.update()
-        event = pygame.event.wait()
-        if event.type == pygame.QUIT:
-          pygame_end = True
-          pygame.quit()
-          break
-        if event.type == pygame.KEYDOWN: 
-          if event.unicode == 'p':
-            print(f'''press''')
-            break
-          if event.unicode == 's':
-            stop = 1
-            break
-      time.sleep(0.1)
-    print(f'''Uit de loop!''')""")
-
-    self.multi_level_tester(
-      code=code,
-      max_level=16,
-      expected=expected,
-    )
->>>>>>> a4e4d696
+        )