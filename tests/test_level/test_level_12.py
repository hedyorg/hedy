--- conflicted
+++ resolved
@@ -1800,13 +1800,8 @@
             pygame_end = True
             pygame.quit()
             break
-<<<<<<< HEAD
           if event.type == pygame.KEYDOWN:
             if event.key == pygame.K_x:
-=======
-          if event.type == pygame.KEYDOWN: 
-            if event.unicode == 'x':
->>>>>>> 6fa68fa8
               for dier in lijstje:
                 print(f'''dier''')
                 time.sleep(0.1)
@@ -1835,13 +1830,8 @@
             pygame_end = True
             pygame.quit()
             break
-<<<<<<< HEAD
           if event.type == pygame.KEYDOWN:
             if event.key == pygame.K_x:
-=======
-          if event.type == pygame.KEYDOWN: 
-            if event.unicode == 'x':
->>>>>>> 6fa68fa8
               for i in range(int('5')):
                 print(f'''doe het 5 keer!''')
                 time.sleep(0.1)
@@ -1864,13 +1854,8 @@
             pygame_end = True
             pygame.quit()
             break
-<<<<<<< HEAD
           if event.type == pygame.KEYDOWN:
             if event.key == pygame.K_x:
-=======
-          if event.type == pygame.KEYDOWN: 
-            if event.unicode == 'x':
->>>>>>> 6fa68fa8
               print(f'''x is pressed!''')
               break    
             else:
@@ -1891,13 +1876,8 @@
               pygame_end = True
               pygame.quit()
               break
-<<<<<<< HEAD
-            if event.type == pygame.KEYDOWN:
-              if event.key == pygame.K_x:
-=======
             if event.type == pygame.KEYDOWN: 
               if event.unicode == 'x':
->>>>>>> 6fa68fa8
                 print(f'''it is a letter key''')
                 break""")
         self.multi_level_tester(code=code, expected=expected, max_level=16)
@@ -1917,13 +1897,8 @@
               pygame_end = True
               pygame.quit()
               break
-<<<<<<< HEAD
             if event.type == pygame.KEYDOWN:
               if event.key == pygame.K_x:
-=======
-            if event.type == pygame.KEYDOWN: 
-              if event.unicode == 'x':
->>>>>>> 6fa68fa8
                 print(f'''first key''')
                 break
               if event.unicode == 'y':
@@ -1945,13 +1920,8 @@
               pygame_end = True
               pygame.quit()
               break
-<<<<<<< HEAD
             if event.type == pygame.KEYDOWN:
               if event.key == pygame.K_1:
-=======
-            if event.type == pygame.KEYDOWN: 
-              if event.unicode == '1':
->>>>>>> 6fa68fa8
                 print(f'''it is a number key''')
                 break""")
 
@@ -1982,13 +1952,8 @@
               pygame_end = True
               pygame.quit()
               break
-<<<<<<< HEAD
             if event.type == pygame.KEYDOWN:
               if event.key == pygame.K_w:
-=======
-            if event.type == pygame.KEYDOWN: 
-              if event.unicode == 'w':
->>>>>>> 6fa68fa8
                 {HedyTester.indent(
                   HedyTester.forward_transpiled(25.0, self.level),
                   16, True)
@@ -2029,13 +1994,8 @@
             pygame_end = True
             pygame.quit()
             break
-<<<<<<< HEAD
           if event.type == pygame.KEYDOWN:
             if event.key == pygame.K_x:
-=======
-          if event.type == pygame.KEYDOWN: 
-            if event.unicode == 'x':
->>>>>>> 6fa68fa8
               {HedyTester.indent(
                 HedyTester.turtle_color_command_transpiled('red'), 
                 14, True)
@@ -2064,13 +2024,8 @@
             pygame_end = True
             pygame.quit()
             break
-<<<<<<< HEAD
           if event.type == pygame.KEYDOWN:
             if event.key == pygame.K_x:
-=======
-          if event.type == pygame.KEYDOWN: 
-            if event.unicode == 'x':
->>>>>>> 6fa68fa8
               {HedyTester.indent(
                 HedyTester.forward_transpiled(25.0, self.level),
                 14, True)
