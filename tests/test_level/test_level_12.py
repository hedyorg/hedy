import textwrap

from parameterized import parameterized

import exceptions
import hedy
from hedy import Command
from hedy_sourcemap import SourceRange
from tests.Tester import HedyTester, SkippedMapping


class TestsLevel12(HedyTester):
    level = 12
    '''
    Tests should be ordered as follows:
     * commands in the order of hedy.py e.g. for level 1: ['print', 'ask', 'echo', 'turn', 'forward']
     * combined tests
     * markup tests
     * negative tests

    Naming conventions are like this:
     * single keyword positive tests are just keyword or keyword_special_case
     * multi keyword positive tests are keyword1_keywords_2
     * negative tests should be situation_gives_exception
    '''

    #
    # print tests
    #
    def test_print_var_number(self):
        code = textwrap.dedent("""\
            n is 10
            print n""")
        expected = textwrap.dedent("""\
            n = Value(10, num_sys='Latin')
            print(f'''{n}''')""")

        self.multi_level_tester(
            code=code,
            expected=expected,
            output='10',
            max_level=17)

    def test_print_var_number_arabic(self):
        code = textwrap.dedent("""\
            n is ١١
            print n""")
        expected = textwrap.dedent("""\
            n = Value(11, num_sys='Arabic')
            print(f'''{n}''')""")

        self.multi_level_tester(
            code=code,
            expected=expected,
            output='١١',
            max_level=17)

    def test_print_keyword_var(self):
        code = textwrap.dedent("""\
            sum is 10
            print sum""")
        expected = textwrap.dedent("""\
            _sum = Value(10, num_sys='Latin')
            print(f'''{_sum}''')""")

        self.multi_level_tester(
            code=code,
            expected=expected,
            output='10',
            max_level=17)

    def test_print_multi_args(self):
        code = "print 'hello' 'Hedy' 4 ١١"
        expected = """print(f'''helloHedy4{localize(11, num_sys='Arabic')}''')"""

        self.multi_level_tester(
            code=code,
            expected=expected,
            output='helloHedy4١١',
            max_level=17)

    def test_print_calc_with_var(self):
        code = textwrap.dedent("""\
            var is 5
            print var + 5""")
        expected = textwrap.dedent(f"""\
            var = Value(5, num_sys='Latin')
            print(f'''{{localize({self.sum_transpiled('var', 5)}, num_sys=get_num_sys(var))}}''')""")

        self.multi_level_tester(max_level=17, code=code, output='10', expected=expected)

    def test_print_calc_with_arabic_var(self):
        code = textwrap.dedent("""\
            var is ٨
            print var + ١""")
        expected = textwrap.dedent(f"""\
            var = Value(8, num_sys='Arabic')
            print(f'''{{localize({self.sum_transpiled('var', 1)}, num_sys=get_num_sys(var))}}''')""")

        self.multi_level_tester(max_level=17, code=code, output='٩', expected=expected)

    @parameterized.expand([
        ('*', '16'),
        ('/', '4.0'),
        ('+', '10'),
        ('-', '6')
    ])
    def test_print_calc_directly(self, op, output):
        code = f"print 8 {op} 2"
        expected = f"""print(f'''{{localize(8 {op} 2, num_sys='Latin')}}''')"""

        self.multi_level_tester(max_level=17, code=code, expected=expected, output=output)

    @parameterized.expand([
        ('*', '٢٥'),
        ('/', '١.٠'),
        ('+', '١٠'),
        ('-', '٠')])
    def test_print_calc_arabic_directly(self, op, out):
        code = f"""قول "٥ ضرب ٥ يساوي " ٥{op}٥"""
        expected = f"""print(f'''٥ ضرب ٥ يساوي {{localize(5 {op} 5, num_sys='Arabic')}}''')"""
        output = f'٥ ضرب ٥ يساوي {out}'

        self.multi_level_tester(
            max_level=17,
            code=code,
            expected=expected,
            output=output,
            lang='ar')

    def test_print_float_variable(self):
        code = textwrap.dedent("""\
            pi is 3.14
            print pi""")
        expected = textwrap.dedent("""\
            pi = Value(3.14, num_sys='Latin')
            print(f'''{pi}''')""")

        self.multi_level_tester(
            code=code,
            max_level=17,
            expected=expected
        )

    def test_print_float(self):
        code = "print 3.14"

        expected = "print(f'''3.14''')"

        self.multi_level_tester(
            code=code,
            max_level=17,
            expected=expected,
            output='3.14'
        )

    def test_print_division_float(self):
        code = "print 3 / 2"
        expected = f"print(f'''{{localize(3 / 2, num_sys='Latin')}}''')"
        output = "1.5"

        self.multi_level_tester(
            code=code,
            expected=expected,
            max_level=17,
            output=output
        )

    def test_print_int_arabic(self):
        code = "print ١١"

        expected = "print(f'''{localize(11, num_sys='Arabic')}''')"

        self.multi_level_tester(
            code=code,
            max_level=17,
            expected=expected,
            output='١١'
        )

    def test_sleep_division_float(self):
        code = "sleep 1 / 20"
        expected = self.sleep_transpiled('1 / 20')

        self.multi_level_tester(
            code=code,
            expected=expected,
            max_level=17
        )

    def test_sleep_division_float_with_var(self):
        code = textwrap.dedent("""\
            n = 1
            sleep n / 20""")
        expected = self.dedent(
            "n = Value(1, num_sys='Latin')",
            self.sleep_transpiled(f'{self.number_transpiled("n")} / {self.number_transpiled(20)}'))

        self.multi_level_tester(
            code=code,
            expected=expected,
            max_level=17
        )

    def test_sleep_division_float_var(self):
        code = textwrap.dedent("""\
            time = 0.2
            sleep time""")

        expected = self.dedent(
            "_time = Value(0.2, num_sys='Latin')",
            self.sleep_transpiled('_time.data'))

        self.multi_level_tester(
            code=code,
            expected=expected,
            max_level=17
        )

    def test_sleep_division_float_literal(self):
        code = "sleep 0.2"
        expected = self.sleep_transpiled('0.2')

        self.multi_level_tester(
            code=code,
            expected=expected,
            max_level=15
        )

    def test_print_microbit(self):
        code = "print 'a'"
        expected = "display.scroll('a')"

        self.multi_level_tester(
            code=code,
            expected=expected,
            max_level=17,
            microbit=True
        )

    def test_print_literal_strings(self):
        code = """print "It's " '"Hedy"!'"""
        expected = """print(f'''It\\'s "Hedy"!''')"""

        self.multi_level_tester(
            code=code,
            max_level=17,
            expected=expected,
        )

    def test_print_line_with_spaces_works(self):
        code = "print 'hallo'\n      \nprint 'hallo'"
        expected = "print(f'''hallo''')\nprint(f'''hallo''')"
        expected_commands = [Command.print, Command.print]

        self.multi_level_tester(
            code=code,
            expected=expected,
            expected_commands=expected_commands,
            max_level=17)

    def test_print_string_with_triple_quotes_gives_error(self):
        code = textwrap.dedent("""\
            var = " is not allowed"
            print "'''" + var """)

        self.multi_level_tester(
            code=code,
            max_level=17,
            translate=False,
            exception=hedy.exceptions.UnsupportedStringValue
        )

    # issue #745
    def test_print_list_gives_type_error(self):
        code = textwrap.dedent("""\
            plaatsen is 1, 2, 3
            print plaatsen""")

        self.multi_level_tester(
            code=code,
            max_level=15,
            extra_check_function=lambda c: c.exception.arguments['line_number'] == 2,
            exception=hedy.exceptions.InvalidArgumentTypeException
        )

    def test_print_subtraction_with_text(self):
        code = "print 'And the winner is ' 5 - 5"
        expected = f"print(f'''And the winner is {{localize(5 - 5, num_sys='Latin')}}''')"
        output = 'And the winner is 0'

        self.multi_level_tester(max_level=17, code=code, expected=expected, output=output)

    def test_print_list_random(self):
        code = textwrap.dedent("""\
            numbers is 1, 2, 4
            print numbers at random""")

        expected = self.dedent(
            "numbers = Value([Value(1, num_sys='Latin'), Value(2, num_sys='Latin'), Value(4, num_sys='Latin')])",
            self.list_access_transpiled('random.choice(numbers.data)'),
            "print(f'''{random.choice(numbers.data)}''')")

        self.multi_level_tester(
            code=code,
            max_level=15,
            expected=expected,
            expected_commands=['is', 'print', 'random'],
            skip_faulty=False
        )

    def test_print_list_access_index(self):
        code = textwrap.dedent("""\
            numbers is 5, 4, 3
            print numbers at 1""")

        expected = self.dedent(
            "numbers = Value([Value(5, num_sys='Latin'), Value(4, num_sys='Latin'), Value(3, num_sys='Latin')])",
            self.list_access_transpiled('numbers.data[int(1)-1]'),
            "print(f'''{numbers.data[int(1)-1]}''')")

        check_in_list = (lambda x: HedyTester.run_code(x) == '5')

        self.multi_level_tester(
            max_level=15,
            code=code,
            expected=expected,
            extra_check_function=check_in_list
        )

    def test_print_single_quoted_text(self):
        code = "print 'hallo wereld!'"
        expected = "print(f'''hallo wereld!''')"

        self.multi_level_tester(
            code=code,
            max_level=17,
            expected=expected)

    def test_print_chinese_quoted_text(self):
        code = "print “逃离鬼屋！”"
        expected = "print(f'''逃离鬼屋！''')"

        self.multi_level_tester(
            code=code,
            max_level=17,
            expected=expected)

    def test_print_french_quoted_text(self):
        code = "print «bonjour tous le monde!»"
        expected = "print(f'''bonjour tous le monde!''')"

        self.multi_level_tester(
            code=code,
            max_level=17,
            expected=expected)

    def test_print_chinese_double_quoted_text(self):
        code = "print ‘逃离鬼屋！’"
        expected = "print(f'''逃离鬼屋！''')"

        self.multi_level_tester(
            code=code,
            max_level=17,
            expected=expected)

    def test_print_double_quoted_text(self):
        code = 'print "hallo wereld!"'
        expected = "print(f'''hallo wereld!''')"

        self.multi_level_tester(
            code=code,
            max_level=17,
            expected=expected)

    def test_print_single_quoted_text_with_inner_double_quote(self):
        code = """print 'quote is "'"""
        expected = """print(f'''quote is "''')"""

        self.multi_level_tester(
            code=code,
            max_level=17,
            expected=expected)

    def test_print_double_quoted_text_with_inner_single_quote(self):
        code = '''print "It's me"'''
        expected = """print(f'''It\\'s me''')"""

        self.multi_level_tester(
            code=code,
            max_level=17,
            expected=expected)

    def test_print_no_space(self):
        code = "print'hallo wereld!'"
        expected = "print(f'''hallo wereld!''')"

        self.multi_level_tester(
            code=code,
            max_level=17,
            expected=expected)

    def test_print_comma(self):
        code = "print 'Hi, I am Hedy'"
        expected = "print(f'''Hi, I am Hedy''')"
        self.multi_level_tester(
            code=code,
            max_level=17,
            expected=expected
        )

    def test_print_slash(self):
        code = "print 'Yes/No'"
        expected = "print(f'''Yes/No''')"

        self.multi_level_tester(code=code, expected=expected, max_level=17)

    def test_print_backslash(self):
        code = "print 'Yes\\No'"
        expected = "print(f'''Yes\\\\No''')"
        output = "Yes\\No"

        self.multi_level_tester(
            code=code,
            expected=expected,
            output=output,
            max_level=17,
            translate=True
        )

    def test_print_with_backslash_at_end(self):
        code = "print 'Welcome to \\'"
        expected = "print(f'''Welcome to \\\\''')"
        self.multi_level_tester(
            code=code,
            max_level=17,
            expected=expected,
            translate=True
        )

    def test_print_with_spaces(self):
        code = "print        'hallo!'"
        expected = "print(f'''hallo!''')"

        self.multi_level_tester(code=code, expected=expected, max_level=17)

    def test_print_asterisk(self):
        code = "print '*Jouw* favoriet is dus kleur'"
        expected = "print(f'''*Jouw* favoriet is dus kleur''')"

        self.multi_level_tester(code=code, expected=expected, max_level=17)

    def test_print_hash(self):
        code = "print 'comments start with the # sign'"
        expected = "print(f'''comments start with the # sign''')"

        self.multi_level_tester(code=code, expected=expected, max_level=17)

    def test_print_single_quoted_text_var(self):
        code = textwrap.dedent("""\
        naam is "'Hedy'"
        print 'ik heet ' naam""")

        expected = textwrap.dedent("""\
        naam = Value("'Hedy'")
        print(f'''ik heet {naam}''')""")

        self.multi_level_tester(code=code, expected=expected, max_level=17)

    def test_print_double_quoted_text_var(self):
        code = textwrap.dedent("""\
        naam is '"Hedy"'
        print 'ik heet ' naam""")

        expected = textwrap.dedent("""\
        naam = Value('"Hedy"')
        print(f'''ik heet {naam}''')""")

        self.multi_level_tester(code=code, expected=expected, max_level=17)

    # issue 1795
    def test_print_quoted_var_reference(self):
        code = textwrap.dedent("""\
        naam is "'Daan'"
        woord1 is 'zomerkamp'
        print 'naam' ' is naar het' 'woord1'""")

        expected = textwrap.dedent("""\
        naam = Value("'Daan'")
        woord1 = Value('zomerkamp')
        print(f'''naam is naar hetwoord1''')""")

        self.multi_level_tester(code=code,
                                expected=expected,
                                unused_allowed=True,
                                max_level=17)

    @parameterized.expand(HedyTester.quotes)
    def test_print_concat_quoted_strings(self, q):
        code = f"""print {q}Hi {q} + {q}there{q}"""
        expected = f"""print(f'''{{localize('Hi ' + 'there')}}''')"""

        self.multi_level_tester(code=code, expected=expected, max_level=17)

    def test_print_concat_double_quoted_strings_with_inner_single_quotes(self):
        code = '''print "Hi there! " + "It's Hedy!"'''
        expected = f"""print(f'''{{localize('Hi there! ' + "It's Hedy!")}}''')"""

        self.multi_level_tester(code=code, expected=expected, max_level=17)

    @parameterized.expand(HedyTester.quotes)
    def test_print_concat_var_and_literal_string(self, q):
        code = textwrap.dedent(f"""\
        hi = {q}Hi{q}
        print hi + {q} there{q}""")
        expected = textwrap.dedent(f"""\
        hi = Value('Hi')
        print(f'''{{localize({self.sum_transpiled('hi', "' there'")}, num_sys=get_num_sys(hi))}}''')""")

        self.multi_level_tester(code=code, expected=expected, max_level=17)

    def test_print_chained_assignments(self):
        code = textwrap.dedent("""\
            x is 1 + 2
            y is x + 3
            print y + 4""")

        expected = textwrap.dedent(f"""\
            x = Value(1 + 2, num_sys='Latin')
            y = Value({self.sum_transpiled('x', 3)}, num_sys=get_num_sys(x))
            print(f'''{{localize({self.sum_transpiled('y', 4)}, num_sys=get_num_sys(y))}}''')""")

        self.multi_level_tester(code=code, expected=expected, max_level=17)

    def test_assign_to_list_access(self):
        code = textwrap.dedent("""\
            field = '.', '.', '.', '.', '.', '.'
            field at 1 = 'x'
            print field at 1""")

        expected = self.dedent(
            "field = Value([Value('.'), Value('.'), Value('.'), Value('.'), Value('.'), Value('.')])",
            "field.data[int(1)-1] = Value('x')",
            self.list_access_transpiled('field.data[int(1)-1]'),
            "print(f'''{field.data[int(1)-1]}''')")

        self.multi_level_tester(code=code, expected=expected, max_level=15)

    def test_if_and_list_access(self):
        code = textwrap.dedent("""\
            player = 'x'
            choice = 1
            field = '.', '.', '.', '.', '.', '.', '.', '.', '.'
            if field at choice = '.'
                field at choice = player
            else
                print 'illegal move!'""")

        expected = self.dedent(
            f"""\
            player = Value('x')
            choice = Value(1, num_sys='Latin')
            field = {self.list_transpiled("'.'", "'.'", "'.'", "'.'", "'.'", "'.'", "'.'", "'.'", "'.'")}""",
            self.list_access_transpiled('field.data[int(choice.data)-1]'),
            """\
            if field.data[int(choice.data)-1].data == '.':
              field.data[int(choice.data)-1] = player
            else:
              print(f'''illegal move!''')""")

        self.multi_level_tester(code=code, expected=expected, max_level=15)

    def test_print_calc(self):
        code = textwrap.dedent("""\
            var is 5
            print var + 5""")

        expected = textwrap.dedent(f"""\
            var = Value(5, num_sys='Latin')
            print(f'''{{localize({self.sum_transpiled('var', 5)}, num_sys=get_num_sys(var))}}''')""")

        self.multi_level_tester(code=code, expected=expected, max_level=17)

    def test_print_var_before_assign_gives_error(self):
        code = textwrap.dedent("""\
        print 'the program is ' name
        name is 'Hedy'""")

        self.multi_level_tester(
            code=code,
            exception=hedy.exceptions.AccessBeforeAssignException,
            skip_faulty=False,
            max_level=17
        )

    #
    # forward tests
    #
    def test_forward_int(self):
        code = "forward 50"
        expected = self.forward_transpiled(50)

        self.multi_level_tester(
            code=code,
            expected=expected,
            extra_check_function=self.is_turtle()
        )

    def test_forward_arabic_numeral(self):
        code = "forward ١١١١١١١"
        expected = self.forward_transpiled(1111111)

        self.multi_level_tester(
            code=code,
            expected=expected,
            extra_check_function=self.is_turtle()
        )

    def test_forward_hindi_numeral(self):
        code = "forward ५५५"
        expected = self.forward_transpiled(555)

        self.multi_level_tester(
            code=code,
            expected=expected,
            extra_check_function=self.is_turtle()
        )

    def test_forward_float(self):
        code = "forward 50.5"
        expected = self.forward_transpiled(50.5)

        self.multi_level_tester(
            code=code,
            expected=expected,
            extra_check_function=self.is_turtle()
        )

    def test_forward_with_int_var(self):
        code = textwrap.dedent("""\
            a is 50
            forward a""")
        expected = self.dedent(
            "a = Value(50, num_sys='Latin')",
            self.forward_transpiled('a.data'))

        self.multi_level_tester(
            code=code,
            expected=expected,
            extra_check_function=self.is_turtle(),
        )

    def test_forward_with_hindi_int_var(self):
        code = textwrap.dedent("""\
            a is ५५५
            forward a""")
        expected = self.dedent(
            "a = Value(555, num_sys='Devanagari')",
            self.forward_transpiled('a.data'))

        self.multi_level_tester(
            code=code,
            expected=expected,
            extra_check_function=self.is_turtle())

    def test_forward_with_keyword_variable(self):
        code = textwrap.dedent("""\
           sum is 50
           forward sum""")
        expected = self.dedent(
            "_sum = Value(50, num_sys='Latin')",
            self.forward_transpiled('_sum.data'))

        self.multi_level_tester(
            code=code,
            expected=expected,
            extra_check_function=self.is_turtle())

    def test_forward_with_string_variable_gives_type_error(self):
        code = textwrap.dedent("""\
            a is "ten"
            forward a""")

        self.multi_level_tester(
            code=code,
            extra_check_function=lambda c: c.exception.arguments['line_number'] == 2,
            exception=hedy.exceptions.InvalidArgumentTypeException,
        )

    def test_forward_with_list_access(self):
        code = textwrap.dedent("""\
            directions is 10, 100, 360
            forward directions at 1""")

        expected = self.dedent(
            f"directions = {self.list_transpiled(10, 100, 360)}",
            self.list_access_transpiled('directions.data[int(1)-1]'),
            self.forward_transpiled('directions.data[int(1)-1].data'))

        self.multi_level_tester(
            max_level=15,
            code=code,
            expected=expected,
            extra_check_function=self.is_turtle(),
        )

    def test_forward_with_list_access_random(self):
        code = textwrap.dedent("""\
        directions is 10, 100, 360
        forward directions at random""")

        expected = self.dedent(
            f"directions = {self.list_transpiled(10, 100, 360)}",
            self.list_access_transpiled('random.choice(directions.data)'),
            self.forward_transpiled('random.choice(directions.data).data'))

        self.multi_level_tester(
            max_level=15,
            code=code,
            expected=expected,
            extra_check_function=self.is_turtle(),
        )

    def test_forward_expression(self):
        code = "forward 50 / 2"
        expected = self.forward_transpiled('50 / 2')

        self.multi_level_tester(
            code=code,
            expected=expected,
            extra_check_function=self.is_turtle()
        )

    def test_forward_expression_with_var(self):
        code = textwrap.dedent("""\
            n = 50
            forward n / 2""")
        expected = self.dedent(
            "n = Value(50, num_sys='Latin')",
            self.forward_transpiled(f'{self.number_transpiled("n")} / {self.number_transpiled(2)}'))

        self.multi_level_tester(
            code=code,
            expected=expected,
            extra_check_function=self.is_turtle()
        )

    #
    # turn
    #
    def test_turn_number(self):
        code = "turn 180"
        expected = self.turn_transpiled(180)

        self.multi_level_tester(
            code=code,
            expected=expected,
            extra_check_function=self.is_turtle(),
        )

    def test_turn_expression(self):
        code = "turn 180 / 2"
        expected = self.turn_transpiled('180 / 2')

        self.multi_level_tester(
            code=code,
            expected=expected,
            extra_check_function=self.is_turtle(),
        )

    def test_turn_expression_with_var(self):
        code = textwrap.dedent("""\
            n = 360
            turn n / 2""")
        expected = self.dedent(
            "n = Value(360, num_sys='Latin')",
            self.turn_transpiled(f'{self.number_transpiled("n")} / {self.number_transpiled(2)}'))

        self.multi_level_tester(
            code=code,
            expected=expected,
            extra_check_function=self.is_turtle(),
        )

    def test_turn_with_number_var(self):
        code = textwrap.dedent("""\
            direction is 70
            turn direction""")
        expected = self.dedent(
            "direction = Value(70, num_sys='Latin')",
            self.turn_transpiled('direction.data'))

        self.multi_level_tester(
            code=code,
            expected=expected,
            extra_check_function=self.is_turtle()
        )

    def test_turn_with_keyword_var(self):
        code = textwrap.dedent("""\
            sum is 70
            turn sum""")
        expected = self.dedent(
            "_sum = Value(70, num_sys='Latin')",
            self.turn_transpiled('_sum.data'))

        self.multi_level_tester(
            code=code,
            expected=expected,
            extra_check_function=self.is_turtle(),
            max_level=17
        )

    def test_turn_with_non_latin_float_number_var(self):
        code = textwrap.dedent("""\
            الزاوية هو ٩.٠
            استدر الزاوية
            تقدم ١٠.١٠""")

        expected = self.dedent(
            "الزاوية = Value(9.0, num_sys='Arabic')",
            self.turn_transpiled("الزاوية.data"),
            self.forward_transpiled("10.1")
        )

        self.multi_level_tester(
            code=code,
            lang='ar',
            expected=expected,
            extra_check_function=self.is_turtle()
        )

    def test_turtle_with_expression(self):
        code = textwrap.dedent("""\
            num = 10.6
            turn num + 10.5
            forward 10.5 + num""")

        expected = self.dedent(
            "num = Value(10.6, num_sys='Latin')",
            self.turn_transpiled(self.sum_transpiled('num', '10.5')),
            self.forward_transpiled(self.sum_transpiled('10.5', 'num'))
        )

        self.multi_level_tester(code=code, expected=expected)

    def test_turn_with_string_var_gives_type_error(self):
        code = textwrap.dedent("""\
            direction is 'ten'
            turn direction""")

        self.multi_level_tester(
            code=code,
            extra_check_function=lambda c: c.exception.arguments['line_number'] == 2,
            exception=hedy.exceptions.InvalidArgumentTypeException,
        )

    def test_turn_with_non_ascii_var(self):
        code = textwrap.dedent("""\
            ángulo is 90
            turn ángulo""")
        expected = self.dedent(
            "ángulo = Value(90, num_sys='Latin')",
            self.turn_transpiled('ángulo.data'))

        self.multi_level_tester(
            code=code,
            expected=expected,
            extra_check_function=self.is_turtle(),
            expected_commands=['is', 'turn']
        )

    def test_turn_with_list_access(self):
        code = textwrap.dedent("""\
            directions is 10, 100
            turn directions at 1""")

        expected = self.dedent(
            "directions = Value([Value(10, num_sys='Latin'), Value(100, num_sys='Latin')])",
            self.list_access_transpiled('directions.data[int(1)-1]'),
            self.turn_transpiled('directions.data[int(1)-1].data'))

        self.multi_level_tester(
            max_level=15,
            code=code,
            expected=expected,
            extra_check_function=self.is_turtle(),
        )

    def test_turn_with_list_access_random(self):
        code = textwrap.dedent("""\
            directions is 10, 100, 360
            turn directions at random""")

        expected = self.dedent(
            f"directions = {self.list_transpiled(10, 100, 360)}",
            self.list_access_transpiled('random.choice(directions.data)'),
            self.turn_transpiled('random.choice(directions.data).data'))

        self.multi_level_tester(
            max_level=15,
            code=code,
            expected=expected,
            extra_check_function=self.is_turtle(),
        )

    def test_ask_forward(self):
        code = textwrap.dedent("""\
        afstand is ask 'hoe ver dan?'
        forward afstand""")

        expected = self.dedent(
            self.input_transpiled('afstand', 'hoe ver dan?'),
            self.forward_transpiled('afstand.data'))

        self.multi_level_tester(
            max_level=14,
            code=code,
            expected=expected,
            extra_check_function=self.is_turtle()
        )

    #
    # Test comment
    #
    def test_print_comment(self):
        code = "print 'Hallo welkom bij Hedy!' # This is a comment"
        expected = "print(f'''Hallo welkom bij Hedy!''')"
        output = 'Hallo welkom bij Hedy!'

        self.multi_level_tester(
            max_level=17,
            code=code,
            expected=expected,
            output=output
        )

    def test_assign_comment(self):
        code = 'test = "Welkom bij Hedy" # This is a comment'
        expected = "test = Value('Welkom bij Hedy')"
        self.multi_level_tester(
            max_level=18,
            code=code,
            expected=expected,
            unused_allowed=True
        )

    #
    # ask tests
    #
    def test_ask_number(self):
        code = "n is ask 42"
        expected = self.input_transpiled('n', '42')

<<<<<<< HEAD
        self.multi_level_tester(code=code, expected=expected, max_level=14, unused_allowed=True)
=======
        self.multi_level_tester(code=code, expected=expected, max_level=17, unused_allowed=True)
>>>>>>> 164d59d5

    def test_ask_arabic_number(self):
        code = "n is ask ٢٣٤"
        expected = self.input_transpiled('n', "{localize(234, num_sys='Arabic')}")

<<<<<<< HEAD
        self.multi_level_tester(code=code, expected=expected, max_level=14, unused_allowed=True)
=======
        self.multi_level_tester(code=code, expected=expected, max_level=17, unused_allowed=True)
>>>>>>> 164d59d5

    def test_ask_multi_args(self):
        code = "n is ask 'hello' 'Hedy' 4 ١١"
        expected = self.input_transpiled('n', "helloHedy4{localize(11, num_sys='Arabic')}")

<<<<<<< HEAD
        self.multi_level_tester(code=code, expected=expected, max_level=14, unused_allowed=True)
=======
        self.multi_level_tester(code=code, expected=expected, max_level=17, unused_allowed=True)
>>>>>>> 164d59d5

    def test_ask_number_answer(self):
        code = textwrap.dedent("""\
            prijs is ask 'hoeveel?'
            gespaard is 7
            sparen is prijs - gespaard""")
        minus_op = f"{self.number_transpiled('prijs')} - {self.number_transpiled('gespaard')}"
        expected = self.dedent(
            self.input_transpiled('prijs', 'hoeveel?'),
            "gespaard = Value(7, num_sys='Latin')",
            f"sparen = Value({minus_op}, num_sys=get_num_sys(prijs))")

<<<<<<< HEAD
        self.multi_level_tester(code=code, unused_allowed=True, expected=expected, max_level=14)
=======
        self.multi_level_tester(code=code, unused_allowed=True, expected=expected, max_level=17)
>>>>>>> 164d59d5

    def test_ask_with_list_var(self):
        code = textwrap.dedent("""\
        colors is 'orange', 'blue', 'green'
        favorite is ask 'Is your fav color' colors at 1""")

        expected = self.dedent(
            "colors = Value([Value('orange'), Value('blue'), Value('green')])",
            self.list_access_transpiled('colors.data[int(1)-1]'),
            self.input_transpiled('favorite', 'Is your fav color{colors.data[int(1)-1]}'))

        self.multi_level_tester(code=code, unused_allowed=True, expected=expected, max_level=14)

    def test_ask_literal_strings(self):
        code = """var is ask "It's " '"Hedy"!'"""
        expected = self.input_transpiled('var', """It\\'s "Hedy"!""")

        self.multi_level_tester(code=code, unused_allowed=True, expected=expected, max_level=14)

    @parameterized.expand(HedyTester.quotes)
    def test_ask_with_string_var(self, q):
        code = textwrap.dedent(f"""\
        color is {q}orange{q}
        favorite is ask {q}Is your fav color{q} color""")

        expected = self.dedent(
            "color = Value('orange')",
            self.input_transpiled('favorite', 'Is your fav color{color}'))

        self.multi_level_tester(code=code, unused_allowed=True, expected=expected, max_level=14)

    @parameterized.expand(['10', '10.0'])
    def test_ask_with_number_var(self, number):
        code = textwrap.dedent(f"""\
        number is {number}
        favorite is ask 'Is your fav number' number""")

        expected = self.dedent(
            f"number = Value({number}, num_sys='Latin')",
            self.input_transpiled('favorite', 'Is your fav number{number}'))

        self.multi_level_tester(code=code, unused_allowed=True, expected=expected, max_level=14)

    def test_ask_with_keyword_var(self):
        code = textwrap.dedent("""\
            sum is 'Hedy'
            v is ask sum""")

        expected = self.dedent(
            "_sum = Value('Hedy')",
            self.input_transpiled('v', '{_sum}'))

        self.multi_level_tester(code=code, expected=expected, max_level=14, unused_allowed=True)

    def test_ask_with_keyword_var(self):
        code = textwrap.dedent("""\
            sum is 'Hedy'
            v is ask sum""")

        expected = self.dedent(
            "_sum = Value('Hedy')",
            self.input_transpiled('v', '{_sum}'))

        self.multi_level_tester(code=code, expected=expected, max_level=17, unused_allowed=True, skip_faulty=False)

    def test_ask_list_gives_type_error(self):
        code = textwrap.dedent("""\
        numbers is 1, 2, 3
        favorite is ask 'Is your fav number' numbers""")

        self.multi_level_tester(
            max_level=15,
            code=code,
            extra_check_function=lambda c: c.exception.arguments['line_number'] == 2,
            exception=hedy.exceptions.InvalidArgumentTypeException
        )

    def test_ask_single_quoted_text(self):
        code = "details is ask 'tell me more'"
        expected = self.input_transpiled('details', 'tell me more')

        self.multi_level_tester(code=code, unused_allowed=True, expected=expected, max_level=14)

    def test_ask_double_quoted_text(self):
        code = 'details is ask "tell me more"'
        expected = self.input_transpiled('details', 'tell me more')

        self.multi_level_tester(code=code, expected=expected, unused_allowed=True, max_level=14)

    def test_ask_single_quoted_text_with_inner_double_quote(self):
        code = """details is ask 'say "no"'"""
        expected = self.input_transpiled('details', 'say "no"')

        self.multi_level_tester(code=code, unused_allowed=True, expected=expected, max_level=14)

    def test_ask_double_quoted_text_with_inner_single_quote(self):
        code = f'''details is ask "say 'no'"'''
        expected = self.input_transpiled('details', "say \\'no\\'")

        self.multi_level_tester(code=code, unused_allowed=True, expected=expected, max_level=14)

    def test_ask_with_comma(self):
        code = "dieren is ask 'hond, kat, kangoeroe'"
        expected = self.input_transpiled('dieren', 'hond, kat, kangoeroe')

        self.multi_level_tester(code=code, expected=expected, max_level=14, unused_allowed=True)

    @parameterized.expand(HedyTester.quotes)
    def test_ask_es(self, q):
        code = f"""color is ask {q}Cuál es tu color favorito?{q}"""
        expected = self.input_transpiled('color', 'Cuál es tu color favorito?')

        self.multi_level_tester(code=code, unused_allowed=True, expected=expected, max_level=14)

    @parameterized.expand(HedyTester.quotes)
    def test_ask_bengali_var(self, q):
        code = f"""রং is ask {q}আপনার প্রিয় রং কি?{q}"""
        expected = self.input_transpiled('রং', 'আপনার প্রিয় রং কি?')

        self.multi_level_tester(code=code, unused_allowed=True, expected=expected, max_level=14)

    def test_ask_list_random(self):
        code = textwrap.dedent("""\
            numbers is 1, 2, 3
            favorite is ask 'Is your fav number ' numbers at random""")
        expected = self.dedent(
            "numbers = Value([Value(1, num_sys='Latin'), Value(2, num_sys='Latin'), Value(3, num_sys='Latin')])",
            self.list_access_transpiled('random.choice(numbers.data)'),
            self.input_transpiled('favorite', 'Is your fav number {random.choice(numbers.data)}'))

        self.multi_level_tester(code=code, unused_allowed=True, expected=expected, max_level=14)

    def test_ask_list_access_index(self):
        code = textwrap.dedent("""\
            numbers is 1, 2, 3
            favorite is ask 'Is your fav number ' numbers at 2""")

        expected = self.dedent(
            "numbers = Value([Value(1, num_sys='Latin'), Value(2, num_sys='Latin'), Value(3, num_sys='Latin')])",
            self.list_access_transpiled('numbers.data[int(2)-1]'),
            self.input_transpiled('favorite', 'Is your fav number {numbers.data[int(2)-1]}'))

<<<<<<< HEAD
        self.multi_level_tester(code=code, unused_allowed=True, expected=expected, max_level=14)
=======
        self.multi_level_tester(code=code, unused_allowed=True, expected=expected, max_level=15, skip_faulty=False)
>>>>>>> 164d59d5

    def test_ask_string_var(self):
        code = textwrap.dedent("""\
            color is "orange"
            favorite is ask 'Is your fav color ' color""")
        expected = self.dedent(
            "color = Value('orange')",
            self.input_transpiled('favorite', 'Is your fav color {color}'))

        self.multi_level_tester(code=code, unused_allowed=True, expected=expected, max_level=14)

    def test_ask_integer_var(self):
        code = textwrap.dedent("""\
            number is 10
            favorite is ask 'Is your fav number ' number""")
        expected = self.dedent(
            "number = Value(10, num_sys='Latin')",
            self.input_transpiled('favorite', 'Is your fav number {number}'))

        self.multi_level_tester(code=code, unused_allowed=True, expected=expected, max_level=14)

    def test_ask_var_before_assign_gives_error(self):
        code = textwrap.dedent("""\
        n is ask 'the program is ' name
        name is 'Hedy'""")

        self.multi_level_tester(
            code=code,
            exception=hedy.exceptions.AccessBeforeAssignException,
            skip_faulty=False,
            max_level=17
        )

    def test_assign_another_var(self):
        code = textwrap.dedent("""\
            a is 10
            b = a""")
        expected = textwrap.dedent("""\
            a = Value(10, num_sys='Latin')
            b = a""")

        self.multi_level_tester(code=code, unused_allowed=True, expected=expected, max_level=17)

    #
    # sleep tests
    #
    def test_sleep_with_number(self):
        code = "sleep 20"
        expected = self.sleep_transpiled('20')

        self.multi_level_tester(code=code, expected=expected)

    def test_sleep_with_number_hi(self):
        code = "sleep २"
        expected = self.sleep_transpiled('2')

        self.multi_level_tester(code=code, expected=expected)

    def test_sleep_with_number_ar(self):
        code = "sleep ٣"
        expected = self.sleep_transpiled('3')

        self.multi_level_tester(code=code, expected=expected)

    def test_sleep_with_number_variable(self):
        code = textwrap.dedent("""\
            n is 2
            sleep n""")
        expected = self.dedent(
            "n = Value(2, num_sys='Latin')",
            self.sleep_transpiled("n.data"))

        self.multi_level_tester(code=code, expected=expected)

    def test_sleep_with_keyword_variable(self):
        code = textwrap.dedent("""\
            sum is 2
            sleep sum""")
        expected = self.dedent(
            "_sum = Value(2, num_sys='Latin')",
            self.sleep_transpiled("_sum.data"))

        self.multi_level_tester(max_level=17, code=code, expected=expected)

    def test_sleep_with_string_variable_gives_error(self):
        code = textwrap.dedent("""\
            n is "test"
            sleep n""")

        self.multi_level_tester(
            code=code,
            extra_check_function=lambda c: c.exception.arguments['line_number'] == 2,
            exception=hedy.exceptions.InvalidArgumentTypeException)

    def test_sleep_with_list_access(self):
        code = textwrap.dedent("""\
            n is 1, 2, 3
            sleep n at 1""")
        expected = self.dedent(
            "n = Value([Value(1, num_sys='Latin'), Value(2, num_sys='Latin'), Value(3, num_sys='Latin')])",
            self.list_access_transpiled('n.data[int(1)-1]'),
            self.sleep_transpiled('n.data[int(1)-1].data'))

        self.multi_level_tester(max_level=15, code=code, expected=expected)

    def test_sleep_with_list_random(self):
        self.maxDiff = None
        code = textwrap.dedent("""\
            n is 1, 2, 3
            sleep n at random""")
        expected = self.dedent(
            "n = Value([Value(1, num_sys='Latin'), Value(2, num_sys='Latin'), Value(3, num_sys='Latin')])",
            self.list_access_transpiled('random.choice(n.data)'),
            f"time.sleep({self.int_transpiled('random.choice(n.data).data')})")

        self.multi_level_tester(max_level=15, code=code, expected=expected)

    def test_sleep_with_list_gives_error(self):
        code = textwrap.dedent("""\
            n is 1, 2, 3
            sleep n""")

        self.multi_level_tester(
            max_level=15,
            code=code,
            extra_check_function=lambda c: c.exception.arguments['line_number'] == 2,
            exception=hedy.exceptions.InvalidArgumentTypeException)

    def test_sleep_with_input_variable(self):
        code = textwrap.dedent("""\
            n is ask "how long"
            sleep n""")
<<<<<<< HEAD
=======

        expected = self.dedent(
            self.input_transpiled('n', 'how long'),
            self.sleep_transpiled("n.data"))
>>>>>>> 164d59d5

        expected = self.dedent(
            self.input_transpiled('n', 'how long'),
            self.sleep_transpiled("n.data"))

        self.multi_level_tester(max_level=14, code=code, expected=expected)

    def test_sleep_with_calc(self):
        code = textwrap.dedent("""\
            n is 1 * 2 + 3
            sleep n""")

        expected = self.dedent(
            f"n = Value(1 * 2 + 3, num_sys='Latin')",
            self.sleep_transpiled("n.data"))

        self.multi_level_tester(code=code, expected=expected)

    #
    # assign tests
    #
    def test_assign_integer(self):
        code = "naam is 14"
        expected = "naam = Value(14, num_sys='Latin')"

        self.multi_level_tester(code=code, unused_allowed=True, expected=expected)

    def test_assign_keyword_var(self):
        code = "sum is 'Felienne'"
        expected = "_sum = Value('Felienne')"

        self.multi_level_tester(code=code, expected=expected, unused_allowed=True)

    def test_assign_list(self):
        code = "animals is 'duck', 'dog', 'penguin'"
        expected = "animals = Value([Value('duck'), Value('dog'), Value('penguin')])"

        self.multi_level_tester(code=code,
                                expected=expected,
                                unused_allowed=True,
                                max_level=15)

    def test_assign_list_random(self):
        code = textwrap.dedent("""\
        dieren is 'hond', 'kat', 'kangoeroe'
        dier is dieren at random""")

        expected = self.dedent("dieren = Value([Value('hond'), Value('kat'), Value('kangoeroe')])",
                               self.list_access_transpiled('random.choice(dieren.data)'),
                               "dier = random.choice(dieren.data)")

        self.multi_level_tester(
            code=code,
            expected=expected,
            unused_allowed=True,
            max_level=15)

    def test_assign_list_with_dutch_comma_arabic_lang(self):
        code = "صديقي هو 'احمد', 'خالد', 'حسن'"
        expected = "صديقي = Value([Value('احمد'), Value('خالد'), Value('حسن')])"

        self.multi_level_tester(
            code=code,
            expected=expected,
            lang='ar',
            max_level=15,
            unused_allowed=True,
            # translation must be off because the Latin commas will be converted to arabic commas and this is correct
            translate=False
        )

    def test_assign_list_with_arabic_comma_and_is(self):
        code = "animals هو 'cat'، 'dog'، 'platypus'"
        expected = "animals = Value([Value('cat'), Value('dog'), Value('platypus')])"

        self.multi_level_tester(
            max_level=15,
            code=code,
            expected=expected,
            unused_allowed=True,
            lang='ar'
        )

    def test_assign_list_with_arabic_comma(self):
        code = "صديقي هو 'احمد'، 'خالد'، 'حسن'"
        expected = "صديقي = Value([Value('احمد'), Value('خالد'), Value('حسن')])"

        self.multi_level_tester(
            max_level=15,
            code=code,
            expected=expected,
            unused_allowed=True,
            lang='ar'
        )

    def test_assign_string_without_quotes(self):
        code = "name is felienne"

        self.multi_level_tester(
            code=code,
            max_level=17,
            exception=hedy.exceptions.UnquotedAssignTextException,
            extra_check_function=lambda c: c.exception.arguments['line_number'] == 1
        )

    def test_assign_string_without_quotes_line_2(self):
        code = textwrap.dedent("""\
        print 'lalala'
        name is Harry""")

        self.multi_level_tester(
            code=code,
            max_level=17,
            exception=hedy.exceptions.UnquotedAssignTextException,
            extra_check_function=lambda c: c.exception.arguments['line_number'] == 2
        )

    @parameterized.expand(HedyTester.quotes)
    def test_assign_string(self, q):
        code = f"name is {q}felienne{q}"
        expected = "name = Value('felienne')"

        self.multi_level_tester(code=code, unused_allowed=True, expected=expected)

    @parameterized.expand(HedyTester.quotes)
    def test_assign_empty_string(self, q):
        code = f"name = {q}{q}"
        expected = "name = Value('')"

        self.multi_level_tester(code=code, unused_allowed=True, expected=expected)

    def test_assign_text_with_inner_double_quote(self):
        code = """a is 'It says "Hedy"'"""
        expected = """a = Value('It says "Hedy"')"""

        self.multi_level_tester(code=code, unused_allowed=True, expected=expected)

    def test_assign_text_with_inner_single_quote(self):
        code = '''a is "It's Hedy!"'''
        expected = '''a = Value("It's Hedy!")'''

        self.multi_level_tester(code=code, unused_allowed=True, expected=expected)

    def test_assign_text_to_hungarian_var(self):
        code = "állatok is 'kutya'"
        expected = "állatok = Value('kutya')"

        self.multi_level_tester(code=code, expected=expected, unused_allowed=True)

    def test_assign_bengali_var(self):
        var = hedy.escape_var("নাম")
        code = "নাম is 'হেডি'"
        expected = f"{var} = Value('হেডি')"

        self.multi_level_tester(code=code, unused_allowed=True, expected=expected)

    def test_assign_python_keyword(self):
        code = "for is 'Hedy'"
        expected = "_for = Value('Hedy')"

        self.multi_level_tester(code=code, expected=expected, unused_allowed=True)

    def test_assign_concat(self):
        code = """a = "It's" + ' "Hedy"!'"""
        expected = f"""a = Value("It's" + ' "Hedy"!')"""

        self.multi_level_tester(code=code, unused_allowed=True, expected=expected)

    #
    # add/remove tests
    #
    def test_add_ask_to_list(self):
        code = textwrap.dedent("""\
            color is ask 'what is your favorite color?'
            colors is 'green', 'red', 'blue'
            add color to colors""")

        expected = self.dedent(
            self.input_transpiled('color', 'what is your favorite color?'),
            "colors = Value([Value('green'), Value('red'), Value('blue')])",
            "colors.data.append(color)")

        self.multi_level_tester(code=code, expected=expected, max_level=14)

    def test_remove_ask_from_list(self):
        code = textwrap.dedent("""\
            colors is 'green', 'red', 'blue'
            color is ask 'what color to remove?'
            remove color from colors""")

        expected = self.dedent(
            "colors = Value([Value('green'), Value('red'), Value('blue')])",
            self.input_transpiled('color', 'what color to remove?'),
            self.remove_transpiled('colors', 'color'))

<<<<<<< HEAD
        self.multi_level_tester(code=code, expected=expected, max_level=14)
=======
        self.multi_level_tester(code=code, expected=expected, max_level=15)
>>>>>>> 164d59d5

    def test_remove_from_list_random(self):
        code = textwrap.dedent("""\
            colors is 'green', 'red', 'blue'
            remove colors at random from colors""")

        expected = self.dedent(
            "colors = Value([Value('green'), Value('red'), Value('blue')])",
            self.remove_transpiled('colors', 'random.choice(colors.data)'))

        self.multi_level_tester(code=code, expected=expected, max_level=15)

    def test_add_to_list_with_string_var_gives_error(self):
        code = textwrap.dedent("""\
        color is 'yellow'
        colors is 'green', 'red', 'blue'
        add colors to color""")

        self.multi_level_tester(
            max_level=15,
            code=code,
            extra_check_function=lambda c: c.exception.arguments['line_number'] == 3,
            exception=hedy.exceptions.InvalidArgumentTypeException
        )

    def test_add_to_list_with_input_var_gives_error(self):
        code = textwrap.dedent("""\
        colors is ask 'What are the colors?'
        favorite is 'red'
        add favorite to colors""")

        self.multi_level_tester(
            max_level=15,
            code=code,
            extra_check_function=lambda c: c.exception.arguments['line_number'] == 3,
            exception=hedy.exceptions.InvalidArgumentTypeException
        )

    def test_remove_from_list_with_string_var_gives_error(self):
        code = textwrap.dedent("""\
        color is 'yellow'
        colors is 'green', 'red', 'blue'
        remove colors from color""")

        self.multi_level_tester(
            max_level=15,
            code=code,
            extra_check_function=lambda c: c.exception.arguments['line_number'] == 3,
            exception=hedy.exceptions.InvalidArgumentTypeException
        )

    def test_remove_from_list_with_input_var_gives_error(self):
        code = textwrap.dedent("""\
        colors is ask 'What are the colors?'
        favorite is 'red'
        remove favorite from colors""")

        self.multi_level_tester(
            max_level=15,
            code=code,
            extra_check_function=lambda c: c.exception.arguments['line_number'] == 3,
            exception=hedy.exceptions.InvalidArgumentTypeException
        )

    def test_list_creation_with_numbers(self):
        code = textwrap.dedent("""\
            getallen is 1, 2, 3, 4, 5, 6, 7, 8, 9, 10
            getal is getallen at random""")

        expected = self.dedent(
            f"getallen = {self.list_transpiled(1, 2, 3, 4, 5, 6, 7, 8, 9, 10)}",
            self.list_access_transpiled('random.choice(getallen.data)'),
            "getal = random.choice(getallen.data)")

        self.multi_level_tester(code=code, unused_allowed=True, expected=expected, max_level=15)

    def test_assign_list_with_spaces(self):
        code = "voorspellingen = 'je wordt rijk' , 'je wordt verliefd' , 'je glijdt uit over een bananenschil'"
        expected = f"""voorspellingen = {self.list_transpiled(
            "'je wordt rijk'",
            "'je wordt verliefd'",
            "'je glijdt uit over een bananenschil'")}"""

        self.multi_level_tester(code=code, expected=expected, max_level=15, unused_allowed=True)

    #
    # if tests
    #
    @parameterized.expand(HedyTester.equality_comparison_with_is)
    def test_if_equality_print(self, eq):
        code = textwrap.dedent(f"""\
        naam = 'Hedy'
        if naam {eq} 'Hedy'
            print 'koekoek'""")

        expected = textwrap.dedent("""\
        naam = Value('Hedy')
        if naam.data == 'Hedy':
          print(f'''koekoek''')""")

        self.multi_level_tester(
            code=code,
            expected=expected,
            expected_commands=['is', 'if', 'print'],
            max_level=16)

    def test_if_equality_no_spaces_print(self):
        code = textwrap.dedent(f"""\
        naam = 'Hedy'
        if naam='Hedy'
            print 'koekoek'""")

        expected = textwrap.dedent("""\
        naam = Value('Hedy')
        if naam.data == 'Hedy':
          print(f'''koekoek''')""")

        self.multi_level_tester(
            code=code,
            expected=expected,
            expected_commands=['is', 'if', 'print'],
            max_level=16)  # space between = is not preserved (but is needed for the test)

    def test_if_equality_rhs_with_space(self):
        code = textwrap.dedent("""\
           naam is 'James'
           if naam is 'James Bond'
               print 'shaken'""")

        expected = textwrap.dedent("""\
           naam = Value('James')
           if naam.data == 'James Bond':
             print(f'''shaken''')""")

        self.multi_level_tester(code=code, expected=expected, max_level=16)

    def test_if_equality_single_quoted_rhs_with_inner_double_quote(self):
        code = textwrap.dedent(f"""\
        answer is 'no'
        if answer is 'He said "no"'
          print 'no'""")

        expected = textwrap.dedent(f"""\
        answer = Value('no')
        if answer.data == 'He said "no"':
          print(f'''no''')""")

        self.multi_level_tester(code=code, expected=expected, max_level=16)

    def test_if_equality_double_quoted_rhs_with_inner_single_quote(self):
        code = textwrap.dedent(f"""\
        answer is 'no'
        if answer is "He said 'no'"
          print 'no'""")

        expected = textwrap.dedent(f"""\
        answer = Value('no')
        if answer.data == 'He said \\'no\\'':
          print(f'''no''')""")

        self.multi_level_tester(code=code, expected=expected, max_level=16)

    def test_if_equality_linebreak_comment_print(self):
        code = textwrap.dedent("""\
        naam is 'Hedy'
        if naam is 'Hedy'
            # comment
            print 'hedy'""")

        expected = textwrap.dedent("""\
        naam = Value('Hedy')
        if naam.data == 'Hedy':
          print(f'''hedy''')""")

        self.multi_level_tester(code=code, expected=expected, max_level=16)

    def test_if_equality_comment_linebreak_print(self):
        code = textwrap.dedent("""\
        naam is 'Hedy'
        if naam is 'Hedy'  # this linebreak is allowed
            print 'leuk'""")

        expected = textwrap.dedent("""\
        naam = Value('Hedy')
        if naam.data == 'Hedy':
          print(f'''leuk''')""")

        self.multi_level_tester(max_level=16, code=code, expected=expected, output='leuk')

    def test_if_equality_linebreak_print_comment(self):
        code = textwrap.dedent("""\
        naam is 'Hedy'
        if naam is 'Hedy'
            print 'leuk'  # this linebreak is allowed""")

        expected = textwrap.dedent("""\
        naam = Value('Hedy')
        if naam.data == 'Hedy':
          print(f'''leuk''')""")

        self.multi_level_tester(max_level=16, code=code, expected=expected, output='leuk')

    def test_if_equality_trailing_space_linebreak_print(self):
        value = "'trailing_space'  "
        code = textwrap.dedent(f"""\
        naam is 'James'
        if naam is {value}
            print 'shaken'""")

        expected = textwrap.dedent("""\
        naam = Value('James')
        if naam.data == 'trailing_space':
          print(f'''shaken''')""")

        self.multi_level_tester(max_level=16, code=code, expected=expected)

    def test_if_equality_negative_number(self):
        code = textwrap.dedent("""\
        antwoord = -10
        if antwoord is -10
            print 'Nice'""")

        expected = textwrap.dedent("""\
        antwoord = Value(-10, num_sys='Latin')
        if antwoord.data == -10:
          print(f'''Nice''')""")

        self.multi_level_tester(code=code, expected=expected, output='Nice', max_level=16)

    def test_if_2_vars_equality_print(self):
        code = textwrap.dedent("""\
        jouwkeuze is 'schaar'
        computerkeuze is 'schaar'
        if computerkeuze is jouwkeuze
            print 'gelijkspel!'""")

        expected = textwrap.dedent("""\
        jouwkeuze = Value('schaar')
        computerkeuze = Value('schaar')
        if computerkeuze.data == jouwkeuze.data:
          print(f'''gelijkspel!''')""")

        self.multi_level_tester(max_level=16, code=code, expected=expected, output='gelijkspel!')

    # Lists can be compared for equality starting with level 14
    def test_if_equality_lists(self):
        # Lists can be compared for equality starting with level 14
        code = textwrap.dedent("""\
         m is 1, 2
         n is 1, 2
         if m is n
             print 'success!'""")
        self.multi_level_tester(
            max_level=13,
            code=code,
            extra_check_function=lambda c: c.exception.arguments['line_number'] == 3,
            exception=hedy.exceptions.InvalidArgumentTypeException)

    def test_if_equality_with_list_gives_error(self):
        code = textwrap.dedent("""\
        color is 5, 6, 7
        if 1 is color
            print 'success!'""")
        self.multi_level_tester(
            max_level=13,
            code=code,
            extra_check_function=lambda c: c.exception.arguments['line_number'] == 2,
            exception=hedy.exceptions.InvalidArgumentTypeException
        )

    def test_if_equality_with_incompatible_types_gives_error(self):
        code = textwrap.dedent("""\
        a is 'test'
        b is 15
        if a is b
          c is 1""")
        self.multi_level_tester(
            max_level=16,
            code=code,
            exception=hedy.exceptions.InvalidTypeCombinationException,
            extra_check_function=lambda c: c.exception.arguments['line_number'] == 3
        )

    def test_equality_arabic_and_latin_vars(self):
        code = textwrap.dedent("""\
            nummer1 is ٢
            nummer2 is 2
            if nummer1 = nummer2
                print 'jahoor!'
            else
                print 'neejoh!'""")

        expected = textwrap.dedent("""\
            nummer1 = Value(2, num_sys='Arabic')
            nummer2 = Value(2, num_sys='Latin')
            if nummer1.data == nummer2.data:
              print(f'''jahoor!''')
            else:
              print(f'''neejoh!''')""")

        self.multi_level_tester(
            max_level=16,
            code=code,
            expected=expected,
            output='jahoor!')

    def test_if_arabic_number_equals_latin_number(self):
        code = textwrap.dedent("""\
        if ١١ is 11
          print 'correct'""")

        expected = textwrap.dedent("""\
        if 11 == 11:
          print(f'''correct''')""")

        self.multi_level_tester(code=code, expected=expected, max_level=16, output='correct')

    def test_if_arabic_var_equals_latin_number(self):
        code = textwrap.dedent("""\
        a is ١١
        if a is 11
          print 'correct'""")

        expected = textwrap.dedent("""\
        a = Value(11, num_sys='Arabic')
        if a.data == 11:
          print(f'''correct''')""")

        self.multi_level_tester(code=code, expected=expected, max_level=16, output='correct')

    #
    # in/not-in list commands
    #
    @parameterized.expand([
        ('in', 'Found'),
        ('not in', 'Not found')
    ])
    def test_if_in_not_in_list_with_strings(self, command, expected_output):
        code = textwrap.dedent(f"""\
         letters is 'a', 'b', 'c'
         if 'a' {command} letters
           print 'Found'
         else
           print 'Not found'""")

        expected = textwrap.dedent(f"""\
         letters = Value([Value('a'), Value('b'), Value('c')])
         if Value('a') {command} letters.data:
           print(f'''Found''')
         else:
           print(f'''Not found''')""")

        self.multi_level_tester(
            max_level=15,
            code=code,
            expected=expected,
            output=expected_output,
            skip_faulty=False
        )

    @parameterized.expand([
        ('in', 'True'),
        ('not in', 'False')
    ])
    def test_if_number_in_not_in_list_with_numbers(self, operator, expected_output):
        code = textwrap.dedent(f"""\
        items is 1, 2, 3
        if 1 {operator} items
          print 'True'
        else
          print 'False'""")

        expected = textwrap.dedent(f"""\
        items = Value([Value(1, num_sys='Latin'), Value(2, num_sys='Latin'), Value(3, num_sys='Latin')])
        if Value(1, num_sys='Latin') {operator} items.data:
          print(f'''True''')
        else:
          print(f'''False''')""")

        self.multi_level_tester(
            max_level=15,
            code=code,
            expected=expected,
            output=expected_output
        )

    @parameterized.expand([
        ('in', 'False'),
        ('not in', 'True')
    ])
    def test_if_text_in_not_in_list_with_numbers(self, operator, expected_output):
        code = textwrap.dedent(f"""\
            items is 1, 2, 3
            if '1' {operator} items
              print 'True'
            else
              print 'False'""")

        expected = textwrap.dedent(f"""\
            items = Value([Value(1, num_sys='Latin'), Value(2, num_sys='Latin'), Value(3, num_sys='Latin')])
            if Value('1') {operator} items.data:
              print(f'''True''')
            else:
              print(f'''False''')""")

        self.multi_level_tester(
            max_level=15,
            code=code,
            expected=expected,
            output=expected_output
        )

    @parameterized.expand(['in', 'not in'])
    def test_unquoted_lhs_in_not_in_list_gives_error(self, operator):
        code = textwrap.dedent(f"""\
            items is 1, 2, 3
            if a {operator} items
              print 'True'""")

        self.multi_level_tester(
            code=code,
            max_level=15,
            skip_faulty=False,
            exception=hedy.exceptions.UnquotedAssignTextException,
            extra_check_function=lambda c: c.exception.arguments['line_number'] == 2
        )

    @parameterized.expand(['in', 'not in'])
    def test_undefined_rhs_in_not_in_list_gives_error(self, operator):
        code = textwrap.dedent(f"""\
            items is 1, 2, 3
            if 1 {operator} list
              print 'True'""")

        self.multi_level_tester(
            code=code,
            max_level=15,
            exception=hedy.exceptions.UndefinedVarException,
            extra_check_function=lambda c: c.exception.arguments['line_number'] == 2
        )

    @parameterized.expand([(c, q) for c in HedyTester.in_not_in_list_commands for q in HedyTester.quotes])
    def test_if_in_not_in_list_with_string_var_gives_type_error(self, command, q):
        code = textwrap.dedent(f"""\
        items is {q}red{q}
        if {q}red{q} {command} items
            print {q}found!{q}""")
        self.multi_level_tester(
            max_level=16,
            code=code,
            extra_check_function=lambda c: c.exception.arguments['line_number'] == 2,
            exception=hedy.exceptions.InvalidArgumentTypeException
        )

    @parameterized.expand(HedyTester.in_not_in_list_commands)
    def test_if_not_in_and_in_list_with_input_gives_type_error(self, operator):
        code = textwrap.dedent(f"""\
            items is ask 'What are the items?'
            if 'red' {operator} items
              print 'found!'""")
        self.multi_level_tester(
            max_level=16,
            code=code,
            extra_check_function=lambda c: c.exception.arguments['line_number'] == 2,
            exception=hedy.exceptions.InvalidArgumentTypeException
        )

    @parameterized.expand([('in', 'True'), ('not in', 'False')])
    def test_if_number_in_not_in_list_with_var(self, operator, output):
        code = textwrap.dedent(f"""\
        i = 2
        items is 1, 2, 3
        if i {operator} items
          print 'True'
        else
          print 'False'""")

        expected = textwrap.dedent(f"""\
        i = Value(2, num_sys='Latin')
        items = Value([Value(1, num_sys='Latin'), Value(2, num_sys='Latin'), Value(3, num_sys='Latin')])
        if i {operator} items.data:
          print(f'''True''')
        else:
          print(f'''False''')""")

        self.multi_level_tester(
            max_level=15,
            code=code,
            expected=expected,
            output=output
        )

    @parameterized.expand([('in', 'True'), ('not in', 'False')])
    def test_if_number_in_not_in_list_with_list_access(self, operator, output):
        code = textwrap.dedent(f"""\
            i = 2, 3, 4
            items is 1, 2, 3
            if i at 2 {operator} items
              print 'True'
            else
              print 'False'""")

        expected = self.dedent(
            f"""\
            i = Value([Value(2, num_sys='Latin'), Value(3, num_sys='Latin'), Value(4, num_sys='Latin')])
            items = Value([Value(1, num_sys='Latin'), Value(2, num_sys='Latin'), Value(3, num_sys='Latin')])""",
            self.list_access_transpiled('i.data[int(2)-1]'),
            f"""\
            if i.data[int(2)-1] {operator} items.data:
              print(f'''True''')
            else:
              print(f'''False''')""")

        self.multi_level_tester(
            max_level=15,
            code=code,
            expected=expected,
            output=output
        )

    def test_if_ar_number_list_with_latin_numbers(self):
        code = textwrap.dedent("""\
        a is 11, 22, 33
        if ١١ in a
          print 'correct'""")

        expected = textwrap.dedent(f"""\
        a = {self.list_transpiled("11", "22", "33")}
        if {self.in_list_transpiled("Value(11, num_sys='Arabic')", 'a')}:
          print(f'''correct''')""")

        self.multi_level_tester(code=code, expected=expected, max_level=15, output='correct')

    def test_if_ar_number_not_list_with_latin_numbers(self):
        code = textwrap.dedent("""\
        a is 22, 33, 44
        if ١١ not in a
          print 'correct'""")

        expected = textwrap.dedent(f"""\
        a = {self.list_transpiled("22", "33", "44")}
        if {self.not_in_list_transpiled("Value(11, num_sys='Arabic')", 'a')}:
          print(f'''correct''')""")

        self.multi_level_tester(code=code, expected=expected, max_level=15, output='correct')

    #
    # if else tests
    #
    def test_if_equality_print_else_print(self):
        code = textwrap.dedent("""\
        naam is 'Hedy'
        if naam is 'Hedy'
            print 'leuk'
        else
            print 'minder leuk'""")

        expected = textwrap.dedent("""\
        naam = Value('Hedy')
        if naam.data == 'Hedy':
          print(f'''leuk''')
        else:
          print(f'''minder leuk''')""")

        self.multi_level_tester(code=code, expected=expected, max_level=16)

    def test_if_equality_assign_else_assign(self):
        code = textwrap.dedent("""\
         a is 5
         if a is 1
             x is 2
         else
             x is 222""")
        expected = textwrap.dedent("""\
         a = Value(5, num_sys='Latin')
         if a.data == 1:
           x = Value(2, num_sys='Latin')
         else:
           x = Value(222, num_sys='Latin')""")

        self.multi_level_tester(code=code, unused_allowed=True, expected=expected, max_level=16)

    def test_if_else_followed_by_print(self):
        code = textwrap.dedent("""\
        kleur is 'geel'
        if kleur is 'groen'
            antwoord is 'ok'
        else
            antwoord is 'stom'
        print antwoord""")

        expected = textwrap.dedent("""\
        kleur = Value('geel')
        if kleur.data == 'groen':
          antwoord = Value('ok')
        else:
          antwoord = Value('stom')
        print(f'''{antwoord}''')""")

        self.multi_level_tester(code=code, expected=expected, max_level=16)

    def test_if_else_trailing_space_after_else(self):
        else_with_space = 'else  '
        code = textwrap.dedent(f"""\
        a is 1
        if a is 1
            print a
        {else_with_space}
            print 'nee'""")

        expected = textwrap.dedent("""\
        a = Value(1, num_sys='Latin')
        if a.data == 1:
          print(f'''{a}''')
        else:
          print(f'''nee''')""")

        self.multi_level_tester(code=code, expected=expected, max_level=16)

    def test_if_empty_line_with_whitespace_else_print(self):
        code = textwrap.dedent("""\
        if 1 is 2
            sleep

        else
            sleep""")

        expected = textwrap.dedent("""\
        if 1 == 2:
          time.sleep(1)
        else:
          time.sleep(1)""")

        self.multi_level_tester(code=code, expected=expected, max_level=16)

    def test_if_else_with_multiple_lines(self):
        code = textwrap.dedent("""\
            antwoord is 10 + 10
            if antwoord is 20
                print 'Goedzo!'
                print 'Het antwoord was inderdaad ' antwoord
            else
                print 'Foutje'
                print 'Het antwoord moest zijn ' antwoord""")

<<<<<<< HEAD
        expected = self.dedent("""\
            antwoord = Value(10 + 10, num_sys='Latin')
=======
        expected = self.dedent(
            self.input_transpiled('antwoord', 'Hoeveel is 10 plus 10?'), """\
>>>>>>> 164d59d5
            if antwoord.data == 20:
              print(f'''Goedzo!''')
              print(f'''Het antwoord was inderdaad {antwoord}''')
            else:
              print(f'''Foutje''')
              print(f'''Het antwoord moest zijn {antwoord}''')""")

        self.multi_level_tester(code=code, expected=expected, max_level=16)

    #
    # repeat tests
    #
    def test_repeat_print(self):
        code = textwrap.dedent("""\
        repeat 5 times
            print 'koekoek'""")

        expected = textwrap.dedent(f"""\
        for __i in range({self.int_transpiled(5)}):
          print(f'''koekoek''')
          time.sleep(0.1)""")

        self.multi_level_tester(code=code, expected=expected, max_level=17)

    def test_repeat_arabic_number_print(self):
        code = textwrap.dedent("""\
        repeat ٥ times
            print 'koekoek'""")

        expected = textwrap.dedent(f"""\
        for __i in range({self.int_transpiled(5)}):
          print(f'''koekoek''')
          time.sleep(0.1)""")

        self.multi_level_tester(code=code, expected=expected, max_level=17)

    def test_repeat_print_variable(self):
        code = textwrap.dedent("""\
        n is 5
        repeat n times
            print 'me wants a cookie!'""")

        expected = textwrap.dedent(f"""\
            n = Value(5, num_sys='Latin')
            for __i in range({self.int_transpiled('n.data')}):
<<<<<<< HEAD
              print(f'''me wants a cookie!''')
              time.sleep(0.1)""")

        output = textwrap.dedent("""\
        me wants a cookie!
        me wants a cookie!
        me wants a cookie!
        me wants a cookie!
        me wants a cookie!""")

        self.multi_level_tester(code=code, expected=expected, output=output, max_level=17)

    def test_repeat_arabic_var_print(self):
        code = textwrap.dedent("""\
            n is ٥
            repeat n times
                print 'me wants a cookie!'""")

        expected = textwrap.dedent(f"""\
            n = Value(5, num_sys='Arabic')
            for __i in range({self.int_transpiled('n.data')}):
=======
>>>>>>> 164d59d5
              print(f'''me wants a cookie!''')
              time.sleep(0.1)""")

        output = textwrap.dedent("""\
        me wants a cookie!
        me wants a cookie!
        me wants a cookie!
        me wants a cookie!
        me wants a cookie!""")

        self.multi_level_tester(code=code, expected=expected, output=output, max_level=17)

<<<<<<< HEAD
    def test_repeat_keyword_variable(self):
        code = textwrap.dedent("""\
            sum is 2
            repeat sum times
              print 'me wants a cookie!'""")

        expected = textwrap.dedent(f"""\
            _sum = Value(2, num_sys='Latin')
            for __i in range({self.int_transpiled('_sum.data')}):
              print(f'''me wants a cookie!''')
              time.sleep(0.1)""")

        output = textwrap.dedent("""\
            me wants a cookie!
            me wants a cookie!""")

        self.multi_level_tester(code=code, expected=expected, max_level=17, output=output)

    # issue 297
    def test_repeat_print_assign_addition(self):
=======
    def test_repeat_arabic_var_print(self):
>>>>>>> 164d59d5
        code = textwrap.dedent("""\
            n is ٥
            repeat n times
                print 'me wants a cookie!'""")

        print_exp = f"{self.number_transpiled('count')} * {self.number_transpiled(12)}"
        expected = textwrap.dedent(f"""\
<<<<<<< HEAD
        count = Value(1, num_sys='Latin')
        for __i in range({self.int_transpiled(12)}):
          print(f'''{{count}} times 12 is {{localize({print_exp}, num_sys=get_num_sys(count))}}''')
          count = Value({self.sum_transpiled('count', 1)}, num_sys=get_num_sys(count))
          time.sleep(0.1)""")

        self.multi_level_tester(code=code, expected=expected, max_level=17)

    @parameterized.expand(['5', '𑁫', '५', '૫', '੫', '৫', '೫', '୫', '൫', '௫',
                           '౫', '၅', '༥', '᠕', '៥', '๕', '໕', '꧕', '٥', '۵'])
    def test_repeat_with_all_numerals(self, number):
        code = textwrap.dedent(f"""\
        repeat {number} times
            print 'me wants a cookie!'""")

        expected = textwrap.dedent(f"""\
        for __i in range({self.int_transpiled(int(number))}):
          print(f'''me wants a cookie!''')
          time.sleep(0.1)""")

        output = textwrap.dedent("""\
        me wants a cookie!
        me wants a cookie!
        me wants a cookie!
        me wants a cookie!
        me wants a cookie!""")

        self.multi_level_tester(code=code, expected=expected, output=output, max_level=17)

    def test_repeat_nested_in_repeat(self):
        code = textwrap.dedent("""\
        repeat 2 times
            repeat 3 times
                print 'hello'""")

        expected = textwrap.dedent(f"""\
           for __i in range({self.int_transpiled(2)}):
             for __i in range({self.int_transpiled(3)}):
               print(f'''hello''')
               time.sleep(0.1)""")

        self.multi_level_tester(code=code, expected=expected, max_level=17)

    def test_repeat_nested_multi_commands(self):
        code = textwrap.dedent("""\
            repeat 3 times
                print 3
                repeat 5 times
                    print 5
                print 1""")

        expected = textwrap.dedent(f"""\
            for __i in range({self.int_transpiled(3)}):
              print(f'''3''')
              for __i in range({self.int_transpiled(5)}):
                print(f'''5''')
                time.sleep(0.1)
              print(f'''1''')
              time.sleep(0.1)""")

        self.multi_level_tester(
            code=code,
            expected=expected,
            max_level=17,
            skip_faulty=False
        )

    def test_repeat_empty_lines(self):
        code = textwrap.dedent("""\
            repeat 2 times


                sleep""")
=======
            n = Value(5, num_sys='Arabic')
            for __i in range({self.int_transpiled('n.data')}):
              print(f'''me wants a cookie!''')
              time.sleep(0.1)""")

        output = textwrap.dedent("""\
        me wants a cookie!
        me wants a cookie!
        me wants a cookie!
        me wants a cookie!
        me wants a cookie!""")

        self.multi_level_tester(code=code, expected=expected, output=output, max_level=17)

    def test_repeat_keyword_variable(self):
        code = textwrap.dedent("""\
            sum is 2
            repeat sum times
              print 'me wants a cookie!'""")

        expected = textwrap.dedent(f"""\
            _sum = Value(2, num_sys='Latin')
            for __i in range({self.int_transpiled('_sum.data')}):
              print(f'''me wants a cookie!''')
              time.sleep(0.1)""")

        output = textwrap.dedent("""\
            me wants a cookie!
            me wants a cookie!""")

        self.multi_level_tester(code=code, expected=expected, max_level=17, output=output)

    # issue 297
    def test_repeat_print_assign_addition(self):
        code = textwrap.dedent("""\
        count is 1
        repeat 12 times
            print count ' times 12 is ' count * 12
            count is count + 1""")

        print_exp = f"{self.number_transpiled('count')} * {self.number_transpiled(12)}"
        expected = textwrap.dedent(f"""\
        count = Value(1, num_sys='Latin')
        for __i in range({self.int_transpiled(12)}):
          print(f'''{{count}} times 12 is {{localize({print_exp}, num_sys=get_num_sys(count))}}''')
          count = Value({self.sum_transpiled('count', 1)}, num_sys=get_num_sys(count))
          time.sleep(0.1)""")

        self.multi_level_tester(code=code, expected=expected, max_level=17)
>>>>>>> 164d59d5

        expected = textwrap.dedent(f"""\
            for __i in range({self.int_transpiled(2)}):
              time.sleep(1)
              time.sleep(0.1)""")

        self.multi_level_tester(code=code, expected=expected)

    def test_repeat_with_comment(self):
        code = textwrap.dedent("""\
        repeat 5 times #This should be ignored
            sleep""")

        expected = textwrap.dedent(f"""\
<<<<<<< HEAD
        for __i in range({self.int_transpiled(5)}):
          time.sleep(1)
=======
        for __i in range({self.int_transpiled(int(number))}):
          print(f'''me wants a cookie!''')
>>>>>>> 164d59d5
          time.sleep(0.1)""")

        self.multi_level_tester(code=code, expected=expected)

    def test_repeat_whole_line_comment_after(self):
        code = textwrap.dedent("""\
             repeat 2 times
                 sleep
             # let's print!""")

        expected = textwrap.dedent(f"""\
<<<<<<< HEAD
             for __i in range({self.int_transpiled(2)}):
               time.sleep(1)
=======
           for __i in range({self.int_transpiled(2)}):
             for __i in range({self.int_transpiled(3)}):
               print(f'''hello''')
>>>>>>> 164d59d5
               time.sleep(0.1)""")

        self.multi_level_tester(code=code, expected=expected)

    def test_repeat_end_line_comment(self):
        code = textwrap.dedent("""\
            repeat 2 times
                sleep # let's print!""")

        expected = textwrap.dedent(f"""\
<<<<<<< HEAD
            for __i in range({self.int_transpiled(2)}):
              time.sleep(1)
=======
            for __i in range({self.int_transpiled(3)}):
              print(f'''3''')
              for __i in range({self.int_transpiled(5)}):
                print(f'''5''')
                time.sleep(0.1)
              print(f'''1''')
>>>>>>> 164d59d5
              time.sleep(0.1)""")

        self.multi_level_tester(code=code, expected=expected)

    def test_repeat_inner_whole_line_comment(self):
        code = textwrap.dedent("""\
            repeat 2 times
                # let's sleep!
                sleep""")

        expected = textwrap.dedent(f"""\
            for __i in range({self.int_transpiled(2)}):
              time.sleep(1)
              time.sleep(0.1)""")

        self.multi_level_tester(code=code, expected=expected)

    def test_repeat_nested_in_repeat_with_comments(self):
        code = textwrap.dedent("""\
        repeat 2 times # test
            repeat 2 times # test
                # test
                sleep # test
                # test""")

        expected = textwrap.dedent(f"""\
           for __i in range({self.int_transpiled(2)}):
             for __i in range({self.int_transpiled(2)}):
               time.sleep(1)
               time.sleep(0.1)""")

        self.multi_level_tester(code=code, expected=expected)

    def test_repeat_empty_lines(self):
        code = textwrap.dedent("""\
            repeat 2 times


                sleep""")

        expected = textwrap.dedent(f"""\
            for __i in range({self.int_transpiled(2)}):
              time.sleep(1)
              time.sleep(0.1)""")

        self.multi_level_tester(code=code, expected=expected)

    def test_repeat_with_comment(self):
        code = textwrap.dedent("""\
        repeat 5 times #This should be ignored
            sleep""")

        expected = textwrap.dedent(f"""\
        for __i in range({self.int_transpiled(5)}):
          time.sleep(1)
          time.sleep(0.1)""")

        self.multi_level_tester(code=code, expected=expected)

    def test_repeat_whole_line_comment_after(self):
        code = textwrap.dedent("""\
             repeat 2 times
                 sleep
             # let's print!""")

        expected = textwrap.dedent(f"""\
             for __i in range({self.int_transpiled(2)}):
               time.sleep(1)
               time.sleep(0.1)""")

        self.multi_level_tester(code=code, expected=expected)

    def test_repeat_end_line_comment(self):
        code = textwrap.dedent("""\
            repeat 2 times
                sleep # let's print!""")

        expected = textwrap.dedent(f"""\
            for __i in range({self.int_transpiled(2)}):
              time.sleep(1)
              time.sleep(0.1)""")

        self.multi_level_tester(code=code, expected=expected)

    def test_repeat_inner_whole_line_comment(self):
        code = textwrap.dedent("""\
            repeat 2 times
                # let's sleep!
                sleep""")

        expected = textwrap.dedent(f"""\
            for __i in range({self.int_transpiled(2)}):
              time.sleep(1)
              time.sleep(0.1)""")

        self.multi_level_tester(code=code, expected=expected)

    def test_repeat_nested_in_repeat_with_comments(self):
        code = textwrap.dedent("""\
        repeat 2 times # test
            repeat 2 times # test
                # test
                sleep # test
                # test""")

        expected = textwrap.dedent(f"""\
           for __i in range({self.int_transpiled(2)}):
             for __i in range({self.int_transpiled(2)}):
               time.sleep(1)
               time.sleep(0.1)""")

        self.multi_level_tester(code=code, expected=expected)

    #
    # for list tests
    #
    def test_for_list(self):
        code = textwrap.dedent("""\
         dieren is 'hond', 'kat', 'papegaai'
         for dier in dieren
             print dier""")

        expected = textwrap.dedent("""\
         dieren = Value([Value('hond'), Value('kat'), Value('papegaai')])
         for dier in dieren.data:
           print(f'''{dier}''')
           time.sleep(0.1)""")

        self.multi_level_tester(
            code=code,
            expected=expected,
            expected_commands=['is', 'for', 'print'],
            max_level=15
        )

    def test_for_list_diff_num_sys(self):
        code = textwrap.dedent("""\
        digits is 1, 𑁨, ३, ૪, ੫
        for d in digits
            print d""")

        list_transpiled = ("Value([""Value(1, num_sys='Latin'), Value(2, num_sys='Brahmi'), "
                           "Value(3, num_sys='Devanagari'), Value(4, num_sys='Gujarati'), "
                           "Value(5, num_sys='Gurmukhi')])")
        expected = textwrap.dedent(f"""\
        digits = {list_transpiled}
        for d in digits.data:
          print(f'''{{d}}''')
          time.sleep(0.1)""")

        self.multi_level_tester(
            code=code,
            expected=expected,
            output="1\n𑁨\n३\n૪\n੫",
            max_level=15
        )

    def test_for_list_multiline_body(self):
        code = textwrap.dedent("""\
        familie is 'baby', 'mommy', 'daddy', 'grandpa', 'grandma'
        for shark in familie
            print shark ' shark tudutudutudu'
            print shark ' shark tudutudutudu'
            print shark ' shark tudutudutudu'
            print shark ' shark'""")

        expected = textwrap.dedent("""\
        familie = Value([Value('baby'), Value('mommy'), Value('daddy'), Value('grandpa'), Value('grandma')])
        for shark in familie.data:
          print(f'''{shark} shark tudutudutudu''')
          print(f'''{shark} shark tudutudutudu''')
          print(f'''{shark} shark tudutudutudu''')
          print(f'''{shark} shark''')
          time.sleep(0.1)""")

        self.multi_level_tester(code=code, expected=expected, max_level=15)

    #
    # for loop tests
    #
    def test_for_loop(self):
        code = textwrap.dedent("""\
            for i in range 1 to 10
                a is i + 1
                print a""")
        expected = self.dedent(
            self.for_loop('i', 1, 10),
            (f"""\
            a = Value({self.sum_transpiled('i', '1')}, num_sys=get_num_sys(i))
            print(f'''{{a}}''')
            time.sleep(0.1)""", '  '))

        self.multi_level_tester(
            code=code,
            expected=expected,
            max_level=16,
            expected_commands=['for', 'is', 'addition', 'print'])

    def test_for_loop_arabic(self):
        code = textwrap.dedent("""\
            for دورة in range ١ to ٥
                print دورة""")

        expected = self.dedent(
            self.for_loop('دورة', 1, 5, "'Arabic'"),
            (f"""\
            print(f'''{{دورة}}''')
            time.sleep(0.1)""", '  '))

        self.multi_level_tester(
            max_level=16,
            code=code,
            expected=expected,
            expected_commands=['for', 'print'])

    def test_for_loop_with_int_vars(self):
        code = textwrap.dedent("""\
            begin = 1
            end = 10
            for i in range begin to end
                print i""")

        expected = self.dedent(
            "begin = Value(1, num_sys='Latin')",
            "end = Value(10, num_sys='Latin')",
            self.for_loop('i', 'begin', 'end', 'get_num_sys(begin)'),
            ("print(f'''{i}''')", '  '),
            ("time.sleep(0.1)", '  '))

        self.multi_level_tester(code=code, expected=expected, max_level=16)

    def test_for_loop_with_keyword_vars(self):
        code = textwrap.dedent("""\
            sum = 1
            dir = 10
            for i in range sum to dir
                print i""")

        expected = self.dedent(
            "_sum = Value(1, num_sys='Latin')",
            "_dir = Value(10, num_sys='Latin')",
            self.for_loop('i', '_sum', '_dir', 'get_num_sys(_sum)'),
            ("print(f'''{i}''')", '  '),
            ("time.sleep(0.1)", '  '))

        self.multi_level_tester(code=code, expected=expected, max_level=16)

    def test_for_loop_multiline_body(self):
        code = textwrap.dedent("""\
            a is 2
            b is 3
            for a in range 2 to 4
                a is a + 2
                b is b + 2""")

        expected = self.dedent(
            "a = Value(2, num_sys='Latin')",
            "b = Value(3, num_sys='Latin')",
            self.for_loop('a', 2, 4),
            (f"a = Value({self.sum_transpiled('a', '2')}, num_sys=get_num_sys(a))", "  "),
            (f"b = Value({self.sum_transpiled('b', '2')}, num_sys=get_num_sys(b))", "  "),
            ("time.sleep(0.1)", "  "))

        self.multi_level_tester(code=code, expected=expected, max_level=16)

    def test_for_loop_followed_by_print(self):
        code = textwrap.dedent("""\
            for i in range 1 to 10
                print i
            print 'wie niet weg is is gezien'""")

        expected = self.dedent(
            self.for_loop('i', 1, 10),
            ("print(f'''{i}''')", '  '),
            ("time.sleep(0.1)", '  '),
            "print(f'''wie niet weg is is gezien''')")

        output = textwrap.dedent("""\
            1
            2
            3
            4
            5
            6
            7
            8
            9
            10
            wie niet weg is is gezien""")

        self.multi_level_tester(
            code=code,
            expected=expected,
            max_level=16,
            expected_commands=['for', 'print', 'print'],
            output=output)

    # issue 363
    def test_for_loop_if_followed_by_print(self):
        code = textwrap.dedent("""\
        for i in range 0 to 10
            antwoord is 5 * 5
            if antwoord is 24
                print 'fout'
        print 'klaar met for loop'""")

        expected = self.dedent(
            self.for_loop('i', 0, 10),
<<<<<<< HEAD
            """\
              antwoord = Value(5 * 5, num_sys='Latin')
=======
            (self.input_transpiled('antwoord', 'Wat is 5*5'), '  '),
            """\
>>>>>>> 164d59d5
              if antwoord.data == 24:
                print(f'''fout''')
              time.sleep(0.1)
            print(f'''klaar met for loop''')""")

        self.multi_level_tester(code=code, expected=expected, max_level=16)

    # issue 599
    def test_for_loop_if(self):
        code = textwrap.dedent("""\
            for i in range 0 to 10
                if i is 2
                    print '2'""")

        expected = self.dedent(
            self.for_loop('i', 0, 10),
            ("if i.data == 2:", '  '),
            ("print(f'''2''')", '    '),
            ("time.sleep(0.1)", '  '))

        self.multi_level_tester(code=code, expected=expected, max_level=16)

    def test_nested_for_loops(self):
        code = textwrap.dedent("""\
            for i in range 1 to 3
                for j in range 1 to 4
                    print 'rondje: ' i ' tel: ' j""")

        expected = self.dedent(
            self.for_loop('i', 1, 3),
            (self.for_loop('j', 1, 4), '  '),
            ("print(f'''rondje: {i} tel: {j}''')", '    '),
            ("time.sleep(0.1)", '    '))

        self.multi_level_tester(code=code, expected=expected, max_level=16)

    #
    # arithmetic expressions tests
    #
    @parameterized.expand([
        ('*', '*', '12'),
        ('/', '/', '3.0'),
        ('-', '-', '4')])
    def test_int_calc(self, op, transpiled_op, output):
        code = f"print 6 {op} 2"
        expected = textwrap.dedent(f"""\
            print(f'''{{localize(6 {transpiled_op} 2, num_sys='Latin')}}''')""")

        self.multi_level_tester(code=code, unused_allowed=True, expected=expected, output=output, max_level=17)

    def test_int_sum(self):
        code = f"print 6 + ٢"
        expected = f"print(f'''{{localize(6 + 2, num_sys='Latin')}}''')"

        self.multi_level_tester(code=code, unused_allowed=True, expected=expected, output='8', max_level=17)

    @parameterized.expand([
        ('*', '*', '100'),
        ('/', '/', '1.0'),
        ('-', '-', '3')])
    def test_nested_int_calc(self, op, transpiled_op, output):
        code = f"print 10 {op} 5 {op} 2"
        left = self.number_transpiled(f'10 {transpiled_op} 5')
        right = self.number_transpiled(2)
        expected = f"print(f'''{{localize({left} {transpiled_op} {right}, num_sys='Latin')}}''')"

        self.multi_level_tester(code=code, unused_allowed=True, expected=expected, output=output, max_level=17)

    @parameterized.expand(['-', '*', '/'])
    def test_float_calc(self, op):
        code = f"print 2.5 {op} 2.5"
        expected = f"print(f'''{{localize(2.5 {op} 2.5, num_sys='Latin')}}''')"

        self.multi_level_tester(code=code, expected=expected, max_level=17)

    def test_float_sum(self):
        code = f"print 2.5 + 2.5"
        expected = "print(f'''{localize(2.5 + 2.5, num_sys='Latin')}''')"

        self.multi_level_tester(code=code, expected=expected, max_level=17)

    @parameterized.expand(['-', '*', '/'])
    def test_float_calc_arabic(self, op):
        code = f"print ١.٥ {op} ١.٥"
        expected = f"print(f'''{{localize(1.5 {op} 1.5, num_sys='Arabic')}}''')"

        self.multi_level_tester(code=code, expected=expected, max_level=17)

    def test_float_sum_arabic(self):
        code = f"print ١.٥ + ١.٥"
        expected = "print(f'''{localize(1.5 + 1.5, num_sys='Arabic')}''')"

        self.multi_level_tester(code=code, expected=expected, max_level=17)

    @parameterized.expand(['-', '*', '/'])
    def test_print_float_calc_with_string(self, op):
        code = f"print 'het antwoord is ' 2.5 {op} 2.5"
        expected = f"print(f'''het antwoord is {{localize(2.5 {op} 2.5, num_sys='Latin')}}''')"

        self.multi_level_tester(code=code, expected=expected, max_level=17)

    def test_print_float_sum_with_string(self):
        code = f"print 'het antwoord is ' 2.5 + 2.5"
        expected = "print(f'''het antwoord is {localize(2.5 + 2.5, num_sys='Latin')}''')"

        self.multi_level_tester(code=code, expected=expected, max_level=17)

    def test_print_add_negative_number(self):
        code = textwrap.dedent("""\
        n = -4 +3
        print n""")
        expected = textwrap.dedent("""\
        n = Value(-4 + 3, num_sys='Latin')
        print(f'''{n}''')""")

        self.multi_level_tester(code=code, expected=expected, max_level=17)

    def test_nested_sum_with_ints(self):
        code = """print 1 + 2 + 3"""
        expected = "print(f'''{localize(1 + 2 + 3, num_sys='Latin')}''')"

        self.multi_level_tester(code=code, unused_allowed=True, expected=expected, output='6', max_level=17)

    def test_nested_sum_with_ints_arabic(self):
        code = """print ١ + 2 + 3"""
        expected = "print(f'''{localize(1 + 2 + 3, num_sys='Arabic')}''')"

        self.multi_level_tester(code=code, unused_allowed=True, expected=expected, output='٦', max_level=17)

    def test_nested_sum_with_var(self):
        code = textwrap.dedent("""\
            a = 1
            print a + 2 + 3""")

        expected = textwrap.dedent(f"""\
            a = Value(1, num_sys='Latin')
            print(f'''{{localize({self.sum_transpiled('a', 2)} + 3, num_sys=get_num_sys(a))}}''')""")

        self.multi_level_tester(code=code, unused_allowed=True, expected=expected, output='6', max_level=17)

    def test_nested_sum_with_var_arabic(self):
        code = textwrap.dedent("""\
            a = ١
            print a + 2 + 3""")

        expected = textwrap.dedent(f"""\
            a = Value(1, num_sys='Arabic')
            print(f'''{{localize({self.sum_transpiled('a', 2)} + 3, num_sys=get_num_sys(a))}}''')""")

        self.multi_level_tester(code=code, unused_allowed=True, expected=expected, output='٦', max_level=17)

    def test_nested_sum_with_floats(self):
        code = """print 1.25 + 2.25 + 3.5"""
        expected = "print(f'''{localize(1.25 + 2.25 + 3.5, num_sys='Latin')}''')"

        self.multi_level_tester(code=code, unused_allowed=True, expected=expected, output='7.0', max_level=17)

    def test_nested_sum_with_negative_nums(self):
        code = """print -1 + -2.5 + -3.25"""
        expected = "print(f'''{localize(-1 + -2.5 + -3.25, num_sys='Latin')}''')"

        self.multi_level_tester(code=code, unused_allowed=True, expected=expected, output='-6.75', max_level=17)

    def test_nested_concat(self):
        code = """print 'a' + 'b' + 'c'"""
        expected = "print(f'''{localize('a' + 'b' + 'c')}''')"

        self.multi_level_tester(code=code, unused_allowed=True, expected=expected, output='abc', max_level=17)

    def test_nested_concat_with_var(self):
        code = textwrap.dedent("""\
            a = 'a'
            print a + 'b' + 'c'""")

        expected = textwrap.dedent(f"""\
            a = Value('a')
            print(f'''{{localize({self.sum_transpiled('a', "'b'")} + 'c', num_sys=get_num_sys(a))}}''')""")

        self.multi_level_tester(code=code, unused_allowed=True, expected=expected, output='abc', max_level=17)

    @parameterized.expand(['-', '*', '/'])
    def test_float_calc_with_var(self, op):
        code = textwrap.dedent(f"""\
        getal1 is 5
        getal2 is 4.3
        print 'dat is dan: ' getal1 {op} getal2""")
        calc = f"{self.number_transpiled('getal1')} {op} {self.number_transpiled('getal2')}"
        expected = textwrap.dedent(f"""\
        getal1 = Value(5, num_sys='Latin')
        getal2 = Value(4.3, num_sys='Latin')
        print(f'''dat is dan: {{localize({calc}, num_sys=get_num_sys(getal1))}}''')""")

        self.multi_level_tester(code=code, expected=expected, max_level=17)

    def test_float_sum_with_var(self):
        code = textwrap.dedent("""\
            getal1 is 5
            getal2 is 4.3
            print 'dat is dan: ' getal1 + getal2""")
        calc = self.sum_transpiled('getal1', 'getal2')
        expected = textwrap.dedent(f"""\
            getal1 = Value(5, num_sys='Latin')
            getal2 = Value(4.3, num_sys='Latin')
            print(f'''dat is dan: {{localize({calc}, num_sys=get_num_sys(getal1))}}''')""")

        self.multi_level_tester(code=code, expected=expected, max_level=17)

    @parameterized.expand(['-', '*', '/'])
    def test_int_calc_with_var(self, op):
        code = textwrap.dedent(f"""\
        a is 1
        b is 2
        c is a {op} b""")
        expected = textwrap.dedent(f"""\
        a = Value(1, num_sys='Latin')
        b = Value(2, num_sys='Latin')
        c = Value({self.number_transpiled('a')} {op} {self.number_transpiled('b')}, num_sys=get_num_sys(a))""")

        self.multi_level_tester(code=code, unused_allowed=True, expected=expected, max_level=17)

    def test_int_sum_with_var(self):
        code = textwrap.dedent(f"""\
        a is 1
        b is 2
        c is a + b""")
        expected = textwrap.dedent(f"""\
        a = Value(1, num_sys='Latin')
        b = Value(2, num_sys='Latin')
        c = Value({self.sum_transpiled('a', 'b')}, num_sys=get_num_sys(a))""")

        self.multi_level_tester(code=code, unused_allowed=True, expected=expected, max_level=17)

    def test_concat_calc_with_var(self):
        code = textwrap.dedent("""\
        getal1 is '5'
        getal2 is '6'
        getal3 is '7'
        print 'dat is dan: ' getal1 + getal2 + getal3""")
        calc = self.sum_transpiled(self.sum_transpiled('getal1', 'getal2'), 'getal3')
        expected = textwrap.dedent(f"""\
        getal1 = Value('5')
        getal2 = Value('6')
        getal3 = Value('7')
        print(f'''dat is dan: {{localize({calc}, num_sys=get_num_sys(getal1))}}''')""")

        check_output = (lambda x: HedyTester.run_code(x) == 'dat is dan: 567')

        self.multi_level_tester(
            code=code,
            max_level=17,
            expected=expected,
            extra_check_function=check_output
        )

    def test_int_calc_chained_vars(self):
        code = textwrap.dedent("""\
        a is 5
        b is a + 1
        print a + b""")

        expected = textwrap.dedent(f"""\
        a = Value(5, num_sys='Latin')
        b = Value({self.sum_transpiled('a', 1)}, num_sys=get_num_sys(a))
        print(f'''{{localize({self.sum_transpiled('a', 'b')}, num_sys=get_num_sys(a))}}''')""")

        self.multi_level_tester(
            code=code,
            max_level=17,
            expected=expected,
            extra_check_function=lambda x: self.run_code(x) == "11"
        )

    def test_calc_string_and_int_gives_type_error(self):
        code = textwrap.dedent("""\
        x is 'test1'
        y is x + 1""")

        self.multi_level_tester(
            code=code,
            extra_check_function=lambda c: c.exception.arguments['line_number'] == 2,
            exception=hedy.exceptions.InvalidTypeCombinationException)

    def test_concat_quoted_string_and_int_gives_type_error(self):
        code = """y is 'test1' + 1"""

        self.multi_level_tester(
            code=code,
            extra_check_function=lambda c: c.exception.arguments['line_number'] == 1,
            exception=hedy.exceptions.InvalidTypeCombinationException)

    @parameterized.expand(['-', '*', '/'])
    def test_calc_with_single_quoted_strings_gives_type_error(self, operation):
        code = textwrap.dedent(f"""\
        a is 1 {operation} 'Test'""")

        self.multi_level_tester(
            code=code,
            extra_check_function=lambda c: c.exception.arguments['line_number'] == 1,
            exception=hedy.exceptions.InvalidArgumentTypeException)

    @parameterized.expand(['-', '*', '/'])
    def test_calc_with_double_quoted_strings_gives_type_error(self, operation):
        code = textwrap.dedent(f"""\
        a is 1 {operation} "Test\"""")

        self.multi_level_tester(
            code=code,
            extra_check_function=lambda c: c.exception.arguments['line_number'] == 1,
            exception=hedy.exceptions.InvalidArgumentTypeException)

    def test_concat_promotes_ask_input_to_string(self):
        code = textwrap.dedent("""\
            answer is ask 'Yes or No?'
            print 'The answer is ' + answer""")

        expected = self.dedent(
            self.input_transpiled('answer', 'Yes or No?'),
            f"""print(f'''{{localize({self.sum_transpiled("'The answer is '", 'answer')})}}''')""")

        self.multi_level_tester(
            code=code,
            max_level=14,
            expected=expected
        )

    def test_concat_promotes_ask_input_to_int(self):
        code = textwrap.dedent("""\
            answer is ask '1 or 2?'
            print 5 + answer""")

        expected = self.dedent(
            self.input_transpiled('answer', '1 or 2?'),
            f"""print(f'''{{localize({self.sum_transpiled('5', 'answer')}, num_sys='Latin')}}''')""")

        self.multi_level_tester(
            code=code,
            max_level=14,
            expected=expected
        )

    def test_concat_promotes_ask_input_to_float(self):
        code = textwrap.dedent("""\
            answer is ask '1 or 2?'
            print 0.5 + answer""")

        expected = self.dedent(
            self.input_transpiled('answer', '1 or 2?'),
            f"""print(f'''{{localize({self.sum_transpiled('0.5', 'answer')}, num_sys='Latin')}}''')""")

        self.multi_level_tester(
            code=code,
            max_level=14,
            expected=expected
        )

    # def test_access_variable_before_definition(self):
    #   code = textwrap.dedent("""\
    #           a is b
    #           b is 3
    #           print a""")
    #
    #   expected = textwrap.dedent("""\
    #           a = bx
    #           b = 3
    #           print(f'{a}')""")
    #
    #   self.multi_level_tester(
    #     code=code,
    #     max_level=17,
    #     expected=expected,
    #     extra_check_function=self.is_not_turtle(),
    #     test_name=self.name()
    #   )

    #
    # combined tests
    #

    def test_list_with_spaces_nested_for_loop(self):
        code = textwrap.dedent("""\
        actions is 'clap your hands', 'stomp your feet', 'shout Hurray'
        for action in actions
            for i in range 1 to 2
                print 'if youre happy and you know it'
                print action
            print 'if youre happy and you know it and you really want to show it'
            print 'if youre happy and you know it'
            print action""")
        expected = self.dedent(
            f"""\
            actions = Value([Value('clap your hands'), Value('stomp your feet'), Value('shout Hurray')])
            for action in actions.data:""",
            (self.for_loop('i', 1, 2), '  '),
            (f"""\
              print(f'''if youre happy and you know it''')
              print(f'''{{action}}''')
              time.sleep(0.1)
            print(f'''if youre happy and you know it and you really want to show it''')
            print(f'''if youre happy and you know it''')
            print(f'''{{action}}''')
            time.sleep(0.1)""", '  '))

        self.multi_level_tester(code=code, expected=expected, max_level=15)

    #
    # if pressed tests
    #

    def test_if_pressed_with_list_and_for(self):
        code = textwrap.dedent("""\
        lijstje is 'kip', 'haan', 'kuiken'
        if x is pressed
            for dier in lijstje
                print 'dier'
        else
            print 'onbekend dier'""")

        expected = self.dedent("""\
        lijstje = Value([Value('kip'), Value('haan'), Value('kuiken')])
        if_pressed_mapping = {"else": "if_pressed_default_else"}
        if_pressed_mapping['x'] = 'if_pressed_x_'
        def if_pressed_x_():
            for dier in lijstje.data:
              print(f'''dier''')
              time.sleep(0.1)
        if_pressed_mapping['else'] = 'if_pressed_else_'
        def if_pressed_else_():
            print(f'''onbekend dier''')
        extensions.if_pressed(if_pressed_mapping)""")

        self.multi_level_tester(
            code=code,
            expected=expected,
            max_level=15)

    #
    # button tests
    #
    def test_button(self):
        code = textwrap.dedent("""\
        x = 'knop'
        x is button""")

        expected = self.dedent(f"""\
        x = Value('knop')
        create_button(x.data)""")

        self.multi_level_tester(code=code, expected=expected, max_level=18)

    def test_if_button_is_pressed_print(self):
        code = textwrap.dedent("""\
        x = 'PRINT'
        x is button
        if PRINT is pressed
            print 'The button got pressed!'
        else
            print 'Other button is pressed!'""")

        expected = self.dedent("""\
         x = Value('PRINT')
         create_button(x.data)
         if_pressed_mapping = {"else": "if_pressed_default_else"}
         if_pressed_mapping['PRINT'] = 'if_pressed_PRINT_'
         def if_pressed_PRINT_():
             print(f'''The button got pressed!''')
         if_pressed_mapping['else'] = 'if_pressed_else_'
         def if_pressed_else_():
             print(f'''Other button is pressed!''')
         extensions.if_pressed(if_pressed_mapping)""")

        self.multi_level_tester(code=code, expected=expected, max_level=16)

    def test_if_equality_make_button(self):
        code = textwrap.dedent("""\
        x = 'knop1'
        if 'knop1' = x
            x is button""")

        expected = self.dedent(f"""\
        x = Value('knop1')
        if 'knop1' == x.data:
          create_button(x.data)""")

        self.multi_level_tester(code=code, expected=expected, max_level=16)

    def test_if_button_is_pressed_print_in_repeat(self):
        code = textwrap.dedent("""\
        x = 'but'
        x is button
        repeat 3 times
            if but is pressed
                print 'wow'
            else
                print 'nah'""")

        expected = self.dedent(f"""\
         x = Value('but')
         create_button(x.data)
         for __i in range({self.int_transpiled(3)}):
           if_pressed_mapping = {{"else": "if_pressed_default_else"}}
           if_pressed_mapping['but'] = 'if_pressed_but_'
           def if_pressed_but_():
               print(f'''wow''')
           if_pressed_mapping['else'] = 'if_pressed_else_'
           def if_pressed_else_():
               print(f'''nah''')
           extensions.if_pressed(if_pressed_mapping)
           time.sleep(0.1)""")

        self.multi_level_tester(code=code, expected=expected, max_level=16)

    #
    # function tests
    #
    def test_simple_function(self):
        code = textwrap.dedent("""\
        define simple_function_1 with parameter
            print "simple_function_1 - 1"
            m = "simple_function_1 - 2"
            print m
        define simple_function_2 with param
            print "simple_function_2 - 1"
            print param
        define simple_function_3 with param_a, param_b, param_c
            if param_a = "A"
                print "simple_function_3 - 1"
                print param_b
            else
                print "simple_function_3 - 2"
                if param_a = "B"
                    print "simple_function_3 - 2A"
                    print param_b
                else
                    print "simple_function_3 - 2B"
                    print param_c
        a = "test1"
        call simple_function_3 with "A", a, 1.0
        call simple_function_3 with "B", a, 1.0
        call simple_function_3 with "C", a, 1.0""")

        expected = textwrap.dedent("""\
        def simple_function_1(parameter):
          print(f'''simple_function_1 - 1''')
          m = Value('simple_function_1 - 2')
          print(f'''{m}''')
        def simple_function_2(param):
          print(f'''simple_function_2 - 1''')
          print(f'''{param}''')
        def simple_function_3(param_a, param_b, param_c):
          if param_a.data == 'A':
            print(f'''simple_function_3 - 1''')
            print(f'''{param_b}''')
          else:
            print(f'''simple_function_3 - 2''')
            if param_a.data == 'B':
              print(f'''simple_function_3 - 2A''')
              print(f'''{param_b}''')
            else:
              print(f'''simple_function_3 - 2B''')
              print(f'''{param_c}''')
        a = Value('test1')
        simple_function_3(Value('A'), a, Value(1.0, num_sys='Latin'))
        simple_function_3(Value('B'), a, Value(1.0, num_sys='Latin'))
        simple_function_3(Value('C'), a, Value(1.0, num_sys='Latin'))""")

        output = textwrap.dedent("""\
        simple_function_3 - 1
        test1
        simple_function_3 - 2
        simple_function_3 - 2A
        test1
        simple_function_3 - 2
        simple_function_3 - 2B
        1.0""")

        self.multi_level_tester(
            code=code,
            expected=expected,
            output=output,
            unused_allowed=True,
            max_level=16
        )

    def test_function_use(self):
        code = textwrap.dedent("""\
        define func with n1, n2
            return n1 + n2

        print call func with 1, 2""")

        expected = self.dedent(
            "def func(n1, n2):",
            (self.return_transpiled(
                f"{{localize({self.sum_transpiled('n1', 'n2')}, num_sys=get_num_sys(n1))}}"), '  '),
            "print(f'''{func(Value(1, num_sys='Latin'), Value(2, num_sys='Latin'))}''')")

        self.multi_level_tester(
            code=code,
            max_level=16,
            skip_faulty=False,
            expected=expected
        )

    def test_function_with_arabic_var(self):
        code = textwrap.dedent(f"""\
             define test_function_1
                 i = ١
                 return "Test function " i
             print call test_function_1""")

        expected = self.dedent(
            "def test_function_1():",
            ("i = Value(1, num_sys='Arabic')", "  "),
            (self.return_transpiled('Test function {i}'), "  "),
            "print(f'''{test_function_1()}''')")

        self.multi_level_tester(
            code=code,
            expected=expected,
            output="Test function ١",
            max_level=16
        )

    def test_undefined_function_without_params(self):
        code = textwrap.dedent("""\
        call func""")

        self.multi_level_tester(
            code=code,
            max_level=16,
            skip_faulty=False,
            exception=hedy.exceptions.UndefinedFunctionException
        )

    def test_undefined_function_with_params(self):
        code = textwrap.dedent("""\
        print call func with 1, 2""")

        self.multi_level_tester(
            code=code,
            max_level=16,
            skip_faulty=False,
            exception=hedy.exceptions.UndefinedFunctionException
        )

    def test_function_use_builtin_name(self):
        code = textwrap.dedent("""\
            define sum with n1, n2
                return n1 + n2
    
            print call sum with 1, 2""")

        return_arg = f"{{localize({self.sum_transpiled('n1', 'n2')}, num_sys=get_num_sys(n1))}}"
        expected = self.dedent(
            "def sum(n1, n2):",
            (self.return_transpiled(return_arg), '  '),
            "print(f'''{sum(Value(1, num_sys='Latin'), Value(2, num_sys='Latin'))}''')")

        self.multi_level_tester(
            code=code,
            max_level=16,
            skip_faulty=False,
            expected=expected
        )

    def test_function_returns_number(self):
        code = textwrap.dedent("""\
        define func with n1, n2
            return n1 + n2

        a = call func with 1, 2
        print a + 3""")

        return_arg = f"{{localize({self.sum_transpiled('n1', 'n2')}, num_sys=get_num_sys(n1))}}"
        expected = self.dedent(
            "def func(n1, n2):",
            (self.return_transpiled(return_arg), '  '),
            "a = func(Value(1, num_sys='Latin'), Value(2, num_sys='Latin'))",
            f"print(f'''{{localize({self.sum_transpiled('a', '3')}, num_sys=get_num_sys(a))}}''')")

        self.multi_level_tester(
            code=code,
            expected=expected,
            output='6',
            max_level=16,
        )

    def test_function_returns_arabic_number(self):
        code = textwrap.dedent("""\
        define func with n1, n2
            return n1 + n2

        a = call func with ٣, ١
        print a + 3""")

        return_arg = f"{{localize({self.sum_transpiled('n1', 'n2')}, num_sys=get_num_sys(n1))}}"
        expected = self.dedent(
            "def func(n1, n2):",
            (self.return_transpiled(return_arg), '  '),
            "a = func(Value(3, num_sys='Arabic'), Value(1, num_sys='Arabic'))",
            f"print(f'''{{localize({self.sum_transpiled('a', '3')}, num_sys=get_num_sys(a))}}''')")

        self.multi_level_tester(
            code=code,
            max_level=16,
            output='٧',
            expected=expected,
        )

    def test_too_many_parameters(self):
        code = textwrap.dedent("""\
        define func with n1, n2
            return n1 + n2

        print call func with 1, 2, 3""")

        self.multi_level_tester(
            code=code,
            max_level=16,
            skip_faulty=False,
            exception=hedy.exceptions.WrongNumberofArguments
        )

    def test_too_few_parameters(self):
        code = textwrap.dedent("""\
        define func with n1, n2
            return n1 + n2

        print call func with 1""")

        self.multi_level_tester(
            code=code,
            max_level=16,
            skip_faulty=False,
            exception=hedy.exceptions.WrongNumberofArguments
        )

    def test_unused_function_use_builtin_name(self):
        code = textwrap.dedent("""\
        define sum with n1, n2
            return n1 + n2

        print 'hola!'""")

        self.multi_level_tester(
            code=code,
            max_level=16,
            skip_faulty=False,
            exception=hedy.exceptions.UnusedVariableException
        )

    def test_addition(self):
        code = textwrap.dedent("""\
        a = 5
        b = 7
        print a + b""")

        expected = textwrap.dedent(f"""\
        a = Value(5, num_sys='Latin')
        b = Value(7, num_sys='Latin')
        print(f'''{{localize({self.sum_transpiled('a', 'b')}, num_sys=get_num_sys(a))}}''')""")

        self.multi_level_tester(
            code=code,
            max_level=17,
            skip_faulty=False,
            expected=expected
        )

    def test_source_map(self):
        self.maxDiff = None
        code = textwrap.dedent("""\
            price = 0.0
            food = ask 'What would you like to order?'
            drink = ask 'What would you like to drink?'
            if food is 'hamburger'
                price = price + 6.50
            if food is 'pizza'
                price = price + 5.75
            if drink is 'water'
                price = price + 1.20
            if drink is 'soda'
                price = price + 2.35
            print 'That will be ' price ' dollar, please'""")

        expected_code = self.dedent(
            "price = Value(0.0, num_sys='Latin')",
            self.input_transpiled('food', 'What would you like to order?'),
            self.input_transpiled('drink', 'What would you like to drink?'),
            '''\
            if food.data == 'hamburger':
              price = Value(sum_with_error(price, 6.5, """Runtime Values Error"""), num_sys=get_num_sys(price))
            if food.data == 'pizza':
              price = Value(sum_with_error(price, 5.75, """Runtime Values Error"""), num_sys=get_num_sys(price))
            if drink.data == 'water':
              price = Value(sum_with_error(price, 1.2, """Runtime Values Error"""), num_sys=get_num_sys(price))
            if drink.data == 'soda':
              price = Value(sum_with_error(price, 2.35, """Runtime Values Error"""), num_sys=get_num_sys(price))
            print(f\'\'\'That will be {price} dollar, please\'\'\')''')

        expected_source_map = {
            '1/1-1/6': '1/1-1/6',
            '1/1-1/12': '1/1-1/36',
            '2/1-2/5': '2/1-2/5',
            '2/1-2/43': '2/1-11/33',
            '3/1-3/6': '12/1-12/6',
            '3/1-3/44': '12/1-21/35',
            '4/4-4/8': '3/20-3/24',
            '4/4-4/23': '22/4-22/28',
            '5/5-5/10': '25/1-25/6',
            '5/13-5/18': '27/1-27/6',
            '5/5-5/25': '23/1-23/98',
            '4/1-5/34': '22/1-23/100',
            '6/4-6/8': '5/3-5/7',
            '6/4-6/19': '24/4-24/24',
            '7/5-7/10': '29/1-29/6',
            '7/13-7/18': '1/1-1/6',
            '7/5-7/25': '25/1-25/99',
            '6/1-7/34': '24/1-25/101',
            '8/4-8/9': '12/42-12/47',
            '8/4-8/20': '26/4-26/25',
            '9/5-9/10': '23/1-23/6',
            '9/13-9/18': '25/1-25/6',
            '9/5-9/25': '27/1-27/98',
            '8/1-9/34': '26/1-27/100',
            '10/4-10/9': '13/20-13/25',
            '10/4-10/19': '28/4-28/24',
            '11/5-11/10': '27/1-27/6',
            '11/13-11/18': '29/1-29/6',
            '11/5-11/25': '29/1-29/99',
            '10/1-11/34': '28/1-29/101',
            '12/23-12/28': '27/93-27/98',
            '12/1-12/46': '30/1-30/50',
            '1/1-12/47': '1/1-30/50'
        }

        self.single_level_tester(code, expected=expected_code)
        self.source_map_tester(code=code, expected_source_map=expected_source_map)

    def test_nested_functions(self):
        code = textwrap.dedent("""\
        define simple_function
            define nested_function
                print 1
        call simple_function""")

        expected = textwrap.dedent("""\
        pass
        simple_function()""")

        skipped_mappings = [
            SkippedMapping(SourceRange(1, 1, 3, 34), hedy.exceptions.NestedFunctionException),
        ]

        self.multi_level_tester(
            code=code,
            expected=expected,
            unused_allowed=True,
            skipped_mappings=skipped_mappings,
            max_level=16
        )

    #
    # play tests / music tests
    #
    def test_play_var(self):
        code = textwrap.dedent("""\
            n = 'C4' #
            play n""")

        expected = self.dedent(
            "n = Value('C4')",
            self.play_transpiled('n.data'))

        self.multi_level_tester(
            code=code,
            expected=expected,
            max_level=17)

    def test_play_arabic_number_var(self):
        code = textwrap.dedent("""\
            n is ١١
            play n""")

        expected = self.dedent(
            "n = Value(11, num_sys='Arabic')",
            self.play_transpiled('n.data'))

        self.multi_level_tester(code=code, expected=expected)

    def test_play_keyword_var(self):
        code = textwrap.dedent("""\
            sum is 'C4'
            play sum""")

        expected = self.dedent(
            "_sum = Value('C4')",
            self.play_transpiled('_sum.data'))

        self.multi_level_tester(code=code, expected=expected)

    def test_play_list_access_random(self):
        code = textwrap.dedent("""\
        notes = 'C4', 'E4', 'D4', 'F4', 'G4'
        play notes at random""")

        expected = self.dedent(
            f"notes = Value([Value('C4'), Value('E4'), Value('D4'), Value('F4'), Value('G4')])",
            self.play_transpiled("random.choice(notes.data).data"))

        self.multi_level_tester(
            code=code,
            translate=False,
            skip_faulty=False,
            unused_allowed=True,
            expected=expected,
            max_level=15
        )

    def test_play_list_access_random_repeat(self):
        code = textwrap.dedent("""\
        notes = 1, 2, 3

        repeat 10 times
            play notes at random""")

        expected = self.dedent(
            f"""\
            notes = Value([Value(1, num_sys='Latin'), Value(2, num_sys='Latin'), Value(3, num_sys='Latin')])
            for __i in range({self.int_transpiled(10)}):""",
            (self.play_transpiled('random.choice(notes.data).data'), '  '),
            ("time.sleep(0.1)", '  '))

        self.multi_level_tester(code=code, expected=expected, max_level=15)

    @parameterized.expand(['-', '*', '/'])
    def test_play_calculation(self, op):
        code = textwrap.dedent(f"""\
            note is 34
            play note {op} 1""")
        expected = self.dedent(
            "note = Value(34, num_sys='Latin')",
            self.play_transpiled(f"{self.number_transpiled('note')} {op} {self.number_transpiled(1)}"))

        self.multi_level_tester(code=code, expected=expected)

    @parameterized.expand(['-', '*', '/', '+'])
    def test_play_arabic_calc(self, op):
        code = f"play ٣١ {op} ١"
        expected = self.play_transpiled(f'31 {op} 1')
<<<<<<< HEAD

        self.multi_level_tester(code=code, expected=expected)

=======

        self.multi_level_tester(code=code, expected=expected)

>>>>>>> 164d59d5
    def test_play_calc_with_var(self):
        code = textwrap.dedent(f"""\
            note is 34
            play note + 1""")
        expected = self.dedent(
            "note = Value(34, num_sys='Latin')",
            self.play_transpiled(self.sum_transpiled('note', 1)))

        self.multi_level_tester(code=code, expected=expected)

    def test_play_input(self):
        code = textwrap.dedent("""\
            note = ask 'Give me a note'
            play note""")

        expected = self.dedent(
            self.input_transpiled('note', 'Give me a note'),
            self.play_transpiled('note.data'))

<<<<<<< HEAD
        self.multi_level_tester(code=code, expected=expected, max_level=14)
=======
        self.multi_level_tester(code=code, expected=expected, max_level=15)
>>>>>>> 164d59d5

    def test_play_unquoted_text_gives_error(self):
        code = "play undef"
        self.multi_level_tester(code=code, exception=exceptions.UnquotedAssignTextException)

    #
    # color tests
    #
    @parameterized.expand(hedy.english_colors)
    def test_all_colors(self, color):
        code = f'color {color}'
        expected = self.color_transpiled(f'"{color}"')

        self.multi_level_tester(
            code=code,
            expected=expected,
            extra_check_function=self.is_turtle()
        )

    def test_color_with_var(self):
        code = textwrap.dedent("""\
            foo is 'white'
            color foo""")
        expected = self.dedent(
            "foo = Value('white')",
            self.color_transpiled('{foo}')
        )

        self.multi_level_tester(
            code=code,
            expected=expected,
            extra_check_function=self.is_turtle(),
        )

    def test_color_with_keyword_var(self):
        code = textwrap.dedent("""\
            sum is 'white'
            color sum""")
        expected = self.dedent(
            "_sum = Value('white')",
            self.color_transpiled('{_sum}')
        )

        self.multi_level_tester(
            code=code,
            expected=expected,
            extra_check_function=self.is_turtle(),
            max_level=18
        )<|MERGE_RESOLUTION|>--- conflicted
+++ resolved
@@ -952,31 +952,19 @@
         code = "n is ask 42"
         expected = self.input_transpiled('n', '42')
 
-<<<<<<< HEAD
         self.multi_level_tester(code=code, expected=expected, max_level=14, unused_allowed=True)
-=======
-        self.multi_level_tester(code=code, expected=expected, max_level=17, unused_allowed=True)
->>>>>>> 164d59d5
 
     def test_ask_arabic_number(self):
         code = "n is ask ٢٣٤"
         expected = self.input_transpiled('n', "{localize(234, num_sys='Arabic')}")
 
-<<<<<<< HEAD
         self.multi_level_tester(code=code, expected=expected, max_level=14, unused_allowed=True)
-=======
-        self.multi_level_tester(code=code, expected=expected, max_level=17, unused_allowed=True)
->>>>>>> 164d59d5
 
     def test_ask_multi_args(self):
         code = "n is ask 'hello' 'Hedy' 4 ١١"
         expected = self.input_transpiled('n', "helloHedy4{localize(11, num_sys='Arabic')}")
 
-<<<<<<< HEAD
         self.multi_level_tester(code=code, expected=expected, max_level=14, unused_allowed=True)
-=======
-        self.multi_level_tester(code=code, expected=expected, max_level=17, unused_allowed=True)
->>>>>>> 164d59d5
 
     def test_ask_number_answer(self):
         code = textwrap.dedent("""\
@@ -989,11 +977,23 @@
             "gespaard = Value(7, num_sys='Latin')",
             f"sparen = Value({minus_op}, num_sys=get_num_sys(prijs))")
 
-<<<<<<< HEAD
         self.multi_level_tester(code=code, unused_allowed=True, expected=expected, max_level=14)
-=======
-        self.multi_level_tester(code=code, unused_allowed=True, expected=expected, max_level=17)
->>>>>>> 164d59d5
+
+    def test_play(self):
+        code = textwrap.dedent("""\
+            n = 'C4' #
+            play n""")
+
+        expected = HedyTester.dedent(
+            "n = Value('C4')",
+            self.play_transpiled('n.data'))
+
+        self.multi_level_tester(
+            code=code,
+            translate=False,
+            expected=expected,
+            max_level=17
+        )
 
     def test_ask_with_list_var(self):
         code = textwrap.dedent("""\
@@ -1048,17 +1048,6 @@
 
         self.multi_level_tester(code=code, expected=expected, max_level=14, unused_allowed=True)
 
-    def test_ask_with_keyword_var(self):
-        code = textwrap.dedent("""\
-            sum is 'Hedy'
-            v is ask sum""")
-
-        expected = self.dedent(
-            "_sum = Value('Hedy')",
-            self.input_transpiled('v', '{_sum}'))
-
-        self.multi_level_tester(code=code, expected=expected, max_level=17, unused_allowed=True, skip_faulty=False)
-
     def test_ask_list_gives_type_error(self):
         code = textwrap.dedent("""\
         numbers is 1, 2, 3
@@ -1136,11 +1125,7 @@
             self.list_access_transpiled('numbers.data[int(2)-1]'),
             self.input_transpiled('favorite', 'Is your fav number {numbers.data[int(2)-1]}'))
 
-<<<<<<< HEAD
         self.multi_level_tester(code=code, unused_allowed=True, expected=expected, max_level=14)
-=======
-        self.multi_level_tester(code=code, unused_allowed=True, expected=expected, max_level=15, skip_faulty=False)
->>>>>>> 164d59d5
 
     def test_ask_string_var(self):
         code = textwrap.dedent("""\
@@ -1273,13 +1258,6 @@
         code = textwrap.dedent("""\
             n is ask "how long"
             sleep n""")
-<<<<<<< HEAD
-=======
-
-        expected = self.dedent(
-            self.input_transpiled('n', 'how long'),
-            self.sleep_transpiled("n.data"))
->>>>>>> 164d59d5
 
         expected = self.dedent(
             self.input_transpiled('n', 'how long'),
@@ -1475,11 +1453,7 @@
             self.input_transpiled('color', 'what color to remove?'),
             self.remove_transpiled('colors', 'color'))
 
-<<<<<<< HEAD
         self.multi_level_tester(code=code, expected=expected, max_level=14)
-=======
-        self.multi_level_tester(code=code, expected=expected, max_level=15)
->>>>>>> 164d59d5
 
     def test_remove_from_list_random(self):
         code = textwrap.dedent("""\
@@ -2125,13 +2099,8 @@
                 print 'Foutje'
                 print 'Het antwoord moest zijn ' antwoord""")
 
-<<<<<<< HEAD
         expected = self.dedent("""\
             antwoord = Value(10 + 10, num_sys='Latin')
-=======
-        expected = self.dedent(
-            self.input_transpiled('antwoord', 'Hoeveel is 10 plus 10?'), """\
->>>>>>> 164d59d5
             if antwoord.data == 20:
               print(f'''Goedzo!''')
               print(f'''Het antwoord was inderdaad {antwoord}''')
@@ -2177,7 +2146,6 @@
         expected = textwrap.dedent(f"""\
             n = Value(5, num_sys='Latin')
             for __i in range({self.int_transpiled('n.data')}):
-<<<<<<< HEAD
               print(f'''me wants a cookie!''')
               time.sleep(0.1)""")
 
@@ -2199,8 +2167,6 @@
         expected = textwrap.dedent(f"""\
             n = Value(5, num_sys='Arabic')
             for __i in range({self.int_transpiled('n.data')}):
-=======
->>>>>>> 164d59d5
               print(f'''me wants a cookie!''')
               time.sleep(0.1)""")
 
@@ -2213,7 +2179,6 @@
 
         self.multi_level_tester(code=code, expected=expected, output=output, max_level=17)
 
-<<<<<<< HEAD
     def test_repeat_keyword_variable(self):
         code = textwrap.dedent("""\
             sum is 2
@@ -2234,17 +2199,14 @@
 
     # issue 297
     def test_repeat_print_assign_addition(self):
-=======
-    def test_repeat_arabic_var_print(self):
->>>>>>> 164d59d5
-        code = textwrap.dedent("""\
-            n is ٥
-            repeat n times
-                print 'me wants a cookie!'""")
+        code = textwrap.dedent("""\
+        count is 1
+        repeat 12 times
+            print count ' times 12 is ' count * 12
+            count is count + 1""")
 
         print_exp = f"{self.number_transpiled('count')} * {self.number_transpiled(12)}"
         expected = textwrap.dedent(f"""\
-<<<<<<< HEAD
         count = Value(1, num_sys='Latin')
         for __i in range({self.int_transpiled(12)}):
           print(f'''{{count}} times 12 is {{localize({print_exp}, num_sys=get_num_sys(count))}}''')
@@ -2311,157 +2273,6 @@
             max_level=17,
             skip_faulty=False
         )
-
-    def test_repeat_empty_lines(self):
-        code = textwrap.dedent("""\
-            repeat 2 times
-
-
-                sleep""")
-=======
-            n = Value(5, num_sys='Arabic')
-            for __i in range({self.int_transpiled('n.data')}):
-              print(f'''me wants a cookie!''')
-              time.sleep(0.1)""")
-
-        output = textwrap.dedent("""\
-        me wants a cookie!
-        me wants a cookie!
-        me wants a cookie!
-        me wants a cookie!
-        me wants a cookie!""")
-
-        self.multi_level_tester(code=code, expected=expected, output=output, max_level=17)
-
-    def test_repeat_keyword_variable(self):
-        code = textwrap.dedent("""\
-            sum is 2
-            repeat sum times
-              print 'me wants a cookie!'""")
-
-        expected = textwrap.dedent(f"""\
-            _sum = Value(2, num_sys='Latin')
-            for __i in range({self.int_transpiled('_sum.data')}):
-              print(f'''me wants a cookie!''')
-              time.sleep(0.1)""")
-
-        output = textwrap.dedent("""\
-            me wants a cookie!
-            me wants a cookie!""")
-
-        self.multi_level_tester(code=code, expected=expected, max_level=17, output=output)
-
-    # issue 297
-    def test_repeat_print_assign_addition(self):
-        code = textwrap.dedent("""\
-        count is 1
-        repeat 12 times
-            print count ' times 12 is ' count * 12
-            count is count + 1""")
-
-        print_exp = f"{self.number_transpiled('count')} * {self.number_transpiled(12)}"
-        expected = textwrap.dedent(f"""\
-        count = Value(1, num_sys='Latin')
-        for __i in range({self.int_transpiled(12)}):
-          print(f'''{{count}} times 12 is {{localize({print_exp}, num_sys=get_num_sys(count))}}''')
-          count = Value({self.sum_transpiled('count', 1)}, num_sys=get_num_sys(count))
-          time.sleep(0.1)""")
-
-        self.multi_level_tester(code=code, expected=expected, max_level=17)
->>>>>>> 164d59d5
-
-        expected = textwrap.dedent(f"""\
-            for __i in range({self.int_transpiled(2)}):
-              time.sleep(1)
-              time.sleep(0.1)""")
-
-        self.multi_level_tester(code=code, expected=expected)
-
-    def test_repeat_with_comment(self):
-        code = textwrap.dedent("""\
-        repeat 5 times #This should be ignored
-            sleep""")
-
-        expected = textwrap.dedent(f"""\
-<<<<<<< HEAD
-        for __i in range({self.int_transpiled(5)}):
-          time.sleep(1)
-=======
-        for __i in range({self.int_transpiled(int(number))}):
-          print(f'''me wants a cookie!''')
->>>>>>> 164d59d5
-          time.sleep(0.1)""")
-
-        self.multi_level_tester(code=code, expected=expected)
-
-    def test_repeat_whole_line_comment_after(self):
-        code = textwrap.dedent("""\
-             repeat 2 times
-                 sleep
-             # let's print!""")
-
-        expected = textwrap.dedent(f"""\
-<<<<<<< HEAD
-             for __i in range({self.int_transpiled(2)}):
-               time.sleep(1)
-=======
-           for __i in range({self.int_transpiled(2)}):
-             for __i in range({self.int_transpiled(3)}):
-               print(f'''hello''')
->>>>>>> 164d59d5
-               time.sleep(0.1)""")
-
-        self.multi_level_tester(code=code, expected=expected)
-
-    def test_repeat_end_line_comment(self):
-        code = textwrap.dedent("""\
-            repeat 2 times
-                sleep # let's print!""")
-
-        expected = textwrap.dedent(f"""\
-<<<<<<< HEAD
-            for __i in range({self.int_transpiled(2)}):
-              time.sleep(1)
-=======
-            for __i in range({self.int_transpiled(3)}):
-              print(f'''3''')
-              for __i in range({self.int_transpiled(5)}):
-                print(f'''5''')
-                time.sleep(0.1)
-              print(f'''1''')
->>>>>>> 164d59d5
-              time.sleep(0.1)""")
-
-        self.multi_level_tester(code=code, expected=expected)
-
-    def test_repeat_inner_whole_line_comment(self):
-        code = textwrap.dedent("""\
-            repeat 2 times
-                # let's sleep!
-                sleep""")
-
-        expected = textwrap.dedent(f"""\
-            for __i in range({self.int_transpiled(2)}):
-              time.sleep(1)
-              time.sleep(0.1)""")
-
-        self.multi_level_tester(code=code, expected=expected)
-
-    def test_repeat_nested_in_repeat_with_comments(self):
-        code = textwrap.dedent("""\
-        repeat 2 times # test
-            repeat 2 times # test
-                # test
-                sleep # test
-                # test""")
-
-        expected = textwrap.dedent(f"""\
-           for __i in range({self.int_transpiled(2)}):
-             for __i in range({self.int_transpiled(2)}):
-               time.sleep(1)
-               time.sleep(0.1)""")
-
-        self.multi_level_tester(code=code, expected=expected)
 
     def test_repeat_empty_lines(self):
         code = textwrap.dedent("""\
@@ -2738,13 +2549,8 @@
 
         expected = self.dedent(
             self.for_loop('i', 0, 10),
-<<<<<<< HEAD
             """\
               antwoord = Value(5 * 5, num_sys='Latin')
-=======
-            (self.input_transpiled('antwoord', 'Wat is 5*5'), '  '),
-            """\
->>>>>>> 164d59d5
               if antwoord.data == 24:
                 print(f'''fout''')
               time.sleep(0.1)
@@ -3695,15 +3501,9 @@
     def test_play_arabic_calc(self, op):
         code = f"play ٣١ {op} ١"
         expected = self.play_transpiled(f'31 {op} 1')
-<<<<<<< HEAD
 
         self.multi_level_tester(code=code, expected=expected)
 
-=======
-
-        self.multi_level_tester(code=code, expected=expected)
-
->>>>>>> 164d59d5
     def test_play_calc_with_var(self):
         code = textwrap.dedent(f"""\
             note is 34
@@ -3723,11 +3523,7 @@
             self.input_transpiled('note', 'Give me a note'),
             self.play_transpiled('note.data'))
 
-<<<<<<< HEAD
         self.multi_level_tester(code=code, expected=expected, max_level=14)
-=======
-        self.multi_level_tester(code=code, expected=expected, max_level=15)
->>>>>>> 164d59d5
 
     def test_play_unquoted_text_gives_error(self):
         code = "play undef"
