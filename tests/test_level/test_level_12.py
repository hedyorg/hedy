import hedy
import textwrap
from parameterized import parameterized
from tests.Tester import HedyTester


class TestsLevel12(HedyTester):
<<<<<<< HEAD
  level = 12

  #
  # sleep tests
  #
  def test_sleep_with_number_variable(self):
    code = textwrap.dedent("""\
      n is 2
      sleep n""")
    expected = HedyTester.dedent(
      "n = 2",
      HedyTester.sleep_command_transpiled("n"))

    self.multi_level_tester(code=code, expected=expected)

  def test_sleep_with_string_variable_gives_error(self):
    code = textwrap.dedent("""\
      n is "test"
      sleep n""")

    self.multi_level_tester(code=code, exception=hedy.exceptions.InvalidArgumentTypeException)

  def test_sleep_with_list_access(self):
    code = textwrap.dedent("""\
      n is 1, 2, 3
      sleep n at 1""")
    expected = HedyTester.dedent(
      "n = [1, 2, 3]",
      HedyTester.sleep_command_transpiled("n[1-1]"))

    self.multi_level_tester(max_level=15, code=code, expected=expected)

  def test_sleep_with_list_random(self):
    code = textwrap.dedent("""\
      n is 1, 2, 3
      sleep n at random""")
    expected = HedyTester.dedent(
      "n = [1, 2, 3]",
      HedyTester.sleep_command_transpiled("random.choice(n)"))

    self.multi_level_tester(max_level=15, code=code, expected=expected)

  def test_sleep_with_list_gives_error(self):
    code = textwrap.dedent("""\
      n is 1, 2, 3
      sleep n""")

    self.multi_level_tester(max_level=15, code=code, exception=hedy.exceptions.InvalidArgumentTypeException)

  def test_for_loop_arabic(self):
    code = textwrap.dedent("""\
    for دورة in range ١ to ٥
        print دورة""")

    expected = textwrap.dedent("""\
    step = 1 if 1 < 5 else -1
    for v637d5dd1f16a4cc1d923588cb55ede49 in range(1, 5 + step, step):
      print(f'''{v637d5dd1f16a4cc1d923588cb55ede49}''')
      time.sleep(0.1)""")

    self.multi_level_tester(
      max_level=16,
      code=code,
      expected=expected,
      expected_commands=['for', 'print'])

  def test_sleep_with_input_variable(self):
    code = textwrap.dedent("""\
      n is ask "how long"
      sleep n""")
    expected = HedyTester.dedent("""\
      n = input(f'''how long''')
      try:
        n = int(n)
      except ValueError:
        try:
          n = float(n)
        except ValueError:
          pass""",
      HedyTester.sleep_command_transpiled("n"))

    self.multi_level_tester(max_level=17, code=code, expected=expected)

  def test_sleep_with_calc(self):
    code = textwrap.dedent("""\
      n is 1 * 2 + 3
      sleep n""")
    expected = HedyTester.dedent(
      "n = 1 * 2 + 3",
      HedyTester.sleep_command_transpiled("n"))

    self.multi_level_tester(code=code, expected=expected)

  def test_sleep_with_float_gives_error(self):
    code = textwrap.dedent("""\
      n is 1.5
      sleep n""")

    self.multi_level_tester(code=code, exception=hedy.exceptions.InvalidArgumentTypeException)


  #
  # if tests
  #
  def test_if_with_indent(self):
    code = textwrap.dedent("""\
    naam = 'Hedy'
    if naam = 'Hedy'
        print 'koekoek'""")

    expected = textwrap.dedent("""\
    naam = 'Hedy'
    if convert_numerals('Latin', naam) == convert_numerals('Latin', 'Hedy'):
      print(f'''koekoek''')""")

    self.multi_level_tester(
      code=code,
      expected=expected,
      max_level=16)

  def test_if_with_equals_sign(self):
    code = textwrap.dedent("""\
    naam is 'Hedy'
    if naam = 'Hedy'
        print 'koekoek'""")

    expected = textwrap.dedent("""\
    naam = 'Hedy'
    if convert_numerals('Latin', naam) == convert_numerals('Latin', 'Hedy'):
      print(f'''koekoek''')""")

    self.multi_level_tester(
      code=code,
      expected=expected,
      expected_commands=['is', 'if', 'print'],
      max_level=16)

  def test_if_with_equals_sign_no_spaces(self):
    code = textwrap.dedent("""\
    naam='Hedy'
    if naam = 'Hedy'
        print 'koekoek'""")

    expected = textwrap.dedent("""\
    naam = 'Hedy'
    if convert_numerals('Latin', naam) == convert_numerals('Latin', 'Hedy'):
      print(f'''koekoek''')""")

    self.multi_level_tester(
      code=code,
      expected=expected,
      expected_commands=['is', 'if', 'print'],
      max_level=16) #space between = is not preserved (but is needed for the test)

  # print tests
  def test_print_float(self):
    code = textwrap.dedent("""\
    pi is 3.14
    print pi""")
    expected = textwrap.dedent("""\
    pi = 3.14
    print(f'''{pi}''')""")

    self.multi_level_tester(
      code=code,
      max_level=17,
      expected=expected
    )
  def test_print_add_negative_number(self):
    code = textwrap.dedent("""\
    n = -4 +3
    print n""")
    expected = textwrap.dedent("""\
    n = -4 + 3
    print(f'''{n}''')""")

    self.multi_level_tester(
      code=code,
      max_level=17,
      expected=expected
    )
  # issue #745
  def test_print_list_gives_type_error(self):
    code = textwrap.dedent("""\
    plaatsen is 'een stad', 'een  dorp', 'een strand'
    print plaatsen""")

    self.multi_level_tester(
      code=code,
      max_level=14,
      exception=hedy.exceptions.InvalidArgumentTypeException
    )

  def test_print_list_access(self):
    code = textwrap.dedent("""\
    animals is 'cat', 'dog', 'platypus'
    print animals at random""")

    expected = textwrap.dedent("""\
    animals = ['cat', 'dog', 'platypus']
    print(f'''{random.choice(animals)}''')""")

    self.multi_level_tester(
      code=code,
      max_level=14,
      expected=expected,
      expected_commands=['is', 'print', 'random']
    )

  def test_print_literal_strings(self):
    code = """print "It's " '"Hedy"!'"""
    expected = """print(f'''It\\'s "Hedy"!''')"""

    self.multi_level_tester(
      code=code,
      max_level=17,
      expected=expected,
    )

  def test_print_string_with_triple_quotes_gives_error(self):
    code = textwrap.dedent("""\
      var = " is not allowed"
      print "'''" + var """)

    self.multi_level_tester(
      code=code,
      max_level=17,
      exception=hedy.exceptions.UnsupportedStringValue
    )

  # ask tests
  def test_ask_number_answer(self):
    code = textwrap.dedent("""\
    prijs is ask 'hoeveel?'
    gespaard is 7
    sparen is prijs - gespaard
    print 'hallo' sparen""")
    expected = textwrap.dedent("""\
    prijs = input(f'''hoeveel?''')
    try:
      prijs = int(prijs)
    except ValueError:
      try:
        prijs = float(prijs)
      except ValueError:
        pass
    gespaard = 7
    sparen = prijs - gespaard
    print(f'''hallo{sparen}''')""")

    self.multi_level_tester(
      code=code,
      max_level=17,
      expected=expected
    )

  def test_ask_with_list_var(self):
    code = textwrap.dedent("""\
      colors is 'orange', 'blue', 'green'
      favorite is ask 'Is your fav color' colors at 1""")

    expected = textwrap.dedent("""\
      colors = ['orange', 'blue', 'green']
      favorite = input(f'''Is your fav color{colors[1-1]}''')
      try:
        favorite = int(favorite)
      except ValueError:
        try:
          favorite = float(favorite)
        except ValueError:
          pass""")

    self.multi_level_tester(
      max_level=14,
      code=code,
      expected=expected
    )

  def test_ask_literal_strings(self):
    code = """var is ask "It's " '"Hedy"!'"""
    expected = textwrap.dedent("""\
    var = input(f'''It\\'s "Hedy"!''')
    try:
      var = int(var)
    except ValueError:
      try:
        var = float(var)
      except ValueError:
        pass""")

    self.multi_level_tester(
      code=code,
      max_level=17,
      expected=expected,
    )

  @parameterized.expand(HedyTester.quotes)
  def test_ask_with_string_var(self, q):
    code = textwrap.dedent(f"""\
      color is {q}orange{q}
      favorite is ask {q}Is your fav color{q} color""")

    expected = textwrap.dedent("""\
      color = 'orange'
      favorite = input(f'''Is your fav color{color}''')
      try:
        favorite = int(favorite)
      except ValueError:
        try:
          favorite = float(favorite)
        except ValueError:
          pass""")

    self.multi_level_tester(
      code=code,
      max_level=17,
      expected=expected
    )

  @parameterized.expand(['10', '10.0'])
  def test_ask_with_number_var(self, number):
    code = textwrap.dedent(f"""\
      number is {number}
      favorite is ask 'Is your fav number' number""")

    expected = textwrap.dedent(f"""\
      number = {number}
      favorite = input(f'''Is your fav number{{number}}''')
      try:
        favorite = int(favorite)
      except ValueError:
        try:
          favorite = float(favorite)
        except ValueError:
          pass""")

    self.multi_level_tester(
      code=code,
      max_level=17,
      expected=expected
    )

  #list tests
  def test_ask_with_list_gives_type_error(self):
    code = textwrap.dedent("""\
      colors is 'orange', 'blue', 'green'
      favorite is ask 'Is your fav color' colors""")

    self.multi_level_tester(
      max_level=14,
      code=code,
      exception=hedy.exceptions.InvalidArgumentTypeException
    )

  def test_assign_random_value(self):
    code = textwrap.dedent("""\
    dieren is 'hond', 'kat', 'kangoeroe'
    dier is dieren at random
    print dier""")

    expected = textwrap.dedent("""\
    dieren = ['hond', 'kat', 'kangoeroe']
    dier = random.choice(dieren)
    print(f'''{dier}''')""")

    list = ['Hond', 'Kat', 'Kangoeroe']

    self.multi_level_tester(
      code=code,
      expected=expected,
      extra_check_function=self.result_in(list),
      max_level=15)

  def test_list_comma(self):
    code = textwrap.dedent("""\
    voorspellingen = 'je wordt rijk' , 'je wordt verliefd' , 'je glijdt uit over een bananenschil'
    print 'Ik pak mijn glazen bol erbij...'
    print 'Ik zie... Ik zie...'
    print voorspellingen at random""")

    expected = textwrap.dedent("""\
    voorspellingen = ['je wordt rijk', 'je wordt verliefd', 'je glijdt uit over een bananenschil']
    print(f'''Ik pak mijn glazen bol erbij...''')
    print(f'''Ik zie... Ik zie...''')
    print(f'''{random.choice(voorspellingen)}''')""")

    list = ['je wordt rijk', 'je wordt verliefd', 'je glijdt uit over een bananenschil']

    self.multi_level_tester(
      code=code,
      expected=expected,
      extra_check_function=self.result_in(list),
      max_level=15)

  def test_equality_with_lists(self):
    code = textwrap.dedent("""\
      m is 1, 2
      n is 1, 2
      if m is n
        print 'success!'""")

    self.multi_level_tester(
      max_level=13,
      code=code,
      exception=hedy.exceptions.InvalidArgumentTypeException
    )

  @parameterized.expand(HedyTester.quotes)
  def test_if_in_list_with_string_var_gives_type_error(self, q):
    code = textwrap.dedent(f"""\
    items is {q}red{q}
    if {q}red{q} in items
        print {q}found!{q}""")
    self.multi_level_tester(
      max_level=16,
      code=code,
      exception=hedy.exceptions.InvalidArgumentTypeException
    )

  def test_equality_with_list_gives_error(self):
    code = textwrap.dedent("""\
    color is 5, 6, 7
    if 1 is color
        print 'success!'""")
    self.multi_level_tester(
      max_level=13,
      code=code,
      exception=hedy.exceptions.InvalidArgumentTypeException
    )

  def test_equality_with_incompatible_types_gives_error(self):
    code = textwrap.dedent("""\
    a is 'test'
    b is 15
    if a is b
      c is 1""")
    self.multi_level_tester(
      max_level=16,
      code=code,
      exception=hedy.exceptions.InvalidTypeCombinationException
    )

  # new calculations
  def test_int_addition_directly(self):
    code = textwrap.dedent("""\
            print 2 + 2""")
    expected = textwrap.dedent("""\
            print(f'''{2 + 2}''')""")

    self.multi_level_tester(
      code=code,
      max_level=17,
      expected=expected
    )

  def test_float_addition_arabic(self):
    code = textwrap.dedent("""\
            print ١.٥ + ١.٥""")
    expected = textwrap.dedent("""\
            print(f'''{1.5 + 1.5}''')""")

    self.multi_level_tester(
      code=code,
      max_level=17,
      expected=expected
    )

  def test_float_addition_directly(self):
    code = textwrap.dedent("""\
            print 2.5 + 2.5""")
    expected = textwrap.dedent("""\
            print(f'''{2.5 + 2.5}''')""")

    self.multi_level_tester(
      code=code,
      max_level=17,
      expected=expected
    )

  def test_float_addition_with_string(self):
    code = textwrap.dedent("""\
            print 'het antwoord is ' 2.5 + 2.5""")
    expected = textwrap.dedent("""\
            print(f'''het antwoord is {2.5 + 2.5}''')""")

    self.multi_level_tester(
      code=code,
      max_level=17,
      expected=expected
    )

  def test_float_addition_in_var(self):
    code = textwrap.dedent("""\
            antwoord is 2.5 + 2.5
            print antwoord""")
    expected = textwrap.dedent("""\
            antwoord = 2.5 + 2.5
            print(f'''{antwoord}''')""")

    self.multi_level_tester(
      code=code,
      max_level=17,
      expected=expected
    )

  def test_float_addition_with_var(self):
    code = textwrap.dedent("""\
            getal1 is 5
            getal2 is 4.3
            print 'dat is dan: ' getal1 + getal2""")
    expected = textwrap.dedent("""\
            getal1 = 5
            getal2 = 4.3
            print(f'''dat is dan: {getal1 + getal2}''')""")

    self.multi_level_tester(
      code=code,
      max_level=17,
      expected=expected
    )

  def test_store_calc_in_var(self):
    code = textwrap.dedent("""\
            a is 1
            b is 2
            c is a + b
            print c ' is 3'""")
    expected = textwrap.dedent("""\
            a = 1
            b = 2
            c = a + b
            print(f'''{c} is 3''')""")

    self.multi_level_tester(
      code=code,
      max_level=17,
      expected=expected
    )

  def test_add_3_string_vars(self):
    code = textwrap.dedent("""\
            getal1 is '5'
            getal2 is '6'
            getal3 is '7'
            print 'dat is dan: ' getal1 + getal2 + getal3""")
    expected = textwrap.dedent("""\
            getal1 = '5'
            getal2 = '6'
            getal3 = '7'
            print(f'''dat is dan: {getal1 + getal2 + getal3}''')""")

    check_output = (lambda x: HedyTester.run_code(x) == 'dat is dan: 567')

    self.multi_level_tester(
      code=code,
      max_level=12,
      expected=expected,
      extra_check_function=check_output
    )

  def test_add_int_vars(self):
    code = textwrap.dedent("""\
            getal1 is 5
            getal2 is 6
            print 'dat is dan: ' getal1 + getal2""")
    expected = textwrap.dedent("""\
            getal1 = 5
            getal2 = 6
            print(f'''dat is dan: {getal1 + getal2}''')""")

    check_output = (lambda x: HedyTester.run_code(x) == 'dat is dan: 11')

    self.multi_level_tester(
      code=code,
      max_level=17,
      expected=expected,
      extra_check_function=check_output
    )

  @parameterized.expand(HedyTester.quotes)
  def test_assign_string_with_quotes(self, q):
    code = textwrap.dedent(f"""\
            name is {q}felienne{q}
            print name""")
    expected = textwrap.dedent("""\
            name = 'felienne'
            print(f'''{name}''')""")
    self.multi_level_tester(
      code=code,
      max_level=17,
      expected=expected
    )

  @parameterized.expand(HedyTester.quotes)
  def test_assign_string_with_quotes_and_string_value(self, q):
    code = textwrap.dedent(f"""\
            name is {q}felienne{q}
            print {q}hallo {q} name""")
    expected = textwrap.dedent("""\
            name = 'felienne'
            print(f'''hallo {name}''')""")
    self.multi_level_tester(
      code=code,
      max_level=17,
      expected=expected
    )

  def test_assign_double_quoted_string_with_inner_single_quote(self):
    code = '''a is "It's Hedy!"'''
    expected = '''a = "It's Hedy!"'''

    self.multi_level_tester(
      code=code,
      expected=expected
    )

  def test_assign_single_quoted_string_with_inner_double_quote(self):
    code = """a is 'It says "Hedy"'"""
    expected = """a = 'It says "Hedy"'"""

    self.multi_level_tester(
      code=code,
      expected=expected
    )

  def test_print_multiple_calcs(self):
    code = textwrap.dedent("""\
            name is 1 + 2 + 3
            print name""")

    expected = textwrap.dedent("""\
            name = 1 + 2 + 3
            print(f'''{name}''')""")

    self.multi_level_tester(
      code=code,
      max_level=17,
      expected=expected
    )

  @parameterized.expand(HedyTester.quotes)
  def test_print_concat_quoted_strings(self, q):
    code = f"""print {q}Hi {q} + {q}there{q}"""
    expected = """print(f'''{'Hi ' + 'there'}''')"""

    self.multi_level_tester(
      max_level=17,
      code=code,
      expected=expected
    )

  def test_assign_concat_single_quoted_strings_with_inner_double_quotes(self):
    code = """a = "It's" + ' "Hedy"!'"""
    expected = """a = "It's" + ' "Hedy"!'"""

    self.multi_level_tester(
      code=code,
      expected=expected
    )

  def test_print_concat_double_quoted_strings_with_inner_single_quotes(self):
    code = '''print "Hi there! " + "It's Hedy!"'''
    expected = """print(f'''{'Hi there! ' + "It's Hedy!"}''')"""

    self.multi_level_tester(
      max_level=17,
      code=code,
      expected=expected
    )

  @parameterized.expand(HedyTester.quotes)
  def test_print_concat_var_and_literal_string(self, q):
    code = textwrap.dedent(f"""\
      hi = {q}Hi{q}
      print hi + {q} there{q}""")
    expected = textwrap.dedent("""\
      hi = 'Hi'
      print(f'''{hi + ' there'}''')""")

    self.multi_level_tester(
      max_level=17,
      code=code,
      expected=expected
    )

  def test_calc_string_and_int_gives_type_error(self):
    code = textwrap.dedent("""\
      x is 'test1'
      y is x + 1""")

    self.multi_level_tester(
      code=code,
      exception=hedy.exceptions.InvalidTypeCombinationException
    )

  @parameterized.expand(HedyTester.quotes)
  def test_calc_quoted_string_and_int_gives_type_error(self, q):
    code = f"""y is {q}test1{q} + 1"""

    self.multi_level_tester(
      code=code,
      exception=hedy.exceptions.InvalidTypeCombinationException
    )

  @parameterized.expand(['-', '*', '/'])
  def test_calc_with_single_quoted_strings_gives_type_error(self, operation):
    code = textwrap.dedent(f"""\
      a is 1 {operation} 'Test'""")

    self.multi_level_tester(
      code=code,
      exception=hedy.exceptions.InvalidArgumentTypeException
    )

  @parameterized.expand(['-', '*', '/'])
  def test_calc_with_double_quoted_strings_gives_type_error(self, operation):
    code = textwrap.dedent(f"""\
      a is 1 {operation} "Test\"""")

    self.multi_level_tester(
      code=code,
      exception=hedy.exceptions.InvalidArgumentTypeException
    )

  def test_print_chained_assignments(self):
    code = textwrap.dedent("""\
=======
    level = 12
    '''
    Tests should be ordered as follows:
     * commands in the order of hedy.py e.g. for level 1: ['print', 'ask', 'echo', 'turn', 'forward']
     * combined tests
     * markup tests
     * negative tests

    Naming conventions are like this:
     * single keyword positive tests are just keyword or keyword_special_case
     * multi keyword positive tests are keyword1_keywords_2
     * negative tests should be situation_gives_exception
    '''

    #
    # print tests
    #
    def test_print_float(self):
        code = textwrap.dedent("""\
            pi is 3.14
            print pi""")
        expected = textwrap.dedent("""\
            pi = 3.14
            print(f'''{pi}''')""")

        self.multi_level_tester(
            code=code,
            max_level=17,
            expected=expected
        )

    def test_print_literal_strings(self):
        code = """print "It's " '"Hedy"!'"""
        expected = """print(f'''It\\'s "Hedy"!''')"""

        self.multi_level_tester(
            code=code,
            max_level=17,
            expected=expected,
        )

    def test_print_string_with_triple_quotes_gives_error(self):
        code = textwrap.dedent("""\
            var = " is not allowed"
            print "'''" + var """)

        self.multi_level_tester(
            code=code,
            max_level=17,
            exception=hedy.exceptions.UnsupportedStringValue
        )

    # issue #745
    def test_print_list_gives_type_error(self):
        code = textwrap.dedent("""\
            plaatsen is 1, 2, 3
            print plaatsen""")

        self.multi_level_tester(
            code=code,
            max_level=15,
            exception=hedy.exceptions.InvalidArgumentTypeException
        )

    def test_print_list_random(self):
        code = textwrap.dedent("""\
            numbers is 1, 2, 4
            print numbers at random""")

        expected = textwrap.dedent("""\
            numbers = [1, 2, 4]
            print(f'''{random.choice(numbers)}''')""")

        self.multi_level_tester(
            code=code,
            max_level=15,
            expected=expected,
            expected_commands=['is', 'print', 'random']
        )

    def test_print_list_access_index(self):
        code = textwrap.dedent("""\
        numbers is 5, 4, 3
        print numbers at 1""")

        expected = textwrap.dedent("""\
        numbers = [5, 4, 3]
        print(f'''{numbers[1-1]}''')""")

        check_in_list = (lambda x: HedyTester.run_code(x) == '5')

        self.multi_level_tester(
            max_level=15,
            code=code,
            expected=expected,
            extra_check_function=check_in_list
        )

    def test_print_single_quoted_text(self):
        code = "print 'hallo wereld!'"
        expected = "print(f'''hallo wereld!''')"

        self.multi_level_tester(
            code=code,
            max_level=17,
            expected=expected)

    def test_print_double_quoted_text(self):
        code = 'print "hallo wereld!"'
        expected = "print(f'''hallo wereld!''')"

        self.multi_level_tester(
            code=code,
            max_level=17,
            expected=expected)

    def test_print_single_quoted_text_with_inner_double_quote(self):
        code = """print 'quote is "'"""
        expected = """print(f'''quote is "''')"""

        self.multi_level_tester(
            code=code,
            max_level=17,
            expected=expected)

    def test_print_double_quoted_text_with_inner_single_quote(self):
        code = '''print "It's me"'''
        expected = """print(f'''It\\'s me''')"""

        self.multi_level_tester(
            code=code,
            max_level=17,
            expected=expected)

    def test_print_no_space(self):
        code = "print'hallo wereld!'"
        expected = "print(f'''hallo wereld!''')"

        self.multi_level_tester(
            code=code,
            max_level=17,
            expected=expected)

    def test_print_comma(self):
        code = "print 'Hi, I am Hedy'"
        expected = "print(f'''Hi, I am Hedy''')"
        self.multi_level_tester(
            code=code,
            max_level=17,
            expected=expected
        )

    def test_print_slash(self):
        code = "print 'Yes/No'"
        expected = "print(f'''Yes/No''')"

        self.multi_level_tester(code=code, expected=expected, max_level=17)

    def test_print_backslash(self):
        code = "print 'Yes\\No'"
        expected = "print(f'''Yes\\\\No''')"
        output = "Yes\\No"

        self.multi_level_tester(
            code=code,
            expected=expected,
            output=output,
            max_level=17,
            translate=True
        )

    def test_print_with_backslash_at_end(self):
        code = "print 'Welcome to \\'"
        expected = "print(f'''Welcome to \\\\''')"
        self.multi_level_tester(
            code=code,
            max_level=17,
            expected=expected,
            translate=True
        )

    def test_print_with_spaces(self):
        code = "print        'hallo!'"
        expected = "print(f'''hallo!''')"

        self.multi_level_tester(code=code, expected=expected, max_level=17)

    def test_print_asterisk(self):
        code = "print '*Jouw* favoriet is dus kleur'"
        expected = "print(f'''*Jouw* favoriet is dus kleur''')"

        self.multi_level_tester(code=code, expected=expected, max_level=17)

    def test_print_single_quoted_text_var(self):
        code = textwrap.dedent("""\
        naam is "'Hedy'"
        print 'ik heet ' naam""")

        expected = textwrap.dedent("""\
        naam = "'Hedy'"
        print(f'''ik heet {naam}''')""")

        self.multi_level_tester(code=code, expected=expected, max_level=17)

    def test_print_double_quoted_text_var(self):
        code = textwrap.dedent("""\
        naam is '"Hedy"'
        print 'ik heet ' naam""")

        expected = textwrap.dedent("""\
        naam = '"Hedy"'
        print(f'''ik heet {naam}''')""")

        self.multi_level_tester(code=code, expected=expected, max_level=17)

    # issue 1795
    def test_print_quoted_var_reference(self):
        code = textwrap.dedent("""\
        naam is "'Daan'"
        woord1 is 'zomerkamp'
        print 'naam' ' is naar het' 'woord1'""")

        expected = textwrap.dedent("""\
        naam = "'Daan'"
        woord1 = 'zomerkamp'
        print(f'''naam is naar hetwoord1''')""")

        self.multi_level_tester(code=code, expected=expected, max_level=17)

    @parameterized.expand(HedyTester.quotes)
    def test_print_concat_quoted_strings(self, q):
        code = f"""print {q}Hi {q} + {q}there{q}"""
        expected = """print(f'''{'Hi ' + 'there'}''')"""

        self.multi_level_tester(code=code, expected=expected, max_level=17)

    def test_print_concat_double_quoted_strings_with_inner_single_quotes(self):
        code = '''print "Hi there! " + "It's Hedy!"'''
        expected = """print(f'''{'Hi there! ' + "It's Hedy!"}''')"""

        self.multi_level_tester(code=code, expected=expected, max_level=17)

    @parameterized.expand(HedyTester.quotes)
    def test_print_concat_var_and_literal_string(self, q):
        code = textwrap.dedent(f"""\
        hi = {q}Hi{q}
        print hi + {q} there{q}""")
        expected = textwrap.dedent("""\
        hi = 'Hi'
        print(f'''{hi + ' there'}''')""")

        self.multi_level_tester(code=code, expected=expected, max_level=17)

    def test_print_chained_assignments(self):
        code = textwrap.dedent("""\
>>>>>>> 9878782c
            x is 1 + 2
            y is x + 3
            print y + 4""")

        expected = textwrap.dedent("""\
            x = 1 + 2
            y = x + 3
            print(f'''{y + 4}''')""")

        self.multi_level_tester(code=code, expected=expected, max_level=17)

    def test_print_calc(self):
        code = textwrap.dedent("""\
            var is 5
            print var + 5""")

        expected = textwrap.dedent("""\
            var = 5
            print(f'''{var + 5}''')""")

        self.multi_level_tester(code=code, expected=expected, max_level=17)

    #
    # ask tests
    #
    def test_ask_number_answer(self):
        code = textwrap.dedent("""\
        prijs is ask 'hoeveel?'
        gespaard is 7
        sparen is prijs - gespaard""")
        expected = textwrap.dedent("""\
        prijs = input(f'''hoeveel?''')
        try:
          prijs = int(prijs)
        except ValueError:
          try:
            prijs = float(prijs)
          except ValueError:
            pass
        gespaard = 7
        sparen = prijs - gespaard""")

        self.multi_level_tester(code=code, expected=expected, max_level=17)

    def test_ask_with_list_var(self):
        code = textwrap.dedent("""\
        colors is 'orange', 'blue', 'green'
        favorite is ask 'Is your fav color' colors at 1""")

        expected = textwrap.dedent("""\
        colors = ['orange', 'blue', 'green']
        favorite = input(f'''Is your fav color{colors[1-1]}''')
        try:
          favorite = int(favorite)
        except ValueError:
          try:
            favorite = float(favorite)
          except ValueError:
            pass""")

        self.multi_level_tester(code=code, expected=expected, max_level=14)

    def test_ask_literal_strings(self):
        code = """var is ask "It's " '"Hedy"!'"""
        expected = textwrap.dedent("""\
        var = input(f'''It\\'s "Hedy"!''')
        try:
          var = int(var)
        except ValueError:
          try:
            var = float(var)
          except ValueError:
            pass""")

        self.multi_level_tester(code=code, expected=expected, max_level=17)

    @parameterized.expand(HedyTester.quotes)
    def test_ask_with_string_var(self, q):
        code = textwrap.dedent(f"""\
        color is {q}orange{q}
        favorite is ask {q}Is your fav color{q} color""")

        expected = textwrap.dedent("""\
        color = 'orange'
        favorite = input(f'''Is your fav color{color}''')
        try:
          favorite = int(favorite)
        except ValueError:
          try:
            favorite = float(favorite)
          except ValueError:
            pass""")

        self.multi_level_tester(code=code, expected=expected, max_level=17)

    @parameterized.expand(['10', '10.0'])
    def test_ask_with_number_var(self, number):
        code = textwrap.dedent(f"""\
        number is {number}
        favorite is ask 'Is your fav number' number""")

        expected = textwrap.dedent(f"""\
        number = {number}
        favorite = input(f'''Is your fav number{{number}}''')
        try:
          favorite = int(favorite)
        except ValueError:
          try:
            favorite = float(favorite)
          except ValueError:
            pass""")

        self.multi_level_tester(code=code, expected=expected, max_level=17)

    def test_ask_list_gives_type_error(self):
        code = textwrap.dedent("""\
        numbers is 1, 2, 3
        favorite is ask 'Is your fav number' numbers""")

        self.multi_level_tester(
            max_level=15,
            code=code,
            exception=hedy.exceptions.InvalidArgumentTypeException
        )

    def test_ask_single_quoted_text(self):
        code = "details is ask 'tell me more'"
        expected = HedyTester.input_transpiled('details', 'tell me more')

        self.multi_level_tester(code=code, expected=expected, max_level=17)

    def test_ask_double_quoted_text(self):
        code = 'details is ask "tell me more"'
        expected = HedyTester.input_transpiled('details', 'tell me more')

        self.multi_level_tester(code=code, expected=expected, max_level=17)

    def test_ask_single_quoted_text_with_inner_double_quote(self):
        code = """details is ask 'say "no"'"""
        expected = HedyTester.input_transpiled('details', 'say "no"')

        self.multi_level_tester(code=code, expected=expected, max_level=17)

    def test_ask_double_quoted_text_with_inner_single_quote(self):
        code = f'''details is ask "say 'no'"'''
        expected = HedyTester.input_transpiled('details', "say \\'no\\'")

        self.multi_level_tester(code=code, expected=expected, max_level=17)

    def test_ask_with_comma(self):
        code = "dieren is ask 'hond, kat, kangoeroe'"
        expected = HedyTester.input_transpiled('dieren', 'hond, kat, kangoeroe')

        self.multi_level_tester(code=code, expected=expected, max_level=17)

    @parameterized.expand(HedyTester.quotes)
    def test_ask_es(self, q):
        code = f"""color is ask {q}Cuál es tu color favorito?{q}"""
        expected = HedyTester.input_transpiled('color', 'Cuál es tu color favorito?')

        self.multi_level_tester(code=code, expected=expected, max_level=17)

    @parameterized.expand(HedyTester.quotes)
    def test_ask_bengali_var(self, q):
        code = f"""রং is ask {q}আপনার প্রিয় রং কি?{q}"""
        expected = HedyTester.input_transpiled('ve1760b6272d4c9f816e62af4882d874f', 'আপনার প্রিয় রং কি?')

        self.multi_level_tester(code=code, expected=expected, max_level=17)

    def test_ask_list_random(self):
        code = textwrap.dedent("""\
            numbers is 1, 2, 3
            favorite is ask 'Is your fav number ' numbers at random""")
        expected = HedyTester.dedent(
            "numbers = [1, 2, 3]",
            HedyTester.input_transpiled('favorite', 'Is your fav number {random.choice(numbers)}'))

        self.multi_level_tester(code=code, expected=expected, max_level=15)

    def test_ask_list_access_index(self):
        code = textwrap.dedent("""\
            numbers is 1, 2, 3
            favorite is ask 'Is your fav number ' numbers at 2""")
        expected = HedyTester.dedent(
            "numbers = [1, 2, 3]",
            HedyTester.input_transpiled('favorite', 'Is your fav number {numbers[2-1]}'))

        self.multi_level_tester(code=code, expected=expected, max_level=15)

    def test_ask_string_var(self):
        code = textwrap.dedent("""\
            color is "orange"
            favorite is ask 'Is your fav color ' color""")
        expected = HedyTester.dedent(
            "color = 'orange'",
            HedyTester.input_transpiled('favorite', 'Is your fav color {color}'))

        self.multi_level_tester(code=code, expected=expected, max_level=17)

    def test_ask_integer_var(self):
        code = textwrap.dedent("""\
            number is 10
            favorite is ask 'Is your fav number ' number""")
        expected = HedyTester.dedent(
            "number = 10",
            HedyTester.input_transpiled('favorite', 'Is your fav number {number}'))

        self.multi_level_tester(code=code, expected=expected, max_level=17)

    #
    # sleep tests
    #
    def test_sleep_with_number_variable(self):
        code = textwrap.dedent("""\
            n is 2
            sleep n""")
        expected = HedyTester.dedent(
            "n = 2",
            HedyTester.sleep_command_transpiled("n"))

        self.multi_level_tester(code=code, expected=expected)

    def test_sleep_with_string_variable_gives_error(self):
        code = textwrap.dedent("""\
            n is "test"
            sleep n""")

        self.multi_level_tester(code=code, exception=hedy.exceptions.InvalidArgumentTypeException)

    def test_sleep_with_list_access(self):
        code = textwrap.dedent("""\
            n is 1, 2, 3
            sleep n at 1""")
        expected = HedyTester.dedent(
            "n = [1, 2, 3]",
            HedyTester.sleep_command_transpiled("n[1-1]"))

        self.multi_level_tester(max_level=15, code=code, expected=expected)

    def test_sleep_with_list_random(self):
        code = textwrap.dedent("""\
            n is 1, 2, 3
            sleep n at random""")
        expected = HedyTester.dedent(
            "n = [1, 2, 3]",
            HedyTester.sleep_command_transpiled("random.choice(n)"))

        self.multi_level_tester(max_level=15, code=code, expected=expected)

    def test_sleep_with_list_gives_error(self):
        code = textwrap.dedent("""\
            n is 1, 2, 3
            sleep n""")

        self.multi_level_tester(max_level=15, code=code, exception=hedy.exceptions.InvalidArgumentTypeException)

    def test_sleep_with_input_variable(self):
        code = textwrap.dedent("""\
            n is ask "how long"
            sleep n""")
        expected = HedyTester.dedent("""\
            n = input(f'''how long''')
            try:
              n = int(n)
            except ValueError:
              try:
                n = float(n)
              except ValueError:
                pass""",
                                     HedyTester.sleep_command_transpiled("n"))

        self.multi_level_tester(max_level=17, code=code, expected=expected)

    def test_sleep_with_calc(self):
        code = textwrap.dedent("""\
            n is 1 * 2 + 3
            sleep n""")
        expected = HedyTester.dedent(
            "n = 1 * 2 + 3",
            HedyTester.sleep_command_transpiled("n"))

        self.multi_level_tester(code=code, expected=expected)

    def test_sleep_with_float_gives_error(self):
        code = textwrap.dedent("""\
            n is 1.5
            sleep n""")

        self.multi_level_tester(code=code, exception=hedy.exceptions.InvalidArgumentTypeException)

    #
    # assign tests
    #
    def test_assign_integer(self):
        code = "naam is 14"
        expected = "naam = 14"

        self.multi_level_tester(code=code, expected=expected)

    def test_assign_list(self):
        code = "animals is 'duck', 'dog', 'penguin'"
        expected = "animals = ['duck', 'dog', 'penguin']"

        self.multi_level_tester(code=code, expected=expected, max_level=15)

    def test_assign_list_random(self):
        code = textwrap.dedent("""\
        dieren is 'hond', 'kat', 'kangoeroe'
        dier is dieren at random""")

        expected = textwrap.dedent("""\
        dieren = ['hond', 'kat', 'kangoeroe']
        dier = random.choice(dieren)""")

        self.multi_level_tester(
            code=code,
            expected=expected,
            max_level=15)

    def test_assign_list_with_dutch_comma_arabic_lang(self):
        code = "صديقي هو 'احمد', 'خالد', 'حسن'"
        expected = "vbd60ecd50ef1238a3f6a563bcfb1d331 = ['احمد', 'خالد', 'حسن']"

        self.multi_level_tester(
            code=code,
            expected=expected,
            lang='ar',
            max_level=15,
            # translation must be off because the Latin commas will be converted to arabic commas and this is correct
            translate=False
        )

    def test_assign_list_with_arabic_comma_and_is(self):
        code = "animals هو 'cat'، 'dog'، 'platypus'"
        expected = "animals = ['cat', 'dog', 'platypus']"

        self.multi_level_tester(
            max_level=15,
            code=code,
            expected=expected,
            lang='ar'
        )

    def test_assign_list_with_arabic_comma(self):
        code = "صديقي هو 'احمد'، 'خالد'، 'حسن'"
        expected = "vbd60ecd50ef1238a3f6a563bcfb1d331 = ['احمد', 'خالد', 'حسن']"

        self.multi_level_tester(
            max_level=15,
            code=code,
            expected=expected,
            lang='ar'
        )

    def test_assign_string_without_quotes(self):
        code = "name is felienne"

        self.multi_level_tester(
            code=code,
            max_level=17,
            exception=hedy.exceptions.UnquotedAssignTextException
        )

    @parameterized.expand(HedyTester.quotes)
    def test_assign_string(self, q):
        code = f"name is {q}felienne{q}"
        expected = "name = 'felienne'"

        self.multi_level_tester(code=code, expected=expected, max_level=17)

    def test_assign_text_with_inner_double_quote(self):
        code = """a is 'It says "Hedy"'"""
        expected = """a = 'It says "Hedy"'"""

        self.multi_level_tester(code=code, expected=expected)

    def test_assign_text_with_inner_single_quote(self):
        code = '''a is "It's Hedy!"'''
        expected = '''a = "It's Hedy!"'''

        self.multi_level_tester(code=code, expected=expected)

    def test_assign_text_to_hungarian_var(self):
        code = "állatok is 'kutya'"
        expected = "v79de0191e90551f058d466c5e8c267ff = 'kutya'"

        self.multi_level_tester(code=code, expected=expected)

    def test_assign_bengali_var(self):
        hashed_var = hedy.hash_var("নাম")
        code = "নাম is 'হেডি'"
        expected = f"{hashed_var} = 'হেডি'"

        self.multi_level_tester(code=code, expected=expected)

    def test_assign_python_keyword(self):
        code = "for is 'Hedy'"
        expected = "vd55669822f1a8cf72ec1911e462a54eb = 'Hedy'"

        self.multi_level_tester(code=code, expected=expected)

    def test_assign_concat(self):
        code = """a = "It's" + ' "Hedy"!'"""
        expected = """a = "It's" + ' "Hedy"!'"""

        self.multi_level_tester(code=code, expected=expected)

    #
    # add/remove tests
    #
    def test_add_ask_to_list(self):
        code = textwrap.dedent("""\
            color is ask 'what is your favorite color?'
            colors is 'green', 'red', 'blue'
            add color to colors""")

        expected = HedyTester.dedent(
            HedyTester.input_transpiled('color', 'what is your favorite color?'),
            "colors = ['green', 'red', 'blue']",
            "colors.append(color)")

        self.multi_level_tester(code=code, expected=expected, max_level=15)

    def test_remove_ask_from_list(self):
        code = textwrap.dedent("""\
            colors is 'green', 'red', 'blue'
            color is ask 'what color to remove?'
            remove color from colors""")

        expected = HedyTester.dedent(
            "colors = ['green', 'red', 'blue']",
            HedyTester.input_transpiled('color', 'what color to remove?'),
            HedyTester.remove_transpiled('colors', 'color'))

        self.multi_level_tester(code=code, expected=expected, max_level=15)

    def test_add_to_list_with_string_var_gives_error(self):
        code = textwrap.dedent("""\
        color is 'yellow'
        colors is 'green', 'red', 'blue'
        add colors to color""")

        self.multi_level_tester(
            max_level=15,
            code=code,
            exception=hedy.exceptions.InvalidArgumentTypeException
        )

    def test_add_to_list_with_input_var_gives_error(self):
        code = textwrap.dedent("""\
        colors is ask 'What are the colors?'
        favorite is 'red'
        add favorite to colors""")

        self.multi_level_tester(
            max_level=15,
            code=code,
            exception=hedy.exceptions.InvalidArgumentTypeException
        )

    def test_remove_from_list_with_string_var_gives_error(self):
        code = textwrap.dedent("""\
        color is 'yellow'
        colors is 'green', 'red', 'blue'
        remove colors from color""")

        self.multi_level_tester(
            max_level=15,
            code=code,
            exception=hedy.exceptions.InvalidArgumentTypeException
        )

    def test_remove_from_list_with_input_var_gives_error(self):
        code = textwrap.dedent("""\
        colors is ask 'What are the colors?'
        favorite is 'red'
        remove favorite from colors""")

        self.multi_level_tester(
            max_level=15,
            code=code,
            exception=hedy.exceptions.InvalidArgumentTypeException
        )

    def test_list_creation_with_numbers(self):
        code = textwrap.dedent("""\
        getallen is 1, 2, 3, 4, 5, 6, 7, 8, 9, 10
        getal is getallen at random""")
        expected = textwrap.dedent("""\
        getallen = [1, 2, 3, 4, 5, 6, 7, 8, 9, 10]
        getal = random.choice(getallen)""")

        self.multi_level_tester(code=code, expected=expected, max_level=15)

    #
    # for loop tests
    #
    def test_for_loop_arabic(self):
        code = textwrap.dedent("""\
        for دورة in range ١ to ٥
            print دورة""")

        expected = textwrap.dedent("""\
        step = 1 if 1 < 5 else -1
        for v637d5dd1f16a4cc1d923588cb55ede49 in range(1, 5 + step, step):
          print(f'''{v637d5dd1f16a4cc1d923588cb55ede49}''')
          time.sleep(0.1)""")

        self.multi_level_tester(
            max_level=16,
            code=code,
            expected=expected,
            expected_commands=['for', 'print'])

    def test_assign_list_with_spaces(self):
        code = "voorspellingen = 'je wordt rijk' , 'je wordt verliefd' , 'je glijdt uit over een bananenschil'"
        expected = "voorspellingen = ['je wordt rijk', 'je wordt verliefd', 'je glijdt uit over een bananenschil']"

        self.multi_level_tester(code=code, expected=expected, max_level=15)

    #
    # if tests
    #
    @parameterized.expand(HedyTester.equality_comparison_with_is)
    def test_if_equality_print(self, eq):
        code = textwrap.dedent(f"""\
        naam = 'Hedy'
        if naam {eq} 'Hedy'
            print 'koekoek'""")

        expected = textwrap.dedent("""\
        naam = 'Hedy'
        if convert_numerals('Latin', naam) == convert_numerals('Latin', 'Hedy'):
          print(f'''koekoek''')""")

        self.multi_level_tester(
            code=code,
            expected=expected,
            expected_commands=['is', 'if', 'print'],
            max_level=16)

    def test_if_equality_no_spaces_print(self):
        code = textwrap.dedent(f"""\
        naam = 'Hedy'
        if naam='Hedy'
            print 'koekoek'""")

        expected = textwrap.dedent("""\
        naam = 'Hedy'
        if convert_numerals('Latin', naam) == convert_numerals('Latin', 'Hedy'):
          print(f'''koekoek''')""")

        self.multi_level_tester(
            code=code,
            expected=expected,
            expected_commands=['is', 'if', 'print'],
            max_level=16)  # space between = is not preserved (but is needed for the test)

    def test_if_equality_rhs_with_space(self):
        code = textwrap.dedent("""\
           naam is 'James'
           if naam is 'James Bond'
               print 'shaken'""")

        expected = textwrap.dedent("""\
           naam = 'James'
           if convert_numerals('Latin', naam) == convert_numerals('Latin', 'James Bond'):
             print(f'''shaken''')""")

        self.multi_level_tester(code=code, expected=expected, max_level=16)

    def test_if_equality_single_quoted_rhs_with_inner_double_quote(self):
        code = textwrap.dedent(f"""\
        answer is 'no'
        if answer is 'He said "no"'
          print 'no'""")

        expected = textwrap.dedent(f"""\
        answer = 'no'
        if convert_numerals('Latin', answer) == convert_numerals('Latin', 'He said "no"'):
          print(f'''no''')""")

        self.multi_level_tester(code=code, expected=expected, max_level=16)

    def test_if_equality_double_quoted_rhs_with_inner_single_quote(self):
        code = textwrap.dedent(f"""\
        answer is 'no'
        if answer is "He said 'no'"
          print 'no'""")

        expected = textwrap.dedent(f"""\
        answer = 'no'
        if convert_numerals('Latin', answer) == convert_numerals('Latin', 'He said \\'no\\''):
          print(f'''no''')""")

        self.multi_level_tester(code=code, expected=expected, max_level=16)

    def test_if_2_vars_equality_print(self):
        code = textwrap.dedent("""\
        jouwkeuze is 'schaar'
        computerkeuze is 'schaar'
        if computerkeuze is jouwkeuze
            print 'gelijkspel!'""")

        expected = textwrap.dedent("""\
        jouwkeuze = 'schaar'
        computerkeuze = 'schaar'
        if convert_numerals('Latin', computerkeuze) == convert_numerals('Latin', jouwkeuze):
          print(f'''gelijkspel!''')""")

        self.multi_level_tester(max_level=16, code=code, expected=expected, output='gelijkspel!')

    # def test_if_equality_trailing_space_linebreak_print(self):
    #     code = textwrap.dedent("""\
    #     naam is 'James'
    #     if naam is 'trailing_space'
    #         print 'shaken'""")
    #
    #     expected = textwrap.dedent("""\
    #     naam = 'James'
    #     if convert_numerals('Latin', naam) == convert_numerals('Latin', 'trailing_space'):
    #       print(f'''shaken''')""")
    #
    #     self.multi_level_tester(max_level=18, code=code, expected=expected)

    def test_if_equality_lists(self):
        code = textwrap.dedent("""\
        m is 1, 2
        n is 1, 2
        if m is n
            print 'success!'""")

        self.multi_level_tester(
            max_level=13,
            code=code,
            exception=hedy.exceptions.InvalidArgumentTypeException)

    @parameterized.expand(HedyTester.quotes)
    def test_if_in_list_with_string_var_gives_type_error(self, q):
        code = textwrap.dedent(f"""\
        items is {q}red{q}
        if {q}red{q} in items
            print {q}found!{q}""")
        self.multi_level_tester(
            max_level=16,
            code=code,
            exception=hedy.exceptions.InvalidArgumentTypeException
        )

    def test_if_equality_with_list_gives_error(self):
        code = textwrap.dedent("""\
        color is 5, 6, 7
        if 1 is color
            print 'success!'""")
        self.multi_level_tester(
            max_level=13,
            code=code,
            exception=hedy.exceptions.InvalidArgumentTypeException
        )

    def test_if_equality_with_incompatible_types_gives_error(self):
        code = textwrap.dedent("""\
        a is 'test'
        b is 15
        if a is b
          c is 1""")
        self.multi_level_tester(
            max_level=16,
            code=code,
            exception=hedy.exceptions.InvalidTypeCombinationException
        )

    #
    # if else tests
    #
    def test_if_equality_print_else_print(self):
        code = textwrap.dedent("""\
        naam is 'Hedy'
        if naam is 'Hedy'
            print 'leuk'
        else
            print 'minder leuk'""")

        expected = textwrap.dedent("""\
        naam = 'Hedy'
        if convert_numerals('Latin', naam) == convert_numerals('Latin', 'Hedy'):
          print(f'''leuk''')
        else:
          print(f'''minder leuk''')""")

        self.multi_level_tester(code=code, expected=expected, max_level=16)

    def test_if_equality_assign_else_assign(self):
        code = textwrap.dedent("""\
         a is 5
         if a is 1
             x is 2
         else
             x is 222""")
        expected = textwrap.dedent("""\
         a = 5
         if convert_numerals('Latin', a) == convert_numerals('Latin', '1'):
           x = 2
         else:
           x = 222""")

        self.multi_level_tester(code=code, expected=expected, max_level=16)

    def test_if_else_followed_by_print(self):
        code = textwrap.dedent("""\
        kleur is 'geel'
        if kleur is 'groen'
            antwoord is 'ok'
        else
            antwoord is 'stom'
        print antwoord""")

        expected = textwrap.dedent("""\
        kleur = 'geel'
        if convert_numerals('Latin', kleur) == convert_numerals('Latin', 'groen'):
          antwoord = 'ok'
        else:
          antwoord = 'stom'
        print(f'''{antwoord}''')""")

        self.multi_level_tester(code=code, expected=expected, max_level=16)

    def test_if_else_trailing_space_after_else(self):
        code = textwrap.dedent("""\
        a is 1
        if a is 1
            print a
        else    
            print 'nee'""")

        expected = textwrap.dedent("""\
        a = 1
        if convert_numerals('Latin', a) == convert_numerals('Latin', '1'):
          print(f'''{a}''')
        else:
          print(f'''nee''')""")

        self.multi_level_tester(code=code, expected=expected, max_level=16)

    def test_if_empty_line_with_whitespace_else_print(self):
        code = textwrap.dedent("""\
        if 1 is 2
            sleep

        else
            sleep""")

        expected = textwrap.dedent("""\
        if convert_numerals('Latin', '1') == convert_numerals('Latin', '2'):
          time.sleep(1)
        else:
          time.sleep(1)""")

        self.multi_level_tester(code=code, expected=expected, max_level=16)

    def test_if_else_with_multiple_lines(self):
        code = textwrap.dedent("""\
            antwoord is ask 'Hoeveel is 10 plus 10?'
            if antwoord is 20
                print 'Goedzo!'
                print 'Het antwoord was inderdaad ' antwoord
            else
                print 'Foutje'
                print 'Het antwoord moest zijn ' antwoord""")

        expected = HedyTester.dedent(
            HedyTester.input_transpiled('antwoord', 'Hoeveel is 10 plus 10?'), """\
            if convert_numerals('Latin', antwoord) == convert_numerals('Latin', '20'):
              print(f'''Goedzo!''')
              print(f'''Het antwoord was inderdaad {antwoord}''')
            else:
              print(f'''Foutje''')
              print(f'''Het antwoord moest zijn {antwoord}''')""")

        self.multi_level_tester(code=code, expected=expected, max_level=16)

    #
    # repeat tests
    #
    def test_repeat_print(self):
        code = textwrap.dedent("""\
        repeat 5 times
            print 'koekoek'""")

        expected = textwrap.dedent("""\
        for i in range(int('5')):
          print(f'''koekoek''')
          time.sleep(0.1)""")

        self.multi_level_tester(code=code, expected=expected, max_level=17)

    def test_repeat_print_variable(self):
        code = textwrap.dedent("""\
        n is 5
        repeat n times
            print 'me wants a cookie!'""")

        expected = textwrap.dedent("""\
        n = 5
        for i in range(int(n)):
          print(f'''me wants a cookie!''')
          time.sleep(0.1)""")

        output = textwrap.dedent("""\
        me wants a cookie!
        me wants a cookie!
        me wants a cookie!
        me wants a cookie!
        me wants a cookie!""")

        self.multi_level_tester(code=code, expected=expected, output=output, max_level=17)

    # issue 297
    def test_repeat_print_assign_addition(self):
        code = textwrap.dedent("""\
        count is 1
        repeat 12 times
            print count ' times 12 is ' count * 12
            count is count + 1""")

        expected = textwrap.dedent("""\
        count = 1
        for i in range(int('12')):
          print(f'''{count} times 12 is {count * 12}''')
          count = count + 1
          time.sleep(0.1)""")

        self.multi_level_tester(code=code, expected=expected, max_level=17)

    def test_repeat_with_comment(self):
        code = textwrap.dedent("""\
        repeat 5 times #This should be ignored
            sleep""")

        expected = textwrap.dedent("""\
        for i in range(int('5')):
          time.sleep(1)
          time.sleep(0.1)""")

        self.multi_level_tester(code=code, expected=expected, max_level=17)

    @parameterized.expand(['5', '𑁫', '५', '૫', '੫', '৫', '೫', '୫', '൫', '௫', '౫', '၅', '༥', '᠕', '៥', '๕', '໕', '꧕', '٥', '۵'])
    def test_repeat_with_all_numerals(self, number):
        code = textwrap.dedent(f"""\
        repeat {number} times
            print 'me wants a cookie!'""")

        expected = textwrap.dedent(f"""\
        for i in range(int('{int(number)}')):
          print(f'''me wants a cookie!''')
          time.sleep(0.1)""")

        output = textwrap.dedent("""\
        me wants a cookie!
        me wants a cookie!
        me wants a cookie!
        me wants a cookie!
        me wants a cookie!""")

        self.multi_level_tester(code=code, expected=expected, output=output, max_level=17)

    def test_repeat_with_variable_name_collision(self):
        code = textwrap.dedent("""\
        i is 'hallo!'
        repeat 5 times
            print 'me wants a cookie!'
        print i""")

        expected = textwrap.dedent("""\
        i = 'hallo!'
        for _i in range(int('5')):
          print(f'''me wants a cookie!''')
          time.sleep(0.1)
        print(f'''{i}''')""")

        output = textwrap.dedent("""\
        me wants a cookie!
        me wants a cookie!
        me wants a cookie!
        me wants a cookie!
        me wants a cookie!
        hallo!""")

        self.multi_level_tester(
            code=code,
            expected=expected,
            expected_commands=['is', 'repeat', 'print', 'print'],
            output=output,
            max_level=17
        )

    def test_repeat_nested_in_repeat(self):
        code = textwrap.dedent("""\
        repeat 2 times
            repeat 3 times
                print 'hello'""")

        expected = textwrap.dedent("""\
           for i in range(int('2')):
             for i in range(int('3')):
               print(f'''hello''')
               time.sleep(0.1)""")

        self.multi_level_tester(code=code, expected=expected, max_level=17)

    #
    # for list command
    #
    def test_for_list(self):
        code = textwrap.dedent("""\
         dieren is 'hond', 'kat', 'papegaai'
         for dier in dieren
             print dier""")

        expected = textwrap.dedent("""\
         dieren = ['hond', 'kat', 'papegaai']
         for dier in dieren:
           print(f'''{dier}''')
           time.sleep(0.1)""")

        self.multi_level_tester(
            code=code,
            expected=expected,
            expected_commands=['is', 'for', 'print'],
            max_level=15
        )

    def test_for_list_multiline_body(self):
        code = textwrap.dedent("""\
        familie is 'baby', 'mommy', 'daddy', 'grandpa', 'grandma'
        for shark in familie
            print shark ' shark tudutudutudu'
            print shark ' shark tudutudutudu'
            print shark ' shark tudutudutudu'
            print shark ' shark'""")

        expected = textwrap.dedent("""\
        familie = ['baby', 'mommy', 'daddy', 'grandpa', 'grandma']
        for shark in familie:
          print(f'''{shark} shark tudutudutudu''')
          print(f'''{shark} shark tudutudutudu''')
          print(f'''{shark} shark tudutudutudu''')
          print(f'''{shark} shark''')
          time.sleep(0.1)""")

        self.multi_level_tester(code=code, expected=expected, max_level=15)

    #
    # for loop
    #
    def test_for_loop(self):
        code = textwrap.dedent("""\
         for i in range 1 to 10
             a is i + 1""")
        expected = textwrap.dedent("""\
         step = 1 if 1 < 10 else -1
         for i in range(1, 10 + step, step):
           a = i + 1
           time.sleep(0.1)""")

        self.multi_level_tester(
            code=code,
            expected=expected,
            max_level=16,
            expected_commands=['for', 'is', 'addition'])

    def test_for_loop_with_int_vars(self):
        code = textwrap.dedent("""\
        begin = 1
        end = 10
        for i in range begin to end
            print i""")

        expected = textwrap.dedent("""\
        begin = 1
        end = 10
        step = 1 if begin < end else -1
        for i in range(begin, end + step, step):
          print(f'''{i}''')
          time.sleep(0.1)""")

        self.multi_level_tester(code=code, expected=expected, max_level=16)

    def test_for_loop_multiline_body(self):
        code = textwrap.dedent("""\
        a is 2
        b is 3
        for a in range 2 to 4
            a is a + 2
            b is b + 2""")

        expected = textwrap.dedent("""\
        a = 2
        b = 3
        step = 1 if 2 < 4 else -1
        for a in range(2, 4 + step, step):
          a = a + 2
          b = b + 2
          time.sleep(0.1)""")

        self.multi_level_tester(code=code, expected=expected, max_level=16)

    def test_for_loop_followed_by_print(self):
        code = textwrap.dedent("""\
        for i in range 1 to 10
            print i
        print 'wie niet weg is is gezien'""")

        expected = textwrap.dedent("""\
        step = 1 if 1 < 10 else -1
        for i in range(1, 10 + step, step):
          print(f'''{i}''')
          time.sleep(0.1)
        print(f'''wie niet weg is is gezien''')""")

        output = textwrap.dedent("""\
        1
        2
        3
        4
        5
        6
        7
        8
        9
        10
        wie niet weg is is gezien""")

        self.multi_level_tester(
            code=code,
            expected=expected,
            max_level=16,
            expected_commands=['for', 'print', 'print'],
            output=output)

    # issue 363
    def test_for_loop_if_followed_by_print(self):
        code = textwrap.dedent("""\
        for i in range 0 to 10
            antwoord is ask 'Wat is 5*5'
            if antwoord is 24
                print 'fout'
        print 'klaar met for loop'""")

        expected = HedyTester.dedent("""\
        step = 1 if 0 < 10 else -1
        for i in range(0, 10 + step, step):""",
          (HedyTester.input_transpiled('antwoord', 'Wat is 5*5'), '  '), """\
          if convert_numerals('Latin', antwoord) == convert_numerals('Latin', '24'):
            print(f'''fout''')
          time.sleep(0.1)
        print(f'''klaar met for loop''')""")

        self.multi_level_tester(code=code, expected=expected, max_level=16)

    # issue 599
    def test_for_loop_if(self):
        code = textwrap.dedent("""\
        for i in range 0 to 10
            if i is 2
                print '2'""")

        expected = textwrap.dedent("""\
        step = 1 if 0 < 10 else -1
        for i in range(0, 10 + step, step):
          if convert_numerals('Latin', i) == convert_numerals('Latin', '2'):
            print(f'''2''')
          time.sleep(0.1)""")

        self.multi_level_tester(code=code, expected=expected, max_level=16)

    #
    # arithmetic expressions tests
    #
    @parameterized.expand([
        ('*', '*', '12'),
        ('/', '//', '3'),
        ('+', '+', '8'),
        ('-', '-', '4')])
    def test_int_calc(self, op, transpiled_op, output):
        code = f"print 6 {op} 2"
        expected = f"print(f'''{{6 {transpiled_op} 2}}''')"

        self.multi_level_tester(code=code, expected=expected, output=output, max_level=17)

    @parameterized.expand([
        ('*', '*', '100'),
        ('/', '//', '1'),
        ('+', '+', '17'),
        ('-', '-', '3')])
    def test_nested_int_calc(self, op, transpiled_op, output):
        code = f"print 10 {op} 5 {op} 2"
        expected = f"print(f'''{{10 {transpiled_op} 5 {transpiled_op} 2}}''')"

        self.multi_level_tester(code=code, expected=expected, output=output, max_level=17)

    @parameterized.expand(HedyTester.arithmetic_transpiled_operators)
    def test_float_calc(self, op, transpiled_op):
        code = f"print 2.5 {op} 2.5"
        expected = f"print(f'''{{2.5 {transpiled_op} 2.5}}''')"

        self.multi_level_tester(code=code, expected=expected, max_level=17)

    @parameterized.expand(HedyTester.arithmetic_transpiled_operators)
    def test_float_calc_arabic(self, op, transpiled_op):
        code = f"print ١.٥ {op} ١.٥"
        expected = f"print(f'''{{1.5 {transpiled_op} 1.5}}''')"

        self.multi_level_tester(code=code, expected=expected, max_level=17)

    @parameterized.expand(HedyTester.arithmetic_transpiled_operators)
    def test_print_float_calc_with_string(self, op, transpiled_op):
        code = f"print 'het antwoord is ' 2.5 {op} 2.5"
        expected = f"print(f'''het antwoord is {{2.5 {transpiled_op} 2.5}}''')"

        self.multi_level_tester(code=code, expected=expected, max_level=17)

    @parameterized.expand(HedyTester.arithmetic_transpiled_operators)
    def test_float_calc_with_var(self, op, transpiled_op):
        code = textwrap.dedent(f"""\
        getal1 is 5
        getal2 is 4.3
        print 'dat is dan: ' getal1 {op} getal2""")
        expected = textwrap.dedent(f"""\
        getal1 = 5
        getal2 = 4.3
        print(f'''dat is dan: {{getal1 {transpiled_op} getal2}}''')""")

        self.multi_level_tester(code=code, expected=expected, max_level=17)

    @parameterized.expand(HedyTester.arithmetic_transpiled_operators)
    def test_int_calc_with_var(self, op, transpiled_op):
        code = textwrap.dedent(f"""\
        a is 1
        b is 2
        c is a {op} b""")
        expected = textwrap.dedent(f"""\
        a = 1
        b = 2
        c = a {transpiled_op} b""")

        self.multi_level_tester(code=code, expected=expected, max_level=17)

    def test_concat_calc_with_var(self):
        code = textwrap.dedent("""\
        getal1 is '5'
        getal2 is '6'
        getal3 is '7'
        print 'dat is dan: ' getal1 + getal2 + getal3""")
        expected = textwrap.dedent("""\
        getal1 = '5'
        getal2 = '6'
        getal3 = '7'
        print(f'''dat is dan: {getal1 + getal2 + getal3}''')""")

        check_output = (lambda x: HedyTester.run_code(x) == 'dat is dan: 567')

        self.multi_level_tester(
            code=code,
            max_level=17,
            expected=expected,
            extra_check_function=check_output
        )

    def test_int_calc_chained_vars(self):
        code = textwrap.dedent("""\
        a is 5
        b is a + 1
        print a + b""")

        expected = textwrap.dedent("""\
        a = 5
        b = a + 1
        print(f'''{a + b}''')""")

        self.multi_level_tester(
            code=code,
            max_level=17,
            expected=expected,
            extra_check_function=lambda x: self.run_code(x) == "11"
        )

    def test_calc_string_and_int_gives_type_error(self):
        code = textwrap.dedent("""\
        x is 'test1'
        y is x + 1""")

        self.multi_level_tester(
            code=code,
            exception=hedy.exceptions.InvalidTypeCombinationException)

    def test_concat_quoted_string_and_int_gives_type_error(self):
        code = """y is 'test1' + 1"""

        self.multi_level_tester(
            code=code,
            exception=hedy.exceptions.InvalidTypeCombinationException)

    @parameterized.expand(['-', '*', '/'])
    def test_calc_with_single_quoted_strings_gives_type_error(self, operation):
        code = textwrap.dedent(f"""\
        a is 1 {operation} 'Test'""")

        self.multi_level_tester(
            code=code,
            exception=hedy.exceptions.InvalidArgumentTypeException)

    @parameterized.expand(['-', '*', '/'])
    def test_calc_with_double_quoted_strings_gives_type_error(self, operation):
        code = textwrap.dedent(f"""\
        a is 1 {operation} "Test\"""")

        self.multi_level_tester(
            code=code,
            exception=hedy.exceptions.InvalidArgumentTypeException)

    # def test_access_variable_before_definition(self):
    #   code = textwrap.dedent("""\
    #           a is b
    #           b is 3
    #           print a""")
    #
    #   expected = textwrap.dedent("""\
    #           a = b
    #           b = 3
    #           print(f'{a}')""")
    #
    #   self.multi_level_tester(
    #     code=code,
    #     max_level=17,
    #     expected=expected,
    #     extra_check_function=self.is_not_turtle(),
    #     test_name=self.name()
    #   )

    #
    # combined tests
    #

    def test_list_with_spaces_nested_for_loop(self):
        code = textwrap.dedent("""\
        actions is 'clap your hands', 'stomp your feet', 'shout Hurray'
        for action in actions
            for i in range 1 to 2
                print 'if youre happy and you know it'
                print action
            print 'if youre happy and you know it and you really want to show it'
            print 'if youre happy and you know it'
<<<<<<< HEAD
            print action
        print 'if youre happy and you know it and you really want to show it'
        print 'if youre happy and you know it'
        print action""")
    expected = textwrap.dedent("""\
    actions = ['clap your hands', 'stomp your feet', 'shout Hurray']
    for action in actions:
      step = 1 if 1 < 2 else -1
      for i in range(1, 2 + step, step):
        print(f'''if youre happy and you know it''')
        print(f'''{action}''')
        time.sleep(0.1)
      print(f'''if youre happy and you know it and you really want to show it''')
      print(f'''if youre happy and you know it''')
      print(f'''{action}''')
      time.sleep(0.1)""")


    self.single_level_tester(code=code, expected=expected)

  def test_list_creation_with_numbers(self):
    code = textwrap.dedent("""\
    getallen is 1, 2, 3, 4, 5, 6, 7, 8, 9, 10
    getal is getallen at random""")
    expected = textwrap.dedent("""\
    getallen = [1, 2, 3, 4, 5, 6, 7, 8, 9, 10]
    getal = random.choice(getallen)""")


    self.single_level_tester(code=code, expected=expected)

  @parameterized.expand(HedyTester.quotes)
  def test_if_quotes_in_condition(self, q):
    code = textwrap.dedent(f"""\
    naam is {q}Hedy{q}
    if naam is {q}Hedy{q}
        print {q}koekoek{q}""")
    expected = textwrap.dedent("""\
    naam = 'Hedy'
    if convert_numerals('Latin', naam) == convert_numerals('Latin', 'Hedy'):
      print(f'''koekoek''')""")


    self.single_level_tester(code=code, expected=expected)

  @parameterized.expand(HedyTester.quotes)
  def test_if_quotes_and_spaces_in_condition(self, q):
    code = textwrap.dedent(f"""\
    naam is {q}Hedy is top{q}
    if naam is {q}Hedy is top{q}
        print {q}koekoek{q}""")
    expected = textwrap.dedent("""\
    naam = 'Hedy is top'
    if convert_numerals('Latin', naam) == convert_numerals('Latin', 'Hedy is top'):
      print(f'''koekoek''')""")


    self.single_level_tester(code=code, expected=expected)

  @parameterized.expand(HedyTester.quotes)
  def test_if_else_quotes_in_condition(self, q):
    code = textwrap.dedent(f"""\
    naam is {q}Hedy{q}
    if naam is {q}Hedy{q}
        print {q}koekoek{q}
    else
        print {q}soepkip{q}""")
    expected = textwrap.dedent("""\
    naam = 'Hedy'
    if convert_numerals('Latin', naam) == convert_numerals('Latin', 'Hedy'):
      print(f'''koekoek''')
    else:
      print(f'''soepkip''')""")


    self.single_level_tester(code=code, expected=expected)

  def test_if_else_no_quotes_for_num_in_condition(self):
    code = textwrap.dedent("""\
    antwoord is ask 'Hoeveel is 10 plus 10?'
    if antwoord is 20
        print 'Goedzo!'
        print 'Het antwoord was inderdaad ' antwoord
    else
        print 'Foutje'
        print 'Het antwoord moest zijn ' antwoord""")

    expected = textwrap.dedent("""\
    antwoord = input(f'''Hoeveel is 10 plus 10?''')
    try:
      antwoord = int(antwoord)
    except ValueError:
      try:
        antwoord = float(antwoord)
      except ValueError:
        pass
    if convert_numerals('Latin', antwoord) == convert_numerals('Latin', '20'):
      print(f'''Goedzo!''')
      print(f'''Het antwoord was inderdaad {antwoord}''')
    else:
      print(f'''Foutje''')
      print(f'''Het antwoord moest zijn {antwoord}''')""")



    self.single_level_tester(code=code, expected=expected)

  def test_if_negative_number(self):
    code = textwrap.dedent("""\
    antwoord = -10
    if antwoord is -10
        print 'Nice'""")
    
    expected = textwrap.dedent("""\
    antwoord = -10
    if convert_numerals('Latin', antwoord) == convert_numerals('Latin', '-10'):
      print(f'''Nice''')""")

    self.multi_level_tester(code=code, expected=expected, output='Nice', max_level=16)

  #add/remove tests
  def test_add_to_list(self):
    code = textwrap.dedent("""\
    color is ask 'what is your favorite color? '
    colors is 'green', 'red', 'blue'
    add color to colors
    print colors at random""")

    expected = textwrap.dedent("""\
    color = input(f'''what is your favorite color? ''')
    try:
      color = int(color)
    except ValueError:
      try:
        color = float(color)
      except ValueError:
        pass
    colors = ['green', 'red', 'blue']
    colors.append(color)
    print(f'''{random.choice(colors)}''')""")

    self.multi_level_tester(
      max_level=15,
      code=code,
      expected=expected
    )
  def test_remove_from_list(self):
    code = textwrap.dedent("""\
    colors is 'green', 'red', 'blue'
    color is ask 'what color to remove?'
    remove color from colors
    print colors at random""")

    expected = textwrap.dedent("""\
    colors = ['green', 'red', 'blue']
    color = input(f'''what color to remove?''')
    try:
      color = int(color)
    except ValueError:
      try:
        color = float(color)
      except ValueError:
        pass
    try:
      colors.remove(color)
    except:
      pass
    print(f'''{random.choice(colors)}''')""")


    self.multi_level_tester(
      max_level=15,
      code=code,
      expected=expected
    )

  # negative tests
  def test_assign_string_without_quotes(self):
    code = textwrap.dedent("""\
      name is felienne
      print name""")

    self.multi_level_tester(
      code=code,
      max_level=17,
      exception=hedy.exceptions.UnquotedAssignTextException
    )
  
  def test_list_creation(self):
    code = textwrap.dedent("""\
    animals is 'duck', 'dog', 'penguin'""")
    expected = textwrap.dedent("""\
    animals = ['duck', 'dog', 'penguin']""")


    self.single_level_tester(code=code, expected=expected)

  def test_calc_chained_vars(self):
    code = textwrap.dedent("""\
      a is 5
      b is a + 1
      print a + b""")

    expected = textwrap.dedent("""\
      a = 5
      b = a + 1
      print(f'''{a + b}''')""")

    self.multi_level_tester(
      code=code,
      max_level=17,
      expected=expected,
      extra_check_function=lambda x: self.run_code(x) == "11"
    )
=======
            print action""")
        expected = textwrap.dedent("""\
        actions = ['clap your hands', 'stomp your feet', 'shout Hurray']
        for action in actions:
          step = 1 if 1 < 2 else -1
          for i in range(1, 2 + step, step):
            print(f'''if youre happy and you know it''')
            print(f'''{action}''')
            time.sleep(0.1)
          print(f'''if youre happy and you know it and you really want to show it''')
          print(f'''if youre happy and you know it''')
          print(f'''{action}''')
          time.sleep(0.1)""")

        self.multi_level_tester(code=code, expected=expected, max_level=15)
>>>>>>> 9878782c
<|MERGE_RESOLUTION|>--- conflicted
+++ resolved
@@ -5,734 +5,6 @@
 
 
 class TestsLevel12(HedyTester):
-<<<<<<< HEAD
-  level = 12
-
-  #
-  # sleep tests
-  #
-  def test_sleep_with_number_variable(self):
-    code = textwrap.dedent("""\
-      n is 2
-      sleep n""")
-    expected = HedyTester.dedent(
-      "n = 2",
-      HedyTester.sleep_command_transpiled("n"))
-
-    self.multi_level_tester(code=code, expected=expected)
-
-  def test_sleep_with_string_variable_gives_error(self):
-    code = textwrap.dedent("""\
-      n is "test"
-      sleep n""")
-
-    self.multi_level_tester(code=code, exception=hedy.exceptions.InvalidArgumentTypeException)
-
-  def test_sleep_with_list_access(self):
-    code = textwrap.dedent("""\
-      n is 1, 2, 3
-      sleep n at 1""")
-    expected = HedyTester.dedent(
-      "n = [1, 2, 3]",
-      HedyTester.sleep_command_transpiled("n[1-1]"))
-
-    self.multi_level_tester(max_level=15, code=code, expected=expected)
-
-  def test_sleep_with_list_random(self):
-    code = textwrap.dedent("""\
-      n is 1, 2, 3
-      sleep n at random""")
-    expected = HedyTester.dedent(
-      "n = [1, 2, 3]",
-      HedyTester.sleep_command_transpiled("random.choice(n)"))
-
-    self.multi_level_tester(max_level=15, code=code, expected=expected)
-
-  def test_sleep_with_list_gives_error(self):
-    code = textwrap.dedent("""\
-      n is 1, 2, 3
-      sleep n""")
-
-    self.multi_level_tester(max_level=15, code=code, exception=hedy.exceptions.InvalidArgumentTypeException)
-
-  def test_for_loop_arabic(self):
-    code = textwrap.dedent("""\
-    for دورة in range ١ to ٥
-        print دورة""")
-
-    expected = textwrap.dedent("""\
-    step = 1 if 1 < 5 else -1
-    for v637d5dd1f16a4cc1d923588cb55ede49 in range(1, 5 + step, step):
-      print(f'''{v637d5dd1f16a4cc1d923588cb55ede49}''')
-      time.sleep(0.1)""")
-
-    self.multi_level_tester(
-      max_level=16,
-      code=code,
-      expected=expected,
-      expected_commands=['for', 'print'])
-
-  def test_sleep_with_input_variable(self):
-    code = textwrap.dedent("""\
-      n is ask "how long"
-      sleep n""")
-    expected = HedyTester.dedent("""\
-      n = input(f'''how long''')
-      try:
-        n = int(n)
-      except ValueError:
-        try:
-          n = float(n)
-        except ValueError:
-          pass""",
-      HedyTester.sleep_command_transpiled("n"))
-
-    self.multi_level_tester(max_level=17, code=code, expected=expected)
-
-  def test_sleep_with_calc(self):
-    code = textwrap.dedent("""\
-      n is 1 * 2 + 3
-      sleep n""")
-    expected = HedyTester.dedent(
-      "n = 1 * 2 + 3",
-      HedyTester.sleep_command_transpiled("n"))
-
-    self.multi_level_tester(code=code, expected=expected)
-
-  def test_sleep_with_float_gives_error(self):
-    code = textwrap.dedent("""\
-      n is 1.5
-      sleep n""")
-
-    self.multi_level_tester(code=code, exception=hedy.exceptions.InvalidArgumentTypeException)
-
-
-  #
-  # if tests
-  #
-  def test_if_with_indent(self):
-    code = textwrap.dedent("""\
-    naam = 'Hedy'
-    if naam = 'Hedy'
-        print 'koekoek'""")
-
-    expected = textwrap.dedent("""\
-    naam = 'Hedy'
-    if convert_numerals('Latin', naam) == convert_numerals('Latin', 'Hedy'):
-      print(f'''koekoek''')""")
-
-    self.multi_level_tester(
-      code=code,
-      expected=expected,
-      max_level=16)
-
-  def test_if_with_equals_sign(self):
-    code = textwrap.dedent("""\
-    naam is 'Hedy'
-    if naam = 'Hedy'
-        print 'koekoek'""")
-
-    expected = textwrap.dedent("""\
-    naam = 'Hedy'
-    if convert_numerals('Latin', naam) == convert_numerals('Latin', 'Hedy'):
-      print(f'''koekoek''')""")
-
-    self.multi_level_tester(
-      code=code,
-      expected=expected,
-      expected_commands=['is', 'if', 'print'],
-      max_level=16)
-
-  def test_if_with_equals_sign_no_spaces(self):
-    code = textwrap.dedent("""\
-    naam='Hedy'
-    if naam = 'Hedy'
-        print 'koekoek'""")
-
-    expected = textwrap.dedent("""\
-    naam = 'Hedy'
-    if convert_numerals('Latin', naam) == convert_numerals('Latin', 'Hedy'):
-      print(f'''koekoek''')""")
-
-    self.multi_level_tester(
-      code=code,
-      expected=expected,
-      expected_commands=['is', 'if', 'print'],
-      max_level=16) #space between = is not preserved (but is needed for the test)
-
-  # print tests
-  def test_print_float(self):
-    code = textwrap.dedent("""\
-    pi is 3.14
-    print pi""")
-    expected = textwrap.dedent("""\
-    pi = 3.14
-    print(f'''{pi}''')""")
-
-    self.multi_level_tester(
-      code=code,
-      max_level=17,
-      expected=expected
-    )
-  def test_print_add_negative_number(self):
-    code = textwrap.dedent("""\
-    n = -4 +3
-    print n""")
-    expected = textwrap.dedent("""\
-    n = -4 + 3
-    print(f'''{n}''')""")
-
-    self.multi_level_tester(
-      code=code,
-      max_level=17,
-      expected=expected
-    )
-  # issue #745
-  def test_print_list_gives_type_error(self):
-    code = textwrap.dedent("""\
-    plaatsen is 'een stad', 'een  dorp', 'een strand'
-    print plaatsen""")
-
-    self.multi_level_tester(
-      code=code,
-      max_level=14,
-      exception=hedy.exceptions.InvalidArgumentTypeException
-    )
-
-  def test_print_list_access(self):
-    code = textwrap.dedent("""\
-    animals is 'cat', 'dog', 'platypus'
-    print animals at random""")
-
-    expected = textwrap.dedent("""\
-    animals = ['cat', 'dog', 'platypus']
-    print(f'''{random.choice(animals)}''')""")
-
-    self.multi_level_tester(
-      code=code,
-      max_level=14,
-      expected=expected,
-      expected_commands=['is', 'print', 'random']
-    )
-
-  def test_print_literal_strings(self):
-    code = """print "It's " '"Hedy"!'"""
-    expected = """print(f'''It\\'s "Hedy"!''')"""
-
-    self.multi_level_tester(
-      code=code,
-      max_level=17,
-      expected=expected,
-    )
-
-  def test_print_string_with_triple_quotes_gives_error(self):
-    code = textwrap.dedent("""\
-      var = " is not allowed"
-      print "'''" + var """)
-
-    self.multi_level_tester(
-      code=code,
-      max_level=17,
-      exception=hedy.exceptions.UnsupportedStringValue
-    )
-
-  # ask tests
-  def test_ask_number_answer(self):
-    code = textwrap.dedent("""\
-    prijs is ask 'hoeveel?'
-    gespaard is 7
-    sparen is prijs - gespaard
-    print 'hallo' sparen""")
-    expected = textwrap.dedent("""\
-    prijs = input(f'''hoeveel?''')
-    try:
-      prijs = int(prijs)
-    except ValueError:
-      try:
-        prijs = float(prijs)
-      except ValueError:
-        pass
-    gespaard = 7
-    sparen = prijs - gespaard
-    print(f'''hallo{sparen}''')""")
-
-    self.multi_level_tester(
-      code=code,
-      max_level=17,
-      expected=expected
-    )
-
-  def test_ask_with_list_var(self):
-    code = textwrap.dedent("""\
-      colors is 'orange', 'blue', 'green'
-      favorite is ask 'Is your fav color' colors at 1""")
-
-    expected = textwrap.dedent("""\
-      colors = ['orange', 'blue', 'green']
-      favorite = input(f'''Is your fav color{colors[1-1]}''')
-      try:
-        favorite = int(favorite)
-      except ValueError:
-        try:
-          favorite = float(favorite)
-        except ValueError:
-          pass""")
-
-    self.multi_level_tester(
-      max_level=14,
-      code=code,
-      expected=expected
-    )
-
-  def test_ask_literal_strings(self):
-    code = """var is ask "It's " '"Hedy"!'"""
-    expected = textwrap.dedent("""\
-    var = input(f'''It\\'s "Hedy"!''')
-    try:
-      var = int(var)
-    except ValueError:
-      try:
-        var = float(var)
-      except ValueError:
-        pass""")
-
-    self.multi_level_tester(
-      code=code,
-      max_level=17,
-      expected=expected,
-    )
-
-  @parameterized.expand(HedyTester.quotes)
-  def test_ask_with_string_var(self, q):
-    code = textwrap.dedent(f"""\
-      color is {q}orange{q}
-      favorite is ask {q}Is your fav color{q} color""")
-
-    expected = textwrap.dedent("""\
-      color = 'orange'
-      favorite = input(f'''Is your fav color{color}''')
-      try:
-        favorite = int(favorite)
-      except ValueError:
-        try:
-          favorite = float(favorite)
-        except ValueError:
-          pass""")
-
-    self.multi_level_tester(
-      code=code,
-      max_level=17,
-      expected=expected
-    )
-
-  @parameterized.expand(['10', '10.0'])
-  def test_ask_with_number_var(self, number):
-    code = textwrap.dedent(f"""\
-      number is {number}
-      favorite is ask 'Is your fav number' number""")
-
-    expected = textwrap.dedent(f"""\
-      number = {number}
-      favorite = input(f'''Is your fav number{{number}}''')
-      try:
-        favorite = int(favorite)
-      except ValueError:
-        try:
-          favorite = float(favorite)
-        except ValueError:
-          pass""")
-
-    self.multi_level_tester(
-      code=code,
-      max_level=17,
-      expected=expected
-    )
-
-  #list tests
-  def test_ask_with_list_gives_type_error(self):
-    code = textwrap.dedent("""\
-      colors is 'orange', 'blue', 'green'
-      favorite is ask 'Is your fav color' colors""")
-
-    self.multi_level_tester(
-      max_level=14,
-      code=code,
-      exception=hedy.exceptions.InvalidArgumentTypeException
-    )
-
-  def test_assign_random_value(self):
-    code = textwrap.dedent("""\
-    dieren is 'hond', 'kat', 'kangoeroe'
-    dier is dieren at random
-    print dier""")
-
-    expected = textwrap.dedent("""\
-    dieren = ['hond', 'kat', 'kangoeroe']
-    dier = random.choice(dieren)
-    print(f'''{dier}''')""")
-
-    list = ['Hond', 'Kat', 'Kangoeroe']
-
-    self.multi_level_tester(
-      code=code,
-      expected=expected,
-      extra_check_function=self.result_in(list),
-      max_level=15)
-
-  def test_list_comma(self):
-    code = textwrap.dedent("""\
-    voorspellingen = 'je wordt rijk' , 'je wordt verliefd' , 'je glijdt uit over een bananenschil'
-    print 'Ik pak mijn glazen bol erbij...'
-    print 'Ik zie... Ik zie...'
-    print voorspellingen at random""")
-
-    expected = textwrap.dedent("""\
-    voorspellingen = ['je wordt rijk', 'je wordt verliefd', 'je glijdt uit over een bananenschil']
-    print(f'''Ik pak mijn glazen bol erbij...''')
-    print(f'''Ik zie... Ik zie...''')
-    print(f'''{random.choice(voorspellingen)}''')""")
-
-    list = ['je wordt rijk', 'je wordt verliefd', 'je glijdt uit over een bananenschil']
-
-    self.multi_level_tester(
-      code=code,
-      expected=expected,
-      extra_check_function=self.result_in(list),
-      max_level=15)
-
-  def test_equality_with_lists(self):
-    code = textwrap.dedent("""\
-      m is 1, 2
-      n is 1, 2
-      if m is n
-        print 'success!'""")
-
-    self.multi_level_tester(
-      max_level=13,
-      code=code,
-      exception=hedy.exceptions.InvalidArgumentTypeException
-    )
-
-  @parameterized.expand(HedyTester.quotes)
-  def test_if_in_list_with_string_var_gives_type_error(self, q):
-    code = textwrap.dedent(f"""\
-    items is {q}red{q}
-    if {q}red{q} in items
-        print {q}found!{q}""")
-    self.multi_level_tester(
-      max_level=16,
-      code=code,
-      exception=hedy.exceptions.InvalidArgumentTypeException
-    )
-
-  def test_equality_with_list_gives_error(self):
-    code = textwrap.dedent("""\
-    color is 5, 6, 7
-    if 1 is color
-        print 'success!'""")
-    self.multi_level_tester(
-      max_level=13,
-      code=code,
-      exception=hedy.exceptions.InvalidArgumentTypeException
-    )
-
-  def test_equality_with_incompatible_types_gives_error(self):
-    code = textwrap.dedent("""\
-    a is 'test'
-    b is 15
-    if a is b
-      c is 1""")
-    self.multi_level_tester(
-      max_level=16,
-      code=code,
-      exception=hedy.exceptions.InvalidTypeCombinationException
-    )
-
-  # new calculations
-  def test_int_addition_directly(self):
-    code = textwrap.dedent("""\
-            print 2 + 2""")
-    expected = textwrap.dedent("""\
-            print(f'''{2 + 2}''')""")
-
-    self.multi_level_tester(
-      code=code,
-      max_level=17,
-      expected=expected
-    )
-
-  def test_float_addition_arabic(self):
-    code = textwrap.dedent("""\
-            print ١.٥ + ١.٥""")
-    expected = textwrap.dedent("""\
-            print(f'''{1.5 + 1.5}''')""")
-
-    self.multi_level_tester(
-      code=code,
-      max_level=17,
-      expected=expected
-    )
-
-  def test_float_addition_directly(self):
-    code = textwrap.dedent("""\
-            print 2.5 + 2.5""")
-    expected = textwrap.dedent("""\
-            print(f'''{2.5 + 2.5}''')""")
-
-    self.multi_level_tester(
-      code=code,
-      max_level=17,
-      expected=expected
-    )
-
-  def test_float_addition_with_string(self):
-    code = textwrap.dedent("""\
-            print 'het antwoord is ' 2.5 + 2.5""")
-    expected = textwrap.dedent("""\
-            print(f'''het antwoord is {2.5 + 2.5}''')""")
-
-    self.multi_level_tester(
-      code=code,
-      max_level=17,
-      expected=expected
-    )
-
-  def test_float_addition_in_var(self):
-    code = textwrap.dedent("""\
-            antwoord is 2.5 + 2.5
-            print antwoord""")
-    expected = textwrap.dedent("""\
-            antwoord = 2.5 + 2.5
-            print(f'''{antwoord}''')""")
-
-    self.multi_level_tester(
-      code=code,
-      max_level=17,
-      expected=expected
-    )
-
-  def test_float_addition_with_var(self):
-    code = textwrap.dedent("""\
-            getal1 is 5
-            getal2 is 4.3
-            print 'dat is dan: ' getal1 + getal2""")
-    expected = textwrap.dedent("""\
-            getal1 = 5
-            getal2 = 4.3
-            print(f'''dat is dan: {getal1 + getal2}''')""")
-
-    self.multi_level_tester(
-      code=code,
-      max_level=17,
-      expected=expected
-    )
-
-  def test_store_calc_in_var(self):
-    code = textwrap.dedent("""\
-            a is 1
-            b is 2
-            c is a + b
-            print c ' is 3'""")
-    expected = textwrap.dedent("""\
-            a = 1
-            b = 2
-            c = a + b
-            print(f'''{c} is 3''')""")
-
-    self.multi_level_tester(
-      code=code,
-      max_level=17,
-      expected=expected
-    )
-
-  def test_add_3_string_vars(self):
-    code = textwrap.dedent("""\
-            getal1 is '5'
-            getal2 is '6'
-            getal3 is '7'
-            print 'dat is dan: ' getal1 + getal2 + getal3""")
-    expected = textwrap.dedent("""\
-            getal1 = '5'
-            getal2 = '6'
-            getal3 = '7'
-            print(f'''dat is dan: {getal1 + getal2 + getal3}''')""")
-
-    check_output = (lambda x: HedyTester.run_code(x) == 'dat is dan: 567')
-
-    self.multi_level_tester(
-      code=code,
-      max_level=12,
-      expected=expected,
-      extra_check_function=check_output
-    )
-
-  def test_add_int_vars(self):
-    code = textwrap.dedent("""\
-            getal1 is 5
-            getal2 is 6
-            print 'dat is dan: ' getal1 + getal2""")
-    expected = textwrap.dedent("""\
-            getal1 = 5
-            getal2 = 6
-            print(f'''dat is dan: {getal1 + getal2}''')""")
-
-    check_output = (lambda x: HedyTester.run_code(x) == 'dat is dan: 11')
-
-    self.multi_level_tester(
-      code=code,
-      max_level=17,
-      expected=expected,
-      extra_check_function=check_output
-    )
-
-  @parameterized.expand(HedyTester.quotes)
-  def test_assign_string_with_quotes(self, q):
-    code = textwrap.dedent(f"""\
-            name is {q}felienne{q}
-            print name""")
-    expected = textwrap.dedent("""\
-            name = 'felienne'
-            print(f'''{name}''')""")
-    self.multi_level_tester(
-      code=code,
-      max_level=17,
-      expected=expected
-    )
-
-  @parameterized.expand(HedyTester.quotes)
-  def test_assign_string_with_quotes_and_string_value(self, q):
-    code = textwrap.dedent(f"""\
-            name is {q}felienne{q}
-            print {q}hallo {q} name""")
-    expected = textwrap.dedent("""\
-            name = 'felienne'
-            print(f'''hallo {name}''')""")
-    self.multi_level_tester(
-      code=code,
-      max_level=17,
-      expected=expected
-    )
-
-  def test_assign_double_quoted_string_with_inner_single_quote(self):
-    code = '''a is "It's Hedy!"'''
-    expected = '''a = "It's Hedy!"'''
-
-    self.multi_level_tester(
-      code=code,
-      expected=expected
-    )
-
-  def test_assign_single_quoted_string_with_inner_double_quote(self):
-    code = """a is 'It says "Hedy"'"""
-    expected = """a = 'It says "Hedy"'"""
-
-    self.multi_level_tester(
-      code=code,
-      expected=expected
-    )
-
-  def test_print_multiple_calcs(self):
-    code = textwrap.dedent("""\
-            name is 1 + 2 + 3
-            print name""")
-
-    expected = textwrap.dedent("""\
-            name = 1 + 2 + 3
-            print(f'''{name}''')""")
-
-    self.multi_level_tester(
-      code=code,
-      max_level=17,
-      expected=expected
-    )
-
-  @parameterized.expand(HedyTester.quotes)
-  def test_print_concat_quoted_strings(self, q):
-    code = f"""print {q}Hi {q} + {q}there{q}"""
-    expected = """print(f'''{'Hi ' + 'there'}''')"""
-
-    self.multi_level_tester(
-      max_level=17,
-      code=code,
-      expected=expected
-    )
-
-  def test_assign_concat_single_quoted_strings_with_inner_double_quotes(self):
-    code = """a = "It's" + ' "Hedy"!'"""
-    expected = """a = "It's" + ' "Hedy"!'"""
-
-    self.multi_level_tester(
-      code=code,
-      expected=expected
-    )
-
-  def test_print_concat_double_quoted_strings_with_inner_single_quotes(self):
-    code = '''print "Hi there! " + "It's Hedy!"'''
-    expected = """print(f'''{'Hi there! ' + "It's Hedy!"}''')"""
-
-    self.multi_level_tester(
-      max_level=17,
-      code=code,
-      expected=expected
-    )
-
-  @parameterized.expand(HedyTester.quotes)
-  def test_print_concat_var_and_literal_string(self, q):
-    code = textwrap.dedent(f"""\
-      hi = {q}Hi{q}
-      print hi + {q} there{q}""")
-    expected = textwrap.dedent("""\
-      hi = 'Hi'
-      print(f'''{hi + ' there'}''')""")
-
-    self.multi_level_tester(
-      max_level=17,
-      code=code,
-      expected=expected
-    )
-
-  def test_calc_string_and_int_gives_type_error(self):
-    code = textwrap.dedent("""\
-      x is 'test1'
-      y is x + 1""")
-
-    self.multi_level_tester(
-      code=code,
-      exception=hedy.exceptions.InvalidTypeCombinationException
-    )
-
-  @parameterized.expand(HedyTester.quotes)
-  def test_calc_quoted_string_and_int_gives_type_error(self, q):
-    code = f"""y is {q}test1{q} + 1"""
-
-    self.multi_level_tester(
-      code=code,
-      exception=hedy.exceptions.InvalidTypeCombinationException
-    )
-
-  @parameterized.expand(['-', '*', '/'])
-  def test_calc_with_single_quoted_strings_gives_type_error(self, operation):
-    code = textwrap.dedent(f"""\
-      a is 1 {operation} 'Test'""")
-
-    self.multi_level_tester(
-      code=code,
-      exception=hedy.exceptions.InvalidArgumentTypeException
-    )
-
-  @parameterized.expand(['-', '*', '/'])
-  def test_calc_with_double_quoted_strings_gives_type_error(self, operation):
-    code = textwrap.dedent(f"""\
-      a is 1 {operation} "Test\"""")
-
-    self.multi_level_tester(
-      code=code,
-      exception=hedy.exceptions.InvalidArgumentTypeException
-    )
-
-  def test_print_chained_assignments(self):
-    code = textwrap.dedent("""\
-=======
     level = 12
     '''
     Tests should be ordered as follows:
@@ -988,7 +260,6 @@
 
     def test_print_chained_assignments(self):
         code = textwrap.dedent("""\
->>>>>>> 9878782c
             x is 1 + 2
             y is x + 3
             print y + 4""")
@@ -1586,6 +857,19 @@
 
         self.multi_level_tester(code=code, expected=expected, max_level=16)
 
+    def test_if_equality_negative_number(self):
+        code = textwrap.dedent("""\
+        antwoord = -10
+        if antwoord is -10
+            print 'Nice'""")
+
+        expected = textwrap.dedent("""\
+        antwoord = -10
+        if convert_numerals('Latin', antwoord) == convert_numerals('Latin', '-10'):
+          print(f'''Nice''')""")
+
+        self.multi_level_tester(code=code, expected=expected, output='Nice', max_level=16)
+
     def test_if_2_vars_equality_print(self):
         code = textwrap.dedent("""\
         jouwkeuze is 'schaar'
@@ -2111,6 +1395,16 @@
 
         self.multi_level_tester(code=code, expected=expected, max_level=17)
 
+    def test_print_add_negative_number(self):
+        code = textwrap.dedent("""\
+        n = -4 +3
+        print n""")
+        expected = textwrap.dedent("""\
+        n = -4 + 3
+        print(f'''{n}''')""")
+
+        self.multi_level_tester(code=code, expected=expected, max_level=17)
+
     @parameterized.expand(HedyTester.arithmetic_transpiled_operators)
     def test_float_calc_with_var(self, op, transpiled_op):
         code = textwrap.dedent(f"""\
@@ -2242,222 +1536,6 @@
                 print action
             print 'if youre happy and you know it and you really want to show it'
             print 'if youre happy and you know it'
-<<<<<<< HEAD
-            print action
-        print 'if youre happy and you know it and you really want to show it'
-        print 'if youre happy and you know it'
-        print action""")
-    expected = textwrap.dedent("""\
-    actions = ['clap your hands', 'stomp your feet', 'shout Hurray']
-    for action in actions:
-      step = 1 if 1 < 2 else -1
-      for i in range(1, 2 + step, step):
-        print(f'''if youre happy and you know it''')
-        print(f'''{action}''')
-        time.sleep(0.1)
-      print(f'''if youre happy and you know it and you really want to show it''')
-      print(f'''if youre happy and you know it''')
-      print(f'''{action}''')
-      time.sleep(0.1)""")
-
-
-    self.single_level_tester(code=code, expected=expected)
-
-  def test_list_creation_with_numbers(self):
-    code = textwrap.dedent("""\
-    getallen is 1, 2, 3, 4, 5, 6, 7, 8, 9, 10
-    getal is getallen at random""")
-    expected = textwrap.dedent("""\
-    getallen = [1, 2, 3, 4, 5, 6, 7, 8, 9, 10]
-    getal = random.choice(getallen)""")
-
-
-    self.single_level_tester(code=code, expected=expected)
-
-  @parameterized.expand(HedyTester.quotes)
-  def test_if_quotes_in_condition(self, q):
-    code = textwrap.dedent(f"""\
-    naam is {q}Hedy{q}
-    if naam is {q}Hedy{q}
-        print {q}koekoek{q}""")
-    expected = textwrap.dedent("""\
-    naam = 'Hedy'
-    if convert_numerals('Latin', naam) == convert_numerals('Latin', 'Hedy'):
-      print(f'''koekoek''')""")
-
-
-    self.single_level_tester(code=code, expected=expected)
-
-  @parameterized.expand(HedyTester.quotes)
-  def test_if_quotes_and_spaces_in_condition(self, q):
-    code = textwrap.dedent(f"""\
-    naam is {q}Hedy is top{q}
-    if naam is {q}Hedy is top{q}
-        print {q}koekoek{q}""")
-    expected = textwrap.dedent("""\
-    naam = 'Hedy is top'
-    if convert_numerals('Latin', naam) == convert_numerals('Latin', 'Hedy is top'):
-      print(f'''koekoek''')""")
-
-
-    self.single_level_tester(code=code, expected=expected)
-
-  @parameterized.expand(HedyTester.quotes)
-  def test_if_else_quotes_in_condition(self, q):
-    code = textwrap.dedent(f"""\
-    naam is {q}Hedy{q}
-    if naam is {q}Hedy{q}
-        print {q}koekoek{q}
-    else
-        print {q}soepkip{q}""")
-    expected = textwrap.dedent("""\
-    naam = 'Hedy'
-    if convert_numerals('Latin', naam) == convert_numerals('Latin', 'Hedy'):
-      print(f'''koekoek''')
-    else:
-      print(f'''soepkip''')""")
-
-
-    self.single_level_tester(code=code, expected=expected)
-
-  def test_if_else_no_quotes_for_num_in_condition(self):
-    code = textwrap.dedent("""\
-    antwoord is ask 'Hoeveel is 10 plus 10?'
-    if antwoord is 20
-        print 'Goedzo!'
-        print 'Het antwoord was inderdaad ' antwoord
-    else
-        print 'Foutje'
-        print 'Het antwoord moest zijn ' antwoord""")
-
-    expected = textwrap.dedent("""\
-    antwoord = input(f'''Hoeveel is 10 plus 10?''')
-    try:
-      antwoord = int(antwoord)
-    except ValueError:
-      try:
-        antwoord = float(antwoord)
-      except ValueError:
-        pass
-    if convert_numerals('Latin', antwoord) == convert_numerals('Latin', '20'):
-      print(f'''Goedzo!''')
-      print(f'''Het antwoord was inderdaad {antwoord}''')
-    else:
-      print(f'''Foutje''')
-      print(f'''Het antwoord moest zijn {antwoord}''')""")
-
-
-
-    self.single_level_tester(code=code, expected=expected)
-
-  def test_if_negative_number(self):
-    code = textwrap.dedent("""\
-    antwoord = -10
-    if antwoord is -10
-        print 'Nice'""")
-    
-    expected = textwrap.dedent("""\
-    antwoord = -10
-    if convert_numerals('Latin', antwoord) == convert_numerals('Latin', '-10'):
-      print(f'''Nice''')""")
-
-    self.multi_level_tester(code=code, expected=expected, output='Nice', max_level=16)
-
-  #add/remove tests
-  def test_add_to_list(self):
-    code = textwrap.dedent("""\
-    color is ask 'what is your favorite color? '
-    colors is 'green', 'red', 'blue'
-    add color to colors
-    print colors at random""")
-
-    expected = textwrap.dedent("""\
-    color = input(f'''what is your favorite color? ''')
-    try:
-      color = int(color)
-    except ValueError:
-      try:
-        color = float(color)
-      except ValueError:
-        pass
-    colors = ['green', 'red', 'blue']
-    colors.append(color)
-    print(f'''{random.choice(colors)}''')""")
-
-    self.multi_level_tester(
-      max_level=15,
-      code=code,
-      expected=expected
-    )
-  def test_remove_from_list(self):
-    code = textwrap.dedent("""\
-    colors is 'green', 'red', 'blue'
-    color is ask 'what color to remove?'
-    remove color from colors
-    print colors at random""")
-
-    expected = textwrap.dedent("""\
-    colors = ['green', 'red', 'blue']
-    color = input(f'''what color to remove?''')
-    try:
-      color = int(color)
-    except ValueError:
-      try:
-        color = float(color)
-      except ValueError:
-        pass
-    try:
-      colors.remove(color)
-    except:
-      pass
-    print(f'''{random.choice(colors)}''')""")
-
-
-    self.multi_level_tester(
-      max_level=15,
-      code=code,
-      expected=expected
-    )
-
-  # negative tests
-  def test_assign_string_without_quotes(self):
-    code = textwrap.dedent("""\
-      name is felienne
-      print name""")
-
-    self.multi_level_tester(
-      code=code,
-      max_level=17,
-      exception=hedy.exceptions.UnquotedAssignTextException
-    )
-  
-  def test_list_creation(self):
-    code = textwrap.dedent("""\
-    animals is 'duck', 'dog', 'penguin'""")
-    expected = textwrap.dedent("""\
-    animals = ['duck', 'dog', 'penguin']""")
-
-
-    self.single_level_tester(code=code, expected=expected)
-
-  def test_calc_chained_vars(self):
-    code = textwrap.dedent("""\
-      a is 5
-      b is a + 1
-      print a + b""")
-
-    expected = textwrap.dedent("""\
-      a = 5
-      b = a + 1
-      print(f'''{a + b}''')""")
-
-    self.multi_level_tester(
-      code=code,
-      max_level=17,
-      expected=expected,
-      extra_check_function=lambda x: self.run_code(x) == "11"
-    )
-=======
             print action""")
         expected = textwrap.dedent("""\
         actions = ['clap your hands', 'stomp your feet', 'shout Hurray']
@@ -2472,5 +1550,4 @@
           print(f'''{action}''')
           time.sleep(0.1)""")
 
-        self.multi_level_tester(code=code, expected=expected, max_level=15)
->>>>>>> 9878782c
+        self.multi_level_tester(code=code, expected=expected, max_level=15)