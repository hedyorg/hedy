import textwrap

import hedy
from tests.Tester import HedyTester


class TestsLevel11(HedyTester):
    level = 11
    '''
    Tests should be ordered as follows:
     * commands in the order of hedy.py e.g. for level 1: ['print', 'ask', 'echo', 'turn', 'forward']
     * combined tests
     * markup tests
     * negative tests

    Naming conventions are like this:
     * single keyword positive tests are just keyword or keyword_special_case
     * multi keyword positive tests are keyword1_keywords_2
     * negative tests should be situation_gives_exception
    '''

    #
    # for loop
    #
    def test_for_loop(self):
        code = textwrap.dedent("""\
        for i in range 1 to 10
            a is i + 1""")
        expected = textwrap.dedent("""\
        step = 1 if int(1) < int(10) else -1
        for i in range(int(1), int(10) + step, step):
          a = int(i) + int(1)
          time.sleep(0.1)""")

        self.single_level_tester(
            code=code,
            expected=expected,
            expected_commands=['for', 'is', 'addition'])

    def test_for_loop_with_int_vars(self):
        code = textwrap.dedent("""\
        begin = 1
        end = 10
        for i in range begin to end
            print i""")

        expected = textwrap.dedent("""\
        begin = '1'
        end = '10'
        step = 1 if int(begin) < int(end) else -1
        for i in range(int(begin), int(end) + step, step):
          print(f'{i}')
          time.sleep(0.1)""")

        self.single_level_tester(code=code, expected=expected)

    def test_for_loop_with_list_var_gives_type_error(self):
        code = textwrap.dedent("""\
        begin = 1, 2
        end = 3, 4
        for i in range begin to end
            print i""")

        self.multi_level_tester(
            code=code,
            max_level=15,
            exception=hedy.exceptions.InvalidArgumentTypeException)

    def test_for_loop_with_string_var_gives_type_error(self):
        code = textwrap.dedent("""\
        begin = 'one'
        end = 'ten'
        for i in range begin to end
            print i""")

        self.multi_level_tester(
            code=code,
            max_level=16,
            exception=hedy.exceptions.InvalidArgumentTypeException)

    def test_for_loop_multiline_body(self):
        code = textwrap.dedent("""\
        a is 2
        b is 3
        for a in range 2 to 4
            a is a + 2
            b is b + 2""")

        expected = textwrap.dedent("""\
        a = '2'
        b = '3'
        step = 1 if int(2) < int(4) else -1
        for a in range(int(2), int(4) + step, step):
          a = int(a) + int(2)
          b = int(b) + int(2)
          time.sleep(0.1)""")

        self.single_level_tester(code=code, expected=expected)

    def test_for_loop_followed_by_print(self):
        code = textwrap.dedent("""\
        for i in range 1 to 10
            print i
        print 'wie niet weg is is gezien'""")

        expected = textwrap.dedent("""\
        step = 1 if int(1) < int(10) else -1
        for i in range(int(1), int(10) + step, step):
          print(f'{i}')
          time.sleep(0.1)
        print(f'wie niet weg is is gezien')""")

        output = textwrap.dedent("""\
        1
        2
        3
        4
        5
        6
        7
        8
        9
        10
        wie niet weg is is gezien""")

        self.single_level_tester(
            code=code,
            expected=expected,
            expected_commands=['for', 'print', 'print'],
            output=output)

    def test_for_loop_hindi_variable(self):
        code = textwrap.dedent("""\
        for काउंटर in range 1 to 5
            print काउंटर""")

        expected = textwrap.dedent("""\
        step = 1 if int(1) < int(5) else -1
        for काउंटर in range(int(1), int(5) + step, step):
          print(f'{काउंटर}')
          time.sleep(0.1)""")

        self.single_level_tester(
            code=code,
            expected=expected,
            expected_commands=['for', 'print'])

    def test_for_loop_arabic_range_latin_output(self):
        code = textwrap.dedent("""\
        for دورة in range ١ to ٥
            print دورة""")

        expected = textwrap.dedent("""\
        step = 1 if int(1) < int(5) else -1
        for دورة in range(int(1), int(5) + step, step):
          print(f'{دورة}')
          time.sleep(0.1)""")

        output = textwrap.dedent("""\
        1
        2
        3
        4
        5""")

        self.single_level_tester(
            code=code,
            output=output,
            expected=expected,
            expected_commands=['for', 'print'])

    def test_for_loop_arabic_range_arabic_output(self):
        code = textwrap.dedent("""\
        for دورة in range ١ to ٥
            print دورة""")

        expected = textwrap.dedent("""\
        step = 1 if int(1) < int(5) else -1
        for دورة in range(int(1), int(5) + step, step):
          print(f'{convert_numerals("Arabic",دورة)}')
          time.sleep(0.1)""")

        output = textwrap.dedent("""\
        ١
        ٢
        ٣
        ٤
        ٥""")

        self.single_level_tester(
            code=code,
            output=output,
            lang='ar',
            translate=False,
            expected=expected,
            expected_commands=['for', 'print'])

    def test_for_loop_reversed_range(self):
        code = textwrap.dedent("""\
        for i in range 10 to 1
            print i
        print 'wie niet weg is is gezien'""")

        expected = textwrap.dedent("""\
        step = 1 if int(10) < int(1) else -1
        for i in range(int(10), int(1) + step, step):
          print(f'{i}')
          time.sleep(0.1)
        print(f'wie niet weg is is gezien')""")

        self.single_level_tester(
            code=code,
            expected=expected,
            expected_commands=['for', 'print', 'print'])

    def test_for_loop_with_if_else_body(self):
        code = textwrap.dedent("""\
        for i in range 0 to 10
            antwoord is ask 'Wat is 5*5'
            if antwoord is 24
                print 'Dat is fout!'
            else
                print 'Dat is goed!'
            if antwoord is 25
                i is 10""")

        expected = textwrap.dedent("""\
        step = 1 if int(0) < int(10) else -1
        for i in range(int(0), int(10) + step, step):
          antwoord = input(f'Wat is 5*5')
          if convert_numerals('Latin', antwoord) == convert_numerals('Latin', '24'):
            print(f'Dat is fout!')
          else:
            print(f'Dat is goed!')
          if convert_numerals('Latin', antwoord) == convert_numerals('Latin', '25'):
            i = '10'
          time.sleep(0.1)""")

        self.single_level_tester(code=code, expected=expected)

    # issue 363
    def test_for_loop_if_followed_by_print(self):
        code = textwrap.dedent("""\
        for i in range 0 to 10
            antwoord is ask 'Wat is 5*5'
            if antwoord is 24
                print 'fout'
        print 'klaar met for loop'""")

        expected = textwrap.dedent("""\
        step = 1 if int(0) < int(10) else -1
        for i in range(int(0), int(10) + step, step):
          antwoord = input(f'Wat is 5*5')
          if convert_numerals('Latin', antwoord) == convert_numerals('Latin', '24'):
            print(f'fout')
          time.sleep(0.1)
        print(f'klaar met for loop')""")

        self.single_level_tester(code=code, expected=expected)

    # issue 599
    def test_for_loop_if(self):
        code = textwrap.dedent("""\
        for i in range 0 to 10
            if i is 2
                print '2'""")

        expected = textwrap.dedent("""\
        step = 1 if int(0) < int(10) else -1
        for i in range(int(0), int(10) + step, step):
          if convert_numerals('Latin', i) == convert_numerals('Latin', '2'):
            print(f'2')
          time.sleep(0.1)""")

        self.single_level_tester(code=code, expected=expected)

    # issue 1209
    def test_for_loop_unindented_nested_for_loop(self):
        code = textwrap.dedent("""\
        for x in range 1 to 10
         for y in range 1 to 10
         print 'x*y'""")

        self.multi_level_tester(code, exception=hedy.exceptions.NoIndentationException)

    # issue 1209
    def test_for_loop_dedented_nested_loop(self):
        code = textwrap.dedent("""\
        for x in range 1 to 10
         for y in range 1 to 10
        print 'x*y'""")

        self.multi_level_tester(code, exception=hedy.exceptions.NoIndentationException)

    # issue 1209
    def test_nested_for_loop_with_zigzag_body(self):
        code = textwrap.dedent("""\
        for x in range 1 to 10
          for y in range 1 to 10
             print 'this number is'
            print x*y""")

        self.multi_level_tester(code, exception=hedy.exceptions.IndentationException)

    #
    # pressed with for loop tests
    #

    def test_if_pressed_works_in_for_loop(self):
        code = textwrap.dedent("""\
        for i in range 1 to 10
            if p is pressed
                print 'press'""")

        expected = textwrap.dedent("""\
        step = 1 if int(1) < int(10) else -1
        for i in range(int(1), int(10) + step, step):
          while not pygame_end:
            pygame.display.update()
            event = pygame.event.wait()
            if event.type == pygame.QUIT:
              pygame_end = True
              pygame.quit()
              break
<<<<<<< HEAD
            if event.type == pygame.KEYDOWN:
              if event.key == pygame.K_p:
=======
            if event.type == pygame.KEYDOWN: 
              if event.unicode == 'p':
>>>>>>> a4e4d696
                print(f'press')
                break
          time.sleep(0.1)""")

        self.single_level_tester(
            code=code,
            expected=expected,
        )<|MERGE_RESOLUTION|>--- conflicted
+++ resolved
@@ -322,13 +322,8 @@
               pygame_end = True
               pygame.quit()
               break
-<<<<<<< HEAD
-            if event.type == pygame.KEYDOWN:
-              if event.key == pygame.K_p:
-=======
             if event.type == pygame.KEYDOWN: 
               if event.unicode == 'p':
->>>>>>> a4e4d696
                 print(f'press')
                 break
           time.sleep(0.1)""")
