import textwrap

from tests.Tester import HedyTester


class TestsLevel9(HedyTester):
    level = 9
    '''
    Tests should be ordered as follows:
     * commands in the order of hedy.py e.g. for level 1: ['print', 'ask', 'echo', 'turn', 'forward']
     * combined tests
     * markup tests
     * negative tests

    Naming conventions are like this:
     * single keyword positive tests are just keyword or keyword_special_case
     * multi keyword positive tests are keyword1_keywords_2
     * negative tests should be situation_gives_exception
    '''

    #
    # if nesting
    #
    def test_if_nested_in_if(self):
        code = textwrap.dedent("""\
        n is 1
        m is 2
        if n is 1
            if m is 2
                print 'great!'""")

        expected = textwrap.dedent("""\
        n = '1'
        m = '2'
        if convert_numerals('Latin', n) == convert_numerals('Latin', '1'):
          if convert_numerals('Latin', m) == convert_numerals('Latin', '2'):
            print(f'great!')""")

        self.multi_level_tester(code=code, expected=expected, max_level=11)

    def test_ifs_nested_in_if_else(self):
        code = textwrap.dedent("""\
        n is 1
        m is 2
        if n is 1
            if m is 2
                print 'great!'
        else
            if m is 3
                print 'awesome'""")

        expected = textwrap.dedent("""\
        n = '1'
        m = '2'
        if convert_numerals('Latin', n) == convert_numerals('Latin', '1'):
          if convert_numerals('Latin', m) == convert_numerals('Latin', '2'):
            print(f'great!')
        else:
          if convert_numerals('Latin', m) == convert_numerals('Latin', '3'):
            print(f'awesome')""")

        self.multi_level_tester(code=code, expected=expected, max_level=11)

    def test_if_else_nested_in_if(self):
        code = textwrap.dedent("""\
        n is 1
        m is 2
        if n is 1
            if m is 2
                print 'great!'
            else
                print 'awesome'""")

        expected = textwrap.dedent("""\
        n = '1'
        m = '2'
        if convert_numerals('Latin', n) == convert_numerals('Latin', '1'):
          if convert_numerals('Latin', m) == convert_numerals('Latin', '2'):
            print(f'great!')
          else:
            print(f'awesome')""")

        self.multi_level_tester(code=code, expected=expected, max_level=11)

    def test_if_else_statements_nested_in_if_else(self):
        code = textwrap.dedent("""\
         n is 1
         m is 2
         if n is 1
             if m is 2
                 print 'great!'
             else
                 print 'nice!'
         else
             if m is 3
                 print 'awesome!'
             else
                 print 'amazing!'""")

        expected = textwrap.dedent("""\
         n = '1'
         m = '2'
         if convert_numerals('Latin', n) == convert_numerals('Latin', '1'):
           if convert_numerals('Latin', m) == convert_numerals('Latin', '2'):
             print(f'great!')
           else:
             print(f'nice!')
         else:
           if convert_numerals('Latin', m) == convert_numerals('Latin', '3'):
             print(f'awesome!')
           else:
             print(f'amazing!')""")

        self.multi_level_tester(code=code, expected=expected, max_level=11)

    #
    # repeat nesting
    #
    def test_repeat_nested_in_repeat(self):
        code = textwrap.dedent("""\
        repeat 2 times
            repeat 3 times
                print 'hello'""")

        expected = textwrap.dedent("""\
           for i in range(int('2')):
             for i in range(int('3')):
               print(f'hello')
               time.sleep(0.1)""")

        self.multi_level_tester(code=code, expected=expected, max_level=11)

    #
    # if and repeat nesting
    #
    def test_if_nested_in_repeat(self):
        code = textwrap.dedent("""\
        prijs is 0
        repeat 7 times
            ingredient is ask 'wat wil je kopen?'
            if ingredient is appel
                prijs is prijs + 1
        print 'Dat is in totaal ' prijs ' euro.'""")

        expected = textwrap.dedent("""\
        prijs = '0'
        for i in range(int('7')):
          ingredient = input(f'wat wil je kopen?')
          if convert_numerals('Latin', ingredient) == convert_numerals('Latin', 'appel'):
            prijs = int(prijs) + int(1)
          time.sleep(0.1)
        print(f'Dat is in totaal {prijs} euro.')""")

        self.multi_level_tester(code=code, expected=expected, max_level=11)

    def test_if_nested_in_repeat_with_comment(self):
        code = textwrap.dedent("""\
        prijs is 0
        repeat 7 times # comment
            ingredient is ask 'wat wil je kopen?'
            if ingredient is appel # another comment
                prijs is prijs + 1
        print 'Dat is in totaal ' prijs ' euro.'""")

        expected = textwrap.dedent("""\
        prijs = '0'
        for i in range(int('7')):
          ingredient = input(f'wat wil je kopen?')
          if convert_numerals('Latin', ingredient) == convert_numerals('Latin', 'appel'):
            prijs = int(prijs) + int(1)
          time.sleep(0.1)
        print(f'Dat is in totaal {prijs} euro.')""")

        self.multi_level_tester(code=code, expected=expected, max_level=11)

    def test_repeat_nested_in_if(self):
        code = textwrap.dedent("""\
        kleur is groen
        if kleur is groen
            repeat 3 times
                print 'mooi'""")

        expected = textwrap.dedent("""\
        kleur = 'groen'
        if convert_numerals('Latin', kleur) == convert_numerals('Latin', 'groen'):
          for i in range(int('3')):
            print(f'mooi')
            time.sleep(0.1)""")

        self.multi_level_tester(
            code=code,
            expected=expected,
            max_level=11,
            expected_commands=['is', 'if', 'repeat', 'print'])

    def test_if_else_nested_in_repeat(self):
        code = textwrap.dedent("""\
        repeat 5 times
            if antwoord2 is 10
                print 'Goedzo'
            else
                print 'lalala'""")

        expected = textwrap.dedent("""\
        for i in range(int('5')):
          if convert_numerals('Latin', 'antwoord2') == convert_numerals('Latin', '10'):
            print(f'Goedzo')
          else:
            print(f'lalala')
          time.sleep(0.1)""")

        self.multi_level_tester(code=code, expected=expected, max_level=11)

    #
    # if pressed repeat tests
    #

    def test_if_pressed_repeat(self):
        code = textwrap.dedent("""\
        if x is pressed
            repeat 5 times
                print 'doe het 5 keer!'""")

        expected = HedyTester.dedent("""\
        while not pygame_end:
          pygame.display.update()
          event = pygame.event.wait()
          if event.type == pygame.QUIT:
            pygame_end = True
            pygame.quit()
            break
<<<<<<< HEAD
          if event.type == pygame.KEYDOWN:
            if event.key == pygame.K_x:
=======
          if event.type == pygame.KEYDOWN: 
            if event.unicode == 'x':
>>>>>>> 6fa68fa8
              for i in range(int('5')):
                print(f'doe het 5 keer!')
                time.sleep(0.1)
              break""")

        self.multi_level_tester(code=code, expected=expected, max_level=11)

    def test_if_pressed_repeat_turtle_moves_multiple_keys(self):
        code = textwrap.dedent("""\
        repeat 10 times
            if w is pressed
                forward 25
            if a is pressed
                turn -90
            if d is pressed
                turn 90
            if s is pressed
                turn 180""")

        expected = HedyTester.dedent("""\
        for i in range(int('10')):
          while not pygame_end:
            pygame.display.update()
            event = pygame.event.wait()
            if event.type == pygame.QUIT:
              pygame_end = True
              pygame.quit()
              break
<<<<<<< HEAD
            if event.type == pygame.KEYDOWN:
              if event.key == pygame.K_w:
=======
            if event.type == pygame.KEYDOWN: 
              if event.unicode == 'w':
>>>>>>> 6fa68fa8
                trtl = 25
                try:
                  trtl = int(trtl)
                except ValueError:
                  raise Exception(f'While running your program the command <span class="command-highlighted">forward</span> received the value <span class="command-highlighted">{trtl}</span> which is not allowed. Try changing the value to a number.')
                t.forward(min(600, trtl) if trtl > 0 else max(-600, trtl))
                time.sleep(0.1)
                break
              if event.unicode == 'a':
                trtl = -90
                try:
                  trtl = int(trtl)
                except ValueError:
                  raise Exception(f'While running your program the command <span class="command-highlighted">turn</span> received the value <span class="command-highlighted">{trtl}</span> which is not allowed. Try changing the value to a number.')
                t.right(min(600, trtl) if trtl > 0 else max(-600, trtl))
                break
              if event.unicode == 'd':
                trtl = 90
                try:
                  trtl = int(trtl)
                except ValueError:
                  raise Exception(f'While running your program the command <span class="command-highlighted">turn</span> received the value <span class="command-highlighted">{trtl}</span> which is not allowed. Try changing the value to a number.')
                t.right(min(600, trtl) if trtl > 0 else max(-600, trtl))
                break
              if event.unicode == 's':
                trtl = 180
                try:
                  trtl = int(trtl)
                except ValueError:
                  raise Exception(f'While running your program the command <span class="command-highlighted">turn</span> received the value <span class="command-highlighted">{trtl}</span> which is not allowed. Try changing the value to a number.')
                t.right(min(600, trtl) if trtl > 0 else max(-600, trtl))
                break
          time.sleep(0.1)""")

        self.multi_level_tester(code=code, expected=expected, extra_check_function=self.is_turtle(), max_level=11)<|MERGE_RESOLUTION|>--- conflicted
+++ resolved
@@ -229,13 +229,8 @@
             pygame_end = True
             pygame.quit()
             break
-<<<<<<< HEAD
           if event.type == pygame.KEYDOWN:
             if event.key == pygame.K_x:
-=======
-          if event.type == pygame.KEYDOWN: 
-            if event.unicode == 'x':
->>>>>>> 6fa68fa8
               for i in range(int('5')):
                 print(f'doe het 5 keer!')
                 time.sleep(0.1)
@@ -264,13 +259,8 @@
               pygame_end = True
               pygame.quit()
               break
-<<<<<<< HEAD
             if event.type == pygame.KEYDOWN:
               if event.key == pygame.K_w:
-=======
-            if event.type == pygame.KEYDOWN: 
-              if event.unicode == 'w':
->>>>>>> 6fa68fa8
                 trtl = 25
                 try:
                   trtl = int(trtl)
