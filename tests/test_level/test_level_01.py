import textwrap
import hedy
from hedy import Command
from tests.Tester import HedyTester


class TestsLevel1(HedyTester):
    level = 1
    '''
    Tests should be ordered as follows:
     * commands in the order of hedy.py e.g. for level 1: ['print', 'ask', 'echo', 'turn', 'forward']
     * combined tests
     * markup tests
     * negative tests

    Naming conventions are like this:
     * single keyword positive tests are just keyword or keyword_special_case
     * multi keyword positive tests are keyword1_keywords_2
     * negative tests should be situation_gives_exception
    '''

    #
    # print tests
    #
    def test_print(self):
        code = "print Hallo welkom bij Hedy!"
        expected = "print('Hallo welkom bij Hedy!')"
        output = 'Hallo welkom bij Hedy!'
        expected_commands = [Command.print]

        self.single_level_tester(
            code=code,
            expected=expected,
            output=output,
            expected_commands=expected_commands
        )
        self.assertEqual([output], hedy.all_print_arguments(code, self.level))

    def test_print_no_space(self):
        code = "printHallo welkom bij Hedy!"
        expected = "print('Hallo welkom bij Hedy!')"
        output = 'Hallo welkom bij Hedy!'
        expected_commands = [Command.print]

        self.single_level_tester(
            code=code,
            expected=expected,
            output=output,
            expected_commands=expected_commands
        )
        self.assertEqual([output], hedy.all_print_arguments(code, self.level))

    def test_print_line_with_spaces_works(self):
        code = "print hallo\n      \nprint hallo"
        expected = "print('hallo')\n\nprint('hallo')"
        expected_commands = [Command.print, Command.print]

        self.single_level_tester(code=code, expected=expected, expected_commands=expected_commands)

    def test_print_comma(self):
        code = "print one, two, three"
        expected = "print('one, two, three')"
        expected_commands = [Command.print]

        self.single_level_tester(code=code, expected=expected, expected_commands=expected_commands)

    def test_print_multiple_lines(self):
        code = textwrap.dedent("""\
        print Hallo welkom bij Hedy
        print Mooi hoor""")

        expected = textwrap.dedent("""\
        print('Hallo welkom bij Hedy')
        print('Mooi hoor')""")

        output = textwrap.dedent("""\
        Hallo welkom bij Hedy
        Mooi hoor""")

        self.single_level_tester(code=code, expected=expected, output=output)
        self.assertEqual(['Hallo welkom bij Hedy', 'Mooi hoor'], hedy.all_print_arguments(code, self.level))

    def test_print_single_quoted_text(self):
        code = "print 'Welcome to OceanView!'"
        expected = "print('\\'Welcome to OceanView!\\'')"
        output = "'Welcome to OceanView!'"

        self.single_level_tester(code=code, expected=expected, output=output)

    def test_print_double_quoted_text(self):
        code = 'print "Welcome to OceanView!"'
        expected = """print('"Welcome to OceanView!"')"""
        output = '"Welcome to OceanView!"'

        self.single_level_tester(code=code, expected=expected, output=output)

    def test_print_text_with_inner_single_quote(self):
        code = "print Welcome to Hedy's game!"
        expected = """print('Welcome to Hedy\\'s game!')"""

        self.single_level_tester(code=code, expected=expected)

    def test_print_text_with_inner_double_quote(self):
        code = 'print It says "Hedy"'
        expected = """print('It says "Hedy"')"""

        self.single_level_tester(code=code, expected=expected)

    def test_print_slash(self):
        code = "print Yes/No"
        expected = "print('Yes/No')"
        output = "Yes/No"

        self.single_level_tester(code=code, expected=expected, output=output)

    def test_print_backslash(self):
        code = "print Yes\\No"
        expected = "print('Yes\\\\No')"
        output = "Yes\\No"

        self.single_level_tester(code=code, expected=expected, output=output)

    def test_print_backslash_at_end(self):
        code = "print Welcome to \\"
        expected = "print('Welcome to \\\\')"
        output = "Welcome to \\"

        self.single_level_tester(code=code, expected=expected, output=output)

    def test_print_with_spaces(self):
        code = "print        hallo!"
        expected = "print('hallo!')"

        self.single_level_tester(code=code, expected=expected)

    def test_print_nl(self):
        code = "print Hallo welkom bij Hedy!"
        expected = "print('Hallo welkom bij Hedy!')"
        output = 'Hallo welkom bij Hedy!'

        self.single_level_tester(code=code, expected=expected, output=output, lang='nl')

    def test_print_ar(self):
        code = "قول أهلا ومرحبا بكم في هيدي!"
        expected = "print('أهلا ومرحبا بكم في هيدي!')"
        output = 'أهلا ومرحبا بكم في هيدي!'

        self.single_level_tester(code=code, expected=expected, output=output, lang='ar')

    def test_print_ar_tatweel_all_places(self):
        code = "ـــقــولـ أ"
        expected = "print('أ')"
        output = 'أ'

        self.single_level_tester(
            code=code,
            expected=expected,
            output=output,
            translate=False,  # translation will remove the tatweels, we will deal with that later
            lang='ar')

    def test_ask_ar_tatweel_all_places(self):
        code = "اســأل أ"
        expected = "answer = input('أ')"

        self.single_level_tester(
            code=code,
            expected=expected,
            translate=False,  # translation will remove the tatweels, we will deal with that later
            lang='ar')

    # def test_print_ar_tatweel_itself(self):
    # FH, May 2022, sadly beginning a string with tatweel does not work
    # would need complex changes to the grammar (documented further in the grammar of level 1)
    # so I am leaving this as it is for now
    #     code = "قول ـ"
    #     expected = "print('ـ')"
    #     output = 'ـ'
    #
    #     self.single_level_tester(
    #         code=code,
    #         expected=expected,
    #         output=output,
    #         translate=False, #translation will remove the tatweels, we will deal with that later
    #         lang='ar')

    def test_print_ar_tatweel_printing(self):
        code = "قول لــــ"
        expected = "print('لــــ')"
        output = 'لــــ'

        self.single_level_tester(
            code=code,
            expected=expected,
            output=output,
            translate=False,  # translation will remove the tatweels, we will deal with that later
            lang='ar')

    def test_print_ar_tatweel_begin(self):
        code = "ـــقول أ"
        expected = "print('أ')"
        output = 'أ'

        self.single_level_tester(
            code=code,
            expected=expected,
            output=output,
            translate=False,  # translation will remove the tatweels, we will deal with that later
            lang='ar')

    def test_print_ar_tatweel_multiple_end(self):
        code = "ـــقــوـلــــ أ"
        expected = "print('أ')"
        output = 'أ'

        self.single_level_tester(
            code=code,
            expected=expected,
            output=output,
            translate=False,  # translation will remove the tatweels, we will deal with that later
            lang='ar')

    def test_print_ar_2(self):
        code = "قول مرحبا أيها العالم!"
        expected = "print('مرحبا أيها العالم!')"
        output = 'مرحبا أيها العالم!'

        self.single_level_tester(code=code, expected=expected, output=output, lang='ar')

    #
    # ask tests
    #
    def test_ask(self):
        code = "ask wat is je lievelingskleur?"
        expected = "answer = input('wat is je lievelingskleur?')"

        self.single_level_tester(code=code, expected=expected)

    def test_ask_single_quoted_text(self):
        code = "ask 'Welcome to OceanView?'"
        expected = "answer = input('\\'Welcome to OceanView?\\'')"

        self.single_level_tester(code=code, expected=expected)

    def test_ask_double_quoted_text(self):
        code = 'ask "Welcome to OceanView?"'
        expected = "answer = input('\"Welcome to OceanView?\"')"

        self.single_level_tester(code=code, expected=expected)

    def test_ask_text_with_inner_single_quote(self):
        code = "ask Welcome to Hedy's game!"
        expected = """answer = input('Welcome to Hedy\\'s game!')"""

        self.single_level_tester(code=code, expected=expected)

    def test_ask_text_with_inner_double_quote(self):
        code = 'ask It says "Hedy"'
        expected = """answer = input('It says "Hedy"')"""

        self.single_level_tester(code=code, expected=expected)

    def test_ask_es(self):
        code = "ask ask Cuál es tu color favorito?"
        expected = "answer = input('ask Cuál es tu color favorito?')"

        self.single_level_tester(code=code, expected=expected)

    def test_ask_nl_code_transpiled_in_nl(self):
        code = "vraag Heb je er zin in?"
        expected = "answer = input('Heb je er zin in?')"

        self.single_level_tester(code=code, expected=expected, lang='nl')

    def test_ask_en_code_transpiled_in_nl(self):
        code = "ask Heb je er zin in?"
        expected = "answer = input('Heb je er zin in?')"

        self.single_level_tester(
            code=code,
            expected=expected,
            lang='nl',
            translate=False  # we are trying a Dutch keyword in en, can't be translated
        )

    def test_mixes_languages_nl_en(self):
        code = textwrap.dedent("""\
        vraag Heb je er zin in?
        echo
        ask are you sure?
        print mooizo!""")

        expected = textwrap.dedent("""\
        answer = input('Heb je er zin in?')
        print(answer)
        answer = input('are you sure?')
        print('mooizo!')""")

        self.single_level_tester(
            code=code,
            expected=expected,
            expected_commands=['ask', 'echo', 'ask', 'print'],
            lang='nl',
            translate=False  # mixed codes will not translate back to their original form, sadly
        )

    #
    # echo tests
    #
    def test_echo_without_argument(self):
        code = "ask wat?\necho"
        expected = "answer = input('wat?')\nprint(answer)"

        self.single_level_tester(code=code, expected=expected)

    def test_echo_with_quotes(self):
        code = textwrap.dedent("""\
        ask waar?
        echo oma's aan de""")

        expected = textwrap.dedent("""\
        answer = input('waar?')
        print('oma\\'s aan de '+answer)""")

        self.single_level_tester(code=code, expected=expected)

    #
    # forward tests
    #
    def test_forward(self):
        code = "forward 50"
        expected = HedyTester.dedent(HedyTester.forward_transpiled(50, self.level))

        self.multi_level_tester(
            code=code,
            expected=expected,
            extra_check_function=self.is_turtle(),
            max_level=11
        )

    def test_forward_arabic_numeral(self):
        code = "forward ١١١١١١١"
        expected = HedyTester.forward_transpiled(1111111, self.level)

        self.multi_level_tester(
            code=code,
            expected=expected,
            extra_check_function=self.is_turtle(),
            max_level=11
        )

    def test_forward_hindi_numeral(self):
        code = "forward ५५५"
        expected = HedyTester.forward_transpiled(555, self.level)

        self.multi_level_tester(
            code=code,
            expected=expected,
            extra_check_function=self.is_turtle(),
            max_level=11
        )

    def test_forward_without_argument(self):
        code = 'forward'
        expected = textwrap.dedent("""\
        t.forward(50)
        time.sleep(0.1)""")

        self.multi_level_tester(
            code=code,
            expected=expected,
            extra_check_function=self.is_turtle(),
            max_level=11
        )

    def test_forward_with_text_gives_type_error(self):
        code = "forward lalalala"

        self.multi_level_tester(
            code=code,
            exception=hedy.exceptions.InvalidArgumentTypeException
        )

    def test_multiple_forward_without_arguments(self):
        code = textwrap.dedent("""\
        forward
        forward""")
        expected = textwrap.dedent("""\
        t.forward(50)
        time.sleep(0.1)
        t.forward(50)
        time.sleep(0.1)""")

        self.multi_level_tester(
            code=code,
            expected=expected,
            extra_check_function=self.is_turtle()
        )

    #
    # color tests
    #
    def test_color_no_args(self):
        code = "color"
        expected = "t.pencolor('black')"
        self.multi_level_tester(
            code=code,
            expected=expected,
            extra_check_function=self.is_turtle(),
            max_level=10)

    def test_one_color_red(self):
        code = "color red"
        expected = "t.pencolor('red')"

        self.single_level_tester(code=code, expected=expected,
                                 extra_check_function=self.is_turtle())

    def test_one_color_purple(self):
        code = "color purple"
        expected = "t.pencolor('purple')"

        self.single_level_tester(code=code, expected=expected,
                                 extra_check_function=self.is_turtle())

    def test_one_color_purple_nl(self):
        code = "kleur paars"
        expected = "t.pencolor('purple')"

        self.single_level_tester(code=code, expected=expected,
                                 extra_check_function=self.is_turtle(), lang='nl')

    #
    # turn tests
    #
    def test_turn_no_args(self):
        code = "turn"
        expected = "t.right(90)"

        self.multi_level_tester(
            code=code,
            expected=expected,
            extra_check_function=self.is_turtle()
        )

    def test_turn_right(self):
        code = "turn right"
        expected = "t.right(90)"

        self.single_level_tester(
            code=code,
            expected=expected,
            extra_check_function=self.is_turtle()
        )

    def test_turn_left(self):
        code = "turn left"
        expected = "t.left(90)"

        self.single_level_tester(
            code=code,
            expected=expected,
            extra_check_function=self.is_turtle()
        )

    def test_turn_left_nl(self):
        code = "draai links"
        expected = "t.left(90)"

        self.single_level_tester(
            code=code,
            expected=expected,
            extra_check_function=self.is_turtle(),
            lang='nl'
        )

    def test_turn_with_text_gives_error(self):
        code = "turn koekoek"
        self.single_level_tester(code=code, exception=hedy.exceptions.InvalidArgumentException)

    #
    # comment tests
    #
    def test_comment(self):
        code = "# geen commentaar, helemaal geen!"
        expected = ""

        self.multi_level_tester(code=code, expected=expected)

    def test_print_comment(self):
        code = "print Hallo welkom bij Hedy! # This is a print"
        expected = "print('Hallo welkom bij Hedy! ')"
        output = 'Hallo welkom bij Hedy!'

        self.single_level_tester(
            code=code,
            expected=expected,
            output=output,
            expected_commands=[Command.print]
        )

        self.assertEqual(['Hallo welkom bij Hedy! '], hedy.all_print_arguments(code, self.level))

    #
    # combined commands tests
    #
    def test_print_ask_echo(self):
        code = textwrap.dedent("""\
        print Hallo
        ask Wat is je lievelingskleur
        echo je lievelingskleur is""")

        expected = textwrap.dedent("""\
        print('Hallo')
        answer = input('Wat is je lievelingskleur')
        print('je lievelingskleur is '+answer)""")

        self.single_level_tester(
            code=code,
            expected=expected,
            expected_commands=[Command.print, Command.ask, Command.echo])

    def test_forward_turn_combined(self):
        code = textwrap.dedent("""\
            forward 50
            turn
            forward 100""")

        expected = HedyTester.dedent(
            HedyTester.forward_transpiled(50, self.level),
            't.right(90)',
            HedyTester.forward_transpiled(100, self.level))

        self.multi_level_tester(
            code=code,
            expected=expected,
            extra_check_function=self.is_turtle(),
            expected_commands=[Command.forward, Command.turn, Command.forward],
            max_level=11
        )

    #
    # markup tests
    #
    def test_lines_may_end_in_spaces(self):
        code = "print Hallo welkom bij Hedy! "
        expected = "print('Hallo welkom bij Hedy! ')"
        output = 'Hallo welkom bij Hedy!'

<<<<<<< HEAD
        self.single_level_tester(code=code, expected=expected, output=output)

=======
        self.single_level_tester(code=code, expected=expected, output=output, translate=False)
        
>>>>>>> 3c5e861b
    def test_comments_may_be_empty(self):
        code = textwrap.dedent("""\
            #
            # This is a comment
            #
            print Привіт, Хейді!""")
        expected = "print('Привіт, Хейді!')"
        output = "Привіт, Хейді!"

        self.single_level_tester(code=code, expected=expected, output=output)

    #
    # negative tests
    #
    def test_print_with_space_gives_invalid(self):
        code = " print Hallo welkom bij Hedy!"

        self.multi_level_tester(
            code=code,
            exception=hedy.exceptions.InvalidSpaceException,
            max_level=3)

    def test_ask_with_space_gives_invalid(self):
        code = " ask Hallo welkom bij Hedy?"

        self.multi_level_tester(
            code=code,
            exception=hedy.exceptions.InvalidSpaceException,
            max_level=1)

    def test_lines_with_spaces_gives_invalid(self):
        code = " print Hallo welkom bij Hedy!\n print Hallo welkom bij Hedy!"

        self.multi_level_tester(
            code=code,
            exception=hedy.exceptions.InvalidSpaceException,
            max_level=3)

    def test_word_plus_period_gives_invalid(self):
        code = "word."
        self.single_level_tester(code, exception=hedy.exceptions.MissingCommandException)

    def test_non_keyword_gives_invalid(self):
        code = "groen"
        self.single_level_tester(code, exception=hedy.exceptions.MissingCommandException)

    def test_lonely_echo_gives_LonelyEcho(self):
        code = "echo wat dan?"
        self.single_level_tester(code, exception=hedy.exceptions.LonelyEchoException)

    def test_echo_before_ask_gives_lonely_echo(self):
        code = textwrap.dedent("""\
        echo what can't we do?
        ask time travel """)
        self.single_level_tester(code, exception=hedy.exceptions.LonelyEchoException)

    def test_pint_after_empty_line_gives_error_line_3(self):
        code = textwrap.dedent("""\
        print hallo

        prnt hallo""")
        self.single_level_tester(
            code,
            exception=hedy.exceptions.InvalidCommandException,
            extra_check_function=(lambda x: x.exception.arguments['line_number'] == 3)
        )

    def test_print_without_argument_gives_incomplete(self):
        self.multi_level_tester(
            code="print",
            exception=hedy.exceptions.IncompleteCommandException,
            extra_check_function=lambda c: c.exception.arguments['incomplete_command'] == 'print'
        )

    def test_print_without_argument_gives_incomplete_2(self):
        self.multi_level_tester(
            code="print lalalala\nprint",
            exception=hedy.exceptions.IncompleteCommandException,
            extra_check_function=lambda c: c.exception.arguments['incomplete_command'] == 'print',
            max_level=17,
        )

    def test_non_keyword_with_argument_gives_invalid(self):
        self.multi_level_tester(
            code="aks felienne 123",
            exception=hedy.exceptions.InvalidCommandException,
            extra_check_function=lambda c: c.exception.arguments['invalid_command'] == 'aks',
            max_level=17,
        )<|MERGE_RESOLUTION|>--- conflicted
+++ resolved
@@ -547,13 +547,8 @@
         expected = "print('Hallo welkom bij Hedy! ')"
         output = 'Hallo welkom bij Hedy!'
 
-<<<<<<< HEAD
-        self.single_level_tester(code=code, expected=expected, output=output)
-
-=======
         self.single_level_tester(code=code, expected=expected, output=output, translate=False)
-        
->>>>>>> 3c5e861b
+
     def test_comments_may_be_empty(self):
         code = textwrap.dedent("""\
             #
