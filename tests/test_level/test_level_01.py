--- conflicted
+++ resolved
@@ -647,7 +647,6 @@
             max_level=17,
         )
 
-<<<<<<< HEAD
     def test_source_map(self):
         code = textwrap.dedent("""\
         print Hallo welkom bij Hedy!
@@ -673,59 +672,4 @@
         }
 
         self.single_level_tester(code, expected=expected_code)
-        self.source_map_tester(code=code, expected_source_map=expected_source_map)
-=======
-# hypothesis initialization starts here
-
-
-# numbers define an order since some commands must be in a certain place (f.e. here: ask must go before echo)
-templates = [
-    ("print <P>", -1),
-    ("print <P>", -1),
-    ("print <P>", -1),
-    ("turn left", -1),  # arguments for turn and forward could also be randomly sampled
-    ("turn right", -1),
-    ("forward 200", -1),
-    ("forward -200", -1),
-    ("ask <P>", 1),
-    ("echo <P>", 2),
-    ("ask <P>", 3),
-    ("echo <P>", 4)
-]
-
-
-def valid_permutation(lines):
-    orders = [order for _, order in lines]
-    significant_orders = [x for x in orders if x > 0]  # -1 may be placed everywhere
-    list = [significant_orders[i] <= significant_orders[i+1] for i in range(len(significant_orders)-1)]
-    return all(list)
-
-
-class TestsHypothesisLevel1(HedyTester):
-    level = 1
-
-    @given(code_tuples=hypothesis.strategies.permutations(templates), d=hypothesis.strategies.data())
-    @settings(deadline=None, max_examples=100)
-    # FH may 2023: we now always use a permutation, but a random sample which could potentially be smaller would be a nice addition!
-    def test_template_combination(self, code_tuples, d):
-        excluded_chars = ["_", "#", '\n', '\r']
-        random_print_argument = hypothesis.strategies.text(
-            alphabet=hypothesis.strategies.characters(blacklist_characters=excluded_chars),
-            min_size=1,
-            max_size=10)
-
-        if valid_permutation(code_tuples):
-            lines = [line.replace("<P>", d.draw(random_print_argument)) for line, _ in code_tuples]
-            code = '\n'.join(lines)
-
-            self.single_level_tester(
-                code=code,
-                translate=False
-            )
-
-            expected_commands = [Command.ask, Command.ask, Command.echo, Command.echo, Command.forward, Command.forward,
-                                 Command.print, Command.print, Command.print, Command.turn, Command.turn]
-
-            all_commands = sorted(hedy.all_commands(code, self.level, 'en'))
-            self.assertEqual(expected_commands, all_commands)
->>>>>>> 5862c1eb
+        self.source_map_tester(code=code, expected_source_map=expected_source_map)