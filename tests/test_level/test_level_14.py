import textwrap

from parameterized import parameterized

import exceptions
import hedy
from tests.Tester import HedyTester


class TestsLevel14(HedyTester):
    level = 14

    #
    # if tests / equality tests / equals tests
    #
    @parameterized.expand(HedyTester.equality_comparison_commands)
    def test_equality_with_var_and_string(self, comparison):
        code = textwrap.dedent(f"""\
<<<<<<< HEAD
            name is 'Hedy'
            if name {comparison} 'Hedy'
                print 'meh'""")
        expected = self.dedent(f"""\
            name = Value('Hedy')
=======
            name is ask 'What is your name?'
            if name {comparison} 'Hedy'
                print 'meh'""")
        expected = self.dedent(
            self.input_transpiled('name', 'What is your name?'),
            f"""\
>>>>>>> 164d59d5
            if name.data == 'Hedy':
              print(f'''meh''')""")

        self.multi_level_tester(
            code=code,
            max_level=16,
            expected=expected,
        )

    @parameterized.expand(HedyTester.equality_comparison_commands)
    def test_equality_with_var_and_int(self, comparison):
        code = textwrap.dedent(f"""\
<<<<<<< HEAD
            age is 20
            if age {comparison} 18
                print 'congrats'""")
        expected = self.dedent(f"""\
            age = Value(20, num_sys='Latin')
=======
            age is ask 'How old are you?'
            if age {comparison} 18
                print 'congrats'""")
        expected = self.dedent(
            self.input_transpiled('age', 'How old are you?'),
            f"""\
>>>>>>> 164d59d5
            if age.data == 18:
              print(f'''congrats''')""")

        self.multi_level_tester(
            code=code,
            max_level=16,
            expected=expected,
        )

    @parameterized.expand(HedyTester.equality_comparison_commands)
    def test_equality_with_list_access_and_float(self, comparison):
        code = textwrap.dedent(f"""\
            numbers = 1.5, 2.9, 42.0
            if numbers at 1 {comparison} 1.5
                print 'meh'""")
        expected = self.dedent(
            "numbers = Value([Value(1.5, num_sys='Latin'), Value(2.9, num_sys='Latin'), Value(42.0, num_sys='Latin')])",
            self.list_access_transpiled('numbers.data[int(1)-1]'),
            f"""\
            if numbers.data[int(1)-1].data == 1.5:
              print(f'''meh''')""")

        self.multi_level_tester(
            code=code,
            expected=expected,
            max_level=15)

    def test_equality_var_arabic(self):
        code = textwrap.dedent("""\
            nummer1 is ٢
            nummer2 is 2
            if nummer1 == nummer2
                print 'jahoor!'
            else
                print 'neejoh!'""")

        expected = textwrap.dedent("""\
            nummer1 = Value(2, num_sys='Arabic')
            nummer2 = Value(2, num_sys='Latin')
            if nummer1.data == nummer2.data:
              print(f'''jahoor!''')
            else:
              print(f'''neejoh!''')""")

        self.multi_level_tester(
            max_level=16,
            code=code,
            expected=expected,
            output='jahoor!')

    def test_equality_int_arabic(self):
        code = textwrap.dedent("""\
            if ٢ == 2
                print 'yes'
            else
                print 'no'""")

        expected = textwrap.dedent("""\
            if 2 == 2:
              print(f'''yes''')
            else:
              print(f'''no''')""")

        self.multi_level_tester(
            max_level=16,
            code=code,
            expected=expected,
            output='yes')

    @parameterized.expand(HedyTester.equality_comparison_commands)
    def test_equality_of_lists(self, comparison):
        code = textwrap.dedent(f"""\
            a = 1, 2
            b = 1, 2
            if a {comparison} b
                sleep""")

        expected = textwrap.dedent(f"""\
            a = Value([Value(1, num_sys='Latin'), Value(2, num_sys='Latin')])
            b = Value([Value(1, num_sys='Latin'), Value(2, num_sys='Latin')])
            if a.data == b.data:
              time.sleep(1)""")

        self.multi_level_tester(
            code=code,
            expected=expected,
            max_level=15)

    @parameterized.expand(HedyTester.equality_comparison_commands)
    def test_equality_with_lists(self, comparison):
        code = textwrap.dedent(f"""\
            a = 1, 2
            b = 1, 2
            if a {comparison} b
                sleep""")

        expected = textwrap.dedent(f"""\
            a = Value([Value(1, num_sys='Latin'), Value(2, num_sys='Latin')])
            b = Value([Value(1, num_sys='Latin'), Value(2, num_sys='Latin')])
            if a.data == b.data:
              time.sleep(1)""")

        self.multi_level_tester(
            code=code,
            expected=expected,
            max_level=15)

    #
    # inequality tests / not equals tests
    #
    def test_inequality_with_string(self):
        code = textwrap.dedent(f"""\
<<<<<<< HEAD
            name is 'Hedy'
            if name != 'Hedy'
                print 'meh'""")
        expected = self.dedent(f"""\
            name = Value('Hedy')
=======
            name is ask 'What is your name?'
            if name != 'Hedy'
                print 'meh'""")
        expected = self.dedent(
            self.input_transpiled('name', 'What is your name?'),
            f"""\
>>>>>>> 164d59d5
            if name.data!='Hedy':
              print(f'''meh''')""")

        self.multi_level_tester(
            code=code,
            max_level=16,
            expected=expected,
        )

    def test_inequality_hindi(self):
        code = textwrap.dedent(f"""\
<<<<<<< HEAD
            उम्र is 15
=======
            उम्र is ask 'आप कितने साल के हैं?'
>>>>>>> 164d59d5
            if उम्र > 12
                print 'आप मुझसे छोटे हैं!'
            else
                print 'आप मुझसे बड़े हैं!'""")
<<<<<<< HEAD
        expected = self.dedent(f"""\
            उम्र = Value(15, num_sys='Latin')
=======
        expected = self.dedent(
            self.input_transpiled('उम्र', 'आप कितने साल के हैं?'),
            f"""\
>>>>>>> 164d59d5
            if उम्र.data>12:
              print(f'''आप मुझसे छोटे हैं!''')
            else:
              print(f'''आप मुझसे बड़े हैं!''')""")

        self.multi_level_tester(code=code, expected=expected, max_level=16)

    def test_inequality_int_arabic(self):
        code = textwrap.dedent("""\
            if ٢ != 2
                print 'yes'
            else
                print 'no'""")

        expected = textwrap.dedent("""\
            if 2!=2:
              print(f'''yes''')
            else:
              print(f'''no''')""")

        self.multi_level_tester(
            max_level=16,
            code=code,
            expected=expected,
            output='no')

    def test_inequality_promotes_int_to_float(self):
<<<<<<< HEAD
        code = textwrap.dedent(f"""\
            a is 1
            b is 1.2
            if a != b
                b is 1""")

        expected = textwrap.dedent(f"""\
            a = Value(1, num_sys='Latin')
            b = Value(1.2, num_sys='Latin')
            if a.data!=b.data:
              b = Value(1, num_sys='Latin')""")

        self.multi_level_tester(code=code, expected=expected, max_level=16)

    @parameterized.expand([
        ('"text"', "Value('text')"),
        ("'text'", "Value('text')"),
        ('1', "Value(1, num_sys='Latin')"),
        ('1.3', "Value(1.3, num_sys='Latin')"),
        ('1, 2', "Value([Value(1, num_sys='Latin'), Value(2, num_sys='Latin')])")])
    def test_inequality_vars(self, arg, exp):
        code = textwrap.dedent(f"""\
=======
        code = textwrap.dedent(f"""\
            a is 1
            b is 1.2
            if a != b
                b is 1""")

        expected = textwrap.dedent(f"""\
            a = Value(1, num_sys='Latin')
            b = Value(1.2, num_sys='Latin')
            if a.data!=b.data:
              b = Value(1, num_sys='Latin')""")

        self.multi_level_tester(code=code, expected=expected, max_level=16)

    @parameterized.expand([
        ('"text"', "Value('text')"),
        ("'text'", "Value('text')"),
        ('1', "Value(1, num_sys='Latin')"),
        ('1.3', "Value(1.3, num_sys='Latin')"),
        ('1, 2', "Value([Value(1, num_sys='Latin'), Value(2, num_sys='Latin')])")])
    def test_inequality_vars(self, arg, exp):
        code = textwrap.dedent(f"""\
>>>>>>> 164d59d5
            a is {arg}
            b is {arg}
            if a != b
                b is 1""")

        expected = textwrap.dedent(f"""\
            a = {exp}
            b = {exp}
            if a.data!=b.data:
              b = Value(1, num_sys='Latin')""")

        self.multi_level_tester(
            code=code,
            max_level=15,
            expected=expected
        )

    def test_inequality_list_access(self):
        code = textwrap.dedent("""\
            a = 1, 2
            b = 1, 2
            if a at 2 != b at 2
                sleep""")

        expected = self.dedent(
            "a = Value([Value(1, num_sys='Latin'), Value(2, num_sys='Latin')])",
            "b = Value([Value(1, num_sys='Latin'), Value(2, num_sys='Latin')])",
            self.list_access_transpiled('a.data[int(2)-1]'),
            self.list_access_transpiled('b.data[int(2)-1]'),
            f"""\
            if a.data[int(2)-1].data!=b.data[int(2)-1].data:
              time.sleep(1)""")

        self.multi_level_tester(
            code=code,
            expected=expected,
            max_level=15)

    def test_inequality_of_lists(self):
        code = textwrap.dedent("""\
            a = 1, 2
            b = 1, 2
            if a != b
                sleep""")

        expected = textwrap.dedent("""\
            a = Value([Value(1, num_sys='Latin'), Value(2, num_sys='Latin')])
            b = Value([Value(1, num_sys='Latin'), Value(2, num_sys='Latin')])
            if a.data!=b.data:
              time.sleep(1)""")

        self.multi_level_tester(
            code=code,
            expected=expected,
            max_level=15)

    def test_inequality_with_lists(self):
        code = textwrap.dedent("""\
            a = 1, 2
            b = 1, 2
            if a != b
                sleep""")

        expected = textwrap.dedent("""\
            a = Value([Value(1, num_sys='Latin'), Value(2, num_sys='Latin')])
            b = Value([Value(1, num_sys='Latin'), Value(2, num_sys='Latin')])
            if a.data!=b.data:
              time.sleep(1)""")

        self.multi_level_tester(
            code=code,
            expected=expected,
            max_level=15)

    @parameterized.expand([
        ('"text"', '1'),      # double-quoted text and number
        ("'text'", '1'),      # single-quoted text and number
        ('1, 2', '1'),        # list and number
        ('1, 2', "'text'"),   # list and single-quoted text
        ('1, 2', '"text"')])  # list and double-quoted text
    def test_inequality_with_diff_types_gives_error(self, left, right):
        code = textwrap.dedent(f"""\
        a is {left}
        b is {right}
        if a != b
            b is 1""")

        self.multi_level_tester(
            code=code,
            max_level=15,
            extra_check_function=lambda c: c.exception.arguments['line_number'] == 3,
            exception=exceptions.InvalidTypeCombinationException
        )

    #
    # comparison tests
    #
    @parameterized.expand(['8', '10', '100', '699', '700'])
    def test_greater_than_with_int_and_float(self, a):
        b = 7.0
        code = textwrap.dedent(f"""\
        var = {a}
        if var > {b}
          print 'Above {b}'
        else
          print 'Below'""")
        expected = textwrap.dedent(f"""\
        var = Value({a}, num_sys='Latin')
        if var.data>{b}:
          print(f'''Above {b}''')
        else:
          print(f'''Below''')""")
<<<<<<< HEAD
=======
        self.multi_level_tester(
            code=code,
            max_level=16,
            expected=expected,
            output=f'Above {b}',
        )

    @parameterized.expand(str(float(i)) for i in range(2, 16))
    def test_not_greater_than_with_int_and_float(self, a):
        b = 15
        code = textwrap.dedent(f"""\
        var = {a}
        if var > {b}
          print 'Above {b}'
        else
          print 'Below'""")
        expected = textwrap.dedent(f"""\
        var = Value({a}, num_sys='Latin')
        if var.data>{b}:
          print(f'''Above {b}''')
        else:
          print(f'''Below''')""")
>>>>>>> 164d59d5
        self.multi_level_tester(
            code=code,
            expected=expected,
            max_level=16,
<<<<<<< HEAD
            expected=expected,
            output=f'Above {b}',
        )

    @parameterized.expand(str(float(i)) for i in range(2, 16))
    def test_not_greater_than_with_int_and_float(self, a):
        b = 15
        code = textwrap.dedent(f"""\
        var = {a}
        if var > {b}
          print 'Above {b}'
        else
          print 'Below'""")
        expected = textwrap.dedent(f"""\
        var = Value({a}, num_sys='Latin')
        if var.data>{b}:
          print(f'''Above {b}''')
        else:
          print(f'''Below''')""")
=======
            output='Below',
        )

    @parameterized.expand(HedyTester.comparison_commands)
    def test_comparison_with_int(self, comparison):
        code = textwrap.dedent(f"""\
            leeftijd is ask 'Hoe oud ben jij?'
            if leeftijd {comparison} 12
                print 'Dan ben je jonger dan ik!'""")
        expected = self.dedent(
            self.input_transpiled('leeftijd', 'Hoe oud ben jij?'),
            f"""\
            if leeftijd.data{comparison}12:
              print(f'''Dan ben je jonger dan ik!''')""")

        self.multi_level_tester(
            code=code,
            max_level=16,
            expected=expected)

    @parameterized.expand([
        ('>', 'incorrect'),
        ('>=', 'correct'),
        ('<', 'incorrect'),
        ('<=', 'correct'),
        ('!=', 'incorrect')])
    def test_comparisons_arabic_and_latin_vars(self, op, output):
        code = textwrap.dedent(f"""\
            nummer1 is ١١
            nummer2 is 11
            if nummer1 {op} nummer2
                print 'correct'
            else
                print 'incorrect'""")

        expected = textwrap.dedent(f"""\
            nummer1 = Value(11, num_sys='Arabic')
            nummer2 = Value(11, num_sys='Latin')
            if nummer1.data{op}nummer2.data:
              print(f'''correct''')
            else:
              print(f'''incorrect''')""")

>>>>>>> 164d59d5
        self.multi_level_tester(
            max_level=16,
            code=code,
            expected=expected,
<<<<<<< HEAD
            max_level=16,
            output='Below',
        )

    @parameterized.expand(HedyTester.comparison_commands)
    def test_comparison_with_int(self, comparison):
        code = textwrap.dedent(f"""\
            leeftijd is 12
            if leeftijd {comparison} 12
                print 'Dan ben je jonger dan ik!'""")
        expected = self.dedent(f"""\
            leeftijd = Value(12, num_sys='Latin')
            if leeftijd.data{comparison}12:
              print(f'''Dan ben je jonger dan ik!''')""")

        self.multi_level_tester(
            code=code,
            max_level=16,
            expected=expected)

    @parameterized.expand([
        ('>', 'incorrect'),
        ('>=', 'correct'),
        ('<', 'incorrect'),
        ('<=', 'correct'),
        ('!=', 'incorrect')])
    def test_comparisons_arabic_and_latin_vars(self, op, output):
        code = textwrap.dedent(f"""\
            nummer1 is ١١
            nummer2 is 11
            if nummer1 {op} nummer2
                print 'correct'
            else
                print 'incorrect'""")

        expected = textwrap.dedent(f"""\
            nummer1 = Value(11, num_sys='Arabic')
            nummer2 = Value(11, num_sys='Latin')
            if nummer1.data{op}nummer2.data:
              print(f'''correct''')
            else:
              print(f'''incorrect''')""")
=======
            output=output)

    @parameterized.expand(HedyTester.comparison_commands)
    def test_comparison_with_list_access(self, comparison):
        code = textwrap.dedent(f"""\
            numbers = 1, 2, 10
            if numbers at 2 {comparison} numbers at 1
                print 'great!'""")
        expected = self.dedent(
            "numbers = Value([Value(1, num_sys='Latin'), Value(2, num_sys='Latin'), Value(10, num_sys='Latin')])",
            self.list_access_transpiled('numbers.data[int(2)-1]'),
            self.list_access_transpiled('numbers.data[int(1)-1]'),
            f"""\
            if numbers.data[int(2)-1].data{comparison}numbers.data[int(1)-1].data:
              print(f'''great!''')""")

        self.multi_level_tester(
            code=code,
            expected=expected,
            max_level=15)

    @parameterized.expand(HedyTester.comparison_commands)
    def test_comparison_else(self, comparison):
        code = textwrap.dedent(f"""\
            leeftijd is ask 'Hoe oud ben jij?'
            if leeftijd {comparison} 12
                print 'Dan ben je jonger dan ik!'
            else
                print 'Dan ben je ouder dan ik!'""")
        expected = self.dedent(
            self.input_transpiled('leeftijd', 'Hoe oud ben jij?'),
            f"""\
            if leeftijd.data{comparison}12:
              print(f'''Dan ben je jonger dan ik!''')
            else:
              print(f'''Dan ben je ouder dan ik!''')""")

        self.multi_level_tester(
            code=code,
            max_level=16,
            expected=expected
        )

    @parameterized.expand(HedyTester.comparison_commands)
    def tests_comparison_no_spaces(self, comparison):
        code = textwrap.dedent(f"""\
            leeftijd is ask 'Hoe oud ben jij?'
            if leeftijd{comparison}12
                print 'Dan ben je jonger dan ik!'""")
        expected = self.dedent(
            self.input_transpiled('leeftijd', 'Hoe oud ben jij?'),
            f"""\
            if leeftijd.data{comparison}12:
              print(f'''Dan ben je jonger dan ik!''')""")
>>>>>>> 164d59d5

        self.multi_level_tester(
            max_level=16,
            code=code,
<<<<<<< HEAD
            expected=expected,
            output=output)

    @parameterized.expand(HedyTester.comparison_commands)
    def test_comparison_with_list_access(self, comparison):
        code = textwrap.dedent(f"""\
            numbers = 1, 2, 10
            if numbers at 2 {comparison} numbers at 1
                print 'great!'""")
        expected = self.dedent(
            "numbers = Value([Value(1, num_sys='Latin'), Value(2, num_sys='Latin'), Value(10, num_sys='Latin')])",
            self.list_access_transpiled('numbers.data[int(2)-1]'),
            self.list_access_transpiled('numbers.data[int(1)-1]'),
            f"""\
            if numbers.data[int(2)-1].data{comparison}numbers.data[int(1)-1].data:
              print(f'''great!''')""")
=======
            max_level=16,
            expected=expected
        )

    @parameterized.expand(HedyTester.number_comparison_commands)
    def test_comparison_with_string_gives_type_error(self, comparison):
        code = textwrap.dedent(f"""\
        a is 'text'
        if a {comparison} 12
            b is 1""")

        self.multi_level_tester(
            code=code,
            max_level=16,
            extra_check_function=lambda c: c.exception.arguments['line_number'] == 2,
            exception=hedy.exceptions.InvalidArgumentTypeException
        )

    @parameterized.expand(HedyTester.number_comparison_commands)
    def test_comparison_with_list_gives_type_error(self, comparison):
        code = textwrap.dedent(f"""\
        a is 1, 2, 3
        if a {comparison} 12
            b is 1""")
>>>>>>> 164d59d5

        self.multi_level_tester(
            code=code,
            max_level=15,
            extra_check_function=lambda c: c.exception.arguments['line_number'] == 2,
            exception=hedy.exceptions.InvalidArgumentTypeException
        )

    @parameterized.expand(HedyTester.comparison_commands)
<<<<<<< HEAD
    def test_comparison_else(self, comparison):
        code = textwrap.dedent(f"""\
            leeftijd is 12
            if leeftijd {comparison} 12
                print 'Dan ben je jonger dan ik!'
            else
                print 'Dan ben je ouder dan ik!'""")
        expected = self.dedent(f"""\
            leeftijd = Value(12, num_sys='Latin')
            if leeftijd.data{comparison}12:
              print(f'''Dan ben je jonger dan ik!''')
            else:
              print(f'''Dan ben je ouder dan ik!''')""")

        self.multi_level_tester(
            code=code,
            max_level=16,
            expected=expected
        )

    @parameterized.expand(HedyTester.comparison_commands)
    def tests_comparison_no_spaces(self, comparison):
        code = textwrap.dedent(f"""\
            leeftijd is 10
            if leeftijd{comparison}12
                print 'Dan ben je jonger dan ik!'""")
        expected = self.dedent(f"""\
            leeftijd = Value(10, num_sys='Latin')
            if leeftijd.data{comparison}12:
              print(f'''Dan ben je jonger dan ik!''')""")

        self.multi_level_tester(
            code=code,
            max_level=16,
            expected=expected
        )

    @parameterized.expand(HedyTester.number_comparison_commands)
    def test_comparison_with_string_gives_type_error(self, comparison):
        code = textwrap.dedent(f"""\
        a is 'text'
        if a {comparison} 12
            b is 1""")

        self.multi_level_tester(
            code=code,
            max_level=16,
            extra_check_function=lambda c: c.exception.arguments['line_number'] == 2,
            exception=hedy.exceptions.InvalidArgumentTypeException
        )

    @parameterized.expand(HedyTester.number_comparison_commands)
    def test_comparison_with_list_gives_type_error(self, comparison):
        code = textwrap.dedent(f"""\
        a is 1, 2, 3
        if a {comparison} 12
            b is 1""")

        self.multi_level_tester(
            code=code,
            max_level=15,
            extra_check_function=lambda c: c.exception.arguments['line_number'] == 2,
            exception=hedy.exceptions.InvalidArgumentTypeException
        )

    @parameterized.expand(HedyTester.comparison_commands)
    def test_comparison_with_boolean(self, comparison):
        code = textwrap.dedent(f"""\
            leeftijd is 10
            if leeftijd {comparison} 12 or leeftijd {comparison} 15
                print 'Dan ben je jonger dan ik!'
            if leeftijd {comparison} 12 and leeftijd {comparison} 15
                print 'Some other string!'""")

        expected = self.dedent(f"""\
            leeftijd = Value(10, num_sys='Latin')
=======
    def test_comparison_with_boolean(self, comparison):
        code = textwrap.dedent(f"""\
            leeftijd is ask 'Hoe oud ben jij?'
            if leeftijd {comparison} 12 or leeftijd {comparison} 15
                print 'Dan ben je jonger dan ik!'
            if leeftijd {comparison} 12 and leeftijd {comparison} 15
                print 'Some other string!'""")

        expected = self.dedent(
            self.input_transpiled('leeftijd', 'Hoe oud ben jij?'),
            f"""\
>>>>>>> 164d59d5
            if leeftijd.data{comparison}12 or leeftijd.data{comparison}15:
              print(f'''Dan ben je jonger dan ik!''')
            if leeftijd.data{comparison}12 and leeftijd.data{comparison}15:
              print(f'''Some other string!''')""")

        self.multi_level_tester(
            code=code,
            max_level=16,
            expected=expected,
        )

    @parameterized.expand(HedyTester.comparison_commands)
    def test_comparison_with_trailing_spaces(self, comparison):
        value = '1  '
        code = textwrap.dedent(f"""\
            var is 5
            if var   {comparison} {value} 
                print 'seems correct'""")

        expected = textwrap.dedent(f"""\
            var = Value(5, num_sys='Latin')
            if var.data{comparison}1:
              print(f'''seems correct''')""")

        self.multi_level_tester(code=code, expected=expected, max_level=16)

    @parameterized.expand(HedyTester.comparison_commands)
    def test_comparison_with_leading_spaces(self, comparison):
        code = textwrap.dedent(f"""\
            var is 5
            if   var {comparison}  1 
                print 'seems correct'""")

        expected = textwrap.dedent(f"""\
            var = Value(5, num_sys='Latin')
            if var.data{comparison}1:
              print(f'''seems correct''')""")

        self.multi_level_tester(code=code, expected=expected, max_level=16)

    @parameterized.expand(HedyTester.number_comparison_commands)
    def test_comparison_with_undef_var_gives_error(self, comparison):
        code = textwrap.dedent(f"""\
            if n {comparison} 12
                sleep""")

        self.multi_level_tester(
            code=code,
            max_level=16,
            exception=exceptions.UndefinedVarException,
        )

    def test_comparison_with_missing_indent_else(self):
<<<<<<< HEAD
        code = textwrap.dedent(f"""\
        age = ask 'How old are you?'
        if age < 13
            print 'You are younger than me!'
        else
        print 'You are older than me!'""")

        self.multi_level_tester(code=code, exception=exceptions.NoIndentationException)

    #
    # function tests
    #
    def test_actually_simple_function(self):
        code = textwrap.dedent(f"""\
=======
        code = textwrap.dedent(f"""\
        age = ask 'How old are you?'
        if age < 13
            print 'You are younger than me!'
        else
        print 'You are older than me!'""")

        self.multi_level_tester(code=code, exception=exceptions.NoIndentationException)

    #
    # function tests
    #
    def test_actually_simple_function(self):
        code = textwrap.dedent(f"""\
>>>>>>> 164d59d5
            define test_function_1
                int = ١
                return "Test function " int
            print call test_function_1""")

        expected = self.dedent(
            "def test_function_1():",
            ("_int = Value(1, num_sys='Arabic')", "  "),
            (self.return_transpiled('Test function {_int}'), "  "),
            "print(f'''{test_function_1()}''')")

        output = "Test function ١"
        self.multi_level_tester(
            code=code,
            expected=expected,
            output=output,
            max_level=16
        )

    def test_simple_function(self):
        code = textwrap.dedent(f"""\
        define test_function_1
            int = 1
            return "Test function " int
        define test_function_2 with int
            return "Test function " int
        define test_function_3 with input
            if input != 5
                print "NE5"
            if input < 5
                print "LT5"
            if input <= 5
                print "LTE5"
            if input > 5
                print "GT5"
            if input >= 5
                print "GTE5"
            if input = 5
                print "E5"
        print call test_function_1
        print call test_function_2 with 2
        m = 3
        print call test_function_2 with m
        print call test_function_2 with 4.0
        print call test_function_2 with "5"
        print call test_function_2 with 1.5 * 4
        print ""
        call test_function_3 with 4
        print ""
        call test_function_3 with 5
        print ""
        call test_function_3 with 6""")

        expected = self.dedent(
            """\
            def test_function_1():
              _int = Value(1, num_sys='Latin')""",
            (self.return_transpiled("Test function {_int}"), '  '),
            "def test_function_2(_int):",
            (self.return_transpiled("Test function {_int}"), '  '),
            f"""\
            def test_function_3(_input):
              if _input.data!=5:
                print(f'''NE5''')
              if _input.data<5:
                print(f'''LT5''')
              if _input.data<=5:
                print(f'''LTE5''')
              if _input.data>5:
                print(f'''GT5''')
              if _input.data>=5:
                print(f'''GTE5''')
              if _input.data == 5:
                print(f'''E5''')
            print(f'''{{test_function_1()}}''')
            print(f'''{{test_function_2(Value(2, num_sys='Latin'))}}''')
            m = Value(3, num_sys='Latin')
            print(f'''{{test_function_2(m)}}''')
            print(f'''{{test_function_2(Value(4.0, num_sys='Latin'))}}''')
            print(f'''{{test_function_2(Value('5'))}}''')
            print(f'''{{test_function_2(Value(1.5 * 4, num_sys='Latin'))}}''')
            print(f'''''')
            test_function_3(Value(4, num_sys='Latin'))
            print(f'''''')
            test_function_3(Value(5, num_sys='Latin'))
            print(f'''''')
            test_function_3(Value(6, num_sys='Latin'))""")

        output = textwrap.dedent("""\
        Test function 1
        Test function 2
        Test function 3
        Test function 4.0
        Test function 5
        Test function 6.0

        NE5
        LT5
        LTE5

        LTE5
        GTE5
        E5

        NE5
        GT5
        GTE5""")

        self.multi_level_tester(
            code=code,
            expected=expected,
            output=output,
            max_level=16,
            skip_faulty=False
        )

    def test_source_map(self):
        code = textwrap.dedent("""\
<<<<<<< HEAD
            age = 10
            if age < 13
                print 'You are younger than me!'
            else
                print 'You are older than me!'""")

        excepted_code = self.dedent("""\
            age = Value(10, num_sys='Latin')
=======
        age = ask 'How old are you?'
        if age < 13
            print 'You are younger than me!'
        else
            print 'You are older than me!'""")

        excepted_code = self.dedent(
            self.input_transpiled('age', 'How old are you?'),
            """\
>>>>>>> 164d59d5
            if age.data<13:
              print(f'''You are younger than me!''')
            else:
              print(f'''You are older than me!''')""")

        expected_source_map = {
            '1/1-1/4': '1/1-1/4',
<<<<<<< HEAD
            '1/1-1/9': '1/1-1/33',
            '2/4-2/7': '2/4-2/7',
            '2/4-2/12': '2/4-2/15',
            '3/5-3/37': '3/1-3/39',
            '2/1-3/46': '2/1-3/41',
            '5/5-5/35': '5/1-5/37',
            '3/46-5/44': '5/-96-2/12',
            '2/1-5/44': '2/1-5/39',
            '1/1-5/45': '1/1-5/39'
=======
            '1/1-1/29': '1/1-10/31',
            '2/4-2/7': '2/20-2/23',
            '2/4-2/12': '11/4-11/15',
            '3/5-3/37': '12/1-12/39',
            '2/1-3/46': '11/1-12/41',
            '5/5-5/35': '14/1-14/37',
            '3/46-5/44': '14/-254-2/8',
            '2/1-5/44': '11/1-14/39',
            '1/1-5/45': '1/1-14/39'
>>>>>>> 164d59d5
        }

        self.single_level_tester(code, expected=excepted_code)
        self.source_map_tester(code=code, expected_source_map=expected_source_map)<|MERGE_RESOLUTION|>--- conflicted
+++ resolved
@@ -16,20 +16,11 @@
     @parameterized.expand(HedyTester.equality_comparison_commands)
     def test_equality_with_var_and_string(self, comparison):
         code = textwrap.dedent(f"""\
-<<<<<<< HEAD
             name is 'Hedy'
             if name {comparison} 'Hedy'
                 print 'meh'""")
         expected = self.dedent(f"""\
             name = Value('Hedy')
-=======
-            name is ask 'What is your name?'
-            if name {comparison} 'Hedy'
-                print 'meh'""")
-        expected = self.dedent(
-            self.input_transpiled('name', 'What is your name?'),
-            f"""\
->>>>>>> 164d59d5
             if name.data == 'Hedy':
               print(f'''meh''')""")
 
@@ -42,20 +33,11 @@
     @parameterized.expand(HedyTester.equality_comparison_commands)
     def test_equality_with_var_and_int(self, comparison):
         code = textwrap.dedent(f"""\
-<<<<<<< HEAD
             age is 20
             if age {comparison} 18
                 print 'congrats'""")
         expected = self.dedent(f"""\
             age = Value(20, num_sys='Latin')
-=======
-            age is ask 'How old are you?'
-            if age {comparison} 18
-                print 'congrats'""")
-        expected = self.dedent(
-            self.input_transpiled('age', 'How old are you?'),
-            f"""\
->>>>>>> 164d59d5
             if age.data == 18:
               print(f'''congrats''')""")
 
@@ -168,20 +150,11 @@
     #
     def test_inequality_with_string(self):
         code = textwrap.dedent(f"""\
-<<<<<<< HEAD
             name is 'Hedy'
             if name != 'Hedy'
                 print 'meh'""")
         expected = self.dedent(f"""\
             name = Value('Hedy')
-=======
-            name is ask 'What is your name?'
-            if name != 'Hedy'
-                print 'meh'""")
-        expected = self.dedent(
-            self.input_transpiled('name', 'What is your name?'),
-            f"""\
->>>>>>> 164d59d5
             if name.data!='Hedy':
               print(f'''meh''')""")
 
@@ -193,23 +166,13 @@
 
     def test_inequality_hindi(self):
         code = textwrap.dedent(f"""\
-<<<<<<< HEAD
             उम्र is 15
-=======
-            उम्र is ask 'आप कितने साल के हैं?'
->>>>>>> 164d59d5
             if उम्र > 12
                 print 'आप मुझसे छोटे हैं!'
             else
                 print 'आप मुझसे बड़े हैं!'""")
-<<<<<<< HEAD
         expected = self.dedent(f"""\
             उम्र = Value(15, num_sys='Latin')
-=======
-        expected = self.dedent(
-            self.input_transpiled('उम्र', 'आप कितने साल के हैं?'),
-            f"""\
->>>>>>> 164d59d5
             if उम्र.data>12:
               print(f'''आप मुझसे छोटे हैं!''')
             else:
@@ -237,7 +200,6 @@
             output='no')
 
     def test_inequality_promotes_int_to_float(self):
-<<<<<<< HEAD
         code = textwrap.dedent(f"""\
             a is 1
             b is 1.2
@@ -260,30 +222,6 @@
         ('1, 2', "Value([Value(1, num_sys='Latin'), Value(2, num_sys='Latin')])")])
     def test_inequality_vars(self, arg, exp):
         code = textwrap.dedent(f"""\
-=======
-        code = textwrap.dedent(f"""\
-            a is 1
-            b is 1.2
-            if a != b
-                b is 1""")
-
-        expected = textwrap.dedent(f"""\
-            a = Value(1, num_sys='Latin')
-            b = Value(1.2, num_sys='Latin')
-            if a.data!=b.data:
-              b = Value(1, num_sys='Latin')""")
-
-        self.multi_level_tester(code=code, expected=expected, max_level=16)
-
-    @parameterized.expand([
-        ('"text"', "Value('text')"),
-        ("'text'", "Value('text')"),
-        ('1', "Value(1, num_sys='Latin')"),
-        ('1.3', "Value(1.3, num_sys='Latin')"),
-        ('1, 2', "Value([Value(1, num_sys='Latin'), Value(2, num_sys='Latin')])")])
-    def test_inequality_vars(self, arg, exp):
-        code = textwrap.dedent(f"""\
->>>>>>> 164d59d5
             a is {arg}
             b is {arg}
             if a != b
@@ -396,8 +334,6 @@
           print(f'''Above {b}''')
         else:
           print(f'''Below''')""")
-<<<<<<< HEAD
-=======
         self.multi_level_tester(
             code=code,
             max_level=16,
@@ -420,44 +356,21 @@
           print(f'''Above {b}''')
         else:
           print(f'''Below''')""")
->>>>>>> 164d59d5
-        self.multi_level_tester(
-            code=code,
-            expected=expected,
-            max_level=16,
-<<<<<<< HEAD
-            expected=expected,
-            output=f'Above {b}',
-        )
-
-    @parameterized.expand(str(float(i)) for i in range(2, 16))
-    def test_not_greater_than_with_int_and_float(self, a):
-        b = 15
-        code = textwrap.dedent(f"""\
-        var = {a}
-        if var > {b}
-          print 'Above {b}'
-        else
-          print 'Below'""")
-        expected = textwrap.dedent(f"""\
-        var = Value({a}, num_sys='Latin')
-        if var.data>{b}:
-          print(f'''Above {b}''')
-        else:
-          print(f'''Below''')""")
-=======
+        self.multi_level_tester(
+            code=code,
+            expected=expected,
+            max_level=16,
             output='Below',
         )
 
     @parameterized.expand(HedyTester.comparison_commands)
     def test_comparison_with_int(self, comparison):
         code = textwrap.dedent(f"""\
-            leeftijd is ask 'Hoe oud ben jij?'
+            leeftijd is 12
             if leeftijd {comparison} 12
                 print 'Dan ben je jonger dan ik!'""")
-        expected = self.dedent(
-            self.input_transpiled('leeftijd', 'Hoe oud ben jij?'),
-            f"""\
+        expected = self.dedent(f"""\
+            leeftijd = Value(12, num_sys='Latin')
             if leeftijd.data{comparison}12:
               print(f'''Dan ben je jonger dan ik!''')""")
 
@@ -489,55 +402,10 @@
             else:
               print(f'''incorrect''')""")
 
->>>>>>> 164d59d5
-        self.multi_level_tester(
-            max_level=16,
-            code=code,
-            expected=expected,
-<<<<<<< HEAD
-            max_level=16,
-            output='Below',
-        )
-
-    @parameterized.expand(HedyTester.comparison_commands)
-    def test_comparison_with_int(self, comparison):
-        code = textwrap.dedent(f"""\
-            leeftijd is 12
-            if leeftijd {comparison} 12
-                print 'Dan ben je jonger dan ik!'""")
-        expected = self.dedent(f"""\
-            leeftijd = Value(12, num_sys='Latin')
-            if leeftijd.data{comparison}12:
-              print(f'''Dan ben je jonger dan ik!''')""")
-
-        self.multi_level_tester(
-            code=code,
-            max_level=16,
-            expected=expected)
-
-    @parameterized.expand([
-        ('>', 'incorrect'),
-        ('>=', 'correct'),
-        ('<', 'incorrect'),
-        ('<=', 'correct'),
-        ('!=', 'incorrect')])
-    def test_comparisons_arabic_and_latin_vars(self, op, output):
-        code = textwrap.dedent(f"""\
-            nummer1 is ١١
-            nummer2 is 11
-            if nummer1 {op} nummer2
-                print 'correct'
-            else
-                print 'incorrect'""")
-
-        expected = textwrap.dedent(f"""\
-            nummer1 = Value(11, num_sys='Arabic')
-            nummer2 = Value(11, num_sys='Latin')
-            if nummer1.data{op}nummer2.data:
-              print(f'''correct''')
-            else:
-              print(f'''incorrect''')""")
-=======
+        self.multi_level_tester(
+            max_level=16,
+            code=code,
+            expected=expected,
             output=output)
 
     @parameterized.expand(HedyTester.comparison_commands)
@@ -560,96 +428,6 @@
             max_level=15)
 
     @parameterized.expand(HedyTester.comparison_commands)
-    def test_comparison_else(self, comparison):
-        code = textwrap.dedent(f"""\
-            leeftijd is ask 'Hoe oud ben jij?'
-            if leeftijd {comparison} 12
-                print 'Dan ben je jonger dan ik!'
-            else
-                print 'Dan ben je ouder dan ik!'""")
-        expected = self.dedent(
-            self.input_transpiled('leeftijd', 'Hoe oud ben jij?'),
-            f"""\
-            if leeftijd.data{comparison}12:
-              print(f'''Dan ben je jonger dan ik!''')
-            else:
-              print(f'''Dan ben je ouder dan ik!''')""")
-
-        self.multi_level_tester(
-            code=code,
-            max_level=16,
-            expected=expected
-        )
-
-    @parameterized.expand(HedyTester.comparison_commands)
-    def tests_comparison_no_spaces(self, comparison):
-        code = textwrap.dedent(f"""\
-            leeftijd is ask 'Hoe oud ben jij?'
-            if leeftijd{comparison}12
-                print 'Dan ben je jonger dan ik!'""")
-        expected = self.dedent(
-            self.input_transpiled('leeftijd', 'Hoe oud ben jij?'),
-            f"""\
-            if leeftijd.data{comparison}12:
-              print(f'''Dan ben je jonger dan ik!''')""")
->>>>>>> 164d59d5
-
-        self.multi_level_tester(
-            max_level=16,
-            code=code,
-<<<<<<< HEAD
-            expected=expected,
-            output=output)
-
-    @parameterized.expand(HedyTester.comparison_commands)
-    def test_comparison_with_list_access(self, comparison):
-        code = textwrap.dedent(f"""\
-            numbers = 1, 2, 10
-            if numbers at 2 {comparison} numbers at 1
-                print 'great!'""")
-        expected = self.dedent(
-            "numbers = Value([Value(1, num_sys='Latin'), Value(2, num_sys='Latin'), Value(10, num_sys='Latin')])",
-            self.list_access_transpiled('numbers.data[int(2)-1]'),
-            self.list_access_transpiled('numbers.data[int(1)-1]'),
-            f"""\
-            if numbers.data[int(2)-1].data{comparison}numbers.data[int(1)-1].data:
-              print(f'''great!''')""")
-=======
-            max_level=16,
-            expected=expected
-        )
-
-    @parameterized.expand(HedyTester.number_comparison_commands)
-    def test_comparison_with_string_gives_type_error(self, comparison):
-        code = textwrap.dedent(f"""\
-        a is 'text'
-        if a {comparison} 12
-            b is 1""")
-
-        self.multi_level_tester(
-            code=code,
-            max_level=16,
-            extra_check_function=lambda c: c.exception.arguments['line_number'] == 2,
-            exception=hedy.exceptions.InvalidArgumentTypeException
-        )
-
-    @parameterized.expand(HedyTester.number_comparison_commands)
-    def test_comparison_with_list_gives_type_error(self, comparison):
-        code = textwrap.dedent(f"""\
-        a is 1, 2, 3
-        if a {comparison} 12
-            b is 1""")
->>>>>>> 164d59d5
-
-        self.multi_level_tester(
-            code=code,
-            max_level=15,
-            extra_check_function=lambda c: c.exception.arguments['line_number'] == 2,
-            exception=hedy.exceptions.InvalidArgumentTypeException
-        )
-
-    @parameterized.expand(HedyTester.comparison_commands)
-<<<<<<< HEAD
     def test_comparison_else(self, comparison):
         code = textwrap.dedent(f"""\
             leeftijd is 12
@@ -671,10 +449,10 @@
         )
 
     @parameterized.expand(HedyTester.comparison_commands)
-    def tests_comparison_no_spaces(self, comparison):
+    def tests_smaller_no_spaces(self, comparison):
         code = textwrap.dedent(f"""\
             leeftijd is 10
-            if leeftijd{comparison}12
+            if leeftijd {comparison} 12
                 print 'Dan ben je jonger dan ik!'""")
         expected = self.dedent(f"""\
             leeftijd = Value(10, num_sys='Latin')
@@ -726,19 +504,6 @@
 
         expected = self.dedent(f"""\
             leeftijd = Value(10, num_sys='Latin')
-=======
-    def test_comparison_with_boolean(self, comparison):
-        code = textwrap.dedent(f"""\
-            leeftijd is ask 'Hoe oud ben jij?'
-            if leeftijd {comparison} 12 or leeftijd {comparison} 15
-                print 'Dan ben je jonger dan ik!'
-            if leeftijd {comparison} 12 and leeftijd {comparison} 15
-                print 'Some other string!'""")
-
-        expected = self.dedent(
-            self.input_transpiled('leeftijd', 'Hoe oud ben jij?'),
-            f"""\
->>>>>>> 164d59d5
             if leeftijd.data{comparison}12 or leeftijd.data{comparison}15:
               print(f'''Dan ben je jonger dan ik!''')
             if leeftijd.data{comparison}12 and leeftijd.data{comparison}15:
@@ -792,7 +557,6 @@
         )
 
     def test_comparison_with_missing_indent_else(self):
-<<<<<<< HEAD
         code = textwrap.dedent(f"""\
         age = ask 'How old are you?'
         if age < 13
@@ -807,22 +571,6 @@
     #
     def test_actually_simple_function(self):
         code = textwrap.dedent(f"""\
-=======
-        code = textwrap.dedent(f"""\
-        age = ask 'How old are you?'
-        if age < 13
-            print 'You are younger than me!'
-        else
-        print 'You are older than me!'""")
-
-        self.multi_level_tester(code=code, exception=exceptions.NoIndentationException)
-
-    #
-    # function tests
-    #
-    def test_actually_simple_function(self):
-        code = textwrap.dedent(f"""\
->>>>>>> 164d59d5
             define test_function_1
                 int = ١
                 return "Test function " int
@@ -941,7 +689,6 @@
 
     def test_source_map(self):
         code = textwrap.dedent("""\
-<<<<<<< HEAD
             age = 10
             if age < 13
                 print 'You are younger than me!'
@@ -950,17 +697,6 @@
 
         excepted_code = self.dedent("""\
             age = Value(10, num_sys='Latin')
-=======
-        age = ask 'How old are you?'
-        if age < 13
-            print 'You are younger than me!'
-        else
-            print 'You are older than me!'""")
-
-        excepted_code = self.dedent(
-            self.input_transpiled('age', 'How old are you?'),
-            """\
->>>>>>> 164d59d5
             if age.data<13:
               print(f'''You are younger than me!''')
             else:
@@ -968,7 +704,6 @@
 
         expected_source_map = {
             '1/1-1/4': '1/1-1/4',
-<<<<<<< HEAD
             '1/1-1/9': '1/1-1/33',
             '2/4-2/7': '2/4-2/7',
             '2/4-2/12': '2/4-2/15',
@@ -978,17 +713,6 @@
             '3/46-5/44': '5/-96-2/12',
             '2/1-5/44': '2/1-5/39',
             '1/1-5/45': '1/1-5/39'
-=======
-            '1/1-1/29': '1/1-10/31',
-            '2/4-2/7': '2/20-2/23',
-            '2/4-2/12': '11/4-11/15',
-            '3/5-3/37': '12/1-12/39',
-            '2/1-3/46': '11/1-12/41',
-            '5/5-5/35': '14/1-14/37',
-            '3/46-5/44': '14/-254-2/8',
-            '2/1-5/44': '11/1-14/39',
-            '1/1-5/45': '1/1-14/39'
->>>>>>> 164d59d5
         }
 
         self.single_level_tester(code, expected=excepted_code)
