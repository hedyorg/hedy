import hedy
import textwrap
from test_level_01 import HedyTester

class TestsLevel10(HedyTester):
  level = 10

  def test_if_with_indent(self):
    code = textwrap.dedent("""\
    naam is Hedy
    if naam is Hedy
        print 'koekoek'""")
    expected = textwrap.dedent("""\
    naam = 'Hedy'
    if str(naam) == str('Hedy'):
      print(f'koekoek')""")
    result = hedy.transpile(code, self.level)

    self.assertEqual(expected, result.code)
    self.assertEqual(False, result.has_turtle)

  def test_if_else(self):
    code = textwrap.dedent("""\
    antwoord is ask 'Hoeveel is 10 plus 10?'
    if antwoord is 20
        print 'Goedzo!'
        print 'Het antwoord was inderdaad ' antwoord
    else
        print 'Foutje'
        print 'Het antwoord moest zijn ' antwoord""")

    expected = textwrap.dedent("""\
    antwoord = input('Hoeveel is 10 plus 10?')
    if str(antwoord) == str('20'):
      print(f'Goedzo!')
      print(f'Het antwoord was inderdaad {antwoord}')
    else:
      print(f'Foutje')
      print(f'Het antwoord moest zijn {antwoord}')""")

    result = hedy.transpile(code, self.level)

    self.assertEqual(expected, result.code)
    self.assertEqual(False, result.has_turtle)



  def test_for_loop(self):
    code = textwrap.dedent("""\
    a is 2
    a is 3
    for a in range 2 to 4
      a is a + 2
      b is b + 2""")
    expected = textwrap.dedent("""\
    a = '2'
    a = '3'
    step = 1 if int(2) < int(4) else -1
    for a in range(int(2), int(4) + step, step):
      a = int(a) + int(2)
      b = int(b) + int(2)""")

    result = hedy.transpile(code, self.level)

    self.assertEqual(expected, result.code)
    self.assertEqual(False, result.has_turtle)

  def test_if__else(self):
    code = textwrap.dedent("""\
    a is 5
    if a is 1
      x is 2
    else
      x is 222""")
    expected = textwrap.dedent("""\
    a = '5'
    if str(a) == str('1'):
      x = '2'
    else:
      x = '222'""")

    result = hedy.transpile(code, self.level)

    self.assertEqual(expected, result.code)
    self.assertEqual(False, result.has_turtle)

  def test_forloop(self):
    code = textwrap.dedent("""\
    for i in range 1 to 10
      print i
    print 'wie niet weg is is gezien'""")
    expected = textwrap.dedent("""\
    step = 1 if int(1) < int(10) else -1
    for i in range(int(1), int(10) + step, step):
      print(f'{i}')
    print(f'wie niet weg is is gezien')""")

    result = hedy.transpile(code, self.level)

    self.assertEqual(expected, result.code)
    self.assertEqual(False, result.has_turtle)


  def test_reverse_range(self):
    code = textwrap.dedent("""\
    for i in range 10 to 1
      print i
    print 'wie niet weg is is gezien'""")
    expected = textwrap.dedent("""\
    step = 1 if int(10) < int(1) else -1
    for i in range(int(10), int(1) + step, step):
      print(f'{i}')
    print(f'wie niet weg is is gezien')""")

    result = hedy.transpile(code, self.level)

    self.assertEqual(expected, result.code)
    self.assertEqual(False, result.has_turtle)


  def test_if_under_else_in_for(self):
    code = textwrap.dedent("""\
    for i in range 0 to 10
      antwoord is ask 'Wat is 5*5'
      if antwoord is 24
        print 'Dat is fout!'
      else
        print 'Dat is goed!'
      if antwoord is 25
        i is 10""")

    expected = textwrap.dedent("""\
    step = 1 if int(0) < int(10) else -1
    for i in range(int(0), int(10) + step, step):
      antwoord = input('Wat is 5*5')
      if str(antwoord) == str('24'):
        print(f'Dat is fout!')
      else:
        print(f'Dat is goed!')
      if str(antwoord) == str('25'):
        i = '10'""")

    result = hedy.transpile(code, self.level)

    self.assertEqual(expected, result.code)
    self.assertEqual(False, result.has_turtle)

    #fails, issue 363

  def test_for_ifbug(self):
    code = textwrap.dedent("""\
    for i in range 0 to 10
      antwoord is ask 'Wat is 5*5'
      if antwoord is 24
        print 'fout'
    print 'klaar met for loop'""")

    expected = textwrap.dedent("""\
      step = 1 if int(0) < int(10) else -1
      for i in range(int(0), int(10) + step, step):
        antwoord = input('Wat is 5*5')
        if str(antwoord) == str('24'):
          print(f'fout')
      print(f'klaar met for loop')""")

    result = hedy.transpile(code, self.level)

    self.assertEqual(expected, result.code)
    self.assertEqual(False, result.has_turtle)

  def test_for_loopbug599(self):
    code = textwrap.dedent("""\
    for i in range 0 to 10
      if i is 2
        print '2'""")

    expected = textwrap.dedent("""\
      step = 1 if int(0) < int(10) else -1
      for i in range(int(0), int(10) + step, step):
        if str(i) == str('2'):
          print(f'2')""")

    result = hedy.transpile(code, self.level)

    self.assertEqual(expected, result.code)
<<<<<<< HEAD
    self.assertEqual(False, result.has_turtle)

  def test_unindented_second_loop_1209(self):
    code = textwrap.dedent("""\
    for x in range 1 to 10
     for y in range 1 to 10
     print 'x*y'""")

    with self.assertRaises(hedy.exceptions.NoIndentationException) as context:
      result = hedy.transpile(code, self.level)

  def test_dedented_second_loop_1209(self):
    code = textwrap.dedent("""\
    for x in range 1 to 10
     for y in range 1 to 10
    print 'x*y'""")

    with self.assertRaises(hedy.exceptions.NoIndentationException) as context:
      result = hedy.transpile(code, self.level)

  def test_zigzag_indented_loop_1209(self):
    code = textwrap.dedent("""\
    for x in range 1 to 10
      for y in range 1 to 10
         print 'this number is'
        print x*y""")
=======
  if local_keywords_enabled: 
    def test_for_list_dutch(self):
      code = textwrap.dedent("""\
      dieren is hond, kat, papegaai
      voor dier in dieren
        print dier""")
>>>>>>> 51f2fe68

    with self.assertRaises(hedy.exceptions.IndentationException) as context:
      result = hedy.transpile(code, self.level)


<|MERGE_RESOLUTION|>--- conflicted
+++ resolved
@@ -1,225 +1,56 @@
 import hedy
 import textwrap
 from test_level_01 import HedyTester
-
+from hedy import local_keywords_enabled
 class TestsLevel10(HedyTester):
   level = 10
-
-  def test_if_with_indent(self):
+  
+  def test_for_list(self):
     code = textwrap.dedent("""\
-    naam is Hedy
-    if naam is Hedy
-        print 'koekoek'""")
-    expected = textwrap.dedent("""\
-    naam = 'Hedy'
-    if str(naam) == str('Hedy'):
-      print(f'koekoek')""")
-    result = hedy.transpile(code, self.level)
-
-    self.assertEqual(expected, result.code)
-    self.assertEqual(False, result.has_turtle)
-
-  def test_if_else(self):
-    code = textwrap.dedent("""\
-    antwoord is ask 'Hoeveel is 10 plus 10?'
-    if antwoord is 20
-        print 'Goedzo!'
-        print 'Het antwoord was inderdaad ' antwoord
-    else
-        print 'Foutje'
-        print 'Het antwoord moest zijn ' antwoord""")
-
-    expected = textwrap.dedent("""\
-    antwoord = input('Hoeveel is 10 plus 10?')
-    if str(antwoord) == str('20'):
-      print(f'Goedzo!')
-      print(f'Het antwoord was inderdaad {antwoord}')
-    else:
-      print(f'Foutje')
-      print(f'Het antwoord moest zijn {antwoord}')""")
+    dieren is hond, kat, papegaai
+    for dier in dieren
+      print dier""")
 
     result = hedy.transpile(code, self.level)
 
+    expected = textwrap.dedent("""\
+    dieren = ['hond', 'kat', 'papegaai']
+    for dier in dieren:
+      print(f'{dier}')""")
+
     self.assertEqual(expected, result.code)
-    self.assertEqual(False, result.has_turtle)
-
-
-
-  def test_for_loop(self):
+  def test_for_list_multiple_lines(self):
     code = textwrap.dedent("""\
-    a is 2
-    a is 3
-    for a in range 2 to 4
-      a is a + 2
-      b is b + 2""")
-    expected = textwrap.dedent("""\
-    a = '2'
-    a = '3'
-    step = 1 if int(2) < int(4) else -1
-    for a in range(int(2), int(4) + step, step):
-      a = int(a) + int(2)
-      b = int(b) + int(2)""")
+    familie is baby, mommy, daddy, grandpa, grandma
+    for shark in familie
+      print shark ' shark tudutudutudu'
+      print shark ' shark tudutudutudu'
+      print shark ' shark tudutudutudu'
+      print shark ' shark'""")
 
     result = hedy.transpile(code, self.level)
 
-    self.assertEqual(expected, result.code)
-    self.assertEqual(False, result.has_turtle)
-
-  def test_if__else(self):
-    code = textwrap.dedent("""\
-    a is 5
-    if a is 1
-      x is 2
-    else
-      x is 222""")
     expected = textwrap.dedent("""\
-    a = '5'
-    if str(a) == str('1'):
-      x = '2'
-    else:
-      x = '222'""")
-
-    result = hedy.transpile(code, self.level)
+    familie = ['baby', 'mommy', 'daddy', 'grandpa', 'grandma']
+    for shark in familie:
+      print(f'{shark} shark tudutudutudu')
+      print(f'{shark} shark tudutudutudu')
+      print(f'{shark} shark tudutudutudu')
+      print(f'{shark} shark')""")
 
     self.assertEqual(expected, result.code)
-    self.assertEqual(False, result.has_turtle)
-
-  def test_forloop(self):
-    code = textwrap.dedent("""\
-    for i in range 1 to 10
-      print i
-    print 'wie niet weg is is gezien'""")
-    expected = textwrap.dedent("""\
-    step = 1 if int(1) < int(10) else -1
-    for i in range(int(1), int(10) + step, step):
-      print(f'{i}')
-    print(f'wie niet weg is is gezien')""")
-
-    result = hedy.transpile(code, self.level)
-
-    self.assertEqual(expected, result.code)
-    self.assertEqual(False, result.has_turtle)
-
-
-  def test_reverse_range(self):
-    code = textwrap.dedent("""\
-    for i in range 10 to 1
-      print i
-    print 'wie niet weg is is gezien'""")
-    expected = textwrap.dedent("""\
-    step = 1 if int(10) < int(1) else -1
-    for i in range(int(10), int(1) + step, step):
-      print(f'{i}')
-    print(f'wie niet weg is is gezien')""")
-
-    result = hedy.transpile(code, self.level)
-
-    self.assertEqual(expected, result.code)
-    self.assertEqual(False, result.has_turtle)
-
-
-  def test_if_under_else_in_for(self):
-    code = textwrap.dedent("""\
-    for i in range 0 to 10
-      antwoord is ask 'Wat is 5*5'
-      if antwoord is 24
-        print 'Dat is fout!'
-      else
-        print 'Dat is goed!'
-      if antwoord is 25
-        i is 10""")
-
-    expected = textwrap.dedent("""\
-    step = 1 if int(0) < int(10) else -1
-    for i in range(int(0), int(10) + step, step):
-      antwoord = input('Wat is 5*5')
-      if str(antwoord) == str('24'):
-        print(f'Dat is fout!')
-      else:
-        print(f'Dat is goed!')
-      if str(antwoord) == str('25'):
-        i = '10'""")
-
-    result = hedy.transpile(code, self.level)
-
-    self.assertEqual(expected, result.code)
-    self.assertEqual(False, result.has_turtle)
-
-    #fails, issue 363
-
-  def test_for_ifbug(self):
-    code = textwrap.dedent("""\
-    for i in range 0 to 10
-      antwoord is ask 'Wat is 5*5'
-      if antwoord is 24
-        print 'fout'
-    print 'klaar met for loop'""")
-
-    expected = textwrap.dedent("""\
-      step = 1 if int(0) < int(10) else -1
-      for i in range(int(0), int(10) + step, step):
-        antwoord = input('Wat is 5*5')
-        if str(antwoord) == str('24'):
-          print(f'fout')
-      print(f'klaar met for loop')""")
-
-    result = hedy.transpile(code, self.level)
-
-    self.assertEqual(expected, result.code)
-    self.assertEqual(False, result.has_turtle)
-
-  def test_for_loopbug599(self):
-    code = textwrap.dedent("""\
-    for i in range 0 to 10
-      if i is 2
-        print '2'""")
-
-    expected = textwrap.dedent("""\
-      step = 1 if int(0) < int(10) else -1
-      for i in range(int(0), int(10) + step, step):
-        if str(i) == str('2'):
-          print(f'2')""")
-
-    result = hedy.transpile(code, self.level)
-
-    self.assertEqual(expected, result.code)
-<<<<<<< HEAD
-    self.assertEqual(False, result.has_turtle)
-
-  def test_unindented_second_loop_1209(self):
-    code = textwrap.dedent("""\
-    for x in range 1 to 10
-     for y in range 1 to 10
-     print 'x*y'""")
-
-    with self.assertRaises(hedy.exceptions.NoIndentationException) as context:
-      result = hedy.transpile(code, self.level)
-
-  def test_dedented_second_loop_1209(self):
-    code = textwrap.dedent("""\
-    for x in range 1 to 10
-     for y in range 1 to 10
-    print 'x*y'""")
-
-    with self.assertRaises(hedy.exceptions.NoIndentationException) as context:
-      result = hedy.transpile(code, self.level)
-
-  def test_zigzag_indented_loop_1209(self):
-    code = textwrap.dedent("""\
-    for x in range 1 to 10
-      for y in range 1 to 10
-         print 'this number is'
-        print x*y""")
-=======
   if local_keywords_enabled: 
     def test_for_list_dutch(self):
       code = textwrap.dedent("""\
       dieren is hond, kat, papegaai
       voor dier in dieren
         print dier""")
->>>>>>> 51f2fe68
 
-    with self.assertRaises(hedy.exceptions.IndentationException) as context:
-      result = hedy.transpile(code, self.level)
+      result = hedy.transpile(code, self.level, lang="nl")
 
+      expected = textwrap.dedent("""\
+      dieren = ['hond', 'kat', 'papegaai']
+      for dier in dieren:
+        print(f'{dier}')""")
 
+      self.assertEqual(expected, result.code)