--- conflicted
+++ resolved
@@ -2,62 +2,6 @@
 import textwrap
 from test_level_01 import HedyTester
 
-<<<<<<< HEAD
-
-class TestsLevel10(HedyTester):
-    level = 10
-
-    def test_for_list(self):
-        code = textwrap.dedent("""\
-        dieren is hond, kat, papegaai
-        for dier in dieren
-          print dier""")
-
-        result = hedy.transpile(code, self.level)
-
-        expected = textwrap.dedent("""\
-        dieren = ['hond', 'kat', 'papegaai']
-        for dier in dieren:
-          print(f'{dier}')""")
-
-        self.assertEqual(expected, result.code)
-
-    def test_for_list_multiple_lines(self):
-        code = textwrap.dedent("""\
-        familie is baby, mommy, daddy, grandpa, grandma
-        for shark in familie
-          print shark ' shark tudutudutudu'
-          print shark ' shark tudutudutudu'
-          print shark ' shark tudutudutudu'
-          print shark ' shark'""")
-
-        result = hedy.transpile(code, self.level)
-
-        expected = textwrap.dedent("""\
-        familie = ['baby', 'mommy', 'daddy', 'grandpa', 'grandma']
-        for shark in familie:
-          print(f'{shark} shark tudutudutudu')
-          print(f'{shark} shark tudutudutudu')
-          print(f'{shark} shark tudutudutudu')
-          print(f'{shark} shark')""")
-
-        self.assertEqual(expected, result.code)
-
-    def test_for_list_dutch(self):
-        code = textwrap.dedent("""\
-        dieren is hond, kat, papegaai
-        voor dier in dieren
-          drukaf dier""")
-
-        result = hedy.transpile(code, self.level, lang="nl")
-
-        expected = textwrap.dedent("""\
-        dieren = ['hond', 'kat', 'papegaai']
-        for dier in dieren:
-          print(f'{dier}')""")
-
-        self.assertEqual(expected, result.code)
-=======
 class TestsLevel10(HedyTester):
   level = 10
   
@@ -108,5 +52,4 @@
     for dier in dieren:
       print(f'{dier}')""")
 
-    self.assertEqual(expected, result.code)
->>>>>>> f66b2a3c
+    self.assertEqual(expected, result.code)