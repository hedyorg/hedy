@tailwind base;

html {
  @apply font-light;
  /* https://stackoverflow.com/questions/1417934/how-to-prevent-scrollbar-from-repositioning-web-page */
  overflow-x: hidden;
  margin-right: calc(-1 * (100vw - 100%));
}

.font-slab {
  font-family: 'Balsamiq Sans', sans-serif;
}

.dot {
  height: 25px;
  width: 25px;
  border-radius: 50%;
  display: inline-block;
}

h1 {
  @apply font-extralight text-4xl;
}

h2 {
  @apply font-bold text-2xl;
}

h3 {
  @apply font-bold text-2xl;
}

h4 {
  @apply font-bold text-base;
}

/* TB: Why do we have this? It makes it (a lot) harder to style these element within the templates... */
* + p, * + ul, * + ol, * + pre {
  @apply mt-4;
}

a {
  @apply font-semibold text-blue-400;
  text-decoration: underline;
}

strong {
  @apply font-bold;
}

.tiny-btn {
  @apply text-sm pt-1 px-2 border-b-2;
}

/* Container for pages which are not the main code page and not copy pages */
.common-page-container {
  @apply w-full max-w-screen-2xl mx-auto p-8;
}

/* For main page content */
.copy-container { @apply max-w-screen-lg mx-auto; }
.copy-container-wide { @apply max-w-screen-xl mx-auto; }

.text-display-copy, .text-business-copy {
  @apply leading-relaxed;
}

/* Apply somewhat fancy styles to running text (good for landing page copy) */
.text-display-copy h2 {
  text-align: center;
  @apply text-4xl text-pink-600;
}

.text-display-copy h3 {
  @apply text-4xl text-pink-600;
}

.text-display-copy .columns h3 {
  @apply text-2xl;
}

/**
 * text-business-copy
 *
 * For Real Business Value(tm).
 */
.text-business-copy { }

.text-business-copy h3:first-child { @apply mt-0; }

.text-business-copy * + h3 { @apply mt-8; }


.btn-shape {
  @apply font-slab leading-6 font-normal tracking-wide;
  @apply pt-2 pb-1 px-4 border border-b-4 rounded no-underline;
  display: inline-block;
}

.btn-shape-new {
  @apply font-slab leading-6 font-normal tracking-wide;
  @apply pt-2 pb-1 px-4 border rounded-md no-underline;
  display: inline-block;
}

.green-btn {
  @apply btn-shape;
  @apply bg-green-500 text-white border-green-700;
}

.green-btn-new {
  @apply btn-shape-new;
  @apply bg-green-500 text-white border-green-500;
}

.green-btn:disabled, .green-btn[disabled] {
  @apply bg-gray-500 border-gray-700;
}


.green-btn:disabled, .green-btn[disabled] {
  @apply bg-gray-500 border-gray-700;
}

.white-btn {
  @apply btn-shape;
  @apply bg-white text-blue-500 border-blue-400;
}

.white-btn-new {
  @apply btn-shape-new;
  @apply bg-gray-100 text-blue-900 border-gray-100;
}

.stripe-colored {
  @apply bg-yellow-400 border-yellow-500 border-b-4;
}

.stripe-white { @apply border-b-4; }

.stripe-colored h2, .stripe-colored a { @apply text-white; }
.stripe-colored .column-pane a { @apply text-blue-700; }
.stripe-colored .column-pane { @apply bg-white shadow-md rounded-lg; }

.heading-underline { @apply bg-pink-600 w-36 mx-auto h-1 my-8; }

.stripe-colored .heading-underline {
  @apply bg-white;
}

.text-links-plain a {
  color: inherit;
  text-decoration: none;
  font-weight: inherit;
}


.tooltip {
  position: relative;
  display: inline-block;

}

.tooltip .tooltiptext{
    @apply invisible absolute;
    @apply bg-white text-red-600 items-center;
    width: 130;
    bottom: 150%;
    left: 50%;
    margin-left: -80px;


}
.tooltip:hover .tooltiptext {
  visibility: visible;
}

.tooltip .tooltiptext::after {
  @apply absolute;
  content: " ";
  top: 100%;
  /* At the bottom of the tooltip */
  left: 50%;
  margin-left: -10px;
  border-width: 10px;
  border-style: solid;
  border-color: white transparent transparent transparent;
}


.green-btn:hover:enabled,
a.green-btn:hover {
  @apply bg-green-400 border-green-500;
  @apply active:bg-green-700 active:border-green-700;
}

.green-btn-new:hover:enabled,
a.green-btn-new:hover {
  @apply bg-green-400 border-green-500;
  @apply active:bg-green-700 active:border-green-700 transition-all ease-in duration-200;
}

.red-btn {
  @apply btn-shape;
  @apply bg-red-500 text-white border-red-700;
}

.red-btn-new {
  @apply btn-shape-new;
  @apply bg-red-500 text-white border-red-500 transition-all ease-in duration-200;
}

.red-btn:hover {
  @apply bg-red-400 border-red-500;
  @apply active:bg-red-700 active:border-red-700;
}


.red-btn-new:hover {
  @apply bg-red-400 border-red-400;
  @apply active:bg-red-700 active:border-red-700;
}

.yellow-btn {
  @apply btn-shape;
  @apply bg-yellow-500 text-black border-yellow-700;
}

.yellow-btn-new {
  @apply btn-shape-new;
  @apply bg-yellow-500 text-black border-yellow-700 transition-all ease-in duration-200;
}

.yellow-btn:hover {
  @apply bg-yellow-400 border-yellow-500;
  @apply active:bg-yellow-700 active:border-yellow-700;
}

.yellow-btn-new:hover {
  @apply bg-yellow-400 border-yellow-500;
  @apply active:bg-yellow-700 active:border-yellow-700;
}

.pink-btn-new {
  @apply btn-shape-new;
  @apply text-white bg-pink-400 border-pink-500 transition-all ease-in duration-200;
}

.pink-btn {
  @apply btn-shape;
  @apply text-white bg-pink-400 border-pink-500;
}

.pink-btn:hover {
  @apply bg-pink-300 border-pink-400;
  @apply active:bg-pink-700 active:border-pink-500;
}

.pink-btn-new:hover {
  @apply bg-pink-300 border-pink-400;
  @apply active:bg-pink-700 active:border-pink-500;
}

.blue-btn {
  @apply btn-shape;
  @apply bg-blue-500 text-white border-blue-700;
}


.blue-btn-new {
  @apply btn-shape-new;
  @apply bg-gray-200 text-blue-800 border-gray-200 transition-all ease-in duration-200;
}

.blue-btn:hover {
  @apply bg-blue-400 border-blue-500;
  @apply active:bg-blue-700 active:border-blue-700;
}

.blue-btn-new:hover {
  @apply bg-blue-300 border-blue-400;
  @apply active:bg-blue-400 active:border-blue-500;
}

.gray-btn-shape {
  @apply font-slab leading-6 font-normal tracking-wide;
  @apply pt-2 pb-1 px-4 rounded no-underline;
  display: inline-block;
}

.gray-btn {
  @apply gray-btn-shape;
  @apply bg-gray-300 text-gray-500;
}

.gray-btn:hover {
  @apply bg-gray-100;
  @apply active:bg-gray-700 active:border-gray-700;
}

.back-btn {
  @apply gray-btn;
  @apply text-blue-500;
  display: inline-flex;
  align-items: center;
  gap: 2px;
  width: 8rem;
}

.back-btn:hover {
  @apply bg-gray-200;
  @apply active:bg-gray-700 active:border-gray-700;
}

/* Styles only for use in MarkDown blocks */
/* NOTE: I'm pretty sure we don't render class="markdown" anymore anywhere */
.markdown {
  @apply text-xl text-gray-800 leading-normal;
}

.markdown li + li, .markdown li > p + p {
  @apply my-2;
}
.markdown strong {
  @apply font-bold;
}
.markdown * + h1 {
  @apply leading-tight mb-2 mt-10;
}

h2 {
  @apply font-slab font-medium text-blue-800;
  @apply leading-tight text-2xl mb-2 mt-10;
}

.h2-new {
  @apply font-slab font-medium text-blue-500;
  @apply leading-tight text-2xl mb-2 mt-10;
}

h2:first-child { margin-top: 0; }

h3 {
  @apply font-slab text-blue-700;
  @apply leading-tight text-xl mt-4 mb-1;
}

h4 {
  @apply mt-4 mb-2;
}

pre, code {
}

.markdown code {
  @apply py-1 px-1 text-base;
}

pre code {
  @apply block bg-gray-200 py-2 px-4 my-2 rounded text-base border-gray-300 border;
  @apply text-red-600;
}

pre {
  white-space: pre-wrap;
}

/**
 * A container for Ace editors that adds a little padding around it
 *
 * (It looks nicer if the text isn't all the way up to the margin
 */
.ace-container {
  background-color: #272822;
  @apply p-2 rounded;
}

/* Code in a fenced code block (``` in MarkDown) */
pre, pre code {
  font-size: 100%;
  color: white;
}

/* All code (` and ```) */
code {
  @apply font-mono inline rounded py-1 px-2 font-normal;
  background: #272822 !important;
  color: #ff6188;
  font-size: 90%;
}

.markdown blockquote {
  @apply border-l-4 border-gray-300 ltr:pl-4 rtl:pr-4 italic;
}

@tailwind components;

@tailwind utilities;

.btn {
  @apply btn-shape;
  @apply bg-blue-500 text-white border-blue-700 no-underline;
}

.btn:hover {
  @apply bg-blue-400 border-blue-500;
  @apply active:bg-blue-700 active:border-blue-700
}

.menubar-item-new {
  @apply cursor-pointer block border-b-4 tracking-wide;
  /* Colors */
  @apply border-gray-100;
}

.menubar-item {
  @apply cursor-pointer block border-b-4 tracking-wide;
  /* Colors */
  @apply border-gray-100;
}

.menubar-item:hover {
  /* Colors */
  @apply border-gray-100;
}

.menubar-item.active {
  /* Colors */
  @apply border-blue-600 !important;
}

.menubar-item-new.active {
  /* Colors */
  @apply border-blue-700 !important;
}

.menubar-text {
  @apply items-center text-base lg:text-xl no-underline font-slab p-1;
  /* Colors */
  @apply text-blue-600;
}

.menubar-text-new {
  @apply items-center text-base lg:text-xl no-underline font-slab p-1;
  /* Colors */
  @apply text-blue-800;
}

.cust-adv-tab {
  @apply cursor-pointer block border-b-4 tracking-wide;
  /* Colors */
  @apply border-gray-400;
}

.cust-adv-tab.active {
  /* Colors */
  @apply border-blue-800 !important;
}

.cust-adv-tab-text {
  @apply font-slab;
  /* Colors */
  @apply text-blue-800;
}

#output, #quiz_question_output_container {
  font-family: 'Monaco', 'Menlo', 'Ubuntu Mono', 'Consolas', 'source-code-pro', monospace;
}

.dropdown-menu {
  @apply absolute block rounded-md ltr:right-0 rtl:left-0 ltr:mr-1 rtl:ml-1 w-max p-4 shadow-lg;;
  top: 40px;
  @apply cursor-auto; /* Undo cursor-pointer we inherit from the menu */
}

.dropdown-blue {
  @apply border-blue-500 border-2 bg-gray-100;
}

.dropdown-blue-new {
  @apply border-blue-700 border-2 bg-gray-100;
}

.dropdown-green {
  @apply bg-gray-100 border-2 border-green-500;
}

.dropdown-menu h2 {
  @apply font-medium mx-4 pb-2 mb-2 text-center;
}

.dropdown-green h2 {
  @apply text-green-600;
}

.add-language-item {
  @apply text-gray-800 bg-green-400 no-underline hover:bg-green-500 hover:text-white py-2 px-4 block whitespace-nowrap;
  @apply cursor-pointer w-52 font-medium rounded-md;
  @apply grow-0;
}

.dropdown-item {
  @apply text-gray-800 no-underline hover:bg-blue-600 py-2 px-4 block whitespace-nowrap;
  @apply cursor-pointer w-52 font-medium rounded-md;
  @apply grow-0;
}

.dropdown-item:hover {
  @apply bg-blue-600 text-white;
}

.text-shadow {
  text-shadow: 0 2px 4px rgba(0,0,0,0.10);
}

.text-shadow-md {
  text-shadow: 0 4px 8px rgba(0,0,0,0.12), 0 2px 4px rgba(0,0,0,0.08);
}

.text-shadow-lg {
  text-shadow: 0 15px 30px rgba(0,0,0,0.11), 0 5px 15px rgba(0,0,0,0.08);
}

.text-shadow-none {
  text-shadow: none;
}

/* Lists */

ul {
  list-style: disc outside none;
}

ol {
  list-style: decimal outside none;
}

.text-display-copy ul, .text-display-copy ol,
.text-business-copy ul, .text-business-copy ol {
  @apply ml-10;
}
.text-adventure-copy ul, .text-adventure-copy ol {
  @apply ml-8;
}

.text-display-copy ul li + li, .text-display-copy ol li + li,
.text-business-copy ul li + li, .text-business-copy ol li + li {
  @apply mt-2;
}

.text-adventure-copy ul li + li, .text-adventure-copy ol li + li {
  @apply mt-1;
}

/* AUTH */
input:disabled {
  @apply bg-gray-400;
}

input[type=checkbox], input[type=radio] {
  @apply appearance-none border border-gray-700 w-5 h-5;
}

input[type=radio] {
  @apply rounded-full;
}

#signup input:required, #signup select:required, #profile input:required, #change_password input:required {
  @apply border border-red-400;
}

/* Make this !important to it over-writes the red required border when valid */
input:required:valid, select:required:valid {
  @apply border-green-400 !important;
}

input[type=checkbox]:checked, input[type=radio]:checked {
  @apply bg-green-400 border-green-600;
}

input, select {
  @apply border border-gray-400;
}

table.users thead {
  font-weight: bold;
}

table.users td {
  padding: 10px;
  border: solid 1px gray;
}

/* Keep the class name the same to prevent complex restructuring -> the RTL version is actually left-hand-shadow */
/* https://stackoverflow.com/questions/17572619/how-to-create-a-inset-box-shadow-only-on-one-side */
body[dir='ltr'] .right-hand-shadow {
  box-shadow: inset -7px 0 9px -7px rgba(0,0,0,0.4);
}

body[dir='rtl'] .right-hand-shadow {
  box-shadow: inset 7px 0 9px -7px rgba(0,0,0,0.4);
}

.tab {
  @apply py-2 px-1 mt-2 bg-gray-100 rounded-t-lg border-t-8 border-gray-300 text-sm cursor-pointer;
  box-shadow:
    /* bottom */ inset 0px -4px 4px -1px rgba(0,0,0,0.1);
}

.teacher_tab {
  @apply border-green-300;
}

.special_tab {
  @apply border-blue-300;
}

.command_tab {
  @apply border-[#fdb2c5];
}

.active-bluebar-btn {
  @apply bg-blue-300;
  box-shadow: inset 0 2px 4px 0 rgb(0 0 10 / 0.3);
}

/* TB: We shouldn't ever do this, all this dynamic handling can already be fixed with Tailwind! */
@screen lg {
  .tab {
    @apply px-2;
  }
}
@screen xl {
  .tab {
    @apply px-4;
  }
}

.tab + .tab {
  box-shadow:
    /* bottom */ inset 0px -4px 4px -1px rgba(0,0,0,0.1),
    /* left */ inset 4px 0px 4px -1px rgba(0,0,0,0.1);
}

.tab-selected {
  @apply mt-0 pt-2 bg-white text-black font-normal rounded-t-lg border-t-8 border-r border-l border-pink-500;
  box-shadow: none !important;
}

.adv-selected {
  @apply ltr:border-l-4 rtl:border-r-4 bg-blue-100 ltr:rounded-r-lg rtl:rounded-l-lg;
}

.not-selected-adv {
  @apply ltr:border-l-2 rtl:border-r-2;
}
/* EDITOR WARNINGS & ERRORS */

div#errorbox, div#warningbox {
   position: relative;
}

p.close-dialog {
   @apply ltr:right-[5px] rtl:left-[5px];
   font-weight: bold;
   position: absolute;
   top: 5px;
   cursor: pointer;
}

.editor-error {
  @apply bg-blue-500/70 border-red-500 border-b-2 border-t-2 absolute;
  z-index: 10; /* Show higher than the active line (which has z-index 2) */
}

/**
 * Will be used to strikethrough a line without actual text, so we need to fake it
 * with a horizontal line that's a bit offset from the top.
 */
.disabled-line {
  @apply absolute;
  border-top: solid 1px white;
  margin-top: 0.6em;
  border-radius: 0px !important;
}

/**
 * Will be used to indicate current line in debugger
 */
.debugger-current-line {
    @apply absolute;
    background: #2D6099;
    z-index: 20
}

/* DOCS */

.expandable-docs-text h1 {
   margin-top: 30px;
   margin-bottom: 30px;
}

/* QUIZ */

#quiz-iframe {
  height: 72rem;
  -moz-transform-origin: 0 0;
  -o-transform-origin: 0 0;
  -webkit-transform-origin: 0 0;
}


/* Stats */
.stats-period-toggle.active {
  color: black;
  text-decoration: none;
  cursor: default;
  font-weight: normal;
}

.stats-legend {
  list-style-type: none;
}

.stats-legend-item {
  display: inline;
  padding-right: 15px;
  cursor: default;
}

.stats-legend-color-box {
  width: 45px;
  height: 12px;
  display:inline-block;
  margin-right: 5px;
}

/* Tab content - closed */
.accordion .accordion-tab input ~ .tab-content {
  max-height: 0;
  -webkit-transition: max-height .35s;
  -o-transition: max-height .35s;
  transition: max-height .35s;
}

/* Accordion icon */
.accordion .accordion-tab label::before {
  @apply ltr:float-right rtl:float-left ltr:right-0 rtl:left-0;
  top: 0;
  display: block;
  width: 1.5em;
  height: 1.5em;
  line-height: 1.5;
  font-size: 1.25rem;
  font-weight: bolder;
  text-align: center;
  -webkit-transition: all .35s;
  -o-transition: all .35s;
  transition: all .35s;
}

/* Tab content - open */
.accordion .accordion-tab input:checked ~ .tab-content {
  max-height: 3000vh;
}

/* Accordion icon formatting - closed */
.accordion .accordion-tab input[type=checkbox] + label::before {
  @apply ltr:right-[5px] rtl:left-[5px];
  content: ">";
  transform: rotate(90deg);
}

/* Accordion icon formatting - open */
.accordion .accordion-tab input[type=checkbox]:checked + label::before {
  transform: rotate(270deg);
}

/* Programs */
.explore-program-box {
  @apply w-64 h-72 rounded-lg border border-gray-700 relative bg-blue-200;
}

.explore-program-box-title {
  @apply text-white text-center ltr:-ml-2 rtl:-mr-2 -mt-8 pt-10 ltr:pl-12 rtl:pr-12 ltr:rotate-6 rtl:-rotate-6 w-72;
}

/* Profile page */

.section-header {
  @apply bg-blue-200 px-8 py-2 rounded-lg text-3xl cursor-pointer;
}

.profile-section-body-header {
  @apply mb-4 pb-2 border-b inline-block w-full;
}

.profile-section-body {
  @apply bg-white shadow-md rounded px-8 py-4 mx-auto w-full lg:w-3/4 hidden;
}

.personal-input {
  @apply block appearance-none w-3/4 lg:w-1/2 text-gray-700 px-4 py-1 rounded-lg;
}

/* Signup page */
.signup-container {
  @apply mx-auto flex px-8 flex-row items-center justify-start;
}

.signup-label {
  @apply inline-block w-1/3 md:w-48;
}


.signup-input {
  @apply inline-block w-2/3 md:w-80 lg:w-96 px-2 py-1 rounded-lg border-gray-400;
}

/* Developers mode toggle */
.toggle-circle {
  @apply ltr:left-0 rtl:right-0;
  transition: all 0.2s ease-in-out;
}

body[dir='ltr'] input:checked ~ .toggle-circle {
  transform: translateX(100%);
  @apply bg-green-400;
}

body[dir='rtl'] input:checked ~ .toggle-circle {
  transform: translateX(-100%);
  @apply bg-green-400;
}

/* For the keyword toggle we have to move 200% instead of 100%, implement as edge case */
body[dir='ltr'] #keyword_toggle_container input:checked ~ .toggle-circle {
/*  transform: translateX(200%); */
}

body[dir='rtl'] #keyword_toggle_container input:checked ~ .toggle-circle {
/*  transform: translateX(-200%); */
}

input:checked ~ .toggle-path {
  @apply bg-gray-600;
}

.focused-option {
  @apply border-double border-8 active;
  @apply scale-110;
}

/* Not really nice, but we have to use the !important attribute to overwrite the current style */
.incorrect-option {
    background-color: rgba(234, 55, 55, 0.6) !important;
    border: 5px #c21919 dashed!important;
}

/* Also not really nice, but with the relic quiz code still an improvement */
.quiz-icons {
  @apply h-14 w-14 relative;
  top: -40px;
  left: -10px;
}

.animate-keys {
  @apply absolute bottom-1 right-2;

  /* Would be nice to animate this with Tailwind as well, but should be fine for now */
  animation-name: animate-keys;
  animation-duration: 1.5s;
  animation-timing-function: ease-in-out;
  -webkit-animation-timing-function: ease-in-out;
}

/* We could also add this keyframe to tailwind.config.js, but as it is the only one: leave here for now */
@keyframes animate-keys {
  0%   {bottom:15px; font-size: 1em; opacity: 1}
  100% {bottom:100%; font-size: 4em; opacity: 0}
}

.drop-adventures-hint {
  @apply bg-blue-100 border-blue-300;
}

.drop-adventures-active {
  @apply bg-yellow-100 border-yellow-300;
}

.adventures-tab {
  @apply flex-row w-auto overflow-x-auto overflow-y-hidden;
}

.adventures-tab[style*='display: block'] {
  display: flex !important;
}

.profile-nametag__stats {
  @apply text-center w-full flex flex-row justify-center items-stretch
}

.switch {
  position: relative;
  display: inline-block;
  width: 30px;
  height: 17px;
}

.switch input {
  opacity: 0;
  width: 0;
  height: 0;
}

.slider {
  @apply bg-gray-400;
  position: absolute;
  cursor: pointer;
  top: 0;
  left: 0;
  right: 0;
  bottom: 0;
  -webkit-transition: .4s;
  transition: .4s;
}

.slider:before {
  position: absolute;
  content: "";
  height: 13px;
  width: 13px;
  left: 2px;
  bottom: 2px;
  background-color: white;
  -webkit-transition: .4s;
  transition: .4s;
}

input:checked + .slider {
  @apply bg-green-500
}

input:checked + .slider:before {
  -webkit-transform: translateX(13px);
  -ms-transform: translateX(13px);
  transform: translateX(13px);
}

/* Rounded sliders */
.slider.round {
  border-radius: 34px;
}

.slider.round:before {
  border-radius: 50%;
}

input:disabled::placeholder {
  @apply text-gray-700
}



.htmx-indicator.custom-indicator{
  opacity:0;
  transition: opacity 0ms ease-in;
}
.htmx-request .custom-indicator{
  opacity:1;
}
.htmx-request.custom-indicator{
  opacity:1;
}

div[class^="ace_incorrect_hedy_code"] {
   border-bottom: 2px dashed red;
   position: absolute;
   cursor: pointer !important;
   pointer-events: auto;
}

.student_adventure_checkbox[disabled] {
  @apply relative bg-gray-200 rounded border-gray-500 !important
}

.student_adventure_checkbox {
  @apply relative bg-white rounded border-gray-500 !important
}

.student_adventure_checkbox:checked {
  @apply relative bg-green-300 rounded border-gray-500  !important
}

/* Make the CodeMirror editor take up the entire available height of its container
   and add a scroll bar (source: https://discuss.codemirror.net/t/how-to-set-max-height-of-the-editor/2882)

   But only for the editor page (readonly editors can be as high as is necessary)
   */
.fixed-editor-height .cm-editor { @apply h-full; }
.fixed-editor-height .cm-scroller { @apply overflow-x-auto };

/* Remove the margin between the scroll bar and the side of the container */
.cm-editor { margin-right: 0px !important; }

/* Hyperscript doesn't like when we use [] inside of classes */
.max-h-550px {
  @apply max-h-[550px]
}

.sliding-content-closed {
  grid-template-rows: 0fr;
}

.sliding-content-open {
  grid-template-rows: 1fr;
}

<<<<<<< HEAD
.sliding-content-closed-test {
  grid-template-columns: 0fr;
}

.sliding-content-open-test {
  grid-template-columns: 1fr;
=======
.adventure-item.selected {
  @apply bg-blue-300;
}

.adventure-item.selected .text-gray-500 {
  @apply text-white !important;
>>>>>>> 126b753e
}<|MERGE_RESOLUTION|>--- conflicted
+++ resolved
@@ -1016,19 +1016,18 @@
   grid-template-rows: 1fr;
 }
 
-<<<<<<< HEAD
 .sliding-content-closed-test {
   grid-template-columns: 0fr;
 }
 
 .sliding-content-open-test {
   grid-template-columns: 1fr;
-=======
+}
+
 .adventure-item.selected {
   @apply bg-blue-300;
 }
 
 .adventure-item.selected .text-gray-500 {
   @apply text-white !important;
->>>>>>> 126b753e
 }