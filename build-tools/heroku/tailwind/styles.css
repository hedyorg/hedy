--- conflicted
+++ resolved
@@ -357,7 +357,6 @@
 .explore-program-box {
   @apply w-64 h-56 rounded-lg border border-gray-700 m-4 relative bg-blue-200 cursor-pointer;
 }
-<<<<<<< HEAD
 
 /* Tab content - closed */
 .accordion .tab-content {
@@ -365,14 +364,11 @@
   -webkit-transition: max-height .35s;
   -o-transition: max-height .35s;
   transition: max-height .35s;
-=======
-=======
 
 /* After updating Tailwind, this empty selector is actually needed for the accordion to function correctly.
   Officially, the weirdest css (or minifying?) issue I have seen. TODO: BG ask for help. */
 .accordion .accordion-tab input ~ .tab-content {
 
->>>>>>> 35230a84
 }
 
 /* Icon */
