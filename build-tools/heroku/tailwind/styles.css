@tailwind base;

html {
  @apply font-light;
  /* https://stackoverflow.com/questions/1417934/how-to-prevent-scrollbar-from-repositioning-web-page */
  overflow-x: hidden;
  margin-right: calc(-1 * (100vw - 100%));
}

.font-slab {
  font-family: 'Balsamiq Sans', sans-serif;
}

.dot {
  height: 25px;
  width: 25px;
  border-radius: 50%;
  display: inline-block;
}

h1 {
  @apply font-extralight text-4xl;
}

h2 {
  @apply font-bold text-2xl;
}

h3 {
  @apply font-bold text-2xl;
}

h4 {
  @apply font-bold text-base;
}

/* TB: Why do we have this? It makes it (a lot) harder to style these element within the templates... */
* + p, * + ul, * + ol, * + pre {
  @apply mt-4;
}

a {
  @apply font-semibold text-blue-400;
  text-decoration: underline;
}

strong {
  @apply font-bold;
}

.tiny-btn {
  @apply text-sm pt-1 px-2 border-b-2;
}

/* Container for pages which are not the main code page and not copy pages */
.common-page-container {
  @apply w-full max-w-screen-2xl mx-auto p-8;
}

/* For main page content */
.copy-container { @apply max-w-screen-lg mx-auto; }
.copy-container-wide { @apply max-w-screen-xl mx-auto; }

.text-display-copy, .text-business-copy {
  @apply leading-relaxed;
}

/* Apply somewhat fancy styles to running text (good for landing page copy) */
.text-display-copy h2 {
  text-align: center;
  @apply text-4xl text-pink-600;
}

.text-display-copy h3 {
  @apply text-4xl text-pink-600;
}

.text-display-copy .columns h3 {
  @apply text-2xl;
}

/**
 * text-business-copy
 *
 * For Real Business Value(tm).
 */
.text-business-copy { }

.text-business-copy h3:first-child { @apply mt-0; }

.text-business-copy * + h3 { @apply mt-8; }


.btn-shape {
  @apply font-slab leading-6 font-normal tracking-wide;
  @apply pt-2 pb-1 px-4 border border-b-4 rounded no-underline;
  display: inline-block;
}

.green-btn {
  @apply btn-shape;
  @apply bg-green-500 text-white border-green-700;
}

.green-btn:disabled, .green-btn[disabled] {
  @apply bg-gray-500 border-gray-700;
}

.stripe-colored {
  @apply bg-yellow-400 border-yellow-500 border-b-4;
}

.stripe-white { @apply border-b-4; }

.stripe-colored h2, .stripe-colored a { @apply text-white; }
.stripe-colored .column-pane a { @apply text-blue-700; }
.stripe-colored .column-pane { @apply bg-white shadow-md rounded-lg; }

.heading-underline { @apply bg-pink-600 w-36 mx-auto h-1 my-8; }

.stripe-colored .heading-underline {
  @apply bg-white;
}

.text-links-plain a {
  color: inherit;
  text-decoration: none;
  font-weight: inherit;
}


.tooltip {
  position: relative;
  display: inline-block;

}

.tooltip .tooltiptext{
    @apply invisible absolute;
    @apply bg-white text-red-600 items-center;
    width: 130;
    bottom: 150%;
    left: 50%;
    margin-left: -80px;


}
.tooltip:hover .tooltiptext {
  visibility: visible;
}

.tooltip .tooltiptext::after {
  @apply absolute;
  content: " ";
  top: 100%;
  /* At the bottom of the tooltip */
  left: 50%;
  margin-left: -10px;
  border-width: 10px;
  border-style: solid;
  border-color: white transparent transparent transparent;
}


.green-btn:hover:enabled {
  @apply bg-green-400 border-green-500;
}

.red-btn {
  @apply btn-shape;
  @apply bg-red-500 text-white border-red-700;
}

.red-btn:hover {
  @apply bg-red-400 border-red-500;
}

.yellow-btn {
  @apply btn-shape;
  @apply bg-yellow-500 text-black border-yellow-700;
}

.yellow-btn:hover {
  @apply bg-yellow-400 border-yellow-500;
}

.pink-btn {
  @apply btn-shape;
  @apply text-white bg-pink-400 border-pink-500;
}

.pink-btn:hover {
  @apply bg-pink-300 border-pink-400;
}

.blue-btn {
  @apply btn-shape;
  @apply bg-blue-500 text-white border-blue-700;
}

.gray-btn {
  @apply btn-shape;
  @apply bg-gray-500 text-white border-gray-700;
}

.blue-btn:hover {
  @apply bg-blue-400 border-blue-500;
}

/* Styles only for use in MarkDown blocks */
/* NOTE: I'm pretty sure we don't render class="markdown" anymore anywhere */
.markdown {
  @apply text-xl text-gray-800 leading-normal;
}

.markdown li + li, .markdown li > p + p {
  @apply my-2;
}
.markdown strong {
  @apply font-bold;
}
.markdown * + h1 {
  @apply leading-tight mb-2 mt-10;
}

h2 {
  @apply font-slab font-medium text-blue-500;
  @apply leading-tight text-2xl mb-2 mt-10;
}

h2:first-child { margin-top: 0; }

h3 {
  @apply font-slab text-blue-700;
  @apply leading-tight text-xl mt-4 mb-1;
}

h4 {
  @apply mt-4 mb-2;
}

pre, code {
}

.markdown code {
  @apply py-1 px-1 text-base;
}

pre code {
  @apply block bg-gray-200 py-2 px-4 my-2 rounded text-base border-gray-300 border;
  @apply text-red-600;
}

pre {
  white-space: pre-wrap;
}

/**
 * A container for Ace editors that adds a little padding around it
 *
 * (It looks nicer if the text isn't all the way up to the margin
 */
.ace-container {
  background-color: #272822;
  @apply p-2 rounded;
}

/* Code in a fenced code block (``` in MarkDown) */
pre, pre code {
  font-size: 100%;
  color: white;
}

/* All code (` and ```) */
code {
  @apply font-mono inline rounded py-1 px-2 font-normal;
  background: #272822 !important;
  color: #ff6188;
  font-size: 90%;
}

.markdown blockquote {
  @apply border-l-4 border-gray-300 ltr:pl-4 rtl:pr-4 italic;
}

@tailwind components;

@tailwind utilities;

.btn {
  @apply btn-shape;
  @apply bg-blue-500 text-white border-blue-700 no-underline;
}

.btn:hover {
  @apply bg-blue-400 border-blue-500;
}

.menubar-item {
  @apply cursor-pointer block border-b-4 tracking-wide;
  /* Colors */
  @apply border-gray-100;
}

.menubar-item:hover {
  /* Colors */
  @apply border-gray-100;
}

.menubar-item.active {
  /* Colors */
  @apply border-blue-600 !important;
}

.menubar-text {
  @apply items-center text-base lg:text-xl no-underline font-slab p-1;
  /* Colors */
  @apply text-blue-600;
}

#output, #quiz_question_output_container {
  font-family: 'Monaco', 'Menlo', 'Ubuntu Mono', 'Consolas', 'source-code-pro', monospace;
}

.dropdown-menu {
  @apply absolute overflow-hidden block rounded-md ltr:right-0 rtl:left-0 ltr:mr-1 rtl:ml-1 w-max p-4 shadow-lg;;
  top: 40px;
  @apply cursor-auto; /* Undo cursor-pointer we inherit from the menu */
}

.dropdown-blue {
  @apply border-blue-500 border-2 bg-gray-100;
}

.dropdown-green {
  @apply bg-gray-100 border-2 border-green-500;
}

.dropdown-menu h2 {
  @apply font-medium mx-4 pb-2 mb-2 text-center;
}

.dropdown-green h2 {
  @apply text-green-600;
}

.dropdown-item {
  @apply text-gray-800 no-underline hover:bg-blue-600 py-2 px-4 block whitespace-nowrap;
  @apply cursor-pointer w-52 font-medium rounded-md;
  @apply grow-0;
}

.dropdown-item:hover {
  @apply bg-blue-600 text-white;
}

.text-shadow {
  text-shadow: 0 2px 4px rgba(0,0,0,0.10);
}

.text-shadow-md {
  text-shadow: 0 4px 8px rgba(0,0,0,0.12), 0 2px 4px rgba(0,0,0,0.08);
}

.text-shadow-lg {
  text-shadow: 0 15px 30px rgba(0,0,0,0.11), 0 5px 15px rgba(0,0,0,0.08);
}

.text-shadow-none {
  text-shadow: none;
}

/* Lists */

ul {
  list-style: disc outside none;
}

ol {
  list-style: decimal outside none;
}

.text-display-copy ul, .text-display-copy ol,
.text-business-copy ul, .text-business-copy ol {
  @apply ml-10;
}
.text-adventure-copy ul, .text-adventure-copy ol {
  @apply ml-8;
}

.text-display-copy ul li + li, .text-display-copy ol li + li,
.text-business-copy ul li + li, .text-business-copy ol li + li {
  @apply mt-2;
}

.text-adventure-copy ul li + li, .text-adventure-copy ol li + li {
  @apply mt-1;
}

/* AUTH */
input:disabled {
  @apply bg-gray-400;
}

input[type=checkbox], input[type=radio] {
  @apply appearance-none border border-gray-700 w-5 h-5;
}

input[type=radio] {
  @apply rounded-full;
}

#signup input:required, #signup select:required, #profile input:required, #change_password input:required {
  @apply border border-red-400;
}

/* Make this !important to it over-writes the red required border when valid */
input:required:valid, select:required:valid {
  @apply border-green-400 !important;
}

input[type=checkbox]:checked, input[type=radio]:checked {
  @apply bg-green-400 border-green-600;
}

input, select {
  @apply border border-gray-400;
}

table.users thead {
  font-weight: bold;
}

table.users td {
  padding: 10px;
  border: solid 1px gray;
}

/* Keep the class name the same to prevent complex restructuring -> the RTL version is actually left-hand-shadow */
/* https://stackoverflow.com/questions/17572619/how-to-create-a-inset-box-shadow-only-on-one-side */
body[dir='ltr'] .right-hand-shadow {
  box-shadow: inset -7px 0 9px -7px rgba(0,0,0,0.4);
}

body[dir='rtl'] .right-hand-shadow {
  box-shadow: inset 7px 0 9px -7px rgba(0,0,0,0.4);
}

.tab {
  @apply py-2 px-1 mt-2 bg-gray-100 rounded-t-lg border-t-8 border-gray-300 text-sm cursor-pointer;
  box-shadow:
    /* bottom */ inset 0px -4px 4px -1px rgba(0,0,0,0.1);
}

.teacher_tab {
  @apply border-green-300;
}

.special_tab {
  @apply border-blue-300;
}

.active-bluebar-btn {
  @apply bg-blue-300;
  box-shadow: inset 0 2px 4px 0 rgb(0 0 10 / 0.3);
}

/* TB: We shouldn't ever do this, all this dynamic handling can already be fixed with Tailwind! */
@screen lg {
  .tab {
    @apply px-2;
  }
}
@screen xl {
  .tab {
    @apply px-4;
  }
}

.tab + .tab {
  box-shadow:
    /* bottom */ inset 0px -4px 4px -1px rgba(0,0,0,0.1),
    /* left */ inset 4px 0px 4px -1px rgba(0,0,0,0.1);
}

.tab-selected {
  @apply mt-0 pt-2 bg-white text-black font-normal rounded-t-lg border-t-8 border-r border-l border-pink-500;
  box-shadow: none !important;
}

/* EDITOR WARNINGS & ERRORS */

div#errorbox, div#warningbox {
   position: relative;
}

p.close-dialog {
   @apply ltr:right-[5px] rtl:left-[5px];
   font-weight: bold;
   position: absolute;
   top: 5px;
   cursor: pointer;
}

.editor-error {
  @apply bg-blue-500/70 border-red-500 border-b-2 border-t-2 absolute;
  z-index: 10; /* Show higher than the active line (which has z-index 2) */
}

/**
 * Will be used to strikethrough a line without actual text, so we need to fake it
 * with a horizontal line that's a bit offset from the top.
 */
.disabled-line {
  @apply absolute;
  border-top: solid 1px white;
  margin-top: 0.6em;
  border-radius: 0px !important;
}

/**
 * Will be used to indicate current line in debugger
 */
.debugger-current-line {
    @apply absolute;
    background: #2D6099;
    z-index: 20
}

/* DOCS */

.expandable-docs-text h1 {
   margin-top: 30px;
   margin-bottom: 30px;
}

/* QUIZ */

#quiz-iframe {
  height: 72rem;
  -moz-transform-origin: 0 0;
  -o-transform-origin: 0 0;
  -webkit-transform-origin: 0 0;
}


/* Stats */
.stats-period-toggle.active {
  color: black;
  text-decoration: none;
  cursor: default;
  font-weight: normal;
}

.stats-legend {
  list-style-type: none;
}

.stats-legend-item {
  display: inline;
  padding-right: 15px;
  cursor: default;
}

.stats-legend-color-box {
  width: 45px;
  height: 12px;
  display:inline-block;
  margin-right: 5px;
}

/* Tab content - closed */
.accordion .accordion-tab input ~ .tab-content {
  max-height: 0;
  -webkit-transition: max-height .35s;
  -o-transition: max-height .35s;
  transition: max-height .35s;
}

/* Accordion icon */
.accordion .accordion-tab label::before {
  @apply ltr:float-right rtl:float-left ltr:right-0 rtl:left-0;
  top: 0;
  display: block;
  width: 1.5em;
  height: 1.5em;
  line-height: 1.5;
  font-size: 1.25rem;
  font-weight: bolder;
  text-align: center;
  -webkit-transition: all .35s;
  -o-transition: all .35s;
  transition: all .35s;
}

/* Tab content - open */
.accordion .accordion-tab input:checked ~ .tab-content {
  max-height: 3000vh;
}

/* Accordion icon formatting - closed */
.accordion .accordion-tab input[type=checkbox] + label::before {
  @apply ltr:right-[5px] rtl:left-[5px];
  content: ">";
  transform: rotate(90deg);
}

/* Accordion icon formatting - open */
.accordion .accordion-tab input[type=checkbox]:checked + label::before {
  transform: rotate(270deg);
}

/* Programs */
.explore-program-box {
  @apply w-64 h-72 rounded-lg border border-gray-700 relative bg-blue-200;
}

.explore-program-box-title {
  @apply text-white text-center ltr:-ml-2 rtl:-mr-2 -mt-8 pt-10 ltr:pl-12 rtl:pr-12 ltr:rotate-6 rtl:-rotate-6 w-72;
}

/* Profile page */

.section-header {
  @apply bg-blue-200 px-8 py-2 rounded-lg text-3xl cursor-pointer;
}

.profile-section-body-header {
  @apply mb-4 pb-2 border-b inline-block w-full;
}

.profile-section-body {
  @apply bg-white shadow-md rounded px-8 py-4 mx-auto w-full lg:w-3/4 hidden;
}

.personal-input {
  @apply block appearance-none w-3/4 lg:w-1/2 text-gray-700 px-4 py-1 rounded-lg;
}

/* Signup page */
.signup-container {
  @apply mx-auto flex px-8 flex-row items-center justify-start;
}

.signup-label {
  @apply inline-block w-1/3 md:w-48;
}


.signup-input {
  @apply inline-block w-2/3 md:w-80 lg:w-96 px-2 py-1 rounded-lg border-gray-400;
}

/* Developers mode toggle */
.toggle-circle {
  @apply ltr:left-0 rtl:right-0;
  transition: all 0.2s ease-in-out;
}

body[dir='ltr'] input:checked ~ .toggle-circle {
  transform: translateX(100%);
  @apply bg-green-400;
}

body[dir='rtl'] input:checked ~ .toggle-circle {
  transform: translateX(-100%);
  @apply bg-green-400;
}

/* For the keyword toggle we have to move 200% instead of 100%, implement as edge case */
body[dir='ltr'] #keyword_toggle_container input:checked ~ .toggle-circle {
/*  transform: translateX(200%); */
}

body[dir='rtl'] #keyword_toggle_container input:checked ~ .toggle-circle {
/*  transform: translateX(-200%); */
}

input:checked ~ .toggle-path {
  @apply bg-gray-600;
}

.focused-option {
  @apply border-double border-8 active;
  @apply scale-110;
}

/* Not really nice, but we have to use the !important attribute to overwrite the current style */
.incorrect-option {
    background-color: rgba(234, 55, 55, 0.6) !important;
    border: 5px #c21919 dashed!important;
}

/* Also not really nice, but with the relic quiz code still an improvement */
.quiz-icons {
  @apply h-14 w-14 relative;
  top: -40px;
  left: -10px;
}

.animate-keys {
  @apply absolute bottom-1 right-2;

  /* Would be nice to animate this with Tailwind as well, but should be fine for now */
  animation-name: animate-keys;
  animation-duration: 1.5s;
  animation-timing-function: ease-in-out;
  -webkit-animation-timing-function: ease-in-out;
}

/* We could also add this keyframe to tailwind.config.js, but as it is the only one: leave here for now */
@keyframes animate-keys {
  0%   {bottom:15px; font-size: 1em; opacity: 1}
  100% {bottom:100%; font-size: 4em; opacity: 0}
}

.drop-adventures-hint {
  @apply bg-blue-100 border-blue-300;
}

.drop-adventures-active {
  @apply bg-yellow-100 border-yellow-300;
}

.adventures-tab {
  @apply flex-row w-auto overflow-x-auto overflow-y-hidden;
}

.adventures-tab[style*='display: block'] {
  display: flex !important;
}

.profile-nametag__stats {
  @apply text-center w-full flex flex-row justify-center items-stretch
}

<<<<<<< HEAD
.student-tile.selected {
  @apply bg-green-400 text-white;
=======
.switch {
  position: relative;
  display: inline-block;
  width: 30px;
  height: 17px;
}

.switch input { 
  opacity: 0;
  width: 0;
  height: 0;
}

.slider {
  @apply bg-gray-400;
  position: absolute;
  cursor: pointer;
  top: 0;
  left: 0;
  right: 0;
  bottom: 0;
  -webkit-transition: .4s;
  transition: .4s;
}

.slider:before {
  position: absolute;
  content: "";
  height: 13px;
  width: 13px;
  left: 2px;
  bottom: 2px;
  background-color: white;
  -webkit-transition: .4s;
  transition: .4s;
}

input:checked + .slider {
  @apply bg-green-500  
}

input:checked + .slider:before {
  -webkit-transform: translateX(13px);
  -ms-transform: translateX(13px);
  transform: translateX(13px);
}

/* Rounded sliders */
.slider.round {
  border-radius: 34px;
}

.slider.round:before {
  border-radius: 50%;
}

input:disabled::placeholder {
  @apply text-gray-700
}



.htmx-indicator.custom-indicator{
  opacity:0;
  transition: opacity 0ms ease-in;
}
.htmx-request .custom-indicator{
  opacity:1;
}
.htmx-request.custom-indicator{
  opacity:1;
>>>>>>> 6ad0b807
}<|MERGE_RESOLUTION|>--- conflicted
+++ resolved
@@ -734,10 +734,10 @@
   @apply text-center w-full flex flex-row justify-center items-stretch
 }
 
-<<<<<<< HEAD
 .student-tile.selected {
   @apply bg-green-400 text-white;
-=======
+}
+
 .switch {
   position: relative;
   display: inline-block;
@@ -809,5 +809,4 @@
 }
 .htmx-request.custom-indicator{
   opacity:1;
->>>>>>> 6ad0b807
 }