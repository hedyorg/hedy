# Generate 'message-translations.ts'
#
# This file is compiled from the YAMLs found in content/client-messages/*.yaml,
# plus gettext-translated messages we found elsewhere.
import glob
from os import path
import json
import gettext

# Import packages from the website app (AutoPep8 will mess this up, so disable it)
import sys
sys.path.append(path.abspath(path.join(path.dirname(__file__), '..', '..')))  # noqa
from website.yaml_file import YamlFile  # noqa

OUTPUT_FILE = 'static/js/message-translations.ts'

# Every key you add here must also be added to content/client-messages.txt
ADDITIONAL_GETTEXT_KEYS = [
    'level_title',
    'unsaved_class_changes',
    'teacher_welcome',
    'copy_link_to_share',
    'customization_deleted',
    'directly_available',
    'disabled',
    'adventures_restored',
    'multiple_keywords_warning',
    'selected',
<<<<<<< HEAD
    'select_all',
    'one_level_error'
=======
    'adventures_tried',
    'graph_title',
    'errors',
    'adventures_completed',
    'number_of_errors',
    'successful_runs'
>>>>>>> 5918eaf9
]


def main():
    validate_gettext_hackfile()

    translations = {}
    message_keys = set()

    # Client messages
    for cm_file in sorted(glob.glob('content/client-messages/*.yaml')):
        lang_code = path.splitext(path.basename(cm_file))[0]
        cm = YamlFile.for_file(cm_file).to_dict()

        for key, value in list(cm.items()):
            # Make an array of strings into a single string, joined by newline
            if isinstance(value, list):
                cm[key] = '\n'.join(value)

        translations[lang_code] = cm
        message_keys |= cm.keys()

    # Gettext translations
    for lang, trans in translations.items():
        try:
            translator = gettext.translation('messages', localedir='translations', languages=[lang, 'en'])
            for key in ADDITIONAL_GETTEXT_KEYS:
                trans[key] = translator.gettext(key)
                message_keys.add(key)
        except Exception as e:
            raise RuntimeError(f"Not able to load translations for '{lang}'") from e

    # Write file
    with open(OUTPUT_FILE, 'w', encoding='utf-8') as f:
        f.write('// This file has been generated by build-tools/heroku/generate-client-messages.py\n')
        f.write('// DO NOT EDIT\n')
        f.write('\n')
        f.write('export type MessageKey = ' + ' | '.join(f"'{k}'" for k in sorted(message_keys)) + '\n')
        f.write('export const TRANSLATIONS: Record<string, Record<MessageKey, string>> = ' +
                json.dumps(translations, indent=2, sort_keys=True, ensure_ascii=False) + ';\n')


def validate_gettext_hackfile():
    """Check that the client-messages.txt file has keys for each of our "additional" keys.

    If we don't do this, babel will not find the keys when it does an extract.
    """
    filename = path.join(path.dirname(__file__), '..', '..', 'content', 'client-messages.txt')
    with open(filename) as f:
        messages = set(x.strip() for x in f.read().split('\n'))

    oopsie = False

    for additional_key in ADDITIONAL_GETTEXT_KEYS:
        gettext_line = f"gettext('{additional_key}')"
        if gettext_line not in messages:
            oopsie = True
            print(f'Put the following line into content/client-messages.txt:   {gettext_line}')

    if oopsie:
        sys.exit(1)


if __name__ == '__main__':
    main()<|MERGE_RESOLUTION|>--- conflicted
+++ resolved
@@ -26,17 +26,14 @@
     'adventures_restored',
     'multiple_keywords_warning',
     'selected',
-<<<<<<< HEAD
     'select_all',
     'one_level_error'
-=======
     'adventures_tried',
     'graph_title',
     'errors',
     'adventures_completed',
     'number_of_errors',
     'successful_runs'
->>>>>>> 5918eaf9
 ]
 
 
