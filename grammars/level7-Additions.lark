<<<<<<< HEAD
program: _EOL* command (_SPACE)* (_EOL+ command (_SPACE)*)* _EOL* //lines may end on spaces and might be separated by many newlines
command: print | repeat | ifs elses? | turtle | ask | assign_list | list_access_var | assign  //placing it here means print is will print 'is' and print is Felienne will print 'is Felienne'

repeat: _REPEAT _SPACE (NUMBER | var) _SPACE _TIMES _EOL (_SPACE command) (_EOL _SPACE command)* _EOL "end-block"

// from level 7 on if is implemented slightly differently
elses: _EOL (_SPACE)* _ELSE _EOL (_SPACE command) (_EOL _SPACE command)* _EOL "end-block"
//'if' cannot be used in Python, hence the name of the rule is 'ifs'
ifs: _IF _SPACE condition _EOL (_SPACE command) (_EOL _SPACE command)* _EOL "end-block"
=======
command: print | repeat | ifs elses? | turtle | ask | assign_list | list_access_var | assign  //placing it here means print is will print 'is' and print is Felienne will print 'is Felienne'

repeat: _REPEAT _SPACE (INT | var) _SPACE _TIMES _EOL (_SPACE command) (_EOL _SPACE command)* _EOL _END_BLOCK

// from level 7 on if is implemented slightly differently
elses: _EOL (_SPACE)* _ELSE (_SPACE)* _EOL (_SPACE command) (_EOL _SPACE command)* _EOL _END_BLOCK
//'if' cannot be used in Python, hence the name of the rule is 'ifs'
ifs: _IF _SPACE condition _EOL (_SPACE command) (_EOL _SPACE command)* _EOL _END_BLOCK
>>>>>>> b9830804
<|MERGE_RESOLUTION|>--- conflicted
+++ resolved
@@ -1,14 +1,3 @@
-<<<<<<< HEAD
-program: _EOL* command (_SPACE)* (_EOL+ command (_SPACE)*)* _EOL* //lines may end on spaces and might be separated by many newlines
-command: print | repeat | ifs elses? | turtle | ask | assign_list | list_access_var | assign  //placing it here means print is will print 'is' and print is Felienne will print 'is Felienne'
-
-repeat: _REPEAT _SPACE (NUMBER | var) _SPACE _TIMES _EOL (_SPACE command) (_EOL _SPACE command)* _EOL "end-block"
-
-// from level 7 on if is implemented slightly differently
-elses: _EOL (_SPACE)* _ELSE _EOL (_SPACE command) (_EOL _SPACE command)* _EOL "end-block"
-//'if' cannot be used in Python, hence the name of the rule is 'ifs'
-ifs: _IF _SPACE condition _EOL (_SPACE command) (_EOL _SPACE command)* _EOL "end-block"
-=======
 command: print | repeat | ifs elses? | turtle | ask | assign_list | list_access_var | assign  //placing it here means print is will print 'is' and print is Felienne will print 'is Felienne'
 
 repeat: _REPEAT _SPACE (INT | var) _SPACE _TIMES _EOL (_SPACE command) (_EOL _SPACE command)* _EOL _END_BLOCK
@@ -16,5 +5,4 @@
 // from level 7 on if is implemented slightly differently
 elses: _EOL (_SPACE)* _ELSE (_SPACE)* _EOL (_SPACE command) (_EOL _SPACE command)* _EOL _END_BLOCK
 //'if' cannot be used in Python, hence the name of the rule is 'ifs'
-ifs: _IF _SPACE condition _EOL (_SPACE command) (_EOL _SPACE command)* _EOL _END_BLOCK
->>>>>>> b9830804
+ifs: _IF _SPACE condition _EOL (_SPACE command) (_EOL _SPACE command)* _EOL _END_BLOCK