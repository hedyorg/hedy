<<<<<<< HEAD
command: print | repeat | ifs elses? | turtle | ask | assign_list | list_access_var | assign | comment  //placing assign at the end means print is will print 'is' and print is Felienne will print 'is Felienne'
=======
command: print | repeat | ifelse | ifs | turtle | ask | assign_list | add | remove | sleep | list_access_var | assign | comment
>>>>>>> 51f2fe68

repeat: _REPEAT _SPACE (INT | var) _SPACE _TIMES _EOL (_SPACE command) (_EOL _SPACE command)* _EOL _END_BLOCK

// from level 7 on if is implemented slightly differently
elses: _EOL (_SPACE)* _ELSE (_SPACE)* _EOL (_SPACE command) (_EOL _SPACE command)* _EOL _END_BLOCK
//'if' cannot be used in Python, hence the name of the rule is 'ifs'
ifs: _IF _SPACE condition _EOL (_SPACE command) (_EOL _SPACE command)* _EOL _END_BLOCK<|MERGE_RESOLUTION|>--- conflicted
+++ resolved
@@ -1,12 +1,4 @@
-<<<<<<< HEAD
-command: print | repeat | ifs elses? | turtle | ask | assign_list | list_access_var | assign | comment  //placing assign at the end means print is will print 'is' and print is Felienne will print 'is Felienne'
-=======
 command: print | repeat | ifelse | ifs | turtle | ask | assign_list | add | remove | sleep | list_access_var | assign | comment
->>>>>>> 51f2fe68
 
-repeat: _REPEAT _SPACE (INT | var) _SPACE _TIMES _EOL (_SPACE command) (_EOL _SPACE command)* _EOL _END_BLOCK
-
-// from level 7 on if is implemented slightly differently
-elses: _EOL (_SPACE)* _ELSE (_SPACE)* _EOL (_SPACE command) (_EOL _SPACE command)* _EOL _END_BLOCK
-//'if' cannot be used in Python, hence the name of the rule is 'ifs'
-ifs: _IF _SPACE condition _EOL (_SPACE command) (_EOL _SPACE command)* _EOL _END_BLOCK+//new in level 6
+repeat: _REPEAT _SPACE (INT | var) _SPACE _TIMES _SPACE command