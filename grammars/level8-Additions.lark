<<<<<<< HEAD
command:+= ifs elses?-= error_invalid_space | error_repeat_no_command
=======
command:+= ifpressed ifpressed_elses? | ifs elses?
>>>>>>> 7e2596ca

repeat: _REPEAT (INT | var_access) _TIMES _SPACE? _EOL (_SPACE command) (_EOL _SPACE command)* _EOL? _END_BLOCK

// FH jan 2022 (#1817) we can allow unquoted rhs's again cause there now is a line break after
// not sure of we want it, but we could
condition: equality_check | in_list_check
equality_check: (textwithoutspaces | NUMBER) (_IS | _EQUALS) (textwithoutspaces | NUMBER) (_SPACE | textwithoutspaces | NUMBER)*

// from level 8 on ifpressed is implemented slightly differently
ifpressed: _IF SMALL_LETTER_OR_NUMERAL _IS _PRESSED _EOL (_SPACE command) (_EOL _SPACE command)* _EOL _END_BLOCK
ifpressed_else: _IF SMALL_LETTER_OR_NUMERAL _IS _PRESSED _EOL (_SPACE command) (_EOL _SPACE command)* _EOL (_SPACE)* _ELSE (_SPACE)* _EOL (_SPACE command) (_EOL _SPACE command)* _EOL _END_BLOCK
// from level 8 on if is implemented slightly differently
<<<<<<< HEAD
elses: _EOL (_SPACE)* _ELSE (_SPACE)* _EOL (_SPACE command) (_EOL _SPACE command)* _EOL? _END_BLOCK
=======
ifpressed_elses: elses
elses: _EOL (_SPACE)* _ELSE (_SPACE)* _EOL (_SPACE command) (_EOL _SPACE command)* _EOL _END_BLOCK
>>>>>>> 7e2596ca
//'if' cannot be used in Python, hence the name of the rule is 'ifs'
ifs: _IF condition _EOL (_SPACE command) (_EOL _SPACE command)* _EOL? _END_BLOCK<|MERGE_RESOLUTION|>--- conflicted
+++ resolved
@@ -1,8 +1,4 @@
-<<<<<<< HEAD
-command:+= ifs elses?-= error_invalid_space | error_repeat_no_command
-=======
-command:+= ifpressed ifpressed_elses? | ifs elses?
->>>>>>> 7e2596ca
+command:+= ifpressed ifpressed_elses? | ifs elses?-= error_invalid_space | error_repeat_no_command
 
 repeat: _REPEAT (INT | var_access) _TIMES _SPACE? _EOL (_SPACE command) (_EOL _SPACE command)* _EOL? _END_BLOCK
 
@@ -15,11 +11,7 @@
 ifpressed: _IF SMALL_LETTER_OR_NUMERAL _IS _PRESSED _EOL (_SPACE command) (_EOL _SPACE command)* _EOL _END_BLOCK
 ifpressed_else: _IF SMALL_LETTER_OR_NUMERAL _IS _PRESSED _EOL (_SPACE command) (_EOL _SPACE command)* _EOL (_SPACE)* _ELSE (_SPACE)* _EOL (_SPACE command) (_EOL _SPACE command)* _EOL _END_BLOCK
 // from level 8 on if is implemented slightly differently
-<<<<<<< HEAD
 elses: _EOL (_SPACE)* _ELSE (_SPACE)* _EOL (_SPACE command) (_EOL _SPACE command)* _EOL? _END_BLOCK
-=======
 ifpressed_elses: elses
-elses: _EOL (_SPACE)* _ELSE (_SPACE)* _EOL (_SPACE command) (_EOL _SPACE command)* _EOL _END_BLOCK
->>>>>>> 7e2596ca
 //'if' cannot be used in Python, hence the name of the rule is 'ifs'
 ifs: _IF condition _EOL (_SPACE command) (_EOL _SPACE command)* _EOL? _END_BLOCK