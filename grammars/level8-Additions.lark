--- conflicted
+++ resolved
@@ -1,7 +1,3 @@
-<<<<<<< HEAD
-// no additions to the grammar because we now allow nested blocks
-// which is done in the transpiler
-=======
 command: print | repeat | ifs elses? | turtle | ask | assign_list | add | remove | sleep | list_access_var | assign | comment  //placing assign at the end means print is will print 'is' and print is Felienne will print 'is Felienne'
 
 repeat: _REPEAT _SPACE (INT | var) _SPACE _TIMES _EOL (_SPACE command) (_EOL _SPACE command)* _EOL _END_BLOCK
@@ -9,5 +5,4 @@
 // from level 7 on if is implemented slightly differently
 elses: _EOL (_SPACE)* _ELSE (_SPACE)* _EOL (_SPACE command) (_EOL _SPACE command)* _EOL _END_BLOCK
 //'if' cannot be used in Python, hence the name of the rule is 'ifs'
-ifs: _IF _SPACE condition _EOL (_SPACE command) (_EOL _SPACE command)* _EOL _END_BLOCK
->>>>>>> 51f2fe68
+ifs: _IF _SPACE condition _EOL (_SPACE command) (_EOL _SPACE command)* _EOL _END_BLOCK