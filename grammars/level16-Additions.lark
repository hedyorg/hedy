--- conflicted
+++ resolved
@@ -1,10 +1,6 @@
 // adds list access with numbers and brackets
-<<<<<<< HEAD
-=======
-command:+= change_list_item
->>>>>>> b4e663ed
 // TODO for tomorrow: this stills needs tests in level 16 for > and !=
-command:+= error_random_keyword 
+command:+= change_list_item | error_random_keyword 
 
 ?comparison_arg: var_access | text_in_quotes | NUMBER | list_access
 
