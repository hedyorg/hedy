program: _empty_program | _non_empty_program
_empty_program: (_EOL | _SPACE)*
_non_empty_program: _EOL* (command | error_invalid) _SPACE* (_EOL+ command _SPACE*)* _EOL* //lines may end on spaces and might be separated by many newlines

//placing assign after print means print is will print 'is' and print is Felienne will print 'is Felienne'
command:+= ifpressed_else | ifpressed | ifelse | ifs | assign_button | list_access_var -= error_invalid | error_ask_no_quotes > assign
_if_less_command: print | ask | turtle | assign_button | assign_list | add | remove | sleep | error_print_no_quotes | list_access_var | assign

// error_invalid is moved from to command to program, so that command rules have priority over error_invalid
error_invalid: textwithoutspaces _SPACE* (quoted_text | textwithspaces)?

//todo: list_access_var can be merged with var? would simplify rewriting a bit, some duplication now in processing
list_access_var: var _IS var _AT (INT | random)
assign_button: var _IS _BUTTON
assign_list: var _IS textwithspaces (_COMMA textwithspaces)+
assign: var _IS textwithspaces

error_print_no_quotes: _PRINT (textwithoutspaces | list_access | var_access) (_SPACE (textwithoutspaces | list_access | var_access))*  -> error_print_nq

// new commands for level 5
<<<<<<< HEAD
ifpressed_else: _IF (SMALL_LETTER_OR_NUMERAL | var) _IS _PRESSED _EOL* _if_less_command (_SPACE+ _EOL* | _SPACE* _EOL+) _ELSE (_SPACE+ _EOL* | _SPACE* _EOL+) _if_less_command
ifpressed: _IF (SMALL_LETTER_OR_NUMERAL | var) _IS _PRESSED _EOL* _if_less_command
=======
ifpressed_else: _IF LETTER_OR_NUMERAL _IS _PRESSED _EOL* _if_less_command (_SPACE+ _EOL* | _SPACE* _EOL+) _ELSE (_SPACE+ _EOL* | _SPACE* _EOL+) _if_less_command
ifpressed: _IF LETTER_OR_NUMERAL _IS _PRESSED _EOL* _if_less_command
>>>>>>> 4615fd15

_if_clause: _IF (condition (_SPACE+ _EOL* | _SPACE* _EOL+) | condition_spaces _SPACE* _EOL+ | error_condition) _if_less_command
error_condition: condition_spaces _SPACE
ifelse: _if_clause (_SPACE+ _EOL* | _SPACE* _EOL+) _ELSE (_SPACE+ _EOL* | _SPACE* _EOL+) _if_less_command
ifs: _if_clause // 'if' is a reserved word in Python, hence the name of the rule is 'ifs'

condition_spaces: textwithoutspaces _IS textwithoutspaces (_SPACE textwithoutspaces)+
condition: equality_check | in_list_check
equality_check: (textwithoutspaces | INT) _IS (quoted_text | textwithoutspaces | INT) //TODO FH nov 2021: not super pretty that this is textwithoutquotes for both a var and also a textual constant, level 12 handles this nicer now, could be done here too


in_list_check: textwithoutspaces _IN var_access

nospace: /[^\n, ]/


textwithspaces: /(?:[^#\n،,， ]| (?!else|başka|अन्यथा|否则|senão|ellers|alie|иначе|altrimenti|annars|anders|ndryshe|inaczej|sinon|sonst|sino|אחרת|وإلا))+/ -> text //anything can be parsed except for a newline and a comma for list separators
//a space is allowed, but it may not be followed by an else. The part " (?!else))" means space not followed by (negative look ahead) else
//That is because allowing else in strings leads to issue #303
textwithoutspaces: /(?:[^#\n،,， *+\-\/eiиansbअ否אو]|א(?!חרת )|و(?!إلا )|否(?!则 )|अ(?!न्यथा )|и(?!наче )|b(?!aşka )|n(?!dryshe )|e(?!lse |llers )|s(?!inon |enão |ino |onst )|i(?!naczej )|a(?!nders |lie |ltrimenti |nnars ))+/ -> text //anything can be parsed except for spaces (plus: a newline and a comma for list separators)
//the part e(?!lse)|i(?!f)) means e not followed by lse, and i not followed by f
// this is because allowing else and if in invalid leads to ambiguity in the grammar


//<|MERGE_RESOLUTION|>--- conflicted
+++ resolved
@@ -18,13 +18,8 @@
 error_print_no_quotes: _PRINT (textwithoutspaces | list_access | var_access) (_SPACE (textwithoutspaces | list_access | var_access))*  -> error_print_nq
 
 // new commands for level 5
-<<<<<<< HEAD
-ifpressed_else: _IF (SMALL_LETTER_OR_NUMERAL | var) _IS _PRESSED _EOL* _if_less_command (_SPACE+ _EOL* | _SPACE* _EOL+) _ELSE (_SPACE+ _EOL* | _SPACE* _EOL+) _if_less_command
-ifpressed: _IF (SMALL_LETTER_OR_NUMERAL | var) _IS _PRESSED _EOL* _if_less_command
-=======
-ifpressed_else: _IF LETTER_OR_NUMERAL _IS _PRESSED _EOL* _if_less_command (_SPACE+ _EOL* | _SPACE* _EOL+) _ELSE (_SPACE+ _EOL* | _SPACE* _EOL+) _if_less_command
-ifpressed: _IF LETTER_OR_NUMERAL _IS _PRESSED _EOL* _if_less_command
->>>>>>> 4615fd15
+ifpressed_else: _IF (LETTER_OR_NUMERAL | var) _IS _PRESSED _EOL* _if_less_command (_SPACE+ _EOL* | _SPACE* _EOL+) _ELSE (_SPACE+ _EOL* | _SPACE* _EOL+) _if_less_command
+ifpressed: _IF (LETTER_OR_NUMERAL | var) _IS _PRESSED _EOL* _if_less_command
 
 _if_clause: _IF (condition (_SPACE+ _EOL* | _SPACE* _EOL+) | condition_spaces _SPACE* _EOL+ | error_condition) _if_less_command
 error_condition: condition_spaces _SPACE
