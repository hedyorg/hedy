--- conflicted
+++ resolved
@@ -4,11 +4,7 @@
 _non_empty_program: _EOL* (command | error_invalid) _SPACE* (_EOL+ command _SPACE*)* _EOL* //lines may end on spaces and might be separated by many newlines
 
 //placing assign after print means print is will print 'is' and print is Felienne will print 'is Felienne'
-<<<<<<< HEAD
-command:+= assign_button | if_pressed_else | if_pressed_without_else | ifelse | ifs -= error_invalid > assign
-=======
-command: += assign_button | ifpressed_else | error_ifpressed_missing_else | ifelse | ifs -= error_invalid >> assign
->>>>>>> 831b28c7
+command: += assign_button | if_pressed_else | if_pressed_without_else | ifelse | ifs -= error_invalid >> assign
 _if_less_command: print | ask | play | turtle | assign_button | assign_list | add | remove | sleep | error_print_no_quotes | assign
 
 // error_invalid is moved from to command to program, so that command rules have priority over error_invalid
