--- conflicted
+++ resolved
@@ -1,11 +1,5 @@
-<<<<<<< HEAD
-program: _EOL* (command | error_invalid)* (_SPACE)* (_EOL+ (command | error_invalid) (_SPACE)*)* _EOL* //lines may end on spaces and might be separated by many newlines
-//placing assing at the end
-command:+= ifelse | ifs  |  list_access_var -= error_invalid | error_ask_no_quotes > assign
-=======
 program: _EOL* (command | error_invalid) (_SPACE)* (_EOL+ (command | error_invalid) (_SPACE)*)* _EOL* //lines may end on spaces and might be separated by many newlines
 
->>>>>>> bff7ab53
 //placing assign after print means print is will print 'is' and print is Felienne will print 'is Felienne'
 command:+= ifelse | ifs | list_access_var -= error_invalid | error_ask_no_quotes > assign
 
