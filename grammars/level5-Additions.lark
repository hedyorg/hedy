--- conflicted
+++ resolved
@@ -34,12 +34,8 @@
 
 nospace: /[^\n, ]/
 
-<<<<<<< HEAD
 
-textwithspaces: /(?:[^#\n،,， ]| (?!else|başka|अन्यथा|否则|senão|ellers|alie|иначе|altrimenti|annars|anders|inaczej|sinon|sonst|sino|אחרת|وإلا))+/ -> text //anything can be parsed except for a newline and a comma for list separators
-=======
 textwithspaces: /(?:[^#\n،,， ]| (?!else|başka|अन्यथा|否则|senão|ellers|alie|иначе|altrimenti|annars|anders|ndryshe|inaczej|sinon|sonst|sino|אחרת|وإلا))+/ -> text //anything can be parsed except for a newline and a comma for list separators
->>>>>>> 6b3bca5c
 //a space is allowed, but it may not be followed by an else. The part " (?!else))" means space not followed by (negative look ahead) else
 //That is because allowing else in strings leads to issue #303
 textwithoutspaces: /(?:[^#\n،,， *+\-\/eiиansbअ否אو]|א(?!חרת )|و(?!إلا )|否(?!则 )|अ(?!न्यथा )|и(?!наче )|b(?!aşka )|n(?!dryshe )|e(?!lse |llers )|s(?!inon |enão |ino |onst )|i(?!naczej )|a(?!nders |lie |ltrimenti |nnars ))+/ -> text //anything can be parsed except for spaces (plus: a newline and a comma for list separators)
