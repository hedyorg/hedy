command: += error_repeat_dep_8 | if_pressed_without_else | if_pressed if_pressed_elses? -= error_invalid_space | error_else_no_if

<<<<<<< HEAD

_commands: (_SPACE command) (_EOL (_SPACE command))*

if_clause: _IF (condition) _EOL _commands _EOL? _END_BLOCK
=======
_commands: (_SPACE command) (_EOL (_SPACE command))*

if_clause: _SPACE* _IF (condition) _EOL _commands _EOL? _END_BLOCK
>>>>>>> 363a170a
else_clause: _SPACE* _ELSE _EOL _commands _EOL? _END_BLOCK
elif_clause: _SPACE* _ELIF (condition) _EOL _commands _EOL? _END_BLOCK

// from level 9 on if_pressed is implemented slightly differently
if_pressed: _IF (LETTER_OR_NUMERAL | NAME) _IS _PRESSED _EOL (_SPACE command) (_EOL _SPACE command)* _EOL? _END_BLOCK
if_pressed_else: _IF (LETTER_OR_NUMERAL | NAME) _IS _PRESSED _EOL (_SPACE command) (_EOL _SPACE command)* _EOL? _END_BLOCK (_SPACE)* _ELSE (_SPACE)* _EOL (_SPACE command) (_EOL _SPACE command)* _EOL? _END_BLOCK
if_pressed_without_else: if_pressed
if_pressed_elses: _EOL (_SPACE)* _ELSE (_SPACE)* _EOL (_SPACE command) (_EOL _SPACE command)* _EOL? _END_BLOCK

<<<<<<< HEAD
ifelse: if_clause _EOL else_clause
ifs: _if_clause // 'if' is a reserved word in Python, hence the name of the rule is 'ifs'
ifelifelse: _if_clause _EOL elif_clause _EOL else_clause

=======
ifelifelse: if_clause (_EOL elif_clause)* (_EOL else_clause)?
ifs: _if_clause // 'if' is a reserved word in Python, hence the name of the rule is 'ifs' //FH sept 2025 I think ifs can now be removed?
>>>>>>> 363a170a


repeat.1: _REPEAT (INT | var_access) _TIMES _SPACE? _EOL _commands _EOL? _END_BLOCK
error_repeat_dep_8:<old_rule_to_error repeat>

// FH jan 2022 (#1817) we can allow unquoted rhs's again cause there now is a line break after
// not sure of we want it, but we could
equality_check: (textwithoutspaces | NUMBER) (_IS | _EQUALS) (textwithoutspaces | NUMBER | textwithinnerspaces) _SPACE?

<|MERGE_RESOLUTION|>--- conflicted
+++ resolved
@@ -1,15 +1,8 @@
 command: += error_repeat_dep_8 | if_pressed_without_else | if_pressed if_pressed_elses? -= error_invalid_space | error_else_no_if
-
-<<<<<<< HEAD
 
 _commands: (_SPACE command) (_EOL (_SPACE command))*
 
-if_clause: _IF (condition) _EOL _commands _EOL? _END_BLOCK
-=======
-_commands: (_SPACE command) (_EOL (_SPACE command))*
-
 if_clause: _SPACE* _IF (condition) _EOL _commands _EOL? _END_BLOCK
->>>>>>> 363a170a
 else_clause: _SPACE* _ELSE _EOL _commands _EOL? _END_BLOCK
 elif_clause: _SPACE* _ELIF (condition) _EOL _commands _EOL? _END_BLOCK
 
@@ -19,15 +12,8 @@
 if_pressed_without_else: if_pressed
 if_pressed_elses: _EOL (_SPACE)* _ELSE (_SPACE)* _EOL (_SPACE command) (_EOL _SPACE command)* _EOL? _END_BLOCK
 
-<<<<<<< HEAD
-ifelse: if_clause _EOL else_clause
-ifs: _if_clause // 'if' is a reserved word in Python, hence the name of the rule is 'ifs'
-ifelifelse: _if_clause _EOL elif_clause _EOL else_clause
-
-=======
 ifelifelse: if_clause (_EOL elif_clause)* (_EOL else_clause)?
 ifs: _if_clause // 'if' is a reserved word in Python, hence the name of the rule is 'ifs' //FH sept 2025 I think ifs can now be removed?
->>>>>>> 363a170a
 
 
 repeat.1: _REPEAT (INT | var_access) _TIMES _SPACE? _EOL _commands _EOL? _END_BLOCK
