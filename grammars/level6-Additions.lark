<<<<<<< HEAD
command: print | repeat | ifelse | ifs | turtle | ask | assign_list | list_access_var | assign | comment
=======
_print_argument: (_SPACE | quoted_text | list_access | var_access | sum)*
assign: var _SPACE _IS _SPACE sum | var _SPACE _IS _SPACE textwithoutspaces
?sum: product | sum _SPACE* _ADD _SPACE* product -> addition | sum _SPACE* _SUBTRACT _SPACE* product -> subtraction
?product: atom | product _SPACE* _MULTIPLY _SPACE* atom -> multiplication | product _SPACE* _DIVIDE _SPACE* atom -> division
?atom: INT | var_access | unsupported_number //TODO: means we cannot assign strings with spaces? would we want that?
unsupported_number: /([-+]?(\d+[\.,]\d+))/ -> unsupported_number
>>>>>>> 51f2fe68

//new in level 6
repeat: _REPEAT _SPACE (INT | var) _SPACE _TIMES _SPACE command<|MERGE_RESOLUTION|>--- conflicted
+++ resolved
@@ -1,13 +1,8 @@
-<<<<<<< HEAD
-command: print | repeat | ifelse | ifs | turtle | ask | assign_list | list_access_var | assign | comment
-=======
 _print_argument: (_SPACE | quoted_text | list_access | var_access | sum)*
 assign: var _SPACE _IS _SPACE sum | var _SPACE _IS _SPACE textwithoutspaces
 ?sum: product | sum _SPACE* _ADD _SPACE* product -> addition | sum _SPACE* _SUBTRACT _SPACE* product -> subtraction
 ?product: atom | product _SPACE* _MULTIPLY _SPACE* atom -> multiplication | product _SPACE* _DIVIDE _SPACE* atom -> division
 ?atom: INT | var_access | unsupported_number //TODO: means we cannot assign strings with spaces? would we want that?
 unsupported_number: /([-+]?(\d+[\.,]\d+))/ -> unsupported_number
->>>>>>> 51f2fe68
 
-//new in level 6
-repeat: _REPEAT _SPACE (INT | var) _SPACE _TIMES _SPACE command+textwithoutspaces: /(?:[^\n, *+\-\/ei]|e(?!lse)|i(?!f))+/ -> text //new cause in level 5 calculation elements need to be escaped too                