_print_argument: (_SPACE | quoted_text | list_access | expression | print_expression)*
?print_expression: var_access_print | error_unsupported_number | INT

// redefining it entirely since it has many order-depending rules
<<<<<<< HEAD
command: print | turtle | add | remove | sleep | error_print_no_quotes | ifpressed_else | ifpressed | ifelse | ifs | ask | list_access_var | assign | assign_list | error_invalid_space | error_text_no_print
=======
command: print | turtle | add | remove | sleep | error_print_no_quotes | ifelse | ifs | ask | list_access_var | assign | assign_list | error_invalid_space | error_text_no_print | empty_line
>>>>>>> 9e7c3c8f
_if_less_command: print | turtle | add | remove | sleep | error_print_no_quotes | ask | list_access_var | assign | assign_list

//splitting  these commands into two rules, one for equals and one for is so they can be properly handled in the translator
ask: var (_IS | _EQUALS) _ASK (_print_argument)?

equality_check: (textwithoutspaces | INT) (_IS | _EQUALS) (textwithoutspaces | quoted_text | INT)

condition:+= equality_check -= equality_check

list_access_var: var (_IS | _EQUALS) var _AT (INT | random)
assign_list: var (_IS | _EQUALS) textwithspaces (_COMMA textwithspaces)+
assign: var (_IS | _EQUALS) expression | var ( _IS  | _EQUALS) textwithoutspaces | var (_IS | _EQUALS) textwithspaces

sleep: _SLEEP (INT | list_access | var_access | expression)?

turtle: _FORWARD ((NUMBER | list_access | textwithoutspaces | expression))? -> forward | _TURN ((NUMBER | list_access | textwithoutspaces | expression))? -> turn | _COLOR ((black | blue | brown | gray | green | orange | pink | purple | red | white | yellow | list_access | textwithoutspaces))? -> color

?expression: simple_expression | expression _MULTIPLY atom -> multiplication | expression _DIVIDE atom -> division | expression _PLUS atom -> addition | expression _MINUS atom -> subtraction
?simple_expression: atom _MULTIPLY atom -> multiplication | atom _DIVIDE atom -> division | atom _PLUS atom -> addition | atom _MINUS atom -> subtraction

?atom: INT | _MINUS INT |var_access | error_unsupported_number | textwithoutspaces

error_unsupported_number: /([-+]?(\d+[\.،,，]\d+))/ -> error_unsupported_number
<|MERGE_RESOLUTION|>--- conflicted
+++ resolved
@@ -2,11 +2,7 @@
 ?print_expression: var_access_print | error_unsupported_number | INT
 
 // redefining it entirely since it has many order-depending rules
-<<<<<<< HEAD
-command: print | turtle | add | remove | sleep | error_print_no_quotes | ifpressed_else | ifpressed | ifelse | ifs | ask | list_access_var | assign | assign_list | error_invalid_space | error_text_no_print
-=======
-command: print | turtle | add | remove | sleep | error_print_no_quotes | ifelse | ifs | ask | list_access_var | assign | assign_list | error_invalid_space | error_text_no_print | empty_line
->>>>>>> 9e7c3c8f
+command: print | turtle | add | remove | sleep | error_print_no_quotes | ifpressed_else | ifpressed | ifelse | ifs | ask | list_access_var | assign | assign_list | error_invalid_space | error_text_no_print | empty_line
 _if_less_command: print | turtle | add | remove | sleep | error_print_no_quotes | ask | list_access_var | assign | assign_list
 
 //splitting  these commands into two rules, one for equals and one for is so they can be properly handled in the translator
