--- conflicted
+++ resolved
@@ -1,14 +1,4 @@
-<<<<<<< HEAD
-print: _PRINT _SPACE (quoted_text | list_access | var_access | sum) (_SPACE (quoted_text | list_access | var_access | sum))*
-assign: var _SPACE _IS _SPACE sum | var _SPACE _IS _SPACE textwithoutspaces
-?sum: product | sum _SPACE* _ADD _SPACE* product -> addition | sum _SPACE* _SUBTRACT _SPACE* product -> substraction
-?product: atom | product _SPACE* _MULTIPLY _SPACE* atom -> multiplication | product _SPACE* _DIVIDE _SPACE* atom -> division
-?atom: NUMBER | var //TODO: means we cannot assign strings with spaces? would we want that?
-
-textwithoutspaces: /([^\n, *+-\/]+)/ -> text //new cause in level 6 calculation elements need to be escaped too
-=======
 command: print | repeat | ifelse | ifs | turtle | ask | assign_list | list_access_var | assign
 
 //new in level 6
-repeat: _REPEAT _SPACE (INT | var) _SPACE _TIMES _SPACE command
->>>>>>> b9830804
+repeat: _REPEAT _SPACE (INT | var) _SPACE _TIMES _SPACE command