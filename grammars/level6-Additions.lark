_print_argument: (_SPACE | quoted_text | list_access | var_access | sum)*

command:+= ask_is | ask_equals | list_access_var_equals | list_access_var_is | assign_is | assign_equals | assign_list_is | assign_list_equals -= ask | list_access | assign | assign_list

//splitting  these commands into two rules, one for equals and one for is so they can be properly handled in the translator
ask_is: var _SPACE _IS _SPACE _ASK (_SPACE _print_argument)?
ask_equals: var _EQUALS _ASK (_SPACE _print_argument)?

equality_check_is: textwithoutspaces _SPACE _IS _SPACE (textwithoutspaces | quoted_text)
equality_check_equals: textwithoutspaces _EQUALS (textwithoutspaces | quoted_text)

condition:+= equality_check_is | equality_check_equals -= equality_check

list_access_var_is: var _SPACE _IS _SPACE var _SPACE _AT _SPACE (INT | random)
list_access_var_equals: var _EQUALS var _SPACE _AT _SPACE (INT | random)

assign_list_is: var _SPACE _IS _SPACE textwithspaces (_COMMA textwithspaces)+
assign_list_equals: var _EQUALS textwithspaces (_COMMA textwithspaces)+

assign_is: var _SPACE _IS _SPACE sum | var _SPACE _IS _SPACE textwithoutspaces
assign_equals: var _EQUALS sum | var _EQUALS textwithoutspaces

?sum: product | sum _SPACE* _ADD _SPACE* product -> addition | sum _SPACE* _SUBTRACT _SPACE* product -> subtraction
?product: atom | product _SPACE* _MULTIPLY _SPACE* atom -> multiplication | product _SPACE* _DIVIDE _SPACE* atom -> division
?atom: NUMBER | var_access | error_unsupported_number //TODO: means we cannot assign strings with spaces? would we want that?
error_unsupported_number: /([-+]?(\d+[\.,]\d+))/ -> error_unsupported_number

<<<<<<< HEAD
textwithoutspaces: /(?:[^\n, *+\-\/ei]|e(?!lse)|i(?!f))+/ -> text //new cause in level 5 calculation elements need to be escaped too
=======
textwithoutspaces: /(?:[^\n, *+\-\/ei]|e(?!lse)|i(?!f))+/ -> text //new cause in level 6 calculation elements need to be escaped too
>>>>>>> 4c05900d
<|MERGE_RESOLUTION|>--- conflicted
+++ resolved
@@ -25,8 +25,4 @@
 ?atom: NUMBER | var_access | error_unsupported_number //TODO: means we cannot assign strings with spaces? would we want that?
 error_unsupported_number: /([-+]?(\d+[\.,]\d+))/ -> error_unsupported_number
 
-<<<<<<< HEAD
-textwithoutspaces: /(?:[^\n, *+\-\/ei]|e(?!lse)|i(?!f))+/ -> text //new cause in level 5 calculation elements need to be escaped too
-=======
-textwithoutspaces: /(?:[^\n, *+\-\/ei]|e(?!lse)|i(?!f))+/ -> text //new cause in level 6 calculation elements need to be escaped too
->>>>>>> 4c05900d
+textwithoutspaces: /(?:[^\n, *+\-\/ei]|e(?!lse)|i(?!f))+/ -> text //new cause in level 6 calculation elements need to be escaped too