_print_argument: (_SPACE | quoted_text | list_access | var_access | sum)*

//splitting  these commands into two rules, one for equals and one for is so they can be properly handled in the translator
command:+= ask_is | ask_equals | list_access_var_equals | list_access_var_is | assign_is | assign_equals | assign_list_is | assign_list_equals -= ask | list_access | assign | assign_list

ask_is: var _SPACE _IS _SPACE _ASK (_SPACE _print_argument)?
ask_equals: var _EQUALS _ASK (_SPACE _print_argument)?

condition:+= equality_check_is | equality_check_equals -= equality_check

<<<<<<< HEAD
equality_check_is: textwithoutspaces _SPACE _IS _SPACE (textwithoutspaces | quoted_text)
equality_check_equals: textwithoutspaces _SPACE _EQUALS _SPACE (textwithoutspaces | quoted_text)
=======
equality_check_is: textwithoutspaces _SPACE _IS _SPACE textwithoutspaces (_SPACE textwithoutspaces)*
equality_check_equals: textwithoutspaces _EQUALS textwithoutspaces (_SPACE textwithoutspaces)*
>>>>>>> e31667ea

list_access_var_is: var _SPACE _IS _SPACE var _SPACE _AT _SPACE (INT | random)
list_access_var_equals: var _EQUALS var _SPACE _AT _SPACE (INT | random)

assign_list_is: var _SPACE _IS _SPACE textwithspaces (_COMMA textwithspaces)+
assign_list_equals: var _EQUALS textwithspaces (_COMMA textwithspaces)+

assign_is: var _SPACE _IS _SPACE sum | var _SPACE _IS _SPACE textwithoutspaces
assign_equals: var _EQUALS sum | var _EQUALS textwithoutspaces

?sum: product | sum _SPACE* _ADD _SPACE* product -> addition | sum _SPACE* _SUBTRACT _SPACE* product -> subtraction
?product: atom | product _SPACE* _MULTIPLY _SPACE* atom -> multiplication | product _SPACE* _DIVIDE _SPACE* atom -> division
?atom: INT | var_access | error_unsupported_number //TODO: means we cannot assign strings with spaces? would we want that?
error_unsupported_number: /([-+]?(\d+[\.,]\d+))/ -> error_unsupported_number

textwithoutspaces: /(?:[^\n, *+\-\/ei]|e(?!lse)|i(?!f))+/ -> text //new cause in level 5 calculation elements need to be escaped too                <|MERGE_RESOLUTION|>--- conflicted
+++ resolved
@@ -8,13 +8,8 @@
 
 condition:+= equality_check_is | equality_check_equals -= equality_check
 
-<<<<<<< HEAD
 equality_check_is: textwithoutspaces _SPACE _IS _SPACE (textwithoutspaces | quoted_text)
 equality_check_equals: textwithoutspaces _SPACE _EQUALS _SPACE (textwithoutspaces | quoted_text)
-=======
-equality_check_is: textwithoutspaces _SPACE _IS _SPACE textwithoutspaces (_SPACE textwithoutspaces)*
-equality_check_equals: textwithoutspaces _EQUALS textwithoutspaces (_SPACE textwithoutspaces)*
->>>>>>> e31667ea
 
 list_access_var_is: var _SPACE _IS _SPACE var _SPACE _AT _SPACE (INT | random)
 list_access_var_equals: var _EQUALS var _SPACE _AT _SPACE (INT | random)
