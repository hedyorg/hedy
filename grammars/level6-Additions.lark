_print_argument: (_SPACE | quoted_text | list_access | expression | print_expression)*
?print_expression: var_access_print | error_unsupported_number | INT

// redefining it entirely since it has many order-depending rules
<<<<<<< HEAD
command: print | turtle | add | remove | sleep | error_print_no_quotes | ifpressed_else | ifpressed | ifelse | ifs | ask | list_access_var | assign_button | assign | assign_list | error_invalid_space | error_text_no_print | empty_line
_if_less_command: print | turtle | add | remove | sleep | error_print_no_quotes | ask | list_access_var | assign_button | assign | assign_list
=======
command: print | turtle | add | remove | sleep | error_print_no_quotes | ifpressed_else | ifpressed | ifelse | ifs | ask | assign | assign_list | error_invalid_space | error_text_no_print | empty_line
_if_less_command: print | turtle | add | remove | sleep | error_print_no_quotes | ask | assign | assign_list
>>>>>>> e67fb342

//splitting  these commands into two rules, one for equals and one for is so they can be properly handled in the translator
ask: var (_IS | _EQUALS) _ASK (_print_argument)?

equality_check: (textwithoutspaces | INT) (_IS | _EQUALS) (textwithoutspaces | quoted_text | INT)

condition:+= equality_check -= equality_check

<<<<<<< HEAD
list_access_var: var (_IS | _EQUALS) var _AT (INT | random)
assign_button: NAME (_IS | _EQUALS) _BUTTON
=======
>>>>>>> e67fb342
assign_list: var (_IS | _EQUALS) textwithspaces (_COMMA textwithspaces)+
assign: var (_IS | _EQUALS) (list_access | expression | textwithoutspaces | textwithspaces)

sleep: _SLEEP (INT | list_access | var_access | expression)?

turtle: _FORWARD ((NUMBER | list_access | textwithoutspaces | expression))? -> forward | _TURN ((NUMBER | list_access | textwithoutspaces | expression))? -> turn | _COLOR ((black | blue | brown | gray | green | orange | pink | purple | red | white | yellow | list_access | textwithoutspaces))? -> color

?expression: simple_expression | expression _MULTIPLY atom -> multiplication | expression _DIVIDE atom -> division | expression _PLUS atom -> addition | expression _MINUS atom -> subtraction
?simple_expression: atom _MULTIPLY atom -> multiplication | atom _DIVIDE atom -> division | atom _PLUS atom -> addition | atom _MINUS atom -> subtraction

?atom: INT | _MINUS INT |var_access | error_unsupported_number | textwithoutspaces

error_unsupported_number: /([-+]?(\d+[\.،,，]\d+))/ -> error_unsupported_number<|MERGE_RESOLUTION|>--- conflicted
+++ resolved
@@ -2,13 +2,8 @@
 ?print_expression: var_access_print | error_unsupported_number | INT
 
 // redefining it entirely since it has many order-depending rules
-<<<<<<< HEAD
-command: print | turtle | add | remove | sleep | error_print_no_quotes | ifpressed_else | ifpressed | ifelse | ifs | ask | list_access_var | assign_button | assign | assign_list | error_invalid_space | error_text_no_print | empty_line
-_if_less_command: print | turtle | add | remove | sleep | error_print_no_quotes | ask | list_access_var | assign_button | assign | assign_list
-=======
-command: print | turtle | add | remove | sleep | error_print_no_quotes | ifpressed_else | ifpressed | ifelse | ifs | ask | assign | assign_list | error_invalid_space | error_text_no_print | empty_line
-_if_less_command: print | turtle | add | remove | sleep | error_print_no_quotes | ask | assign | assign_list
->>>>>>> e67fb342
+command: print | turtle | add | remove | sleep | error_print_no_quotes | ifpressed_else | ifpressed | ifelse | ifs | ask | assign_button | assign | assign_list | error_invalid_space | error_text_no_print | empty_line
+_if_less_command: print | turtle | add | remove | sleep | error_print_no_quotes | ask | assign_button | assign | assign_list
 
 //splitting  these commands into two rules, one for equals and one for is so they can be properly handled in the translator
 ask: var (_IS | _EQUALS) _ASK (_print_argument)?
@@ -17,11 +12,8 @@
 
 condition:+= equality_check -= equality_check
 
-<<<<<<< HEAD
 list_access_var: var (_IS | _EQUALS) var _AT (INT | random)
 assign_button: NAME (_IS | _EQUALS) _BUTTON
-=======
->>>>>>> e67fb342
 assign_list: var (_IS | _EQUALS) textwithspaces (_COMMA textwithspaces)+
 assign: var (_IS | _EQUALS) (list_access | expression | textwithoutspaces | textwithspaces)
 
