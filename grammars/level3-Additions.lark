command: print | ask | turtle | assign_list | ask_no_quotes| assign | print_no_quotes | invalid //catch all at the end
<<<<<<< HEAD

// we need a separate rule for a var when used in a print argument
// it parses the same, but should not be counted towards lookup table creation
var_access : NAME

//since ask allows for quotes, there is some duplication between ask and print
//so maybe (_SPACE| list_access | quoted_text | var)* should be something like 'print_argument'?)

print: _PRINT _SPACE (_SPACE| list_access | quoted_text | var_access)*  -> print
print_no_quotes: _PRINT _SPACE text -> print_nq
ask: var _SPACE _IS _SPACE _ASK _SPACE (_SPACE| list_access | quoted_text | var_access)*
ask_no_quotes: var _SPACE _IS _SPACE _ASK _SPACE (_SPACE| list_access | textwithoutspaces | punctuation)*  -> print_nq


=======

// we need a separate rule for a var when used in a print argument
// it parses the same, but should not be counted towards lookup table creation
var_access : NAME

print: _PRINT (_SPACE _print_argument)? -> print
print_no_quotes: _PRINT _SPACE text -> print_nq
ask: var _SPACE _IS _SPACE _ASK (_SPACE _print_argument)?
ask_no_quotes: var _SPACE _IS _SPACE _ASK _SPACE (_SPACE| list_access | textwithoutspaces | punctuation)*  -> print_nq

_print_argument: (_SPACE | list_access | quoted_text | var_access)*
>>>>>>> b9830804

//anything can be parsed except for spaces, and a newlines and commas for list separators
textwithoutspaces: /([^\r\n, *+-\/]+)/ -> text
index : NUMBER //todo FH-June 21 : why does this need its own rule? can't it just be a token

//anything can be parsed except for a newline and a comma for list separators
//punctuation does not need to be treated differently anymore
text: /([^\n,]+)/ -> text

quoted_text_no_escape: /'([^']*)'/ -> text //simply all between quotes should this be used at earlier levels?
quoted_text: /'((?:[^\\']|\\.)*)'/ -> text //text can be between single quotes, but quotes may be escaped with \

<|MERGE_RESOLUTION|>--- conflicted
+++ resolved
@@ -1,20 +1,4 @@
 command: print | ask | turtle | assign_list | ask_no_quotes| assign | print_no_quotes | invalid //catch all at the end
-<<<<<<< HEAD
-
-// we need a separate rule for a var when used in a print argument
-// it parses the same, but should not be counted towards lookup table creation
-var_access : NAME
-
-//since ask allows for quotes, there is some duplication between ask and print
-//so maybe (_SPACE| list_access | quoted_text | var)* should be something like 'print_argument'?)
-
-print: _PRINT _SPACE (_SPACE| list_access | quoted_text | var_access)*  -> print
-print_no_quotes: _PRINT _SPACE text -> print_nq
-ask: var _SPACE _IS _SPACE _ASK _SPACE (_SPACE| list_access | quoted_text | var_access)*
-ask_no_quotes: var _SPACE _IS _SPACE _ASK _SPACE (_SPACE| list_access | textwithoutspaces | punctuation)*  -> print_nq
-
-
-=======
 
 // we need a separate rule for a var when used in a print argument
 // it parses the same, but should not be counted towards lookup table creation
@@ -26,7 +10,6 @@
 ask_no_quotes: var _SPACE _IS _SPACE _ASK _SPACE (_SPACE| list_access | textwithoutspaces | punctuation)*  -> print_nq
 
 _print_argument: (_SPACE | list_access | quoted_text | var_access)*
->>>>>>> b9830804
 
 //anything can be parsed except for spaces, and a newlines and commas for list separators
 textwithoutspaces: /([^\r\n, *+-\/]+)/ -> text
