<<<<<<< HEAD
command: print | ask | turtle | assign_list | ask_no_quotes| assign | print_no_quotes | comment | invalid //catch all at the end

// we need a separate rule for a var when used in a print argument
// it parses the same, but should not be counted towards lookup table creation
var_access : NAME

print: _PRINT (_SPACE _print_argument)? -> print
print_no_quotes: _PRINT _SPACE text -> print_nq
ask: var _SPACE _IS _SPACE _ASK (_SPACE _print_argument)?
ask_no_quotes: var _SPACE _IS _SPACE _ASK _SPACE (_SPACE| list_access | textwithoutspaces | punctuation)*  -> print_nq

_print_argument: (_SPACE | list_access | quoted_text | var_access)*

//anything can be parsed except for spaces, and a newlines and commas for list separators
textwithoutspaces: /([^\r\n, *+-\/]+)/ -> text

//anything can be parsed except for a newline and a comma for list separators
//punctuation does not need to be treated differently anymore
text: /([^\n,]+)/ -> text

quoted_text_no_escape: /'([^']*)'/ -> text //simply all between quotes should this be used at earlier levels?
quoted_text: /'((?:[^\\']|\\.)*)'/ -> text //text can be between single quotes, but quotes may be escaped with \

=======
command: print | ask | turtle | assign | assign_list | sleep | invalid_space | ask_dep_2 | echo_dep_2 | comment | invalid

print: _PRINT (_SPACE (_SPACE| list_access | textwithoutspaces | punctuation)*)?

assign_list: var _SPACE _IS _SPACE text_list ((_COMMA _SPACE|_COMMA) text_list)+
text_list: /([^\r\n,]+)/ -> text // list elements may contain punctionationm but not commas or course, these are separators

list_access: var _SPACE _AT _SPACE (INT | random) -> list_access //todo: could be merged with list_access_var?
turtle: _FORWARD (_SPACE (INT | list_access | textwithoutspaces))? -> forward | _TURN (_SPACE (list_access | textwithoutspaces))? -> turn
>>>>>>> fd14bea9
<|MERGE_RESOLUTION|>--- conflicted
+++ resolved
@@ -1,28 +1,3 @@
-<<<<<<< HEAD
-command: print | ask | turtle | assign_list | ask_no_quotes| assign | print_no_quotes | comment | invalid //catch all at the end
-
-// we need a separate rule for a var when used in a print argument
-// it parses the same, but should not be counted towards lookup table creation
-var_access : NAME
-
-print: _PRINT (_SPACE _print_argument)? -> print
-print_no_quotes: _PRINT _SPACE text -> print_nq
-ask: var _SPACE _IS _SPACE _ASK (_SPACE _print_argument)?
-ask_no_quotes: var _SPACE _IS _SPACE _ASK _SPACE (_SPACE| list_access | textwithoutspaces | punctuation)*  -> print_nq
-
-_print_argument: (_SPACE | list_access | quoted_text | var_access)*
-
-//anything can be parsed except for spaces, and a newlines and commas for list separators
-textwithoutspaces: /([^\r\n, *+-\/]+)/ -> text
-
-//anything can be parsed except for a newline and a comma for list separators
-//punctuation does not need to be treated differently anymore
-text: /([^\n,]+)/ -> text
-
-quoted_text_no_escape: /'([^']*)'/ -> text //simply all between quotes should this be used at earlier levels?
-quoted_text: /'((?:[^\\']|\\.)*)'/ -> text //text can be between single quotes, but quotes may be escaped with \
-
-=======
 command: print | ask | turtle | assign | assign_list | sleep | invalid_space | ask_dep_2 | echo_dep_2 | comment | invalid
 
 print: _PRINT (_SPACE (_SPACE| list_access | textwithoutspaces | punctuation)*)?
@@ -31,5 +6,4 @@
 text_list: /([^\r\n,]+)/ -> text // list elements may contain punctionationm but not commas or course, these are separators
 
 list_access: var _SPACE _AT _SPACE (INT | random) -> list_access //todo: could be merged with list_access_var?
-turtle: _FORWARD (_SPACE (INT | list_access | textwithoutspaces))? -> forward | _TURN (_SPACE (list_access | textwithoutspaces))? -> turn
->>>>>>> fd14bea9
+turtle: _FORWARD (_SPACE (INT | list_access | textwithoutspaces))? -> forward | _TURN (_SPACE (list_access | textwithoutspaces))? -> turn