<<<<<<< HEAD
command: print | ask | turtle | assign_list | ask_no_quotes| assign | print_no_quotes | comment | invalid //catch all at the end

// we need a separate rule for a var when used in a print argument
// it parses the same, but should not be counted towards lookup table creation
var_access : NAME

print: _PRINT (_SPACE _print_argument)? -> print
print_no_quotes: _PRINT _SPACE text -> print_nq
ask: var _SPACE _IS _SPACE _ASK (_SPACE _print_argument)?
ask_no_quotes: var _SPACE _IS _SPACE _ASK _SPACE (_SPACE| list_access | textwithoutspaces | punctuation)*  -> print_nq

_print_argument: (_SPACE | list_access | quoted_text | var_access)*

//anything can be parsed except for spaces, and a newlines and commas for list separators
textwithoutspaces: /([^\r\n, *+-\/]+)/ -> text

//anything can be parsed except for a newline and a comma for list separators
//punctuation does not need to be treated differently anymore
text: /([^\n,]+)/ -> text

quoted_text_no_escape: /'([^']*)'/ -> text //simply all between quotes should this be used at earlier levels?
quoted_text: /'((?:[^\\']|\\.)*)'/ -> text //text can be between single quotes, but quotes may be escaped with \

=======
command: print | ask | turtle | assign | assign_list | add | remove | sleep | invalid_space | ask_dep_2 | echo_dep_2 | comment | invalid

_print_argument: (_SPACE | list_access | textwithoutspaces | punctuation)*

assign_list: var _SPACE _IS _SPACE text_list ((_COMMA _SPACE|_COMMA) text_list)+
text_list: /([^\r\n,]+)/ -> text // list elements may contain punctionationm but not commas or course, these are separators

list_access: var _SPACE _AT _SPACE (INT | random) -> list_access //todo: could be merged with list_access_var?
turtle: _FORWARD (_SPACE (INT | list_access | textwithoutspaces))? -> forward | _TURN (_SPACE (list_access | textwithoutspaces))? -> turn

add: _ADD_LIST _SPACE var _SPACE _TO_LIST _SPACE var
remove: _REMOVE _SPACE var _SPACE _FROM _SPACE var
>>>>>>> 51f2fe68
<|MERGE_RESOLUTION|>--- conflicted
+++ resolved
@@ -1,28 +1,3 @@
-<<<<<<< HEAD
-command: print | ask | turtle | assign_list | ask_no_quotes| assign | print_no_quotes | comment | invalid //catch all at the end
-
-// we need a separate rule for a var when used in a print argument
-// it parses the same, but should not be counted towards lookup table creation
-var_access : NAME
-
-print: _PRINT (_SPACE _print_argument)? -> print
-print_no_quotes: _PRINT _SPACE text -> print_nq
-ask: var _SPACE _IS _SPACE _ASK (_SPACE _print_argument)?
-ask_no_quotes: var _SPACE _IS _SPACE _ASK _SPACE (_SPACE| list_access | textwithoutspaces | punctuation)*  -> print_nq
-
-_print_argument: (_SPACE | list_access | quoted_text | var_access)*
-
-//anything can be parsed except for spaces, and a newlines and commas for list separators
-textwithoutspaces: /([^\r\n, *+-\/]+)/ -> text
-
-//anything can be parsed except for a newline and a comma for list separators
-//punctuation does not need to be treated differently anymore
-text: /([^\n,]+)/ -> text
-
-quoted_text_no_escape: /'([^']*)'/ -> text //simply all between quotes should this be used at earlier levels?
-quoted_text: /'((?:[^\\']|\\.)*)'/ -> text //text can be between single quotes, but quotes may be escaped with \
-
-=======
 command: print | ask | turtle | assign | assign_list | add | remove | sleep | invalid_space | ask_dep_2 | echo_dep_2 | comment | invalid
 
 _print_argument: (_SPACE | list_access | textwithoutspaces | punctuation)*
@@ -34,5 +9,4 @@
 turtle: _FORWARD (_SPACE (INT | list_access | textwithoutspaces))? -> forward | _TURN (_SPACE (list_access | textwithoutspaces))? -> turn
 
 add: _ADD_LIST _SPACE var _SPACE _TO_LIST _SPACE var
-remove: _REMOVE _SPACE var _SPACE _FROM _SPACE var
->>>>>>> 51f2fe68
+remove: _REMOVE _SPACE var _SPACE _FROM _SPACE var