<<<<<<< HEAD
command: print | ifs elses? | ask | for_loop | repeat_list | assign_list | list_access_var | assign | comment
=======
command: print | repeat | repeat_list | ifs elses? | turtle | ask | assign_list | add | remove | sleep | list_access_var | assign | comment

//TODO: Maybe this should be called for_list instead of repeat_list? I find thi a bit confusing myself (FH, Nov 2021)
repeat_list: _FOR _SPACE var _SPACE _IN _SPACE var _EOL (_SPACE command) (_EOL _SPACE command)* _EOL _END_BLOCK
>>>>>>> 51f2fe68

//new : for loop
for_loop: _FOR _SPACE (NAME | var) _SPACE _IN _SPACE _RANGE _SPACE (INT | var) _SPACE _TO _SPACE (INT | var) _EOL (_SPACE command) (_EOL _SPACE command)* _EOL _END_BLOCK
<|MERGE_RESOLUTION|>--- conflicted
+++ resolved
@@ -1,11 +1,5 @@
-<<<<<<< HEAD
-command: print | ifs elses? | ask | for_loop | repeat_list | assign_list | list_access_var | assign | comment
-=======
 command: print | repeat | repeat_list | ifs elses? | turtle | ask | assign_list | add | remove | sleep | list_access_var | assign | comment
 
 //TODO: Maybe this should be called for_list instead of repeat_list? I find thi a bit confusing myself (FH, Nov 2021)
 repeat_list: _FOR _SPACE var _SPACE _IN _SPACE var _EOL (_SPACE command) (_EOL _SPACE command)* _EOL _END_BLOCK
->>>>>>> 51f2fe68
 
-//new : for loop
-for_loop: _FOR _SPACE (NAME | var) _SPACE _IN _SPACE _RANGE _SPACE (INT | var) _SPACE _TO _SPACE (INT | var) _EOL (_SPACE command) (_EOL _SPACE command)* _EOL _END_BLOCK
