--- conflicted
+++ resolved
@@ -4,13 +4,8 @@
 _DEF: ("def" | "def") _SPACE?
 _RETURN: ("return" | "return") _SPACE?
 _PRINT: ("drucke" | "print") _SPACE?
-<<<<<<< HEAD
 _PLAY: ("spiele" | "play") _SPACE
-_ASK: ("frage" | "ask") _SPACE?
-=======
-_PLAY: ("play" | "play") _SPACE
 _ASK: ("frage" | "ask")
->>>>>>> 2a840c97
 _ECHO: ("echo" | "echo") _SPACE?
 _FORWARD: ("vorwärts" | "forward") _SPACE?
 _TURN: ("drehe" | "turn") _SPACE?
