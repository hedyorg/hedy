_PRINT: ("napisz" | "print") _SPACE?
_ASK: ("zapytaj" | "ask") _SPACE?
_ECHO: ("dołącz" | "echo") _SPACE?
_FORWARD: ("naprzód" | "forward") _SPACE?
_TURN: ("obróć" | "turn") _SPACE?
left: ("lewo" | "left") _SPACE?
right: ("prawo" | "right") _SPACE?
black: ("czarny" | "black") _SPACE?
blue: ("niebieski" | "blue") _SPACE?
brown: ("brązowy" | "brown") _SPACE?
gray: ("szary" | "gray") _SPACE?
green: ("zielony" | "green") _SPACE?
orange: ("pomarańczowy" | "orange") _SPACE?
pink: ("różowy" | "pink") _SPACE?
purple: ("fioletowy" | "purple") _SPACE?
red: ("czerwony" | "red") _SPACE?
white: ("biały" | "white") _SPACE?
yellow: ("żółty" | "yellow") _SPACE?
_IS: _SPACE ("to" | "is") _SPACE
_SLEEP: ("śpij" | "sleep") _SPACE?
_ADD_LIST: ("dodaj" | "add") _SPACE
_TO_LIST: _SPACE ("do" | "to") _SPACE
_REMOVE: ("usuń" | "remove") _SPACE
_FROM: _SPACE ("z" | "from") _SPACE
_AT: _SPACE ("pozycja" | "at") _SPACE
random: ("losowa" | "random") _SPACE?
_IN: _SPACE ("w" | "in") _SPACE
_NOT_IN: _SPACE ("nie w" | "not in") _SPACE
_IF: ("jeżeli" | "if") _SPACE
_ELSE: "inaczej" | "else"
_AND: _SPACE ("i" | "and") _SPACE
_REPEAT: ("powtórz" | "repeat") _SPACE
_TIMES: _SPACE ("razy" | "times")
_FOR: ("dla" | "for") _SPACE
_RANGE: ("zakres" | "range") _SPACE?
_TO: _SPACE ("do" | "to") _SPACE
_STEP: "krok" | "step"
_ELIF: _SPACE? ("albo" | "elif") _SPACE
_INPUT: ("wprowadź" | "input")
_OR: _SPACE ("lub" | "or") _SPACE
_WHILE: ("dopóki" | "while") _SPACE
_LENGTH: "długość" | "length"
_COLOR : ("kolor" | "color") _SPACE?
<<<<<<< HEAD
_PRESSED: ("pressed" | "pressed") _SPACE?
_BUTTON: ("button" | "button") _SPACE?
=======
_PRESSED: ("naciśnięty" | "pressed") _SPACE?
>>>>>>> b4e663ed
<|MERGE_RESOLUTION|>--- conflicted
+++ resolved
@@ -41,9 +41,5 @@
 _WHILE: ("dopóki" | "while") _SPACE
 _LENGTH: "długość" | "length"
 _COLOR : ("kolor" | "color") _SPACE?
-<<<<<<< HEAD
-_PRESSED: ("pressed" | "pressed") _SPACE?
 _BUTTON: ("button" | "button") _SPACE?
-=======
-_PRESSED: ("naciśnięty" | "pressed") _SPACE?
->>>>>>> b4e663ed
+_PRESSED: ("naciśnięty" | "pressed") _SPACE?