--- conflicted
+++ resolved
@@ -10,20 +10,4 @@
 bigger_equal: comparison_arg  _LARGER_EQUALS  comparison_arg
 not_equal: comparison_arg  _NOT_EQUALS  comparison_arg
 
-<<<<<<< HEAD
-?comparison_arg: call | var_access | list_access | text_in_quotes | NUMBER
-
-// FUNCTIONS ======================================== =============================
-command_skipping_disabled:+= return
-command_skipping_enabled:+= return > error_invalid
-
-?return: _RETURN (_print_argument)? -> returns
-?simple_expression:+= call
-?turtle_color:+= call
-
-add: _ADD_LIST (call | some_spaces) _TO_LIST var_access
-remove: _REMOVE (call | some_spaces) _FROM var_access
-// ================================================================================
-=======
-?comparison_arg: call | var_access | list_access | text_in_quotes | NUMBER
->>>>>>> cdf6d9dd
+?comparison_arg: call | var_access | list_access | text_in_quotes | NUMBER