// adds comparisons

condition: (equality_check | in_list_check | smaller | bigger | not_equal | smaller_equal | bigger_equal)

//smaller and smaller_equal could be merged or refactored to minimize overlap?
//also (var | text_in_quotes | NUMBER) could be one rule for all these (and for equality_check?)

<<<<<<< HEAD
smaller: comparison_arg _SPACE _SMALLER _SPACE comparison_arg
bigger: comparison_arg _SPACE _LARGER _SPACE comparison_arg
smaller_equal: comparison_arg _SPACE _SMALLER_EQUALS _SPACE comparison_arg
bigger_equal: comparison_arg _SPACE _LARGER_EQUALS _SPACE comparison_arg
not_equal: comparison_arg _SPACE _NOT_EQUALS _SPACE comparison_arg

?comparison_arg: NUMBER | list_access | var
=======
smaller: (var | text_in_quotes | NUMBER) _SPACE? _SMALLER _SPACE? (var | text_in_quotes | NUMBER)
bigger: (var | text_in_quotes | NUMBER) _SPACE? _LARGER _SPACE? (var | text_in_quotes | NUMBER)
smaller_equal: (var | text_in_quotes | NUMBER) _SPACE? _SMALLER_EQUALS _SPACE? (var | text_in_quotes | NUMBER)
bigger_equal: (var | text_in_quotes | NUMBER) _SPACE? _LARGER_EQUALS _SPACE? (var | text_in_quotes | NUMBER)
not_equal: (var | text_in_quotes | NUMBER) _SPACE? _NOT_EQUALS _SPACE? (var | text_in_quotes | NUMBER)
>>>>>>> a8b36229
<|MERGE_RESOLUTION|>--- conflicted
+++ resolved
@@ -5,18 +5,10 @@
 //smaller and smaller_equal could be merged or refactored to minimize overlap?
 //also (var | text_in_quotes | NUMBER) could be one rule for all these (and for equality_check?)
 
-<<<<<<< HEAD
-smaller: comparison_arg _SPACE _SMALLER _SPACE comparison_arg
-bigger: comparison_arg _SPACE _LARGER _SPACE comparison_arg
-smaller_equal: comparison_arg _SPACE _SMALLER_EQUALS _SPACE comparison_arg
-bigger_equal: comparison_arg _SPACE _LARGER_EQUALS _SPACE comparison_arg
-not_equal: comparison_arg _SPACE _NOT_EQUALS _SPACE comparison_arg
+smaller: comparison_arg _SPACE? _SMALLER _SPACE? comparison_arg
+bigger: comparison_arg _SPACE? _LARGER _SPACE? comparison_arg
+smaller_equal: comparison_arg _SPACE? _SMALLER_EQUALS _SPACE? comparison_arg
+bigger_equal: comparison_arg _SPACE? _LARGER_EQUALS _SPACE? comparison_arg
+not_equal: comparison_arg _SPACE? _NOT_EQUALS _SPACE? comparison_arg
 
-?comparison_arg: NUMBER | list_access | var
-=======
-smaller: (var | text_in_quotes | NUMBER) _SPACE? _SMALLER _SPACE? (var | text_in_quotes | NUMBER)
-bigger: (var | text_in_quotes | NUMBER) _SPACE? _LARGER _SPACE? (var | text_in_quotes | NUMBER)
-smaller_equal: (var | text_in_quotes | NUMBER) _SPACE? _SMALLER_EQUALS _SPACE? (var | text_in_quotes | NUMBER)
-bigger_equal: (var | text_in_quotes | NUMBER) _SPACE? _LARGER_EQUALS _SPACE? (var | text_in_quotes | NUMBER)
-not_equal: (var | text_in_quotes | NUMBER) _SPACE? _NOT_EQUALS _SPACE? (var | text_in_quotes | NUMBER)
->>>>>>> a8b36229
+?comparison_arg: var | text_in_quotes | NUMBER