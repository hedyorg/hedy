// adds list access with numbers and brackets

<<<<<<< HEAD
?atom: NUMBER | var | list_access | unsupported_number
list_access: var _LEFT_SQUARE_BRACKET (INT | random | var) _RIGHT_SQUARE_BRACKET
change_list_item: var _LEFT_SQUARE_BRACKET (INT | var) _RIGHT_SQUARE_BRACKET _SPACE _EQUALS _SPACE (var | textwithoutspaces)
list_access_var: var _SPACE _EQUALS _SPACE var _LEFT_SQUARE_BRACKET (INT | random | var) _RIGHT_SQUARE_BRACKET
assign_list: var _SPACE _IS _SPACE _LEFT_SQUARE_BRACKET (quoted_text | NUMBER) (_COMMA _SPACE? (quoted_text | NUMBER))+ _RIGHT_SQUARE_BRACKET
=======
condition: (equality_check | in_list_check | smaller | bigger | not_equal | smaller_equal | bigger_equal)

//smaller and smaller_equal could be merged or refactored to minimize overlap?
//also (var | text_in_quotes | NUMBER) could be one rule for all these (and for equality_check?)

smaller: comparison_arg _SPACE? _SMALLER _SPACE? comparison_arg
bigger: comparison_arg _SPACE? _LARGER _SPACE? comparison_arg
smaller_equal: comparison_arg _SPACE? _SMALLER_EQUALS _SPACE? comparison_arg
bigger_equal: comparison_arg _SPACE? _LARGER_EQUALS _SPACE? comparison_arg
not_equal: comparison_arg _SPACE? _NOT_EQUALS _SPACE? comparison_arg

?comparison_arg: var | text_in_quotes | NUMBER
>>>>>>> 51f2fe68
<|MERGE_RESOLUTION|>--- conflicted
+++ resolved
@@ -1,12 +1,5 @@
-// adds list access with numbers and brackets
+// adds comparisons
 
-<<<<<<< HEAD
-?atom: NUMBER | var | list_access | unsupported_number
-list_access: var _LEFT_SQUARE_BRACKET (INT | random | var) _RIGHT_SQUARE_BRACKET
-change_list_item: var _LEFT_SQUARE_BRACKET (INT | var) _RIGHT_SQUARE_BRACKET _SPACE _EQUALS _SPACE (var | textwithoutspaces)
-list_access_var: var _SPACE _EQUALS _SPACE var _LEFT_SQUARE_BRACKET (INT | random | var) _RIGHT_SQUARE_BRACKET
-assign_list: var _SPACE _IS _SPACE _LEFT_SQUARE_BRACKET (quoted_text | NUMBER) (_COMMA _SPACE? (quoted_text | NUMBER))+ _RIGHT_SQUARE_BRACKET
-=======
 condition: (equality_check | in_list_check | smaller | bigger | not_equal | smaller_equal | bigger_equal)
 
 //smaller and smaller_equal could be merged or refactored to minimize overlap?
@@ -18,5 +11,4 @@
 bigger_equal: comparison_arg _SPACE? _LARGER_EQUALS _SPACE? comparison_arg
 not_equal: comparison_arg _SPACE? _NOT_EQUALS _SPACE? comparison_arg
 
-?comparison_arg: var | text_in_quotes | NUMBER
->>>>>>> 51f2fe68
+?comparison_arg: var | text_in_quotes | NUMBER