--- conflicted
+++ resolved
@@ -1,10 +1,6 @@
 // We add the : at the end of if and else and elif and for/while
 
-<<<<<<< HEAD
-command:+= if_pressed (if_pressed_elifs)* if_pressed_elses? | ifs (elifs)* elses? -= ifs elses?
-=======
-command: += ifpressed (ifpressed_elifs)* ifpressed_elses? | ifs (elifs)* elses? -= ifs elses?
->>>>>>> 831b28c7
+command: += if_pressed (if_pressed_elifs)* if_pressed_elses? | ifs (elifs)* elses? -= ifs elses?
 
 // These will be handled by the preprocessor step in the merger
 // It will find the appropiate function for this anotation and modify it accordingly
