// We add the : at the end of if and else and elif and for/while

command:+= ifs (elifs)* elses? -= ifs elses?

//spaces are allowed before and after colon
//TODO: this could be an attribute on the rule that we add in the merger
_COLON: _SPACE* ":" _SPACE*

elses: _EOL _SPACE* _ELSE _COLON _EOL (_SPACE command) (_EOL _SPACE command)* _EOL _END_BLOCK
//TODO: after condition a space (or more) could also be ok? Python allows that
ifs: _IF _SPACE (condition|andcondition|orcondition) _COLON _EOL (_SPACE command) (_EOL _SPACE command)* _EOL _END_BLOCK//'if' cannot be used in Python, hence the name of the rule is 'ifs'
// TODO: FH, jan 2022 (condition|andcondition|orcondition) could be made into a rule (also in use in level 13)
elifs: _EOL _SPACE* _ELIF _SPACE (condition|andcondition|orcondition) _COLON _EOL (_SPACE command) (_EOL _SPACE command)* _EOL _END_BLOCK

<<<<<<< HEAD
for_list: _FOR _SPACE var _SPACE _IN _SPACE var _COLON _EOL (_SPACE command) (_EOL _SPACE command)* _EOL _END_BLOCK
for_loop: _FOR _SPACE (NAME | var) _SPACE _IN _SPACE _RANGE _SPACE (INT | var) _SPACE _TO _SPACE (INT | var) _COLON _EOL (_SPACE command) (_EOL _SPACE command)* _EOL _END_BLOCK
while_loop: _WHILE _SPACE (condition) _COLON _EOL (_SPACE command) (_EOL _SPACE command)* _EOL _END_BLOCK
=======
for_loop: _FOR _SPACE (NAME | var) _SPACE _IN _SPACE _RANGE _SPACE (INT | var_access) _SPACE _TO _SPACE (INT | var_access) _COLON _EOL (_SPACE command) (_EOL _SPACE command)* _EOL _END_BLOCK
while_loop: _WHILE _SPACE (condition) _COLON _EOL (_SPACE command) (_EOL _SPACE command)* _EOL _END_BLOCK
repeat_list: _FOR _SPACE var _SPACE _IN _SPACE var_access _COLON _EOL (_SPACE command) (_EOL _SPACE command)* _EOL _END_BLOCK
>>>>>>> 00d04bc5
<|MERGE_RESOLUTION|>--- conflicted
+++ resolved
@@ -12,12 +12,6 @@
 // TODO: FH, jan 2022 (condition|andcondition|orcondition) could be made into a rule (also in use in level 13)
 elifs: _EOL _SPACE* _ELIF _SPACE (condition|andcondition|orcondition) _COLON _EOL (_SPACE command) (_EOL _SPACE command)* _EOL _END_BLOCK
 
-<<<<<<< HEAD
-for_list: _FOR _SPACE var _SPACE _IN _SPACE var _COLON _EOL (_SPACE command) (_EOL _SPACE command)* _EOL _END_BLOCK
-for_loop: _FOR _SPACE (NAME | var) _SPACE _IN _SPACE _RANGE _SPACE (INT | var) _SPACE _TO _SPACE (INT | var) _COLON _EOL (_SPACE command) (_EOL _SPACE command)* _EOL _END_BLOCK
-while_loop: _WHILE _SPACE (condition) _COLON _EOL (_SPACE command) (_EOL _SPACE command)* _EOL _END_BLOCK
-=======
+for_list: _FOR _SPACE var _SPACE _IN _SPACE var_access _COLON _EOL (_SPACE command) (_EOL _SPACE command)* _EOL _END_BLOCK
 for_loop: _FOR _SPACE (NAME | var) _SPACE _IN _SPACE _RANGE _SPACE (INT | var_access) _SPACE _TO _SPACE (INT | var_access) _COLON _EOL (_SPACE command) (_EOL _SPACE command)* _EOL _END_BLOCK
 while_loop: _WHILE _SPACE (condition) _COLON _EOL (_SPACE command) (_EOL _SPACE command)* _EOL _END_BLOCK
-repeat_list: _FOR _SPACE var _SPACE _IN _SPACE var_access _COLON _EOL (_SPACE command) (_EOL _SPACE command)* _EOL _END_BLOCK
->>>>>>> 00d04bc5
