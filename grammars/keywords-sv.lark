<<<<<<< HEAD
_DEFINE: ("define" | "define") _SPACE?
_CALL: ("call" | "call") _SPACE?
_WITH: ("with" | "with") _SPACE?
=======
_DEFINE: ("definiera" | "define") _SPACE?
_CALL: ("anropa" | "call") _SPACE?
_USING: ("med hjälp av" | "using") _SPACE?
_WITH: ("med" | "with") _SPACE?
>>>>>>> cf1f4479
_DEF: ("def" | "def") _SPACE?
_RETURN: ("returnera" | "return") _SPACE?
_PRINT: ("skriv" | "print") _SPACE?
_ASK: ("fråga" | "ask") _SPACE?
_ECHO: ("eko" | "echo") _SPACE?
_FORWARD: ("framåt" | "forward") _SPACE?
_TURN: ("sväng" | "turn") _SPACE?
left: ("vänster" | "left") _SPACE?
right: ("höger" | "right") _SPACE?
black: ("svart" | "black") _SPACE?
blue: ("blå" | "blue") _SPACE?
brown: ("brun" | "brown") _SPACE?
gray: ("grå" | "gray") _SPACE?
green: ("grön" | "green") _SPACE?
orange: ("orange" | "orange") _SPACE?
pink: ("rosa" | "pink") _SPACE?
purple: ("lila" | "purple") _SPACE?
red: ("röd" | "red") _SPACE?
white: ("vit" | "white") _SPACE?
yellow: ("gul" | "yellow") _SPACE?
_IS: _SPACE ("är" | "is") _SPACE
_SLEEP: ("sov" | "sleep") _SPACE?
_ADD_LIST: ("addera" | "add") _SPACE
_TO_LIST: _SPACE ("till" | "to") _SPACE
_REMOVE: ("radera" | "remove") _SPACE
_FROM: _SPACE ("från" | "from") _SPACE
_AT: _SPACE ("vid" | "at") _SPACE
random: ("slump" | "random") _SPACE?
_IN: _SPACE ("i" | "in") _SPACE
_NOT_IN: _SPACE ("inte i" | "not in") _SPACE
_IF: ("om" | "if") _SPACE
_ELSE: "annars" | "else"
_AND: _SPACE ("och" | "and") _SPACE
_REPEAT: ("upprepa" | "repeat") _SPACE
_TIMES: _SPACE ("gånger" | "times")
_FOR: ("för" | "for") _SPACE
_RANGE: ("intervall" | "range") _SPACE?
_TO: _SPACE ("till" | "to") _SPACE
_STEP: "steg" | "step"
_ELIF: _SPACE? ("annarsom" | "elif") _SPACE
_INPUT: ("inmatning" | "input")
_OR: _SPACE ("eller" | "or") _SPACE
_WHILE: ("medan" | "while") _SPACE
_LENGTH: "längd" | "length"
_COLOR : ("färg" | "color") _SPACE?
_PRESSED: ("nedtryckt" | "pressed") _SPACE?
_BUTTON: ("knapp" | "button") _SPACE?
clear: ("rensa" | "clear") _SPACE?<|MERGE_RESOLUTION|>--- conflicted
+++ resolved
@@ -1,13 +1,6 @@
-<<<<<<< HEAD
-_DEFINE: ("define" | "define") _SPACE?
-_CALL: ("call" | "call") _SPACE?
-_WITH: ("with" | "with") _SPACE?
-=======
 _DEFINE: ("definiera" | "define") _SPACE?
 _CALL: ("anropa" | "call") _SPACE?
-_USING: ("med hjälp av" | "using") _SPACE?
 _WITH: ("med" | "with") _SPACE?
->>>>>>> cf1f4479
 _DEF: ("def" | "def") _SPACE?
 _RETURN: ("returnera" | "return") _SPACE?
 _PRINT: ("skriv" | "print") _SPACE?
