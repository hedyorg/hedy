--- conflicted
+++ resolved
@@ -1,8 +1,4 @@
 command:+= for_list
-<<<<<<< HEAD
-command:+= for_list
-=======
->>>>>>> 363a170a
 
 // new : for list
 for_list: _FOR var _IN var_access _EOL (_SPACE command) (_EOL _SPACE command)* _EOL? _END_BLOCK
