--- conflicted
+++ resolved
@@ -1,37 +1,23 @@
-<<<<<<< HEAD
-program: _EOL* (command | invalid) (_SPACE)* (_EOL+ (command | invalid) (_SPACE)*)* _EOL* //lines may end on spaces and might be separated by many newlines
-command: print | ifelse | ifs | ask | turtle | assign_list | list_access_var | assign | print_no_quotes | comment
-//placing assign after print means print is will print 'is' and print is Felienne will print 'is Felienne'
-=======
 command: print | ask | turtle | assign_list | add | remove | sleep | ask_no_quotes| assign | print_no_quotes | comment | invalid //catch all at the end
->>>>>>> 51f2fe68
 
-assign_list: var _SPACE _IS _SPACE textwithspaces (_COMMA _SPACE? textwithspaces)+
-assign: var _SPACE _IS _SPACE textwithspaces
-invalid: textwithoutspaces (_SPACE textwithspaces)?
+// we need a separate rule for a var when used in a print argument
+// it parses the same, but should not be counted towards lookup table creation
+var_access : NAME
 
-<<<<<<< HEAD
-print_no_quotes: _PRINT _SPACE (textwithoutspaces | list_access | var) (_SPACE (textwithoutspaces | list_access | var))*  -> print_nq
-=======
 print: _PRINT (_SPACE _print_argument)? -> print
 print_no_quotes: _PRINT _SPACE text -> print_nq
 ask: var _SPACE _IS _SPACE _ASK (_SPACE _print_argument)?
 ask_no_quotes: var _SPACE _IS _SPACE _ASK _SPACE text  -> print_nq
->>>>>>> 51f2fe68
 
-// new commands for level 4
-ifelse: _IF _SPACE condition (_SPACE|_EOL*) command (_SPACE|_EOL*) _ELSE (_SPACE|_EOL*) command
-ifs: _IF _SPACE condition (_SPACE|_EOL*) command //'if' cannot be used in Python, hence the name of the rule is 'ifs'
-condition: (equality_check|in_list_check) (_SPACE _AND _SPACE condition)*
-list_access_var: var _SPACE _IS _SPACE var _SPACE _AT _SPACE (INT | random)
-equality_check: textwithoutspaces _SPACE _IS _SPACE textwithoutspaces
-in_list_check: textwithoutspaces _SPACE _IN _SPACE var
+_print_argument: (_SPACE | list_access | quoted_text | var_access)*
 
-textwithspaces: /(?:[^\n, ]| (?!else))+/ -> text //anything can be parsed except for a newline and a comma for list separators
-//a space is allowed, of course but it may not be followed by an else. The part " (?!else))" means space not followed by (negative look ahead) else
-//That is because allowing else in strings leads to issue #303
-textwithoutspaces: /(?:[^\n, ei]|e(?!lse)|i(?!f))+/ -> text //anything can be parsed except for spaces (plus: a newline and a comma for list separators)
-//the part e(?!lse)|i(?!f)) means e not followed by lse, and i not followed by f
-// this is because allowing else and if in invalid leads to ambiguity in the grammar                                            
+//anything can be parsed except for spaces, and a newlines and commas for list separators
+textwithoutspaces: /([^\r\n, *+-\/]+)/ -> text
 
+//anything can be parsed except for a newline and a comma for list separators
+//punctuation does not need to be treated differently anymore
+text: /([^\n,]+)/ -> text
 
+quoted_text_no_escape: /'([^']*)'/ -> text //simply all between quotes should this be used at earlier levels?
+quoted_text: /'((?:[^\\']|\\.)*)'/ -> text //text can be between single quotes, but quotes may be escaped with \
+
