// adds comparisons

condition: (equality_check|in_list_check|smaller|bigger|not_equal|smaller_equal|bigger_equal)

//smaller and smaller_equal could be merged or refactored to minimize overlap?

<<<<<<< HEAD
smaller: (textwithoutspaces | list_access) _SPACE _SMALLER _SPACE (textwithoutspaces | list_access)
bigger: (textwithoutspaces | list_access) _SPACE _LARGER _SPACE(textwithoutspaces | list_access)
smaller_equal: (textwithoutspaces | list_access) _SPACE _SMALLER_EQUALS _SPACE (textwithoutspaces | list_access)
bigger_equal: (textwithoutspaces | list_access) _SPACE _LARGER_EQUALS _SPACE (textwithoutspaces | list_access)
not_equal: (textwithoutspaces | list_access) _SPACE _NOT_EQUALS _SPACE (textwithoutspaces | list_access)
=======
//conditions with strings now also use quotes:
condition: (equality_check | in_list_check)

equality_check: (var | text_in_quotes | NUMBER) _SPACE _IS _SPACE (var | text_in_quotes | NUMBER)
in_list_check: (var | text_in_quotes | NUMBER) _SPACE _IN _SPACE var


invalid: "Supercalifragilisticexpialidocious" //invalid node should be deleted but this probably never matches anything :D
textwithspaces: /(?:[^\n,' ]| (?!else))+/ -> text //anything can be parsed except for a newline and a comma for list separators, and now single quotes
text_in_quotes: _SINGLE_QUOTE textwithspaces _SINGLE_QUOTE
>>>>>>> 51f2fe68
<|MERGE_RESOLUTION|>--- conflicted
+++ resolved
@@ -1,16 +1,10 @@
-// adds comparisons
 
-condition: (equality_check|in_list_check|smaller|bigger|not_equal|smaller_equal|bigger_equal)
+//assigning a string now must be done with quotes
+assign: var _SPACE _IS _SPACE sum | var _SPACE _IS _SPACE text_in_quotes
+assign_list: var _SPACE _IS _SPACE (text_in_quotes|NUMBER) ((_COMMA _SPACE|_COMMA) (text_in_quotes|NUMBER))+
 
-//smaller and smaller_equal could be merged or refactored to minimize overlap?
+?atom: NUMBER | var //unsupported numbers are gone, we can now allow floats with NUMBER
 
-<<<<<<< HEAD
-smaller: (textwithoutspaces | list_access) _SPACE _SMALLER _SPACE (textwithoutspaces | list_access)
-bigger: (textwithoutspaces | list_access) _SPACE _LARGER _SPACE(textwithoutspaces | list_access)
-smaller_equal: (textwithoutspaces | list_access) _SPACE _SMALLER_EQUALS _SPACE (textwithoutspaces | list_access)
-bigger_equal: (textwithoutspaces | list_access) _SPACE _LARGER_EQUALS _SPACE (textwithoutspaces | list_access)
-not_equal: (textwithoutspaces | list_access) _SPACE _NOT_EQUALS _SPACE (textwithoutspaces | list_access)
-=======
 //conditions with strings now also use quotes:
 condition: (equality_check | in_list_check)
 
@@ -20,5 +14,4 @@
 
 invalid: "Supercalifragilisticexpialidocious" //invalid node should be deleted but this probably never matches anything :D
 textwithspaces: /(?:[^\n,' ]| (?!else))+/ -> text //anything can be parsed except for a newline and a comma for list separators, and now single quotes
-text_in_quotes: _SINGLE_QUOTE textwithspaces _SINGLE_QUOTE
->>>>>>> 51f2fe68
+text_in_quotes: _SINGLE_QUOTE textwithspaces _SINGLE_QUOTE