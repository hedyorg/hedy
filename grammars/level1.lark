//symbols. they start with an underscore so they don't appear in the parse tree (Lark convention)

_SPACE: " "
_COMMA: ","
_COLON: ":"
_LEFT_BRACKET : "("
_RIGHT_BRACKET : ")"
_LEFT_SQUARE_BRACKET : "["
_RIGHT_SQUARE_BRACKET : "]"
_HASH: "#"
_SMALLER : "<"
_LARGER: ">"
_EQUALS: "="
_DOUBLE_EQUALS: "=="
_NOT_EQUALS: "!="
_SMALLER_EQUALS : "<="
_LARGER_EQUALS: ">="
_EXCLAMATION_MARK: "!"
_QUESTION_MARK: "?"
_PERIOD: "."

_PRINT : "print"
_ASK : "ask"
_ECHO : "echo"

//level 2
_IS: "is"
random : "random" //random needs to appear in the tree for further processing so does not start with _ or is uppercase

//level 4
_IN: "in"
_IF: "if"
_ELSE: "else"
_AND: "and"
_AT: "at"

//level 5
_REPEAT: "repeat"
_TIMES: "times"

//level 6
_MULTIPLY: "*"
_ADD: "+"
_SUBTRACT: "-"
_DIVIDE: "/"

//level 8
_FOR: "for"
_RANGE: "range"
_TO: "to"
_STEP: "step"

//level 9
_ELIF: "elif"

//level 11
_INPUT: "input"

//level 14
_OR: "or"

//level 17
_WHILE: "while"

//level 19
_LENGTH: "length"

start: program
<<<<<<< HEAD
program: _EOL* command (_SPACE)* (_EOL+ command (_SPACE)*)* _EOL* //lines may end on spaces and might be separated by many newlines
command: print | ask | echo | invalid_space | invalid
=======
program: _EOL* command (" ")* (_EOL+ command (" ")*)* _EOL* //lines may end on spaces and might be separated by many newlines
command: print | ask | echo | invalid_space | invalid

print: "print" (" " text)?
ask: "ask" (" " text)?
echo: "echo" (" " text)?
invalid_space: " "+ text
invalid: textwithoutspaces text?
>>>>>>> 4962dfcf

print: _PRINT (_SPACE text)?
ask: _ASK (_SPACE text)?
echo: _ECHO (_SPACE text)?
invalid_space: _SPACE+ text
invalid: textwithoutspaces text?

_EOL: "\r"?"\n"

text: /([^\n]+)/ -> text //anything can be parsed except for a newline
textwithoutspaces: /([^\n *+-\/]+)/ -> text //anything can be parsed except for spaces (plus: a newline)

<<<<<<< HEAD
=======
SPACE: " "

// imports from terminal library
>>>>>>> 4962dfcf
%import common.LETTER
%import common.DIGIT
%import common.WS_INLINE
%import common.NEWLINE
%import common.SIGNED_INT -> NUMBER
%import common.CNAME -> NAME<|MERGE_RESOLUTION|>--- conflicted
+++ resolved
@@ -66,19 +66,8 @@
 _LENGTH: "length"
 
 start: program
-<<<<<<< HEAD
 program: _EOL* command (_SPACE)* (_EOL+ command (_SPACE)*)* _EOL* //lines may end on spaces and might be separated by many newlines
 command: print | ask | echo | invalid_space | invalid
-=======
-program: _EOL* command (" ")* (_EOL+ command (" ")*)* _EOL* //lines may end on spaces and might be separated by many newlines
-command: print | ask | echo | invalid_space | invalid
-
-print: "print" (" " text)?
-ask: "ask" (" " text)?
-echo: "echo" (" " text)?
-invalid_space: " "+ text
-invalid: textwithoutspaces text?
->>>>>>> 4962dfcf
 
 print: _PRINT (_SPACE text)?
 ask: _ASK (_SPACE text)?
@@ -91,12 +80,7 @@
 text: /([^\n]+)/ -> text //anything can be parsed except for a newline
 textwithoutspaces: /([^\n *+-\/]+)/ -> text //anything can be parsed except for spaces (plus: a newline)
 
-<<<<<<< HEAD
-=======
-SPACE: " "
 
-// imports from terminal library
->>>>>>> 4962dfcf
 %import common.LETTER
 %import common.DIGIT
 %import common.WS_INLINE
