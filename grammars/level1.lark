//symbols. they start with an underscore so they don't appear in the parse tree (Lark convention)

_SPACE: " "+
_COMMA: ","
_COLON: ":"
_LEFT_BRACKET : "("
_RIGHT_BRACKET : ")"
_LEFT_SQUARE_BRACKET : "["
_RIGHT_SQUARE_BRACKET : "]"
_HASH: "#"
_SMALLER : "<"
_LARGER: ">"
_EQUALS: "="
_DOUBLE_EQUALS: "=="
_NOT_EQUALS: "!="
_SMALLER_EQUALS : "<="
_LARGER_EQUALS: ">="
_EXCLAMATION_MARK: "!"
_QUESTION_MARK: "?"
_PERIOD: "."
_SINGLE_QUOTE: "'"

start: program
program: _EOL* (command _EOL+)* command?
command: print | ask | echo | turtle | invalid_space | comment | invalid

print: _PRINT (_SPACE text)?
ask: _ASK (_SPACE text)?
echo: _ECHO (_SPACE text)?
turtle: _FORWARD (_SPACE (text | NUMBER))? -> forward | _TURN (_SPACE text)? -> turn
invalid_space: _SPACE text?
invalid: textwithoutspaces text?

<<<<<<< HEAD
comment: _HASH /([^\n]+)/
=======
comment: _HASH text
>>>>>>> b49203ae

_EOL: "\r"?"\n"

text: /([^\n]+)/ -> text //anything can be parsed except for a newline
textwithoutspaces: /([^\n *+-\/]+)/ -> text //anything can be parsed except for spaces (plus: a newline)

%import common.DIGIT
%import common.WS_INLINE
%import common.NEWLINE
%import common.SIGNED_INT -> INT
%import common.NUMBER -> NUMBER

// FH Sept 2021: More info on this variable format: https://www.unicode.org/reports/tr31/tr31-1.html
// Exact grammar stolen from: https://lark-parser.readthedocs.io/en/latest/classes.html

NAME: ID_START ID_CONTINUE*
ID_START: /[\p{Lu}\p{Ll}\p{Lt}\p{Lm}\p{Lo}\p{Nl}_]+/
ID_CONTINUE: ID_START | /[\p{Mn}\p{Mc}\p{Nd}\p{Pc}·]+/

// Internal symbol added by the preprocess_blocks function to indicate the end of blocks
// FIXME ensure that the user can't write this token
_END_BLOCK: "end-block"<|MERGE_RESOLUTION|>--- conflicted
+++ resolved
@@ -31,11 +31,7 @@
 invalid_space: _SPACE text?
 invalid: textwithoutspaces text?
 
-<<<<<<< HEAD
 comment: _HASH /([^\n]+)/
-=======
-comment: _HASH text
->>>>>>> b49203ae
 
 _EOL: "\r"?"\n"
 
