// trying to simply copy level 6 allowing for spaces
// the idea here is:
// allows for almost the same grammar as 6, easy for us
// gives better error messages out of the box
// we check indents in code, we can give better indent errors

start: program
program: _EOL* command (" ")* (_EOL+ command (" ")*)* _EOL* //lines may end on spaces and might be separated by many newlines
?command: print
         | ifs elifs? elses?
         | ask
         | for_loop
         | assign_list
         | list_access_var
         | assign  //placing it here means print is will print 'is' and print is Felienne will print 'is Felienne'

//we had to drop invalid, I think because of the if-ifelse, but for now it is pretty ok!!

_EOL: "\r"?"\n"


print : "print " (quoted_text | list_access | var | sum) (" " (quoted_text | list_access | var | sum))*
ask : var " is ask " textwithspaces*
assign_list: var " is " textwithspaces ((", "|",") textwithspaces)+

//TODO: sum needs to be expression here too (like in 7 and up)

assign : var " is " sum | var " is " textwithoutspaces
invalid: textwithoutspaces " " textwithspaces


// new commands for level 4
elses : _EOL (" ")* "else"":" _EOL (" "+ command) (_EOL " "+ command)* _EOL "end-block"
ifs: "if " condition ":" _EOL (" "+ command) (_EOL " "+ command)* _EOL "end-block"//'if' cannot be used in Python, hence the name of the rule is 'ifs'
elifs: _EOL (" ")* "elif " condition ":"_EOL (" "+ command) (_EOL " "+ command)* _EOL "end-block"


condition: (equality_check|in_list_check) (" and " condition)*
list_access_var : var " is " var " at " (index | random)
equality_check: textwithoutspaces " is " textwithoutspaces
in_list_check: textwithoutspaces " in " var

//new for level 6
?sum: product
   | sum " "* "+" " "* product -> addition
   | sum " "* "-" " "* product -> substraction

?product: atom
    | product " "* "*" " "* atom -> multiplication
    | product " "* "/" " "* atom -> division

?atom: NUMBER | var | NAME //TODO: means we cannot assign strings with spaces? would we want that?

//new for level 8
<<<<<<< HEAD
for_loop: "for " (NAME | var) " in " "range " (NUMBER | var) " to " (NUMBER | var) (" step " (NUMBER | var))? ":" _EOL (" "+ command) (_EOL " "+ command)*
=======
for_loop: "for " (NAME | var) " in " "range " (NUMBER | var) " to " (NUMBER | var) ":" _EOL (" "+ command) (_EOL " "+ command)* _EOL "end-block"
>>>>>>> e4a72f55

var: NAME -> var
list_access : var " at " (index | random) -> list_access //todo: could be merged with list_access_var?
index : NUMBER
random : "random"

textwithspaces: /([^\n,]+)/ -> text //anything can be parsed except for a newline and a comma for list separators
textwithoutspaces: /([^\n, :*+-\/]+)/ -> text //anything can be parsed except for spaces (plus: a newline and a comma for list separators)
//plus in level 6, calculation elements
//plus in level 8, colon

quoted_text_no_escape: /'([^']*)'/ -> text //simply all between quotes should this be used at earlier levels?
quoted_text: /'((?:[^\\']|\\.)*)'/ -> text //text can be between single quotes, but quotes may be escaped with \



%import common.LETTER   // imports from terminal library
%import common.DIGIT   // imports from terminal library
%import common.WS_INLINE   // imports from terminal library
%import common.NEWLINE   // imports from terminal library
%import common.SIGNED_INT -> NUMBER
%import common.CNAME -> NAME<|MERGE_RESOLUTION|>--- conflicted
+++ resolved
@@ -52,11 +52,7 @@
 ?atom: NUMBER | var | NAME //TODO: means we cannot assign strings with spaces? would we want that?
 
 //new for level 8
-<<<<<<< HEAD
-for_loop: "for " (NAME | var) " in " "range " (NUMBER | var) " to " (NUMBER | var) (" step " (NUMBER | var))? ":" _EOL (" "+ command) (_EOL " "+ command)*
-=======
-for_loop: "for " (NAME | var) " in " "range " (NUMBER | var) " to " (NUMBER | var) ":" _EOL (" "+ command) (_EOL " "+ command)* _EOL "end-block"
->>>>>>> e4a72f55
+for_loop: "for " (NAME | var) " in " "range " (NUMBER | var) " to " (NUMBER | var) (" step " (NUMBER | var))? ":" _EOL (" "+ command) (_EOL " "+ command)* _EOL "end-block"
 
 var: NAME -> var
 list_access : var " at " (index | random) -> list_access //todo: could be merged with list_access_var?
