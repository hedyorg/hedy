--- conflicted
+++ resolved
@@ -1,8 +1,4 @@
-<<<<<<< HEAD
-command:+= while_loop | if_pressed > ifelse | ifs
-=======
-command: += while_loop | ifpressed -= error_ifpressed_missing_else >> error_ifelse | ifs
->>>>>>> 831b28c7
+command: += while_loop | if_pressed >> error_ifelse | ifs
 
 // new : while loop
 while_loop: _WHILE (_conditions) _EOL (_SPACE command) (_EOL _SPACE command)* _EOL? _END_BLOCK
