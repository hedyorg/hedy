// adds the while loop

<<<<<<< HEAD
command: print | ifs elses? | ask | for_loop | repeat_list | while_loop| assign_list | sleep | list_access_var | assign | comment


=======
command: print | ifs elses? | ask | for_loop | while_loop| assign_list | add | remove | sleep | list_access_var | assign | comment
>>>>>>> 1b1c41e0
while_loop: _WHILE _SPACE (condition) _EOL (_SPACE command) (_EOL _SPACE command)* _EOL _END_BLOCK

<|MERGE_RESOLUTION|>--- conflicted
+++ resolved
@@ -1,11 +1,7 @@
 // adds the while loop
 
-<<<<<<< HEAD
-command: print | ifs elses? | ask | for_loop | repeat_list | while_loop| assign_list | sleep | list_access_var | assign | comment
 
+command: print | ifs elses? | ask | for_loop | repeat_list | while_loop | assign_list |  add | remove | sleep | list_access_var | assign | comment
 
-=======
-command: print | ifs elses? | ask | for_loop | while_loop| assign_list | add | remove | sleep | list_access_var | assign | comment
->>>>>>> 1b1c41e0
 while_loop: _WHILE _SPACE (condition) _EOL (_SPACE command) (_EOL _SPACE command)* _EOL _END_BLOCK
 
