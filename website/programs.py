from flask import g, request, jsonify
from flask_babel import gettext
import hedy
from config import config
from .achievements import Achievements
from .database import Database
from website.auth import requires_login, current_user, is_admin, send_email, email_base_url, requires_admin
import utils
import uuid

from .website_module import WebsiteModule, route

class ProgramsModule(WebsiteModule):
    def __init__(self, db: Database, achievements: Achievements):
        super().__init__('programs', __name__, url_prefix='/programs')
        self.db = db
        self.achievements = achievements

<<<<<<< HEAD
    @app.route("/programs_list", methods=["GET"])
    @requires_login
    def list_programs(user):
        return {"programs": DATABASE.programs_for_user(user["username"]).records}

    @app.route("/programs/delete/", methods=["POST"])
=======
    @route('/list', methods=['GET'])
    @requires_login
    def list_programs(self, user):
        return {'programs': self.db.programs_for_user(user['username']).records}

    @route('/delete/', methods=['POST'])
>>>>>>> 16d5633b
    @requires_login
    def delete_program(self, user):
        body = request.json
        if not isinstance(body.get("id"), str):
            return "program id must be a string", 400

<<<<<<< HEAD
        result = DATABASE.program_by_id(body["id"])
=======
        result = self.db.program_by_id(body['id'])
>>>>>>> 16d5633b

        if not result or (result["username"] != user["username"] and not is_admin(user)):
            return "", 404
<<<<<<< HEAD
        DATABASE.delete_program_by_id(body["id"])
        DATABASE.increase_user_program_count(user["username"], -1)

        # This only happens in the situation were a user deletes their favourite program -> Delete from public profile
        public_profile = DATABASE.get_public_profile_settings(current_user()["username"])
        if (
            public_profile
            and "favourite_program" in public_profile
            and public_profile["favourite_program"] == body["id"]
        ):
            DATABASE.set_favourite_program(user["username"], None)

        achievement = ACHIEVEMENTS.add_single_achievement(user["username"], "do_you_have_copy")
        resp = {"message": gettext("delete_success")}
=======
        self.db.delete_program_by_id(body['id'])
        self.db.increase_user_program_count(user['username'], -1)

        # This only happens in the situation were a user deletes their favourite program -> Delete from public profile
        public_profile = self.db.get_public_profile_settings(current_user()['username'])
        if public_profile and 'favourite_program' in public_profile and public_profile['favourite_program'] == body['id']:
            self.db.set_favourite_program(user['username'], None)

        achievement = self.achievements.add_single_achievement(user['username'], "do_you_have_copy")
        resp = {'message': gettext('delete_success')}
>>>>>>> 16d5633b
        if achievement:
            resp["achievement"] = achievement
        return jsonify(resp)

<<<<<<< HEAD
    @app.route("/programs/duplicate-check", methods=["POST"])
    def check_duplicate_program():
=======
    @route('/duplicate-check', methods=['POST'])
    def check_duplicate_program(self):
>>>>>>> 16d5633b
        body = request.json
        if not isinstance(body, dict):
            return "body must be an object", 400
        if not isinstance(body.get("name"), str):
            return "name must be a string", 400

        if not current_user()["username"]:
            return gettext("save_prompt"), 403

<<<<<<< HEAD
        programs = DATABASE.programs_for_user(current_user()["username"])
=======
        programs = self.db.programs_for_user(current_user()['username'])
>>>>>>> 16d5633b
        for program in programs:
            if program["name"] == body["name"]:
                return jsonify({"duplicate": True, "message": gettext("overwrite_warning")})
        return jsonify({"duplicate": False})

<<<<<<< HEAD
    @app.route("/programs", methods=["POST"])
=======
    @route('/', methods=['POST'])
>>>>>>> 16d5633b
    @requires_login
    def save_program(self, user):
        body = request.json
        if not isinstance(body, dict):
            return "body must be an object", 400
        if not isinstance(body.get("code"), str):
            return "code must be a string", 400
        if not isinstance(body.get("name"), str):
            return "name must be a string", 400
        if not isinstance(body.get("level"), int):
            return "level must be an integer", 400
        if not isinstance(body.get("shared"), bool):
            return "shared must be a boolean", 400
        if "adventure_name" in body:
            if not isinstance(body.get("adventure_name"), str):
                return "if present, adventure_name must be a string", 400

        error = False
        try:
            hedy.transpile(body.get("code"), body.get("level"), g.lang)
        except:
            error = True
            if not body.get("force_save", True):
                return jsonify({"parse_error": True, "message": gettext("save_parse_warning")})

        # We check if a program with a name `xyz` exists in the database for the username.
        # It'd be ideal to search by username & program name, but since DynamoDB doesn't allow searching for two indexes at the same time, this would require to create a special index to that effect, which is cumbersome.
        # For now, we bring all existing programs for the user and then search within them for repeated names.
<<<<<<< HEAD
        programs = DATABASE.programs_for_user(user["username"]).records
=======
        programs = self.db.programs_for_user(user['username']).records
>>>>>>> 16d5633b
        program_id = uuid.uuid4().hex
        program_public = body.get("shared")
        overwrite = False
        for program in programs:
            if program["name"] == body["name"]:
                overwrite = True
                program_id = program["id"]
                # If a program was already shared, keep it that way
                if program.get("public", False):
                    program_public = True
                break

        stored_program = {
            "id": program_id,
            "session": utils.session_id(),
            "date": utils.timems(),
            "lang": g.lang,
            "version": utils.version(),
            "level": body["level"],
            "code": body["code"],
            "name": body["name"],
            "username": user["username"],
            "public": 1 if program_public else 0,
            "error": error,
        }

        if "adventure_name" in body:
            stored_program["adventure_name"] = body["adventure_name"]

        self.db.store_program(stored_program)
        if not overwrite:
<<<<<<< HEAD
            DATABASE.increase_user_program_count(user["username"])
        DATABASE.increase_user_save_count(user["username"])
        ACHIEVEMENTS.increase_count("saved")

        if ACHIEVEMENTS.verify_save_achievements(
            user["username"], "adventure_name" in body and len(body["adventure_name"]) > 2
        ):
            return jsonify(
                {
                    "message": gettext("save_success_detail"),
                    "name": body["name"],
                    "id": program_id,
                    "achievements": ACHIEVEMENTS.get_earned_achievements(),
                }
            )
        return jsonify({"message": gettext("save_success_detail"), "name": body["name"], "id": program_id})

    @app.route("/programs/share", methods=["POST"])
=======
            self.db.increase_user_program_count(user['username'])
        self.db.increase_user_save_count(user['username'])
        self.achievements.increase_count("saved")

        if self.achievements.verify_save_achievements(user['username'],
                                                    'adventure_name' in body and len(body['adventure_name']) > 2):
            return jsonify(
                {'message': gettext('save_success_detail'), 'name': body['name'], 'id': program_id, "achievements": self.achievements.get_earned_achievements()})
        return jsonify({'message': gettext('save_success_detail'), 'name': body['name'], 'id': program_id})

    @route('/share', methods=['POST'])
>>>>>>> 16d5633b
    @requires_login
    def share_unshare_program(self, user):
        body = request.json
        if not isinstance(body, dict):
            return "body must be an object", 400
        if not isinstance(body.get("id"), str):
            return "id must be a string", 400
        if not isinstance(body.get("public"), bool):
            return "public must be a boolean", 400

<<<<<<< HEAD
        result = DATABASE.program_by_id(body["id"])
        if not result or result["username"] != user["username"]:
            return "No such program!", 404

        # This only happens in the situation were a user un-shares their favourite program -> Delete from public profile
        public_profile = DATABASE.get_public_profile_settings(current_user()["username"])
        if (
            public_profile
            and "favourite_program" in public_profile
            and public_profile["favourite_program"] == body["id"]
        ):
            DATABASE.set_favourite_program(user["username"], None)

        DATABASE.set_program_public_by_id(body["id"], bool(body["public"]))
        achievement = ACHIEVEMENTS.add_single_achievement(user["username"], "sharing_is_caring")

        resp = {"id": body["id"]}
        if bool(body["public"]):
            resp["message"] = gettext("share_success_detail")
=======
        result = self.db.program_by_id(body['id'])
        if not result or result['username'] != user['username']:
            return 'No such program!', 404

        # This only happens in the situation were a user un-shares their favourite program -> Delete from public profile
        public_profile = self.db.get_public_profile_settings(current_user()['username'])
        if public_profile and 'favourite_program' in public_profile and public_profile['favourite_program'] == body[
            'id']:
            self.db.set_favourite_program(user['username'], None)

        self.db.set_program_public_by_id(body['id'], bool(body['public']))
        achievement = self.achievements.add_single_achievement(user['username'], "sharing_is_caring")

        resp = {'id': body['id']}
        if bool(body['public']):
            resp['message'] = gettext('share_success_detail')
>>>>>>> 16d5633b
        else:
            resp["message"] = gettext("unshare_success_detail")
        if achievement:
            resp["achievement"] = achievement
        return jsonify(resp)

<<<<<<< HEAD
    @app.route("/programs/submit", methods=["POST"])
=======
    @route('/submit', methods=['POST'])
>>>>>>> 16d5633b
    @requires_login
    def submit_program(self, user):
        body = request.json
        if not isinstance(body, dict):
            return "body must be an object", 400
        if not isinstance(body.get("id"), str):
            return "id must be a string", 400

<<<<<<< HEAD
        result = DATABASE.program_by_id(body["id"])
        if not result or result["username"] != user["username"]:
            return "No such program!", 404

        DATABASE.submit_program_by_id(body["id"])
        DATABASE.increase_user_submit_count(user["username"])
        ACHIEVEMENTS.increase_count("submitted")

        if ACHIEVEMENTS.verify_submit_achievements(user["username"]):
            return jsonify({"achievements": ACHIEVEMENTS.get_earned_achievements()})
        return jsonify({})

    @app.route("/programs/set_favourite", methods=["POST"])
=======
        result = self.db.program_by_id(body['id'])
        if not result or result['username'] != user['username']:
            return 'No such program!', 404

        self.db.submit_program_by_id(body['id'])
        self.db.increase_user_submit_count(user['username'])
        self.achievements.increase_count("submitted")

        if self.achievements.verify_submit_achievements(user['username']):
            return jsonify({"achievements": self.achievements.get_earned_achievements()})
        return jsonify({})

    @route('/set_favourite', methods=['POST'])
>>>>>>> 16d5633b
    @requires_login
    def set_favourite_program(self, user):
        body = request.json
        if not isinstance(body, dict):
            return "body must be an object", 400
        if not isinstance(body.get("id"), str):
            return "id must be a string", 400

<<<<<<< HEAD
        result = DATABASE.program_by_id(body["id"])
        if not result or result["username"] != user["username"]:
            return "No such program!", 404

        if DATABASE.set_favourite_program(user["username"], body["id"]):
            return jsonify({"message": gettext("favourite_success")})
        else:
            return "You can't set a favourite program without a public profile", 400

    @app.route("/programs/set_hedy_choice", methods=["POST"])
=======
        result = self.db.program_by_id(body['id'])
        if not result or result['username'] != user['username']:
            return 'No such program!', 404

        if self.db.set_favourite_program(user['username'], body['id']):
            return jsonify({'message': gettext('favourite_success')})
        else:
            return "You can't set a favourite program without a public profile", 400

    @route('/set_hedy_choice', methods=['POST'])
>>>>>>> 16d5633b
    @requires_admin
    def set_hedy_choice(self, user):
        body = request.json
        if not isinstance(body, dict):
            return "body must be an object", 400
        if not isinstance(body.get("id"), str):
            return "id must be a string", 400
        if not isinstance(body.get("favourite"), int):
            return "favourite must be a integer", 400

        favourite = True if body.get("favourite") == 1 else False

<<<<<<< HEAD
        result = DATABASE.program_by_id(body["id"])
=======
        result = self.db.program_by_id(body['id'])
>>>>>>> 16d5633b
        if not result:
            return "No such program!", 404

<<<<<<< HEAD
        DATABASE.set_program_as_hedy_choice(body["id"], favourite)
=======
        self.db.set_program_as_hedy_choice(body['id'], favourite)
>>>>>>> 16d5633b
        if favourite:
            return jsonify({"message": 'Program successfully set as a "Hedy choice" program.'}), 200
        return jsonify({"message": 'Program successfully removed as a "Hedy choice" program.'}), 200

<<<<<<< HEAD
    @app.route("/programs/report", methods=["POST"])
=======
    @route('/report', methods=['POST'])
>>>>>>> 16d5633b
    @requires_login
    def report_program(self, user):
        body = request.json

        # Make sure the program actually exists and is public
<<<<<<< HEAD
        program = DATABASE.program_by_id(body.get("id"))
        if not program or program.get("public") != 1:
            return gettext("report_failure"), 400

        link = email_base_url() + "/hedy/" + body.get("id") + "/view"
        send_email(
            config["email"]["sender"],
            "The following program is reported by " + user["username"],
            link,
            '<a href="' + link + '">Program link</a>',
        )

        return {"message": gettext("report_success")}, 200
=======
        program = self.db.program_by_id(body.get('id'))
        if not program or program.get('public') != 1:
            return gettext('report_failure'), 400

        link = email_base_url() + '/hedy/' + body.get('id') + '/view'
        send_email(config['email']['sender'], "The following program is reported by " + user['username'], link,
                    '<a href="' + link + '">Program link</a>')

        return {'message': gettext('report_success')}, 200
>>>>>>> 16d5633b
<|MERGE_RESOLUTION|>--- conflicted
+++ resolved
@@ -4,85 +4,62 @@
 from config import config
 from .achievements import Achievements
 from .database import Database
-from website.auth import requires_login, current_user, is_admin, send_email, email_base_url, requires_admin
+from website.auth import (
+    requires_login,
+    current_user,
+    is_admin,
+    send_email,
+    email_base_url,
+    requires_admin,
+)
 import utils
 import uuid
 
 from .website_module import WebsiteModule, route
 
+
 class ProgramsModule(WebsiteModule):
     def __init__(self, db: Database, achievements: Achievements):
-        super().__init__('programs', __name__, url_prefix='/programs')
+        super().__init__("programs", __name__, url_prefix="/programs")
         self.db = db
         self.achievements = achievements
 
-<<<<<<< HEAD
-    @app.route("/programs_list", methods=["GET"])
-    @requires_login
-    def list_programs(user):
-        return {"programs": DATABASE.programs_for_user(user["username"]).records}
-
-    @app.route("/programs/delete/", methods=["POST"])
-=======
-    @route('/list', methods=['GET'])
+    @route("/list", methods=["GET"])
     @requires_login
     def list_programs(self, user):
-        return {'programs': self.db.programs_for_user(user['username']).records}
-
-    @route('/delete/', methods=['POST'])
->>>>>>> 16d5633b
+        return {"programs": self.db.programs_for_user(user["username"]).records}
+
+    @route("/delete/", methods=["POST"])
     @requires_login
     def delete_program(self, user):
         body = request.json
         if not isinstance(body.get("id"), str):
             return "program id must be a string", 400
 
-<<<<<<< HEAD
-        result = DATABASE.program_by_id(body["id"])
-=======
-        result = self.db.program_by_id(body['id'])
->>>>>>> 16d5633b
+        result = self.db.program_by_id(body["id"])
 
         if not result or (result["username"] != user["username"] and not is_admin(user)):
             return "", 404
-<<<<<<< HEAD
-        DATABASE.delete_program_by_id(body["id"])
-        DATABASE.increase_user_program_count(user["username"], -1)
+        self.db.delete_program_by_id(body["id"])
+        self.db.increase_user_program_count(user["username"], -1)
 
         # This only happens in the situation were a user deletes their favourite program -> Delete from public profile
-        public_profile = DATABASE.get_public_profile_settings(current_user()["username"])
+        public_profile = self.db.get_public_profile_settings(current_user()["username"])
         if (
             public_profile
             and "favourite_program" in public_profile
             and public_profile["favourite_program"] == body["id"]
         ):
-            DATABASE.set_favourite_program(user["username"], None)
-
-        achievement = ACHIEVEMENTS.add_single_achievement(user["username"], "do_you_have_copy")
+            self.db.set_favourite_program(user["username"], None)
+
+        achievement = self.achievements.add_single_achievement(user["username"], "do_you_have_copy")
         resp = {"message": gettext("delete_success")}
-=======
-        self.db.delete_program_by_id(body['id'])
-        self.db.increase_user_program_count(user['username'], -1)
-
-        # This only happens in the situation were a user deletes their favourite program -> Delete from public profile
-        public_profile = self.db.get_public_profile_settings(current_user()['username'])
-        if public_profile and 'favourite_program' in public_profile and public_profile['favourite_program'] == body['id']:
-            self.db.set_favourite_program(user['username'], None)
-
-        achievement = self.achievements.add_single_achievement(user['username'], "do_you_have_copy")
-        resp = {'message': gettext('delete_success')}
->>>>>>> 16d5633b
         if achievement:
             resp["achievement"] = achievement
         return jsonify(resp)
 
-<<<<<<< HEAD
-    @app.route("/programs/duplicate-check", methods=["POST"])
-    def check_duplicate_program():
-=======
-    @route('/duplicate-check', methods=['POST'])
+    @route("/duplicate-check", methods=["POST"])
     def check_duplicate_program(self):
->>>>>>> 16d5633b
         body = request.json
         if not isinstance(body, dict):
             return "body must be an object", 400
@@ -92,21 +69,13 @@
         if not current_user()["username"]:
             return gettext("save_prompt"), 403
 
-<<<<<<< HEAD
-        programs = DATABASE.programs_for_user(current_user()["username"])
-=======
-        programs = self.db.programs_for_user(current_user()['username'])
->>>>>>> 16d5633b
+        programs = self.db.programs_for_user(current_user()["username"])
         for program in programs:
             if program["name"] == body["name"]:
                 return jsonify({"duplicate": True, "message": gettext("overwrite_warning")})
         return jsonify({"duplicate": False})
 
-<<<<<<< HEAD
-    @app.route("/programs", methods=["POST"])
-=======
-    @route('/', methods=['POST'])
->>>>>>> 16d5633b
+    @route("/", methods=["POST"])
     @requires_login
     def save_program(self, user):
         body = request.json
@@ -135,11 +104,7 @@
         # We check if a program with a name `xyz` exists in the database for the username.
         # It'd be ideal to search by username & program name, but since DynamoDB doesn't allow searching for two indexes at the same time, this would require to create a special index to that effect, which is cumbersome.
         # For now, we bring all existing programs for the user and then search within them for repeated names.
-<<<<<<< HEAD
-        programs = DATABASE.programs_for_user(user["username"]).records
-=======
-        programs = self.db.programs_for_user(user['username']).records
->>>>>>> 16d5633b
+        programs = self.db.programs_for_user(user["username"]).records
         program_id = uuid.uuid4().hex
         program_public = body.get("shared")
         overwrite = False
@@ -171,38 +136,31 @@
 
         self.db.store_program(stored_program)
         if not overwrite:
-<<<<<<< HEAD
-            DATABASE.increase_user_program_count(user["username"])
-        DATABASE.increase_user_save_count(user["username"])
-        ACHIEVEMENTS.increase_count("saved")
-
-        if ACHIEVEMENTS.verify_save_achievements(
-            user["username"], "adventure_name" in body and len(body["adventure_name"]) > 2
+            self.db.increase_user_program_count(user["username"])
+        self.db.increase_user_save_count(user["username"])
+        self.achievements.increase_count("saved")
+
+        if self.achievements.verify_save_achievements(
+            user["username"],
+            "adventure_name" in body and len(body["adventure_name"]) > 2,
         ):
             return jsonify(
                 {
                     "message": gettext("save_success_detail"),
                     "name": body["name"],
                     "id": program_id,
-                    "achievements": ACHIEVEMENTS.get_earned_achievements(),
+                    "achievements": self.achievements.get_earned_achievements(),
                 }
             )
-        return jsonify({"message": gettext("save_success_detail"), "name": body["name"], "id": program_id})
-
-    @app.route("/programs/share", methods=["POST"])
-=======
-            self.db.increase_user_program_count(user['username'])
-        self.db.increase_user_save_count(user['username'])
-        self.achievements.increase_count("saved")
-
-        if self.achievements.verify_save_achievements(user['username'],
-                                                    'adventure_name' in body and len(body['adventure_name']) > 2):
-            return jsonify(
-                {'message': gettext('save_success_detail'), 'name': body['name'], 'id': program_id, "achievements": self.achievements.get_earned_achievements()})
-        return jsonify({'message': gettext('save_success_detail'), 'name': body['name'], 'id': program_id})
-
-    @route('/share', methods=['POST'])
->>>>>>> 16d5633b
+        return jsonify(
+            {
+                "message": gettext("save_success_detail"),
+                "name": body["name"],
+                "id": program_id,
+            }
+        )
+
+    @route("/share", methods=["POST"])
     @requires_login
     def share_unshare_program(self, user):
         body = request.json
@@ -213,55 +171,32 @@
         if not isinstance(body.get("public"), bool):
             return "public must be a boolean", 400
 
-<<<<<<< HEAD
-        result = DATABASE.program_by_id(body["id"])
+        result = self.db.program_by_id(body["id"])
         if not result or result["username"] != user["username"]:
             return "No such program!", 404
 
         # This only happens in the situation were a user un-shares their favourite program -> Delete from public profile
-        public_profile = DATABASE.get_public_profile_settings(current_user()["username"])
+        public_profile = self.db.get_public_profile_settings(current_user()["username"])
         if (
             public_profile
             and "favourite_program" in public_profile
             and public_profile["favourite_program"] == body["id"]
         ):
-            DATABASE.set_favourite_program(user["username"], None)
-
-        DATABASE.set_program_public_by_id(body["id"], bool(body["public"]))
-        achievement = ACHIEVEMENTS.add_single_achievement(user["username"], "sharing_is_caring")
+            self.db.set_favourite_program(user["username"], None)
+
+        self.db.set_program_public_by_id(body["id"], bool(body["public"]))
+        achievement = self.achievements.add_single_achievement(user["username"], "sharing_is_caring")
 
         resp = {"id": body["id"]}
         if bool(body["public"]):
             resp["message"] = gettext("share_success_detail")
-=======
-        result = self.db.program_by_id(body['id'])
-        if not result or result['username'] != user['username']:
-            return 'No such program!', 404
-
-        # This only happens in the situation were a user un-shares their favourite program -> Delete from public profile
-        public_profile = self.db.get_public_profile_settings(current_user()['username'])
-        if public_profile and 'favourite_program' in public_profile and public_profile['favourite_program'] == body[
-            'id']:
-            self.db.set_favourite_program(user['username'], None)
-
-        self.db.set_program_public_by_id(body['id'], bool(body['public']))
-        achievement = self.achievements.add_single_achievement(user['username'], "sharing_is_caring")
-
-        resp = {'id': body['id']}
-        if bool(body['public']):
-            resp['message'] = gettext('share_success_detail')
->>>>>>> 16d5633b
         else:
             resp["message"] = gettext("unshare_success_detail")
         if achievement:
             resp["achievement"] = achievement
         return jsonify(resp)
 
-<<<<<<< HEAD
-    @app.route("/programs/submit", methods=["POST"])
-=======
-    @route('/submit', methods=['POST'])
->>>>>>> 16d5633b
+    @route("/submit", methods=["POST"])
     @requires_login
     def submit_program(self, user):
         body = request.json
@@ -270,35 +205,19 @@
         if not isinstance(body.get("id"), str):
             return "id must be a string", 400
 
-<<<<<<< HEAD
-        result = DATABASE.program_by_id(body["id"])
+        result = self.db.program_by_id(body["id"])
         if not result or result["username"] != user["username"]:
             return "No such program!", 404
 
-        DATABASE.submit_program_by_id(body["id"])
-        DATABASE.increase_user_submit_count(user["username"])
-        ACHIEVEMENTS.increase_count("submitted")
-
-        if ACHIEVEMENTS.verify_submit_achievements(user["username"]):
-            return jsonify({"achievements": ACHIEVEMENTS.get_earned_achievements()})
-        return jsonify({})
-
-    @app.route("/programs/set_favourite", methods=["POST"])
-=======
-        result = self.db.program_by_id(body['id'])
-        if not result or result['username'] != user['username']:
-            return 'No such program!', 404
-
-        self.db.submit_program_by_id(body['id'])
-        self.db.increase_user_submit_count(user['username'])
+        self.db.submit_program_by_id(body["id"])
+        self.db.increase_user_submit_count(user["username"])
         self.achievements.increase_count("submitted")
 
-        if self.achievements.verify_submit_achievements(user['username']):
+        if self.achievements.verify_submit_achievements(user["username"]):
             return jsonify({"achievements": self.achievements.get_earned_achievements()})
         return jsonify({})
 
-    @route('/set_favourite', methods=['POST'])
->>>>>>> 16d5633b
+    @route("/set_favourite", methods=["POST"])
     @requires_login
     def set_favourite_program(self, user):
         body = request.json
@@ -307,29 +226,16 @@
         if not isinstance(body.get("id"), str):
             return "id must be a string", 400
 
-<<<<<<< HEAD
-        result = DATABASE.program_by_id(body["id"])
+        result = self.db.program_by_id(body["id"])
         if not result or result["username"] != user["username"]:
             return "No such program!", 404
 
-        if DATABASE.set_favourite_program(user["username"], body["id"]):
+        if self.db.set_favourite_program(user["username"], body["id"]):
             return jsonify({"message": gettext("favourite_success")})
         else:
             return "You can't set a favourite program without a public profile", 400
 
-    @app.route("/programs/set_hedy_choice", methods=["POST"])
-=======
-        result = self.db.program_by_id(body['id'])
-        if not result or result['username'] != user['username']:
-            return 'No such program!', 404
-
-        if self.db.set_favourite_program(user['username'], body['id']):
-            return jsonify({'message': gettext('favourite_success')})
-        else:
-            return "You can't set a favourite program without a public profile", 400
-
-    @route('/set_hedy_choice', methods=['POST'])
->>>>>>> 16d5633b
+    @route("/set_hedy_choice", methods=["POST"])
     @requires_admin
     def set_hedy_choice(self, user):
         body = request.json
@@ -342,35 +248,28 @@
 
         favourite = True if body.get("favourite") == 1 else False
 
-<<<<<<< HEAD
-        result = DATABASE.program_by_id(body["id"])
-=======
-        result = self.db.program_by_id(body['id'])
->>>>>>> 16d5633b
+        result = self.db.program_by_id(body["id"])
         if not result:
             return "No such program!", 404
 
-<<<<<<< HEAD
-        DATABASE.set_program_as_hedy_choice(body["id"], favourite)
-=======
-        self.db.set_program_as_hedy_choice(body['id'], favourite)
->>>>>>> 16d5633b
+        self.db.set_program_as_hedy_choice(body["id"], favourite)
         if favourite:
-            return jsonify({"message": 'Program successfully set as a "Hedy choice" program.'}), 200
-        return jsonify({"message": 'Program successfully removed as a "Hedy choice" program.'}), 200
-
-<<<<<<< HEAD
-    @app.route("/programs/report", methods=["POST"])
-=======
-    @route('/report', methods=['POST'])
->>>>>>> 16d5633b
+            return (
+                jsonify({"message": 'Program successfully set as a "Hedy choice" program.'}),
+                200,
+            )
+        return (
+            jsonify({"message": 'Program successfully removed as a "Hedy choice" program.'}),
+            200,
+        )
+
+    @route("/report", methods=["POST"])
     @requires_login
     def report_program(self, user):
         body = request.json
 
         # Make sure the program actually exists and is public
-<<<<<<< HEAD
-        program = DATABASE.program_by_id(body.get("id"))
+        program = self.db.program_by_id(body.get("id"))
         if not program or program.get("public") != 1:
             return gettext("report_failure"), 400
 
@@ -382,15 +281,4 @@
             '<a href="' + link + '">Program link</a>',
         )
 
-        return {"message": gettext("report_success")}, 200
-=======
-        program = self.db.program_by_id(body.get('id'))
-        if not program or program.get('public') != 1:
-            return gettext('report_failure'), 400
-
-        link = email_base_url() + '/hedy/' + body.get('id') + '/view'
-        send_email(config['email']['sender'], "The following program is reported by " + user['username'], link,
-                    '<a href="' + link + '">Program link</a>')
-
-        return {'message': gettext('report_success')}, 200
->>>>>>> 16d5633b
+        return {"message": gettext("report_success")}, 200