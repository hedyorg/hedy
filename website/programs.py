from flask_babel import gettext
import hedy
from website.auth import requires_login, current_user
import utils
import uuid
from flask import g, request, jsonify


def routes(app, database, achievements):
    global DATABASE
    global ACHIEVEMENTS
    DATABASE = database
    ACHIEVEMENTS = achievements

    @app.route('/programs_list', methods=['GET'])
    @requires_login
    def list_programs(user):
        return {'programs': DATABASE.programs_for_user(user['username']).records}

    @app.route('/programs/delete/', methods=['POST'])
    @requires_login
    def delete_program(user):
        body = request.json
        if not isinstance(body.get('id'), str):
            return 'program id must be a string', 400

        result = DATABASE.program_by_id(body['id'])

        if not result or result['username'] != user['username']:
            return "", 404
        DATABASE.delete_program_by_id(body['id'])
        DATABASE.increase_user_program_count(user['username'], -1)

        # This only happens in the situation were a user deletes their favourite program -> Delete from public profile
        public_profile = DATABASE.get_public_profile_settings(current_user()['username'])
        if public_profile and 'favourite_program' in public_profile and public_profile['favourite_program'] == body[
            'id']:
            DATABASE.set_favourite_program(user['username'], None)

        achievement = ACHIEVEMENTS.add_single_achievement(user['username'], "do_you_have_copy")
        resp = {'message': gettext(u'delete_success')}
        if achievement:
            resp['achievement'] = achievement
        return jsonify(resp)

    @app.route('/programs/duplicate-check', methods=['POST'])
    def check_duplicate_program():
        body = request.json
        if not isinstance(body, dict):
            return 'body must be an object', 400
        if not isinstance(body.get('name'), str):
            return 'name must be a string', 400

        if not current_user()['username']:
            return gettext(u'save_prompt'), 403

        programs = DATABASE.programs_for_user(current_user()['username'])
        for program in programs:
            if program['name'] == body['name']:
                return jsonify({'duplicate': True, 'message': gettext(u'overwrite_warning')})
        return jsonify({'duplicate': False})

    @app.route('/programs', methods=['POST'])
    @requires_login
    def save_program(user):
        body = request.json
        if not isinstance(body, dict):
            return 'body must be an object', 400
        if not isinstance(body.get('code'), str):
            return 'code must be a string', 400
        if not isinstance(body.get('name'), str):
            return 'name must be a string', 400
        if not isinstance(body.get('level'), int):
            return 'level must be an integer', 400
        if not isinstance(body.get('shared'), bool):
            return 'shared must be a boolean', 400
        if 'adventure_name' in body:
            if not isinstance(body.get('adventure_name'), str):
                return 'if present, adventure_name must be a string', 400

        error = False
        try:
            hedy.transpile(body.get('code'), body.get('level'), g.lang)
        except:
            error = True
            if not body.get('force_save', True):
                return jsonify({'parse_error': True, 'message': gettext(u'save_parse_warning')})

        # We check if a program with a name `xyz` exists in the database for the username.
        # It'd be ideal to search by username & program name, but since DynamoDB doesn't allow searching for two indexes at the same time, this would require to create a special index to that effect, which is cumbersome.
        # For now, we bring all existing programs for the user and then search within them for repeated names.
        programs = DATABASE.programs_for_user(user['username']).records
        program_id = uuid.uuid4().hex
        program_public = body.get('shared')
        overwrite = False
        for program in programs:
            if program['name'] == body['name']:
                overwrite = True
                program_id = program['id']
                # If a program was already shared, keep it that way
                if program.get('public', False):
                    program_public = True
                break

        stored_program = {
            'id': program_id,
            'session': utils.session_id(),
            'date': utils.timems(),
            'lang': g.lang,
            'version': utils.version(),
            'level': body['level'],
            'code': body['code'],
            'name': body['name'],
            'username': user['username'],
<<<<<<< HEAD
            'public': program_public,
            'error': error
=======
            'public': 1 if program_public else 0,
            'error': 1 if error else None
>>>>>>> e272cc54
        }

        if 'adventure_name' in body:
            stored_program['adventure_name'] = body['adventure_name']

        DATABASE.store_program(stored_program)
        if not overwrite:
            DATABASE.increase_user_program_count(user['username'])
        DATABASE.increase_user_save_count(user['username'])
        ACHIEVEMENTS.increase_count("saved")

        if ACHIEVEMENTS.verify_save_achievements(user['username'],
                                                 'adventure_name' in body and len(body['adventure_name']) > 2):
            return jsonify(
                {'message': gettext(u'save_success_detail'), 'name': body['name'], 'id': program_id, "achievements": ACHIEVEMENTS.get_earned_achievements()})
        return jsonify({'message': gettext(u'save_success_detail'), 'name': body['name'], 'id': program_id})

    @app.route('/programs/share', methods=['POST'])
    @requires_login
    def share_unshare_program(user):
        body = request.json
        if not isinstance(body, dict):
            return 'body must be an object', 400
        if not isinstance(body.get('id'), str):
            return 'id must be a string', 400
        if not isinstance(body.get('public'), bool):
            return 'public must be a boolean', 400

        result = DATABASE.program_by_id(body['id'])
        if not result or result['username'] != user['username']:
            return 'No such program!', 404

        # This only happens in the situation were a user un-shares their favourite program -> Delete from public profile
        public_profile = DATABASE.get_public_profile_settings(current_user()['username'])
        if public_profile and 'favourite_program' in public_profile and public_profile['favourite_program'] == body[
            'id']:
            DATABASE.set_favourite_program(user['username'], None)

        DATABASE.set_program_public_by_id(body['id'], bool(body['public']))
        achievement = ACHIEVEMENTS.add_single_achievement(user['username'], "sharing_is_caring")

        resp = {'id': body['id']}
        if bool(body['public']):
            resp['message'] = gettext(u'share_success_detail')
        else:
            resp['message'] = gettext(u'unshare_success_detail')
        if achievement:
            resp['achievement'] = achievement
        return jsonify(resp)

    @app.route('/programs/submit', methods=['POST'])
    @requires_login
    def submit_program(user):
        body = request.json
        if not isinstance(body, dict):
            return 'body must be an object', 400
        if not isinstance(body.get('id'), str):
            return 'id must be a string', 400

        result = DATABASE.program_by_id(body['id'])
        if not result or result['username'] != user['username']:
            return 'No such program!', 404

        DATABASE.submit_program_by_id(body['id'])
        DATABASE.increase_user_submit_count(user['username'])
        ACHIEVEMENTS.increase_count("submitted")

        if ACHIEVEMENTS.verify_submit_achievements(user['username']):
            return jsonify({"achievements": ACHIEVEMENTS.get_earned_achievements()})
        return jsonify({})

    @app.route('/programs/set_favourite', methods=['POST'])
    @requires_login
    def set_favourite_program(user):
        body = request.json
        if not isinstance(body, dict):
            return 'body must be an object', 400
        if not isinstance(body.get('id'), str):
            return 'id must be a string', 400

        result = DATABASE.program_by_id(body['id'])
        if not result or result['username'] != user['username']:
            return 'No such program!', 404

        if DATABASE.set_favourite_program(user['username'], body['id']):
            return jsonify({'message': gettext(u'favourite_success')})
        else:
            return "You can't set a favourite program without a public profile", 400<|MERGE_RESOLUTION|>--- conflicted
+++ resolved
@@ -112,13 +112,8 @@
             'code': body['code'],
             'name': body['name'],
             'username': user['username'],
-<<<<<<< HEAD
-            'public': program_public,
+            'public': 1 if program_public else 0,
             'error': error
-=======
-            'public': 1 if program_public else 0,
-            'error': 1 if error else None
->>>>>>> e272cc54
         }
 
         if 'adventure_name' in body:
