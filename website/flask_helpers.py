import dataclasses
import json
from . import querylog

import flask
from flask.json.provider import JSONProvider
from jinja2 import Undefined


@querylog.timed
def render_template(filename, **kwargs):
    """A copy of Flask's render_template that is timed."""
    return flask.render_template(filename, **kwargs)


def proper_json_dumps(x, **kwargs):
    """Properly convert the input to JSON that deals with a bunch of edge cases.

    This function will account for:

    - None: by default would translate to 'null', but 'undefined' (missing) is
      much more generally useful.
    - Undefined: will treat Jinja's 'Undefined' value as a 'None'
    - Dataclasses: will serialize data classes as their fields.
    """
    return json.dumps(x, cls=EnhancedJSONEncoder, **kwargs)


<<<<<<< HEAD
=======
def proper_jsonify(x):
    """Replaces Flask's standard 'jsonify()' function.
    """
    indent = None
    separators = (",", ":")

    if flask.current_app.config["JSONIFY_PRETTYPRINT_REGULAR"] or flask.current_app.debug:
        indent = 2
        separators = (", ", ": ")

    return flask.current_app.response_class(
        proper_json_dumps(x, indent=indent, separators=separators) + "\n",
        mimetype=flask.current_app.config["JSONIFY_MIMETYPE"],
    )


>>>>>>> 56dce535
def proper_tojson(x):
    """A version of 'tojson' that uses the conversions we want."""
    return proper_json_dumps(x)


class EnhancedJSONEncoder(json.JSONEncoder):
    def default(self, o):
        if dataclasses.is_dataclass(o):
            return strip_nones(dataclasses.asdict(o))
        if isinstance(o, Undefined):
            return None
        return super().default(strip_nones(o))


def strip_nones(x):
    if isinstance(x, dict):
        return {k: v for k, v in x.items() if v is not None and not isinstance(v, Undefined)}
    return x


class JinjaCompatibleJsonProvider(JSONProvider):
    """A JSON provider for Flask 2.3+ that removes Nones and Jinja Undefineds."""

    def dumps(self, obj, **kwargs):
        return proper_json_dumps(obj, **kwargs)

    def loads(self, s, **kwargs):
        return json.loads(s, **kwargs)<|MERGE_RESOLUTION|>--- conflicted
+++ resolved
@@ -26,25 +26,6 @@
     return json.dumps(x, cls=EnhancedJSONEncoder, **kwargs)
 
 
-<<<<<<< HEAD
-=======
-def proper_jsonify(x):
-    """Replaces Flask's standard 'jsonify()' function.
-    """
-    indent = None
-    separators = (",", ":")
-
-    if flask.current_app.config["JSONIFY_PRETTYPRINT_REGULAR"] or flask.current_app.debug:
-        indent = 2
-        separators = (", ", ": ")
-
-    return flask.current_app.response_class(
-        proper_json_dumps(x, indent=indent, separators=separators) + "\n",
-        mimetype=flask.current_app.config["JSONIFY_MIMETYPE"],
-    )
-
-
->>>>>>> 56dce535
 def proper_tojson(x):
     """A version of 'tojson' that uses the conversions we want."""
     return proper_json_dumps(x)
