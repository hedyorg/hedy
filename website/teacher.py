--- conflicted
+++ resolved
@@ -165,13 +165,11 @@
         if request.cookies.get(cookie_name):
             token = DATABASE.get_token(request.cookies.get(cookie_name))
             if token:
-<<<<<<< HEAD
                 if token['username'] in Class.get('students', []):
                     return render_template('class-prejoin.html', joined=True,
                                            page_title=g.ui_texts.get('title_join-class'),
                                            current_page='my-profile', class_info={'name': Class['name']})
                 user = DATABASE.user_by_username(token['username'])
-
         return render_template('class-prejoin.html', joined=False,
                                page_title=hedyweb.get_page_title('join class'),
                                current_page='my-profile',
@@ -179,20 +177,6 @@
                                    'id': Class['id'],
                                    'name': Class['name'],
                                })
-=======
-                if token ['username'] in Class.get ('students', []):
-                    return render_template ('class-prejoin.html', joined=True,
-                                            page_title=g.ui_texts.get('title_join-class'),
-                                            current_page='my-profile', class_info={'name': Class ['name']})
-                user = DATABASE.user_by_username(token ['username'])
-
-        return render_template ('class-prejoin.html', joined=False,
-                                page_title=hedyweb.g.ui_texts.get('title_join-class'), current_page='my-profile',
-                                class_info={
-                                    'id': Class ['id'],
-                                    'name': Class ['name'],
-                                })
->>>>>>> 888c29cf
 
     @app.route('/class/join', methods=['POST'])
     def join_class():
