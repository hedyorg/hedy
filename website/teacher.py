--- conflicted
+++ resolved
@@ -9,13 +9,9 @@
 import os
 import hedyweb
 import hedy_content
-<<<<<<< HEAD
-
-TRANSLATIONS = hedyweb.Translations()
-=======
->>>>>>> 5b9c83fa
 from config import config
 
+TRANSLATIONS = hedyweb.Translations ()
 cookie_name = config['session']['cookie_name']
 invite_length = config['session']['invite_length'] * 60
 
@@ -30,30 +26,18 @@
     @requires_login
     def get_classes(user):
         if not is_teacher(user):
-<<<<<<< HEAD
-            return utils.error_page_403(error=403, ui_message='retrieve_class')
-        return jsonify(DATABASE.get_teacher_classes(user['username'], True))
-=======
             return utils.error_page_403(error=403, ui_message=gettext(u'retrieve_class_error'))
-        return jsonify (DATABASE.get_teacher_classes (user ['username'], True))
->>>>>>> 5b9c83fa
+        return jsonify (DATABASE.get_teacher_classes(user['username'], True))
 
     @app.route('/for-teachers/class/<class_id>', methods=['GET'])
     @requires_login
     def get_class(user, class_id):
         app.logger.info('This is info output')
         if not is_teacher(user):
-<<<<<<< HEAD
-            return utils.error_page_403(error=403, ui_message='retrieve_class')
-        Class = DATABASE.get_class(class_id)
-        if not Class or Class['teacher'] != user['username']:
-            return utils.error_page(error=404, ui_message='no_such_class')
-=======
             return utils.error_page_403(error=403, ui_message=gettext(u'retrieve_class_error'))
-        Class = DATABASE.get_class (class_id)
-        if not Class or Class ['teacher'] != user ['username']:
-            return utils.error_page(error=404,  ui_message=gettext(u'no_such_class'))
->>>>>>> 5b9c83fa
+        Class = DATABASE.get_class(class_id)
+        if not Class or Class['teacher'] != user['username']:
+            return utils.error_page(error=404, ui_message=gettext(u'no_such_class'))
         students = []
         for student_username in Class.get('students', []):
             student = DATABASE.user_by_username(student_username)
@@ -89,20 +73,11 @@
                             'timestamp': utils.stoisostring(invite['timestamp']),
                             'expire_timestamp': utils.stoisostring(invite['ttl'])})
 
-<<<<<<< HEAD
         return render_template('class-overview.html', current_page='my-profile',
-                               page_title=g.ui_texts.get('title_class-overview'),
-                               achievement=achievement, invites=invites,
-                               class_info={'students': students,
-                                           'link': os.getenv('BASE_URL') + '/hedy/l/' + Class['link'],
-                                           'name': Class['name'], 'id': Class['id']})
-=======
-        return render_template ('class-overview.html', current_page='my-profile',
                                 page_title=gettext(u'title_class-overview'),
                                 achievement=achievement, invites=invites,
-                                class_info={'students': students, 'link': os.getenv('BASE_URL') + '/hedy/l/' + Class ['link'],
-                                            'name': Class ['name'], 'id': Class ['id']})
->>>>>>> 5b9c83fa
+                                class_info={'students': students, 'link': os.getenv('BASE_URL') + '/hedy/l/' + Class['link'],
+                                            'name': Class['name'], 'id': Class['id']})
 
     @app.route('/class', methods=['POST'])
     @requires_login
@@ -168,17 +143,10 @@
 
     @app.route('/class/<class_id>', methods=['DELETE'])
     @requires_login
-<<<<<<< HEAD
     def delete_class(user, class_id):
         Class = DATABASE.get_class(class_id)
         if not Class or Class['teacher'] != user['username']:
-            return 'No such class', 404
-=======
-    def delete_class (user, class_id):
-        Class = DATABASE.get_class (class_id)
-        if not Class or Class['teacher'] != user['username']:
             return gettext(u'no_such_class'), 404
->>>>>>> 5b9c83fa
 
         DATABASE.delete_class(Class)
         achievement = ACHIEVEMENTS.add_single_achievement(user['username'], "end_of_semester")
@@ -187,40 +155,17 @@
         return '', 200
 
     @app.route('/class/<class_id>/prejoin/<link>', methods=['GET'])
-<<<<<<< HEAD
     def prejoin_class(class_id, link):
         Class = DATABASE.get_class(class_id)
         if not Class or Class['link'] != link:
-            return utils.error_page(error=404, ui_message='invalid_class_link')
+            return utils.error_page(error=404, ui_message=gettext(u'invalid_class_link'))
         if request.cookies.get(cookie_name):
             token = DATABASE.get_token(request.cookies.get(cookie_name))
             if token and token.get('username') in Class.get('students', []):
-                return render_template('class-prejoin.html', joined=True, page_title=g.ui_texts.get('title_join-class'),
-                                       current_page='my-profile', class_info={'name': Class['name']})
-        return render_template('class-prejoin.html', joined=False, page_title=g.ui_texts.get('title_join-class'),
-                               current_page='my-profile', class_info={'id': Class['id'], 'name': Class['name']})
-=======
-    def prejoin_class (class_id, link):
-        Class = DATABASE.get_class (class_id)
-        if not Class or Class ['link'] != link:
-            return utils.error_page(error=404,  ui_message=gettext(u'invalid_class_link'))
-        user = {}
-        if request.cookies.get (cookie_name):
-            token = DATABASE.get_token(request.cookies.get (cookie_name))
-            if token:
-                if token ['username'] in Class.get ('students', []):
-                    return render_template ('class-prejoin.html', joined=True,
-                                            page_title=gettext(u'title_join-class'),
+                    return render_template('class-prejoin.html', joined=True, page_title=gettext(u'title_join-class'),
                                             current_page='my-profile', class_info={'name': Class ['name']})
-                user = DATABASE.user_by_username(token ['username'])
-
-        return render_template ('class-prejoin.html', joined=False,
-                                page_title=hedyweb.g.ui_texts.get('title_join-class'), current_page='my-profile',
-                                class_info={
-                                    'id': Class ['id'],
-                                    'name': Class ['name'],
-                                })
->>>>>>> 5b9c83fa
+        return render_template ('class-prejoin.html', joined=False, page_title=hedyweb.g.ui_texts.get('title_join-class'),
+                                current_page='my-profile', class_info={'id': Class ['id'],'name': Class ['name'],})
 
     @app.route('/class/join', methods=['POST'])
     def join_class():
@@ -229,11 +174,7 @@
         if 'id' in body:
             Class = DATABASE.get_class(body['id'])
         if not Class or Class['id'] != body['id']:
-<<<<<<< HEAD
-            return utils.error_page(error=404, ui_message='invalid_class_link')
-=======
-            return utils.error_page(error=404,  ui_message=gettext(u'invalid_class_link'))
->>>>>>> 5b9c83fa
+            return utils.error_page(error=404, ui_message=gettext(u'invalid_class_link'))
 
         if not current_user()['username']:
             return gettext(u'join_prompt'), 403
@@ -267,11 +208,7 @@
             return utils.error_page(error=403, ui_message=gettext(u'retrieve_class_error'))
         Class = DATABASE.get_class(class_id)
         if not Class or Class['teacher'] != user['username']:
-<<<<<<< HEAD
-            return utils.error_page(error=404, ui_message='no_such_class')
-=======
-            return utils.error_page(error=404,  ui_message=gettext(u'no_such_class'))
->>>>>>> 5b9c83fa
+            return utils.error_page(error=404, ui_message=gettext(u'no_such_class'))
 
         if hedy_content.Adventures(g.lang).has_adventures():
             adventures = hedy_content.Adventures(g.lang).get_adventure_keyname_name_levels()
@@ -464,12 +401,7 @@
                 return "not your class", 404
             user = DATABASE.user_by_username(account.get('username').strip().lower())
             if user:
-<<<<<<< HEAD
-                return {'error': g.auth_texts.get('usernames_exist'),
-                        'value': account.get('username').strip().lower()}, 200
-=======
                 return {'error': gettext(u'usernames_exist'), 'value': account.get('username').strip().lower()}, 200
->>>>>>> 5b9c83fa
             email = DATABASE.user_by_email(account.get('email').strip().lower())
             if email:
                 return {'error': gettext(u'emails_exist'), 'value': account.get('email').strip().lower()}, 200
@@ -508,11 +440,7 @@
             return utils.error_page(error=403, ui_message=gettext(u'retrieve_adventure_error'))
         adventure = DATABASE.get_adventure(adventure_id)
         if not adventure or adventure['creator'] != user['username']:
-<<<<<<< HEAD
-            return utils.error_page(error=404, ui_message='no_such_adventure')
-=======
-            return utils.error_page(error=404,  ui_message=gettext(u'no_such_adventure'))
->>>>>>> 5b9c83fa
+            return utils.error_page(error=404, ui_message=gettext(u'no_such_adventure'))
 
         return render_template('customize-adventure.html', page_title=gettext(u'title_customize-adventure'),
                                adventure=adventure, max_level=hedy.HEDY_MAX_LEVEL, current_page='my-profile')
@@ -541,11 +469,7 @@
             return utils.error_page(error=403, ui_message=gettext(u'retrieve_adventure_error'))
         current_adventure = DATABASE.get_adventure(body['id'])
         if not current_adventure or current_adventure['creator'] != user['username']:
-<<<<<<< HEAD
-            return utils.error_page(error=404, ui_message='no_such_adventure')
-=======
-            return utils.error_page(error=404,  ui_message=gettext(u'no_such_adventure'))
->>>>>>> 5b9c83fa
+            return utils.error_page(error=404, ui_message=gettext(u'no_such_adventure'))
 
         adventures = DATABASE.get_teacher_adventures(user['username'])
         for adventure in adventures:
@@ -610,11 +534,5 @@
     def resolve_class_link(link_id):
         Class = DATABASE.resolve_class_link(link_id)
         if not Class:
-<<<<<<< HEAD
-            return utils.error_page(error=404, ui_message='invalid_class_link')
-        return redirect(request.url.replace('/hedy/l/' + link_id, '/class/' + Class['id'] + '/prejoin/' + link_id),
-                        code=302)
-=======
-            return utils.error_page(error=404,  ui_message=gettext(u'invalid_class_link'))
-        return redirect(request.url.replace('/hedy/l/' + link_id, '/class/' + Class ['id'] + '/prejoin/' + link_id), code=302)
->>>>>>> 5b9c83fa
+            return utils.error_page(error=404, ui_message=gettext(u'invalid_class_link'))
+        return redirect(request.url.replace('/hedy/l/' + link_id, '/class/' + Class ['id'] + '/prejoin/' + link_id), code=302)