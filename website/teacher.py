--- conflicted
+++ resolved
@@ -1,12 +1,7 @@
 import json
 
-from website.auth import validate_signup_data, store_new_account
 import hedy
-<<<<<<< HEAD
-from website.auth import requires_login, is_teacher
-=======
-from website.auth import requires_login, is_teacher, is_admin
->>>>>>> fd3870ff
+from website.auth import validate_signup_data, store_new_account, requires_login, is_teacher
 import utils
 import uuid
 from flask import g, request, jsonify, redirect
@@ -394,7 +389,7 @@
                 class_id = [i.get('id') for i in classes if i.get('name') == account.get('class')][0]
                 DATABASE.add_student_to_class(class_id, account.get('username').strip().lower())
         return {'success': g.auth_texts.get('accounts_created')}, 200
-      
+
     @app.route('/for-teachers/customize-adventure/view/<adventure_id>', methods=['GET'])
     @requires_login
     def view_adventure(user, adventure_id):
