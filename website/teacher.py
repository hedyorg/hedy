--- conflicted
+++ resolved
@@ -60,15 +60,11 @@
         teachers = os.getenv('BETA_TEACHERS', '').split(',')
         is_beta_teacher = user['username'] in teachers
 
-<<<<<<< HEAD
         invites = []
         for invite in DATABASE.get_class_invites(Class['id']):
             invites.append({'username': invite['username'], 'timestamp': utils.datetotimeordate (utils.mstoisostring (invite['timestamp']))})
 
-        return render_template ('class-overview.html', current_page='for-teachers',
-=======
         return render_template ('class-overview.html', current_page='my-profile',
->>>>>>> 02506801
                                 page_title=hedyweb.get_page_title('class overview'),
                                 achievement=achievement, invites=invites,
                                 is_beta_teacher=is_beta_teacher,
