from website import database
from hedyweb import AchievementTranslations
from website.auth import requires_login, current_user
from flask import request, jsonify, session
import hedy


class Achievements:

    def __init__(self):
        self.DATABASE = database.Database()
        self.TRANSLATIONS = AchievementTranslations()
        self.all_commands = self.get_all_commands()

    def get_all_commands(self):
        commands = []
        for i in range(1, hedy.HEDY_MAX_LEVEL+1):
            for command in hedy.commands_per_level.get(i):
                commands.append(command)
        return set(commands)

    def initialize_user_data_if_necessary(self):
        if 'achieved' not in session:
            achievements_data = self.DATABASE.progress_by_username(current_user()['username'])
            session['new_achieved'] = []
            session['new_commands'] = []
            session['previous_code'] = None
            session['identical_consecutive_errors'] = 0
            session['consecutive_errors'] = 0
            if not achievements_data:
                achievements_data = {}
            if 'achieved' in achievements_data:
                session['achieved'] = achievements_data['achieved']
            else:
                session['achieved'] = []
            if 'commands' in achievements_data:
                session['commands'] = achievements_data['commands']
            else:
                session['commands'] = []
            if 'run_programs' in achievements_data:
                session['run_programs'] = achievements_data['run_programs']
            else:
                session['run_programs'] = 0
            if 'saved_programs' in achievements_data:
                session['saved_programs'] = achievements_data['saved_programs']
            else:
                session['saved_programs'] = 0
            if 'submitted_programs' in achievements_data:
                session['submitted_programs'] = achievements_data['submitted_programs']
            else:
                session['submitted_programs'] = 0

    def routes(self, app, database):
        global DATABASE
        DATABASE = database

        @app.route('/achievements', methods=['POST'])
        @requires_login
        def push_new_achievement(user):
            body = request.json
            if "achievement" in body:
                self.initialize_user_data_if_necessary()
                if body['achievement'] not in session['achieved'] and body['achievement'] in self.TRANSLATIONS.get_translations(session['lang']):
                    return jsonify({"achievements": self.verify_pushed_achievement(user.get('username'), body['achievement'])})
            return jsonify({})

    def increase_count(self, category):
        self.initialize_user_data_if_necessary()
        if category == "run":
            session['run_programs'] += 1
        elif category == "saved":
            session['saved_programs'] += 1
        elif category == "submitted":
            session['submitted_programs'] += 1

<<<<<<< HEAD
    def initialize_user_data(self, username):
        self.get_all_commands()
        achievements_data = self.DATABASE.progress_by_username(username)
        session['new_achieved'] = []
        session['new_commands'] = []
        session['previous_code'] = None
        session['identical_consecutive_errors'] = 0
        session['consecutive_errors'] = 0
        if not achievements_data:
            achievements_data = {}
        if 'achieved' in achievements_data:
            session['achieved'] = achievements_data['achieved']
        else:
            session['achieved'] = []
        if 'commands' in achievements_data:
            session['commands'] = achievements_data['commands']
        else:
            session['commands'] = []
        if 'run_programs' in achievements_data:
            session['run_programs'] = achievements_data['run_programs']
        else:
            session['run_programs'] = 0
        if 'saved_programs' in achievements_data:
            session['saved_programs'] = achievements_data['saved_programs']
        else:
            session['saved_programs'] = 0
        if 'submitted_programs' in achievements_data:
            session['submitted_programs'] = achievements_data['submitted_programs']
        else:
            session['submitted_programs'] = 0

=======
>>>>>>> e103838c
    def add_single_achievement(self, username, achievement):
        self.initialize_user_data_if_necessary()
        if achievement not in session['achieved'] and achievement in self.TRANSLATIONS.get_translations(session['lang']):
            return self.verify_pushed_achievement(username, achievement)
        else:
            return None

    def verify_run_achievements(self, username, code=None, level=None, response=None):
        self.initialize_user_data_if_necessary()
        self.check_programs_run()
        if code and level:
            self.check_code_achievements(code, level)
        if code and response:
            self.check_response_achievements(code, response)

        if len(session['new_commands']) > 0:
            for command in session['new_commands']:
                session['commands'].append(command)
            session['new_commands'] = []
            self.DATABASE.add_commands_to_username(username, session['commands'])

        if len(session['new_achieved']) > 0:
            self.DATABASE.add_achievements_to_username(username, session['new_achieved'])
            for achievement in session['new_achieved']:
                session['achieved'].append(achievement)
            return True
        return False

    def verify_save_achievements(self, username, adventure=None):
        self.initialize_user_data_if_necessary()
        self.check_programs_saved()
        if adventure and 'adventure_is_worthwhile' not in session['achieved']:
            session['new_achieved'].append("adventure_is_worthwhile")
        if len(session['new_achieved']) > 0:
            self.DATABASE.add_achievements_to_username(username, session['new_achieved'])
            for achievement in session['new_achieved']:
                session['achieved'].append(achievement)
            return True
        return False

    def verify_submit_achievements(self, username):
        self.initialize_user_data_if_necessary()
        self.check_programs_submitted()

        if len(session['new_achieved']) > 0:
            self.DATABASE.add_achievements_to_username(username, session['new_achieved'])
            for achievement in session['new_achieved']:
                session['achieved'].append(achievement)
            return True
        return False

    def verify_pushed_achievement(self, username, achievement):
        self.initialize_user_data_if_necessary()
        session['new_achieved'] = [achievement]
        self.DATABASE.add_achievement_to_username(username, achievement)
        session['achieved'].append(achievement)
        return self.get_earned_achievements()

    def get_earned_achievements(self):
        self.initialize_user_data_if_necessary()
        translations = self.TRANSLATIONS.get_translations(session['lang'])
        translated_achievements = []
        for achievement in session['new_achieved']:
            translated_achievements.append([translations[achievement]['title'], translations[achievement]['text'], translations[achievement]['image']])
        session['new_achieved'] = [] #Once we get earned achievements -> empty the array with "waiting" ones
        session['new_commands'] = []
        return translated_achievements

    def check_programs_run(self):
        self.initialize_user_data_if_necessary()
        if 'getting_started_I' not in session['achieved'] and session['run_programs'] >= 1:
            session['new_achieved'].append("getting_started_I")
        if 'getting_started_II' not in session['achieved'] and session['run_programs'] >= 10:
            session['new_achieved'].append("getting_started_II")
        if 'getting_started_III' not in session['achieved'] and session['run_programs'] >= 50:
            session['new_achieved'].append("getting_started_III")
        if 'getting_started_IV' not in session['achieved'] and session['run_programs'] >= 200:
            session['new_achieved'].append("getting_started_IV")
        if 'getting_started_V' not in session['achieved'] and session['run_programs'] >= 500:
            session['new_achieved'].append("getting_started_V")

    def check_programs_saved(self):
        self.initialize_user_data_if_necessary()
        if 'one_to_remember_I' not in session['achieved'] and session['saved_programs'] >= 1:
            session['new_achieved'].append("one_to_remember_I")
        if 'one_to_remember_II' not in session['achieved'] and session['saved_programs'] >= 5:
            session['new_achieved'].append("one_to_remember_II")
        if 'one_to_remember_III' not in session['achieved'] and session['saved_programs'] >= 10:
            session['new_achieved'].append("one_to_remember_III")
        if 'one_to_remember_IV' not in session['achieved'] and session['saved_programs'] >= 25:
            session['new_achieved'].append("one_to_remember_IV")
        if 'one_to_remember_V' not in session['achieved'] and session['saved_programs'] >= 50:
            session['new_achieved'].append("one_to_remember_V")

    def check_programs_submitted(self):
        self.initialize_user_data_if_necessary()
        if 'deadline_daredevil_I' not in session['achieved'] and session['submitted_programs'] >= 1:
            session['new_achieved'].append("deadline_daredevil_I")
        if 'deadline_daredevil_II' not in session['achieved'] and session['submitted_programs'] >= 3:
            session['new_achieved'].append("deadline_daredevil_II")
        if 'deadline_daredevil_III' not in session['achieved'] and session['submitted_programs'] >= 10:
            session['new_achieved'].append("deadline_daredevil_III")

    def check_code_achievements(self, code, level):
        self.initialize_user_data_if_necessary()
        commands_in_code = hedy.all_commands(code, level, session['lang'])
        if 'trying_is_key' not in session['achieved']:
            for command in set(commands_in_code):
                if command not in session['commands'] and command not in session['new_commands']:
                    session['new_commands'].append(command)
        if set(session['commands']).union(session['new_commands']) == self.all_commands:
            session['new_achieved'].append("trying_is_key")
        if 'did_you_say_please' not in session['achieved'] and "ask" in hedy.all_commands(code, level, session['lang']):
            session['new_achieved'].append("did_you_say_please")
        if 'talk-talk-talk' not in session['achieved'] and hedy.all_commands(code, level, session['lang']).count("ask") >= 5:
            session['new_achieved'].append("talk-talk-talk")
        if 'hedy_honor' not in session['achieved'] and "Hedy" in code:
            session['new_achieved'].append("hedy_honor")
        if 'hedy-ious' not in session['achieved']:
            all_print_arguments = hedy.all_print_arguments(code, level, session['lang'])
            for argument in all_print_arguments:
                if all_print_arguments.count(argument) >= 10:
                    session['new_achieved'].append("hedy-ious")
                    break


    def check_response_achievements(self, code, response):
        self.initialize_user_data_if_necessary()
        if 'ninja_turtle' not in session['achieved'] and 'has_turtle' in response and response['has_turtle']:
            session['new_achieved'].append("ninja_turtle")
        if 'watch_out' not in session['achieved'] and 'Warning' in response and response['Warning']:
            session['new_achieved'].append("watch_out")
        if 'Error' in response and response['Error']:
            session['consecutive_errors'] += 1
            if session['previous_code'] == code:
                if session['identical_consecutive_errors'] == 0:
                    session['identical_consecutive_errors'] += 2 #We have to count the first one too!
                else:
                    session['identical_consecutive_errors'] += 1
            if session['identical_consecutive_errors'] >= 3:
                if 'programming_panic' not in session['achieved']:
                    session['new_achieved'].append("programming_panic")
            session['previous_code'] = code
        else:
            if 'programming_protagonist' not in session['achieved'] and session['consecutive_errors'] >= 1:
                session['new_achieved'].append("programming_protagonist")
            session['consecutive_errors'] = 0
            session['identical_consecutive_errors'] = 0


<|MERGE_RESOLUTION|>--- conflicted
+++ resolved
@@ -73,40 +73,6 @@
         elif category == "submitted":
             session['submitted_programs'] += 1
 
-<<<<<<< HEAD
-    def initialize_user_data(self, username):
-        self.get_all_commands()
-        achievements_data = self.DATABASE.progress_by_username(username)
-        session['new_achieved'] = []
-        session['new_commands'] = []
-        session['previous_code'] = None
-        session['identical_consecutive_errors'] = 0
-        session['consecutive_errors'] = 0
-        if not achievements_data:
-            achievements_data = {}
-        if 'achieved' in achievements_data:
-            session['achieved'] = achievements_data['achieved']
-        else:
-            session['achieved'] = []
-        if 'commands' in achievements_data:
-            session['commands'] = achievements_data['commands']
-        else:
-            session['commands'] = []
-        if 'run_programs' in achievements_data:
-            session['run_programs'] = achievements_data['run_programs']
-        else:
-            session['run_programs'] = 0
-        if 'saved_programs' in achievements_data:
-            session['saved_programs'] = achievements_data['saved_programs']
-        else:
-            session['saved_programs'] = 0
-        if 'submitted_programs' in achievements_data:
-            session['submitted_programs'] = achievements_data['submitted_programs']
-        else:
-            session['submitted_programs'] = 0
-
-=======
->>>>>>> e103838c
     def add_single_achievement(self, username, achievement):
         self.initialize_user_data_if_necessary()
         if achievement not in session['achieved'] and achievement in self.TRANSLATIONS.get_translations(session['lang']):
