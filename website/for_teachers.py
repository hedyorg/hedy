--- conflicted
+++ resolved
@@ -1299,7 +1299,9 @@
             "language": g.lang,
         }
         self.db.store_adventure(adventure)
-<<<<<<< HEAD
+        if class_id:
+            self.add_adventure_to_class_level(user, class_id, adventure_id, "1", False)
+
         return adventure["id"], 200
 
 
@@ -1356,10 +1358,4 @@
         },
     }
     db.update_class_customizations(customizations)
-    return customizations
-=======
-        if class_id:
-            self.add_adventure_to_class_level(user, class_id, adventure_id, "1", False)
-
-        return adventure["id"], 200
->>>>>>> cede51d0
+    return customizations