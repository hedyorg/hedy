--- conflicted
+++ resolved
@@ -1043,76 +1043,24 @@
             default_adventures["quiz"] = {}
             default_adventures["parsons"] = {}
 
-<<<<<<< HEAD
-        parsons_hidden = False
-        quizzes_hidden = False
-
-        if customizations:
-            if not utils.is_redesign_enabled():
-                parsons_hidden = ('other_settings' in customizations and
-                                  'hide_parsons' in customizations['other_settings'])
-                quizzes_hidden = 'other_settings' in customizations and 'hide_quiz' in customizations['other_settings']
-=======
         if migrate_customizations:
             parsons_hidden = False
             quizzes_hidden = False
             if customizations:
-                parsons_hidden = (
-                    "other_settings" in customizations
-                    and "hide_parsons" in customizations["other_settings"]
-                )
-                quizzes_hidden = (
-                    "other_settings" in customizations
-                    and "hide_quiz" in customizations["other_settings"]
-                )
->>>>>>> 2e71fda2
-                if quizzes_hidden:
-                    del default_adventures["quiz"]
-                if parsons_hidden:
-                    del default_adventures["parsons"]
-
-<<<<<<< HEAD
-            # in case this class has thew new way to select adventures
-            if 'sorted_adventures' in customizations:
-                # remove from customizations adventures that we have removed
-                self.purge_customizations(customizations['sorted_adventures'], default_adventures, teacher_adventures)
-            # it uses the old way so convert it to the new one
-            elif 'adventures' in customizations:
-                customizations['sorted_adventures'] = {str(i): [] for i in range(1, hedy.HEDY_MAX_LEVEL + 1)}
-                for adventure, levels in customizations['adventures'].items():
-                    for level in levels:
-                        customizations['sorted_adventures'][str(level)].append(
-                            {"name": adventure, "from_teacher": False})
-
-                        customizations['sorted_adventures'][str(level)].append(
-                            {"name": "quiz", "from_teacher": False})
-                        customizations['sorted_adventures'][str(level)].append(
-                            {"name": "parsons", "from_teacher": False})
-            customizations["updated_by"] = user["username"]
-            self.db.update_class_customizations(customizations)
-            min_level = 1 if customizations['levels'] == [] else min(customizations['levels'])
-        else:
-            # Since it doesn't have customizations loaded, we create a default customization object.
-            # This makes further updating with HTMX easier
-            adventures_to_db = {}
-            for level, default_adventures in hedy_content.adventures_order_per_level().items():
-                adventures_to_db[str(level)] = [{'name': adventure, 'from_teacher': False}
-                                                for adventure in default_adventures]
-
-            customizations = {
-                "id": class_id,
-                "levels": [i for i in range(1, hedy.HEDY_MAX_LEVEL + 1)],
-                "opening_dates": {},
-                "other_settings": [],
-                "level_thresholds": {},
-                "sorted_adventures": adventures_to_db,
-                "updated_by": user["username"],
-                "quiz_parsons_tabs_migrated": True,
-            }
-            self.db.update_class_customizations(customizations)
-
-        if get_customizations:
-=======
+                if not utils.is_redesign_enabled():
+                    parsons_hidden = (
+                        "other_settings" in customizations
+                        and "hide_parsons" in customizations["other_settings"]
+                    )
+                    quizzes_hidden = (
+                        "other_settings" in customizations
+                        and "hide_quiz" in customizations["other_settings"]
+                    )
+                    if quizzes_hidden:
+                        del default_adventures["quiz"]
+                    if parsons_hidden:
+                        del default_adventures["parsons"]
+
                 # in case this class has thew new way to select adventures
                 if 'sorted_adventures' in customizations:
                     # remove from customizations adventures that we have removed
@@ -1137,7 +1085,7 @@
                 # Since it doesn't have customizations loaded, we create a default customization object.
                 # This makes further updating with HTMX easier
                 adventures_to_db = {}
-                for level, default_adventures in hedy_content.ADVENTURE_ORDER_PER_LEVEL.items():
+                for level, default_adventures in hedy_content.adventures_order_per_level().items():
                     adventures_to_db[str(level)] = [{'name': adventure, 'from_teacher': False}
                                                     for adventure in default_adventures]
 
@@ -1152,7 +1100,6 @@
                     "quiz_parsons_tabs_migrated": True,
                 }
                 self.db.update_class_customizations(customizations)
->>>>>>> 2e71fda2
             self.migrate_quizzes_parsons_tabs(customizations, parsons_hidden, quizzes_hidden)
 
         for level, sorted_adventures in customizations['sorted_adventures'].items():
