import collections
from difflib import SequenceMatcher
import json
import os
import re
import uuid

from bs4 import BeautifulSoup
from flask import g, make_response, request, session, url_for, redirect
from jinja_partials import render_partial
from flask_babel import gettext
import jinja_partials

import hedy
import hedy_content
import hedyweb
import utils
from safe_format import safe_format
from datetime import date

from website.server_types import SortedAdventure
from website.flask_helpers import render_template
from website.auth import (
    is_admin,
    is_teacher,
    is_super_teacher,
    requires_login,
    requires_teacher,
    store_new_student_account,
    validate_student_signup_data,
)

from .achievements import Achievements
from .database import Database
from .website_module import WebsiteModule, route
from website.frontend_types import halve_adventure_content

SLIDES = collections.defaultdict(hedy_content.NoSuchSlides)
for lang in hedy_content.ALL_LANGUAGES.keys():
    SLIDES[lang] = hedy_content.Slides(lang)


class ForTeachersModule(WebsiteModule):
    def __init__(self, db: Database, achievements: Achievements):
        super().__init__("teachers", __name__, url_prefix="/for-teachers")
        self.db = db
        self.achievements = achievements

    @route("/", methods=["GET"])
    @requires_teacher
    def for_teachers_page(self, user):
        welcome_teacher = session.get("welcome-teacher") or False
        session.pop("welcome-teacher", None)

        teacher_classes = self.db.get_teacher_classes(user["username"], True)
        adventures = []
        teacher_adventures = self.db.get_teacher_adventures(user["username"])
        # Get the adventures that are created by my second teachers.
        second_teacher_adventures = self.db.get_second_teacher_adventures(teacher_classes, user["username"])
        # second_teacher_adventures = self.db.get_second_teacher_adventures(user)
        for adventure in list(teacher_adventures) + second_teacher_adventures:
            adventures.append(
                {
                    "id": adventure.get("id"),
                    "name": adventure.get("name"),
                    "creator": adventure.get("creator"),
                    "author": adventure.get("author"),
                    "date": utils.localized_date_format(adventure.get("date")),
                    "level": adventure.get("level"),
                    "levels": adventure.get("levels"),
                }
            )

        keyword_language = request.args.get('keyword_language', default=g.keyword_lang, type=str)
        slides = []
        for level in range(hedy.HEDY_MAX_LEVEL + 1):
            if SLIDES[g.lang].get_slides_for_level(level, keyword_language):
                slides.append(level)

        return render_template(
            "for-teachers.html",
            current_page="for-teachers",
            page_title=gettext("title_for-teacher"),
            teacher_classes=teacher_classes,
            teacher_adventures=adventures,
            welcome_teacher=welcome_teacher,
            slides=slides,
            javascript_page_options=dict(
                page='for-teachers',
                welcome_teacher=welcome_teacher,
            ))

    @route("/manual", methods=["GET"], defaults={'section_key': 'intro'})
    @route("/manual/<section_key>", methods=["GET"])
    def get_teacher_manual(self, section_key):
        content = hedyweb.PageTranslations("for-teachers").get_page_translations(g.lang)

        # Code very defensively around types here -- Weblate has a tendency to mess up the YAML,
        # so the structure cannot be trusted.
        page_title = content.get('title', '')
        sections = {section['key']: section for section in content['teacher-guide']}
        section_titles = [(section['key'], section.get('title', '')) for section in content['teacher-guide']]
        try:
            current_section = sections[section_key]
        except KeyError:
            current_section = content['teacher-guide'][0]

        if not current_section:
            return utils.error_page(error=404, ui_message=gettext("page_not_found"))

        intro = current_section.get('intro')

        # Some pages have 'subsections', others have 'levels'. We're going to treat them ~the same.
        # Give levels a 'title' field as well (doesn't have it in the YAML).
        subsections = current_section.get('subsections', [])
        for subsection in subsections:
            subsection.setdefault('title', '')
        levels = current_section.get('levels', [])
        for level in levels:
            level['title'] = gettext('level') + ' ' + str(level['level'])

        subsection_titles = [x.get('title', '') for x in subsections + levels]

        return render_template("teacher-manual.html",
                               current_page="teacher-manual",
                               page_title=page_title,
                               section_titles=section_titles,
                               section_key=section_key,
                               section_title=current_section['title'],
                               intro=intro,
                               subsection_titles=subsection_titles,
                               subsections=subsections,
                               levels=levels)

    @route("/class/<class_id>", methods=["GET"])
    @requires_login
    def get_class(self, user, class_id):
        if not is_teacher(user) and not is_admin(user):
            return utils.error_page(error=401, ui_message=gettext("retrieve_class_error"))
        Class = self.db.get_class(class_id)
        if not Class or (not utils.can_edit_class(user, Class) and not is_admin(user)):
            return utils.error_page(error=404, ui_message=gettext("no_such_class"))

        session['class_id'] = class_id
        survey_id = ""
        description = ""
        questions = []
        survey_later = ""
        total_questions = ""
        level = 1

        if Class.get("students"):
            survey_id, description, questions, total_questions, survey_later = self.class_survey(class_id)

        students = Class.get("students", [])

        achievement = None
        if len(students) > 20:
            achievement = self.achievements.add_single_achievement(user["username"], "full_house")
        if achievement:
            achievement = json.dumps(achievement)

        invites = []
        for invite in self.db.get_class_invitations(Class["id"]):
            invites.append(
                {
                    "username": invite["username"],
                    "invited_as_text": invite["invited_as_text"],
                    "timestamp": utils.localized_date_format(invite["timestamp"], short_format=True),
                    "expire_timestamp": utils.localized_date_format(invite["ttl"], short_format=True),
                }
            )

        student_overview_table, _, class_adventures_formatted, \
            _, student_adventures, graph_students = self.get_grid_info(user, class_id, 1)

        teacher = user if Class["teacher"] == user["username"] else self.db.user_by_username(Class["teacher"])
        second_teachers = [teacher] + Class.get("second_teachers", [])
        print('*'*100)
        print(graph_students)
        print('*'*100)
        if utils.is_testing_request(request):
            return make_response({
                "students": graph_students,
                "link": Class["link"],
                "name": Class["name"],
                "id": Class["id"]
            }, 200)

        return render_template(
            "class-overview.html",
            current_page="for-teachers",
            page_title=gettext("title_class-overview"),
            achievement=achievement,
            invites=invites,
            class_info={
                "students": len(students),
                "link": os.getenv("BASE_URL", "") + "/hedy/l/" + Class["link"],
                "teacher": Class["teacher"],
                "second_teachers": second_teachers,
                "name": Class["name"],
                "id": Class["id"],
            },
            javascript_page_options=dict(
                page="class-overview"
            ),
            survey_id=survey_id,
            description=description,
            questions=questions,
            total_questions=total_questions,
            survey_later=survey_later,
            adventure_table={
                'students': student_overview_table,
                'adventures': class_adventures_formatted,
                'student_adventures': student_adventures,
                'graph_options': {
                    'level': level,
                    'graph_students': graph_students
                }
            }
        )

    def get_grid_info(self, user, class_id, level):
        class_ = self.db.get_class(class_id)
        if hedy_content.Adventures(g.lang).has_adventures():
            adventures = hedy_content.Adventures(g.lang).get_adventure_keyname_name_levels()
        else:
            adventures = hedy_content.Adventures("en").get_adventure_keyname_name_levels()

        students = sorted(class_.get("students", []))
        teacher_adventures = self.db.get_teacher_adventures(user["username"])

        class_info = get_customizations(self.db, class_id)
        class_adventures = class_info.get('sorted_adventures')

        adventure_names = {}
        for adv_key, adv_dic in adventures.items():
            for name, _ in adv_dic.items():
                adventure_names[adv_key] = hedy_content.get_localized_name(name, g.keyword_lang)

        for adventure in teacher_adventures:
            adventure_names[adventure['id']] = adventure['name']

        class_adventures_formatted = {}
        for key, value in class_adventures.items():
            adventure_list = []
            for adventure in value:
                # if the adventure is not in adventure names it means that the data in the customizations is bad
                if not adventure['name'] == 'next' and adventure['name'] in adventure_names:
                    adventure_list.append({'name': adventure_names[adventure['name']], 'id': adventure['name']})
            class_adventures_formatted[key] = adventure_list

        student_adventures = {}
        graph_students = []
        for student in students:
            programs = self.db.last_level_programs_for_user(student, level)
            program_stats = self.db.get_program_stats_per_level(student, level)
            adventures_tried = 0
            number_of_errors = 0
            successful_runs = 0
            # We use the program stats to get the number of errors, and successful runs in this level
            for stat in program_stats:
                successful_runs += stat.get('successful_runs', 0)
                for key in stat:
                    if "Exception" in key:
                        number_of_errors += stat[key]

            # and we use the stored programs to get the numbers of adventures tried by the student
            # and also to populate the table
            for _, program in programs.items():
                # Old programs sometimes don't have adventures associated to them
                # So skip them
                if 'adventure_name' not in program:
                    continue
                adventures_tried += 1
                name = adventure_names.get(program['adventure_name'], program['adventure_name'])
                customized_level = class_adventures_formatted.get(str(program['level']))
                if next((adventure for adventure in customized_level if adventure["name"] == name), False)\
                        and self.is_program_modified(program, adventures, teacher_adventures):
                    student_adventure_id = f"{student}-{program['adventure_name']}-{level}"
                    current_adventure = self.db.student_adventure_by_id(student_adventure_id)
                    if not current_adventure:
                        # store the adventure in case it's not in the table
                        current_adventure = self.db.store_student_adventure(
                            dict(id=f"{student_adventure_id}", ticked=False, program_id=program['id']))

                    current_program = dict(level=str(program['level']), name=name,
                                           program=program['id'], ticked=current_adventure['ticked'])

                    student_adventures[student_adventure_id] = current_program
            graph_students.append(
                {
                    "username": student,
                    "programs": len(programs),
                    "adventures_tried": adventures_tried,
                    "number_of_errors": number_of_errors,
                    "successful_runs": successful_runs
                }
            )
        return students, class_, class_adventures_formatted, adventure_names, student_adventures, graph_students

    def is_program_modified(self, program, full_adventures, teacher_adventures):
        # a single adventure migh have several code snippets, formatted using markdown
        # we need to get them individually
        adventure_info = full_adventures.get(program['adventure_name'], {})\
            .get('levels', {})\
            .get(program['level'], {})

        example_codes = []
        # for what I can see the examples codes start with no index, and then jump to two
        # e.g: example_code, example_code_2, etc.
        example_codes.append(adventure_info.get('example_code', ''))
        i = 2
        while adventure_info.get(f'example_code_{i}') is not None:
            example_codes.append(adventure_info[f'example_code_{i}'])
            i += 1
        # Examples codes sometimes are not single code sections
        # but actually can be several code sections mixed with text
        # formatted using markdown.
        adventure_snippets = []
        for code in example_codes:
            consecutive_backticks = 0
            inside_code = False
            previous_char = ''
            code_start = -1
            for index, char in enumerate(code):
                if char == '`':
                    consecutive_backticks += 1
                    if consecutive_backticks == 3:
                        # We've already finished the code section, which means
                        # we can add it to the example_codes array
                        if inside_code:
                            adventure_snippets.append(code[code_start:index-3])
                            inside_code = False
                        # We are starting a code section, therefore we need to save this index
                        else:
                            code_start = index + 1
                            inside_code = True
                # if we find a char before 3 consecutive backticks it's either inline code
                # or a malformed code section
                elif char != '`' and previous_char == '`':
                    consecutive_backticks = 0
                previous_char = char
        # now we have to get the snippets of the teacher adventures
        for adventure in teacher_adventures:
            if program['adventure_name'] == adventure["id"]:
                content = adventure['content']
                soup = BeautifulSoup(content, features="html.parser")
                for pre in soup.find_all('pre'):
                    adventure_snippets.append(str(pre.contents[0]))

        student_code = program['code'].strip()
        # now we have to calculate the differences between the student code and the code snippets
        can_save = True
        for snippet in adventure_snippets:
            if re.search(r'<code.*?>.*?</code>', snippet):
                snippet = re.sub(r'<code.*?>(.*?)</code>', r'\1', snippet)
            snippet = snippet.strip()
            seq_match = SequenceMatcher(None, snippet, student_code)
            matching_ratio = round(seq_match.ratio(), 2)
            # Allowing a difference of more than 10% or the student filled the placeholders
            if matching_ratio >= 0.95 and (self.has_placeholder(student_code) or not self.has_placeholder(snippet)):
                can_save = False
        return can_save

    def has_placeholder(self, code):
        return re.search(r'(?<![^ \n])(_)(?= |$)', code, re.M) is not None

    @route("/grid_overview/<class_id>/change_checkbox", methods=["POST"])
    @requires_login
    def change_checkbox(self, user, class_id):
        level = request.args.get('level')
        student_name = request.args.get('student', type=str)
        adventure_name = request.args.get('adventure', type=str)

        students, class_, class_adventures_formatted, adventure_names, _, _ = self.get_grid_info(
            user, class_id, level)

        adventure_names = {value: key for key, value in adventure_names.items()}
        student_adventure_id = f"{student_name}-{adventure_name}-{level}"
        current_adventure = self.db.student_adventure_by_id(student_adventure_id)
        if not current_adventure:
            return utils.error_page(error=404, ui_message=gettext("no_programs"))

        self.db.update_student_adventure(student_adventure_id, current_adventure['ticked'])
        student_overview_table, class_, class_adventures_formatted, \
            adventure_names, student_adventures, _ = self.get_grid_info(user, class_id, level)

        return jinja_partials.render_partial("customize-grid/partial-grid-table.html",
                                             level=level,
                                             class_info={"id": class_id, "students": students, "name": class_["name"]},
                                             adventure_table={
                                                 'students': student_overview_table,
                                                 'adventures': class_adventures_formatted,
                                                 'student_adventures': student_adventures,
                                                 'level': level,
                                             }
                                             )

    @route("/grid_overview/<class_id>/level", methods=["GET"])
    @requires_login
    def change_dropdown_level_class_overview(self, user, class_id):
        level = request.args.get('level')
        students, class_, class_adventures_formatted, \
            adventure_names, student_adventures, graph_students = self.get_grid_info(user, class_id, level)
        adventure_names = {value: key for key, value in adventure_names.items()}

        return jinja_partials.render_partial("customize-grid/partial-grid-levels.html",
                                             level=level,
                                             class_info={"id": class_id, "students": students, "name": class_["name"]},
                                             max_level=hedy.HEDY_MAX_LEVEL,
                                             class_adventures=class_adventures_formatted,
                                             adventure_names=adventure_names,
                                             student_adventures=student_adventures,
                                             adventure_table={
                                                 'students': students,
                                                 'adventures': class_adventures_formatted,
                                                 'student_adventures': student_adventures,
                                                 'graph_options': {
                                                     'level': level,
                                                     'graph_students': graph_students
                                                 }
                                             }
                                             )

    @route("/get_student_programs/<student>", methods=["GET"])
    @requires_teacher
    def show_students_programs(self, user, student):
        result = self.db.programs_for_user(student)

        if hedy_content.Adventures(g.lang).has_adventures():
            adventures = hedy_content.Adventures(g.lang).get_adventure_keyname_name_levels()
        else:
            adventures = hedy_content.Adventures("en").get_adventure_keyname_name_levels()

        adventure_names = {}
        for adv_key, adv_dic in adventures.items():
            for name, _ in adv_dic.items():
                adventure_names[adv_key] = hedy_content.get_localized_name(name, g.keyword_lang)

        teacher_adventures = self.db.get_teacher_adventures(user["username"])
        for adventure in teacher_adventures:
            adventure_names[adventure['id']] = adventure['name']
        programs = []
        for item in result:
            date = utils.delta_timestamp(item['date'])
            # This way we only keep the first 4 lines to show as preview to the user
            preview_code = "\n".join(item['code'].split("\n")[:4])
            if item.get('is_modified', True):
                programs.append(
                    {'id': item['id'],
                     'preview_code': preview_code,
                     'code': item['code'],
                     'date': date,
                     'level': item['level'],
                     'name': item['name'],
                     'adventure_name': item.get('adventure_name'),
                     'submitted': item.get('submitted'),
                     'public': item.get('public'),
                     'number_lines': item['code'].count('\n') + 1
                     }
                )
        return jinja_partials.render_partial("incl/programs_loop.html",
                                             programs=programs,
                                             adventure_names=adventure_names,
                                             student=student
                                             )

    @route("/class/<class_id>/preview", methods=["GET"])
    @requires_login
    def preview_class_as_teacher(self, user, class_id):
        if not is_teacher(user) and not is_admin(user):
            return utils.error_page(error=401, ui_message=gettext("retrieve_class_error"))
        Class = self.db.get_class(class_id)
        if not Class or (not utils.can_edit_class(user, Class) and not is_admin(user)):
            return utils.error_page(error=404, ui_message=gettext("no_such_class"))
        session["preview_class"] = {
            "id": Class["id"],
            "name": Class["name"],
        }
        return redirect("/hedy")

    @route("/clear-preview-class", methods=["GET"])
    # Note: we explicitly do not need login here, anyone can exit preview mode
    def clear_preview_class(self):
        utils.remove_class_preview()
        return redirect("/for-teachers")

    @route("/class/<class_id>/programs/<username>", methods=["GET", "POST"])
    @requires_teacher
    def public_programs(self, user, class_id, username):
        Class = self.db.get_class(class_id)
        if not Class:
            return utils.error_page(error=404, ui_message=gettext("no_such_class"))

        from_user = username or request.args.get("user")
        if not from_user and not is_admin(user):
            return utils.error_page(error=404, ui_message=gettext("no_programs"))

        allowed_to_edit = session.get("class_id", False) and utils.can_edit_class(user, Class)

        if from_user and not utils.can_edit_class(user, Class):
            return utils.error_page(error=401, ui_message=gettext('not_teacher'))

        # We request our own page -> also get the public_profile settings
        public_profile = None
        if allowed_to_edit:
            public_profile = self.db.get_public_profile_settings(from_user)

        level = request.args.get('level', default=None, type=str) or None
        adventure = request.args.get('adventure', default=None, type=str) or None
        page = request.args.get('page', default=None, type=str)
        filter = request.args.get('filter', default=None, type=str)
        submitted = True if filter == 'submitted' else None

        result = self.db.filtered_programs_for_user(from_user,
                                                    level=level,
                                                    adventure=adventure,
                                                    submitted=submitted,
                                                    pagination_token=page,
                                                    public=True,
                                                    limit=10)

        programs = []
        for item in result:
            date = utils.delta_timestamp(item['date'])
            # This way we only keep the first 4 lines to show as preview to the user
            preview_code = "\n".join(item['code'].split("\n")[:4])
            programs.append(
                {'id': item['id'],
                 'preview_code': preview_code,
                 'code': item['code'],
                 'date': date,
                 'level': item['level'],
                 'name': item['name'],
                 'adventure_name': item.get('adventure_name'),
                 'submitted': item.get('submitted'),
                 'public': item.get('public'),
                 'number_lines': item['code'].count('\n') + 1
                 }
            )

        keyword_lang = g.keyword_lang
        adventure_names = hedy_content.Adventures(g.lang).get_adventure_names(keyword_lang)

        next_page_url = url_for('programs_page', **dict(request.args, page=result.next_page_token)
                                ) if result.next_page_token else None

        return render_template(
            'programs.html',
            programs=programs,
            page_title=gettext('title_programs'),
            current_page='for-teachers',
            from_user=from_user,
            public_profile=public_profile,
            adventure_names=adventure_names,
            max_level=hedy.HEDY_MAX_LEVEL,
            next_page_url=next_page_url,
            class_id=class_id,
            second_teachers_programs=True)

    @route("/customize-class/<class_id>", methods=["GET"])
    @requires_login
    def get_class_customization_page(self, user, class_id):
        if not is_teacher(user) and not is_admin(user):
            return utils.error_page(error=401, ui_message=gettext("retrieve_class_error"))
        Class = self.db.get_class(class_id)
        if not Class or (not utils.can_edit_class(user, Class) and not is_admin(user)):
            return utils.error_page(error=404, ui_message=gettext("no_such_class"))

        session['class_id'] = class_id
        customizations, adventures, adventure_names, available_adventures, min_level = \
            self.get_class_info(user, class_id, get_customizations=True)

        return render_template(
            "customize-class.html",
            page_title=gettext("title_customize-class"),
            class_info={"name": Class["name"], "id": Class["id"], "teacher": Class["teacher"]},
            max_level=hedy.HEDY_MAX_LEVEL,
            customizations=customizations,
            adventures=adventures,
            adventure_names=adventure_names,
            available_adventures=available_adventures,
            custom_adventures=list(dict.fromkeys(
                [item for sublist in available_adventures.values() for item in sublist if item.is_teacher_adventure])),
            adventures_default_order=hedy_content.ADVENTURE_ORDER_PER_LEVEL,
            current_page="for-teachers",
            min_level=min_level,
            class_id=class_id,
            javascript_page_options=dict(
                page='customize-class',
                class_id=class_id
            ))

    @route("/load-survey/<class_id>", methods=["POST"])
    def load_survey(self, class_id):
        survey_id, description, questions, total_questions, survey_later = self.class_survey(class_id)
        return render_partial('htmx-survey.html', survey_id=survey_id, description=description,
                              questions=questions, survey_later=survey_later, click='yes')

    def class_survey(self, class_id):
        description = ""
        survey_id = "class" + '_' + class_id
        description = gettext("class_survey_description")
        survey_later = gettext("class_survey_later")
        questions = []
        total_questions = 4

        survey = self.db.get_survey(survey_id)
        if not survey:
            self.db.store_survey(dict(id=f"{survey_id}"))
            survey = self.db.get_survey(survey_id)
        elif survey.get('skip') is True or survey.get('skip') == date.today().isoformat():
            return "", "", "", "", ""

        questions.append(gettext("class_survey_question1"))
        questions.append(gettext("class_survey_question2"))
        questions.append(gettext("class_survey_question3"))
        questions.append(gettext("class_survey_question4"))
        unanswered_questions, translate_db = utils.get_unanswered_questions(survey, questions)
        if translate_db:
            self.db.add_survey_responses(survey_id, translate_db)
        return survey_id, description, unanswered_questions, total_questions, survey_later

    @route("/get-customization-level", methods=["GET"])
    @requires_login
    def change_dropdown_level(self, user):
        if not is_teacher(user) and not is_admin(user):
            return utils.error_page(error=401, ui_message=gettext("retrieve_class_error"))
        Class = self.db.get_class(session['class_id'])
        if not Class or (not utils.can_edit_class(user, Class) and not is_admin(user)):
            return utils.error_page(error=404, ui_message=gettext("no_such_class"))

        level = request.args.get('level')
        customizations, adventures, adventure_names, available_adventures, _ = self.get_class_info(
            user, session['class_id'])

        return render_partial('customize-class/partial-sortable-adventures.html',
                              level=level,
                              customizations=customizations,
                              adventures=adventures,
                              max_level=hedy.HEDY_MAX_LEVEL,
                              adventure_names=adventure_names,
                              adventures_default_order=hedy_content.ADVENTURE_ORDER_PER_LEVEL,
                              available_adventures=available_adventures,
                              class_id=session['class_id'])

    @staticmethod
    def reorder_adventures(adventures: list, from_sorted_adv_class=False):
        """This method ensures that the last two adventures are puzzle and quiz, if they exist."""
        quiz_adv = None
        parsons_adv = None
        for i, adv in enumerate(adventures):
            name = adv.short_name if from_sorted_adv_class else adv.get("name")
            if name == "parsons":
                parsons_adv = adv
            if name == "quiz":
                quiz_adv = adv

        if parsons_adv:
            adventures.remove(parsons_adv)
            adventures.append(parsons_adv)
        if quiz_adv:
            adventures.remove(quiz_adv)
            adventures.append(quiz_adv)

    @route("/add-adventure/level/<level>", methods=["POST"])
    @requires_login
    def add_adventure(self, user, level):
        if not is_teacher(user) and not is_admin(user):
            return utils.error_page(error=401, ui_message=gettext("retrieve_class_error"))
        Class = self.db.get_class(session['class_id'])
        if not Class or (not utils.can_edit_class(user, Class) and not is_admin(user)):
            return utils.error_page(error=404, ui_message=gettext("no_such_class"))

        adventure_id = request.form.get('adventure_id')
        customizations, adventures, adventure_names, available_adventures, _ = self.get_class_info(
            user, session['class_id'])
        teacher_adventures = list(self.db.get_teacher_adventures(user["username"]))
        second_teacher_adventures = self.db.get_second_teacher_adventures([Class], user["username"])
        teacher_adventures += second_teacher_adventures
        is_teacher_adventure = self.is_adventure_from_teacher(adventure_id, teacher_adventures)

        customizations['sorted_adventures'][level].append({'name': adventure_id, 'from_teacher': is_teacher_adventure})
        sorted_adventure = SortedAdventure(short_name=adventure_id,
                                           long_name=adventure_names[adventure_id],
                                           is_teacher_adventure=is_teacher_adventure,
                                           is_command_adventure=adventure_id in hedy_content.KEYWORDS_ADVENTURES)

        adventures[int(level)].append(sorted_adventure)
        # Always keep the last two puzzle and quize, if exist.
        self.reorder_adventures(adventures[int(level)], from_sorted_adv_class=True)
        self.reorder_adventures(customizations['sorted_adventures'][level])

        # Remove hide_quiz or hide_parsons if the added adv. is quiz or parsons
        if adventure_id == "quiz" and 'other_settings' in customizations \
                and 'hide_quiz' in customizations['other_settings']:
            customizations["other_settings"].remove("hide_quiz")
        if adventure_id == "parsons" and 'other_settings' in customizations \
                and 'hide_parsons' in customizations['other_settings']:
            customizations["other_settings"].remove("hide_parsons")

        self.db.update_class_customizations(customizations)
        available_adventures = self.get_unused_adventures(adventures, teacher_adventures, adventure_names)

        return render_partial('customize-class/partial-sortable-adventures.html',
                              level=level,
                              customizations=customizations,
                              adventures=adventures,
                              max_level=hedy.HEDY_MAX_LEVEL,
                              adventure_names=adventure_names,
                              adventures_default_order=hedy_content.ADVENTURE_ORDER_PER_LEVEL,
                              available_adventures=available_adventures,
                              class_id=session['class_id'])

    @route("/remove-adventure", methods=["POST"])
    @requires_login
    def remove_adventure_from_class(self, user):
        if not is_teacher(user) and not is_admin(user):
            return utils.error_page(error=401, ui_message=gettext("retrieve_class_error"))
        Class = self.db.get_class(session['class_id'])
        if not Class or (not utils.can_edit_class(user, Class) and not is_admin(user)):
            return utils.error_page(error=404, ui_message=gettext("no_such_class"))

        adventure_id = request.args.get('adventure_id')
        level = request.args.get('level')
        teacher_adventures = list(self.db.get_teacher_adventures(user["username"]))
        second_teacher_adventures = self.db.get_second_teacher_adventures([Class], user["username"])
        teacher_adventures += second_teacher_adventures

        is_teacher_adventure = self.is_adventure_from_teacher(adventure_id, teacher_adventures)
        customizations, adventures, adventure_names, available_adventures, _ = self.get_class_info(
            user, session['class_id'])
        customizations['sorted_adventures'][level].remove({'name': adventure_id, 'from_teacher': is_teacher_adventure})
        sorted_adventure = SortedAdventure(short_name=adventure_id,
                                           long_name=adventure_names[adventure_id],
                                           is_teacher_adventure=is_teacher_adventure,
                                           is_command_adventure=adventure_id in hedy_content.KEYWORDS_ADVENTURES)
        adventures[int(level)].remove(sorted_adventure)
        self.db.update_class_customizations(customizations)
        available_adventures = self.get_unused_adventures(adventures, teacher_adventures, adventure_names)

        return render_partial('customize-class/partial-sortable-adventures.html',
                              level=level,
                              customizations=customizations,
                              adventures=adventures,
                              max_level=hedy.HEDY_MAX_LEVEL,
                              adventure_names=adventure_names,
                              adventures_default_order=hedy_content.ADVENTURE_ORDER_PER_LEVEL,
                              available_adventures=available_adventures,
                              class_id=session['class_id'])

    @route("/sort-adventures", methods=["POST"])
    @requires_login
    def sort_adventures_in_class(self, user):
        if not is_teacher(user) and not is_admin(user):
            return utils.error_page(error=401, ui_message=gettext("retrieve_class_error"))
        Class = self.db.get_class(session['class_id'])
        if not Class or (not utils.can_edit_class(user, Class) and not is_admin(user)):
            return utils.error_page(error=404, ui_message=gettext("no_such_class"))

        customizations, adventures, adventure_names, available_adventures, _ = self.get_class_info(
            user, session['class_id'])
        level = request.args.get('level')
        adventures_from_request = request.form.getlist('adventure')
        teacher_adventures = list(self.db.get_teacher_adventures(user["username"]))
        second_teacher_adventures = self.db.get_second_teacher_adventures([Class], user["username"])
        teacher_adventures += second_teacher_adventures
        customizations['sorted_adventures'][level] = []
        adventures[int(level)] = []
        for adventure in adventures_from_request:
            is_teacher_adventure = self.is_adventure_from_teacher(adventure, teacher_adventures)
            customizations['sorted_adventures'][level].append({'name': adventure, 'from_teacher': is_teacher_adventure})
            sorted_adventure = SortedAdventure(short_name=adventure,
                                               long_name=adventure_names[adventure],
                                               is_teacher_adventure=is_teacher_adventure,
                                               is_command_adventure=adventure in hedy_content.KEYWORDS_ADVENTURES)
            adventures[int(level)].append(sorted_adventure)

        # Always keep the last two puzzle and quize, if exist.
        self.reorder_adventures(adventures[int(level)], from_sorted_adv_class=True)
        self.reorder_adventures(customizations['sorted_adventures'][level])
        self.db.update_class_customizations(customizations)

        return render_partial('customize-class/partial-sortable-adventures.html',
                              level=level,
                              customizations=customizations,
                              adventures=adventures,
                              max_level=hedy.HEDY_MAX_LEVEL,
                              adventure_names=adventure_names,
                              adventures_default_order=hedy_content.ADVENTURE_ORDER_PER_LEVEL,
                              available_adventures=available_adventures,
                              class_id=session['class_id'])

    @staticmethod
    def migrate_quizzes_parsons_tabs(customizations, parsons_hidden, quizzes_hidden):
        """If the puzzles/quizzes were not migrated yet which is possible if the teacher didn't tweak
            the class customizations, if this is the case, we need to add them if possible."""
        migrated = customizations.get("quiz_parsons_tabs_migrated")
        if not migrated and customizations.get("sorted_adventures"):
            for level, sorted_adventures in customizations["sorted_adventures"].items():
                last_two_adv_names = [adv["name"] for adv in sorted_adventures[-2:]]
                parson_in_level = "parsons" in last_two_adv_names
                quiz_in_level = "quiz" in last_two_adv_names
                # In some levels, we don't need quiz/parsons
                level_accepts_parsons = "parsons" in hedy_content.ADVENTURE_ORDER_PER_LEVEL[int(level)]
                level_accepts_quiz = "quiz" in hedy_content.ADVENTURE_ORDER_PER_LEVEL[int(level)]
                if not parson_in_level and not parsons_hidden and level_accepts_parsons:
                    sorted_adventures.append(
                        {"name": "parsons", "from_teacher": False})

                if not quiz_in_level and not quizzes_hidden and level_accepts_quiz:
                    sorted_adventures.append(
                        {"name": "quiz", "from_teacher": False})
                # Need to reorder, for instance, in case parsons was hidden and the other was not.
                ForTeachersModule.reorder_adventures(sorted_adventures)

            # Mark current customization as being migrated so that we don't do this step next time.
            customizations["quiz_parsons_tabs_migrated"] = 1
            Database.update_class_customizations(Database, customizations)

    def get_class_info(self, user, class_id, get_customizations=False):
        if hedy_content.Adventures(g.lang).has_adventures():
            default_adventures = hedy_content.Adventures(g.lang).get_adventure_keyname_name_levels()
        else:
            default_adventures = hedy_content.Adventures("en").get_adventure_keyname_name_levels()

        teacher_adventures = list(self.db.get_teacher_adventures(user["username"]))
        second_teacher_adventures = self.db.get_second_teacher_adventures(
            [self.db.get_class(class_id)], user["username"])
        teacher_adventures += second_teacher_adventures
        customizations = self.db.get_class_customizations(class_id)

        # Initialize the data structures that will hold the adventures for each level
        adventures = {i: [] for i in range(1, hedy.HEDY_MAX_LEVEL+1)}

        min_level = 1
        adventure_names = {}
        for adv_key, adv_dic in default_adventures.items():
            for name, _ in adv_dic.items():
                adventure_names[adv_key] = hedy_content.get_localized_name(name, g.keyword_lang)

        for adventure in teacher_adventures:
            adventure_names[adventure['id']] = adventure['name']

        # Add quiz and parsons as adventure names so that we can show them as tabs.
        adventure_names["quiz"] = gettext("quiz_tab")
        adventure_names["parsons"] = gettext("parsons_title")
        default_adventures["quiz"] = {}
        default_adventures["parsons"] = {}

        parsons_hidden = False
        quizzes_hidden = False
        if customizations:
            parsons_hidden = 'other_settings' in customizations and 'hide_parsons' in customizations['other_settings']
            quizzes_hidden = 'other_settings' in customizations and 'hide_quiz' in customizations['other_settings']
            if quizzes_hidden:
                del default_adventures["quiz"]
            if parsons_hidden:
                del default_adventures["parsons"]

            # in case this class has thew new way to select adventures
            if 'sorted_adventures' in customizations:
                # remove from customizations adventures that we have removed
                self.purge_customizations(customizations['sorted_adventures'], default_adventures, teacher_adventures)
            # it uses the old way so convert it to the new one
            elif 'adventures' in customizations:
                customizations['sorted_adventures'] = {str(i): [] for i in range(1, hedy.HEDY_MAX_LEVEL + 1)}
                for adventure, levels in customizations['adventures'].items():
                    for level in levels:
                        customizations['sorted_adventures'][str(level)].append(
                            {"name": adventure, "from_teacher": False})

                        customizations['sorted_adventures'][str(level)].append(
                            {"name": "quiz", "from_teacher": False})
                        customizations['sorted_adventures'][str(level)].append(
                            {"name": "parsons", "from_teacher": False})
            customizations["updated_by"] = user["username"]
            self.db.update_class_customizations(customizations)
            min_level = 1 if customizations['levels'] == [] else min(customizations['levels'])
        else:
            # Since it doesn't have customizations loaded, we create a default customization object.
            # This makes further updating with HTMX easier
            adventures_to_db = {}
            for level, default_adventures in hedy_content.ADVENTURE_ORDER_PER_LEVEL.items():
                adventures_to_db[str(level)] = [{'name': adventure, 'from_teacher': False}
                                                for adventure in default_adventures]

            customizations = {
                "id": class_id,
                "levels": [i for i in range(1, hedy.HEDY_MAX_LEVEL + 1)],
                "opening_dates": {},
                "other_settings": [],
                "level_thresholds": {},
                "sorted_adventures": adventures_to_db,
                "updated_by": user["username"],
                "quiz_parsons_tabs_migrated": True,
            }
            self.db.update_class_customizations(customizations)

        if get_customizations:
            self.migrate_quizzes_parsons_tabs(customizations, parsons_hidden, quizzes_hidden)

        for level, sorted_adventures in customizations['sorted_adventures'].items():
            for adventure in sorted_adventures:
                if adventure['name'] in adventure_names:
                    sorted_adventure = SortedAdventure(short_name=adventure['name'],
                                                       long_name=adventure_names[adventure['name']],
                                                       is_command_adventure=adventure['name']
                                                       in hedy_content.KEYWORDS_ADVENTURES,
                                                       is_teacher_adventure=adventure['from_teacher'])
                adventures[int(level)].append(sorted_adventure)

        available_adventures = self.get_unused_adventures(adventures, teacher_adventures, adventure_names)

        return customizations, adventures, adventure_names, available_adventures, min_level

    # Remove adventures from customizations that aren't in use anymore
    # They can be default and therefore we removed then, or from the teacher
    # and tehrefore removed by the user
    def purge_customizations(self, sorted_adventures, adventures, teacher_adventures):
        teacher_adventures_set = {adventure['id'] for adventure in teacher_adventures}
        for _, adventure_list in sorted_adventures.items():
            for adventure in list(adventure_list):
                if adventure['name'] not in adventures and adventure['name'] not in teacher_adventures_set:
                    adventure_list.remove(adventure)

    def get_unused_adventures(self, adventures, teacher_adventures_db, adventure_names):
        available_adventures = {i: [] for i in range(1, hedy.HEDY_MAX_LEVEL+1)}
        default_adventures = {i: set() for i in range(1, hedy.HEDY_MAX_LEVEL+1)}
        teacher_adventures = {i: set() for i in range(1, hedy.HEDY_MAX_LEVEL+1)}

        for level, level_default_adventures in hedy_content.ADVENTURE_ORDER_PER_LEVEL.items():
            for short_name in level_default_adventures:
                adventure = SortedAdventure(short_name=short_name,
                                            long_name=adventure_names.get(short_name, short_name),
                                            is_teacher_adventure=False,
                                            is_command_adventure=short_name in hedy_content.KEYWORDS_ADVENTURES)
                default_adventures[level].add(adventure)

        for teacher_adventure in teacher_adventures_db:
            adventure = SortedAdventure(short_name=teacher_adventure['id'],
                                        long_name=teacher_adventure['name'],
                                        is_teacher_adventure=True,
                                        is_command_adventure=False,)
            # levels=teacher_adventure.get("levels", []))
            for level in teacher_adventure.get("levels", [teacher_adventure.get("level")]):
                teacher_adventures[int(level)].add(adventure)

        for level in range(1, hedy.HEDY_MAX_LEVEL + 1):
            adventures_set = set(adventures[level])
            available_teacher_adventures = teacher_adventures[level].difference(adventures_set)
            available_default_adventures = default_adventures[level].difference(adventures_set)
            available_adventures[level] = list(available_teacher_adventures.union(available_default_adventures))
            available_adventures[level].sort(key=lambda item: item.long_name.upper())

        return available_adventures

    def is_adventure_from_teacher(self, adventure_id, teacher_adventures):
        is_teacher_adventure = False
        for adventure in teacher_adventures:
            if adventure_id == adventure['id']:
                is_teacher_adventure = True
        return is_teacher_adventure

    @route("/restore-customizations", methods=["POST"])
    @requires_teacher
    def restore_customizations_to_default(self, user):
        class_id = session['class_id']
        level = request.args.get('level')

        Class = self.db.get_class(class_id)
        if not Class or (not utils.can_edit_class(user, Class) and not is_admin(user)):
            return utils.error_page(error=404, ui_message=gettext("no_such_class"))
        teacher_adventures = list(self.db.get_teacher_adventures(user["username"]))
        second_teacher_adventures = self.db.get_second_teacher_adventures([Class], user["username"])
        teacher_adventures += second_teacher_adventures

        customizations, adventures, adventure_names, available_adventures, _ = self.get_class_info(
            user, session['class_id'])

        db_adventures = {str(i): [] for i in range(1, hedy.HEDY_MAX_LEVEL + 1)}
        adventures = {i: [] for i in range(1, hedy.HEDY_MAX_LEVEL + 1)}

        for lvl, default_adventures in hedy_content.ADVENTURE_ORDER_PER_LEVEL.items():
            for adventure in default_adventures:
                db_adventures[str(lvl)].append({'name': adventure, 'from_teacher': False})
                sorted_adventure = SortedAdventure(short_name=adventure,
                                                   long_name=adventure_names.get(adventure, adventure),
                                                   is_command_adventure=adventure in hedy_content.KEYWORDS_ADVENTURES,
                                                   is_teacher_adventure=False)
                adventures[lvl].append(sorted_adventure)

        for adventure in teacher_adventures:
            available_adventures[int(adventure['level'])].append(
                {"name": adventure['id'], "from_teacher": True})

        customizations = {
            "id": class_id,
            "levels": [i for i in range(1, hedy.HEDY_MAX_LEVEL + 1)],
            "opening_dates": {},
            "other_settings": [],
            "level_thresholds": {},
            "sorted_adventures": db_adventures,
            "restored_by": user["username"],
            "updated_by": user["username"]
        }

        self.db.update_class_customizations(customizations)
        available_adventures = self.get_unused_adventures(adventures, teacher_adventures, adventure_names)

        return render_partial('customize-class/partial-sortable-adventures.html',
                              level=level,
                              customizations=customizations,
                              adventures=adventures,
                              max_level=hedy.HEDY_MAX_LEVEL,
                              adventure_names=adventure_names,
                              adventures_default_order=hedy_content.ADVENTURE_ORDER_PER_LEVEL,
                              available_adventures=available_adventures,
                              class_id=session['class_id'])

    @route("/restore-adventures/level/<level>", methods=["POST"])
    @requires_teacher
    def restore_adventures_to_default(self, user, level):
        class_id = session['class_id']
        Class = self.db.get_class(class_id)

        if not Class or (not utils.can_edit_class(user, Class) and not is_admin(user)):
            return utils.error_page(error=404, ui_message=gettext("no_such_class"))

        customizations, adventures, adventure_names, available_adventures, _ = self.get_class_info(
            user, session['class_id'])

        teacher_adventures = list(self.db.get_teacher_adventures(user["username"]))
        second_teacher_adventures = self.db.get_second_teacher_adventures([Class], user["username"])
        teacher_adventures += second_teacher_adventures

        db_adventures = {str(i): [] for i in range(1, hedy.HEDY_MAX_LEVEL + 1)}
        adventures = {i: [] for i in range(1, hedy.HEDY_MAX_LEVEL + 1)}
        for lvl, default_adventures in hedy_content.ADVENTURE_ORDER_PER_LEVEL.items():
            for adventure in default_adventures:
                db_adventures[str(lvl)].append({'name': adventure, 'from_teacher': False})
                sorted_adventure = SortedAdventure(short_name=adventure,
                                                   long_name=adventure_names[adventure],
                                                   is_command_adventure=adventure in hedy_content.KEYWORDS_ADVENTURES,
                                                   is_teacher_adventure=False)
                adventures[lvl].append(sorted_adventure)

        customizations['sorted_adventures'] = db_adventures
        available_adventures = self.get_unused_adventures(adventures, teacher_adventures, adventure_names)
        self.db.update_class_customizations(customizations)

        return render_partial('customize-class/partial-sortable-adventures.html',
                              level=level,
                              customizations=customizations,
                              adventures=adventures,
                              max_level=hedy.HEDY_MAX_LEVEL,
                              adventure_names=adventure_names,
                              adventures_default_order=hedy_content.ADVENTURE_ORDER_PER_LEVEL,
                              available_adventures=available_adventures,
                              class_id=session['class_id'])

    @route("/restore-adventures-modal/level/<level>", methods=["GET"])
    @requires_teacher
    def get_restore_adventures_modal(self, user, level):
        Class = self.db.get_class(session['class_id'])
        if not Class or (not utils.can_edit_class(user, Class) and not is_admin(user)):
            return utils.error_page(error=404, ui_message=gettext("no_such_class"))

        modal_text = gettext('reset_adventure_prompt')
        htmx_endpoint = f'/for-teachers/restore-adventures/level/{level}'
        htmx_target = "#adventure_dragger"
        htmx_swap = "outerHTML"
        htmx_indicator = "#indicator"
        return render_partial('modal/htmx-modal-confirm.html',
                              modal_text=modal_text,
                              htmx_endpoint=htmx_endpoint,
                              htmx_target=htmx_target,
                              htmx_swap=htmx_swap,
                              htmx_indicator=htmx_indicator)

    @route("/customize-class/<class_id>", methods=["POST"])
    @requires_teacher
    def update_customizations(self, user, class_id):
        Class = self.db.get_class(class_id)
        if not Class or (not utils.can_edit_class(user, Class) and not is_admin(user)):
            return utils.error_page(error=404, ui_message=gettext("no_such_class"))

        body = request.json
        # Validations
        if not isinstance(body, dict):
            return make_response(gettext("ajax_error"), 400)
        if not isinstance(body.get("levels"), list):
            return make_response(gettext("request_invalid"), 400)
        if not isinstance(body.get("other_settings"), list):
            return make_response(gettext("request_invalid"), 400)
        if not isinstance(body.get("opening_dates"), dict):
            return make_response(gettext("request_invalid"), 400)
        if not isinstance(body.get("level_thresholds"), dict):
            return make_response(gettext("request_invalid"), 400)
        # Values are always strings from the front-end -> convert to numbers
        levels = [int(i) for i in body["levels"]]

        opening_dates = body["opening_dates"].copy()
        for level, timestamp in body.get("opening_dates").items():
            if len(timestamp) < 1:
                opening_dates.pop(level)
            else:
                try:
                    opening_dates[level] = utils.datetotimeordate(timestamp)
                except BaseException:
                    return make_response(gettext("request_invalid"), 400)

        level_thresholds = {}
        for name, value in body.get("level_thresholds").items():
            # We only manually check for the quiz threshold, if we add more -> generalize this code
            if name == "quiz":
                try:
                    value = int(value)
                except BaseException:
                    return make_response(gettext("request_invalid"), 400)
                if value < 0 or value > 100:
                    return make_response(gettext("request_invalid"), 400)
            level_thresholds[name] = value

        customizations = self.db.get_class_customizations(class_id)
        dashboard = customizations.get('dashboard_customization', {})
        live_statistics_levels = dashboard.get('selected_levels', [1])

        # Remove quiz and parsons if we need to hide them  all.
        hide_quiz = 'hide_quiz' in body['other_settings']
        hide_parsons = 'hide_parsons' in body['other_settings']
        for level, adventures in customizations["sorted_adventures"].items():
            if hide_parsons:
                customizations["sorted_adventures"][level] = [adventure for adventure in adventures
                                                              if adventure["name"] != "parsons"]
            elif 'other_settings' in customizations \
                    and 'hide_parsons' in customizations['other_settings']:  # if so, we should toggle parsons.
                customizations["sorted_adventures"][level].append({'name': 'parsons', 'from_teacher': False})

            if hide_quiz:
                customizations["sorted_adventures"][level] = [adventure for adventure in adventures
                                                              if adventure["name"] != "quiz"]
            elif 'other_settings' in customizations \
                    and 'hide_quiz' in customizations['other_settings']:  # if so, we should toggle quizes.
                customizations["sorted_adventures"][level].append({'name': 'quiz', 'from_teacher': False})

        customizations = {
            "id": class_id,
            "levels": levels,
            "opening_dates": opening_dates,
            "other_settings": body["other_settings"],
            "level_thresholds": level_thresholds,
            "sorted_adventures": customizations["sorted_adventures"],
            "dashboard_customization": {
                "selected_levels": live_statistics_levels
            },
            "updated_by": user["username"]
        }

        self.db.update_class_customizations(customizations)

        achievement = self.achievements.add_single_achievement(user["username"], "my_class_my_rules")
        response = {"success": gettext("class_customize_success")}
        if achievement:
            response["achievement"] = achievement
        return make_response(response, 200)

    @route("/create-accounts/<class_id>", methods=["GET"])
    @requires_teacher
    def create_accounts(self, user, class_id):
        Class = self.db.get_class(class_id)
        if not Class:
            return utils.error_page(error=404, ui_message=gettext("no_such_class"))
        if not utils.can_edit_class(user, Class) and not is_admin(user):
            return utils.error_page(error=401, ui_message=gettext("no_such_class"))

        return render_template("create-accounts.html", current_class=Class)

    @route("/create-accounts", methods=["POST"])
    @requires_teacher
    def store_accounts(self, user):
        body = request.json

        # Validations
        if not isinstance(body, dict):
            return make_response(gettext("ajax_error"), 400)
        if not isinstance(body.get("accounts"), list):
            return make_response(gettext("request_invalid"), 400)

        if len(body.get("accounts", [])) < 1:
            return make_response(gettext("no_accounts"), 400)

        usernames = []

        # Validation for correct types and duplicates
        for account in body.get("accounts", []):
            validation = validate_student_signup_data(account)
            if validation:
                return validation, 400
            if account.get("username").strip().lower() in usernames:
                return make_response({"error": gettext("unique_usernames"), "value": account.get("username")}, 200)
            usernames.append(account.get("username").strip().lower())

        # Validation for duplicates in the db
        classes = self.db.get_teacher_classes(user["username"], False)
        for account in body.get("accounts", []):
            if account.get("class") and account["class"] not in [i.get("name") for i in classes]:
                return make_response(gettext("request_invalid"), 404)
            if self.db.user_by_username(account.get("username").strip().lower()):
                return make_response(
                    {"error": gettext("usernames_exist"), "value": account.get("username").strip().lower()}, 200)

        # the following is due to the fact that the current user may be a second user.
        teacher = classes[0].get("teacher") if len(classes) else user["username"]
        # Now -> actually store the users in the db
        for account in body.get("accounts", []):
            # Set the current teacher language and keyword language as new account language
            account["language"] = g.lang
            account["keyword_language"] = g.keyword_lang
            store_new_student_account(self.db, account, teacher)
            if account.get("class"):
                class_id = [i.get("id") for i in classes if i.get("name") == account.get("class")][0]
                self.db.add_student_to_class(class_id, account.get("username").strip().lower())
        return make_response({"success": gettext("accounts_created")}, 200)

    @route("/customize-adventure/view/<adventure_id>", methods=["GET"])
    @requires_login
    def view_adventure(self, user, adventure_id):
        if not is_teacher(user) and not is_admin(user):
            return utils.error_page(error=401, ui_message=gettext("retrieve_adventure_error"))
        adventure = self.db.get_adventure(adventure_id)
        if not adventure:
            return utils.error_page(error=404, ui_message=gettext("no_such_adventure"))
        if adventure["creator"] != user["username"] and not is_teacher(user) and not is_admin(user):
            return utils.error_page(error=401, ui_message=gettext("retrieve_adventure_error"))

        # Add level to the <pre> tag to let syntax highlighting know which highlighting we need!
        adventure["content"] = adventure["content"].replace(
            "<pre>", "<pre class='no-copy-button' level='" + str(adventure["level"]) + "'>"
        )
        adventure["content"] = safe_format(adventure["content"], **hedy_content.KEYWORDS.get(g.keyword_lang))

        return render_template(
            "view-adventure.html",
            adventure=adventure,
            page_title=gettext("title_view-adventure"),
            current_page="for-teachers",
        )

    @staticmethod
    def create_basic_adventure(user, adventure_id=None):
        if not adventure_id:
            adventure_id = uuid.uuid4().hex
        return {
            "id": adventure_id,
            "date": utils.timems(),
            "creator": user["username"],
            "name": "",
            "classes": [],
            "level": 1,
            "levels": ["1"],
            "content": "",
            "public": 0,
            "language": g.lang,
        }

    @route("/customize-adventure", methods=["GET"])
    @requires_teacher
    def get_new_adventure(self, user):
        class_id = request.args.get("class_id")
        level = request.args.get("level", "1")

        adventure_id = uuid.uuid4().hex
        adventure = self.create_basic_adventure(user, adventure_id)

        if level:
            adventure["level"] = int(level)
            adventure["levels"] = [level]

        if class_id:
            session['class_id'] = class_id
            adventure["classes"] = [class_id]

        session["new_adventure"] = adventure
        return redirect(f"/for-teachers/customize-adventure/{adventure['id']}?new_adventure=1")

    @route("/customize-adventure/<adventure_id>", methods=["GET"])
    @requires_teacher
    def get_adventure_info(self, user, adventure_id,):
        if not adventure_id:
            return make_response(gettext("adventure_empty"), 400)
        if not isinstance(adventure_id, str):
            return make_response(gettext("adventure_name_invalid"), 400)

        adventure = self.db.get_adventure(adventure_id)
        if not adventure and request.args.get("new_adventure"):
            adventure = session.get("new_adventure", self.create_basic_adventure(user, adventure_id))

        if not adventure:
            return utils.error_page(error=404, ui_message=gettext("retrieve_adventure_error"))
        if adventure["creator"] != user["username"] and not is_teacher(user):
            return utils.error_page(error=401, ui_message=gettext("retrieve_adventure_error"))

        adventure['content'] = safe_format(adventure['content'],
                                           **hedy_content.KEYWORDS.get(g.keyword_lang))
        adventure['solution_example'] = safe_format(adventure.get('solution_example', ''),
                                                    **hedy_content.KEYWORDS.get(g.keyword_lang))

        # We don't change adventure["content"] because it's used in the editor, while this is for previwing only.
        preview_content, adventure["example_code"] = halve_adventure_content(adventure["content"])

        # Now it gets a bit complex, we want to get the teacher classes as well as the customizations
        # This is a quite expensive retrieval, but we should be fine as this page is not called often
        # We only need the name, id and if it already has the adventure set as data to the front-end
        Classes = self.db.get_teacher_classes(user["username"])
        class_data = []
        for Class in Classes:
            customizations = self.db.get_class_customizations(Class.get("id"))
            for level in adventure.get("levels", []):
                # TODO: change name to id in sorted_adventures (probably it's only teachers' adventures!)
                if customizations and customizations.get("sorted_adventures") and \
                    any(adv for adv in customizations.get("sorted_adventures", {}).get(level, [])
                        if adv.get("name") == adventure.get("id")):
                    temp = {"name": Class.get("name"), "id": Class.get("id"),
                            "teacher": Class.get("teacher"), "students": Class.get("students", []),
                            "date": Class.get("date"), "classes": Class.get("classes")}
                    class_data.append(temp)
                    # Class["from_teacher"] = True
                    break

        return render_template(
            "customize-adventure.html",
            page_title=gettext("title_customize-adventure"),
            adventure=adventure,
            adventure_classes=class_data,
            all_classes=Classes,
            username=user["username"],
            max_level=hedy.HEDY_MAX_LEVEL,
            # TODO: update tags to be {name, canEdit} where canEdit is true if currentUser is the creator.
            adventure_tags=adventure.get("tags", []),
            level=adventure.get("level"),
            content=preview_content,
            js=dict(
                content=adventure.get("content"),
                lang=g.lang,
            ),
            javascript_page_options=dict(
                page='customize-adventure',
                lang=g.lang,
                level=adventure.get("level"),
                adventures=[adventure],
                initial_tab='',
                current_user_name=user['username'],
            )
        )

    @route("/customize-adventure", methods=["POST"])
    @requires_teacher
    def update_adventure(self, user):
        body = request.json

        # Validations
        if not isinstance(body, dict):
            return make_response(gettext("ajax_error"), 400)
        if not isinstance(body.get("id"), str):
            return make_response(gettext("adventure_id_invalid"), 400)
        if not isinstance(body.get("name"), str):
            return make_response(gettext("adventure_name_invalid"), 400)
        if not isinstance(body.get("levels"), list) or (isinstance(body.get("levels"), list) and not body["levels"]):
<<<<<<< HEAD
            return gettext("level_invalid"), 400
        if not isinstance(body.get("public"), bool) and not isinstance(body.get("public"), int):
            return gettext("public_invalid"), 400
        body["content"] = body.get("formatted_content", body.get("content"))
        if 'content' in body and not isinstance(body.get("content"), str):
            return gettext("content_invalid"), 400
        if len(body.get("content")) < 20:
            return gettext("adventure_length"), 400
        if 'formatted_solution_code' in body and not isinstance(body.get("formatted_solution_code"), str):
            return gettext("content_invalid"), 400
=======
            return make_response(gettext("level_invalid"), 400)
        if not isinstance(body.get("content"), str):
            return make_response(gettext("content_invalid"), 400)
        if len(body.get("content")) < 20:
            return make_response(gettext("adventure_length"), 400)
        if not isinstance(body.get("public"), bool) and not isinstance(body.get("public"), int):
            return make_response(gettext("public_invalid"), 400)
        if 'formatted_content' in body and not isinstance(body.get("formatted_content"), str):
            return make_response(gettext("content_invalid"), 400)
>>>>>>> 5de8f295
        if not isinstance(body.get("language"), str) or body.get("language") not in hedy_content.ALL_LANGUAGES.keys():
            # we're incrementally integrating language into adventures; i.e., not all adventures have a language field.
            body["language"] = g.lang
            # return gettext("language_invalid"), 400

        current_adventure = self.db.get_adventure(body["id"])
        if not current_adventure:
            current_adventure = session.get("new_adventure", self.create_basic_adventure(user, body["id"]))

        # TODO: instead of not allowing the teacher, let them update the adventure in their relevant classes only.
        elif current_adventure["creator"] != user["username"]:
            return make_response(gettext("unauthorized"), 401)
        current_classes = {}
        if body.get("classes"):
            current_classes = current_adventure.get('classes', [])
        current_levels = []
        if current_adventure["level"] != 1:
            current_levels = current_adventure.get('levels', [])

        adventures = self.db.get_teacher_adventures(user["username"])
        for adventure in adventures:
            if adventure["name"] == body["name"] and adventure["id"] != body["id"]:
                return make_response(gettext("adventure_duplicate"), 400)

        # We want to make sure the adventure is valid and only contains correct placeholders
        # Try to parse with our current language, if it fails -> return an error to the user
        # NOTE: format() instead of safe_format() on purpose!
        try:
            body['content'].format(**hedy_content.KEYWORDS.get(g.keyword_lang))
            if 'formatted_solution_code' in body:
                body['formatted_solution_code'].format(**hedy_content.KEYWORDS.get(g.keyword_lang))
        except BaseException:
            return make_response(gettext("something_went_wrong_keyword_parsing"), 400)

        adventure = {
            "date": utils.timems(),
            "creator": user["username"],
            "name": body["name"],
            "classes": body["classes"],
            "level": int(body["levels"][0]),  # TODO: this should be removed gradually.
            "levels": body["levels"],
            "public": 1 if body["public"] else 0,
            "language": body["language"],
            "content": body["content"],
            "solution_example": body.get("formatted_solution_code"),
        }

        self.db.update_adventure(body["id"], adventure)

        tags = self.db.read_tags(current_adventure.get("tags", []))
        for tag in tags:
            for tag_adventure in tag["tagged_in"]:
                if tag_adventure["id"] == current_adventure["id"]:
                    tag_adventure["public"] = body["public"]
                    tag_adventure["language"] = body["language"]
            self.db.update_tag(tag["id"], {"tagged_in": tag["tagged_in"]})

        if current_levels and current_classes:
            for old_class in current_classes:
                for level in current_levels:
                    if old_class not in body["classes"] or level not in body["levels"]:
                        self.add_adventure_to_class_level(user, old_class, body["id"], level, True)

        for class_id in body["classes"]:
            for level in body["levels"]:
                if level not in current_levels and class_id in current_classes:
                    self.add_adventure_to_class_level(user, class_id, body["id"], level, False)
                elif class_id not in current_classes:
                    self.add_adventure_to_class_level(user, class_id, body["id"], level, False)

        return make_response({"success": gettext("adventure_updated")}, 200)

    @route("/customize-adventure/<adventure_id>", methods=["DELETE"])
    @route("/customize-adventure/<adventure_id>/<owner>", methods=["DELETE"])
    @requires_teacher
    def delete_adventure(self, user, adventure_id, owner=None):
        adventure = self.db.get_adventure(adventure_id)
        if not adventure:
            return utils.error_page(error=404, ui_message=gettext("retrieve_adventure_error"))
        elif adventure["creator"] != user["username"]:
            # in case the current user is a super teacher, they may delete any adventure.
            if not (is_super_teacher(user) and adventure["creator"] == owner):
                return make_response(gettext("unauthorized"), 401)

        self.db.delete_adventure(adventure_id)
        tags = self.db.read_tags(adventure.get("tags", []))
        for tag in tags:
            tagged_in = list(filter(lambda t: t["id"] != adventure_id, tag["tagged_in"]))
            if len(tag["tagged_in"]) != len(tagged_in):  # only update if this adventure was tagged.
                self.db.update_tag(tag["id"], {"tagged_in": tagged_in})

        teacher_classes = self.db.get_teacher_classes(user["username"], True)
        adventures = []
        teacher_adventures = self.db.get_teacher_adventures(user["username"])
        # Get the adventures that are created by my second teachers.
        second_teacher_adventures = self.db.get_second_teacher_adventures(teacher_classes, user["username"])
        for adventure in list(teacher_adventures) + second_teacher_adventures:
            adventures.append(
                {
                    "id": adventure.get("id"),
                    "name": adventure.get("name"),
                    "creator": adventure.get("creator"),
                    "author": adventure.get("author"),
                    "date": utils.localized_date_format(adventure.get("date")),
                    "level": adventure.get("level"),
                    "levels": adventure.get("levels"),
                }
            )
        return render_partial('htmx-adventures-table.html', teacher_adventures=teacher_adventures)

    @route("/preview-adventure", methods=["POST"])
    def parse_preview_adventure(self):
        body = request.json
        try:
            code = safe_format(body.get("code"), **hedy_content.KEYWORDS.get(g.keyword_lang))
        except BaseException:
            return make_response(gettext("something_went_wrong_keyword_parsing"), 400)
        return make_response({"code": code}, 200)

    def add_adventure_to_class_level(self, user, class_id, adventure_id, level, remove_adv):
        Class = self.db.get_class(class_id)
        if not Class or (not utils.can_edit_class(user, Class) and not is_admin(user)):
            return utils.error_page(error=404, ui_message=gettext("no_such_class"))

        customizations, _, _, _, _ = self.get_class_info(
            user, class_id)

        is_teacher_adventure = True

        if not remove_adv and any(adventure['name'] == adventure_id
                                  for adventure in customizations['sorted_adventures'][level]):
            return
        if not remove_adv:
            customizations['sorted_adventures'][level].append(
                {'name': adventure_id, 'from_teacher': is_teacher_adventure})
        elif {'name': adventure_id, 'from_teacher': is_teacher_adventure} in customizations['sorted_adventures'][level]:
            customizations['sorted_adventures'][level].remove(
                {'name': adventure_id, 'from_teacher': is_teacher_adventure})

        self.reorder_adventures(customizations['sorted_adventures'][level])
        self.db.update_class_customizations(customizations)

    @route("/create-adventure/", methods=["POST"])
    @route("/create-adventure/<class_id>", methods=["POST"])
    @route("/create-adventure/<class_id>/<level>", methods=["POST"])
    @requires_teacher
    def create_adventure(self, user, class_id=None, level=None):
        if not is_teacher(user) and not is_admin(user):
            return utils.error_page(error=401, ui_message=gettext("retrieve_class_error"))

        adventure_id = uuid.uuid4().hex
        name = "AdventureX"
        adventures = self.db.get_teacher_adventures(user["username"])
        for adventure in adventures:
            if adventure["name"] == name:
                name += 'X'
                continue

        if not level:
            level = "1"

        session['class_id'] = class_id
        adventure = {
            "id": adventure_id,
            "date": utils.timems(),
            "creator": user["username"],
            "name": name,
            "classes": [class_id] if class_id is not None else [],
            "level": int(level),
            "levels": [level],
            "content": "",
            "public": 0,
            "language": g.lang,
        }
        self.db.store_adventure(adventure)
        if class_id:
            self.add_adventure_to_class_level(user, class_id, adventure_id, str(level), False)

        return adventure["id"], 200


def get_customizations(db, class_id):
    """
    Retrieves the customizations for a specific class from the database.

    Args:
        db (Database): The database object used to retrieve the customizations.
        class_id (string): The ID of the class for which to retrieve the customizations.

    Returns:
        customizations (dict): A dictionary containing the customizations for the class.
    """
    customizations = db.get_class_customizations(class_id)
    if customizations and 'adventures' in customizations:
        # it uses the old way so convert it to the new one
        customizations['sorted_adventures'] = {str(i): [] for i in range(1, hedy.HEDY_MAX_LEVEL + 1)}
        for adventure, levels in customizations['adventures'].items():
            for level in levels:
                customizations['sorted_adventures'][str(level)].append(
                    {"name": adventure, "from_teacher": False})

        db.update_class_customizations(customizations)
    elif not customizations:
        # Create a new default customizations object in case it doesn't have one
        customizations = _create_customizations(db, class_id)
    return customizations


def _create_customizations(db, class_id):
    """
    Create customizations for a given class.

    Args:
        db (Database): The database object.
        class_id (int): The ID of the class.

    Returns:
        customizations (dict): The customizations for the class.
    """
    sorted_adventures = {}
    for lvl, adventures in hedy_content.ADVENTURE_ORDER_PER_LEVEL.items():
        sorted_adventures[str(lvl)] = [{'name': adventure, 'from_teacher': False} for adventure in adventures]
    customizations = {
        "id": class_id,
        "levels": [i for i in range(1, hedy.HEDY_MAX_LEVEL + 1)],
        "opening_dates": {},
        "other_settings": [],
        "level_thresholds": {},
        "sorted_adventures": sorted_adventures,
        "dashboard_customization": {
            "selected_levels": [1]
        },
    }
    db.update_class_customizations(customizations)
    return customizations<|MERGE_RESOLUTION|>--- conflicted
+++ resolved
@@ -1368,18 +1368,6 @@
         if not isinstance(body.get("name"), str):
             return make_response(gettext("adventure_name_invalid"), 400)
         if not isinstance(body.get("levels"), list) or (isinstance(body.get("levels"), list) and not body["levels"]):
-<<<<<<< HEAD
-            return gettext("level_invalid"), 400
-        if not isinstance(body.get("public"), bool) and not isinstance(body.get("public"), int):
-            return gettext("public_invalid"), 400
-        body["content"] = body.get("formatted_content", body.get("content"))
-        if 'content' in body and not isinstance(body.get("content"), str):
-            return gettext("content_invalid"), 400
-        if len(body.get("content")) < 20:
-            return gettext("adventure_length"), 400
-        if 'formatted_solution_code' in body and not isinstance(body.get("formatted_solution_code"), str):
-            return gettext("content_invalid"), 400
-=======
             return make_response(gettext("level_invalid"), 400)
         if not isinstance(body.get("content"), str):
             return make_response(gettext("content_invalid"), 400)
@@ -1389,7 +1377,6 @@
             return make_response(gettext("public_invalid"), 400)
         if 'formatted_content' in body and not isinstance(body.get("formatted_content"), str):
             return make_response(gettext("content_invalid"), 400)
->>>>>>> 5de8f295
         if not isinstance(body.get("language"), str) or body.get("language") not in hedy_content.ALL_LANGUAGES.keys():
             # we're incrementally integrating language into adventures; i.e., not all adventures have a language field.
             body["language"] = g.lang
