import collections
import json
import os
import uuid

from flask import g, make_response, request, session, url_for, redirect
from jinja_partials import render_partial
from flask_babel import gettext

import hedy
import hedy_content
import hedyweb
import utils
from safe_format import safe_format
from datetime import date

from website.server_types import SortedAdventure
from website.flask_helpers import render_template
from website.auth import (
    is_admin,
    is_teacher,
    is_super_teacher,
    requires_login,
    requires_teacher,
    store_new_student_account,
    validate_student_signup_data,
)

from .achievements import Achievements
from .database import Database
from .website_module import WebsiteModule, route

SLIDES = collections.defaultdict(hedy_content.NoSuchSlides)
for lang in hedy_content.ALL_LANGUAGES.keys():
    SLIDES[lang] = hedy_content.Slides(lang)


class ForTeachersModule(WebsiteModule):
    def __init__(self, db: Database, achievements: Achievements):
        super().__init__("teachers", __name__, url_prefix="/for-teachers")
        self.db = db
        self.achievements = achievements

    @route("/", methods=["GET"])
    @requires_teacher
    def for_teachers_page(self, user):
        welcome_teacher = session.get("welcome-teacher") or False
        session.pop("welcome-teacher", None)

        teacher_classes = self.db.get_teacher_classes(user["username"], True)
        adventures = []
        teacher_adventures = self.db.get_teacher_adventures(user["username"])
        # Get the adventures that are created by my second teachers.
        second_teacher_adventures = self.db.get_second_teacher_adventures(teacher_classes, user["username"])
        # second_teacher_adventures = self.db.get_second_teacher_adventures(user)
        for adventure in list(teacher_adventures) + second_teacher_adventures:
            adventures.append(
                {
                    "id": adventure.get("id"),
                    "name": adventure.get("name"),
                    "creator": adventure.get("creator"),
                    "author": adventure.get("author"),
                    "date": utils.localized_date_format(adventure.get("date")),
                    "level": adventure.get("level"),
                    "levels": adventure.get("levels"),
                }
            )

        keyword_language = request.args.get('keyword_language', default=g.keyword_lang, type=str)
        slides = []
        for level in range(hedy.HEDY_MAX_LEVEL + 1):
            if SLIDES[g.lang].get_slides_for_level(level, keyword_language):
                slides.append(level)

        return render_template(
            "for-teachers.html",
            current_page="for-teachers",
            page_title=gettext("title_for-teacher"),
            teacher_classes=teacher_classes,
            teacher_adventures=adventures,
            welcome_teacher=welcome_teacher,
            slides=slides,
            javascript_page_options=dict(
                page='for-teachers',
                welcome_teacher=welcome_teacher,
            ))

    @route("/manual", methods=["GET"], defaults={'section_key': 'intro'})
    @route("/manual/<section_key>", methods=["GET"])
    def get_teacher_manual(self, section_key):
        content = hedyweb.PageTranslations("for-teachers").get_page_translations(g.lang)

        # Code very defensively around types here -- Weblate has a tendency to mess up the YAML,
        # so the structure cannot be trusted.
        page_title = content.get('title', '')
        sections = {section['key']: section for section in content['teacher-guide']}
        section_titles = [(section['key'], section.get('title', '')) for section in content['teacher-guide']]
        try:
            current_section = sections[section_key]
        except KeyError:
            current_section = content['teacher-guide'][0]

        if not current_section:
            return utils.error_page(error=404, ui_message=gettext("page_not_found"))

        intro = current_section.get('intro')

        # Some pages have 'subsections', others have 'levels'. We're going to treat them ~the same.
        # Give levels a 'title' field as well (doesn't have it in the YAML).
        subsections = current_section.get('subsections', [])
        for subsection in subsections:
            subsection.setdefault('title', '')
        levels = current_section.get('levels', [])
        for level in levels:
            level['title'] = gettext('level') + ' ' + str(level['level'])

        subsection_titles = [x.get('title', '') for x in subsections + levels]

        return render_template("teacher-manual.html",
                               current_page="teacher-manual",
                               page_title=page_title,
                               section_titles=section_titles,
                               section_key=section_key,
                               section_title=current_section['title'],
                               intro=intro,
                               subsection_titles=subsection_titles,
                               subsections=subsections,
                               levels=levels)

    @route("/class/<class_id>", methods=["GET"])
    @requires_login
    def get_class(self, user, class_id):
        if not is_teacher(user) and not is_admin(user):
            return utils.error_page(error=401, ui_message=gettext("retrieve_class_error"))
        Class = self.db.get_class(class_id)
        if not Class or (not utils.can_edit_class(user, Class) and not is_admin(user)):
            return utils.error_page(error=404, ui_message=gettext("no_such_class"))

        session['class_id'] = class_id
        students = []
        survey_id = ""
        description = ""
        questions = []
        survey_later = ""
        total_questions = ""

        if Class.get("students"):
            survey_id, description, questions, total_questions, survey_later = self.class_survey(class_id)

        for student_username in Class.get("students", []):
            student = self.db.user_by_username(student_username)
            programs = self.db.programs_for_user(student_username)
            # Fixme: The get_quiz_stats function requires a list of ids -> doesn't work on single string
            quiz_scores = self.db.get_quiz_stats([student_username])
            # Verify if the user did finish any quiz before getting the max() of the finished levels
            finished_quizzes = any("finished" in x for x in quiz_scores)
            highest_quiz = max([x.get("level") for x in quiz_scores if x.get("finished")]) if finished_quizzes else "-"
            students.append(
                {
                    "username": student_username,
                    "last_login": student["last_login"],
                    "programs": len(programs),
                    "highest_level": highest_quiz,
                }
            )

        # Sort the students by their last login
        students = sorted(students, key=lambda d: d.get("last_login", 0), reverse=True)
        # After sorting: replace the number value by a string format date
        for student in students:
            student["last_login"] = utils.localized_date_format(student.get("last_login", 0))

        if utils.is_testing_request(request):
            return make_response(
                {
                    "students": students,
                    "link": Class["link"],
                    "name": Class["name"],
                    "id": Class["id"]
                }, 200)

        achievement = None
        if len(students) > 20:
            achievement = self.achievements.add_single_achievement(user["username"], "full_house")
        if achievement:
            achievement = json.dumps(achievement)

        invites = []
        for invite in self.db.get_class_invitations(Class["id"]):
            invites.append(
                {
                    "username": invite["username"],
                    "invited_as_text": invite["invited_as_text"],
                    "timestamp": utils.localized_date_format(invite["timestamp"], short_format=True),
                    "expire_timestamp": utils.localized_date_format(invite["ttl"], short_format=True),
                }
            )

        teacher = user if Class["teacher"] == user["username"] else self.db.user_by_username(Class["teacher"])
        second_teachers = [teacher] + Class.get("second_teachers", [])
        return render_template(
            "class-overview.html",
            current_page="for-teachers",
            page_title=gettext("title_class-overview"),
            achievement=achievement,
            invites=invites,
            class_info={
                "students": students,
                "link": os.getenv("BASE_URL", "") + "/hedy/l/" + Class["link"],
                "teacher": Class["teacher"],
                "second_teachers": second_teachers,
                "name": Class["name"],
                "id": Class["id"],
            },
            javascript_page_options=dict(page="class-overview"),
            survey_id=survey_id,
            description=description,
            questions=questions,
            total_questions=total_questions,
            survey_later=survey_later,
        )

    @route("/class/<class_id>/preview", methods=["GET"])
    @requires_login
    def preview_class_as_teacher(self, user, class_id):
        if not is_teacher(user) and not is_admin(user):
            return utils.error_page(error=401, ui_message=gettext("retrieve_class_error"))
        Class = self.db.get_class(class_id)
        if not Class or (not utils.can_edit_class(user, Class) and not is_admin(user)):
            return utils.error_page(error=404, ui_message=gettext("no_such_class"))
        session["preview_class"] = {
            "id": Class["id"],
            "name": Class["name"],
        }
        return redirect("/hedy")

    @route("/clear-preview-class", methods=["GET"])
    # Note: we explicitly do not need login here, anyone can exit preview mode
    def clear_preview_class(self):
        utils.remove_class_preview()
        return redirect("/for-teachers")

    @route("/class/<class_id>/programs/<username>", methods=["GET", "POST"])
    @requires_teacher
    def public_programs(self, user, class_id, username):
        Class = self.db.get_class(class_id)
        if not Class:
            return utils.error_page(error=404, ui_message=gettext("no_such_class"))

        from_user = username or request.args.get("user")
        if not from_user and not is_admin(user):
            return utils.error_page(error=404, ui_message=gettext("no_programs"))

        allowed_to_edit = session.get("class_id", False) and utils.can_edit_class(user, Class)

        if from_user and not utils.can_edit_class(user, Class):
            return utils.error_page(error=401, ui_message=gettext('not_teacher'))

        # We request our own page -> also get the public_profile settings
        public_profile = None
        if allowed_to_edit:
            public_profile = self.db.get_public_profile_settings(from_user)

        level = request.args.get('level', default=None, type=str) or None
        adventure = request.args.get('adventure', default=None, type=str) or None
        page = request.args.get('page', default=None, type=str)
        filter = request.args.get('filter', default=None, type=str)
        submitted = True if filter == 'submitted' else None

        result = self.db.filtered_programs_for_user(from_user,
                                                    level=level,
                                                    adventure=adventure,
                                                    submitted=submitted,
                                                    pagination_token=page,
                                                    public=True,
                                                    limit=10)

        programs = []
        for item in result:
            date = utils.delta_timestamp(item['date'])
            # This way we only keep the first 4 lines to show as preview to the user
            preview_code = "\n".join(item['code'].split("\n")[:4])
            programs.append(
                {'id': item['id'],
                 'preview_code': preview_code,
                 'code': item['code'],
                 'date': date,
                 'level': item['level'],
                 'name': item['name'],
                 'adventure_name': item.get('adventure_name'),
                 'submitted': item.get('submitted'),
                 'public': item.get('public'),
                 'number_lines': item['code'].count('\n') + 1
                 }
            )

        keyword_lang = g.keyword_lang
        adventure_names = hedy_content.Adventures(g.lang).get_adventure_names(keyword_lang)

        next_page_url = url_for('programs_page', **dict(request.args, page=result.next_page_token)
                                ) if result.next_page_token else None

        return render_template(
            'programs.html',
            programs=programs,
            page_title=gettext('title_programs'),
            current_page='for-teachers',
            from_user=from_user,
            public_profile=public_profile,
            adventure_names=adventure_names,
            max_level=hedy.HEDY_MAX_LEVEL,
            next_page_url=next_page_url,
            class_id=class_id,
            second_teachers_programs=True)

    @route("/customize-class/<class_id>", methods=["GET"])
    @requires_login
    def get_class_customization_page(self, user, class_id):
        if not is_teacher(user) and not is_admin(user):
            return utils.error_page(error=401, ui_message=gettext("retrieve_class_error"))
        Class = self.db.get_class(class_id)
        if not Class or (not utils.can_edit_class(user, Class) and not is_admin(user)):
            return utils.error_page(error=404, ui_message=gettext("no_such_class"))

        session['class_id'] = class_id
        customizations, adventures, adventure_names, available_adventures, min_level = \
            self.get_class_info(user, class_id, get_customizations=True)

        return render_template(
            "customize-class.html",
            page_title=gettext("title_customize-class"),
            class_info={"name": Class["name"], "id": Class["id"], "teacher": Class["teacher"]},
            max_level=hedy.HEDY_MAX_LEVEL,
            customizations=customizations,
            adventures=adventures,
            adventure_names=adventure_names,
            available_adventures=available_adventures,
            custom_adventures=list(dict.fromkeys(
                [item for sublist in available_adventures.values() for item in sublist if item.is_teacher_adventure])),
            adventures_default_order=hedy_content.ADVENTURE_ORDER_PER_LEVEL,
            current_page="for-teachers",
            min_level=min_level,
            class_id=class_id,
            javascript_page_options=dict(
                page='customize-class',
                class_id=class_id
            ))

    @route("/load-survey/<class_id>", methods=["POST"])
    def load_survey(self, class_id):
        survey_id, description, questions, total_questions, survey_later = self.class_survey(class_id)
        return render_partial('htmx-survey.html', survey_id=survey_id, description=description,
                              questions=questions, survey_later=survey_later, click='yes')

    def class_survey(self, class_id):
        description = ""
        survey_id = "class" + '_' + class_id
        description = gettext("class_survey_description")
        survey_later = gettext("class_survey_later")
        questions = []
        total_questions = 4

        survey = self.db.get_survey(survey_id)
        if not survey:
            self.db.store_survey(dict(id=f"{survey_id}"))
            survey = self.db.get_survey(survey_id)
        elif survey.get('skip') is True or survey.get('skip') == date.today().isoformat():
            return "", "", "", "", ""

        questions.append(gettext("class_survey_question1"))
        questions.append(gettext("class_survey_question2"))
        questions.append(gettext("class_survey_question3"))
        questions.append(gettext("class_survey_question4"))
        unanswered_questions, translate_db = utils.get_unanswered_questions(survey, questions)
        if translate_db:
            self.db.add_survey_responses(survey_id, translate_db)
        return survey_id, description, unanswered_questions, total_questions, survey_later

    @route("/get-customization-level", methods=["GET"])
    @requires_login
    def change_dropdown_level(self, user):
        if not is_teacher(user) and not is_admin(user):
            return utils.error_page(error=401, ui_message=gettext("retrieve_class_error"))
        Class = self.db.get_class(session['class_id'])
        if not Class or (not utils.can_edit_class(user, Class) and not is_admin(user)):
            return utils.error_page(error=404, ui_message=gettext("no_such_class"))

        level = request.args.get('level')
        customizations, adventures, adventure_names, available_adventures, _ = self.get_class_info(
            user, session['class_id'])

        return render_partial('customize-class/partial-sortable-adventures.html',
                              level=level,
                              customizations=customizations,
                              adventures=adventures,
                              max_level=hedy.HEDY_MAX_LEVEL,
                              adventure_names=adventure_names,
                              adventures_default_order=hedy_content.ADVENTURE_ORDER_PER_LEVEL,
                              available_adventures=available_adventures,
                              class_id=session['class_id'])

    @staticmethod
    def reorder_adventures(adventures: list, from_sorted_adv_class=False):
        """This method ensures that the last two adventures are puzzle and quiz, if they exist."""
        quiz_adv = None
        parsons_adv = None
        for i, adv in enumerate(adventures):
            name = adv.short_name if from_sorted_adv_class else adv.get("name")
            if name == "parsons":
                parsons_adv = adv
            if name == "quiz":
                quiz_adv = adv

        if parsons_adv:
            adventures.remove(parsons_adv)
            adventures.append(parsons_adv)
        if quiz_adv:
            adventures.remove(quiz_adv)
            adventures.append(quiz_adv)

    @route("/add-adventure/level/<level>", methods=["POST"])
    @requires_login
    def add_adventure(self, user, level):
        if not is_teacher(user) and not is_admin(user):
            return utils.error_page(error=401, ui_message=gettext("retrieve_class_error"))
        Class = self.db.get_class(session['class_id'])
        if not Class or (not utils.can_edit_class(user, Class) and not is_admin(user)):
            return utils.error_page(error=404, ui_message=gettext("no_such_class"))

        adventure_id = request.form.get('adventure_id')
        customizations, adventures, adventure_names, available_adventures, _ = self.get_class_info(
            user, session['class_id'])
        teacher_adventures = list(self.db.get_teacher_adventures(user["username"]))
        second_teacher_adventures = self.db.get_second_teacher_adventures([Class], user["username"])
        teacher_adventures += second_teacher_adventures
        is_teacher_adventure = self.is_adventure_from_teacher(adventure_id, teacher_adventures)

        customizations['sorted_adventures'][level].append({'name': adventure_id, 'from_teacher': is_teacher_adventure})
        sorted_adventure = SortedAdventure(short_name=adventure_id,
                                           long_name=adventure_names[adventure_id],
                                           is_teacher_adventure=is_teacher_adventure,
                                           is_command_adventure=adventure_id in hedy_content.KEYWORDS_ADVENTURES)

        adventures[int(level)].append(sorted_adventure)
        # Always keep the last two puzzle and quize, if exist.
        self.reorder_adventures(adventures[int(level)], from_sorted_adv_class=True)
        self.reorder_adventures(customizations['sorted_adventures'][level])

        # Remove hide_quiz or hide_parsons if the added adv. is quiz or parsons
        if adventure_id == "quiz" and 'other_settings' in customizations \
                and 'hide_quiz' in customizations['other_settings']:
            customizations["other_settings"].remove("hide_quiz")
        if adventure_id == "parsons" and 'other_settings' in customizations \
                and 'hide_parsons' in customizations['other_settings']:
            customizations["other_settings"].remove("hide_parsons")

        self.db.update_class_customizations(customizations)
        available_adventures = self.get_unused_adventures(adventures, teacher_adventures, adventure_names)

        return render_partial('customize-class/partial-sortable-adventures.html',
                              level=level,
                              customizations=customizations,
                              adventures=adventures,
                              max_level=hedy.HEDY_MAX_LEVEL,
                              adventure_names=adventure_names,
                              adventures_default_order=hedy_content.ADVENTURE_ORDER_PER_LEVEL,
                              available_adventures=available_adventures,
                              class_id=session['class_id'])

    @route("/remove-adventure", methods=["POST"])
    @requires_login
    def remove_adventure_from_class(self, user):
        if not is_teacher(user) and not is_admin(user):
            return utils.error_page(error=401, ui_message=gettext("retrieve_class_error"))
        Class = self.db.get_class(session['class_id'])
        if not Class or (not utils.can_edit_class(user, Class) and not is_admin(user)):
            return utils.error_page(error=404, ui_message=gettext("no_such_class"))

        adventure_id = request.args.get('adventure_id')
        level = request.args.get('level')
        teacher_adventures = list(self.db.get_teacher_adventures(user["username"]))
        second_teacher_adventures = self.db.get_second_teacher_adventures([Class], user["username"])
        teacher_adventures += second_teacher_adventures

        is_teacher_adventure = self.is_adventure_from_teacher(adventure_id, teacher_adventures)
        customizations, adventures, adventure_names, available_adventures, _ = self.get_class_info(
            user, session['class_id'])
        customizations['sorted_adventures'][level].remove({'name': adventure_id, 'from_teacher': is_teacher_adventure})
        sorted_adventure = SortedAdventure(short_name=adventure_id,
                                           long_name=adventure_names[adventure_id],
                                           is_teacher_adventure=is_teacher_adventure,
                                           is_command_adventure=adventure_id in hedy_content.KEYWORDS_ADVENTURES)
        adventures[int(level)].remove(sorted_adventure)
        self.db.update_class_customizations(customizations)
        available_adventures = self.get_unused_adventures(adventures, teacher_adventures, adventure_names)

        return render_partial('customize-class/partial-sortable-adventures.html',
                              level=level,
                              customizations=customizations,
                              adventures=adventures,
                              max_level=hedy.HEDY_MAX_LEVEL,
                              adventure_names=adventure_names,
                              adventures_default_order=hedy_content.ADVENTURE_ORDER_PER_LEVEL,
                              available_adventures=available_adventures,
                              class_id=session['class_id'])

    @route("/sort-adventures", methods=["POST"])
    @requires_login
    def sort_adventures_in_class(self, user):
        if not is_teacher(user) and not is_admin(user):
            return utils.error_page(error=401, ui_message=gettext("retrieve_class_error"))
        Class = self.db.get_class(session['class_id'])
        if not Class or (not utils.can_edit_class(user, Class) and not is_admin(user)):
            return utils.error_page(error=404, ui_message=gettext("no_such_class"))

        customizations, adventures, adventure_names, available_adventures, _ = self.get_class_info(
            user, session['class_id'])
        level = request.args.get('level')
        adventures_from_request = request.form.getlist('adventure')
        teacher_adventures = list(self.db.get_teacher_adventures(user["username"]))
        second_teacher_adventures = self.db.get_second_teacher_adventures([Class], user["username"])
        teacher_adventures += second_teacher_adventures
        customizations['sorted_adventures'][level] = []
        adventures[int(level)] = []
        for adventure in adventures_from_request:
            is_teacher_adventure = self.is_adventure_from_teacher(adventure, teacher_adventures)
            customizations['sorted_adventures'][level].append({'name': adventure, 'from_teacher': is_teacher_adventure})
            sorted_adventure = SortedAdventure(short_name=adventure,
                                               long_name=adventure_names[adventure],
                                               is_teacher_adventure=is_teacher_adventure,
                                               is_command_adventure=adventure in hedy_content.KEYWORDS_ADVENTURES)
            adventures[int(level)].append(sorted_adventure)

        # Always keep the last two puzzle and quize, if exist.
        self.reorder_adventures(adventures[int(level)], from_sorted_adv_class=True)
        self.reorder_adventures(customizations['sorted_adventures'][level])
        self.db.update_class_customizations(customizations)

        return render_partial('customize-class/partial-sortable-adventures.html',
                              level=level,
                              customizations=customizations,
                              adventures=adventures,
                              max_level=hedy.HEDY_MAX_LEVEL,
                              adventure_names=adventure_names,
                              adventures_default_order=hedy_content.ADVENTURE_ORDER_PER_LEVEL,
                              available_adventures=available_adventures,
                              class_id=session['class_id'])

    @staticmethod
    def migrate_quizzes_parsons_tabs(customizations, parsons_hidden, quizzes_hidden):
        """If the puzzles/quizzes were not migrated yet which is possible if the teacher didn't tweak
            the class customizations, if this is the case, we need to add them if possible."""
        migrated = customizations.get("quiz_parsons_tabs_migrated")
        if not migrated and customizations.get("sorted_adventures"):
            for level, sorted_adventures in customizations["sorted_adventures"].items():
                last_two_adv_names = [adv["name"] for adv in sorted_adventures[-2:]]
                parson_in_level = "parsons" in last_two_adv_names
                quiz_in_level = "quiz" in last_two_adv_names
                # In some levels, we don't need quiz/parsons
                level_accepts_parsons = "parsons" in hedy_content.ADVENTURE_ORDER_PER_LEVEL[int(level)]
                level_accepts_quiz = "quiz" in hedy_content.ADVENTURE_ORDER_PER_LEVEL[int(level)]
                if not parson_in_level and not parsons_hidden and level_accepts_parsons:
                    sorted_adventures.append(
                        {"name": "parsons", "from_teacher": False})

                if not quiz_in_level and not quizzes_hidden and level_accepts_quiz:
                    sorted_adventures.append(
                        {"name": "quiz", "from_teacher": False})
                # Need to reorder, for instance, in case parsons was hidden and the other was not.
                ForTeachersModule.reorder_adventures(sorted_adventures)

            # Mark current customization as being migrated so that we don't do this step next time.
            customizations["quiz_parsons_tabs_migrated"] = 1
            Database.update_class_customizations(Database, customizations)

    def get_class_info(self, user, class_id, get_customizations=False):
        if hedy_content.Adventures(g.lang).has_adventures():
            default_adventures = hedy_content.Adventures(g.lang).get_adventure_keyname_name_levels()
        else:
            default_adventures = hedy_content.Adventures("en").get_adventure_keyname_name_levels()

        teacher_adventures = list(self.db.get_teacher_adventures(user["username"]))
        second_teacher_adventures = self.db.get_second_teacher_adventures(
            [self.db.get_class(class_id)], user["username"])
        teacher_adventures += second_teacher_adventures
        customizations = self.db.get_class_customizations(class_id)

        # Initialize the data structures that will hold the adventures for each level
        adventures = {i: [] for i in range(1, hedy.HEDY_MAX_LEVEL+1)}

        min_level = 1
        adventure_names = {}
        for adv_key, adv_dic in default_adventures.items():
            for name, _ in adv_dic.items():
                adventure_names[adv_key] = hedy_content.get_localized_name(name, g.keyword_lang)

        for adventure in teacher_adventures:
            adventure_names[adventure['id']] = adventure['name']

        # Add quiz and parsons as adventure names so that we can show them as tabs.
        adventure_names["quiz"] = gettext("quiz_tab")
        adventure_names["parsons"] = gettext("parsons_title")
        default_adventures["quiz"] = {}
        default_adventures["parsons"] = {}

        parsons_hidden = False
        quizzes_hidden = False
        if customizations:
            parsons_hidden = 'other_settings' in customizations and 'hide_parsons' in customizations['other_settings']
            quizzes_hidden = 'other_settings' in customizations and 'hide_quiz' in customizations['other_settings']
            if quizzes_hidden:
                del default_adventures["quiz"]
            if parsons_hidden:
                del default_adventures["parsons"]

            # in case this class has thew new way to select adventures
            if 'sorted_adventures' in customizations:
                # remove from customizations adventures that we have removed
                self.purge_customizations(customizations['sorted_adventures'], default_adventures, teacher_adventures)
            # it uses the old way so convert it to the new one
            elif 'adventures' in customizations:
                customizations['sorted_adventures'] = {str(i): [] for i in range(1, hedy.HEDY_MAX_LEVEL + 1)}
                for adventure, levels in customizations['adventures'].items():
                    for level in levels:
                        customizations['sorted_adventures'][str(level)].append(
                            {"name": adventure, "from_teacher": False})

                        customizations['sorted_adventures'][str(level)].append(
                            {"name": "quiz", "from_teacher": False})
                        customizations['sorted_adventures'][str(level)].append(
                            {"name": "parsons", "from_teacher": False})
            customizations["updated_by"] = user["username"]
            self.db.update_class_customizations(customizations)
            min_level = 1 if customizations['levels'] == [] else min(customizations['levels'])
        else:
            # Since it doesn't have customizations loaded, we create a default customization object.
            # This makes further updating with HTMX easier
            adventures_to_db = {}
            for level, default_adventures in hedy_content.ADVENTURE_ORDER_PER_LEVEL.items():
                adventures_to_db[str(level)] = [{'name': adventure, 'from_teacher': False}
                                                for adventure in default_adventures]

            customizations = {
                "id": class_id,
                "levels": [i for i in range(1, hedy.HEDY_MAX_LEVEL + 1)],
                "opening_dates": {},
                "other_settings": [],
                "level_thresholds": {},
                "sorted_adventures": adventures_to_db,
                "updated_by": user["username"],
                "quiz_parsons_tabs_migrated": True,
            }
            self.db.update_class_customizations(customizations)

        if get_customizations:
            self.migrate_quizzes_parsons_tabs(customizations, parsons_hidden, quizzes_hidden)

        for level, sorted_adventures in customizations['sorted_adventures'].items():
            for adventure in sorted_adventures:
                if adventure['name'] in adventure_names:
                    sorted_adventure = SortedAdventure(short_name=adventure['name'],
                                                       long_name=adventure_names[adventure['name']],
                                                       is_command_adventure=adventure['name']
                                                       in hedy_content.KEYWORDS_ADVENTURES,
                                                       is_teacher_adventure=adventure['from_teacher'])
                adventures[int(level)].append(sorted_adventure)

        available_adventures = self.get_unused_adventures(adventures, teacher_adventures, adventure_names)

        return customizations, adventures, adventure_names, available_adventures, min_level

    # Remove adventures from customizations that aren't in use anymore
    # They can be default and therefore we removed then, or from the teacher
    # and tehrefore removed by the user
    def purge_customizations(self, sorted_adventures, adventures, teacher_adventures):
        teacher_adventures_set = {adventure['id'] for adventure in teacher_adventures}
        for _, adventure_list in sorted_adventures.items():
            for adventure in list(adventure_list):
                if adventure['name'] not in adventures and adventure['name'] not in teacher_adventures_set:
                    adventure_list.remove(adventure)

    def get_unused_adventures(self, adventures, teacher_adventures_db, adventure_names):
        available_adventures = {i: [] for i in range(1, hedy.HEDY_MAX_LEVEL+1)}
        default_adventures = {i: set() for i in range(1, hedy.HEDY_MAX_LEVEL+1)}
        teacher_adventures = {i: set() for i in range(1, hedy.HEDY_MAX_LEVEL+1)}

        for level, level_default_adventures in hedy_content.ADVENTURE_ORDER_PER_LEVEL.items():
            for short_name in level_default_adventures:
                adventure = SortedAdventure(short_name=short_name,
                                            long_name=adventure_names.get(short_name, short_name),
                                            is_teacher_adventure=False,
                                            is_command_adventure=short_name in hedy_content.KEYWORDS_ADVENTURES)
                default_adventures[level].add(adventure)

        for teacher_adventure in teacher_adventures_db:
            adventure = SortedAdventure(short_name=teacher_adventure['id'],
                                        long_name=teacher_adventure['name'],
                                        is_teacher_adventure=True,
                                        is_command_adventure=False,)
            # levels=teacher_adventure.get("levels", []))
            for level in teacher_adventure.get("levels", [teacher_adventure.get("level")]):
                teacher_adventures[int(level)].add(adventure)

        for level in range(1, hedy.HEDY_MAX_LEVEL + 1):
            adventures_set = set(adventures[level])
            available_teacher_adventures = teacher_adventures[level].difference(adventures_set)
            available_default_adventures = default_adventures[level].difference(adventures_set)
            available_adventures[level] = list(available_teacher_adventures.union(available_default_adventures))
            available_adventures[level].sort(key=lambda item: item.long_name.upper())

        return available_adventures

    def is_adventure_from_teacher(self, adventure_id, teacher_adventures):
        is_teacher_adventure = False
        for adventure in teacher_adventures:
            if adventure_id == adventure['id']:
                is_teacher_adventure = True
        return is_teacher_adventure

    @route("/restore-customizations", methods=["POST"])
    @requires_teacher
    def restore_customizations_to_default(self, user):
        class_id = session['class_id']
        level = request.args.get('level')

        Class = self.db.get_class(class_id)
        if not Class or (not utils.can_edit_class(user, Class) and not is_admin(user)):
            return utils.error_page(error=404, ui_message=gettext("no_such_class"))
        teacher_adventures = list(self.db.get_teacher_adventures(user["username"]))
        second_teacher_adventures = self.db.get_second_teacher_adventures([Class], user["username"])
        teacher_adventures += second_teacher_adventures

        customizations, adventures, adventure_names, available_adventures, _ = self.get_class_info(
            user, session['class_id'])

        db_adventures = {str(i): [] for i in range(1, hedy.HEDY_MAX_LEVEL + 1)}
        adventures = {i: [] for i in range(1, hedy.HEDY_MAX_LEVEL + 1)}

        for lvl, default_adventures in hedy_content.ADVENTURE_ORDER_PER_LEVEL.items():
            for adventure in default_adventures:
                db_adventures[str(lvl)].append({'name': adventure, 'from_teacher': False})
                sorted_adventure = SortedAdventure(short_name=adventure,
                                                   long_name=adventure_names.get(adventure, adventure),
                                                   is_command_adventure=adventure in hedy_content.KEYWORDS_ADVENTURES,
                                                   is_teacher_adventure=False)
                adventures[lvl].append(sorted_adventure)

        for adventure in teacher_adventures:
            available_adventures[int(adventure['level'])].append(
                {"name": adventure['id'], "from_teacher": True})

        customizations = {
            "id": class_id,
            "levels": [i for i in range(1, hedy.HEDY_MAX_LEVEL + 1)],
            "opening_dates": {},
            "other_settings": [],
            "level_thresholds": {},
            "sorted_adventures": db_adventures,
            "restored_by": user["username"],
        }

        self.db.update_class_customizations(customizations)
        available_adventures = self.get_unused_adventures(adventures, teacher_adventures, adventure_names)

        return render_partial('customize-class/partial-sortable-adventures.html',
                              level=level,
                              customizations=customizations,
                              adventures=adventures,
                              max_level=hedy.HEDY_MAX_LEVEL,
                              adventure_names=adventure_names,
                              adventures_default_order=hedy_content.ADVENTURE_ORDER_PER_LEVEL,
                              available_adventures=available_adventures,
                              class_id=session['class_id'])

    @route("/restore-adventures/level/<level>", methods=["POST"])
    @requires_teacher
    def restore_adventures_to_default(self, user, level):
        class_id = session['class_id']
        Class = self.db.get_class(class_id)

        if not Class or (not utils.can_edit_class(user, Class) and not is_admin(user)):
            return utils.error_page(error=404, ui_message=gettext("no_such_class"))

        customizations, adventures, adventure_names, available_adventures, _ = self.get_class_info(
            user, session['class_id'])

        teacher_adventures = list(self.db.get_teacher_adventures(user["username"]))
        second_teacher_adventures = self.db.get_second_teacher_adventures([Class], user["username"])
        teacher_adventures += second_teacher_adventures

        db_adventures = {str(i): [] for i in range(1, hedy.HEDY_MAX_LEVEL + 1)}
        adventures = {i: [] for i in range(1, hedy.HEDY_MAX_LEVEL + 1)}
        for lvl, default_adventures in hedy_content.ADVENTURE_ORDER_PER_LEVEL.items():
            for adventure in default_adventures:
                db_adventures[str(lvl)].append({'name': adventure, 'from_teacher': False})
                sorted_adventure = SortedAdventure(short_name=adventure,
                                                   long_name=adventure_names[adventure],
                                                   is_command_adventure=adventure in hedy_content.KEYWORDS_ADVENTURES,
                                                   is_teacher_adventure=False)
                adventures[lvl].append(sorted_adventure)

        customizations['sorted_adventures'] = db_adventures
        available_adventures = self.get_unused_adventures(adventures, teacher_adventures, adventure_names)
        self.db.update_class_customizations(customizations)

        return render_partial('customize-class/partial-sortable-adventures.html',
                              level=level,
                              customizations=customizations,
                              adventures=adventures,
                              max_level=hedy.HEDY_MAX_LEVEL,
                              adventure_names=adventure_names,
                              adventures_default_order=hedy_content.ADVENTURE_ORDER_PER_LEVEL,
                              available_adventures=available_adventures,
                              class_id=session['class_id'])

    @route("/restore-adventures-modal/level/<level>", methods=["GET"])
    @requires_teacher
    def get_restore_adventures_modal(self, user, level):
        Class = self.db.get_class(session['class_id'])
        if not Class or (not utils.can_edit_class(user, Class) and not is_admin(user)):
            return utils.error_page(error=404, ui_message=gettext("no_such_class"))

        modal_text = gettext('reset_adventure_prompt')
        htmx_endpoint = f'/for-teachers/restore-adventures/level/{level}'
        htmx_target = "#adventure_dragger"
        htmx_swap = "outerHTML"
        htmx_indicator = "#indicator"
        return render_partial('modal/htmx-modal-confirm.html',
                              modal_text=modal_text,
                              htmx_endpoint=htmx_endpoint,
                              htmx_target=htmx_target,
                              htmx_swap=htmx_swap,
                              htmx_indicator=htmx_indicator)

    @route("/customize-class/<class_id>", methods=["POST"])
    @requires_teacher
    def update_customizations(self, user, class_id):
        Class = self.db.get_class(class_id)
        if not Class or (not utils.can_edit_class(user, Class) and not is_admin(user)):
            return utils.error_page(error=404, ui_message=gettext("no_such_class"))

        body = request.json
        # Validations
        if not isinstance(body, dict):
            return make_response(gettext("ajax_error"), 400)
        if not isinstance(body.get("levels"), list):
            return make_response(gettext("request_invalid"), 400)
        if not isinstance(body.get("other_settings"), list):
            return make_response(gettext("request_invalid"), 400)
        if not isinstance(body.get("opening_dates"), dict):
            return make_response(gettext("request_invalid"), 400)
        if not isinstance(body.get("level_thresholds"), dict):
            return make_response(gettext("request_invalid"), 400)
        # Values are always strings from the front-end -> convert to numbers
        levels = [int(i) for i in body["levels"]]

        opening_dates = body["opening_dates"].copy()
        for level, timestamp in body.get("opening_dates").items():
            if len(timestamp) < 1:
                opening_dates.pop(level)
            else:
                try:
                    opening_dates[level] = utils.datetotimeordate(timestamp)
                except BaseException:
                    return make_response(gettext("request_invalid"), 400)

        level_thresholds = {}
        for name, value in body.get("level_thresholds").items():
            # We only manually check for the quiz threshold, if we add more -> generalize this code
            if name == "quiz":
                try:
                    value = int(value)
                except BaseException:
                    return make_response(gettext("request_invalid"), 400)
                if value < 0 or value > 100:
                    return make_response(gettext("request_invalid"), 400)
            level_thresholds[name] = value

        customizations = self.db.get_class_customizations(class_id)
        dashboard = customizations.get('dashboard_customization', {})
        live_statistics_levels = dashboard.get('selected_levels', [1])

        # Remove quiz and parsons if we need to hide them  all.
        hide_quiz = 'hide_quiz' in body['other_settings']
        hide_parsons = 'hide_parsons' in body['other_settings']
        for level, adventures in customizations["sorted_adventures"].items():
            if hide_parsons:
                customizations["sorted_adventures"][level] = [adventure for adventure in adventures
                                                              if adventure["name"] != "parsons"]
            elif 'other_settings' in customizations \
                    and 'hide_parsons' in customizations['other_settings']:  # if so, we should toggle parsons.
                customizations["sorted_adventures"][level].append({'name': 'parsons', 'from_teacher': False})

            if hide_quiz:
                customizations["sorted_adventures"][level] = [adventure for adventure in adventures
                                                              if adventure["name"] != "quiz"]
            elif 'other_settings' in customizations \
                    and 'hide_quiz' in customizations['other_settings']:  # if so, we should toggle quizes.
                customizations["sorted_adventures"][level].append({'name': 'quiz', 'from_teacher': False})

        customizations = {
            "id": class_id,
            "levels": levels,
            "opening_dates": opening_dates,
            "other_settings": body["other_settings"],
            "level_thresholds": level_thresholds,
            "sorted_adventures": customizations["sorted_adventures"],
            "dashboard_customization": {
                "selected_levels": live_statistics_levels
            },
            "updated_by": user["username"]
        }

        self.db.update_class_customizations(customizations)

        achievement = self.achievements.add_single_achievement(user["username"], "my_class_my_rules")
        if achievement:
            utils.add_pending_achievement({"achievement": achievement})
        return make_response(gettext("class_customize_success"), 200)

    @route("/create-accounts/<class_id>", methods=["GET"])
    @requires_teacher
    def create_accounts(self, user, class_id):
        Class = self.db.get_class(class_id)
        if not Class:
            return utils.error_page(error=404, ui_message=gettext("no_such_class"))
        if not utils.can_edit_class(user, Class) and not is_admin(user):
            return utils.error_page(error=401, ui_message=gettext("no_such_class"))

        return render_template("create-accounts.html", current_class=Class)

    @route("/create-accounts", methods=["POST"])
    @requires_teacher
    def store_accounts(self, user):
        body = request.json

        # Validations
        if not isinstance(body, dict):
            return make_response(gettext("ajax_error"), 400)
        if not isinstance(body.get("accounts"), list):
            return make_response(gettext("request_invalid"), 400)

        if len(body.get("accounts", [])) < 1:
            return make_response(gettext("no_accounts"), 400)

        usernames = []

        # Validation for correct types and duplicates
        for account in body.get("accounts", []):
            validation = validate_student_signup_data(account)
            if validation:
                return validation, 400
            if account.get("username").strip().lower() in usernames:
                return make_response({"error": gettext("unique_usernames"), "value": account.get("username")}, 200)
            usernames.append(account.get("username").strip().lower())

        # Validation for duplicates in the db
        classes = self.db.get_teacher_classes(user["username"], False)
        for account in body.get("accounts", []):
            if account.get("class") and account["class"] not in [i.get("name") for i in classes]:
                return make_response(gettext("request_invalid"), 404)
            if self.db.user_by_username(account.get("username").strip().lower()):
                return make_response(
                    {"error": gettext("usernames_exist"), "value": account.get("username").strip().lower()}, 200)

        # the following is due to the fact that the current user may be a second user.
        teacher = classes[0].get("teacher") if len(classes) else user["username"]
        # Now -> actually store the users in the db
        for account in body.get("accounts", []):
            # Set the current teacher language and keyword language as new account language
            account["language"] = g.lang
            account["keyword_language"] = g.keyword_lang
            store_new_student_account(self.db, account, teacher)
            if account.get("class"):
                class_id = [i.get("id") for i in classes if i.get("name") == account.get("class")][0]
                self.db.add_student_to_class(class_id, account.get("username").strip().lower())
        return make_response({"success": gettext("accounts_created")}, 200)

    @route("/customize-adventure/view/<adventure_id>", methods=["GET"])
    @requires_login
    def view_adventure(self, user, adventure_id):
        if not is_teacher(user) and not is_admin(user):
            return utils.error_page(error=401, ui_message=gettext("retrieve_adventure_error"))
        adventure = self.db.get_adventure(adventure_id)
        if not adventure:
            return utils.error_page(error=404, ui_message=gettext("no_such_adventure"))
        if adventure["creator"] != user["username"] and not is_teacher(user) and not is_admin(user):
            return utils.error_page(error=401, ui_message=gettext("retrieve_adventure_error"))

        # Add level to the <pre> tag to let syntax highlighting know which highlighting we need!
        adventure["content"] = adventure["content"].replace(
            "<pre>", "<pre class='no-copy-button' level='" + str(adventure["level"]) + "'>"
        )
        adventure["content"] = safe_format(adventure["content"], **hedy_content.KEYWORDS.get(g.keyword_lang))

        return render_template(
            "view-adventure.html",
            adventure=adventure,
            page_title=gettext("title_view-adventure"),
            current_page="for-teachers",
        )

    @staticmethod
    def create_basic_adventure(user, adventure_id=None):
        if not adventure_id:
            adventure_id = uuid.uuid4().hex
        return {
            "id": adventure_id,
            "date": utils.timems(),
            "creator": user["username"],
            "name": "",
            "classes": [],
            "level": 1,
            "levels": ["1"],
            "content": "",
            "public": 0,
            "language": g.lang,
        }

    @route("/customize-adventure", methods=["GET"])
    @requires_teacher
    def get_new_adventure(self, user):
        class_id = request.args.get("class_id")
        level = request.args.get("level", "1")

        adventure_id = uuid.uuid4().hex
        adventure = self.create_basic_adventure(user, adventure_id)

        if level:
            adventure["level"] = int(level)
            adventure["levels"] = [level]

        if class_id:
            session['class_id'] = class_id
            adventure["classes"] = [class_id]

        session["new_adventure"] = adventure
        return redirect(f"/for-teachers/customize-adventure/{adventure['id']}?new_adventure=1")

    @route("/customize-adventure/<adventure_id>", methods=["GET"])
    @requires_teacher
    def get_adventure_info(self, user, adventure_id,):
        if not adventure_id:
            return make_response(gettext("adventure_empty"), 400)
        if not isinstance(adventure_id, str):
            return make_response(gettext("adventure_name_invalid"), 400)

        adventure = self.db.get_adventure(adventure_id)
        if not adventure and request.args.get("new_adventure"):
            adventure = session.get("new_adventure", self.create_basic_adventure(user, adventure_id))

        if not adventure:
            return utils.error_page(error=404, ui_message=gettext("retrieve_adventure_error"))
        if adventure["creator"] != user["username"] and not is_teacher(user):
            return utils.error_page(error=401, ui_message=gettext("retrieve_adventure_error"))

        # Now it gets a bit complex, we want to get the teacher classes as well as the customizations
        # This is a quite expensive retrieval, but we should be fine as this page is not called often
        # We only need the name, id and if it already has the adventure set as data to the front-end
        Classes = self.db.get_teacher_classes(user["username"])
        class_data = []
        for Class in Classes:
            customizations = self.db.get_class_customizations(Class.get("id"))
            for level in adventure.get("levels", []):
                # TODO: change name to id in sorted_adventures (probably it's only teachers' adventures!)
                if customizations and customizations.get("sorted_adventures") and \
                    any(adv for adv in customizations.get("sorted_adventures", {}).get(level, [])
                        if adv.get("name") == adventure.get("id")):
                    temp = {"name": Class.get("name"), "id": Class.get("id"),
                            "teacher": Class.get("teacher"), "students": Class.get("students", []),
                            "date": Class.get("date"), "classes": Class.get("classes")}
                    class_data.append(temp)
                    # Class["from_teacher"] = True
                    break

        return render_template(
            "customize-adventure.html",
            page_title=gettext("title_customize-adventure"),
            adventure=adventure,
            adventure_classes=class_data,
            all_classes=Classes,
            username=user["username"],
            max_level=hedy.HEDY_MAX_LEVEL,
            # TODO: update tags to be {name, canEdit} where canEdit is true if currentUser is the creator.
            adventure_tags=adventure.get("tags", []),
            js=dict(
                content=adventure.get("content"),
                lang=g.lang,
            ),
            javascript_page_options=dict(
                page='customize-adventure'
            )
        )

    @route("/customize-adventure", methods=["POST"])
    @requires_teacher
    def update_adventure(self, user):
        body = request.json

        # Validations
        if not isinstance(body, dict):
            return make_response(gettext("ajax_error"), 400)
        if not isinstance(body.get("id"), str):
            return make_response(gettext("adventure_id_invalid"), 400)
        if not isinstance(body.get("name"), str):
            return make_response(gettext("adventure_name_invalid"), 400)
        if not isinstance(body.get("levels"), list) or (isinstance(body.get("levels"), list) and not body["levels"]):
            return make_response(gettext("level_invalid"), 400)
        if not isinstance(body.get("content"), str):
            return make_response(gettext("content_invalid"), 400)
        if len(body.get("content")) < 20:
            return make_response(gettext("adventure_length"), 400)
        if not isinstance(body.get("public"), bool) and not isinstance(body.get("public"), int):
            return make_response(gettext("public_invalid"), 400)
        if 'formatted_content' in body and not isinstance(body.get("formatted_content"), str):
            return make_response(gettext("content_invalid"), 400)
        if not isinstance(body.get("language"), str) or body.get("language") not in hedy_content.ALL_LANGUAGES.keys():
            # we're incrementally integrating language into adventures; i.e., not all adventures have a language field.
            body["language"] = g.lang
            # return gettext("language_invalid"), 400

        current_adventure = self.db.get_adventure(body["id"])
        if not current_adventure:
            current_adventure = session.get("new_adventure", self.create_basic_adventure(user, body["id"]))

        # TODO: instead of not allowing the teacher, let them update the adventure in their relevant classes only.
        elif current_adventure["creator"] != user["username"]:
            return make_response(gettext("unauthorized"), 401)
        current_classes = {}
        if body.get("classes"):
            current_classes = current_adventure.get('classes', [])
        current_levels = []
        if current_adventure["level"] != 1:
            current_levels = current_adventure.get('levels', [])

        adventures = self.db.get_teacher_adventures(user["username"])
        for adventure in adventures:
            if adventure["name"] == body["name"] and adventure["id"] != body["id"]:
                return make_response(gettext("adventure_duplicate"), 400)

        # We want to make sure the adventure is valid and only contains correct placeholders
        # Try to parse with our current language, if it fails -> return an error to the user
        # NOTE: format() instead of safe_format() on purpose!
        try:
            body["content"].format(**hedy_content.KEYWORDS.get(g.keyword_lang))
            if 'formatted_content' in body:
                body['formatted_content'].format(**hedy_content.KEYWORDS.get(g.keyword_lang))
        except BaseException:
            return make_response(gettext("something_went_wrong_keyword_parsing"), 400)

        adventure = {
            "date": utils.timems(),
            "creator": user["username"],
            "name": body["name"],
            "classes": body["classes"],
            "level": body["levels"][0],  # TODO: this should be removed gradually.
            "levels": body["levels"],
            "content": body["content"],
            "public": 1 if body["public"] else 0,
            "language": body["language"],
        }

        if 'formatted_content' in body:
            adventure['formatted_content'] = body['formatted_content']

        self.db.update_adventure(body["id"], adventure)

        tags = self.db.read_tags(current_adventure.get("tags", []))
        for tag in tags:
            for tag_adventure in tag["tagged_in"]:
                if tag_adventure["id"] == current_adventure["id"]:
                    tag_adventure["public"] = body["public"]
                    tag_adventure["language"] = body["language"]
            self.db.update_tag(tag["id"], {"tagged_in": tag["tagged_in"]})

        if current_levels and current_classes:
            for old_class in current_classes:
                for level in current_levels:
                    if old_class not in body["classes"] or level not in body["levels"]:
                        self.add_adventure_to_class_level(user, old_class, body["id"], level, True)

        for class_id in body["classes"]:
            for level in body["levels"]:
                if level not in current_levels and class_id in current_classes:
                    self.add_adventure_to_class_level(user, class_id, body["id"], level, False)
                elif class_id not in current_classes:
                    self.add_adventure_to_class_level(user, class_id, body["id"], level, False)

        return make_response(gettext("adventure_updated"), 200)

    @route("/customize-adventure/<adventure_id>", methods=["DELETE"])
    @route("/customize-adventure/<adventure_id>/<owner>", methods=["DELETE"])
    @requires_teacher
    def delete_adventure(self, user, adventure_id, owner=None):
        adventure = self.db.get_adventure(adventure_id)
        if not adventure:
            return utils.error_page(error=404, ui_message=gettext("retrieve_adventure_error"))
        elif adventure["creator"] != user["username"]:
<<<<<<< HEAD
            # in case the current user is a super teacher, they may delete any adventure.
            if not (is_super_teacher(user) and adventure["creator"] == owner):
                print("\n\n\n OWNER", owner, is_super_teacher(user))
                return gettext("unauthorized"), 401
=======
            return make_response(gettext("unauthorized"), 401)
>>>>>>> 34d63fb1

        self.db.delete_adventure(adventure_id)
        tags = self.db.read_tags(adventure.get("tags", []))
        for tag in tags:
            tagged_in = list(filter(lambda t: t["id"] != adventure_id, tag["tagged_in"]))
            if len(tag["tagged_in"]) != len(tagged_in):  # only update if this adventure was tagged.
                self.db.update_tag(tag["id"], {"tagged_in": tagged_in})

        teacher_classes = self.db.get_teacher_classes(user["username"], True)
        adventures = []
        teacher_adventures = self.db.get_teacher_adventures(user["username"])
        # Get the adventures that are created by my second teachers.
        second_teacher_adventures = self.db.get_second_teacher_adventures(teacher_classes, user["username"])
        for adventure in list(teacher_adventures) + second_teacher_adventures:
            adventures.append(
                {
                    "id": adventure.get("id"),
                    "name": adventure.get("name"),
                    "creator": adventure.get("creator"),
                    "author": adventure.get("author"),
                    "date": utils.localized_date_format(adventure.get("date")),
                    "level": adventure.get("level"),
                    "levels": adventure.get("levels"),
                }
            )
        return render_partial('htmx-adventures-table.html', teacher_adventures=teacher_adventures)

    @route("/preview-adventure", methods=["POST"])
    def parse_preview_adventure(self):
        body = request.json
        try:
            code = safe_format(body.get("code"), **hedy_content.KEYWORDS.get(g.keyword_lang))
        except BaseException:
            return make_response(gettext("something_went_wrong_keyword_parsing"), 400)
        return make_response({"code": code}, 200)

    def add_adventure_to_class_level(self, user, class_id, adventure_id, level, remove_adv):
        Class = self.db.get_class(class_id)
        if not Class or (not utils.can_edit_class(user, Class) and not is_admin(user)):
            return utils.error_page(error=404, ui_message=gettext("no_such_class"))

        customizations, _, _, _, _ = self.get_class_info(
            user, class_id)

        is_teacher_adventure = True

        if not remove_adv and any(adventure['name'] == adventure_id
                                  for adventure in customizations['sorted_adventures'][level]):
            return
        if not remove_adv:
            customizations['sorted_adventures'][level].append(
                {'name': adventure_id, 'from_teacher': is_teacher_adventure})
        elif {'name': adventure_id, 'from_teacher': is_teacher_adventure} in customizations['sorted_adventures'][level]:
            customizations['sorted_adventures'][level].remove(
                {'name': adventure_id, 'from_teacher': is_teacher_adventure})

        self.reorder_adventures(customizations['sorted_adventures'][level])
        self.db.update_class_customizations(customizations)

    @route("/create-adventure/", methods=["POST"])
    @route("/create-adventure/<class_id>", methods=["POST"])
    @route("/create-adventure/<class_id>/<level>", methods=["POST"])
    @requires_teacher
    def create_adventure(self, user, class_id=None, level=None):
        if not is_teacher(user) and not is_admin(user):
            return utils.error_page(error=401, ui_message=gettext("retrieve_class_error"))

        adventure_id = uuid.uuid4().hex
        name = "AdventureX"
        adventures = self.db.get_teacher_adventures(user["username"])
        for adventure in adventures:
            if adventure["name"] == name:
                name += 'X'
                continue

        if not level:
            level = "1"

        session['class_id'] = class_id
        adventure = {
            "id": adventure_id,
            "date": utils.timems(),
            "creator": user["username"],
            "name": name,
            "classes": [class_id],
            "level": int(level),
            "levels": [level],
            "content": "",
            "public": 0,
            "language": g.lang,
        }
        self.db.store_adventure(adventure)
        if class_id:
            self.add_adventure_to_class_level(user, class_id, adventure_id, str(level), False)

        return adventure["id"], 200<|MERGE_RESOLUTION|>--- conflicted
+++ resolved
@@ -1196,14 +1196,9 @@
         if not adventure:
             return utils.error_page(error=404, ui_message=gettext("retrieve_adventure_error"))
         elif adventure["creator"] != user["username"]:
-<<<<<<< HEAD
             # in case the current user is a super teacher, they may delete any adventure.
             if not (is_super_teacher(user) and adventure["creator"] == owner):
-                print("\n\n\n OWNER", owner, is_super_teacher(user))
-                return gettext("unauthorized"), 401
-=======
-            return make_response(gettext("unauthorized"), 401)
->>>>>>> 34d63fb1
+                return make_response(gettext("unauthorized"), 401)
 
         self.db.delete_adventure(adventure_id)
         tags = self.db.read_tags(adventure.get("tags", []))
