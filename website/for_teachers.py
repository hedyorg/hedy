--- conflicted
+++ resolved
@@ -216,14 +216,10 @@
             adventures=adventures,
             teacher_adventures=teacher_adventures_formatted,
             customizations=customizations,
-<<<<<<< HEAD
-            current_page="my-profile",
             adventure_names=adventure_names,
             available_adventures=available_adventures,
-            adventures_default_order=hedy_content.ADVENTURE_ORDER_PER_LEVEL
-=======
+            adventures_default_order=hedy_content.ADVENTURE_ORDER_PER_LEVEL,
             current_page="for-teachers",
->>>>>>> eb13db8d
         )
 
     def get_unused_adventures(self, customizations, teacher_adventures):
