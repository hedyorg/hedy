import collections
from difflib import SequenceMatcher
import json
import os
import re
import uuid

<<<<<<< HEAD
from bs4 import BeautifulSoup
from flask import g, jsonify, request, session, url_for, redirect
=======
from flask import g, make_response, request, session, url_for, redirect
>>>>>>> 177e1b68
from jinja_partials import render_partial
from flask_babel import gettext
import jinja_partials

import hedy
import hedy_content
import hedyweb
import utils
from safe_format import safe_format
from datetime import date

from website.server_types import SortedAdventure
from website.flask_helpers import render_template
from website.auth import (
    is_admin,
    is_teacher,
    is_super_teacher,
    requires_login,
    requires_teacher,
    store_new_student_account,
    validate_student_signup_data,
)

from .achievements import Achievements
from .database import Database
from .website_module import WebsiteModule, route

SLIDES = collections.defaultdict(hedy_content.NoSuchSlides)
for lang in hedy_content.ALL_LANGUAGES.keys():
    SLIDES[lang] = hedy_content.Slides(lang)


class ForTeachersModule(WebsiteModule):
    def __init__(self, db: Database, achievements: Achievements):
        super().__init__("teachers", __name__, url_prefix="/for-teachers")
        self.db = db
        self.achievements = achievements

    @route("/", methods=["GET"])
    @requires_teacher
    def for_teachers_page(self, user):
        welcome_teacher = session.get("welcome-teacher") or False
        session.pop("welcome-teacher", None)

        teacher_classes = self.db.get_teacher_classes(user["username"], True)
        adventures = []
        teacher_adventures = self.db.get_teacher_adventures(user["username"])
        # Get the adventures that are created by my second teachers.
        second_teacher_adventures = self.db.get_second_teacher_adventures(teacher_classes, user["username"])
        # second_teacher_adventures = self.db.get_second_teacher_adventures(user)
        for adventure in list(teacher_adventures) + second_teacher_adventures:
            adventures.append(
                {
                    "id": adventure.get("id"),
                    "name": adventure.get("name"),
                    "creator": adventure.get("creator"),
                    "author": adventure.get("author"),
                    "date": utils.localized_date_format(adventure.get("date")),
                    "level": adventure.get("level"),
                    "levels": adventure.get("levels"),
                }
            )

        keyword_language = request.args.get('keyword_language', default=g.keyword_lang, type=str)
        slides = []
        for level in range(hedy.HEDY_MAX_LEVEL + 1):
            if SLIDES[g.lang].get_slides_for_level(level, keyword_language):
                slides.append(level)

        return render_template(
            "for-teachers.html",
            current_page="for-teachers",
            page_title=gettext("title_for-teacher"),
            teacher_classes=teacher_classes,
            teacher_adventures=adventures,
            welcome_teacher=welcome_teacher,
            slides=slides,
            javascript_page_options=dict(
                page='for-teachers',
                welcome_teacher=welcome_teacher,
            ))

    @route("/manual", methods=["GET"], defaults={'section_key': 'intro'})
    @route("/manual/<section_key>", methods=["GET"])
    def get_teacher_manual(self, section_key):
        content = hedyweb.PageTranslations("for-teachers").get_page_translations(g.lang)

        # Code very defensively around types here -- Weblate has a tendency to mess up the YAML,
        # so the structure cannot be trusted.
        page_title = content.get('title', '')
        sections = {section['key']: section for section in content['teacher-guide']}
        section_titles = [(section['key'], section.get('title', '')) for section in content['teacher-guide']]
        try:
            current_section = sections[section_key]
        except KeyError:
            current_section = content['teacher-guide'][0]

        if not current_section:
            return utils.error_page(error=404, ui_message=gettext("page_not_found"))

        intro = current_section.get('intro')

        # Some pages have 'subsections', others have 'levels'. We're going to treat them ~the same.
        # Give levels a 'title' field as well (doesn't have it in the YAML).
        subsections = current_section.get('subsections', [])
        for subsection in subsections:
            subsection.setdefault('title', '')
        levels = current_section.get('levels', [])
        for level in levels:
            level['title'] = gettext('level') + ' ' + str(level['level'])

        subsection_titles = [x.get('title', '') for x in subsections + levels]

        return render_template("teacher-manual.html",
                               current_page="teacher-manual",
                               page_title=page_title,
                               section_titles=section_titles,
                               section_key=section_key,
                               section_title=current_section['title'],
                               intro=intro,
                               subsection_titles=subsection_titles,
                               subsections=subsections,
                               levels=levels)

    @route("/class/<class_id>", methods=["GET"])
    @requires_login
    def get_class(self, user, class_id):
        if not is_teacher(user) and not is_admin(user):
            return utils.error_page(error=401, ui_message=gettext("retrieve_class_error"))
        Class = self.db.get_class(class_id)
        if not Class or (not utils.can_edit_class(user, Class) and not is_admin(user)):
            return utils.error_page(error=404, ui_message=gettext("no_such_class"))

        session['class_id'] = class_id
        survey_id = ""
        description = ""
        questions = []
        survey_later = ""
        total_questions = ""
        level = 1

        if Class.get("students"):
            survey_id, description, questions, total_questions, survey_later = self.class_survey(class_id)

        students = Class.get("students", [])
        if utils.is_testing_request(request):
            return make_response(
                {
                    "students": students,
                    "link": Class["link"],
                    "name": Class["name"],
                    "id": Class["id"]
                }, 200)

        achievement = None
        if len(students) > 20:
            achievement = self.achievements.add_single_achievement(user["username"], "full_house")
        if achievement:
            achievement = json.dumps(achievement)

        invites = []
        for invite in self.db.get_class_invitations(Class["id"]):
            invites.append(
                {
                    "username": invite["username"],
                    "invited_as_text": invite["invited_as_text"],
                    "timestamp": utils.localized_date_format(invite["timestamp"], short_format=True),
                    "expire_timestamp": utils.localized_date_format(invite["ttl"], short_format=True),
                }
            )

        student_overview_table, _, class_adventures_formatted, \
            _, student_adventures, graph_students = self.get_grid_info(user, class_id, 1)

        teacher = user if Class["teacher"] == user["username"] else self.db.user_by_username(Class["teacher"])
        second_teachers = [teacher] + Class.get("second_teachers", [])

        return render_template(
            "class-overview.html",
            current_page="for-teachers",
            page_title=gettext("title_class-overview"),
            achievement=achievement,
            invites=invites,
            class_info={
                "students": len(students),
                "link": os.getenv("BASE_URL", "") + "/hedy/l/" + Class["link"],
                "teacher": Class["teacher"],
                "second_teachers": second_teachers,
                "name": Class["name"],
                "id": Class["id"],
            },
            javascript_page_options=dict(
                page="class-overview"
            ),
            survey_id=survey_id,
            description=description,
            questions=questions,
            total_questions=total_questions,
            survey_later=survey_later,
            adventure_table={
                'students': student_overview_table,
                'adventures': class_adventures_formatted,
                'student_adventures': student_adventures,
                'graph_options': {
                    'level': level,
                    'graph_students': graph_students
                }
            }
        )

    def get_grid_info(self, user, class_id, level):
        class_ = self.db.get_class(class_id)
        if hedy_content.Adventures(g.lang).has_adventures():
            adventures = hedy_content.Adventures(g.lang).get_adventure_keyname_name_levels()
        else:
            adventures = hedy_content.Adventures("en").get_adventure_keyname_name_levels()

        students = sorted(class_.get("students", []))
        teacher_adventures = self.db.get_teacher_adventures(user["username"])

        class_info = get_customizations(self.db, class_id)
        class_adventures = class_info.get('sorted_adventures')

        adventure_names = {}
        for adv_key, adv_dic in adventures.items():
            for name, _ in adv_dic.items():
                adventure_names[adv_key] = hedy_content.get_localized_name(name, g.keyword_lang)

        for adventure in teacher_adventures:
            adventure_names[adventure['id']] = adventure['name']

        class_adventures_formatted = {}
        for key, value in class_adventures.items():
            adventure_list = []
            for adventure in value:
                # if the adventure is not in adventure names it means that the data in the customizations is bad
                if not adventure['name'] == 'next' and adventure['name'] in adventure_names:
                    adventure_list.append({'name': adventure_names[adventure['name']], 'id': adventure['name']})
            class_adventures_formatted[key] = adventure_list

        student_adventures = {}
        graph_students = []
        for student in students:
            programs = self.db.last_level_programs_for_user(student, level)
            program_stats = self.db.get_program_stats_per_level(student, level)
            adventures_tried = 0
            number_of_errors = 0
            successful_runs = 0
            # We use the program stats to get the number of errors, and successful runs in this level
            for stat in program_stats:
                successful_runs += stat.get('successful_runs', 0)
                for key in stat:
                    if "Exception" in key:
                        number_of_errors += stat[key]

            # and we use the stored programs to get the numbers of adventures tried by the student
            # and also to populate the table
            for _, program in programs.items():
                # Old programs sometimes don't have adventures associated to them
                # So skip them
                if 'adventure_name' not in program:
                    continue
                adventures_tried += 1
                name = adventure_names.get(program['adventure_name'], program['adventure_name'])
                customized_level = class_adventures_formatted.get(str(program['level']))
                if next((adventure for adventure in customized_level if adventure["name"] == name), False)\
                        and self.is_program_modified(program, adventures, teacher_adventures):
                    student_adventure_id = f"{student}-{program['adventure_name']}-{level}"
                    current_adventure = self.db.student_adventure_by_id(student_adventure_id)
                    if not current_adventure:
                        # store the adventure in case it's not in the table
                        current_adventure = self.db.store_student_adventure(
                            dict(id=f"{student_adventure_id}", ticked=False, program_id=program['id']))

                    current_program = dict(level=str(program['level']), name=name,
                                           program=program['id'], ticked=current_adventure['ticked'])

                    student_adventures[student_adventure_id] = current_program
            graph_students.append(
                {
                    "username": student,
                    "programs": len(programs),
                    "adventures_tried": adventures_tried,
                    "number_of_errors": number_of_errors,
                    "successful_runs": successful_runs
                }
            )
        return students, class_, class_adventures_formatted, adventure_names, student_adventures, graph_students

    def is_program_modified(self, program, full_adventures, teacher_adventures):
        # a single adventure migh have several code snippets, formatted using markdown
        # we need to get them individually
        adventure_info = full_adventures.get(program['adventure_name'], {})\
            .get('levels', {})\
            .get(program['level'], {})

        example_codes = []
        # for what I can see the examples codes start with no index, and then jump to two
        # e.g: example_code, example_code_2, etc.
        example_codes.append(adventure_info.get('example_code', ''))
        i = 2
        while adventure_info.get(f'example_code_{i}') is not None:
            example_codes.append(adventure_info[f'example_code_{i}'])
            i += 1
        # Examples codes sometimes are not single code sections
        # but actually can be several code sections mixed with text
        # formatted using markdown.
        adventure_snippets = []
        for code in example_codes:
            consecutive_backticks = 0
            inside_code = False
            previous_char = ''
            code_start = -1
            for index, char in enumerate(code):
                if char == '`':
                    consecutive_backticks += 1
                    if consecutive_backticks == 3:
                        # We've already finished the code section, which means
                        # we can add it to the example_codes array
                        if inside_code:
                            adventure_snippets.append(code[code_start:index-3])
                            inside_code = False
                        # We are starting a code section, therefore we need to save this index
                        else:
                            code_start = index + 1
                            inside_code = True
                # if we find a char before 3 consecutive backticks it's either inline code
                # or a malformed code section
                elif char != '`' and previous_char == '`':
                    consecutive_backticks = 0
                previous_char = char
        # now we have to get the snippets of the teacher adventures
        for adventure in teacher_adventures:
            if program['adventure_name'] == adventure["id"]:
                content = adventure['content']
                soup = BeautifulSoup(content, features="html.parser")
                for pre in soup.find_all('pre'):
                    adventure_snippets.append(str(pre.contents[0]))

        student_code = program['code'].strip()
        # now we have to calculate the differences between the student code and the code snippets
        can_save = True
        for snippet in adventure_snippets:
            if re.search(r'<code.*?>.*?</code>', snippet):
                snippet = re.sub(r'<code.*?>(.*?)</code>', r'\1', snippet)
            snippet = snippet.strip()
            seq_match = SequenceMatcher(None, snippet, student_code)
            matching_ratio = round(seq_match.ratio(), 2)
            # Allowing a difference of more than 10% or the student filled the placeholders
            if matching_ratio >= 0.95 and (self.has_placeholder(student_code) or not self.has_placeholder(snippet)):
                can_save = False
        return can_save

    def has_placeholder(self, code):
        return re.search(r'(?<![^ \n])(_)(?= |$)', code, re.M) is not None

    @route("/grid_overview/<class_id>/change_checkbox", methods=["POST"])
    @requires_login
    def change_checkbox(self, user, class_id):
        level = request.args.get('level')
        student_name = request.args.get('student', type=str)
        adventure_name = request.args.get('adventure', type=str)

        students, class_, class_adventures_formatted, adventure_names, _, _ = self.get_grid_info(
            user, class_id, level)

        adventure_names = {value: key for key, value in adventure_names.items()}
        student_adventure_id = f"{student_name}-{adventure_name}-{level}"
        current_adventure = self.db.student_adventure_by_id(student_adventure_id)
        if not current_adventure:
            return utils.error_page(error=404, ui_message=gettext("no_programs"))

        self.db.update_student_adventure(student_adventure_id, current_adventure['ticked'])
        student_overview_table, class_, class_adventures_formatted, \
            adventure_names, student_adventures, _ = self.get_grid_info(user, class_id, level)

        return jinja_partials.render_partial("customize-grid/partial-grid-table.html",
                                             level=level,
                                             class_info={"id": class_id, "students": students, "name": class_["name"]},
                                             adventure_table={
                                                 'students': student_overview_table,
                                                 'adventures': class_adventures_formatted,
                                                 'student_adventures': student_adventures,
                                                 'level': level,
                                             }
                                             )

    @route("/grid_overview/<class_id>/level", methods=["GET"])
    @requires_login
    def change_dropdown_level_class_overview(self, user, class_id):
        level = request.args.get('level')
        students, class_, class_adventures_formatted, \
            adventure_names, student_adventures, graph_students = self.get_grid_info(user, class_id, level)
        adventure_names = {value: key for key, value in adventure_names.items()}

        return jinja_partials.render_partial("customize-grid/partial-grid-levels.html",
                                             level=level,
                                             class_info={"id": class_id, "students": students, "name": class_["name"]},
                                             max_level=hedy.HEDY_MAX_LEVEL,
                                             class_adventures=class_adventures_formatted,
                                             adventure_names=adventure_names,
                                             student_adventures=student_adventures,
                                             adventure_table={
                                                 'students': students,
                                                 'adventures': class_adventures_formatted,
                                                 'student_adventures': student_adventures,
                                                 'graph_options': {
                                                     'level': level,
                                                     'graph_students': graph_students
                                                 }
                                             }
                                             )

    @route("/get_student_programs/<student>", methods=["GET"])
    @requires_teacher
    def show_students_programs(self, user, student):
        result = self.db.programs_for_user(student)

        if hedy_content.Adventures(g.lang).has_adventures():
            adventures = hedy_content.Adventures(g.lang).get_adventure_keyname_name_levels()
        else:
            adventures = hedy_content.Adventures("en").get_adventure_keyname_name_levels()

        adventure_names = {}
        for adv_key, adv_dic in adventures.items():
            for name, _ in adv_dic.items():
                adventure_names[adv_key] = hedy_content.get_localized_name(name, g.keyword_lang)

        teacher_adventures = self.db.get_teacher_adventures(user["username"])
        for adventure in teacher_adventures:
            adventure_names[adventure['id']] = adventure['name']
        programs = []
        for item in result:
            date = utils.delta_timestamp(item['date'])
            # This way we only keep the first 4 lines to show as preview to the user
            preview_code = "\n".join(item['code'].split("\n")[:4])
            if item.get('is_modified', True):
                programs.append(
                    {'id': item['id'],
                     'preview_code': preview_code,
                     'code': item['code'],
                     'date': date,
                     'level': item['level'],
                     'name': item['name'],
                     'adventure_name': item.get('adventure_name'),
                     'submitted': item.get('submitted'),
                     'public': item.get('public'),
                     'number_lines': item['code'].count('\n') + 1
                     }
                )
        return jinja_partials.render_partial("incl/programs_loop.html",
                                             programs=programs,
                                             adventure_names=adventure_names,
                                             student=student
                                             )

    @route("/class/<class_id>/preview", methods=["GET"])
    @requires_login
    def preview_class_as_teacher(self, user, class_id):
        if not is_teacher(user) and not is_admin(user):
            return utils.error_page(error=401, ui_message=gettext("retrieve_class_error"))
        Class = self.db.get_class(class_id)
        if not Class or (not utils.can_edit_class(user, Class) and not is_admin(user)):
            return utils.error_page(error=404, ui_message=gettext("no_such_class"))
        session["preview_class"] = {
            "id": Class["id"],
            "name": Class["name"],
        }
        return redirect("/hedy")

    @route("/clear-preview-class", methods=["GET"])
    # Note: we explicitly do not need login here, anyone can exit preview mode
    def clear_preview_class(self):
        utils.remove_class_preview()
        return redirect("/for-teachers")

    @route("/class/<class_id>/programs/<username>", methods=["GET", "POST"])
    @requires_teacher
    def public_programs(self, user, class_id, username):
        Class = self.db.get_class(class_id)
        if not Class:
            return utils.error_page(error=404, ui_message=gettext("no_such_class"))

        from_user = username or request.args.get("user")
        if not from_user and not is_admin(user):
            return utils.error_page(error=404, ui_message=gettext("no_programs"))

        allowed_to_edit = session.get("class_id", False) and utils.can_edit_class(user, Class)

        if from_user and not utils.can_edit_class(user, Class):
            return utils.error_page(error=401, ui_message=gettext('not_teacher'))

        # We request our own page -> also get the public_profile settings
        public_profile = None
        if allowed_to_edit:
            public_profile = self.db.get_public_profile_settings(from_user)

        level = request.args.get('level', default=None, type=str) or None
        adventure = request.args.get('adventure', default=None, type=str) or None
        page = request.args.get('page', default=None, type=str)
        filter = request.args.get('filter', default=None, type=str)
        submitted = True if filter == 'submitted' else None

        result = self.db.filtered_programs_for_user(from_user,
                                                    level=level,
                                                    adventure=adventure,
                                                    submitted=submitted,
                                                    pagination_token=page,
                                                    public=True,
                                                    limit=10)

        programs = []
        for item in result:
            date = utils.delta_timestamp(item['date'])
            # This way we only keep the first 4 lines to show as preview to the user
            preview_code = "\n".join(item['code'].split("\n")[:4])
            programs.append(
                {'id': item['id'],
                 'preview_code': preview_code,
                 'code': item['code'],
                 'date': date,
                 'level': item['level'],
                 'name': item['name'],
                 'adventure_name': item.get('adventure_name'),
                 'submitted': item.get('submitted'),
                 'public': item.get('public'),
                 'number_lines': item['code'].count('\n') + 1
                 }
            )

        keyword_lang = g.keyword_lang
        adventure_names = hedy_content.Adventures(g.lang).get_adventure_names(keyword_lang)

        next_page_url = url_for('programs_page', **dict(request.args, page=result.next_page_token)
                                ) if result.next_page_token else None

        return render_template(
            'programs.html',
            programs=programs,
            page_title=gettext('title_programs'),
            current_page='for-teachers',
            from_user=from_user,
            public_profile=public_profile,
            adventure_names=adventure_names,
            max_level=hedy.HEDY_MAX_LEVEL,
            next_page_url=next_page_url,
            class_id=class_id,
            second_teachers_programs=True)

    @route("/customize-class/<class_id>", methods=["GET"])
    @requires_login
    def get_class_customization_page(self, user, class_id):
        if not is_teacher(user) and not is_admin(user):
            return utils.error_page(error=401, ui_message=gettext("retrieve_class_error"))
        Class = self.db.get_class(class_id)
        if not Class or (not utils.can_edit_class(user, Class) and not is_admin(user)):
            return utils.error_page(error=404, ui_message=gettext("no_such_class"))

        session['class_id'] = class_id
        customizations, adventures, adventure_names, available_adventures, min_level = \
            self.get_class_info(user, class_id, get_customizations=True)

        return render_template(
            "customize-class.html",
            page_title=gettext("title_customize-class"),
            class_info={"name": Class["name"], "id": Class["id"], "teacher": Class["teacher"]},
            max_level=hedy.HEDY_MAX_LEVEL,
            customizations=customizations,
            adventures=adventures,
            adventure_names=adventure_names,
            available_adventures=available_adventures,
            custom_adventures=list(dict.fromkeys(
                [item for sublist in available_adventures.values() for item in sublist if item.is_teacher_adventure])),
            adventures_default_order=hedy_content.ADVENTURE_ORDER_PER_LEVEL,
            current_page="for-teachers",
            min_level=min_level,
            class_id=class_id,
            javascript_page_options=dict(
                page='customize-class',
                class_id=class_id
            ))

    @route("/load-survey/<class_id>", methods=["POST"])
    def load_survey(self, class_id):
        survey_id, description, questions, total_questions, survey_later = self.class_survey(class_id)
        return render_partial('htmx-survey.html', survey_id=survey_id, description=description,
                              questions=questions, survey_later=survey_later, click='yes')

    def class_survey(self, class_id):
        description = ""
        survey_id = "class" + '_' + class_id
        description = gettext("class_survey_description")
        survey_later = gettext("class_survey_later")
        questions = []
        total_questions = 4

        survey = self.db.get_survey(survey_id)
        if not survey:
            self.db.store_survey(dict(id=f"{survey_id}"))
            survey = self.db.get_survey(survey_id)
        elif survey.get('skip') is True or survey.get('skip') == date.today().isoformat():
            return "", "", "", "", ""

        questions.append(gettext("class_survey_question1"))
        questions.append(gettext("class_survey_question2"))
        questions.append(gettext("class_survey_question3"))
        questions.append(gettext("class_survey_question4"))
        unanswered_questions, translate_db = utils.get_unanswered_questions(survey, questions)
        if translate_db:
            self.db.add_survey_responses(survey_id, translate_db)
        return survey_id, description, unanswered_questions, total_questions, survey_later

    @route("/get-customization-level", methods=["GET"])
    @requires_login
    def change_dropdown_level(self, user):
        if not is_teacher(user) and not is_admin(user):
            return utils.error_page(error=401, ui_message=gettext("retrieve_class_error"))
        Class = self.db.get_class(session['class_id'])
        if not Class or (not utils.can_edit_class(user, Class) and not is_admin(user)):
            return utils.error_page(error=404, ui_message=gettext("no_such_class"))

        level = request.args.get('level')
        customizations, adventures, adventure_names, available_adventures, _ = self.get_class_info(
            user, session['class_id'])

        return render_partial('customize-class/partial-sortable-adventures.html',
                              level=level,
                              customizations=customizations,
                              adventures=adventures,
                              max_level=hedy.HEDY_MAX_LEVEL,
                              adventure_names=adventure_names,
                              adventures_default_order=hedy_content.ADVENTURE_ORDER_PER_LEVEL,
                              available_adventures=available_adventures,
                              class_id=session['class_id'])

    @staticmethod
    def reorder_adventures(adventures: list, from_sorted_adv_class=False):
        """This method ensures that the last two adventures are puzzle and quiz, if they exist."""
        quiz_adv = None
        parsons_adv = None
        for i, adv in enumerate(adventures):
            name = adv.short_name if from_sorted_adv_class else adv.get("name")
            if name == "parsons":
                parsons_adv = adv
            if name == "quiz":
                quiz_adv = adv

        if parsons_adv:
            adventures.remove(parsons_adv)
            adventures.append(parsons_adv)
        if quiz_adv:
            adventures.remove(quiz_adv)
            adventures.append(quiz_adv)

    @route("/add-adventure/level/<level>", methods=["POST"])
    @requires_login
    def add_adventure(self, user, level):
        if not is_teacher(user) and not is_admin(user):
            return utils.error_page(error=401, ui_message=gettext("retrieve_class_error"))
        Class = self.db.get_class(session['class_id'])
        if not Class or (not utils.can_edit_class(user, Class) and not is_admin(user)):
            return utils.error_page(error=404, ui_message=gettext("no_such_class"))

        adventure_id = request.form.get('adventure_id')
        customizations, adventures, adventure_names, available_adventures, _ = self.get_class_info(
            user, session['class_id'])
        teacher_adventures = list(self.db.get_teacher_adventures(user["username"]))
        second_teacher_adventures = self.db.get_second_teacher_adventures([Class], user["username"])
        teacher_adventures += second_teacher_adventures
        is_teacher_adventure = self.is_adventure_from_teacher(adventure_id, teacher_adventures)

        customizations['sorted_adventures'][level].append({'name': adventure_id, 'from_teacher': is_teacher_adventure})
        sorted_adventure = SortedAdventure(short_name=adventure_id,
                                           long_name=adventure_names[adventure_id],
                                           is_teacher_adventure=is_teacher_adventure,
                                           is_command_adventure=adventure_id in hedy_content.KEYWORDS_ADVENTURES)

        adventures[int(level)].append(sorted_adventure)
        # Always keep the last two puzzle and quize, if exist.
        self.reorder_adventures(adventures[int(level)], from_sorted_adv_class=True)
        self.reorder_adventures(customizations['sorted_adventures'][level])

        # Remove hide_quiz or hide_parsons if the added adv. is quiz or parsons
        if adventure_id == "quiz" and 'other_settings' in customizations \
                and 'hide_quiz' in customizations['other_settings']:
            customizations["other_settings"].remove("hide_quiz")
        if adventure_id == "parsons" and 'other_settings' in customizations \
                and 'hide_parsons' in customizations['other_settings']:
            customizations["other_settings"].remove("hide_parsons")

        self.db.update_class_customizations(customizations)
        available_adventures = self.get_unused_adventures(adventures, teacher_adventures, adventure_names)

        return render_partial('customize-class/partial-sortable-adventures.html',
                              level=level,
                              customizations=customizations,
                              adventures=adventures,
                              max_level=hedy.HEDY_MAX_LEVEL,
                              adventure_names=adventure_names,
                              adventures_default_order=hedy_content.ADVENTURE_ORDER_PER_LEVEL,
                              available_adventures=available_adventures,
                              class_id=session['class_id'])

    @route("/remove-adventure", methods=["POST"])
    @requires_login
    def remove_adventure_from_class(self, user):
        if not is_teacher(user) and not is_admin(user):
            return utils.error_page(error=401, ui_message=gettext("retrieve_class_error"))
        Class = self.db.get_class(session['class_id'])
        if not Class or (not utils.can_edit_class(user, Class) and not is_admin(user)):
            return utils.error_page(error=404, ui_message=gettext("no_such_class"))

        adventure_id = request.args.get('adventure_id')
        level = request.args.get('level')
        teacher_adventures = list(self.db.get_teacher_adventures(user["username"]))
        second_teacher_adventures = self.db.get_second_teacher_adventures([Class], user["username"])
        teacher_adventures += second_teacher_adventures

        is_teacher_adventure = self.is_adventure_from_teacher(adventure_id, teacher_adventures)
        customizations, adventures, adventure_names, available_adventures, _ = self.get_class_info(
            user, session['class_id'])
        customizations['sorted_adventures'][level].remove({'name': adventure_id, 'from_teacher': is_teacher_adventure})
        sorted_adventure = SortedAdventure(short_name=adventure_id,
                                           long_name=adventure_names[adventure_id],
                                           is_teacher_adventure=is_teacher_adventure,
                                           is_command_adventure=adventure_id in hedy_content.KEYWORDS_ADVENTURES)
        adventures[int(level)].remove(sorted_adventure)
        self.db.update_class_customizations(customizations)
        available_adventures = self.get_unused_adventures(adventures, teacher_adventures, adventure_names)

        return render_partial('customize-class/partial-sortable-adventures.html',
                              level=level,
                              customizations=customizations,
                              adventures=adventures,
                              max_level=hedy.HEDY_MAX_LEVEL,
                              adventure_names=adventure_names,
                              adventures_default_order=hedy_content.ADVENTURE_ORDER_PER_LEVEL,
                              available_adventures=available_adventures,
                              class_id=session['class_id'])

    @route("/sort-adventures", methods=["POST"])
    @requires_login
    def sort_adventures_in_class(self, user):
        if not is_teacher(user) and not is_admin(user):
            return utils.error_page(error=401, ui_message=gettext("retrieve_class_error"))
        Class = self.db.get_class(session['class_id'])
        if not Class or (not utils.can_edit_class(user, Class) and not is_admin(user)):
            return utils.error_page(error=404, ui_message=gettext("no_such_class"))

        customizations, adventures, adventure_names, available_adventures, _ = self.get_class_info(
            user, session['class_id'])
        level = request.args.get('level')
        adventures_from_request = request.form.getlist('adventure')
        teacher_adventures = list(self.db.get_teacher_adventures(user["username"]))
        second_teacher_adventures = self.db.get_second_teacher_adventures([Class], user["username"])
        teacher_adventures += second_teacher_adventures
        customizations['sorted_adventures'][level] = []
        adventures[int(level)] = []
        for adventure in adventures_from_request:
            is_teacher_adventure = self.is_adventure_from_teacher(adventure, teacher_adventures)
            customizations['sorted_adventures'][level].append({'name': adventure, 'from_teacher': is_teacher_adventure})
            sorted_adventure = SortedAdventure(short_name=adventure,
                                               long_name=adventure_names[adventure],
                                               is_teacher_adventure=is_teacher_adventure,
                                               is_command_adventure=adventure in hedy_content.KEYWORDS_ADVENTURES)
            adventures[int(level)].append(sorted_adventure)

        # Always keep the last two puzzle and quize, if exist.
        self.reorder_adventures(adventures[int(level)], from_sorted_adv_class=True)
        self.reorder_adventures(customizations['sorted_adventures'][level])
        self.db.update_class_customizations(customizations)

        return render_partial('customize-class/partial-sortable-adventures.html',
                              level=level,
                              customizations=customizations,
                              adventures=adventures,
                              max_level=hedy.HEDY_MAX_LEVEL,
                              adventure_names=adventure_names,
                              adventures_default_order=hedy_content.ADVENTURE_ORDER_PER_LEVEL,
                              available_adventures=available_adventures,
                              class_id=session['class_id'])

    @staticmethod
    def migrate_quizzes_parsons_tabs(customizations, parsons_hidden, quizzes_hidden):
        """If the puzzles/quizzes were not migrated yet which is possible if the teacher didn't tweak
            the class customizations, if this is the case, we need to add them if possible."""
        migrated = customizations.get("quiz_parsons_tabs_migrated")
        if not migrated and customizations.get("sorted_adventures"):
            for level, sorted_adventures in customizations["sorted_adventures"].items():
                last_two_adv_names = [adv["name"] for adv in sorted_adventures[-2:]]
                parson_in_level = "parsons" in last_two_adv_names
                quiz_in_level = "quiz" in last_two_adv_names
                # In some levels, we don't need quiz/parsons
                level_accepts_parsons = "parsons" in hedy_content.ADVENTURE_ORDER_PER_LEVEL[int(level)]
                level_accepts_quiz = "quiz" in hedy_content.ADVENTURE_ORDER_PER_LEVEL[int(level)]
                if not parson_in_level and not parsons_hidden and level_accepts_parsons:
                    sorted_adventures.append(
                        {"name": "parsons", "from_teacher": False})

                if not quiz_in_level and not quizzes_hidden and level_accepts_quiz:
                    sorted_adventures.append(
                        {"name": "quiz", "from_teacher": False})
                # Need to reorder, for instance, in case parsons was hidden and the other was not.
                ForTeachersModule.reorder_adventures(sorted_adventures)

            # Mark current customization as being migrated so that we don't do this step next time.
            customizations["quiz_parsons_tabs_migrated"] = 1
            Database.update_class_customizations(Database, customizations)

    def get_class_info(self, user, class_id, get_customizations=False):
        if hedy_content.Adventures(g.lang).has_adventures():
            default_adventures = hedy_content.Adventures(g.lang).get_adventure_keyname_name_levels()
        else:
            default_adventures = hedy_content.Adventures("en").get_adventure_keyname_name_levels()

        teacher_adventures = list(self.db.get_teacher_adventures(user["username"]))
        second_teacher_adventures = self.db.get_second_teacher_adventures(
            [self.db.get_class(class_id)], user["username"])
        teacher_adventures += second_teacher_adventures
        customizations = self.db.get_class_customizations(class_id)

        # Initialize the data structures that will hold the adventures for each level
        adventures = {i: [] for i in range(1, hedy.HEDY_MAX_LEVEL+1)}

        min_level = 1
        adventure_names = {}
        for adv_key, adv_dic in default_adventures.items():
            for name, _ in adv_dic.items():
                adventure_names[adv_key] = hedy_content.get_localized_name(name, g.keyword_lang)

        for adventure in teacher_adventures:
            adventure_names[adventure['id']] = adventure['name']

        # Add quiz and parsons as adventure names so that we can show them as tabs.
        adventure_names["quiz"] = gettext("quiz_tab")
        adventure_names["parsons"] = gettext("parsons_title")
        default_adventures["quiz"] = {}
        default_adventures["parsons"] = {}

        parsons_hidden = False
        quizzes_hidden = False
        if customizations:
            parsons_hidden = 'other_settings' in customizations and 'hide_parsons' in customizations['other_settings']
            quizzes_hidden = 'other_settings' in customizations and 'hide_quiz' in customizations['other_settings']
            if quizzes_hidden:
                del default_adventures["quiz"]
            if parsons_hidden:
                del default_adventures["parsons"]

            # in case this class has thew new way to select adventures
            if 'sorted_adventures' in customizations:
                # remove from customizations adventures that we have removed
                self.purge_customizations(customizations['sorted_adventures'], default_adventures, teacher_adventures)
            # it uses the old way so convert it to the new one
            elif 'adventures' in customizations:
                customizations['sorted_adventures'] = {str(i): [] for i in range(1, hedy.HEDY_MAX_LEVEL + 1)}
                for adventure, levels in customizations['adventures'].items():
                    for level in levels:
                        customizations['sorted_adventures'][str(level)].append(
                            {"name": adventure, "from_teacher": False})

                        customizations['sorted_adventures'][str(level)].append(
                            {"name": "quiz", "from_teacher": False})
                        customizations['sorted_adventures'][str(level)].append(
                            {"name": "parsons", "from_teacher": False})
            customizations["updated_by"] = user["username"]
            self.db.update_class_customizations(customizations)
            min_level = 1 if customizations['levels'] == [] else min(customizations['levels'])
        else:
            # Since it doesn't have customizations loaded, we create a default customization object.
            # This makes further updating with HTMX easier
            adventures_to_db = {}
            for level, default_adventures in hedy_content.ADVENTURE_ORDER_PER_LEVEL.items():
                adventures_to_db[str(level)] = [{'name': adventure, 'from_teacher': False}
                                                for adventure in default_adventures]

            customizations = {
                "id": class_id,
                "levels": [i for i in range(1, hedy.HEDY_MAX_LEVEL + 1)],
                "opening_dates": {},
                "other_settings": [],
                "level_thresholds": {},
                "sorted_adventures": adventures_to_db,
                "updated_by": user["username"],
                "quiz_parsons_tabs_migrated": True,
            }
            self.db.update_class_customizations(customizations)

        if get_customizations:
            self.migrate_quizzes_parsons_tabs(customizations, parsons_hidden, quizzes_hidden)

        for level, sorted_adventures in customizations['sorted_adventures'].items():
            for adventure in sorted_adventures:
                if adventure['name'] in adventure_names:
                    sorted_adventure = SortedAdventure(short_name=adventure['name'],
                                                       long_name=adventure_names[adventure['name']],
                                                       is_command_adventure=adventure['name']
                                                       in hedy_content.KEYWORDS_ADVENTURES,
                                                       is_teacher_adventure=adventure['from_teacher'])
                adventures[int(level)].append(sorted_adventure)

        available_adventures = self.get_unused_adventures(adventures, teacher_adventures, adventure_names)

        return customizations, adventures, adventure_names, available_adventures, min_level

    # Remove adventures from customizations that aren't in use anymore
    # They can be default and therefore we removed then, or from the teacher
    # and tehrefore removed by the user
    def purge_customizations(self, sorted_adventures, adventures, teacher_adventures):
        teacher_adventures_set = {adventure['id'] for adventure in teacher_adventures}
        for _, adventure_list in sorted_adventures.items():
            for adventure in list(adventure_list):
                if adventure['name'] not in adventures and adventure['name'] not in teacher_adventures_set:
                    adventure_list.remove(adventure)

    def get_unused_adventures(self, adventures, teacher_adventures_db, adventure_names):
        available_adventures = {i: [] for i in range(1, hedy.HEDY_MAX_LEVEL+1)}
        default_adventures = {i: set() for i in range(1, hedy.HEDY_MAX_LEVEL+1)}
        teacher_adventures = {i: set() for i in range(1, hedy.HEDY_MAX_LEVEL+1)}

        for level, level_default_adventures in hedy_content.ADVENTURE_ORDER_PER_LEVEL.items():
            for short_name in level_default_adventures:
                adventure = SortedAdventure(short_name=short_name,
                                            long_name=adventure_names.get(short_name, short_name),
                                            is_teacher_adventure=False,
                                            is_command_adventure=short_name in hedy_content.KEYWORDS_ADVENTURES)
                default_adventures[level].add(adventure)

        for teacher_adventure in teacher_adventures_db:
            adventure = SortedAdventure(short_name=teacher_adventure['id'],
                                        long_name=teacher_adventure['name'],
                                        is_teacher_adventure=True,
                                        is_command_adventure=False,)
            # levels=teacher_adventure.get("levels", []))
            for level in teacher_adventure.get("levels", [teacher_adventure.get("level")]):
                teacher_adventures[int(level)].add(adventure)

        for level in range(1, hedy.HEDY_MAX_LEVEL + 1):
            adventures_set = set(adventures[level])
            available_teacher_adventures = teacher_adventures[level].difference(adventures_set)
            available_default_adventures = default_adventures[level].difference(adventures_set)
            available_adventures[level] = list(available_teacher_adventures.union(available_default_adventures))
            available_adventures[level].sort(key=lambda item: item.long_name.upper())

        return available_adventures

    def is_adventure_from_teacher(self, adventure_id, teacher_adventures):
        is_teacher_adventure = False
        for adventure in teacher_adventures:
            if adventure_id == adventure['id']:
                is_teacher_adventure = True
        return is_teacher_adventure

    @route("/restore-customizations", methods=["POST"])
    @requires_teacher
    def restore_customizations_to_default(self, user):
        class_id = session['class_id']
        level = request.args.get('level')

        Class = self.db.get_class(class_id)
        if not Class or (not utils.can_edit_class(user, Class) and not is_admin(user)):
            return utils.error_page(error=404, ui_message=gettext("no_such_class"))
        teacher_adventures = list(self.db.get_teacher_adventures(user["username"]))
        second_teacher_adventures = self.db.get_second_teacher_adventures([Class], user["username"])
        teacher_adventures += second_teacher_adventures

        customizations, adventures, adventure_names, available_adventures, _ = self.get_class_info(
            user, session['class_id'])

        db_adventures = {str(i): [] for i in range(1, hedy.HEDY_MAX_LEVEL + 1)}
        adventures = {i: [] for i in range(1, hedy.HEDY_MAX_LEVEL + 1)}

        for lvl, default_adventures in hedy_content.ADVENTURE_ORDER_PER_LEVEL.items():
            for adventure in default_adventures:
                db_adventures[str(lvl)].append({'name': adventure, 'from_teacher': False})
                sorted_adventure = SortedAdventure(short_name=adventure,
                                                   long_name=adventure_names.get(adventure, adventure),
                                                   is_command_adventure=adventure in hedy_content.KEYWORDS_ADVENTURES,
                                                   is_teacher_adventure=False)
                adventures[lvl].append(sorted_adventure)

        for adventure in teacher_adventures:
            available_adventures[int(adventure['level'])].append(
                {"name": adventure['id'], "from_teacher": True})

        customizations = {
            "id": class_id,
            "levels": [i for i in range(1, hedy.HEDY_MAX_LEVEL + 1)],
            "opening_dates": {},
            "other_settings": [],
            "level_thresholds": {},
            "sorted_adventures": db_adventures,
            "restored_by": user["username"],
        }

        self.db.update_class_customizations(customizations)
        available_adventures = self.get_unused_adventures(adventures, teacher_adventures, adventure_names)

        return render_partial('customize-class/partial-sortable-adventures.html',
                              level=level,
                              customizations=customizations,
                              adventures=adventures,
                              max_level=hedy.HEDY_MAX_LEVEL,
                              adventure_names=adventure_names,
                              adventures_default_order=hedy_content.ADVENTURE_ORDER_PER_LEVEL,
                              available_adventures=available_adventures,
                              class_id=session['class_id'])

    @route("/restore-adventures/level/<level>", methods=["POST"])
    @requires_teacher
    def restore_adventures_to_default(self, user, level):
        class_id = session['class_id']
        Class = self.db.get_class(class_id)

        if not Class or (not utils.can_edit_class(user, Class) and not is_admin(user)):
            return utils.error_page(error=404, ui_message=gettext("no_such_class"))

        customizations, adventures, adventure_names, available_adventures, _ = self.get_class_info(
            user, session['class_id'])

        teacher_adventures = list(self.db.get_teacher_adventures(user["username"]))
        second_teacher_adventures = self.db.get_second_teacher_adventures([Class], user["username"])
        teacher_adventures += second_teacher_adventures

        db_adventures = {str(i): [] for i in range(1, hedy.HEDY_MAX_LEVEL + 1)}
        adventures = {i: [] for i in range(1, hedy.HEDY_MAX_LEVEL + 1)}
        for lvl, default_adventures in hedy_content.ADVENTURE_ORDER_PER_LEVEL.items():
            for adventure in default_adventures:
                db_adventures[str(lvl)].append({'name': adventure, 'from_teacher': False})
                sorted_adventure = SortedAdventure(short_name=adventure,
                                                   long_name=adventure_names[adventure],
                                                   is_command_adventure=adventure in hedy_content.KEYWORDS_ADVENTURES,
                                                   is_teacher_adventure=False)
                adventures[lvl].append(sorted_adventure)

        customizations['sorted_adventures'] = db_adventures
        available_adventures = self.get_unused_adventures(adventures, teacher_adventures, adventure_names)
        self.db.update_class_customizations(customizations)

        return render_partial('customize-class/partial-sortable-adventures.html',
                              level=level,
                              customizations=customizations,
                              adventures=adventures,
                              max_level=hedy.HEDY_MAX_LEVEL,
                              adventure_names=adventure_names,
                              adventures_default_order=hedy_content.ADVENTURE_ORDER_PER_LEVEL,
                              available_adventures=available_adventures,
                              class_id=session['class_id'])

    @route("/restore-adventures-modal/level/<level>", methods=["GET"])
    @requires_teacher
    def get_restore_adventures_modal(self, user, level):
        Class = self.db.get_class(session['class_id'])
        if not Class or (not utils.can_edit_class(user, Class) and not is_admin(user)):
            return utils.error_page(error=404, ui_message=gettext("no_such_class"))

        modal_text = gettext('reset_adventure_prompt')
        htmx_endpoint = f'/for-teachers/restore-adventures/level/{level}'
        htmx_target = "#adventure_dragger"
        htmx_swap = "outerHTML"
        htmx_indicator = "#indicator"
        return render_partial('modal/htmx-modal-confirm.html',
                              modal_text=modal_text,
                              htmx_endpoint=htmx_endpoint,
                              htmx_target=htmx_target,
                              htmx_swap=htmx_swap,
                              htmx_indicator=htmx_indicator)

    @route("/customize-class/<class_id>", methods=["POST"])
    @requires_teacher
    def update_customizations(self, user, class_id):
        Class = self.db.get_class(class_id)
        if not Class or (not utils.can_edit_class(user, Class) and not is_admin(user)):
            return utils.error_page(error=404, ui_message=gettext("no_such_class"))

        body = request.json
        # Validations
        if not isinstance(body, dict):
            return make_response(gettext("ajax_error"), 400)
        if not isinstance(body.get("levels"), list):
            return make_response(gettext("request_invalid"), 400)
        if not isinstance(body.get("other_settings"), list):
            return make_response(gettext("request_invalid"), 400)
        if not isinstance(body.get("opening_dates"), dict):
            return make_response(gettext("request_invalid"), 400)
        if not isinstance(body.get("level_thresholds"), dict):
            return make_response(gettext("request_invalid"), 400)
        # Values are always strings from the front-end -> convert to numbers
        levels = [int(i) for i in body["levels"]]

        opening_dates = body["opening_dates"].copy()
        for level, timestamp in body.get("opening_dates").items():
            if len(timestamp) < 1:
                opening_dates.pop(level)
            else:
                try:
                    opening_dates[level] = utils.datetotimeordate(timestamp)
                except BaseException:
                    return make_response(gettext("request_invalid"), 400)

        level_thresholds = {}
        for name, value in body.get("level_thresholds").items():
            # We only manually check for the quiz threshold, if we add more -> generalize this code
            if name == "quiz":
                try:
                    value = int(value)
                except BaseException:
                    return make_response(gettext("request_invalid"), 400)
                if value < 0 or value > 100:
                    return make_response(gettext("request_invalid"), 400)
            level_thresholds[name] = value

        customizations = self.db.get_class_customizations(class_id)
        dashboard = customizations.get('dashboard_customization', {})
        live_statistics_levels = dashboard.get('selected_levels', [1])

        # Remove quiz and parsons if we need to hide them  all.
        hide_quiz = 'hide_quiz' in body['other_settings']
        hide_parsons = 'hide_parsons' in body['other_settings']
        for level, adventures in customizations["sorted_adventures"].items():
            if hide_parsons:
                customizations["sorted_adventures"][level] = [adventure for adventure in adventures
                                                              if adventure["name"] != "parsons"]
            elif 'other_settings' in customizations \
                    and 'hide_parsons' in customizations['other_settings']:  # if so, we should toggle parsons.
                customizations["sorted_adventures"][level].append({'name': 'parsons', 'from_teacher': False})

            if hide_quiz:
                customizations["sorted_adventures"][level] = [adventure for adventure in adventures
                                                              if adventure["name"] != "quiz"]
            elif 'other_settings' in customizations \
                    and 'hide_quiz' in customizations['other_settings']:  # if so, we should toggle quizes.
                customizations["sorted_adventures"][level].append({'name': 'quiz', 'from_teacher': False})

        customizations = {
            "id": class_id,
            "levels": levels,
            "opening_dates": opening_dates,
            "other_settings": body["other_settings"],
            "level_thresholds": level_thresholds,
            "sorted_adventures": customizations["sorted_adventures"],
            "dashboard_customization": {
                "selected_levels": live_statistics_levels
            },
            "updated_by": user["username"]
        }

        self.db.update_class_customizations(customizations)

        achievement = self.achievements.add_single_achievement(user["username"], "my_class_my_rules")
        response = {"success": gettext("class_customize_success")}
        if achievement:
            response["achievement"] = achievement
        return make_response(response, 200)

    @route("/create-accounts/<class_id>", methods=["GET"])
    @requires_teacher
    def create_accounts(self, user, class_id):
        Class = self.db.get_class(class_id)
        if not Class:
            return utils.error_page(error=404, ui_message=gettext("no_such_class"))
        if not utils.can_edit_class(user, Class) and not is_admin(user):
            return utils.error_page(error=401, ui_message=gettext("no_such_class"))

        return render_template("create-accounts.html", current_class=Class)

    @route("/create-accounts", methods=["POST"])
    @requires_teacher
    def store_accounts(self, user):
        body = request.json

        # Validations
        if not isinstance(body, dict):
            return make_response(gettext("ajax_error"), 400)
        if not isinstance(body.get("accounts"), list):
            return make_response(gettext("request_invalid"), 400)

        if len(body.get("accounts", [])) < 1:
            return make_response(gettext("no_accounts"), 400)

        usernames = []

        # Validation for correct types and duplicates
        for account in body.get("accounts", []):
            validation = validate_student_signup_data(account)
            if validation:
                return validation, 400
            if account.get("username").strip().lower() in usernames:
                return make_response({"error": gettext("unique_usernames"), "value": account.get("username")}, 200)
            usernames.append(account.get("username").strip().lower())

        # Validation for duplicates in the db
        classes = self.db.get_teacher_classes(user["username"], False)
        for account in body.get("accounts", []):
            if account.get("class") and account["class"] not in [i.get("name") for i in classes]:
                return make_response(gettext("request_invalid"), 404)
            if self.db.user_by_username(account.get("username").strip().lower()):
                return make_response(
                    {"error": gettext("usernames_exist"), "value": account.get("username").strip().lower()}, 200)

        # the following is due to the fact that the current user may be a second user.
        teacher = classes[0].get("teacher") if len(classes) else user["username"]
        # Now -> actually store the users in the db
        for account in body.get("accounts", []):
            # Set the current teacher language and keyword language as new account language
            account["language"] = g.lang
            account["keyword_language"] = g.keyword_lang
            store_new_student_account(self.db, account, teacher)
            if account.get("class"):
                class_id = [i.get("id") for i in classes if i.get("name") == account.get("class")][0]
                self.db.add_student_to_class(class_id, account.get("username").strip().lower())
        return make_response({"success": gettext("accounts_created")}, 200)

    @route("/customize-adventure/view/<adventure_id>", methods=["GET"])
    @requires_login
    def view_adventure(self, user, adventure_id):
        if not is_teacher(user) and not is_admin(user):
            return utils.error_page(error=401, ui_message=gettext("retrieve_adventure_error"))
        adventure = self.db.get_adventure(adventure_id)
        if not adventure:
            return utils.error_page(error=404, ui_message=gettext("no_such_adventure"))
        if adventure["creator"] != user["username"] and not is_teacher(user) and not is_admin(user):
            return utils.error_page(error=401, ui_message=gettext("retrieve_adventure_error"))

        # Add level to the <pre> tag to let syntax highlighting know which highlighting we need!
        adventure["content"] = adventure["content"].replace(
            "<pre>", "<pre class='no-copy-button' level='" + str(adventure["level"]) + "'>"
        )
        adventure["content"] = safe_format(adventure["content"], **hedy_content.KEYWORDS.get(g.keyword_lang))

        return render_template(
            "view-adventure.html",
            adventure=adventure,
            page_title=gettext("title_view-adventure"),
            current_page="for-teachers",
        )

    @staticmethod
    def create_basic_adventure(user, adventure_id=None):
        if not adventure_id:
            adventure_id = uuid.uuid4().hex
        return {
            "id": adventure_id,
            "date": utils.timems(),
            "creator": user["username"],
            "name": "",
            "classes": [],
            "level": 1,
            "levels": ["1"],
            "content": "",
            "public": 0,
            "language": g.lang,
        }

    @route("/customize-adventure", methods=["GET"])
    @requires_teacher
    def get_new_adventure(self, user):
        class_id = request.args.get("class_id")
        level = request.args.get("level", "1")

        adventure_id = uuid.uuid4().hex
        adventure = self.create_basic_adventure(user, adventure_id)

        if level:
            adventure["level"] = int(level)
            adventure["levels"] = [level]

        if class_id:
            session['class_id'] = class_id
            adventure["classes"] = [class_id]

        session["new_adventure"] = adventure
        return redirect(f"/for-teachers/customize-adventure/{adventure['id']}?new_adventure=1")

    @route("/customize-adventure/<adventure_id>", methods=["GET"])
    @requires_teacher
    def get_adventure_info(self, user, adventure_id,):
        if not adventure_id:
            return make_response(gettext("adventure_empty"), 400)
        if not isinstance(adventure_id, str):
            return make_response(gettext("adventure_name_invalid"), 400)

        adventure = self.db.get_adventure(adventure_id)
        if not adventure and request.args.get("new_adventure"):
            adventure = session.get("new_adventure", self.create_basic_adventure(user, adventure_id))

        if not adventure:
            return utils.error_page(error=404, ui_message=gettext("retrieve_adventure_error"))
        if adventure["creator"] != user["username"] and not is_teacher(user):
            return utils.error_page(error=401, ui_message=gettext("retrieve_adventure_error"))

        # Now it gets a bit complex, we want to get the teacher classes as well as the customizations
        # This is a quite expensive retrieval, but we should be fine as this page is not called often
        # We only need the name, id and if it already has the adventure set as data to the front-end
        Classes = self.db.get_teacher_classes(user["username"])
        class_data = []
        for Class in Classes:
            customizations = self.db.get_class_customizations(Class.get("id"))
            for level in adventure.get("levels", []):
                # TODO: change name to id in sorted_adventures (probably it's only teachers' adventures!)
                if customizations and customizations.get("sorted_adventures") and \
                    any(adv for adv in customizations.get("sorted_adventures", {}).get(level, [])
                        if adv.get("name") == adventure.get("id")):
                    temp = {"name": Class.get("name"), "id": Class.get("id"),
                            "teacher": Class.get("teacher"), "students": Class.get("students", []),
                            "date": Class.get("date"), "classes": Class.get("classes")}
                    class_data.append(temp)
                    # Class["from_teacher"] = True
                    break

        return render_template(
            "customize-adventure.html",
            page_title=gettext("title_customize-adventure"),
            adventure=adventure,
            adventure_classes=class_data,
            all_classes=Classes,
            username=user["username"],
            max_level=hedy.HEDY_MAX_LEVEL,
            # TODO: update tags to be {name, canEdit} where canEdit is true if currentUser is the creator.
            adventure_tags=adventure.get("tags", []),
            js=dict(
                content=adventure.get("content"),
                lang=g.lang,
            ),
            javascript_page_options=dict(
                page='customize-adventure'
            )
        )

    @route("/customize-adventure", methods=["POST"])
    @requires_teacher
    def update_adventure(self, user):
        body = request.json

        # Validations
        if not isinstance(body, dict):
            return make_response(gettext("ajax_error"), 400)
        if not isinstance(body.get("id"), str):
            return make_response(gettext("adventure_id_invalid"), 400)
        if not isinstance(body.get("name"), str):
            return make_response(gettext("adventure_name_invalid"), 400)
        if not isinstance(body.get("levels"), list) or (isinstance(body.get("levels"), list) and not body["levels"]):
            return make_response(gettext("level_invalid"), 400)
        if not isinstance(body.get("content"), str):
            return make_response(gettext("content_invalid"), 400)
        if len(body.get("content")) < 20:
            return make_response(gettext("adventure_length"), 400)
        if not isinstance(body.get("public"), bool) and not isinstance(body.get("public"), int):
            return make_response(gettext("public_invalid"), 400)
        if 'formatted_content' in body and not isinstance(body.get("formatted_content"), str):
            return make_response(gettext("content_invalid"), 400)
        if not isinstance(body.get("language"), str) or body.get("language") not in hedy_content.ALL_LANGUAGES.keys():
            # we're incrementally integrating language into adventures; i.e., not all adventures have a language field.
            body["language"] = g.lang
            # return gettext("language_invalid"), 400

        current_adventure = self.db.get_adventure(body["id"])
        if not current_adventure:
            current_adventure = session.get("new_adventure", self.create_basic_adventure(user, body["id"]))

        # TODO: instead of not allowing the teacher, let them update the adventure in their relevant classes only.
        elif current_adventure["creator"] != user["username"]:
            return make_response(gettext("unauthorized"), 401)
        current_classes = {}
        if body.get("classes"):
            current_classes = current_adventure.get('classes', [])
        current_levels = []
        if current_adventure["level"] != 1:
            current_levels = current_adventure.get('levels', [])

        adventures = self.db.get_teacher_adventures(user["username"])
        for adventure in adventures:
            if adventure["name"] == body["name"] and adventure["id"] != body["id"]:
                return make_response(gettext("adventure_duplicate"), 400)

        # We want to make sure the adventure is valid and only contains correct placeholders
        # Try to parse with our current language, if it fails -> return an error to the user
        # NOTE: format() instead of safe_format() on purpose!
        try:
            body["content"].format(**hedy_content.KEYWORDS.get(g.keyword_lang))
            if 'formatted_content' in body:
                body['formatted_content'].format(**hedy_content.KEYWORDS.get(g.keyword_lang))
        except BaseException:
            return make_response(gettext("something_went_wrong_keyword_parsing"), 400)

        adventure = {
            "date": utils.timems(),
            "creator": user["username"],
            "name": body["name"],
            "classes": body["classes"],
            "level": body["levels"][0],  # TODO: this should be removed gradually.
            "levels": body["levels"],
            "content": body["content"],
            "public": 1 if body["public"] else 0,
            "language": body["language"],
        }

        if 'formatted_content' in body:
            adventure['formatted_content'] = body['formatted_content']

        self.db.update_adventure(body["id"], adventure)

        tags = self.db.read_tags(current_adventure.get("tags", []))
        for tag in tags:
            for tag_adventure in tag["tagged_in"]:
                if tag_adventure["id"] == current_adventure["id"]:
                    tag_adventure["public"] = body["public"]
                    tag_adventure["language"] = body["language"]
            self.db.update_tag(tag["id"], {"tagged_in": tag["tagged_in"]})

        if current_levels and current_classes:
            for old_class in current_classes:
                for level in current_levels:
                    if old_class not in body["classes"] or level not in body["levels"]:
                        self.add_adventure_to_class_level(user, old_class, body["id"], level, True)

        for class_id in body["classes"]:
            for level in body["levels"]:
                if level not in current_levels and class_id in current_classes:
                    self.add_adventure_to_class_level(user, class_id, body["id"], level, False)
                elif class_id not in current_classes:
                    self.add_adventure_to_class_level(user, class_id, body["id"], level, False)

        return make_response({"success": gettext("adventure_updated")}, 200)

    @route("/customize-adventure/<adventure_id>", methods=["DELETE"])
    @route("/customize-adventure/<adventure_id>/<owner>", methods=["DELETE"])
    @requires_teacher
    def delete_adventure(self, user, adventure_id, owner=None):
        adventure = self.db.get_adventure(adventure_id)
        if not adventure:
            return utils.error_page(error=404, ui_message=gettext("retrieve_adventure_error"))
        elif adventure["creator"] != user["username"]:
            # in case the current user is a super teacher, they may delete any adventure.
            if not (is_super_teacher(user) and adventure["creator"] == owner):
                return make_response(gettext("unauthorized"), 401)

        self.db.delete_adventure(adventure_id)
        tags = self.db.read_tags(adventure.get("tags", []))
        for tag in tags:
            tagged_in = list(filter(lambda t: t["id"] != adventure_id, tag["tagged_in"]))
            if len(tag["tagged_in"]) != len(tagged_in):  # only update if this adventure was tagged.
                self.db.update_tag(tag["id"], {"tagged_in": tagged_in})

        teacher_classes = self.db.get_teacher_classes(user["username"], True)
        adventures = []
        teacher_adventures = self.db.get_teacher_adventures(user["username"])
        # Get the adventures that are created by my second teachers.
        second_teacher_adventures = self.db.get_second_teacher_adventures(teacher_classes, user["username"])
        for adventure in list(teacher_adventures) + second_teacher_adventures:
            adventures.append(
                {
                    "id": adventure.get("id"),
                    "name": adventure.get("name"),
                    "creator": adventure.get("creator"),
                    "author": adventure.get("author"),
                    "date": utils.localized_date_format(adventure.get("date")),
                    "level": adventure.get("level"),
                    "levels": adventure.get("levels"),
                }
            )
        return render_partial('htmx-adventures-table.html', teacher_adventures=teacher_adventures)

    @route("/preview-adventure", methods=["POST"])
    def parse_preview_adventure(self):
        body = request.json
        try:
            code = safe_format(body.get("code"), **hedy_content.KEYWORDS.get(g.keyword_lang))
        except BaseException:
            return make_response(gettext("something_went_wrong_keyword_parsing"), 400)
        return make_response({"code": code}, 200)

    def add_adventure_to_class_level(self, user, class_id, adventure_id, level, remove_adv):
        Class = self.db.get_class(class_id)
        if not Class or (not utils.can_edit_class(user, Class) and not is_admin(user)):
            return utils.error_page(error=404, ui_message=gettext("no_such_class"))

        customizations, _, _, _, _ = self.get_class_info(
            user, class_id)

        is_teacher_adventure = True

        if not remove_adv and any(adventure['name'] == adventure_id
                                  for adventure in customizations['sorted_adventures'][level]):
            return
        if not remove_adv:
            customizations['sorted_adventures'][level].append(
                {'name': adventure_id, 'from_teacher': is_teacher_adventure})
        elif {'name': adventure_id, 'from_teacher': is_teacher_adventure} in customizations['sorted_adventures'][level]:
            customizations['sorted_adventures'][level].remove(
                {'name': adventure_id, 'from_teacher': is_teacher_adventure})

        self.reorder_adventures(customizations['sorted_adventures'][level])
        self.db.update_class_customizations(customizations)

    @route("/create-adventure/", methods=["POST"])
    @route("/create-adventure/<class_id>", methods=["POST"])
    @route("/create-adventure/<class_id>/<level>", methods=["POST"])
    @requires_teacher
    def create_adventure(self, user, class_id=None, level=None):
        if not is_teacher(user) and not is_admin(user):
            return utils.error_page(error=401, ui_message=gettext("retrieve_class_error"))

        adventure_id = uuid.uuid4().hex
        name = "AdventureX"
        adventures = self.db.get_teacher_adventures(user["username"])
        for adventure in adventures:
            if adventure["name"] == name:
                name += 'X'
                continue

        if not level:
            level = "1"

        session['class_id'] = class_id
        adventure = {
            "id": adventure_id,
            "date": utils.timems(),
            "creator": user["username"],
            "name": name,
            "classes": [class_id],
            "level": int(level),
            "levels": [level],
            "content": "",
            "public": 0,
            "language": g.lang,
        }
        self.db.store_adventure(adventure)
        if class_id:
            self.add_adventure_to_class_level(user, class_id, adventure_id, str(level), False)

        return adventure["id"], 200


def get_customizations(db, class_id):
    """
    Retrieves the customizations for a specific class from the database.

    Args:
        db (Database): The database object used to retrieve the customizations.
        class_id (string): The ID of the class for which to retrieve the customizations.

    Returns:
        customizations (dict): A dictionary containing the customizations for the class.
    """
    customizations = db.get_class_customizations(class_id)
    if customizations and 'adventures' in customizations:
        # it uses the old way so convert it to the new one
        customizations['sorted_adventures'] = {str(i): [] for i in range(1, hedy.HEDY_MAX_LEVEL + 1)}
        for adventure, levels in customizations['adventures'].items():
            for level in levels:
                customizations['sorted_adventures'][str(level)].append(
                    {"name": adventure, "from_teacher": False})

        db.update_class_customizations(customizations)
    elif not customizations:
        # Create a new default customizations object in case it doesn't have one
        customizations = _create_customizations(db, class_id)
    return customizations


def _create_customizations(db, class_id):
    """
    Create customizations for a given class.

    Args:
        db (Database): The database object.
        class_id (int): The ID of the class.

    Returns:
        customizations (dict): The customizations for the class.
    """
    sorted_adventures = {}
    for lvl, adventures in hedy_content.ADVENTURE_ORDER_PER_LEVEL.items():
        sorted_adventures[str(lvl)] = [{'name': adventure, 'from_teacher': False} for adventure in adventures]
    customizations = {
        "id": class_id,
        "levels": [i for i in range(1, hedy.HEDY_MAX_LEVEL + 1)],
        "opening_dates": {},
        "other_settings": [],
        "level_thresholds": {},
        "sorted_adventures": sorted_adventures,
        "dashboard_customization": {
            "selected_levels": [1]
        },
    }
    db.update_class_customizations(customizations)
    return customizations<|MERGE_RESOLUTION|>--- conflicted
+++ resolved
@@ -5,12 +5,8 @@
 import re
 import uuid
 
-<<<<<<< HEAD
 from bs4 import BeautifulSoup
-from flask import g, jsonify, request, session, url_for, redirect
-=======
 from flask import g, make_response, request, session, url_for, redirect
->>>>>>> 177e1b68
 from jinja_partials import render_partial
 from flask_babel import gettext
 import jinja_partials
