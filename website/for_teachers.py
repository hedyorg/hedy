import collections
from difflib import SequenceMatcher
import os
import re
import uuid

from bs4 import BeautifulSoup
from flask import g, make_response, request, session, url_for, redirect
from jinja_partials import render_partial
from flask_babel import gettext
import jinja_partials

import hedy
import hedy_content
import hedyweb
import utils
from safe_format import safe_format
from datetime import date

from website.server_types import SortedAdventure
from website.flask_helpers import render_template
from website.auth import (
    is_admin,
    is_teacher,
    is_super_teacher,
    requires_login,
    requires_teacher,
    store_new_student_account,
    validate_student_signup_data,
    prepare_user_db,
    remember_current_user,
)

from .database import Database
from .auth_pages import AuthModule
from .website_module import WebsiteModule, route
from website.frontend_types import halve_adventure_content

SLIDES = collections.defaultdict(hedy_content.NoSuchSlides)
for lang in hedy_content.ALL_LANGUAGES.keys():
    SLIDES[lang] = hedy_content.Slides(lang)


class ForTeachersModule(WebsiteModule):
<<<<<<< HEAD
    def __init__(self, db: Database):
        super().__init__("teachers", __name__, url_prefix="/for-teachers")
        self.db = db
=======
    def __init__(self, db: Database, achievements: Achievements, auth: AuthModule):
        super().__init__("teachers", __name__, url_prefix="/for-teachers")
        self.db = db
        self.achievements = achievements
        self.auth = auth
>>>>>>> 5918eaf9

    @route("/", methods=["GET"])
    @requires_teacher
    def for_teachers_page(self, user):
        welcome_teacher = session.get("welcome-teacher") or False
        session.pop("welcome-teacher", None)

        teacher_classes = self.db.get_teacher_classes(user["username"], True)
        adventures = []
        teacher_adventures = self.db.get_teacher_adventures(user["username"])
        # Get the adventures that are created by my second teachers.
        second_teacher_adventures = self.db.get_second_teacher_adventures(teacher_classes, user["username"])
        # second_teacher_adventures = self.db.get_second_teacher_adventures(user)
        for adventure in list(teacher_adventures) + second_teacher_adventures:
            adventures.append(
                {
                    "id": adventure.get("id"),
                    "name": adventure.get("name"),
                    "creator": adventure.get("creator"),
                    "author": adventure.get("author"),
                    "date": utils.localized_date_format(adventure.get("date")),
                    "level": adventure.get("level"),
                    "levels": adventure.get("levels"),
                }
            )

        keyword_language = request.args.get('keyword_language', default=g.keyword_lang, type=str)
        slides = []
        for level in range(hedy.HEDY_MAX_LEVEL + 1):
            if SLIDES[g.lang].get_slides_for_level(level, keyword_language):
                slides.append(level)

        return render_template(
            "for-teachers.html",
            current_page="for-teachers",
            page_title=gettext("title_for-teacher"),
            teacher_classes=teacher_classes,
            teacher_adventures=adventures,
            welcome_teacher=welcome_teacher,
            slides=slides,
            javascript_page_options=dict(
                page='for-teachers',
                welcome_teacher=welcome_teacher,
            ))

    @route("/manual", methods=["GET"], defaults={'section_key': 'intro'})
    @route("/manual/<section_key>", methods=["GET"])
    def get_teacher_manual(self, section_key):
        content = hedyweb.PageTranslations("for-teachers").get_page_translations(g.lang)

        # Code very defensively around types here -- Weblate has a tendency to mess up the YAML,
        # so the structure cannot be trusted.
        page_title = content.get('title', '')
        sections = {section['key']: section for section in content['teacher-guide']}
        section_titles = [(section['key'], section.get('title', '')) for section in content['teacher-guide']]
        try:
            current_section = sections[section_key]
        except KeyError:
            current_section = content['teacher-guide'][0]

        if not current_section:
            return utils.error_page(error=404, ui_message=gettext("page_not_found"))

        intro = current_section.get('intro')

        # Some pages have 'subsections', others have 'levels'. We're going to treat them ~the same.
        # Give levels a 'title' field as well (doesn't have it in the YAML).
        subsections = current_section.get('subsections', [])
        for subsection in subsections:
            subsection.setdefault('title', '')
        levels = current_section.get('levels', [])
        for level in levels:
            level['title'] = gettext('level') + ' ' + str(level['level'])

        subsection_titles = [x.get('title', '') for x in subsections + levels]

        return render_template("teacher-manual.html",
                               current_page="teacher-manual",
                               page_title=page_title,
                               section_titles=section_titles,
                               section_key=section_key,
                               section_title=current_section['title'],
                               intro=intro,
                               subsection_titles=subsection_titles,
                               subsections=subsections,
                               levels=levels)

    @route("/class/<class_id>", methods=["GET"])
    @requires_login
    def get_class(self, user, class_id):
        if not is_teacher(user) and not is_admin(user):
            return utils.error_page(error=401, ui_message=gettext("retrieve_class_error"))
        Class = self.db.get_class(class_id)
        if not Class or (not utils.can_edit_class(user, Class) and not is_admin(user)):
            return utils.error_page(error=404, ui_message=gettext("no_such_class"))

        session['class_id'] = class_id
        survey_id = ""
        description = ""
        questions = []
        survey_later = ""
        total_questions = ""
        level = 1

        if Class.get("students"):
            survey_id, description, questions, total_questions, survey_later = self.class_survey(class_id)

        students = Class.get("students", [])

        invites = []
        for invite in self.db.get_class_invitations(Class["id"]):
            invites.append(
                {
                    "username": invite["username"],
                    "invited_as_text": invite["invited_as_text"],
                    "timestamp": utils.localized_date_format(invite["timestamp"], short_format=True),
                    "expire_timestamp": utils.localized_date_format(invite["ttl"], short_format=True),
                }
            )

        student_overview_table, _, class_adventures_formatted, \
            _, student_adventures, graph_students = self.get_grid_info(user, class_id, 1)

        teacher = user if Class["teacher"] == user["username"] else self.db.user_by_username(Class["teacher"])
        second_teachers = [teacher] + Class.get("second_teachers", [])
        print('*'*100)
        print(graph_students)
        print('*'*100)
        if utils.is_testing_request(request):
            return make_response({
                "students": graph_students,
                "link": Class["link"],
                "name": Class["name"],
                "id": Class["id"]
            }, 200)

        return render_template(
            "class-overview.html",
            current_page="for-teachers",
            page_title=gettext("title_class-overview"),
            invites=invites,
            class_info={
                "students": len(students),
                "link": os.getenv("BASE_URL", "") + "/hedy/l/" + Class["link"],
                "teacher": Class["teacher"],
                "second_teachers": second_teachers,
                "name": Class["name"],
                "id": Class["id"],
            },
            javascript_page_options=dict(
                page="class-overview"
            ),
            survey_id=survey_id,
            description=description,
            questions=questions,
            total_questions=total_questions,
            survey_later=survey_later,
            adventure_table={
                'students': student_overview_table,
                'adventures': class_adventures_formatted,
                'student_adventures': student_adventures,
                'graph_options': {
                    'level': level,
                    'graph_students': graph_students
                }
            }
        )

    def get_grid_info(self, user, class_id, level):
        class_ = self.db.get_class(class_id)
        if hedy_content.Adventures(g.lang).has_adventures():
            adventures = hedy_content.Adventures(g.lang).get_adventure_keyname_name_levels()
        else:
            adventures = hedy_content.Adventures("en").get_adventure_keyname_name_levels()

        students = sorted(class_.get("students", []))
        teacher_adventures = self.db.get_teacher_adventures(user["username"])

        class_info = get_customizations(self.db, class_id)
        class_adventures = class_info.get('sorted_adventures')

        adventure_names = {}
        for adv_key, adv_dic in adventures.items():
            for name, _ in adv_dic.items():
                adventure_names[adv_key] = hedy_content.get_localized_name(name, g.keyword_lang)

        for adventure in teacher_adventures:
            adventure_names[adventure['id']] = adventure['name']

        class_adventures_formatted = {}
        for key, value in class_adventures.items():
            adventure_list = []
            for adventure in value:
                # if the adventure is not in adventure names it means that the data in the customizations is bad
                if not adventure['name'] == 'next' and adventure['name'] in adventure_names:
                    adventure_list.append({'name': adventure_names[adventure['name']], 'id': adventure['name']})
            class_adventures_formatted[key] = adventure_list

        student_adventures = {}
        graph_students = []
        for student in students:
            programs = self.db.last_level_programs_for_user(student, level)
            program_stats = self.db.get_program_stats_per_level(student, level)
            adventures_tried = 0
            number_of_errors = 0
            successful_runs = 0
            # We use the program stats to get the number of errors, and successful runs in this level
            for stat in program_stats:
                successful_runs += stat.get('successful_runs', 0)
                for key in stat:
                    if "Exception" in key:
                        number_of_errors += stat[key]

            # and we use the stored programs to get the numbers of adventures tried by the student
            # and also to populate the table
            for _, program in programs.items():
                # Old programs sometimes don't have adventures associated to them
                # So skip them
                if 'adventure_name' not in program:
                    continue
                adventures_tried += 1
                name = adventure_names.get(program['adventure_name'], program['adventure_name'])
                customized_level = class_adventures_formatted.get(str(program['level']))
                if next((adventure for adventure in customized_level if adventure["name"] == name), False)\
                        and self.is_program_modified(program, adventures, teacher_adventures):
                    student_adventure_id = f"{student}-{program['adventure_name']}-{level}"
                    current_adventure = self.db.student_adventure_by_id(student_adventure_id)
                    if not current_adventure:
                        # store the adventure in case it's not in the table
                        current_adventure = self.db.store_student_adventure(
                            dict(id=f"{student_adventure_id}", ticked=False, program_id=program['id']))

                    current_program = dict(level=str(program['level']), name=name,
                                           program=program['id'], ticked=current_adventure['ticked'])

                    student_adventures[student_adventure_id] = current_program
            graph_students.append(
                {
                    "username": student,
                    "programs": len(programs),
                    "adventures_tried": adventures_tried,
                    "number_of_errors": number_of_errors,
                    "successful_runs": successful_runs
                }
            )
        return students, class_, class_adventures_formatted, adventure_names, student_adventures, graph_students

    def is_program_modified(self, program, full_adventures, teacher_adventures):
        # a single adventure migh have several code snippets, formatted using markdown
        # we need to get them individually
        adventure_info = full_adventures.get(program['adventure_name'], {})\
            .get('levels', {})\
            .get(program['level'], {})

        example_codes = []
        # for what I can see the examples codes start with no index, and then jump to two
        # e.g: example_code, example_code_2, etc.
        example_codes.append(adventure_info.get('example_code', ''))
        i = 2
        while adventure_info.get(f'example_code_{i}') is not None:
            example_codes.append(adventure_info[f'example_code_{i}'])
            i += 1
        # Examples codes sometimes are not single code sections
        # but actually can be several code sections mixed with text
        # formatted using markdown.
        adventure_snippets = []
        for code in example_codes:
            consecutive_backticks = 0
            inside_code = False
            previous_char = ''
            code_start = -1
            for index, char in enumerate(code):
                if char == '`':
                    consecutive_backticks += 1
                    if consecutive_backticks == 3:
                        # We've already finished the code section, which means
                        # we can add it to the example_codes array
                        if inside_code:
                            adventure_snippets.append(code[code_start:index-3])
                            inside_code = False
                        # We are starting a code section, therefore we need to save this index
                        else:
                            code_start = index + 1
                            inside_code = True
                # if we find a char before 3 consecutive backticks it's either inline code
                # or a malformed code section
                elif char != '`' and previous_char == '`':
                    consecutive_backticks = 0
                previous_char = char
        # now we have to get the snippets of the teacher adventures
        for adventure in teacher_adventures:
            if program['adventure_name'] == adventure["id"]:
                content = adventure['content']
                soup = BeautifulSoup(content, features="html.parser")
                for pre in soup.find_all('pre'):
                    adventure_snippets.append(str(pre.contents[0]))

        student_code = program['code'].strip()
        # now we have to calculate the differences between the student code and the code snippets
        can_save = True
        for snippet in adventure_snippets:
            if re.search(r'<code.*?>.*?</code>', snippet):
                snippet = re.sub(r'<code.*?>(.*?)</code>', r'\1', snippet)
            snippet = snippet.strip()
            seq_match = SequenceMatcher(None, snippet, student_code)
            matching_ratio = round(seq_match.ratio(), 2)
            # Allowing a difference of more than 10% or the student filled the placeholders
            if matching_ratio >= 0.95 and (self.has_placeholder(student_code) or not self.has_placeholder(snippet)):
                can_save = False
        return can_save

    def has_placeholder(self, code):
        return re.search(r'(?<![^ \n])(_)(?= |$)', code, re.M) is not None

    @route("/grid_overview/<class_id>/change_checkbox", methods=["POST"])
    @requires_login
    def change_checkbox(self, user, class_id):
        level = request.args.get('level')
        student_name = request.args.get('student', type=str)
        adventure_name = request.args.get('adventure', type=str)

        students, class_, class_adventures_formatted, adventure_names, _, _ = self.get_grid_info(
            user, class_id, level)

        adventure_names = {value: key for key, value in adventure_names.items()}
        student_adventure_id = f"{student_name}-{adventure_name}-{level}"
        current_adventure = self.db.student_adventure_by_id(student_adventure_id)
        if not current_adventure:
            return utils.error_page(error=404, ui_message=gettext("no_programs"))

        self.db.update_student_adventure(student_adventure_id, current_adventure['ticked'])
        student_overview_table, class_, class_adventures_formatted, \
            adventure_names, student_adventures, _ = self.get_grid_info(user, class_id, level)

        return jinja_partials.render_partial("customize-grid/partial-grid-table.html",
                                             level=level,
                                             class_info={"id": class_id, "students": students, "name": class_["name"]},
                                             adventure_table={
                                                 'students': student_overview_table,
                                                 'adventures': class_adventures_formatted,
                                                 'student_adventures': student_adventures,
                                                 'level': level,
                                             }
                                             )

    @route("/grid_overview/<class_id>/level", methods=["GET"])
    @requires_login
    def change_dropdown_level_class_overview(self, user, class_id):
        level = request.args.get('level')
        students, class_, class_adventures_formatted, \
            adventure_names, student_adventures, graph_students = self.get_grid_info(user, class_id, level)
        adventure_names = {value: key for key, value in adventure_names.items()}

        return jinja_partials.render_partial("customize-grid/partial-grid-levels.html",
                                             level=level,
                                             class_info={"id": class_id, "students": students, "name": class_["name"]},
                                             max_level=hedy.HEDY_MAX_LEVEL,
                                             class_adventures=class_adventures_formatted,
                                             adventure_names=adventure_names,
                                             student_adventures=student_adventures,
                                             adventure_table={
                                                 'students': students,
                                                 'adventures': class_adventures_formatted,
                                                 'student_adventures': student_adventures,
                                                 'graph_options': {
                                                     'level': level,
                                                     'graph_students': graph_students
                                                 }
                                             }
                                             )

    @route("/get_student_programs/<student>", methods=["GET"])
    @requires_teacher
    def show_students_programs(self, user, student):
        result = self.db.programs_for_user(student)

        if hedy_content.Adventures(g.lang).has_adventures():
            adventures = hedy_content.Adventures(g.lang).get_adventure_keyname_name_levels()
        else:
            adventures = hedy_content.Adventures("en").get_adventure_keyname_name_levels()

        adventure_names = {}
        for adv_key, adv_dic in adventures.items():
            for name, _ in adv_dic.items():
                adventure_names[adv_key] = hedy_content.get_localized_name(name, g.keyword_lang)

        teacher_adventures = self.db.get_teacher_adventures(user["username"])
        for adventure in teacher_adventures:
            adventure_names[adventure['id']] = adventure['name']
        programs = []
        for item in result:
            date = utils.delta_timestamp(item['date'])
            # This way we only keep the first 4 lines to show as preview to the user
            preview_code = "\n".join(item['code'].split("\n")[:4])
            if item.get('is_modified', True):
                programs.append(
                    {'id': item['id'],
                     'preview_code': preview_code,
                     'code': item['code'],
                     'date': date,
                     'level': item['level'],
                     'name': item['name'],
                     'adventure_name': item.get('adventure_name'),
                     'submitted': item.get('submitted'),
                     'public': item.get('public'),
                     'number_lines': item['code'].count('\n') + 1
                     }
                )
        return jinja_partials.render_partial("incl/programs_loop.html",
                                             programs=programs,
                                             adventure_names=adventure_names,
                                             student=student
                                             )

    @route("/class/<class_id>/preview", methods=["GET"])
    @requires_login
    def preview_class_as_teacher(self, user, class_id):
        if not is_teacher(user) and not is_admin(user):
            return utils.error_page(error=401, ui_message=gettext("retrieve_class_error"))
        Class = self.db.get_class(class_id)
        if not Class or (not utils.can_edit_class(user, Class) and not is_admin(user)):
            return utils.error_page(error=404, ui_message=gettext("no_such_class"))
        session["preview_class"] = {
            "id": Class["id"],
            "name": Class["name"],
        }
        return redirect("/hedy")

    @route("/clear-preview-class", methods=["GET"])
    # Note: we explicitly do not need login here, anyone can exit preview mode
    def clear_preview_class(self):
        utils.remove_class_preview()
        return redirect("/for-teachers")

    @route("/preview-teacher-mode", methods=["GET"])
    def preview_teacher_mode(self):
        id = uuid.uuid4().hex[:5]
        username = f"testteacher_{id}"
        user = self.db.user_by_username(username)
        if not user:
            user_pass = os.getenv("PREVIEW_TEACHER_MODE_PASSWORD", "")
            username, hashed, _ = prepare_user_db(username, user_pass)
            user = {
                "username": username,
                "password": hashed,
                "is_teacher": 1,
                "created": utils.timems(),
                "last_login": utils.timems(),
            }
            self.db.store_user(user)
        else:
            self.db.forget_user(username)

        session["preview_teacher_mode"] = {
            "username": username,
        }
        remember_current_user(user)
        return redirect("/for-teachers")

    @route("/exit-preview-teacher-mode", methods=["GET"])
    # Note: we explicitly do not need login here, anyone can exit preview mode
    def exit_teacher_mode(self):
        self.auth.logout()
        return redirect("/hedy")

    @route("/class/<class_id>/programs/<username>", methods=["GET", "POST"])
    @requires_teacher
    def public_programs(self, user, class_id, username):
        Class = self.db.get_class(class_id)
        if not Class:
            return utils.error_page(error=404, ui_message=gettext("no_such_class"))

        from_user = username or request.args.get("user")
        if not from_user and not is_admin(user):
            return utils.error_page(error=404, ui_message=gettext("no_programs"))

        allowed_to_edit = session.get("class_id", False) and utils.can_edit_class(user, Class)

        if from_user and not utils.can_edit_class(user, Class):
            return utils.error_page(error=401, ui_message=gettext('not_teacher'))

        # We request our own page -> also get the public_profile settings
        public_profile = None
        if allowed_to_edit:
            public_profile = self.db.get_public_profile_settings(from_user)

        level = request.args.get('level', default=None, type=str) or None
        adventure = request.args.get('adventure', default=None, type=str) or None
        page = request.args.get('page', default=None, type=str)
        filter = request.args.get('filter', default=None, type=str)
        submitted = True if filter == 'submitted' else None

        result = self.db.filtered_programs_for_user(from_user,
                                                    level=level,
                                                    adventure=adventure,
                                                    submitted=submitted,
                                                    pagination_token=page,
                                                    public=True,
                                                    limit=10)

        programs = []
        for item in result:
            date = utils.delta_timestamp(item['date'])
            # This way we only keep the first 4 lines to show as preview to the user
            preview_code = "\n".join(item['code'].split("\n")[:4])
            programs.append(
                {'id': item['id'],
                 'preview_code': preview_code,
                 'code': item['code'],
                 'date': date,
                 'level': item['level'],
                 'name': item['name'],
                 'adventure_name': item.get('adventure_name'),
                 'submitted': item.get('submitted'),
                 'public': item.get('public'),
                 'number_lines': item['code'].count('\n') + 1
                 }
            )

        keyword_lang = g.keyword_lang
        adventure_names = hedy_content.Adventures(g.lang).get_adventure_names(keyword_lang)

        next_page_url = url_for('programs_page', **dict(request.args, page=result.next_page_token)
                                ) if result.next_page_token else None

        return render_template(
            'programs.html',
            programs=programs,
            page_title=gettext('title_programs'),
            current_page='for-teachers',
            from_user=from_user,
            public_profile=public_profile,
            adventure_names=adventure_names,
            max_level=hedy.HEDY_MAX_LEVEL,
            next_page_url=next_page_url,
            class_id=class_id,
            second_teachers_programs=True)

    @route("/customize-class/<class_id>", methods=["GET"])
    @requires_login
    def get_class_customization_page(self, user, class_id):
        if not is_teacher(user) and not is_admin(user):
            return utils.error_page(error=401, ui_message=gettext("retrieve_class_error"))
        Class = self.db.get_class(class_id)
        if not Class or (not utils.can_edit_class(user, Class) and not is_admin(user)):
            return utils.error_page(error=404, ui_message=gettext("no_such_class"))

        session['class_id'] = class_id
        customizations, adventures, adventure_names, available_adventures, min_level = \
            self.get_class_info(user, class_id, get_customizations=True)

        return render_template(
            "customize-class.html",
            page_title=gettext("title_customize-class"),
            class_info={"name": Class["name"], "id": Class["id"], "teacher": Class["teacher"]},
            max_level=hedy.HEDY_MAX_LEVEL,
            customizations=customizations,
            adventures=adventures,
            adventure_names=adventure_names,
            available_adventures=available_adventures,
            custom_adventures=list(dict.fromkeys(
                [item for sublist in available_adventures.values() for item in sublist if item.is_teacher_adventure])),
            adventures_default_order=hedy_content.ADVENTURE_ORDER_PER_LEVEL,
            current_page="for-teachers",
            min_level=min_level,
            class_id=class_id,
            javascript_page_options=dict(
                page='customize-class',
                class_id=class_id
            ))

    @route("/load-survey/<class_id>", methods=["POST"])
    def load_survey(self, class_id):
        survey_id, description, questions, total_questions, survey_later = self.class_survey(class_id)
        return render_partial('htmx-survey.html', survey_id=survey_id, description=description,
                              questions=questions, survey_later=survey_later, click='yes')

    def class_survey(self, class_id):
        description = ""
        survey_id = "class" + '_' + class_id
        description = gettext("class_survey_description")
        survey_later = gettext("class_survey_later")
        questions = []
        total_questions = 4

        survey = self.db.get_survey(survey_id)
        if not survey:
            self.db.store_survey(dict(id=f"{survey_id}"))
            survey = self.db.get_survey(survey_id)
        elif survey.get('skip') is True or survey.get('skip') == date.today().isoformat():
            return "", "", "", "", ""

        questions.append(gettext("class_survey_question1"))
        questions.append(gettext("class_survey_question2"))
        questions.append(gettext("class_survey_question3"))
        questions.append(gettext("class_survey_question4"))
        unanswered_questions, translate_db = utils.get_unanswered_questions(survey, questions)
        if translate_db:
            self.db.add_survey_responses(survey_id, translate_db)
        return survey_id, description, unanswered_questions, total_questions, survey_later

    @route("/get-customization-level", methods=["GET"])
    @requires_login
    def change_dropdown_level(self, user):
        if not is_teacher(user) and not is_admin(user):
            return utils.error_page(error=401, ui_message=gettext("retrieve_class_error"))
        Class = self.db.get_class(session['class_id'])
        if not Class or (not utils.can_edit_class(user, Class) and not is_admin(user)):
            return utils.error_page(error=404, ui_message=gettext("no_such_class"))

        level = request.args.get('level')
        customizations, adventures, adventure_names, available_adventures, _ = self.get_class_info(
            user, session['class_id'])

        return render_partial('customize-class/partial-sortable-adventures.html',
                              level=level,
                              customizations=customizations,
                              adventures=adventures,
                              max_level=hedy.HEDY_MAX_LEVEL,
                              adventure_names=adventure_names,
                              adventures_default_order=hedy_content.ADVENTURE_ORDER_PER_LEVEL,
                              available_adventures=available_adventures,
                              class_id=session['class_id'])

    @staticmethod
    def reorder_adventures(adventures: list, from_sorted_adv_class=False):
        """This method ensures that the last two adventures are puzzle and quiz, if they exist."""
        quiz_adv = None
        parsons_adv = None
        for i, adv in enumerate(adventures):
            name = adv.short_name if from_sorted_adv_class else adv.get("name")
            if name == "parsons":
                parsons_adv = adv
            if name == "quiz":
                quiz_adv = adv

        if parsons_adv:
            adventures.remove(parsons_adv)
            adventures.append(parsons_adv)
        if quiz_adv:
            adventures.remove(quiz_adv)
            adventures.append(quiz_adv)

    @route("/add-adventure/level/<level>", methods=["POST"])
    @requires_login
    def add_adventure(self, user, level):
        if not is_teacher(user) and not is_admin(user):
            return utils.error_page(error=401, ui_message=gettext("retrieve_class_error"))
        Class = self.db.get_class(session['class_id'])
        if not Class or (not utils.can_edit_class(user, Class) and not is_admin(user)):
            return utils.error_page(error=404, ui_message=gettext("no_such_class"))

        adventure_id = request.form.get('adventure_id')
        customizations, adventures, adventure_names, available_adventures, _ = self.get_class_info(
            user, session['class_id'])
        teacher_adventures = list(self.db.get_teacher_adventures(user["username"]))
        second_teacher_adventures = self.db.get_second_teacher_adventures([Class], user["username"])
        teacher_adventures += second_teacher_adventures
        is_teacher_adventure = self.is_adventure_from_teacher(adventure_id, teacher_adventures)

        customizations['sorted_adventures'][level].append({'name': adventure_id, 'from_teacher': is_teacher_adventure})
        sorted_adventure = SortedAdventure(short_name=adventure_id,
                                           long_name=adventure_names[adventure_id],
                                           is_teacher_adventure=is_teacher_adventure,
                                           is_command_adventure=adventure_id in hedy_content.KEYWORDS_ADVENTURES)

        adventures[int(level)].append(sorted_adventure)
        # Always keep the last two puzzle and quize, if exist.
        self.reorder_adventures(adventures[int(level)], from_sorted_adv_class=True)
        self.reorder_adventures(customizations['sorted_adventures'][level])

        # Remove hide_quiz or hide_parsons if the added adv. is quiz or parsons
        if adventure_id == "quiz" and 'other_settings' in customizations \
                and 'hide_quiz' in customizations['other_settings']:
            customizations["other_settings"].remove("hide_quiz")
        if adventure_id == "parsons" and 'other_settings' in customizations \
                and 'hide_parsons' in customizations['other_settings']:
            customizations["other_settings"].remove("hide_parsons")

        self.db.update_class_customizations(customizations)
        available_adventures = self.get_unused_adventures(adventures, teacher_adventures, adventure_names)

        return render_partial('customize-class/partial-sortable-adventures.html',
                              level=level,
                              customizations=customizations,
                              adventures=adventures,
                              max_level=hedy.HEDY_MAX_LEVEL,
                              adventure_names=adventure_names,
                              adventures_default_order=hedy_content.ADVENTURE_ORDER_PER_LEVEL,
                              available_adventures=available_adventures,
                              class_id=session['class_id'])

    @route("/remove-adventure", methods=["POST"])
    @requires_login
    def remove_adventure_from_class(self, user):
        if not is_teacher(user) and not is_admin(user):
            return utils.error_page(error=401, ui_message=gettext("retrieve_class_error"))
        Class = self.db.get_class(session['class_id'])
        if not Class or (not utils.can_edit_class(user, Class) and not is_admin(user)):
            return utils.error_page(error=404, ui_message=gettext("no_such_class"))

        adventure_id = request.args.get('adventure_id')
        level = request.args.get('level')
        teacher_adventures = list(self.db.get_teacher_adventures(user["username"]))
        second_teacher_adventures = self.db.get_second_teacher_adventures([Class], user["username"])
        teacher_adventures += second_teacher_adventures

        is_teacher_adventure = self.is_adventure_from_teacher(adventure_id, teacher_adventures)
        customizations, adventures, adventure_names, available_adventures, _ = self.get_class_info(
            user, session['class_id'])
        customizations['sorted_adventures'][level].remove({'name': adventure_id, 'from_teacher': is_teacher_adventure})
        sorted_adventure = SortedAdventure(short_name=adventure_id,
                                           long_name=adventure_names[adventure_id],
                                           is_teacher_adventure=is_teacher_adventure,
                                           is_command_adventure=adventure_id in hedy_content.KEYWORDS_ADVENTURES)
        adventures[int(level)].remove(sorted_adventure)
        self.db.update_class_customizations(customizations)
        available_adventures = self.get_unused_adventures(adventures, teacher_adventures, adventure_names)

        return render_partial('customize-class/partial-sortable-adventures.html',
                              level=level,
                              customizations=customizations,
                              adventures=adventures,
                              max_level=hedy.HEDY_MAX_LEVEL,
                              adventure_names=adventure_names,
                              adventures_default_order=hedy_content.ADVENTURE_ORDER_PER_LEVEL,
                              available_adventures=available_adventures,
                              class_id=session['class_id'])

    @route("/sort-adventures", methods=["POST"])
    @requires_login
    def sort_adventures_in_class(self, user):
        if not is_teacher(user) and not is_admin(user):
            return utils.error_page(error=401, ui_message=gettext("retrieve_class_error"))
        Class = self.db.get_class(session['class_id'])
        if not Class or (not utils.can_edit_class(user, Class) and not is_admin(user)):
            return utils.error_page(error=404, ui_message=gettext("no_such_class"))

        customizations, adventures, adventure_names, available_adventures, _ = self.get_class_info(
            user, session['class_id'])
        level = request.args.get('level')
        adventures_from_request = request.form.getlist('adventure')
        teacher_adventures = list(self.db.get_teacher_adventures(user["username"]))
        second_teacher_adventures = self.db.get_second_teacher_adventures([Class], user["username"])
        teacher_adventures += second_teacher_adventures
        customizations['sorted_adventures'][level] = []
        adventures[int(level)] = []
        for adventure in adventures_from_request:
            is_teacher_adventure = self.is_adventure_from_teacher(adventure, teacher_adventures)
            customizations['sorted_adventures'][level].append({'name': adventure, 'from_teacher': is_teacher_adventure})
            sorted_adventure = SortedAdventure(short_name=adventure,
                                               long_name=adventure_names[adventure],
                                               is_teacher_adventure=is_teacher_adventure,
                                               is_command_adventure=adventure in hedy_content.KEYWORDS_ADVENTURES)
            adventures[int(level)].append(sorted_adventure)

        # Always keep the last two puzzle and quize, if exist.
        self.reorder_adventures(adventures[int(level)], from_sorted_adv_class=True)
        self.reorder_adventures(customizations['sorted_adventures'][level])
        self.db.update_class_customizations(customizations)

        return render_partial('customize-class/partial-sortable-adventures.html',
                              level=level,
                              customizations=customizations,
                              adventures=adventures,
                              max_level=hedy.HEDY_MAX_LEVEL,
                              adventure_names=adventure_names,
                              adventures_default_order=hedy_content.ADVENTURE_ORDER_PER_LEVEL,
                              available_adventures=available_adventures,
                              class_id=session['class_id'])

    @staticmethod
    def migrate_quizzes_parsons_tabs(customizations, parsons_hidden, quizzes_hidden):
        """If the puzzles/quizzes were not migrated yet which is possible if the teacher didn't tweak
            the class customizations, if this is the case, we need to add them if possible."""
        migrated = customizations.get("quiz_parsons_tabs_migrated")
        if not migrated and customizations.get("sorted_adventures"):
            for level, sorted_adventures in customizations["sorted_adventures"].items():
                last_two_adv_names = [adv["name"] for adv in sorted_adventures[-2:]]
                parson_in_level = "parsons" in last_two_adv_names
                quiz_in_level = "quiz" in last_two_adv_names
                # In some levels, we don't need quiz/parsons
                level_accepts_parsons = "parsons" in hedy_content.ADVENTURE_ORDER_PER_LEVEL[int(level)]
                level_accepts_quiz = "quiz" in hedy_content.ADVENTURE_ORDER_PER_LEVEL[int(level)]
                if not parson_in_level and not parsons_hidden and level_accepts_parsons:
                    sorted_adventures.append(
                        {"name": "parsons", "from_teacher": False})

                if not quiz_in_level and not quizzes_hidden and level_accepts_quiz:
                    sorted_adventures.append(
                        {"name": "quiz", "from_teacher": False})
                # Need to reorder, for instance, in case parsons was hidden and the other was not.
                ForTeachersModule.reorder_adventures(sorted_adventures)

            # Mark current customization as being migrated so that we don't do this step next time.
            customizations["quiz_parsons_tabs_migrated"] = 1
            Database.update_class_customizations(Database, customizations)

    def get_class_info(self, user, class_id, get_customizations=False):
        if hedy_content.Adventures(g.lang).has_adventures():
            default_adventures = hedy_content.Adventures(g.lang).get_adventure_keyname_name_levels()
        else:
            default_adventures = hedy_content.Adventures("en").get_adventure_keyname_name_levels()

        teacher_adventures = list(self.db.get_teacher_adventures(user["username"]))
        second_teacher_adventures = self.db.get_second_teacher_adventures(
            [self.db.get_class(class_id)], user["username"])
        teacher_adventures += second_teacher_adventures
        customizations = self.db.get_class_customizations(class_id)

        # Initialize the data structures that will hold the adventures for each level
        adventures = {i: [] for i in range(1, hedy.HEDY_MAX_LEVEL+1)}

        min_level = 1
        adventure_names = {}
        for adv_key, adv_dic in default_adventures.items():
            for name, _ in adv_dic.items():
                adventure_names[adv_key] = hedy_content.get_localized_name(name, g.keyword_lang)

        for adventure in teacher_adventures:
            adventure_names[adventure['id']] = adventure['name']

        # Add quiz and parsons as adventure names so that we can show them as tabs.
        adventure_names["quiz"] = gettext("quiz_tab")
        adventure_names["parsons"] = gettext("parsons_title")
        default_adventures["quiz"] = {}
        default_adventures["parsons"] = {}

        parsons_hidden = False
        quizzes_hidden = False
        if customizations:
            parsons_hidden = 'other_settings' in customizations and 'hide_parsons' in customizations['other_settings']
            quizzes_hidden = 'other_settings' in customizations and 'hide_quiz' in customizations['other_settings']
            if quizzes_hidden:
                del default_adventures["quiz"]
            if parsons_hidden:
                del default_adventures["parsons"]

            # in case this class has thew new way to select adventures
            if 'sorted_adventures' in customizations:
                # remove from customizations adventures that we have removed
                self.purge_customizations(customizations['sorted_adventures'], default_adventures, teacher_adventures)
            # it uses the old way so convert it to the new one
            elif 'adventures' in customizations:
                customizations['sorted_adventures'] = {str(i): [] for i in range(1, hedy.HEDY_MAX_LEVEL + 1)}
                for adventure, levels in customizations['adventures'].items():
                    for level in levels:
                        customizations['sorted_adventures'][str(level)].append(
                            {"name": adventure, "from_teacher": False})

                        customizations['sorted_adventures'][str(level)].append(
                            {"name": "quiz", "from_teacher": False})
                        customizations['sorted_adventures'][str(level)].append(
                            {"name": "parsons", "from_teacher": False})
            customizations["updated_by"] = user["username"]
            self.db.update_class_customizations(customizations)
            min_level = 1 if customizations['levels'] == [] else min(customizations['levels'])
        else:
            # Since it doesn't have customizations loaded, we create a default customization object.
            # This makes further updating with HTMX easier
            adventures_to_db = {}
            for level, default_adventures in hedy_content.ADVENTURE_ORDER_PER_LEVEL.items():
                adventures_to_db[str(level)] = [{'name': adventure, 'from_teacher': False}
                                                for adventure in default_adventures]

            customizations = {
                "id": class_id,
                "levels": [i for i in range(1, hedy.HEDY_MAX_LEVEL + 1)],
                "opening_dates": {},
                "other_settings": [],
                "level_thresholds": {},
                "sorted_adventures": adventures_to_db,
                "updated_by": user["username"],
                "quiz_parsons_tabs_migrated": True,
            }
            self.db.update_class_customizations(customizations)

        if get_customizations:
            self.migrate_quizzes_parsons_tabs(customizations, parsons_hidden, quizzes_hidden)

        for level, sorted_adventures in customizations['sorted_adventures'].items():
            for adventure in sorted_adventures:
                if adventure['name'] in adventure_names:
                    sorted_adventure = SortedAdventure(short_name=adventure['name'],
                                                       long_name=adventure_names[adventure['name']],
                                                       is_command_adventure=adventure['name']
                                                       in hedy_content.KEYWORDS_ADVENTURES,
                                                       is_teacher_adventure=adventure['from_teacher'])
                adventures[int(level)].append(sorted_adventure)

        available_adventures = self.get_unused_adventures(adventures, teacher_adventures, adventure_names)

        return customizations, adventures, adventure_names, available_adventures, min_level

    # Remove adventures from customizations that aren't in use anymore
    # They can be default and therefore we removed then, or from the teacher
    # and tehrefore removed by the user
    def purge_customizations(self, sorted_adventures, adventures, teacher_adventures):
        teacher_adventures_set = {adventure['id'] for adventure in teacher_adventures}
        for _, adventure_list in sorted_adventures.items():
            for adventure in list(adventure_list):
                if adventure['name'] not in adventures and adventure['name'] not in teacher_adventures_set:
                    adventure_list.remove(adventure)

    def get_unused_adventures(self, adventures, teacher_adventures_db, adventure_names):
        available_adventures = {i: [] for i in range(1, hedy.HEDY_MAX_LEVEL+1)}
        default_adventures = {i: set() for i in range(1, hedy.HEDY_MAX_LEVEL+1)}
        teacher_adventures = {i: set() for i in range(1, hedy.HEDY_MAX_LEVEL+1)}

        for level, level_default_adventures in hedy_content.ADVENTURE_ORDER_PER_LEVEL.items():
            for short_name in level_default_adventures:
                adventure = SortedAdventure(short_name=short_name,
                                            long_name=adventure_names.get(short_name, short_name),
                                            is_teacher_adventure=False,
                                            is_command_adventure=short_name in hedy_content.KEYWORDS_ADVENTURES)
                default_adventures[level].add(adventure)

        for teacher_adventure in teacher_adventures_db:
            adventure = SortedAdventure(short_name=teacher_adventure['id'],
                                        long_name=teacher_adventure['name'],
                                        is_teacher_adventure=True,
                                        is_command_adventure=False,)
            # levels=teacher_adventure.get("levels", []))
            for level in teacher_adventure.get("levels", [teacher_adventure.get("level")]):
                teacher_adventures[int(level)].add(adventure)

        for level in range(1, hedy.HEDY_MAX_LEVEL + 1):
            adventures_set = set(adventures[level])
            available_teacher_adventures = teacher_adventures[level].difference(adventures_set)
            available_default_adventures = default_adventures[level].difference(adventures_set)
            available_adventures[level] = list(available_teacher_adventures.union(available_default_adventures))
            available_adventures[level].sort(key=lambda item: item.long_name.upper())

        return available_adventures

    def is_adventure_from_teacher(self, adventure_id, teacher_adventures):
        is_teacher_adventure = False
        for adventure in teacher_adventures:
            if adventure_id == adventure['id']:
                is_teacher_adventure = True
        return is_teacher_adventure

    @route("/restore-customizations", methods=["POST"])
    @requires_teacher
    def restore_customizations_to_default(self, user):
        class_id = session['class_id']
        level = request.args.get('level')

        Class = self.db.get_class(class_id)
        if not Class or (not utils.can_edit_class(user, Class) and not is_admin(user)):
            return utils.error_page(error=404, ui_message=gettext("no_such_class"))
        teacher_adventures = list(self.db.get_teacher_adventures(user["username"]))
        second_teacher_adventures = self.db.get_second_teacher_adventures([Class], user["username"])
        teacher_adventures += second_teacher_adventures

        customizations, adventures, adventure_names, available_adventures, _ = self.get_class_info(
            user, session['class_id'])

        db_adventures = {str(i): [] for i in range(1, hedy.HEDY_MAX_LEVEL + 1)}
        adventures = {i: [] for i in range(1, hedy.HEDY_MAX_LEVEL + 1)}

        for lvl, default_adventures in hedy_content.ADVENTURE_ORDER_PER_LEVEL.items():
            for adventure in default_adventures:
                db_adventures[str(lvl)].append({'name': adventure, 'from_teacher': False})
                sorted_adventure = SortedAdventure(short_name=adventure,
                                                   long_name=adventure_names.get(adventure, adventure),
                                                   is_command_adventure=adventure in hedy_content.KEYWORDS_ADVENTURES,
                                                   is_teacher_adventure=False)
                adventures[lvl].append(sorted_adventure)

        for adventure in teacher_adventures:
            available_adventures[int(adventure['level'])].append(
                {"name": adventure['id'], "from_teacher": True})

        customizations = {
            "id": class_id,
            "levels": [i for i in range(1, hedy.HEDY_MAX_LEVEL + 1)],
            "opening_dates": {},
            "other_settings": [],
            "level_thresholds": {},
            "sorted_adventures": db_adventures,
            "restored_by": user["username"],
            "updated_by": user["username"]
        }

        self.db.update_class_customizations(customizations)
        available_adventures = self.get_unused_adventures(adventures, teacher_adventures, adventure_names)

        return render_partial('customize-class/partial-sortable-adventures.html',
                              level=level,
                              customizations=customizations,
                              adventures=adventures,
                              max_level=hedy.HEDY_MAX_LEVEL,
                              adventure_names=adventure_names,
                              adventures_default_order=hedy_content.ADVENTURE_ORDER_PER_LEVEL,
                              available_adventures=available_adventures,
                              class_id=session['class_id'])

    @route("/restore-adventures/level/<level>", methods=["POST"])
    @requires_teacher
    def restore_adventures_to_default(self, user, level):
        class_id = session['class_id']
        Class = self.db.get_class(class_id)

        if not Class or (not utils.can_edit_class(user, Class) and not is_admin(user)):
            return utils.error_page(error=404, ui_message=gettext("no_such_class"))

        customizations, adventures, adventure_names, available_adventures, _ = self.get_class_info(
            user, session['class_id'])

        teacher_adventures = list(self.db.get_teacher_adventures(user["username"]))
        second_teacher_adventures = self.db.get_second_teacher_adventures([Class], user["username"])
        teacher_adventures += second_teacher_adventures

        db_adventures = {str(i): [] for i in range(1, hedy.HEDY_MAX_LEVEL + 1)}
        adventures = {i: [] for i in range(1, hedy.HEDY_MAX_LEVEL + 1)}
        for lvl, default_adventures in hedy_content.ADVENTURE_ORDER_PER_LEVEL.items():
            for adventure in default_adventures:
                db_adventures[str(lvl)].append({'name': adventure, 'from_teacher': False})
                sorted_adventure = SortedAdventure(short_name=adventure,
                                                   long_name=adventure_names[adventure],
                                                   is_command_adventure=adventure in hedy_content.KEYWORDS_ADVENTURES,
                                                   is_teacher_adventure=False)
                adventures[lvl].append(sorted_adventure)

        customizations['sorted_adventures'] = db_adventures
        available_adventures = self.get_unused_adventures(adventures, teacher_adventures, adventure_names)
        self.db.update_class_customizations(customizations)

        return render_partial('customize-class/partial-sortable-adventures.html',
                              level=level,
                              customizations=customizations,
                              adventures=adventures,
                              max_level=hedy.HEDY_MAX_LEVEL,
                              adventure_names=adventure_names,
                              adventures_default_order=hedy_content.ADVENTURE_ORDER_PER_LEVEL,
                              available_adventures=available_adventures,
                              class_id=session['class_id'])

    @route("/restore-adventures-modal/level/<level>", methods=["GET"])
    @requires_teacher
    def get_restore_adventures_modal(self, user, level):
        Class = self.db.get_class(session['class_id'])
        if not Class or (not utils.can_edit_class(user, Class) and not is_admin(user)):
            return utils.error_page(error=404, ui_message=gettext("no_such_class"))

        modal_text = gettext('reset_adventure_prompt')
        htmx_endpoint = f'/for-teachers/restore-adventures/level/{level}'
        htmx_target = "#adventure_dragger"
        htmx_swap = "outerHTML"
        htmx_indicator = "#indicator"
        return render_partial('modal/htmx-modal-confirm.html',
                              modal_text=modal_text,
                              htmx_endpoint=htmx_endpoint,
                              htmx_target=htmx_target,
                              htmx_swap=htmx_swap,
                              htmx_indicator=htmx_indicator)

    @route("/customize-class/<class_id>", methods=["POST"])
    @requires_teacher
    def update_customizations(self, user, class_id):
        Class = self.db.get_class(class_id)
        if not Class or (not utils.can_edit_class(user, Class) and not is_admin(user)):
            return utils.error_page(error=404, ui_message=gettext("no_such_class"))

        body = request.json
        # Validations
        if not isinstance(body, dict):
            return make_response(gettext("ajax_error"), 400)
        if not isinstance(body.get("levels"), list):
            return make_response(gettext("request_invalid"), 400)
        if not isinstance(body.get("other_settings"), list):
            return make_response(gettext("request_invalid"), 400)
        if not isinstance(body.get("opening_dates"), dict):
            return make_response(gettext("request_invalid"), 400)
        if not isinstance(body.get("level_thresholds"), dict):
            return make_response(gettext("request_invalid"), 400)
        # Values are always strings from the front-end -> convert to numbers
        levels = [int(i) for i in body["levels"]]

        opening_dates = body["opening_dates"].copy()
        for level, timestamp in body.get("opening_dates").items():
            if len(timestamp) < 1:
                opening_dates.pop(level)
            else:
                try:
                    opening_dates[level] = utils.datetotimeordate(timestamp)
                except BaseException:
                    return make_response(gettext("request_invalid"), 400)

        level_thresholds = {}
        for name, value in body.get("level_thresholds").items():
            # We only manually check for the quiz threshold, if we add more -> generalize this code
            if name == "quiz":
                try:
                    value = int(value)
                except BaseException:
                    return make_response(gettext("request_invalid"), 400)
                if value < 0 or value > 100:
                    return make_response(gettext("request_invalid"), 400)
            level_thresholds[name] = value

        customizations = self.db.get_class_customizations(class_id)
        dashboard = customizations.get('dashboard_customization', {})
        live_statistics_levels = dashboard.get('selected_levels', [1])

        # Remove quiz and parsons if we need to hide them  all.
        hide_quiz = 'hide_quiz' in body['other_settings']
        hide_parsons = 'hide_parsons' in body['other_settings']
        for level, adventures in customizations["sorted_adventures"].items():
            if hide_parsons:
                customizations["sorted_adventures"][level] = [adventure for adventure in adventures
                                                              if adventure["name"] != "parsons"]
            elif 'other_settings' in customizations \
                    and 'hide_parsons' in customizations['other_settings']:  # if so, we should toggle parsons.
                customizations["sorted_adventures"][level].append({'name': 'parsons', 'from_teacher': False})

            if hide_quiz:
                customizations["sorted_adventures"][level] = [adventure for adventure in adventures
                                                              if adventure["name"] != "quiz"]
            elif 'other_settings' in customizations \
                    and 'hide_quiz' in customizations['other_settings']:  # if so, we should toggle quizes.
                customizations["sorted_adventures"][level].append({'name': 'quiz', 'from_teacher': False})

        customizations = {
            "id": class_id,
            "levels": levels,
            "opening_dates": opening_dates,
            "other_settings": body["other_settings"],
            "level_thresholds": level_thresholds,
            "sorted_adventures": customizations["sorted_adventures"],
            "dashboard_customization": {
                "selected_levels": live_statistics_levels
            },
            "updated_by": user["username"]
        }

        self.db.update_class_customizations(customizations)
        response = {"success": gettext("class_customize_success")}
        return make_response(response, 200)

    @route("/create-accounts/<class_id>", methods=["GET"])
    @requires_teacher
    def create_accounts(self, user, class_id):
        Class = self.db.get_class(class_id)
        if not Class:
            return utils.error_page(error=404, ui_message=gettext("no_such_class"))
        if not utils.can_edit_class(user, Class) and not is_admin(user):
            return utils.error_page(error=401, ui_message=gettext("no_such_class"))

        return render_template("create-accounts.html", current_class=Class)

    @route("/create-accounts", methods=["POST"])
    @requires_teacher
    def store_accounts(self, user):
        body = request.json

        # Validations
        if not isinstance(body, dict):
            return make_response(gettext("ajax_error"), 400)
        if not isinstance(body.get("accounts"), list):
            return make_response(gettext("request_invalid"), 400)

        if len(body.get("accounts", [])) < 1:
            return make_response(gettext("no_accounts"), 400)

        usernames = []

        # Validation for correct types and duplicates
        for account in body.get("accounts", []):
            validation = validate_student_signup_data(account)
            if validation:
                return validation, 400
            if account.get("username").strip().lower() in usernames:
                return make_response({"error": gettext("unique_usernames"), "value": account.get("username")}, 200)
            usernames.append(account.get("username").strip().lower())

        # Validation for duplicates in the db
        classes = self.db.get_teacher_classes(user["username"], False)
        for account in body.get("accounts", []):
            if account.get("class") and account["class"] not in [i.get("name") for i in classes]:
                return make_response(gettext("request_invalid"), 404)
            if self.db.user_by_username(account.get("username").strip().lower()):
                return make_response(
                    {"error": gettext("usernames_exist"), "value": account.get("username").strip().lower()}, 200)

        # the following is due to the fact that the current user may be a second user.
        teacher = classes[0].get("teacher") if len(classes) else user["username"]
        # Now -> actually store the users in the db
        for account in body.get("accounts", []):
            # Set the current teacher language and keyword language as new account language
            account["language"] = g.lang
            account["keyword_language"] = g.keyword_lang
            store_new_student_account(self.db, account, teacher)
            if account.get("class"):
                class_id = [i.get("id") for i in classes if i.get("name") == account.get("class")][0]
                self.db.add_student_to_class(class_id, account.get("username").strip().lower())
        return make_response({"success": gettext("accounts_created")}, 200)

    @route("/customize-adventure/view/<adventure_id>", methods=["GET"])
    @requires_login
    def view_adventure(self, user, adventure_id):
        if not is_teacher(user) and not is_admin(user):
            return utils.error_page(error=401, ui_message=gettext("retrieve_adventure_error"))
        adventure = self.db.get_adventure(adventure_id)
        if not adventure:
            return utils.error_page(error=404, ui_message=gettext("no_such_adventure"))
        if adventure["creator"] != user["username"] and not is_teacher(user) and not is_admin(user):
            return utils.error_page(error=401, ui_message=gettext("retrieve_adventure_error"))

        # Add level to the <pre> tag to let syntax highlighting know which highlighting we need!
        adventure["content"] = adventure["content"].replace(
            "<pre>", "<pre class='no-copy-button' level='" + str(adventure["level"]) + "'>"
        )
        adventure["content"] = safe_format(adventure["content"], **hedy_content.KEYWORDS.get(g.keyword_lang))

        return render_template(
            "view-adventure.html",
            adventure=adventure,
            page_title=gettext("title_view-adventure"),
            current_page="for-teachers",
        )

    @staticmethod
    def create_basic_adventure(user, adventure_id=None):
        if not adventure_id:
            adventure_id = uuid.uuid4().hex
        return {
            "id": adventure_id,
            "date": utils.timems(),
            "creator": user["username"],
            "name": "",
            "classes": [],
            "level": 1,
            "levels": ["1"],
            "content": "",
            "public": 0,
            "language": g.lang,
        }

    @route("/customize-adventure", methods=["GET"])
    @requires_teacher
    def get_new_adventure(self, user):
        class_id = request.args.get("class_id")
        level = request.args.get("level", "1")

        adventure_id = uuid.uuid4().hex
        adventure = self.create_basic_adventure(user, adventure_id)

        if level:
            adventure["level"] = int(level)
            adventure["levels"] = [level]

        if class_id:
            session['class_id'] = class_id
            adventure["classes"] = [class_id]

        session["new_adventure"] = adventure
        return redirect(f"/for-teachers/customize-adventure/{adventure['id']}?new_adventure=1")

    @route("/customize-adventure/<adventure_id>", methods=["GET"])
    @requires_teacher
    def get_adventure_info(self, user, adventure_id,):
        if not adventure_id:
            return make_response(gettext("adventure_empty"), 400)
        if not isinstance(adventure_id, str):
            return make_response(gettext("adventure_name_invalid"), 400)

        adventure = self.db.get_adventure(adventure_id)
        if not adventure and request.args.get("new_adventure"):
            adventure = session.get("new_adventure", self.create_basic_adventure(user, adventure_id))

        if not adventure:
            return utils.error_page(error=404, ui_message=gettext("retrieve_adventure_error"))
        if adventure["creator"] != user["username"] and not is_teacher(user):
            return utils.error_page(error=401, ui_message=gettext("retrieve_adventure_error"))

        adventure['content'] = safe_format(adventure['content'],
                                           **hedy_content.KEYWORDS.get(g.keyword_lang))
        adventure['solution_example'] = safe_format(adventure.get('solution_example', ''),
                                                    **hedy_content.KEYWORDS.get(g.keyword_lang))

        # We don't change adventure["content"] because it's used in the editor, while this is for previwing only.
        preview_content, adventure["example_code"] = halve_adventure_content(adventure["content"])

        # Now it gets a bit complex, we want to get the teacher classes as well as the customizations
        # This is a quite expensive retrieval, but we should be fine as this page is not called often
        # We only need the name, id and if it already has the adventure set as data to the front-end
        Classes = self.db.get_teacher_classes(user["username"])
        class_data = []
        for Class in Classes:
            customizations = self.db.get_class_customizations(Class.get("id"))
            for level in adventure.get("levels", []):
                # TODO: change name to id in sorted_adventures (probably it's only teachers' adventures!)
                if customizations and customizations.get("sorted_adventures") and \
                    any(adv for adv in customizations.get("sorted_adventures", {}).get(level, [])
                        if adv.get("name") == adventure.get("id")):
                    temp = {"name": Class.get("name"), "id": Class.get("id"),
                            "teacher": Class.get("teacher"), "students": Class.get("students", []),
                            "date": Class.get("date"), "classes": Class.get("classes")}
                    class_data.append(temp)
                    # Class["from_teacher"] = True
                    break

        return render_template(
            "customize-adventure.html",
            page_title=gettext("title_customize-adventure"),
            adventure=adventure,
            adventure_classes=class_data,
            all_classes=Classes,
            username=user["username"],
            max_level=hedy.HEDY_MAX_LEVEL,
            # TODO: update tags to be {name, canEdit} where canEdit is true if currentUser is the creator.
            adventure_tags=adventure.get("tags", []),
            level=adventure.get("level"),
            content=preview_content,
            js=dict(
                content=adventure.get("content"),
                lang=g.lang,
            ),
            javascript_page_options=dict(
                page='customize-adventure',
                lang=g.lang,
                level=adventure.get("level"),
                adventures=[adventure],
                initial_tab='',
                current_user_name=user['username'],
            )
        )

    @route("/customize-adventure", methods=["POST"])
    @requires_teacher
    def update_adventure(self, user):
        body = request.json

        # Validations
        if not isinstance(body, dict):
            return make_response(gettext("ajax_error"), 400)
        if not isinstance(body.get("id"), str):
            return make_response(gettext("adventure_id_invalid"), 400)
        if not isinstance(body.get("name"), str):
            return make_response(gettext("adventure_name_invalid"), 400)
        if not isinstance(body.get("levels"), list) or (isinstance(body.get("levels"), list) and not body["levels"]):
            return make_response(gettext("level_invalid"), 400)
        if not isinstance(body.get("content"), str):
            return make_response(gettext("content_invalid"), 400)
        if len(body.get("content")) < 20:
            return make_response(gettext("adventure_length"), 400)
        if not isinstance(body.get("public"), bool) and not isinstance(body.get("public"), int):
            return make_response(gettext("public_invalid"), 400)
        if 'formatted_content' in body and not isinstance(body.get("formatted_content"), str):
            return make_response(gettext("content_invalid"), 400)
        if not isinstance(body.get("language"), str) or body.get("language") not in hedy_content.ALL_LANGUAGES.keys():
            # we're incrementally integrating language into adventures; i.e., not all adventures have a language field.
            body["language"] = g.lang
            # return gettext("language_invalid"), 400

        current_adventure = self.db.get_adventure(body["id"])
        if not current_adventure:
            current_adventure = session.get("new_adventure", self.create_basic_adventure(user, body["id"]))

        # TODO: instead of not allowing the teacher, let them update the adventure in their relevant classes only.
        elif current_adventure["creator"] != user["username"]:
            return make_response(gettext("unauthorized"), 401)
        current_classes = {}
        if body.get("classes"):
            current_classes = current_adventure.get('classes', [])
        current_levels = []
        if current_adventure["level"] != 1:
            current_levels = current_adventure.get('levels', [])

        adventures = self.db.get_teacher_adventures(user["username"])
        for adventure in adventures:
            if adventure["name"] == body["name"] and adventure["id"] != body["id"]:
                return make_response(gettext("adventure_duplicate"), 400)

        # We want to make sure the adventure is valid and only contains correct placeholders
        # Try to parse with our current language, if it fails -> return an error to the user
        # NOTE: format() instead of safe_format() on purpose!
        try:
            body['content'].format(**hedy_content.KEYWORDS.get(g.keyword_lang))
            if 'formatted_solution_code' in body:
                body['formatted_solution_code'].format(**hedy_content.KEYWORDS.get(g.keyword_lang))
        except BaseException:
            return make_response(gettext("something_went_wrong_keyword_parsing"), 400)

        adventure = {
            "date": utils.timems(),
            "creator": user["username"],
            "name": body["name"],
            "classes": body["classes"],
            "level": int(body["levels"][0]),  # TODO: this should be removed gradually.
            "levels": body["levels"],
            "public": 1 if body["public"] else 0,
            "language": body["language"],
            "content": body["content"],
            "solution_example": body.get("formatted_solution_code"),
        }

        self.db.update_adventure(body["id"], adventure)

        tags = self.db.read_tags(current_adventure.get("tags", []))
        for tag in tags:
            for tag_adventure in tag["tagged_in"]:
                if tag_adventure["id"] == current_adventure["id"]:
                    tag_adventure["public"] = body["public"]
                    tag_adventure["language"] = body["language"]
            self.db.update_tag(tag["id"], {"tagged_in": tag["tagged_in"]})

        if current_levels and current_classes:
            for old_class in current_classes:
                for level in current_levels:
                    if old_class not in body["classes"] or level not in body["levels"]:
                        self.add_adventure_to_class_level(user, old_class, body["id"], level, True)

        for class_id in body["classes"]:
            for level in body["levels"]:
                if level not in current_levels and class_id in current_classes:
                    self.add_adventure_to_class_level(user, class_id, body["id"], level, False)
                elif class_id not in current_classes:
                    self.add_adventure_to_class_level(user, class_id, body["id"], level, False)

        return make_response({"success": gettext("adventure_updated")}, 200)

    @route("/customize-adventure/<adventure_id>", methods=["DELETE"])
    @route("/customize-adventure/<adventure_id>/<owner>", methods=["DELETE"])
    @requires_teacher
    def delete_adventure(self, user, adventure_id, owner=None):
        adventure = self.db.get_adventure(adventure_id)
        if not adventure:
            return utils.error_page(error=404, ui_message=gettext("retrieve_adventure_error"))
        elif adventure["creator"] != user["username"]:
            # in case the current user is a super teacher, they may delete any adventure.
            if not (is_super_teacher(user) and adventure["creator"] == owner):
                return make_response(gettext("unauthorized"), 401)

        self.db.delete_adventure(adventure_id)
        tags = self.db.read_tags(adventure.get("tags", []))
        for tag in tags:
            tagged_in = list(filter(lambda t: t["id"] != adventure_id, tag["tagged_in"]))
            if len(tag["tagged_in"]) != len(tagged_in):  # only update if this adventure was tagged.
                self.db.update_tag(tag["id"], {"tagged_in": tagged_in})

        teacher_classes = self.db.get_teacher_classes(user["username"], True)
        adventures = []
        teacher_adventures = self.db.get_teacher_adventures(user["username"])
        # Get the adventures that are created by my second teachers.
        second_teacher_adventures = self.db.get_second_teacher_adventures(teacher_classes, user["username"])
        for adventure in list(teacher_adventures) + second_teacher_adventures:
            adventures.append(
                {
                    "id": adventure.get("id"),
                    "name": adventure.get("name"),
                    "creator": adventure.get("creator"),
                    "author": adventure.get("author"),
                    "date": utils.localized_date_format(adventure.get("date")),
                    "level": adventure.get("level"),
                    "levels": adventure.get("levels"),
                }
            )
        return render_partial('htmx-adventures-table.html', teacher_adventures=teacher_adventures)

    @route("/preview-adventure", methods=["POST"])
    def parse_preview_adventure(self):
        body = request.json
        try:
            code = safe_format(body.get("code"), **hedy_content.KEYWORDS.get(g.keyword_lang))
        except BaseException:
            return make_response(gettext("something_went_wrong_keyword_parsing"), 400)
        return make_response({"code": code}, 200)

    def add_adventure_to_class_level(self, user, class_id, adventure_id, level, remove_adv):
        Class = self.db.get_class(class_id)
        if not Class or (not utils.can_edit_class(user, Class) and not is_admin(user)):
            return utils.error_page(error=404, ui_message=gettext("no_such_class"))

        customizations, _, _, _, _ = self.get_class_info(
            user, class_id)

        is_teacher_adventure = True

        if not remove_adv and any(adventure['name'] == adventure_id
                                  for adventure in customizations['sorted_adventures'][level]):
            return
        if not remove_adv:
            customizations['sorted_adventures'][level].append(
                {'name': adventure_id, 'from_teacher': is_teacher_adventure})
        elif {'name': adventure_id, 'from_teacher': is_teacher_adventure} in customizations['sorted_adventures'][level]:
            customizations['sorted_adventures'][level].remove(
                {'name': adventure_id, 'from_teacher': is_teacher_adventure})

        self.reorder_adventures(customizations['sorted_adventures'][level])
        self.db.update_class_customizations(customizations)

    @route("/create-adventure/", methods=["POST"])
    @route("/create-adventure/<class_id>", methods=["POST"])
    @route("/create-adventure/<class_id>/<level>", methods=["POST"])
    @requires_teacher
    def create_adventure(self, user, class_id=None, level=None):
        if not is_teacher(user) and not is_admin(user):
            return utils.error_page(error=401, ui_message=gettext("retrieve_class_error"))

        adventure_id = uuid.uuid4().hex
        name = "AdventureX"
        adventures = self.db.get_teacher_adventures(user["username"])
        for adventure in adventures:
            if adventure["name"] == name:
                name += 'X'
                continue

        if not level:
            level = "1"

        session['class_id'] = class_id
        adventure = {
            "id": adventure_id,
            "date": utils.timems(),
            "creator": user["username"],
            "name": name,
            "classes": [class_id] if class_id is not None else [],
            "level": int(level),
            "levels": [level],
            "content": "",
            "public": 0,
            "language": g.lang,
        }
        self.db.store_adventure(adventure)
        if class_id:
            self.add_adventure_to_class_level(user, class_id, adventure_id, str(level), False)

        return adventure["id"], 200


def get_customizations(db, class_id):
    """
    Retrieves the customizations for a specific class from the database.

    Args:
        db (Database): The database object used to retrieve the customizations.
        class_id (string): The ID of the class for which to retrieve the customizations.

    Returns:
        customizations (dict): A dictionary containing the customizations for the class.
    """
    customizations = db.get_class_customizations(class_id)
    if customizations and 'adventures' in customizations:
        # it uses the old way so convert it to the new one
        customizations['sorted_adventures'] = {str(i): [] for i in range(1, hedy.HEDY_MAX_LEVEL + 1)}
        for adventure, levels in customizations['adventures'].items():
            for level in levels:
                customizations['sorted_adventures'][str(level)].append(
                    {"name": adventure, "from_teacher": False})

        db.update_class_customizations(customizations)
    elif not customizations:
        # Create a new default customizations object in case it doesn't have one
        customizations = _create_customizations(db, class_id)
    return customizations


def _create_customizations(db, class_id):
    """
    Create customizations for a given class.

    Args:
        db (Database): The database object.
        class_id (int): The ID of the class.

    Returns:
        customizations (dict): The customizations for the class.
    """
    sorted_adventures = {}
    for lvl, adventures in hedy_content.ADVENTURE_ORDER_PER_LEVEL.items():
        sorted_adventures[str(lvl)] = [{'name': adventure, 'from_teacher': False} for adventure in adventures]
    customizations = {
        "id": class_id,
        "levels": [i for i in range(1, hedy.HEDY_MAX_LEVEL + 1)],
        "opening_dates": {},
        "other_settings": [],
        "level_thresholds": {},
        "sorted_adventures": sorted_adventures,
        "dashboard_customization": {
            "selected_levels": [1]
        },
    }
    db.update_class_customizations(customizations)
    return customizations<|MERGE_RESOLUTION|>--- conflicted
+++ resolved
@@ -1,5 +1,6 @@
 import collections
 from difflib import SequenceMatcher
+import json
 import os
 import re
 import uuid
@@ -31,6 +32,7 @@
     remember_current_user,
 )
 
+from .achievements import Achievements
 from .database import Database
 from .auth_pages import AuthModule
 from .website_module import WebsiteModule, route
@@ -42,17 +44,11 @@
 
 
 class ForTeachersModule(WebsiteModule):
-<<<<<<< HEAD
-    def __init__(self, db: Database):
-        super().__init__("teachers", __name__, url_prefix="/for-teachers")
-        self.db = db
-=======
     def __init__(self, db: Database, achievements: Achievements, auth: AuthModule):
         super().__init__("teachers", __name__, url_prefix="/for-teachers")
         self.db = db
         self.achievements = achievements
         self.auth = auth
->>>>>>> 5918eaf9
 
     @route("/", methods=["GET"])
     @requires_teacher
@@ -162,6 +158,12 @@
 
         students = Class.get("students", [])
 
+        achievement = None
+        if len(students) > 20:
+            achievement = self.achievements.add_single_achievement(user["username"], "full_house")
+        if achievement:
+            achievement = json.dumps(achievement)
+
         invites = []
         for invite in self.db.get_class_invitations(Class["id"]):
             invites.append(
@@ -193,6 +195,7 @@
             "class-overview.html",
             current_page="for-teachers",
             page_title=gettext("title_class-overview"),
+            achievement=achievement,
             invites=invites,
             class_info={
                 "students": len(students),
@@ -1191,7 +1194,11 @@
         }
 
         self.db.update_class_customizations(customizations)
+
+        achievement = self.achievements.add_single_achievement(user["username"], "my_class_my_rules")
         response = {"success": gettext("class_customize_success")}
+        if achievement:
+            response["achievement"] = achievement
         return make_response(response, 200)
 
     @route("/create-accounts/<class_id>", methods=["GET"])
