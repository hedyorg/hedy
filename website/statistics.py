from collections import namedtuple
from datetime import date
from enum import Enum

from flask import g, jsonify, request
from flask_babel import gettext

import exceptions as hedy_exceptions
from hedy import check_program_size_is_valid, parse_input, is_program_valid, process_input_string, HEDY_MAX_LEVEL
import hedy_content

import utils
from website.flask_helpers import render_template
from website import querylog
from website.auth import is_admin, is_teacher, requires_admin, requires_login

from . import dynamo
from .database import Database
from .website_module import WebsiteModule, route

"""The Key tuple is used to aggregate the raw data by level, time or username."""
Key = namedtuple("Key", ["name", "class_"])
level_key = Key("level", int)
username_key = Key("id", str)
week_key = Key("week", str)


class UserType(Enum):
    ALL = "@all"  # Old value used before user types
    ANONYMOUS = "@all-anonymous"
    LOGGED = "@all-logged"
    STUDENT = "@all-students"


class StatisticsModule(WebsiteModule):
    def __init__(self, db: Database):
        super().__init__("stats", __name__)
        self.db = db

    @route("/stats/class/<class_id>", methods=["GET"])
    @requires_login
    def render_class_stats(self, user, class_id):
        if not is_teacher(user) and not is_admin(user):
            return utils.error_page(error=403, ui_message=gettext("retrieve_class_error"))

        class_ = self.db.get_class(class_id)
        if not class_ or (class_["teacher"] != user["username"] and not is_admin(user)):
            return utils.error_page(error=404, ui_message=gettext("no_such_class"))

        students = sorted(class_.get("students", []))
        return render_template(
            "class-stats.html",
            class_info={"id": class_id, "students": students},
            current_page="my-profile",
            page_title=gettext("title_class statistics"),
            javascript_page_options=dict(page='class-stats'),
        )

    @route("/logs/class/<class_id>", methods=["GET"])
    @requires_login
    def render_class_logs(self, user, class_id):
        if not is_teacher(user) and not is_admin(user):
            return utils.error_page(error=403, ui_message=gettext("retrieve_class_error"))

        class_ = self.db.get_class(class_id)
        if not class_ or (class_["teacher"] != user["username"] and not is_admin(user)):
            return utils.error_page(error=404, ui_message=gettext("no_such_class"))

        students = sorted(class_.get("students", []))
        return render_template(
            "class-logs.html",
            class_info={"id": class_id, "students": students},
            current_page="my-profile",
            page_title=gettext("title_class logs"),
        )

    @route("/class-stats/<class_id>", methods=["GET"])
    @requires_login
    def get_class_stats(self, user, class_id):
        start_date = request.args.get("start", default=None, type=str)
        end_date = request.args.get("end", default=None, type=str)

        cls = self.db.get_class(class_id)
        students = cls.get("students", [])
        if not cls or not students or (cls["teacher"] != user["username"] and not is_admin(user)):
            return "No such class or class empty", 403

        program_data = self.db.get_program_stats(students, start_date, end_date)
        quiz_data = self.db.get_quiz_stats(students, start_date, end_date)
        data = program_data + quiz_data

        per_level_data = _aggregate_for_keys(data, [level_key])
        per_week_data = _aggregate_for_keys(data, [week_key, level_key])
        per_level_per_student = _aggregate_for_keys(data, [username_key, level_key])
        per_week_per_student = _aggregate_for_keys(data, [username_key, week_key])

        response = {
            "class": {
                "per_level": _to_response_per_level(per_level_data),
                "per_week": _to_response(per_week_data, "week", lambda e: f"L{e['level']}"),
            },
            "students": {
                "per_level": _to_response(per_level_per_student, "level", lambda e: e["id"], _to_response_level_name),
                "per_week": _to_response(per_week_per_student, "week", lambda e: e["id"]),
            },
        }
        return jsonify(response)

    @route("/program-stats", methods=["GET"])
    @requires_admin
    def get_program_stats(self, user):
        start_date = request.args.get("start", default=None, type=str)
        end_date = request.args.get("end", default=None, type=str)

        ids = [e.value for e in UserType]
        program_runs_data = self.db.get_program_stats(ids, start_date, end_date)
        quiz_data = self.db.get_quiz_stats(ids, start_date, end_date)
        data = program_runs_data + quiz_data

        per_level_data = _aggregate_for_keys(data, [level_key])
        per_week_data = _aggregate_for_keys(data, [week_key, level_key])

        response = {
            "per_level": _to_response_per_level(per_level_data),
            "per_week": _to_response(per_week_data, "week", lambda e: f"L{e['level']}"),
        }
        return jsonify(response)


class LiveStatisticsModule(WebsiteModule):
    def __init__(self, db: Database):
        super().__init__("live-stats", __name__)
        self.db = db
        self.__error_db_load()

    def __error_db_load(self):
        """Loads the error data from the json file. Function mainly exists in order to
        quickly call it again whenever the database needs to be read again for updating purposes.
        """
        self.common_error_db = dynamo.MemoryStorage("radboard_error_data.json")
        self.ERRORS = dynamo.Table(self.common_error_db, "common_errors", "class_id")
        self.CLASS_OVERVIEW = dynamo.Table(self.common_error_db, "class_overview", "class_id")

    @route("/live_stats/class/<class_id>", methods=["GET"])
    @requires_login
    def render_live_stats(self, user, class_id):

        show_c1, show_c2, show_c3, student = _check_dashboard_display_args()
        dashboard_options_args = _build_url_args(show_c1=show_c1, show_c2=show_c2, show_c3=show_c3, student=student)

        # Retrieve common errors and selected levels in class overview from the database for class
        common_errors = self.ERRORS.get({"class_id": class_id})
        class_overview = self.CLASS_OVERVIEW.get({"class_id": class_id})

        if not is_teacher(user) and not is_admin(user):
            return utils.error_page(error=403, ui_message=gettext("retrieve_class_error"))

        class_ = self.db.get_class(class_id)
        if not class_ or (class_["teacher"] != user["username"] and not is_admin(user)):
            return utils.error_page(error=404, ui_message=gettext("no_such_class"))

        student_names = []
        students = sorted(class_.get("students", []))
        for student_username in class_.get("students", []):
            programs = self.db.programs_for_user(student_username)
            quiz_scores = self.db.get_quiz_stats([student_username])
            # Verify if the user did finish any quiz before getting the max() of the finished levels
            finished_quizzes = any("finished" in x for x in quiz_scores)
            highest_quiz = max([x.get("level") for x in quiz_scores if x.get("finished")]) if finished_quizzes else "-"
            students.append(
                {
                    "username": student_username,
                    "programs": len(programs),
                    "highest_level": highest_quiz,
                }
            )
            student_names.append(student_username)

        # Data for student overview card
        if hedy_content.Adventures(g.lang).has_adventures():
            adventures = hedy_content.Adventures(g.lang).get_adventure_keyname_name_levels()
        else:
            adventures = hedy_content.Adventures("en").get_adventure_keyname_name_levels()
        teacher_adventures = self.db.get_teacher_adventures(user["username"])
        customizations = self.db.get_class_customizations(class_id)

        # Array where (index-1) is the level, and the values are lists of the current adventures of the students
        last_adventures = []
        for level in range(1, HEDY_MAX_LEVEL+1):
            data = []
            for _student in class_.get("students", []):
                last_adventure = list(self.db.last_level_programs_for_user(_student, level).keys())
                if last_adventure:
                    data.append({student: last_adventure[0]})
            last_adventures.append(data)

        adventures = _get_available_adventures(adventures, teacher_adventures, customizations, last_adventures)

        quiz_stats = []
        for student_username in class_.get("students", []):
            quiz_stats_student = self.db.get_quiz_stats([student_username])
            quiz_in_progress = [x.get("level") for x in quiz_stats_student
                                if x.get("started") and not x.get("finished")]
            quiz_finished = [x.get("level") for x in quiz_stats_student if x.get("finished")]
            quiz_stats.append(
                {
                    "student": student_username,
                    "in_progress": quiz_in_progress,
                    "finished": quiz_finished
                }
            )
        quiz_info = _get_quiz_info(quiz_stats)

        return render_template(
            "class-live-stats.html",
            class_info={
                "id": class_id,
                "students": students,
                "common_errors": common_errors
            },
            class_overview={
                "selected_levels": class_overview["selected_levels"],
                "quiz_info": quiz_info
            },
            dashboard_options={
                "show_c1": show_c1,
                "show_c2": show_c2,
                "show_c3": show_c3,
                "student": student
            },
            dashboard_options_args=dashboard_options_args,
            student_names=student_names,  # just the names of student and no auxiliary information
            adventures=adventures,
            max_level=HEDY_MAX_LEVEL,
            current_page="my-profile",
            page_title=gettext("title_class live_statistics")
        )

    @route("/live_stats/class/<class_id>/student", methods=["GET"])
    @requires_login
    def render_student_details(self, user, class_id):
        """
        Shows information about an individual student when they
        are selected in the student list.
        """

        if not is_teacher(user) and not is_admin(user):
            return utils.error_page(error=403, ui_message=gettext("retrieve_class_error"))

        show_c1, show_c2, show_c3, student = _check_dashboard_display_args()
        dashboard_options_args = _build_url_args(show_c1=show_c1, show_c2=show_c2, show_c3=show_c3, student=student)

        # Retrieve common errors and selected levels in class overview from the database for class
        common_errors = self.ERRORS.get({"class_id": class_id})
        class_overview = self.CLASS_OVERVIEW.get({"class_id": class_id})

        class_ = self.db.get_class(class_id)
        students = sorted(class_.get("students", []))

        # retrieve username of student in question via args
        if student not in students:
            return utils.error_page(error=403, ui_message=gettext('not_enrolled'))

        print("render_student_details1")
        # Get data for all students
        student_names = []
        for student_username in sorted(class_.get("students", [])):
            programs = self.db.programs_for_user(student_username)
            quiz_scores = self.db.get_quiz_stats([student_username])
            # Verify if the user did finish any quiz before getting the max() of the finished levels
            finished_quizzes = any("finished" in x for x in quiz_scores)
            highest_quiz = max([x.get("level") for x in quiz_scores if x.get("finished")]) if finished_quizzes else "-"
            students.append(
                {
                    "username": student_username,
                    "programs": len(programs),
                    "highest_level": highest_quiz,
                }
            )
            student_names.append(student_username)

        print("render_student_details2")

        # Get data for selected student
        programs = self.db.programs_for_user(student)
        quiz_scores = self.db.get_quiz_stats([student])
        finished_quizzes = any("finished" in x for x in quiz_scores)
        highest_quiz = max([x.get("level") for x in quiz_scores if x.get("finished")]) if finished_quizzes else "-"
        selected_student = {"username": student, "programs": len(programs), "highest_level": highest_quiz}
        # Load in all program data for that specific student
        student_programs = []
        for item in programs:
            date = utils.delta_timestamp(item['date'])
            # This way we only keep the first 10 lines to show as preview to the user
            code = "\n".join(item['code'].split("\n")[:20])
            error_class = _get_error_info(item['code'], item['level'], item['lang'])
            student_programs.append(
                {'id': item['id'],
                 'code': code,
                 'date': date,
                 'lang': item['lang'],
                 'level': item['level'],
                 'name': item['name'],
                 'adventure_name': item.get('adventure_name'),
                 'submitted': item.get('submitted'),
                 'public': item.get('public'),
                 'number_lines': item['code'].count('\n') + 1,
                 'error_message': _translate_error(error_class, item['lang']) if error_class else None,
                 'error_header': 'Oops'  # TODO: get proper header message that gets translated, e.g. Transpile_error
                 }
            )

        adventure_names = hedy_content.Adventures(g.lang).get_adventure_names()

        # get data for graph from db, db conveniently stores amount of errors for student
        graph_data = self.db.get_program_stats([selected_student['username']], None, None)
        graph_data, graph_labels = _collect_graph_data(graph_data, window_size=10)

        # Data for student overview card
        if hedy_content.Adventures(g.lang).has_adventures():
            adventures = hedy_content.Adventures(g.lang).get_adventure_keyname_name_levels()
        else:
            adventures = hedy_content.Adventures("en").get_adventure_keyname_name_levels()
        teacher_adventures = self.db.get_teacher_adventures(user["username"])
        customizations = self.db.get_class_customizations(class_id)

        # Array where (index-1) is the level, and the values are lists of the current adventures of the students
        last_adventures = []
        for level in range(1, HEDY_MAX_LEVEL+1):
            _data = []
            for _student in class_.get("students", []):
                last_adventure = list(self.db.last_level_programs_for_user(_student, level).keys())
                if last_adventure:
<<<<<<< HEAD
                    data.append({student: last_adventure[0]})
            last_adventures.append(data)
=======
                    _data.append(last_adventure[0])
            last_adventures.append(_data)
>>>>>>> b2600677

        adventures = _get_available_adventures(adventures, teacher_adventures, customizations, last_adventures)

        quiz_stats = []
        for student_username in class_.get("students", []):
            quiz_stats_student = self.db.get_quiz_stats([student_username])
            quiz_in_progress = [x.get("level") for x in quiz_stats_student
                                if x.get("started") and not x.get("finished")]
            quiz_finished = [x.get("level") for x in quiz_stats_student if x.get("finished")]
            quiz_stats.append(
                {
                    "student": student_username,
                    "in_progress": quiz_in_progress,
                    "finished": quiz_finished
                }
            )
        quiz_info = _get_quiz_info(quiz_stats)

        return render_template(
            "class-live-student.html",
            dashboard_options={
                "show_c1": show_c1,
                "show_c2": show_c2,
                "show_c3": show_c3,
                "student": student
            },
            class_info={
                "id": class_id,
                "students": students,
                "common_errors": common_errors
            },
            class_overview={
                "selected_levels": class_overview["selected_levels"],
                "quiz_info": quiz_info
            },
            dashboard_options_args=dashboard_options_args,
            student=selected_student,
            student_names=student_names,
            student_programs=student_programs,
            adventures=adventures,
            adventure_names=adventure_names,
            data=graph_data,
            labels=graph_labels,
            max_level=HEDY_MAX_LEVEL,
            current_page='my-profile',
            page_title=gettext("title_class live_statistics")
        )

    @route("/live_stats/class/<class_id>/pop_up", methods=["GET"])
    @requires_login
    def render_common_error_items(self, user, class_id):
        """
        Handles the rendering of the common error items in the common errors detection list.
        """

        show_c1, show_c2, show_c3, student = _check_dashboard_display_args()
        dashboard_options_args = _build_url_args(show_c1=show_c1, show_c2=show_c2, show_c3=show_c3, student=student)

        # Retrieve common errors and selected levels in class overview from the database for class
        common_errors = self.ERRORS.get({"class_id": class_id})
        class_overview = self.CLASS_OVERVIEW.get({"class_id": class_id})

        class_ = self.db.get_class(class_id)
        students = sorted(class_.get("students", []))

        student_names = []
        for student_username in sorted(class_.get("students", [])):
            programs = self.db.programs_for_user(student_username)
            quiz_scores = self.db.get_quiz_stats([student_username])
            # Verify if the user did finish any quiz before getting the max() of the finished levels
            finished_quizzes = any("finished" in x for x in quiz_scores)
            highest_quiz = max([x.get("level") for x in quiz_scores if x.get("finished")]) if finished_quizzes else "-"
            students.append(
                {
                    "username": student_username,
                    "programs": len(programs),
                    "highest_level": highest_quiz,
                }
            )
            student_names.append(student_username)

        # Data for student overview card
        if hedy_content.Adventures(g.lang).has_adventures():
            adventures = hedy_content.Adventures(g.lang).get_adventure_keyname_name_levels()
        else:
            adventures = hedy_content.Adventures("en").get_adventure_keyname_name_levels()
        teacher_adventures = self.db.get_teacher_adventures(user["username"])
        customizations = self.db.get_class_customizations(class_id)

        # Array where (index-1) is the level, and the values are lists of the current adventures of the students
        last_adventures = []
        for level in range(1, HEDY_MAX_LEVEL+1):
            data = []
            for _student in class_.get("students", []):
                last_adventure = list(self.db.last_level_programs_for_user(_student, level).keys())
                if last_adventure:
                    data.append({student: last_adventure[0]})
            last_adventures.append(data)

        adventures = _get_available_adventures(adventures, teacher_adventures, customizations, last_adventures)

        quiz_stats = []
        for student_username in class_.get("students", []):
            quiz_stats_student = self.db.get_quiz_stats([student_username])
            quiz_in_progress = [x.get("level") for x in quiz_stats_student
                                if x.get("started") and not x.get("finished")]
            quiz_finished = [x.get("level") for x in quiz_stats_student if x.get("finished")]
            quiz_stats.append(
                {
                    "student": student_username,
                    "in_progress": quiz_in_progress,
                    "finished": quiz_finished
                }
            )
        quiz_info = _get_quiz_info(quiz_stats)

        return render_template(
            "class-live-popup.html",
            class_info={
                "id": class_id,
                "students": students,
                "common_errors": common_errors
            },
            class_overview={
                "selected_levels": class_overview["selected_levels"],
                "quiz_info": quiz_info
            },
            dashboard_options={
                "show_c1": show_c1,
                "show_c2": show_c2,
                "show_c3": show_c3,
                "student": student
            },
            dashboard_options_args=dashboard_options_args,
            adventures=adventures,
<<<<<<< HEAD
            student=selected_student,
=======
            quiz_info=quiz_info,
>>>>>>> b2600677
            student_names=student_names,
            max_level=HEDY_MAX_LEVEL,
            current_page='my-profile'
        )

    @route("/live_stats/class/<class_id>/error/<error_id>", methods=["DELETE"])
    @requires_login
    def remove_common_error_item(self, user, class_id, error_id):
        """
        Removes the common error item by setting the active flag to 0.
        """
        common_errors = dynamo.Table(self.common_error_db, "common_errors", "class_id").get({"class_id": class_id})
        for i in range(len(common_errors['errors'])):
            if common_errors['errors'][i]['id'] == error_id and common_errors['errors'][i]['active'] == 1:
                common_errors['errors'][i]['active'] = 0
                self.ERRORS.update({"class_id": class_id}, common_errors)
                self.__error_db_load()
                break

        return {}, 200

    @route("/live_stats/class/<class_id>", methods=["POST"])
    @requires_login
    def select_levels(self, user, class_id):
        """"
        Stores the selected levels in the class overview in the database.
        """
        body = request.json
        levels = [int(i) for i in body["levels"]]

        class_overview = dynamo.Table(self.common_error_db, "class_overview", "class_id").get({"class_id": class_id})
        class_overview['selected_levels'] = levels

        self.CLASS_OVERVIEW.update({"class_id": class_id}, class_overview)
        self.__error_db_load()

        return {}, 200


def add(username, action):
    """
    Adds aggregated stats for all users and fine-grained stats for logged-in users.
    Ensures logging stats will not cause a failure.
    """
    try:
        all_id = UserType.ANONYMOUS
        if username:
            action(username)
            # g.db instead of self.db since this function is not on a class
            is_student = g.db.get_student_classes_ids(username) != []
            all_id = UserType.STUDENT if is_student else UserType.LOGGED
        action(all_id.value)
    except Exception as ex:
        # adding stats should never cause failure. Log and continue.
        querylog.log_value(server_error=ex)


def _to_response_per_level(data):
    data.sort(key=lambda el: el["level"])
    return [{"level": f"L{entry['level']}", "data": _data_to_response_per_level(entry["data"])} for entry in data]


def _data_to_response_per_level(data):
    res = {}

    _add_value_to_result(res, "successful_runs", data["successful_runs"], is_counter=True)
    _add_value_to_result(res, "failed_runs", data["failed_runs"], is_counter=True)
    res["error_rate"] = _calc_error_rate(data.get("failed_runs"), data.get("successful_runs"))
    _add_exception_data(res, data)

    _add_value_to_result(res, "anonymous_runs", data["anonymous_runs"], is_counter=True)
    _add_value_to_result(res, "logged_runs", data["logged_runs"], is_counter=True)
    _add_value_to_result(res, "student_runs", data["student_runs"], is_counter=True)
    _add_value_to_result(res, "user_type_unknown_runs", data["user_type_unknown_runs"], is_counter=True)

    _add_value_to_result(res, "abandoned_quizzes", data["total_attempts"] - data["completed_attempts"], is_counter=True)
    _add_value_to_result(res, "completed_quizzes", data["completed_attempts"], is_counter=True)

    min_, max_, avg_ = _score_metrics(data["scores"])
    _add_value_to_result(res, "quiz_score_min", min_)
    _add_value_to_result(res, "quiz_score_max", max_)
    _add_value_to_result(res, "quiz_score_avg", avg_)

    return res


def _to_response(data, values_field, series_selector, values_map=None):
    """
    Transforms aggregated data to a response convenient for charts to use
        - values_field is what shows on the X-axis, e.g. level or week number
        - series_selector determines the data series, e.g. successful runs per level or occurrences of exceptions
    """

    res = {}
    for e in data:
        values = e[values_field]
        series = series_selector(e)
        if values not in res.keys():
            res[values] = {}

        d = e["data"]
        _add_dict_to_result(res[values], "successful_runs", series, d["successful_runs"], is_counter=True)
        _add_dict_to_result(res[values], "failed_runs", series, d["failed_runs"], is_counter=True)
        _add_dict_to_result(
            res[values], "abandoned_quizzes", series, d["total_attempts"] - d["completed_attempts"], is_counter=True
        )
        _add_dict_to_result(res[values], "completed_quizzes", series, d["completed_attempts"], is_counter=True)

        _add_value_to_result(res[values], "anonymous_runs", d["anonymous_runs"], is_counter=True)
        _add_value_to_result(res[values], "logged_runs", d["logged_runs"], is_counter=True)
        _add_value_to_result(res[values], "student_runs", d["student_runs"], is_counter=True)
        _add_value_to_result(res[values], "user_type_unknown_runs", d["user_type_unknown_runs"], is_counter=True)

        min_, max_, avg_ = _score_metrics(d["scores"])
        _add_dict_to_result(res[values], "quiz_score_min", series, min_)
        _add_dict_to_result(res[values], "quiz_score_max", series, max_)
        _add_dict_to_result(res[values], "quiz_score_avg", series, avg_)

        _add_exception_data(res[values], d)

    result = [{values_field: k, "data": _add_error_rate_from_dicts(v)} for k, v in res.items()]
    result.sort(key=lambda el: el[values_field])

    return [values_map(e) for e in result] if values_map else result


def _add_value_to_result(target, key, source, is_counter=False):
    if source is not None and (source > 0 if is_counter else True):
        if not target.get(key):
            target[key] = source
        else:
            target[key] += source


def _add_dict_to_result(target, key, series, source, is_counter=False):
    if source is not None and (source > 0 if is_counter else True):
        if not target.get(key):
            target[key] = {}
        target[key][series] = source


def _score_metrics(scores):
    if not scores:
        return None, None, None
    min_result = scores[0]
    max_result = scores[0]
    total = 0
    for s in scores:
        if s < min_result:
            min_result = s
        if s > max_result:
            max_result = s
        total += s
    return min_result, max_result, total / len(scores)


def _aggregate_for_keys(data, keys):
    """
    Aggregates data by one or multiple keys/dimensions. The implementation 'serializes' the
    values of supplied keys and later 'deserializes' the original values. Improve on demand.
    """

    result = {}
    for record in data:
        key = _aggregate_key(record, keys)
        result[key] = _add_program_run_data(result.get(key), record)
        result[key] = _add_quiz_data(result.get(key), record)
    return [_split_keys_data(k, v, keys) for k, v in result.items()]


def _aggregate_key(record, keys):
    return "#".join([str(record[key.name]) for key in keys])


def _initialize():
    return {
        "failed_runs": 0,
        "successful_runs": 0,
        "anonymous_runs": 0,
        "logged_runs": 0,
        "student_runs": 0,
        "user_type_unknown_runs": 0,
        "total_attempts": 0,
        "completed_attempts": 0,
        "scores": [],
    }


def _add_program_run_data(data, rec):
    if not data:
        data = _initialize()
    value = rec.get("successful_runs") or 0
    data["successful_runs"] += value

    _add_user_type_runs(data, rec.get("id"), value)
    _add_exception_data(data, rec, True)

    return data


def _add_quiz_data(data, rec):
    if not data:
        data = _initialize()
    data["total_attempts"] += rec.get("started") or 0
    data["completed_attempts"] += rec.get("finished") or 0
    data["scores"] += rec.get("scores") or []
    return data


def _add_exception_data(entry, data, include_failed_runs=False):
    exceptions = {k: v for k, v in data.items() if k.lower().endswith("exception")}
    for k, v in exceptions.items():
        if not entry.get(k):
            entry[k] = 0
        entry[k] += v
        if include_failed_runs:
            entry["failed_runs"] += v
            _add_user_type_runs(entry, entry.get("id"), v)


def _add_user_type_runs(data, id_, value):
    if id_ == UserType.ANONYMOUS.value:
        data["anonymous_runs"] += value
    if id_ == UserType.LOGGED.value:
        data["logged_runs"] += value
    if id_ == UserType.STUDENT.value:
        data["student_runs"] += value
    if id_ == UserType.ALL.value:
        data["user_type_unknown_runs"] += value


def _split_keys_data(k, v, keys):
    values = k.split("#")
    res = {keys[i].name: keys[i].class_(values[i]) for i in range(0, len(keys))}
    res["data"] = v
    return res


def _to_response_level_name(e):
    e["level"] = f"L{e['level']}"
    return e


def _add_error_rate_from_dicts(data):
    failed = data.get("failed_runs") or {}
    successful = data.get("successful_runs") or {}
    keys = set.union(set(failed.keys()), set(successful.keys()))
    data["error_rate"] = {k: _calc_error_rate(failed.get(k), successful.get(k)) for k in keys}
    return data


def _calc_error_rate(fail, success):
    failed = fail or 0
    successful = success or 0
    return (failed * 100) / max(1, failed + successful)


def _determine_bool(bool_str):
    if bool_str == "True":
        return True
    return False


def _check_dashboard_display_args():
    """
    Checks the arguments of the request and returns the values. Mainly exists to avoid code duplication.
    """
    show_c1 = request.args.get("show_c1", default="True", type=str)
    show_c1 = _determine_bool(show_c1)

    show_c2 = request.args.get("show_c2", default="True", type=str)
    show_c2 = _determine_bool(show_c2)

    show_c3 = request.args.get("show_c3", default="True", type=str)
    show_c3 = _determine_bool(show_c3)

    student = request.args.get("student", default=None, type=str)
    student = None if student == "None" else student

    return show_c1, show_c2, show_c3, student


def _get_available_adventures(adventures, teacher_adventures, customizations, last_adventures):
    """
    Returns the available adventures for all levels, given the possible adventures per level,
    the teacher (adventures) and customization. Also adds how many students are currently in
    progress for each adventure.

    { level: [ { id, name, in_progress } ] }
    """
    teacher_adventures_formatted = {}
    for adventure in teacher_adventures:
        teacher_adventures_formatted[adventure['id']] = adventure["name"]

    selected_adventures = {}
    for level, adventure_list in customizations['sorted_adventures'].items():
        adventures_for_level = []
        for adventure in list(adventure_list):
            adventure_key = adventure['name']

            students_in_progress = []
            for d in last_adventures[int(level) - 1]:
                (student, last_adventure), = d.items()
                if last_adventure == adventure_key:
                    students_in_progress.append(student)

            if adventure['from_teacher']:
                adventure_name = teacher_adventures_formatted[adventure_key]
                adventures_for_level.append(
                    {
                        "id": adventure_key,
                        "name":  adventure_name,
                        "in_progress": students_in_progress
                    }
                )

            if not adventure['from_teacher'] and adventure_key in adventures:
                adventure_name = list(adventures[adventure_key].keys())[0]
                adventures_for_level.append(
                    {
                        "id": adventure_key,
                        "name":  adventure_name,
                        "in_progress": students_in_progress
                    }
                )

        selected_adventures[level] = adventures_for_level

    return selected_adventures


def _get_quiz_info(quiz_stats):
    """
    Returns quiz info for each level containing the students in progress (started but not finished)
    and the students that finished the quiz.

    { level: { students_in_progress, students_finished } }
    """
    quiz_info = {}
    for level in range(1, HEDY_MAX_LEVEL+1):
        students_in_progress, students_finished = [], []
        for stats in quiz_stats:
            if level in stats.get("in_progress"):
                students_in_progress.append(stats.get("student"))
            elif level in stats.get("finished"):
                students_finished.append(stats.get("student"))

        quiz_info[level] = {"students_in_progress": students_in_progress, "students_finished": students_finished}

    return quiz_info


def _get_error_info(code, level, lang='en'):
    """
    Returns the server error given the code written by the student. Since the database only stores whether
    the code produced an error or not, in order to get the error we have to rerun the code
    through some hedy logic.
    """
    try:
        check_program_size_is_valid(code)

        level = int(level)
        if level > HEDY_MAX_LEVEL:
            raise Exception(f'Levels over {HEDY_MAX_LEVEL} not implemented yet')

        input_string = process_input_string(code, level, lang)
        program_root = parse_input(input_string, level, lang)

        # Checks whether any error production nodes are present in the parse tree
        is_program_valid(program_root, input_string, level, lang)
    except hedy_exceptions.HedyException as exc:
        return exc
    return None


def _translate_error(error_class, lang):
    """
    Translates the error code to the given language.
    This is because the error code needs to be passed through the translation things in order to give more info on the
    student details
    screen.

    A part of this code is duplicate from app.hedy_error_to_response but importing app.py leads to circular
    imports and moving those functions to util.py is cumbersome (but not impossible) given the integration with other
    functions in app.py
    """
    class_args = error_class.arguments

    error_template = gettext('' + str(error_class.error_code))

    # Check if argument is substring of error_template, if so replace
    for k, v in class_args.items():
        if f'{{{k}}}' in error_template:
            error_template = error_template.replace(f'{{{k}}}', str(v))

    return error_template


def _build_url_args(**kwargs):
    """
    Builds a string of the url arguments used in the html file for routing.
    This avoids lots of code duplication in the html file as well as making it easier to add/remove/change url
    arguments.
    """
    url_args = ""
    c = 0
    for key, value in kwargs.items():
        if c == 0:
            url_args += f"{key}={value}"
            c += 1
        else:
            url_args += f"&{key}={value}"
    return url_args


def _collect_graph_data(data, window_size=5):
    """
    Collects data to be shown in the line graph and limits it to the window size.
    """
    graph_data, labels = [], []
    c = 0
    for week in data:
        if 'chart_history' in week.keys():
            graph_data += week['chart_history']
            labels += list(range(c+1, c + 1 + len(week['chart_history'])))
            c += len(week['chart_history'])

    slice = window_size if len(graph_data) > window_size else 0

    return graph_data[-slice:], labels[-slice:]


def get_general_class_stats(students):
    # g.db instead of self.db since this function is not on a class
    current_week = g.db.to_year_week(date.today())
    data = g.db.get_program_stats(students, None, None)
    successes = 0
    errors = 0
    weekly_successes = 0
    weekly_errors = 0

    for entry in data:
        entry_successes = int(entry.get("successful_runs", 0))
        entry_errors = sum([v for k, v in entry.items() if k.lower().endswith("exception")])
        successes += entry_successes
        errors += entry_errors
        if entry.get("week") == current_week:
            weekly_successes += entry_successes
            weekly_errors += entry_errors

    return {
        "week": {"runs": weekly_successes + weekly_errors, "fails": weekly_errors},
        "total": {"runs": successes + errors, "fails": errors},
    }<|MERGE_RESOLUTION|>--- conflicted
+++ resolved
@@ -331,13 +331,8 @@
             for _student in class_.get("students", []):
                 last_adventure = list(self.db.last_level_programs_for_user(_student, level).keys())
                 if last_adventure:
-<<<<<<< HEAD
-                    data.append({student: last_adventure[0]})
-            last_adventures.append(data)
-=======
-                    _data.append(last_adventure[0])
+                    _data.append({student: last_adventure[0]})
             last_adventures.append(_data)
->>>>>>> b2600677
 
         adventures = _get_available_adventures(adventures, teacher_adventures, customizations, last_adventures)
 
@@ -473,11 +468,7 @@
             },
             dashboard_options_args=dashboard_options_args,
             adventures=adventures,
-<<<<<<< HEAD
-            student=selected_student,
-=======
             quiz_info=quiz_info,
->>>>>>> b2600677
             student_names=student_names,
             max_level=HEDY_MAX_LEVEL,
             current_page='my-profile'
