--- conflicted
+++ resolved
@@ -11,29 +11,18 @@
 import hedy
 from hedy_error import get_error_text
 import jinja_partials
-import logging
-from logging.config import dictConfig as logConfig
-from logging_config import LOGGING_CONFIG
 from website.flask_helpers import render_template
 from website import querylog
-<<<<<<< HEAD
-from website.auth import is_admin, is_teacher, requires_admin, requires_login, requires_teacher
-
-=======
 from website.auth import is_admin, is_teacher, requires_admin, requires_login
 from timeit import default_timer as timer
->>>>>>> a9a9986b
 from .database import Database
 from .website_module import WebsiteModule, route
 from bs4 import BeautifulSoup
 
-<<<<<<< HEAD
-=======
 import logging
 from logging_config import LOGGING_CONFIG
 from logging.config import dictConfig as logConfig
 
->>>>>>> a9a9986b
 logConfig(LOGGING_CONFIG)
 logger = logging.getLogger(__name__)
 
@@ -106,6 +95,49 @@
                                              student_adventures=student_adventures,
                                              page_title=gettext("title_class grid_overview"),
                                              )
+
+    @route("/grid_overview/class/<class_id>/level", methods=["POST"])
+    @requires_login
+    def change_checkbox(self, user, class_id):
+        level = request.args.get('level')
+        student_index = request.args.get('student_index', type=int)
+        adventure_index = request.args.get('adventure_index', type=int)
+        students, class_, class_adventures_formatted, ticked_adventures, adventure_names, _ = self.get_grid_info(
+            user, class_id, level)
+        matrix_values = self.get_matrix_values(students, class_adventures_formatted, ticked_adventures, level)
+
+        adventure_names = {value: key for key, value in adventure_names.items()}
+        current_adventure_name = class_adventures_formatted[level][adventure_index]
+        student_adventure_id = f"{students[student_index]}-{adventure_names[current_adventure_name]}-{level}"
+
+        self.db.update_student_adventure(student_adventure_id, matrix_values[student_index][adventure_index])
+        _, _, _, ticked_adventures, _, student_adventures = self.get_grid_info(user, class_id, level)
+        matrix_values[student_index][adventure_index] = not matrix_values[student_index][adventure_index]
+
+        return jinja_partials.render_partial("customize-grid/partial-grid-levels.html",
+                                             level=level,
+                                             class_info={"id": class_id, "students": students, "name": class_["name"]},
+                                             current_page="grid_overview",
+                                             max_level=hedy.HEDY_MAX_LEVEL,
+                                             class_adventures=class_adventures_formatted,
+                                             ticked_adventures=ticked_adventures,
+                                             adventure_names=adventure_names,
+                                             student_adventures=student_adventures,
+                                             matrix_values=matrix_values,
+                                             page_title=gettext("title_class grid_overview"),
+                                             )
+
+    def get_matrix_values(self, students, class_adventures_formatted, ticked_adventures, level):
+        rendered_adventures = class_adventures_formatted.get(level)
+        matrix = [[None for _ in range(len(class_adventures_formatted[level]))] for _ in range(len(students))]
+        for student_index in range(len(students)):
+            student_list = ticked_adventures.get(students[student_index])
+            if student_list and rendered_adventures:
+                for program in student_list:
+                    if program['level'] == level:
+                        index = rendered_adventures.index(program['name'])
+                        matrix[student_index][index] = 1 if program['ticked'] else 0
+        return matrix
 
     @route("/program-stats", methods=["GET"])
     @requires_admin
@@ -309,60 +341,6 @@
         self.MAX_COMMON_ERRORS = 10
         self.MAX_FEED_SIZE = 4
 
-    def get_grid_info(self, user, class_id, level):
-        class_ = self.db.get_class(class_id)
-        if hedy_content.Adventures(g.lang).has_adventures():
-            adventures = hedy_content.Adventures(g.lang).get_adventure_keyname_name_levels()
-        else:
-            adventures = hedy_content.Adventures("en").get_adventure_keyname_name_levels()
-
-        students = sorted(class_.get("students", []))
-        teacher_adventures = self.db.get_teacher_adventures(user["username"])
-
-        class_info = get_customizations(self.db, class_id)
-        class_adventures = class_info.get('sorted_adventures')[str(level)]
-
-        adventure_names = {}
-        for adv_key, adv_dic in adventures.items():
-            for name, _ in adv_dic.items():
-                adventure_names[adv_key] = hedy_content.get_localized_name(name, g.keyword_lang)
-
-        for adventure in teacher_adventures:
-            adventure_names[adventure['id']] = adventure['name']
-
-        class_adventures_formatted = []
-        for adventure in class_adventures:
-            # if the adventure is not in adventure names it means that the data in the customizations is bad
-            if not adventure['name'] == 'next' and adventure['name'] in adventure_names:
-                class_adventures_formatted.append({
-                    'name': adventure_names[adventure['name']],
-                    'id': adventure['name']
-                })
-
-        student_adventures = {}
-        for student in students:
-            programs = self.db.last_level_programs_for_user(student, level)
-            if programs:
-                for _, program in programs.items():
-                    # Old programs sometimes don't have adventures associated to them
-                    # So skip them
-                    if 'adventure_name' not in program:
-                        continue
-                    name = adventure_names.get(program['adventure_name'], program['adventure_name'])
-                    adventure = {'name': name, 'id': program['adventure_name']}
-                    if adventure in class_adventures_formatted:
-                        student_adventure_id = f"{student}-{program['adventure_name']}-{level}"
-                        current_adventure = self.db.student_adventure_by_id(student_adventure_id)
-                        if not current_adventure:
-                            # store the adventure in case it's not in the table
-                            current_adventure = self.db.store_student_adventure(
-                                dict(id=f"{student_adventure_id}", ticked=False, program_id=program['id']))
-
-                        student_adventures[student_adventure_id] = {
-                            'program': program['id'], 'ticked': current_adventure['ticked']}
-
-        return students, class_adventures_formatted, student_adventures
-
     def __selected_levels(self, class_id):
         start = timer()
         class_customization = get_customizations(self.db, class_id)
@@ -449,66 +427,30 @@
         student = _check_student_arg()
         dashboard_options_args = _build_url_args(student=student)
 
-        common_errors, quiz_info = self.get_class_live_stats(user, class_)
-
-        students, class_adventures_formatted, student_adventures = self.get_grid_info(user, class_id, '1')
+        students, common_errors, selected_levels, quiz_info, attempted_adventures, \
+            adventures = self.get_class_live_stats(user, class_)
 
         return render_template(
             "class-live-stats.html",
             class_info={
                 "id": class_id,
+                "students": students,
                 "common_errors": common_errors['errors']
             },
             class_overview={
+                "selected_levels": selected_levels,
                 "quiz_info": quiz_info
             },
             dashboard_options={
                 "student": student
             },
-            adventure_table={
-                'students': students,
-                'adventures': class_adventures_formatted,
-                'student_adventures': student_adventures,
-                'level': '1'
-            },
+            attempted_adventures=attempted_adventures,
             dashboard_options_args=dashboard_options_args,
+            adventures=adventures,
             max_level=HEDY_MAX_LEVEL,
             current_page="my-profile",
-            page_title=gettext("title_class live_statistics"),
+            page_title=gettext("title_class live_statistics")
         )
-
-    @route("/grid_overview/class/<class_id>/level", methods=["POST"])
-    @requires_teacher
-    def change_checkbox(self, user, class_id):
-        class_ = self.db.get_class(class_id)
-        teachers = {teacher['username'] for teacher in class_.get(
-            "second_teachers", [])}  # CHECK IF STUDENT BELONGS TO THIS CLASS
-        if not class_ or class_["teacher"] != user["username"] \
-                or (user['username'] not in teachers and class_["teacher"] != user["username"]):
-            return utils.error_page(error=404, ui_message=gettext("no_such_class"))
-
-        level = request.args.get('level')
-        student = request.args.get('student', type=str)
-        adventure_id = request.args.get('adventure', type=str)
-        student_adventure_id = f'{student}-{adventure_id}-{level}'
-        student_adventure = self.db.student_adventure_by_id(student_adventure_id)
-        if not student_adventure:
-            logging.error(f"Could not find student_adventure with id {student_adventure_id}")
-            # TODO: How to gracefully recover from an error with HTMX
-
-        self.db.update_student_adventure(student_adventure_id, student_adventure['ticked'])
-        students, class_adventures_formatted, student_adventures = self.get_grid_info(user, class_id, level)
-
-        return jinja_partials.render_partial("customize-grid/partial-grid-levels.html",
-                                             class_info={
-                                                 "id": class_id,
-                                             },
-                                             adventure_table={
-                                                 'students': students,
-                                                 'adventures': class_adventures_formatted,
-                                                 'student_adventures': student_adventures,
-                                                 'level': level
-                                             })
 
     def get_class_live_stats(self, user, class_):
         start = timer()
@@ -520,6 +462,9 @@
 
         # identifies common errors in the class
         common_errors = self.common_exception_detection(class_['id'], user)
+
+        students = self.__all_students(class_)
+        adventures = self.__get_adventures_for_overview(user, class_['id'])
 
         quiz_stats = []
         for student_username in class_.get("students", []):
@@ -536,9 +481,6 @@
             )
         quiz_info = _get_quiz_info(quiz_stats)
 
-<<<<<<< HEAD
-        return common_errors, quiz_info
-=======
         attempted_adventures = {}
         for level in range(1, HEDY_MAX_LEVEL+1):
             programs_for_student = {}
@@ -551,13 +493,12 @@
         end = timer()
         logger.debug(f'Time taken by get_class_live_stats {end-start}')
         return students, common_errors, selected_levels, quiz_info, attempted_adventures, adventures
->>>>>>> a9a9986b
-
-    @route("/live_stats/class/<class_id>/level/<level>", methods=["GET"])
+
+    @route("/live_stats/class/<class_id>/select_level", methods=["GET"])
     @requires_login
-    def select_level(self, user, class_id, level):
-        """
-        Change the level of the grid overview
+    def choose_level(self, user, class_id):
+        """
+        Adds or remove the current level from the UI
         """
         if not is_teacher(user) and not is_admin(user):
             return utils.error_page(error=403, ui_message=gettext("retrieve_class_error"))
@@ -566,18 +507,47 @@
         if not class_ or (class_["teacher"] != user["username"] and not is_admin(user)):
             return utils.error_page(error=404, ui_message=gettext("no_such_class"))
 
-        students, class_adventures_formatted, student_adventures = self.get_grid_info(user, class_id, level)
-
-        return jinja_partials.render_partial("customize-grid/partial-grid-levels.html",
-                                             class_info={
-                                                 "id": class_id,
-                                             },
-                                             adventure_table={
-                                                 'students': students,
-                                                 'adventures': class_adventures_formatted,
-                                                 'student_adventures': student_adventures,
-                                                 'level': level
-                                             })
+        selected_levels = self.__selected_levels(class_id)
+        chosen_level = request.args.get("level")
+
+        if int(chosen_level) in selected_levels:
+            selected_levels.remove(int(chosen_level))
+        else:
+            selected_levels.append(int(chosen_level))
+
+        customization = get_customizations(self.db, class_id)
+        dashboard_customization = customization.get('dashboard_customization', {})
+        dashboard_customization['selected_levels'] = selected_levels
+        customization['dashboard_customization'] = dashboard_customization
+        self.db.update_class_customizations(customization)
+
+        students, common_errors, selected_levels, quiz_info, attempted_adventures, \
+            adventures = self.get_class_live_stats(user, class_)
+
+        student = _check_student_arg()
+        dashboard_options_args = _build_url_args(student=student)
+
+        return jinja_partials.render_partial(
+            "partial-class-live-stats.html",
+            class_info={
+                "id": class_id,
+                "students": students,
+                "common_errors": common_errors['errors']
+            },
+            class_overview={
+                "selected_levels": selected_levels,
+                "quiz_info": quiz_info
+            },
+            dashboard_options={
+                "student": student
+            },
+            attempted_adventures=attempted_adventures,
+            dashboard_options_args=dashboard_options_args,
+            adventures=adventures,
+            max_level=HEDY_MAX_LEVEL,
+            current_page="my-profile",
+            page_title=gettext("title_class live_statistics")
+        )
 
     @route("/live_stats/class/<class_id>/refresh", methods=["GET"])
     @requires_login
@@ -858,14 +828,7 @@
         start = timer()
         class_ = self.db.get_class(class_id)
         exceptions_per_user = {}
-        exceptions_per_user_1 = {}
         students = sorted(class_.get("students", []))
-
-        level_1 = self.db.get_program_stats_for_level(students, 1)
-        for program_data in level_1:
-            exceptions = {k: v for k, v in program_data.items() if k.lower().endswith("exception")}
-            exceptions_per_user_1[program_data['id']] = exceptions
-
         for student_username in students:
             program_stats = self.db.get_program_stats([student_username], None, None)
             if program_stats:
@@ -917,9 +880,6 @@
         labels = [x['label'] for x in common_errors['errors']]
         exception_type_counts = {}
 
-        print('*'*100)
-        print(f'Exceptions per user: {exceptions_per_user}')
-        print('*'*100)
         # Iterate over each error and its corresponding username in the current session group
         for username, exception_count in exceptions_per_user.items():
             for exception_name, count in exception_count.items():
