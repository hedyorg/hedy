--- conflicted
+++ resolved
@@ -29,20 +29,15 @@
 
 class StatisticsModule(WebsiteModule):
     def __init__(self):
-        super().__init__('stats', __name__)
-
-<<<<<<< HEAD
-    @app.route("/stats/class/<class_id>", methods=["GET"])
-=======
-    @route('/stats/class/<class_id>', methods=['GET'])
->>>>>>> 16d5633b
+        super().__init__("stats", __name__)
+
+    @route("/stats/class/<class_id>", methods=["GET"])
     @requires_login
     def render_class_stats(self, user, class_id):
         if not is_teacher(user) and not is_admin(user):
             return utils.error_page(error=403, ui_message=gettext("retrieve_class_error"))
 
         class_ = DATABASE.get_class(class_id)
-<<<<<<< HEAD
         if not class_ or (class_["teacher"] != user["username"] and not is_admin(user)):
             return utils.error_page(error=404, ui_message=gettext("no_such_class"))
 
@@ -54,24 +49,13 @@
             page_title=gettext("title_class statistics"),
         )
 
-    @app.route("/logs/class/<class_id>", methods=["GET"])
-=======
-        if not class_ or (class_['teacher'] != user['username'] and not is_admin(user)):
-            return utils.error_page(error=404, ui_message=gettext('no_such_class'))
-
-        students = sorted(class_.get('students', []))
-        return render_template('class-stats.html', class_info={'id': class_id, 'students': students},
-                               current_page='my-profile', page_title=gettext('title_class statistics'))
-
-    @route('/logs/class/<class_id>', methods=['GET'])
->>>>>>> 16d5633b
+    @route("/logs/class/<class_id>", methods=["GET"])
     @requires_login
     def render_class_logs(self, user, class_id):
         if not is_teacher(user) and not is_admin(user):
             return utils.error_page(error=403, ui_message=gettext("retrieve_class_error"))
 
         class_ = DATABASE.get_class(class_id)
-<<<<<<< HEAD
         if not class_ or (class_["teacher"] != user["username"] and not is_admin(user)):
             return utils.error_page(error=404, ui_message=gettext("no_such_class"))
 
@@ -83,25 +67,11 @@
             page_title=gettext("title_class logs"),
         )
 
-    @app.route("/class-stats/<class_id>", methods=["GET"])
+    @route("/class-stats/<class_id>", methods=["GET"])
     @requires_login
-    def get_class_stats(user, class_id):
+    def get_class_stats(self, user, class_id):
         start_date = request.args.get("start", default=None, type=str)
         end_date = request.args.get("end", default=None, type=str)
-=======
-        if not class_ or (class_['teacher'] != user['username'] and not is_admin(user)):
-            return utils.error_page(error=404, ui_message=gettext('no_such_class'))
-
-        students = sorted(class_.get('students', []))
-        return render_template('class-logs.html', class_info={'id': class_id, 'students': students},
-                               current_page='my-profile', page_title=gettext('title_class logs'))
-
-    @route('/class-stats/<class_id>', methods=['GET'])
-    @requires_login
-    def get_class_stats(self, user, class_id):
-        start_date = request.args.get('start', default=None, type=str)
-        end_date = request.args.get('end', default=None, type=str)
->>>>>>> 16d5633b
 
         cls = DATABASE.get_class(class_id)
         students = cls.get("students", [])
@@ -123,25 +93,22 @@
                 "per_week": _to_response(per_week_data, "week", lambda e: f"L{e['level']}"),
             },
             "students": {
-                "per_level": _to_response(per_level_per_student, "level", lambda e: e["id"], _to_response_level_name),
+                "per_level": _to_response(
+                    per_level_per_student,
+                    "level",
+                    lambda e: e["id"],
+                    _to_response_level_name,
+                ),
                 "per_week": _to_response(per_week_per_student, "week", lambda e: e["id"]),
             },
         }
         return jsonify(response)
 
-<<<<<<< HEAD
-    @app.route("/program-stats", methods=["GET"])
+    @route("/program-stats", methods=["GET"])
     @requires_admin
-    def get_program_stats(user):
+    def get_program_stats(self, user):
         start_date = request.args.get("start", default=None, type=str)
         end_date = request.args.get("end", default=None, type=str)
-=======
-    @route('/program-stats', methods=['GET'])
-    @requires_admin
-    def get_program_stats(self, user):
-        start_date = request.args.get('start', default=None, type=str)
-        end_date = request.args.get('end', default=None, type=str)
->>>>>>> 16d5633b
 
         ids = [e.value for e in UserType]
         program_runs_data = DATABASE.get_program_stats(ids, start_date, end_date)
@@ -177,7 +144,13 @@
 
 def _to_response_per_level(data):
     data.sort(key=lambda el: el["level"])
-    return [{"level": f"L{entry['level']}", "data": _data_to_response_per_level(entry["data"])} for entry in data]
+    return [
+        {
+            "level": f"L{entry['level']}",
+            "data": _data_to_response_per_level(entry["data"]),
+        }
+        for entry in data
+    ]
 
 
 def _data_to_response_per_level(data):
@@ -193,7 +166,12 @@
     _add_value_to_result(res, "student_runs", data["student_runs"], is_counter=True)
     _add_value_to_result(res, "user_type_unknown_runs", data["user_type_unknown_runs"], is_counter=True)
 
-    _add_value_to_result(res, "abandoned_quizzes", data["total_attempts"] - data["completed_attempts"], is_counter=True)
+    _add_value_to_result(
+        res,
+        "abandoned_quizzes",
+        data["total_attempts"] - data["completed_attempts"],
+        is_counter=True,
+    )
     _add_value_to_result(res, "completed_quizzes", data["completed_attempts"], is_counter=True)
 
     min_, max_, avg_ = _score_metrics(data["scores"])
@@ -219,17 +197,38 @@
             res[values] = {}
 
         d = e["data"]
-        _add_dict_to_result(res[values], "successful_runs", series, d["successful_runs"], is_counter=True)
+        _add_dict_to_result(
+            res[values],
+            "successful_runs",
+            series,
+            d["successful_runs"],
+            is_counter=True,
+        )
         _add_dict_to_result(res[values], "failed_runs", series, d["failed_runs"], is_counter=True)
         _add_dict_to_result(
-            res[values], "abandoned_quizzes", series, d["total_attempts"] - d["completed_attempts"], is_counter=True
-        )
-        _add_dict_to_result(res[values], "completed_quizzes", series, d["completed_attempts"], is_counter=True)
+            res[values],
+            "abandoned_quizzes",
+            series,
+            d["total_attempts"] - d["completed_attempts"],
+            is_counter=True,
+        )
+        _add_dict_to_result(
+            res[values],
+            "completed_quizzes",
+            series,
+            d["completed_attempts"],
+            is_counter=True,
+        )
 
         _add_value_to_result(res[values], "anonymous_runs", d["anonymous_runs"], is_counter=True)
         _add_value_to_result(res[values], "logged_runs", d["logged_runs"], is_counter=True)
         _add_value_to_result(res[values], "student_runs", d["student_runs"], is_counter=True)
-        _add_value_to_result(res[values], "user_type_unknown_runs", d["user_type_unknown_runs"], is_counter=True)
+        _add_value_to_result(
+            res[values],
+            "user_type_unknown_runs",
+            d["user_type_unknown_runs"],
+            is_counter=True,
+        )
 
         min_, max_, avg_ = _score_metrics(d["scores"])
         _add_dict_to_result(res[values], "quiz_score_min", series, min_)
