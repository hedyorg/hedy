from collections import namedtuple
from datetime import date
from enum import Enum

from flask import g, jsonify, request
from flask_babel import gettext

import exceptions as hedy_exceptions
from hedy import check_program_size_is_valid, parse_input, is_program_valid, process_input_string, HEDY_MAX_LEVEL
import hedy_content

import utils
from website.flask_helpers import render_template
from website import querylog
from website.auth import is_admin, is_teacher, requires_admin, requires_login

from . import dynamo
from .database import Database
from .website_module import WebsiteModule, route

"""The Key tuple is used to aggregate the raw data by level, time or username."""
Key = namedtuple("Key", ["name", "class_"])
level_key = Key("level", int)
username_key = Key("id", str)
week_key = Key("week", str)


class UserType(Enum):
    ALL = "@all"  # Old value used before user types
    ANONYMOUS = "@all-anonymous"
    LOGGED = "@all-logged"
    STUDENT = "@all-students"


class StatisticsModule(WebsiteModule):
    def __init__(self, db: Database):
        super().__init__("stats", __name__)
        self.db = db

    @route("/stats/class/<class_id>", methods=["GET"])
    @requires_login
    def render_class_stats(self, user, class_id):
        if not is_teacher(user) and not is_admin(user):
            return utils.error_page(error=403, ui_message=gettext("retrieve_class_error"))

        class_ = self.db.get_class(class_id)
        if not class_ or (class_["teacher"] != user["username"] and not is_admin(user)):
            return utils.error_page(error=404, ui_message=gettext("no_such_class"))

        students = sorted(class_.get("students", []))
        return render_template(
            "class-stats.html",
            class_info={"id": class_id, "students": students},
            current_page="my-profile",
            page_title=gettext("title_class statistics"),
            javascript_page_options=dict(page='class-stats'),
        )

    @route("/logs/class/<class_id>", methods=["GET"])
    @requires_login
    def render_class_logs(self, user, class_id):
        if not is_teacher(user) and not is_admin(user):
            return utils.error_page(error=403, ui_message=gettext("retrieve_class_error"))

        class_ = self.db.get_class(class_id)
        if not class_ or (class_["teacher"] != user["username"] and not is_admin(user)):
            return utils.error_page(error=404, ui_message=gettext("no_such_class"))

        students = sorted(class_.get("students", []))
        return render_template(
            "class-logs.html",
            class_info={"id": class_id, "students": students},
            current_page="my-profile",
            page_title=gettext("title_class logs"),
        )

    @route("/class-stats/<class_id>", methods=["GET"])
    @requires_login
    def get_class_stats(self, user, class_id):
        start_date = request.args.get("start", default=None, type=str)
        end_date = request.args.get("end", default=None, type=str)

        cls = self.db.get_class(class_id)
        students = cls.get("students", [])
        if not cls or not students or (cls["teacher"] != user["username"] and not is_admin(user)):
            return "No such class or class empty", 403

        program_data = self.db.get_program_stats(students, start_date, end_date)
        quiz_data = self.db.get_quiz_stats(students, start_date, end_date)
        data = program_data + quiz_data

        per_level_data = _aggregate_for_keys(data, [level_key])
        per_week_data = _aggregate_for_keys(data, [week_key, level_key])
        per_level_per_student = _aggregate_for_keys(data, [username_key, level_key])
        per_week_per_student = _aggregate_for_keys(data, [username_key, week_key])

        response = {
            "class": {
                "per_level": _to_response_per_level(per_level_data),
                "per_week": _to_response(per_week_data, "week", lambda e: f"L{e['level']}"),
            },
            "students": {
                "per_level": _to_response(per_level_per_student, "level", lambda e: e["id"], _to_response_level_name),
                "per_week": _to_response(per_week_per_student, "week", lambda e: e["id"]),
            },
        }
        return jsonify(response)

    @route("/program-stats", methods=["GET"])
    @requires_admin
    def get_program_stats(self, user):
        start_date = request.args.get("start", default=None, type=str)
        end_date = request.args.get("end", default=None, type=str)

        ids = [e.value for e in UserType]
        program_runs_data = self.db.get_program_stats(ids, start_date, end_date)
        quiz_data = self.db.get_quiz_stats(ids, start_date, end_date)
        data = program_runs_data + quiz_data

        per_level_data = _aggregate_for_keys(data, [level_key])
        per_week_data = _aggregate_for_keys(data, [week_key, level_key])

        response = {
            "per_level": _to_response_per_level(per_level_data),
            "per_week": _to_response(per_week_data, "week", lambda e: f"L{e['level']}"),
        }
        return jsonify(response)


class LiveStatisticsModule(WebsiteModule):
    def __init__(self, db: Database):
        super().__init__("live-stats", __name__)
        self.db = db
        self.__error_db_load()

    def __error_db_load(self):
        """Loads the error data from the json file. Function mainly exists in order to
        quickly call it again whenever the database needs to be read again for updating purposes.
        """
        self.common_error_db = dynamo.MemoryStorage("radboard_error_data.json")
        self.ERRORS = dynamo.Table(self.common_error_db, "common_errors", "class_id")
        self.CLASS_OVERVIEW = dynamo.Table(self.common_error_db, "class_overview", "class_id")

    @route("/live_stats/class/<class_id>", methods=["GET"])
    @requires_login
    def render_live_stats(self, user, class_id):

        show_c1, show_c2, show_c3, student = _check_dashboard_display_args()
        dashboard_options_args = _build_url_args(show_c1=show_c1, show_c2=show_c2, show_c3=show_c3, student=student)

        # Retrieve common errors and selected levels in class overview from the database for class
        common_errors = self.ERRORS.get({"class_id": class_id})
        class_overview = self.CLASS_OVERVIEW.get({"class_id": class_id})

        if not is_teacher(user) and not is_admin(user):
            return utils.error_page(error=403, ui_message=gettext("retrieve_class_error"))

        class_ = self.db.get_class(class_id)
        if not class_ or (class_["teacher"] != user["username"] and not is_admin(user)):
            return utils.error_page(error=404, ui_message=gettext("no_such_class"))

        student_names = []
        students = sorted(class_.get("students", []))
        for student_username in class_.get("students", []):
            programs = self.db.programs_for_user(student_username)
            quiz_scores = self.db.get_quiz_stats([student_username])
            # Verify if the user did finish any quiz before getting the max() of the finished levels
            finished_quizzes = any("finished" in x for x in quiz_scores)
            highest_quiz = max([x.get("level") for x in quiz_scores if x.get("finished")]) if finished_quizzes else "-"
            students.append(
                {
                    "username": student_username,
                    "programs": len(programs),
                    "highest_level": highest_quiz,
                }
            )
<<<<<<< HEAD

        self.misconception_detection(class_id, user)
=======
            student_names.append(student_username)

        # Data for student overview card
        if hedy_content.Adventures(g.lang).has_adventures():
            adventures = hedy_content.Adventures(g.lang).get_adventure_keyname_name_levels()
        else:
            adventures = hedy_content.Adventures("en").get_adventure_keyname_name_levels()
        teacher_adventures = self.db.get_teacher_adventures(user["username"])
        customizations = self.db.get_class_customizations(class_id)

        # Array where (index-1) is the level, and the values are lists of the current adventures of the students
        last_adventures = []
        for level in range(1, HEDY_MAX_LEVEL+1):
            _data = []
            for _student in class_.get("students", []):
                last_adventure = list(self.db.last_level_programs_for_user(_student, level).keys())
                if last_adventure:
                    _data.append({_student: last_adventure[0]})
            last_adventures.append(_data)

        adventures = _get_available_adventures(adventures, teacher_adventures, customizations, last_adventures)

        quiz_stats = []
        for student_username in class_.get("students", []):
            quiz_stats_student = self.db.get_quiz_stats([student_username])
            quiz_in_progress = [x.get("level") for x in quiz_stats_student
                                if x.get("started") and not x.get("finished")]
            quiz_finished = [x.get("level") for x in quiz_stats_student if x.get("finished")]
            quiz_stats.append(
                {
                    "student": student_username,
                    "in_progress": quiz_in_progress,
                    "finished": quiz_finished
                }
            )
        quiz_info = _get_quiz_info(quiz_stats)
>>>>>>> 34d4e0ec

        return render_template(
            "class-live-stats.html",
            class_info={
                "id": class_id,
                "students": students,
                "common_errors": common_errors
            },
            class_overview={
                "selected_levels": class_overview["selected_levels"],
                "quiz_info": quiz_info
            },
            dashboard_options={
                "show_c1": show_c1,
                "show_c2": show_c2,
                "show_c3": show_c3,
                "student": student
            },
            dashboard_options_args=dashboard_options_args,
<<<<<<< HEAD

=======
            student_names=student_names,  # just the names of student and no auxiliary information
            adventures=adventures,
            max_level=HEDY_MAX_LEVEL,
>>>>>>> 34d4e0ec
            current_page="my-profile",
            page_title=gettext("title_class live_statistics")
        )

    @route("/live_stats/class/<class_id>/student", methods=["GET"])
    @requires_login
    def render_student_details(self, user, class_id):
        """
        Shows information about an individual student when they
        are selected in the student list.
        """

        if not is_teacher(user) and not is_admin(user):
            return utils.error_page(error=403, ui_message=gettext("retrieve_class_error"))

        show_c1, show_c2, show_c3, student = _check_dashboard_display_args()
        dashboard_options_args = _build_url_args(show_c1=show_c1, show_c2=show_c2, show_c3=show_c3, student=student)

        # Retrieve common errors and selected levels in class overview from the database for class
        common_errors = self.ERRORS.get({"class_id": class_id})
        class_overview = self.CLASS_OVERVIEW.get({"class_id": class_id})

        class_ = self.db.get_class(class_id)
        students = sorted(class_.get("students", []))

        # retrieve username of student in question via args
        if student not in students:
            return utils.error_page(error=403, ui_message=gettext('not_enrolled'))

        # Get data for all students
        student_names = []
        for student_username in sorted(class_.get("students", [])):
            programs = self.db.programs_for_user(student_username)
            quiz_scores = self.db.get_quiz_stats([student_username])
            # Verify if the user did finish any quiz before getting the max() of the finished levels
            finished_quizzes = any("finished" in x for x in quiz_scores)
            highest_quiz = max([x.get("level") for x in quiz_scores if x.get("finished")]) if finished_quizzes else "-"
            students.append(
                {
                    "username": student_username,
                    "programs": len(programs),
                    "highest_level": highest_quiz,
                }
            )
            student_names.append(student_username)

        # Get data for selected student
        programs = self.db.programs_for_user(student)
        quiz_scores = self.db.get_quiz_stats([student])
        finished_quizzes = any("finished" in x for x in quiz_scores)
        highest_quiz = max([x.get("level") for x in quiz_scores if x.get("finished")]) if finished_quizzes else "-"
        selected_student = {"username": student, "programs": len(programs), "highest_level": highest_quiz}
        # Load in all program data for that specific student
        student_programs = []
        for item in programs:
            date = utils.delta_timestamp(item['date'])
            # This way we only keep the first 10 lines to show as preview to the user
            code = "\n".join(item['code'].split("\n")[:20])
            error_class = _get_error_info(item['code'], item['level'], item['lang'])
            student_programs.append(
                {'id': item['id'],
                 'code': code,
                 'date': date,
                 'lang': item['lang'],
                 'level': item['level'],
                 'name': item['name'],
                 'adventure_name': item.get('adventure_name'),
                 'submitted': item.get('submitted'),
                 'public': item.get('public'),
                 'number_lines': item['code'].count('\n') + 1,
                 'error_message': _translate_error(error_class, item['lang']) if error_class else None,
                 'error_header': 'Oops'  # TODO: get proper header message that gets translated, e.g. Transpile_error
                 }
            )

        adventure_names = hedy_content.Adventures(g.lang).get_adventure_names()

        # get data for graph from db, db conveniently stores amount of errors for student
        graph_data = self.db.get_program_stats([selected_student['username']], None, None)
        graph_data, graph_labels = _collect_graph_data(graph_data, window_size=10)

        # Data for student overview card
        if hedy_content.Adventures(g.lang).has_adventures():
            adventures = hedy_content.Adventures(g.lang).get_adventure_keyname_name_levels()
        else:
            adventures = hedy_content.Adventures("en").get_adventure_keyname_name_levels()
        teacher_adventures = self.db.get_teacher_adventures(user["username"])
        customizations = self.db.get_class_customizations(class_id)

        # Array where (index-1) is the level, and the values are lists of the current adventures of the students
        last_adventures = []
        for level in range(1, HEDY_MAX_LEVEL+1):
            _data = []
            for _student in class_.get("students", []):
                last_adventure = list(self.db.last_level_programs_for_user(_student, level).keys())
                if last_adventure:
                    _data.append({_student: last_adventure[0]})
            last_adventures.append(_data)

        adventures = _get_available_adventures(adventures, teacher_adventures, customizations, last_adventures)

        quiz_stats = []
        for student_username in class_.get("students", []):
            quiz_stats_student = self.db.get_quiz_stats([student_username])
            quiz_in_progress = [x.get("level") for x in quiz_stats_student
                                if x.get("started") and not x.get("finished")]
            quiz_finished = [x.get("level") for x in quiz_stats_student if x.get("finished")]
            quiz_stats.append(
                {
                    "student": student_username,
                    "in_progress": quiz_in_progress,
                    "finished": quiz_finished
                }
            )
        quiz_info = _get_quiz_info(quiz_stats)

        return render_template(
            "class-live-student.html",
            dashboard_options={
                "show_c1": show_c1,
                "show_c2": show_c2,
                "show_c3": show_c3,
                "student": student
            },
            class_info={
                "id": class_id,
                "students": students,
                "common_errors": common_errors
            },
            class_overview={
                "selected_levels": class_overview["selected_levels"],
                "quiz_info": quiz_info
            },
            dashboard_options_args=dashboard_options_args,
            student=selected_student,
            student_names=student_names,
            student_programs=student_programs,
            adventures=adventures,
            adventure_names=adventure_names,
            data=graph_data,
            labels=graph_labels,
            max_level=HEDY_MAX_LEVEL,
            current_page='my-profile',
            page_title=gettext("title_class live_statistics")
        )

    @route("/live_stats/class/<class_id>/pop_up", methods=["GET"])
    @requires_login
    def render_common_error_items(self, user, class_id):
        """
        Handles the rendering of the common error items in the common errors detection list.
        """

        show_c1, show_c2, show_c3, student = _check_dashboard_display_args()
        dashboard_options_args = _build_url_args(show_c1=show_c1, show_c2=show_c2, show_c3=show_c3, student=student)

        # Retrieve common errors and selected levels in class overview from the database for class
        common_errors = self.ERRORS.get({"class_id": class_id})
        class_overview = self.CLASS_OVERVIEW.get({"class_id": class_id})

        class_ = self.db.get_class(class_id)
        students = sorted(class_.get("students", []))

        student_names = []
        for student_username in sorted(class_.get("students", [])):
            programs = self.db.programs_for_user(student_username)
            quiz_scores = self.db.get_quiz_stats([student_username])
            # Verify if the user did finish any quiz before getting the max() of the finished levels
            finished_quizzes = any("finished" in x for x in quiz_scores)
            highest_quiz = max([x.get("level") for x in quiz_scores if x.get("finished")]) if finished_quizzes else "-"
            students.append(
                {
                    "username": student_username,
                    "programs": len(programs),
                    "highest_level": highest_quiz,
                }
            )
            student_names.append(student_username)

        # Data for student overview card
        if hedy_content.Adventures(g.lang).has_adventures():
            adventures = hedy_content.Adventures(g.lang).get_adventure_keyname_name_levels()
        else:
            adventures = hedy_content.Adventures("en").get_adventure_keyname_name_levels()
        teacher_adventures = self.db.get_teacher_adventures(user["username"])
        customizations = self.db.get_class_customizations(class_id)

        # Array where (index-1) is the level, and the values are lists of the current adventures of the students
        last_adventures = []
        for level in range(1, HEDY_MAX_LEVEL+1):
            _data = []
            for _student in class_.get("students", []):
                last_adventure = list(self.db.last_level_programs_for_user(_student, level).keys())
                if last_adventure:
                    _data.append({_student: last_adventure[0]})
            last_adventures.append(_data)

        adventures = _get_available_adventures(adventures, teacher_adventures, customizations, last_adventures)

        quiz_stats = []
        for student_username in class_.get("students", []):
            quiz_stats_student = self.db.get_quiz_stats([student_username])
            quiz_in_progress = [x.get("level") for x in quiz_stats_student
                                if x.get("started") and not x.get("finished")]
            quiz_finished = [x.get("level") for x in quiz_stats_student if x.get("finished")]
            quiz_stats.append(
                {
                    "student": student_username,
                    "in_progress": quiz_in_progress,
                    "finished": quiz_finished
                }
            )
        quiz_info = _get_quiz_info(quiz_stats)

        return render_template(
            "class-live-popup.html",
            class_info={
                "id": class_id,
                "students": students,
                "common_errors": common_errors
            },
            class_overview={
                "selected_levels": class_overview["selected_levels"],
                "quiz_info": quiz_info
            },
            dashboard_options={
                "show_c1": show_c1,
                "show_c2": show_c2,
                "show_c3": show_c3,
                "student": student
            },
            dashboard_options_args=dashboard_options_args,
            adventures=adventures,
            quiz_info=quiz_info,
            student_names=student_names,
            max_level=HEDY_MAX_LEVEL,
            current_page='my-profile'
        )

    @route("/live_stats/class/<class_id>/error/<error_id>", methods=["DELETE"])
    @requires_login
    def remove_common_error_item(self, user, class_id, error_id):
        """
        Removes the common error item by setting the active flag to 0.
        """
        common_errors = dynamo.Table(self.common_error_db, "common_errors", "class_id").get({"class_id": class_id})
        for i in range(len(common_errors['errors'])):
            if common_errors['errors'][i]['id'] == error_id and common_errors['errors'][i]['active'] == 1:
                common_errors['errors'][i]['active'] = 0
                self.ERRORS.update({"class_id": class_id}, common_errors)
                self.__error_db_load()
                break

        return {}, 200

<<<<<<< HEAD
    def retrieve_data(self, class_id, user):
        supported_langs = ['en']

        # Todo: only get programs that were ran today

        data = {}
        class_ = self.db.get_class(class_id)
        if not class_ or (class_["teacher"] != user["username"] and not is_admin(user)):
            return utils.error_page(error=404, ui_message=gettext("no_such_class"))

        students = sorted(class_.get("students", []))
        for student_username in students:
            programs = self.db.programs_for_user(student_username)
            for item in programs:
                if item['lang'] in supported_langs:

                    if item['session'] not in data.keys():
                        data[item['session']] = []

                    error_class = _get_error_info(item['code'], item['level'], item['lang'])

                    data[item['session']].append({
                        'username': student_username,
                        'error': _translate_error(error_class, item['lang']) if error_class else None,
                        'lang': item['lang'],
                        "level": item["level"],
                        'adventure_name': item['adventure_name'],
                        "code": item["code"]
                    })
        return data

    def misconception_detection(self, class_id, user):
        # Group the error messages by session and count their occurrences
        data = self.retrieve_data(class_id, user)  # retrieves relevant data from db

        # Define the groups of misconceptions
        misconception_groups = {
            'Not a current level command': ['level'],
            'Incorrect use of command': ['cannot'],
            'Incorrect use of variable': ['variable'],
            'Unwanted spaces': ['Spaces', 'confuse', 'computers'],
            'Forgot commandos': ['forgot'],
            'Empty program': ['empty program'],
            'Typed something that is not allowed': ['entered', 'allowed'],
            'Echo and ask mismatch': ['echo before an ask', 'echo without an ask'],
        }

        misconception_counts = {}

        for session, programs in data.items():
            last_error = None  # Todo: augment database to include error history
            count = 0

            # Iterate over each error and its corresponding username in the current session group
            for run in programs:
                error = run['error']
                username = run['username']

                for misconception, keywords in misconception_groups.items():
                    if error and any(keyword in error.lower() for keyword in keywords):
                        # Check if the current error is different from the last error;
                        # errors that fall in same misconception group are considered same errors
                        if error != last_error:
                            last_error = error
                            count = 0
                        count += 1
                        if count >= 1:
                            # Check if the current misconception is not in the misconception_counts dictionary
                            if misconception not in misconception_counts:
                                misconception_counts[misconception] = {}

                            # Check if the current error is not in the misconception_counts
                            # dictionary for the current misconception
                            if error not in misconception_counts[misconception]:
                                misconception_counts[misconception][error] = {'count': 0, 'users': []}
                            misconception_counts[misconception][error]['count'] += 1
                            misconception_counts[misconception][error]['users'].append(username)
                        break
                else:
                    last_error = None
                    count = 0

        # Print the top 4 misconceptions with the highest count of continuous errors
        # and their associated errors and usernames
        for misconception, errors in sorted(misconception_counts.items(),
                                            key=lambda x: sum(x[1][error]['count'] for error in x[1]), reverse=True)[
                :4]:
            print('Misconception "{}"'.format(misconception))
            # write to radboard_error_data.json
            sorted_errors = sorted(errors.items(), key=lambda x: x[1]['count'], reverse=True)[:1]
            for error, info in sorted_errors:
                print('- "{}"'.format(error))
                users_counts = [(user, info['users'].count(user)) for user in set(info['users'])]
                sorted_users = sorted(users_counts, key=lambda x: x[1], reverse=True)[:1]
                for user, count in sorted_users:
                    print('  - User "{}" made this error'.format(user))
        self.__error_db_load()

=======
    @route("/live_stats/class/<class_id>", methods=["POST"])
    @requires_login
    def select_levels(self, user, class_id):
        """"
        Stores the selected levels in the class overview in the database.
        """
        body = request.json
        levels = [int(i) for i in body["levels"]]

        class_overview = dynamo.Table(self.common_error_db, "class_overview", "class_id").get({"class_id": class_id})
        class_overview['selected_levels'] = levels

        self.CLASS_OVERVIEW.update({"class_id": class_id}, class_overview)
        self.__error_db_load()

        return {}, 200

>>>>>>> 34d4e0ec

def add(username, action):
    """
    Adds aggregated stats for all users and fine-grained stats for logged-in users.
    Ensures logging stats will not cause a failure.
    """
    try:
        all_id = UserType.ANONYMOUS
        if username:
            action(username)
            # g.db instead of self.db since this function is not on a class
            is_student = g.db.get_student_classes_ids(username) != []
            all_id = UserType.STUDENT if is_student else UserType.LOGGED
        action(all_id.value)
    except Exception as ex:
        # adding stats should never cause failure. Log and continue.
        querylog.log_value(server_error=ex)


def _to_response_per_level(data):
    data.sort(key=lambda el: el["level"])
    return [{"level": f"L{entry['level']}", "data": _data_to_response_per_level(entry["data"])} for entry in data]


def _data_to_response_per_level(data):
    res = {}

    _add_value_to_result(res, "successful_runs", data["successful_runs"], is_counter=True)
    _add_value_to_result(res, "failed_runs", data["failed_runs"], is_counter=True)
    res["error_rate"] = _calc_error_rate(data.get("failed_runs"), data.get("successful_runs"))
    _add_exception_data(res, data)

    _add_value_to_result(res, "anonymous_runs", data["anonymous_runs"], is_counter=True)
    _add_value_to_result(res, "logged_runs", data["logged_runs"], is_counter=True)
    _add_value_to_result(res, "student_runs", data["student_runs"], is_counter=True)
    _add_value_to_result(res, "user_type_unknown_runs", data["user_type_unknown_runs"], is_counter=True)

    _add_value_to_result(res, "abandoned_quizzes", data["total_attempts"] - data["completed_attempts"], is_counter=True)
    _add_value_to_result(res, "completed_quizzes", data["completed_attempts"], is_counter=True)

    min_, max_, avg_ = _score_metrics(data["scores"])
    _add_value_to_result(res, "quiz_score_min", min_)
    _add_value_to_result(res, "quiz_score_max", max_)
    _add_value_to_result(res, "quiz_score_avg", avg_)

    return res


def _to_response(data, values_field, series_selector, values_map=None):
    """
    Transforms aggregated data to a response convenient for charts to use
        - values_field is what shows on the X-axis, e.g. level or week number
        - series_selector determines the data series, e.g. successful runs per level or occurrences of exceptions
    """

    res = {}
    for e in data:
        values = e[values_field]
        series = series_selector(e)
        if values not in res.keys():
            res[values] = {}

        d = e["data"]
        _add_dict_to_result(res[values], "successful_runs", series, d["successful_runs"], is_counter=True)
        _add_dict_to_result(res[values], "failed_runs", series, d["failed_runs"], is_counter=True)
        _add_dict_to_result(
            res[values], "abandoned_quizzes", series, d["total_attempts"] - d["completed_attempts"], is_counter=True
        )
        _add_dict_to_result(res[values], "completed_quizzes", series, d["completed_attempts"], is_counter=True)

        _add_value_to_result(res[values], "anonymous_runs", d["anonymous_runs"], is_counter=True)
        _add_value_to_result(res[values], "logged_runs", d["logged_runs"], is_counter=True)
        _add_value_to_result(res[values], "student_runs", d["student_runs"], is_counter=True)
        _add_value_to_result(res[values], "user_type_unknown_runs", d["user_type_unknown_runs"], is_counter=True)

        min_, max_, avg_ = _score_metrics(d["scores"])
        _add_dict_to_result(res[values], "quiz_score_min", series, min_)
        _add_dict_to_result(res[values], "quiz_score_max", series, max_)
        _add_dict_to_result(res[values], "quiz_score_avg", series, avg_)

        _add_exception_data(res[values], d)

    result = [{values_field: k, "data": _add_error_rate_from_dicts(v)} for k, v in res.items()]
    result.sort(key=lambda el: el[values_field])

    return [values_map(e) for e in result] if values_map else result


def _add_value_to_result(target, key, source, is_counter=False):
    if source is not None and (source > 0 if is_counter else True):
        if not target.get(key):
            target[key] = source
        else:
            target[key] += source


def _add_dict_to_result(target, key, series, source, is_counter=False):
    if source is not None and (source > 0 if is_counter else True):
        if not target.get(key):
            target[key] = {}
        target[key][series] = source


def _score_metrics(scores):
    if not scores:
        return None, None, None
    min_result = scores[0]
    max_result = scores[0]
    total = 0
    for s in scores:
        if s < min_result:
            min_result = s
        if s > max_result:
            max_result = s
        total += s
    return min_result, max_result, total / len(scores)


def _aggregate_for_keys(data, keys):
    """
    Aggregates data by one or multiple keys/dimensions. The implementation 'serializes' the
    values of supplied keys and later 'deserializes' the original values. Improve on demand.
    """

    result = {}
    for record in data:
        key = _aggregate_key(record, keys)
        result[key] = _add_program_run_data(result.get(key), record)
        result[key] = _add_quiz_data(result.get(key), record)
    return [_split_keys_data(k, v, keys) for k, v in result.items()]


def _aggregate_key(record, keys):
    return "#".join([str(record[key.name]) for key in keys])


def _initialize():
    return {
        "failed_runs": 0,
        "successful_runs": 0,
        "anonymous_runs": 0,
        "logged_runs": 0,
        "student_runs": 0,
        "user_type_unknown_runs": 0,
        "total_attempts": 0,
        "completed_attempts": 0,
        "scores": [],
    }


def _add_program_run_data(data, rec):
    if not data:
        data = _initialize()
    value = rec.get("successful_runs") or 0
    data["successful_runs"] += value

    _add_user_type_runs(data, rec.get("id"), value)
    _add_exception_data(data, rec, True)

    return data


def _add_quiz_data(data, rec):
    if not data:
        data = _initialize()
    data["total_attempts"] += rec.get("started") or 0
    data["completed_attempts"] += rec.get("finished") or 0
    data["scores"] += rec.get("scores") or []
    return data


def _add_exception_data(entry, data, include_failed_runs=False):
    exceptions = {k: v for k, v in data.items() if k.lower().endswith("exception")}
    for k, v in exceptions.items():
        if not entry.get(k):
            entry[k] = 0
        entry[k] += v
        if include_failed_runs:
            entry["failed_runs"] += v
            _add_user_type_runs(entry, entry.get("id"), v)


def _add_user_type_runs(data, id_, value):
    if id_ == UserType.ANONYMOUS.value:
        data["anonymous_runs"] += value
    if id_ == UserType.LOGGED.value:
        data["logged_runs"] += value
    if id_ == UserType.STUDENT.value:
        data["student_runs"] += value
    if id_ == UserType.ALL.value:
        data["user_type_unknown_runs"] += value


def _split_keys_data(k, v, keys):
    values = k.split("#")
    res = {keys[i].name: keys[i].class_(values[i]) for i in range(0, len(keys))}
    res["data"] = v
    return res


def _to_response_level_name(e):
    e["level"] = f"L{e['level']}"
    return e


def _add_error_rate_from_dicts(data):
    failed = data.get("failed_runs") or {}
    successful = data.get("successful_runs") or {}
    keys = set.union(set(failed.keys()), set(successful.keys()))
    data["error_rate"] = {k: _calc_error_rate(failed.get(k), successful.get(k)) for k in keys}
    return data


def _calc_error_rate(fail, success):
    failed = fail or 0
    successful = success or 0
    return (failed * 100) / max(1, failed + successful)


def _determine_bool(bool_str):
    if bool_str == "True":
        return True
    return False


def _check_dashboard_display_args():
    """
    Checks the arguments of the request and returns the values. Mainly exists to avoid code duplication.
    """
    show_c1 = request.args.get("show_c1", default="True", type=str)
    show_c1 = _determine_bool(show_c1)

    show_c2 = request.args.get("show_c2", default="True", type=str)
    show_c2 = _determine_bool(show_c2)

    show_c3 = request.args.get("show_c3", default="True", type=str)
    show_c3 = _determine_bool(show_c3)

    student = request.args.get("student", default=None, type=str)
    student = None if student == "None" else student

    return show_c1, show_c2, show_c3, student


def _get_available_adventures(adventures, teacher_adventures, customizations, last_adventures):
    """
    Returns the available adventures for all levels, given the possible adventures per level,
    the teacher (adventures) and customization. Also adds how many students are currently in
    progress for each adventure.

    { level: [ { id, name, in_progress } ] }
    """
    teacher_adventures_formatted = {}
    for adventure in teacher_adventures:
        teacher_adventures_formatted[adventure['id']] = adventure["name"]

    selected_adventures = {}
    for level, adventure_list in customizations['sorted_adventures'].items():
        adventures_for_level = []
        for adventure in list(adventure_list):
            adventure_key = adventure['name']

            students_in_progress = []
            for d in last_adventures[int(level) - 1]:
                (student, last_adventure), = d.items()
                if last_adventure == adventure_key:
                    students_in_progress.append(student)

            if adventure['from_teacher']:
                adventure_name = teacher_adventures_formatted[adventure_key]
                adventures_for_level.append(
                    {
                        "id": adventure_key,
                        "name":  adventure_name,
                        "in_progress": students_in_progress
                    }
                )

            if not adventure['from_teacher'] and adventure_key in adventures:
                adventure_name = list(adventures[adventure_key].keys())[0]
                adventures_for_level.append(
                    {
                        "id": adventure_key,
                        "name":  adventure_name,
                        "in_progress": students_in_progress
                    }
                )

        selected_adventures[level] = adventures_for_level

    return selected_adventures


def _get_quiz_info(quiz_stats):
    """
    Returns quiz info for each level containing the students in progress (started but not finished)
    and the students that finished the quiz.

    { level: { students_in_progress, students_finished } }
    """
    quiz_info = {}
    for level in range(1, HEDY_MAX_LEVEL+1):
        students_in_progress, students_finished = [], []
        for stats in quiz_stats:
            if level in stats.get("in_progress"):
                students_in_progress.append(stats.get("student"))
            elif level in stats.get("finished"):
                students_finished.append(stats.get("student"))

        quiz_info[level] = {"students_in_progress": students_in_progress, "students_finished": students_finished}

    return quiz_info


def _get_error_info(code, level, lang='en'):
    """
    Returns the server error given the code written by the student. Since the database only stores whether
    the code produced an error or not, in order to get the error we have to rerun the code
    through some hedy logic.
    """
    try:
        check_program_size_is_valid(code)

        level = int(level)
        if level > HEDY_MAX_LEVEL:
            raise Exception(f'Levels over {HEDY_MAX_LEVEL} not implemented yet')

        input_string = process_input_string(code, level, lang)
        program_root = parse_input(input_string, level, lang)

        # Checks whether any error production nodes are present in the parse tree
        is_program_valid(program_root, input_string, level, lang)
    except hedy_exceptions.HedyException as exc:
        return exc
    return None


def _translate_error(error_class, lang):
    """
    Translates the error code to the given language.
    This is because the error code needs to be passed through the translation things in order to give more info on the
    student details
    screen.

    A part of this code is duplicate from app.hedy_error_to_response but importing app.py leads to circular
    imports and moving those functions to util.py is cumbersome (but not impossible) given the integration with other
    functions in app.py
    """
    class_args = error_class.arguments

    error_template = gettext('' + str(error_class.error_code))

    # Check if argument is substring of error_template, if so replace
    for k, v in class_args.items():
        if f'{{{k}}}' in error_template:
            error_template = error_template.replace(f'{{{k}}}', str(v))

    return error_template


def _build_url_args(**kwargs):
    """
    Builds a string of the url arguments used in the html file for routing.
    This avoids lots of code duplication in the html file as well as making it easier to add/remove/change url
    arguments.
    """
    url_args = ""
    c = 0
    for key, value in kwargs.items():
        if c == 0:
            url_args += f"{key}={value}"
            c += 1
        else:
            url_args += f"&{key}={value}"
    return url_args


def _collect_graph_data(data, window_size=5):
    """
    Collects data to be shown in the line graph and limits it to the window size.
    """
    graph_data, labels = [], []
    c = 0
    for week in data:
        if 'chart_history' in week.keys():
            graph_data += week['chart_history']
            labels += list(range(c+1, c + 1 + len(week['chart_history'])))
            c += len(week['chart_history'])

    slice = window_size if len(graph_data) > window_size else 0

    return graph_data[-slice:], labels[-slice:]


def get_general_class_stats(students):
    # g.db instead of self.db since this function is not on a class
    current_week = g.db.to_year_week(date.today())
    data = g.db.get_program_stats(students, None, None)
    successes = 0
    errors = 0
    weekly_successes = 0
    weekly_errors = 0

    for entry in data:
        entry_successes = int(entry.get("successful_runs", 0))
        entry_errors = sum([v for k, v in entry.items() if k.lower().endswith("exception")])
        successes += entry_successes
        errors += entry_errors
        if entry.get("week") == current_week:
            weekly_successes += entry_successes
            weekly_errors += entry_errors

    return {
        "week": {"runs": weekly_successes + weekly_errors, "fails": weekly_errors},
        "total": {"runs": successes + errors, "fails": errors},
    }<|MERGE_RESOLUTION|>--- conflicted
+++ resolved
@@ -174,10 +174,6 @@
                     "highest_level": highest_quiz,
                 }
             )
-<<<<<<< HEAD
-
-        self.misconception_detection(class_id, user)
-=======
             student_names.append(student_username)
 
         # Data for student overview card
@@ -214,7 +210,8 @@
                 }
             )
         quiz_info = _get_quiz_info(quiz_stats)
->>>>>>> 34d4e0ec
+
+        self.misconception_detection(class_id, user)
 
         return render_template(
             "class-live-stats.html",
@@ -234,13 +231,9 @@
                 "student": student
             },
             dashboard_options_args=dashboard_options_args,
-<<<<<<< HEAD
-
-=======
             student_names=student_names,  # just the names of student and no auxiliary information
             adventures=adventures,
             max_level=HEDY_MAX_LEVEL,
->>>>>>> 34d4e0ec
             current_page="my-profile",
             page_title=gettext("title_class live_statistics")
         )
@@ -496,10 +489,8 @@
 
         return {}, 200
 
-<<<<<<< HEAD
     def retrieve_data(self, class_id, user):
         supported_langs = ['en']
-
         # Todo: only get programs that were ran today
 
         data = {}
@@ -595,7 +586,6 @@
                     print('  - User "{}" made this error'.format(user))
         self.__error_db_load()
 
-=======
     @route("/live_stats/class/<class_id>", methods=["POST"])
     @requires_login
     def select_levels(self, user, class_id):
@@ -613,7 +603,6 @@
 
         return {}, 200
 
->>>>>>> 34d4e0ec
 
 def add(username, action):
     """
