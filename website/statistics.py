from collections import namedtuple
from enum import Enum
<<<<<<< HEAD
from flask import g, jsonify, request
=======
from difflib import SequenceMatcher
import re
from flask import g, make_response, request
from flask_babel import gettext
import utils
import hedy_content
import exceptions as hedy_exceptions
from hedy import check_program_size_is_valid, parse_input, is_program_valid, process_input_string, HEDY_MAX_LEVEL
import hedy
from hedy_error import get_error_text
import jinja_partials
from website.flask_helpers import render_template
>>>>>>> 177e1b68
from website import querylog
from website.auth import requires_admin
from .database import Database
from .website_module import WebsiteModule, route

import logging
from logging_config import LOGGING_CONFIG
from logging.config import dictConfig as logConfig

logConfig(LOGGING_CONFIG)
logger = logging.getLogger(__name__)

"""The Key tuple is used to aggregate the raw data by level, time or username."""
Key = namedtuple("Key", ["name", "class_"])
level_key = Key("level", int)
username_key = Key("id", str)
week_key = Key("week", str)


class UserType(Enum):
    ALL = "@all"  # Old value used before user types
    ANONYMOUS = "@all-anonymous"
    LOGGED = "@all-logged"
    STUDENT = "@all-students"


class StatisticsModule(WebsiteModule):
    def __init__(self, db: Database):
        super().__init__("stats", __name__)
        self.db = db

    @route("/program-stats", methods=["GET"])
    @requires_admin
    def get_program_stats(self, user):
        start_date = request.args.get("start", default=None, type=str)
        end_date = request.args.get("end", default=None, type=str)

        ids = [e.value for e in UserType]
        program_runs_data = self.db.get_program_stats(ids, start_date, end_date)
        quiz_data = self.db.get_quiz_stats(ids, start_date, end_date)
        data = program_runs_data + quiz_data

        per_level_data = _aggregate_for_keys(data, [level_key])
        per_week_data = _aggregate_for_keys(data, [week_key, level_key])

        response = {
            "per_level": _to_response_per_level(per_level_data),
            "per_week": _to_response(per_week_data, "week", lambda e: f"L{e['level']}"),
        }
        return make_response(response, 200)


def add(username, action):
    """
    Adds aggregated stats for all users and fine-grained stats for logged-in users.
    Ensures logging stats will not cause a failure.
    """
    try:
        all_id = UserType.ANONYMOUS
        if username:
            action(username)
            # g.db instead of self.db since this function is not on a class
            is_student = g.db.get_student_classes_ids(username) != []
            all_id = UserType.STUDENT if is_student else UserType.LOGGED
        action(all_id.value)
    except Exception as ex:
        # adding stats should never cause failure. Log and continue.
        querylog.log_value(server_error=ex)


def _to_response_per_level(data):
    data.sort(key=lambda el: el["level"])
    return [{"level": f"L{entry['level']}", "data": _data_to_response_per_level(entry["data"])} for entry in data]


def _data_to_response_per_level(data):
    res = {}

    _add_value_to_result(res, "successful_runs", data["successful_runs"], is_counter=True)
    _add_value_to_result(res, "failed_runs", data["failed_runs"], is_counter=True)
    res["error_rate"] = _calc_error_rate(data.get("failed_runs"), data.get("successful_runs"))
    _add_exception_data(res, data)

    _add_value_to_result(res, "anonymous_runs", data["anonymous_runs"], is_counter=True)
    _add_value_to_result(res, "logged_runs", data["logged_runs"], is_counter=True)
    _add_value_to_result(res, "student_runs", data["student_runs"], is_counter=True)
    _add_value_to_result(res, "user_type_unknown_runs", data["user_type_unknown_runs"], is_counter=True)

    _add_value_to_result(res, "abandoned_quizzes", data["total_attempts"] - data["completed_attempts"], is_counter=True)
    _add_value_to_result(res, "completed_quizzes", data["completed_attempts"], is_counter=True)

    min_, max_, avg_ = _score_metrics(data["scores"])
    _add_value_to_result(res, "quiz_score_min", min_)
    _add_value_to_result(res, "quiz_score_max", max_)
    _add_value_to_result(res, "quiz_score_avg", avg_)

    return res


def _to_response(data, values_field, series_selector, values_map=None):
    """
    Transforms aggregated data to a response convenient for charts to use
        - values_field is what shows on the X-axis, e.g. level or week number
        - series_selector determines the data series, e.g. successful runs per level or occurrences of exceptions
    """

    res = {}
    for e in data:
        values = e[values_field]
        series = series_selector(e)
        if values not in res.keys():
            res[values] = {}

        d = e["data"]
        _add_dict_to_result(res[values], "successful_runs", series, d["successful_runs"], is_counter=True)
        _add_dict_to_result(res[values], "failed_runs", series, d["failed_runs"], is_counter=True)
        _add_dict_to_result(
            res[values], "abandoned_quizzes", series, d["total_attempts"] - d["completed_attempts"], is_counter=True
        )
        _add_dict_to_result(res[values], "completed_quizzes", series, d["completed_attempts"], is_counter=True)

        _add_value_to_result(res[values], "anonymous_runs", d["anonymous_runs"], is_counter=True)
        _add_value_to_result(res[values], "logged_runs", d["logged_runs"], is_counter=True)
        _add_value_to_result(res[values], "student_runs", d["student_runs"], is_counter=True)
        _add_value_to_result(res[values], "user_type_unknown_runs", d["user_type_unknown_runs"], is_counter=True)

        min_, max_, avg_ = _score_metrics(d["scores"])
        _add_dict_to_result(res[values], "quiz_score_min", series, min_)
        _add_dict_to_result(res[values], "quiz_score_max", series, max_)
        _add_dict_to_result(res[values], "quiz_score_avg", series, avg_)

        _add_exception_data(res[values], d)

    result = [{values_field: k, "data": _add_error_rate_from_dicts(v)} for k, v in res.items()]
    result.sort(key=lambda el: el[values_field])

    return [values_map(e) for e in result] if values_map else result


def _add_value_to_result(target, key, source, is_counter=False):
    if source is not None and (source > 0 if is_counter else True):
        if not target.get(key):
            target[key] = source
        else:
            target[key] += source


def _add_dict_to_result(target, key, series, source, is_counter=False):
    if source is not None and (source > 0 if is_counter else True):
        if not target.get(key):
            target[key] = {}
        target[key][series] = source


def _score_metrics(scores):
    if not scores:
        return None, None, None
    min_result = scores[0]
    max_result = scores[0]
    total = 0
    for s in scores:
        if s < min_result:
            min_result = s
        if s > max_result:
            max_result = s
        total += s
    return min_result, max_result, total / len(scores)


def _aggregate_for_keys(data, keys):
    """
    Aggregates data by one or multiple keys/dimensions. The implementation 'serializes' the
    values of supplied keys and later 'deserializes' the original values. Improve on demand.
    """

    result = {}
    for record in data:
        key = _aggregate_key(record, keys)
        result[key] = _add_program_run_data(result.get(key), record)
        result[key] = _add_quiz_data(result.get(key), record)
    return [_split_keys_data(k, v, keys) for k, v in result.items()]


def _aggregate_key(record, keys):
    return "#".join([str(record[key.name]) for key in keys])


def _initialize():
    return {
        "failed_runs": 0,
        "successful_runs": 0,
        "anonymous_runs": 0,
        "logged_runs": 0,
        "student_runs": 0,
        "user_type_unknown_runs": 0,
        "total_attempts": 0,
        "completed_attempts": 0,
        "scores": [],
    }


def _add_program_run_data(data, rec):
    if not data:
        data = _initialize()
    value = rec.get("successful_runs") or 0
    data["successful_runs"] += value

    _add_user_type_runs(data, rec.get("id"), value)
    _add_exception_data(data, rec, True)

    return data


def _add_quiz_data(data, rec):
    if not data:
        data = _initialize()
    data["total_attempts"] += rec.get("started") or 0
    data["completed_attempts"] += rec.get("finished") or 0
    data["scores"] += rec.get("scores") or []
    return data


def _add_exception_data(entry, data, include_failed_runs=False):
    exceptions = {k: v for k, v in data.items() if k.lower().endswith("exception")}
    for k, v in exceptions.items():
        if not entry.get(k):
            entry[k] = 0
        entry[k] += v
        if include_failed_runs:
            entry["failed_runs"] += v
            _add_user_type_runs(entry, entry.get("id"), v)


def _add_user_type_runs(data, id_, value):
    if id_ == UserType.ANONYMOUS.value:
        data["anonymous_runs"] += value
    if id_ == UserType.LOGGED.value:
        data["logged_runs"] += value
    if id_ == UserType.STUDENT.value:
        data["student_runs"] += value
    if id_ == UserType.ALL.value:
        data["user_type_unknown_runs"] += value


def _split_keys_data(k, v, keys):
    values = k.split("#")
    res = {keys[i].name: keys[i].class_(values[i]) for i in range(0, len(keys))}
    res["data"] = v
    return res


def _add_error_rate_from_dicts(data):
    failed = data.get("failed_runs") or {}
    successful = data.get("successful_runs") or {}
    keys = set.union(set(failed.keys()), set(successful.keys()))
    data["error_rate"] = {k: _calc_error_rate(failed.get(k), successful.get(k)) for k in keys}
    return data


def _calc_error_rate(fail, success):
    failed = fail or 0
    successful = success or 0
    return (failed * 100) / max(1, failed + successful)<|MERGE_RESOLUTION|>--- conflicted
+++ resolved
@@ -1,21 +1,6 @@
 from collections import namedtuple
 from enum import Enum
-<<<<<<< HEAD
-from flask import g, jsonify, request
-=======
-from difflib import SequenceMatcher
-import re
 from flask import g, make_response, request
-from flask_babel import gettext
-import utils
-import hedy_content
-import exceptions as hedy_exceptions
-from hedy import check_program_size_is_valid, parse_input, is_program_valid, process_input_string, HEDY_MAX_LEVEL
-import hedy
-from hedy_error import get_error_text
-import jinja_partials
-from website.flask_helpers import render_template
->>>>>>> 177e1b68
 from website import querylog
 from website.auth import requires_admin
 from .database import Database
