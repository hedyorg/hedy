--- conflicted
+++ resolved
@@ -536,16 +536,10 @@
         if not isinstance(body.get('email'), str) or not valid_email(body['email']):
             return gettext(u'email_invalid'), 400
         if not isinstance(body.get('language'), str) or body.get('language') not in ALL_LANGUAGES.keys():
-<<<<<<< HEAD
             return gettext(u'language_invalid'), 400
-        if not isinstance(body.get('keyword_language'), str) or body.get('keyword_language') not in ['en', body.get('language')]:
-            return gettext(u'keyword_language_invalid'), 400
-=======
-            return g.auth_texts.get('language_invalid'), 400
         if not isinstance(body.get('keyword_language'), str) or body.get('keyword_language') not in ['en', body.get(
                 'language')] or body.get('keyword_language') not in ALL_KEYWORD_LANGUAGES.keys():
-            return g.auth_texts.get('keyword_language_invalid'), 400
->>>>>>> 4abb8fe0
+            return gettext(u'keyword_language_invalid'), 400
 
         # Validations, optional fields
         if 'birth_year' in body:
