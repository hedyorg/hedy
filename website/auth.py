--- conflicted
+++ resolved
@@ -573,13 +573,8 @@
             # If this is an e2e test, we return the email verification token directly instead of emailing it.
             return jsonify({'username': user['username'], 'token': token}), 200
         else:
-<<<<<<< HEAD
-            send_email_template('recover_password', user['email'], email_base_url() + '/reset?username=' + urllib.parse.quote_plus(user['username']) + '&token=' + urllib.parse.quote_plus(token))
+            send_email_template('recover_password', user['email'], email_base_url() + '/reset?username=' + urllib.parse.quote_plus(user['username']) + '&token=' + urllib.parse.quote_plus(token), lang=user['language'], username=user['username'])
             return g.auth_texts.get('sent_password_recovery'), 200
-=======
-            send_email_template('recover_password', user['email'], email_base_url() + '/reset?username=' + urllib.parse.quote_plus(user['username']) + '&token=' + urllib.parse.quote_plus(token), lang=user['language'], username=user['username'])
-            return '', 200
->>>>>>> 5a2a4db3
 
     @app.route('/auth/reset', methods=['POST'])
     def reset():
