--- conflicted
+++ resolved
@@ -1,7 +1,5 @@
 import os
-
 from flask_babel import gettext
-
 import utils
 from hedy import ALL_LANGUAGES
 from website.yaml_file import YamlFile
@@ -578,11 +576,7 @@
             return jsonify({'username': user['username'], 'token': token}), 200
         else:
             send_email_template('recover_password', user['email'], email_base_url() + '/reset?username=' + urllib.parse.quote_plus(user['username']) + '&token=' + urllib.parse.quote_plus(token), lang=user['language'], username=user['username'])
-<<<<<<< HEAD
             return gettext(u'sent_password_recovery'), 200
-=======
-            return g.auth_texts.get('sent_password_recovery'), 200
->>>>>>> 193ecea8
 
     @app.route('/auth/reset', methods=['POST'])
     def reset():
@@ -616,11 +610,7 @@
         if not is_testing_request(request):
             send_email_template('reset_password', user['email'], None, lang=user['language'], username=user['username'])
 
-<<<<<<< HEAD
         return gettext(u'password_resetted'), 200
-=======
-        return g.auth_texts.get('password_resetted'), 200
->>>>>>> 193ecea8
 
     # *** ADMIN ROUTES ***
 
