import os

from flask_babel import gettext

import utils
from hedy import ALL_LANGUAGES
from website.yaml_file import YamlFile
import bcrypt
import re
import urllib
from flask import request, session, make_response, jsonify, redirect, g
from flask_helpers import render_template
from utils import timems, times, extract_bcrypt_rounds, is_testing_request, is_debug_mode, valid_email, is_heroku, mstoisostring
import datetime
from functools import wraps
from config import config
import boto3
from botocore.exceptions import ClientError as email_error, NoCredentialsError
import json
import requests
from website import querylog, database
import hashlib

TOKEN_COOKIE_NAME = config['session']['cookie_name']
session_length    = config['session']['session_length'] * 60

env = os.getenv('HEROKU_APP_NAME')

DATABASE: database.Database = None

MAILCHIMP_API_URL = None
if os.getenv('MAILCHIMP_API_KEY') and os.getenv('MAILCHIMP_AUDIENCE_ID'):
    # The domain in the path is the server name, which is contained in the Mailchimp API key
    MAILCHIMP_API_URL = 'https://' + os.getenv('MAILCHIMP_API_KEY').split('-')[1] + '.api.mailchimp.com/3.0/lists/' + os.getenv('MAILCHIMP_AUDIENCE_ID')
    MAILCHIMP_API_HEADERS = {'Content-Type': 'application/json', 'Authorization': 'apikey ' + os.getenv('MAILCHIMP_API_KEY')}

def mailchimp_subscribe_user(email):
    request_body = {'email_address': email, 'status': 'subscribed'}
    r = requests.post(MAILCHIMP_API_URL + '/members', headers=MAILCHIMP_API_HEADERS, data=json.dumps(request_body))

    subscription_error = None
    if r.status_code != 200 and r.status_code != 400:
       subscription_error = True
    # We can get a 400 if the email is already subscribed to the list. We should ignore this error.
    if r.status_code == 400 and not re.match('.*already a list member', r.text):
       subscription_error = True
    # If there's an error in subscription through the API, we report it to the main email address
    if subscription_error:
        send_email(config['email']['sender'], 'ERROR - Subscription to Hedy newsletter on signup', email, '<p>' + email + '</p><pre>Status:' + str(r.status_code) + '    Body:' + r.text + '</pre>')

@querylog.timed
def check_password(password, hash):
    return bcrypt.checkpw(bytes(password, 'utf-8'), bytes(hash, 'utf-8'))

def make_salt():
    return bcrypt.gensalt(rounds=config['bcrypt_rounds']).decode('utf-8')

@querylog.timed
def hash(password, salt):
    return bcrypt.hashpw(bytes(password, 'utf-8'), bytes(salt, 'utf-8')).decode('utf-8')

countries = {'AF':'Afghanistan','AX':'Åland Islands','AL':'Albania','DZ':'Algeria','AS':'American Samoa','AD':'Andorra','AO':'Angola','AI':'Anguilla','AQ':'Antarctica','AG':'Antigua and Barbuda','AR':'Argentina','AM':'Armenia','AW':'Aruba','AU':'Australia','AT':'Austria','AZ':'Azerbaijan','BS':'Bahamas','BH':'Bahrain','BD':'Bangladesh','BB':'Barbados','BY':'Belarus','BE':'Belgium','BZ':'Belize','BJ':'Benin','BM':'Bermuda','BT':'Bhutan','BO':'Bolivia, Plurinational State of','BQ':'Bonaire, Sint Eustatius and Saba','BA':'Bosnia and Herzegovina','BW':'Botswana','BV':'Bouvet Island','BR':'Brazil','IO':'British Indian Ocean Territory','BN':'Brunei Darussalam','BG':'Bulgaria','BF':'Burkina Faso','BI':'Burundi','KH':'Cambodia','CM':'Cameroon','CA':'Canada','CV':'Cape Verde','KY':'Cayman Islands','CF':'Central African Republic','TD':'Chad','CL':'Chile','CN':'China','CX':'Christmas Island','CC':'Cocos(Keeling) Islands','CO':'Colombia','KM':'Comoros','CG':'Congo','CD':'Congo, the Democratic Republic of the','CK':'Cook Islands','CR':'Costa Rica','CI':'Côte d\'Ivoire','HR':'Croatia','CU':'Cuba','CW':'Curaçao','CY':'Cyprus','CZ':'Czech Republic','DK':'Denmark','DJ':'Djibouti','DM':'Dominica','DO':'Dominican Republic','EC':'Ecuador','EG':'Egypt','SV':'El Salvador','GQ':'Equatorial Guinea','ER':'Eritrea','EE':'Estonia','ET':'Ethiopia','FK':'Falkland Islands(Malvinas)','FO':'Faroe Islands','FJ':'Fiji','FI':'Finland','FR':'France','GF':'French Guiana','PF':'French Polynesia','TF':'French Southern Territories','GA':'Gabon','GM':'Gambia','GE':'Georgia','DE':'Germany','GH':'Ghana','GI':'Gibraltar','GR':'Greece','GL':'Greenland','GD':'Grenada','GP':'Guadeloupe','GU':'Guam','GT':'Guatemala','GG':'Guernsey','GN':'Guinea','GW':'Guinea-Bissau','GY':'Guyana','HT':'Haiti','HM':'Heard Island and McDonald Islands','VA':'Holy See(Vatican City State)','HN':'Honduras','HK':'Hong Kong','HU':'Hungary','IS':'Iceland','IN':'India','ID':'Indonesia','IR':'Iran, Islamic Republic of','IQ':'Iraq','IE':'Ireland','IM':'Isle of Man','IL':'Israel','IT':'Italy','JM':'Jamaica','JP':'Japan','JE':'Jersey','JO':'Jordan','KZ':'Kazakhstan','KE':'Kenya','KI':'Kiribati','KP':'Korea, Democratic People\'s Republic of','KR':'Korea, Republic of','KW':'Kuwait','KG':'Kyrgyzstan','LA':'Lao People\'s Democratic Republic','LV':'Latvia','LB':'Lebanon','LS':'Lesotho','LR':'Liberia','LY':'Libya','LI':'Liechtenstein','LT':'Lithuania','LU':'Luxembourg','MO':'Macao','MK':'Macedonia, the Former Yugoslav Republic of','MG':'Madagascar','MW':'Malawi','MY':'Malaysia','MV':'Maldives','ML':'Mali','MT':'Malta','MH':'Marshall Islands','MQ':'Martinique','MR':'Mauritania','MU':'Mauritius','YT':'Mayotte','MX':'Mexico','FM':'Micronesia, Federated States of','MD':'Moldova, Republic of','MC':'Monaco','MN':'Mongolia','ME':'Montenegro','MS':'Montserrat','MA':'Morocco','MZ':'Mozambique','MM':'Myanmar','NA':'Namibia','NR':'Nauru','NP':'Nepal','NL':'Netherlands','NC':'New Caledonia','NZ':'New Zealand','NI':'Nicaragua','NE':'Niger','NG':'Nigeria','NU':'Niue','NF':'Norfolk Island','MP':'Northern Mariana Islands','NO':'Norway','OM':'Oman','PK':'Pakistan','PW':'Palau','PS':'Palestine, State of','PA':'Panama','PG':'Papua New Guinea','PY':'Paraguay','PE':'Peru','PH':'Philippines','PN':'Pitcairn','PL':'Poland','PT':'Portugal','PR':'Puerto Rico','QA':'Qatar','RE':'Réunion','RO':'Romania','RU':'Russian Federation','RW':'Rwanda','BL':'Saint Barthélemy','SH':'Saint Helena, Ascension and Tristan da Cunha','KN':'Saint Kitts and Nevis','LC':'Saint Lucia','MF':'Saint Martin(French part)','PM':'Saint Pierre and Miquelon','VC':'Saint Vincent and the Grenadines','WS':'Samoa','SM':'San Marino','ST':'Sao Tome and Principe','SA':'Saudi Arabia','SN':'Senegal','RS':'Serbia','SC':'Seychelles','SL':'Sierra Leone','SG':'Singapore','SX':'Sint Maarten(Dutch part)','SK':'Slovakia','SI':'Slovenia','SB':'Solomon Islands','SO':'Somalia','ZA':'South Africa','GS':'South Georgia and the South Sandwich Islands','SS':'South Sudan','ES':'Spain','LK':'Sri Lanka','SD':'Sudan','SR':'Suriname','SJ':'Svalbard and Jan Mayen','SZ':'Swaziland','SE':'Sweden','CH':'Switzerland','SY':'Syrian Arab Republic','TW':'Taiwan, Province of China','TJ':'Tajikistan','TZ':'Tanzania, United Republic of','TH':'Thailand','TL':'Timor-Leste','TG':'Togo','TK':'Tokelau','TO':'Tonga','TT':'Trinidad and Tobago','TN':'Tunisia','TR':'Turkey','TM':'Turkmenistan','TC':'Turks and Caicos Islands','TV':'Tuvalu','UG':'Uganda','UA':'Ukraine','AE':'United Arab Emirates','GB':'United Kingdom','US':'United States','UM':'United States Minor Outlying Islands','UY':'Uruguay','UZ':'Uzbekistan','VU':'Vanuatu','VE':'Venezuela, Bolivarian Republic of','VN':'Viet Nam','VG':'Virgin Islands, British','VI':'Virgin Islands, U.S.','WF':'Wallis and Futuna','EH':'Western Sahara','YE':'Yemen','ZM':'Zambia','ZW':'Zimbabwe'};

# The current user is a slice of the user information from the database and placed on the Flask session.
# The main purpose of the current user is to provide a convenient container for
# * username
# * email
# * is_teacher
#
# Since the is_teacher can be changed during a session we also store a time-to-live. When retrieving the current user, we can check if we need to reload data from the database.
#
# The current user should be retrieved with `current_user` function since it will return a sane default.
# You can remove the current user from the Flask session with the `forget_current_user`.
def remember_current_user(db_user):
    session['user-ttl'] = times() + 5 * 60
    session['user'] = pick(db_user, 'username', 'email', 'is_teacher')
    session['lang'] = db_user.get('lang', 'en')
    session['keyword_lang'] = db_user.get('keyword_language', 'en')

def pick(d, *requested_keys):
    return { key : d.get(key, None) for key in requested_keys }

# Retrieve the current user from the Flask session.
#
# If the current user is to old, as determined by the time-to-live, we repopulate from the database.
def current_user():
    now = times()
    user = session.get('user', {'username': '', 'email': ''})
    ttl = session.get('user-ttl', None)
    if ttl == None or now >= ttl:
        username = user['username']
        if username:
            db_user = DATABASE.user_by_username(username)
            remember_current_user(db_user)

    return user

def is_user_logged_in():
    """Return whether or not a user is currently logged in."""
    return bool(current_user()['username'])

# Remove the current info from the Flask session.
def forget_current_user():
    session.pop('user', None) # We are not interested in the value of the use key.
    session.pop('achieved', None) # Delete session achievements if existing
    session.pop('keyword_lang', None)  # Delete session achievements if existing


def is_admin(user):
    admin_user = os.getenv('ADMIN_USER')
    return user['username'] == admin_user or user['email'] == admin_user

def is_teacher(user):
    # the `is_teacher` field is either `0`, `1` or not present.
    return bool(user.get('is_teacher', False))

def update_is_teacher(user, is_teacher_value=1):
    user_is_teacher = is_teacher(user)
    user_becomes_teacher = is_teacher_value and not user_is_teacher

    DATABASE.update_user(user['username'], {'is_teacher': is_teacher_value})

    if user_becomes_teacher and not is_testing_request(request):
        send_email_template('welcome_teacher', user['email'], '')


# Thanks to https://stackoverflow.com/a/34499643
def requires_login(f):
    @wraps(f)
    def inner(*args, **kws):
        if not is_user_logged_in():
            return utils.error_page(error=403)
        return f(current_user(), *args, **kws)
    return inner

def login_user_from_token_cookie():
    """Use the long-term token cookie in the user's request to try and look them up, if not already logged in."""
    if is_user_logged_in():
        return

    if not request.cookies.get(TOKEN_COOKIE_NAME):
        return

    token = DATABASE.get_token(request.cookies.get(TOKEN_COOKIE_NAME))
    if not token:
        return

    # We update the login record with the current time -> this way the last login is closer to correct
    DATABASE.record_login(token['username'])
    user = DATABASE.user_by_username(token['username'])
    if user:
        remember_current_user(user)


def prepare_user_db(username, password):
    hashed = hash(password, make_salt())

    token = make_salt()
    hashed_token = hash(token, make_salt())
    username = username.strip().lower()

    return username, hashed, hashed_token


def validate_signup_data(account):
    if not isinstance(account.get('username'), str):
        return gettext(u'username_invalid')
    if '@' in account.get('username') or ':' in account.get('username'):
        return gettext(u'username_special')
    if len(account.get('username').strip()) < 3:
        return gettext(u'username_three')
    if not isinstance(account.get('email'), str) or not utils.valid_email(account.get('email')):
        return gettext(u'email_invalid')
    if not isinstance(account.get('password'), str):
        return gettext(u'password_invalid')
    if len(account.get('password')) < 6:
        return gettext(u'passwords_six')
    return None


def store_new_account(account, email):
    username, hashed, hashed_token = prepare_user_db(account['username'], account['password'])
    user = {
        'username': username,
        'password': hashed,
        'email': email,
        'language': account['language'],
        'keyword_language': account['keyword_language'],
        'created': timems(),
        'verification_pending': hashed_token,
        'last_login': timems()
    }

    for field in ['country', 'birth_year', 'gender', 'language', 'prog_experience', 'experience_languages']:
        if field in account:
            if field == 'experience_languages' and len(account[field]) == 0:
                continue
            user[field] = account[field]

    DATABASE.store_user(user)

    # If this is an e2e test, we return the email verification token directly instead of emailing it.
    if is_testing_request(request):
        resp = make_response({'username': username, 'token': hashed_token})
    # Otherwise, we send an email with a verification link and we return an empty body
    else:
        send_email_template('welcome_verify', email, email_base_url() + '/auth/verify?username=' + urllib.parse.quote_plus(username) + '&token=' + urllib.parse.quote_plus(hashed_token), lang=user['language'], username=user['username'])
        resp = make_response({})
    return user, resp

# Note: translations are used only for texts that will be seen by a GUI user.
def routes(app, database):
    global DATABASE
    DATABASE = database

    @app.route('/auth/login', methods=['POST'])
    def login():
        body = request.json
        # Validations
        if not isinstance(body, dict):
            return gettext(u'ajax_error'), 400
        if not isinstance(body.get('username'), str):
            return gettext(u'username_invalid'), 400
        if not isinstance(body.get('password'), str):
            return gettext(u'password_invalid'), 400

        # If username has an @-sign, then it's an email
        if '@' in body['username']:
            user = DATABASE.user_by_email(body['username'])
        else:
            user = DATABASE.user_by_username(body['username'])

        if not user or not check_password(body['password'], user['password']):
            return gettext(u'invalid_username_password') + " " + gettext(u'no_account'), 403

        # If the number of bcrypt rounds has changed, create a new hash.
        new_hash = None
        if config['bcrypt_rounds'] != extract_bcrypt_rounds(user['password']):
            new_hash = hash(body['password'], make_salt())

        cookie = make_salt()
        DATABASE.store_token({'id': cookie, 'username': user['username'], 'ttl': times() + session_length})
        if new_hash:
            DATABASE.record_login(user['username'], new_hash)
        else:
            DATABASE.record_login(user['username'])

        if user.get('is_teacher'):
            resp = make_response({'teacher': True})
        else:
            resp = make_response({'teacher': False})

        # We set the cookie to expire in a year, just so that the browser won't invalidate it if the same cookie gets renewed by constant use.
        # The server will decide whether the cookie expires.
        resp.set_cookie(TOKEN_COOKIE_NAME, value=cookie, httponly=True, secure=is_heroku(), samesite='Lax', path='/', max_age=365 * 24 * 60 * 60)

        # Remember the current user on the session. This is "new style" logins, which should ultimately
        # replace "old style" logins (with the cookie above), as it requires fewer database calls.
        remember_current_user(user)

        return resp

    @app.route('/auth/signup', methods=['POST'])
    def signup():
        body = request.json
        # Validations, mandatory fields
        if not isinstance(body, dict):
            return gettext(u'ajax_error'), 400

        # Validate the essential data using a function -> also used for multiple account creation
        validation = validate_signup_data(body)
        if validation:
            return validation, 400

        # Validate fields only relevant when creating a single user account
        if not isinstance(body.get('mail_repeat'), str) or not valid_email(body['mail_repeat']):
            return gettext(u'repeat_match_email'), 400
        if body['email'] != body['mail_repeat']:
            return gettext(u'repeat_match_email'), 400
        if not isinstance(body.get('password_repeat'), str) or body['password'] != body['password_repeat']:
            return gettext(u'repeat_match_password'), 400
        if not isinstance(body.get('language'), str) or body.get('language') not in ALL_LANGUAGES.keys():
            return gettext(u'language_invalid'), 400
        if not isinstance(body.get('agree_terms'), bool) or not body.get('agree_terms'):
            return gettext(u'agree_invalid'), 400
        if not isinstance(body.get('keyword_language'), str) or body.get('keyword_language') not in ['en', body.get('language')]:
            return gettext(u'keyword_language_invalid'), 400

        # Validations, optional fields
        if 'birth_year' in body:
            if not isinstance(body.get('birth_year'), int) or body['birth_year'] <= 1900 or body['birth_year'] > datetime.datetime.now().year:
                return (gettext(u'year_invalid') + str(datetime.datetime.now().year)), 400
        if 'gender' in body:
            if body['gender'] != 'm' and body['gender'] != 'f' and body['gender'] != 'o':
                return gettext(u'gender_invalid'), 400
        if 'country' in body:
            if not body['country'] in countries:
                return gettext(u'country_invalid'), 400
        if 'prog_experience' in body and body['prog_experience'] not in ['yes', 'no']:
            return gettext(u'experience_invalid'), 400
        if 'experience_languages' in body:
            if not isinstance(body['experience_languages'], list):
                return gettext(u'experience_invalid'), 400
            for language in body['experience_languages']:
                if language not in['scratch', 'other_block', 'python', 'other_text']:
                    return gettext(u'programming_invalid'), 400

<<<<<<< HEAD
        user = DATABASE.user_by_username(body['username'].strip().lower())
        if user:
            return gettext(u'exists_username'), 403
        email = DATABASE.user_by_email(body['email'].strip().lower())
        if email:
            return gettext(u'exists_email'), 403
=======
        if DATABASE.user_by_username(body['username'].strip().lower()):
            return g.auth_texts.get('exists_username'), 403
        if DATABASE.user_by_email(body['email'].strip().lower()):
            return g.auth_texts.get('exists_email'), 403
>>>>>>> e2abc7c0

        # We receive the pre-processed user and response package from the function
        user, resp = store_new_account(body, body['email'].strip().lower())

        if not is_testing_request(request) and 'subscribe' in body and body['subscribe'] is True:
            # If we have a Mailchimp API key, we use it to add the subscriber through the API
            if MAILCHIMP_API_URL:
                mailchimp_subscribe_user(user['email'])
            # Otherwise, we send an email to notify about the subscription to the main email address
            else:
                send_email(config['email']['sender'], 'Subscription to Hedy newsletter on signup', user['email'], '<p>' + user['email'] + '</p>')

        # If someone wants to be a Teacher -> sent a mail to manually set it
        if not is_testing_request(request) and 'is_teacher' in body and body['is_teacher'] is True:
            send_email(config['email']['sender'], 'Request for teacher\'s interface on signup', user['email'], '<p>' + user['email'] + '</p>')

        # If someone agrees to the third party contacts -> sent a mail to manually write down
        if not is_testing_request(request) and 'agree_third_party' in body and body['agree_third_party'] is True:
            send_email(config['email']['sender'], 'Agreement to Third party offers on signup', user['email'], '<p>' + user['email'] + '</p>')

        # We automatically login the user
        cookie = make_salt()
        DATABASE.store_token({'id': cookie, 'username': user['username'], 'ttl': times() + session_length})
        # We set the cookie to expire in a year, just so that the browser won't invalidate it if the same cookie gets renewed by constant use.
        # The server will decide whether the cookie expires.
        resp.set_cookie(TOKEN_COOKIE_NAME, value=cookie, httponly=True, secure=is_heroku(), samesite='Lax', path='/',
                        max_age=365 * 24 * 60 * 60)

        remember_current_user(user)
        return resp

    @app.route('/auth/verify', methods=['GET'])
    def verify_email():
        username = request.args.get('username', None)
        token = request.args.get('token', None)
        if not token:
            return 'no token', 400
        if not username:
            return 'no username', 400

        # Verify that user actually exists
        user = DATABASE.user_by_username(username)
        if not user:
            return 'invalid username/token', 403

        # If user is already verified -> re-direct to landing-page anyway
        if not 'verification_pending' in user:
            return redirect('/landing-page')

        # Verify the token
        if token != user['verification_pending']:
            return 'invalid username/token', 403

        # Remove the token from the user
        DATABASE.update_user(username, {'verification_pending': None})

        # We automatically login the user
        cookie = make_salt()
        DATABASE.store_token({'id': cookie, 'username': user['username'], 'ttl': times() + session_length})
        remember_current_user(user)

        return redirect('/landing-page')

    @app.route('/auth/logout', methods=['POST'])
    def logout():
        forget_current_user()
        if request.cookies.get(TOKEN_COOKIE_NAME):
            DATABASE.forget_token(request.cookies.get(TOKEN_COOKIE_NAME))
        return '', 200

    @app.route('/auth/destroy', methods=['POST'])
    @requires_login
    def destroy(user):
        forget_current_user()
        DATABASE.forget_token(request.cookies.get(TOKEN_COOKIE_NAME))
        DATABASE.forget_user(user['username'])
        return '', 200

    @app.route('/auth/destroy_public', methods=['POST'])
    @requires_login
    def destroy_public(user):
        DATABASE.forget_public_profile(user['username'])
        return '', 200

    @app.route('/auth/change_student_password', methods=['POST'])
    @requires_login
    def change_student_password(user):
        body = request.json
        if not isinstance(body, dict):
            return gettext(u'ajax_error'), 400
        if not isinstance(body.get('username'), str):
            return gettext(u'username_invalid'), 400
        if not isinstance(body.get('password'), str):
            return gettext(u'password_invalid'), 400
        if len(body['password']) < 6:
            return gettext(u'password_six'), 400

        if not is_teacher(user):
            return gettext(u"password_change_not_allowed"), 400
        students = DATABASE.get_teacher_students(user['username'])
        if body['username'] not in students:
            return gettext(u"password_change_not_allowed"), 400

        user = DATABASE.user_by_username(body['username'])
        hashed = hash(body['password'], make_salt())
        DATABASE.update_user(body['username'], {'password': hashed})

        return {'success': gettext(u"password_change_success")}, 200

    @app.route('/auth/change_password', methods=['POST'])
    @requires_login
    def change_password(user):
        body = request.json

        if not isinstance(body, dict):
            return gettext(u'ajax_error'), 400
        if not isinstance(body.get('old_password'), str) or not isinstance(body.get('password'), str):
            return gettext(u'password_invalid'), 400
        if not isinstance(body.get( 'password_repeat'), str):
            return gettext(u'repeat_match_password'), 400
        if len(body['password']) < 6:
            return gettext(u'password_six'), 400
        if body['password'] != body['password_repeat']:
            return gettext(u'repeat_match_password'), 400

        # The user object we got from 'requires_login' doesn't have the password, so look that up in the database
        user = DATABASE.user_by_username(user['username'])

        if not check_password(body['old_password'], user['password']):
            return gettext(u'password_invalid'), 403

        hashed = hash(body['password'], make_salt())

        DATABASE.update_user(user['username'], {'password': hashed})
        # We are not updating the user in the Flask session, because we should not rely on the password in anyway.
        if not is_testing_request(request):
            send_email_template('change_password', user['email'], None, lang=user['language'], username=user['username'])

        return gettext(u'password_updated'), 200

    @app.route('/profile', methods=['POST'])
    @requires_login
    def update_profile(user):
        body = request.json
        if not isinstance(body, dict):
            return gettext(u'ajax_error'), 400
        if not isinstance(body.get('email'), str) or not valid_email(body['email']):
            return gettext(u'email_invalid'), 400
        if not isinstance(body.get('language'), str) or body.get('language') not in ALL_LANGUAGES.keys():
            return gettext(u'language_invalid'), 400
        if not isinstance(body.get('keyword_language'), str) or body.get('keyword_language') not in ['en', body.get('language')]:
            return gettext(u'keyword_language_invalid'), 400

        # Validations, optional fields
        if 'birth_year' in body:
            if not isinstance(body.get('birth_year'), int) or body['birth_year'] <= 1900 or body['birth_year'] > datetime.datetime.now().year:
                return gettext(u'year_invalid') + str(datetime.datetime.now().year), 400
        if 'gender' in body:
            if body['gender'] != 'm' and body['gender'] != 'f' and body['gender'] != 'o':
                return gettext(u'gender_invalid'), 400
        if 'country' in body:
            if not body['country'] in countries:
                return gettext(u'country_invalid'), 400
        if 'prog_experience' in body and body['prog_experience'] not in ['yes', 'no']:
            return gettext(u'experience_invalid'), 400
        if 'experience_languages' in body:
            if not isinstance(body['experience_languages'], list):
                return gettext(u'experience_invalid'), 400
            for language in body['experience_languages']:
                if language not in['scratch', 'other_block', 'python', 'other_text']:
                    return gettext(u'programming_invalid'), 400

        resp = {}
        if 'email' in body:
            email = body['email'].strip().lower()
            if email != user['email']:
                exists = DATABASE.user_by_email(email)
                if exists:
                    return gettext(u'exists_email'), 403
                token = make_salt()
                hashed_token = hash(token, make_salt())
                DATABASE.update_user(user['username'], {'email': email, 'verification_pending': hashed_token})
                # If this is an e2e test, we return the email verification token directly instead of emailing it.
                if is_testing_request(request):
                   resp = {'username': user['username'], 'token': hashed_token}
                else:
                    send_email_template('welcome_verify', email, email_base_url() + '/auth/verify?username=' + urllib.parse.quote_plus(user['username']) + '&token=' + urllib.parse.quote_plus(hashed_token), lang=body['language'], username=user['username'])

                # We check whether the user is in the Mailchimp list.
                if not is_testing_request(request) and MAILCHIMP_API_URL:
                    # We hash the email with md5 to avoid emails with unescaped characters triggering errors
                    request_path = MAILCHIMP_API_URL + '/members/' + hashlib.md5(user['email'].encode('utf-8')).hexdigest()
                    r = requests.get(request_path, headers=MAILCHIMP_API_HEADERS)
                    # If user is subscribed, we remove the old email from the list and add the new one
                    if r.status_code == 200:
                        r = requests.delete(request_path, headers=MAILCHIMP_API_HEADERS)
                        mailchimp_subscribe_user(email)

        username = user['username']

        updates = {}
        for field in['country', 'birth_year', 'gender', 'language', 'keyword_language']:
            if field in body:
               updates[field] = body[field]
            else:
                updates[field] = None

        if updates:
            DATABASE.update_user(username, updates)

        # We want to check if the user choose a new language, if so -> reload
        # We can use g.lang for this to reduce the db calls
        resp['reload'] = False
        if session['lang'] != body['language'] or session['keyword_lang'] != body['keyword_language']:
            resp['message'] = gettext(u'profile_updated')
            resp['reload'] = True
        else:
            resp['message'] = gettext(u'profile_updated_reload')

        remember_current_user(DATABASE.user_by_username(user['username']))
        return jsonify(resp)

    @app.route('/profile', methods=['GET'])
    @requires_login
    def get_profile(user):
        # The user object we got from 'requires_login' is not fully hydrated yet. Look up the database user.
        user = DATABASE.user_by_username(user['username'])

        output = {'username': user['username'], 'email': user['email']}
        for field in['birth_year', 'country', 'gender', 'prog_experience', 'experience_languages']:
            if field in user:
                output[field] = user[field]
        if 'verification_pending' in user:
            output['verification_pending'] = True

        output['student_classes'] = DATABASE.get_student_classes(user['username'])

        output['session_expires_at'] = timems() + session_length * 1000

        return jsonify(output), 200

    @app.route('/auth/recover', methods=['POST'])
    def recover():
        body = request.json
        # Validations
        if not isinstance(body, dict):
            return gettext(u'ajax_error'), 400
        if not isinstance(body.get('username'), str):
            return gettext(u'username_invalid'), 400

        # If username has an @-sign, then it's an email
        if '@' in body['username']:
            user = DATABASE.user_by_email(body['username'].strip().lower())
        else:
            user = DATABASE.user_by_username(body['username'].strip().lower())

        if not user:
            return gettext(u'username_invalid'), 403

        token = make_salt()
        hashed = hash(token, make_salt())

        DATABASE.store_token({'id': user['username'], 'token': hashed, 'ttl': times() + session_length})

        if is_testing_request(request):
            # If this is an e2e test, we return the email verification token directly instead of emailing it.
            return jsonify({'username': user['username'], 'token': token}), 200
        else:
<<<<<<< HEAD
            send_email_template('recover_password', user['email'], email_base_url() + '/reset?username=' + urllib.parse.quote_plus(user['username']) + '&token=' + urllib.parse.quote_plus(token))
            return gettext(u'sent_password_recovery'), 200
=======
            send_email_template('recover_password', user['email'], email_base_url() + '/reset?username=' + urllib.parse.quote_plus(user['username']) + '&token=' + urllib.parse.quote_plus(token), lang=user['language'], username=user['username'])
            return '', 200
>>>>>>> e2abc7c0

    @app.route('/auth/reset', methods=['POST'])
    def reset():
        body = request.json
        # Validations
        if not isinstance(body, dict):
            return gettext(u'ajax_error'), 400
        if not isinstance(body.get('username'), str):
            return gettext(u'username_invalid'), 400
        if not isinstance(body.get('token'), str):
            return gettext(u'token_invalid'), 400
        if not isinstance(body.get('password'), str):
            return gettext(u'password_invalid'), 400
        if len(body['password']) < 6:
            return gettext(u'password_six'), 400
        if not isinstance(body.get('password_repeat'), str) or body['password'] != body['password_repeat']:
            return gettext(u'repeat_match_password'), 400

        # There's no need to trim or lowercase username, because it should come within a link prepared by the app itself and not inputted manually by the user.
        token = DATABASE.get_token(body['username'])
        if not token:
            return gettext(u'token_invalid'), 403
        if not check_password(body['token'], token['token']):
            return gettext(u'token_invalid'), 403

        hashed = hash(body['password'], make_salt())
        token = DATABASE.forget_token(body['username'])
        DATABASE.update_user(body['username'], {'password': hashed})
        user = DATABASE.user_by_username(body['username'])

        if not is_testing_request(request):
            send_email_template('reset_password', user['email'], None, lang=user['language'], username=user['username'])

        return gettext(u'password_resetted'), 200

    # *** ADMIN ROUTES ***

    @app.route('/admin/markAsTeacher', methods=['POST'])
    def mark_as_teacher():
        user = current_user()
        if not is_admin(user) and not is_testing_request(request):
            return 'unauthorized', 403

        body = request.json

        # Validations
        if not isinstance(body, dict):
            return gettext(u'ajax_error'), 400
        if not isinstance(body.get('username'), str):
            return gettext(u'username_invalid'), 400
        if not isinstance(body.get('is_teacher'), bool):
            return gettext(u'teacher_invalid'), 400

        user = DATABASE.user_by_username(body['username'].strip().lower())

        if not user:
            return gettext(u'username_invalid'), 400

        is_teacher_value = 1 if body['is_teacher'] else 0
        update_is_teacher(user, is_teacher_value)

        return '', 200

    @app.route('/admin/changeUserEmail', methods=['POST'])
    def change_user_email():
        user = current_user()
        if not is_admin(user):
            return 'unauthorized', 403

        body = request.json

        # Validations
        if not isinstance(body, dict):
            return gettext(u'ajax_error'), 400
        if not isinstance(body.get('username'), str):
            return gettext(u'username_invalid'), 400
        if not isinstance(body.get('email'), str) or not valid_email(body['email']):
            return gettext(u'email_invalid'), 400

        user = DATABASE.user_by_username(body['username'].strip().lower())

        if not user:
            return gettext(u'email_invalid'), 400

        token = make_salt()
        hashed_token = hash(token, make_salt())

        # We assume that this email is not in use by any other users. In other words, we trust the admin to enter a valid, not yet used email address.
        DATABASE.update_user(user['username'], {'email': body['email'], 'verification_pending': hashed_token})

        # If this is an e2e test, we return the email verification token directly instead of emailing it.
        if is_testing_request(request):
           resp = {'username': user['username'], 'token': hashed_token}
        else:
            send_email_template('welcome_verify', body['email'], email_base_url() + '/auth/verify?username=' + urllib.parse.quote_plus(user['username']) + '&token=' + urllib.parse.quote_plus(hashed_token), lang=user['language'], username=user['username'])

        return '', 200


# Turn off verbose logs from boto/SES, thanks to https://github.com/boto/boto3/issues/521
import logging
for name in logging.Logger.manager.loggerDict.keys():
    if('boto' in name) or('urllib3' in name) or('s3transfer' in name) or('boto3' in name) or('botocore' in name) or('nose' in name):
        logging.getLogger(name).setLevel(logging.CRITICAL)

# https://docs.aws.amazon.com/ses/latest/DeveloperGuide/send-using-sdk-python.html
email_client = boto3.client('ses', region_name = config['email']['region'])

@querylog.timed
def send_email(recipient, subject, body_plain, body_html):
    try:
        result = email_client.send_email(
            Source = config['email']['sender'],
            Destination = {'ToAddresses':[recipient]},
            Message = {
                'Subject': {'Data': subject, 'Charset': 'UTF-8'},
                'Body': {
                    'Text': {'Data': body_plain, 'Charset': 'UTF-8'},
                    'Html': {'Data': body_html,  'Charset': 'UTF-8'},
                }
            }
        )
    except email_error as error:
        print('Email send error', error.response['Error']['Message'])
    except NoCredentialsError as e:
        if not is_debug_mode():
            raise e
    else:
        print('Email sent to ' + recipient)

def send_email_template(template, email, link, lang="en", username=None):
    texts = YamlFile.for_file(f'coursedata/emails/{lang}.yaml')
    if not texts.exists():
        texts = YamlFile.for_file('coursedata/emails/en.yaml')

    subject = texts['email_' + template + '_subject']
    body = texts['email_' + template + '_body'].split('\n')
    if username:
        body = [texts['email_hello']] + " " + username + "!" + body
    else:
        body = [texts['email_hello']] + "!" + body
    if link:
        body[len(body) - 1] = body[len(body ) - 1] + ' @@LINK@@'
    body = body + texts['email_goodbye'].split('\n')

    body_plain = '\n'.join(body)

    with open('templates/base_email.html', 'r', encoding='utf-8') as f:
        body_html = f.read()
    body_html += '<p>' + '</p><p>'.join(body) + '</p>'
    body_html += '</div>'
    if link:
        body_plain = body_plain.replace('@@LINK@@', 'Please copy and paste this link into a new tab: ' + link)
        body_html = body_html.replace('@@LINK@@', '<a href="' + link + '">Link</a>')

    send_email(email, subject, body_plain, body_html)

def auth_templates(page, page_title):
    if page == 'my-profile':
        programs = DATABASE.public_programs_for_user(current_user()['username'])
        public_profile_settings = DATABASE.get_public_profile_settings(current_user()['username'])
        return render_template('profile.html', page_title=page_title, programs=programs,
                               public_settings=public_profile_settings, current_page='my-profile')
    # Todo TB Feb 2022 -> We have to clean this up (a lot!)
    # Short overview of the to-do:
    #   - Verify that the user is not logged in when attempting to visit signup / login / recover
    #   - If so, redirect to my-profile -> This is currently done on the front-end: remove there
    #   - If a user attempts to visit reset:
    #       - If logged in: destory session, we can't reset with an active account logged in
    #       - Catch the two arguments: username / token
    #       - Sent these to the front-end REMOVE current front-end retrieval of arguments this makes no sense
    if page in['signup', 'login', 'recover', 'reset']:
        return render_template(page + '.html', page_title=page_title, is_teacher=False, current_page='login')


def email_base_url():
    """Return the base URL for the current site, without trailing slash.

    You only need to call this function to format links for emails. Links that get
    shown in HTML pages can start with a `/` and not include the host and they will
    still work correctly.

    Will use the environment variable BASE_URL if set, otherwise will guess using
    the current Flask request.
    """
    from_env = os.getenv('BASE_URL')
    if from_env:
        return from_env.rstrip('/')
    return request.host_url<|MERGE_RESOLUTION|>--- conflicted
+++ resolved
@@ -305,19 +305,10 @@
                 if language not in['scratch', 'other_block', 'python', 'other_text']:
                     return gettext(u'programming_invalid'), 400
 
-<<<<<<< HEAD
-        user = DATABASE.user_by_username(body['username'].strip().lower())
-        if user:
+        if DATABASE.user_by_username(body['username'].strip().lower()):
             return gettext(u'exists_username'), 403
-        email = DATABASE.user_by_email(body['email'].strip().lower())
-        if email:
+        if DATABASE.user_by_email(body['email'].strip().lower()):
             return gettext(u'exists_email'), 403
-=======
-        if DATABASE.user_by_username(body['username'].strip().lower()):
-            return g.auth_texts.get('exists_username'), 403
-        if DATABASE.user_by_email(body['email'].strip().lower()):
-            return g.auth_texts.get('exists_email'), 403
->>>>>>> e2abc7c0
 
         # We receive the pre-processed user and response package from the function
         user, resp = store_new_account(body, body['email'].strip().lower())
@@ -454,7 +445,7 @@
         DATABASE.update_user(user['username'], {'password': hashed})
         # We are not updating the user in the Flask session, because we should not rely on the password in anyway.
         if not is_testing_request(request):
-            send_email_template('change_password', user['email'], None, lang=user['language'], username=user['username'])
+            send_email_template('change_password', user['email'], None)
 
         return gettext(u'password_updated'), 200
 
@@ -586,13 +577,8 @@
             # If this is an e2e test, we return the email verification token directly instead of emailing it.
             return jsonify({'username': user['username'], 'token': token}), 200
         else:
-<<<<<<< HEAD
-            send_email_template('recover_password', user['email'], email_base_url() + '/reset?username=' + urllib.parse.quote_plus(user['username']) + '&token=' + urllib.parse.quote_plus(token))
+            send_email_template('recover_password', user['email'], email_base_url() + '/reset?username=' + urllib.parse.quote_plus(user['username']) + '&token=' + urllib.parse.quote_plus(token), lang=user['language'], username=user['username'])
             return gettext(u'sent_password_recovery'), 200
-=======
-            send_email_template('recover_password', user['email'], email_base_url() + '/reset?username=' + urllib.parse.quote_plus(user['username']) + '&token=' + urllib.parse.quote_plus(token), lang=user['language'], username=user['username'])
-            return '', 200
->>>>>>> e2abc7c0
 
     @app.route('/auth/reset', methods=['POST'])
     def reset():
@@ -731,9 +717,9 @@
     subject = texts['email_' + template + '_subject']
     body = texts['email_' + template + '_body'].split('\n')
     if username:
-        body = [texts['email_hello']] + " " + username + "!" + body
+        body = [texts['email_hello']] + [" "] + [username] + ["!"] + body
     else:
-        body = [texts['email_hello']] + "!" + body
+        body = [texts['email_hello']] + ["!"] + body
     if link:
         body[len(body) - 1] = body[len(body ) - 1] + ' @@LINK@@'
     body = body + texts['email_goodbye'].split('\n')
