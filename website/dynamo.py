import base64
import copy
import functools
import json
import logging
import numbers
import os
import threading
import time
import random
import datetime
import collections
from abc import ABCMeta
from dataclasses import dataclass
from typing import List, Optional

import boto3
from boto3.dynamodb.types import TypeDeserializer, TypeSerializer

from config import config

from . import querylog

logger = logging.getLogger(__name__)


class TableStorage(metaclass=ABCMeta):
    def get_item(self, table_name, key):
        ...

    def batch_get_item(self, table_name, keys_map, table_key_names):
        ...

    # The 'sort_key' argument for query and query_index is used to indicate that one of the keys is a sort_key
    # This is now needed because we can query by index sort key too. Still hacky hacky :).
    def query(self, table_name, key, sort_key, reverse, limit, pagination_token, filter=None):
        ...

    def query_index(self, table_name, index_name, keys, sort_key, reverse=False,
                    limit=None, pagination_token=None, keys_only=None, table_key_names=None,
                    filter=None):
        ...

    def put(self, table_name, key, data):
        """Put the given data under the given key.

        Does not need to return anything.
        """
        ...

    def update(self, table_name, key, updates):
        """Update the given record, identified by a key, with updates.

        Must return the updated state of the record.
        """
        ...

    def delete(self, table_name, key):
        ...

    def item_count(self, table_name):
        ...

    def scan(self, table_name, limit, pagination_token):
        ...


class KeySchema:
    """The schema of a table key.

    Consists of a partition key and optionally a sort key.
    """

    def __init__(self, partition_key, sort_key=None):
        self.partition_key = partition_key
        self.sort_key = sort_key

    def matches(self, key):
        """Whether the given key matches the current schema.

        There must be exactly one value which is the partition key,
        or exactly two values which are the partition and sort keys.
        """
        names = tuple(key.keys())
        if len(names) == 1:
            return self.partition_key == names[0]
        if len(names) == 2:
            return ((self.partition_key == names[0] and self.sort_key == names[1])
                    or (self.partition_key == names[1] and self.sort_key == names[0]))
        return False

    def __repr__(self):
        return f'KeySchema({repr(self.partition_key)}, {repr(self.sort_key)})'

    def __str__(self):
        if self.sort_key:
            return f'({self.partition_key}[, {self.sort_key}])'
        return f'({self.partition_key})'


class Index:
    """A DynamoDB index.

    The name of the index will be assumed to be '{partition_key}-{sort_key}-index', if not given.

    Specify if the index is a keys-only index. If not, is is expected to have all fields.
    """

    def __init__(self, partition_key: str, sort_key: str = None, index_name: str = None, keys_only: bool = False):
        self.key_schema = KeySchema(partition_key, sort_key)
        self.partition_key = partition_key
        self.sort_key = sort_key
        self.index_name = index_name
        self.keys_only = keys_only
        if not self.index_name:
            self.index_name = '-'.join([partition_key] + ([sort_key] if sort_key else [])) + '-index'


@dataclass
class ResultPage:
    """A page of results, as returned by get_many().

    If the field `next_page_token` has a non-`None` value,
    there is more data to retrieve.

    Implements the iterator protocol, so can be used in a `for`
    loop. To convert it to a `list`, write:

        result_list = list(table.get_many(...))
    """

    records: List[dict]
    next_page_token: Optional[str]

    @property
    def has_next_page(self):
        return bool(self.next_page_token)

    def __iter__(self):
        return iter(self.records)

    def __getitem__(self, i):
        return self.records[i]

    def __len__(self):
        return len(self.records)

    def __nonzero__(self):
        return bool(self.records)

    __bool__ = __nonzero__


class Cancel(metaclass=ABCMeta):
    """Contract for cancellation tokens."""
    @staticmethod
    def after_timeout(duration):
        return TimeoutCancellation(datetime.datetime.now() + duration)

    @staticmethod
    def never():
        return NeverCancellation()

    def is_cancelled(self):
        ...


class TimeoutCancellation(Cancel):
    """Cancellation token for a timeout."""

    def __init__(self, deadline):
        self.deadline = deadline

    def is_cancelled(self):
        return datetime.datetime.now() >= self.deadline


class NeverCancellation(Cancel):
    """Never cancellation."""

    def is_cancelled(self):
        return False


class Table:
    """Dynamo table access

    Transparently handles indexes, and doesn't support sort keys yet.

    Parameters:
        - partition_key: the partition key for the table.
        - indexes: a list of fields that have a GSI on them.
          Each individual index must be named '{field}-index', and each must
          project the full set of attributes. Indexes can have a partition and their
          own sort keys.
        - sort_key: a field that is the sort key for the table.
    """

    def __init__(self, storage: TableStorage, table_name, partition_key, sort_key=None, indexes=None):
        self.key_schema = KeySchema(partition_key, sort_key)
        self.storage = storage
        self.table_name = table_name
        self.partition_key = partition_key
        self.sort_key = sort_key
        self.indexes = indexes or []
        self.key_names = [self.partition_key] + ([self.sort_key] if self.sort_key else [])

        # Check to make sure the indexes have unique partition keys
        part_names = reverse_index((index.index_name, index.partition_key) for index in self.indexes)
        duped = [names for names in part_names.values() if len(names) > 1]
        if duped:
            raise RuntimeError(f'Table {self.table_name}: indexes with the same partition key: {duped}')

    @querylog.timed_as("db_get")
    def get(self, key):
        """Gets an item by key from the database.

        The key must be a dict with a single entry which references the
        partition key or an index key.
        """
        querylog.log_counter(f"db_get:{self.table_name}")
        lookup = self._determine_lookup(key, many=False)
        if isinstance(lookup, TableLookup):
            return self.storage.get_item(lookup.table_name, lookup.key)
        if isinstance(lookup, IndexLookup):
            return first_or_none(
                self.storage.query_index(
                    lookup.table_name, lookup.index_name, lookup.key, sort_key=lookup.sort_key, limit=1,
                    keys_only=lookup.keys_only, table_key_names=self.key_names,
                )[0]
            )
        assert False

    @querylog.timed_as("db_batch_get")
    def batch_get(self, keys):
        """Return a number of items by (primary+sort) key from the database.

        Keys can be either:
            - A dictionary, mapping some identifier to a database (dictionary) key
            - A list of database keys

        Depending on the input, returns either a dictionary with the same keys,
        or a list in the same order as the input list.

        Each key must be a dict with a single entry which references the
        partition key. This is currently not supporting index lookups.
        """
        querylog.log_counter(f"db_batch_get:{self.table_name}")
        input_is_dict = isinstance(keys, dict)

        keys_dict = keys if input_is_dict else {f'k{i}': k for i, k in enumerate(keys)}

        lookups = {k: self._determine_lookup(key, many=False) for k, key in keys_dict.items()}
        if any(not isinstance(lookup, TableLookup) for lookup in lookups.values()):
            raise RuntimeError(f'batch_get must query table, not indexes, in: {keys}')
        if not lookups:
            return {} if input_is_dict else []
        first_lookup = next(iter(lookups.values()))

        resp_dict = self.storage.batch_get_item(
            first_lookup.table_name, {k: l.key for k, l in lookups.items()}, table_key_names=self.key_names)
        if input_is_dict:
            return {k: resp_dict.get(k) for k in keys.keys()}
        else:
            return [resp_dict.get(f'k{i}') for i in range(len(keys))]

    @querylog.timed_as("db_get_many")
    def get_many(self, key, reverse=False, limit=None, pagination_token=None, filter=None):
        """Gets a list of items by key from the database.

        The key must be a dict with a single entry which references the
        partition key or an index key.

        `get_many` reads up to 1MB of data from the database, or a maximum of `limit`
        records, whichever one is hit first.

        After reading, the items can be filtered by passing conditions in 'filter'.
        Filtering happens after reading, and saves bytes sent over the wire. It is still
        important to pick a good key to read.
        """
        querylog.log_counter(f"db_get_many:{self.table_name}")

        lookup = self._determine_lookup(key, many=True)
        if isinstance(lookup, TableLookup):
            items, next_page_token = self.storage.query(
                lookup.table_name,
                lookup.key,
                sort_key=self.sort_key,
                reverse=reverse,
                limit=limit,
                pagination_token=decode_page_token(pagination_token),
                filter=filter
            )
        elif isinstance(lookup, IndexLookup):
            items, next_page_token = self.storage.query_index(
                lookup.table_name,
                lookup.index_name,
                lookup.key,
                sort_key=lookup.sort_key,
                reverse=reverse,
                limit=limit,
                pagination_token=decode_page_token(pagination_token),
                keys_only=lookup.keys_only,
                table_key_names=self.key_names,
                filter=filter,
            )
        else:
            assert False
        querylog.log_counter(f"db_get_many_items:{self.table_name}", len(items))
        return ResultPage(items, encode_page_token(next_page_token))

    def get_all(self, key, reverse=False, batch_size=None):
        """Return an iterator that will iterate over all elements in the table matching the query.

        Iterating over all elements can take a long time, make sure you have a timeout in the loop
        somewhere!"""
        return GetManyIterator(self, key, reverse=reverse, batch_size=batch_size)

    @querylog.timed_as("db_create")
    def create(self, data):
        """Put a single complete record into the database."""
        if self.partition_key not in data:
            raise ValueError(f"Expecting '{self.partition_key}' field in create() call, got: {data}")
        if self.sort_key and self.sort_key not in data:
            raise ValueError(f"Expecting '{self.sort_key}' field in create() call, got: {data}")

        querylog.log_counter(f"db_create:{self.table_name}")
        self.storage.put(self.table_name, self._extract_key(data), data)
        return data

    def put(self, data):
        """An alias for 'create', if calling create reads uncomfortably."""
        return self.create(data)

    @querylog.timed_as("db_update")
    def update(self, key, updates):
        """Update select fields of a given record.

        The values of data can be plain data, or an instance of
        one of the subclasses of DynamoUpdate which represent
        updates that aren't representable as plain values.
        """
        querylog.log_counter(f"db_update:{self.table_name}")
        self._validate_key(key)

        return self.storage.update(self.table_name, key, updates)

    @querylog.timed_as("db_del")
    def delete(self, key):
        """Delete an item by primary key.

        Returns the delete item.
        """
        querylog.log_counter("db_del:" + self.table_name)
        self._validate_key(key)

        return self.storage.delete(self.table_name, key)

    @querylog.timed_as("db_del_many")
    def del_many(self, key):
        """Delete all items matching a key.

        DynamoDB does not support this operation natively, so we have to turn
        it into a fetch+batch delete (and since our N is small, we do
        repeated "single" deletes instead of doing a proper batch delete).
        """
        querylog.log_counter("db_del_many:" + self.table_name)

        # The result of get_many is paged, so we might need to do this more than once.
        to_delete = self.get_many(key)
        backoff = ExponentialBackoff()
        while to_delete:
            for item in to_delete:
                key = self._extract_key(item)
                self.delete(key)
            to_delete = self.get_many(key)
            backoff.sleep_when(to_delete)

    @querylog.timed_as("db_scan")
    def scan(self, limit=None, pagination_token=None):
        """Reads the entire table into memory."""
        querylog.log_counter("db_scan:" + self.table_name)
        items, next_page_token = self.storage.scan(
            self.table_name, limit=limit, pagination_token=decode_page_token(pagination_token)
        )
        return ResultPage(items, encode_page_token(next_page_token))

    @querylog.timed_as("db_describe")
    def item_count(self):
        querylog.log_counter("db_describe:" + self.table_name)
        return self.storage.item_count(self.table_name)

    def _determine_lookup(self, key_data, many):
        if any(not v for v in key_data.values()):
            raise ValueError(f"Key data cannot have empty values: {key_data}")

        # We do a regular table lookup if both the table partition and sort keys occur in the given key.
        if self.key_schema.matches(key_data):
            # Sanity check that if we expect to query 1 element, we must pass a sort key if defined
            if not many and self.key_schema.sort_key and len(key_data) == 1:
                raise RuntimeError(f"Looking up one value, but missing sort key: {self.sort_key} in {key_data}")

            return TableLookup(self.table_name, key_data)

        # We do an index table lookup if the partition (and possibly the sort key) of an index occur in the given key.
        for index in self.indexes:
            if index.key_schema.matches(key_data):
                return IndexLookup(self.table_name, index.index_name, key_data,
                                   index.sort_key, keys_only=index.keys_only)

        schemas = [self.key_schema] + [i.key_schema for i in self.indexes]
        str_schemas = ', '.join(str(s) for s in schemas)
<<<<<<< HEAD
        raise ValueError(f"Table {self.table_name} can be queried using one of {str_schemas}. Got {tuple(key_data.keys())}")
=======
        raise RuntimeError(
            f"Table {self.table_name} can be queried using one of {str_schemas}. Got {tuple(key_data.keys())}")
>>>>>>> ad72eaed

    def _extract_key(self, data):
        """
        Extract the key data out of plain data.
        """
        if self.partition_key not in data:
            raise ValueError(f"Partition key '{self.partition_key}' missing from data: {data}")
        if self.sort_key and self.sort_key not in data:
            raise ValueError(f"Sort key '{self.sort_key}' missing from data: {data}")

        return {k: data[k] for k in self._key_names()}

    def _key_names(self):
        return set(x for x in [self.partition_key, self.sort_key] if x is not None)

    def _validate_key(self, key):
        if key.keys() != self._key_names():
            raise RuntimeError(f"key fields incorrect: {key} != {self._key_names()}")
        if any(not v for v in key.values()):
            raise RuntimeError(f"key fields cannot be empty: {key}")


DDB_SERIALIZER = TypeSerializer()
DDB_DESERIALIZER = TypeDeserializer()


class AwsDynamoStorage(TableStorage):
    @staticmethod
    def from_env():
        # If we have AWS credentials, use the real DynamoDB
        if os.getenv("AWS_ACCESS_KEY_ID"):
            db = boto3.client("dynamodb", region_name=config["dynamodb"]["region"])
            db_prefix = os.getenv("AWS_DYNAMODB_TABLE_PREFIX", "")
            return AwsDynamoStorage(db, db_prefix)
        return None

    def __init__(self, db, db_prefix):
        self.db = db
        self.db_prefix = db_prefix

    def get_item(self, table_name, key):
        result = self.db.get_item(TableName=make_table_name(self.db_prefix, table_name), Key=self._encode(key))
        return self._decode(result.get("Item", None))

    def batch_get_item(self, table_name, keys_map, table_key_names):
        # Do a batch query to DynamoDB. Handle that DDB will do at most 100 items by chunking.
        real_table_name = make_table_name(self.db_prefix, table_name)

        def immutable_key(record):
            # Extract the key fields from the record and make them suitable for indexing a dict
            return frozenset({k: record[k] for k in table_key_names}.items())

        # The input may have duplicates, but DynamoDB no likey
        key_to_ids = collections.defaultdict(list)
        to_query = []
        for id, key in keys_map.items():
            imkey = immutable_key(key)
            if imkey not in key_to_ids:
                to_query.append(self._encode(key))
            key_to_ids[imkey].append(id)

        ret = {}
        next_query = []

        def fill_er_up():
            # Fill up next_query (from to_query) until it has at most 100 items
            to_eat = min(100 - len(next_query), len(to_query))
            next_query.extend(to_query[:to_eat])
            to_query[:to_eat] = []

        fill_er_up()
        backoff = ExponentialBackoff()
        while next_query:
            result = self.db.batch_get_item(
                RequestItems={real_table_name: {'Keys': next_query}}
            )
            for row in result.get('Responses', {}).get(real_table_name, []):
                record = self._decode(row)
                for id in key_to_ids[immutable_key(record)]:
                    ret[id] = record

            # The DB may not have done everything (we might have gotten throttled). If so, sleep.
            next_query = result.get('UnprocessedKeys', {}).get(real_table_name, {}).get('Keys', [])
            backoff.sleep_when(to_query)
            fill_er_up()

        return ret

    def query(self, table_name, key, sort_key, reverse, limit, pagination_token, filter=None):
        key_expression, attr_values, attr_names = self._prep_query_data(key, sort_key)

        if filter:
            filter_expression, filter_values, filter_names = self._prep_query_data(filter, is_key_expression=False)
        else:
            filter_expression, filter_values, filter_names = None, None, None

        result = self.db.query(
            **notnone(
                TableName=make_table_name(self.db_prefix, table_name),
                # Key & Filter
                KeyConditionExpression=key_expression,
                FilterExpression=filter_expression,
                ExpressionAttributeValues=merge_dicts(attr_values, filter_values),
                ExpressionAttributeNames=merge_dicts(attr_names, filter_names),
                # Paging
                ScanIndexForward=not reverse,
                Limit=limit,
                ExclusiveStartKey=self._encode(pagination_token) if pagination_token else None,
            )
        )

        if result.get('Count') and result.get('ScannedCount') and filter:
            querylog.log_counter('dropped_by_filter', int(result['ScannedCount']) - int(result['Count']))

        items = [self._decode(x) for x in result.get("Items", [])]
        next_page_token = self._decode(result.get("LastEvaluatedKey", None))
        return items, next_page_token

    def query_index(self, table_name, index_name, keys, sort_key, reverse=False, limit=None, pagination_token=None,
                    keys_only=None, table_key_names=None, filter=None):
        # keys_only is ignored here -- that's only necessary for the in-memory implementation.
        # In an actual DDB table, that's an attribute of the index itself

        key_expression, attr_values, attr_names = self._prep_query_data(keys, sort_key)
        if filter:
            filter_expression, filter_values, filter_names = self._prep_query_data(filter, is_key_expression=False)
        else:
            filter_expression, filter_values, filter_names = None, None, None

        print(key_expression)

        result = self.db.query(
            **notnone(
                TableName=make_table_name(self.db_prefix, table_name),
                IndexName=index_name,
                # Key & Filter
                KeyConditionExpression=key_expression,
                FilterExpression=filter_expression,
                ExpressionAttributeValues=merge_dicts(attr_values, filter_values),
                ExpressionAttributeNames=merge_dicts(attr_names, filter_names),
                # Paging
                ScanIndexForward=not reverse,
                Limit=limit,
                ExclusiveStartKey=self._encode(pagination_token) if pagination_token else None,
            )
        )

        if result.get('Count') and result.get('ScannedCount') and filter:
            querylog.log_counter('dropped_by_filter', int(result['ScannedCount']) - int(result['Count']))

        items = [self._decode(x) for x in result.get("Items", [])]
        next_page_token = (
            self._decode(result.get("LastEvaluatedKey", None)) if result.get("LastEvaluatedKey", None) else None
        )
        return items, next_page_token

    def _prep_query_data(self, key, sort_key=None, is_key_expression=True):
        eq_conditions, special_conditions = DynamoCondition.partition(key)
        if is_key_expression:
            validate_only_sort_key(special_conditions, sort_key)

        # We must escape field names with a '#' because Dynamo is unhappy
        # with fields called 'level' etc:
        # https://docs.aws.amazon.com/amazondynamodb/latest/developerguide/ReservedWords.html
        # This escapes too much, but at least it's easy.

        key_expression = " AND ".join(
            [f"#{field} = :{field}" for field in eq_conditions.keys()]
            + [cond.to_dynamo_expression(field) for field, cond in special_conditions.items()]
        )

        attr_values = {f":{field}": DDB_SERIALIZER.serialize(key[field]) for field in eq_conditions.keys()}
        for field, cond in special_conditions.items():
            attr_values.update(cond.to_dynamo_values(field))

        attr_names = {"#" + field: field for field in key.keys()}

        return key_expression, attr_values, attr_names

    def put(self, table_name, _key, data):
        self.db.put_item(TableName=make_table_name(self.db_prefix, table_name), Item=self._encode(data))

    def update(self, table_name, key, updates):
        value_updates = {k: v for k, v in updates.items() if not isinstance(v, DynamoUpdate)}
        special_updates = {k: v.to_dynamo() for k, v in updates.items() if isinstance(v, DynamoUpdate)}

        response = self.db.update_item(
            TableName=make_table_name(self.db_prefix, table_name),
            Key=self._encode(key),
            AttributeUpdates={
                **self._encode_updates(value_updates),
                **special_updates,
            },
            # Return the full new item after update
            ReturnValues='ALL_NEW',
        )
        return self._decode(response.get('Attributes', {}))

    def delete(self, table_name, key):
        return self.db.delete_item(TableName=make_table_name(self.db_prefix, table_name), Key=self._encode(key))

    def item_count(self, table_name):
        result = self.db.describe_table(TableName=make_table_name(self.db_prefix, table_name))
        return result["Table"]["ItemCount"]

    def scan(self, table_name, limit, pagination_token):
        result = self.db.scan(
            **notnone(
                TableName=make_table_name(self.db_prefix, table_name),
                Limit=limit,
                ExclusiveStartKey=self._encode(pagination_token) if pagination_token else None,
            )
        )
        items = [self._decode(x) for x in result.get("Items", [])]
        next_page_token = (
            self._decode(result.get("LastEvaluatedKey", None)) if result.get("LastEvaluatedKey", None) else None
        )
        return items, next_page_token

    def _encode(self, data):
        return {k: DDB_SERIALIZER.serialize(v) for k, v in data.items()}

    def _encode_updates(self, data):
        def encode_update(value):
            # None is special, we use it to remove a field from a record
            if value is None:
                return {"Action": "DELETE"}
            else:
                return {"Value": DDB_SERIALIZER.serialize(value)}

        return {k: encode_update(v) for k, v in data.items()}

    def _decode(self, data):
        if data is None:
            return None

        return {k: replace_decimals(DDB_DESERIALIZER.deserialize(v)) for k, v in data.items()}


class Lock:
    def __init__(self):
        self.lock = threading.Lock()

    def synchronized(self, fn):
        @functools.wraps(fn)
        def _wrapper(*args, **kwargs):
            with self.lock:
                return fn(*args, **kwargs)

        return _wrapper


lock = Lock()


class MemoryStorage(TableStorage):
    def __init__(self, filename=None):
        # In-memory structure:
        #
        # { table_name -> [ {...record...}, {...record...} ] }
        #
        # Needs work done to support sort keys properly
        self.tables = {}
        self.filename = filename

        if filename:
            try:
                with open(filename, "r", encoding="utf-8") as f:
                    self.tables = json.load(f, object_hook=CustomEncoder.decode_object)
            except IOError:
                pass
            except json.decoder.JSONDecodeError as e:
                logger.warning(
                    f"Error loading {filename}. The next write operation \
                        will overwrite the database with a clean copy: {e}"
                )

    # NOTE: on purpose not @synchronized here
    def get_item(self, table_name, key):
        items, _ = self.query(table_name, key, sort_key=None, reverse=False, limit=None, pagination_token=None)
        return first_or_none(items)

    def batch_get_item(self, table_name, keys_map, table_key_names):
        # The in-memory implementation is lovely and trivial
        return {k: self.get_item(table_name, key) for k, key in keys_map.items()}

    @lock.synchronized
    def query(self, table_name, key, sort_key, reverse, limit, pagination_token, filter=None):
        eq_conditions, special_conditions = DynamoCondition.partition(key)
        validate_only_sort_key(special_conditions, sort_key)

        if filter:
            filter_eq_conditions, filter_special_conditions = DynamoCondition.partition(filter)
        else:
            filter_eq_conditions, filter_special_conditions = {}, {}

        records = self.tables.get(table_name, [])
        filtered = [r for r in records if self._query_matches(r, eq_conditions, special_conditions)]

        if sort_key:
            filtered.sort(key=lambda x: x[sort_key])

        if reverse:
            filtered.reverse()

        # Pagination token
        def extract_key(i, record):
            ret = {k: record[k] for k in key.keys()}
            if sort_key is None:
                ret["offset"] = i
            else:
                ret[sort_key] = record[sort_key]
            return ret

        def orderable(key):
            partition_key = [k for k in key.keys() if k != sort_key][0]
            second_key = [k for k in key.keys() if k != partition_key][0]
            return (key[partition_key], key[second_key])

        def before_or_equal(key0, key1):
            k0 = orderable(key0)
            k1 = orderable(key1)
            return k0 <= k1 if not reverse or not sort_key else k1 <= k0

        with_keys = [(extract_key(i, r), r) for i, r in enumerate(filtered)]
        while pagination_token and with_keys and before_or_equal(with_keys[0][0], pagination_token):
            with_keys.pop(0)

        next_page_key = None
        if limit and limit < len(with_keys):
            with_keys = with_keys[:limit]
            next_page_key = with_keys[-1][0]

        # Do a final filtering to mimic DynamoDB FilterExpression
        return copy.copy([record
                          for _, record in with_keys
                          if self._query_matches(record, filter_eq_conditions, filter_special_conditions)
                          ]), next_page_key

    # NOTE: on purpose not @synchronized here
    def query_index(self, table_name, index_name, keys, sort_key, reverse=False, limit=None, pagination_token=None,
                    keys_only=None, table_key_names=None, query_index=None, filter=None):
        # If keys_only, we project down to the index + table keys
        # In a REAL dynamo table, the index just wouldn't have more data. The in-memory table has everything,
        # so we need to drop some data so programmers don't accidentally rely on it.

        records, next_page_token = self.query(
            table_name, keys,
            sort_key=sort_key,
            reverse=reverse,
            limit=limit,
            pagination_token=pagination_token,
            filter=filter,
        )

        if not keys_only:
            return records, next_page_token

        # In a keys_only index, we retain all fields that are in either a table or index key
        keys_to_retain = set(list(keys.keys()) + ([sort_key] if sort_key else []) + table_key_names)
        return [{key: record[key] for key in keys_to_retain} for record in records], next_page_token

    @lock.synchronized
    def put(self, table_name, key, data):
        records = self.tables.setdefault(table_name, [])
        index = self._find_index(records, key)
        if index is None:
            records.append(copy.copy(data))
        else:
            records[index] = copy.copy(data)
        self._flush()

    @lock.synchronized
    def update(self, table_name, key, updates):
        records = self.tables.setdefault(table_name, [])
        index = self._find_index(records, key)
        if index is None:
            records.append(key.copy())
            index = len(records) - 1

        record = records[index]
        for name, update in updates.items():
            if isinstance(update, DynamoUpdate):
                if isinstance(update, DynamoIncrement):
                    record[name] = record.get(name, 0) + update.delta
                elif isinstance(update, DynamoAddToStringSet):
                    existing = record.get(name, set())
                    if not isinstance(existing, set):
                        raise TypeError(f"Expected a set in {name}, got: {existing}")
                    record[name] = existing | set(update.elements)
                elif isinstance(update, DynamoRemoveFromStringSet):
                    existing = record.get(name, set())
                    if not isinstance(existing, set):
                        raise TypeError(f"Expected a set in {name}, got: {existing}")
                    record[name] = existing - set(update.elements)
                elif isinstance(update, DynamoAddToList):
                    existing = record.get(name, [])
                    if not isinstance(existing, list):
                        raise TypeError(f"Expected a list in {name}, got: {existing}")
                    record[name] = existing + list(update.elements)
                elif isinstance(update, DynamoAddToNumberSet):
                    existing = record.get(name, set())
                    if not isinstance(existing, set):
                        raise TypeError(f"Expected a set in {name}, got: {existing}")
                    record[name] = existing | set(update.elements)
                else:
                    raise RuntimeError(f"Unsupported update type for in-memory database: {update}")
            elif update is None:
                if name in record:
                    del record[name]
            else:
                # Plain value update
                record[name] = update

        self._flush()
        return record.copy()

    @lock.synchronized
    def delete(self, table_name, key):
        records = self.tables.get(table_name, [])
        index = self._find_index(records, key)
        ret = None
        if index is not None:
            ret = records.pop(index)
            self._flush()
        return ret

    @lock.synchronized
    def item_count(self, table_name):
        return len(self.tables.get(table_name, []))

    @lock.synchronized
    def scan(self, table_name, limit, pagination_token):
        items = self.tables.get(table_name, [])[:]

        start_index = 0
        if pagination_token:
            start_index = pagination_token["offset"]
            items = items[pagination_token["offset"]:]

        next_page_token = None
        if limit and limit < len(items):
            next_page_token = {"offset": start_index + limit}
            items = items[:limit]

        items = copy.copy(items)
        return items, next_page_token

    def _find_index(self, records, key):
        for i, v in enumerate(records):
            if self._eq_matches(v, key):
                return i
        return None

    def _eq_matches(self, record, key):
        return all(record.get(k) == v for k, v in key.items())

    def _query_matches(self, record, eq, conds):
        return all(record.get(k) == v for k, v in eq.items()) and all(
            cond.matches(record.get(k)) for k, cond in conds.items()
        )

    def _flush(self):
        if self.filename:
            try:
                with open(self.filename, "w", encoding="utf-8") as f:
                    json.dump(self.tables, f, indent=2, cls=CustomEncoder)
            except IOError:
                pass


def first_or_none(xs):
    return xs[0] if xs else None


@dataclass
class TableLookup:
    table_name: str
    key: dict


@dataclass
class IndexLookup:
    table_name: str
    index_name: str
    key: dict
    sort_key: Optional[str]
    keys_only: bool


class DynamoUpdate:
    def to_dynamo(self):
        raise NotImplementedError()


class DynamoIncrement(DynamoUpdate):
    def __init__(self, delta=1):
        self.delta = delta

    def to_dynamo(self):
        return {
            "Action": "ADD",
            "Value": {"N": str(self.delta)},
        }


class DynamoAddToStringSet(DynamoUpdate):
    """Add one or more elements to a string set."""

    def __init__(self, *elements):
        self.elements = elements

    def to_dynamo(self):
        return {
            "Action": "ADD",
            "Value": {"SS": list(self.elements)},
        }


class DynamoAddToNumberSet(DynamoUpdate):
    """Add one or more elements to a number set."""

    def __init__(self, *elements):
        for el in elements:
            if not isinstance(el, numbers.Real):
                raise ValueError(f"Must be a number, got: {el}")
        self.elements = elements

    def to_dynamo(self):
        return {
            "Action": "ADD",
            "Value": {"NS": [str(x) for x in self.elements]},
        }


class DynamoAddToList(DynamoUpdate):
    """Add one or more elements to a list."""

    def __init__(self, *elements):
        self.elements = elements

    def to_dynamo(self):
        return {
            "Action": "ADD",
            "Value": {"L": [DDB_SERIALIZER.serialize(x) for x in self.elements]},
        }


class DynamoRemoveFromStringSet(DynamoUpdate):
    """Remove one or more elements to a string set."""

    def __init__(self, *elements):
        self.elements = elements

    def to_dynamo(self):
        return {
            "Action": "DELETE",
            "Value": {"SS": list(self.elements)},
        }


class DynamoCondition:
    """Base class for Query conditions.

    These encode any type of comparison supported by Dynamo except equality.

    Conditions only apply to sort keys.
    """

    def to_dynamo_expression(self, _field_name):
        """Render expression part of Dynamo query."""
        raise NotImplementedError()

    def to_dynamo_values(self, _field_name):
        """Render values for the Dynamo expression."""
        raise NotImplementedError()

    def matches(self, value):
        """Whether or not the given value matches the condition (for in-memory db)."""
        raise NotImplementedError()

    @staticmethod
    def partition(key):
        """Partition a dictionary into 2 dictionaries.

        The first one will contain all elements for which the values are
        NOT of type DynamoCondition. The other one will contain all the elements
        for which the value ARE DynamoConditions.
        """
        eq_conditions = {k: v for k, v in key.items() if not isinstance(v, DynamoCondition)}
        special_conditions = {k: v for k, v in key.items() if isinstance(v, DynamoCondition)}

        return (eq_conditions, special_conditions)


class Between(DynamoCondition):
    """Assert that a value is between two other values."""

    def __init__(self, minval, maxval):
        self.minval = minval
        self.maxval = maxval

    def to_dynamo_expression(self, field_name):
        return f"#{field_name} BETWEEN :{field_name}_min AND :{field_name}_max"

    def to_dynamo_values(self, field_name):
        return {
            f":{field_name}_min": DDB_SERIALIZER.serialize(self.minval),
            f":{field_name}_max": DDB_SERIALIZER.serialize(self.maxval),
        }

    def matches(self, value):
        return self.minval <= value <= self.maxval


def replace_decimals(obj):
    """
    Replace Decimals with native Python values.

    The default DynamoDB deserializer returns Decimals instead of ints,
    which we can't to-JSON. *sigh*.
    """
    import decimal

    if isinstance(obj, list):
        for i in range(len(obj)):
            obj[i] = replace_decimals(obj[i])
        return obj
    elif isinstance(obj, dict):
        for k in obj.keys():
            obj[k] = replace_decimals(obj[k])
        return obj
    elif isinstance(obj, decimal.Decimal):
        if obj % 1 == 0:
            return int(obj)
        else:
            return float(obj)
    else:
        return obj


class CustomEncoder(json.JSONEncoder):
    """An encoder that serializes non-standard types like sets."""

    def default(self, obj):
        if isinstance(obj, set):
            return {"$type": "set", "elements": list(obj)}
        return json.JSONEncoder.default(self, obj)

    @staticmethod
    def decode_object(obj):
        """The decoding for the encoding above."""
        if obj.get("$type") == "set":
            return set(obj["elements"])
        return obj


def validate_only_sort_key(conds, sort_key):
    """Check that only the sort key is used in the given key conditions."""
    if sort_key and set(conds.keys()) - {sort_key}:
        raise RuntimeError(f"Conditions only allowed on sort key {sort_key}, got: {list(conds)}")


def encode_page_token(x):
    """Encode a compound key page token (dict) to a string."""
    if x is None:
        return None
    return base64.urlsafe_b64encode(json.dumps(x).encode("utf-8")).decode("ascii")


def decode_page_token(x):
    """Decode string page token to compound key (dict)."""
    if x is None:
        return None
    return json.loads(base64.urlsafe_b64decode(x.encode("ascii")).decode("utf-8"))


def notnone(**kwargs):
    return {k: v for k, v in kwargs.items() if v is not None}


def make_table_name(prefix, name):
    return f"{prefix}-{name}" if prefix else name


class ExponentialBackoff:
    def __init__(self):
        self.time = 0.05

    @querylog.timed_as('db:sleep')
    def sleep(self):
        time.sleep(random.random() * self.time)
        self.time *= 2

    def sleep_when(self, condition):
        if condition:
            self.sleep()


class QueryIterator:
    """Iterate over a set of query results, keeping track of a database and client side
    pagination token at the same time.

    _do_fetch() should be overridden, and use self.pagination_token to
    paginate on the database.
    """

    def __init__(self, pagination_token=None):
        drop_initial = self._analyze_pagination_token(pagination_token)
        self.page = None
        self.have_eof = None

        # Eat records according to the amount we needed to drop
        i = 0
        while not self.eof and i < drop_initial:
            i += 1
            self.advance()

    def _fetch_next_page(self):
        self.i = 0
        self.page = self._do_fetch()
        if not isinstance(self.page, ResultPage):
            raise RuntimeError('_do_fetch must return a ResultPage')

        self.have_eof = len(self.page) == 0

    def _do_fetch(self):
        raise NotImplementedError('_do_fetch should be implemented')

    @property
    def eof(self):
        if self.have_eof:
            # This removes the need for fetches just to answer the EOF question
            return self.have_eof

        if self.page is None:
            self._fetch_next_page()

        # If we have a page, we're at eof if we're at the end of the last page
        return self.i >= len(self.page) and not self.page.next_page_token

    def advance(self):
        if self.page is None:
            self._fetch_next_page()
            return

        self.i += 1
        if self.i >= len(self.page) and self.page.next_page_token:
            self.pagination_token = self.page.next_page_token
            if self.pagination_token is None:
                self.have_eof = True

            # Reset self.page, so we don't retrieve the next page unnecessarily
            # but the next lookup will fetch it
            self.page = None

    @property
    def current(self):
        if self.page is None:
            self._fetch_next_page()
        if self.eof:
            raise RuntimeError('At eof')
        return self.page[self.i]

    def __iter__(self):
        return PythonQueryIterator(self)

    def __nonzero__(self):
        return not self.eof

    __bool__ = __nonzero__

    def _analyze_pagination_token(self, x):
        """Turn a pagination token into a DB part and a client part.

        Return the number part.
        """
        if not x:
            self.pagination_token = None
            return 0

        parts = x.split('@')
        self.pagination_token = parts[0] or None
        return int(parts[1])

    @property
    def next_page_token(self):
        if self.eof:
            return None
        return f'{self.pagination_token or ""}@{self.i}'


class PythonQueryIterator:
    """Implements the Python iterator protocol, which is slightly different
    from the Java (eof/current/advance) iterator protocol.
    """

    def __init__(self, iter):
        self.iter = iter

    def __next__(self):
        if self.iter.eof:
            raise StopIteration()
        ret = self.iter.current
        self.iter.advance()
        return ret


class GetManyIterator(QueryIterator):
    """Iterate over a set of query results, automatically proceeding to the next result page if necessary.

    Wrapper around query_many that automatically paginates.
    """

    def __init__(self, table, key, reverse=False, batch_size=None, pagination_token=None):
        self.table = table
        self.key = key
        self.reverse = reverse
        self.batch_size = batch_size
        super().__init__(pagination_token)

    def _do_fetch(self):
        return self.table.get_many(self.key,
                                   reverse=self.reverse,
                                   limit=self.batch_size,
                                   pagination_token=self.pagination_token)


class ScanIterator(QueryIterator):
    """Iterate over a table scan, automatically proceeding to the next result page if necessary.

    Wrapper around scan that automatically paginates.
    """

    def __init__(self, table, limit=None, pagination_token=None):
        self.table = table
        self.limit = limit
        super().__init__(pagination_token)

    def _do_fetch(self):
        return self.table.scan(limit=self.limit, pagination_token=self.pagination_token)


def merge_dicts(a, b):
    if not a:
        return b
    if not b:
        return a
    return dict(**a, **b)


def reverse_index(xs):
    """Transform a list of (key, value) into a dictionary of { value -> [key] }."""
    ret = collections.defaultdict(list)
    for key, value in xs:
        ret[value].append(key)
    return ret<|MERGE_RESOLUTION|>--- conflicted
+++ resolved
@@ -410,12 +410,8 @@
 
         schemas = [self.key_schema] + [i.key_schema for i in self.indexes]
         str_schemas = ', '.join(str(s) for s in schemas)
-<<<<<<< HEAD
-        raise ValueError(f"Table {self.table_name} can be queried using one of {str_schemas}. Got {tuple(key_data.keys())}")
-=======
-        raise RuntimeError(
+        raise ValueError(
             f"Table {self.table_name} can be queried using one of {str_schemas}. Got {tuple(key_data.keys())}")
->>>>>>> ad72eaed
 
     def _extract_key(self, data):
         """
