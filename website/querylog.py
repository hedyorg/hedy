--- conflicted
+++ resolved
@@ -39,11 +39,8 @@
             end_rusage = resource.getrusage(resource.RUSAGE_SELF)
             user_ms = ms_from_fsec(end_rusage.ru_utime - self.start_rusage.ru_utime)
             sys_ms = ms_from_fsec(end_rusage.ru_stime - self.start_rusage.ru_stime)
-<<<<<<< HEAD
-=======
             max_rss = end_rusage.ru_maxrss
             inc_max_rss = max_rss - self.start_rusage.ru_maxrss
->>>>>>> b9830804
         else:
             user_ms = None
             sys_ms = None
