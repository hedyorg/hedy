"""Data layer for Hedy.

This file defines all DynamoDB tables that make up the Hedy data model,
as well as the class 'Database' which can be used to access those tables.

THE DATABASE CLASS
-------------------

The Database class should implement logical operations that make sense
for the data model, spanning multiple tables if necessary. As much as you
can, hide the details of how data is stored in and queried from tables so
that the front-end doesn't have to think about those details.

TYPE ANNOTATIONS
----------------

The tables below have type annotations. Type annotations will be used
to validate records that are stored INTO the database; they are not
used to validate records that are retrieved from the database.

!!! You cannot assume that records retrieved from a table will always have
    the fields of the types that are listed in the table definition!

The record could be older than the validation that was added. Always
program defensively!
"""

import functools
import operator
import itertools
from datetime import date
import sys
from os import path

from utils import timems, times, is_debug_mode

from . import dynamo, auth
from . import querylog

from .dynamo import DictOf, OptionalOf, ListOf, SetOf, RecordOf, EitherOf

is_offline = getattr(sys, 'frozen', False) and hasattr(sys, '_MEIPASS')
if is_offline:
    # Offline mode. Store data 1 directory upwards from `_internal`
    storage = dynamo.MemoryStorage(path.join(sys._MEIPASS, "..", "database.json"))
else:
    # Production or dev: use environment variables or dev storage
    storage = dynamo.AwsDynamoStorage.from_env() or dynamo.MemoryStorage("dev_database.json")


def only_in_dev(x):
    """Return the argument only in debug mode. In production or offline mode, return None.

    This is intended to be used with validation expressions, so that when testing
    locally we do validation, but production data that happens to work but doesn't
    validate doesn't throw exceptions.
    """
    return x if is_debug_mode() else None


<<<<<<< HEAD
USERS = dynamo.Table(storage, 'users', 'username',
                     types=only_in_dev({
                         'username': str,
                         'password': str,
                         'email': OptionalOf(str),
                         'language': OptionalOf(str),
                         'keyword_language': OptionalOf(str),
                         'created': int,
                         'is_teacher': OptionalOf(int),
                         'verification_pending': OptionalOf(str),
                         'last_login': int,
                         'country': OptionalOf(str),
                         'birth_year': OptionalOf(int),
                         'gender': OptionalOf(str),
                         'heard_about': OptionalOf(ListOf(str)),
                         'prog_experience': OptionalOf(str),
                         'experience_languages': OptionalOf(ListOf(str)),
                         'epoch': int,
                         'second_teacher_in': OptionalOf(ListOf(str)),
                         'classes': OptionalOf(SetOf(str)),
                         'teacher': OptionalOf(str),
                         'pair_with_teacher': OptionalOf(int),
                         'teacher_request': OptionalOf(bool),
                         'is_super_teacher': OptionalOf(int),
                         'certificate': OptionalOf(bool)
                     }),
                     indexes=[
                         dynamo.Index('email'),
                         dynamo.Index('epoch', sort_key='created')
                     ]
                     )
TOKENS = dynamo.Table(storage, 'tokens', 'id',
                      types=only_in_dev({
                          'id': str,
                          'username': str,
                          'ttl': int,
                      }),
                      indexes=[
                          dynamo.Index('username'),
                      ]
                      )
PROGRAMS = dynamo.Table(storage, "programs", "id",
                        types=only_in_dev({
                            'id': str,
                            'session': str,
                            'username': str,
                            'date': int,
                            'hedy_choice': OptionalOf(int),
                            'public': OptionalOf(int),
                            'lang': str,
                            'level': int,
                            'code': str,
                            'adventure_name': str,
                            'name': str,
                            'username_level': str,
                            'error': OptionalOf(bool),
                            'is_modified': OptionalOf(bool)
                        }),
                        indexes=[
                            dynamo.Index('username', sort_key='date', index_name='username-index'),
                            dynamo.Index('hedy_choice', sort_key='date', index_name='hedy_choice-index'),
                            # For the explore page, this index has 'level', 'lang' and 'adventure_name'
                            dynamo.Index('public', sort_key='date'),

                            # For the filtered view of the 'explore' page (keys_only so we don't duplicate
                            # other attributes unnecessarily)
                            dynamo.Index('lang', sort_key='date', keys_only=True),
                            dynamo.Index('level', sort_key='date', keys_only=True),
                            dynamo.Index('adventure_name', sort_key='date', keys_only=True),
                        ]
                        )
CLASSES = dynamo.Table(storage, "classes", "id",
                       types=only_in_dev({
                           'id': str,
                           'teacher': str,
                           'link': str,
                           'date': int,
                           'name': str,
                           'second_teachers': OptionalOf(ListOf(RecordOf({
                               'role': str,
                               'username': str,
                           }))),
                           'students': OptionalOf(SetOf(str)),
                       }),
                       indexes=[
                           dynamo.Index('teacher'),
                           dynamo.Index('link'),
                       ]
                       )

# A custom teacher adventure
# - id (str): id of the adventure
# - content (str): adventure text
# - creator (str): username (of a teacher account, hopefully)
# - date (int): timestamp of last update
# - level (int | str): level number, sometimes as an int, sometimes as a str
# - name (str): adventure name
# - public (int): 1 or 0 whether it can be shared
# - tags_id (str): id of tags that describe this adventure.


ADVENTURES = dynamo.Table(storage, "adventures", "id",
                          types=only_in_dev({
                              'id': str,
                              'date': int,
                              'creator': str,
                              'name': str,
                              'classes': OptionalOf(ListOf(str)),
                              'level': EitherOf(str, int),  # this might be a string or a int
                              'levels': ListOf(str),
                              'content': str,
                              'public': int,
                              'language': str,
                              'formatted_content': OptionalOf(str)
                          }),
                          indexes=[
                              dynamo.Index("creator"),
                              dynamo.Index("public"),
                              dynamo.Index("name", sort_key="creator", index_name="name-creator-index")
                          ])
INVITATIONS = dynamo.Table(
    storage, "invitations", partition_key="username#class_id",
    types=only_in_dev({
        'username': str,
        'class_id': str,
        'timestamp': int,
        'ttl': int,
        'invited_as': str,
        'invited_as_text': str,
        'username#class_id': str
    }),
    indexes=[
        dynamo.Index("username"),
        dynamo.Index("class_id"),
    ],
)
=======
# Program stats also includes a boolean array indicating the order of successful and non-successful runs.
# In order to not flood the database, this history array can maximally have 100 entries.
MAX_CHART_HISTORY_SIZE = 50
>>>>>>> 69cb01f0

# We use the epoch field to make an index on the users table, sorted by a different
# sort key. In our case, we want to sort by 'created', so that we can make an ordered
# list of users.
#
# We add an 'epoch' field so that we can make an index of (PK: epoch, SK: created).
# It doesn't matter what the 'epoch' field is, it just needs to have a predictable value
# that we know so we can query on it again.
# Once the users table starts to hit 10GB (~30M users), we need to increase this
# number to make sure the new users to to separate partition, and at that point
# we need to query both partitions in the index (but that will most likely not
# happen any time soon...)
CURRENT_USER_EPOCH = 1


class Database:
    def __init__(self):
        self.class_errors = dynamo.Table(storage, "class_errors", "id",
                                         types=only_in_dev({'id': str}),
                                         )
        self.users = dynamo.Table(storage, 'users', 'username',
                                  types=only_in_dev({
                                      'username': str,
                                      'password': str,
                                      'email': OptionalOf(str),
                                      'language': OptionalOf(str),
                                      'keyword_language': OptionalOf(str),
                                      'created': int,
                                      'is_teacher': OptionalOf(int),
                                      'verification_pending': OptionalOf(str),
                                      'last_login': int,
                                      'country': OptionalOf(str),
                                      'birth_year': OptionalOf(int),
                                      'gender': OptionalOf(str),
                                      'heard_about': OptionalOf(ListOf(str)),
                                      'prog_experience': OptionalOf(str),
                                      'experience_languages': OptionalOf(ListOf(str)),
                                      'epoch': int,
                                      'second_teacher_in': OptionalOf(ListOf(str)),
                                      'classes': OptionalOf(SetOf(str)),
                                      'teacher': OptionalOf(str),
                                      'pair_with_teacher': OptionalOf(int),
                                      'teacher_request': OptionalOf(bool),
                                      'is_super_teacher': OptionalOf(int)
                                  }),
                                  indexes=[
                                      dynamo.Index('email'),
                                      dynamo.Index('epoch', sort_key='created')
                                  ]
                                  )
        self.tokens = dynamo.Table(storage, 'tokens', 'id',
                                   types=only_in_dev({
                                       'id': str,
                                       'username': str,
                                       'ttl': int,
                                   }),
                                   indexes=[
                                       dynamo.Index('username'),
                                   ]
                                   )
        self.programs = dynamo.Table(storage, "programs", "id",
                                     types=only_in_dev({
                                         'id': str,
                                         'session': str,
                                         'username': str,
                                         'date': int,
                                         'hedy_choice': OptionalOf(int),
                                         'public': OptionalOf(int),
                                         'lang': str,
                                         'level': int,
                                         'code': str,
                                         'adventure_name': str,
                                         'name': str,
                                         'username_level': str,
                                         'error': OptionalOf(bool),
                                         'is_modified': OptionalOf(bool)
                                     }),
                                     indexes=[
                                         dynamo.Index('username', sort_key='date', index_name='username-index'),
                                         dynamo.Index('hedy_choice', sort_key='date', index_name='hedy_choice-index'),
                                         # For the explore page, this index has 'level', 'lang' and 'adventure_name'
                                         dynamo.Index('public', sort_key='date'),

                                         # For the filtered view of the 'explore' page (keys_only so we don't duplicate
                                         # other attributes unnecessarily)
                                         dynamo.Index('lang', sort_key='date', keys_only=True),
                                         dynamo.Index('level', sort_key='date', keys_only=True),
                                         dynamo.Index('adventure_name', sort_key='date', keys_only=True),
                                     ]
                                     )
        self.classes = dynamo.Table(storage, "classes", "id",
                                    types=only_in_dev({
                                        'id': str,
                                        'teacher': str,
                                        'link': str,
                                        'date': int,
                                        'name': str,
                                        'second_teachers': OptionalOf(ListOf(RecordOf({
                                            'role': str,
                                            'username': str,
                                        }))),
                                        'students': OptionalOf(SetOf(str)),
                                    }),
                                    indexes=[
                                        dynamo.Index('teacher'),
                                        dynamo.Index('link'),
                                    ]
                                    )

        # A custom teacher adventure
        # - id (str): id of the adventure
        # - content (str): adventure text
        # - creator (str): username (of a teacher account, hopefully)
        # - date (int): timestamp of last update
        # - level (int | str): level number, sometimes as an int, sometimes as a str
        # - name (str): adventure name
        # - public (int): 1 or 0 whether it can be shared
        # - tags_id (str): id of tags that describe this adventure.
        self.adventures = dynamo.Table(storage, "adventures", "id",
                                       types=only_in_dev({
                                           'id': str,
                                           'date': int,
                                           'creator': str,
                                           'name': str,
                                           'classes': OptionalOf(ListOf(str)),
                                           'level': EitherOf(str, int),  # this might be a string or a int
                                           'levels': ListOf(str),
                                           'content': str,
                                           'public': int,
                                           'language': str,
                                           'formatted_content': OptionalOf(str)
                                       }),
                                       indexes=[
                                           dynamo.Index("creator"),
                                           dynamo.Index("public"),
                                           dynamo.Index("name", sort_key="creator", index_name="name-creator-index")
                                       ])
        self.invitations = dynamo.Table(
            storage, "invitations", partition_key="username#class_id",
            types=only_in_dev({
                'username': str,
                'class_id': str,
                'timestamp': int,
                'ttl': int,
                'invited_as': str,
                'invited_as_text': str,
                'username#class_id': str
            }),
            indexes=[
                dynamo.Index("username"),
                dynamo.Index("class_id"),
            ],
        )

        """
        # TAGS
            - id
            - name (str): tag name.
            - tagged_in ([{ id, public, language }]): tagged in which adventures.
            - popularity (int): # of adventures it's been tagged in.
        """
        self.tags = dynamo.Table(storage, "tags", "id",
                                 types=only_in_dev({
                                     'id': str,
                                     'name': str,
                                     'popularity': int,
                                     'tagged_in': OptionalOf(ListOf(RecordOf({
                                         'id': str,
                                         'public': int,
                                         'language': str
                                     })))
                                 }),
                                 indexes=[
                                     dynamo.Index("name", sort_key="popularity")
                                 ]
                                 )

        # A survey
        # - id (str): the identifier of the survey + the response identifier ex. "class_teacher1" or "students_student1"
        # - responses (str []): the response per question
        # - skip (str): if the survey should never be shown or today date to be reminded later

        self.surveys = dynamo.Table(storage, "surveys", "id",
                                    types=only_in_dev({
                                        'id': str,
                                        'responses':  OptionalOf(DictOf({
                                            str: RecordOf({
                                                'answer': str,
                                                'question': str
                                            })
                                        }))
                                    }),
                                    )

        self.feedback = dynamo.Table(storage, "teacher_feedback", "id",
                                     types=only_in_dev({
                                         'id': str,
                                         'username': str,
                                         'email': str,
                                         'message': str,
                                         'category': str,
                                         'page': str,
                                         'date': int
                                     }))

        # Class customizations
        #
        # - id (str): the identifier of the class this customization set applies to
        # - levels (int[]): the levels available in this class
        # - opening_dates ({ str -> str }): key is level nr as string, value is an ISO date
        # - other_settings (str[]): string list with values like "hide_quiz", "hide_parsons"
        # - sorted_adventures ({ str -> { from_teacher: bool, name: str }[] }):
        #     for every level (key as string) the adventures to show, in order. If from_teacher
        #     is False, the name of a built-in adventure. If from_teacher is true, name is the
        #     id of a adventure in the ADVENTURES table. The id may refer to an adventure that
        #     has been deleted. In that case, it should be ignored
        # - level_thresholds ({ "quiz" -> int }): the minimum quiz grade that unlocks the next level
        # - quiz_parsons_tabs_migrated if the customizations in this tab already have quiz
        #    and parson tabs in sorted adventures
        self.customizations = dynamo.Table(storage, "class_customizations", partition_key="id",
                                           types=only_in_dev({
                                               'id': str,
                                               'levels': ListOf(int),
                                               'opening_dates': DictOf({
                                                   str: str
                                               }),
                                               'other_settings': ListOf(str),
                                               'level_thresholds': DictOf({
                                                   str: int
                                               }),
                                               'sorted_adventures': DictOf({
                                                   str: ListOf(RecordOf({
                                                       'name': str,
                                                       'from_teacher': bool
                                                   }))
                                               }),
                                               'updated_by': OptionalOf(str),
                                               'quiz_parsons_tabs_migrated': OptionalOf(int)
                                           }))

        self.achievements = dynamo.Table(storage, "achievements", partition_key="username",
                                         types=only_in_dev({
                                             'username': str,
                                             'achieved': OptionalOf(ListOf(str)),
                                             'commands': OptionalOf(ListOf(str)),
                                             'saved_programs': OptionalOf(int),
                                             'run_programs': OptionalOf(int)
                                         }))
        self.public_profiles = dynamo.Table(storage, "public_profiles", partition_key="username",
                                            types=only_in_dev({
                                                'username': str,
                                                'image': str,
                                                'personal_text': str,
                                                'agree_terms': str,
                                                'tags': OptionalOf(ListOf(str))
                                            }))
        self.parsons = dynamo.Table(storage, "parsons", "id",
                                    types=only_in_dev({
                                        'id': str,
                                        'username': str,
                                        'level': str,
                                        'exercise': str,
                                        'order': str,
                                        'correct': str,
                                        'timestamp': ListOf(int)
                                    }),
                                    )
        self.STUDENT_ADVENTURES = dynamo.Table(storage, "student_adventures", "id",
                                               types=only_in_dev({
                                                   'id': str,
                                                   'ticked': bool,
                                                   'program_id': str
                                               }),
                                               )
        self.class_errors = dynamo.Table(storage, "class_errors", "id",
                                         types=only_in_dev({'id': str}),
                                         )

        # Information on quizzes. We will update this record in-place as the user completes
        # more of the quiz. The database is formatted like this:
        #
        # { user -> [ { levelAttempt [SORT KEY],
        #               user,
        #               level,
        #               date,
        #               q1: ["A", "A", "C"],
        #               q2: ["B", "C"],
        #               ...
        #               correct: { 1, 5, 10 }
        #             } }
        #
        # We will add to the q1, q2, q3... sets as the user submits answers, and add to the
        # 'correct' set as users submit correct answers.
        #
        # 'levelAttempt' is a combination of level and attemptId, to distinguish attempts
        # by a user. 'level' is padded to 4 characters, then attemptId is added.
        #
        self.quiz_answers = dynamo.Table(storage, "quizAnswers", partition_key="user", sort_key="levelAttempt",
                                         types=only_in_dev({
                                             'user': str,
                                             'levelAttempt': str,
                                         })
                                         )

        # Holds information about program runs: success/failure and produced exceptions.
        # Entries are created per user per level
        # per week and updated in place. Uses a composite partition key 'id#level' and 'week' as a sort key. Structure:
        # {
        #   "id#level": "hedy#1",
        #   "week": '2025-52',
        #   "successful_runs": 10,
        #   "InvalidCommandException": 3,
        #   "InvalidSpaceException": 2
        # }
        #
        self.program_stats = dynamo.Table(
            storage, "program-stats", partition_key="id#level", sort_key="week",
            types=only_in_dev({
                'id#level': str,
                'id': str,
                'week': str,
            }),
            indexes=[dynamo.Index("id", "week")]
        )

        self.quiz_stats = dynamo.Table(
            storage, "quiz-stats", partition_key="id#level", sort_key="week",
            types=only_in_dev({
                'id#level': str,
                'id': str,
                'week': str,
            }),
            indexes=[dynamo.Index("id", "week")]
        )

    def record_quiz_answer(self, attempt_id, username, level, question_number, answer, is_correct):
        """Update the current quiz record with a new answer.

        Uses a DynamoDB update to add to the exising record. Expects answer to be A, B, C etc.
        """
        key = {
            "user": username,
            "levelAttempt": str(level).zfill(4) + "_" + attempt_id,
        }

        updates = {
            "attemptId": attempt_id,
            "level": level,
            "date": times(),
            "q" + str(question_number): dynamo.DynamoAddToList(answer),
        }

        if is_correct:
            updates["correct"] = dynamo.DynamoAddToNumberSet(int(question_number))

        return self.quiz_answers.update(key, updates)

    def get_quiz_answer(self, username, level, attempt_id):
        """Load a quiz answer from the database."""

        quizAnswers = self.quiz_answers.get({"user": username, "levelAttempt": str(level).zfill(4) + "_" + attempt_id})

        array_quiz_answers = []
        for question_number in range(len(quizAnswers)):
            answers = quizAnswers.get("q" + str(question_number))
            array_quiz_answers.append(answers)
        return array_quiz_answers

    def level_programs_for_user(self, username, level):
        """List level programs for the given user, newest first.

        Returns: [{ code, name, program, level, adventure_name, date }]
        """
        # FIXME: Query by index, the current behavior is slow for many programs
        # (See https://github.com/hedyorg/hedy/issues/4121)
        programs = self.programs.get_many({"username": username}, reverse=True)
        return [x for x in programs if x.get("level") == int(level)]

    def last_level_programs_for_user(self, username, level):
        """Return the most recent program for the given user at a given level.

        Returns: { adventure_name -> { code, name, ... } }
        """
        programs = self.level_programs_for_user(username, level)
        ret = {}
        for program in programs:
            key = program.get('adventure_name', 'default')
            if key not in ret or ret[key]['date'] < program['date']:
                ret[key] = program
        return ret

    def programs_for_user(self, username):
        """List programs for the given user, newest first.

        Returns: [{ code, name, program, level, adventure_name, date }]
        """
        return self.programs.get_many({"username": username}, reverse=True)

    def filtered_programs_for_user(self, username, level=None, adventure=None, submitted=None, public=None,
                                   limit=None, pagination_token=None):
        def client_side_filter(program):
            if level and int(program.get('level', 0)) != int(level):
                return False
            if adventure:
                if adventure == 'default' and program.get('adventure_name') != '':
                    return False
                if adventure != 'default' and program.get('adventure_name') != adventure:
                    return False
            if submitted is not None:
                if program.get('submitted') != submitted:
                    return False
            if public is not None and bool(program.get('public')) != public:
                return False
            return True

        # FIXME: Query by index, the current behavior is slow for many programs
        # (See https://github.com/hedyorg/hedy/issues/4121)
        return self.programs.get_page({"username": username},
                                      reverse=True, limit=limit or 50, pagination_token=pagination_token,
                                      client_side_filter=client_side_filter)

    def program_by_id(self, id):
        """Get program by ID.

        Returns: { code, name, program, level, adventure_name, date }
        """
        return self.programs.get({"id": id})

    def store_program(self, program):
        """Store a program.

        Returns the program.

        Add an additional indexable field: 'username_level'.
        """
        self.programs.create(
            dict(program,
                 username_level=f"{program.get('username')}-{program.get('level')}"))

        return program

    def update_program(self, id, updates):
        """Update fields of an existing program.

        Returns the updated state of the program.
        """
        return self.programs.update(dict(id=id), updates)

    def set_program_public_by_id(self, id, public):
        """Switch a program to public or private.

        Return the updated state of the program.
        """
        return self.programs.update({"id": id}, {"public": 1 if public else 0})

    def submit_program_by_id(self, id, submit):
        """Switch a program to submitted.

        Return the updated program state.
        """
        return self.programs.update({"id": id}, {"submitted": submit, "date": timems()})

    def delete_program_by_id(self, id):
        """Delete a program by id."""
        self.programs.delete({"id": id})

    def student_adventure_by_id(self, id):
        # Fetch a student adventure with id formatted as studentID-adventureName-level
        return self.STUDENT_ADVENTURES.get({"id": id})

    def update_student_adventure(self, id, ticked):
        # Swap the ticked value when a request is sent
        return self.STUDENT_ADVENTURES.update({"id": id}, {"ticked": not ticked})

    def store_student_adventure(self, student_adventure):
        # Store the adventure data in this table in case it doesn't match the programs table.
        self.STUDENT_ADVENTURES.create(student_adventure)
        return student_adventure

    def get_class_errors(self, class_id):
        # Fetch a student adventure with id formatted as studentID-adventureName-level
        return self.class_errors.get({"id": class_id})

    def update_class_errors(self, class_errors):
        # Swap the ticked value when a request is sent
        return self.class_errors.put(class_errors)

    def store_class_errors(self, class_errors):
        # create a new class errors object
        self.class_errors.create(class_errors)
        return class_errors

    def add_certificate_to_user(self, username):
        return USERS.update({"username": username}, {"certificate": True})

    def achievements_by_username(self, username):
        return ACHIEVEMENTS.get({"username": username})

    def increase_user_program_count(self, username, delta=1):
        """Increase the program count of a user by the given delta."""
        return self.users.update({"username": username}, {"program_count": dynamo.DynamoIncrement(delta)})

    def user_by_username(self, username):
        """Return a user object from the username."""
        return self.users.get({"username": username.strip().lower()})

    def user_by_email(self, email):
        """Return a user object from the email address."""
        return self.users.get({"email": email.strip().lower()})

    def get_token(self, token_id):
        """Load a token from the database."""
        return self.tokens.get({"id": token_id})

    def store_token(self, token):
        """Store a token in the database."""
        self.tokens.create(token)

    def forget_token(self, token_id):
        """Forget a Token.

        Returns the Token that was deleted.
        """
        return self.tokens.delete({"id": token_id})

    def delete_all_tokens(self, username):
        """Forget all Tokens from a user."""
        self.tokens.del_many({"username": username})

    def store_user(self, user):
        """Store a user in the database."""
        user["epoch"] = CURRENT_USER_EPOCH
        self.users.create(user)

    def record_login(self, username, new_password_hash=None):
        """Record the fact that the user logged in, potentially updating their password hash."""
        if new_password_hash:
            self.update_user(username, {"password": new_password_hash, "last_login": timems()})
        else:
            self.update_user(username, {"last_login": timems()})

    def update_user(self, username, userdata):
        """Update the user data with the given fields.

        This method is a bit of a failing of the API, but there are too many
        slight variants of tweaking some fields on the user in the code to
        turn each of them into a separate method here.
        """
        self.users.update({"username": username}, userdata)

    def forget_user(self, username):
        """Forget the given user."""
        classes = self.users.get({"username": username}).get("classes") or []
        self.users.delete({"username": username})
        # The recover password token may exist, so we delete it
        self.tokens.delete({"id": username})
        self.programs.del_many({"username": username})
        # Remove user from classes of which they are a student
        for class_id in classes:
            self.remove_student_from_class(class_id, username)

        # Remove existing invitations.
        invitations = self.get_user_invitations(username)
        for invite in invitations:
            self.remove_user_class_invite(username, invite["class_id"])

        # Delete classes owned by the user
        for Class in self.get_teacher_classes(username, False):
            self.delete_class(Class)

        # Delete possible adventures owned by the user
        for adv in self.get_teacher_adventures(username):
            self.delete_adventure(adv["id"])

        # Delete possibly created public profile data
        self.forget_public_profile(username)

        # Delete programs stats
        self.program_stats.del_many({"id": username})

        # Delete existing achievements of the user
        self.achievements.delete({"username": username})

    def all_users(self, page_token=None, limit=500):
        """Return a page from the users table.

        There may be more users to retrieve. If so, the returned page object
        will have a 'next_page_token' attribute to continue retrieval.

        Right now, we will only ever query the current epoch, since we are very
        far from 30M users. Once we start to get in that neighbourhood, we should
        update this code.
        """
        return self.users.get_page(dict(epoch=CURRENT_USER_EPOCH), pagination_token=page_token,
                                   limit=limit, reverse=True)

    def get_all_public_programs(self):
        programs = self.programs.get_many({"public": 1}, reverse=True)
        return [x for x in programs if not x.get("submitted", False)]

    @querylog.timed_as("get_public_programs")
    def get_public_programs(self, level_filter=None, language_filter=None, adventure_filter=None,
                            limit=40, pagination_token=None):
        """Return the most recent N public programs, optionally filtered by attributes.

        The 'public' index is the most discriminatory: fetch public programs, then evaluate them against
        the filters (on the server). The index we're using here has the 'lang', 'adventure_name' and
        'level' columns.
        """
        # This index contains relevant filterable fields, but doesn't contain the actual code
        filter = {}
        if level_filter:
            filter['level'] = int(level_filter)
        if language_filter:
            filter['lang'] = language_filter
        if adventure_filter:
            filter['adventure_name'] = adventure_filter

        ids = self.programs.get_page({'public': 1}, reverse=True, limit=limit,
                                     server_side_filter=filter, pagination_token=pagination_token,
                                     timeout=3, fetch_factor=2.0)
        ret = self.programs.batch_get(ids)
        return ret

    def add_public_profile_information(self, programs):
        """For each program in a list, note whether the author has a public profile or not.

        For each program, add 'public_user': True or 'public_user': None.

        Modifies the records in the list in-place.
        """
        queries = {p['id']: {'username': p['username'].strip().lower()} for p in programs if 'username' in p}
        profiles = self.public_profiles.batch_get(queries)

        for program in programs:
            program['public_user'] = True if profiles.get(program['id']) else None

    def get_all_hedy_choices(self):
        return self.programs.get_many({"hedy_choice": 1}, reverse=True)

    def get_hedy_choices(self):
        return self.programs.get_many({"hedy_choice": 1}, limit=4, reverse=True)

    def set_program_as_hedy_choice(self, id, favourite):
        self.programs.update({"id": id}, {"hedy_choice": 1 if favourite else None})

    def get_class(self, id):
        """Return the classes with given id."""
        return self.classes.get({"id": id})

    def get_teacher_classes(self, username, students_to_list=False, teacher_only=False):
        """Return all the classes belonging to a teacher."""
        classes = None
        user = auth.current_user()
        if isinstance(storage, dynamo.AwsDynamoStorage):
            classes = list(self.classes.get_many({"teacher": username}, reverse=True))

            # if current user is a second teacher, we show the related classes.
            if not teacher_only and auth.is_second_teacher(user):
                classes.extend([self.classes.get({"id": class_id}) for class_id in user["second_teacher_in"]])
        # If we're using the in-memory database, we need to make a shallow copy
        # of the classes before changing the `students` key from a set to list,
        # otherwise the field will remain a list later and that will break the
        # set methods.
        #
        # FIXME: I don't understand what the above comment is saying, but I'm
        # skeptical that it's accurate.
        else:
            classes = []
            for Class in self.classes.get_many({"teacher": username}, reverse=True):
                classes.append(Class.copy())

            # if current user is a second teacher, we show the related classes.
            if not teacher_only and auth.is_second_teacher(user):
                classes.extend([self.classes.get({"id": class_id}).copy() for class_id in user["second_teacher_in"]])
                # classes.extend(CLASSES.query.filter(id__in=user["second_teacher_in"]).all())

        if students_to_list:
            for Class in classes:
                if "students" not in Class:
                    Class["students"] = []
                else:
                    Class["students"] = list(Class["students"])
        return classes

    def get_teacher_students(self, username):
        """Return all the students belonging to a teacher."""
        students = []
        classes = self.classes.get_many({"teacher": username}, reverse=True)
        for Class in classes:
            for student in Class.get("students", []):
                if student not in students:
                    students.append(student)
        return students

    def get_adventure(self, adventure_id):
        return self.adventures.get({"id": adventure_id})

    def batch_get_adventures(self, adventure_ids):
        """From a list of adventure ids, return a map of { id -> adventure }."""
        keys = {id: {"id": id} for id in adventure_ids}
        return self.adventures.batch_get(keys) if keys else {}

    def get_public_adventures(self):
        return self.adventures.get_many({"public": 1})

    def get_adventure_by_creator_and_name(self, name, username):
        return self.adventures.get({"name": name, "creator": username})

    def delete_adventure(self, adventure_id):
        self.adventures.delete({"id": adventure_id})

    def store_adventure(self, adventure):
        """Store an adventure."""
        self.adventures.create(adventure)

    def update_adventure(self, adventure_id, adventure):
        self.adventures.update({"id": adventure_id}, adventure)

    def create_tag(self, data):
        return self.tags.create(data)

    def read_tag(self, tag_name):
        return self.tags.get({"name": tag_name})

    def read_tags(self, tags):
        db_tags = []
        for name in tags:
            if (db_tag := self.read_tag(name)) is not None:
                db_tags.append(db_tag)
        return db_tags

    def read_public_tags(self):
        """Public tags are tagged within one or more public adventure or those that aren't in use."""
        all_tags = self.tags.scan()
        public_tags = []
        for tag in all_tags:
            if not tag["tagged_in"] or any([adv["public"] for adv in tag["tagged_in"]]):
                public_tags.append(tag)
        return public_tags

    def read_tags_by_username(self, username):
        tags = self.tags.get_many({"creator": username})
        return tags if tags else {}

    def update_tag(self, tags_id, data):
        # Update existing tags
        return self.tags.update({"id": tags_id}, data)

    def delete_tag(self, tags_id):
        self.tags.delete({"id": tags_id})

    def delete_tag_from_adventure(self, tag_name, adventure_id):
        db_adventure = self.get_adventure(adventure_id)
        adventure_tags = db_adventure.get("tags", [])
        adventure_tags = list(filter(lambda name: name != tag_name, adventure_tags))
        self.update_adventure(adventure_id, {"tags": adventure_tags})

    def get_teacher_adventures(self, username):
        return self.adventures.get_many({"creator": username})

    def get_second_teacher_adventures(self, classes, teacher):
        """Retrieves all adventures of every second teacher in a class"""
        # we consider the current user as a second teacher
        adventures = []
        # accounting for duplicates
        retrieved = {teacher: True}  # current teacher's adventures are already retrieved
        # for the classes they're teachers and second teachers in, we
        for Class in classes:
            # get the adventures of all other teachers.
            if not retrieved.get(Class["teacher"]):
                adventures.extend(self.get_teacher_adventures(Class["teacher"]))
                retrieved[Class["teacher"]] = True
            # and all other second teachers
            for st in Class.get("second_teachers", []):
                if not retrieved.get(st["username"]):
                    st_adventures = self.get_teacher_adventures(st["username"])
                    adventures.extend(st_adventures)
                    retrieved[st["username"]] = True
        return adventures

    def all_adventures(self):
        return self.adventures.scan()

    def public_adventures(self):
        return self.adventures.get_many({"public": 1})

    def get_student_classes_ids(self, username):
        ids = self.users.get({"username": username}).get("classes")
        return list(ids) if ids else []

    def get_student_classes(self, username):
        """Return all the classes of which the user is a student."""
        classes = []
        for class_id in self.get_student_classes_ids(username):
            Class = self.get_class(class_id)
            classes.append({"id": Class["id"], "name": Class["name"]})

        return classes

    def store_class(self, Class):
        """Store a class."""
        self.classes.create(Class)

    def update_class(self, id, name):
        """Updates a class."""
        self.classes.update({"id": id}, {"name": name})

    def update_class_data(self, id, class_data):
        """Updates a class."""
        self.classes.update({"id": id}, class_data)

    def store_feedback(self, feedback):
        """Store a feedback message in the database"""
        self.feedback.create(feedback)

    def store_survey(self, survey):
        self.surveys.create(survey)

    def get_survey(self, id):
        return self.surveys.get({"id": id})

    def get_feedback(self):
        """Get allfeedback in the database"""
        return self.feedback.scan()

    def add_survey_responses(self, id, responses):
        self.surveys.update({"id": id}, {"responses":  responses})

    def add_skip_survey(self, id):
        self.surveys.update({"id": id}, {"skip": True})

    def add_remind_later_survey(self, id):
        self.surveys.update({"id": id}, {"skip": date.today().isoformat()})

    def add_student_to_class(self, class_id, student_id):
        """Adds a student to a class."""
        self.classes.update({"id": class_id}, {"students": dynamo.DynamoAddToStringSet(student_id)})
        self.users.update({"username": student_id}, {"classes": dynamo.DynamoAddToStringSet(class_id)})

    def remove_student_from_class(self, class_id, student_id):
        """Removes a student from a class."""
        self.classes.update({"id": class_id}, {"students": dynamo.DynamoRemoveFromStringSet(student_id)})
        self.users.update({"username": student_id}, {"classes": dynamo.DynamoRemoveFromStringSet(class_id)})

    def add_second_teacher_to_class(self, Class, second_teacher):
        """Adds a second teacher to a class."""
        st_classes = second_teacher.get("second_teacher_in", []) + [Class["id"]]
        self.update_user(second_teacher["username"], {"second_teacher_in": st_classes})

        second_teachers = Class.get("second_teachers", []) + \
            [{"username": second_teacher["username"], "role": "teacher"}]
        self.update_class_data(Class["id"], {"second_teachers": second_teachers})

    def remove_second_teacher_from_class(self, Class, second_teacher, only_user=False):
        """Removes a second teacher from a class."""
        # remove this class from the second teacher's table
        st_classes = list(filter(lambda cid: cid != Class["id"], second_teacher.get("second_teacher_in", [])))
        self.update_user(second_teacher["username"], {"second_teacher_in": st_classes})

        if not only_user:
            # remove this second teacher from the class' table
            second_teachers = list(filter(lambda st: st["username"] !=
                                          second_teacher["username"], Class.get("second_teachers", [])))
            self.update_class_data(Class["id"], {"second_teachers": second_teachers})

    def delete_class(self, Class):
        for student_id in Class.get("students", []):
            Database.remove_student_from_class(self, Class["id"], student_id)

        self.customizations.del_many({"id": Class["id"]})
        self.invitations.del_many({"class_id": Class["id"]})
        self.customizations.delete({"id": Class["id"]})
        self.classes.delete({"id": Class["id"]})

    def resolve_class_link(self, link_id):
        return self.classes.get({"link": link_id})

    def get_user_class_invite(self, username, class_id):
        return self.invitations.get({"username#class_id": f"{username}#{class_id}"}) or None

    def add_class_invite(self, data):
        data['username#class_id'] = data['username'] + '#' + data['class_id']
        self.invitations.put(data)

    def remove_user_class_invite(self, username, class_id):
        return self.invitations.delete({"username#class_id": f"{username}#{class_id}"})

    def get_user_invitations(self, username):
        return self.invitations.get_many({"username": username}) or []

    def get_class_invitations(self, class_id):
        return self.invitations.get_many({"class_id": class_id}) or []

    def all_classes(self):
        return self.classes.scan()

    def delete_class_customizations(self, class_id):
        self.customizations.delete({"id": class_id})

    def update_class_customizations(self, customizations):
        self.customizations.put(customizations)

    def get_class_customizations(self, class_id):
        customizations = self.customizations.get({"id": class_id})
        return customizations

    def get_student_class_customizations(self, user, class_to_preview=None):
        """Return customizations for the very first class this user is part of.

        If the user is part of multiple classes, they will only get the customizations
        of the first class.

        Class_to_preview is a mode for teachers to preview a custom class that they own.
        """
        student_classes = self.get_student_classes(user)
        if student_classes:
            class_customizations = self.get_class_customizations(student_classes[0]["id"])
            return class_customizations or {}
        elif class_to_preview:
            for Class in self.get_teacher_classes(user):
                if class_to_preview == Class["id"]:
                    class_customizations = self.get_class_customizations(class_to_preview)
                    return class_customizations or {}
        return {}

<<<<<<< HEAD
=======
    def progress_by_username(self, username):
        return self.achievements.get({"username": username})

    def achievements_by_username(self, username):
        progress_data = self.achievements.get({"username": username})
        if progress_data and "achieved" in progress_data:
            return progress_data["achieved"]
        else:
            return None

    def get_all_achievements(self):
        return self.achievements.scan()

    def add_achievement_to_username(self, username, achievement):
        new_user = False
        user_achievements = self.achievements.get({"username": username})
        if not user_achievements:
            new_user = True
            user_achievements = {"username": username}
        if "achieved" not in user_achievements:
            user_achievements["achieved"] = []
        if achievement not in user_achievements["achieved"]:
            user_achievements["achieved"].append(achievement)
            self.achievements.put(user_achievements)
        # Update the amount of achievements on the public profile (if exists)
        self.update_achievements_public_profile(username, len(user_achievements["achieved"]))
        if new_user:
            return True
        return False

    def add_achievements_to_username(self, username, achievements):
        new_user = False
        user_achievements = self.achievements.get({"username": username})
        if not user_achievements:
            new_user = True
            user_achievements = {"username": username}
        if "achieved" not in user_achievements:
            user_achievements["achieved"] = []
        for achievement in achievements:
            if achievement not in user_achievements["achieved"]:
                user_achievements["achieved"].append(achievement)
        user_achievements["achieved"] = list(dict.fromkeys(user_achievements["achieved"]))
        self.achievements.put(user_achievements)

        # Update the amount of achievements on the public profile (if exists)
        self.update_achievements_public_profile(username, len(user_achievements["achieved"]))
        if new_user:
            return True
        return False

    def add_commands_to_username(self, username, commands):
        user_achievements = self.achievements.get({"username": username})
        if not user_achievements:
            user_achievements = {"username": username}
        user_achievements["commands"] = commands
        self.achievements.put(user_achievements)

    def increase_user_run_count(self, username):
        self.achievements.update({"username": username}, {"run_programs": dynamo.DynamoIncrement(1)})

    def increase_user_save_count(self, username):
        self.achievements.update({"username": username}, {"saved_programs": dynamo.DynamoIncrement(1)})

    def increase_user_submit_count(self, username):
        self.achievements.update({"username": username}, {"submitted_programs": dynamo.DynamoIncrement(1)})

>>>>>>> 69cb01f0
    def update_public_profile(self, username, data):
        self.public_profiles.update({"username": username}, data)

<<<<<<< HEAD
=======
    def update_achievements_public_profile(self, username, amount_achievements):
        data = self.public_profiles.get({"username": username})
        # In the case that we make this call but there is no public profile -> don't do anything
        if data:
            self.public_profiles.update(
                {"username": username}, {"achievements": amount_achievements, "last_achievement": timems()}
            )

>>>>>>> 69cb01f0
    def update_country_public_profile(self, username, country):
        data = self.public_profiles.get({"username": username})
        # If there is no data -> we might have made this request from the /update_profile route without a public profile
        # In this case don't do anything
        if data:
            self.public_profiles.update({"username": username}, {"country": country})

    def set_favourite_program(self, username, program_id, set_favourite):
        # We can only set a favourite program is there is already a public profile
        data = self.public_profiles.get({"username": username})
        if data:
            self.update_public_profile(username, {"favourite_program": program_id if set_favourite else ''})
            return True
        return False

    def get_public_profile_settings(self, username):
        return self.public_profiles.get({"username": username})

    def forget_public_profile(self, username):
        self.public_profiles.delete({"username": username})

    def get_all_public_profiles(self):
        return self.public_profiles.scan()

    def store_parsons(self, attempt):
        self.parsons.create(attempt)

    def add_quiz_started(self, id, level):
        key = {"id#level": f"{id}#{level}", "week": self.to_year_week(date.today())}

        add_attributes = {"id": id, "level": level, "started": dynamo.DynamoIncrement()}

        return self.quiz_stats.update(key, add_attributes)

    def add_quiz_finished(self, id, level, score):
        key = {"id#level": f"{id}#{level}", "week": self.to_year_week(date.today())}

        add_attributes = {
            "id": id,
            "level": level,
            "finished": dynamo.DynamoIncrement(),
            "scores": dynamo.DynamoAddToList(score),
        }

        return self.quiz_stats.update(key, add_attributes)

    def get_quiz_stats(self, ids, start=None, end=None):
        start_week = self.to_year_week(self.parse_date(start, date(2022, 1, 1)))
        end_week = self.to_year_week(self.parse_date(end, date.today()))

        data = [self.quiz_stats.get_many({"id": i, "week": dynamo.Between(start_week, end_week)}) for i in ids]
        return functools.reduce(operator.iconcat, data, [])

    def add_program_stats(self, id, level, number_of_lines, exception, error_message=None):
        key = {"id#level": f"{id}#{level}", "week": self.to_year_week(date.today())}
        add_attributes = {"id": id, "level": level, "number_of_lines": number_of_lines}
        program_stats = self.program_stats.get_many({"id": id, "week": self.to_year_week(date.today())})

        # chart history and error history are used for visual elements on the live dashboard, see statistics.py
        # for how they are read from the database
        chart_history = []
        if program_stats.records:
            chart_history = program_stats.records[0].get('chart_history', [])
        chart_slice = MAX_CHART_HISTORY_SIZE if len(chart_history) > MAX_CHART_HISTORY_SIZE else 0

        if exception:
            add_attributes[exception] = dynamo.DynamoIncrement()
            new_chart_history = list(chart_history) + [0]
        else:
            add_attributes["successful_runs"] = dynamo.DynamoIncrement()
            new_chart_history = list(chart_history) + [1]
        add_attributes["chart_history"] = new_chart_history[-chart_slice:]

        return self.program_stats.update(key, add_attributes)

    def get_program_stats_per_level(self, id, level, start=None, end=None):
        start_week = self.to_year_week(self.parse_date(start, date(2022, 1, 1)))
        end_week = self.to_year_week(self.parse_date(end, date.today()))
        data = self.program_stats.get_many(
            {'id#level': id + '#' + str(level), "week": dynamo.Between(start_week, end_week)})
        return data

    def get_program_stats(self, ids, start=None, end=None):
        start_week = self.to_year_week(self.parse_date(start, date(2022, 1, 1)))
        end_week = self.to_year_week(self.parse_date(end, date.today()))

        data = [self.program_stats.get_many({"id": i, "week": dynamo.Between(start_week, end_week)}) for i in ids]
        return functools.reduce(operator.iconcat, data, [])

    def parse_date(self, d, default):
        return date(*map(int, d.split("-"))) if d else default

    def to_year_week(self, d):
        cal = d.isocalendar()
        return f"{cal[0]}-{cal[1]:02d}"

    def get_username_role(self, username):
        role = "teacher" if self.users.get({"username": username}).get("teacher_request") is True else "student"
        return role


def batched(iterable, n):
    "Batch data into tuples of length n. The last batch may be shorter."
    # batched('ABCDEFG', 3) --> ABC DEF G
    if n < 1:
        raise ValueError('n must be at least one')
    it = iter(iterable)
    while batch := tuple(itertools.islice(it, n)):
        yield batch<|MERGE_RESOLUTION|>--- conflicted
+++ resolved
@@ -58,148 +58,9 @@
     return x if is_debug_mode() else None
 
 
-<<<<<<< HEAD
-USERS = dynamo.Table(storage, 'users', 'username',
-                     types=only_in_dev({
-                         'username': str,
-                         'password': str,
-                         'email': OptionalOf(str),
-                         'language': OptionalOf(str),
-                         'keyword_language': OptionalOf(str),
-                         'created': int,
-                         'is_teacher': OptionalOf(int),
-                         'verification_pending': OptionalOf(str),
-                         'last_login': int,
-                         'country': OptionalOf(str),
-                         'birth_year': OptionalOf(int),
-                         'gender': OptionalOf(str),
-                         'heard_about': OptionalOf(ListOf(str)),
-                         'prog_experience': OptionalOf(str),
-                         'experience_languages': OptionalOf(ListOf(str)),
-                         'epoch': int,
-                         'second_teacher_in': OptionalOf(ListOf(str)),
-                         'classes': OptionalOf(SetOf(str)),
-                         'teacher': OptionalOf(str),
-                         'pair_with_teacher': OptionalOf(int),
-                         'teacher_request': OptionalOf(bool),
-                         'is_super_teacher': OptionalOf(int),
-                         'certificate': OptionalOf(bool)
-                     }),
-                     indexes=[
-                         dynamo.Index('email'),
-                         dynamo.Index('epoch', sort_key='created')
-                     ]
-                     )
-TOKENS = dynamo.Table(storage, 'tokens', 'id',
-                      types=only_in_dev({
-                          'id': str,
-                          'username': str,
-                          'ttl': int,
-                      }),
-                      indexes=[
-                          dynamo.Index('username'),
-                      ]
-                      )
-PROGRAMS = dynamo.Table(storage, "programs", "id",
-                        types=only_in_dev({
-                            'id': str,
-                            'session': str,
-                            'username': str,
-                            'date': int,
-                            'hedy_choice': OptionalOf(int),
-                            'public': OptionalOf(int),
-                            'lang': str,
-                            'level': int,
-                            'code': str,
-                            'adventure_name': str,
-                            'name': str,
-                            'username_level': str,
-                            'error': OptionalOf(bool),
-                            'is_modified': OptionalOf(bool)
-                        }),
-                        indexes=[
-                            dynamo.Index('username', sort_key='date', index_name='username-index'),
-                            dynamo.Index('hedy_choice', sort_key='date', index_name='hedy_choice-index'),
-                            # For the explore page, this index has 'level', 'lang' and 'adventure_name'
-                            dynamo.Index('public', sort_key='date'),
-
-                            # For the filtered view of the 'explore' page (keys_only so we don't duplicate
-                            # other attributes unnecessarily)
-                            dynamo.Index('lang', sort_key='date', keys_only=True),
-                            dynamo.Index('level', sort_key='date', keys_only=True),
-                            dynamo.Index('adventure_name', sort_key='date', keys_only=True),
-                        ]
-                        )
-CLASSES = dynamo.Table(storage, "classes", "id",
-                       types=only_in_dev({
-                           'id': str,
-                           'teacher': str,
-                           'link': str,
-                           'date': int,
-                           'name': str,
-                           'second_teachers': OptionalOf(ListOf(RecordOf({
-                               'role': str,
-                               'username': str,
-                           }))),
-                           'students': OptionalOf(SetOf(str)),
-                       }),
-                       indexes=[
-                           dynamo.Index('teacher'),
-                           dynamo.Index('link'),
-                       ]
-                       )
-
-# A custom teacher adventure
-# - id (str): id of the adventure
-# - content (str): adventure text
-# - creator (str): username (of a teacher account, hopefully)
-# - date (int): timestamp of last update
-# - level (int | str): level number, sometimes as an int, sometimes as a str
-# - name (str): adventure name
-# - public (int): 1 or 0 whether it can be shared
-# - tags_id (str): id of tags that describe this adventure.
-
-
-ADVENTURES = dynamo.Table(storage, "adventures", "id",
-                          types=only_in_dev({
-                              'id': str,
-                              'date': int,
-                              'creator': str,
-                              'name': str,
-                              'classes': OptionalOf(ListOf(str)),
-                              'level': EitherOf(str, int),  # this might be a string or a int
-                              'levels': ListOf(str),
-                              'content': str,
-                              'public': int,
-                              'language': str,
-                              'formatted_content': OptionalOf(str)
-                          }),
-                          indexes=[
-                              dynamo.Index("creator"),
-                              dynamo.Index("public"),
-                              dynamo.Index("name", sort_key="creator", index_name="name-creator-index")
-                          ])
-INVITATIONS = dynamo.Table(
-    storage, "invitations", partition_key="username#class_id",
-    types=only_in_dev({
-        'username': str,
-        'class_id': str,
-        'timestamp': int,
-        'ttl': int,
-        'invited_as': str,
-        'invited_as_text': str,
-        'username#class_id': str
-    }),
-    indexes=[
-        dynamo.Index("username"),
-        dynamo.Index("class_id"),
-    ],
-)
-=======
 # Program stats also includes a boolean array indicating the order of successful and non-successful runs.
 # In order to not flood the database, this history array can maximally have 100 entries.
 MAX_CHART_HISTORY_SIZE = 50
->>>>>>> 69cb01f0
 
 # We use the epoch field to make an index on the users table, sorted by a different
 # sort key. In our case, we want to sort by 'created', so that we can make an ordered
@@ -243,7 +104,8 @@
                                       'teacher': OptionalOf(str),
                                       'pair_with_teacher': OptionalOf(int),
                                       'teacher_request': OptionalOf(bool),
-                                      'is_super_teacher': OptionalOf(int)
+                                      'is_super_teacher': OptionalOf(int),
+                                      'certificate': OptionalOf(bool),
                                   }),
                                   indexes=[
                                       dynamo.Index('email'),
@@ -693,10 +555,10 @@
         return class_errors
 
     def add_certificate_to_user(self, username):
-        return USERS.update({"username": username}, {"certificate": True})
+        return self.db.update({"username": username}, {"certificate": True})
 
     def achievements_by_username(self, username):
-        return ACHIEVEMENTS.get({"username": username})
+        return self.db.get({"username": username})
 
     def increase_user_program_count(self, username, delta=1):
         """Increase the program count of a user by the given delta."""
@@ -1126,17 +988,8 @@
                     return class_customizations or {}
         return {}
 
-<<<<<<< HEAD
-=======
     def progress_by_username(self, username):
         return self.achievements.get({"username": username})
-
-    def achievements_by_username(self, username):
-        progress_data = self.achievements.get({"username": username})
-        if progress_data and "achieved" in progress_data:
-            return progress_data["achieved"]
-        else:
-            return None
 
     def get_all_achievements(self):
         return self.achievements.scan()
@@ -1194,12 +1047,9 @@
     def increase_user_submit_count(self, username):
         self.achievements.update({"username": username}, {"submitted_programs": dynamo.DynamoIncrement(1)})
 
->>>>>>> 69cb01f0
     def update_public_profile(self, username, data):
         self.public_profiles.update({"username": username}, data)
 
-<<<<<<< HEAD
-=======
     def update_achievements_public_profile(self, username, amount_achievements):
         data = self.public_profiles.get({"username": username})
         # In the case that we make this call but there is no public profile -> don't do anything
@@ -1208,7 +1058,6 @@
                 {"username": username}, {"achievements": amount_achievements, "last_achievement": timems()}
             )
 
->>>>>>> 69cb01f0
     def update_country_public_profile(self, username, country):
         data = self.public_profiles.get({"username": username})
         # If there is no data -> we might have made this request from the /update_profile route without a public profile
