--- conflicted
+++ resolved
@@ -247,13 +247,8 @@
                 self.update_achievements_public_profile(profile.get('username'), len(achievements) if achievements else 0)
                 profile['achievements'] = achievements if achievements else 0
 
-<<<<<<< HEAD
         # Perform a double sorting: first by achievements (high-low), then by timestamp (low-high)
         profiles = sorted(profiles, key=lambda k: (k.get('achievements'), -k.get('last_achievement')), reverse=True)
-=======
-        # First sort by amount of achievements, then by time of getting them -> high/low then low/high
-        profiles = sorted(profiles, key=lambda d: d.get('achievements'), reverse=True)
-        profiles = sorted(profiles, key=lambda d: d.get('last_achievement'))
 
         # Add ranking for each profile
         ranking = 1
@@ -264,7 +259,6 @@
         # If the user is not in the current top 50: still append to the results
         if not any(d['username'] == username for d in profiles[:50]):
             return profiles[:50] + [i for i in profiles if i['username'] == username]
->>>>>>> cee47ca4
         return profiles[:50]
 
 
