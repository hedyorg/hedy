from utils import timems, times
from datetime import date
from . import dynamo
import functools
import operator



storage = dynamo.AwsDynamoStorage.from_env() or dynamo.MemoryStorage('dev_database.json')

USERS = dynamo.Table(storage, 'users', 'username', indexed_fields=[dynamo.IndexKey('email'), dynamo.IndexKey('epoch', 'created')])
TOKENS = dynamo.Table(storage, 'tokens', 'id', indexed_fields=[dynamo.IndexKey(v) for v in ['id', 'username']])
PROGRAMS = dynamo.Table(storage, 'programs', 'id', indexed_fields=[dynamo.IndexKey(v) for v in ['username', 'public', 'hedy_choice']])
CLASSES = dynamo.Table(storage, 'classes', 'id', indexed_fields=[dynamo.IndexKey(v) for v in ['teacher', 'link']])
ADVENTURES = dynamo.Table(storage, 'adventures', 'id', indexed_fields=[dynamo.IndexKey('creator')])
INVITATIONS = dynamo.Table(storage, 'class_invitations', partition_key='username', indexed_fields=[dynamo.IndexKey('class_id')])
CUSTOMIZATIONS = dynamo.Table(storage, 'class_customizations', partition_key='id')
ACHIEVEMENTS = dynamo.Table(storage, 'achievements', partition_key='username')
PUBLIC_PROFILES = dynamo.Table(storage, 'public_profiles', partition_key='username')
PARSONS = dynamo.Table(storage, 'parsons', 'id')


# We use the epoch field to make an index on the users table, sorted by a different
# sort key. In our case, we want to sort by 'created', so that we can make an ordered
# list of users.
#
# We add an 'epoch' field so that we can make an index of (PK: epoch, SK: created).
# It doesn't matter what the 'epoch' field is, it just needs to have a predictable value
# that we know so we can query on it again.
# Once the users table starts to hit 10GB, we need to increase this number to make sure
# the new users to to separate partition, and at that point we need to query both
# partitions in the index (but that will most likely not happen any time soon...)
CURRENT_USER_EPOCH = 1

# Information on quizzes. We will update this record in-place as the user completes
# more of the quiz. The database is formatted like this:
#
# { user -> [ { levelAttempt [SORT KEY],
#               user,
#               level,
#               date,
#               q1: ["A", "A", "C"],
#               q2: ["B", "C"],
#               ...
#               correct: { 1, 5, 10 }
#             } }
#
# We will add to the q1, q2, q3... sets as the user submits answers, and add to the
# 'correct' set as users submit correct answers.
#
# 'levelAttempt' is a combination of level and attemptId, to distinguish attempts
# by a user. 'level' is padded to 4 characters, then attemptId is added.
#
QUIZ_ANSWERS = dynamo.Table(storage, 'quizAnswers', partition_key='user', sort_key='levelAttempt')

# Holds information about program runs: success/failure and produced exceptions. Entries are created per user per level
# per week and updated in place. Uses a composite partition key 'id#level' and 'week' as a sort key. Structure:
# {
#   "id#level": "hedy#1",
#   "week": '2025-52',
#   "successful_runs": 10,
#   "InvalidCommandException": 3,
#   "InvalidSpaceException": 2
# }
#
PROGRAM_STATS = dynamo.Table(storage, 'program-stats', partition_key='id#level', sort_key='week',
                             indexed_fields=[dynamo.IndexKey('id', 'week')])

QUIZ_STATS = dynamo.Table(storage, 'quiz-stats', partition_key='id#level', sort_key='week',
                          indexed_fields=[dynamo.IndexKey('id', 'week')])

class Database:
    def record_quiz_answer(self, attempt_id, username, level, question_number, answer, is_correct):
        """Update the current quiz record with a new answer.

        Uses a DynamoDB update to add to the exising record.
        """
        key = {
            "user": username,
            "levelAttempt": str(level).zfill(4) + '_' + attempt_id,
        }

        updates = {
            "attemptId": attempt_id,
            "level": level,
            "date": times(),
            "q" + str(question_number): dynamo.DynamoAddToList(answer),
        }

        if is_correct:
            updates['correct'] = dynamo.DynamoAddToNumberSet(int(question_number))

        return QUIZ_ANSWERS.update(key, updates)

    def get_quiz_answer(self, username, level, attempt_id):
        """Load a quiz answer from the database."""

        quizAnswers = QUIZ_ANSWERS.get({'user': username, 'levelAttempt': str(level).zfill(4) + '_' + attempt_id})

        array_quiz_answers = []
        for question_number in range(len(quizAnswers)):
            answers = quizAnswers.get("q" + str(question_number))
            array_quiz_answers.append(answers)
        return array_quiz_answers

    def level_programs_for_user(self, username, level):
        """List level programs for the given user, newest first.

        Returns: [{ code, name, program, level, adventure_name, date }]
        """
        programs = PROGRAMS.get_many({'username': username}, reverse=True)
        return [x for x in programs if x.get('level') == int(level)]

    def programs_for_user(self, username):
        """List programs for the given user, newest first.

        Returns: [{ code, name, program, level, adventure_name, date }]
        """
        return PROGRAMS.get_many({'username': username}, reverse=True)

    def filtered_programs_for_user(self, username, level, adventure):
        programs = PROGRAMS.get_many({'username': username}, reverse=True)
        if level:
            programs = [x for x in programs if x.get('level') == int(level)]
        if adventure:
            # If the adventure we filter on is called 'default' -> return all programs WITHOUT an adventure
            if adventure == "default":
                programs = [x for x in programs if x.get('adventure_name') == ""]
            else:
                programs = [x for x in programs if x.get('adventure_name') == adventure]
        return programs

    def public_programs_for_user(self, username):
        # Only return programs that are public but not submitted
        programs = PROGRAMS.get_many({'username': username}, reverse=True)
        return [p for p in programs if p.get('public') == 1 and not p.get('submitted', False)]

    def program_by_id(self, id):
        """Get program by ID.

        Returns: { code, name, program, level, adventure_name, date }
        """
        return PROGRAMS.get({'id': id})

    def store_program(self, program):
        """Store a program."""
        PROGRAMS.create(program)

    def set_program_public_by_id(self, id, public):
        """Store a program."""
        PROGRAMS.update({'id': id}, {'public': 1 if public else 0})

    def submit_program_by_id(self, id):
        PROGRAMS.update({'id': id}, {'submitted': True})

    def delete_program_by_id(self, id):
        """Delete a program by id."""
        PROGRAMS.delete({'id': id})

    def increase_user_program_count(self, username, delta=1):
        """Increase the program count of a user by the given delta."""
        return USERS.update({ 'username': username }, {
            'program_count': dynamo.DynamoIncrement(delta)
        })

    def user_by_username(self, username):
        """Return a user object from the username."""
        return USERS.get({'username': username.strip().lower()})

    def user_by_email(self, email):
        """Return a user object from the email address."""
        return USERS.get({'email': email.strip().lower()})

    def get_token(self, token_id):
        """Load a token from the database."""
        return TOKENS.get({'id': token_id})

    def store_token(self, token):
        """Store a token in the database."""
        TOKENS.create(token)

    def forget_token(self, token_id):
        """Forget a Token.

        Returns the Token that was deleted.
        """
        return TOKENS.delete({'id': token_id})

    def delete_all_tokens(self, username):
        """Forget all Tokens from a user."""
        TOKENS.del_many({'username': username})

    def store_user(self, user):
        """Store a user in the database."""
        user['epoch'] = CURRENT_USER_EPOCH
        USERS.create(user)

    def record_login(self, username, new_password_hash=None):
        """Record the fact that the user logged in, potentially updating their password hash."""
        if new_password_hash:
            self.update_user(username, {'password': new_password_hash, 'last_login': timems ()})
        else:
            self.update_user(username, {'last_login': timems ()})

    def update_user(self, username, userdata):
        """Update the user data with the given fields.

        This method is a bit of a failing of the API, but there are too many
        slight variants of tweaking some fields on the user in the code to
        turn each of them into a separate method here.
        """
        USERS.update({'username': username}, userdata)

    def forget_user(self, username):
        """Forget the given user."""
        classes = USERS.get({'username': username}).get ('classes') or []
        USERS.delete({'username': username})
        INVITATIONS.delete({'username': username})
        # The recover password token may exist, so we delete it
        TOKENS.delete({'id': username})
        PROGRAMS.del_many({'username': username})

        # Remove user from classes of which they are a student
        for class_id in classes:
            self.remove_student_from_class (class_id, username)

        # Delete classes owned by the user
        for Class in self.get_teacher_classes (username, False):
            self.delete_class (Class)

    def all_users(self, page_token=None):
        """Return a page from the users table.

        There may be more users to retrieve. If so, the returned page object
        will have a 'next_page_token' attribute to continue retrieval.

        The pagination token will be of the form '<epoch>:<pagination_token>'
        """
        limit = 500

        epoch, pagination_token = page_token.split(':', maxsplit=1) if page_token is not None else (CURRENT_USER_EPOCH, None)
        epoch = int(epoch)

        page = USERS.get_many(dict(epoch=epoch), pagination_token=pagination_token, limit=limit, reverse=True)

        # If we are not currently at epoch > 1 and there are no more records in the current
        # epoch, also include the first page of the next epoch.
        if not page.next_page_token and epoch > 1:
            epoch -= 1
            next_epoch_page = USERS.get_many(dict(epoch=epoch), reverse=True, limit=limit)

            # Build a new result page with both sets of records, ending with the next "next page" token
            page = dynamo.ResultPage(list(page) + list(next_epoch_page), next_epoch_page.next_page_token)

        # Prepend the epoch to the next pagination token
        if page.next_page_token:
            page.next_page_token = f'{epoch}:{page.next_page_token}'
        return page

    def get_all_public_programs(self):
        programs = PROGRAMS.get_many({'public': 1}, reverse=True)
        return [x for x in programs if not x.get('submitted', False)]

    def get_highscores(self, username, filter, filter_value=None):
        profiles = []

        # If the filter is global or country -> get all public profiles
        if filter == "global" or filter == "country":
            profiles = self.get_all_public_profiles()
        # If it's a class, only get the ones from your class
        elif filter == "class":
            Class = self.get_class(filter_value)
            for student in Class.get('students', []):
                profile = self.get_public_profile_settings(student)
                if profile:
                    profiles.append(profile)

        for profile in profiles:
            if not profile.get('country'):
                # This seems to crash on production even if it shouldn't (all profiles should have a username)
                # To be sure, surround with a try catch
                try:
                    country = self.user_by_username(profile.get('username')).get('country')
                    self.update_country_public_profile(profile.get('username'), country)
                except AttributeError:
                    print("This profile username is invalid...")
                    country = None
                profile['country'] = country
            if not profile.get('achievements'):
                achievements = self.achievements_by_username(profile.get('username'))
                self.update_achievements_public_profile(profile.get('username'), len(achievements) or 0)
                profile['achievements'] = len(achievements) or 0

        # If we filter on country, make sure to filter out all non-country values
        if filter == "country":
            profiles = [x for x in profiles if x.get('country') == filter_value]

        # Perform a double sorting: first by achievements (high-low), then by timestamp (low-high)
        profiles = sorted(profiles, key=lambda k: (k.get('achievements'), -k.get('last_achievement')), reverse=True)

        # Add ranking for each profile
        ranking = 1
        for profile in profiles:
            profile['ranking'] = ranking
            ranking += 1

        # If the user is not in the current top 50: still append to the results
        if not any(d['username'] == username for d in profiles[:50]):
            return profiles[:50] + [i for i in profiles if i['username'] == username]
        return profiles[:50]


    def get_all_hedy_choices(self):
        return PROGRAMS.get_many({'hedy_choice': 1}, reverse=True)

    def get_hedy_choices(self):
        return PROGRAMS.get_many({'hedy_choice': 1}, limit=4, reverse=True)

    def set_program_as_hedy_choice(self, id, favourite):
        PROGRAMS.update({'id': id}, {'hedy_choice': 1 if favourite else None})

    def get_class(self, id):
        """Return the classes with given id."""
        return CLASSES.get({'id': id})

    def get_teacher_classes(self, username, students_to_list=False):
        """Return all the classes belonging to a teacher."""
        classes = None
        if isinstance(storage, dynamo.AwsDynamoStorage):
            classes = CLASSES.get_many({'teacher': username}, reverse=True)

        # If we're using the in-memory database, we need to make a shallow copy
        # of the classes before changing the `students` key from a set to list,
        # otherwise the field will remain a list later and that will break the
        # set methods.
        #
        # FIXME: I don't understand what the above comment is saying, but I'm
        # skeptical that it's accurate.
        else:
            classes = []
            for Class in CLASSES.get_many({'teacher': username}, reverse=True):
                classes.append (Class.copy())
        if students_to_list:
            for Class in classes:
                if not 'students' in Class:
                    Class ['students'] = []
                else:
                    Class ['students'] = list (Class ['students'])
        return classes

    def get_teacher_students(self, username):
        """Return all the students belonging to a teacher."""
        students = []
        classes = CLASSES.get_many({'teacher': username}, reverse=True)
        for Class in classes:
            for student in Class.get ('students', []):
                if student not in students:
                    students.append (student)
        return students

    def get_adventure(self, adventure_id):
        return ADVENTURES.get({'id': adventure_id})

    def delete_adventure(self, adventure_id):
        # If we delete an adventure -> also delete is from possible class customizations
        teacher = self.get_adventure(adventure_id).get('creator', '')
        ADVENTURES.delete({'id': adventure_id})
        for Class in self.get_teacher_classes(teacher, True):
            customizations = self.get_class_customizations(Class.get('id'))
            if customizations and adventure_id in customizations.get('teacher_adventures',[]):
                customizations['teacher_adventures'].remove(adventure_id)
                self.update_class_customizations(customizations)


    def store_adventure(self, adventure):
        """Store an adventure."""
        ADVENTURES.create(adventure)

    def update_adventure(self, adventure_id, adventure):
        ADVENTURES.update({'id': adventure_id}, adventure)

    def get_teacher_adventures(self, username):
        return ADVENTURES.get_many({'creator': username})

    def all_adventures(self):
        return ADVENTURES.scan()

    def get_student_classes_ids(self, username):
        ids = USERS.get({'username': username}).get('classes')
        return list(ids) if ids else []

    def get_student_classes(self, username):
        """Return all the classes of which the user is a student."""
        classes = []
        for class_id in self.get_student_classes_ids(username):
            Class = self.get_class (class_id)
            classes.append ({'id': Class ['id'], 'name': Class ['name']})

        return classes

    def store_class(self, Class):
        """Store a class."""
        CLASSES.create(Class)

    def update_class(self, id, name):
        """Updates a class."""
        CLASSES.update({'id': id}, {'name': name})

    def add_student_to_class(self, class_id, student_id):
        """Adds a student to a class."""
        CLASSES.update ({'id': class_id}, {'students': dynamo.DynamoAddToStringSet (student_id)})
        USERS.update({'username': student_id}, {'classes': dynamo.DynamoAddToStringSet (class_id)})

    def remove_student_from_class(self, class_id, student_id):
        """Removes a student from a class."""
        CLASSES.update ({'id': class_id}, {'students': dynamo.DynamoRemoveFromStringSet (student_id)})
        USERS.update({'username': student_id}, {'classes': dynamo.DynamoRemoveFromStringSet (class_id)})

    def delete_class(self, Class):
        for student_id in Class.get ('students', []):
            Database.remove_student_from_class (self, Class ['id'], student_id)

        CUSTOMIZATIONS.del_many({'id': Class['id']})
        INVITATIONS.del_many({'class_id': Class['id']})
        CUSTOMIZATIONS.delete({'id': Class['id']})
        CLASSES.delete({'id': Class['id']})

    def resolve_class_link(self, link_id):
        return CLASSES.get({'link': link_id})

    def get_username_invite(self, username):
        return INVITATIONS.get({'username': username}) or None

    def add_class_invite(self, data):
        INVITATIONS.put(data)

    def remove_class_invite(self, username):
        INVITATIONS.delete({'username': username})

    def get_class_invites(self, class_id):
        return INVITATIONS.get_many({'class_id': class_id}) or []

    def all_classes(self):
        return CLASSES.scan()

    def delete_class_customizations(self, class_id):
        CUSTOMIZATIONS.delete({'id': class_id})

    def add_adventure_to_class_customizations(self, class_id, adventure_id):
        customizations = self.get_class_customizations(class_id)
        if not customizations:
            customizations = {'id': class_id, 'teacher_adventures': [adventure_id]}
        elif adventure_id not in customizations.get('teacher_adventures', []):
            customizations['teacher_adventures'] = customizations.get('teacher_adventures', []) + [adventure_id]
        # If both cases don't return valid the adventure is already in the customizations -> save a PUT operation
        else:
            return None
        CUSTOMIZATIONS.put(customizations)

    def remove_adventure_from_class_customizations(self, class_id, adventure_id):
        customizations = self.get_class_customizations(class_id)
        # If there are no customizations, leave as it is -> only perform an action if it is already stored on the class
        if not customizations:
            return None
        elif adventure_id in customizations.get('teacher_adventures', []):
            customizations['teacher_adventures'].remove(adventure_id)
            CUSTOMIZATIONS.put(customizations)

    def update_class_customizations(self, customizations):
        CUSTOMIZATIONS.put(customizations)

    def get_class_customizations(self, class_id):
        customizations = CUSTOMIZATIONS.get({'id': class_id})
        return customizations

    def get_student_class_customizations(self, user):
        student_classes = self.get_student_classes(user)
        if student_classes:
            class_customizations = self.get_class_customizations(student_classes[0]['id'])
            return class_customizations or {}
        return {}

    def progress_by_username(self, username):
        return ACHIEVEMENTS.get({'username': username})

    def achievements_by_username(self, username):
        progress_data = ACHIEVEMENTS.get({'username': username})
        if progress_data and 'achieved' in progress_data:
            return progress_data['achieved']
        else:
            return None

    def get_all_achievements(self):
        return ACHIEVEMENTS.scan()

    def add_achievement_to_username(self, username, achievement):
        new_user = False
        user_achievements = ACHIEVEMENTS.get({'username': username})
        if not user_achievements:
            new_user = True
            user_achievements = {'username': username}
        if 'achieved' not in user_achievements:
            user_achievements['achieved'] = []
        if achievement not in user_achievements['achieved']:
            user_achievements['achieved'].append(achievement)
            ACHIEVEMENTS.put(user_achievements)
        # Update the amount of achievements on the public profile (if exists)
        self.update_achievements_public_profile(username, len(user_achievements['achieved']))
        if new_user:
            return True
        return False

    def add_achievements_to_username(self, username, achievements):
        new_user = False
        user_achievements = ACHIEVEMENTS.get({'username': username})
        if not user_achievements:
            new_user = True
            user_achievements = {'username': username}
        if 'achieved' not in user_achievements:
            user_achievements['achieved'] = []
        for achievement in achievements:
            if achievement not in user_achievements['achieved']:
                user_achievements['achieved'].append(achievement)
        user_achievements['achieved'] = list(dict.fromkeys(user_achievements['achieved']))
        ACHIEVEMENTS.put(user_achievements)

        # Update the amount of achievements on the public profile (if exists)
        self.update_achievements_public_profile(username, len(user_achievements['achieved']))
        if new_user:
            return True
        return False

    def add_commands_to_username(self, username, commands):
        user_achievements = ACHIEVEMENTS.get({'username': username})
        if not user_achievements:
            user_achievements = {'username': username}
        user_achievements['commands'] = commands
        ACHIEVEMENTS.put(user_achievements)

    def increase_user_run_count(self, username):
        ACHIEVEMENTS.update({'username': username}, {'run_programs': dynamo.DynamoIncrement(1)})

    def increase_user_save_count(self, username):
        ACHIEVEMENTS.update({'username': username}, {'saved_programs': dynamo.DynamoIncrement(1)})

    def increase_user_submit_count(self, username):
        ACHIEVEMENTS.update({'username': username}, {'submitted_programs': dynamo.DynamoIncrement(1)})

    def update_public_profile(self, username, data):
        PUBLIC_PROFILES.update({'username': username}, data)

    def update_achievements_public_profile(self, username, amount_achievements):
        data = PUBLIC_PROFILES.get({'username': username})
        # In the case that we make this call but there is no public profile -> don't do anything
        if data:
            PUBLIC_PROFILES.update({'username': username}, {'achievements': amount_achievements, 'last_achievement': timems()})

    def update_country_public_profile(self, username, country):
        data = PUBLIC_PROFILES.get({'username': username})
        # If there is no data -> we might have made this request from the /update_profile route without a public profile
        # In this case don't do anything
        if data:
            PUBLIC_PROFILES.update({'username': username}, {'country': country})

    def set_favourite_program(self, username, program_id):
        # We can only set a favourite program is there is already a public profile
        data = PUBLIC_PROFILES.get({'username': username})
        if data:
            data['favourite_program'] = program_id
            self.update_public_profile(username, data)
            return True
        return False

    def get_public_profile_settings(self, username):
        return PUBLIC_PROFILES.get({'username': username})

    def forget_public_profile(self, username):
        PUBLIC_PROFILES.delete({'username': username})

    def get_all_public_profiles(self):
        return PUBLIC_PROFILES.scan()

    def store_parsons(self, attempt):
        PARSONS.create(attempt)

    def add_quiz_started(self, id, level):
        key = {"id#level": f'{id}#{level}', 'week': self.to_year_week(date.today())}

        add_attributes = {'id': id, 'level': level, 'started': dynamo.DynamoIncrement()}

        return QUIZ_STATS.update(key, add_attributes)

    def add_quiz_finished(self, id, level, score):
        key = {"id#level": f'{id}#{level}', 'week': self.to_year_week(date.today())}

        add_attributes = {'id': id, 'level': level,
                          'finished': dynamo.DynamoIncrement(),
                          'scores': dynamo.DynamoAddToList(score)}

        return QUIZ_STATS.update(key, add_attributes)

    def get_quiz_stats(self, ids, start=None, end=None):
        start_week = self.to_year_week(self.parse_date(start, date(2022, 1, 1)))
        end_week = self.to_year_week(self.parse_date(end, date.today()))

        data = [QUIZ_STATS.get_many({'id': i, 'week': dynamo.Between(start_week, end_week)}) for i in ids]
        return functools.reduce(operator.iconcat, data, [])

    def add_program_stats(self, id, level, number_of_lines, exception):
        key = {"id#level": f'{id}#{level}', 'week': self.to_year_week(date.today())}

        add_attributes = {'id': id, 'level': level, 'number_of_lines': number_of_lines}
        if exception:
            add_attributes[exception] = dynamo.DynamoIncrement()
        else:
            add_attributes['successful_runs'] = dynamo.DynamoIncrement()

        return PROGRAM_STATS.update(key, add_attributes)

    def get_program_stats(self, ids, start=None, end=None):
        start_week = self.to_year_week(self.parse_date(start, date(2022, 1, 1)))
        end_week = self.to_year_week(self.parse_date(end, date.today()))

        data = [PROGRAM_STATS.get_many({'id': i, 'week': dynamo.Between(start_week, end_week)}) for i in ids]
        return functools.reduce(operator.iconcat, data, [])

    def parse_date(self, d, default):
        return date(*map(int, d.split('-'))) if d else default

    def to_year_week(self, d):
        cal = d.isocalendar()
        return f'{cal[0]}-{cal[1]:02d}'

<<<<<<< HEAD
    def test(self):
        idk = QUIZ_STATS.get_many({'id': 'test'})
        return idk
=======
    def get_username_role(self, username):
        role = 'teacher' if USERS.get({'username': username}).get('teacher_request') is True else 'student'
        return role
>>>>>>> 3165269c
<|MERGE_RESOLUTION|>--- conflicted
+++ resolved
@@ -631,12 +631,6 @@
         cal = d.isocalendar()
         return f'{cal[0]}-{cal[1]:02d}'
 
-<<<<<<< HEAD
-    def test(self):
-        idk = QUIZ_STATS.get_many({'id': 'test'})
-        return idk
-=======
     def get_username_role(self, username):
         role = 'teacher' if USERS.get({'username': username}).get('teacher_request') is True else 'student'
-        return role
->>>>>>> 3165269c
+        return role