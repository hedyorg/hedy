--- conflicted
+++ resolved
@@ -1,3 +1,30 @@
+"""Data layer for Hedy.
+
+This file defines all DynamoDB tables that make up the Hedy data model,
+as well as the class 'Database' which can be used to access those tables.
+
+THE DATABASE CLASS
+-------------------
+
+The Database class should implement logical operations that make sense
+for the data model, spanning multiple tables if necessary. As much as you
+can, hide the details of how data is stored in and queried from tables so
+that the front-end doesn't have to think about those details.
+
+TYPE ANNOTATIONS
+----------------
+
+The tables below have type annotations. Type annotations will be used
+to validate records that are stored INTO the database; they are not
+used to validate records that are retrieved from the database.
+
+!!! You cannot assume that records retrieved from a table will always have
+    the fields of the types that are listed in the table definition!
+
+The record could be older than the validation that was added. Always
+program defensively!
+"""
+
 import functools
 import operator
 import itertools
@@ -5,10 +32,12 @@
 import sys
 from os import path
 
-from utils import timems, times
+from utils import timems, times, is_debug_mode
 
 from . import dynamo, auth
 from . import querylog
+
+from .dynamo import Optional, ListOf, SetOf, RecordOf
 
 is_offline = getattr(sys, 'frozen', False) and hasattr(sys, '_MEIPASS')
 if is_offline:
@@ -18,39 +47,62 @@
     # Production or dev: use environment variables or dev storage
     storage = dynamo.AwsDynamoStorage.from_env() or dynamo.MemoryStorage("dev_database.json")
 
+
+def only_in_dev(x):
+    """Return the argument only in debug mode. In production or offline mode, return None.
+
+    This is intended to be used with validation expressions, so that when testing
+    locally we do validation, but production data that happens to work but doesn't
+    validate doesn't throw exceptions.
+    """
+    return x if is_debug_mode() else None
+
+
 USERS = dynamo.Table(storage, 'users', 'username',
-                     types={
+                     types=only_in_dev({
                          'username': str,
                          'email': str,
                          'epoch': int,
                          'created': int,
-                     },
+                         'classes': Optional(SetOf(str)),
+                         'keyword_language': Optional(str),
+                         'password': str,
+                         'teacher': Optional(str),
+                         'program_count': Optional(int),
+                         'language': Optional(str),
+                         'keyword_language': Optional(str),
+                     }),
                      indexes=[
                          dynamo.Index('email'),
                          dynamo.Index('epoch', sort_key='created')
                      ]
                      )
 TOKENS = dynamo.Table(storage, 'tokens', 'id',
-                      types={
+                      types=only_in_dev({
                           'id': str,
                           'username': str,
-                      },
+                          'ttl': int,
+                      }),
                       indexes=[
-                          dynamo.Index('id'),
                           dynamo.Index('username'),
                       ]
                       )
 PROGRAMS = dynamo.Table(storage, "programs", "id",
-                        types={
+                        types=only_in_dev({
                             'id': str,
                             'username': str,
                             'date': int,
                             'hedy_choice': int,
-                            'public': int,
+                            'public': Optional(int),
                             'lang': str,
                             'level': int,
+                            'code': str,
                             'adventure_name': str,
-                        },
+                            'name': str,
+                            'error': Optional(bool),
+                            # TODO: Should this be optional? Feels like it should be required.
+                            'username_level': Optional(str),
+                        }),
                         indexes=[
                             dynamo.Index('username', sort_key='date', index_name='username-index'),
                             dynamo.Index('hedy_choice', sort_key='date', index_name='hedy_choice-index'),
@@ -65,11 +117,18 @@
                         ]
                         )
 CLASSES = dynamo.Table(storage, "classes", "id",
-                       types={
+                       types=only_in_dev({
                            'id': str,
                            'teacher': str,
                            'link': str,
-                       },
+                           'date': int,
+                           'name': str,
+                           'second_teachers': Optional(ListOf(RecordOf({
+                             'role': str,
+                             'username': str,
+                           }))),
+                           'students': Optional(SetOf(str)),
+                       }),
                        indexes=[
                            dynamo.Index('teacher'),
                            dynamo.Index('link'),
@@ -85,30 +144,24 @@
 # - name (str): adventure name
 # - public (int): 1 or 0 whether it can be shared
 # - tags_id (str): id of tags that describe this adventure.
-<<<<<<< HEAD
 ADVENTURES = dynamo.Table(storage, "adventures", "id",
-                          types={
+                          types=only_in_dev({
                               'id': str,
                               'creator': str,
                               'public': bool,
-                          },
+                          }),
                           indexes=[
                               dynamo.Index("creator"),
                               dynamo.Index("public"),
-                          ]
-                          )
-=======
-ADVENTURES = dynamo.Table(storage, "adventures", "id", indexes=[
-                          dynamo.Index("creator"), dynamo.Index("public"),
-                          dynamo.Index("name", sort_key="creator", index_name="name-creator-index")])
->>>>>>> 6626a4ed
+                              dynamo.Index("name", sort_key="creator", index_name="name-creator-index")
+                          ])
 INVITATIONS = dynamo.Table(
     storage, "invitations", partition_key="username#class_id",
-    types={
+    types=only_in_dev({
         'username#class_id': str,
         'username': str,
         'class_id': str,
-    },
+    }),
     indexes=[
         dynamo.Index("username"),
         dynamo.Index("class_id"),
@@ -123,11 +176,11 @@
     - popularity (int): # of adventures it's been tagged in.
 """
 TAGS = dynamo.Table(storage, "tags", "id",
-                    types={
+                    types=only_in_dev({
                         'id': str,
                         'name': str,
                         'popularity': int,
-                    },
+                    }),
                     indexes=[
                         dynamo.Index("name", sort_key="popularity")
                     ]
@@ -139,9 +192,9 @@
 # - skip (str): if the survey should never be shown or today date to be reminded later
 
 SURVEYS = dynamo.Table(storage, "surveys", "id",
-                       types={
+                       types=only_in_dev({
                            'id': str,
-                       },
+                       }),
                        )
 
 FEEDBACK = dynamo.Table(storage, "teacher_feedback", "id")
@@ -172,22 +225,22 @@
 #      available to this class. This list is deprecated, all adventures a teacher created
 #      are now automatically available to all of their classes.
 CUSTOMIZATIONS = dynamo.Table(storage, "class_customizations", partition_key="id",
-                              types={'id': str},
+                              types=only_in_dev({'id': str}),
                               )
 ACHIEVEMENTS = dynamo.Table(storage, "achievements", partition_key="username",
-                            types={'username': str},
+                            types=only_in_dev({'username': str}),
                             )
 PUBLIC_PROFILES = dynamo.Table(storage, "public_profiles", partition_key="username",
-                               types={'username': str},
+                               types=only_in_dev({'username': str}),
                                )
 PARSONS = dynamo.Table(storage, "parsons", "id",
-                       types={'id': str},
+                       types=only_in_dev({'id': str}),
                        )
 STUDENT_ADVENTURES = dynamo.Table(storage, "student_adventures", "id",
-                                  types={'id': str},
+                                  types=only_in_dev({'id': str}),
                                   )
 CLASS_ERRORS = dynamo.Table(storage, "class_errors", "id",
-                            types={'id': str},
+                            types=only_in_dev({'id': str}),
                             )
 # We use the epoch field to make an index on the users table, sorted by a different
 # sort key. In our case, we want to sort by 'created', so that we can make an ordered
@@ -221,10 +274,10 @@
 # by a user. 'level' is padded to 4 characters, then attemptId is added.
 #
 QUIZ_ANSWERS = dynamo.Table(storage, "quizAnswers", partition_key="user", sort_key="levelAttempt",
-                            types={
+                            types=only_in_dev({
                                 'user': str,
                                 'levelAttempt': str,
-                            }
+                            })
                             )
 
 # Holds information about program runs: success/failure and produced exceptions. Entries are created per user per level
@@ -239,21 +292,21 @@
 #
 PROGRAM_STATS = dynamo.Table(
     storage, "program-stats", partition_key="id#level", sort_key="week",
-    types={
+    types=only_in_dev({
         'id#level': str,
         'id': str,
         'week': str,
-    },
+    }),
     indexes=[dynamo.Index("id", "week")]
 )
 
 QUIZ_STATS = dynamo.Table(
     storage, "quiz-stats", partition_key="id#level", sort_key="week",
-    types={
+    types=only_in_dev({
         'id#level': str,
         'id': str,
         'week': str,
-    },
+    }),
     indexes=[dynamo.Index("id", "week")]
 )
 
