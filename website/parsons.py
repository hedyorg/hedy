--- conflicted
+++ resolved
@@ -2,23 +2,17 @@
 from flask_babel import gettext
 from .website_module import WebsiteModule, route
 
+
 class ParsonsModule(WebsiteModule):
     def __init__(self, parsons):
-        super().__init__('parsons', __name__, url_prefix='/parsons')
+        super().__init__("parsons", __name__, url_prefix="/parsons")
 
         self.parsons = parsons
 
-<<<<<<< HEAD
-    @app.route("/parsons/get-exercise/<int:level>/<int:exercise>", methods=["GET"])
-    def get_parsons_exercise(level, exercise):
-        if exercise > PARSONS[g.lang].get_highest_exercise_level(level) or exercise < 1:
-            return gettext("exercise_doesnt_exist"), 400
-=======
-    @route('/get-exercise/<int:level>/<int:exercise>', methods=['GET'])
+    @route("/get-exercise/<int:level>/<int:exercise>", methods=["GET"])
     def get_parsons_exercise(self, level, exercise):
         if exercise > self.parsons[g.lang].get_highest_exercise_level(level) or exercise < 1:
-            return gettext('exercise_doesnt_exist'), 400
->>>>>>> 16d5633b
+            return gettext("exercise_doesnt_exist"), 400
 
         exercise = self.parsons[g.lang].get_parsons_data_for_level_exercise(level, exercise, g.keyword_lang)
         return jsonify(exercise), 200