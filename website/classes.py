--- conflicted
+++ resolved
@@ -64,30 +64,6 @@
 
         request_body = {"subscriber_hash": subscriber_hash, "tags": ["class_created"]}
         r = requests.post(MAILCHIMP_API_URL + "/members", headers=MAILCHIMP_API_HEADERS, data=json.dumps(request_body))
-
-<<<<<<< HEAD
-
-
-=======
-        # Example code from the mailchip docs:
-        # https://mailchimp.com/developer/marketing/api/list-member-tags/
-
-        # import mailchimp_marketing as MailchimpMarketing
-        # from mailchimp_marketing.api_client import ApiClientError
-        #
-        # try:
-        #     client = MailchimpMarketing.Client()
-        #     client.set_config({
-        #         "api_key": "YOUR_API_KEY",
-        #         "server": "YOUR_SERVER_PREFIX"
-        #     })
-        #
-        #     response = client.lists.update_list_member_tags("list_id", "subscriber_hash",
-        #                                                     {"tags": [{"name": "name", "status": "active"}]})
-        #     print(response)
-        # except ApiClientError as error:
-        #     print("Error: {}".format(error.text))
->>>>>>> 8b1d1579
 
         self.db.store_class(Class)
         response = {"id": Class["id"]}
