--- conflicted
+++ resolved
@@ -95,7 +95,6 @@
             cursor.execute(onetomanytable.drop_statement)
             cursor.execute(onetomanytable.create_statement)
 
-<<<<<<< HEAD
             one_to_many_data = []
             for row in table_data['rows']:
                 for listvalue in row.get(listcol.original_name, []):
@@ -110,8 +109,6 @@
         for mapcol in (col for col in columns if col.type.is_map):
             print(f'Dropping column: {table.original_name}.{mapcol.original_name}')
 
-=======
->>>>>>> 9cbda5e5
         self.db.commit()
 
 
