--- conflicted
+++ resolved
@@ -77,13 +77,9 @@
         path_str = ''.join(p)
 
         if isinstance(ref, str) and isinstance(oth, dict):
-<<<<<<< HEAD
-            ret[path_str] = Mismatch(ref, oth, 'Type mismatch', (f'The path {path_str} is a string in the reference '
-                                                                'file but a dict in the lang file.'))
-=======
             ret[path_str] = Mismatch(
-                ref, oth, 'Type mismatch', f'The path {path_str} is a string in the reference file but a dict in the lang file.')
->>>>>>> a3137282
+                ref, oth, 'Type mismatch', (f'The path {path_str} is a string in the reference file but a '
+                                            'dict in the lang file.'))
             return True
 
         if isinstance(ref, dict) and oth:
