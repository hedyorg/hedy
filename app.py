import sys
if (sys.version_info.major < 3 or sys.version_info.minor < 6):
    print ('Hedy requires Python 3.6 or newer to run. However, your version of Python is', '.'.join ([str (sys.version_info.major), str (sys.version_info.minor), str (sys.version_info.micro)]))
    quit ()

# coding=utf-8
import datetime
import collections
import hedy
import json
import logging
import os
from os import path
import re
import traceback
import uuid
from ruamel import yaml
from flask_commonmark import Commonmark
from werkzeug.urls import url_encode
from config import config
from website.auth import auth_templates, current_user, requires_login, is_admin, is_teacher
from utils import timems, load_yaml, load_yaml_rt, dump_yaml_rt, version, is_debug_mode
import utils

# app.py
from flask import Flask, request, jsonify, session, abort, g, redirect, Response, make_response
from flask_helpers import render_template
from flask_compress import Compress

# Hedy-specific modules
import courses
import hedyweb
from website import querylog, aws_helpers, jsonbin, translating, ab_proxying, cdn, database

# Set the current directory to the root Hedy folder
os.chdir(os.path.join (os.getcwd (), __file__.replace (os.path.basename (__file__), '')))

# Define and load all available language data
ALL_LANGUAGES = {
    'en': 'English',
    'nl': 'Nederlands',
    'es': 'Español',
    'fr': 'Français',
    'pt_pt': 'Português (pt)',
    'pt_br': 'Português (br)',
    'de': 'Deutsch',
    'it': 'Italiano',
    'sw': 'Swahili',
    'hu': 'Magyar',
    'el': 'Ελληνικά',
    'zh': "简体中文",
    'cs': 'Čeština',
    'bn': 'বাংলা',
    'hi': 'हिंदी'
}

LEVEL_DEFAULTS = collections.defaultdict(courses.NoSuchDefaults)
for lang in ALL_LANGUAGES.keys():
    LEVEL_DEFAULTS[lang] = courses.LevelDefaults(lang)

HEDY_COURSE = collections.defaultdict(courses.NoSuchCourse)
for lang in ALL_LANGUAGES.keys():
    HEDY_COURSE[lang] = courses.Course('hedy', lang, LEVEL_DEFAULTS[lang])

ONLINE_MASTERS_COURSE = courses.Course('online_masters', 'nl', LEVEL_DEFAULTS['nl'])

TRANSLATIONS = hedyweb.Translations()

DATABASE = database.Database()

def load_adventures_in_all_languages():
    adventures = {}
    for lang in ALL_LANGUAGES.keys ():
        adventures[lang] = load_yaml(f'coursedata/adventures/{lang}.yaml')
    return adventures


def load_adventure_for_language(lang):
    adventures = load_adventures_in_all_languages()
    if not lang in adventures or len (adventures [lang]) == 0:
        return adventures ['en']
    return adventures [lang]


def load_adventures_per_level(lang, level):

    loaded_programs = {}
    # If user is logged in, we iterate their programs that belong to the current level. Out of these, we keep the latest created program for both the level mode (no adventure) and for each of the adventures.
    if current_user (request) ['username']:
        user_programs = DATABASE.programs_for_user(current_user (request) ['username'])
        for program in user_programs:
            if program ['level'] != level:
                continue
            program_key = 'level' if not program.get ('adventure_name') else program ['adventure_name']
            if not program_key in loaded_programs:
                loaded_programs [program_key] = program
            elif loaded_programs [program_key] ['date'] < program ['date']:
                loaded_programs [program_key] = program

    all_adventures = []
    adventures = load_adventure_for_language(lang)['adventures']
    for short_name, adventure in adventures.items ():
        if not level in adventure['levels']:
            continue
        # end adventure is the quiz
        # if quizzes are not enabled, do not load it
        if short_name == 'end' and not config['quiz-enabled']:
            continue
        all_adventures.append({
            'short_name': short_name,
            'name': adventure['name'],
            'image': adventure.get('image', None),
            'default_save_name': adventure['default_save_name'],
            'text': adventure['levels'][level].get('story_text', 'No Story Text'),
            'start_code': adventure['levels'][level].get ('start_code', ''),
            'loaded_program': '' if not loaded_programs.get (short_name) else {
                'name': loaded_programs.get (short_name) ['name'],
                'code': loaded_programs.get (short_name) ['code']
             }
        })
    # We create a 'level' pseudo assignment to store the loaded program for level mode, if any.
    all_adventures.append({
        'short_name': 'level',
        'loaded_program': '' if not loaded_programs.get ('level') else {
            'name': loaded_programs.get ('level') ['name'],
            'code': loaded_programs.get ('level') ['code']
         }
    })
    return all_adventures

# Load main menu (do it once, can be cached)
with open(f'main/menu.json', 'r', encoding='utf-8') as f:
    main_menu_json = json.load(f)

logging.basicConfig(
    level=logging.DEBUG,
    format='[%(asctime)s] %(levelname)-8s: %(message)s')


app = Flask(__name__, static_url_path='')
# Ignore trailing slashes in URLs
app.url_map.strict_slashes = False

cdn.Cdn(app, os.getenv('CDN_PREFIX'), os.getenv('HEROKU_SLUG_COMMIT', 'dev'))

# Set session id if not already set. This must be done as one of the first things,
# so the function should be defined high up.
@app.before_request
def set_session_cookie():
    session_id()

if os.getenv('IS_PRODUCTION'):
    @app.before_request
    def reject_e2e_requests():
        if utils.is_testing_request (request):
            return 'No E2E tests are allowed in production', 400

@app.before_request
def before_request_proxy_testing():
    if utils.is_testing_request (request):
        if os.getenv ('IS_TEST_ENV'):
            session ['test_session'] = 'test'

# HTTP -> HTTPS redirect
# https://stackoverflow.com/questions/32237379/python-flask-redirect-to-https-from-http/32238093
if os.getenv ('REDIRECT_HTTP_TO_HTTPS'):
    @app.before_request
    def before_request_https():
        if request.url.startswith('http://'):
            url = request.url.replace('http://', 'https://', 1)
            # We use a 302 in case we need to revert the redirect.
            return redirect(url, code=302)

# Unique random key for sessions.
# For settings with multiple workers, an environment variable is required, otherwise cookies will be constantly removed and re-set by different workers.
if utils.is_production():
    if not os.getenv ('SECRET_KEY'):
        raise RuntimeError('The SECRET KEY must be provided for non-dev environments.')

    app.config['SECRET_KEY'] = os.getenv ('SECRET_KEY')

else:
    app.config['SECRET_KEY'] = os.getenv ('SECRET_KEY', uuid.uuid4().hex)

if utils.is_heroku():
    app.config.update(
        SESSION_COOKIE_SECURE=True,
        SESSION_COOKIE_HTTPONLY=True,
        SESSION_COOKIE_SAMESITE='Lax',
    )

# Set security attributes for cookies in a central place - but not when running locally, so that session cookies work well without HTTPS

Compress(app)
Commonmark(app)
parse_logger = jsonbin.MultiParseLogger(
    jsonbin.JsonBinLogger.from_env_vars(),
    jsonbin.S3ParseLogger.from_env_vars())
querylog.LOG_QUEUE.set_transmitter(aws_helpers.s3_querylog_transmitter_from_env())

# Check that requested language is supported, otherwise return 404
@app.before_request
def check_language():
    if requested_lang() not in ALL_LANGUAGES.keys ():
        return "Language " + requested_lang () + " not supported", 404

if utils.is_heroku() and not os.getenv('HEROKU_RELEASE_CREATED_AT'):
    logging.warning('Cannot determine release; enable Dyno metadata by running "heroku labs:enable runtime-dyno-metadata -a <APP_NAME>"')


@app.before_request
def before_request_begin_logging():
    querylog.begin_global_log_record(path=request.path, method=request.method)

@app.after_request
def after_request_log_status(response):
    querylog.log_value(http_code=response.status_code)
    return response

@app.after_request
def set_security_headers(response):
    security_headers = {
        'Strict-Transport-Security': 'max-age=31536000; includeSubDomains',
        'X-Frame-Options': None if re.match ('.*/quiz', request.url) else 'DENY',
        'X-XSS-Protection': '1; mode=block',
    }
    response.headers.update(security_headers)
    return response

@app.teardown_request
def teardown_request_finish_logging(exc):
    querylog.finish_global_log_record(exc)

# If present, PROXY_TO_TEST_HOST should be the 'http[s]://hostname[:port]' of the target environment
if os.getenv ('PROXY_TO_TEST_HOST') and not os.getenv ('IS_TEST_ENV'):
    ab_proxying.ABProxying(app, os.getenv ('PROXY_TO_TEST_HOST'), app.config['SECRET_KEY'])

@app.route('/session_test', methods=['GET'])
def echo_session_vars_test():
    if not utils.is_testing_request (request):
        return 'This endpoint is only meant for E2E tests', 400
    return jsonify({'session': dict(session)})

@app.route('/session_main', methods=['GET'])
def echo_session_vars_main():
    if not utils.is_testing_request (request):
        return 'This endpoint is only meant for E2E tests', 400
    return jsonify({'session': dict(session), 'proxy_enabled': bool (os.getenv ('PROXY_TO_TEST_HOST'))})

@app.route('/parse', methods=['POST'])
def parse():
    body = request.json
    if not body:
        return "body must be an object", 400
    if 'code' not in body:
        return "body.code must be a string", 400
    if 'level' not in body:
        return "body.level must be a string", 400
    if 'sublevel' in body and not isinstance(body ['sublevel'], int):
        return "If present, body.sublevel must be an integer", 400
    if 'adventure_name' in body and not isinstance(body ['adventure_name'], str):
        return "if present, body.adventure_name must be a string", 400

    code = body ['code']
    level = int(body ['level'])
    sublevel = body.get ('sublevel') or 0

    # Language should come principally from the request body,
    # but we'll fall back to browser default if it's missing for whatever
    # reason.
    lang = body.get('lang', requested_lang())

    response = {}
    username = current_user(request) ['username'] or None

    querylog.log_value(level=level, lang=lang, session_id=session_id(), username=username)

    # Check if user sent code
    if not code:
        response["Error"] = "no code found, please send code."
    # is so, parse
    else:
        try:
            hedy_errors = TRANSLATIONS.get_translations(lang, 'HedyErrorMessages')
            with querylog.log_time('transpile'):
                transpile_result = hedy.transpile(code, level, sublevel)
                python_code = transpile_result.code
                has_turtle = transpile_result.has_turtle

            response['has_turtle'] = has_turtle
            if has_turtle:
                response["Code"] = "# coding=utf8\nimport random\nimport time\nimport turtle\nt = turtle.Turtle()\nt.forward(0)\n" + python_code
            else:
                response["Code"] = "# coding=utf8\nimport random\n" + python_code
        except hedy.HedyException as E:
            traceback.print_exc()
            # some 'errors' can be fixed, for these we throw an exception, but also
            # return fixed code, so it can be ran
            if E.args[0] == "Invalid Space":
                error_template = hedy_errors[E.error_code]
                response["Code"] = "# coding=utf8\n" + E.arguments['fixed_code']
                response["Warning"] = error_template.format(**E.arguments)
            elif E.args[0] == "Too Big":
                error_template = hedy_errors[E.error_code]
                response["Error"] = error_template.format(**E.arguments)
            elif E.args[0] == "Parse":
                error_template = hedy_errors[E.error_code]
                # Localize the names of characters. If we can't do that, just show the original
                # character.
                if 'character_found' in E.arguments.keys():
                    E.arguments['character_found'] = hedy_errors.get(E.arguments['character_found'], E.arguments['character_found'])
                elif 'keyword_found' in E.arguments.keys():
                    #if we find an invalid keyword, place it in the same location in the error message but without translating
                    E.arguments['character_found'] = E.arguments['keyword_found']

                response["Error"] = error_template.format(**E.arguments)
            elif E.args[0] == "Unquoted Text":
                error_template = hedy_errors[E.error_code]
                response["Error"] = error_template.format(**E.arguments)
            elif E.args[0] == "Has Blanks":
                error_template = hedy_errors[E.error_code]
                response["Error"] = error_template.format(**E.arguments)
            else:
                error_template = hedy_errors[E.error_code]
                response["Error"] = error_template.format(**E.arguments)
        except Exception as E:
            traceback.print_exc()
            print(f"error transpiling {code}")
            response["Error"] = str(E)
    querylog.log_value(server_error=response.get('Error'))
    parse_logger.log ({
        'session': session_id(),
        'date': str(datetime.datetime.now()),
        'level': level,
        'lang': lang,
        'code': code,
        'server_error': response.get('Error'),
        'version': version(),
        'username': username,
        'is_test': 1 if os.getenv ('IS_TEST_ENV') else None,
        'adventure_name': body.get('adventure_name', None)
    })

    return jsonify(response)

@app.route('/report_error', methods=['POST'])
def report_error():
    post_body = request.json

    parse_logger.log ({
        'session': session_id(),
        'date': str(datetime.datetime.now()),
        'level': post_body.get('level'),
        'code': post_body.get('code'),
        'client_error': post_body.get('client_error'),
        'version': version(),
        'username': current_user(request) ['username'] or None,
        'is_test': 1 if os.getenv ('IS_TEST_ENV') else None
    })

    return 'logged'

@app.route('/client_exception', methods=['POST'])
def report_client_exception():
    post_body = request.json

    querylog.log_value(
        session=session_id(),
        date=str(datetime.datetime.now()),
        client_error=post_body,
        version=version(),
        username=current_user(request) ['username'] or None,
        is_test=1 if os.getenv ('IS_TEST_ENV') else None
    )

    # Return a 500 so the HTTP status codes will stand out in our monitoring/logging
    return 'logged', 500

@app.route('/version', methods=['GET'])
def version_page():
    """
    Generate a page with some diagnostic information and a useful GitHub URL on upcoming changes.

    This is an admin-only page, it does not need to be linked.
    (Also does not have any sensitive information so it's fine to be unauthenticated).
    """
    app_name = os.getenv('HEROKU_APP_NAME')

    vrz = os.getenv('HEROKU_RELEASE_CREATED_AT')
    the_date = datetime.date.fromisoformat(vrz[:10]) if vrz else datetime.date.today()

    commit = os.getenv('HEROKU_SLUG_COMMIT', '????')[0:6]

    return render_template('version-page.html',
        app_name=app_name,
        heroku_release_time=the_date,
        commit=commit)


def programs_page (request):
    username = current_user(request) ['username']
    if not username:
        # redirect users to /login if they are not logged in
        url = request.url.replace('/programs', '/login')
        return redirect(url, code=302)

    from_user = request.args.get('user') or None
    if from_user and not is_admin (request):
        if not is_teacher (request):
            return "unauthorized", 403
        students = DATABASE.get_teacher_students (username)
        if from_user not in students:
            return "unauthorized", 403

    texts=TRANSLATIONS.get_translations (requested_lang (), 'Programs')
    ui=TRANSLATIONS.get_translations (requested_lang (), 'ui')
    adventures = load_adventure_for_language(requested_lang ())['adventures']

    result = DATABASE.programs_for_user(from_user or username)
    programs = []
    now = timems ()
    for item in result:
        program_age = now - item ['date']
        if program_age < 1000 * 60 * 60:
            measure = texts ['minutes']
            date = round (program_age / (1000 * 60))
        elif program_age < 1000 * 60 * 60 * 24:
            measure = texts ['hours']
            date = round (program_age / (1000 * 60 * 60))
        else:
            measure = texts ['days']
            date = round (program_age / (1000 * 60 * 60 * 24))

        programs.append ({'id': item ['id'], 'code': item ['code'], 'date': texts ['ago-1'] + ' ' + str (date) + ' ' + measure + ' ' + texts ['ago-2'], 'level': item ['level'], 'name': item ['name'], 'adventure_name': item.get ('adventure_name'), 'public': item.get ('public')})

    return render_template('programs.html', lang=requested_lang(), menu=render_main_menu('programs'), texts=texts, ui=ui, auth=TRANSLATIONS.get_translations (requested_lang (), 'Auth'), programs=programs, username=username, is_teacher=is_teacher (request), current_page='programs', from_user=from_user, adventures=adventures)

@app.route('/quiz/start/<level>', methods=['GET'])
def get_quiz_start(level):
    if not config.get('quiz-enabled') and g.lang != 'nl':
        return 'Hedy quiz disabled!', 404
    else:
        g.lang = lang = requested_lang()
        g.prefix = '/hedy'

         #Sets the values of total_score and correct on the beginning of the quiz at 0
        session['total_score'] = 0
        session['correct_answer'] = 0
        return render_template('startquiz.html', level=level, next_assignment=1, menu=render_main_menu('adventures'),
                               lang=lang,
                               username=current_user(request)['username'], is_teacher=is_teacher (request),
                               auth=TRANSLATIONS.get_translations (requested_lang(), 'Auth'))


# Quiz mode
# Fill in the filename as source
@app.route('/quiz/quiz_questions/<level_source>/<question_nr>/<attempt>', methods=['GET'])
def get_quiz(level_source, question_nr, attempt):
    if not config.get('quiz-enabled') and g.lang != 'nl':
        return 'Hedy quiz disabled!', 404
    else:
        # Reading the yaml file
        if os.path.isfile(f'coursedata/quiz/quiz_questions_lvl{level_source}.yaml'):
            quiz_data = load_yaml(f'coursedata/quiz/quiz_questions_lvl{level_source}.yaml')
        else:
            return 'No quiz yaml file found for this level', 404

        # set globals
        g.lang = lang = requested_lang()
        g.prefix = '/hedy'

        # Loop through the questions and check that the loop doesn't reach out of bounds
        q_nr = int(question_nr)
<<<<<<< HEAD
        
=======

>>>>>>> d5797b7e
        if int(attempt) == 1:
            questionStatus = 'start'

        if q_nr <= len(quiz_data['questions']):
            question = quiz_data['questions'][q_nr - 1].get(q_nr)

            # Convert the indices to the corresponding characters
            char_array = []
            for i in range(len(question['mp_choice_options'])):
                char_array.append(chr(ord('@') + (i + 1)))

            i  = 0
            for option in question['mp_choice_options']:
                option.update({'char_index': char_array[i]})
                i+=1

            print(question)
            return render_template('quiz_question.html', quiz=quiz_data, level_source=level_source,
                                   questionStatus= questionStatus,
                                   questions=quiz_data['questions'],
                                   question=quiz_data['questions'][q_nr - 1].get(q_nr), question_nr=q_nr,
                                   correct=session.get('correct_answer'),
                                   attempt = attempt,
                                   char_array=char_array,
                                   menu=render_main_menu('adventures'), lang=lang,
                                   username=current_user(request)['username'],
                                   is_teacher=is_teacher(request),
                                   auth=TRANSLATIONS.get_translations (requested_lang(), 'Auth'))
        else:
            return render_template('endquiz.html', correct=session.get('correct_answer'),
                                   total_score=session.get('total_score'),
                                   menu=render_main_menu('adventures'), lang=lang,
                                   quiz=quiz_data, level=int(level_source) + 1, questions=quiz_data['questions'],
                                   next_assignment=1, username=current_user(request)['username'],
                                   is_teacher=is_teacher(request),
                                   auth=TRANSLATIONS.get_translations (requested_lang(), 'Auth'))

@app.route('/quiz/submit_answer/<level_source>/<question_nr>/<attempt>', methods=["POST"])
def submit_answer(level_source, question_nr, attempt):
    if not config.get('quiz-enabled') and g.lang != 'nl':
        return 'Hedy quiz disabled!', 404
    else:
        # Get the chosen option from the request form with radio buttons
        option = request.form["radio_option"]

        # Reading yaml file
        if os.path.isfile(f'coursedata/quiz/quiz_questions_lvl{level_source}.yaml'):
            quiz_data = load_yaml(f'coursedata/quiz/quiz_questions_lvl{level_source}.yaml')
        else:
            return 'No quiz yaml file found for this level', 404

        # Convert question_nr to an integer
        q_nr = int(question_nr)

        session['quiz-attempt'] = int(attempt)
        questionStatus = 'false'
        if int(attempt) == 1:
            questionStatus = 'start'
        # Convert the corresponding chosen option to the index of an option
        question = quiz_data['questions'][q_nr - 1].get(q_nr)
        index_option = ord(option.split("-")[1]) - 65
        session['chosen_option'] =option.split("-")[1]
        # If the correct answer is chosen, update the total score and the number of correct answered questions
        if question['correct_answer'] in option:
            if session.get('total_score'):
                session['total_score'] = session.get('total_score') +(config.get('quiz-max-attempts') -  session.get('quiz-attempt')  )* 0.5 * question['question_score']
            else:
                session['total_score'] = (config.get('quiz-max-attempts') - session.get('quiz-attempt')  )* 0.5 * question['question_score']
            if session.get('correct_answer'):
                session['correct_answer'] = session.get('correct_answer') + 1
            else:
                session['correct_answer'] = 1
        # Loop through the questions and check that the loop doesn't reach out of bounds
        q_nr = int(question_nr)
        if q_nr <= len(quiz_data['questions']) :
            if question['correct_answer'] in option:
                return render_template('feedback.html', quiz=quiz_data, question=question,
                                       questions=quiz_data['questions'],
                                       level_source=level_source,
                                       question_nr=q_nr,
                                       correct=session.get('correct_answer'),
                                       option=option,
                                       index_option=index_option,
                                       menu=render_main_menu('adventures'), lang=lang,
                                       username=current_user(request)['username'],
                                       auth=TRANSLATIONS.data[requested_lang()]['Auth'])
            elif session.get('quiz-attempt')  <= config.get('quiz-max-attempts'):
                question = quiz_data['questions'][q_nr - 1].get(q_nr)
                # Convert the indices to the corresponding characters
                char_array = []
                for i in range(len(question['mp_choice_options'])):
                    char_array.append(chr(ord('@') + (i + 1)))
                return render_template('quiz_question.html', quiz=quiz_data, level_source=level_source,
                                       questions=quiz_data['questions'],
                                       question=quiz_data['questions'][q_nr - 1].get(q_nr), question_nr=q_nr,
                                       correct=session.get('correct_answer'),
                                       attempt= session.get('quiz-attempt') ,
                                       questionStatus=questionStatus,
                                       chosen_option = session.get('chosen_option'),
                                       char_array=char_array,
                                       menu=render_main_menu('adventures'), lang=lang,
                                       username=current_user(request)['username'],
                                       auth=TRANSLATIONS.data[requested_lang()]['Auth'])
            elif session.get('quiz-attempt') > config.get('quiz-max-attempts'):
                return render_template('feedback.html', quiz=quiz_data, question=question,
                                       questions=quiz_data['questions'],
                                       level_source=level_source,
                                       question_nr=q_nr,
                                       correct=session.get('correct_answer'),
                                       questionStatus = questionStatus,
                                       option=option,
                                       index_option=index_option,
                                       menu=render_main_menu('adventures'), lang=lang,
                                       username=current_user(request)['username'],
                                       auth=TRANSLATIONS.data[requested_lang()]['Auth'])
        else:  # show a different page for after the last question
            return 'No end quiz page!', 404

# Adventure mode
@app.route('/hedy/adventures', methods=['GET'])
def adventures_list():
    return render_template('adventures.html', lang=lang, adventures=load_adventure_for_language (requested_lang ()), menu=render_main_menu('adventures'), username=current_user(request) ['username'], is_teacher=is_teacher(request), auth=TRANSLATIONS.get_translations (requested_lang (), 'Auth'))

@app.route('/hedy/adventures/<adventure_name>', methods=['GET'], defaults={'level': 1})
@app.route('/hedy/adventures/<adventure_name>/<level>', methods=['GET'])
def adventure_page(adventure_name, level):

    user = current_user (request)
    level = int (level)
    adventures = load_adventure_for_language (requested_lang ())

    # If requested adventure does not exist, return 404
    if not adventure_name in adventures ['adventures']:
        return 'No such Hedy adventure!', 404

    adventure = adventures ['adventures'] [adventure_name]

    # If no level is specified (this will happen if the last element of the path (minus the query parameter) is the same as the adventure_name)
    if re.sub (r'\?.+', '', request.url.split ('/') [len (request.url.split ('/')) - 1]) == adventure_name:
        # If user is logged in, check if they have a program for this adventure
        # If there are many, note the highest level for which there is a saved program
        desired_level = 0
        if user ['username']:
            existing_programs = DATABASE.programs_for_user(user ['username'])
            for program in existing_programs:
                if 'adventure_name' in program and program ['adventure_name'] == adventure_name and program ['level'] > desired_level:
                    desired_level = program ['level']
            # If the user has a saved program for this adventure, redirect them to the level with the highest adventure
            if desired_level != 0:
                return redirect(request.url.replace ('/' + adventure_name, '/' + adventure_name + '/' + str (desired_level)), code=302)
        # If user is not logged in, or has no saved programs for this adventure, default to the lowest level available for the adventure
        if desired_level == 0:
            for key in adventure ['levels'].keys ():
                if isinstance(key, int) and (desired_level == 0 or desired_level > key):
                    desired_level = key
        level = desired_level

    # If requested level is not in adventure, return 404
    if not level in adventure ['levels']:
        abort(404)

    adventures = load_adventures_per_level(requested_lang(), level)
    g.prefix = '/hedy'
    return hedyweb.render_code_editor_with_tabs(
        request=request,
        course=HEDY_COURSE[requested_lang()],
        level_number=level,
        menu=render_main_menu('hedy'),
        translations=TRANSLATIONS,
        version=version(),
        adventures=adventures,
        # The relevant loaded program will be available to client-side js and it will be loaded by js.
        loaded_program='',
        adventure_name=adventure_name)

# routing to index.html
@app.route('/ontrack', methods=['GET'], defaults={'level': '1', 'step': 1})
@app.route('/hedy', methods=['GET'], defaults={'level': '1', 'step': 1})
@app.route('/hedy/<level>', methods=['GET'], defaults={'step': 1})
@app.route('/hedy/<level>/<step>', methods=['GET'])
def index(level, step):
    # Sublevel requested
    if re.match ('\d+-\d+', level):
        pass
        # If level has a dash, we keep it as a string
    # Normal level requested
    elif re.match ('\d', level):
        try:
            g.level = level = int(level)
        except:
            return 'No such Hedy level!', 404
    else:
        return 'No such Hedy level!', 404

    g.lang = requested_lang()
    g.prefix = '/hedy'

    loaded_program = ''
    adventure_name = ''

    # If step is a string that has more than two characters, it must be an id of a program
    if step and isinstance(step, str) and len (step) > 2:
        result = DATABASE.program_by_id(step)
        if not result:
            return 'No such program', 404
        # If the program is not public, allow only the owner of the program, the admin user and the teacher users to access the program
        user = current_user (request)
        public_program = 'public' in result and result ['public']
        if not public_program and user ['username'] != result ['username'] and not is_admin (request) and not is_teacher (request):
            return 'No such program!', 404
        loaded_program = {'code': result ['code'], 'name': result ['name'], 'adventure_name': result.get ('adventure_name')}
        if 'adventure_name' in result:
            adventure_name = result ['adventure_name']

    adventures = load_adventures_per_level(g.lang, level)

    return hedyweb.render_code_editor_with_tabs(
        request=request,
        course=HEDY_COURSE[g.lang],
        level_number=level,
        menu=render_main_menu('hedy'),
        translations=TRANSLATIONS,
        version=version(),
        adventures=adventures,
        loaded_program=loaded_program,
        adventure_name=adventure_name)

@app.route('/hedy/<id>/view', methods=['GET'])
def view_program(id):
    g.lang = requested_lang()
    g.prefix = '/hedy'

    result = DATABASE.program_by_id(id)
    if not result:
        return 'No such program', 404

    # Default to the language of the program's author (but still respect)
    # the switch if given.
    lang = request.args.get("lang")
    if not lang:
        lang = result['lang']

    arguments_dict = {}
    arguments_dict['program_id'] = id
    arguments_dict['page_title'] = f'{result["name"]} – Hedy'
    arguments_dict['level'] = result['level']  # Necessary for running
    arguments_dict['loaded_program'] = result
    arguments_dict['editor_readonly'] = True
    arguments_dict['show_edit_button'] = True

    # Everything below this line has nothing to do with this page and it's silly
    # that every page needs to put in so much effort to re-set it
    arguments_dict['lang'] = lang
    arguments_dict['menu'] = render_main_menu('view')
    arguments_dict['auth'] = TRANSLATIONS.get_translations(lang, 'Auth')
    arguments_dict['username'] = current_user(request) ['username'] or None
    arguments_dict['is_teacher'] = is_teacher(request)
    arguments_dict.update(**TRANSLATIONS.get_translations(lang, 'ui'))

    return render_template("view-program-page.html", **arguments_dict)


@app.route('/onlinemasters', methods=['GET'], defaults={'level': 1, 'step': 1})
@app.route('/onlinemasters/<int:level>', methods=['GET'], defaults={'step': 1})
@app.route('/onlinemasters/<int:level>/<int:step>', methods=['GET'])
def onlinemasters(level, step):
    g.level = level = int(level)
    g.lang = lang = requested_lang()
    g.prefix = '/onlinemasters'

    adventures = load_adventures_per_level(g.lang, level)

    return hedyweb.render_code_editor_with_tabs(
        request=request,
        course=ONLINE_MASTERS_COURSE,
        level_number=level,
        translations=TRANSLATIONS,
        version=version(),
        menu=None,
        adventures=adventures,
        loaded_program='',
        adventure_name='')

@app.route('/space_eu', methods=['GET'], defaults={'level': 1, 'step': 1})
@app.route('/space_eu/<int:level>', methods=['GET'], defaults={'step': 1})
@app.route('/space_eu/<int:level>/<int:step>', methods=['GET'])
def space_eu(level, step):
    g.level = level = int(level)
    g.lang = requested_lang()
    g.prefix = '/space_eu'

    adventures = load_adventures_per_level(g.lang, level)

    return hedyweb.render_code_editor_with_tabs(
        request=request,
        course=HEDY_COURSE[g.lang],
        level_number=level,
        translations=TRANSLATIONS,
        version=version(),
        menu=None,
        adventures=adventures,
        loaded_program='',
        adventure_name='')



@app.route('/client_messages.js', methods=['GET'])
def client_messages():
    error_messages = TRANSLATIONS.get_translations(requested_lang(), "ClientErrorMessages")
    ui_messages = TRANSLATIONS.get_translations(requested_lang(), "ui")
    auth_messages = TRANSLATIONS.get_translations(requested_lang(), "Auth")

    response = make_response(render_template("client_messages.js",
        error_messages=json.dumps(error_messages),
        ui_messages=json.dumps(ui_messages),
        auth_messages=json.dumps(auth_messages)))

    if not is_debug_mode():
        # Cache for longer when not devving
        response.cache_control.max_age = 60 * 60  # Seconds

    return response

@app.errorhandler(500)
def internal_error(exception):
    import traceback
    print(traceback.format_exc())
    return "<h1>500 Internal Server Error</h1>", 500

@app.route('/index.html')
@app.route('/')
def default_landing_page():
    return main_page('start')

@app.route('/<page>')
def main_page(page):
    if page == 'favicon.ico':
        abort(404)

    lang = requested_lang()
    effective_lang = lang

    if page in ['signup', 'login', 'my-profile', 'recover', 'reset', 'admin']:
        return auth_templates(page, lang, render_main_menu(page), request)

    if page == 'programs':
        return programs_page(request)

    # Default to English if requested language is not available
    if not path.isfile(f'main/{page}-{effective_lang}.md'):
        effective_lang = 'en'

    try:
        with open(f'main/{page}-{effective_lang}.md', 'r', encoding='utf-8') as f:
            contents = f.read()
    except IOError:
        abort(404)

    front_matter, markdown = split_markdown_front_matter(contents)

    menu = render_main_menu(page)
    if page == 'for-teachers':
        teacher_classes = [] if not current_user (request) ['username'] else DATABASE.get_teacher_classes (current_user (request) ['username'], True)
        return render_template('for-teachers.html', sections=split_teacher_docs (contents), lang=lang, menu=menu, username=current_user(request) ['username'], is_teacher=is_teacher(request), auth=TRANSLATIONS.get_translations (lang, 'Auth'), teacher_classes=teacher_classes, **front_matter)

    return render_template('main-page.html', mkd=markdown, lang=lang, menu=menu, username=current_user(request) ['username'], is_teacher=is_teacher(request), auth=TRANSLATIONS.get_translations (lang, 'Auth'), **front_matter)


def session_id():
    """Returns or sets the current session ID."""
    if 'session_id' not in session:
        if os.getenv ('IS_TEST_ENV') and 'X-session_id' in request.headers:
            session['session_id'] = request.headers ['X-session_id']
        else:
            session['session_id'] = uuid.uuid4().hex
    return session['session_id']

def requested_lang():
    """Return the user's requested language code.

    If not in the request parameters, use the browser's accept-languages
    header to do language negotiation.
    """
    lang = request.args.get("lang")
    if lang: return lang

    return request.accept_languages.best_match(ALL_LANGUAGES.keys(), 'en')

@app.template_global()
def current_language():
    return make_lang_obj(requested_lang())

@app.template_global()
def hedy_link(level_nr, assignment_nr, subpage=None, lang=None):
    """Make a link to a Hedy page."""
    parts = [g.prefix]
    parts.append('/' + str(level_nr))
    if str(assignment_nr) != '1' or subpage:
        parts.append('/' + str(assignment_nr if assignment_nr else '1'))
    if subpage and subpage != 'code':
        parts.append('/' + subpage)
    parts.append('?')
    parts.append('lang=' + (lang if lang else requested_lang()))
    return ''.join(parts)

@app.template_global()
def other_languages():
    cl = requested_lang()
    return [make_lang_obj(l) for l in ALL_LANGUAGES.keys() if l != cl]

@app.template_global()
def localize_link(url):
    lang = requested_lang()
    if not lang:
        return url
    if '?' in url:
        return url + '&lang=' + lang
    else:
        return url + '?lang=' + lang

def make_lang_obj(lang):
    """Make a language object for a given language."""
    return {
        'sym': ALL_LANGUAGES[lang],
        'lang': lang
    }


@app.template_global()
def modify_query(**new_values):
    args = request.args.copy()

    for key, value in new_values.items():
        args[key] = value

    return '{}?{}'.format(request.path, url_encode(args))


def no_none_sense(d):
    """Remove all None values from a dict."""
    return {k: v for k, v in d.items() if v is not None}


def split_markdown_front_matter(md):
    parts = re.split('^---', md, 1, re.M)
    if len(parts) == 1:
        return {}, md
    # safe_load returns 'None' if the string is empty
    front_matter = yaml.safe_load(parts[0]) or {}
    if not isinstance(front_matter, dict):
      # There was some kind of parsing error
      return {}, md

    return front_matter, parts[1]

def split_teacher_docs (contents):
    tags = utils.markdown_to_html_tags (contents)
    sections = []
    for tag in tags:
        # Sections are divided by h2 tags
        if re.match ('^<h2>', str (tag)):
            tag = tag.contents [0]
            # We strip `page_title: ` from the first title
            if len (sections) == 0:
                tag = tag.replace ('page_title: ', '')
            sections.append ({'title': tag, 'content': ''})
        else:
            sections [-1] ['content'] += str (tag)

    return sections

def render_main_menu(current_page):
    """Render a list of (caption, href, selected, color) from the main menu."""
    return [dict(
        caption=item.get(requested_lang(), item.get('en', '???')),
        href='/' + item['_'],
        selected=(current_page == item['_']),
        accent_color=item.get('accent_color', 'white'),
        short_name=item['_']
    ) for item in main_menu_json['nav']]

# *** PROGRAMS ***

@app.route('/programs_list', methods=['GET'])
@requires_login
def list_programs (user):
    return {'programs': DATABASE.programs_for_user(user['username'])}

# Not very restful to use a GET to delete something, but indeed convenient; we can do it with a single link and avoiding AJAX.
@app.route('/programs/delete/<program_id>', methods=['GET'])
@requires_login
def delete_program (user, program_id):
    result = DATABASE.program_by_id(program_id)
    if not result or result ['username'] != user ['username']:
        return "", 404
    DATABASE.delete_program_by_id(program_id)
    DATABASE.increase_user_program_count(user['username'], -1)
    return redirect ('/programs')

@app.route('/programs', methods=['POST'])
@requires_login
def save_program (user):

    body = request.json
    if not isinstance (body, dict):
        return 'body must be an object', 400
    if not isinstance (body.get('code'), str):
        return 'code must be a string', 400
    if not isinstance (body.get('name'), str):
        return 'name must be a string', 400
    if not isinstance (body.get('level'), int):
        return 'level must be an integer', 400
    if 'adventure_name' in body:
        if not isinstance (body.get('adventure_name'), str):
            return 'if present, adventure_name must be a string', 400

    # We check if a program with a name `xyz` exists in the database for the username.
    # It'd be ideal to search by username & program name, but since DynamoDB doesn't allow searching for two indexes at the same time, this would require to create a special index to that effect, which is cumbersome.
    # For now, we bring all existing programs for the user and then search within them for repeated names.
    programs = DATABASE.programs_for_user(user ['username'])
    program_id = uuid.uuid4().hex
    overwrite = False
    for program in programs:
        if program ['name'] == body ['name']:
            overwrite = True
            program_id = program ['id']
            break

    stored_program = {
        'id': program_id,
        'session': session_id(),
        'date': timems (),
        'lang': requested_lang(),
        'version': version(),
        'level': body ['level'],
        'code': body ['code'],
        'name': body ['name'],
        'username': user ['username']
    }

    if 'adventure_name' in body:
        stored_program ['adventure_name'] = body ['adventure_name']

    DATABASE.store_program(stored_program)
    if not overwrite:
        DATABASE.increase_user_program_count(user ['username'])

    return jsonify({'name': body ['name'], 'id': program_id})

@app.route('/programs/share', methods=['POST'])
@requires_login
def share_unshare_program(user):
    body = request.json
    if not isinstance (body, dict):
        return 'body must be an object', 400
    if not isinstance (body.get('id'), str):
        return 'id must be a string', 400
    if not isinstance (body.get('public'), bool):
        return 'public must be a string', 400

    result = DATABASE.program_by_id(body['id'])
    if not result or result ['username'] != user ['username']:
        return 'No such program!', 404

    DATABASE.set_program_public_by_id(body ['id'], bool(body ['public']))
    return jsonify({'id': body ['id']})

@app.route('/translate/<source>/<target>')
def translate_fromto(source, target):
    # FIXME: right now loading source file on demand. We might need to cache this...
    source_adventures = load_yaml(f'coursedata/adventures/{source}.yaml')
    source_levels = load_yaml(f'coursedata/level-defaults/{source}.yaml')
    source_texts = load_yaml(f'coursedata/texts/{source}.yaml')

    target_adventures = load_yaml(f'coursedata/adventures/{target}.yaml')
    target_levels = load_yaml(f'coursedata/level-defaults/{target}.yaml')
    target_texts = load_yaml(f'coursedata/texts/{target}.yaml')

    files = []

    files.append(translating.TranslatableFile(
      'Levels',
      f'level-defaults/{target}.yaml',
      translating.struct_to_sections(source_levels, target_levels)))

    files.append(translating.TranslatableFile(
      'Messages',
      f'texts/{target}.yaml',
      translating.struct_to_sections(source_texts, target_texts)))

    files.append(translating.TranslatableFile(
      'Adventures',
      f'adventures/{target}.yaml',
      translating.struct_to_sections(source_adventures, target_adventures)))

    return render_template('translate-fromto.html',
        source_lang=source,
        target_lang=target,
        files=files)

@app.route('/update_yaml', methods=['POST'])
def update_yaml():
    filename = path.join('coursedata', request.form['file'])
    # The file MUST point to something inside our 'coursedata' directory
    # (no exploiting bullshit here)
    filepath = path.abspath(filename)
    expected_path = path.abspath('coursedata')
    if not filepath.startswith(expected_path):
        raise RuntimeError('Are you trying to trick me?')

    data = load_yaml_rt(filepath)
    for key, value in request.form.items():
        if key.startswith('c:'):
            translating.apply_form_change(data, key[2:], translating.normalize_newlines(value))

    data = translating.normalize_yaml_blocks(data)

    return Response(dump_yaml_rt(data),
        mimetype='application/x-yaml',
        headers={'Content-disposition': 'attachment; filename=' + request.form['file'].replace('/', '-')})


# *** AUTH ***

from website import auth
auth.routes (app, DATABASE, requested_lang)

# *** TEACHER BACKEND

from website import teacher
teacher.routes (app, DATABASE, requested_lang)

# *** START SERVER ***

def on_server_start():
    """Called just before the server is started, both in developer mode and on Heroku.

    Use this to initialize objects, dependencies and connections.
    """
    pass


if __name__ == '__main__':
    # Start the server on a developer machine. Flask is initialized in DEBUG mode, so it
    # hot-reloads files. We also flip our own internal "debug mode" flag to True, so our
    # own file loading routines also hot-reload.
    utils.set_debug_mode(not os.getenv ('NO_DEBUG_MODE'))

    # If we are running in a Python debugger, don't use flasks reload mode. It creates
    # subprocesses which make debugging harder.
    is_in_debugger = sys.gettrace() is not None

    on_server_start()

    # Threaded option enables multiple instances for multiple user access support
    app.run(threaded=True, debug=not is_in_debugger, port=config ['port'], host="0.0.0.0")

    # See `Procfile` for how the server is started on Heroku.<|MERGE_RESOLUTION|>--- conflicted
+++ resolved
@@ -471,11 +471,7 @@
 
         # Loop through the questions and check that the loop doesn't reach out of bounds
         q_nr = int(question_nr)
-<<<<<<< HEAD
-        
-=======
-
->>>>>>> d5797b7e
+
         if int(attempt) == 1:
             questionStatus = 'start'
 
