# coding=utf-8
import sys

import hedy_translation
from website.yaml_file import YamlFile

if (sys.version_info.major < 3 or sys.version_info.minor < 7):
    print('Hedy requires Python 3.7 or newer to run. However, your version of Python is',
          '.'.join([str(sys.version_info.major), str(sys.version_info.minor), str(sys.version_info.micro)]))
    quit()

import datetime
import collections
import hedy
import json
import logging
import os
from os import path
import re
import traceback
from flask_commonmark import Commonmark
from werkzeug.urls import url_encode
from config import config
from website.auth import current_user, login_user_from_token_cookie, requires_login, is_admin, is_teacher, update_is_teacher
from utils import timems, load_yaml_rt, dump_yaml_rt, version, is_debug_mode
import utils
import textwrap

# app.py
from flask import Flask, request, jsonify, session, abort, g, redirect, Response, make_response, Markup
from flask_helpers import render_template
from flask_compress import Compress
from flask_babel import Babel, refresh
from flask_babel import gettext

# Hedy-specific modules
import hedy_content
import hedyweb
from hedy import ALL_LANGUAGES, FALL_BACK_ADVENTURE, ALL_KEYWORD_LANGUAGES
from website import querylog, aws_helpers, jsonbin, translating, ab_proxying, cdn, database, achievements
from website.log_fetcher import log_fetcher

# Set the current directory to the root Hedy folder
os.chdir(os.path.join(os.getcwd(), __file__.replace(os.path.basename(__file__), '')))

LEVEL_DEFAULTS = collections.defaultdict(hedy_content.NoSuchDefaults)
for lang in ALL_LANGUAGES.keys():
    LEVEL_DEFAULTS[lang] = hedy_content.LevelDefaults(lang)

ADVENTURES = collections.defaultdict(hedy_content.NoSuchAdventure)
for lang in ALL_LANGUAGES.keys():
    ADVENTURES[lang] = hedy_content.Adventures(lang)

ACHIEVEMENTS_TRANSLATIONS = hedyweb.AchievementTranslations()
ACHIEVEMENTS = achievements.Achievements()
DATABASE = database.Database()

# Define code that will be used if some turtle command is present
TURTLE_PREFIX_CODE = textwrap.dedent("""\
    # coding=utf8
    import random, time, turtle
    t = turtle.Turtle()
    t.hideturtle()
    t.speed(0)
    t.penup()
    t.goto(50,100)
    t.showturtle()
    t.pendown()
    t.speed(3)
""")

# Preamble that will be used for non-Turtle programs
# numerals list generated from: https://replit.com/@mevrHermans/multilangnumerals

NORMAL_PREFIX_CODE = textwrap.dedent("""\
    # coding=utf8
    import random, time
    global int_saver
    int_saver = int
    def int(s):
      if isinstance(s, str):
        numerals_dict = {'0': '0', '1': '1', '2': '2', '3': '3', '4': '4', '5': '5', '6': '6', '7': '7', '8': '8', '9': '9', '𑁦': '0', '𑁧': '1', '𑁨': '2', '𑁩': '3', '𑁪': '4', '𑁫': '5', '𑁬': '6', '𑁭': '7', '𑁮': '8', '𑁯': '9', '०': '0', '१': '1', '२': '2', '३': '3', '४': '4', '५': '5', '६': '6', '७': '7', '८': '8', '९': '9', '૦': '0', '૧': '1', '૨': '2', '૩': '3', '૪': '4', '૫': '5', '૬': '6', '૭': '7', '૮': '8', '૯': '9', '੦': '0', '੧': '1', '੨': '2', '੩': '3', '੪': '4', '੫': '5', '੬': '6', '੭': '7', '੮': '8', '੯': '9', '০': '0', '১': '1', '২': '2', '৩': '3', '৪': '4', '৫': '5', '৬': '6', '৭': '7', '৮': '8', '৯': '9', '೦': '0', '೧': '1', '೨': '2', '೩': '3', '೪': '4', '೫': '5', '೬': '6', '೭': '7', '೮': '8', '೯': '9', '୦': '0', '୧': '1', '୨': '2', '୩': '3', '୪': '4', '୫': '5', '୬': '6', '୭': '7', '୮': '8', '୯': '9', '൦': '0', '൧': '1', '൨': '2', '൩': '3', '൪': '4', '൫': '5', '൬': '6', '൭': '7', '൮': '8', '൯': '9', '௦': '0', '௧': '1', '௨': '2', '௩': '3', '௪': '4', '௫': '5', '௬': '6', '௭': '7', '௮': '8', '௯': '9', '౦': '0', '౧': '1', '౨': '2', '౩': '3', '౪': '4', '౫': '5', '౬': '6', '౭': '7', '౮': '8', '౯': '9', '၀': '0', '၁': '1', '၂': '2', '၃': '3', '၄': '4', '၅': '5', '၆': '6', '၇': '7', '၈': '8', '၉': '9', '༠': '0', '༡': '1', '༢': '2', '༣': '3', '༤': '4', '༥': '5', '༦': '6', '༧': '7', '༨': '8', '༩': '9', '᠐': '0', '᠑': '1', '᠒': '2', '᠓': '3', '᠔': '4', '᠕': '5', '᠖': '6', '᠗': '7', '᠘': '8', '᠙': '9', '០': '0', '១': '1', '២': '2', '៣': '3', '៤': '4', '៥': '5', '៦': '6', '៧': '7', '៨': '8', '៩': '9', '๐': '0', '๑': '1', '๒': '2', '๓': '3', '๔': '4', '๕': '5', '๖': '6', '๗': '7', '๘': '8', '๙': '9', '໐': '0', '໑': '1', '໒': '2', '໓': '3', '໔': '4', '໕': '5', '໖': '6', '໗': '7', '໘': '8', '໙': '9', '꧐': '0', '꧑': '1', '꧒': '2', '꧓': '3', '꧔': '4', '꧕': '5', '꧖': '6', '꧗': '7', '꧘': '8', '꧙': '9', '٠': '0', '١': '1', '٢': '2', '٣': '3', '٤': '4', '٥': '5', '٦': '6', '٧': '7', '٨': '8', '٩': '9', '۰': '0', '۱': '1', '۲': '2', '۳': '3', '۴': '4', '۵': '5', '۶': '6', '۷': '7', '۸': '8', '۹': '9', '〇': '0', '一': '1', '二': '2', '三': '3', '四': '4', '五': '5', '六': '6', '七': '7', '八': '8', '九': '9', '零': '0'}
        latin_numerals = ''.join([numerals_dict.get(letter, letter) for letter in s])
        return int_saver(latin_numerals)
      return(int_saver(s))
""")


def load_adventure_for_language(lang):
    ADVENTURES[lang].set_keyword_language(g.keyword_lang)
    adventures_for_lang = ADVENTURES[lang]

    if not adventures_for_lang.has_adventures():
        # The default fall back language is English
        fall_back = FALL_BACK_ADVENTURE.get(lang, "en")
        adventures_for_lang = ADVENTURES[fall_back]

    return adventures_for_lang


def load_adventures_per_level(lang, level):
    loaded_programs = {}
    # If user is logged in, we iterate their programs that belong to the current level. Out of these, we keep the latest created program for both the level mode(no adventure) and for each of the adventures.
    if current_user()['username']:
        user_programs = DATABASE.programs_for_user(current_user()['username'])
        for program in user_programs:
            if program['level'] != level:
                continue
            program_key = 'level' if not program.get('adventure_name') else program['adventure_name']
            if not program_key in loaded_programs:
                loaded_programs[program_key] = program
            elif loaded_programs[program_key]['date'] < program['date']:
                loaded_programs[program_key] = program

    all_adventures = []

    adventure_object = load_adventure_for_language(lang)
    keywords = adventure_object.keywords
    adventures = adventure_object.adventures_file['adventures']

    for short_name, adventure in adventures.items():
        if not level in adventure['levels']:
            continue
        # end adventure is the quiz
        # if quizzes are not enabled, do not load it
        if short_name == 'end' and not config['quiz-enabled']:
            continue
        current_adventure = {
            'short_name': short_name,
            'name': adventure['name'],
            'image': adventure.get('image', None),
            'default_save_name': adventure.get('default_save_name', adventure['name']),
            'text': adventure['levels'][level].get('story_text', 'No Story Text').format(**keywords),
            'example_code': adventure['levels'][level].get('example_code').format(**keywords) if adventure['levels'][level].get('example_code') else '',
            'start_code': adventure['levels'][level].get('start_code').format(**keywords) if adventure['levels'][level].get('start_code') else '',
            'loaded_program': '' if not loaded_programs.get(short_name) else {
                'name': loaded_programs.get(short_name)['name'],
                'code': loaded_programs.get(short_name)['code']
            }
        }
        #Sometimes we have multiple text and example_code -> iterate these and add as well!
        extra_stories = []
        for i in range(2, 10):
            extra_story = {}
            if adventure['levels'][level].get('story_text_' + str(i)):
                extra_story['text'] = adventure['levels'][level].get('story_text_' + str(i)).format(**keywords)
                if adventure['levels'][level].get('example_code_' + str(i)):
                    extra_story['example_code'] = adventure['levels'][level].get('example_code_' + str(i)).format(**keywords)
                extra_stories.append(extra_story)
            else:
                break
        current_adventure['extra_stories'] = extra_stories
        all_adventures.append(current_adventure)
    # We create a 'level' pseudo assignment to store the loaded program for level mode, if any.
    all_adventures.append({
        'short_name': 'level',
        'loaded_program': '' if not loaded_programs.get('level') else {
            'name': loaded_programs.get('level')['name'],
            'code': loaded_programs.get('level')['code']
        }
    })
    return all_adventures


logging.basicConfig(
    level=logging.DEBUG,
    format='[%(asctime)s] %(levelname)-8s: %(message)s')

app = Flask(__name__, static_url_path='')
# Ignore trailing slashes in URLs
app.url_map.strict_slashes = False

babel = Babel(app)


# Return the session language, if not: return best match
@babel.localeselector
def get_locale():
    return session.get("lang", request.accept_languages.best_match(ALL_LANGUAGES.keys(), 'en'))

"""
    Some important notes relates to Flask-Babel usage:
    -   We can always get a translation using gettext(u'english string')
        NOTE: We can shorten this notation by simply using _('english string')
    -   We can insert some variable like this: gettext(u'some string %(value)s', value=42)
    -   More interesting for us might be the 'lazy string' the can be defined outside requests, like this:
    -       lazy_gettext(u'Account successfully saved')
    -   This will be really useful when wanting to return translated error messages
    
    - We have to mark ALL translatable string (in english!) with gettext() -> then create a .pot file
    - We create the file as follows: 
        pybabel extract -F babel.cfg -o messages.pot .
    - To add a translation (for dutch): 
        pybabel init -i messages.pot -d translations -l nl
    - To update your files (when adding new strings):
        FIRST create new file:  pybabel extract -F babel.cfg -o messages.pot . 
        THEN:                   pybabel update -i messages.pot -d translations
    LASTLY compile the files:   pybabel compile -d translations
"""


cdn.Cdn(app, os.getenv('CDN_PREFIX'), os.getenv('HEROKU_SLUG_COMMIT', 'dev'))


@app.before_request
def before_request_begin_logging():
    """Initialize the query logging.

    This needs to happen as one of the first things, as the database calls
    etc. depend on it.
    """
    path = (str(request.path) + '?' + str(request.query_string)) if request.query_string else str(request.path)
    querylog.begin_global_log_record(path=path, method=request.method)


@app.after_request
def after_request_log_status(response):
    querylog.log_value(http_code=response.status_code)
    return response


@app.before_request
def initialize_session():
    """Make sure the session is initialized.

    - Each session gets a unique session ID, so we can tell user sessions apart
      and know what programs get submitted after each other.
    - If the user has a cookie with a long-lived login token, log them in from
      that cookie (copy the user info into the session for efficient access
      later on).
    """
    # Invoke session_id() for its side effect
    utils.session_id()
    login_user_from_token_cookie()


if os.getenv('IS_PRODUCTION'):
    @app.before_request
    def reject_e2e_requests():
        if utils.is_testing_request(request):
            return 'No E2E tests are allowed in production', 400


@app.before_request
def before_request_proxy_testing():
    if utils.is_testing_request(request):
        if os.getenv('IS_TEST_ENV'):
            session['test_session'] = 'test'


# HTTP -> HTTPS redirect
# https://stackoverflow.com/questions/32237379/python-flask-redirect-to-https-from-http/32238093
if os.getenv('REDIRECT_HTTP_TO_HTTPS'):
    @app.before_request
    def before_request_https():
        if request.url.startswith('http://'):
            url = request.url.replace('http://', 'https://', 1)
            # We use a 302 in case we need to revert the redirect.
            return redirect(url, code=302)

# Unique random key for sessions.
# For settings with multiple workers, an environment variable is required, otherwise cookies will be constantly removed and re-set by different workers.
if utils.is_production():
    if not os.getenv('SECRET_KEY'):
        raise RuntimeError('The SECRET KEY must be provided for non-dev environments.')

    app.config['SECRET_KEY'] = os.getenv('SECRET_KEY')

else:
    # The value doesn't matter for dev environments, but it needs to be a constant
    # so that our cookies don't get invalidated every time we restart the server.
    app.config['SECRET_KEY'] = os.getenv('SECRET_KEY', 'WeAreDeveloping')

if utils.is_heroku():
    app.config.update(
        SESSION_COOKIE_SECURE=True,
        SESSION_COOKIE_HTTPONLY=True,
        SESSION_COOKIE_SAMESITE='Lax',
    )

# Set security attributes for cookies in a central place - but not when running locally, so that session cookies work well without HTTPS

Compress(app)
Commonmark(app)
parse_logger = jsonbin.MultiParseLogger(
    jsonbin.JsonBinLogger.from_env_vars(),
    jsonbin.S3ParseLogger.from_env_vars())
querylog.LOG_QUEUE.set_transmitter(aws_helpers.s3_querylog_transmitter_from_env())


@app.before_request
def setup_language():
    # Determine the user's requested language code.
    #
    # If not in the request parameters, use the browser's accept-languages
    # header to do language negotiation.
    if 'lang' not in session:
        session['lang'] = request.accept_languages.best_match(ALL_LANGUAGES.keys(), 'en')
    if 'keyword_lang' not in session:
        session['keyword_lang'] = "en"

    g.lang = session['lang']
    g.keyword_lang = session['keyword_lang']

    # Set the page direction -> automatically set it to "left-to-right"
    # Switch to "right-to-left" if one of the language in the list is selected
    # This is the only place to expand / shrink the list of RTL languages -> front-end is fixed based on this value
    g.dir = "ltr"
    if g.lang in ['ar', 'he', 'ur']:
        g.dir = "rtl"


    # Check that requested language is supported, otherwise return 404
    if g.lang not in ALL_LANGUAGES.keys():
        return "Language " + g.lang + " not supported", 404


if utils.is_heroku() and not os.getenv('HEROKU_RELEASE_CREATED_AT'):
    logging.warning(
        'Cannot determine release; enable Dyno metadata by running "heroku labs:enable runtime-dyno-metadata -a <APP_NAME>"')


# A context processor injects variables in the context that are available to all templates.
@app.context_processor
def enrich_context_with_user_info():
    session['set_keyword_lang'] = False
    user = current_user()
    data = {'username': user.get('username', ''), 'is_teacher': is_teacher(user), 'is_admin': is_admin(user)}
    if len(data['username']) > 0: #If so, there is a user -> Retrieve all relevant info
        user_data = DATABASE.user_by_username(user.get('username'))
        data['user_messages'] = 0
        if user_data.get('language', '') in ALL_LANGUAGES.keys():
            g.lang = session['lang'] = user_data['language']
        if user_data.get('keyword_language', '') in ALL_LANGUAGES.keys():
            g.keyword_lang = session['keyword_lang'] = user_data['keyword_language']
            session['set_keyword_lang'] = True

        data['user_data'] = user_data
        if 'classes' in user_data:
            data['user_classes'] = DATABASE.get_student_classes(user.get('username'))
        user_achievements = DATABASE.achievements_by_username(user.get('username'))
        if user_achievements:
            data['user_achievements'] = user_achievements
        user_invites = DATABASE.get_username_invite(user.get('username'))
        if user_invites:
            Class = DATABASE.get_class(user_invites['class_id'])
            if Class:
                invite_data = user_invites.copy()
                invite_data['class_name'] = Class.get('name')
                invite_data['teacher'] = Class.get('teacher')
                invite_data['join_link'] = Class.get('link')
                data['invite_data'] = invite_data
                data['user_messages'] += 1
    return data


@app.after_request
def set_security_headers(response):
    security_headers = {
        'Strict-Transport-Security': 'max-age=31536000; includeSubDomains',
        'X-XSS-Protection': '1; mode=block',
    }
    # Not X-Frame-Options on purpose -- we are being embedded by Online Masters
    # and that's okay.
    response.headers.update(security_headers)
    return response

@app.teardown_request
def teardown_request_finish_logging(exc):
    querylog.finish_global_log_record(exc)


# If present, PROXY_TO_TEST_HOST should be the 'http[s]://hostname[:port]' of the target environment
if os.getenv('PROXY_TO_TEST_HOST') and not os.getenv('IS_TEST_ENV'):
    ab_proxying.ABProxying(app, os.getenv('PROXY_TO_TEST_HOST'), app.config['SECRET_KEY'])


@app.route('/session_test', methods=['GET'])
def echo_session_vars_test():
    if not utils.is_testing_request(request):
        return 'This endpoint is only meant for E2E tests', 400
    return jsonify({'session': dict(session)})


@app.route('/session_main', methods=['GET'])
def echo_session_vars_main():
    if not utils.is_testing_request(request):
        return 'This endpoint is only meant for E2E tests', 400
    return jsonify({'session': dict(session), 'proxy_enabled': bool(os.getenv('PROXY_TO_TEST_HOST'))})


@app.route('/fix-code', methods=['POST'])
def fix_code():
    body = request.json
    if not body:
        return "body must be an object", 400
    if 'code' not in body:
        return "body.code must be a string", 400
    if 'level' not in body:
        return "body.level must be a string", 400
    if 'adventure_name' in body and not isinstance(body['adventure_name'], str):
        return "if present, body.adventure_name must be a string", 400

    code = body['code']
    level = int(body['level'])

    # Language should come principally from the request body,
    # but we'll fall back to browser default if it's missing for whatever
    # reason.
    lang = body.get('lang', g.lang)

    # true if kid enabled the read aloud option
    read_aloud = body.get('read_aloud', False)

    response = {}
    username = current_user()['username'] or None
    exception = None

    querylog.log_value(level=level, lang=lang, session_id=utils.session_id(), username=username)

    try:
        with querylog.log_time('transpile'):

            try:
                transpile_result = hedy.transpile(code, level)
                response = "OK"
            except hedy.exceptions.FtfyException as ex:
                # The code was fixed with a warning
                response['Error'] = translate_error(ex.error_code, ex.arguments)
                response['FixedCode'] = ex.fixed_code
                response['Location'] = ex.error_location
                transpile_result = ex.fixed_result
                exception = ex

    except hedy.exceptions.HedyException as ex:
        traceback.print_exc()
        response = hedy_error_to_response(ex)
        exception = ex

    except Exception as E:
        traceback.print_exc()
        print(f"error transpiling {code}")
        response["Error"] = str(E)
        exception = ex

    querylog.log_value(server_error=response.get('Error'))
    parse_logger.log({
        'session': utils.session_id(),
        'date': str(datetime.datetime.now()),
        'level': level,
        'lang': lang,
        'code': code,
        'server_error': response.get('Error'),
        'exception': get_class_name(exception),
        'version': version(),
        'username': username,
        'read_aloud': read_aloud,
        'is_test': 1 if os.getenv('IS_TEST_ENV') else None,
        'adventure_name': body.get('adventure_name', None)
    })

    return jsonify(response)


@app.route('/parse', methods=['POST'])
def parse():
    body = request.json
    if not body:
        return "body must be an object", 400
    if 'code' not in body:
        return "body.code must be a string", 400
    if 'level' not in body:
        return "body.level must be a string", 400
    if 'adventure_name' in body and not isinstance(body['adventure_name'], str):
        return "if present, body.adventure_name must be a string", 400

    error_check = False
    if 'error_check' in body:
        error_check = True

    code = body['code']
    level = int(body['level'])

    # Language should come principally from the request body,
    # but we'll fall back to browser default if it's missing for whatever
    # reason.
    lang = body.get('lang', g.lang)

    # true if kid enabled the read aloud option
    read_aloud = body.get('read_aloud', False)

    response = {}
    username = current_user()['username'] or None
    exception = None

    querylog.log_value(level=level, lang=lang, session_id=utils.session_id(), username=username)

    try:
        with querylog.log_time('transpile'):

            try:
                transpile_result = transpile_add_stats(code, level, lang)
                if username:
                    DATABASE.increase_user_run_count(username)
                    ACHIEVEMENTS.increase_count("run")
            except hedy.exceptions.InvalidSpaceException as ex:
                response['Warning'] = translate_error(ex.error_code, ex.arguments)
                response['Location'] = ex.error_location
                transpile_result = ex.fixed_result
                exception = ex
            except hedy.exceptions.InvalidCommandException as ex:
                response['Error'] = translate_error(ex.error_code, ex.arguments)
                response['Location'] = ex.error_location
                transpile_result = ex.fixed_result
                exception = ex
            except hedy.exceptions.FtfyException as ex:
                response['Error'] = translate_error(ex.error_code, ex.arguments)
                response['Location'] = ex.error_location
                transpile_result = ex.fixed_result
                exception = ex
            except hedy.exceptions.UnquotedEqualityCheck as ex:
                response['Error'] = translate_error(ex.error_code, ex.arguments)
                response['Location'] = ex.error_location
                exception = ex
        try:
            if transpile_result.has_turtle:
                response['Code'] = TURTLE_PREFIX_CODE + transpile_result.code
                response['has_turtle'] = True
            else:
                response['Code'] = NORMAL_PREFIX_CODE + transpile_result.code
        except:
            pass
        try:
            if 'sleep' in hedy.all_commands(code, level, lang):
                response['has_sleep'] = True
        except:
            pass
        try:
            if username and ACHIEVEMENTS.verify_run_achievements(username, code, level, response):
                response['achievements'] = ACHIEVEMENTS.get_earned_achievements()
        except Exception as E:
            print(f"error determining achievements for {code} with {E}")
    except hedy.exceptions.HedyException as ex:
        traceback.print_exc()
        response = hedy_error_to_response(ex)
        exception = ex

    except Exception as E:
        traceback.print_exc()
        print(f"error transpiling {code}")
        response["Error"] = str(E)
        exception = E

    querylog.log_value(server_error=response.get('Error'))
    parse_logger.log({
        'session': utils.session_id(),
        'date': str(datetime.datetime.now()),
        'level': level,
        'lang': lang,
        'code': code,
        'server_error': response.get('Error'),
        'exception': get_class_name(exception),
        'version': version(),
        'username': username,
        'read_aloud': read_aloud,
        'is_test': 1 if os.getenv('IS_TEST_ENV') else None,
        'adventure_name': body.get('adventure_name', None)
    })

    if "Error" in response and error_check:
        response["message"] = gettext(u'program_contains_error')
    return jsonify(response)


@app.route('/parse-by-id', methods=['POST'])
@requires_login
def parse_by_id(user):
    body = request.json
    #Validations
    if not isinstance(body, dict):
        return 'body must be an object', 400
    if not isinstance(body.get('id'), str):
        return 'class id must be a string', 400

    program = DATABASE.program_by_id(body.get('id'))
    if program and program.get('username') == user['username']:
        try:
            hedy.transpile(program.get('code'), program.get('level'), program.get('lang'))
            return {}, 200
        except:
            return {"error": "parsing error"}, 200
    else:
        return 'this is not your program!', 400


def transpile_add_stats(code, level, lang_):
    username = current_user()['username'] or None
    try:
        result = hedy.transpile(code, level, lang_)
        statistics.add(username, lambda id_: DATABASE.add_program_stats(id_, level, None))
        return result
    except Exception as ex:
        statistics.add(username, lambda id_: DATABASE.add_program_stats(id_, level, get_class_name(ex)))
        raise


def get_class_name(i):
    if i is not None:
        return str(i.__class__.__name__)
    return i


def hedy_error_to_response(ex):
    return {
        "Error": translate_error(ex.error_code, ex.arguments),
        "Location": ex.error_location
    }


def translate_error(code, arguments):
    arguments_that_require_translation = ['allowed_types', 'invalid_type', 'invalid_type_2', 'character_found',
                                          'concept', 'tip']
    arguments_that_require_highlighting = ['command', 'guessed_command', 'invalid_argument', 'invalid_argument_2',
                                           'variable']

    # Todo TB -> We have to find a more delicate way to fix this: returns some gettext() errors
    error_template = gettext(u'' + str(code))

    # some arguments like allowed types or characters need to be translated in the error message
    for k, v in arguments.items():
        if k in arguments_that_require_highlighting:
            arguments[k] = hedy.style_closest_command(v)

        if k in arguments_that_require_translation:
            if isinstance(v, list):
                arguments[k] = translate_list(v)
            else:
                arguments[k] = gettext(u'' + str(v))

    return error_template.format(**arguments)


def translate_list(args):
    translated_args = [gettext(u'' + str(a)) for a in args]
    # Deduplication is needed because diff values could be translated to the same value, e.g. int and float => a number
    translated_args = list(dict.fromkeys(translated_args))

    if len(translated_args) > 1:
        return f"{', '.join(translated_args[0:-1])}" \
               f" {gettext(u'or')} " \
               f"{translated_args[-1]}"
    return ''.join(translated_args)


@app.route('/report_error', methods=['POST'])
def report_error():
    post_body = request.json

    parse_logger.log({
        'session': utils.session_id(),
        'date': str(datetime.datetime.now()),
        'level': post_body.get('level'),
        'code': post_body.get('code'),
        'client_error': post_body.get('client_error'),
        'version': version(),
        'username': current_user()['username'] or None,
        'is_test': 1 if os.getenv('IS_TEST_ENV') else None
    })

    return 'logged'


@app.route('/client_exception', methods=['POST'])
def report_client_exception():
    post_body = request.json

    querylog.log_value(
        session=utils.session_id(),
        date=str(datetime.datetime.now()),
        client_error=post_body,
        version=version(),
        username=current_user()['username'] or None,
        is_test=1 if os.getenv('IS_TEST_ENV') else None
    )

    # Return a 500 so the HTTP status codes will stand out in our monitoring/logging
    return 'logged', 500


@app.route('/version', methods=['GET'])
def version_page():
    """
    Generate a page with some diagnostic information and a useful GitHub URL on upcoming changes.

    This is an admin-only page, it does not need to be linked.
   (Also does not have any sensitive information so it's fine to be unauthenticated).
    """
    app_name = os.getenv('HEROKU_APP_NAME')

    vrz = os.getenv('HEROKU_RELEASE_CREATED_AT')
    the_date = datetime.date.fromisoformat(vrz[:10]) if vrz else datetime.date.today()

    commit = os.getenv('HEROKU_SLUG_COMMIT', '????')[0:6]

    return render_template('version-page.html',
                           app_name=app_name,
                           heroku_release_time=the_date,
                           commit=commit)


def achievements_page():
    user = current_user()
    username = user['username']
    if not username:
        # redirect users to /login if they are not logged in
        # Todo: TB -> I wrote this once, but wouldn't it make more sense to simply throw a 302 error?
        url = request.url.replace('/my-achievements', '/login')
        return redirect(url, code=302)

    achievement_translations = hedyweb.PageTranslations('achievements').get_page_translations(g.lang)
    achievements = ACHIEVEMENTS_TRANSLATIONS.get_translations(g.lang)

<<<<<<< HEAD
    return render_template('achievements.html', page_title=hedyweb.get_page_title('achievements'),
                           achievements=achievements, template_achievements=achievement_translations, current_page='my-profile')
=======
    return render_template('achievements.html', page_title=g.ui_texts.get('title_achievements'),
                           template_achievements=achievement_translations, current_page='my-profile')
>>>>>>> 9f65d026


@app.route('/programs', methods=['GET'])
@requires_login
def programs_page(user):
    username = user['username']
    if not username:
        # redirect users to /login if they are not logged in
        url = request.url.replace('/programs', '/login')
        return redirect(url, code=302)

    from_user = request.args.get('user') or None
    # If from_user -> A teacher is trying to view the user programs
    if from_user and not is_admin(user):
        if not is_teacher(user):
            return utils.error_page(error=403, ui_message='not_teacher')
        students = DATABASE.get_teacher_students(username)
        if from_user not in students:
            return utils.error_page(error=403, ui_message='not_enrolled')

    adventures = load_adventure_for_language(g.lang).adventures_file['adventures']
    if hedy_content.Adventures(session['lang']).has_adventures():
        adventures_names = hedy_content.Adventures(session['lang']).get_adventure_keyname_name_levels()
    else:
        adventures_names = hedy_content.Adventures("en").get_adventure_keyname_name_levels()

    # We request our own page -> also get the public_profile settings
    public_profile = None
    if not from_user:
        public_profile = DATABASE.get_public_profile_settings(username)

    level = request.args.get('level', default=None, type=str)
    adventure = request.args.get('adventure', default=None, type=str)
    level = None if level == "null" else level
    adventure = None if adventure == "null" else adventure

    if level or adventure:
        result = DATABASE.filtered_programs_for_user(from_user or username, level, adventure)
    else:
        result = DATABASE.programs_for_user(from_user or username)

    programs = []
    now = timems()
    for item in result:
        date = get_user_formatted_age(now, item['date'])
        programs.append(
            {'id': item['id'], 'code': item['code'], 'date': date, 'level': item['level'], 'name': item['name'],
             'adventure_name': item.get('adventure_name'), 'submitted': item.get('submitted'),
             'public': item.get('public')})

    return render_template('programs.html', programs=programs, page_title=g.ui_texts.get('title_programs'),
                           current_page='programs', from_user=from_user, adventures=adventures,
                           filtered_level=level, filtered_adventure=adventure, adventure_names=adventures_names,
                           public_profile=public_profile, max_level=hedy.HEDY_MAX_LEVEL)


@app.route('/logs/query', methods=['POST'])
def query_logs():
    user = current_user()
    if not is_admin(user) and not is_teacher(user):
        return utils.error_page(error=403, ui_message='unauthorized')

    body = request.json
    if body is not None and not isinstance(body, dict):
        return 'body must be an object', 400

    class_id = body.get('class_id')
    if not is_admin(user):
        username_filter = body.get('username')
        if not class_id or not username_filter:
            return utils.error_page(error=403, ui_message='unauthorized')

        class_ = DATABASE.get_class(class_id)
        if not class_ or class_['teacher'] != user['username'] or username_filter not in class_.get('students', []):
            return utils.error_page(error=403, ui_message='unauthorized')

    (exec_id, status) = log_fetcher.query(body)
    response = {'query_status': status, 'query_execution_id': exec_id}
    return jsonify(response)


@app.route('/logs/results', methods=['GET'])
def get_log_results():
    query_execution_id = request.args.get('query_execution_id', default=None, type=str)
    next_token = request.args.get('next_token', default=None, type=str)

    user = current_user()
    if not is_admin(user) and not is_teacher(user):
        return utils.error_page(error=403, ui_message='unauthorized')

    data, next_token = log_fetcher.get_query_results(query_execution_id, next_token)
    response = {'data': data, 'next_token': next_token}
    return jsonify(response)


def get_user_formatted_age(now, date):

    program_age = now - date
    if program_age < 1000 * 60 * 60:
        measure = gettext(u'minutes')
        date = round(program_age / (1000 * 60))
    elif program_age < 1000 * 60 * 60 * 24:
        measure = gettext(u'hours')
        date = round(program_age / (1000 * 60 * 60))
    else:
        measure = gettext(u'days')
        date = round(program_age / (1000 * 60 * 60 * 24))

    return gettext(u'ago-1') + str(date) + " " + str(measure) + " " + gettext(u'ago-2')


# routing to index.html
@app.route('/ontrack', methods=['GET'], defaults={'level': '1', 'program_id': None})
@app.route('/onlinemasters', methods=['GET'], defaults={'level': '1', 'program_id': None})
@app.route('/onlinemasters/<int:level>', methods=['GET'], defaults={'program_id': None})
@app.route('/space_eu', methods=['GET'], defaults={'level': '1', 'program_id': None})
@app.route('/hedy', methods=['GET'], defaults={'level': '1', 'program_id': None})
@app.route('/hedy/<level>', methods=['GET'], defaults={'program_id': None})
@app.route('/hedy/<level>/<program_id>', methods=['GET'])
def index(level, program_id):
    if re.match('\\d', level):
        try:
            g.level = level = int(level)
        except:
            return utils.error_page(error=404, ui_message='no_such_level')
    else:
        return utils.error_page(error=404, ui_message='no_such_level')

    loaded_program = ''
    adventure_name = ''

    if program_id:
        result = DATABASE.program_by_id(program_id)
        if not result:
            return utils.error_page(error=404, ui_message='no_such_program')

        user = current_user()
        public_program = result.get('public')
        # Verify that the program is either public, the current user is the creator or the user is admin
        if not public_program and user['username'] != result['username'] and not is_admin(user) and not is_teacher(user):
            return utils.error_page(error=404, ui_message='no_such_program')

        # If the current user is a teacher, perform an extra check -> user is their student
        if is_teacher(user) and result['username'] not in DATABASE.get_teacher_students(user['username']):
            return utils.error_page(error=404, ui_message='no_such_program')

        loaded_program = {'code': result['code'], 'name': result['name'],
                          'adventure_name': result.get('adventure_name')}
        if 'adventure_name' in result:
            adventure_name = result['adventure_name']

    adventures = load_adventures_per_level(g.lang, level)
    customizations = {}
    if current_user()['username']:
        customizations = DATABASE.get_student_class_customizations(current_user()['username'])

    level_defaults_for_lang = LEVEL_DEFAULTS[g.lang]
    level_defaults_for_lang.set_keyword_language(g.keyword_lang)

    if 'levels' in customizations:
        available_levels = customizations['levels']
        now = timems()
        for current_level, timestamp in customizations.get('opening_dates', {}).items():
            if utils.datetotimeordate(timestamp) > utils.datetotimeordate(utils.mstoisostring(now)):
                try:
                    available_levels.remove(int(current_level))
                except:
                    print("Error: there is an openings date without a level")

    if level not in level_defaults_for_lang.levels and level <= hedy.HEDY_MAX_LEVEL:
        return utils.error_page(error=404, ui_message='level_not_translated')
    if 'levels' in customizations and level not in available_levels:
        return utils.error_page(error=403, ui_message='level_not_class')

    defaults = level_defaults_for_lang.get_defaults_for_level(level)
    max_level = level_defaults_for_lang.max_level()

    teacher_adventures = []
    for adventure in customizations.get('teacher_adventures', []):
        teacher_adventures.append(DATABASE.get_adventure(adventure))

    enforce_developers_mode = False
    if 'other_settings' in customizations and 'developers_mode' in customizations['other_settings']:
        enforce_developers_mode = True

    hide_cheatsheet = False
    if 'other_settings' in customizations and 'hide_cheatsheet' in customizations['other_settings']:
        hide_cheatsheet = True

    return hedyweb.render_code_editor_with_tabs(
        level_defaults=defaults,
        max_level=max_level,
        level_number=level,
        version=version(),
        adventures=adventures,
        customizations=customizations,
        hide_cheatsheet=hide_cheatsheet,
        enforce_developers_mode=enforce_developers_mode,
        teacher_adventures=teacher_adventures,
        loaded_program=loaded_program,
        adventure_name=adventure_name)


@app.route('/hedy/<id>/view', methods=['GET'])
def view_program(id):
    user = current_user()

    result = DATABASE.program_by_id(id)
    if not result:
        return utils.error_page(error=404, ui_message='no_such_program')

    # If we asked for a specific language, use that, otherwise use the language
    # of the program's author.
    # Default to the language of the program's author(but still respect)
    # the switch if given.
    g.lang = request.args.get('lang', result['lang'])

    arguments_dict = {}
    arguments_dict['program_id'] = id
    arguments_dict['page_title'] = f'{result["name"]} – Hedy'
    arguments_dict['level'] = result['level']  # Necessary for running
    arguments_dict['loaded_program'] = result
    arguments_dict['editor_readonly'] = True

    if "submitted" in result and result['submitted']:
        arguments_dict['show_edit_button'] = False
        now = timems()
        arguments_dict['program_age'] = get_user_formatted_age(now, result['date'])
        arguments_dict[
            'program_timestamp'] = f"{datetime.datetime.fromtimestamp(result['date'] / 1000.0).strftime('%d-%m-%Y, %H:%M:%S')} GMT"
    else:
        arguments_dict['show_edit_button'] = True

    # Everything below this line has nothing to do with this page and it's silly
    # that every page needs to put in so much effort to re-set it
    arguments_dict['menu'] = True
    arguments_dict['username'] = user.get('username', None)
    arguments_dict['is_teacher'] = is_teacher(user)

    return render_template("view-program-page.html", **arguments_dict)


@app.route('/adventure/<name>', methods=['GET'], defaults={'level': 1})
@app.route('/adventure/<name>/<level>', methods=['GET'])
def get_specific_adventure(name, level):
    try:
        level = int(level)
    except:
        return utils.error_page(error=404, ui_message='no_such_level')

    adventure = [x for x in load_adventures_per_level(g.lang, level) if x.get('short_name') == name]
    prev_level = level-1 if [x for x in load_adventures_per_level(g.lang, level-1) if x.get('short_name') == name] else False
    next_level = level+1 if [x for x in load_adventures_per_level(g.lang, level+1) if x.get('short_name') == name] else False

    print(prev_level)
    print(next_level)

    if not adventure:
        return utils.error_page(error=404, ui_message='no_such_adventure')

    level_defaults_for_lang = LEVEL_DEFAULTS[g.lang]
    defaults = level_defaults_for_lang.get_defaults_for_level(level)
    return hedyweb.render_specific_adventure(
        level_defaults=defaults, level_number=level, adventure=adventure, prev_level=prev_level, next_level=next_level)

@app.errorhandler(404)
def not_found(exception):
    return utils.error_page(error=404, ui_message='page_not_found')


@app.errorhandler(500)
def internal_error(exception):
    import traceback
    print(traceback.format_exc())
    return utils.error_page(error=500)


@app.route('/index.html')
@app.route('/')
def default_landing_page():
    return main_page('start')


@app.route('/signup', methods=['GET'])
def signup_page():
    if current_user()['username']:
        return redirect('/my-profile')
    return render_template('signup.html', page_title=g.ui_texts.get('title_signup'), current_page='login')


@app.route('/login', methods=['GET'])
def login_page():
    if current_user()['username']:
        return redirect('/my-profile')
    return render_template('login.html', page_title=g.ui_texts.get('title_login'), current_page='login')


@app.route('/recover', methods=['GET'])
def recover_page():
    if current_user()['username']:
        return redirect('/my-profile')
    return render_template('recover.html', page_title=g.ui_texts.get('title_recover'), current_page='login')


@app.route('/reset', methods=['GET'])
def reset_page():
    #If there is a user logged in -> don't allow password reset
    if current_user()['username']:
        return redirect('/my-profile')

    username = request.args.get('username', default=None, type=str)
    token = request.args.get('token', default=None, type=str)
    username = None if username == "null" else username
    token = None if token == "null" else token

    if not username or not token:
        return utils.error_page(error=403, ui_message='unauthorized')
    return render_template('reset.html', page_title=g.ui_texts.get('title_reset'), reset_username=username, reset_token=token, current_page='login')


@app.route('/my-profile', methods=['GET'])
@requires_login
def profile_page(user):
    programs = DATABASE.public_programs_for_user(user['username'])
    public_profile_settings = DATABASE.get_public_profile_settings(current_user()['username'])

    return render_template('profile.html', page_title=g.ui_texts.get('title_my-profile'), programs=programs,
                           public_settings=public_profile_settings, current_page='my-profile')


@app.route('/<page>')
def main_page(page):
    if page == 'favicon.ico':
        abort(404)

    if page == "my-achievements":
        return achievements_page()

    if page == 'learn-more':
        learn_more_translations = hedyweb.PageTranslations(page).get_page_translations(g.lang)
        return render_template('learn-more.html', page_title=g.ui_texts.get('title_learn-more'),
                               current_page='learn-more', content=learn_more_translations)

    if page == 'privacy':
        privacy_translations = hedyweb.PageTranslations(page).get_page_translations(g.lang)
        return render_template('privacy.html', page_title=g.ui_texts.get('title_privacy'),
                               content=privacy_translations)

    user = current_user()

    if page == 'landing-page':
        if user['username']:
<<<<<<< HEAD
            return render_template('landing-page.html', page_title=hedyweb.get_page_title(page), user=user['username'])
=======
            return render_template('landing-page.html', page_title=g.ui_texts.get('title_landing-page'), user=user['username'],
                                   text=TRANSLATIONS.get_translations(session['lang'], 'Landing_page'))
>>>>>>> 9f65d026
        else:
            return utils.error_page(error=403, ui_message='not_user')

    if page == 'for-teachers':
        for_teacher_translations = hedyweb.PageTranslations(page).get_page_translations(g.lang)
        if is_teacher(user):
            welcome_teacher = session.get('welcome-teacher') or False
            session.pop('welcome-teacher', None)
            teacher_classes = [] if not current_user()['username'] else DATABASE.get_teacher_classes(current_user()['username'], True)
            adventures = []
            for adventure in DATABASE.get_teacher_adventures(current_user()['username']):
                adventures.append({'id': adventure.get('id'), 'name': adventure.get('name'),
                                   'date': utils.datetotimeordate(utils.mstoisostring(adventure.get('date'))),
                                   'level': adventure.get('level')})

            return render_template('for-teachers.html', current_page='my-profile',
                                   page_title=g.ui_texts.get('title_for-teacher'),
                                   content=for_teacher_translations, teacher_classes=teacher_classes,
                                   teacher_adventures=adventures, welcome_teacher=welcome_teacher)
        else:
            return utils.error_page(error=403, ui_message='not_teacher')

    requested_page = hedyweb.PageTranslations(page)
    if not requested_page.exists():
        abort(404)

    main_page_translations = requested_page.get_page_translations(g.lang)
    return render_template('main-page.html', page_title=g.ui_texts.get('title_start'),
                           current_page='start', content=main_page_translations)


@app.route('/explore', methods=['GET'])
def explore():
    if not current_user()['username']:
        return redirect('/login')

    level = request.args.get('level', default=None, type=str)
    adventure = request.args.get('adventure', default=None, type=str)

    level = None if level == "null" else level
    adventure = None if adventure == "null" else adventure

    achievement = None
    if level or adventure:
        programs = DATABASE.get_filtered_explore_programs(level, adventure)
        achievement = ACHIEVEMENTS.add_single_achievement(current_user()['username'], "indiana_jones")
    else:
        programs = DATABASE.get_all_explore_programs()

    filtered_programs = []
    for program in programs:
        # If program does not have an error value set -> parse it and set value
        if 'error' not in program:
            try:
                hedy.transpile(program.get('code'), program.get('level'), program.get('lang'))
                program['error'] = False
            except:
                program['error'] = True
            DATABASE.store_program(program)
        filtered_programs.append({
            'username': program['username'],
            'name': program['name'],
            'level': program['level'],
            'id': program['id'],
            'error': program['error'],
            'code': "\n".join(program['code'].split("\n")[:4])
        })

    if hedy_content.Adventures(session['lang']).has_adventures():
        adventures = hedy_content.Adventures(session['lang']).get_adventure_keyname_name_levels()
    else:
        adventures = hedy_content.Adventures("en").get_adventure_keyname_name_levels()

    return render_template('explore.html', programs=filtered_programs,
                           filtered_level=level,
                           achievement=achievement,
                           filtered_adventure=adventure,
                           max_level=hedy.HEDY_MAX_LEVEL,
                           adventures=adventures,
                           page_title=g.ui_texts.get('title_explore'),
                           current_page='explore')


@app.route('/change_language', methods=['POST'])
def change_language():
    body = request.json
    session['lang'] = body.get('lang')
    return jsonify({'succes': 200})

@app.route('/translate_keywords', methods=['POST'])
def translate_keywords():
    body = request.json
    print(body)
    try:
        translated_code = hedy_translation.translate_keywords(body.get('code'), body.get('start_lang'), body.get('goal_lang'), level=int(body.get('level', 1)))
        if translated_code:
            return jsonify({'success': 200, 'code': translated_code})
        else:
            return gettext(u'translate_error'), 400
    except:
        return gettext(u'translate_error'), 400


@app.route('/client_messages.js', methods=['GET'])
def client_messages():
    # Not really nice, but we don't call this often as it is cached
    d = collections.defaultdict(lambda: 'Unknown Exception')
    d.update(YamlFile.for_file('coursedata/client-messages/en.yaml').to_dict())
    d.update(YamlFile.for_file(f'coursedata/client-messages/{g.lang}.yaml').to_dict())

    response = make_response(render_template("client_messages.js", error_messages=json.dumps(d)))

    if not is_debug_mode():
        # Cache for longer when not developing
        response.cache_control.max_age = 60 * 60  # Seconds
    return response


@app.template_global()
def current_language():
    return make_lang_obj(g.lang)

@app.template_global()
def current_keyword_language():
    return make_keyword_lang_obj(g.keyword_lang)

@app.template_global()
def other_keyword_language():
    # If the current keyword language isn't English: we are sure the other option is English
    if g.keyword_lang != "en":
        return make_keyword_lang_obj("en")
    else:
        # If the current language is in supported keyword languages and not equal to our current keyword language
        if g.lang in ALL_KEYWORD_LANGUAGES.keys() and g.lang != g.keyword_lang:
            return make_keyword_lang_obj(g.lang)
    return None


@app.template_filter()
def nl2br(x):
    """Turn newlines into <br>"""
    # The input to this object will either be a literal string or a 'Markup' object.
    # In case of a literal string, we need to escape it first, because we have
    # to be able to make a distinction between safe and unsafe characters.
    #
    # In case of a Markup object, make sure to tell it the <br> we're adding is safe
    if not isinstance(x, Markup):
        x = Markup.escape(x)
    return x.replace('\n', Markup('<br />'))


@app.template_global()
def hedy_link(level_nr, assignment_nr, subpage=None):
    """Make a link to a Hedy page."""
    parts = ['/hedy']
    parts.append('/' + str(level_nr))
    if str(assignment_nr) != '1' or subpage:
        parts.append('/' + str(assignment_nr if assignment_nr else '1'))
    if subpage and subpage != 'code':
        parts.append('/' + subpage)
    return ''.join(parts)


@app.template_global()
def other_languages():
    cl = g.lang
    return [make_lang_obj(l) for l in ALL_LANGUAGES.keys() if l != cl]

@app.template_global()
def keyword_languages():
    return [make_lang_obj(l) for l in ALL_KEYWORD_LANGUAGES.keys()]

@app.template_global()
def keyword_languages_keys():
    return [l for l in ALL_KEYWORD_LANGUAGES.keys()]

def make_lang_obj(lang):
    """Make a language object for a given language."""
    return {
        'sym': ALL_LANGUAGES[lang],
        'lang': lang
    }

def make_keyword_lang_obj(lang):
    """Make a language object for a given language."""
    return {
        'sym': ALL_KEYWORD_LANGUAGES[lang],
        'lang': lang
    }


@app.template_global()
def modify_query(**new_values):
    args = request.args.copy()

    for key, value in new_values.items():
        args[key] = value

    return '{}?{}'.format(request.path, url_encode(args))


# We only store this @app.route here to enable the use of achievements -> might want to re-write this in the future
@app.route('/auth/public_profile', methods=['POST'])
@requires_login
def update_public_profile(user):
    body = request.json

    # Validations
    if not isinstance(body, dict):
        return gettext(u'ajax_error'), 400
    if not isinstance(body.get('image'), str):
        return gettext(u'image_invalid'), 400
    if not isinstance(body.get('personal_text'), str):
        return gettext(u'personal_text_invalid'), 400
    if 'favourite_program' in body and not isinstance(body.get('favourite_program'), str):
        return gettext(u'favourite_program_invalid'), 400

    achievement = None
    current_profile = DATABASE.get_public_profile_settings(user['username'])
    if current_profile:
        if current_profile.get('image') != body.get('image'):
            achievement = ACHIEVEMENTS.add_single_achievement(current_user()['username'], "fresh_look")
    else:
        achievement = ACHIEVEMENTS.add_single_achievement(current_user()['username'], "go_live")
    DATABASE.update_public_profile(user['username'], body)
    if achievement:
        #Todo TB -> Check if we require message or success on front-end
        return {'message': gettext(u'public_profile_updated'), 'achievement': achievement}, 200
    return {'message': gettext(u'public_profile_updated')}, 200

@app.route('/translating')
def translating_page():
    return render_template('translating.html')

@app.route('/update_yaml', methods=['POST'])
def update_yaml():
    filename = path.join('coursedata', request.form['file'])
    # The file MUST point to something inside our 'coursedata' directory
    filepath = path.abspath(filename)
    expected_path = path.abspath('coursedata')
    if not filepath.startswith(expected_path):
        raise RuntimeError('Invalid path given')

    data = load_yaml_rt(filepath)
    for key, value in request.form.items():
        if key.startswith('c:'):
            translating.apply_form_change(data, key[2:], translating.normalize_newlines(value))

    data = translating.normalize_yaml_blocks(data)

    return Response(dump_yaml_rt(data),
                    mimetype='application/x-yaml',
                    headers={'Content-disposition': 'attachment; filename=' + request.form['file'].replace('/', '-')})


@app.route('/user/<username>')
def public_user_page(username):
    if not current_user()['username']:
        return utils.error_page(error=403, ui_message='unauthorized')
    username = username.lower()
    user = DATABASE.user_by_username(username)
    if not user:
        return utils.error_page(error=404, ui_message='user_not_private')
    user_public_info = DATABASE.get_public_profile_settings(username)
    if user_public_info:
        user_programs = DATABASE.public_programs_for_user(username)
        user_achievements = DATABASE.progress_by_username(username)

        favourite_program = None
        if 'favourite_program' in user_public_info and user_public_info['favourite_program']:
            favourite_program = DATABASE.program_by_id(user_public_info['favourite_program'])
        if len(user_programs) >= 5:
            user_programs = user_programs[:5]

        last_achieved = None
        if 'achieved' in user_achievements:
            last_achieved = user_achievements['achieved'][-1]

        # Todo: TB -> In the near future: add achievement for user visiting their own profile

        return render_template('public-page.html', user_info=user_public_info,
                               achievements=ACHIEVEMENTS_TRANSLATIONS.get_translations(g.lang),
                               favourite_program=favourite_program,
                               programs=user_programs,
                               last_achieved=last_achieved,
                               user_achievements=user_achievements)
    return utils.error_page(error=404, ui_message='user_not_private')


@app.route('/invite/<code>', methods=['GET'])
def teacher_invitation(code):
    user = current_user()
    lang = g.lang

    if os.getenv('TEACHER_INVITE_CODE') != code:
        return utils.error_page(error=404, ui_message='invalid_teacher_invitation_code')
    if not user['username']:
        return render_template('teacher-invitation.html')

    update_is_teacher(user)

    session['welcome-teacher'] = True
    url = request.url.replace(f'/invite/{code}', '/for-teachers')
    return redirect(url)

# *** AUTH ***

from website import auth
auth.routes(app, DATABASE)

# *** PROGRAMS BACKEND ***

from website import programs
programs.routes(app, DATABASE, ACHIEVEMENTS)

# *** TEACHER BACKEND ***

from website import teacher
teacher.routes(app, DATABASE, ACHIEVEMENTS)

# *** ADMIN BACKEND ***

from website import admin
admin.routes(app, DATABASE)

# *** ACHIEVEMENTS BACKEND ***

ACHIEVEMENTS.routes(app, DATABASE)

# *** QUIZ BACKEND ***

from website import quiz
quiz.routes(app, DATABASE, ACHIEVEMENTS)

# *** STATISTICS ***

from website import statistics
statistics.routes(app, DATABASE)

# *** START SERVER ***

def on_server_start():
    """Called just before the server is started, both in developer mode and on Heroku.

    Use this to initialize objects, dependencies and connections.
    """
    pass


if __name__ == '__main__':
    # Start the server on a developer machine. Flask is initialized in DEBUG mode, so it
    # hot-reloads files. We also flip our own internal "debug mode" flag to True, so our
    # own file loading routines also hot-reload.
    utils.set_debug_mode(not os.getenv('NO_DEBUG_MODE'))

    # If we are running in a Python debugger, don't use flasks reload mode. It creates
    # subprocesses which make debugging harder.
    is_in_debugger = sys.gettrace() is not None

    on_server_start()

    # Threaded option enables multiple instances for multiple user access support
    app.run(threaded=True, debug=not is_in_debugger, port=config['port'], host="0.0.0.0")

    # See `Procfile` for how the server is started on Heroku.<|MERGE_RESOLUTION|>--- conflicted
+++ resolved
@@ -720,13 +720,8 @@
     achievement_translations = hedyweb.PageTranslations('achievements').get_page_translations(g.lang)
     achievements = ACHIEVEMENTS_TRANSLATIONS.get_translations(g.lang)
 
-<<<<<<< HEAD
-    return render_template('achievements.html', page_title=hedyweb.get_page_title('achievements'),
+    return render_template('achievements.html', page_title=g.ui_texts.get('title_achievements'),
                            achievements=achievements, template_achievements=achievement_translations, current_page='my-profile')
-=======
-    return render_template('achievements.html', page_title=g.ui_texts.get('title_achievements'),
-                           template_achievements=achievement_translations, current_page='my-profile')
->>>>>>> 9f65d026
 
 
 @app.route('/programs', methods=['GET'])
@@ -1079,12 +1074,7 @@
 
     if page == 'landing-page':
         if user['username']:
-<<<<<<< HEAD
-            return render_template('landing-page.html', page_title=hedyweb.get_page_title(page), user=user['username'])
-=======
-            return render_template('landing-page.html', page_title=g.ui_texts.get('title_landing-page'), user=user['username'],
-                                   text=TRANSLATIONS.get_translations(session['lang'], 'Landing_page'))
->>>>>>> 9f65d026
+            return render_template('landing-page.html', page_title=g.ui_texts.get('title_landing-page'), user=user['username'])
         else:
             return utils.error_page(error=403, ui_message='not_user')
 
