import sys
from website.yaml_file import YamlFile
if(sys.version_info.major < 3 or sys.version_info.minor < 6):
    print('Hedy requires Python 3.6 or newer to run. However, your version of Python is', '.'.join([str(sys.version_info.major), str(sys.version_info.minor), str(sys.version_info.micro)]))
    quit()

# coding=utf-8
import datetime
import collections
import hedy
import json
import logging
import os
from os import path
import re
import traceback
import uuid
from ruamel import yaml
from flask_commonmark import Commonmark
from werkzeug.urls import url_encode
from config import config
from website.auth import auth_templates, current_user, requires_login, is_admin, is_teacher, update_is_teacher
from utils import timems, load_yaml_rt, dump_yaml_rt, version, is_debug_mode
import utils
import textwrap

# app.py
from flask import Flask, request, jsonify, session, abort, g, redirect, Response, make_response, url_for, Markup
from flask_helpers import render_template
from flask_compress import Compress

# Hedy-specific modules
import hedy_content
import hedyweb
from website import querylog, aws_helpers, jsonbin, translating, ab_proxying, cdn, database
import quiz

# Set the current directory to the root Hedy folder
os.chdir(os.path.join(os.getcwd(), __file__.replace(os.path.basename(__file__), '')))

# Define and load all available language data
ALL_LANGUAGES = {
    'en': 'English',
    'nl': 'Nederlands',
    'es': 'Español',
    'fr': 'Français',
    'pt_pt': 'Português(pt)',
    'pt_br': 'Português(br)',
    'de': 'Deutsch',
    'it': 'Italiano',
    'sw': 'Swahili',
    'hu': 'Magyar',
    'el': 'Ελληνικά',
    'zh': "简体中文",
    'cs': 'Čeština',
    'bg': 'Български',
    'bn': 'বাংলা',
    'hi': 'हिंदी',
    'id': 'Bahasa Indonesia',
    'fy': 'Frysk'
}
# Define fall back languages for adventures
FALL_BACK_ADVENTURE = {
    'fy': 'nl',
    'pt_br': 'pt_pt'
}

LEVEL_DEFAULTS = collections.defaultdict(hedy_content.NoSuchDefaults)
for lang in ALL_LANGUAGES.keys():
    LEVEL_DEFAULTS[lang] = hedy_content.LevelDefaults(lang)

ADVENTURES = collections.defaultdict(hedy_content.NoSuchAdventure)
for lang in ALL_LANGUAGES.keys():
    ADVENTURES[lang] = hedy_content.Adventures(lang)

TRANSLATIONS = hedyweb.Translations()

DATABASE = database.Database()

# Define code that will be used if some turtle command is present
TURTLE_PREFIX_CODE = textwrap.dedent("""\
    # coding=utf8
    import random, time, turtle
    t = turtle.Turtle()
    t.hideturtle()
    t.speed(0)
    t.penup()
    t.goto(50,100)
    t.showturtle()
    t.pendown()
    t.speed(3)
""")

# Preamble that will be used for non-Turtle programs
NORMAL_PREFIX_CODE = textwrap.dedent("""\
    # coding=utf8
    import random, time
""")

def load_adventure_for_language(lang):
    adventures_for_lang = ADVENTURES[lang]

    if not adventures_for_lang.has_adventures():
        # The default fall back language is English
        fall_back = FALL_BACK_ADVENTURE.get(lang, "en")
        adventures_for_lang = ADVENTURES[fall_back]
    return adventures_for_lang.adventures_file['adventures']

def load_adventures_per_level(lang, level):

    loaded_programs = {}
    # If user is logged in, we iterate their programs that belong to the current level. Out of these, we keep the latest created program for both the level mode(no adventure) and for each of the adventures.
    if current_user()['username']:
        user_programs = DATABASE.programs_for_user(current_user()['username'])
        for program in user_programs:
            if program['level'] != level:
                continue
            program_key = 'level' if not program.get('adventure_name') else program['adventure_name']
            if not program_key in loaded_programs:
                loaded_programs[program_key] = program
            elif loaded_programs[program_key]['date'] < program['date']:
                loaded_programs[program_key] = program

    all_adventures =[]

    adventures = load_adventure_for_language(lang)

    for short_name, adventure in adventures.items():
        if not level in adventure['levels']:
            continue
        # end adventure is the quiz
        # if quizzes are not enabled, do not load it
        if short_name == 'end' and not config['quiz-enabled']:
            continue
        all_adventures.append({
            'short_name': short_name,
            'name': adventure['name'],
            'image': adventure.get('image', None),
            'default_save_name': adventure['default_save_name'],
            'text': adventure['levels'][level].get('story_text', 'No Story Text'),
            'start_code': adventure['levels'][level].get('start_code', ''),
            'loaded_program': '' if not loaded_programs.get(short_name) else {
                'name': loaded_programs.get(short_name)['name'],
                'code': loaded_programs.get(short_name)['code']
             }
        })
    # We create a 'level' pseudo assignment to store the loaded program for level mode, if any.
    all_adventures.append({
        'short_name': 'level',
        'loaded_program': '' if not loaded_programs.get('level') else {
            'name': loaded_programs.get('level')['name'],
            'code': loaded_programs.get('level')['code']
         }
    })
    return all_adventures

# Load main menu(do it once, can be cached)
with open(f'main/menu.json', 'r', encoding='utf-8') as f:
    main_menu_json = json.load(f)

logging.basicConfig(
    level=logging.DEBUG,
    format='[%(asctime)s] %(levelname)-8s: %(message)s')


app = Flask(__name__, static_url_path='')
# Ignore trailing slashes in URLs
app.url_map.strict_slashes = False

cdn.Cdn(app, os.getenv('CDN_PREFIX'), os.getenv('HEROKU_SLUG_COMMIT', 'dev'))

# Set session id if not already set. This must be done as one of the first things,
# so the function should be defined high up.
@app.before_request
def set_session_cookie():
    session_id()

if os.getenv('IS_PRODUCTION'):
    @app.before_request
    def reject_e2e_requests():
        if utils.is_testing_request(request):
            return 'No E2E tests are allowed in production', 400

@app.before_request
def before_request_proxy_testing():
    if utils.is_testing_request(request):
        if os.getenv('IS_TEST_ENV'):
            session['test_session'] = 'test'

# HTTP -> HTTPS redirect
# https://stackoverflow.com/questions/32237379/python-flask-redirect-to-https-from-http/32238093
if os.getenv('REDIRECT_HTTP_TO_HTTPS'):
    @app.before_request
    def before_request_https():
        if request.url.startswith('http://'):
            url = request.url.replace('http://', 'https://', 1)
            # We use a 302 in case we need to revert the redirect.
            return redirect(url, code=302)

# Unique random key for sessions.
# For settings with multiple workers, an environment variable is required, otherwise cookies will be constantly removed and re-set by different workers.
if utils.is_production():
    if not os.getenv('SECRET_KEY'):
        raise RuntimeError('The SECRET KEY must be provided for non-dev environments.')

    app.config['SECRET_KEY'] = os.getenv('SECRET_KEY')

else:
    app.config['SECRET_KEY'] = os.getenv('SECRET_KEY', uuid.uuid4().hex)

if utils.is_heroku():
    app.config.update(
        SESSION_COOKIE_SECURE=True,
        SESSION_COOKIE_HTTPONLY=True,
        SESSION_COOKIE_SAMESITE='Lax',
    )

# Set security attributes for cookies in a central place - but not when running locally, so that session cookies work well without HTTPS

Compress(app)
Commonmark(app)
parse_logger = jsonbin.MultiParseLogger(
    jsonbin.JsonBinLogger.from_env_vars(),
    jsonbin.S3ParseLogger.from_env_vars())
querylog.LOG_QUEUE.set_transmitter(aws_helpers.s3_querylog_transmitter_from_env())

@app.before_request
def setup_language():
    # Determine the user's requested language code.
    #
    # If not in the request parameters, use the browser's accept-languages
    # header to do language negotiation.
    lang = request.args.get('lang')
    if not lang:
        lang = request.accept_languages.best_match(ALL_LANGUAGES.keys(), 'en')

    g.lang = lang

    # Check that requested language is supported, otherwise return 404
    if g.lang not in ALL_LANGUAGES.keys():
        return "Language " + g.lang + " not supported", 404

if utils.is_heroku() and not os.getenv('HEROKU_RELEASE_CREATED_AT'):
    logging.warning('Cannot determine release; enable Dyno metadata by running "heroku labs:enable runtime-dyno-metadata -a <APP_NAME>"')


@app.before_request
def before_request_begin_logging():
    path = (str(request.path) + '?' + str(request.query_string)) if request.query_string else str(request.path)
    querylog.begin_global_log_record(path=path, method=request.method)

# A context processor injects variables in the context that are available to all templates.
@app.context_processor
def enrich_context_with_user_info():
    user = current_user()
    return dict(username=user.get('username', ''), is_teacher=is_teacher(user), is_admin=is_admin(user))

@app.after_request
def after_request_log_status(response):
    querylog.log_value(http_code=response.status_code)
    return response

@app.after_request
def set_security_headers(response):
    security_headers = {
        'Strict-Transport-Security': 'max-age=31536000; includeSubDomains',
        'X-XSS-Protection': '1; mode=block',
    }
    # Not X-Frame-Options on purpose -- we are being embedded by Online Masters
    # and that's okay.
    response.headers.update(security_headers)
    return response

@app.teardown_request
def teardown_request_finish_logging(exc):
    querylog.finish_global_log_record(exc)

# If present, PROXY_TO_TEST_HOST should be the 'http[s]://hostname[:port]' of the target environment
if os.getenv('PROXY_TO_TEST_HOST') and not os.getenv('IS_TEST_ENV'):
    ab_proxying.ABProxying(app, os.getenv('PROXY_TO_TEST_HOST'), app.config['SECRET_KEY'])

@app.route('/session_test', methods=['GET'])
def echo_session_vars_test():
    if not utils.is_testing_request(request):
        return 'This endpoint is only meant for E2E tests', 400
    return jsonify({'session': dict(session)})

@app.route('/session_main', methods=['GET'])
def echo_session_vars_main():
    if not utils.is_testing_request(request):
        return 'This endpoint is only meant for E2E tests', 400
    return jsonify({'session': dict(session), 'proxy_enabled': bool(os.getenv('PROXY_TO_TEST_HOST'))})

@app.route('/fix-code', methods=['POST'])
def fix_code():
    body = request.json
    if not body:
        return "body must be an object", 400
    if 'code' not in body:
        return "body.code must be a string", 400
    if 'level' not in body:
        return "body.level must be a string", 400
    if 'adventure_name' in body and not isinstance(body['adventure_name'], str):
        return "if present, body.adventure_name must be a string", 400

    code = body['code']
    level = int(body['level'])

    # Language should come principally from the request body,
    # but we'll fall back to browser default if it's missing for whatever
    # reason.
    lang = body.get('lang', g.lang)

    # true if kid enabled the read aloud option
    read_aloud = body.get('read_aloud', False)

    response = {}
    username = current_user()['username'] or None

    querylog.log_value(level=level, lang=lang, session_id=session_id(), username=username)

    try:
        hedy_errors = TRANSLATIONS.get_translations(lang, 'HedyErrorMessages')
        with querylog.log_time('transpile'):

            try:
                transpile_result = hedy.transpile(code, level)
                response = "OK"
            except hedy.exceptions.FtfyException as ex:
                # The code was fixed with a warning
                response['Error'] = translate_error(ex.error_code, hedy_errors, ex.arguments)
                response['FixedCode'] = ex.fixed_code
                response['Location'] = ex.error_location
                transpile_result = ex.fixed_result

    except hedy.exceptions.HedyException as ex:
        traceback.print_exc()
        response = hedy_error_to_response(ex, hedy_errors)

    except Exception as E:
        traceback.print_exc()
        print(f"error transpiling {code}")
        response["Error"] = str(E)
    querylog.log_value(server_error=response.get('Error'))
    parse_logger.log({
        'session': session_id(),
        'date': str(datetime.datetime.now()),
        'level': level,
        'lang': lang,
        'code': code,
        'server_error': response.get('Error'),
        'version': version(),
        'username': username,
        'read_aloud': read_aloud,
        'is_test': 1 if os.getenv('IS_TEST_ENV') else None,
        'adventure_name': body.get('adventure_name', None)
    })

    return jsonify(response)

@app.route('/parse', methods=['POST'])
def parse():
    body = request.json
    if not body:
        return "body must be an object", 400
    if 'code' not in body:
        return "body.code must be a string", 400
    if 'level' not in body:
        return "body.level must be a string", 400
    if 'adventure_name' in body and not isinstance(body['adventure_name'], str):
        return "if present, body.adventure_name must be a string", 400

    code = body['code']
    level = int(body['level'])

    # Language should come principally from the request body,
    # but we'll fall back to browser default if it's missing for whatever
    # reason.
    lang = body.get('lang', g.lang)

    # true if kid enabled the read aloud option
    read_aloud = body.get('read_aloud', False)

    response = {}
    username = current_user()['username'] or None

    querylog.log_value(level=level, lang=lang, session_id=session_id(), username=username)

    try:
        hedy_errors = TRANSLATIONS.get_translations(lang, 'HedyErrorMessages')
        with querylog.log_time('transpile'):

            try:
                transpile_result = hedy.transpile(code, level, lang)
            except hedy.exceptions.InvalidSpaceException as ex:
                response['Warning'] = translate_error(ex.error_code, hedy_errors, ex.arguments)
                response['Location'] = ex.error_location
                transpile_result = ex.fixed_result
            except hedy.exceptions.InvalidCommandException as ex:
                response['Error'] = translate_error(ex.error_code, hedy_errors, ex.arguments)
                response['Location'] = ex.error_location
                transpile_result = ex.fixed_result
            except hedy.exceptions.FtfyException as ex:
                response['Error'] = translate_error(ex.error_code, hedy_errors, ex.arguments)
                response['Location'] = ex.error_location
                transpile_result = ex.fixed_result
        try:
            if transpile_result.has_turtle:
                response['Code'] = TURTLE_PREFIX_CODE + transpile_result.code
                response['has_turtle'] = True
            else:
                response['Code'] = NORMAL_PREFIX_CODE + transpile_result.code
        except:
            pass

    except hedy.exceptions.HedyException as ex:
        traceback.print_exc()
        response = hedy_error_to_response(ex, hedy_errors)

    except Exception as E:
        traceback.print_exc()
        print(f"error transpiling {code}")
        response["Error"] = str(E)
    querylog.log_value(server_error=response.get('Error'))
    parse_logger.log({
        'session': session_id(),
        'date': str(datetime.datetime.now()),
        'level': level,
        'lang': lang,
        'code': code,
        'server_error': response.get('Error'),
        'version': version(),
        'username': username,
        'read_aloud': read_aloud,
        'is_test': 1 if os.getenv('IS_TEST_ENV') else None,
        'adventure_name': body.get('adventure_name', None)
    })

    return jsonify(response)

def hedy_error_to_response(ex, translations):
    return {
        "Error": translate_error(ex.error_code, translations, ex.arguments),
        "Location": ex.error_location
    }


def translate_error(code, translations, arguments):
    arguments_that_require_translation = ['allowed_types', 'invalid_type', 'invalid_type_2', 'character_found', 'concept', 'tip']
<<<<<<< HEAD
    arguments_that_require_highlighting = ['guessed_command', 'invalid_argument', 'invalid_argument_2']
=======

>>>>>>> 4711ad21
    # fetch the error template
    error_template = translations[code]

    # some arguments like allowed types or characters need to be translated in the error message
    for k, v in arguments.items():
        if k in arguments_that_require_highlighting:
            arguments[k] = hedy.style_closest_command(v)

        if k in arguments_that_require_translation:
            if isinstance(v, list):
                arguments[k] = translate_list(translations, v)
            else:
                arguments[k] = translations.get(v, v)

    return error_template.format(**arguments)

def translate_list(translations, args):
    translated_args = [translations.get(a, a) for a in args]
    # Deduplication is needed because diff values could be translated to the same value, e.g. int and float => a number
    translated_args = list(dict.fromkeys(translated_args))

    if len(translated_args) > 1:
        return f"{', '.join(translated_args[0:-1])}" \
               f" {translations.get('or', 'or')} " \
               f"{translated_args[-1]}"
    return ''.join(translated_args)

@app.route('/report_error', methods=['POST'])
def report_error():
    post_body = request.json

    parse_logger.log({
        'session': session_id(),
        'date': str(datetime.datetime.now()),
        'level': post_body.get('level'),
        'code': post_body.get('code'),
        'client_error': post_body.get('client_error'),
        'version': version(),
        'username': current_user()['username'] or None,
        'is_test': 1 if os.getenv('IS_TEST_ENV') else None
    })

    return 'logged'

@app.route('/client_exception', methods=['POST'])
def report_client_exception():
    post_body = request.json

    querylog.log_value(
        session=session_id(),
        date=str(datetime.datetime.now()),
        client_error=post_body,
        version=version(),
        username=current_user()['username'] or None,
        is_test=1 if os.getenv('IS_TEST_ENV') else None
    )

    # Return a 500 so the HTTP status codes will stand out in our monitoring/logging
    return 'logged', 500

@app.route('/version', methods=['GET'])
def version_page():
    """
    Generate a page with some diagnostic information and a useful GitHub URL on upcoming changes.

    This is an admin-only page, it does not need to be linked.
   (Also does not have any sensitive information so it's fine to be unauthenticated).
    """
    app_name = os.getenv('HEROKU_APP_NAME')

    vrz = os.getenv('HEROKU_RELEASE_CREATED_AT')
    the_date = datetime.date.fromisoformat(vrz[:10]) if vrz else datetime.date.today()

    commit = os.getenv('HEROKU_SLUG_COMMIT', '????')[0:6]

    return render_template('version-page.html',
        app_name=app_name,
        heroku_release_time=the_date,
        commit=commit)

def programs_page(request):
    print(session)
    print(current_user())
    user = current_user()
    username = user['username']
    if not username:
        # redirect users to /login if they are not logged in
        url = request.url.replace('/programs', '/login')
        return redirect(url, code=302)

    from_user = request.args.get('user') or None
    if from_user and not is_admin(user):
        if not is_teacher(user):
            return utils.page_403 (TRANSLATIONS, render_main_menu('hedy'), username, g.lang, TRANSLATIONS.get_translations (g.lang, 'ui').get ('not_teacher'))
        students = DATABASE.get_teacher_students(username)
        if from_user not in students:
            return utils.page_403 (TRANSLATIONS, render_main_menu('hedy'), username, g.lang, TRANSLATIONS.get_translations (g.lang, 'ui').get ('not_enrolled'))

    texts=TRANSLATIONS.get_translations(g.lang, 'Programs')
    ui=TRANSLATIONS.get_translations(g.lang, 'ui')
    adventures = load_adventure_for_language(g.lang)

    result = DATABASE.programs_for_user(from_user or username)
    programs =[]
    now = timems()
    for item in result:
        program_age = now - item['date']
        if program_age < 1000 * 60 * 60:
            measure = texts['minutes']
            date = round(program_age /(1000 * 60))
        elif program_age < 1000 * 60 * 60 * 24:
            measure = texts['hours']
            date = round(program_age /(1000 * 60 * 60))
        else:
            measure = texts['days']
            date = round(program_age /(1000 * 60 * 60 * 24))

        programs.append({'id': item['id'], 'code': item['code'], 'date': texts['ago-1'] + ' ' + str(date) + ' ' + measure + ' ' + texts['ago-2'], 'level': item['level'], 'name': item['name'], 'adventure_name': item.get('adventure_name'), 'public': item.get('public')})

    return render_template('programs.html', menu=render_main_menu('programs'), texts=texts, ui=ui, auth=TRANSLATIONS.get_translations(g.lang, 'Auth'), programs=programs, current_page='programs', from_user=from_user, adventures=adventures)

@app.route('/quiz/start/<int:level>', methods=['GET'])
def get_quiz_start(level):
    if not config.get('quiz-enabled') and g.lang != 'nl':
        return utils.page_404 (TRANSLATIONS, render_main_menu('adventures'), current_user()['username'], g.lang, 'Hedy quiz disabled!')
    else:
        g.prefix = '/hedy'

        # A unique identifier to record the answers under
        session['quiz-attempt-id'] = uuid.uuid4().hex

        # Sets the values of total_score and correct on the beginning of the quiz at 0
        session['total_score'] = 0
        session['correct_answer'] = 0

        return render_template('startquiz.html', level=level, next_assignment=1, menu=render_main_menu('adventures'),
                               auth=TRANSLATIONS.get_translations(g.lang, 'Auth'))

# Quiz mode
# Fill in the filename as source
@app.route('/quiz/quiz_questions/<int:level_source>/<int:question_nr>', methods=['GET'], defaults={'attempt': 1})
@app.route('/quiz/quiz_questions/<int:level_source>/<int:question_nr>/<int:attempt>', methods=['GET'])
def get_quiz(level_source, question_nr, attempt):
    if not config.get('quiz-enabled') and g.lang != 'nl':
        return utils.page_404 (TRANSLATIONS, render_main_menu('adventures'), current_user()['username'], g.lang, 'Hedy quiz disabled!')

    # If we don't have an attempt ID yet, redirect to the start page
    if not session.get('quiz-attempt-id'):
        return redirect(url_for('get_quiz_start', level=level_source))

    # Reading the yaml file
    quiz_data = quiz.quiz_data_file_for(level_source)
    if not quiz_data.exists():
        return 'No quiz yaml file found for this level', 404

    # set globals
    g.prefix = '/hedy'

    questionStatus = 'start' if attempt == 1 else 'false'

    if question_nr > quiz.highest_question(quiz_data):
        # We're done!
        return redirect(url_for('quiz_finished', level=level_source))

    question = quiz.get_question(quiz_data, question_nr)
    question_obj = quiz.question_options_for(question)

    # Read from session. Don't remove yet: If the user refreshes the
    # page here, we want to keep this same information in place (otherwise
    # if we removed from the session here it would be gone on page refresh).
    chosen_option = session.get('chosenOption', None)
    wrong_answer_hint = session.get('wrong_answer_hint', None)

    return render_template('quiz_question.html',
                           quiz=quiz_data,
                           level_source=level_source,
                           questionStatus=questionStatus,
                           questions=quiz_data['questions'],
                           question_options=question_obj,
                           chosen_option=chosen_option,
                           wrong_answer_hint=wrong_answer_hint,
                           question=question,
                           question_nr=question_nr,
                           correct=session.get('correct_answer'),
                           attempt = attempt,
                           is_last_attempt=attempt == quiz.MAX_ATTEMPTS,
                           menu=render_main_menu('adventures'),
                           auth=TRANSLATIONS.get_translations(g.lang, 'Auth'))


@app.route('/quiz/finished/<int:level>', methods=['GET'])
def quiz_finished(level):
    """Results page at the end of the quiz."""
    if not config.get('quiz-enabled') and g.lang != 'nl':
        return utils.page_404 (TRANSLATIONS, render_main_menu('adventures'), current_user() ['username'], g.lang, 'Hedy quiz disabled!')

    # Reading the yaml file
    quiz_data = quiz.quiz_data_file_for(level)
    if not quiz_data.exists():
        return 'No quiz yaml file found for this level', 404

    # set globals
    g.prefix = '/hedy'

    return render_template('endquiz.html', correct=session.get('correct_answer', 0),
                           total_score= round(session.get('total_score', 0) / quiz.max_score(quiz_data) * 100),
                           menu=render_main_menu('adventures'),
                           quiz=quiz_data, level=int(level) + 1, questions=quiz_data['questions'],
                           next_assignment=1,
                           auth=TRANSLATIONS.get_translations (g.lang, 'Auth'))


@app.route('/quiz/submit_answer/<int:level_source>/<int:question_nr>/<int:attempt>', methods=["POST"])
def submit_answer(level_source, question_nr, attempt):
    if not config['quiz-enabled'] and g.lang != 'nl':
        return 'Hedy quiz disabled!', 404

    # If we don't have an attempt ID yet, redirect to the start page
    if not session.get('quiz-attempt-id'):
        return redirect(url_for('get_quiz_start', level=level_source))

    # Get the chosen option from the request form with radio buttons
    # This looks like '1-B' or '5-C' or what have you.
    #
    # The number should always be the same as 'question_nr', or otherwise
    # be 'question_nr - 1', so is unnecessary. But we'll leave it here for now.
    chosen_option = request.form["radio_option"]
    chosen_option = chosen_option.split('-')[1]

    # Reading yaml file
    quiz_data = quiz.quiz_data_file_for(level_source)
    if not quiz_data.exists():
        return 'No quiz yaml file found for this level', 404

    # Convert question_nr to an integer
    q_nr = int(question_nr)

    # Convert the corresponding chosen option to the index of an option
    question = quiz.get_question(quiz_data, q_nr)

    is_correct = quiz.is_correct_answer(question, chosen_option)

    session['chosenOption'] = chosen_option
    if not is_correct:
        session['wrong_answer_hint'] = quiz.get_hint(question, chosen_option)
    else:
        # Correct answer -- make sure there is no hint on the next display page
        session.pop('wrong_answer_hint', None)

    # Store the answer in the database. If we don't have a username,
    # use the session ID as a username.
    username = current_user()['username'] or f'anonymous:{session_id()}'

    DATABASE.record_quiz_answer(session['quiz-attempt-id'],
            username=username,
            level=level_source,
            is_correct=is_correct,
            question_number=question_nr,
            answer=chosen_option)

    if is_correct:
        score = quiz.correct_answer_score(question)
        session['total_score'] = session.get('total_score',0) + score
        session['correct_answer'] = session.get('correct_answer', 0) + 1

        return redirect(url_for('quiz_feedback', level_source=level_source, question_nr=question_nr))

    # Not a correct answer. You can try again if you haven't hit your max attempts yet.
    if attempt >= quiz.MAX_ATTEMPTS:
        return redirect(url_for('quiz_feedback', level_source=level_source, question_nr=question_nr))

    # Redirect to the display page to try again
    return redirect(url_for('get_quiz', chosen_option=chosen_option, level_source=level_source, question_nr=question_nr, attempt=attempt + 1))

@app.route('/quiz/feedback/<int:level_source>/<int:question_nr>', methods=["GET"])
def quiz_feedback(level_source, question_nr):
    if not config['quiz-enabled'] and g.lang != 'nl':
        return 'Hedy quiz disabled!', 404

    # If we don't have an attempt ID yet, redirect to the start page
    if not session.get('quiz-attempt-id'):
        return redirect(url_for('get_quiz_start', level=level_source))

    quiz_data = quiz.quiz_data_file_for(level_source)
    if not quiz_data.exists():
        return 'No quiz yaml file found for this level', 404

    question = quiz.get_question(quiz_data, question_nr)


    # Read from session and remove the variables from it (this is the
    # feedback page, the previous answers will never apply anymore).
    chosen_option = session.pop('chosenOption', None)
    wrong_answer_hint = session.pop('wrong_answer_hint', None)

    answer_was_correct = quiz.is_correct_answer(question, chosen_option)

    index_option = quiz.index_from_letter(chosen_option)
    correct_option = quiz.get_correct_answer(question)

    question_options = quiz.question_options_for(question)

    return render_template('feedback.html', quiz=quiz_data, question=question,
                           questions=quiz_data['questions'],
                           question_options=question_options,
                           level_source=level_source,
                           question_nr=question_nr,
                           correct=session.get('correct_answer'),
                           answer_was_correct=answer_was_correct,
                           wrong_answer_hint=wrong_answer_hint,
                           index_option=index_option,
                           correct_option=correct_option,
                           menu=render_main_menu('adventures'),
                           auth=TRANSLATIONS.data[g.lang]['Auth'])


# Adventure mode
@app.route('/hedy/adventures', methods=['GET'])
def adventures_list():
    adventures = load_adventure_for_language(g.lang)
    menu = render_main_menu('adventures')
    return render_template('adventures.html', adventures=adventures, menu=menu, auth=TRANSLATIONS.get_translations(g.lang, 'Auth'))

@app.route('/hedy/adventures/<adventure_name>', methods=['GET'], defaults={'level': 1})
@app.route('/hedy/adventures/<adventure_name>/<level>', methods=['GET'])
def adventure_page(adventure_name, level):

    user = current_user()
    level = int(level)
    adventures = load_adventure_for_language(g.lang)

    # If requested adventure does not exist, return 404
    if not adventure_name in adventures:
        return utils.page_404 (TRANSLATIONS, render_main_menu('adventures'), current_user()['username'], g.lang, TRANSLATIONS.get_translations (g.lang, 'ui').get ('no_such_adventure'))

    adventure = adventures[adventure_name]

    # If no level is specified(this will happen if the last element of the path(minus the query parameter) is the same as the adventure_name)
    if re.sub(r'\?.+', '', request.url.split('/')[len(request.url.split('/')) - 1]) == adventure_name:
        # If user is logged in, check if they have a program for this adventure
        # If there are many, note the highest level for which there is a saved program
        desired_level = 0
        if user['username']:
            existing_programs = DATABASE.programs_for_user(user['username'])
            for program in existing_programs:
                if 'adventure_name' in program and program['adventure_name'] == adventure_name and program['level'] > desired_level:
                    desired_level = program['level']
            # If the user has a saved program for this adventure, redirect them to the level with the highest adventure
            if desired_level != 0:
                return redirect(request.url.replace('/' + adventure_name, '/' + adventure_name + '/' + str(desired_level)), code=302)
        # If user is not logged in, or has no saved programs for this adventure, default to the lowest level available for the adventure
        if desired_level == 0:
            for key in adventure['levels'].keys():
                if isinstance(key, int) and(desired_level == 0 or desired_level > key):
                    desired_level = key
        level = desired_level

    # If requested level is not in adventure, return 404
    if not level in adventure['levels']:
        return utils.page_404 (TRANSLATIONS, render_main_menu('adventures'), current_user()['username'], g.lang, TRANSLATIONS.get_translations (g.lang, 'ui').get ('no_such_adventure_level'))

    adventures_for_level = load_adventures_per_level(g.lang, level)
    level_defaults_for_lang = LEVEL_DEFAULTS[g.lang]
    defaults = level_defaults_for_lang.get_defaults_for_level(level)
    max_level = level_defaults_for_lang.max_level()

    g.prefix = '/hedy'
    return hedyweb.render_code_editor_with_tabs(
        level_defaults=defaults,
        max_level=max_level,
        level_number=level,
        menu=render_main_menu('hedy'),
        translations=TRANSLATIONS,
        version=version(),
        adventures=adventures_for_level,
        restrictions='',
        # The relevant loaded program will be available to client-side js and it will be loaded by js.
        loaded_program='',
        adventure_name=adventure_name)

# routing to index.html
@app.route('/ontrack', methods=['GET'], defaults={'level': '1', 'step': 1})
@app.route('/onlinemasters', methods=['GET'], defaults={'level': '1', 'step': 1})
@app.route('/onlinemasters/<int:level>', methods=['GET'], defaults={'step': 1})
@app.route('/space_eu', methods=['GET'], defaults={'level': '1', 'step': 1})
@app.route('/hedy', methods=['GET'], defaults={'level': '1', 'step': 1})
@app.route('/hedy/<level>', methods=['GET'], defaults={'step': 1})
@app.route('/hedy/<level>/<step>', methods=['GET'])
def index(level, step):
    if re.match('\d', level):
        try:
            g.level = level = int(level)
        except:
            return utils.page_404 (TRANSLATIONS, render_main_menu('hedy'), current_user()['username'], g.lang, TRANSLATIONS.get_translations (g.lang, 'ui').get ('no_such_level'))
    else:
        return utils.page_404 (TRANSLATIONS, render_main_menu('hedy'), current_user()['username'], g.lang, TRANSLATIONS.get_translations (g.lang, 'ui').get ('no_such_level'))

    g.prefix = '/hedy'

    loaded_program = ''
    adventure_name = ''

    # If step is a string that has more than two characters, it must be an id of a program
    if step and isinstance(step, str) and len(step) > 2:
        result = DATABASE.program_by_id(step)
        if not result:
            return utils.page_404 (TRANSLATIONS, render_main_menu('hedy'), current_user()['username'], g.lang, TRANSLATIONS.get_translations (g.lang, 'ui').get ('no_such_program'))
        # If the program is not public, allow only the owner of the program, the admin user and the teacher users to access the program
        user = current_user()
        public_program = 'public' in result and result['public']
        if not public_program and user['username'] != result['username'] and not is_admin(user) and not is_teacher(user):
            return utils.page_404 (TRANSLATIONS, render_main_menu('hedy'), current_user()['username'], g.lang, TRANSLATIONS.get_translations (g.lang, 'ui').get ('no_such_program'))
        loaded_program = {'code': result['code'], 'name': result['name'], 'adventure_name': result.get('adventure_name')}
        if 'adventure_name' in result:
            adventure_name = result['adventure_name']

    adventures, restrictions = get_restrictions(load_adventures_per_level(g.lang, level), current_user()['username'], level)
    level_defaults_for_lang = LEVEL_DEFAULTS[g.lang]

    if level not in level_defaults_for_lang.levels or restrictions['hide_level']:
        return utils.page_404 (TRANSLATIONS, render_main_menu('hedy'), current_user()['username'], g.lang, TRANSLATIONS.get_translations (g.lang, 'ui').get ('no_such_level'))
    defaults = level_defaults_for_lang.get_defaults_for_level(level)
    max_level = level_defaults_for_lang.max_level()

    return hedyweb.render_code_editor_with_tabs(
        level_defaults=defaults,
        max_level=max_level,
        level_number=level,
        menu=render_main_menu('hedy'),
        translations=TRANSLATIONS,
        version=version(),
        adventures=adventures,
        restrictions=restrictions,
        loaded_program=loaded_program,
        adventure_name=adventure_name)


def get_restrictions(adventures, user, level):
    restrictions = {}
    found_restrictions = False
    if user:
        student_classes = DATABASE.get_student_classes(user)
        if student_classes:
            level_preferences = DATABASE.get_level_preferences_class(student_classes[0]['id'], level)
            if level_preferences:
                found_restrictions = True
                display_adventures = []
                for adventure in adventures:
                    if adventure['short_name'] in level_preferences['adventures']:
                        display_adventures.append(adventure)
                restrictions['amount_next_level'] = level_preferences['progress']
                restrictions['example_programs'] = level_preferences['example_programs']
                restrictions['hide_level'] = level_preferences['hide']
                prev_level_preferences = DATABASE.get_level_preferences_class(student_classes[0]['id'], level - 1)
                next_level_preferences = DATABASE.get_level_preferences_class(student_classes[0]['id'], level + 1)
                print(next_level_preferences)
                if prev_level_preferences:
                    restrictions['hide_prev_level'] = prev_level_preferences['hide']
                else:
                    restrictions['hide_prev_level'] = False
                if next_level_preferences:
                    restrictions['hide_next_level'] = next_level_preferences['hide']
                else:
                    restrictions['hide_next_level'] = False

    if not found_restrictions:
        display_adventures = adventures
        restrictions['amount_next_level'] = 0
        restrictions['example_programs'] = True
        restrictions['hide_level'] = False
        restrictions['hide_prev_level'] = False
        restrictions['hide_next_level'] = False

    return display_adventures, restrictions

@app.route('/hedy/<id>/view', methods=['GET'])
def view_program(id):
    g.prefix = '/hedy'

    user = current_user()

    result = DATABASE.program_by_id(id)
    if not result:
        return utils.page_404 (TRANSLATIONS, render_main_menu('hedy'), user['username'], g.lang, TRANSLATIONS.get_translations (g.lang, 'ui').get ('no_such_program'))

    # If we asked for a specific language, use that, otherwise use the language
    # of the program's author.
    # Default to the language of the program's author(but still respect)
    # the switch if given.
    g.lang = request.args.get('lang', result['lang'])

    arguments_dict = {}
    arguments_dict['program_id'] = id
    arguments_dict['page_title'] = f'{result["name"]} – Hedy'
    arguments_dict['level'] = result['level']  # Necessary for running
    arguments_dict['loaded_program'] = result
    arguments_dict['editor_readonly'] = True
    arguments_dict['show_edit_button'] = True

    # Everything below this line has nothing to do with this page and it's silly
    # that every page needs to put in so much effort to re-set it
    arguments_dict['menu'] = render_main_menu('view')
    arguments_dict['auth'] = TRANSLATIONS.get_translations(lang, 'Auth')
    arguments_dict['username'] = user.get('username', None)
    arguments_dict['is_teacher'] = is_teacher(user)
    arguments_dict.update(**TRANSLATIONS.get_translations(lang, 'ui'))

    return render_template("view-program-page.html", **arguments_dict)




@app.route('/client_messages.js', methods=['GET'])
def client_messages():
    error_messages = TRANSLATIONS.get_translations(g.lang, "ClientErrorMessages")
    ui_messages = TRANSLATIONS.get_translations(g.lang, "ui")
    auth_messages = TRANSLATIONS.get_translations(g.lang, "Auth")

    response = make_response(render_template("client_messages.js",
        error_messages=json.dumps(error_messages),
        ui_messages=json.dumps(ui_messages),
        auth_messages=json.dumps(auth_messages)))

    if not is_debug_mode():
        # Cache for longer when not devving
        response.cache_control.max_age = 60 * 60  # Seconds

    return response

@app.errorhandler(404)
def not_found(exception):
    return utils.page_404 (TRANSLATIONS, render_main_menu('adventures'), current_user()['username'], g.lang, TRANSLATIONS.get_translations (g.lang, 'ui').get ('page_not_found'))

@app.errorhandler(500)
def internal_error(exception):
    import traceback
    print(traceback.format_exc())
    return utils.page_500 (TRANSLATIONS, render_main_menu('hedy'), current_user()['username'], g.lang)

@app.route('/index.html')
@app.route('/')
def default_landing_page():
    return main_page('start')

@app.route('/<page>')
def main_page(page):
    if page == 'favicon.ico':
        abort(404)

    if page in['signup', 'login', 'my-profile', 'recover', 'reset', 'admin']:
        return auth_templates(page, g.lang, render_main_menu(page), request)

    if page == 'programs':
        return programs_page(request)

    # Default to English if requested language is not available
    effective_lang = g.lang if path.isfile(f'main/{page}-{g.lang}.md') else 'en'

    try:
        with open(f'main/{page}-{effective_lang}.md', 'r', encoding='utf-8') as f:
            contents = f.read()
    except IOError:
        abort(404)

    front_matter, markdown = split_markdown_front_matter(contents)

    user = current_user()
    menu = render_main_menu(page)
    if page == 'for-teachers':
        if is_teacher(user):
            welcome_teacher = session.get('welcome-teacher') or False
            session['welcome-teacher'] = False
            teacher_classes =[] if not current_user()['username'] else DATABASE.get_teacher_classes(current_user()['username'], True)
            return render_template('for-teachers.html', sections=split_teacher_docs(contents), menu=menu,
                                   auth=TRANSLATIONS.get_translations(g.lang, 'Auth'), teacher_classes=teacher_classes,
                                   welcome_teacher=welcome_teacher, **front_matter)
        else:
            return utils.page_403 (TRANSLATIONS, render_main_menu('hedy'), current_user()['username'], g.lang, TRANSLATIONS.get_translations (g.lang, 'ui').get ('not_teacher'))


    return render_template('main-page.html', mkd=markdown, menu=menu, auth=TRANSLATIONS.get_translations(g.lang, 'Auth'), **front_matter)


def session_id():
    """Returns or sets the current session ID."""
    if 'session_id' not in session:
        if os.getenv('IS_TEST_ENV') and 'X-session_id' in request.headers:
            session['session_id'] = request.headers['X-session_id']
        else:
            session['session_id'] = uuid.uuid4().hex
    return session['session_id']

@app.template_global()
def current_language():
    return make_lang_obj(g.lang)

@app.template_filter()
def nl2br(x):
    """Turn newlines into <br>"""
    # The input to this object will either be a literal string or a 'Markup' object.
    # In case of a literal string, we need to escape it first, because we have
    # to be able to make a distinction between safe and unsafe characters.
    #
    # In case of a Markup object, make sure to tell it the <br> we're adding is safe
    if not isinstance(x, Markup):
      x = Markup.escape(x)
    return x.replace('\n', Markup('<br />'))

@app.template_global()
def hedy_link(level_nr, assignment_nr, subpage=None, lang=None):
    """Make a link to a Hedy page."""
    parts =[g.prefix]
    parts.append('/' + str(level_nr))
    if str(assignment_nr) != '1' or subpage:
        parts.append('/' + str(assignment_nr if assignment_nr else '1'))
    if subpage and subpage != 'code':
        parts.append('/' + subpage)
    parts.append('?')
    parts.append('lang=' +(lang if lang else g.lang))
    return ''.join(parts)

@app.template_global()
def other_languages():
    cl = g.lang
    return[make_lang_obj(l) for l in ALL_LANGUAGES.keys() if l != cl]

@app.template_global()
def localize_link(url):
    lang = g.lang
    if not lang:
        return url
    if '?' in url:
        return url + '&lang=' + lang
    else:
        return url + '?lang=' + lang

def make_lang_obj(lang):
    """Make a language object for a given language."""
    return {
        'sym': ALL_LANGUAGES[lang],
        'lang': lang
    }


@app.template_global()
def modify_query(**new_values):
    args = request.args.copy()

    for key, value in new_values.items():
        args[key] = value

    return '{}?{}'.format(request.path, url_encode(args))


def no_none_sense(d):
    """Remove all None values from a dict."""
    return {k: v for k, v in d.items() if v is not None}


def split_markdown_front_matter(md):
    parts = re.split('^---', md, 1, re.M)
    if len(parts) == 1:
        return {}, md
    # safe_load returns 'None' if the string is empty
    front_matter = yaml.safe_load(parts[0]) or {}
    if not isinstance(front_matter, dict):
      # There was some kind of parsing error
      return {}, md

    return front_matter, parts[1]

def split_teacher_docs(contents):
    tags = utils.markdown_to_html_tags(contents)
    sections =[]
    for tag in tags:
        # Sections are divided by h2 tags
        if re.match('^<h2>', str(tag)):
            tag = tag.contents[0]
            # We strip `page_title: ` from the first title
            if len(sections) == 0:
                tag = tag.replace('page_title: ', '')
            sections.append({'title': tag, 'content': ''})
        else:
            sections[-1]['content'] += str(tag)
    return sections

def render_main_menu(current_page):
    """Render a list of(caption, href, selected, color) from the main menu."""
    return[dict(
        caption=item.get(g.lang, item.get('en', '???')),
        href='/' + item['_'],
        selected=(current_page == item['_']),
        accent_color=item.get('accent_color', 'white'),
        short_name=item['_']
    ) for item in main_menu_json['nav']]

# *** PROGRAMS ***

@app.route('/programs_list', methods=['GET'])
@requires_login
def list_programs(user):
    return {'programs': DATABASE.programs_for_user(user['username'])}

# Not very restful to use a GET to delete something, but indeed convenient; we can do it with a single link and avoiding AJAX.
@app.route('/programs/delete/<program_id>', methods=['GET'])
@requires_login
def delete_program(user, program_id):
    result = DATABASE.program_by_id(program_id)
    if not result or result['username'] != user['username']:
        return "", 404
    DATABASE.delete_program_by_id(program_id)
    DATABASE.increase_user_program_count(user['username'], -1)
    return redirect('/programs')

@app.route('/programs', methods=['POST'])
@requires_login
def save_program(user):

    body = request.json
    if not isinstance(body, dict):
        return 'body must be an object', 400
    if not isinstance(body.get('code'), str):
        return 'code must be a string', 400
    if not isinstance(body.get('name'), str):
        return 'name must be a string', 400
    if not isinstance(body.get('level'), int):
        return 'level must be an integer', 400
    if 'adventure_name' in body:
        if not isinstance(body.get('adventure_name'), str):
            return 'if present, adventure_name must be a string', 400

    # We check if a program with a name `xyz` exists in the database for the username.
    # It'd be ideal to search by username & program name, but since DynamoDB doesn't allow searching for two indexes at the same time, this would require to create a special index to that effect, which is cumbersome.
    # For now, we bring all existing programs for the user and then search within them for repeated names.
    programs = DATABASE.programs_for_user(user['username'])
    program_id = uuid.uuid4().hex
    overwrite = False
    for program in programs:
        if program['name'] == body['name']:
            overwrite = True
            program_id = program['id']
            break

    stored_program = {
        'id': program_id,
        'session': session_id(),
        'date': timems(),
        'lang': g.lang,
        'version': version(),
        'level': body['level'],
        'code': body['code'],
        'name': body['name'],
        'username': user['username']
    }

    if 'adventure_name' in body:
        stored_program['adventure_name'] = body['adventure_name']

    DATABASE.store_program(stored_program)
    if not overwrite:
        DATABASE.increase_user_program_count(user['username'])

    return jsonify({'name': body['name'], 'id': program_id})

@app.route('/programs/share', methods=['POST'])
@requires_login
def share_unshare_program(user):
    body = request.json
    if not isinstance(body, dict):
        return 'body must be an object', 400
    if not isinstance(body.get('id'), str):
        return 'id must be a string', 400
    if not isinstance(body.get('public'), bool):
        return 'public must be a string', 400

    result = DATABASE.program_by_id(body['id'])
    if not result or result['username'] != user['username']:
        return 'No such program!', 404

    DATABASE.set_program_public_by_id(body['id'], bool(body['public']))
    return jsonify({'id': body['id']})

@app.route('/translate/<source>/<target>')
def translate_fromto(source, target):
    source_adventures = YamlFile.for_file(f'coursedata/adventures/{source}.yaml').to_dict()
    source_levels = YamlFile.for_file(f'coursedata/level-defaults/{source}.yaml').to_dict()
    source_texts = YamlFile.for_file(f'coursedata/texts/{source}.yaml').to_dict()
    source_keywords = YamlFile.for_file(f'coursedata/keywords/{source}.yaml').to_dict()

    target_adventures = YamlFile.for_file(f'coursedata/adventures/{target}.yaml').to_dict()
    target_levels = YamlFile.for_file(f'coursedata/level-defaults/{target}.yaml').to_dict()
    target_texts = YamlFile.for_file(f'coursedata/texts/{target}.yaml').to_dict()
    target_keywords = YamlFile.for_file(f'coursedata/keywords/{target}.yaml').to_dict()

    files =[]

    files.append(translating.TranslatableFile(
      'Levels',
      f'level-defaults/{target}.yaml',
      translating.struct_to_sections(source_levels, target_levels)))

    files.append(translating.TranslatableFile(
      'Messages',
      f'texts/{target}.yaml',
      translating.struct_to_sections(source_texts, target_texts)))

    files.append(translating.TranslatableFile(
      'Adventures',
      f'adventures/{target}.yaml',
      translating.struct_to_sections(source_adventures, target_adventures)))

    files.append(translating.TranslatableFile(
      'Keywords',
      f'keywords/{target}.yaml',
      translating.struct_to_sections(source_keywords, target_keywords)))

    return render_template('translate-fromto.html',
        source_lang=source,
        target_lang=target,
        files=files)

@app.route('/update_yaml', methods=['POST'])
def update_yaml():
    filename = path.join('coursedata', request.form['file'])
    # The file MUST point to something inside our 'coursedata' directory
    #(no exploiting bullshit here)
    filepath = path.abspath(filename)
    expected_path = path.abspath('coursedata')
    if not filepath.startswith(expected_path):
        raise RuntimeError('Are you trying to trick me?')

    data = load_yaml_rt(filepath)
    for key, value in request.form.items():
        if key.startswith('c:'):
            translating.apply_form_change(data, key[2:], translating.normalize_newlines(value))

    data = translating.normalize_yaml_blocks(data)

    return Response(dump_yaml_rt(data),
        mimetype='application/x-yaml',
        headers={'Content-disposition': 'attachment; filename=' + request.form['file'].replace('/', '-')})


@app.route('/invite/<code>', methods=['GET'])
def teacher_invitation(code):
    user = current_user()
    lang = g.lang

    if os.getenv('TEACHER_INVITE_CODE') != code:
        return utils.page_404(TRANSLATIONS, render_main_menu('invite'), user['username'], lang,
                              TRANSLATIONS.get_translations(g.lang, 'ui').get('invalid_teacher_invitation_code'))
    if not user['username']:
        return render_template('teacher-invitation.html', auth=TRANSLATIONS.get_translations(lang, 'Auth'),
                               menu=render_main_menu('invite'))

    update_is_teacher(user)

    session['welcome-teacher'] = True
    url = request.url.replace(f'/invite/{code}', '/for-teachers')
    return redirect(url)

# *** AUTH ***

from website import auth
auth.routes(app, DATABASE)

# *** TEACHER BACKEND

from website import teacher
teacher.routes(app, DATABASE)

# *** START SERVER ***

def on_server_start():
    """Called just before the server is started, both in developer mode and on Heroku.

    Use this to initialize objects, dependencies and connections.
    """
    pass


if __name__ == '__main__':
    # Start the server on a developer machine. Flask is initialized in DEBUG mode, so it
    # hot-reloads files. We also flip our own internal "debug mode" flag to True, so our
    # own file loading routines also hot-reload.
    utils.set_debug_mode(not os.getenv('NO_DEBUG_MODE'))

    # If we are running in a Python debugger, don't use flasks reload mode. It creates
    # subprocesses which make debugging harder.
    is_in_debugger = sys.gettrace() is not None

    on_server_start()

    # Threaded option enables multiple instances for multiple user access support
    app.run(threaded=True, debug=not is_in_debugger, port=config['port'], host="0.0.0.0")

    # See `Procfile` for how the server is started on Heroku.<|MERGE_RESOLUTION|>--- conflicted
+++ resolved
@@ -447,11 +447,7 @@
 
 def translate_error(code, translations, arguments):
     arguments_that_require_translation = ['allowed_types', 'invalid_type', 'invalid_type_2', 'character_found', 'concept', 'tip']
-<<<<<<< HEAD
     arguments_that_require_highlighting = ['guessed_command', 'invalid_argument', 'invalid_argument_2']
-=======
-
->>>>>>> 4711ad21
     # fetch the error template
     error_template = translations[code]
 
