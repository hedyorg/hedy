--- conflicted
+++ resolved
@@ -785,15 +785,9 @@
         db_update('programs', stored_program)
     else:
         db_create('programs', stored_program)
-<<<<<<< HEAD
-        db_update('users', {'username': user ['username'], 'program_count': len (programs)})
-
-    return {'name': body ['name'], 'id': program_id}
-=======
         db_update('users', {'username': user ['username'], 'program_count': len (programs) + 1})
 
-    return jsonify({'name': name})
->>>>>>> 214e3e42
+    return jsonify({'name': body ['name'], 'id': program_id})
 
 @app.route('/programs/share', methods=['POST'])
 @requires_login
