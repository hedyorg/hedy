--- conflicted
+++ resolved
@@ -272,12 +272,8 @@
     else:
         try:
             hedy_errors = TRANSLATIONS.get_translations(lang, 'HedyErrorMessages')
-<<<<<<< HEAD
-            result = hedy.transpile(code, level, sublevel)
-=======
             with querylog.log_time('transpile'):
-                result = hedy.transpile(code, level)
->>>>>>> cd182e96
+                result = hedy.transpile(code, level,sublevel)
             response["Code"] = "# coding=utf8\nimport random\n" + result
         except hedy.HedyException as E:
             traceback.print_exc()
