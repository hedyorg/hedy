import sys
from website.yaml_file import YamlFile
if(sys.version_info.major < 3 or sys.version_info.minor < 6):
    print('Hedy requires Python 3.6 or newer to run. However, your version of Python is', '.'.join([str(sys.version_info.major), str(sys.version_info.minor), str(sys.version_info.micro)]))
    quit()

# coding=utf-8
import datetime
import collections
import hedy
import json
import logging
import os
from os import path
import re
import traceback
import uuid
from ruamel import yaml
from flask_commonmark import Commonmark
from werkzeug.urls import url_encode
from config import config
from website.auth import auth_templates, current_user, requires_login, is_admin, is_teacher, update_is_teacher
from utils import timems, load_yaml_rt, dump_yaml_rt, version, is_debug_mode
import utils
import textwrap

# app.py
from flask import Flask, request, jsonify, session, abort, g, redirect, Response, make_response, url_for, Markup
from flask_helpers import render_template
from flask_compress import Compress

# Hedy-specific modules
import hedy_content
import hedyweb
from website import querylog, aws_helpers, jsonbin, translating, ab_proxying, cdn, database
import quiz

# Set the current directory to the root Hedy folder
os.chdir(os.path.join(os.getcwd(), __file__.replace(os.path.basename(__file__), '')))

# Define and load all available language data
ALL_LANGUAGES = {
    'en': 'English',
    'nl': 'Nederlands',
    'es': 'Español',
    'fr': 'Français',
    'pt_pt': 'Português(pt)',
    'pt_br': 'Português(br)',
    'de': 'Deutsch',
    'it': 'Italiano',
    'sw': 'Swahili',
    'hu': 'Magyar',
    'el': 'Ελληνικά',
    'zh': "简体中文",
    'cs': 'Čeština',
    'bg': 'Български',
    'bn': 'বাংলা',
    'hi': 'हिंदी',
    'id': 'Bahasa Indonesia',
    'fy': 'Frysk'
}
# Define fall back languages for adventures
FALL_BACK_ADVENTURE = {
    'fy': 'nl',
    'pt_br': 'pt_pt'
}

LEVEL_DEFAULTS = collections.defaultdict(hedy_content.NoSuchDefaults)
for lang in ALL_LANGUAGES.keys():
    LEVEL_DEFAULTS[lang] = hedy_content.LevelDefaults(lang)

ADVENTURES = collections.defaultdict(hedy_content.NoSuchAdventure)
for lang in ALL_LANGUAGES.keys():
    ADVENTURES[lang] = hedy_content.Adventures(lang)

TRANSLATIONS = hedyweb.Translations()

DATABASE = database.Database()

# Define code that will be used if some turtle command is present
TURTLE_PREFIX_CODE = textwrap.dedent("""\
    # coding=utf8
    import random, time, turtle
    t = turtle.Turtle()
    t.hideturtle()
    t.speed(0)
    t.penup()
    t.goto(50,100)
    t.showturtle()
    t.pendown()
    t.speed(3)
""")

# Preamble that will be used for non-Turtle programs
NORMAL_PREFIX_CODE = textwrap.dedent("""\
    # coding=utf8
    import random, time
""")

def load_adventure_for_language(lang):
    adventures_for_lang = ADVENTURES[lang]

    if not adventures_for_lang.has_adventures():
        # The default fall back language is English
        fall_back = FALL_BACK_ADVENTURE.get(lang, "en")
        adventures_for_lang = ADVENTURES[fall_back]
    return adventures_for_lang.adventures_file['adventures']

def load_adventures_per_level(lang, level):

    loaded_programs = {}
    # If user is logged in, we iterate their programs that belong to the current level. Out of these, we keep the latest created program for both the level mode(no adventure) and for each of the adventures.
    if current_user()['username']:
        user_programs = DATABASE.programs_for_user(current_user()['username'])
        for program in user_programs:
            if program['level'] != level:
                continue
            program_key = 'level' if not program.get('adventure_name') else program['adventure_name']
            if not program_key in loaded_programs:
                loaded_programs[program_key] = program
            elif loaded_programs[program_key]['date'] < program['date']:
                loaded_programs[program_key] = program

    all_adventures =[]

    adventures = load_adventure_for_language(lang)

    for short_name, adventure in adventures.items():
        if not level in adventure['levels']:
            continue
        # end adventure is the quiz
        # if quizzes are not enabled, do not load it
        if short_name == 'end' and not config['quiz-enabled']:
            continue
        all_adventures.append({
            'short_name': short_name,
            'name': adventure['name'],
            'image': adventure.get('image', None),
            'default_save_name': adventure['default_save_name'],
            'text': adventure['levels'][level].get('story_text', 'No Story Text'),
            'start_code': adventure['levels'][level].get('start_code', ''),
            'loaded_program': '' if not loaded_programs.get(short_name) else {
                'name': loaded_programs.get(short_name)['name'],
                'code': loaded_programs.get(short_name)['code']
             }
        })
    # We create a 'level' pseudo assignment to store the loaded program for level mode, if any.
    all_adventures.append({
        'short_name': 'level',
        'loaded_program': '' if not loaded_programs.get('level') else {
            'name': loaded_programs.get('level')['name'],
            'code': loaded_programs.get('level')['code']
         }
    })
    return all_adventures

# Load main menu(do it once, can be cached)
with open(f'main/menu.json', 'r', encoding='utf-8') as f:
    main_menu_json = json.load(f)

logging.basicConfig(
    level=logging.DEBUG,
    format='[%(asctime)s] %(levelname)-8s: %(message)s')


app = Flask(__name__, static_url_path='')
# Ignore trailing slashes in URLs
app.url_map.strict_slashes = False

cdn.Cdn(app, os.getenv('CDN_PREFIX'), os.getenv('HEROKU_SLUG_COMMIT', 'dev'))

# Set session id if not already set. This must be done as one of the first things,
# so the function should be defined high up.
@app.before_request
def set_session_cookie():
    session_id()

if os.getenv('IS_PRODUCTION'):
    @app.before_request
    def reject_e2e_requests():
        if utils.is_testing_request(request):
            return 'No E2E tests are allowed in production', 400

@app.before_request
def before_request_proxy_testing():
    if utils.is_testing_request(request):
        if os.getenv('IS_TEST_ENV'):
            session['test_session'] = 'test'

# HTTP -> HTTPS redirect
# https://stackoverflow.com/questions/32237379/python-flask-redirect-to-https-from-http/32238093
if os.getenv('REDIRECT_HTTP_TO_HTTPS'):
    @app.before_request
    def before_request_https():
        if request.url.startswith('http://'):
            url = request.url.replace('http://', 'https://', 1)
            # We use a 302 in case we need to revert the redirect.
            return redirect(url, code=302)

# Unique random key for sessions.
# For settings with multiple workers, an environment variable is required, otherwise cookies will be constantly removed and re-set by different workers.
if utils.is_production():
    if not os.getenv('SECRET_KEY'):
        raise RuntimeError('The SECRET KEY must be provided for non-dev environments.')

    app.config['SECRET_KEY'] = os.getenv('SECRET_KEY')

else:
    app.config['SECRET_KEY'] = os.getenv('SECRET_KEY', uuid.uuid4().hex)

if utils.is_heroku():
    app.config.update(
        SESSION_COOKIE_SECURE=True,
        SESSION_COOKIE_HTTPONLY=True,
        SESSION_COOKIE_SAMESITE='Lax',
    )

# Set security attributes for cookies in a central place - but not when running locally, so that session cookies work well without HTTPS

Compress(app)
Commonmark(app)
parse_logger = jsonbin.MultiParseLogger(
    jsonbin.JsonBinLogger.from_env_vars(),
    jsonbin.S3ParseLogger.from_env_vars())
querylog.LOG_QUEUE.set_transmitter(aws_helpers.s3_querylog_transmitter_from_env())

@app.before_request
def setup_language():
    # Determine the user's requested language code.
    #
    # If not in the request parameters, use the browser's accept-languages
    # header to do language negotiation.
    lang = request.args.get('lang')
    if not lang:
        lang = request.accept_languages.best_match(ALL_LANGUAGES.keys(), 'en')

    g.lang = lang

    # Check that requested language is supported, otherwise return 404
    if g.lang not in ALL_LANGUAGES.keys():
        return "Language " + g.lang + " not supported", 404

if utils.is_heroku() and not os.getenv('HEROKU_RELEASE_CREATED_AT'):
    logging.warning('Cannot determine release; enable Dyno metadata by running "heroku labs:enable runtime-dyno-metadata -a <APP_NAME>"')


@app.before_request
def before_request_begin_logging():
    path = (str(request.path) + '?' + str(request.query_string)) if request.query_string else str(request.path)
    querylog.begin_global_log_record(path=path, method=request.method)

# A context processor injects variables in the context that are available to all templates.
@app.context_processor
def enrich_context_with_user_info():
    user = current_user()
    return dict(username=user.get('username', ''), is_teacher=is_teacher(user), is_admin=is_admin(user))

@app.after_request
def after_request_log_status(response):
    querylog.log_value(http_code=response.status_code)
    return response

@app.after_request
def set_security_headers(response):
    security_headers = {
        'Strict-Transport-Security': 'max-age=31536000; includeSubDomains',
        'X-XSS-Protection': '1; mode=block',
    }
    # Not X-Frame-Options on purpose -- we are being embedded by Online Masters
    # and that's okay.
    response.headers.update(security_headers)
    return response

@app.teardown_request
def teardown_request_finish_logging(exc):
    querylog.finish_global_log_record(exc)

# If present, PROXY_TO_TEST_HOST should be the 'http[s]://hostname[:port]' of the target environment
if os.getenv('PROXY_TO_TEST_HOST') and not os.getenv('IS_TEST_ENV'):
    ab_proxying.ABProxying(app, os.getenv('PROXY_TO_TEST_HOST'), app.config['SECRET_KEY'])

@app.route('/session_test', methods=['GET'])
def echo_session_vars_test():
    if not utils.is_testing_request(request):
        return 'This endpoint is only meant for E2E tests', 400
    return jsonify({'session': dict(session)})

@app.route('/session_main', methods=['GET'])
def echo_session_vars_main():
    if not utils.is_testing_request(request):
        return 'This endpoint is only meant for E2E tests', 400
    return jsonify({'session': dict(session), 'proxy_enabled': bool(os.getenv('PROXY_TO_TEST_HOST'))})

@app.route('/fix-code', methods=['POST'])
def fix_code():
    body = request.json
    if not body:
        return "body must be an object", 400
    if 'code' not in body:
        return "body.code must be a string", 400
    if 'level' not in body:
        return "body.level must be a string", 400
    if 'adventure_name' in body and not isinstance(body['adventure_name'], str):
        return "if present, body.adventure_name must be a string", 400

    code = body['code']
    level = int(body['level'])

    # Language should come principally from the request body,
    # but we'll fall back to browser default if it's missing for whatever
    # reason.
    lang = body.get('lang', g.lang)

    # true if kid enabled the read aloud option
    read_aloud = body.get('read_aloud', False)

    response = {}
    username = current_user()['username'] or None

    querylog.log_value(level=level, lang=lang, session_id=session_id(), username=username)

    try:
        hedy_errors = TRANSLATIONS.get_translations(lang, 'HedyErrorMessages')
        with querylog.log_time('transpile'):

            try:
<<<<<<< HEAD
                transpile_result = hedy.transpile(code, level)
                response = "OK"
=======
                transpile_result = hedy.transpile(code, level, lang)
>>>>>>> 4c0b7e47
            except hedy.exceptions.FtfyException as ex:
                # The code was fixed with a warning
                response['Error'] = translate_error(ex.error_code, hedy_errors, ex.arguments)
                response['FixedCode'] = ex.fixed_code
                response['Location'] = ex.error_location
                transpile_result = ex.fixed_result

    except hedy.exceptions.HedyException as ex:
        traceback.print_exc()
        response = hedy_error_to_response(ex, hedy_errors)

    except Exception as E:
        traceback.print_exc()
        print(f"error transpiling {code}")
        response["Error"] = str(E)
    querylog.log_value(server_error=response.get('Error'))
    parse_logger.log({
        'session': session_id(),
        'date': str(datetime.datetime.now()),
        'level': level,
        'lang': lang,
        'code': code,
        'server_error': response.get('Error'),
        'version': version(),
        'username': username,
        'read_aloud': read_aloud,
        'is_test': 1 if os.getenv('IS_TEST_ENV') else None,
        'adventure_name': body.get('adventure_name', None)
    })

    return jsonify(response)

@app.route('/parse', methods=['POST'])
def parse():
    body = request.json
    if not body:
        return "body must be an object", 400
    if 'code' not in body:
        return "body.code must be a string", 400
    if 'level' not in body:
        return "body.level must be a string", 400
    if 'adventure_name' in body and not isinstance(body['adventure_name'], str):
        return "if present, body.adventure_name must be a string", 400

    code = body['code']
    level = int(body['level'])

    # Language should come principally from the request body,
    # but we'll fall back to browser default if it's missing for whatever
    # reason.
    lang = body.get('lang', requested_lang())

    # true if kid enabled the read aloud option
    read_aloud = body.get('read_aloud', False)

    response = {}
    username = current_user()['username'] or None

    querylog.log_value(level=level, lang=lang, session_id=session_id(), username=username)

    try:
        hedy_errors = TRANSLATIONS.get_translations(lang, 'HedyErrorMessages')
        with querylog.log_time('transpile'):

            try:
                transpile_result = hedy.transpile(code, level)
            except hedy.exceptions.InvalidSpaceException as ex:
                response['Warning'] = translate_error(ex.error_code, hedy_errors, ex.arguments)
                response['Location'] = ex.error_location
                transpile_result = ex.fixed_result
            except hedy.exceptions.InvalidCommandException as ex:
                response['Error'] = translate_error(ex.error_code, hedy_errors, ex.arguments)
                response['Location'] = ex.error_location
                transpile_result = ex.fixed_result
            except hedy.exceptions.FtfyException as ex:
                response['Error'] = translate_error(ex.error_code, hedy_errors, ex.arguments)
                response['Location'] = ex.error_location
                transpile_result = ex.fixed_result
        try:
            if transpile_result.has_turtle:
                response['Code'] = TURTLE_PREFIX_CODE + transpile_result.code
                response['has_turtle'] = True
            else:
                response['Code'] = NORMAL_PREFIX_CODE + transpile_result.code
        except:
            pass

    except hedy.exceptions.HedyException as ex:
        traceback.print_exc()
        response = hedy_error_to_response(ex, hedy_errors)

    except Exception as E:
        traceback.print_exc()
        print(f"error transpiling {code}")
        response["Error"] = str(E)
    querylog.log_value(server_error=response.get('Error'))
    parse_logger.log({
        'session': session_id(),
        'date': str(datetime.datetime.now()),
        'level': level,
        'lang': lang,
        'code': code,
        'server_error': response.get('Error'),
        'version': version(),
        'username': username,
        'read_aloud': read_aloud,
        'is_test': 1 if os.getenv('IS_TEST_ENV') else None,
        'adventure_name': body.get('adventure_name', None)
    })

    return jsonify(response)

def hedy_error_to_response(ex, translations):
    return {
        "Error": translate_error(ex.error_code, translations, ex.arguments),
        "Location": ex.error_location
    }


def translate_error(code, translations, arguments):
    arguments_that_require_translation = ['allowed_types', 'invalid_type', 'required_type', 'character_found', 'concept', 'tip']

    # fetch the error template
    error_template = translations[code]

    # some arguments like allowed types or characters need to be translated in the error message
    for k, v in arguments.items():
        if k == "guessed_command":
            arguments[k] = hedy.style_closest_command(v)

        if k in arguments_that_require_translation:
            if isinstance(v, list):
                arguments[k] = translate_list(translations, v)
            else:
                arguments[k] = translations.get(v, v)

    return error_template.format(**arguments)

def translate_list(translations, args):
    if len(args) > 1:
        # TODO: is this correct syntax for all supported languages?
        return f"{', '.join([translations.get(a, a) for a in args[0:-1]])}" \
               f" {translations.get('or', 'or')} " \
               f"{translations.get(args[-1], args[-1])}"
    return ''.join([translations.get(a, a) for a in args])

@app.route('/report_error', methods=['POST'])
def report_error():
    post_body = request.json

    parse_logger.log({
        'session': session_id(),
        'date': str(datetime.datetime.now()),
        'level': post_body.get('level'),
        'code': post_body.get('code'),
        'client_error': post_body.get('client_error'),
        'version': version(),
        'username': current_user()['username'] or None,
        'is_test': 1 if os.getenv('IS_TEST_ENV') else None
    })

    return 'logged'

@app.route('/client_exception', methods=['POST'])
def report_client_exception():
    post_body = request.json

    querylog.log_value(
        session=session_id(),
        date=str(datetime.datetime.now()),
        client_error=post_body,
        version=version(),
        username=current_user()['username'] or None,
        is_test=1 if os.getenv('IS_TEST_ENV') else None
    )

    # Return a 500 so the HTTP status codes will stand out in our monitoring/logging
    return 'logged', 500

@app.route('/version', methods=['GET'])
def version_page():
    """
    Generate a page with some diagnostic information and a useful GitHub URL on upcoming changes.

    This is an admin-only page, it does not need to be linked.
   (Also does not have any sensitive information so it's fine to be unauthenticated).
    """
    app_name = os.getenv('HEROKU_APP_NAME')

    vrz = os.getenv('HEROKU_RELEASE_CREATED_AT')
    the_date = datetime.date.fromisoformat(vrz[:10]) if vrz else datetime.date.today()

    commit = os.getenv('HEROKU_SLUG_COMMIT', '????')[0:6]

    return render_template('version-page.html',
        app_name=app_name,
        heroku_release_time=the_date,
        commit=commit)

def programs_page(request):
    print(session)
    print(current_user())
    user = current_user()
    username = user['username']
    if not username:
        # redirect users to /login if they are not logged in
        url = request.url.replace('/programs', '/login')
        return redirect(url, code=302)

    from_user = request.args.get('user') or None
    if from_user and not is_admin(user):
        if not is_teacher(user):
            return "unauthorized", 403
        students = DATABASE.get_teacher_students(username)
        if from_user not in students:
            return "unauthorized", 403

    texts=TRANSLATIONS.get_translations(g.lang, 'Programs')
    ui=TRANSLATIONS.get_translations(g.lang, 'ui')
    adventures = load_adventure_for_language(g.lang)

    result = DATABASE.programs_for_user(from_user or username)
    programs =[]
    now = timems()
    for item in result:
        program_age = now - item['date']
        if program_age < 1000 * 60 * 60:
            measure = texts['minutes']
            date = round(program_age /(1000 * 60))
        elif program_age < 1000 * 60 * 60 * 24:
            measure = texts['hours']
            date = round(program_age /(1000 * 60 * 60))
        else:
            measure = texts['days']
            date = round(program_age /(1000 * 60 * 60 * 24))

        programs.append({'id': item['id'], 'code': item['code'], 'date': texts['ago-1'] + ' ' + str(date) + ' ' + measure + ' ' + texts['ago-2'], 'level': item['level'], 'name': item['name'], 'adventure_name': item.get('adventure_name'), 'public': item.get('public')})

    return render_template('programs.html', menu=render_main_menu('programs'), texts=texts, ui=ui, auth=TRANSLATIONS.get_translations(g.lang, 'Auth'), programs=programs, current_page='programs', from_user=from_user, adventures=adventures)

@app.route('/quiz/start/<int:level>', methods=['GET'])
def get_quiz_start(level):
    if not config.get('quiz-enabled') and g.lang != 'nl':
        return utils.page_404 (TRANSLATIONS, render_main_menu('adventures'), current_user()['username'], g.lang, 'Hedy quiz disabled!')
    else:
        g.prefix = '/hedy'

        # A unique identifier to record the answers under
        session['quiz-attempt-id'] = uuid.uuid4().hex

        # Sets the values of total_score and correct on the beginning of the quiz at 0
        session['total_score'] = 0
        session['correct_answer'] = 0

        return render_template('startquiz.html', level=level, next_assignment=1, menu=render_main_menu('adventures'),
                               auth=TRANSLATIONS.get_translations(g.lang, 'Auth'))

# Quiz mode
# Fill in the filename as source
@app.route('/quiz/quiz_questions/<int:level_source>/<int:question_nr>', methods=['GET'], defaults={'attempt': 1})
@app.route('/quiz/quiz_questions/<int:level_source>/<int:question_nr>/<int:attempt>', methods=['GET'])
def get_quiz(level_source, question_nr, attempt):
    if not config.get('quiz-enabled') and g.lang != 'nl':
        return utils.page_404 (TRANSLATIONS, render_main_menu('adventures'), current_user()['username'], g.lang, 'Hedy quiz disabled!')

    # If we don't have an attempt ID yet, redirect to the start page
    if not session.get('quiz-attempt-id'):
        return redirect(url_for('get_quiz_start', level=level_source))

    # Reading the yaml file
    quiz_data = quiz.quiz_data_file_for(level_source)
    if not quiz_data.exists():
        return 'No quiz yaml file found for this level', 404

    # set globals
    g.prefix = '/hedy'

    questionStatus = 'start' if attempt == 1 else 'false'

    if question_nr > quiz.highest_question(quiz_data):
        # We're done!
        return redirect(url_for('quiz_finished', level=level_source))

    question = quiz.get_question(quiz_data, question_nr)
    question_obj = quiz.question_options_for(question)

    # Read from session. Don't remove yet: If the user refreshes the
    # page here, we want to keep this same information in place (otherwise
    # if we removed from the session here it would be gone on page refresh).
    chosen_option = session.get('chosenOption', None)
    wrong_answer_hint = session.get('wrong_answer_hint', None)

    return render_template('quiz_question.html',
                           quiz=quiz_data,
                           level_source=level_source,
                           questionStatus=questionStatus,
                           questions=quiz_data['questions'],
                           question_options=question_obj,
                           chosen_option=chosen_option,
                           wrong_answer_hint=wrong_answer_hint,
                           question=question,
                           question_nr=question_nr,
                           correct=session.get('correct_answer'),
                           attempt = attempt,
                           is_last_attempt=attempt == quiz.MAX_ATTEMPTS,
                           menu=render_main_menu('adventures'),
                           auth=TRANSLATIONS.get_translations(g.lang, 'Auth'))


@app.route('/quiz/finished/<int:level>', methods=['GET'])
def quiz_finished(level):
    """Results page at the end of the quiz."""
    if not config.get('quiz-enabled') and g.lang != 'nl':
        return utils.page_404 (TRANSLATIONS, render_main_menu('adventures'), current_user() ['username'], g.lang, 'Hedy quiz disabled!')

    # Reading the yaml file
    quiz_data = quiz.quiz_data_file_for(level)
    if not quiz_data.exists():
        return 'No quiz yaml file found for this level', 404

    # set globals
    g.prefix = '/hedy'

    return render_template('endquiz.html', correct=session.get('correct_answer', 0),
                           total_score= round(session.get('total_score', 0) / quiz.max_score(quiz_data) * 100),
                           menu=render_main_menu('adventures'),
                           quiz=quiz_data, level=int(level) + 1, questions=quiz_data['questions'],
                           next_assignment=1,
                           auth=TRANSLATIONS.get_translations (g.lang, 'Auth'))


@app.route('/quiz/submit_answer/<int:level_source>/<int:question_nr>/<int:attempt>', methods=["POST"])
def submit_answer(level_source, question_nr, attempt):
    if not config['quiz-enabled'] and g.lang != 'nl':
        return 'Hedy quiz disabled!', 404

    # If we don't have an attempt ID yet, redirect to the start page
    if not session.get('quiz-attempt-id'):
        return redirect(url_for('get_quiz_start', level=level_source))

    # Get the chosen option from the request form with radio buttons
    # This looks like '1-B' or '5-C' or what have you.
    #
    # The number should always be the same as 'question_nr', or otherwise
    # be 'question_nr - 1', so is unnecessary. But we'll leave it here for now.
    chosen_option = request.form["radio_option"]
    chosen_option = chosen_option.split('-')[1]

    # Reading yaml file
    quiz_data = quiz.quiz_data_file_for(level_source)
    if not quiz_data.exists():
        return 'No quiz yaml file found for this level', 404

    # Convert question_nr to an integer
    q_nr = int(question_nr)

    # Convert the corresponding chosen option to the index of an option
    question = quiz.get_question(quiz_data, q_nr)

    is_correct = quiz.is_correct_answer(question, chosen_option)

    session['chosenOption'] = chosen_option
    if not is_correct:
        session['wrong_answer_hint'] = quiz.get_hint(question, chosen_option)
    else:
        # Correct answer -- make sure there is no hint on the next display page
        session.pop('wrong_answer_hint', None)

    # Store the answer in the database. If we don't have a username,
    # use the session ID as a username.
    username = current_user()['username'] or f'anonymous:{session_id()}'

    DATABASE.record_quiz_answer(session['quiz-attempt-id'],
            username=username,
            level=level_source,
            is_correct=is_correct,
            question_number=question_nr,
            answer=chosen_option)

    if is_correct:
        score = quiz.correct_answer_score(question)
        session['total_score'] = session.get('total_score',0) + score
        session['correct_answer'] = session.get('correct_answer', 0) + 1

        return redirect(url_for('quiz_feedback', level_source=level_source, question_nr=question_nr))

    # Not a correct answer. You can try again if you haven't hit your max attempts yet.
    if attempt >= quiz.MAX_ATTEMPTS:
        return redirect(url_for('quiz_feedback', level_source=level_source, question_nr=question_nr))

    # Redirect to the display page to try again
    return redirect(url_for('get_quiz', chosen_option=chosen_option, level_source=level_source, question_nr=question_nr, attempt=attempt + 1))

@app.route('/quiz/feedback/<int:level_source>/<int:question_nr>', methods=["GET"])
def quiz_feedback(level_source, question_nr):
    if not config['quiz-enabled'] and g.lang != 'nl':
        return 'Hedy quiz disabled!', 404

    # If we don't have an attempt ID yet, redirect to the start page
    if not session.get('quiz-attempt-id'):
        return redirect(url_for('get_quiz_start', level=level_source))

    quiz_data = quiz.quiz_data_file_for(level_source)
    if not quiz_data.exists():
        return 'No quiz yaml file found for this level', 404

    question = quiz.get_question(quiz_data, question_nr)


    # Read from session and remove the variables from it (this is the
    # feedback page, the previous answers will never apply anymore).
    chosen_option = session.pop('chosenOption', None)
    wrong_answer_hint = session.pop('wrong_answer_hint', None)

    answer_was_correct = quiz.is_correct_answer(question, chosen_option)

    index_option = quiz.index_from_letter(chosen_option)
    correct_option = quiz.get_correct_answer(question)

    question_options = quiz.question_options_for(question)

    return render_template('feedback.html', quiz=quiz_data, question=question,
                           questions=quiz_data['questions'],
                           question_options=question_options,
                           level_source=level_source,
                           question_nr=question_nr,
                           correct=session.get('correct_answer'),
                           answer_was_correct=answer_was_correct,
                           wrong_answer_hint=wrong_answer_hint,
                           index_option=index_option,
                           correct_option=correct_option,
                           menu=render_main_menu('adventures'),
                           auth=TRANSLATIONS.data[g.lang]['Auth'])


# Adventure mode
@app.route('/hedy/adventures', methods=['GET'])
def adventures_list():
    adventures = load_adventure_for_language(g.lang)
    menu = render_main_menu('adventures')
    return render_template('adventures.html', adventures=adventures, menu=menu, auth=TRANSLATIONS.get_translations(g.lang, 'Auth'))

@app.route('/hedy/adventures/<adventure_name>', methods=['GET'], defaults={'level': 1})
@app.route('/hedy/adventures/<adventure_name>/<level>', methods=['GET'])
def adventure_page(adventure_name, level):

    user = current_user()
    level = int(level)
    adventures = load_adventure_for_language(g.lang)

    # If requested adventure does not exist, return 404
    if not adventure_name in adventures:
        return utils.page_404 (TRANSLATIONS, render_main_menu('adventures'), current_user()['username'], g.lang, TRANSLATIONS.get_translations (g.lang, 'ui').get ('no_such_adventure'))

    adventure = adventures[adventure_name]

    # If no level is specified(this will happen if the last element of the path(minus the query parameter) is the same as the adventure_name)
    if re.sub(r'\?.+', '', request.url.split('/')[len(request.url.split('/')) - 1]) == adventure_name:
        # If user is logged in, check if they have a program for this adventure
        # If there are many, note the highest level for which there is a saved program
        desired_level = 0
        if user['username']:
            existing_programs = DATABASE.programs_for_user(user['username'])
            for program in existing_programs:
                if 'adventure_name' in program and program['adventure_name'] == adventure_name and program['level'] > desired_level:
                    desired_level = program['level']
            # If the user has a saved program for this adventure, redirect them to the level with the highest adventure
            if desired_level != 0:
                return redirect(request.url.replace('/' + adventure_name, '/' + adventure_name + '/' + str(desired_level)), code=302)
        # If user is not logged in, or has no saved programs for this adventure, default to the lowest level available for the adventure
        if desired_level == 0:
            for key in adventure['levels'].keys():
                if isinstance(key, int) and(desired_level == 0 or desired_level > key):
                    desired_level = key
        level = desired_level

    # If requested level is not in adventure, return 404
    if not level in adventure['levels']:
        return utils.page_404 (TRANSLATIONS, render_main_menu('adventures'), current_user()['username'], g.lang, TRANSLATIONS.get_translations (g.lang, 'ui').get ('no_such_adventure_level'))

    adventures_for_level = load_adventures_per_level(g.lang, level)
    level_defaults_for_lang = LEVEL_DEFAULTS[g.lang]
    defaults = level_defaults_for_lang.get_defaults_for_level(level)
    max_level = level_defaults_for_lang.max_level()

    g.prefix = '/hedy'
    return hedyweb.render_code_editor_with_tabs(
        level_defaults=defaults,
        max_level=max_level,
        level_number=level,
        menu=render_main_menu('hedy'),
        translations=TRANSLATIONS,
        version=version(),
        adventures=adventures_for_level,
        restrictions='',
        # The relevant loaded program will be available to client-side js and it will be loaded by js.
        loaded_program='',
        adventure_name=adventure_name)

# routing to index.html
@app.route('/ontrack', methods=['GET'], defaults={'level': '1', 'step': 1})
@app.route('/onlinemasters', methods=['GET'], defaults={'level': '1', 'step': 1})
@app.route('/onlinemasters/<int:level>', methods=['GET'], defaults={'step': 1})
@app.route('/space_eu', methods=['GET'], defaults={'level': '1', 'step': 1})
@app.route('/hedy', methods=['GET'], defaults={'level': '1', 'step': 1})
@app.route('/hedy/<level>', methods=['GET'], defaults={'step': 1})
@app.route('/hedy/<level>/<step>', methods=['GET'])
def index(level, step):
    if re.match('\d', level):
        try:
            g.level = level = int(level)
        except:
            return utils.page_404 (TRANSLATIONS, render_main_menu('hedy'), current_user()['username'], g.lang, TRANSLATIONS.get_translations (g.lang, 'ui').get ('no_such_level'))
    else:
        return utils.page_404 (TRANSLATIONS, render_main_menu('hedy'), current_user()['username'], g.lang, TRANSLATIONS.get_translations (g.lang, 'ui').get ('no_such_level'))

    g.prefix = '/hedy'

    loaded_program = ''
    adventure_name = ''

    # If step is a string that has more than two characters, it must be an id of a program
    if step and isinstance(step, str) and len(step) > 2:
        result = DATABASE.program_by_id(step)
        if not result:
            return utils.page_404 (TRANSLATIONS, render_main_menu('hedy'), current_user()['username'], g.lang, TRANSLATIONS.get_translations (g.lang, 'ui').get ('no_such_program'))
        # If the program is not public, allow only the owner of the program, the admin user and the teacher users to access the program
        user = current_user()
        public_program = 'public' in result and result['public']
        if not public_program and user['username'] != result['username'] and not is_admin(user) and not is_teacher(user):
            return utils.page_404 (TRANSLATIONS, render_main_menu('hedy'), current_user()['username'], g.lang, TRANSLATIONS.get_translations (g.lang, 'ui').get ('no_such_program'))
        loaded_program = {'code': result['code'], 'name': result['name'], 'adventure_name': result.get('adventure_name')}
        if 'adventure_name' in result:
            adventure_name = result['adventure_name']

    adventures, restrictions = get_restrictions(load_adventures_per_level(g.lang, level), current_user()['username'], level)
    level_defaults_for_lang = LEVEL_DEFAULTS[g.lang]

    if level not in level_defaults_for_lang.levels or restrictions['hide_level']:
        return utils.page_404 (TRANSLATIONS, render_main_menu('hedy'), current_user()['username'], g.lang, TRANSLATIONS.get_translations (g.lang, 'ui').get ('no_such_level'))
    defaults = level_defaults_for_lang.get_defaults_for_level(level)
    max_level = level_defaults_for_lang.max_level()

    return hedyweb.render_code_editor_with_tabs(
        level_defaults=defaults,
        max_level=max_level,
        level_number=level,
        menu=render_main_menu('hedy'),
        translations=TRANSLATIONS,
        version=version(),
        adventures=adventures,
        restrictions=restrictions,
        loaded_program=loaded_program,
        adventure_name=adventure_name)


def get_restrictions(adventures, user, level):
    restrictions = {}
    found_restrictions = False
    if user:
        student_classes = DATABASE.get_student_classes(user)
        if student_classes:
            level_preferences = DATABASE.get_level_preferences_class(student_classes[0]['id'], level)
            if level_preferences:
                found_restrictions = True
                display_adventures = []
                for adventure in adventures:
                    if adventure['short_name'] in level_preferences['adventures']:
                        display_adventures.append(adventure)
                restrictions['amount_next_level'] = level_preferences['progress']
                restrictions['example_programs'] = level_preferences['example_programs']
                restrictions['hide_level'] = level_preferences['hide']
                prev_level_preferences = DATABASE.get_level_preferences_class(student_classes[0]['id'], level - 1)
                next_level_preferences = DATABASE.get_level_preferences_class(student_classes[0]['id'], level + 1)
                print(next_level_preferences)
                if prev_level_preferences:
                    restrictions['hide_prev_level'] = prev_level_preferences['hide']
                else:
                    restrictions['hide_prev_level'] = False
                if next_level_preferences:
                    restrictions['hide_next_level'] = next_level_preferences['hide']
                else:
                    restrictions['hide_next_level'] = False

    if not found_restrictions:
        display_adventures = adventures
        restrictions['amount_next_level'] = 0
        restrictions['example_programs'] = True
        restrictions['hide_level'] = False
        restrictions['hide_prev_level'] = False
        restrictions['hide_next_level'] = False

    return display_adventures, restrictions

@app.route('/hedy/<id>/view', methods=['GET'])
def view_program(id):
    g.prefix = '/hedy'

    user = current_user()

    result = DATABASE.program_by_id(id)
    if not result:
        return utils.page_404 (TRANSLATIONS, render_main_menu('hedy'), user['username'], g.lang, TRANSLATIONS.get_translations (g.lang, 'ui').get ('no_such_program'))

    # If we asked for a specific language, use that, otherwise use the language
    # of the program's author.
    # Default to the language of the program's author(but still respect)
    # the switch if given.
    g.lang = request.args.get('lang', result['lang'])

    arguments_dict = {}
    arguments_dict['program_id'] = id
    arguments_dict['page_title'] = f'{result["name"]} – Hedy'
    arguments_dict['level'] = result['level']  # Necessary for running
    arguments_dict['loaded_program'] = result
    arguments_dict['editor_readonly'] = True
    arguments_dict['show_edit_button'] = True

    # Everything below this line has nothing to do with this page and it's silly
    # that every page needs to put in so much effort to re-set it
    arguments_dict['menu'] = render_main_menu('view')
    arguments_dict['auth'] = TRANSLATIONS.get_translations(lang, 'Auth')
    arguments_dict['username'] = user.get('username', None)
    arguments_dict['is_teacher'] = is_teacher(user)
    arguments_dict.update(**TRANSLATIONS.get_translations(lang, 'ui'))

    return render_template("view-program-page.html", **arguments_dict)




@app.route('/client_messages.js', methods=['GET'])
def client_messages():
    error_messages = TRANSLATIONS.get_translations(g.lang, "ClientErrorMessages")
    ui_messages = TRANSLATIONS.get_translations(g.lang, "ui")
    auth_messages = TRANSLATIONS.get_translations(g.lang, "Auth")

    response = make_response(render_template("client_messages.js",
        error_messages=json.dumps(error_messages),
        ui_messages=json.dumps(ui_messages),
        auth_messages=json.dumps(auth_messages)))

    if not is_debug_mode():
        # Cache for longer when not devving
        response.cache_control.max_age = 60 * 60  # Seconds

    return response

@app.errorhandler(404)
def not_found(exception):
    return utils.page_404 (TRANSLATIONS, render_main_menu('adventures'), current_user()['username'], g.lang, TRANSLATIONS.get_translations (g.lang, 'ui').get ('page_not_found'))

@app.errorhandler(500)
def internal_error(exception):
    import traceback
    print(traceback.format_exc())
    return utils.page_500 (TRANSLATIONS, render_main_menu('hedy'), current_user()['username'], g.lang)

@app.route('/index.html')
@app.route('/')
def default_landing_page():
    return main_page('start')

@app.route('/<page>')
def main_page(page):
    if page == 'favicon.ico':
        abort(404)

    if page in['signup', 'login', 'my-profile', 'recover', 'reset', 'admin']:
        return auth_templates(page, g.lang, render_main_menu(page), request)

    if page == 'programs':
        return programs_page(request)

    # Default to English if requested language is not available
    effective_lang = g.lang if path.isfile(f'main/{page}-{g.lang}.md') else 'en'

    try:
        with open(f'main/{page}-{effective_lang}.md', 'r', encoding='utf-8') as f:
            contents = f.read()
    except IOError:
        abort(404)

    front_matter, markdown = split_markdown_front_matter(contents)

    user = current_user()
    menu = render_main_menu(page)
    if page == 'for-teachers':
        if is_teacher(user):
            welcome_teacher = session.get('welcome-teacher') or False
            session['welcome-teacher'] = False
            teacher_classes =[] if not current_user()['username'] else DATABASE.get_teacher_classes(current_user()['username'], True)
            return render_template('for-teachers.html', sections=split_teacher_docs(contents), menu=menu,
                                   auth=TRANSLATIONS.get_translations(g.lang, 'Auth'), teacher_classes=teacher_classes,
                                   welcome_teacher=welcome_teacher, **front_matter)
        else:
            return "unauthorized", 403

    return render_template('main-page.html', mkd=markdown, menu=menu, auth=TRANSLATIONS.get_translations(g.lang, 'Auth'), **front_matter)


def session_id():
    """Returns or sets the current session ID."""
    if 'session_id' not in session:
        if os.getenv('IS_TEST_ENV') and 'X-session_id' in request.headers:
            session['session_id'] = request.headers['X-session_id']
        else:
            session['session_id'] = uuid.uuid4().hex
    return session['session_id']

@app.template_global()
def current_language():
    return make_lang_obj(g.lang)

@app.template_filter()
def nl2br(x):
    """Turn newlines into <br>"""
    # The input to this object will either be a literal string or a 'Markup' object.
    # In case of a literal string, we need to escape it first, because we have
    # to be able to make a distinction between safe and unsafe characters.
    #
    # In case of a Markup object, make sure to tell it the <br> we're adding is safe
    if not isinstance(x, Markup):
      x = Markup.escape(x)
    return x.replace('\n', Markup('<br />'))

@app.template_global()
def hedy_link(level_nr, assignment_nr, subpage=None, lang=None):
    """Make a link to a Hedy page."""
    parts =[g.prefix]
    parts.append('/' + str(level_nr))
    if str(assignment_nr) != '1' or subpage:
        parts.append('/' + str(assignment_nr if assignment_nr else '1'))
    if subpage and subpage != 'code':
        parts.append('/' + subpage)
    parts.append('?')
    parts.append('lang=' +(lang if lang else g.lang))
    return ''.join(parts)

@app.template_global()
def other_languages():
    cl = g.lang
    return[make_lang_obj(l) for l in ALL_LANGUAGES.keys() if l != cl]

@app.template_global()
def localize_link(url):
    lang = g.lang
    if not lang:
        return url
    if '?' in url:
        return url + '&lang=' + lang
    else:
        return url + '?lang=' + lang

def make_lang_obj(lang):
    """Make a language object for a given language."""
    return {
        'sym': ALL_LANGUAGES[lang],
        'lang': lang
    }


@app.template_global()
def modify_query(**new_values):
    args = request.args.copy()

    for key, value in new_values.items():
        args[key] = value

    return '{}?{}'.format(request.path, url_encode(args))


def no_none_sense(d):
    """Remove all None values from a dict."""
    return {k: v for k, v in d.items() if v is not None}


def split_markdown_front_matter(md):
    parts = re.split('^---', md, 1, re.M)
    if len(parts) == 1:
        return {}, md
    # safe_load returns 'None' if the string is empty
    front_matter = yaml.safe_load(parts[0]) or {}
    if not isinstance(front_matter, dict):
      # There was some kind of parsing error
      return {}, md

    return front_matter, parts[1]

def split_teacher_docs(contents):
    tags = utils.markdown_to_html_tags(contents)
    sections =[]
    for tag in tags:
        # Sections are divided by h2 tags
        if re.match('^<h2>', str(tag)):
            tag = tag.contents[0]
            # We strip `page_title: ` from the first title
            if len(sections) == 0:
                tag = tag.replace('page_title: ', '')
            sections.append({'title': tag, 'content': ''})
        else:
            sections[-1]['content'] += str(tag)
    return sections

def render_main_menu(current_page):
    """Render a list of(caption, href, selected, color) from the main menu."""
    return[dict(
        caption=item.get(g.lang, item.get('en', '???')),
        href='/' + item['_'],
        selected=(current_page == item['_']),
        accent_color=item.get('accent_color', 'white'),
        short_name=item['_']
    ) for item in main_menu_json['nav']]

# *** PROGRAMS ***

@app.route('/programs_list', methods=['GET'])
@requires_login
def list_programs(user):
    return {'programs': DATABASE.programs_for_user(user['username'])}

# Not very restful to use a GET to delete something, but indeed convenient; we can do it with a single link and avoiding AJAX.
@app.route('/programs/delete/<program_id>', methods=['GET'])
@requires_login
def delete_program(user, program_id):
    result = DATABASE.program_by_id(program_id)
    if not result or result['username'] != user['username']:
        return "", 404
    DATABASE.delete_program_by_id(program_id)
    DATABASE.increase_user_program_count(user['username'], -1)
    return redirect('/programs')

@app.route('/programs', methods=['POST'])
@requires_login
def save_program(user):

    body = request.json
    if not isinstance(body, dict):
        return 'body must be an object', 400
    if not isinstance(body.get('code'), str):
        return 'code must be a string', 400
    if not isinstance(body.get('name'), str):
        return 'name must be a string', 400
    if not isinstance(body.get('level'), int):
        return 'level must be an integer', 400
    if 'adventure_name' in body:
        if not isinstance(body.get('adventure_name'), str):
            return 'if present, adventure_name must be a string', 400

    # We check if a program with a name `xyz` exists in the database for the username.
    # It'd be ideal to search by username & program name, but since DynamoDB doesn't allow searching for two indexes at the same time, this would require to create a special index to that effect, which is cumbersome.
    # For now, we bring all existing programs for the user and then search within them for repeated names.
    programs = DATABASE.programs_for_user(user['username'])
    program_id = uuid.uuid4().hex
    overwrite = False
    for program in programs:
        if program['name'] == body['name']:
            overwrite = True
            program_id = program['id']
            break

    stored_program = {
        'id': program_id,
        'session': session_id(),
        'date': timems(),
        'lang': g.lang,
        'version': version(),
        'level': body['level'],
        'code': body['code'],
        'name': body['name'],
        'username': user['username']
    }

    if 'adventure_name' in body:
        stored_program['adventure_name'] = body['adventure_name']

    DATABASE.store_program(stored_program)
    if not overwrite:
        DATABASE.increase_user_program_count(user['username'])

    return jsonify({'name': body['name'], 'id': program_id})

@app.route('/programs/share', methods=['POST'])
@requires_login
def share_unshare_program(user):
    body = request.json
    if not isinstance(body, dict):
        return 'body must be an object', 400
    if not isinstance(body.get('id'), str):
        return 'id must be a string', 400
    if not isinstance(body.get('public'), bool):
        return 'public must be a string', 400

    result = DATABASE.program_by_id(body['id'])
    if not result or result['username'] != user['username']:
        return 'No such program!', 404

    DATABASE.set_program_public_by_id(body['id'], bool(body['public']))
    return jsonify({'id': body['id']})

@app.route('/translate/<source>/<target>')
def translate_fromto(source, target):
    source_adventures = YamlFile.for_file(f'coursedata/adventures/{source}.yaml').to_dict()
    source_levels = YamlFile.for_file(f'coursedata/level-defaults/{source}.yaml').to_dict()
    source_texts = YamlFile.for_file(f'coursedata/texts/{source}.yaml').to_dict()
    source_keywords = YamlFile.for_file(f'coursedata/keywords/{source}.yaml').to_dict()

    target_adventures = YamlFile.for_file(f'coursedata/adventures/{target}.yaml').to_dict()
    target_levels = YamlFile.for_file(f'coursedata/level-defaults/{target}.yaml').to_dict()
    target_texts = YamlFile.for_file(f'coursedata/texts/{target}.yaml').to_dict()
    target_keywords = YamlFile.for_file(f'coursedata/keywords/{target}.yaml').to_dict()

    files =[]

    files.append(translating.TranslatableFile(
      'Levels',
      f'level-defaults/{target}.yaml',
      translating.struct_to_sections(source_levels, target_levels)))

    files.append(translating.TranslatableFile(
      'Messages',
      f'texts/{target}.yaml',
      translating.struct_to_sections(source_texts, target_texts)))

    files.append(translating.TranslatableFile(
      'Adventures',
      f'adventures/{target}.yaml',
      translating.struct_to_sections(source_adventures, target_adventures)))
                 
    files.append(translating.TranslatableFile(
      'Keywords',
      f'keywords/{target}.yaml',
      translating.struct_to_sections(source_keywords, target_keywords)))

    return render_template('translate-fromto.html',
        source_lang=source,
        target_lang=target,
        files=files)

@app.route('/update_yaml', methods=['POST'])
def update_yaml():
    filename = path.join('coursedata', request.form['file'])
    # The file MUST point to something inside our 'coursedata' directory
    #(no exploiting bullshit here)
    filepath = path.abspath(filename)
    expected_path = path.abspath('coursedata')
    if not filepath.startswith(expected_path):
        raise RuntimeError('Are you trying to trick me?')

    data = load_yaml_rt(filepath)
    for key, value in request.form.items():
        if key.startswith('c:'):
            translating.apply_form_change(data, key[2:], translating.normalize_newlines(value))

    data = translating.normalize_yaml_blocks(data)

    return Response(dump_yaml_rt(data),
        mimetype='application/x-yaml',
        headers={'Content-disposition': 'attachment; filename=' + request.form['file'].replace('/', '-')})


@app.route('/invite/<code>', methods=['GET'])
def teacher_invitation(code):
    user = current_user()
    lang = g.lang

    if os.getenv('TEACHER_INVITE_CODE') != code:
        return utils.page_404(TRANSLATIONS, render_main_menu('invite'), user['username'], lang,
                              TRANSLATIONS.get_translations(g.lang, 'ui').get('invalid_teacher_invitation_code'))
    if not user['username']:
        return render_template('teacher-invitation.html', auth=TRANSLATIONS.get_translations(lang, 'Auth'),
                               menu=render_main_menu('invite'))

    update_is_teacher(user)

    session['welcome-teacher'] = True
    url = request.url.replace(f'/invite/{code}', '/for-teachers')
    return redirect(url)

# *** AUTH ***

from website import auth
auth.routes(app, DATABASE)

# *** TEACHER BACKEND

from website import teacher
teacher.routes(app, DATABASE)

# *** START SERVER ***

def on_server_start():
    """Called just before the server is started, both in developer mode and on Heroku.

    Use this to initialize objects, dependencies and connections.
    """
    pass


if __name__ == '__main__':
    # Start the server on a developer machine. Flask is initialized in DEBUG mode, so it
    # hot-reloads files. We also flip our own internal "debug mode" flag to True, so our
    # own file loading routines also hot-reload.
    utils.set_debug_mode(not os.getenv('NO_DEBUG_MODE'))

    # If we are running in a Python debugger, don't use flasks reload mode. It creates
    # subprocesses which make debugging harder.
    is_in_debugger = sys.gettrace() is not None

    on_server_start()

    # Threaded option enables multiple instances for multiple user access support
    app.run(threaded=True, debug=not is_in_debugger, port=config['port'], host="0.0.0.0")

    # See `Procfile` for how the server is started on Heroku.<|MERGE_RESOLUTION|>--- conflicted
+++ resolved
@@ -324,12 +324,8 @@
         with querylog.log_time('transpile'):
 
             try:
-<<<<<<< HEAD
                 transpile_result = hedy.transpile(code, level)
                 response = "OK"
-=======
-                transpile_result = hedy.transpile(code, level, lang)
->>>>>>> 4c0b7e47
             except hedy.exceptions.FtfyException as ex:
                 # The code was fixed with a warning
                 response['Error'] = translate_error(ex.error_code, hedy_errors, ex.arguments)
@@ -380,7 +376,7 @@
     # Language should come principally from the request body,
     # but we'll fall back to browser default if it's missing for whatever
     # reason.
-    lang = body.get('lang', requested_lang())
+    lang = body.get('lang', g.lang)
 
     # true if kid enabled the read aloud option
     read_aloud = body.get('read_aloud', False)
@@ -395,7 +391,7 @@
         with querylog.log_time('transpile'):
 
             try:
-                transpile_result = hedy.transpile(code, level)
+                transpile_result = hedy.transpile(code, level, lang)
             except hedy.exceptions.InvalidSpaceException as ex:
                 response['Warning'] = translate_error(ex.error_code, hedy_errors, ex.arguments)
                 response['Location'] = ex.error_location
@@ -1258,7 +1254,7 @@
       'Adventures',
       f'adventures/{target}.yaml',
       translating.struct_to_sections(source_adventures, target_adventures)))
-                 
+
     files.append(translating.TranslatableFile(
       'Keywords',
       f'keywords/{target}.yaml',
