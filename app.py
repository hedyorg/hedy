# coding=utf-8
import collections
import copy
import logging
import json
import datetime
import os
import re
import sys
import traceback
import textwrap
import zipfile
import jinja_partials
from typing import Optional
from logging.config import dictConfig as logConfig
from os import path

import static_babel_content
from flask import (Flask, Markup, Response, abort, after_this_request, g,
                   redirect, request, send_file, url_for,
                   send_from_directory, session)
from flask_babel import Babel, gettext
from flask_commonmark import Commonmark
from flask_compress import Compress
from werkzeug.urls import url_encode

import hedy
import hedy_content
import hedy_translation
import hedyweb
import jinja_partials
import utils
from safe_format import safe_format
from config import config
from website.flask_helpers import render_template, proper_tojson, proper_jsonify as jsonify
from hedy_content import (ADVENTURE_ORDER_PER_LEVEL, ALL_KEYWORD_LANGUAGES,
                          ALL_LANGUAGES, COUNTRIES)

from logging_config import LOGGING_CONFIG
from utils import dump_yaml_rt, is_debug_mode, load_yaml_rt, timems, version, strip_accents
from website import (ab_proxying, achievements, admin, auth_pages, aws_helpers,
                     cdn, classes, database, for_teachers, s3_logger, parsons,
                     profile, programs, querylog, quiz, statistics,
                     translating)
from website.auth import (current_user, is_admin, is_teacher,
                          login_user_from_token_cookie, requires_login, requires_login_redirect, requires_teacher)
from website.log_fetcher import log_fetcher
from website.types import Adventure, Program, ExtraStory, SaveInfo

logConfig(LOGGING_CONFIG)
logger = logging.getLogger(__name__)

# Todo TB: This can introduce a possible app breaking bug when switching
# to Python 4 -> e.g. Python 4.0.1 is invalid
if (sys.version_info.major < 3 or sys.version_info.minor < 7):
    print('Hedy requires Python 3.7 or newer to run. However, your version of Python is', '.'.join(
        [str(sys.version_info.major), str(sys.version_info.minor), str(sys.version_info.micro)]))
    quit()

# Set the current directory to the root Hedy folder
os.chdir(os.path.join(os.getcwd(), __file__.replace(
    os.path.basename(__file__), '')))

# Setting up Flask and babel (web and translations)
app = Flask(__name__, static_url_path='')
app.url_map.strict_slashes = False  # Ignore trailing slashes in URLs
babel = Babel(app)
<<<<<<< HEAD

=======
>>>>>>> 3577cd56
jinja_partials.register_extensions(app)
app.template_filter('tojson')(proper_tojson)

COMMANDS = collections.defaultdict(hedy_content.NoSuchCommand)
for lang in ALL_LANGUAGES.keys():
    COMMANDS[lang] = hedy_content.Commands(lang)

ADVENTURES = collections.defaultdict(hedy_content.NoSuchAdventure)
for lang in ALL_LANGUAGES.keys():
    ADVENTURES[lang] = hedy_content.Adventures(lang)

PARSONS = collections.defaultdict()
for lang in ALL_LANGUAGES.keys():
    PARSONS[lang] = hedy_content.ParsonsProblem(lang)

QUIZZES = collections.defaultdict(hedy_content.NoSuchQuiz)
for lang in ALL_LANGUAGES.keys():
    QUIZZES[lang] = hedy_content.Quizzes(lang)

TUTORIALS = collections.defaultdict(hedy_content.NoSuchTutorial)
for lang in ALL_LANGUAGES.keys():
    TUTORIALS[lang] = hedy_content.Tutorials(lang)

SLIDES = collections.defaultdict(hedy_content.NoSuchSlides)
for lang in ALL_LANGUAGES.keys():
    SLIDES[lang] = hedy_content.Slides(lang)

ACHIEVEMENTS_TRANSLATIONS = hedyweb.AchievementTranslations()
DATABASE = database.Database()
ACHIEVEMENTS = achievements.Achievements(DATABASE, ACHIEVEMENTS_TRANSLATIONS)


def load_adventures_for_level(level):
    """Load the adventures available to the current user at the given level.

    These are the default adventures, with the customizations implied
    by any class they are a part of. We also load any programs the user has
    that apply to the current level.

    Adventures are loaded in the current language, with the keywords in the code
    translated to the default (or explicitly requested) keyword language.
    """
    keyword_lang = g.keyword_lang

    all_adventures = []
    adventures = ADVENTURES[g.lang].get_adventures(keyword_lang)

    for short_name, adventure in adventures.items():
        adventure_level = adventure['levels'].get(level, None)
        if not adventure_level:
            continue

        # Sometimes we have multiple text and example_code -> iterate these and add as well!

        extra_stories = [
            ExtraStory(
                text=adventure_level.get(f'story_text_{i}'),
                example_code=adventure_level.get(f'example_code_{i}'))
            for i in range(2, 10)
            if adventure_level.get(f'story_text_{i}', '')
        ]

        default_save_name = adventure.get('default_save_name')
        if not default_save_name or default_save_name == 'intro':
            default_save_name = adventure['name']

        # only add adventures that have been added to the adventure list of this level
        if short_name in ADVENTURE_ORDER_PER_LEVEL.get(level, []):
            current_adventure = Adventure(
                short_name=short_name,
                name=adventure['name'],
                image=adventure.get('image', None),
                text=adventure['levels'][level].get('story_text', ""),
                example_code=adventure['levels'][level].get('example_code', ""),
                extra_stories=extra_stories,
                is_teacher_adventure=False,
                save_name=f'{default_save_name} {level}',
                start_code=adventure['levels'][level].get('start_code', ""))

            all_adventures.append(current_adventure)

    # Sort the adventures based on the default ordering
    adventures_order = ADVENTURE_ORDER_PER_LEVEL.get(level, [])
    index_map = {v: i for i, v in enumerate(adventures_order)}
    all_adventures.sort(key=lambda pair: index_map.get(
        pair['short_name'],
        len(adventures_order)))

    return all_adventures


def load_saved_programs(level, into_adventures, preferential_program: Optional[Program]):
    """Load saved previous saved programs by the current user into the given adventures array.

    Mutates the adventures in-place, by setting the 'save_name', 'start_code'
    and 'save_info' attributes of adventures.
    """
    if not current_user()['username']:
        return

    loaded_programs = {k: Program.from_database_row(r)
                       for k, r in DATABASE.last_level_programs_for_user(current_user()['username'], level).items()}

    # If there is a preferential program, overwrite any other one that might exist so we definitely
    # load this one.
    if preferential_program:
        loaded_programs[preferential_program.adventure_name] = preferential_program

    # Copy them into the adventures array
    #
    # For every adventure, find a program in the `loaded_programs` dictionary.
    # Since the program may be saved under either the id or the actual name, check both.
    for adventure in into_adventures:
        program = loaded_programs.get(adventure.short_name)
        if not program:
            program = loaded_programs.get(adventure.name)
        if not program:
            continue

        adventure.save_name = program.name
        adventure.start_code = program.code
        adventure.save_info = SaveInfo.from_program(program)


def load_customized_adventures(level, customizations, into_adventures):
    """Load the teacher customizations into the set of adventures.

    It would have been nicer if the complete set of adventures had come
    out of 'load_adventures_for_level', but looking up customizations is
    a bit expensive and since we've already done that in the caller, we pass
    it in here.

    Mutates the 'into_adventures' list in-place. On entry, it is the list of
    default `Adventure` objects in the default order. On exit, it may have been
    reordered and enhanced with teacher-written adventures.
    """
    # First find the list of all teacher adventures for the current level,
    # batch-get all of them, then put them into the adventures array in the correct
    # location.

    # { <str>level -> [ { <str>name, <bool>from_teacher ] }
    # 'name' is either a shortname or an ID into the teacher table
    sorted_adventures = customizations.get('sorted_adventures', {})
    order_for_this_level = sorted_adventures.get(str(level), [])
    if not order_for_this_level:
        return  # Nothing to do

    adventure_ids = {a['name'] for a in order_for_this_level if a['from_teacher']}
    teacher_adventure_map = DATABASE.batch_get_adventures(adventure_ids)
    builtin_adventure_map = {a.short_name: a for a in into_adventures}

    # Replace `into_adventures`
    into_adventures[:] = []
    for a in order_for_this_level:
        if a['from_teacher'] and (db_row := teacher_adventure_map.get(a['name'])):
            try:
                db_row['content'] = safe_format(db_row['content'],
                                                **hedy_content.KEYWORDS.get(g.keyword_lang))
            except Exception:
                # We don't want teacher being able to break the student UI -> pass this adventure
                pass

            into_adventures.append(Adventure.from_teacher_adventure_database_row(db_row))
        if not a['from_teacher'] and (adv := builtin_adventure_map.get(a['name'])):
            into_adventures.append(adv)


@babel.localeselector
def get_locale():
    return session.get("lang", request.accept_languages.best_match(ALL_LANGUAGES.keys(), 'en'))


cdn.Cdn(app, os.getenv('CDN_PREFIX'), os.getenv('HEROKU_SLUG_COMMIT', 'dev'))


@app.before_request
def before_request_begin_logging():
    """Initialize the query logging.

    This needs to happen as one of the first things, as the database calls
    etc. depend on it.
    """
    path = (str(request.path) + '?' + request.query_string.decode('utf-8')
            ) if request.query_string else str(request.path)
    querylog.begin_global_log_record(
        path=path,
        method=request.method,
        remote_ip=request.headers.get('X-Forwarded-For', request.remote_addr),
        user_agent=request.headers.get('User-Agent'))


@app.after_request
def after_request_log_status(response):
    querylog.log_value(http_code=response.status_code)
    return response


@app.before_request
def initialize_session():
    """Make sure the session is initialized.

    - Each session gets a unique session ID, so we can tell user sessions apart
      and know what programs get submitted after each other.
    - If the user has a cookie with a long-lived login token, log them in from
      that cookie (copy the user info into the session for efficient access
      later on).
    """
    # Set the database object on the global object (auth.py needs it)
    g.db = DATABASE

    # Invoke session_id() for its side effect
    utils.session_id()
    login_user_from_token_cookie()

    g.user = current_user()
    querylog.log_value(session_id=utils.session_id(), username=g.user['username'],
                       is_teacher=is_teacher(g.user), is_admin=is_admin(g.user))


if os.getenv('IS_PRODUCTION'):
    @app.before_request
    def reject_e2e_requests():
        if utils.is_testing_request(request):
            return 'No E2E tests are allowed in production', 400


@app.before_request
def before_request_proxy_testing():
    if utils.is_testing_request(request) and os.getenv('IS_TEST_ENV'):
        session['test_session'] = 'test'


# HTTP -> HTTPS redirect
# https://stackoverflow.com/questions/32237379/python-flask-redirect-to-https-from-http/32238093
if os.getenv('REDIRECT_HTTP_TO_HTTPS'):
    @app.before_request
    def before_request_https():
        if request.url.startswith('http://'):
            url = request.url.replace('http://', 'https://', 1)
            # We use a 302 in case we need to revert the redirect.
            return redirect(url, code=302)

# Unique random key for sessions.
# For settings with multiple workers, an environment variable is required,
# otherwise cookies will be constantly removed and re-set by different
# workers.
if utils.is_production():
    if not os.getenv('SECRET_KEY'):
        raise RuntimeError(
            'The SECRET KEY must be provided for non-dev environments.')

    app.config['SECRET_KEY'] = os.getenv('SECRET_KEY')

else:
    # The value doesn't matter for dev environments, but it needs to be a constant
    # so that our cookies don't get invalidated every time we restart the server.
    app.config['SECRET_KEY'] = os.getenv('SECRET_KEY', 'WeAreDeveloping')

if utils.is_heroku():
    app.config.update(
        SESSION_COOKIE_SECURE=True,
        SESSION_COOKIE_HTTPONLY=True,
        SESSION_COOKIE_SAMESITE='Lax',
    )

# Set security attributes for cookies in a central place - but not when
# running locally, so that session cookies work well without HTTPS

Compress(app)
Commonmark(app)
parse_logger = s3_logger.S3ParseLogger.from_env_vars()
querylog.LOG_QUEUE.set_transmitter(
    aws_helpers.s3_querylog_transmitter_from_env())


@app.before_request
def setup_language():
    # Determine the user's requested language code.
    #
    # If not in the request parameters, use the browser's accept-languages
    # header to do language negotiation. Can be changed in the session by
    # POSTing to `/change_language`, and be overwritten by remember_current_user().
    if lang_from_request := request.args.get('language', None):
        session['lang'] = lang_from_request
    if 'lang' not in session:
        session['lang'] = request.accept_languages.best_match(
            ALL_LANGUAGES.keys(), 'en')
    g.lang = session['lang']

    if 'keyword_lang' not in session:
        session['keyword_lang'] = g.lang if g.lang in ALL_KEYWORD_LANGUAGES.keys() else 'en'
    # If there is a '?keyword_language=' parameter, it overrides the current keyword lang, permanently
    if request.args.get('keyword_language', None):
        session['keyword_lang'] = request.args.get('keyword_language', None)
    g.keyword_lang = session['keyword_lang']

    # Set the page direction -> automatically set it to "left-to-right"
    # Switch to "right-to-left" if one of the language is rtl according to Locale (from Babel) settings.
    # This is the only place to expand / shrink the list of RTL languages ->
    # front-end is fixed based on this value
    g.dir = static_babel_content.TEXT_DIRECTIONS.get(g.lang, 'ltr')

    # Check that requested language is supported, otherwise return 404
    if g.lang not in ALL_LANGUAGES.keys():
        return "Language " + g.lang + " not supported", 404


if utils.is_heroku() and not os.getenv('HEROKU_RELEASE_CREATED_AT'):
    logger.warning(
        'Cannot determine release; enable Dyno metadata by running'
        '"heroku labs:enable runtime-dyno-metadata -a <APP_NAME>"')


# A context processor injects variables in the context that are available to all templates.
@app.context_processor
def enrich_context_with_user_info():
    user = current_user()
    data = {'username': user.get('username', ''),
            'is_teacher': is_teacher(user), 'is_admin': is_admin(user)}
    return data


@app.context_processor
def add_generated_css_file():
    return {
        "generated_css_file": '/css/generated.full.css' if is_debug_mode() else '/css/generated.css'
    }


@app.context_processor
def add_hx_detection():
    """Detect when a request is sent by HTMX.

    A template may decide to render things differently when it is vs. when it isn't.
    """
    hx_request = bool(request.headers.get('Hx-Request'))
    return {
        "hx_request": hx_request,
        "hx_layout": 'hx-layout-yes.html' if hx_request else 'hx-layout-no.html',
    }


@app.after_request
def hx_triggers(response):
    """For HTMX Requests, push any pending achievements in the session to the client.

    Use the HX-Trigger header, which will trigger events on the client. There is a listener
    there which will respond to the 'displayAchievements' event.
    """
    if not request.headers.get('HX-Request'):
        return response

    achs = session.pop('pending_achievements', [])
    if achs:
        response.headers.set('HX-Trigger', json.dumps({'displayAchievements': achs}))
    return response


@app.after_request
def set_security_headers(response):
    security_headers = {
        'Strict-Transport-Security': 'max-age=31536000; includeSubDomains',
        'X-XSS-Protection': '1; mode=block',
    }
    # Not X-Frame-Options on purpose -- we are being embedded by Online Masters
    # and that's okay.
    response.headers.update(security_headers)
    return response


@app.teardown_request
def teardown_request_finish_logging(exc):
    log_record = querylog.finish_global_log_record(exc)
    if is_debug_mode():
        logger.debug(repr(log_record.as_data()))


# If present, PROXY_TO_TEST_HOST should be the 'http[s]://hostname[:port]' of the target environment
if os.getenv('PROXY_TO_TEST_HOST') and not os.getenv('IS_TEST_ENV'):
    ab_proxying.ABProxying(app, os.getenv(
        'PROXY_TO_TEST_HOST'), app.config['SECRET_KEY'])


@app.route('/session_test', methods=['GET'])
def echo_session_vars_test():
    if not utils.is_testing_request(request):
        return 'This endpoint is only meant for E2E tests', 400
    return jsonify({'session': dict(session)})


@app.route('/session_main', methods=['GET'])
def echo_session_vars_main():
    if not utils.is_testing_request(request):
        return 'This endpoint is only meant for E2E tests', 400
    return jsonify({'session': dict(session),
                    'proxy_enabled': bool(os.getenv('PROXY_TO_TEST_HOST'))})


@app.route('/parse', methods=['POST'])
def parse():
    body = request.json
    if not body:
        return "body must be an object", 400
    if 'code' not in body:
        return "body.code must be a string", 400
    if 'level' not in body:
        return "body.level must be a string", 400
    if 'adventure_name' in body and not isinstance(body['adventure_name'], str):
        return "if present, body.adventure_name must be a string", 400

    error_check = False
    if 'error_check' in body:
        error_check = True

    code = body['code']
    level = int(body['level'])

    # Language should come principally from the request body,
    # but we'll fall back to browser default if it's missing for whatever
    # reason.
    lang = body.get('lang', g.lang)

    # true if kid enabled the read aloud option
    read_aloud = body.get('read_aloud', False)

    response = {}
    username = current_user()['username'] or None
    exception = None

    querylog.log_value(level=level, lang=lang,
                       session_id=utils.session_id(), username=username)

    try:
        keyword_lang = current_keyword_language()["lang"]
        with querylog.log_time('transpile'):
            try:
                transpile_result = transpile_add_stats(code, level, lang)
                if username and not body.get('tutorial'):
                    DATABASE.increase_user_run_count(username)
                    ACHIEVEMENTS.increase_count("run")
            except hedy.exceptions.WarningException as ex:
                translated_error = translate_error(ex.error_code, ex.arguments, keyword_lang)
                if isinstance(ex, hedy.exceptions.InvalidSpaceException):
                    response['Warning'] = translated_error
                else:
                    response['Error'] = translated_error
                response['Location'] = ex.error_location
                response['FixedCode'] = ex.fixed_code
                transpile_result = ex.fixed_result
                exception = ex
            except hedy.exceptions.UnquotedEqualityCheck as ex:
                response['Error'] = translate_error(ex.error_code, ex.arguments, keyword_lang)
                response['Location'] = ex.error_location
                exception = ex

        try:
            response['Code'] = transpile_result.code

            if transpile_result.has_pygame:
                response['has_pygame'] = True

            if transpile_result.has_turtle:
                response['has_turtle'] = True
        except Exception:
            pass

        try:
            response['has_sleep'] = 'sleep' in hedy.all_commands(code, level, lang)
        except BaseException:
            pass
        try:
            if username and not body.get('tutorial') and ACHIEVEMENTS.verify_run_achievements(
                    username, code, level, response):
                response['achievements'] = ACHIEVEMENTS.get_earned_achievements()
        except Exception as E:
            print(f"error determining achievements for {code} with {E}")

    except hedy.exceptions.HedyException as ex:
        traceback.print_exc()
        response = hedy_error_to_response(ex)
        exception = ex

    except Exception as E:
        traceback.print_exc()
        print(f"error transpiling {code}")
        response["Error"] = str(E)
        exception = E

    # Save this program (if the user is logged in)
    if username and body.get('save_name'):
        try:
            program_logic = programs.ProgramsLogic(DATABASE, ACHIEVEMENTS)
            program = program_logic.store_user_program(
                user=current_user(),
                level=level,
                name=body.get('save_name'),
                program_id=body.get('program_id'),
                adventure_name=body.get('adventure_name'),
                code=code,
                error=exception is not None)

            response['save_info'] = SaveInfo.from_program(Program.from_database_row(program))
        except programs.NotYourProgramError:
            # No permissions to overwrite, no biggie
            pass

    querylog.log_value(server_error=response.get('Error'))
    parse_logger.log({
        'session': utils.session_id(),
        'date': str(datetime.datetime.now()),
        'level': level,
        'lang': lang,
        'code': code,
        'server_error': response.get('Error'),
        'exception': get_class_name(exception),
        'version': version(),
        'username': username,
        'read_aloud': read_aloud,
        'is_test': 1 if os.getenv('IS_TEST_ENV') else None,
        'adventure_name': body.get('adventure_name', None)
    })

    if "Error" in response and error_check:
        response["message"] = gettext('program_contains_error')
    return jsonify(response)


@app.route('/parse-by-id', methods=['POST'])
@requires_login
def parse_by_id(user):
    body = request.json
    # Validations
    if not isinstance(body, dict):
        return 'body must be an object', 400
    if not isinstance(body.get('id'), str):
        return 'class id must be a string', 400

    program = DATABASE.program_by_id(body.get('id'))
    if program and program.get('username') == user['username']:
        try:
            hedy.transpile(
                program.get('code'),
                program.get('level'),
                program.get('lang')
            )
            return {}, 200
        except BaseException:
            return {"error": "parsing error"}, 200
    else:
        return 'this is not your program!', 400


@app.route('/parse_tutorial', methods=['POST'])
@requires_login
def parse_tutorial(user):
    body = request.json

    code = body['code']
    level = try_parse_int(body['level'])
    try:
        result = hedy.transpile(code, level, "en")
        jsonify({'code': result.code}), 200
    except BaseException:
        return "error", 400


@app.route("/generate_machine_files", methods=['POST'])
def prepare_files():
    body = request.json
    # Prepare the file -> return the "secret" filename as response
    transpiled_code = hedy.transpile(body.get("code"), body.get("level"), body.get("lang"))
    filename = utils.random_id_generator(12)

    # We have to turn the turtle 90 degrees to align with the user perspective app.ts#16
    # This is not a really nice solution, but as we store the prefix on the
    # front-end it should be good for now
    threader = textwrap.dedent("""
        import time
        from turtlethread import Turtle
        t = Turtle()
        t.left(90)
        with t.running_stitch(stitch_length=20):
        """)
    lines = transpiled_code.code.split("\n")

    # remove all sleeps for speeed, and remove all colors for compatibility:
    lines = [x for x in lines if ("time.sleep" not in x) and ("t.pencolor" not in x)]

    threader += "  " + "\n  ".join(lines)
    threader += "\n" + 't.save("machine_files/' + filename + '.dst")'
    threader += "\n" + 't.save("machine_files/' + filename + '.png")'
    if not os.path.isdir('machine_files'):
        os.makedirs('machine_files')
    exec(threader)

    # stolen from: https://stackoverflow.com/questions/28568687/send-with-multiple-csvs-using-flask

    zip_file = zipfile.ZipFile(f'machine_files/{filename}.zip', 'w', zipfile.ZIP_DEFLATED)
    for root, dirs, files in os.walk('machine_files/'):
        # only zip files for this request, and exclude the zip file itself:
        for file in [x for x in files if x[:len(filename)] == filename and x[-3:] != 'zip']:
            zip_file.write('machine_files/' + file)
    zip_file.close()

    return jsonify({'filename': filename}), 200


@app.route("/download_machine_files/<filename>", methods=['GET'])
def download_machine_file(filename, extension="zip"):
    # https://stackoverflow.com/questions/24612366/delete-an-uploaded-file-after-downloading-it-from-flask

    # Once the file is downloaded -> remove it
    @after_this_request
    def remove_file(response):
        try:
            os.remove("machine_files/" + filename + ".zip")
            os.remove("machine_files/" + filename + ".dst")
            os.remove("machine_files/" + filename + ".png")
        except BaseException:
            print("Error removing one of the generated files!")
        return response

    return send_file("machine_files/" + filename + "." + extension, as_attachment=True)


def transpile_add_stats(code, level, lang_):
    username = current_user()['username'] or None
    number_of_lines = code.count('\n')
    try:
        result = hedy.transpile(code, level, lang_)
        statistics.add(
            username, lambda id_: DATABASE.add_program_stats(id_, level, number_of_lines, None))
        return result
    except Exception as ex:
        class_name = get_class_name(ex)
        statistics.add(username, lambda id_: DATABASE.add_program_stats(
            id_, level, number_of_lines, class_name))
        raise


def get_class_name(i):
    if i is not None:
        return str(i.__class__.__name__)
    return i


def hedy_error_to_response(ex):
    keyword_lang = current_keyword_language()["lang"]
    return {
        "Error": translate_error(ex.error_code, ex.arguments, keyword_lang),
        "Location": ex.error_location
    }


def translate_error(code, arguments, keyword_lang):
    arguments_that_require_translation = [
        'allowed_types',
        'invalid_type',
        'invalid_type_2',
        'character_found',
        'concept',
        'tip',
        'else',
        'command',
        'print',
        'ask',
        'echo',
        'is',
        'if',
        'repeat']
    arguments_that_require_highlighting = [
        'command',
        'guessed_command',
        'invalid_argument',
        'invalid_argument_2',
        'variable',
        'invalid_value',
        'print',
        'else',
        'ask',
        'echo',
        'is',
        'if',
        'repeat']

    # Todo TB -> We have to find a more delicate way to fix this: returns some gettext() errors
    error_template = gettext('' + str(code))

    # Fetch tip if it exists and merge into template, since it can also contain placeholders
    # that need to be translated/highlighted

    if 'tip' in arguments:
        error_template = error_template.replace("{tip}", gettext('' + str(arguments['tip'])))
        # TODO, FH Oct 2022 -> Could we do this with a format even though we don't have all fields?

    # adds keywords to the dictionary so they can be translated if they occur in the error text

    # FH Oct 2022: this could be optimized by only adding them when they occur in the text
    # (either with string matching or with a list of placeholders for each error)
    arguments["print"] = "print"
    arguments["ask"] = "ask"
    arguments["echo"] = "echo"
    arguments["else"] = "else"
    arguments["repeat"] = "repeat"
    arguments["is"] = "is"
    arguments["if"] = "if"

    # some arguments like allowed types or characters need to be translated in the error message
    for k, v in arguments.items():
        if k in arguments_that_require_translation:
            if isinstance(v, list):
                arguments[k] = translate_list(v)
            else:
                arguments[k] = gettext('' + str(v))

        if k in arguments_that_require_highlighting:
            if k in arguments_that_require_translation:
                local_keyword = hedy_translation.translate_keyword_from_en(v, keyword_lang)
                arguments[k] = hedy.style_command(local_keyword)
            else:
                arguments[k] = hedy.style_command(v)

    return safe_format(error_template, **arguments)


def translate_list(args):
    translated_args = [gettext('' + str(a)) for a in args]
    # Deduplication is needed because diff values could be translated to the
    # same value, e.g. int and float => a number
    translated_args = list(dict.fromkeys(translated_args))

    if len(translated_args) > 1:
        return f"{', '.join(translated_args[0:-1])}" \
               f" {gettext('or')} " \
               f"{translated_args[-1]}"
    return ''.join(translated_args)


@app.route('/report_error', methods=['POST'])
def report_error():
    post_body = request.json

    parse_logger.log({
        'session': utils.session_id(),
        'date': str(datetime.datetime.now()),
        'level': post_body.get('level'),
        'code': post_body.get('code'),
        'client_error': post_body.get('client_error'),
        'version': version(),
        'username': current_user()['username'] or None,
        'is_test': 1 if os.getenv('IS_TEST_ENV') else None
    })

    return 'logged'


@app.route('/client_exception', methods=['POST'])
def report_client_exception():
    post_body = request.json

    querylog.log_value(
        session=utils.session_id(),
        date=str(datetime.datetime.now()),
        client_error=post_body,
        version=version(),
        username=current_user()['username'] or None,
        is_test=1 if os.getenv('IS_TEST_ENV') else None
    )

    # Return a 500 so the HTTP status codes will stand out in our monitoring/logging
    return 'logged', 500


@app.route('/version', methods=['GET'])
def version_page():
    """
    Generate a page with some diagnostic information and a useful GitHub URL on upcoming changes.

    This is an admin-only page, it does not need to be linked.
   (Also does not have any sensitive information so it's fine to be unauthenticated).
    """
    app_name = os.getenv('HEROKU_APP_NAME')

    vrz = os.getenv('HEROKU_RELEASE_CREATED_AT')
    the_date = datetime.date.fromisoformat(
        vrz[:10]) if vrz else datetime.date.today()

    commit = os.getenv('HEROKU_SLUG_COMMIT', '????')[0:6]

    return render_template('version-page.html',
                           app_name=app_name,
                           heroku_release_time=the_date,
                           commit=commit)


@app.route('/commands/<id>')
def all_commands(id):
    program = DATABASE.program_by_id(id)
    code = program.get('code')
    level = program.get('level')
    lang = program.get('lang')
    return render_template(
        'commands.html',
        commands=hedy.all_commands(code, level, lang))


@app.route('/my-achievements')
def achievements_page():
    user = current_user()
    username = user['username']
    if not username:
        # redirect users to /login if they are not logged in
        # Todo: TB -> I wrote this once, but wouldn't it make more sense to simply
        # throw a 302 error?
        url = request.url.replace('/my-achievements', '/login')
        return redirect(url, code=302)

    user_achievements = DATABASE.achievements_by_username(user.get('username')) or []
    achievements = ACHIEVEMENTS_TRANSLATIONS.get_translations(g.lang).get('achievements')

    return render_template(
        'achievements.html',
        page_title=gettext('title_achievements'),
        translations=achievements,
        user_achievements=user_achievements,
        current_page='my-profile')


@app.route('/programs', methods=['GET'])
@requires_login_redirect
def programs_page(user):
    username = user['username']
    if not username:
        # redirect users to /login if they are not logged in
        url = request.url.replace('/programs', '/login')
        return redirect(url, code=302)

    from_user = request.args.get('user') or None
    # If from_user -> A teacher is trying to view the user programs
    if from_user and not is_admin(user):
        if not is_teacher(user):
            return utils.error_page(error=403, ui_message=gettext('not_teacher'))
        students = DATABASE.get_teacher_students(username)
        if from_user not in students:
            return utils.error_page(error=403, ui_message=gettext('not_enrolled'))

    # We request our own page -> also get the public_profile settings
    public_profile = None
    if not from_user:
        public_profile = DATABASE.get_public_profile_settings(username)

    level = request.args.get('level', default=None, type=str) or None
    adventure = request.args.get('adventure', default=None, type=str) or None
    page = request.args.get('page', default=None, type=str)
    filter = request.args.get('filter', default=None, type=str)
    submitted = True if filter == 'submitted' else None

    result = DATABASE.filtered_programs_for_user(from_user or username,
                                                 level=level,
                                                 adventure=adventure,
                                                 submitted=submitted,
                                                 pagination_token=page,
                                                 limit=10)

    programs = []
    for item in result:
        date = utils.delta_timestamp(item['date'])
        # This way we only keep the first 4 lines to show as preview to the user
        code = "\n".join(item['code'].split("\n")[:4])
        programs.append(
            {'id': item['id'],
             'code': code,
             'date': date,
             'level': item['level'],
             'name': item['name'],
             'adventure_name': item.get('adventure_name'),
             'submitted': item.get('submitted'),
             'public': item.get('public'),
             'number_lines': item['code'].count('\n') + 1
             }
        )

    adventure_names = hedy_content.Adventures(g.lang).get_adventure_names()

    next_page_url = url_for('programs_page', **dict(request.args, page=result.next_page_token)
                            ) if result.next_page_token else None

    return render_template(
        'programs.html',
        programs=programs,
        page_title=gettext('title_programs'),
        current_page='programs',
        from_user=from_user,
        public_profile=public_profile,
        adventure_names=adventure_names,
        max_level=hedy.HEDY_MAX_LEVEL,
        next_page_url=next_page_url)


@app.route('/logs/query', methods=['POST'])
def query_logs():
    user = current_user()
    if not is_admin(user) and not is_teacher(user):
        return utils.error_page(error=403, ui_message=gettext('unauthorized'))

    body = request.json
    if body is not None and not isinstance(body, dict):
        return 'body must be an object', 400

    class_id = body.get('class_id')
    if not is_admin(user):
        username_filter = body.get('username')
        if not class_id or not username_filter:
            return utils.error_page(error=403, ui_message=gettext('unauthorized'))

        class_ = DATABASE.get_class(class_id)
        if not class_ or class_['teacher'] != user['username'] or username_filter not in class_.get('students', [
        ]):
            return utils.error_page(error=403, ui_message=gettext('unauthorized'))

    (exec_id, status) = log_fetcher.query(body)
    response = {'query_status': status, 'query_execution_id': exec_id}
    return jsonify(response)


@app.route('/logs/results', methods=['GET'])
def get_log_results():
    query_execution_id = request.args.get(
        'query_execution_id', default=None, type=str)
    next_token = request.args.get('next_token', default=None, type=str)

    user = current_user()
    if not is_admin(user) and not is_teacher(user):
        return utils.error_page(error=403, ui_message=gettext('unauthorized'))

    data, next_token = log_fetcher.get_query_results(
        query_execution_id, next_token)
    response = {'data': data, 'next_token': next_token}
    return jsonify(response)


@app.route('/tutorial', methods=['GET'])
def tutorial_index():
    if not current_user()['username']:
        return redirect('/login')
    level = 1
    cheatsheet = COMMANDS[g.lang].get_commands_for_level(level, g.keyword_lang)
    commands = hedy.commands_per_level.get(level)
    adventures = load_adventures_for_level(level)
    parsons = len(PARSONS[g.lang].get_parsons_data_for_level(level))
    initial_tab = adventures[0].short_name
    initial_adventure = adventures[0]

    return render_template(
        "code-page.html",
        intro_tutorial=True,
        next_level=2,
        level_nr=str(level),
        level=str(level),
        adventures=adventures,
        initial_tab=initial_tab,
        commands=commands,
        quiz=True,
        parsons=True if parsons else False,
        parsons_exercises=parsons,
        initial_adventure=initial_adventure,
        cheatsheet=cheatsheet,
        blur_button_available=False,
        current_user_is_in_class=len(current_user().get('classes') or []) > 0,
        # See initialize.ts
        javascript_page_options=dict(
            page='code',
            level=level,
            lang=g.lang,
            adventures=adventures,
            initial_tab=initial_tab,
            current_user_name=current_user()['username'],
            start_tutorial=True,
        ))


@app.route('/teacher-tutorial', methods=['GET'])
@requires_teacher
def teacher_tutorial(user):
    teacher_classes = DATABASE.get_teacher_classes(user['username'], True)
    adventures = []
    for adventure in DATABASE.get_teacher_adventures(user['username']):
        adventures.append(
            {'id': adventure.get('id'),
             'name': adventure.get('name'),
             'date': utils.localized_date_format(adventure.get('date')),
             'level': adventure.get('level')
             }
        )

    return render_template('for-teachers.html', current_page='my-profile',
                           page_title=gettext('title_for-teacher'),
                           teacher_classes=teacher_classes,
                           teacher_adventures=adventures,
                           tutorial=True,
                           content=hedyweb.PageTranslations('for-teachers').get_page_translations(g.lang),
                           javascript_page_options=dict(
                               page='for-teachers',
                               tutorial=True,
                           ))


# routing to index.html
@app.route('/ontrack', methods=['GET'], defaults={'level': '1', 'program_id': None})
@app.route('/onlinemasters', methods=['GET'], defaults={'level': '1', 'program_id': None})
@app.route('/onlinemasters/<int:level>', methods=['GET'], defaults={'program_id': None})
@app.route('/hedy/<int:level>', methods=['GET'], defaults={'program_id': None})
@app.route('/hedy/<int:level>/<program_id>', methods=['GET'])
def index(level, program_id):
    try:
        level = int(level)
        if level < 1 or level > hedy.HEDY_MAX_LEVEL:
            return utils.error_page(error=404, ui_message=gettext('no_such_level'))
    except BaseException:
        return utils.error_page(error=404, ui_message=gettext('no_such_level'))

    loaded_program = None
    if program_id:
        result = DATABASE.program_by_id(program_id)
        if not result or not current_user_allowed_to_see_program(result):
            return utils.error_page(error=404, ui_message=gettext('no_such_program'))

        loaded_program = Program.from_database_row(result)

    adventures = load_adventures_for_level(level)

    # Initially all levels are available -> strip those for which conditions
    # are not met or not available yet
    available_levels = list(range(1, hedy.HEDY_MAX_LEVEL + 1))

    customizations = {}
    if current_user()['username']:
        customizations = DATABASE.get_student_class_customizations(current_user()['username'])

    if 'levels' in customizations:
        available_levels = customizations['levels']
        now = timems()
        for current_level, timestamp in customizations.get('opening_dates', {}).items():
            if utils.datetotimeordate(timestamp) > utils.datetotimeordate(utils.mstoisostring(now)):
                try:
                    available_levels.remove(int(current_level))
                except BaseException:
                    print("Error: there is an openings date without a level")

    if 'levels' in customizations and level not in available_levels:
        return utils.error_page(error=403, ui_message=gettext('level_not_class'))

    # At this point we can have the following scenario:
    # - The level is allowed and available
    # - But, if there is a quiz threshold we have to check again if the user has reached it

    if 'level_thresholds' in customizations:
        if 'quiz' in customizations.get('level_thresholds'):
            # Temporary store the threshold
            threshold = customizations.get('level_thresholds').get('quiz')
            # Get the max quiz score of the user in the previous level
            # A bit out-of-scope, but we want to enable the next level button directly after finishing the quiz
            # Todo: How can we fix this without a re-load?
            quiz_stats = DATABASE.get_quiz_stats([current_user()['username']])
            # Only check the quiz threshold if there is a quiz to obtain a score on the previous level
            if level > 1 and QUIZZES[g.lang].get_quiz_data_for_level(level - 1):
                scores = [x.get('scores', []) for x in quiz_stats if x.get('level') == level - 1]
                scores = [score for week_scores in scores for score in week_scores]
                max_score = 0 if len(scores) < 1 else max(scores)
                if max_score < threshold:
                    return utils.error_page(
                        error=403, ui_message=gettext('quiz_threshold_not_reached'))

            # We also have to check if the next level should be removed from the available_levels
            # Only check the quiz threshold if there is a quiz to obtain a score on the current level
            if level < hedy.HEDY_MAX_LEVEL and QUIZZES[g.lang].get_quiz_data_for_level(level):
                scores = [x.get('scores', []) for x in quiz_stats if x.get('level') == level]
                scores = [score for week_scores in scores for score in week_scores]
                max_score = 0 if len(scores) < 1 else max(scores)
                # We don't have the score yet for the next level -> remove all upcoming
                # levels from 'available_levels'
                if max_score < threshold:
                    # if this level is currently available, but score is below max score
                    customizations["below_threshold"] = (level + 1 in available_levels)
                    available_levels = available_levels[:available_levels.index(level) + 1]

    # Add the available levels to the customizations dict -> simplify
    # implementation on the front-end
    customizations['available_levels'] = available_levels
    cheatsheet = COMMANDS[g.lang].get_commands_for_level(level, g.keyword_lang)

    load_customized_adventures(level, customizations, adventures)
    load_saved_programs(level, adventures, loaded_program)
    initial_tab = adventures[0].short_name

    if loaded_program:
        # Make sure that there is an adventure(/tab) for a loaded program, otherwise make one
        initial_tab = loaded_program.adventure_name
        if not any(a.short_name == loaded_program.adventure_name for a in adventures):
            adventures.append(Adventure(
                short_name=loaded_program.adventure_name,
                # This is not great but we got nothing better :)
                name=gettext('your_program'),
                text='',
                example_code='',
                start_code=loaded_program.code,
                save_name=loaded_program.name,
                is_teacher_adventure=False,
            ))

    adventures_map = {a.short_name: a for a in adventures}

    enforce_developers_mode = False
    if 'other_settings' in customizations and 'developers_mode' in customizations['other_settings']:
        enforce_developers_mode = True

    hide_cheatsheet = False
    if 'other_settings' in customizations and 'hide_cheatsheet' in customizations['other_settings']:
        hide_cheatsheet = True

    parsons = True if PARSONS[g.lang].get_parsons_data_for_level(level) else False
    quiz = True if QUIZZES[g.lang].get_quiz_data_for_level(level) else False
    tutorial = True if TUTORIALS[g.lang].get_tutorial_for_level(level) else False

    quiz_questions = 0
    parson_exercises = 0

    if quiz:
        quiz_questions = len(QUIZZES[g.lang].get_quiz_data_for_level(level))
    if parsons:
        parson_exercises = len(PARSONS[g.lang].get_parsons_data_for_level(level))

    if 'other_settings' in customizations and 'hide_parsons' in customizations['other_settings']:
        parsons = False
    if 'other_settings' in customizations and 'hide_quiz' in customizations['other_settings']:
        quiz = False

    max_level = hedy.HEDY_MAX_LEVEL
    level_number = int(level)

    commands = hedy.commands_per_level.get(level)
    return render_template(
        "code-page.html",
        level_nr=str(level_number),
        level=level_number,
        current_page='hedy',
        prev_level=level_number - 1 if level_number > 1 else None,
        next_level=level_number + 1 if level_number < max_level else None,
        customizations=customizations,
        hide_cheatsheet=hide_cheatsheet,
        enforce_developers_mode=enforce_developers_mode,
        loaded_program=loaded_program,
        adventures=adventures,
        initial_tab=initial_tab,
        commands=commands,
        parsons=parsons,
        parsons_exercises=parson_exercises,
        tutorial=tutorial,
        latest=version(),
        quiz=quiz,
        quiz_questions=quiz_questions,
        cheatsheet=cheatsheet,
        blur_button_available=False,
        initial_adventure=adventures_map[initial_tab],
        current_user_is_in_class=len(current_user().get('classes') or []) > 0,
        # See initialize.ts
        javascript_page_options=dict(
            page='code',
            level=level_number,
            lang=g.lang,
            adventures=adventures,
            initial_tab=initial_tab,
            current_user_name=current_user()['username'],
        ))


@app.route('/hedy', methods=['GET'])
def index_level():
    if current_user()['username']:
        highest_quiz = get_highest_quiz_level(current_user()['username'])
        # This function returns the character '-' in case there are no finished quizes
        if highest_quiz == '-':
            level_rendered = 1
        elif highest_quiz == hedy.HEDY_MAX_LEVEL:
            level_rendered = hedy.HEDY_MAX_LEVEL
        else:
            level_rendered = highest_quiz + 1
        return index(level_rendered, None)
    else:
        return index(1, None)


@app.route('/hedy/<id>/view', methods=['GET'])
@requires_login
def view_program(user, id):
    result = DATABASE.program_by_id(id)

    if not result or not current_user_allowed_to_see_program(result):
        return utils.error_page(error=404, ui_message=gettext('no_such_program'))

    # The program is valid, verify if the creator also have a public profile
    result['public_profile'] = True if DATABASE.get_public_profile_settings(
        result['username']) else None

    code = result['code']
    if result.get("lang") != "en" and result.get("lang") in ALL_KEYWORD_LANGUAGES.keys():
        code = hedy_translation.translate_keywords(code, from_lang=result.get(
            'lang'), to_lang="en", level=int(result.get('level', 1)))
    # If the keyword language is non-English -> parse again to guarantee
    # completely localized keywords
    if g.keyword_lang != "en":
        code = hedy_translation.translate_keywords(
            code,
            from_lang="en",
            to_lang=g.keyword_lang,
            level=int(
                result.get(
                    'level',
                    1)))

    result['code'] = code

    arguments_dict = {}
    arguments_dict['program_id'] = id
    arguments_dict['page_title'] = f'{result["name"]} – Hedy'
    arguments_dict['level'] = result['level']  # Necessary for running
    arguments_dict['initial_adventure'] = dict(result,
                                               start_code=code,
                                               )
    arguments_dict['editor_readonly'] = True

    if "submitted" in result and result['submitted']:
        arguments_dict['show_edit_button'] = False
        arguments_dict['program_timestamp'] = utils.localized_date_format(result['date'])
    else:
        arguments_dict['show_edit_button'] = True

    # Everything below this line has nothing to do with this page and it's silly
    # that every page needs to put in so much effort to re-set it

    return render_template("view-program-page.html",
                           blur_button_available=True,
                           javascript_page_options=dict(
                               page='view-program',
                               lang=g.lang,
                               level=int(result['level'])),
                           **arguments_dict)


@app.route('/adventure/<name>', methods=['GET'], defaults={'level': 1, 'mode': 'full'})
@app.route('/adventure/<name>/<level>', methods=['GET'], defaults={'mode': 'full'})
@app.route('/adventure/<name>/<level>/<mode>', methods=['GET'])
def get_specific_adventure(name, level, mode):
    try:
        level = int(level)
    except BaseException:
        return utils.error_page(error=404, ui_message=gettext('no_such_level'))

    adventures = [x for x in load_adventures_for_level(level) if x.short_name == name]
    if not adventures:
        return utils.error_page(error=404, ui_message=gettext('no_such_adventure'))

    prev_level = None  # we are not rendering buttons in raw, no lookup needed here
    next_level = None

    # Add the commands to enable the language switcher dropdown
    commands = hedy.commands_per_level.get(level)
    raw = mode == 'raw'
    initial_tab = name
    initial_adventure = adventures[0]

    return render_template("code-page.html",
                           specific_adventure=True,
                           level_nr=str(level),
                           commands=commands,
                           level=level,
                           prev_level=prev_level,
                           next_level=next_level,
                           customizations=[],
                           hide_cheatsheet=None,
                           enforce_developers_mode=None,
                           teacher_adventures=[],
                           adventures=adventures,
                           initial_tab=initial_tab,
                           initial_adventure=initial_adventure,
                           latest=version(),
                           raw=raw,
                           menu=not raw,
                           blur_button_available=False,
                           current_user_is_in_class=len(current_user().get('classes') or []) > 0,
                           # See initialize.ts
                           javascript_page_options=dict(

                               page='code',
                               lang=g.lang,
                               level=level,
                               adventures=adventures,
                               initial_tab=initial_tab,
                               current_user_name=current_user()['username'],
                           ))


@app.route('/cheatsheet/', methods=['GET'], defaults={'level': 1})
@app.route('/cheatsheet/<level>', methods=['GET'])
def get_cheatsheet_page(level):
    try:
        level = int(level)
        if level < 1 or level > hedy.HEDY_MAX_LEVEL:
            return utils.error_page(error=404, ui_message=gettext('no_such_level'))
    except BaseException:
        return utils.error_page(error=404, ui_message=gettext('no_such_level'))

    commands = COMMANDS[g.lang].get_commands_for_level(level, g.keyword_lang)

    return render_template("printable/cheatsheet.html", commands=commands, level=level)


@app.route('/certificate/<username>', methods=['GET'])
def get_certificate_page(username):
    if not current_user()['username']:
        return utils.error_page(error=403, ui_message=gettext('unauthorized'))
    username = username.lower()
    user = DATABASE.user_by_username(username)
    if not user:
        return utils.error_page(error=403, ui_message=gettext('user_inexistent'))
    progress_data = DATABASE.progress_by_username(username)
    if progress_data is None:
        return utils.error_page(error=404, ui_message=gettext('no_certificate'))
    achievements = progress_data.get('achieved', None)
    if achievements is None:
        return utils.error_page(error=404, ui_message=gettext('no_certificate'))
    if 'run_programs' in progress_data:
        count_programs = progress_data['run_programs']
    else:
        count_programs = 0
    quiz_score = get_highest_quiz_score(username)
    quiz_level = get_highest_quiz_level(username)
    longest_program = get_longest_program(username)

    number_achievements = len(achievements)
    congrats_message = safe_format(gettext('congrats_message'), username=username)
    return render_template("printable/certificate.html", count_programs=count_programs, quiz_score=quiz_score,
                           longest_program=longest_program, number_achievements=number_achievements,
                           quiz_level=quiz_level, congrats_message=congrats_message)


def get_highest_quiz_level(username):
    quiz_scores = DATABASE.get_quiz_stats([username])
    # Verify if the user did finish any quiz before getting the max() of the finished levels
    finished_quizzes = any("finished" in x for x in quiz_scores)
    return max([x.get("level") for x in quiz_scores if x.get("finished")]) if finished_quizzes else "-"


def get_highest_quiz_score(username):
    max = 0
    quizzes = DATABASE.get_quiz_stats([username])
    for q in quizzes:
        for score in q.get('scores', []):
            if score > max:
                max = score
    return max


def get_longest_program(username):
    programs = DATABASE.get_program_stats([username])
    highest = 0
    for program in programs:
        if 'number_of_lines' in program:
            highest = max(highest, program['number_of_lines'])
    return highest


@app.errorhandler(404)
def not_found(exception):
    return utils.error_page(error=404, ui_message=gettext('page_not_found'))


@app.errorhandler(500)
def internal_error(exception):
    import traceback
    print(traceback.format_exc())
    return utils.error_page(error=500, exception=exception)


@app.route('/signup', methods=['GET'])
def signup_page():
    if current_user()['username']:
        return redirect('/my-profile')
    return render_template('signup.html', page_title=gettext('title_signup'), current_page='login')


@app.route('/login', methods=['GET'])
def login_page():
    if current_user()['username']:
        return redirect('/my-profile')
    return render_template('login.html', page_title=gettext('title_login'), current_page='login')


@app.route('/recover', methods=['GET'])
def recover_page():
    if current_user()['username']:
        return redirect('/my-profile')
    return render_template(
        'recover.html',
        page_title=gettext('title_recover'),
        current_page='login')


@app.route('/reset', methods=['GET'])
def reset_page():
    # If there is a user logged in -> don't allow password reset
    if current_user()['username']:
        return redirect('/my-profile')

    username = request.args.get('username', default=None, type=str)
    token = request.args.get('token', default=None, type=str)
    username = None if username == "null" else username
    token = None if token == "null" else token

    if not username or not token:
        return utils.error_page(error=403, ui_message=gettext('unauthorized'))
    return render_template(
        'reset.html',
        page_title=gettext('title_reset'),
        reset_username=username,
        reset_token=token,
        current_page='login')


@app.route('/my-profile', methods=['GET'])
@requires_login_redirect
def profile_page(user):
    profile = DATABASE.user_by_username(user['username'])
    programs = DATABASE.public_programs_for_user(user['username'])
    public_profile_settings = DATABASE.get_public_profile_settings(current_user()['username'])

    classes = []
    if profile.get('classes'):
        for class_id in profile.get('classes'):
            classes.append(DATABASE.get_class(class_id))

    invite = DATABASE.get_username_invite(user['username'])
    if invite:
        # We have to keep this in mind as well, can simply be set to 1 for now
        # But when adding more message structures we have to use a more sophisticated structure
        session['messages'] = 1
        # If there is an invite: retrieve the class information
        class_info = DATABASE.get_class(invite.get('class_id', None))
        if class_info:
            invite['teacher'] = class_info.get('teacher')
            invite['class_name'] = class_info.get('name')
            invite['join_link'] = class_info.get('link')
    else:
        session['messages'] = 0

    return render_template(
        'profile.html',
        page_title=gettext('title_my-profile'),
        programs=programs,
        user_data=profile,
        invite_data=invite,
        public_settings=public_profile_settings,
        user_classes=classes,
        current_page='my-profile')


@app.route('/research/<filename>', methods=['GET'])
def get_research(filename):
    return send_from_directory('content/research/', filename)


@app.route('/favicon.ico')
def favicon():
    abort(404)


@app.route('/')
@app.route('/start')
@app.route('/index.html')
def main_page():
    sections = hedyweb.PageTranslations('start').get_page_translations(g.lang)['start-sections']

    sections = sections[:]

    # Sections have 'title', 'text'
    # Annotate sections with display styles, based on the order which we know sections will appear
    # Styles are one of: 'block', 'pane-with-image-{left,right}', 'columns'
    # Do this by mutating the list in place
    content = []
    content.append(dict(style='block', **sections.pop(0)))

    section_images = [
        '/images/hedy-multilang.png',
        '/images/hedy-grows.png',
        '/images/hedy-classroom.png'
    ]

    for i, image in enumerate(section_images):
        if not sections:
            break
        content.append(dict(
            style='pane-with-image-' + ('right' if i % 2 == 0 else 'left'),
            image=image,
            **sections.pop(0)))

    if sections:
        content.append(dict(style='block', **sections.pop(0)))
    if sections:
        content.append(dict(style='columns', columns=sections))

    custom_logo = False
    if os.path.isfile(f'static/images/hero-graphic/hero-graphic-{g.lang}.png'):
        custom_logo = True

    return render_template('main-page.html', page_title=gettext('title_start'), custom_logo=custom_logo,
                           current_page='start', content=content)


@app.route('/learn-more')
def learn_more():
    learn_more_translations = hedyweb.PageTranslations('learn-more').get_page_translations(g.lang)
    return render_template(
        'learn-more.html',
        papers=hedy_content.RESEARCH,
        page_title=gettext('title_learn-more'),
        current_page='learn-more',
        content=learn_more_translations)


@app.route('/join')
def join():
    join_translations = hedyweb.PageTranslations('join').get_page_translations(g.lang)
    return render_template('join.html', page_title=gettext('title_learn-more'),
                           current_page='join', content=join_translations)


@app.route('/privacy')
def privacy():
    privacy_translations = hedyweb.PageTranslations('privacy').get_page_translations(g.lang)
    return render_template('privacy.html', page_title=gettext('title_privacy'),
                           content=privacy_translations)


@app.route('/landing-page/', methods=['GET'], defaults={'first': False})
@app.route('/landing-page/<first>', methods=['GET'])
@requires_login
def landing_page(user, first):
    username = user['username']

    user_info = DATABASE.get_public_profile_settings(username)
    user_programs = DATABASE.programs_for_user(username)
    # Only return the last program of the user
    if user_programs:
        user_programs = user_programs[:1][0]
    user_achievements = DATABASE.progress_by_username(username)

    return render_template(
        'landing-page.html',
        first_time=True if first else False,
        page_title=gettext('title_landing-page'),
        user=user['username'],
        user_info=user_info,
        program=user_programs,
        achievements=user_achievements)


@app.route('/explore', methods=['GET'])
def explore():
    if not current_user()['username']:
        return redirect('/login')

    level = try_parse_int(request.args.get('level', default=None, type=str))
    adventure = request.args.get('adventure', default=None, type=str)
    language = g.lang

    achievement = None
    if level or adventure or language:
        achievement = ACHIEVEMENTS.add_single_achievement(
            current_user()['username'], "indiana_jones")

    programs = normalize_explore_programs(DATABASE.get_public_programs(
        limit=40,
        level_filter=level,
        language_filter=language,
        adventure_filter=adventure))
    favourite_programs = normalize_explore_programs(DATABASE.get_hedy_choices())

    adventures_names = hedy_content.Adventures(session['lang']).get_adventure_names()

    return render_template(
        'explore.html',
        programs=programs,
        favourite_programs=favourite_programs,
        filtered_level=str(level),
        achievement=achievement,
        filtered_adventure=adventure,
        filtered_lang=language,
        max_level=hedy.HEDY_MAX_LEVEL,
        adventures_names=adventures_names,
        page_title=gettext('title_explore'),
        current_page='explore')


def normalize_explore_programs(programs):
    """Normalize the content for all programs in the given array, for showing on the /explore page.

    Does the following thing:

    - Try to compile and add 'error' field to show if this worked
    - Adds public_user: True|None fields to each program
    - Preprocess keywords into the current language
    - Turn 'hedy_choice' from an integer into a boolean
    - Change 'code' to only show the first 4 lines
    - Add 'number_lines'
    """
    ret = []
    for program in programs:
        program = pre_process_explore_program(program)

        ret.append(dict(program,
                        hedy_choice=True if program.get('hedy_choice') == 1 else False,
                        code="\n".join(program['code'].split("\n")[:4]),
                        number_lines=program['code'].count('\n') + 1))
    DATABASE.add_public_profile_information(ret)
    return ret


@querylog.timed
def pre_process_explore_program(program):
    # If program does not have an error value set -> parse it and set value
    if 'error' not in program:
        try:
            hedy.transpile(program.get('code'), program.get('level'), program.get('lang'))
            program['error'] = False
        except BaseException:
            program['error'] = True
        DATABASE.store_program(program)

    return program


@app.route('/highscores', methods=['GET'], defaults={'filter': 'global'})
@app.route('/highscores/<filter>', methods=['GET'])
@requires_login
def get_highscores_page(user, filter):
    if filter not in ["global", "country", "class"]:
        return utils.error_page(error=404, ui_message=gettext('page_not_found'))

    user_data = DATABASE.user_by_username(user['username'])
    public_profile = True if DATABASE.get_public_profile_settings(user['username']) else False
    classes = list(user_data.get('classes', set()))
    country = user_data.get('country')
    user_country = COUNTRIES.get(country)

    if filter == "global":
        highscores = DATABASE.get_highscores(user['username'], filter)
    elif filter == "country":
        # Can't get a country highscore if you're not in a country!
        if not country:
            return utils.error_page(error=403, ui_message=gettext('no_such_highscore'))
        highscores = DATABASE.get_highscores(user['username'], filter, country)
    elif filter == "class":
        # Can't get a class highscore if you're not in a class!
        if not classes:
            return utils.error_page(error=403, ui_message=gettext('no_such_highscore'))
        highscores = DATABASE.get_highscores(user['username'], filter, classes[0])

    # Make a deepcopy if working locally, otherwise the local database values
    # are by-reference and overwritten
    if not os.getenv('NO_DEBUG_MODE'):
        highscores = copy.deepcopy(highscores)
    for highscore in highscores:
        highscore['country'] = highscore.get('country') if highscore.get('country') else "-"
        highscore['last_achievement'] = utils.delta_timestamp(highscore.get('last_achievement'))
    return render_template(
        'highscores.html',
        highscores=highscores,
        has_country=True if country else False,
        filter=filter,
        user_country=user_country,
        public_profile=public_profile,
        in_class=True if classes else False)


@app.route('/change_language', methods=['POST'])
def change_language():
    body = request.json
    session['lang'] = body.get('lang')
    # Remove 'keyword_lang' from session, it will automatically be renegotiated from 'lang'
    # on the next page load.
    session.pop('keyword_lang')
    return jsonify({'succes': 200})


@app.route('/slides', methods=['GET'], defaults={'level': '1'})
@app.route('/slides/<level>', methods=['GET'])
def get_slides(level):
    # In case of a "forced keyword language" -> load that one, otherwise: load
    # the one stored in the g object

    keyword_language = request.args.get('keyword_language', default=g.keyword_lang, type=str)

    try:
        level = int(level)
    except ValueError:
        return utils.error_page(error=404, ui_message="Slides do not exist!")

    if not SLIDES[g.lang].get_slides_for_level(level, keyword_language):
        return utils.error_page(error=404, ui_message="Slides do not exist!")

    slides = SLIDES[g.lang].get_slides_for_level(level, keyword_language)
    return render_template('slides.html', slides=slides)


@app.route('/translate_keywords', methods=['POST'])
def translate_keywords():
    body = request.json
    try:
        translated_code = hedy_translation.translate_keywords(body.get('code'), body.get(
            'start_lang'), body.get('goal_lang'), level=int(body.get('level', 1)))
        if translated_code:
            return jsonify({'success': 200, 'code': translated_code})
        else:
            return gettext('translate_error'), 400
    except BaseException:
        return gettext('translate_error'), 400


# TODO TB: Think about changing this to sending all steps to the front-end at once
@app.route('/get_tutorial_step/<level>/<step>', methods=['GET'])
def get_tutorial_translation(level, step):
    # Keep this structure temporary until we decide on a nice code / parse structure
    if step == "code_snippet":
        code = hedy_content.deep_translate_keywords(gettext('tutorial_code_snippet'), g.keyword_lang)
        return jsonify({'code': code}), 200
    try:
        step = int(step)
    except ValueError:
        return gettext('invalid_tutorial_step'), 400

    data = TUTORIALS[g.lang].get_tutorial_for_level_step(level, step, g.keyword_lang)
    if not data:
        data = {'title': gettext('tutorial_title_not_found'),
                'text': gettext('tutorial_message_not_found')}
    return jsonify(data), 200


@app.route('/store_parsons_order', methods=['POST'])
def store_parsons_order():
    body = request.json
    # Validations
    if not isinstance(body, dict):
        return 'body must be an object', 400
    if not isinstance(body.get('level'), int):
        return 'level must be an integer', 400
    if not isinstance(body.get('exercise'), str):
        return 'exercise must be a string', 400
    if not isinstance(body.get('order'), list):
        return 'order must be a list', 400

    attempt = {
        'id': utils.random_id_generator(12),
        'username': current_user()['username'] or f'anonymous:{utils.session_id()}',
        'level': int(body['level']),
        'exercise': int(body['exercise']),
        'order': body['order'],
        'correct': 1 if body['correct'] else 0,
        'timestamp': utils.timems()
    }

    DATABASE.store_parsons(attempt)
    return jsonify({}), 200


@app.template_global()
def current_language():
    return make_lang_obj(g.lang)


@app.template_global()
def current_keyword_language():
    return make_keyword_lang_obj(g.keyword_lang)


@app.template_global()
def other_keyword_language():
    # If the current keyword language isn't English: we are sure the other option is English
    # But, only if the user has an existing keyword language -> on the session
    if session.get('keyword_lang') and session['keyword_lang'] != "en":
        return make_keyword_lang_obj("en")
    return None


@app.template_global()
def translate_command(command):
    # Return the translated command found in KEYWORDS, if not found return the command itself
    return hedy_content.KEYWORDS[g.lang].get(command, command)


@app.template_filter()
def markdown_retain_newlines(x):
    """Force newlines in to the input MarkDown string to be rendered as <br>"""
    # This works by adding two spaces before every newline. That's a signal to MarkDown
    # that the newlines should be forced.
    #
    # Nobody is going to type this voluntarily to distinguish between linebreaks line by
    # line, but you can use this filter to do this for all line breaks.
    return x.replace('\n', '  \n')


@app.template_filter()
def nl2br(x):
    """Turn newlines into <br>"""
    # The input to this object will either be a literal string or a 'Markup' object.
    # In case of a literal string, we need to escape it first, because we have
    # to be able to make a distinction between safe and unsafe characters.
    #
    # In case of a Markup object, make sure to tell it the <br> we're adding is safe
    if not isinstance(x, Markup):
        x = Markup.escape(x)
    return x.replace('\n', Markup('<br />'))


SLUGIFY_RE = re.compile('[^a-z0-9_]+')


@app.template_filter()
def slugify(s):
    """Convert arbitrary text into a text that's safe to use in a URL."""
    if s is None:
        return None
    return SLUGIFY_RE.sub('-', strip_accents(s).lower())


@app.template_filter()
def chunk(x, size):
    """Chunk a list into groups of size at most 'size'."""
    return (x[pos:pos + size] for pos in range(0, len(x), size))


@app.template_global()
def hedy_link(level_nr, assignment_nr, subpage=None):
    """Make a link to a Hedy page."""
    parts = ['/hedy']
    parts.append('/' + str(level_nr))
    if str(assignment_nr) != '1' or subpage:
        parts.append('/' + str(assignment_nr if assignment_nr else '1'))
    if subpage and subpage != 'code':
        parts.append('/' + subpage)
    return ''.join(parts)


@app.template_global()
def all_countries():
    return COUNTRIES


@app.template_global()
def other_languages():
    """Return a list of language objects that are NOT the current language."""
    current_lang = g.lang
    return [make_lang_obj(lang) for lang in ALL_LANGUAGES.keys() if lang != current_lang]


@app.template_global()
def other_keyword_languages():
    """Return a list of language objects that are NOT the current language, and that have translated keywords."""
    current_lang = g.lang
    return [make_lang_obj(lang) for lang in ALL_KEYWORD_LANGUAGES.keys() if lang != current_lang]


@app.template_global()
def keyword_languages():
    """Return a list of language objects that have translated keywords."""
    return [make_lang_obj(lang) for lang in ALL_KEYWORD_LANGUAGES.keys()]


@app.template_global()
def keyword_languages_keys():
    """Return the language codes for all languages that have translated keywords."""
    return [lang for lang in ALL_KEYWORD_LANGUAGES.keys()]


@app.template_global()
def get_country(country):
    return COUNTRIES.get(country, "-")


@app.template_global()
# If the current user language supports localized keywords: return this value, else: english
def get_syntax_language(lang):
    if lang in ALL_KEYWORD_LANGUAGES.keys():
        return lang
    else:
        return "en"


@app.template_global()
def parse_keyword(keyword):
    return hedy_content.KEYWORDS.get(g.keyword_lang).get(keyword)


def make_lang_obj(lang):
    """Make a language object for a given language."""
    return {
        'sym': ALL_LANGUAGES[lang],
        'lang': lang
    }


def make_keyword_lang_obj(lang):
    """Make a language object for a given language."""
    return {
        'sym': ALL_KEYWORD_LANGUAGES[lang],
        'lang': lang
    }


@app.template_global()
def modify_query(**new_values):
    args = request.args.copy()

    for key, value in new_values.items():
        args[key] = value

    return '{}?{}'.format(request.path, url_encode(args))


@app.template_global()
def get_user_messages():
    if not session.get('messages'):
        # Todo TB: In the future this should contain the class invites + other messages
        # As the class invites are binary (you either have one or you have none, we can possibly simplify this)
        # Simply set it to 1 if we have an invite, otherwise keep at 0
        invite = DATABASE.get_username_invite(current_user()['username'])
        session['messages'] = 1 if invite else 0
    if session.get('messages') > 0:
        return session.get('messages')
    return None


# Todo TB: Re-write this somewhere sometimes following the line below
# We only store this @app.route here to enable the use of achievements ->
# might want to re-write this in the future


@app.route('/auth/public_profile', methods=['POST'])
@requires_login
def update_public_profile(user):
    body = request.json

    # Validations
    if not isinstance(body, dict):
        return gettext('ajax_error'), 400
    # The images are given as a "picture id" from 1 till 12
    if not isinstance(body.get('image'), str) or int(body.get('image'), 0) not in [*range(1, 13)]:
        return gettext('image_invalid'), 400
    if not isinstance(body.get('personal_text'), str):
        return gettext('personal_text_invalid'), 400
    if 'favourite_program' in body and not isinstance(body.get('favourite_program'), str):
        return gettext('favourite_program_invalid'), 400

    # Verify that the set favourite program is actually from the user (and public)!
    if 'favourite_program' in body:
        program = DATABASE.program_by_id(body.get('favourite_program'))
        if not program or program.get('username') != user['username'] or not program.get('public'):
            return gettext('favourite_program_invalid'), 400

    achievement = None
    current_profile = DATABASE.get_public_profile_settings(user['username'])
    if current_profile:
        if current_profile.get('image') != body.get('image'):
            achievement = ACHIEVEMENTS.add_single_achievement(
                current_user()['username'], "fresh_look")
    else:
        achievement = ACHIEVEMENTS.add_single_achievement(current_user()['username'], "go_live")

    # Make sure the session value for the profile image is up-to-date
    session['profile_image'] = body.get('image')

    # If there is no current profile or if it doesn't have the tags list ->
    # check if the user is a teacher / admin
    if not current_profile or not current_profile.get('tags'):
        body['tags'] = []
        if is_teacher(user):
            body['tags'].append('teacher')
        if is_admin(user):
            body['tags'].append('admin')

    DATABASE.update_public_profile(user['username'], body)
    if achievement:
        # Todo TB -> Check if we require message or success on front-end
        return {'message': gettext('public_profile_updated'), 'achievement': achievement}, 200
    return {'message': gettext('public_profile_updated')}, 200


@app.route('/translating')
def translating_page():
    return render_template('translating.html')


@app.route('/update_yaml', methods=['POST'])
def update_yaml():
    filename = path.join('coursedata', request.form['file'])
    # The file MUST point to something inside our 'coursedata' directory
    filepath = path.abspath(filename)
    expected_path = path.abspath('coursedata')
    if not filepath.startswith(expected_path):
        raise RuntimeError('Invalid path given')

    data = load_yaml_rt(filepath)
    for key, value in request.form.items():
        if key.startswith('c:'):
            translating.apply_form_change(
                data, key[2:], translating.normalize_newlines(value))

    data = translating.normalize_yaml_blocks(data)

    return Response(dump_yaml_rt(data), mimetype='application/x-yaml',
                    headers={'Content-disposition': 'attachment; filename=' + request.form['file'].replace('/', '-')})


@app.route('/user/<username>')
def public_user_page(username):
    if not current_user()['username']:
        return utils.error_page(error=403, ui_message=gettext('unauthorized'))
    username = username.lower()
    user = DATABASE.user_by_username(username)
    if not user:
        return utils.error_page(error=404, ui_message=gettext('user_not_private'))
    user_public_info = DATABASE.get_public_profile_settings(username)
    if user_public_info:
        user_programs = DATABASE.public_programs_for_user(username)
        user_achievements = DATABASE.progress_by_username(username) or {}

        favourite_program = None
        if 'favourite_program' in user_public_info and user_public_info['favourite_program']:
            favourite_program = DATABASE.program_by_id(
                user_public_info['favourite_program'])
        if len(user_programs) >= 5:
            user_programs = user_programs[:5]

        last_achieved = None
        if user_achievements.get('achieved'):
            last_achieved = user_achievements['achieved'][-1]
        certificate_message = safe_format(gettext('see_certificate'), username=username)
        # Todo: TB -> In the near future: add achievement for user visiting their own profile

        return render_template(
            'public-page.html',
            user_info=user_public_info,
            achievements=ACHIEVEMENTS_TRANSLATIONS.get_translations(
                g.lang).get('achievements'),
            favourite_program=favourite_program,
            programs=user_programs,
            last_achieved=last_achieved,
            user_achievements=user_achievements,
            certificate_message=certificate_message)
    return utils.error_page(error=404, ui_message=gettext('user_not_private'))


def valid_invite_code(code):
    if not code:
        return False

    # Get the value from the environment, use literal_eval to convert from
    # string list to an actual list
    valid_codes = []
    if os.getenv('TEACHER_INVITE_CODE'):
        valid_codes.append(os.getenv('TEACHER_INVITE_CODE'))
    if os.getenv('TEACHER_INVITE_CODES'):
        valid_codes.extend(os.getenv('TEACHER_INVITE_CODES').split(','))

    return code in valid_codes


@app.route('/invite/<code>', methods=['GET'])
def teacher_invitation(code):
    user = current_user()

    if not valid_invite_code(code):
        return utils.error_page(error=404, ui_message=gettext('invalid_teacher_invitation_code'))

    if not user['username']:
        return render_template('teacher-invitation.html')

    admin.update_is_teacher(DATABASE, user)
    # When visiting this link we update the current user to a teacher -> also update user in session
    session.get('user')['is_teacher'] = True

    session['welcome-teacher'] = True
    url = request.url.replace(f'/invite/{code}', '/for-teachers')
    return redirect(url)


def current_user_allowed_to_see_program(program):
    """Check if the current user is allowed to see the given program.

    Verify that the program is either public, the current user is the
    creator, teacher or the user is admin.
    """
    user = current_user()

    # These are all easy
    if program.get('public'):
        return True
    if user['username'] == program['username']:
        return True
    if is_admin(user):
        return True

    if is_teacher(user) and program['username'] in DATABASE.get_teacher_students(user['username']):
        return True

    return False


app.register_blueprint(auth_pages.AuthModule(DATABASE))
app.register_blueprint(profile.ProfileModule(DATABASE))
app.register_blueprint(programs.ProgramsModule(DATABASE, ACHIEVEMENTS))
app.register_blueprint(for_teachers.ForTeachersModule(DATABASE, ACHIEVEMENTS))
app.register_blueprint(classes.ClassModule(DATABASE, ACHIEVEMENTS))
app.register_blueprint(classes.MiscClassPages(DATABASE, ACHIEVEMENTS))
app.register_blueprint(admin.AdminModule(DATABASE))
app.register_blueprint(achievements.AchievementsModule(ACHIEVEMENTS))
app.register_blueprint(quiz.QuizModule(DATABASE, ACHIEVEMENTS, QUIZZES))
app.register_blueprint(parsons.ParsonsModule(PARSONS))
app.register_blueprint(statistics.StatisticsModule(DATABASE))


# *** START SERVER ***


def on_server_start():
    """Called just before the server is started, both in developer mode and on Heroku.

    Use this to initialize objects, dependencies and connections.
    """
    pass


def try_parse_int(x):
    """Try to parse an int, return None on failure."""
    try:
        return int(x) if x else None
    except ValueError:
        return None


if __name__ == '__main__':
    # Start the server on a developer machine. Flask is initialized in DEBUG mode, so it
    # hot-reloads files. We also flip our own internal "debug mode" flag to True, so our
    # own file loading routines also hot-reload.
    utils.set_debug_mode(not os.getenv('NO_DEBUG_MODE'))

    # If we are running in a Python debugger, don't use flasks reload mode. It creates
    # subprocesses which make debugging harder.
    is_in_debugger = sys.gettrace() is not None

    on_server_start()
    logger.debug('app starting in debug mode')
    # Threaded option enables multiple instances for multiple user access support
    app.run(threaded=True, debug=not is_in_debugger,
            port=config['port'], host="0.0.0.0")

    # See `Procfile` for how the server is started on Heroku.<|MERGE_RESOLUTION|>--- conflicted
+++ resolved
@@ -65,10 +65,7 @@
 app = Flask(__name__, static_url_path='')
 app.url_map.strict_slashes = False  # Ignore trailing slashes in URLs
 babel = Babel(app)
-<<<<<<< HEAD
-
-=======
->>>>>>> 3577cd56
+
 jinja_partials.register_extensions(app)
 app.template_filter('tojson')(proper_tojson)
 
