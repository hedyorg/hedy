--- conflicted
+++ resolved
@@ -91,12 +91,9 @@
     t.speed(3)
 """)
 
-<<<<<<< HEAD
-=======
 # Preamble that will be used for non-Turtle programs
 NORMAL_PREFIX_CODE = "# coding=utf8\nimport random\n"
 
->>>>>>> 1b89fe26
 def load_adventure_for_language(lang):
     adventures_for_lang = ADVENTURES[lang]
 
@@ -310,15 +307,6 @@
     try:
         hedy_errors = TRANSLATIONS.get_translations(lang, 'HedyErrorMessages')
         with querylog.log_time('transpile'):
-<<<<<<< HEAD
-            transpile_result = hedy.transpile(code, level)
-            python_code = transpile_result.code
-            has_turtle = transpile_result.has_turtle
-
-        response['has_turtle'] = has_turtle
-        if has_turtle:
-            response["Code"] = TURTLE_PREFIX_CODE + python_code
-=======
 
             try:
                 transpile_result = hedy.transpile(code, level)
@@ -330,7 +318,6 @@
         if transpile_result.has_turtle:
             response['Code'] = TURTLE_PREFIX_CODE + transpile_result.code
             response['has_turtle'] = True
->>>>>>> 1b89fe26
         else:
             response['Code'] = NORMAL_PREFIX_CODE + transpile_result.code
 
@@ -359,27 +346,6 @@
 
     return jsonify(response)
 
-<<<<<<< HEAD
-def invalid_space_error_to_response(ex, translations):
-    warning = translate_error(ex.error_code, translations, vars(ex))
-    if ex.has_turtle:
-        code = TURTLE_PREFIX_CODE + ex.fixed_code
-    else:
-        code = "# coding=utf8\nimport random\n" + ex.fixed_code
-    return {"Code": code, "Warning": warning}
-
-def parse_error_to_response(ex, translations):
-    if ex.keyword_found is not None:
-        # If we find an invalid keyword, place it in the same location in the error message but without translating
-        ex.character_found = ex.keyword_found
-    error_message = translate_error(ex.error_code, translations, vars(ex))
-    location = ex.location if hasattr(ex, "location") else None
-    return {"Error": error_message, "Location": location}
-
-arguments_that_require_translation = ['allowed_types', 'invalid_type', 'required_type', 'character_found', 'concept']
-
-=======
->>>>>>> 1b89fe26
 def hedy_error_to_response(ex, translations):
     return {
         "Error": translate_error(ex.error_code, translations, ex.arguments),
