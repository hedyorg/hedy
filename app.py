--- conflicted
+++ resolved
@@ -42,15 +42,9 @@
 from utils import dump_yaml_rt, is_debug_mode, load_yaml_rt, timems, version, strip_accents
 from website import (ab_proxying, achievements, admin, auth_pages, aws_helpers,
                      cdn, classes, database, for_teachers, s3_logger, parsons,
-<<<<<<< HEAD
                      profile, programs, querylog, quiz, statistics, surveys,
                      translating)
-from website.auth import (current_user, is_admin, is_teacher, has_public_profile,
-=======
-                     profile, programs, querylog, quiz, statistics,
-                     translating, tags)
 from website.auth import (current_user, is_admin, is_teacher, is_second_teacher, has_public_profile,
->>>>>>> 307a3f32
                           login_user_from_token_cookie, requires_login, requires_login_redirect, requires_teacher,
                           forget_current_user)
 from website.log_fetcher import log_fetcher
@@ -2491,11 +2485,6 @@
 app.register_blueprint(parsons.ParsonsModule(PARSONS))
 app.register_blueprint(statistics.StatisticsModule(DATABASE))
 app.register_blueprint(statistics.LiveStatisticsModule(DATABASE))
-<<<<<<< HEAD
-app.register_blueprint(surveys.SurveysModule(DATABASE))
-=======
-app.register_blueprint(tags.TagsModule(DATABASE, ACHIEVEMENTS))
->>>>>>> 307a3f32
 
 
 # *** START SERVER ***
