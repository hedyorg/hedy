# coding=utf-8
import base64
import binascii
import collections
import copy
import logging
import json
import datetime
import os
import re
import sys
import traceback
import textwrap
import zipfile
import jinja_partials
from typing import Optional
from logging.config import dictConfig as logConfig
from os import path

import static_babel_content
from markupsafe import Markup
from flask import (Flask, Response, abort, after_this_request, g,
                   redirect, request, send_file, url_for, jsonify,
                   send_from_directory, session)
from flask_babel import Babel, gettext
from flask_commonmark import Commonmark
from flask_compress import Compress
from werkzeug.urls import url_encode

import hedy
import hedy_content
import hedy_translation
import hedyweb
import utils
from safe_format import safe_format
from config import config
from website.flask_helpers import render_template, proper_tojson, JinjaCompatibleJsonProvider
from hedy_content import (ADVENTURE_ORDER_PER_LEVEL, KEYWORDS_ADVENTURES, ALL_KEYWORD_LANGUAGES,
                          ALL_LANGUAGES, COUNTRIES)

from logging_config import LOGGING_CONFIG
from utils import dump_yaml_rt, is_debug_mode, load_yaml_rt, timems, version, strip_accents
from website import (ab_proxying, achievements, admin, auth_pages, aws_helpers,
                     cdn, classes, database, for_teachers, s3_logger, parsons,
                     profile, programs, querylog, quiz, statistics,
                     translating)
<<<<<<< HEAD
from website.auth import (current_user, is_admin, is_teacher, is_second_teacher, has_public_profile,
                          login_user_from_token_cookie, requires_login, requires_login_redirect, requires_teacher)
=======
from website.auth import (current_user, is_admin, is_teacher, has_public_profile,
                          login_user_from_token_cookie, requires_login, requires_login_redirect, requires_teacher,
                          forget_current_user)
>>>>>>> bf7269e8
from website.log_fetcher import log_fetcher
from website.frontend_types import Adventure, Program, ExtraStory, SaveInfo

logConfig(LOGGING_CONFIG)
logger = logging.getLogger(__name__)

# Todo TB: This can introduce a possible app breaking bug when switching
# to Python 4 -> e.g. Python 4.0.1 is invalid
if (sys.version_info.major < 3 or sys.version_info.minor < 7):
    print('Hedy requires Python 3.7 or newer to run. However, your version of Python is', '.'.join(
        [str(sys.version_info.major), str(sys.version_info.minor), str(sys.version_info.micro)]))
    quit()

# Set the current directory to the root Hedy folder
os.chdir(os.path.join(os.getcwd(), __file__.replace(
    os.path.basename(__file__), '')))

# Setting up Flask and babel (web and translations)
app = Flask(__name__, static_url_path='')
app.url_map.strict_slashes = False  # Ignore trailing slashes in URLs
app.json = JinjaCompatibleJsonProvider(app)

# Most files should be loaded through the CDN which has its own caching period and invalidation.
# Use 5 minutes as a reasonable default for all files we load elsewise.
app.config['SEND_FILE_MAX_AGE_DEFAULT'] = datetime.timedelta(minutes=5)

babel = Babel(app)

jinja_partials.register_extensions(app)
app.template_filter('tojson')(proper_tojson)

COMMANDS = collections.defaultdict(hedy_content.NoSuchCommand)
for lang in ALL_LANGUAGES.keys():
    COMMANDS[lang] = hedy_content.Commands(lang)

ADVENTURES = collections.defaultdict(hedy_content.NoSuchAdventure)
for lang in ALL_LANGUAGES.keys():
    ADVENTURES[lang] = hedy_content.Adventures(lang)

PARSONS = collections.defaultdict()
for lang in ALL_LANGUAGES.keys():
    PARSONS[lang] = hedy_content.ParsonsProblem(lang)

QUIZZES = collections.defaultdict(hedy_content.NoSuchQuiz)
for lang in ALL_LANGUAGES.keys():
    QUIZZES[lang] = hedy_content.Quizzes(lang)

TUTORIALS = collections.defaultdict(hedy_content.NoSuchTutorial)
for lang in ALL_LANGUAGES.keys():
    TUTORIALS[lang] = hedy_content.Tutorials(lang)

SLIDES = collections.defaultdict(hedy_content.NoSuchSlides)
for lang in ALL_LANGUAGES.keys():
    SLIDES[lang] = hedy_content.Slides(lang)

ACHIEVEMENTS_TRANSLATIONS = hedyweb.AchievementTranslations()
DATABASE = database.Database()
ACHIEVEMENTS = achievements.Achievements(DATABASE, ACHIEVEMENTS_TRANSLATIONS)


def load_adventures_for_level(level):
    """Load the adventures available to the current user at the given level.

    These are the default adventures, with the customizations implied
    by any class they are a part of. We also load any programs the user has
    that apply to the current level.

    Adventures are loaded in the current language, with the keywords in the code
    translated to the default (or explicitly requested) keyword language.
    """
    keyword_lang = g.keyword_lang

    all_adventures = []
    adventures = ADVENTURES[g.lang].get_adventures(keyword_lang)

    for short_name, adventure in adventures.items():
        adventure_level = adventure['levels'].get(level, None)
        if not adventure_level:
            continue

        # Sometimes we have multiple text and example_code -> iterate these and add as well!

        extra_stories = [
            ExtraStory(
                text=adventure_level.get(f'story_text_{i}'),
                example_code=adventure_level.get(f'example_code_{i}'))
            for i in range(2, 10)
            if adventure_level.get(f'story_text_{i}', '')
        ]

        default_save_name = adventure.get('default_save_name')
        if not default_save_name or default_save_name == 'intro':
            default_save_name = adventure['name']

        # only add adventures that have been added to the adventure list of this level
        if short_name in ADVENTURE_ORDER_PER_LEVEL.get(level, []):
            current_adventure = Adventure(
                short_name=short_name,
                name=adventure['name'],
                image=adventure.get('image', None),
                text=adventure['levels'][level].get('story_text', ""),
                example_code=adventure['levels'][level].get('example_code', ""),
                extra_stories=extra_stories,
                is_teacher_adventure=False,
                is_command_adventure=short_name in KEYWORDS_ADVENTURES,
                save_name=f'{default_save_name} {level}',
                start_code=adventure['levels'][level].get('start_code', ""))

            all_adventures.append(current_adventure)

    # Sort the adventures based on the default ordering
    adventures_order = ADVENTURE_ORDER_PER_LEVEL.get(level, [])
    index_map = {v: i for i, v in enumerate(adventures_order)}
    all_adventures.sort(key=lambda pair: index_map.get(
        pair['short_name'],
        len(adventures_order)))

    return all_adventures


def load_saved_programs(level, into_adventures, preferential_program: Optional[Program]):
    """Load saved previous saved programs by the current user into the given adventures array.

    Mutates the adventures in-place, by setting the 'save_name', 'start_code'
    and 'save_info' attributes of adventures.
    """
    if not current_user()['username']:
        return

    loaded_programs = {k: Program.from_database_row(r)
                       for k, r in DATABASE.last_level_programs_for_user(current_user()['username'], level).items()}

    # If there is a preferential program, overwrite any other one that might exist so we definitely
    # load this one.
    if preferential_program:
        loaded_programs[preferential_program.adventure_name] = preferential_program

    # Copy them into the adventures array
    #
    # For every adventure, find a program in the `loaded_programs` dictionary.
    # Since the program may be saved under either the id or the actual name, check both.
    for adventure in into_adventures:
        program = loaded_programs.get(adventure.short_name)
        if not program:
            program = loaded_programs.get(adventure.name)
        if not program:
            continue

        adventure.save_name = program.name
        adventure.start_code = program.code
        adventure.save_info = SaveInfo.from_program(program)


def load_customized_adventures(level, customizations, into_adventures):
    """Load the teacher customizations into the set of adventures.

    It would have been nicer if the complete set of adventures had come
    out of 'load_adventures_for_level', but looking up customizations is
    a bit expensive and since we've already done that in the caller, we pass
    it in here.

    Mutates the 'into_adventures' list in-place. On entry, it is the list of
    default `Adventure` objects in the default order. On exit, it may have been
    reordered and enhanced with teacher-written adventures.
    """
    # First find the list of all teacher adventures for the current level,
    # batch-get all of them, then put them into the adventures array in the correct
    # location.

    # { <str>level -> [ { <str>name, <bool>from_teacher ] }
    # 'name' is either a shortname or an ID into the teacher table
    sorted_adventures = customizations.get('sorted_adventures', {})
    order_for_this_level = sorted_adventures.get(str(level), [])
    if not order_for_this_level:
        return  # Nothing to do

    adventure_ids = {a['name'] for a in order_for_this_level if a['from_teacher']}
    teacher_adventure_map = DATABASE.batch_get_adventures(adventure_ids)
    builtin_adventure_map = {a.short_name: a for a in into_adventures}

    # Replace `into_adventures`
    into_adventures[:] = []
    for a in order_for_this_level:
        if a['from_teacher'] and (db_row := teacher_adventure_map.get(a['name'])):
            try:
                db_row['content'] = safe_format(db_row['content'],
                                                **hedy_content.KEYWORDS.get(g.keyword_lang))
            except Exception:
                # We don't want teacher being able to break the student UI -> pass this adventure
                pass

            into_adventures.append(Adventure.from_teacher_adventure_database_row(db_row))
        if not a['from_teacher'] and (adv := builtin_adventure_map.get(a['name'])):
            into_adventures.append(adv)


@babel.localeselector
def get_locale():
    return session.get("lang", request.accept_languages.best_match(ALL_LANGUAGES.keys(), 'en'))


cdn.Cdn(app, os.getenv('CDN_PREFIX'), os.getenv('HEROKU_SLUG_COMMIT', 'dev'))


@app.before_request
def before_request_begin_logging():
    """Initialize the query logging.

    This needs to happen as one of the first things, as the database calls
    etc. depend on it.
    """
    path = (str(request.path) + '?' + request.query_string.decode('utf-8')
            ) if request.query_string else str(request.path)
    querylog.begin_global_log_record(
        path=path,
        method=request.method,
        remote_ip=request.headers.get('X-Forwarded-For', request.remote_addr),
        user_agent=request.headers.get('User-Agent'))


@app.after_request
def after_request_log_status(response):
    querylog.log_value(http_code=response.status_code)
    return response


@app.before_request
def initialize_session():
    """Make sure the session is initialized.

    - Each session gets a unique session ID, so we can tell user sessions apart
      and know what programs get submitted after each other.
    - If the user has a cookie with a long-lived login token, log them in from
      that cookie (copy the user info into the session for efficient access
      later on).
    """
    # Set the database object on the global object (auth.py needs it)
    g.db = DATABASE

    # Invoke session_id() for its side effect
    utils.session_id()
    login_user_from_token_cookie()

    g.user = current_user()
    querylog.log_value(session_id=utils.session_id(), username=g.user['username'],
                       is_teacher=is_teacher(g.user), is_admin=is_admin(g.user))


if os.getenv('IS_PRODUCTION'):
    @app.before_request
    def reject_e2e_requests():
        if utils.is_testing_request(request):
            return 'No E2E tests are allowed in production', 400


@app.before_request
def before_request_proxy_testing():
    if utils.is_testing_request(request) and os.getenv('IS_TEST_ENV'):
        session['test_session'] = 'test'


# HTTP -> HTTPS redirect
# https://stackoverflow.com/questions/32237379/python-flask-redirect-to-https-from-http/32238093
if os.getenv('REDIRECT_HTTP_TO_HTTPS'):
    @app.before_request
    def before_request_https():
        if request.url.startswith('http://'):
            url = request.url.replace('http://', 'https://', 1)
            # We use a 302 in case we need to revert the redirect.
            return redirect(url, code=302)

# Unique random key for sessions.
# For settings with multiple workers, an environment variable is required,
# otherwise cookies will be constantly removed and re-set by different
# workers.
if utils.is_production():
    if not os.getenv('SECRET_KEY'):
        raise RuntimeError(
            'The SECRET KEY must be provided for non-dev environments.')

    app.config['SECRET_KEY'] = os.getenv('SECRET_KEY')

else:
    # The value doesn't matter for dev environments, but it needs to be a constant
    # so that our cookies don't get invalidated every time we restart the server.
    app.config['SECRET_KEY'] = os.getenv('SECRET_KEY', 'WeAreDeveloping')

if utils.is_heroku():
    app.config.update(
        SESSION_COOKIE_SECURE=True,
        SESSION_COOKIE_HTTPONLY=True,
        SESSION_COOKIE_SAMESITE='Lax',
    )

# Set security attributes for cookies in a central place - but not when
# running locally, so that session cookies work well without HTTPS

Compress(app)
Commonmark(app)
parse_logger = s3_logger.S3ParseLogger.from_env_vars()
querylog.LOG_QUEUE.set_transmitter(
    aws_helpers.s3_querylog_transmitter_from_env())


@app.before_request
def setup_language():
    # Determine the user's requested language code.
    #
    # If not in the request parameters, use the browser's accept-languages
    # header to do language negotiation. Can be changed in the session by
    # POSTing to `/change_language`, and be overwritten by remember_current_user().
    if lang_from_request := request.args.get('language', None):
        session['lang'] = lang_from_request
    if 'lang' not in session:
        session['lang'] = request.accept_languages.best_match(
            ALL_LANGUAGES.keys(), 'en')
    g.lang = session['lang']
    querylog.log_value(lang=session['lang'])

    if 'keyword_lang' not in session:
        session['keyword_lang'] = g.lang if g.lang in ALL_KEYWORD_LANGUAGES.keys() else 'en'
    # If there is a '?keyword_language=' parameter, it overrides the current keyword lang, permanently
    if request.args.get('keyword_language', None):
        session['keyword_lang'] = request.args.get('keyword_language', None)
    g.keyword_lang = session['keyword_lang']

    # Set the page direction -> automatically set it to "left-to-right"
    # Switch to "right-to-left" if one of the language is rtl according to Locale (from Babel) settings.
    # This is the only place to expand / shrink the list of RTL languages ->
    # front-end is fixed based on this value
    g.dir = static_babel_content.TEXT_DIRECTIONS.get(g.lang, 'ltr')

    # Check that requested language is supported, otherwise return 404
    if g.lang not in ALL_LANGUAGES.keys():
        return "Language " + g.lang + " not supported", 404


if utils.is_heroku() and not os.getenv('HEROKU_RELEASE_CREATED_AT'):
    logger.warning(
        'Cannot determine release; enable Dyno metadata by running'
        '"heroku labs:enable runtime-dyno-metadata -a <APP_NAME>"')


# A context processor injects variables in the context that are available to all templates.
@app.context_processor
def enrich_context_with_user_info():
    user = current_user()
    data = {'username': user.get('username', ''),
            'is_teacher': is_teacher(user), 'is_second_teacher': is_second_teacher(user),
            'is_admin': is_admin(user), 'has_public_profile': has_public_profile(user)}
    return data


@app.context_processor
def add_generated_css_file():
    return {
        "generated_css_file": '/css/generated.full.css' if is_debug_mode() else '/css/generated.css'
    }


@app.context_processor
def add_hx_detection():
    """Detect when a request is sent by HTMX.

    A template may decide to render things differently when it is vs. when it isn't.
    """
    hx_request = bool(request.headers.get('Hx-Request'))
    return {
        "hx_request": hx_request,
        "hx_layout": 'htmx-layout-yes.html' if hx_request else 'htmx-layout-no.html',
    }


@app.after_request
def hx_triggers(response):
    """For HTMX Requests, push any pending achievements in the session to the client.

    Use the HX-Trigger header, which will trigger events on the client. There is a listener
    there which will respond to the 'displayAchievements' event.
    """
    if not request.headers.get('HX-Request'):
        return response

    achs = session.pop('pending_achievements', [])
    if achs:
        response.headers.set('HX-Trigger', json.dumps({'displayAchievements': achs}))
    return response


@app.after_request
def set_security_headers(response):
    security_headers = {
        'Strict-Transport-Security': 'max-age=31536000; includeSubDomains',
        'X-XSS-Protection': '1; mode=block',
    }
    # Not X-Frame-Options on purpose -- we are being embedded by Online Masters
    # and that's okay.
    response.headers.update(security_headers)
    return response


@app.teardown_request
def teardown_request_finish_logging(exc):
    log_record = querylog.finish_global_log_record(exc)
    if is_debug_mode():
        logger.debug(repr(log_record.as_data()))


# If present, PROXY_TO_TEST_HOST should be the 'http[s]://hostname[:port]' of the target environment
if os.getenv('PROXY_TO_TEST_HOST') and not os.getenv('IS_TEST_ENV'):
    ab_proxying.ABProxying(app, os.getenv(
        'PROXY_TO_TEST_HOST'), app.config['SECRET_KEY'])


@app.route('/session_test', methods=['GET'])
def echo_session_vars_test():
    if not utils.is_testing_request(request):
        return 'This endpoint is only meant for E2E tests', 400
    return jsonify({'session': dict(session)})


@app.route('/session_main', methods=['GET'])
def echo_session_vars_main():
    if not utils.is_testing_request(request):
        return 'This endpoint is only meant for E2E tests', 400
    return jsonify({'session': dict(session),
                    'proxy_enabled': bool(os.getenv('PROXY_TO_TEST_HOST'))})


@app.route('/parse', methods=['POST'])
@querylog.timed_as('parse_handler')
def parse():
    body = request.json
    if not body:
        return "body must be an object", 400
    if 'code' not in body:
        return "body.code must be a string", 400
    if 'level' not in body:
        return "body.level must be a string", 400
    if 'adventure_name' in body and not isinstance(body['adventure_name'], str):
        return "if present, body.adventure_name must be a string", 400

    error_check = False
    if 'error_check' in body:
        error_check = True

    code = body['code']
    level = int(body['level'])

    # Language should come principally from the request body,
    # but we'll fall back to browser default if it's missing for whatever
    # reason.
    lang = body.get('lang', g.lang)

    # true if kid enabled the read aloud option
    read_aloud = body.get('read_aloud', False)

    response = {}
    username = current_user()['username'] or None
    exception = None

    querylog.log_value(level=level, lang=lang,
                       session_id=utils.session_id(), username=username)

    try:
        keyword_lang = current_keyword_language()["lang"]
        with querylog.log_time('transpile'):
            try:
                transpile_result = transpile_add_stats(code, level, lang)
                if username and not body.get('tutorial'):
                    DATABASE.increase_user_run_count(username)
                    ACHIEVEMENTS.increase_count("run")
            except hedy.exceptions.WarningException as ex:
                translated_error = translate_error(ex.error_code, ex.arguments, keyword_lang)
                if isinstance(ex, hedy.exceptions.InvalidSpaceException):
                    response['Warning'] = translated_error
                else:
                    response['Error'] = translated_error
                response['Location'] = ex.error_location
                transpile_result = ex.fixed_result
                exception = ex
            except hedy.exceptions.UnquotedEqualityCheckException as ex:
                response['Error'] = translate_error(ex.error_code, ex.arguments, keyword_lang)
                response['Location'] = ex.error_location
                exception = ex

        try:
            response['Code'] = transpile_result.code
            source_map_result = transpile_result.source_map.get_result()

            for i, mapping in source_map_result.items():
                if mapping['error'] is not None:
                    source_map_result[i]['error'] = translate_error(
                        source_map_result[i]['error'].error_code,
                        source_map_result[i]['error'].arguments,
                        keyword_lang
                    )

            response['source_map'] = source_map_result

            if transpile_result.has_pygame:
                response['has_pygame'] = True

            if transpile_result.has_turtle:
                response['has_turtle'] = True
        except Exception:
            pass

        with querylog.log_time('detect_sleep'):
            try:
                response['has_sleep'] = 'sleep' in transpile_result.commands
            except BaseException:
                pass

        try:
            if username and not body.get('tutorial') and ACHIEVEMENTS.verify_run_achievements(
                    username, code, level, response, transpile_result.commands):
                response['achievements'] = ACHIEVEMENTS.get_earned_achievements()
        except Exception as E:
            print(f"error determining achievements for {code} with {E}")

    except hedy.exceptions.HedyException as ex:
        traceback.print_exc()
        response = hedy_error_to_response(ex)
        exception = ex

    except Exception as E:
        traceback.print_exc()
        print(f"error transpiling {code}")
        response["Error"] = str(E)
        exception = E

    # Save this program (if the user is logged in)
    if username and body.get('save_name'):
        try:
            program_logic = programs.ProgramsLogic(DATABASE, ACHIEVEMENTS)
            program = program_logic.store_user_program(
                user=current_user(),
                level=level,
                name=body.get('save_name'),
                program_id=body.get('program_id'),
                adventure_name=body.get('adventure_name'),
                code=code,
                error=exception is not None)

            response['save_info'] = SaveInfo.from_program(Program.from_database_row(program))
        except programs.NotYourProgramError:
            # No permissions to overwrite, no biggie
            pass

    querylog.log_value(server_error=response.get('Error'))
    parse_logger.log({
        'session': utils.session_id(),
        'date': str(datetime.datetime.now()),
        'level': level,
        'lang': lang,
        'code': code,
        'server_error': response.get('Error'),
        'exception': get_class_name(exception),
        'version': version(),
        'username': username,
        'read_aloud': read_aloud,
        'is_test': 1 if os.getenv('IS_TEST_ENV') else None,
        'adventure_name': body.get('adventure_name', None)
    })

    if "Error" in response and error_check:
        response["message"] = gettext('program_contains_error')
    return jsonify(response)


@app.route('/parse-by-id', methods=['POST'])
@requires_login
def parse_by_id(user):
    body = request.json
    # Validations
    if not isinstance(body, dict):
        return 'body must be an object', 400
    if not isinstance(body.get('id'), str):
        return 'class id must be a string', 400

    program = DATABASE.program_by_id(body.get('id'))
    if program and program.get('username') == user['username']:
        try:
            hedy.transpile(
                program.get('code'),
                program.get('level'),
                program.get('lang')
            )
            return {}, 200
        except BaseException:
            return {"error": "parsing error"}, 200
    else:
        return 'this is not your program!', 400


@app.route('/parse_tutorial', methods=['POST'])
@requires_login
def parse_tutorial(user):
    body = request.json

    code = body['code']
    level = try_parse_int(body['level'])
    try:
        result = hedy.transpile(code, level, "en")
        jsonify({'code': result.code}), 200
    except BaseException:
        return "error", 400


@app.route("/generate_machine_files", methods=['POST'])
def prepare_files():
    body = request.json
    # Prepare the file -> return the "secret" filename as response
    transpiled_code = hedy.transpile(body.get("code"), body.get("level"), body.get("lang"))
    filename = utils.random_id_generator(12)

    # We have to turn the turtle 90 degrees to align with the user perspective app.ts#16
    # This is not a really nice solution, but as we store the prefix on the
    # front-end it should be good for now
    threader = textwrap.dedent("""
        import time
        from turtlethread import Turtle
        t = Turtle()
        t.left(90)
        with t.running_stitch(stitch_length=20):
        """)
    lines = transpiled_code.code.split("\n")

    # remove all sleeps for speeed, and remove all colors for compatibility:
    lines = [x for x in lines if ("time.sleep" not in x) and ("t.pencolor" not in x)]

    threader += "  " + "\n  ".join(lines)
    threader += "\n" + 't.save("machine_files/' + filename + '.dst")'
    threader += "\n" + 't.save("machine_files/' + filename + '.png")'
    if not os.path.isdir('machine_files'):
        os.makedirs('machine_files')
    exec(threader)

    # stolen from: https://stackoverflow.com/questions/28568687/send-with-multiple-csvs-using-flask

    zip_file = zipfile.ZipFile(f'machine_files/{filename}.zip', 'w', zipfile.ZIP_DEFLATED)
    for root, dirs, files in os.walk('machine_files/'):
        # only zip files for this request, and exclude the zip file itself:
        for file in [x for x in files if x[:len(filename)] == filename and x[-3:] != 'zip']:
            zip_file.write('machine_files/' + file)
    zip_file.close()

    return jsonify({'filename': filename}), 200


@app.route("/download_machine_files/<filename>", methods=['GET'])
def download_machine_file(filename, extension="zip"):
    # https://stackoverflow.com/questions/24612366/delete-an-uploaded-file-after-downloading-it-from-flask

    # Once the file is downloaded -> remove it
    @after_this_request
    def remove_file(response):
        try:
            os.remove("machine_files/" + filename + ".zip")
            os.remove("machine_files/" + filename + ".dst")
            os.remove("machine_files/" + filename + ".png")
        except BaseException:
            print("Error removing one of the generated files!")
        return response

    return send_file("machine_files/" + filename + "." + extension, as_attachment=True)


def transpile_add_stats(code, level, lang_):
    username = current_user()['username'] or None
    number_of_lines = code.count('\n')
    try:
        result = hedy.transpile(code, level, lang_)
        statistics.add(
            username, lambda id_: DATABASE.add_program_stats(id_, level, number_of_lines, None))
        return result
    except Exception as ex:
        class_name = get_class_name(ex)
        statistics.add(username, lambda id_: DATABASE.add_program_stats(
            id_, level, number_of_lines, class_name))
        raise


def get_class_name(i):
    if i is not None:
        return str(i.__class__.__name__)
    return i


def hedy_error_to_response(ex):
    keyword_lang = current_keyword_language()["lang"]
    return {
        "Error": translate_error(ex.error_code, ex.arguments, keyword_lang),
        "Location": ex.error_location
    }


def translate_error(code, arguments, keyword_lang):
    arguments_that_require_translation = [
        'allowed_types',
        'invalid_type',
        'invalid_type_2',
        'offending_keyword',
        'character_found',
        'concept',
        'tip',
        'else',
        'command',
        'print',
        'ask',
        'echo',
        'is',
        'if',
        'repeat']
    arguments_that_require_highlighting = [
        'command',
        'guessed_command',
        'invalid_argument',
        'invalid_argument_2',
        'offending_keyword',
        'variable',
        'invalid_value',
        'print',
        'else',
        'ask',
        'echo',
        'is',
        'if',
        'repeat']

    # Todo TB -> We have to find a more delicate way to fix this: returns some gettext() errors
    error_template = gettext('' + str(code))

    # Fetch tip if it exists and merge into template, since it can also contain placeholders
    # that need to be translated/highlighted

    if 'tip' in arguments:
        error_template = error_template.replace("{tip}", gettext('' + str(arguments['tip'])))
        # TODO, FH Oct 2022 -> Could we do this with a format even though we don't have all fields?

    # adds keywords to the dictionary so they can be translated if they occur in the error text

    # FH Oct 2022: this could be optimized by only adding them when they occur in the text
    # (either with string matching or with a list of placeholders for each error)
    arguments["print"] = "print"
    arguments["ask"] = "ask"
    arguments["echo"] = "echo"
    arguments["else"] = "else"
    arguments["repeat"] = "repeat"
    arguments["is"] = "is"
    arguments["if"] = "if"

    # some arguments like allowed types or characters need to be translated in the error message
    for k, v in arguments.items():
        if k in arguments_that_require_translation:
            if isinstance(v, list):
                arguments[k] = translate_list(v)
            else:
                arguments[k] = gettext('' + str(v))

        if k in arguments_that_require_highlighting:
            if k in arguments_that_require_translation:
                local_keyword = hedy_translation.translate_keyword_from_en(v, keyword_lang)
                arguments[k] = hedy.style_command(local_keyword)
            else:
                arguments[k] = hedy.style_command(v)

    return safe_format(error_template, **arguments)


def translate_list(args):
    translated_args = [gettext('' + str(a)) for a in args]
    # Deduplication is needed because diff values could be translated to the
    # same value, e.g. int and float => a number
    translated_args = list(dict.fromkeys(translated_args))

    if len(translated_args) > 1:
        return f"{', '.join(translated_args[0:-1])}" \
               f" {gettext('or')} " \
               f"{translated_args[-1]}"
    return ''.join(translated_args)


@app.route('/report_error', methods=['POST'])
def report_error():
    post_body = request.json

    parse_logger.log({
        'session': utils.session_id(),
        'date': str(datetime.datetime.now()),
        'level': post_body.get('level'),
        'code': post_body.get('code'),
        'client_error': post_body.get('client_error'),
        'version': version(),
        'username': current_user()['username'] or None,
        'is_test': 1 if os.getenv('IS_TEST_ENV') else None
    })

    return 'logged'


@app.route('/client_exception', methods=['POST'])
def report_client_exception():
    post_body = request.json

    querylog.log_value(
        session=utils.session_id(),
        date=str(datetime.datetime.now()),
        client_error=post_body,
        version=version(),
        username=current_user()['username'] or None,
        is_test=1 if os.getenv('IS_TEST_ENV') else None
    )

    # Return a 500 so the HTTP status codes will stand out in our monitoring/logging
    return 'logged', 500


@app.route('/version', methods=['GET'])
def version_page():
    """
    Generate a page with some diagnostic information and a useful GitHub URL on upcoming changes.

    This is an admin-only page, it does not need to be linked.
   (Also does not have any sensitive information so it's fine to be unauthenticated).
    """
    app_name = os.getenv('HEROKU_APP_NAME')

    vrz = os.getenv('HEROKU_RELEASE_CREATED_AT')
    the_date = datetime.date.fromisoformat(
        vrz[:10]) if vrz else datetime.date.today()

    commit = os.getenv('HEROKU_SLUG_COMMIT', '????')[0:6]

    return render_template('version-page.html',
                           app_name=app_name,
                           heroku_release_time=the_date,
                           commit=commit)


@app.route('/commands/<id>')
def all_commands(id):
    program = DATABASE.program_by_id(id)
    code = program.get('code')
    level = program.get('level')
    lang = program.get('lang')
    return render_template(
        'commands.html',
        commands=hedy.all_commands(code, level, lang))


@app.route('/my-achievements')
def achievements_page():
    user = current_user()
    username = user['username']
    if not username:
        # redirect users to /login if they are not logged in
        # Todo: TB -> I wrote this once, but wouldn't it make more sense to simply
        # throw a 302 error?
        url = request.url.replace('/my-achievements', '/login')
        return redirect(url, code=302)

    user_achievements = DATABASE.achievements_by_username(user.get('username')) or []
    achievements = ACHIEVEMENTS_TRANSLATIONS.get_translations(g.lang).get('achievements')

    return render_template(
        'achievements.html',
        page_title=gettext('title_achievements'),
        translations=achievements,
        user_achievements=user_achievements,
        current_page='my-profile')


@app.route('/programs', methods=['GET'])
@requires_login_redirect
def programs_page(user):
    username = user['username']
    if not username:
        # redirect users to /login if they are not logged in
        url = request.url.replace('/programs', '/login')
        return redirect(url, code=302)

    from_user = request.args.get('user') or None
    # If from_user -> A teacher is trying to view the user programs
    if from_user and not is_admin(user):
        if not is_teacher(user):
            return utils.error_page(error=403, ui_message=gettext('not_teacher'))
        students = DATABASE.get_teacher_students(username)
        if from_user not in students:
            return utils.error_page(error=403, ui_message=gettext('not_enrolled'))

    # We request our own page -> also get the public_profile settings
    public_profile = None
    if not from_user:
        public_profile = DATABASE.get_public_profile_settings(username)

    level = request.args.get('level', default=None, type=str) or None
    adventure = request.args.get('adventure', default=None, type=str) or None
    page = request.args.get('page', default=None, type=str)
    filter = request.args.get('filter', default=None, type=str)
    submitted = True if filter == 'submitted' else None

    result = DATABASE.filtered_programs_for_user(from_user or username,
                                                 level=level,
                                                 adventure=adventure,
                                                 submitted=submitted,
                                                 pagination_token=page,
                                                 limit=10)

    programs = []
    for item in result:
        date = utils.delta_timestamp(item['date'])
        # This way we only keep the first 4 lines to show as preview to the user
        code = "\n".join(item['code'].split("\n")[:4])
        programs.append(
            {'id': item['id'],
             'code': code,
             'date': date,
             'level': item['level'],
             'name': item['name'],
             'adventure_name': item.get('adventure_name'),
             'submitted': item.get('submitted'),
             'public': item.get('public'),
             'number_lines': item['code'].count('\n') + 1
             }
        )

    adventure_names = hedy_content.Adventures(g.lang).get_adventure_names()

    next_page_url = url_for('programs_page', **dict(request.args, page=result.next_page_token)
                            ) if result.next_page_token else None

    return render_template(
        'programs.html',
        programs=programs,
        page_title=gettext('title_programs'),
        current_page='programs',
        from_user=from_user,
        public_profile=public_profile,
        adventure_names=adventure_names,
        max_level=hedy.HEDY_MAX_LEVEL,
        next_page_url=next_page_url)


@app.route('/logs/query', methods=['POST'])
def query_logs():
    user = current_user()
    if not is_admin(user) and not is_teacher(user):
        return utils.error_page(error=403, ui_message=gettext('unauthorized'))

    body = request.json
    if body is not None and not isinstance(body, dict):
        return 'body must be an object', 400

    class_id = body.get('class_id')
    if not is_admin(user):
        username_filter = body.get('username')
        if not class_id or not username_filter:
            return utils.error_page(error=403, ui_message=gettext('unauthorized'))

        class_ = DATABASE.get_class(class_id)
        if not class_ or class_['teacher'] != user['username'] or username_filter not in class_.get('students', [
        ]):
            return utils.error_page(error=403, ui_message=gettext('unauthorized'))

    (exec_id, status) = log_fetcher.query(body)
    response = {'query_status': status, 'query_execution_id': exec_id}
    return jsonify(response)


@app.route('/logs/results', methods=['GET'])
def get_log_results():
    query_execution_id = request.args.get(
        'query_execution_id', default=None, type=str)
    next_token = request.args.get('next_token', default=None, type=str)

    user = current_user()
    if not is_admin(user) and not is_teacher(user):
        return utils.error_page(error=403, ui_message=gettext('unauthorized'))

    data, next_token = log_fetcher.get_query_results(
        query_execution_id, next_token)
    response = {'data': data, 'next_token': next_token}
    return jsonify(response)


@app.route('/tutorial', methods=['GET'])
def tutorial_index():
    if not current_user()['username']:
        return redirect('/login')
    level = 1
    cheatsheet = COMMANDS[g.lang].get_commands_for_level(level, g.keyword_lang)
    commands = hedy.commands_per_level.get(level)
    adventures = load_adventures_for_level(level)
    parsons = len(PARSONS[g.lang].get_parsons_data_for_level(level))
    initial_tab = adventures[0].short_name
    initial_adventure = adventures[0]

    return render_template(
        "code-page.html",
        intro_tutorial=True,
        next_level=2,
        level_nr=str(level),
        level=str(level),
        adventures=adventures,
        initial_tab=initial_tab,
        commands=commands,
        quiz=True,
        parsons=True if parsons else False,
        parsons_exercises=parsons,
        initial_adventure=initial_adventure,
        cheatsheet=cheatsheet,
        blur_button_available=False,
        current_user_is_in_class=len(current_user().get('classes') or []) > 0,
        # See initialize.ts
        javascript_page_options=dict(
            page='code',
            level=level,
            lang=g.lang,
            adventures=adventures,
            initial_tab=initial_tab,
            current_user_name=current_user()['username'],
            start_tutorial=True,
        ))


@app.route('/teacher-tutorial', methods=['GET'])
@requires_teacher
def teacher_tutorial(user):
    teacher_classes = DATABASE.get_teacher_classes(user['username'], True)
    adventures = []
    for adventure in DATABASE.get_teacher_adventures(user['username']):
        adventures.append(
            {'id': adventure.get('id'),
             'name': adventure.get('name'),
             'date': utils.localized_date_format(adventure.get('date')),
             'level': adventure.get('level')
             }
        )

    return render_template('for-teachers.html', current_page='my-profile',
                           page_title=gettext('title_for-teacher'),
                           teacher_classes=teacher_classes,
                           teacher_adventures=adventures,
                           tutorial=True,
                           content=hedyweb.PageTranslations('for-teachers').get_page_translations(g.lang),
                           javascript_page_options=dict(
                               page='for-teachers',
                               tutorial=True,
                           ))


# routing to index.html
@app.route('/ontrack', methods=['GET'], defaults={'level': '1', 'program_id': None})
@app.route('/onlinemasters', methods=['GET'], defaults={'level': '1', 'program_id': None})
@app.route('/onlinemasters/<int:level>', methods=['GET'], defaults={'program_id': None})
@app.route('/hedy/<int:level>', methods=['GET'], defaults={'program_id': None})
@app.route('/hedy/<int:level>/<program_id>', methods=['GET'])
def index(level, program_id):
    try:
        level = int(level)
        if level < 1 or level > hedy.HEDY_MAX_LEVEL:
            return utils.error_page(error=404, ui_message=gettext('no_such_level'))
    except BaseException:
        return utils.error_page(error=404, ui_message=gettext('no_such_level'))

    loaded_program = None
    if program_id:
        result = DATABASE.program_by_id(program_id)
        if not result or not current_user_allowed_to_see_program(result):
            return utils.error_page(error=404, ui_message=gettext('no_such_program'))

        loaded_program = Program.from_database_row(result)

    adventures = load_adventures_for_level(level)

    # Initially all levels are available -> strip those for which conditions
    # are not met or not available yet
    available_levels = list(range(1, hedy.HEDY_MAX_LEVEL + 1))

    customizations = {}
    if current_user()['username']:
        customizations = DATABASE.get_student_class_customizations(current_user()['username'])

    if 'levels' in customizations:
        available_levels = customizations['levels']
        now = timems()
        for current_level, timestamp in customizations.get('opening_dates', {}).items():
            if utils.datetotimeordate(timestamp) > utils.datetotimeordate(utils.mstoisostring(now)):
                try:
                    available_levels.remove(int(current_level))
                except BaseException:
                    print("Error: there is an openings date without a level")

    if 'levels' in customizations and level not in available_levels:
        return utils.error_page(error=403, ui_message=gettext('level_not_class'))

    # At this point we can have the following scenario:
    # - The level is allowed and available
    # - But, if there is a quiz threshold we have to check again if the user has reached it

    if 'level_thresholds' in customizations:
        if 'quiz' in customizations.get('level_thresholds'):
            # Temporary store the threshold
            threshold = customizations.get('level_thresholds').get('quiz')
            # Get the max quiz score of the user in the previous level
            # A bit out-of-scope, but we want to enable the next level button directly after finishing the quiz
            # Todo: How can we fix this without a re-load?
            quiz_stats = DATABASE.get_quiz_stats([current_user()['username']])
            # Only check the quiz threshold if there is a quiz to obtain a score on the previous level
            if level > 1 and QUIZZES[g.lang].get_quiz_data_for_level(level - 1):
                scores = [x.get('scores', []) for x in quiz_stats if x.get('level') == level - 1]
                scores = [score for week_scores in scores for score in week_scores]
                max_score = 0 if len(scores) < 1 else max(scores)
                if max_score < threshold:
                    return utils.error_page(
                        error=403, ui_message=gettext('quiz_threshold_not_reached'))

            # We also have to check if the next level should be removed from the available_levels
            # Only check the quiz threshold if there is a quiz to obtain a score on the current level
            if level < hedy.HEDY_MAX_LEVEL and QUIZZES[g.lang].get_quiz_data_for_level(level):
                scores = [x.get('scores', []) for x in quiz_stats if x.get('level') == level]
                scores = [score for week_scores in scores for score in week_scores]
                max_score = 0 if len(scores) < 1 else max(scores)
                # We don't have the score yet for the next level -> remove all upcoming
                # levels from 'available_levels'
                if max_score < threshold:
                    # if this level is currently available, but score is below max score
                    customizations["below_threshold"] = (level + 1 in available_levels)
                    available_levels = available_levels[:available_levels.index(level) + 1]

    # Add the available levels to the customizations dict -> simplify
    # implementation on the front-end
    customizations['available_levels'] = available_levels
    cheatsheet = COMMANDS[g.lang].get_commands_for_level(level, g.keyword_lang)

    load_customized_adventures(level, customizations, adventures)
    load_saved_programs(level, adventures, loaded_program)
    initial_tab = adventures[0].short_name

    if loaded_program:
        # Make sure that there is an adventure(/tab) for a loaded program, otherwise make one
        initial_tab = loaded_program.adventure_name
        if not any(a.short_name == loaded_program.adventure_name for a in adventures):
            adventures.append(Adventure(
                short_name=loaded_program.adventure_name,
                # This is not great but we got nothing better :)
                name=gettext('your_program'),
                text='',
                example_code='',
                start_code=loaded_program.code,
                save_name=loaded_program.name,
                is_teacher_adventure=False,
                is_command_adventure=loaded_program.adventure_name in KEYWORDS_ADVENTURES
            ))

    adventures_map = {a.short_name: a for a in adventures}

    enforce_developers_mode = False
    if 'other_settings' in customizations and 'developers_mode' in customizations['other_settings']:
        enforce_developers_mode = True

    hide_cheatsheet = False
    if 'other_settings' in customizations and 'hide_cheatsheet' in customizations['other_settings']:
        hide_cheatsheet = True

    parsons = True if PARSONS[g.lang].get_parsons_data_for_level(level) else False
    quiz = True if QUIZZES[g.lang].get_quiz_data_for_level(level) else False
    tutorial = True if TUTORIALS[g.lang].get_tutorial_for_level(level) else False

    quiz_questions = 0
    parson_exercises = 0

    if quiz:
        quiz_questions = len(QUIZZES[g.lang].get_quiz_data_for_level(level))
    if parsons:
        parson_exercises = len(PARSONS[g.lang].get_parsons_data_for_level(level))

    if 'other_settings' in customizations and 'hide_parsons' in customizations['other_settings']:
        parsons = False
    if 'other_settings' in customizations and 'hide_quiz' in customizations['other_settings']:
        quiz = False

    max_level = hedy.HEDY_MAX_LEVEL
    level_number = int(level)

    commands = hedy.commands_per_level.get(level)
    return render_template(
        "code-page.html",
        level_nr=str(level_number),
        level=level_number,
        current_page='hedy',
        prev_level=level_number - 1 if level_number > 1 else None,
        next_level=level_number + 1 if level_number < max_level else None,
        customizations=customizations,
        hide_cheatsheet=hide_cheatsheet,
        enforce_developers_mode=enforce_developers_mode,
        loaded_program=loaded_program,
        adventures=adventures,
        initial_tab=initial_tab,
        commands=commands,
        parsons=parsons,
        parsons_exercises=parson_exercises,
        tutorial=tutorial,
        latest=version(),
        quiz=quiz,
        quiz_questions=quiz_questions,
        cheatsheet=cheatsheet,
        blur_button_available=False,
        initial_adventure=adventures_map[initial_tab],
        current_user_is_in_class=len(current_user().get('classes') or []) > 0,
        # See initialize.ts
        javascript_page_options=dict(
            page='code',
            level=level_number,
            lang=g.lang,
            adventures=adventures,
            initial_tab=initial_tab,
            current_user_name=current_user()['username'],
        ))


@app.route('/hedy', methods=['GET'])
def index_level():
    if current_user()['username']:
        highest_quiz = get_highest_quiz_level(current_user()['username'])
        # This function returns the character '-' in case there are no finished quizes
        if highest_quiz == '-':
            level_rendered = 1
        elif highest_quiz == hedy.HEDY_MAX_LEVEL:
            level_rendered = hedy.HEDY_MAX_LEVEL
        else:
            level_rendered = highest_quiz + 1
        return index(level_rendered, None)
    else:
        return index(1, None)


@app.route('/hedy/<id>/view', methods=['GET'])
@requires_login
def view_program(user, id):
    result = DATABASE.program_by_id(id)

    if not result or not current_user_allowed_to_see_program(result):
        return utils.error_page(error=404, ui_message=gettext('no_such_program'))

    # The program is valid, verify if the creator also have a public profile
    result['public_profile'] = True if DATABASE.get_public_profile_settings(
        result['username']) else None

    code = result['code']
    if result.get("lang") != "en" and result.get("lang") in ALL_KEYWORD_LANGUAGES.keys():
        code = hedy_translation.translate_keywords(code, from_lang=result.get(
            'lang'), to_lang="en", level=int(result.get('level', 1)))
    # If the keyword language is non-English -> parse again to guarantee
    # completely localized keywords
    if g.keyword_lang != "en":
        code = hedy_translation.translate_keywords(
            code,
            from_lang="en",
            to_lang=g.keyword_lang,
            level=int(
                result.get(
                    'level',
                    1)))

    result['code'] = code

    arguments_dict = {}
    arguments_dict['program_id'] = id
    arguments_dict['page_title'] = f'{result["name"]} – Hedy'
    arguments_dict['level'] = result['level']  # Necessary for running
    arguments_dict['initial_adventure'] = dict(result,
                                               start_code=code,
                                               )
    arguments_dict['editor_readonly'] = True

    if "submitted" in result and result['submitted']:
        arguments_dict['show_edit_button'] = False
        arguments_dict['program_timestamp'] = utils.localized_date_format(result['date'])
    else:
        arguments_dict['show_edit_button'] = True

    # Everything below this line has nothing to do with this page and it's silly
    # that every page needs to put in so much effort to re-set it

    return render_template("view-program-page.html",
                           blur_button_available=True,
                           javascript_page_options=dict(
                               page='view-program',
                               lang=g.lang,
                               level=int(result['level'])),
                           **arguments_dict)


@app.route('/adventure/<name>', methods=['GET'], defaults={'level': 1, 'mode': 'full'})
@app.route('/adventure/<name>/<level>', methods=['GET'], defaults={'mode': 'full'})
@app.route('/adventure/<name>/<level>/<mode>', methods=['GET'])
def get_specific_adventure(name, level, mode):
    try:
        level = int(level)
    except BaseException:
        return utils.error_page(error=404, ui_message=gettext('no_such_level'))

    adventures = [x for x in load_adventures_for_level(level) if x.short_name == name]
    if not adventures:
        return utils.error_page(error=404, ui_message=gettext('no_such_adventure'))

    prev_level = None  # we are not rendering buttons in raw, no lookup needed here
    next_level = None

    # Add the commands to enable the language switcher dropdown
    commands = hedy.commands_per_level.get(level)
    raw = mode == 'raw'
    initial_tab = name
    initial_adventure = adventures[0]

    return render_template("code-page.html",
                           specific_adventure=True,
                           level_nr=str(level),
                           commands=commands,
                           level=level,
                           prev_level=prev_level,
                           next_level=next_level,
                           customizations=[],
                           hide_cheatsheet=None,
                           enforce_developers_mode=None,
                           teacher_adventures=[],
                           adventures=adventures,
                           initial_tab=initial_tab,
                           initial_adventure=initial_adventure,
                           latest=version(),
                           raw=raw,
                           menu=not raw,
                           blur_button_available=False,
                           current_user_is_in_class=len(current_user().get('classes') or []) > 0,
                           # See initialize.ts
                           javascript_page_options=dict(

                               page='code',
                               lang=g.lang,
                               level=level,
                               adventures=adventures,
                               initial_tab=initial_tab,
                               current_user_name=current_user()['username'],
                           ))


@app.route('/embedded/<int:level>', methods=['GET'])
def get_embedded_code_editor(level):
    forget_current_user()

    # Start with an empty program
    program = ''

    # If for any reason the level is invalid, set to level 1
    try:
        level = int(level)
        if level < 1 or level > hedy.HEDY_MAX_LEVEL:
            program = gettext('invalid_level_comment')
            level = 1
    except ValueError:
        program = gettext('invalid_level_comment')
        level = 1

    run = True if request.args.get('run') == 'true' else False
    encoded_program = request.args.get('program')

    # Set a fallback for default use
    language = request.args.get('lang', 'en')
    if language not in ALL_LANGUAGES.keys():
        language = 'nl'
        program = gettext('invalid_language_comment')

    keyword_language = request.args.get('keyword', 'en')
    if keyword_language not in ALL_KEYWORD_LANGUAGES.keys():
        language = 'en'
        program = gettext('invalid_keyword_language_comment')

    # Make sure to set the session lang to enforce the correct translated strings to be rendered
    session['lang'] = language

    if encoded_program and not program:
        try:
            program = base64.b64decode(encoded_program)
            program = program.decode('utf-8')
        except binascii.Error:
            program = gettext('invalid_program_comment')

    return render_template("embedded-editor.html", embedded=True, run=run, language=language,
                           keyword_language=keyword_language,
                           level=level, program=program, javascript_page_options=dict(
                               page='code',
                               lang=language,
                               level=level
                           ))


@app.route('/cheatsheet/', methods=['GET'], defaults={'level': 1})
@app.route('/cheatsheet/<level>', methods=['GET'])
def get_cheatsheet_page(level):
    try:
        level = int(level)
        if level < 1 or level > hedy.HEDY_MAX_LEVEL:
            return utils.error_page(error=404, ui_message=gettext('no_such_level'))
    except BaseException:
        return utils.error_page(error=404, ui_message=gettext('no_such_level'))

    commands = COMMANDS[g.lang].get_commands_for_level(level, g.keyword_lang)

    return render_template("printable/cheatsheet.html", commands=commands, level=level)


@app.route('/certificate/<username>', methods=['GET'])
def get_certificate_page(username):
    if not current_user()['username']:
        return utils.error_page(error=403, ui_message=gettext('unauthorized'))
    username = username.lower()
    user = DATABASE.user_by_username(username)
    if not user:
        return utils.error_page(error=403, ui_message=gettext('user_inexistent'))
    progress_data = DATABASE.progress_by_username(username)
    if progress_data is None:
        return utils.error_page(error=404, ui_message=gettext('no_certificate'))
    achievements = progress_data.get('achieved', None)
    if achievements is None:
        return utils.error_page(error=404, ui_message=gettext('no_certificate'))
    if 'run_programs' in progress_data:
        count_programs = progress_data['run_programs']
    else:
        count_programs = 0
    quiz_score = get_highest_quiz_score(username)
    quiz_level = get_highest_quiz_level(username)
    longest_program = get_longest_program(username)

    number_achievements = len(achievements)
    congrats_message = safe_format(gettext('congrats_message'), username=username)
    return render_template("printable/certificate.html", count_programs=count_programs, quiz_score=quiz_score,
                           longest_program=longest_program, number_achievements=number_achievements,
                           quiz_level=quiz_level, congrats_message=congrats_message)


def get_highest_quiz_level(username):
    quiz_scores = DATABASE.get_quiz_stats([username])
    # Verify if the user did finish any quiz before getting the max() of the finished levels
    finished_quizzes = any("finished" in x for x in quiz_scores)
    return max([x.get("level") for x in quiz_scores if x.get("finished")]) if finished_quizzes else "-"


def get_highest_quiz_score(username):
    max = 0
    quizzes = DATABASE.get_quiz_stats([username])
    for q in quizzes:
        for score in q.get('scores', []):
            if score > max:
                max = score
    return max


def get_longest_program(username):
    programs = DATABASE.get_program_stats([username])
    highest = 0
    for program in programs:
        if 'number_of_lines' in program:
            highest = max(highest, program['number_of_lines'])
    return highest


@app.errorhandler(404)
def not_found(exception):
    return utils.error_page(error=404, ui_message=gettext('page_not_found'))


@app.errorhandler(500)
def internal_error(exception):
    import traceback
    print(traceback.format_exc())
    return utils.error_page(error=500, exception=exception)


@app.route('/signup', methods=['GET'])
def signup_page():
    if current_user()['username']:
        return redirect('/my-profile')
    return render_template('signup.html', page_title=gettext('title_signup'), current_page='login')


@app.route('/login', methods=['GET'])
def login_page():
    if current_user()['username']:
        return redirect('/my-profile')
    return render_template('login.html', page_title=gettext('title_login'), current_page='login')


@app.route('/recover', methods=['GET'])
def recover_page():
    if current_user()['username']:
        return redirect('/my-profile')
    return render_template(
        'recover.html',
        page_title=gettext('title_recover'),
        current_page='login')


@app.route('/reset', methods=['GET'])
def reset_page():
    # If there is a user logged in -> don't allow password reset
    if current_user()['username']:
        return redirect('/my-profile')

    username = request.args.get('username', default=None, type=str)
    token = request.args.get('token', default=None, type=str)
    username = None if username == "null" else username
    token = None if token == "null" else token

    if not username or not token:
        return utils.error_page(error=403, ui_message=gettext('unauthorized'))
    return render_template(
        'reset.html',
        page_title=gettext('title_reset'),
        reset_username=username,
        reset_token=token,
        current_page='login')


@app.route('/my-profile', methods=['GET'])
@requires_login_redirect
def profile_page(user):
    profile = DATABASE.user_by_username(user['username'])
    programs = DATABASE.public_programs_for_user(user['username'])
    public_profile_settings = DATABASE.get_public_profile_settings(current_user()['username'])

    classes = []
    if profile.get('classes'):
        for class_id in profile.get('classes'):
            classes.append(DATABASE.get_class(class_id))

    invite = DATABASE.get_username_invite(user['username'])
    if invite:
        # We have to keep this in mind as well, can simply be set to 1 for now
        # But when adding more message structures we have to use a more sophisticated structure
        session['messages'] = 1
        # If there is an invite: retrieve the class information
        class_info = DATABASE.get_class(invite.get('class_id', None))
        if class_info:
            invite['teacher'] = class_info.get('teacher')
            invite['class_name'] = class_info.get('name')
            invite['join_link'] = class_info.get('link')
    else:
        session['messages'] = 0

    return render_template(
        'profile.html',
        page_title=gettext('title_my-profile'),
        programs=programs,
        user_data=profile,
        invite_data=invite,
        public_settings=public_profile_settings,
        user_classes=classes,
        current_page='my-profile')


@app.route('/research/<filename>', methods=['GET'])
def get_research(filename):
    return send_from_directory('content/research/', filename)


@app.route('/favicon.ico')
def favicon():
    abort(404)


@app.route('/')
@app.route('/index.html')
def main_page():
    sections = hedyweb.PageTranslations('start').get_page_translations(g.lang)['home-sections']

    sections = sections[:]

    # Sections have 'title', 'text'
    # Annotate sections with display styles, based on the order which we know sections will appear
    # Styles are one of: 'block', 'pane-with-image-{left,right}', 'columns'
    # Do this by mutating the list in place
    content = []
    content.append(dict(style='block', **sections.pop(0)))

    section_images = [
        '/images/hedy-multilang.png',
        '/images/hedy-grows.png',
        '/images/hedy-classroom.png'
    ]

    for i, image in enumerate(section_images):
        if not sections:
            break
        content.append(dict(
            style='pane-with-image-' + ('right' if i % 2 == 0 else 'left'),
            image=image,
            **sections.pop(0)))

    if sections:
        content.append(dict(style='block', **sections.pop(0)))
    if sections:
        content.append(dict(style='columns', columns=sections))

    custom_logo = False
    if os.path.isfile(f'static/images/hero-graphic/hero-graphic-{g.lang}.png'):
        custom_logo = True

    return render_template('main-page.html', page_title=gettext('title_start'), custom_logo=custom_logo,
                           current_page='start', content=content)


@app.route('/subscribe')
def subscribe():
    return render_template('subscribe.html', current_page='subscribe')


@app.route('/learn-more')
def learn_more():
    learn_more_translations = hedyweb.PageTranslations('learn-more').get_page_translations(g.lang)
    return render_template(
        'learn-more.html',
        papers=hedy_content.RESEARCH,
        page_title=gettext('title_learn-more'),
        current_page='learn-more',
        content=learn_more_translations)


@app.route('/join')
def join():
    join_translations = hedyweb.PageTranslations('join').get_page_translations(g.lang)
    return render_template('join.html', page_title=gettext('title_learn-more'),
                           current_page='join', content=join_translations)


@app.route('/start')
def start():
    start_translations = hedyweb.PageTranslations('start').get_page_translations(g.lang)
    return render_template('start.html', page_title=gettext('title_learn-more'),
                           current_page='start', content=start_translations)


@app.route('/privacy')
def privacy():
    privacy_translations = hedyweb.PageTranslations('privacy').get_page_translations(g.lang)
    return render_template('privacy.html', page_title=gettext('title_privacy'),
                           content=privacy_translations)


@app.route('/landing-page/', methods=['GET'], defaults={'first': False})
@app.route('/landing-page/<first>', methods=['GET'])
@requires_login
def landing_page(user, first):
    username = user['username']

    user_info = DATABASE.get_public_profile_settings(username)
    user_programs = DATABASE.programs_for_user(username)
    # Only return the last program of the user
    if user_programs:
        user_programs = user_programs[:1][0]
    user_achievements = DATABASE.progress_by_username(username)

    return render_template(
        'landing-page.html',
        first_time=True if first else False,
        page_title=gettext('title_landing-page'),
        user=user['username'],
        user_info=user_info,
        program=user_programs,
        achievements=user_achievements)


@app.route('/explore', methods=['GET'])
def explore():
    if not current_user()['username']:
        return redirect('/login')

    level = try_parse_int(request.args.get('level', default=None, type=str))
    adventure = request.args.get('adventure', default=None, type=str)
    language = g.lang

    achievement = None
    if level or adventure or language:
        achievement = ACHIEVEMENTS.add_single_achievement(
            current_user()['username'], "indiana_jones")

    programs = DATABASE.get_public_programs(
        limit=40,
        level_filter=level,
        language_filter=language,
        adventure_filter=adventure)
    favourite_programs = DATABASE.get_hedy_choices()

    # Do 'normalize_public_programs' on both sets at once, to save database calls
    normalized = normalize_public_programs(list(programs) + list(favourite_programs.records))
    programs, favourite_programs = split_at(len(programs), normalized)

    adventures_names = hedy_content.Adventures(session['lang']).get_adventure_names()

    return render_template(
        'explore.html',
        programs=programs,
        favourite_programs=favourite_programs,
        filtered_level=str(level) if level else None,
        achievement=achievement,
        filtered_adventure=adventure,
        filtered_lang=language,
        max_level=hedy.HEDY_MAX_LEVEL,
        adventures_names=adventures_names,
        page_title=gettext('title_explore'),
        current_page='explore')


def normalize_public_programs(programs):
    """Normalize the content for all programs in the given array, for showing on the /explore or /user page.

    Does the following thing:

    - Try to compile and add 'error' field to show if this worked
    - Adds public_user: True|None fields to each program
    - Preprocess keywords into the current language
    - Turn 'hedy_choice' from an integer into a boolean
    - Change 'code' to only show the first 4 lines
    - Add 'number_lines'
    """
    ret = []
    for program in programs:
        program = pre_process_explore_program(program)

        ret.append(dict(program,
                        hedy_choice=True if program.get('hedy_choice') == 1 else False,
                        code="\n".join(program['code'].split("\n")[:4]),
                        number_lines=program['code'].count('\n') + 1))
    DATABASE.add_public_profile_information(ret)
    return ret


@querylog.timed
def pre_process_explore_program(program):
    # If program does not have an error value set -> parse it and set value
    if 'error' not in program:
        try:
            hedy.transpile(program.get('code'), program.get('level'), program.get('lang'))
            program['error'] = False
        except BaseException:
            program['error'] = True
        DATABASE.store_program(program)

    return program


@app.route('/highscores', methods=['GET'], defaults={'filter': 'global'})
@app.route('/highscores/<filter>', methods=['GET'])
@requires_login
def get_highscores_page(user, filter):
    if filter not in ["global", "country", "class"]:
        return utils.error_page(error=404, ui_message=gettext('page_not_found'))

    user_data = DATABASE.user_by_username(user['username'])
    public_profile = True if DATABASE.get_public_profile_settings(user['username']) else False
    classes = list(user_data.get('classes', set()))
    country = user_data.get('country')
    user_country = COUNTRIES.get(country)

    if filter == "global":
        highscores = DATABASE.get_highscores(user['username'], filter)
    elif filter == "country":
        # Can't get a country highscore if you're not in a country!
        if not country:
            return utils.error_page(error=403, ui_message=gettext('no_such_highscore'))
        highscores = DATABASE.get_highscores(user['username'], filter, country)
    elif filter == "class":
        # Can't get a class highscore if you're not in a class!
        if not classes:
            return utils.error_page(error=403, ui_message=gettext('no_such_highscore'))
        highscores = DATABASE.get_highscores(user['username'], filter, classes[0])

    # Make a deepcopy if working locally, otherwise the local database values
    # are by-reference and overwritten
    if not os.getenv('NO_DEBUG_MODE'):
        highscores = copy.deepcopy(highscores)
    for highscore in highscores:
        highscore['country'] = highscore.get('country') if highscore.get('country') else "-"
        highscore['last_achievement'] = utils.delta_timestamp(highscore.get('last_achievement'))
    return render_template(
        'highscores.html',
        highscores=highscores,
        has_country=True if country else False,
        filter=filter,
        user_country=user_country,
        public_profile=public_profile,
        in_class=True if classes else False)


@app.route('/change_language', methods=['POST'])
def change_language():
    body = request.json
    session['lang'] = body.get('lang')
    # Remove 'keyword_lang' from session, it will automatically be renegotiated from 'lang'
    # on the next page load.
    session.pop('keyword_lang')
    return jsonify({'succes': 200})


@app.route('/slides', methods=['GET'], defaults={'level': '1'})
@app.route('/slides/<level>', methods=['GET'])
def get_slides(level):
    # In case of a "forced keyword language" -> load that one, otherwise: load
    # the one stored in the g object

    keyword_language = request.args.get('keyword_language', default=g.keyword_lang, type=str)

    try:
        level = int(level)
    except ValueError:
        return utils.error_page(error=404, ui_message="Slides do not exist!")

    if not SLIDES[g.lang].get_slides_for_level(level, keyword_language):
        return utils.error_page(error=404, ui_message="Slides do not exist!")

    slides = SLIDES[g.lang].get_slides_for_level(level, keyword_language)
    return render_template('slides.html', slides=slides)


@app.route('/translate_keywords', methods=['POST'])
def translate_keywords():
    body = request.json
    try:
        translated_code = hedy_translation.translate_keywords(body.get('code'), body.get(
            'start_lang'), body.get('goal_lang'), level=int(body.get('level', 1)))
        if translated_code:
            return jsonify({'success': 200, 'code': translated_code})
        else:
            return gettext('translate_error'), 400
    except BaseException:
        return gettext('translate_error'), 400


# TODO TB: Think about changing this to sending all steps to the front-end at once
@app.route('/get_tutorial_step/<level>/<step>', methods=['GET'])
def get_tutorial_translation(level, step):
    # Keep this structure temporary until we decide on a nice code / parse structure
    if step == "code_snippet":
        code = hedy_content.deep_translate_keywords(gettext('tutorial_code_snippet'), g.keyword_lang)
        return jsonify({'code': code}), 200
    try:
        step = int(step)
    except ValueError:
        return gettext('invalid_tutorial_step'), 400

    data = TUTORIALS[g.lang].get_tutorial_for_level_step(level, step, g.keyword_lang)
    if not data:
        data = {'title': gettext('tutorial_title_not_found'),
                'text': gettext('tutorial_message_not_found')}
    return jsonify(data), 200


@app.route('/store_parsons_order', methods=['POST'])
def store_parsons_order():
    body = request.json
    # Validations
    if not isinstance(body, dict):
        return 'body must be an object', 400
    if not isinstance(body.get('level'), int):
        return 'level must be an integer', 400
    if not isinstance(body.get('exercise'), str):
        return 'exercise must be a string', 400
    if not isinstance(body.get('order'), list):
        return 'order must be a list', 400

    attempt = {
        'id': utils.random_id_generator(12),
        'username': current_user()['username'] or f'anonymous:{utils.session_id()}',
        'level': int(body['level']),
        'exercise': int(body['exercise']),
        'order': body['order'],
        'correct': 1 if body['correct'] else 0,
        'timestamp': utils.timems()
    }

    DATABASE.store_parsons(attempt)
    return jsonify({}), 200


@app.template_global()
def current_language():
    return make_lang_obj(g.lang)


@app.template_global()
def current_keyword_language():
    return make_keyword_lang_obj(g.keyword_lang)


@app.template_global()
def other_keyword_language():
    # If the current keyword language isn't English: we are sure the other option is English
    # But, only if the user has an existing keyword language -> on the session
    if session.get('keyword_lang') and session['keyword_lang'] != "en":
        return make_keyword_lang_obj("en")
    return None


@app.template_global()
def translate_command(command):
    # Return the translated command found in KEYWORDS, if not found return the command itself
    return hedy_content.KEYWORDS[g.lang].get(command, command)


@app.template_filter()
def markdown_retain_newlines(x):
    """Force newlines in to the input MarkDown string to be rendered as <br>"""
    # This works by adding two spaces before every newline. That's a signal to MarkDown
    # that the newlines should be forced.
    #
    # Nobody is going to type this voluntarily to distinguish between linebreaks line by
    # line, but you can use this filter to do this for all line breaks.
    return x.replace('\n', '  \n')


@app.template_filter()
def nl2br(x):
    """Turn newlines into <br>"""
    # The input to this object will either be a literal string or a 'Markup' object.
    # In case of a literal string, we need to escape it first, because we have
    # to be able to make a distinction between safe and unsafe characters.
    #
    # In case of a Markup object, make sure to tell it the <br> we're adding is safe
    if not isinstance(x, Markup):
        x = Markup.escape(x)
    return x.replace('\n', Markup('<br />'))


SLUGIFY_RE = re.compile('[^a-z0-9_]+')


@app.template_filter()
def slugify(s):
    """Convert arbitrary text into a text that's safe to use in a URL."""
    if s is None:
        return None
    return SLUGIFY_RE.sub('-', strip_accents(s).lower())


@app.template_filter()
def chunk(x, size):
    """Chunk a list into groups of size at most 'size'."""
    return (x[pos:pos + size] for pos in range(0, len(x), size))


@app.template_global()
def hedy_link(level_nr, assignment_nr, subpage=None):
    """Make a link to a Hedy page."""
    parts = ['/hedy']
    parts.append('/' + str(level_nr))
    if str(assignment_nr) != '1' or subpage:
        parts.append('/' + str(assignment_nr if assignment_nr else '1'))
    if subpage and subpage != 'code':
        parts.append('/' + subpage)
    return ''.join(parts)


@app.template_global()
def all_countries():
    return COUNTRIES


@app.template_global()
def other_languages():
    """Return a list of language objects that are NOT the current language."""
    current_lang = g.lang
    return [make_lang_obj(lang) for lang in ALL_LANGUAGES.keys() if lang != current_lang]


@app.template_global()
def other_keyword_languages():
    """Return a list of language objects that are NOT the current language, and that have translated keywords."""
    current_lang = g.lang
    return [make_lang_obj(lang) for lang in ALL_KEYWORD_LANGUAGES.keys() if lang != current_lang]


@app.template_global()
def keyword_languages():
    """Return a list of language objects that have translated keywords."""
    return [make_lang_obj(lang) for lang in ALL_KEYWORD_LANGUAGES.keys()]


@app.template_global()
def keyword_languages_keys():
    """Return the language codes for all languages that have translated keywords."""
    return [lang for lang in ALL_KEYWORD_LANGUAGES.keys()]


@app.template_global()
def get_country(country):
    return COUNTRIES.get(country, "-")


@app.template_global()
# If the current user language supports localized keywords: return this value, else: english
def get_syntax_language(lang):
    if lang in ALL_KEYWORD_LANGUAGES.keys():
        return lang
    else:
        return "en"


@app.template_global()
def parse_keyword(keyword):
    return hedy_content.KEYWORDS.get(g.keyword_lang).get(keyword)


def make_lang_obj(lang):
    """Make a language object for a given language."""
    return {
        'sym': ALL_LANGUAGES[lang],
        'lang': lang
    }


def make_keyword_lang_obj(lang):
    """Make a language object for a given language."""
    return {
        'sym': ALL_KEYWORD_LANGUAGES[lang],
        'lang': lang
    }


@app.template_global()
def modify_query(**new_values):
    args = request.args.copy()

    for key, value in new_values.items():
        args[key] = value

    return '{}?{}'.format(request.path, url_encode(args))


@app.template_global()
def get_user_messages():
    if not session.get('messages'):
        # Todo TB: In the future this should contain the class invites + other messages
        # As the class invites are binary (you either have one or you have none, we can possibly simplify this)
        # Simply set it to 1 if we have an invite, otherwise keep at 0
        invite = DATABASE.get_username_invite(current_user()['username'])
        session['messages'] = 1 if invite else 0
    if session.get('messages') > 0:
        return session.get('messages')
    return None


# Todo TB: Re-write this somewhere sometimes following the line below
# We only store this @app.route here to enable the use of achievements ->
# might want to re-write this in the future


@app.route('/auth/public_profile', methods=['POST'])
@requires_login
def update_public_profile(user):
    body = request.json

    # Validations
    if not isinstance(body, dict):
        return gettext('ajax_error'), 400
    # The images are given as a "picture id" from 1 till 12
    if not isinstance(body.get('image'), str) or int(body.get('image'), 0) not in [*range(1, 13)]:
        return gettext('image_invalid'), 400
    if not isinstance(body.get('personal_text'), str):
        return gettext('personal_text_invalid'), 400
    if 'favourite_program' in body and not isinstance(body.get('favourite_program'), str):
        return gettext('favourite_program_invalid'), 400

    # Verify that the set favourite program is actually from the user (and public)!
    if 'favourite_program' in body:
        program = DATABASE.program_by_id(body.get('favourite_program'))
        if not program or program.get('username') != user['username'] or not program.get('public'):
            return gettext('favourite_program_invalid'), 400

    achievement = None
    current_profile = DATABASE.get_public_profile_settings(user['username'])
    if current_profile:
        if current_profile.get('image') != body.get('image'):
            achievement = ACHIEVEMENTS.add_single_achievement(
                current_user()['username'], "fresh_look")
    else:
        achievement = ACHIEVEMENTS.add_single_achievement(current_user()['username'], "go_live")

    # Make sure the session value for the profile image is up-to-date
    session['profile_image'] = body.get('image')

    # If there is no current profile or if it doesn't have the tags list ->
    # check if the user is a teacher / admin
    if not current_profile or not current_profile.get('tags'):
        body['tags'] = []
        if is_teacher(user):
            body['tags'].append('teacher')
        if is_admin(user):
            body['tags'].append('admin')

    DATABASE.update_public_profile(user['username'], body)
    if achievement:
        # Todo TB -> Check if we require message or success on front-end
        return {'message': gettext('public_profile_updated'), 'achievement': achievement}, 200
    return {'message': gettext('public_profile_updated')}, 200


@app.route('/translating')
def translating_page():
    return render_template('translating.html')


@app.route('/update_yaml', methods=['POST'])
def update_yaml():
    filename = path.join('coursedata', request.form['file'])
    # The file MUST point to something inside our 'coursedata' directory
    filepath = path.abspath(filename)
    expected_path = path.abspath('coursedata')
    if not filepath.startswith(expected_path):
        raise RuntimeError('Invalid path given')

    data = load_yaml_rt(filepath)
    for key, value in request.form.items():
        if key.startswith('c:'):
            translating.apply_form_change(
                data, key[2:], translating.normalize_newlines(value))

    data = translating.normalize_yaml_blocks(data)

    return Response(dump_yaml_rt(data), mimetype='application/x-yaml',
                    headers={'Content-disposition': 'attachment; filename=' + request.form['file'].replace('/', '-')})


@app.route('/user/<username>')
def public_user_page(username):
    if not current_user()['username']:
        return utils.error_page(error=403, ui_message=gettext('unauthorized'))
    username = username.lower()
    user = DATABASE.user_by_username(username)
    if not user:
        return utils.error_page(error=404, ui_message=gettext('user_not_private'))
    user_public_info = DATABASE.get_public_profile_settings(username)
    page = request.args.get('page', default=None, type=str)
    if user_public_info:
        user_programs = DATABASE.public_programs_for_user(username,
                                                          limit=10,
                                                          pagination_token=page)
        next_page_token = user_programs.next_page_token
        user_programs = normalize_public_programs(user_programs)
        user_achievements = DATABASE.progress_by_username(username) or {}

        favourite_program = None
        if 'favourite_program' in user_public_info and user_public_info['favourite_program']:
            favourite_program = DATABASE.program_by_id(
                user_public_info['favourite_program'])

        last_achieved = None
        if user_achievements.get('achieved'):
            last_achieved = user_achievements['achieved'][-1]
        certificate_message = safe_format(gettext('see_certificate'), username=username)
        print(user_programs)
        # Todo: TB -> In the near future: add achievement for user visiting their own profile
        next_page_url = url_for('public_user_page', username=username, **dict(request.args,
                                page=next_page_token)) if next_page_token else None
        return render_template(
            'public-page.html',
            user_info=user_public_info,
            achievements=ACHIEVEMENTS_TRANSLATIONS.get_translations(
                g.lang).get('achievements'),
            favourite_program=favourite_program,
            programs=user_programs,
            last_achieved=last_achieved,
            user_achievements=user_achievements,
            certificate_message=certificate_message,
            next_page_url=next_page_url)
    return utils.error_page(error=404, ui_message=gettext('user_not_private'))


def valid_invite_code(code):
    if not code:
        return False

    # Get the value from the environment, use literal_eval to convert from
    # string list to an actual list
    valid_codes = []
    if os.getenv('TEACHER_INVITE_CODE'):
        valid_codes.append(os.getenv('TEACHER_INVITE_CODE'))
    if os.getenv('TEACHER_INVITE_CODES'):
        valid_codes.extend(os.getenv('TEACHER_INVITE_CODES').split(','))

    return code in valid_codes


@app.route('/invite/<code>', methods=['GET'])
def teacher_invitation(code):
    user = current_user()

    if not valid_invite_code(code):
        return utils.error_page(error=404, ui_message=gettext('invalid_teacher_invitation_code'))

    if not user['username']:
        return render_template('teacher-invitation.html')

    admin.update_is_teacher(DATABASE, user)
    # When visiting this link we update the current user to a teacher -> also update user in session
    session.get('user')['is_teacher'] = True

    session['welcome-teacher'] = True
    url = request.url.replace(f'/invite/{code}', '/for-teachers')
    return redirect(url)


def current_user_allowed_to_see_program(program):
    """Check if the current user is allowed to see the given program.

    Verify that the program is either public, the current user is the
    creator, teacher or the user is admin.
    """
    user = current_user()

    # These are all easy
    if program.get('public'):
        return True
    if user['username'] == program['username']:
        return True
    if is_admin(user):
        return True

    if is_teacher(user) and program['username'] in DATABASE.get_teacher_students(user['username']):
        return True

    return False


app.register_blueprint(auth_pages.AuthModule(DATABASE))
app.register_blueprint(profile.ProfileModule(DATABASE))
app.register_blueprint(programs.ProgramsModule(DATABASE, ACHIEVEMENTS))
app.register_blueprint(for_teachers.ForTeachersModule(DATABASE, ACHIEVEMENTS))
app.register_blueprint(classes.ClassModule(DATABASE, ACHIEVEMENTS))
app.register_blueprint(classes.MiscClassPages(DATABASE, ACHIEVEMENTS))
app.register_blueprint(admin.AdminModule(DATABASE))
app.register_blueprint(achievements.AchievementsModule(ACHIEVEMENTS))
app.register_blueprint(quiz.QuizModule(DATABASE, ACHIEVEMENTS, QUIZZES))
app.register_blueprint(parsons.ParsonsModule(PARSONS))
app.register_blueprint(statistics.StatisticsModule(DATABASE))
app.register_blueprint(statistics.LiveStatisticsModule(DATABASE))


# *** START SERVER ***


def on_server_start():
    """Called just before the server is started, both in developer mode and on Heroku.

    Use this to initialize objects, dependencies and connections.
    """
    pass


def try_parse_int(x):
    """Try to parse an int, return None on failure."""
    try:
        return int(x) if x else None
    except ValueError:
        return None


def analyze_memory_snapshot(start_snapshot, end_snapshot):
    filters = [
        tracemalloc.Filter(False, "<frozen importlib._bootstrap>"),
        tracemalloc.Filter(False, "<frozen importlib._bootstrap_external>"),
        tracemalloc.Filter(False, "<unknown>"),
    ]
    start_snapshot = start_snapshot.filter_traces(filters)
    end_snapshot = end_snapshot.filter_traces(filters)
    top_stats = end_snapshot.compare_to(start_snapshot, 'traceback')

    limit = 10

    print("Top %s leaking locations" % limit)
    for index, stat in enumerate(top_stats[:limit], 1):
        print("#%s: %.1f KiB (count=%d)" % (index, stat.size / 1024, stat.count))
        for line in stat.traceback.format():
            print(' ', line)
        print('')

    other = top_stats[limit:]
    if other:
        size = sum(stat.size for stat in other)
        print("%s other: %.1f KiB" % (len(other), size / 1024))
    total = sum(stat.size for stat in top_stats)
    print("Total allocated size: %.1f KiB" % (total / 1024))


def split_at(n, xs):
    """Split a collection at an index."""
    return xs[:n], xs[n:]


if __name__ == '__main__':
    # Start the server on a developer machine. Flask is initialized in DEBUG mode, so it
    # hot-reloads files. We also flip our own internal "debug mode" flag to True, so our
    # own file loading routines also hot-reload.
    utils.set_debug_mode(not os.getenv('NO_DEBUG_MODE'))

    # For local debugging, fetch all static files on every request
    app.config['SEND_FILE_MAX_AGE_DEFAULT'] = None

    # If we are running in a Python debugger, don't use flasks reload mode. It creates
    # subprocesses which make debugging harder.
    is_in_debugger = sys.gettrace() is not None

    # Set PYTHONTRACEMALLOC=10 to debug memory usage
    profile_memory = os.getenv('PYTHONTRACEMALLOC')
    start_snapshot = None
    if profile_memory:
        import tracemalloc
        tracemalloc.start()
        start_snapshot = tracemalloc.take_snapshot()

    on_server_start()
    logger.debug('app starting in debug mode')
    # Threaded option enables multiple instances for multiple user access support
    app.run(threaded=True, debug=not is_in_debugger and not profile_memory,
            port=config['port'], host="0.0.0.0")

    # See `Procfile` for how the server is started on Heroku.

    # If we hit Ctrl-C, we end up here
    if profile_memory:
        print('⏳ Taking memory snapshot. This may take a moment.')
        import gc
        gc.collect()
        end_snapshot = tracemalloc.take_snapshot()
        analyze_memory_snapshot(start_snapshot, end_snapshot)<|MERGE_RESOLUTION|>--- conflicted
+++ resolved
@@ -44,14 +44,9 @@
                      cdn, classes, database, for_teachers, s3_logger, parsons,
                      profile, programs, querylog, quiz, statistics,
                      translating)
-<<<<<<< HEAD
 from website.auth import (current_user, is_admin, is_teacher, is_second_teacher, has_public_profile,
-                          login_user_from_token_cookie, requires_login, requires_login_redirect, requires_teacher)
-=======
-from website.auth import (current_user, is_admin, is_teacher, has_public_profile,
                           login_user_from_token_cookie, requires_login, requires_login_redirect, requires_teacher,
                           forget_current_user)
->>>>>>> bf7269e8
 from website.log_fetcher import log_fetcher
 from website.frontend_types import Adventure, Program, ExtraStory, SaveInfo
 
