--- conflicted
+++ resolved
@@ -1392,12 +1392,8 @@
 
 # *** QUIZ BACKEND ***
 
-<<<<<<< HEAD
-quiz.routes(app, DATABASE, ACHIEVEMENTS)
-=======
-from website import quiz
 quiz.routes(app, DATABASE, ACHIEVEMENTS, QUIZZES)
->>>>>>> 2e176428
+
 
 # *** STATISTICS ***
 
