# coding=utf-8
import sys
from website.yaml_file import YamlFile
if(sys.version_info.major < 3 or sys.version_info.minor < 6):
    print('Hedy requires Python 3.6 or newer to run. However, your version of Python is', '.'.join([str(sys.version_info.major), str(sys.version_info.minor), str(sys.version_info.micro)]))
    quit()

import datetime
import collections
import hedy
import json
import logging
import os
from os import path
import re
import traceback
import uuid
from ruamel import yaml
from flask_commonmark import Commonmark
from werkzeug.urls import url_encode
from config import config
from website.auth import auth_templates, current_user, requires_login, is_admin, is_teacher, update_is_teacher
from utils import timems, load_yaml_rt, dump_yaml_rt, version, is_debug_mode
import utils
import textwrap

# app.py
from flask import Flask, request, jsonify, session, abort, g, redirect, Response, make_response, url_for, Markup
from flask_helpers import render_template
from flask_compress import Compress

# Hedy-specific modules
import hedy_content
import hedyweb
from website import querylog, aws_helpers, jsonbin, translating, ab_proxying, cdn, database
import quiz

# Set the current directory to the root Hedy folder
os.chdir(os.path.join(os.getcwd(), __file__.replace(os.path.basename(__file__), '')))

# Define and load all available language data
ALL_LANGUAGES = {
    'en': 'English',
    'nl': 'Nederlands',
    'es': 'Español',
    'fr': 'Français',
    'pt_pt': 'Português(pt)',
    'pt_br': 'Português(br)',
    'de': 'Deutsch',
    'it': 'Italiano',
    'sw': 'Swahili',
    'hu': 'Magyar',
    'el': 'Ελληνικά',
    'zh': "简体中文",
    'cs': 'Čeština',
    'bg': 'Български',
    'bn': 'বাংলা',
    'hi': 'हिंदी',
    'id': 'Bahasa Indonesia',
    'fy': 'Frysk'
}
# Define fall back languages for adventures
FALL_BACK_ADVENTURE = {
    'fy': 'nl',
    'pt_br': 'pt_pt'
}

LEVEL_DEFAULTS = collections.defaultdict(hedy_content.NoSuchDefaults)
for lang in ALL_LANGUAGES.keys():
    LEVEL_DEFAULTS[lang] = hedy_content.LevelDefaults(lang)

ADVENTURES = collections.defaultdict(hedy_content.NoSuchAdventure)
for lang in ALL_LANGUAGES.keys():
    ADVENTURES[lang] = hedy_content.Adventures(lang)

TRANSLATIONS = hedyweb.Translations()

DATABASE = database.Database()

# Define code that will be used if some turtle command is present
TURTLE_PREFIX_CODE = textwrap.dedent("""\
    # coding=utf8
    import random, time, turtle
    t = turtle.Turtle()
    t.hideturtle()
    t.speed(0)
    t.penup()
    t.goto(50,100)
    t.showturtle()
    t.pendown()
    t.speed(3)
""")

# Preamble that will be used for non-Turtle programs
NORMAL_PREFIX_CODE = "# coding=utf8\nimport random\n"

def load_adventure_for_language(lang):
    adventures_for_lang = ADVENTURES[lang]

    if not adventures_for_lang.has_adventures():
        # The default fall back language is English
        fall_back = FALL_BACK_ADVENTURE.get(lang, "en")
        adventures_for_lang = ADVENTURES[fall_back]
    return adventures_for_lang.adventures_file['adventures']

def load_adventures_per_level(lang, level):

    loaded_programs = {}
    # If user is logged in, we iterate their programs that belong to the current level. Out of these, we keep the latest created program for both the level mode(no adventure) and for each of the adventures.
    if current_user()['username']:
        user_programs = DATABASE.programs_for_user(current_user()['username'])
        for program in user_programs:
            if program['level'] != level:
                continue
            program_key = 'level' if not program.get('adventure_name') else program['adventure_name']
            if not program_key in loaded_programs:
                loaded_programs[program_key] = program
            elif loaded_programs[program_key]['date'] < program['date']:
                loaded_programs[program_key] = program

    all_adventures =[]

    adventures = load_adventure_for_language(lang)

    for short_name, adventure in adventures.items():
        if not level in adventure['levels']:
            continue
        # end adventure is the quiz
        # if quizzes are not enabled, do not load it
        if short_name == 'end' and not config['quiz-enabled']:
            continue
        all_adventures.append({
            'short_name': short_name,
            'name': adventure['name'],
            'image': adventure.get('image', None),
            'default_save_name': adventure['default_save_name'],
            'text': adventure['levels'][level].get('story_text', 'No Story Text'),
            'start_code': adventure['levels'][level].get('start_code', ''),
            'loaded_program': '' if not loaded_programs.get(short_name) else {
                'name': loaded_programs.get(short_name)['name'],
                'code': loaded_programs.get(short_name)['code']
             }
        })
    # We create a 'level' pseudo assignment to store the loaded program for level mode, if any.
    all_adventures.append({
        'short_name': 'level',
        'loaded_program': '' if not loaded_programs.get('level') else {
            'name': loaded_programs.get('level')['name'],
            'code': loaded_programs.get('level')['code']
         }
    })
    return all_adventures

# Load main menu(do it once, can be cached)
with open(f'main/menu.json', 'r', encoding='utf-8') as f:
    main_menu_json = json.load(f)

logging.basicConfig(
    level=logging.DEBUG,
    format='[%(asctime)s] %(levelname)-8s: %(message)s')


app = Flask(__name__, static_url_path='')
# Ignore trailing slashes in URLs
app.url_map.strict_slashes = False

cdn.Cdn(app, os.getenv('CDN_PREFIX'), os.getenv('HEROKU_SLUG_COMMIT', 'dev'))

# Set session id if not already set. This must be done as one of the first things,
# so the function should be defined high up.
@app.before_request
def set_session_cookie():
    session_id()

if os.getenv('IS_PRODUCTION'):
    @app.before_request
    def reject_e2e_requests():
        if utils.is_testing_request(request):
            return 'No E2E tests are allowed in production', 400

@app.before_request
def before_request_proxy_testing():
    if utils.is_testing_request(request):
        if os.getenv('IS_TEST_ENV'):
            session['test_session'] = 'test'

# HTTP -> HTTPS redirect
# https://stackoverflow.com/questions/32237379/python-flask-redirect-to-https-from-http/32238093
if os.getenv('REDIRECT_HTTP_TO_HTTPS'):
    @app.before_request
    def before_request_https():
        if request.url.startswith('http://'):
            url = request.url.replace('http://', 'https://', 1)
            # We use a 302 in case we need to revert the redirect.
            return redirect(url, code=302)

# Unique random key for sessions.
# For settings with multiple workers, an environment variable is required, otherwise cookies will be constantly removed and re-set by different workers.
if utils.is_production():
    if not os.getenv('SECRET_KEY'):
        raise RuntimeError('The SECRET KEY must be provided for non-dev environments.')

    app.config['SECRET_KEY'] = os.getenv('SECRET_KEY')

else:
    app.config['SECRET_KEY'] = os.getenv('SECRET_KEY', uuid.uuid4().hex)

if utils.is_heroku():
    app.config.update(
        SESSION_COOKIE_SECURE=True,
        SESSION_COOKIE_HTTPONLY=True,
        SESSION_COOKIE_SAMESITE='Lax',
    )

# Set security attributes for cookies in a central place - but not when running locally, so that session cookies work well without HTTPS

Compress(app)
Commonmark(app)
parse_logger = jsonbin.MultiParseLogger(
    jsonbin.JsonBinLogger.from_env_vars(),
    jsonbin.S3ParseLogger.from_env_vars())
querylog.LOG_QUEUE.set_transmitter(aws_helpers.s3_querylog_transmitter_from_env())

@app.before_request
def setup_language():
    # Determine the user's requested language code.
    #
    # If not in the request parameters, use the browser's accept-languages
    # header to do language negotiation.
    lang = request.args.get('lang')
    if not lang:
        lang = request.accept_languages.best_match(ALL_LANGUAGES.keys(), 'en')

    g.lang = lang

    # Check that requested language is supported, otherwise return 404
    if g.lang not in ALL_LANGUAGES.keys():
        return "Language " + g.lang + " not supported", 404

if utils.is_heroku() and not os.getenv('HEROKU_RELEASE_CREATED_AT'):
    logging.warning('Cannot determine release; enable Dyno metadata by running "heroku labs:enable runtime-dyno-metadata -a <APP_NAME>"')


@app.before_request
def before_request_begin_logging():
    path = (str(request.path) + '?' + str(request.query_string)) if request.query_string else str(request.path)
    querylog.begin_global_log_record(path=path, method=request.method)

# A context processor injects variables in the context that are available to all templates.
@app.context_processor
def enrich_context_with_user_info():
    user = current_user()
    return dict(username=user.get('username', ''), is_teacher=is_teacher(user), is_admin=is_admin(user))

@app.after_request
def after_request_log_status(response):
    querylog.log_value(http_code=response.status_code)
    return response

@app.after_request
def set_security_headers(response):
    security_headers = {
        'Strict-Transport-Security': 'max-age=31536000; includeSubDomains',
        'X-XSS-Protection': '1; mode=block',
    }
    # Not X-Frame-Options on purpose -- we are being embedded by Online Masters
    # and that's okay.
    response.headers.update(security_headers)
    return response

@app.teardown_request
def teardown_request_finish_logging(exc):
    querylog.finish_global_log_record(exc)

# If present, PROXY_TO_TEST_HOST should be the 'http[s]://hostname[:port]' of the target environment
if os.getenv('PROXY_TO_TEST_HOST') and not os.getenv('IS_TEST_ENV'):
    ab_proxying.ABProxying(app, os.getenv('PROXY_TO_TEST_HOST'), app.config['SECRET_KEY'])

@app.route('/session_test', methods=['GET'])
def echo_session_vars_test():
    if not utils.is_testing_request(request):
        return 'This endpoint is only meant for E2E tests', 400
    return jsonify({'session': dict(session)})

@app.route('/session_main', methods=['GET'])
def echo_session_vars_main():
    if not utils.is_testing_request(request):
        return 'This endpoint is only meant for E2E tests', 400
    return jsonify({'session': dict(session), 'proxy_enabled': bool(os.getenv('PROXY_TO_TEST_HOST'))})

@app.route('/fix-code', methods=['POST'])
def fix_code():
    body = request.json
    if not body:
        return "body must be an object", 400
    if 'code' not in body:
        return "body.code must be a string", 400
    if 'level' not in body:
        return "body.level must be a string", 400
    if 'adventure_name' in body and not isinstance(body['adventure_name'], str):
        return "if present, body.adventure_name must be a string", 400

    code = body['code']
    level = int(body['level'])

    # Language should come principally from the request body,
    # but we'll fall back to browser default if it's missing for whatever
    # reason.
    lang = body.get('lang', g.lang)

    # true if kid enabled the read aloud option
    read_aloud = body.get('read_aloud', False)

    response = {}
    username = current_user()['username'] or None

    querylog.log_value(level=level, lang=lang, session_id=session_id(), username=username)

    try:
        hedy_errors = TRANSLATIONS.get_translations(lang, 'HedyErrorMessages')
        with querylog.log_time('transpile'):

            try:
                transpile_result = hedy.transpile(code, level)
                response = "OK"
            except hedy.exceptions.FtfyException as ex:
                # The code was fixed with a warning
                response['Error'] = translate_error(ex.error_code, hedy_errors, ex.arguments)
                response['FixedCode'] = ex.fixed_code
                response['Location'] = ex.error_location
                transpile_result = ex.fixed_result

    except hedy.exceptions.HedyException as ex:
        traceback.print_exc()
        response = hedy_error_to_response(ex, hedy_errors)

    except Exception as E:
        traceback.print_exc()
        print(f"error transpiling {code}")
        response["Error"] = str(E)
    querylog.log_value(server_error=response.get('Error'))
    parse_logger.log({
        'session': session_id(),
        'date': str(datetime.datetime.now()),
        'level': level,
        'lang': lang,
        'code': code,
        'server_error': response.get('Error'),
        'version': version(),
        'username': username,
        'read_aloud': read_aloud,
        'is_test': 1 if os.getenv('IS_TEST_ENV') else None,
        'adventure_name': body.get('adventure_name', None)
    })

    return jsonify(response)

@app.route('/parse', methods=['POST'])
def parse():
    body = request.json
    if not body:
        return "body must be an object", 400
    if 'code' not in body:
        return "body.code must be a string", 400
    if 'level' not in body:
        return "body.level must be a string", 400
    if 'adventure_name' in body and not isinstance(body['adventure_name'], str):
        return "if present, body.adventure_name must be a string", 400

    code = body['code']
    level = int(body['level'])

    # Language should come principally from the request body,
    # but we'll fall back to browser default if it's missing for whatever
    # reason.
    lang = body.get('lang', g.lang)

    # true if kid enabled the read aloud option
    read_aloud = body.get('read_aloud', False)

    response = {}
    username = current_user()['username'] or None

    querylog.log_value(level=level, lang=lang, session_id=session_id(), username=username)

    try:
        hedy_errors = TRANSLATIONS.get_translations(lang, 'HedyErrorMessages')
        with querylog.log_time('transpile'):

            try:
<<<<<<< HEAD
                transpile_result = hedy.transpile(code, level)
            except hedy.exceptions.FtfyException as ex:
                # The code was fixed with a warning
=======
                transpile_result = hedy.transpile(code, level, lang)
            except hedy.exceptions.InvalidSpaceException as ex:
>>>>>>> 51f2fe68
                response['Warning'] = translate_error(ex.error_code, hedy_errors, ex.arguments)
                response['Location'] = ex.error_location
                transpile_result = ex.fixed_result
            except hedy.exceptions.InvalidCommandException as ex:
                response['Error'] = translate_error(ex.error_code, hedy_errors, ex.arguments)
                response['Location'] = ex.error_location
                transpile_result = ex.fixed_result
            except hedy.exceptions.FtfyException as ex:
                response['Error'] = translate_error(ex.error_code, hedy_errors, ex.arguments)
                response['Location'] = ex.error_location
                transpile_result = ex.fixed_result
        try:
            if transpile_result.has_turtle:
                response['Code'] = TURTLE_PREFIX_CODE + transpile_result.code
                response['has_turtle'] = True
            else:
                response['Code'] = NORMAL_PREFIX_CODE + transpile_result.code
        except:
            pass

    except hedy.exceptions.HedyException as ex:
        traceback.print_exc()
        response = hedy_error_to_response(ex, hedy_errors)

    except Exception as E:
        traceback.print_exc()
        print(f"error transpiling {code}")
        response["Error"] = str(E)
    querylog.log_value(server_error=response.get('Error'))
    parse_logger.log({
        'session': session_id(),
        'date': str(datetime.datetime.now()),
        'level': level,
        'lang': lang,
        'code': code,
        'server_error': response.get('Error'),
        'version': version(),
        'username': username,
        'read_aloud': read_aloud,
        'is_test': 1 if os.getenv('IS_TEST_ENV') else None,
        'adventure_name': body.get('adventure_name', None)
    })

    return jsonify(response)

def hedy_error_to_response(ex, translations):
    return {
        "Error": translate_error(ex.error_code, translations, ex.arguments),
        "Location": ex.error_location
    }


def translate_error(code, translations, arguments):
    arguments_that_require_translation = ['allowed_types', 'invalid_type', 'invalid_type_2', 'character_found', 'concept', 'tip']
    arguments_that_require_highlighting = ['command', 'guessed_command', 'invalid_argument', 'invalid_argument_2', 'variable']
    # fetch the error template
    error_template = translations[code]

    # some arguments like allowed types or characters need to be translated in the error message
    for k, v in arguments.items():
        if k in arguments_that_require_highlighting:
            arguments[k] = hedy.style_closest_command(v)

        if k in arguments_that_require_translation:
            if isinstance(v, list):
                arguments[k] = translate_list(translations, v)
            else:
                arguments[k] = translations.get(v, v)

    return error_template.format(**arguments)

def translate_list(translations, args):
    translated_args = [translations.get(a, a) for a in args]
    # Deduplication is needed because diff values could be translated to the same value, e.g. int and float => a number
    translated_args = list(dict.fromkeys(translated_args))

    if len(translated_args) > 1:
        return f"{', '.join(translated_args[0:-1])}" \
               f" {translations.get('or', 'or')} " \
               f"{translated_args[-1]}"
    return ''.join(translated_args)

@app.route('/report_error', methods=['POST'])
def report_error():
    post_body = request.json

    parse_logger.log({
        'session': session_id(),
        'date': str(datetime.datetime.now()),
        'level': post_body.get('level'),
        'code': post_body.get('code'),
        'client_error': post_body.get('client_error'),
        'version': version(),
        'username': current_user()['username'] or None,
        'is_test': 1 if os.getenv('IS_TEST_ENV') else None
    })

    return 'logged'

@app.route('/client_exception', methods=['POST'])
def report_client_exception():
    post_body = request.json

    querylog.log_value(
        session=session_id(),
        date=str(datetime.datetime.now()),
        client_error=post_body,
        version=version(),
        username=current_user()['username'] or None,
        is_test=1 if os.getenv('IS_TEST_ENV') else None
    )

    # Return a 500 so the HTTP status codes will stand out in our monitoring/logging
    return 'logged', 500

@app.route('/version', methods=['GET'])
def version_page():
    """
    Generate a page with some diagnostic information and a useful GitHub URL on upcoming changes.

    This is an admin-only page, it does not need to be linked.
   (Also does not have any sensitive information so it's fine to be unauthenticated).
    """
    app_name = os.getenv('HEROKU_APP_NAME')

    vrz = os.getenv('HEROKU_RELEASE_CREATED_AT')
    the_date = datetime.date.fromisoformat(vrz[:10]) if vrz else datetime.date.today()

    commit = os.getenv('HEROKU_SLUG_COMMIT', '????')[0:6]

    return render_template('version-page.html',
        app_name=app_name,
        heroku_release_time=the_date,
        commit=commit)

def programs_page(request):
    print(session)
    print(current_user())
    user = current_user()
    username = user['username']
    if not username:
        # redirect users to /login if they are not logged in
        url = request.url.replace('/programs', '/login')
        return redirect(url, code=302)

    from_user = request.args.get('user') or None
    if from_user and not is_admin(user):
        if not is_teacher(user):
            return utils.page_403 (TRANSLATIONS, username, g.lang, TRANSLATIONS.get_translations (g.lang, 'ui').get ('not_teacher'))
        students = DATABASE.get_teacher_students(username)
        if from_user not in students:
            return utils.page_403 (TRANSLATIONS, username, g.lang, TRANSLATIONS.get_translations (g.lang, 'ui').get ('not_enrolled'))

    texts=TRANSLATIONS.get_translations(g.lang, 'Programs')
    ui=TRANSLATIONS.get_translations(g.lang, 'ui')
    adventures = load_adventure_for_language(g.lang)

    result = DATABASE.programs_for_user(from_user or username)
    programs =[]
    now = timems()
    for item in result:
        program_age = now - item['date']
        if program_age < 1000 * 60 * 60:
            measure = texts['minutes']
            date = round(program_age /(1000 * 60))
        elif program_age < 1000 * 60 * 60 * 24:
            measure = texts['hours']
            date = round(program_age /(1000 * 60 * 60))
        else:
            measure = texts['days']
            date = round(program_age /(1000 * 60 * 60 * 24))

        programs.append({'id': item['id'], 'code': item['code'], 'date': texts['ago-1'] + ' ' + str(date) + ' ' + measure + ' ' + texts['ago-2'], 'level': item['level'], 'name': item['name'], 'adventure_name': item.get('adventure_name'), 'public': item.get('public')})

    return render_template('programs.html', texts=texts, ui=ui, auth=TRANSLATIONS.get_translations(g.lang, 'Auth'), programs=programs, current_page='programs', from_user=from_user, adventures=adventures)

@app.route('/quiz/start/<int:level>', methods=['GET'])
def get_quiz_start(level):
    if not is_quiz_enabled():
        return quiz_disabled_error()

    g.prefix = '/hedy'

    # A unique identifier to record the answers under
    session['quiz-attempt-id'] = uuid.uuid4().hex

    # Sets the values of total_score and correct on the beginning of the quiz at 0
    session['total_score'] = 0
    session['correct_answer'] = 0

    return render_template('startquiz.html', level=level, next_assignment=1, lang=g.lang,
                           ui=TRANSLATIONS.get_translations(g.lang, 'ui'))

# Quiz mode
# Fill in the filename as source
@app.route('/quiz/quiz_questions/<int:level_source>/<int:question_nr>', methods=['GET'], defaults={'attempt': 1})
@app.route('/quiz/quiz_questions/<int:level_source>/<int:question_nr>/<int:attempt>', methods=['GET'])
def get_quiz(level_source, question_nr, attempt):
    if not is_quiz_enabled():
        return quiz_disabled_error()

    # If we don't have an attempt ID yet, redirect to the start page
    if not session.get('quiz-attempt-id'):
        return redirect(url_for('get_quiz_start', level=level_source, lang=g.lang))

    # Reading the yaml file
    questions = quiz.quiz_data_file_for(g.lang, level_source)
    if not questions:
        return no_quiz_data_error()

    # set globals
    g.prefix = '/hedy'

    question_status = 'start' if attempt == 1 else 'false'

    if question_nr > quiz.highest_question(questions):
        # We're done!
        return redirect(url_for('quiz_finished', level=level_source, lang=g.lang))

    question = quiz.get_question(questions, question_nr)
    question_obj = quiz.question_options_for(question)

    # Read from session. Don't remove yet: If the user refreshes the
    # page here, we want to keep this same information in place (otherwise
    # if we removed from the session here it would be gone on page refresh).
    chosen_option = session.get('chosenOption', None)
    wrong_answer_hint = session.get('wrong_answer_hint', None)

    return render_template('quiz_question.html',
                           level_source=level_source,
                           questionStatus=question_status,
                           questions=questions,
                           question_options=question_obj,
                           chosen_option=chosen_option,
                           wrong_answer_hint=wrong_answer_hint,
                           question=question,
                           question_nr=question_nr,
                           correct=session.get('correct_answer'),
                           attempt=attempt,
                           is_last_attempt=attempt == quiz.MAX_ATTEMPTS,
                           lang=g.lang,
                           ui=TRANSLATIONS.get_translations(g.lang, 'ui'))


@app.route('/quiz/finished/<int:level>', methods=['GET'])
def quiz_finished(level):
    """Results page at the end of the quiz."""
    if not is_quiz_enabled():
        return quiz_disabled_error()

    # Reading the yaml file
    questions = quiz.quiz_data_file_for(g.lang, level)
    if not questions:
        return no_quiz_data_error()

    # set globals
    g.prefix = '/hedy'

    return render_template('endquiz.html', correct=session.get('correct_answer', 0),
                           total_score=round(session.get('total_score', 0) / quiz.max_score(questions) * 100),
                           level_source=level,
                           level=int(level) + 1,
                           questions=questions,
                           next_assignment=1,
                           ui=TRANSLATIONS.get_translations(g.lang, 'ui'))


@app.route('/quiz/submit_answer/<int:level_source>/<int:question_nr>/<int:attempt>', methods=["POST"])
def submit_answer(level_source, question_nr, attempt):
    if not is_quiz_enabled():
        return quiz_disabled_error()

    # If we don't have an attempt ID yet, redirect to the start page
    if not session.get('quiz-attempt-id'):
        return redirect(url_for('get_quiz_start', level=level_source, lang=g.lang))

    # Get the chosen option from the request form with radio buttons
    # This looks like '1-B' or '5-C' or what have you.
    #
    # The number should always be the same as 'question_nr', or otherwise
    # be 'question_nr - 1', so is unnecessary. But we'll leave it here for now.
    chosen_option = request.form["radio_option"]
    chosen_option = chosen_option.split('-')[1]

    # Reading the yaml file
    questions = quiz.quiz_data_file_for(g.lang, level_source)
    if not questions:
        return no_quiz_data_error()

    # Convert question_nr to an integer
    q_nr = int(question_nr)

    # Convert the corresponding chosen option to the index of an option
    question = quiz.get_question(questions, q_nr)

    is_correct = quiz.is_correct_answer(question, chosen_option)

    session['chosenOption'] = chosen_option
    if not is_correct:
        session['wrong_answer_hint'] = quiz.get_hint(question, chosen_option)
    else:
        # Correct answer -- make sure there is no hint on the next display page
        session.pop('wrong_answer_hint', None)

    # Store the answer in the database. If we don't have a username,
    # use the session ID as a username.
    username = current_user()['username'] or f'anonymous:{session_id()}'

    DATABASE.record_quiz_answer(session['quiz-attempt-id'],
                                username=username,
                                level=level_source,
                                is_correct=is_correct,
                                question_number=question_nr,
                                answer=chosen_option)

    if is_correct:
        score = quiz.correct_answer_score(question)
        session['total_score'] = session.get('total_score', 0) + score
        session['correct_answer'] = session.get('correct_answer', 0) + 1

        return redirect(url_for('quiz_feedback', level_source=level_source, question_nr=question_nr, lang=g.lang))

    # Not a correct answer. You can try again if you haven't hit your max attempts yet.
    if attempt >= quiz.MAX_ATTEMPTS:
        return redirect(url_for('quiz_feedback', level_source=level_source, question_nr=question_nr, lang=g.lang))

    # Redirect to the display page to try again
    return redirect(url_for('get_quiz', chosen_option=chosen_option, level_source=level_source, question_nr=question_nr,
                            attempt=attempt + 1, lang=g.lang))

@app.route('/quiz/feedback/<int:level_source>/<int:question_nr>', methods=["GET"])
def quiz_feedback(level_source, question_nr):
    if not is_quiz_enabled():
        return quiz_disabled_error()

    # If we don't have an attempt ID yet, redirect to the start page
    if not session.get('quiz-attempt-id'):
        return redirect(url_for('get_quiz_start', level=level_source, lang=g.lang))

    # Reading the yaml file
    questions = quiz.quiz_data_file_for(g.lang, level_source)
    if not questions:
        return no_quiz_data_error()

    question = quiz.get_question(questions, question_nr)


    # Read from session and remove the variables from it (this is the
    # feedback page, the previous answers will never apply anymore).
    chosen_option = session.pop('chosenOption', None)
    wrong_answer_hint = session.pop('wrong_answer_hint', None)

    answer_was_correct = quiz.is_correct_answer(question, chosen_option)

    index_option = quiz.index_from_letter(chosen_option)
    correct_option = quiz.get_correct_answer(question)

    question_options = quiz.question_options_for(question)

    return render_template('feedback.html', question=question,
                           questions=questions,
                           question_options=question_options,
                           level_source=level_source,
                           question_nr=question_nr,
                           correct=session.get('correct_answer'),
                           answer_was_correct=answer_was_correct,
                           wrong_answer_hint=wrong_answer_hint,
                           index_option=index_option,
                           correct_option=correct_option,
                           lang=g.lang,
                           ui=TRANSLATIONS.get_translations(g.lang, 'ui'))


def is_quiz_enabled():
    return config.get('quiz-enabled')


def quiz_disabled_error():
    return utils.page_404(TRANSLATIONS, current_user()['username'], g.lang, 'Hedy quiz disabled!', menu=False)


def no_quiz_data_error():
    return utils.page_404(TRANSLATIONS, current_user()['username'], g.lang, 'No quiz data found for this level',
                          menu=False)


# routing to index.html
@app.route('/ontrack', methods=['GET'], defaults={'level': '1', 'step': 1})
@app.route('/onlinemasters', methods=['GET'], defaults={'level': '1', 'step': 1})
@app.route('/onlinemasters/<int:level>', methods=['GET'], defaults={'step': 1})
@app.route('/space_eu', methods=['GET'], defaults={'level': '1', 'step': 1})
@app.route('/hedy', methods=['GET'], defaults={'level': '1', 'step': 1})
@app.route('/hedy/<level>', methods=['GET'], defaults={'step': 1})
@app.route('/hedy/<level>/<step>', methods=['GET'])
def index(level, step):
    if re.match('\d', level):
        try:
            g.level = level = int(level)
        except:
            return utils.page_404 (TRANSLATIONS, current_user()['username'], g.lang, TRANSLATIONS.get_translations (g.lang, 'ui').get ('no_such_level'))
    else:
        return utils.page_404 (TRANSLATIONS, current_user()['username'], g.lang, TRANSLATIONS.get_translations (g.lang, 'ui').get ('no_such_level'))

    g.prefix = '/hedy'

    loaded_program = ''
    adventure_name = ''

    # If step is a string that has more than two characters, it must be an id of a program
    if step and isinstance(step, str) and len(step) > 2:
        result = DATABASE.program_by_id(step)
        if not result:
            return utils.page_404 (TRANSLATIONS, current_user()['username'], g.lang, TRANSLATIONS.get_translations (g.lang, 'ui').get ('no_such_program'))
        # If the program is not public, allow only the owner of the program, the admin user and the teacher users to access the program
        user = current_user()
        public_program = 'public' in result and result['public']
        if not public_program and user['username'] != result['username'] and not is_admin(user) and not is_teacher(user):
            return utils.page_404 (TRANSLATIONS, current_user()['username'], g.lang, TRANSLATIONS.get_translations (g.lang, 'ui').get ('no_such_program'))
        loaded_program = {'code': result['code'], 'name': result['name'], 'adventure_name': result.get('adventure_name')}
        if 'adventure_name' in result:
            adventure_name = result['adventure_name']

    adventures, restrictions = DATABASE.get_student_restrictions(load_adventures_per_level(g.lang, level), current_user()['username'], level)
    level_defaults_for_lang = LEVEL_DEFAULTS[g.lang]

    if level not in level_defaults_for_lang.levels or restrictions['hide_level']:
        return utils.page_404 (TRANSLATIONS, current_user()['username'], g.lang, TRANSLATIONS.get_translations (g.lang, 'ui').get ('no_such_level'))
    defaults = level_defaults_for_lang.get_defaults_for_level(level)
    max_level = level_defaults_for_lang.max_level()

    return hedyweb.render_code_editor_with_tabs(
        level_defaults=defaults,
        max_level=max_level,
        level_number=level,
        translations=TRANSLATIONS,
        version=version(),
        adventures=adventures,
        restrictions=restrictions,
        loaded_program=loaded_program,
        adventure_name=adventure_name)

@app.route('/hedy/<id>/view', methods=['GET'])
def view_program(id):
    g.prefix = '/hedy'

    user = current_user()

    result = DATABASE.program_by_id(id)
    if not result:
        return utils.page_404 (TRANSLATIONS, user['username'], g.lang, TRANSLATIONS.get_translations (g.lang, 'ui').get ('no_such_program'))

    # If we asked for a specific language, use that, otherwise use the language
    # of the program's author.
    # Default to the language of the program's author(but still respect)
    # the switch if given.
    g.lang = request.args.get('lang', result['lang'])

    arguments_dict = {}
    arguments_dict['program_id'] = id
    arguments_dict['page_title'] = f'{result["name"]} – Hedy'
    arguments_dict['level'] = result['level']  # Necessary for running
    arguments_dict['loaded_program'] = result
    arguments_dict['editor_readonly'] = True
    arguments_dict['show_edit_button'] = True

    # Everything below this line has nothing to do with this page and it's silly
    # that every page needs to put in so much effort to re-set it
    arguments_dict['menu'] = True
    arguments_dict['auth'] = TRANSLATIONS.get_translations(g.lang, 'Auth')
    arguments_dict['username'] = user.get('username', None)
    arguments_dict['is_teacher'] = is_teacher(user)
    arguments_dict.update(**TRANSLATIONS.get_translations(g.lang, 'ui'))

    return render_template("view-program-page.html", **arguments_dict)




@app.route('/client_messages.js', methods=['GET'])
def client_messages():
    error_messages = TRANSLATIONS.get_translations(g.lang, "ClientErrorMessages")
    ui_messages = TRANSLATIONS.get_translations(g.lang, "ui")
    auth_messages = TRANSLATIONS.get_translations(g.lang, "Auth")

    response = make_response(render_template("client_messages.js",
        error_messages=json.dumps(error_messages),
        ui_messages=json.dumps(ui_messages),
        auth_messages=json.dumps(auth_messages)))

    if not is_debug_mode():
        # Cache for longer when not devving
        response.cache_control.max_age = 60 * 60  # Seconds

    return response

@app.errorhandler(404)
def not_found(exception):
    return utils.page_404 (TRANSLATIONS, current_user()['username'], g.lang, TRANSLATIONS.get_translations (g.lang, 'ui').get ('page_not_found'))

@app.errorhandler(500)
def internal_error(exception):
    import traceback
    print(traceback.format_exc())
    return utils.page_500 (TRANSLATIONS, current_user()['username'], g.lang)

@app.route('/index.html')
@app.route('/')
def default_landing_page():
    return main_page('start')

@app.route('/<page>')
def main_page(page):
    if page == 'favicon.ico':
        abort(404)

    if page in['signup', 'login', 'my-profile', 'recover', 'reset', 'admin']:
        return auth_templates(page, g.lang, request)

    if page == 'programs':
        return programs_page(request)

    if page == 'landing-page':
        if current_user()['username']:
            return render_template('landing-page.html', user=current_user()['username'], is_teacher=is_teacher(current_user()), auth=TRANSLATIONS.get_translations(g.lang, 'Auth'), text=TRANSLATIONS.get_translations(g.lang, 'Landing_page'))
        else:
            return utils.page_403(TRANSLATIONS, current_user()['username'], g.lang, TRANSLATIONS.get_translations(g.lang, 'ui').get('not_user'))

    # Default to English if requested language is not available
    effective_lang = g.lang if path.isfile(f'main/{page}-{g.lang}.md') else 'en'

    try:
        with open(f'main/{page}-{effective_lang}.md', 'r', encoding='utf-8') as f:
            contents = f.read()
    except IOError:
        abort(404)

    front_matter, markdown = split_markdown_front_matter(contents)

    user = current_user()

    if page == 'for-teachers':
        if is_teacher(user):
            welcome_teacher = session.get('welcome-teacher') or False
            session['welcome-teacher'] = False
            teacher_classes =[] if not current_user()['username'] else DATABASE.get_teacher_classes(current_user()['username'], True)
            return render_template('for-teachers.html', sections=split_teacher_docs(contents),
                                   auth=TRANSLATIONS.get_translations(g.lang, 'Auth'), teacher_classes=teacher_classes,
                                   welcome_teacher=welcome_teacher, **front_matter)
        else:
            return utils.page_403 (TRANSLATIONS, current_user()['username'], g.lang, TRANSLATIONS.get_translations (g.lang, 'ui').get ('not_teacher'))

    return render_template('main-page.html', mkd=markdown, auth=TRANSLATIONS.get_translations(g.lang, 'Auth'), **front_matter)


def session_id():
    """Returns or sets the current session ID."""
    if 'session_id' not in session:
        if os.getenv('IS_TEST_ENV') and 'X-session_id' in request.headers:
            session['session_id'] = request.headers['X-session_id']
        else:
            session['session_id'] = uuid.uuid4().hex
    return session['session_id']

@app.template_global()
def current_language():
    return make_lang_obj(g.lang)

@app.template_global()
def main_menu_entries():
    """Return the entries that make up the main menu.

    Calls render_main_menu() to do it, and assume the first part of the current
    request's path is the "current page".
    """
    # path starts with '/', in case of empty call it 'start'
    first_path_component = request.path[1:].split('/')[0] or 'start'
    return render_main_menu(first_path_component)

@app.template_filter()
def nl2br(x):
    """Turn newlines into <br>"""
    # The input to this object will either be a literal string or a 'Markup' object.
    # In case of a literal string, we need to escape it first, because we have
    # to be able to make a distinction between safe and unsafe characters.
    #
    # In case of a Markup object, make sure to tell it the <br> we're adding is safe
    if not isinstance(x, Markup):
      x = Markup.escape(x)
    return x.replace('\n', Markup('<br />'))

@app.template_global()
def hedy_link(level_nr, assignment_nr, subpage=None, lang=None):
    """Make a link to a Hedy page."""
    parts =[g.prefix]
    parts.append('/' + str(level_nr))
    if str(assignment_nr) != '1' or subpage:
        parts.append('/' + str(assignment_nr if assignment_nr else '1'))
    if subpage and subpage != 'code':
        parts.append('/' + subpage)
    parts.append('?')
    parts.append('lang=' +(lang if lang else g.lang))
    return ''.join(parts)

@app.template_global()
def other_languages():
    cl = g.lang
    return[make_lang_obj(l) for l in ALL_LANGUAGES.keys() if l != cl]

@app.template_global()
def localize_link(url):
    lang = g.lang
    if not lang:
        return url
    if '?' in url:
        return url + '&lang=' + lang
    else:
        return url + '?lang=' + lang

def make_lang_obj(lang):
    """Make a language object for a given language."""
    return {
        'sym': ALL_LANGUAGES[lang],
        'lang': lang
    }


@app.template_global()
def modify_query(**new_values):
    args = request.args.copy()

    for key, value in new_values.items():
        args[key] = value

    return '{}?{}'.format(request.path, url_encode(args))


def no_none_sense(d):
    """Remove all None values from a dict."""
    return {k: v for k, v in d.items() if v is not None}


def split_markdown_front_matter(md):
    parts = re.split('^---', md, 1, re.M)
    if len(parts) == 1:
        return {}, md
    # safe_load returns 'None' if the string is empty
    front_matter = yaml.safe_load(parts[0]) or {}
    if not isinstance(front_matter, dict):
      # There was some kind of parsing error
      return {}, md

    return front_matter, parts[1]

def split_teacher_docs(contents):
    tags = utils.markdown_to_html_tags(contents)
    sections =[]
    for tag in tags:
        # Sections are divided by h2 tags
        if re.match('^<h2>', str(tag)):
            tag = tag.contents[0]
            # We strip `page_title: ` from the first title
            if len(sections) == 0:
                tag = tag.replace('page_title: ', '')
            sections.append({'title': tag, 'content': ''})
        else:
            sections[-1]['content'] += str(tag)
    return sections

def render_main_menu(current_page):
    """Render a list of(caption, href, selected, color) from the main menu."""
    return[dict(
        caption=item.get(g.lang, item.get('en', '???')),
        href='/' + item['_'],
        selected=(current_page == item['_']),
        accent_color=item.get('accent_color', 'white'),
        short_name=item['_']
    ) for item in main_menu_json['nav']]

# *** PROGRAMS ***

@app.route('/programs_list', methods=['GET'])
@requires_login
def list_programs(user):
    return {'programs': DATABASE.programs_for_user(user['username'])}

# Not very restful to use a GET to delete something, but indeed convenient; we can do it with a single link and avoiding AJAX.
@app.route('/programs/delete/<program_id>', methods=['GET'])
@requires_login
def delete_program(user, program_id):
    result = DATABASE.program_by_id(program_id)
    if not result or result['username'] != user['username']:
        return "", 404
    DATABASE.delete_program_by_id(program_id)
    DATABASE.increase_user_program_count(user['username'], -1)
    return redirect('/programs')

@app.route('/programs', methods=['POST'])
@requires_login
def save_program(user):

    body = request.json
    if not isinstance(body, dict):
        return 'body must be an object', 400
    if not isinstance(body.get('code'), str):
        return 'code must be a string', 400
    if not isinstance(body.get('name'), str):
        return 'name must be a string', 400
    if not isinstance(body.get('level'), int):
        return 'level must be an integer', 400
    if 'adventure_name' in body:
        if not isinstance(body.get('adventure_name'), str):
            return 'if present, adventure_name must be a string', 400

    # We check if a program with a name `xyz` exists in the database for the username.
    # It'd be ideal to search by username & program name, but since DynamoDB doesn't allow searching for two indexes at the same time, this would require to create a special index to that effect, which is cumbersome.
    # For now, we bring all existing programs for the user and then search within them for repeated names.
    programs = DATABASE.programs_for_user(user['username'])
    program_id = uuid.uuid4().hex
    overwrite = False
    for program in programs:
        if program['name'] == body['name']:
            overwrite = True
            program_id = program['id']
            break

    stored_program = {
        'id': program_id,
        'session': session_id(),
        'date': timems(),
        'lang': g.lang,
        'version': version(),
        'level': body['level'],
        'code': body['code'],
        'name': body['name'],
        'username': user['username']
    }

    if 'adventure_name' in body:
        stored_program['adventure_name'] = body['adventure_name']

    DATABASE.store_program(stored_program)
    if not overwrite:
        DATABASE.increase_user_program_count(user['username'])

    return jsonify({'name': body['name'], 'id': program_id})

@app.route('/programs/share', methods=['POST'])
@requires_login
def share_unshare_program(user):
    body = request.json
    if not isinstance(body, dict):
        return 'body must be an object', 400
    if not isinstance(body.get('id'), str):
        return 'id must be a string', 400
    if not isinstance(body.get('public'), bool):
        return 'public must be a boolean', 400

    result = DATABASE.program_by_id(body['id'])
    if not result or result['username'] != user['username']:
        return 'No such program!', 404

    DATABASE.set_program_public_by_id(body['id'], bool(body['public']))
    return jsonify({'id': body['id']})

@app.route('/translate/<source>/<target>')
def translate_fromto(source, target):
    source_adventures = YamlFile.for_file(f'coursedata/adventures/{source}.yaml').to_dict()
    source_levels = YamlFile.for_file(f'coursedata/level-defaults/{source}.yaml').to_dict()
    source_texts = YamlFile.for_file(f'coursedata/texts/{source}.yaml').to_dict()
    source_keywords = YamlFile.for_file(f'coursedata/keywords/{source}.yaml').to_dict()

    target_adventures = YamlFile.for_file(f'coursedata/adventures/{target}.yaml').to_dict()
    target_levels = YamlFile.for_file(f'coursedata/level-defaults/{target}.yaml').to_dict()
    target_texts = YamlFile.for_file(f'coursedata/texts/{target}.yaml').to_dict()
    target_keywords = YamlFile.for_file(f'coursedata/keywords/{target}.yaml').to_dict()

    files =[]

    files.append(translating.TranslatableFile(
      'Levels',
      f'level-defaults/{target}.yaml',
      translating.struct_to_sections(source_levels, target_levels)))

    files.append(translating.TranslatableFile(
      'Messages',
      f'texts/{target}.yaml',
      translating.struct_to_sections(source_texts, target_texts)))

    files.append(translating.TranslatableFile(
      'Adventures',
      f'adventures/{target}.yaml',
      translating.struct_to_sections(source_adventures, target_adventures)))

    files.append(translating.TranslatableFile(
      'Keywords (make sure there are no duplicate translations of keywords)',
      f'keywords/{target}.yaml',
      translating.struct_to_sections(source_keywords, target_keywords)))

    return render_template('translate-fromto.html',
        source_lang=source,
        target_lang=target,
        files=files)

@app.route('/update_yaml', methods=['POST'])
def update_yaml():
    filename = path.join('coursedata', request.form['file'])
    # The file MUST point to something inside our 'coursedata' directory
    #(no exploiting bullshit here)
    filepath = path.abspath(filename)
    expected_path = path.abspath('coursedata')
    if not filepath.startswith(expected_path):
        raise RuntimeError('Are you trying to trick me?')

    data = load_yaml_rt(filepath)
    for key, value in request.form.items():
        if key.startswith('c:'):
            translating.apply_form_change(data, key[2:], translating.normalize_newlines(value))

    data = translating.normalize_yaml_blocks(data)

    return Response(dump_yaml_rt(data),
        mimetype='application/x-yaml',
        headers={'Content-disposition': 'attachment; filename=' + request.form['file'].replace('/', '-')})


@app.route('/invite/<code>', methods=['GET'])
def teacher_invitation(code):
    user = current_user()
    lang = g.lang

    if os.getenv('TEACHER_INVITE_CODE') != code:
        return utils.page_404(TRANSLATIONS, user['username'], lang,
                              TRANSLATIONS.get_translations(g.lang, 'ui').get('invalid_teacher_invitation_code'))
    if not user['username']:
        return render_template('teacher-invitation.html', auth=TRANSLATIONS.get_translations(lang, 'Auth'))

    update_is_teacher(user)

    session['welcome-teacher'] = True
    url = request.url.replace(f'/invite/{code}', '/for-teachers')
    return redirect(url)

# *** AUTH ***

from website import auth
auth.routes(app, DATABASE)

# *** TEACHER BACKEND

from website import teacher
teacher.routes(app, DATABASE)

# *** START SERVER ***

def on_server_start():
    """Called just before the server is started, both in developer mode and on Heroku.

    Use this to initialize objects, dependencies and connections.
    """
    pass


if __name__ == '__main__':
    # Start the server on a developer machine. Flask is initialized in DEBUG mode, so it
    # hot-reloads files. We also flip our own internal "debug mode" flag to True, so our
    # own file loading routines also hot-reload.
    utils.set_debug_mode(not os.getenv('NO_DEBUG_MODE'))

    # If we are running in a Python debugger, don't use flasks reload mode. It creates
    # subprocesses which make debugging harder.
    is_in_debugger = sys.gettrace() is not None

    on_server_start()

    # Threaded option enables multiple instances for multiple user access support
    app.run(threaded=True, debug=not is_in_debugger, port=config['port'], host="0.0.0.0")

    # See `Procfile` for how the server is started on Heroku.<|MERGE_RESOLUTION|>--- conflicted
+++ resolved
@@ -92,7 +92,10 @@
 """)
 
 # Preamble that will be used for non-Turtle programs
-NORMAL_PREFIX_CODE = "# coding=utf8\nimport random\n"
+NORMAL_PREFIX_CODE = textwrap.dedent("""\
+    # coding=utf8
+    import random, time
+""")
 
 def load_adventure_for_language(lang):
     adventures_for_lang = ADVENTURES[lang]
@@ -388,14 +391,8 @@
         with querylog.log_time('transpile'):
 
             try:
-<<<<<<< HEAD
-                transpile_result = hedy.transpile(code, level)
-            except hedy.exceptions.FtfyException as ex:
-                # The code was fixed with a warning
-=======
                 transpile_result = hedy.transpile(code, level, lang)
             except hedy.exceptions.InvalidSpaceException as ex:
->>>>>>> 51f2fe68
                 response['Warning'] = translate_error(ex.error_code, hedy_errors, ex.arguments)
                 response['Location'] = ex.error_location
                 transpile_result = ex.fixed_result
