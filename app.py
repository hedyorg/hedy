--- conflicted
+++ resolved
@@ -280,17 +280,17 @@
         session['lang'] = request.accept_languages.best_match(ALL_LANGUAGES.keys(), 'en')
     g.lang = session['lang']
 
-<<<<<<< HEAD
+
     # Always set the keyword languages to English when starting
     g.keyword_lang = "en"
-=======
+
     # Set the page direction -> automatically set it to "left-to-right"
     # Switch to "right-to-left" if one of the language in the list is selected
     # This is the only place to expand / shrink the list of RTL languages -> front-end is fixed based on this value
     g.dir = "ltr"
     if g.lang in ['ar', 'he', 'ur']:
         g.dir = "rtl"
->>>>>>> a8c9b66a
+
 
     # Check that requested language is supported, otherwise return 404
     if g.lang not in ALL_LANGUAGES.keys():
