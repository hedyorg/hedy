--- conflicted
+++ resolved
@@ -27,20 +27,18 @@
 import hedy_content
 import hedy_translation
 import hedyweb
-<<<<<<< HEAD
-import static_babel_content
-=======
-import jinja_partials
->>>>>>> cf1f4479
+from hedy_content import (ADVENTURE_ORDER_PER_LEVEL, ALL_KEYWORD_LANGUAGES,
+                          ALL_LANGUAGES, COUNTRIES)
+
+
 import utils
-
 from safe_format import safe_format
 from config import config
 from website.flask_helpers import render_template, proper_tojson, proper_jsonify as jsonify
-from hedy_content import (ADVENTURE_ORDER_PER_LEVEL, ALL_KEYWORD_LANGUAGES,
-                          ALL_LANGUAGES, COUNTRIES)
-
+import static_babel_content
+import jinja_partials
 from logging_config import LOGGING_CONFIG
+
 from utils import dump_yaml_rt, is_debug_mode, load_yaml_rt, timems, version, strip_accents
 from website import (ab_proxying, achievements, admin, auth_pages, aws_helpers,
                      cdn, classes, database, for_teachers, s3_logger, parsons,
