--- conflicted
+++ resolved
@@ -963,8 +963,6 @@
     return render_template("view-program-page.html", **arguments_dict)
 
 
-<<<<<<< HEAD
-=======
 @app.route('/adventure/<name>', methods=['GET'], defaults={'level': 1})
 @app.route('/adventure/<name>/<level>', methods=['GET'])
 def get_specific_adventure(name, level):
@@ -988,26 +986,6 @@
     return hedyweb.render_specific_adventure(
         level_defaults=defaults, level_number=level, adventure=adventure, prev_level=prev_level, next_level=next_level)
 
-
-@app.route('/client_messages.js', methods=['GET'])
-def client_messages():
-    error_messages = TRANSLATIONS.get_translations(g.lang, "ClientErrorMessages")
-    ui_messages = TRANSLATIONS.get_translations(g.lang, "ui")
-    auth_messages = TRANSLATIONS.get_translations(g.lang, "Auth")
-
-    response = make_response(render_template("client_messages.js",
-                                             error_messages=json.dumps(error_messages),
-                                             ui_messages=json.dumps(ui_messages),
-                                             auth_messages=json.dumps(auth_messages)))
-
-    if not is_debug_mode():
-        # Cache for longer when not devving
-        response.cache_control.max_age = 60 * 60  # Seconds
-
-    return response
-
-
->>>>>>> 29167e17
 @app.errorhandler(404)
 def not_found(exception):
     return utils.error_page(error=404, ui_message='page_not_found')
