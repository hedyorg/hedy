--- conflicted
+++ resolved
@@ -1219,12 +1219,7 @@
         # Can't get a country highscore if you're not in a country!
         if not country:
             return utils.error_page(error=403, ui_message=gettext('no_such_highscore'))
-<<<<<<< HEAD
-
-        highscores = DATABASE.get_highscores(filter, country)
-=======
         highscores = DATABASE.get_highscores(user['username'], filter, country)
->>>>>>> a493aa93
     elif filter == "class":
         # Can't get a class highscore if you're not in a class!
         if not classes:
