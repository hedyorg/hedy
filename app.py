# coding=utf-8
import sys
from website.yaml_file import YamlFile

if (sys.version_info.major < 3 or sys.version_info.minor < 7):
    print('Hedy requires Python 3.7 or newer to run. However, your version of Python is',
          '.'.join([str(sys.version_info.major), str(sys.version_info.minor), str(sys.version_info.micro)]))
    quit()

import datetime
import collections
import hedy
import json
import logging
import os
from os import path
import re
import traceback
import uuid
from ruamel import yaml
from flask_commonmark import Commonmark
from werkzeug.urls import url_encode
from config import config
from website.auth import auth_templates, current_user, login_user_from_token_cookie, requires_login, is_admin, \
    is_teacher, update_is_teacher, pick
from utils import timems, load_yaml_rt, dump_yaml_rt, version, is_debug_mode
import utils
import textwrap

# app.py
from flask import Flask, request, jsonify, session, abort, g, redirect, Response, make_response, url_for, Markup
from flask_helpers import render_template
from flask_compress import Compress

# Hedy-specific modules
import hedy_content
import hedyweb
from website import querylog, aws_helpers, jsonbin, translating, ab_proxying, cdn, database, achievements
from website.log_fetcher import log_fetcher
import quiz

# Set the current directory to the root Hedy folder
os.chdir(os.path.join(os.getcwd(), __file__.replace(os.path.basename(__file__), '')))

# Define and load all available language data
ALL_LANGUAGES = {
    'en': 'English',
    'nl': 'Nederlands',
    'es': 'Español',
    'fr': 'Français',
    'pt_pt': 'Português(pt)',
    'pt_br': 'Português(br)',
    'de': 'Deutsch',
    'it': 'Italiano',
    'sw': 'Swahili',
    'hu': 'Magyar',
    'el': 'Ελληνικά',
    'zh': "简体中文",
    'cs': 'Čeština',
    'bg': 'Български',
    'bn': 'বাংলা',
    'hi': 'हिंदी',
    'id': 'Bahasa Indonesia',
    'fy': 'Frysk'
}
# Define fall back languages for adventures
FALL_BACK_ADVENTURE = {
    'fy': 'nl',
    'pt_br': 'pt_pt'
}

LEVEL_DEFAULTS = collections.defaultdict(hedy_content.NoSuchDefaults)
for lang in ALL_LANGUAGES.keys():
    LEVEL_DEFAULTS[lang] = hedy_content.LevelDefaults(lang)

ADVENTURES = collections.defaultdict(hedy_content.NoSuchAdventure)
for lang in ALL_LANGUAGES.keys():
    ADVENTURES[lang] = hedy_content.Adventures(lang)

TRANSLATIONS = hedyweb.Translations()
ACHIEVEMENTS_TRANSLATIONS = hedyweb.AchievementTranslations()
ACHIEVEMENTS = achievements.Achievements()
DATABASE = database.Database()

# Define code that will be used if some turtle command is present
TURTLE_PREFIX_CODE = textwrap.dedent("""\
    # coding=utf8
    import random, time, turtle
    t = turtle.Turtle()
    t.hideturtle()
    t.speed(0)
    t.penup()
    t.goto(50,100)
    t.showturtle()
    t.pendown()
    t.speed(3)
""")

# Preamble that will be used for non-Turtle programs
NORMAL_PREFIX_CODE = textwrap.dedent("""\
    # coding=utf8
    import random, time
""")


def load_adventure_for_language(lang):
    adventures_for_lang = ADVENTURES[lang]

    if not adventures_for_lang.has_adventures():
        # The default fall back language is English
        fall_back = FALL_BACK_ADVENTURE.get(lang, "en")
        adventures_for_lang = ADVENTURES[fall_back]
    return adventures_for_lang.adventures_file['adventures']


def load_adventures_per_level(lang, level):
    loaded_programs = {}
    # If user is logged in, we iterate their programs that belong to the current level. Out of these, we keep the latest created program for both the level mode(no adventure) and for each of the adventures.
    if current_user()['username']:
        user_programs = DATABASE.programs_for_user(current_user()['username'])
        for program in user_programs:
            if program['level'] != level:
                continue
            program_key = 'level' if not program.get('adventure_name') else program['adventure_name']
            if not program_key in loaded_programs:
                loaded_programs[program_key] = program
            elif loaded_programs[program_key]['date'] < program['date']:
                loaded_programs[program_key] = program

    all_adventures = []

    adventures = load_adventure_for_language(lang)

    for short_name, adventure in adventures.items():
        if not level in adventure['levels']:
            continue
        # end adventure is the quiz
        # if quizzes are not enabled, do not load it
        if short_name == 'end' and not config['quiz-enabled']:
            continue
        all_adventures.append({
            'short_name': short_name,
            'name': adventure['name'],
            'image': adventure.get('image', None),
            'default_save_name': adventure['default_save_name'],
            'text': adventure['levels'][level].get('story_text', 'No Story Text'),
            'start_code': adventure['levels'][level].get('start_code', ''),
            'loaded_program': '' if not loaded_programs.get(short_name) else {
                'name': loaded_programs.get(short_name)['name'],
                'code': loaded_programs.get(short_name)['code']
            }
        })
    # We create a 'level' pseudo assignment to store the loaded program for level mode, if any.
    all_adventures.append({
        'short_name': 'level',
        'loaded_program': '' if not loaded_programs.get('level') else {
            'name': loaded_programs.get('level')['name'],
            'code': loaded_programs.get('level')['code']
        }
    })
    return all_adventures


# Load main menu(do it once, can be cached)
with open(f'menu.json', 'r', encoding='utf-8') as f:
    main_menu_json = json.load(f)

logging.basicConfig(
    level=logging.DEBUG,
    format='[%(asctime)s] %(levelname)-8s: %(message)s')

app = Flask(__name__, static_url_path='')
# Ignore trailing slashes in URLs
app.url_map.strict_slashes = False

cdn.Cdn(app, os.getenv('CDN_PREFIX'), os.getenv('HEROKU_SLUG_COMMIT', 'dev'))


@app.before_request
def before_request_begin_logging():
    """Initialize the query logging.

    This needs to happen as one of the first things, as the database calls
    etc. depend on it.
    """
    path = (str(request.path) + '?' + str(request.query_string)) if request.query_string else str(request.path)
    querylog.begin_global_log_record(path=path, method=request.method)


@app.after_request
def after_request_log_status(response):
    querylog.log_value(http_code=response.status_code)
    return response


@app.before_request
def initialize_session():
    """Make sure the session is initialized.

    - Each session gets a unique session ID, so we can tell user sessions apart
      and know what programs get submitted after each other.
    - If the user has a cookie with a long-lived login token, log them in from
      that cookie (copy the user info into the session for efficient access
      later on).
    """
    # Invoke session_id() for its side effect
    session_id()
    login_user_from_token_cookie()


if os.getenv('IS_PRODUCTION'):
    @app.before_request
    def reject_e2e_requests():
        if utils.is_testing_request(request):
            return 'No E2E tests are allowed in production', 400


@app.before_request
def before_request_proxy_testing():
    if utils.is_testing_request(request):
        if os.getenv('IS_TEST_ENV'):
            session['test_session'] = 'test'


# HTTP -> HTTPS redirect
# https://stackoverflow.com/questions/32237379/python-flask-redirect-to-https-from-http/32238093
if os.getenv('REDIRECT_HTTP_TO_HTTPS'):
    @app.before_request
    def before_request_https():
        if request.url.startswith('http://'):
            url = request.url.replace('http://', 'https://', 1)
            # We use a 302 in case we need to revert the redirect.
            return redirect(url, code=302)

# Unique random key for sessions.
# For settings with multiple workers, an environment variable is required, otherwise cookies will be constantly removed and re-set by different workers.
if utils.is_production():
    if not os.getenv('SECRET_KEY'):
        raise RuntimeError('The SECRET KEY must be provided for non-dev environments.')

    app.config['SECRET_KEY'] = os.getenv('SECRET_KEY')

else:
    # The value doesn't matter for dev environments, but it needs to be a constant
    # so that our cookies don't get invalidated every time we restart the server.
    app.config['SECRET_KEY'] = os.getenv('SECRET_KEY', 'WeAreDeveloping')

if utils.is_heroku():
    app.config.update(
        SESSION_COOKIE_SECURE=True,
        SESSION_COOKIE_HTTPONLY=True,
        SESSION_COOKIE_SAMESITE='Lax',
    )

# Set security attributes for cookies in a central place - but not when running locally, so that session cookies work well without HTTPS

Compress(app)
Commonmark(app)
parse_logger = jsonbin.MultiParseLogger(
    jsonbin.JsonBinLogger.from_env_vars(),
    jsonbin.S3ParseLogger.from_env_vars())
querylog.LOG_QUEUE.set_transmitter(aws_helpers.s3_querylog_transmitter_from_env())


@app.before_request
def setup_language():
    # Determine the user's requested language code.
    #
    # If not in the request parameters, use the browser's accept-languages
    # header to do language negotiation.
    if 'lang' not in session:
        session['lang'] = request.accept_languages.best_match(ALL_LANGUAGES.keys(), 'en')
    g.lang = session['lang']

    # Set the page direction -> automatically set it to "left-to-right"
    # Switch to "right-to-left" if one of the language in the list is selected
    # This is the only place to expand / shrink the list of RTL languages -> front-end is fixed based on this value
    g.dir = "ltr"
    if g.lang in ['ar', 'he', 'ur']:
        g.dir = "rtl"

    # Check that requested language is supported, otherwise return 404
    if g.lang not in ALL_LANGUAGES.keys():
        return "Language " + g.lang + " not supported", 404
    # Also get the 'ui' translations into a global object for this language, these
    # are used a lot so we can clean up a fair bit by initializing here.
    g.ui_texts = TRANSLATIONS.get_translations(g.lang, 'ui')
    g.auth_texts = TRANSLATIONS.get_translations(g.lang, 'Auth')


if utils.is_heroku() and not os.getenv('HEROKU_RELEASE_CREATED_AT'):
    logging.warning(
        'Cannot determine release; enable Dyno metadata by running "heroku labs:enable runtime-dyno-metadata -a <APP_NAME>"')


# A context processor injects variables in the context that are available to all templates.
@app.context_processor
def enrich_context_with_user_info():
    user = current_user()
    data = {'username': user.get('username', ''), 'is_teacher': is_teacher(user), 'is_admin': is_admin(user)}
    if len(data['username']) > 0: #If so, there is a user -> Retrieve all relevant info
        user_data = DATABASE.user_by_username(user.get('username'))
        data['user_messages'] = 0
        if 'language' in user_data:
            if user_data['language'] in ALL_LANGUAGES.keys():
                g.lang = session['lang'] = user_data['language']
        data['user_data'] = user_data
        if 'classes' in user_data:
            data['user_classes'] = DATABASE.get_student_classes(user.get('username'))
        user_achievements = DATABASE.achievements_by_username(user.get('username'))
        if user_achievements:
            data['user_achievements'] = user_achievements
        user_invites = DATABASE.get_username_invite(user.get('username'))
        if user_invites:
            Class = DATABASE.get_class(user_invites['class_id'])
            if Class:
                user_invites['class_name'] = Class.get('name')
                user_invites['teacher'] = Class.get('teacher')
                user_invites['join_link'] = Class.get('link')
                data['user_invites'] = user_invites
                data['user_messages'] += 1
    return data

@app.context_processor
def enricht_context_with_translations():
    """Adds dicts with translations to the global template context.

    For some reason these are held in various different sections in the YAMLs.
    """
    texts = TRANSLATIONS.get_translations(g.lang, 'Programs')
    ui = TRANSLATIONS.get_translations(g.lang, 'ui')
    auth = TRANSLATIONS.get_translations(g.lang, 'Auth')
    achievements = ACHIEVEMENTS_TRANSLATIONS.get_translations(g.lang)
    return dict(texts=texts, ui=ui, auth=auth, achievements=achievements)

@app.after_request
def set_security_headers(response):
    security_headers = {
        'Strict-Transport-Security': 'max-age=31536000; includeSubDomains',
        'X-XSS-Protection': '1; mode=block',
    }
    # Not X-Frame-Options on purpose -- we are being embedded by Online Masters
    # and that's okay.
    response.headers.update(security_headers)
    return response

@app.teardown_request
def teardown_request_finish_logging(exc):
    querylog.finish_global_log_record(exc)


# If present, PROXY_TO_TEST_HOST should be the 'http[s]://hostname[:port]' of the target environment
if os.getenv('PROXY_TO_TEST_HOST') and not os.getenv('IS_TEST_ENV'):
    ab_proxying.ABProxying(app, os.getenv('PROXY_TO_TEST_HOST'), app.config['SECRET_KEY'])


@app.route('/session_test', methods=['GET'])
def echo_session_vars_test():
    if not utils.is_testing_request(request):
        return 'This endpoint is only meant for E2E tests', 400
    return jsonify({'session': dict(session)})


@app.route('/session_main', methods=['GET'])
def echo_session_vars_main():
    if not utils.is_testing_request(request):
        return 'This endpoint is only meant for E2E tests', 400
    return jsonify({'session': dict(session), 'proxy_enabled': bool(os.getenv('PROXY_TO_TEST_HOST'))})


@app.route('/fix-code', methods=['POST'])
def fix_code():
    body = request.json
    if not body:
        return "body must be an object", 400
    if 'code' not in body:
        return "body.code must be a string", 400
    if 'level' not in body:
        return "body.level must be a string", 400
    if 'adventure_name' in body and not isinstance(body['adventure_name'], str):
        return "if present, body.adventure_name must be a string", 400

    code = body['code']
    level = int(body['level'])

    # Language should come principally from the request body,
    # but we'll fall back to browser default if it's missing for whatever
    # reason.
    lang = body.get('lang', g.lang)

    # true if kid enabled the read aloud option
    read_aloud = body.get('read_aloud', False)

    response = {}
    username = current_user()['username'] or None
    exception = None

    querylog.log_value(level=level, lang=lang, session_id=session_id(), username=username)

    try:
        hedy_errors = TRANSLATIONS.get_translations(lang, 'HedyErrorMessages')
        with querylog.log_time('transpile'):

            try:
                transpile_result = hedy.transpile(code, level)
                response = "OK"
            except hedy.exceptions.FtfyException as ex:
                # The code was fixed with a warning
                response['Error'] = translate_error(ex.error_code, hedy_errors, ex.arguments)
                response['FixedCode'] = ex.fixed_code
                response['Location'] = ex.error_location
                transpile_result = ex.fixed_result
                exception = ex

    except hedy.exceptions.HedyException as ex:
        traceback.print_exc()
        response = hedy_error_to_response(ex, hedy_errors)
        exception = ex

    except Exception as E:
        traceback.print_exc()
        print(f"error transpiling {code}")
        response["Error"] = str(E)
        exception = ex

    querylog.log_value(server_error=response.get('Error'))
    parse_logger.log({
        'session': session_id(),
        'date': str(datetime.datetime.now()),
        'level': level,
        'lang': lang,
        'code': code,
        'server_error': response.get('Error'),
        'exception': get_class_name(exception),
        'version': version(),
        'username': username,
        'read_aloud': read_aloud,
        'is_test': 1 if os.getenv('IS_TEST_ENV') else None,
        'adventure_name': body.get('adventure_name', None)
    })

    return jsonify(response)


@app.route('/parse', methods=['POST'])
def parse():
    body = request.json
    if not body:
        return "body must be an object", 400
    if 'code' not in body:
        return "body.code must be a string", 400
    if 'level' not in body:
        return "body.level must be a string", 400
    if 'adventure_name' in body and not isinstance(body['adventure_name'], str):
        return "if present, body.adventure_name must be a string", 400

    code = body['code']
    level = int(body['level'])

    # Language should come principally from the request body,
    # but we'll fall back to browser default if it's missing for whatever
    # reason.
    lang = body.get('lang', g.lang)

    # true if kid enabled the read aloud option
    read_aloud = body.get('read_aloud', False)

    response = {}
    username = current_user()['username'] or None
    exception = None

    querylog.log_value(level=level, lang=lang, session_id=session_id(), username=username)

    try:
        hedy_errors = TRANSLATIONS.get_translations(lang, 'HedyErrorMessages')
        with querylog.log_time('transpile'):

            try:
                transpile_result = transpile_add_stats(code, level, lang)
                if username:
                    DATABASE.increase_user_run_count(username)
                    ACHIEVEMENTS.increase_count("run")
            except hedy.exceptions.InvalidSpaceException as ex:
                response['Warning'] = translate_error(ex.error_code, hedy_errors, ex.arguments)
                response['Location'] = ex.error_location
                transpile_result = ex.fixed_result
                exception = ex
            except hedy.exceptions.InvalidCommandException as ex:
                response['Error'] = translate_error(ex.error_code, hedy_errors, ex.arguments)
                response['Location'] = ex.error_location
                transpile_result = ex.fixed_result
                exception = ex
            except hedy.exceptions.FtfyException as ex:
                response['Error'] = translate_error(ex.error_code, hedy_errors, ex.arguments)
                response['Location'] = ex.error_location
                transpile_result = ex.fixed_result
                exception = ex
        try:
            if transpile_result.has_turtle:
                response['Code'] = TURTLE_PREFIX_CODE + transpile_result.code
                response['has_turtle'] = True
            else:
                response['Code'] = NORMAL_PREFIX_CODE + transpile_result.code
        except:
            pass
        try:
            if 'sleep' in hedy.all_commands(code, level, lang):
                response['has_sleep'] = True
        except:
            pass
        try:
            if username and ACHIEVEMENTS.verify_run_achievements(username, code, level, response):
                response['achievements'] = ACHIEVEMENTS.get_earned_achievements()
        except Exception as E:
            print(f"error determining achievements for {code} with {E}")
    except hedy.exceptions.HedyException as ex:
        traceback.print_exc()
        response = hedy_error_to_response(ex, hedy_errors)
        exception = ex

    except Exception as E:
        traceback.print_exc()
        print(f"error transpiling {code}")
        response["Error"] = str(E)
        exception = E

    querylog.log_value(server_error=response.get('Error'))
    parse_logger.log({
        'session': session_id(),
        'date': str(datetime.datetime.now()),
        'level': level,
        'lang': lang,
        'code': code,
        'server_error': response.get('Error'),
        'exception': get_class_name(exception),
        'version': version(),
        'username': username,
        'read_aloud': read_aloud,
        'is_test': 1 if os.getenv('IS_TEST_ENV') else None,
        'adventure_name': body.get('adventure_name', None)
    })

    return jsonify(response)


def transpile_add_stats(code, level, lang_):
    username = current_user()['username'] or None
    try:
        result = hedy.transpile(code, level, lang_)
        add_program_stats(username, level)
        return result
    except Exception as ex:
        add_program_stats(username, level, get_class_name(ex))
        raise


def get_class_name(i):
    if i is not None:
        return str(i.__class__.__name__)
    return i


def add_program_stats(username, level, ex=None):
    try:
        DATABASE.add_program_stats('@all', level, ex)
        if username:
            DATABASE.add_program_stats(username, level, ex)
    except Exception as ex:
        # Adding stats should not cause failure. Log and continue.
        querylog.log_value(server_error=ex)


def hedy_error_to_response(ex, translations):
    return {
        "Error": translate_error(ex.error_code, translations, ex.arguments),
        "Location": ex.error_location
    }


def translate_error(code, translations, arguments):
    arguments_that_require_translation = ['allowed_types', 'invalid_type', 'invalid_type_2', 'character_found',
                                          'concept', 'tip']
    arguments_that_require_highlighting = ['command', 'guessed_command', 'invalid_argument', 'invalid_argument_2',
                                           'variable']
    # fetch the error template
    error_template = translations[code]

    # some arguments like allowed types or characters need to be translated in the error message
    for k, v in arguments.items():
        if k in arguments_that_require_highlighting:
            arguments[k] = hedy.style_closest_command(v)

        if k in arguments_that_require_translation:
            if isinstance(v, list):
                arguments[k] = translate_list(translations, v)
            else:
                arguments[k] = translations.get(v, v)

    return error_template.format(**arguments)


def translate_list(translations, args):
    translated_args = [translations.get(a, a) for a in args]
    # Deduplication is needed because diff values could be translated to the same value, e.g. int and float => a number
    translated_args = list(dict.fromkeys(translated_args))

    if len(translated_args) > 1:
        return f"{', '.join(translated_args[0:-1])}" \
               f" {translations.get('or', 'or')} " \
               f"{translated_args[-1]}"
    return ''.join(translated_args)


@app.route('/report_error', methods=['POST'])
def report_error():
    post_body = request.json

    parse_logger.log({
        'session': session_id(),
        'date': str(datetime.datetime.now()),
        'level': post_body.get('level'),
        'code': post_body.get('code'),
        'client_error': post_body.get('client_error'),
        'version': version(),
        'username': current_user()['username'] or None,
        'is_test': 1 if os.getenv('IS_TEST_ENV') else None
    })

    return 'logged'


@app.route('/client_exception', methods=['POST'])
def report_client_exception():
    post_body = request.json

    querylog.log_value(
        session=session_id(),
        date=str(datetime.datetime.now()),
        client_error=post_body,
        version=version(),
        username=current_user()['username'] or None,
        is_test=1 if os.getenv('IS_TEST_ENV') else None
    )

    # Return a 500 so the HTTP status codes will stand out in our monitoring/logging
    return 'logged', 500


@app.route('/version', methods=['GET'])
def version_page():
    """
    Generate a page with some diagnostic information and a useful GitHub URL on upcoming changes.

    This is an admin-only page, it does not need to be linked.
   (Also does not have any sensitive information so it's fine to be unauthenticated).
    """
    app_name = os.getenv('HEROKU_APP_NAME')

    vrz = os.getenv('HEROKU_RELEASE_CREATED_AT')
    the_date = datetime.date.fromisoformat(vrz[:10]) if vrz else datetime.date.today()

    commit = os.getenv('HEROKU_SLUG_COMMIT', '????')[0:6]

    return render_template('version-page.html',
                           app_name=app_name,
                           heroku_release_time=the_date,
                           commit=commit)

def achievements_page():
    user = current_user()
    username = user['username']
    if not username:
        # redirect users to /login if they are not logged in
        url = request.url.replace('/my-achievements', '/login')
        return redirect(url, code=302)

    achievement_translations = hedyweb.PageTranslations('achievements').get_page_translations(g.lang)

    return render_template('achievements.html', page_title=hedyweb.get_page_title('achievements'),
                           template_achievements=achievement_translations, current_page='my-profile')

def programs_page(request):
    user = current_user()
    username = user['username']
    if not username:
        # redirect users to /login if they are not logged in
        url = request.url.replace('/programs', '/login')
        return redirect(url, code=302)

    from_user = request.args.get('user') or None
    if from_user and not is_admin(user):
        if not is_teacher(user):
            return utils.error_page(error=403, ui_message='not_teacher')
        students = DATABASE.get_teacher_students(username)
        if from_user not in students:
            return utils.error_page(error=403, ui_message='not_enrolled')

    adventures = load_adventure_for_language(g.lang)

    result = DATABASE.programs_for_user(from_user or username)
    public_profile = DATABASE.get_public_profile_settings(username)
    programs = []
    now = timems()
    for item in result:
        date = get_user_formatted_age(now, item['date'])
        programs.append(
            {'id': item['id'], 'code': item['code'], 'date': date, 'level': item['level'], 'name': item['name'],
             'adventure_name': item.get('adventure_name'), 'submitted': item.get('submitted'),
             'public': item.get('public')})

    return render_template('programs.html', programs=programs, page_title=hedyweb.get_page_title('programs'),
                           current_page='programs', from_user=from_user, adventures=adventures,
                           public_profile=public_profile)


@app.route('/logs/query', methods=['POST'])
def query_logs():
    user = current_user()
    if not is_admin(user):
        return utils.error_page(error=403, ui_message='unauthorized')

    body = request.json
    if body is not None and not isinstance(body, dict):
        return 'body must be an object', 400

    (exec_id, status) = log_fetcher.query(body)
    response = {'query_status': status, 'query_execution_id': exec_id}
    return jsonify(response)


@app.route('/logs/results', methods=['GET'])
def get_log_results():
    query_execution_id = request.args.get('query_execution_id', default=None, type=str)
    next_token = request.args.get('next_token', default=None, type=str)

    user = current_user()
    if not is_admin(user):
        return utils.error_page(error=403, ui_message='unauthorized')

    data, next_token = log_fetcher.get_query_results(query_execution_id, next_token)
    response = {'data': data, 'next_token': next_token}
    return jsonify(response)



def get_user_formatted_age(now, date):
    texts = TRANSLATIONS.get_translations(g.lang, 'Programs')
    program_age = now - date
    if program_age < 1000 * 60 * 60:
        measure = texts['minutes']
        date = round(program_age / (1000 * 60))
    elif program_age < 1000 * 60 * 60 * 24:
        measure = texts['hours']
        date = round(program_age / (1000 * 60 * 60))
    else:
        measure = texts['days']
        date = round(program_age / (1000 * 60 * 60 * 24))

    return f"{texts['ago-1']} {date} {measure} {texts['ago-2']}"


@app.route('/quiz/start/<int:level>', methods=['GET'])
def get_quiz_start(level):
    if not is_quiz_enabled():
        return quiz_disabled_error()

    g.prefix = '/hedy'

    # A unique identifier to record the answers under
    session['quiz-attempt-id'] = uuid.uuid4().hex

    # Sets the values of total_score and correct on the beginning of the quiz at 0
    session['total_score'] = 0
    session['correct_answer'] = 0

    return render_template('startquiz.html', level=level, next_assignment=1)


# Quiz mode
# Fill in the filename as source
@app.route('/quiz/quiz_questions/<int:level_source>/<int:question_nr>', methods=['GET'], defaults={'attempt': 1})
@app.route('/quiz/quiz_questions/<int:level_source>/<int:question_nr>/<int:attempt>', methods=['GET'])
def get_quiz(level_source, question_nr, attempt):
    if not is_quiz_enabled():
        return quiz_disabled_error()

    # If we don't have an attempt ID yet, redirect to the start page
    if not session.get('quiz-attempt-id'):
        return redirect(url_for('get_quiz_start', level=level_source, lang=g.lang))

    # Reading the yaml file
    questions = quiz.quiz_data_file_for(g.lang, level_source)
    if not questions:
        return no_quiz_data_error()

    # set globals
    g.prefix = '/hedy'

    question_status = 'start' if attempt == 1 else 'false'

    if question_nr > quiz.highest_question(questions):
        return redirect(url_for('quiz_finished', level=level_source, lang=g.lang))

    question = quiz.get_question(questions, question_nr)
    question_obj = quiz.question_options_for(question)

    # Read from session. Don't remove yet: If the user refreshes the
    # page here, we want to keep this same information in place (otherwise
    # if we removed from the session here it would be gone on page refresh).
    chosen_option = session.get('chosenOption', None)
    wrong_answer_hint = session.get('wrong_answer_hint', None)

    return render_template('quiz_question.html',
                           level_source=level_source,
                           questionStatus=question_status,
                           questions=questions,
                           question_options=question_obj,
                           chosen_option=chosen_option,
                           wrong_answer_hint=wrong_answer_hint,
                           question=question,
                           question_nr=question_nr,
                           correct=session.get('correct_answer'),
                           attempt=attempt,
                           is_last_attempt=attempt == quiz.MAX_ATTEMPTS,
                           lang=g.lang)


@app.route('/quiz/finished/<int:level>', methods=['GET'])
def quiz_finished(level):
    """Results page at the end of the quiz."""
    if not is_quiz_enabled():
        return quiz_disabled_error()

    # Reading the yaml file
    questions = quiz.quiz_data_file_for(g.lang, level)
    if not questions:
        return no_quiz_data_error()

    # set globals
    g.prefix = '/hedy'

    achievement = ACHIEVEMENTS.add_single_achievement(current_user()['username'], "next_question")
    if round(session.get('total_score', 0) / quiz.max_score(questions) * 100) == 100:
        if achievement:
            achievement.append(ACHIEVEMENTS.add_single_achievement(current_user()['username'], "quiz_master")[0])
        else:
            achievement = ACHIEVEMENTS.add_single_achievement(current_user()['username'], "quiz_master")
    if achievement:
        achievement = json.dumps(achievement)

    print(achievement)

    return render_template('endquiz.html', correct=session.get('correct_answer', 0),
                           total_score=round(session.get('total_score', 0) / quiz.max_score(questions) * 100),
                           level_source=level,
                           achievement=achievement,
                           level=int(level) + 1,
                           questions=questions,
                           next_assignment=1)


@app.route('/quiz/submit_answer/<int:level_source>/<int:question_nr>/<int:attempt>', methods=["POST"])
def submit_answer(level_source, question_nr, attempt):
    if not is_quiz_enabled():
        return quiz_disabled_error()

    # If we don't have an attempt ID yet, redirect to the start page
    if not session.get('quiz-attempt-id'):
        return redirect(url_for('get_quiz_start', level=level_source, lang=g.lang))

    # Get the chosen option from the request form with radio buttons
    # This looks like '1-B' or '5-C' or what have you.
    #
    # The number should always be the same as 'question_nr', or otherwise
    # be 'question_nr - 1', so is unnecessary. But we'll leave it here for now.
    chosen_option = request.form["radio_option"]
    chosen_option = chosen_option.split('-')[1]

    # Reading the yaml file
    questions = quiz.quiz_data_file_for(g.lang, level_source)
    if not questions:
        return no_quiz_data_error()

    # Convert question_nr to an integer
    q_nr = int(question_nr)

    # Convert the corresponding chosen option to the index of an option
    question = quiz.get_question(questions, q_nr)

    is_correct = quiz.is_correct_answer(question, chosen_option)

    session['chosenOption'] = chosen_option
    if not is_correct:
        session['wrong_answer_hint'] = quiz.get_hint(question, chosen_option)
    else:
        # Correct answer -- make sure there is no hint on the next display page
        session.pop('wrong_answer_hint', None)

    # Store the answer in the database. If we don't have a username,
    # use the session ID as a username.
    username = current_user()['username'] or f'anonymous:{session_id()}'

    DATABASE.record_quiz_answer(session['quiz-attempt-id'],
                                username=username,
                                level=level_source,
                                is_correct=is_correct,
                                question_number=question_nr,
                                answer=chosen_option)

    if is_correct:
        score = quiz.correct_answer_score(question)
        session['total_score'] = session.get('total_score', 0) + score
        session['correct_answer'] = session.get('correct_answer', 0) + 1

        return redirect(url_for('quiz_feedback', level_source=level_source, question_nr=question_nr, lang=g.lang))

    # Not a correct answer. You can try again if you haven't hit your max attempts yet.
    if attempt >= quiz.MAX_ATTEMPTS:
        return redirect(url_for('quiz_feedback', level_source=level_source, question_nr=question_nr, lang=g.lang))

    # Redirect to the display page to try again
    return redirect(url_for('get_quiz', chosen_option=chosen_option, level_source=level_source, question_nr=question_nr,
                            attempt=attempt + 1, lang=g.lang))


@app.route('/quiz/feedback/<int:level_source>/<int:question_nr>', methods=["GET"])
def quiz_feedback(level_source, question_nr):
    if not is_quiz_enabled():
        return quiz_disabled_error()

    # If we don't have an attempt ID yet, redirect to the start page
    if not session.get('quiz-attempt-id'):
        return redirect(url_for('get_quiz_start', level=level_source, lang=g.lang))

    # Reading the yaml file
    questions = quiz.quiz_data_file_for(g.lang, level_source)
    if not questions:
        return no_quiz_data_error()

    question = quiz.get_question(questions, question_nr)

    # Read from session and remove the variables from it (this is the
    # feedback page, the previous answers will never apply anymore).
    chosen_option = session.pop('chosenOption', None)
    wrong_answer_hint = session.pop('wrong_answer_hint', None)

    answer_was_correct = quiz.is_correct_answer(question, chosen_option)

    index_option = quiz.index_from_letter(chosen_option)
    correct_option = quiz.get_correct_answer(question)

    question_options = quiz.question_options_for(question)

    return render_template('feedback.html', question=question,
                           questions=questions,
                           question_options=question_options,
                           level_source=level_source,
                           question_nr=question_nr,
                           correct=session.get('correct_answer'),
                           answer_was_correct=answer_was_correct,
                           wrong_answer_hint=wrong_answer_hint,
                           index_option=index_option,
                           correct_option=correct_option,
                           lang=g.lang)


def is_quiz_enabled():
    return config.get('quiz-enabled')


def quiz_disabled_error():
    return utils.error_page(error=404, page_error='Hedy quiz disabled!', menu=False, iframe=True)


def no_quiz_data_error():
    return utils.error_page(error=404, page_error='No quiz data found for this level', menu=False, iframe=True)


# routing to index.html
@app.route('/ontrack', methods=['GET'], defaults={'level': '1', 'step': 1})
@app.route('/onlinemasters', methods=['GET'], defaults={'level': '1', 'step': 1})
@app.route('/onlinemasters/<int:level>', methods=['GET'], defaults={'step': 1})
@app.route('/space_eu', methods=['GET'], defaults={'level': '1', 'step': 1})
@app.route('/hedy', methods=['GET'], defaults={'level': '1', 'step': 1})
@app.route('/hedy/<level>', methods=['GET'], defaults={'step': 1})
@app.route('/hedy/<level>/<step>', methods=['GET'])
def index(level, step):
    if re.match('\\d', level):
        try:
            g.level = level = int(level)
        except:
            return utils.error_page(error=404, ui_message='no_such_level')
    else:
        return utils.error_page(error=404, ui_message='no_such_level')

    g.prefix = '/hedy'

    loaded_program = ''
    adventure_name = ''

    # If step is a string that has more than two characters, it must be an id of a program
    if step and isinstance(step, str) and len(step) > 2:
        result = DATABASE.program_by_id(step)
        if not result:
            return utils.error_page(error=404, ui_message='no_such_program')

        user = current_user()
        public_program = 'public' in result and result['public']
        if not public_program and user['username'] != result['username'] and not is_admin(user) and not is_teacher(
                user):
            return utils.error_page(error=404, ui_message='no_such_program')
        loaded_program = {'code': result['code'], 'name': result['name'],
                          'adventure_name': result.get('adventure_name')}
        if 'adventure_name' in result:
            adventure_name = result['adventure_name']

    adventures, restrictions = DATABASE.get_student_restrictions(load_adventures_per_level(g.lang, level),
                                                                 current_user()['username'], level)
    level_defaults_for_lang = LEVEL_DEFAULTS[g.lang]

    if level not in level_defaults_for_lang.levels or restrictions['hide_level']:
        return utils.error_page(error=404, ui_message='no_such_level')
    defaults = level_defaults_for_lang.get_defaults_for_level(level)
    max_level = level_defaults_for_lang.max_level()

    return hedyweb.render_code_editor_with_tabs(
        level_defaults=defaults,
        max_level=max_level,
        level_number=level,
        version=version(),
        adventures=adventures,
        restrictions=restrictions,
        loaded_program=loaded_program,
        adventure_name=adventure_name)


@app.route('/hedy/<id>/view', methods=['GET'])
def view_program(id):
    g.prefix = '/hedy'

    user = current_user()

    result = DATABASE.program_by_id(id)
    if not result:
        return utils.error_page(error=404, ui_message='no_such_program')

    # If we asked for a specific language, use that, otherwise use the language
    # of the program's author.
    # Default to the language of the program's author(but still respect)
    # the switch if given.
    g.lang = request.args.get('lang', result['lang'])

    arguments_dict = {}
    arguments_dict['program_id'] = id
    arguments_dict['page_title'] = f'{result["name"]} – Hedy'
    arguments_dict['level'] = result['level']  # Necessary for running
    arguments_dict['loaded_program'] = result
    arguments_dict['editor_readonly'] = True

    if "submitted" in result and result['submitted']:
        arguments_dict['show_edit_button'] = False
        now = timems()
        arguments_dict['program_age'] = get_user_formatted_age(now, result['date'])
        arguments_dict[
            'program_timestamp'] = f"{datetime.datetime.fromtimestamp(result['date'] / 1000.0).strftime('%d-%m-%Y, %H:%M:%S')} GMT"
    else:
        arguments_dict['show_edit_button'] = True

    # Everything below this line has nothing to do with this page and it's silly
    # that every page needs to put in so much effort to re-set it
    arguments_dict['menu'] = True
    arguments_dict['username'] = user.get('username', None)
    arguments_dict['is_teacher'] = is_teacher(user)

    return render_template("view-program-page.html", **arguments_dict)


@app.route('/client_messages.js', methods=['GET'])
def client_messages():
    error_messages = TRANSLATIONS.get_translations(g.lang, "ClientErrorMessages")
    ui_messages = TRANSLATIONS.get_translations(g.lang, "ui")
    auth_messages = TRANSLATIONS.get_translations(g.lang, "Auth")

    response = make_response(render_template("client_messages.js",
                                             error_messages=json.dumps(error_messages),
                                             ui_messages=json.dumps(ui_messages),
                                             auth_messages=json.dumps(auth_messages)))

    if not is_debug_mode():
        # Cache for longer when not devving
        response.cache_control.max_age = 60 * 60  # Seconds

    return response


@app.errorhandler(404)
def not_found(exception):
    return utils.error_page(error=404, ui_message='page_not_found')


@app.errorhandler(500)
def internal_error(exception):
    import traceback
    print(traceback.format_exc())
    return utils.error_page(error=500)


@app.route('/index.html')
@app.route('/')
def default_landing_page():
    return main_page('start')


@app.route('/<page>')
def main_page(page):
    if page == 'favicon.ico':
        abort(404)

<<<<<<< HEAD
    if page in ['signup', 'login', 'my-profile', 'recover', 'reset', 'admin']:
=======
    if page in ['signup', 'login', 'my-profile', 'recover', 'reset']:
>>>>>>> cbc95b48
        return auth_templates(page, hedyweb.get_page_title(page))

    if page == "my-achievements":
        return achievements_page()

    if page == 'programs':
        return programs_page(request)

    if page == 'learn-more':
        learn_more_translations = hedyweb.PageTranslations(page).get_page_translations(g.lang)
        return render_template('learn-more.html', page_title=hedyweb.get_page_title(page),
                               content=learn_more_translations)

    user = current_user()

    if page == 'landing-page':
        if user['username']:
            return render_template('landing-page.html', page_title=hedyweb.get_page_title(page),
                                   text=TRANSLATIONS.get_translations(g.lang, 'Landing_page'))
        else:
            return utils.error_page(error=403, ui_message='not_user')

    if page == 'for-teachers':
        for_teacher_translations = hedyweb.PageTranslations(page).get_page_translations(g.lang)
        print(for_teacher_translations)
        if is_teacher(user):
            welcome_teacher = session.get('welcome-teacher') or False
            session.pop('welcome-teacher', None)
            teacher_classes = [] if not current_user()['username'] else DATABASE.get_teacher_classes(
                current_user()['username'], True)
            return render_template('for-teachers.html', current_page='my-profile',
                                   page_title=hedyweb.get_page_title(page),
                                   content=for_teacher_translations, teacher_classes=teacher_classes,
                                   welcome_teacher=welcome_teacher)
        else:
            return utils.error_page(error=403, ui_message='not_teacher')

    if page == 'stats':
        if not is_admin(current_user()):
            return utils.error_page(error=403, ui_message='unauthorized')
        return render_template('admin-stats.html')

    requested_page = hedyweb.PageTranslations(page)
    if not requested_page.exists():
        abort(404)

    main_page_translations = requested_page.get_page_translations(g.lang)
    return render_template('main-page.html', page_title=hedyweb.get_page_title('start'),
                           content=main_page_translations)


@app.route('/explore', methods=['GET'])
def explore():
    level = request.args.get('level', default=None, type=str)
    adventure = request.args.get('adventure', default=None, type=str)

    level = None if level == "null" else level
    adventure = None if adventure == "null" else adventure

    if level or adventure:
        programs = DATABASE.get_filtered_explore_programs(level, adventure)
    else:
        programs = DATABASE.get_all_explore_programs()

    for program in programs:
        program['code'] = "\n".join(program['code'].split("\n")[:4])

    adventures = None
    if hedy_content.Adventures(session['lang']).has_adventures():
        adventures = hedy_content.Adventures(session['lang']).get_adventure_keyname_name_levels()

    return render_template('explore.html', programs=programs,
                           filtered_level=level,
                           filtered_adventure=adventure,
                           max_level=hedy.HEDY_MAX_LEVEL,
                           adventures=adventures,
                           page_title=hedyweb.get_page_title('explore'),
                           current_page='explore')


@app.route('/admin', methods=['GET'])
def get_admin_page():
    if not utils.is_testing_request(request) and not is_admin(current_user()):
        return 'unauthorized', 403

    category = request.args.get('filter', default=None, type=str)
    start_date = request.args.get('start', default=None, type=str)
    end_date = request.args.get('end', default=None, type=str)

    filter = None if category == "null" else category
    start_date = None if start_date == "null" else start_date
    end_date = None if end_date == "null" else end_date

    filtering = False
    if start_date or end_date:
        filtering = True

    # After hitting 1k users, it'd be wise to add pagination.
    users = DATABASE.all_users(filtering)
    userdata =[]
    fields =['username', 'email', 'birth_year', 'country', 'gender', 'created', 'last_login', 'verification_pending', 'is_teacher', 'program_count', 'prog_experience', 'experience_languages']

    for user in users:
        data = pick(user, *fields)
        data['email_verified'] = not bool(data['verification_pending'])
        data['is_teacher'] = bool(data['is_teacher'])
        data['created'] = utils.datetotimeordate (utils.mstoisostring(data['created'])) if data['created'] else '?'
        if filtering and filter == "created":
            if (start_date and utils.datetotimeordate(start_date) >= data['created']) or (end_date and utils.datetotimeordate(end_date) <= data['created']):
                continue
        if data['last_login']:
            data['last_login'] = utils.datetotimeordate(utils.mstoisostring(data['last_login'])) if data['last_login'] else '?'
            if filtering and filter == "last_login":
                if (start_date and utils.datetotimeordate(start_date) >= data['last_login']) or (end_date and utils.datetotimeordate(end_date) <= data['last_login']):
                    continue
        userdata.append(data)

    userdata.sort(key=lambda user: user['created'], reverse=True)
    counter = 1
    for user in userdata:
        user['index'] = counter
        counter = counter + 1

    return render_template('admin.html', users=userdata, page_title=hedyweb.get_page_title('admin'),
                           filter=filter, start_date=start_date, end_date=end_date,
                           program_count=DATABASE.all_programs_count(), user_count=DATABASE.all_users_count())


@app.route('/change_language', methods=['POST'])
def change_language():
    body = request.json
    session['lang'] = body.get('lang')
    return jsonify({'succes': 200})


def session_id():
    """Returns or sets the current session ID."""
    if 'session_id' not in session:
        if os.getenv('IS_TEST_ENV') and 'X-session_id' in request.headers:
            session['session_id'] = request.headers['X-session_id']
        else:
            session['session_id'] = uuid.uuid4().hex
    return session['session_id']


@app.template_global()
def current_language():
    return make_lang_obj(g.lang)


@app.template_global()
def main_menu_entries():
    """Return the entries that make up the main menu.

    Calls render_main_menu() to do it, and assume the first part of the current
    request's path is the "current page".
    """
    # path starts with '/', in case of empty call it 'start'
    first_path_component = request.path[1:].split('/')[0] or 'start'
    return render_main_menu(first_path_component)


@app.template_filter()
def nl2br(x):
    """Turn newlines into <br>"""
    # The input to this object will either be a literal string or a 'Markup' object.
    # In case of a literal string, we need to escape it first, because we have
    # to be able to make a distinction between safe and unsafe characters.
    #
    # In case of a Markup object, make sure to tell it the <br> we're adding is safe
    if not isinstance(x, Markup):
        x = Markup.escape(x)
    return x.replace('\n', Markup('<br />'))


@app.template_global()
def hedy_link(level_nr, assignment_nr, subpage=None):
    """Make a link to a Hedy page."""
    parts = [g.prefix]
    parts.append('/' + str(level_nr))
    if str(assignment_nr) != '1' or subpage:
        parts.append('/' + str(assignment_nr if assignment_nr else '1'))
    if subpage and subpage != 'code':
        parts.append('/' + subpage)
    return ''.join(parts)


@app.template_global()
def other_languages():
    cl = g.lang
    return [make_lang_obj(l) for l in ALL_LANGUAGES.keys() if l != cl]


def make_lang_obj(lang):
    """Make a language object for a given language."""
    return {
        'sym': ALL_LANGUAGES[lang],
        'lang': lang
    }


@app.template_global()
def modify_query(**new_values):
    args = request.args.copy()

    for key, value in new_values.items():
        args[key] = value

    return '{}?{}'.format(request.path, url_encode(args))


def no_none_sense(d):
    """Remove all None values from a dict."""
    return {k: v for k, v in d.items() if v is not None}


def split_markdown_front_matter(md):
    parts = re.split('^---', md, 1, re.M)
    if len(parts) == 1:
        return {}, md
    # safe_load returns 'None' if the string is empty
    front_matter = yaml.safe_load(parts[0]) or {}
    if not isinstance(front_matter, dict):
        # There was some kind of parsing error
        return {}, md

    return front_matter, parts[1]


def render_main_menu(current_page):
    """Render a list of(caption, href, selected, color) from the main menu."""
    return [dict(
        caption=item.get(g.lang, item.get('en', '???')),
        href='/' + item['_'],
        selected=(current_page == item['_']),
        accent_color=item.get('accent_color', 'white'),
        short_name=item['_']
    ) for item in main_menu_json['nav']]


# *** PROGRAMS ***

@app.route('/programs_list', methods=['GET'])
@requires_login
def list_programs(user):
    return {'programs': DATABASE.programs_for_user(user['username']).records}


@app.route('/programs/delete/', methods=['POST'])
@requires_login
def delete_program(user):
    body = request.json
    if not isinstance(body.get('id'), str):
        return 'program id must be a string', 400

    result = DATABASE.program_by_id(body['id'])

    if not result or result['username'] != user['username']:
        return "", 404
    DATABASE.delete_program_by_id(body['id'])
    DATABASE.increase_user_program_count(user['username'], -1)

    # This only happens in the situation were a user deletes their favourite program -> Delete from public profile
    public_profile = DATABASE.get_public_profile_settings(current_user()['username'])
    if public_profile and 'favourite_program' in public_profile and public_profile['favourite_program'] == body['id']:
        DATABASE.set_favourite_program(user['username'], None)

    achievement = ACHIEVEMENTS.add_single_achievement(user['username'], "do_you_have_copy")
    if achievement:
        return {'achievement': achievement}, 200
    return {}, 200


@app.route('/programs/duplicate-check', methods=['POST'])
@requires_login
def check_duplicate_program(user):
    body = request.json
    if not isinstance(body, dict):
        return 'body must be an object', 400
    if not isinstance(body.get('name'), str):
        return 'name must be a string', 400

    programs = DATABASE.programs_for_user(user['username'])
    for program in programs:
        if program['name'] == body['name']:
            return jsonify({'duplicate': True})
    return jsonify({'duplicate': False})


@app.route('/programs', methods=['POST'])
@requires_login
def save_program(user):
    body = request.json
    if not isinstance(body, dict):
        return 'body must be an object', 400
    if not isinstance(body.get('code'), str):
        return 'code must be a string', 400
    if not isinstance(body.get('name'), str):
        return 'name must be a string', 400
    if not isinstance(body.get('level'), int):
        return 'level must be an integer', 400
    if 'adventure_name' in body:
        if not isinstance(body.get('adventure_name'), str):
            return 'if present, adventure_name must be a string', 400

    # We check if a program with a name `xyz` exists in the database for the username.
    # It'd be ideal to search by username & program name, but since DynamoDB doesn't allow searching for two indexes at the same time, this would require to create a special index to that effect, which is cumbersome.
    # For now, we bring all existing programs for the user and then search within them for repeated names.
    programs = DATABASE.programs_for_user(user['username']).records
    program_id = uuid.uuid4().hex
    overwrite = False
    for program in programs:
        if program['name'] == body['name']:
            overwrite = True
            program_id = program['id']
            break

    stored_program = {
        'id': program_id,
        'session': session_id(),
        'date': timems(),
        'lang': g.lang,
        'version': version(),
        'level': body['level'],
        'code': body['code'],
        'name': body['name'],
        'username': user['username']
    }

    if 'adventure_name' in body:
        stored_program['adventure_name'] = body['adventure_name']

    DATABASE.store_program(stored_program)
    if not overwrite:
        DATABASE.increase_user_program_count(user['username'])
    DATABASE.increase_user_save_count(user['username'])
    ACHIEVEMENTS.increase_count("saved")

    if ACHIEVEMENTS.verify_save_achievements(user['username'], 'adventure_name' in body and len(body['adventure_name']) > 2):
        return jsonify({'name': body['name'], 'id': program_id, "achievements": ACHIEVEMENTS.get_earned_achievements()})
    return jsonify({'name': body['name'], 'id': program_id})


@app.route('/programs/share', methods=['POST'])
@requires_login
def share_unshare_program(user):
    body = request.json
    if not isinstance(body, dict):
        return 'body must be an object', 400
    if not isinstance(body.get('id'), str):
        return 'id must be a string', 400
    if not isinstance(body.get('public'), bool):
        return 'public must be a boolean', 400

    result = DATABASE.program_by_id(body['id'])
    if not result or result['username'] != user['username']:
        return 'No such program!', 404

    #This only happens in the situation were a user un-shares their favourite program -> Delete from public profile
    public_profile = DATABASE.get_public_profile_settings(current_user()['username'])
    if public_profile and 'favourite_program' in public_profile and public_profile['favourite_program'] == body['id']:
        DATABASE.set_favourite_program(user['username'], None)

    DATABASE.set_program_public_by_id(body['id'], bool(body['public']))
    achievement = ACHIEVEMENTS.add_single_achievement(user['username'], "sharing_is_caring")
    if achievement:
        return jsonify({'achievement': achievement, 'id': body['id']})
    return jsonify({'id': body['id']})


@app.route('/programs/submit', methods=['POST'])
@requires_login
def submit_program(user):
    body = request.json
    if not isinstance(body, dict):
        return 'body must be an object', 400
    if not isinstance(body.get('id'), str):
        return 'id must be a string', 400

    result = DATABASE.program_by_id(body['id'])
    if not result or result['username'] != user['username']:
        return 'No such program!', 404

    DATABASE.submit_program_by_id(body['id'])
    DATABASE.increase_user_submit_count(user['username'])
    ACHIEVEMENTS.increase_count("submitted")

    if ACHIEVEMENTS.verify_submit_achievements(user['username']):
        return jsonify({"achievements": ACHIEVEMENTS.get_earned_achievements()})
    return jsonify({})

@app.route('/programs/set_favourite', methods=['POST'])
@requires_login
def set_favourite_program(user):
    body = request.json
    if not isinstance(body, dict):
        return 'body must be an object', 400
    if not isinstance(body.get('id'), str):
        return 'id must be a string', 400

    result = DATABASE.program_by_id(body['id'])
    if not result or result['username'] != user['username']:
        return 'No such program!', 404

    DATABASE.set_favourite_program(user['username'], body['id'])
    return jsonify({})

@app.route('/translate/<source>/<target>')
def translate_fromto(source, target):
    source_adventures = YamlFile.for_file(f'coursedata/adventures/{source}.yaml').to_dict()
    source_levels = YamlFile.for_file(f'coursedata/level-defaults/{source}.yaml').to_dict()
    source_texts = YamlFile.for_file(f'coursedata/texts/{source}.yaml').to_dict()
    source_keywords = YamlFile.for_file(f'coursedata/keywords/{source}.yaml').to_dict()

    target_adventures = YamlFile.for_file(f'coursedata/adventures/{target}.yaml').to_dict()
    target_levels = YamlFile.for_file(f'coursedata/level-defaults/{target}.yaml').to_dict()
    target_texts = YamlFile.for_file(f'coursedata/texts/{target}.yaml').to_dict()
    target_keywords = YamlFile.for_file(f'coursedata/keywords/{target}.yaml').to_dict()

    files = []

    files.append(translating.TranslatableFile(
        'Levels',
        f'level-defaults/{target}.yaml',
        translating.struct_to_sections(source_levels, target_levels)))

    files.append(translating.TranslatableFile(
        'Messages',
        f'texts/{target}.yaml',
        translating.struct_to_sections(source_texts, target_texts)))

    files.append(translating.TranslatableFile(
        'Adventures',
        f'adventures/{target}.yaml',
        translating.struct_to_sections(source_adventures, target_adventures)))

    files.append(translating.TranslatableFile(
        'Keywords (make sure there are no duplicate translations of keywords)',
        f'keywords/{target}.yaml',
        translating.struct_to_sections(source_keywords, target_keywords)))

    return render_template('translate-fromto.html',
                           source_lang=source,
                           target_lang=target,
                           files=files)


@app.route('/update_yaml', methods=['POST'])
def update_yaml():
    filename = path.join('coursedata', request.form['file'])
    # The file MUST point to something inside our 'coursedata' directory
    filepath = path.abspath(filename)
    expected_path = path.abspath('coursedata')
    if not filepath.startswith(expected_path):
        raise RuntimeError('Invalid path given')

    data = load_yaml_rt(filepath)
    for key, value in request.form.items():
        if key.startswith('c:'):
            translating.apply_form_change(data, key[2:], translating.normalize_newlines(value))

    data = translating.normalize_yaml_blocks(data)

    return Response(dump_yaml_rt(data),
                    mimetype='application/x-yaml',
                    headers={'Content-disposition': 'attachment; filename=' + request.form['file'].replace('/', '-')})


@app.route('/user/<username>')
def public_user_page(username):
    user = DATABASE.user_by_username(username.lower())
    if not user:
        return utils.error_page(error=404, ui_message='user_not_private')
    user_public_info = DATABASE.get_public_profile_settings(username)
    if user_public_info:
        user_programs = DATABASE.public_programs_for_user(username)
        user_achievements = DATABASE.progress_by_username(username)

        favourite_program = None
        if 'favourite_program' in user_public_info and user_public_info['favourite_program']:
            favourite_program = DATABASE.program_by_id(user_public_info['favourite_program'])
        if len(user_programs) >= 5:
            user_programs = user_programs[:5]

        last_achieved = None
        if 'achieved' in user_achievements:
            last_achieved = user_achievements['achieved'][-1]

        return render_template('public-page.html', user_info=user_public_info,
                               favourite_program=favourite_program,
                               programs=user_programs,
                               last_achieved=last_achieved,
                               user_achievements=user_achievements)
    return utils.error_page(error=404, ui_message='user_not_private')


@app.route('/invite/<code>', methods=['GET'])
def teacher_invitation(code):
    user = current_user()
    lang = g.lang

    if os.getenv('TEACHER_INVITE_CODE') != code:
        return utils.error_page(error=404, ui_message='invalid_teacher_invitation_code')
    if not user['username']:
        return render_template('teacher-invitation.html')

    update_is_teacher(user)

    session['welcome-teacher'] = True
    url = request.url.replace(f'/invite/{code}', '/for-teachers')
    return redirect(url)


# *** AUTH ***

from website import auth

auth.routes(app, DATABASE)

# *** TEACHER BACKEND

from website import teacher

teacher.routes(app, DATABASE, ACHIEVEMENTS)

# *** ACHIEVEMENTS BACKEND

ACHIEVEMENTS.routes(app, DATABASE)

# *** STATISTICS ***

from website import statistics

statistics.routes(app, DATABASE)

# *** START SERVER ***

def on_server_start():
    """Called just before the server is started, both in developer mode and on Heroku.

    Use this to initialize objects, dependencies and connections.
    """
    pass


if __name__ == '__main__':
    # Start the server on a developer machine. Flask is initialized in DEBUG mode, so it
    # hot-reloads files. We also flip our own internal "debug mode" flag to True, so our
    # own file loading routines also hot-reload.
    utils.set_debug_mode(not os.getenv('NO_DEBUG_MODE'))

    # If we are running in a Python debugger, don't use flasks reload mode. It creates
    # subprocesses which make debugging harder.
    is_in_debugger = sys.gettrace() is not None

    on_server_start()

    # Threaded option enables multiple instances for multiple user access support
    app.run(threaded=True, debug=not is_in_debugger, port=config['port'], host="0.0.0.0")

    # See `Procfile` for how the server is started on Heroku.<|MERGE_RESOLUTION|>--- conflicted
+++ resolved
@@ -1116,11 +1116,7 @@
     if page == 'favicon.ico':
         abort(404)
 
-<<<<<<< HEAD
-    if page in ['signup', 'login', 'my-profile', 'recover', 'reset', 'admin']:
-=======
     if page in ['signup', 'login', 'my-profile', 'recover', 'reset']:
->>>>>>> cbc95b48
         return auth_templates(page, hedyweb.get_page_title(page))
 
     if page == "my-achievements":
