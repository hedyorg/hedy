--- conflicted
+++ resolved
@@ -1075,16 +1075,12 @@
         hide_cheatsheet=hide_cheatsheet,
         enforce_developers_mode=enforce_developers_mode,
         teacher_adventures=teacher_adventures,
-<<<<<<< HEAD
-        loaded_program=loaded_program)
-=======
         loaded_program=loaded_program,
         adventures=adventures,
         commands=commands,
         parsons=parsons,
         parsons_exercises=parson_exercises,
         tutorial=tutorial,
-        adventure_name=adventure_name,
         adventures_names=adventures_names,
         latest=version(),
         quiz=quiz,
@@ -1092,7 +1088,6 @@
         adventures_per_level=adventures_per_level,
         cheatsheet=cheatsheet,
         blur_button_available=False)
->>>>>>> e68ac9b6
 
 
 @app.route('/hedy/<id>/view', methods=['GET'])
