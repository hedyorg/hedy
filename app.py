# coding=utf-8
import sys
from website.yaml_file import YamlFile

if (sys.version_info.major < 3 or sys.version_info.minor < 7):
    print('Hedy requires Python 3.7 or newer to run. However, your version of Python is',
          '.'.join([str(sys.version_info.major), str(sys.version_info.minor), str(sys.version_info.micro)]))
    quit()

import datetime
import collections
import hedy
import json
import logging
import os
from os import path
import re
import traceback
import uuid
from ruamel import yaml
from flask_commonmark import Commonmark
from werkzeug.urls import url_encode
from config import config
from website.auth import auth_templates, current_user, login_user_from_token_cookie, requires_login, is_admin, \
    is_teacher, update_is_teacher, pick
from utils import timems, load_yaml_rt, dump_yaml_rt, version, is_debug_mode
import utils
import textwrap

# app.py
from flask import Flask, request, jsonify, session, abort, g, redirect, Response, make_response, url_for, Markup
from flask_helpers import render_template
from flask_compress import Compress

# Hedy-specific modules
import hedy_content
import hedyweb
from website import querylog, aws_helpers, jsonbin, translating, ab_proxying, cdn, database, achievements
from website.log_fetcher import log_fetcher
import quiz

# Set the current directory to the root Hedy folder
os.chdir(os.path.join(os.getcwd(), __file__.replace(os.path.basename(__file__), '')))

# Define and load all available language data
ALL_LANGUAGES = {
    'en': 'English',
    'nl': 'Nederlands',
    'es': 'Español',
    'fr': 'Français',
    'pt_pt': 'Português(pt)',
    'pt_br': 'Português(br)',
    'de': 'Deutsch',
    'it': 'Italiano',
    'sw': 'Swahili',
    'hu': 'Magyar',
    'el': 'Ελληνικά',
    'zh': "简体中文",
    'cs': 'Čeština',
    'bg': 'Български',
    'bn': 'বাংলা',
    'hi': 'हिंदी',
    'id': 'Bahasa Indonesia',
    'fy': 'Frysk'
}
# Define fall back languages for adventures
FALL_BACK_ADVENTURE = {
    'fy': 'nl',
    'pt_br': 'pt_pt'
}

LEVEL_DEFAULTS = collections.defaultdict(hedy_content.NoSuchDefaults)
for lang in ALL_LANGUAGES.keys():
    LEVEL_DEFAULTS[lang] = hedy_content.LevelDefaults(lang)

ADVENTURES = collections.defaultdict(hedy_content.NoSuchAdventure)
for lang in ALL_LANGUAGES.keys():
    ADVENTURES[lang] = hedy_content.Adventures(lang)

TRANSLATIONS = hedyweb.Translations()
ACHIEVEMENTS_TRANSLATIONS = hedyweb.AchievementTranslations()
ACHIEVEMENTS = achievements.Achievements()
DATABASE = database.Database()

# Define code that will be used if some turtle command is present
TURTLE_PREFIX_CODE = textwrap.dedent("""\
    # coding=utf8
    import random, time, turtle
    t = turtle.Turtle()
    t.hideturtle()
    t.speed(0)
    t.penup()
    t.goto(50,100)
    t.showturtle()
    t.pendown()
    t.speed(3)
""")

# Preamble that will be used for non-Turtle programs
NORMAL_PREFIX_CODE = textwrap.dedent("""\
    # coding=utf8
    import random, time
""")


def load_adventure_for_language(lang):
    adventures_for_lang = ADVENTURES[lang]

    if not adventures_for_lang.has_adventures():
        # The default fall back language is English
        fall_back = FALL_BACK_ADVENTURE.get(lang, "en")
        adventures_for_lang = ADVENTURES[fall_back]
    return adventures_for_lang.adventures_file['adventures']


def load_adventures_per_level(lang, level):
    loaded_programs = {}
    # If user is logged in, we iterate their programs that belong to the current level. Out of these, we keep the latest created program for both the level mode(no adventure) and for each of the adventures.
    if current_user()['username']:
        user_programs = DATABASE.programs_for_user(current_user()['username'])
        for program in user_programs:
            if program['level'] != level:
                continue
            program_key = 'level' if not program.get('adventure_name') else program['adventure_name']
            if not program_key in loaded_programs:
                loaded_programs[program_key] = program
            elif loaded_programs[program_key]['date'] < program['date']:
                loaded_programs[program_key] = program

    all_adventures = []

    adventures = load_adventure_for_language(lang)

    for short_name, adventure in adventures.items():
        if not level in adventure['levels']:
            continue
        # end adventure is the quiz
        # if quizzes are not enabled, do not load it
        if short_name == 'end' and not config['quiz-enabled']:
            continue
        all_adventures.append({
            'short_name': short_name,
            'name': adventure['name'],
            'image': adventure.get('image', None),
            'default_save_name': adventure['default_save_name'],
            'text': adventure['levels'][level].get('story_text', 'No Story Text'),
            'start_code': adventure['levels'][level].get('start_code', ''),
            'loaded_program': '' if not loaded_programs.get(short_name) else {
                'name': loaded_programs.get(short_name)['name'],
                'code': loaded_programs.get(short_name)['code']
            }
        })
    # We create a 'level' pseudo assignment to store the loaded program for level mode, if any.
    all_adventures.append({
        'short_name': 'level',
        'loaded_program': '' if not loaded_programs.get('level') else {
            'name': loaded_programs.get('level')['name'],
            'code': loaded_programs.get('level')['code']
        }
    })
    return all_adventures


# Load main menu(do it once, can be cached)
with open(f'menu.json', 'r', encoding='utf-8') as f:
    main_menu_json = json.load(f)

logging.basicConfig(
    level=logging.DEBUG,
    format='[%(asctime)s] %(levelname)-8s: %(message)s')

app = Flask(__name__, static_url_path='')
# Ignore trailing slashes in URLs
app.url_map.strict_slashes = False

cdn.Cdn(app, os.getenv('CDN_PREFIX'), os.getenv('HEROKU_SLUG_COMMIT', 'dev'))


@app.before_request
def before_request_begin_logging():
    """Initialize the query logging.

    This needs to happen as one of the first things, as the database calls
    etc. depend on it.
    """
    path = (str(request.path) + '?' + str(request.query_string)) if request.query_string else str(request.path)
    querylog.begin_global_log_record(path=path, method=request.method)


@app.after_request
def after_request_log_status(response):
    querylog.log_value(http_code=response.status_code)
    return response


@app.before_request
def initialize_session():
    """Make sure the session is initialized.

    - Each session gets a unique session ID, so we can tell user sessions apart
      and know what programs get submitted after each other.
    - If the user has a cookie with a long-lived login token, log them in from
      that cookie (copy the user info into the session for efficient access
      later on).
    """
    # Invoke session_id() for its side effect
    session_id()
    login_user_from_token_cookie()


if os.getenv('IS_PRODUCTION'):
    @app.before_request
    def reject_e2e_requests():
        if utils.is_testing_request(request):
            return 'No E2E tests are allowed in production', 400


@app.before_request
def before_request_proxy_testing():
    if utils.is_testing_request(request):
        if os.getenv('IS_TEST_ENV'):
            session['test_session'] = 'test'


# HTTP -> HTTPS redirect
# https://stackoverflow.com/questions/32237379/python-flask-redirect-to-https-from-http/32238093
if os.getenv('REDIRECT_HTTP_TO_HTTPS'):
    @app.before_request
    def before_request_https():
        if request.url.startswith('http://'):
            url = request.url.replace('http://', 'https://', 1)
            # We use a 302 in case we need to revert the redirect.
            return redirect(url, code=302)

# Unique random key for sessions.
# For settings with multiple workers, an environment variable is required, otherwise cookies will be constantly removed and re-set by different workers.
if utils.is_production():
    if not os.getenv('SECRET_KEY'):
        raise RuntimeError('The SECRET KEY must be provided for non-dev environments.')

    app.config['SECRET_KEY'] = os.getenv('SECRET_KEY')

else:
    # The value doesn't matter for dev environments, but it needs to be a constant
    # so that our cookies don't get invalidated every time we restart the server.
    app.config['SECRET_KEY'] = os.getenv('SECRET_KEY', 'WeAreDeveloping')

if utils.is_heroku():
    app.config.update(
        SESSION_COOKIE_SECURE=True,
        SESSION_COOKIE_HTTPONLY=True,
        SESSION_COOKIE_SAMESITE='Lax',
    )

# Set security attributes for cookies in a central place - but not when running locally, so that session cookies work well without HTTPS

Compress(app)
Commonmark(app)
parse_logger = jsonbin.MultiParseLogger(
    jsonbin.JsonBinLogger.from_env_vars(),
    jsonbin.S3ParseLogger.from_env_vars())
querylog.LOG_QUEUE.set_transmitter(aws_helpers.s3_querylog_transmitter_from_env())


@app.before_request
def setup_language():
    # Determine the user's requested language code.
    #
    # If not in the request parameters, use the browser's accept-languages
    # header to do language negotiation.
    if 'lang' not in session:
        session['lang'] = request.accept_languages.best_match(ALL_LANGUAGES.keys(), 'en')
    g.lang = session['lang']

    # Check that requested language is supported, otherwise return 404
    if g.lang not in ALL_LANGUAGES.keys():
        return "Language " + g.lang + " not supported", 404
    # Also get the 'ui' translations into a global object for this language, these
    # are used a lot so we can clean up a fair bit by initializing here.
    g.ui_texts = TRANSLATIONS.get_translations(g.lang, 'ui')
    g.auth_texts = TRANSLATIONS.get_translations(g.lang, 'Auth')


if utils.is_heroku() and not os.getenv('HEROKU_RELEASE_CREATED_AT'):
    logging.warning(
        'Cannot determine release; enable Dyno metadata by running "heroku labs:enable runtime-dyno-metadata -a <APP_NAME>"')


# A context processor injects variables in the context that are available to all templates.
@app.context_processor
def enrich_context_with_user_info():
    user = current_user()
    data = {'username': user.get('username', ''), 'is_teacher': is_teacher(user), 'is_admin': is_admin(user)}
    if len(data['username']) > 0: #If so, there is a user -> Retrieve all relevant info
        user_data = DATABASE.user_by_username(user.get('username'))
        if 'language' in user_data:
            if user_data['language'] in ALL_LANGUAGES.keys():
                g.lang = session['lang'] = user_data['language']
        data['user_data'] = user_data
        if 'classes' in user_data:
            data['user_classes'] = DATABASE.get_student_classes(user.get('username'))
        user_achievements = DATABASE.achievements_by_username(user.get('username'))
        if user_achievements:
            data['user_achievements'] = user_achievements
    return data

@app.context_processor
def enricht_context_with_translations():
    """Adds dicts with translations to the global template context.

    For some reason these are held in various different sections in the YAMLs.
    """
    texts = TRANSLATIONS.get_translations(g.lang, 'Programs')
    ui = TRANSLATIONS.get_translations(g.lang, 'ui')
    auth = TRANSLATIONS.get_translations(g.lang, 'Auth')
    achievements = ACHIEVEMENTS_TRANSLATIONS.get_translations(g.lang)
    return dict(texts=texts, ui=ui, auth=auth, achievements=achievements)

@app.after_request
def set_security_headers(response):
    security_headers = {
        'Strict-Transport-Security': 'max-age=31536000; includeSubDomains',
        'X-XSS-Protection': '1; mode=block',
    }
    # Not X-Frame-Options on purpose -- we are being embedded by Online Masters
    # and that's okay.
    response.headers.update(security_headers)
    return response

@app.teardown_request
def teardown_request_finish_logging(exc):
    querylog.finish_global_log_record(exc)


# If present, PROXY_TO_TEST_HOST should be the 'http[s]://hostname[:port]' of the target environment
if os.getenv('PROXY_TO_TEST_HOST') and not os.getenv('IS_TEST_ENV'):
    ab_proxying.ABProxying(app, os.getenv('PROXY_TO_TEST_HOST'), app.config['SECRET_KEY'])


@app.route('/session_test', methods=['GET'])
def echo_session_vars_test():
    if not utils.is_testing_request(request):
        return 'This endpoint is only meant for E2E tests', 400
    return jsonify({'session': dict(session)})


@app.route('/session_main', methods=['GET'])
def echo_session_vars_main():
    if not utils.is_testing_request(request):
        return 'This endpoint is only meant for E2E tests', 400
    return jsonify({'session': dict(session), 'proxy_enabled': bool(os.getenv('PROXY_TO_TEST_HOST'))})


@app.route('/fix-code', methods=['POST'])
def fix_code():
    body = request.json
    if not body:
        return "body must be an object", 400
    if 'code' not in body:
        return "body.code must be a string", 400
    if 'level' not in body:
        return "body.level must be a string", 400
    if 'adventure_name' in body and not isinstance(body['adventure_name'], str):
        return "if present, body.adventure_name must be a string", 400

    code = body['code']
    level = int(body['level'])

    # Language should come principally from the request body,
    # but we'll fall back to browser default if it's missing for whatever
    # reason.
    lang = body.get('lang', g.lang)

    # true if kid enabled the read aloud option
    read_aloud = body.get('read_aloud', False)

    response = {}
    username = current_user()['username'] or None
    exception = None

    querylog.log_value(level=level, lang=lang, session_id=session_id(), username=username)

    try:
        hedy_errors = TRANSLATIONS.get_translations(lang, 'HedyErrorMessages')
        with querylog.log_time('transpile'):

            try:
                transpile_result = hedy.transpile(code, level)
                response = "OK"
            except hedy.exceptions.FtfyException as ex:
                # The code was fixed with a warning
                response['Error'] = translate_error(ex.error_code, hedy_errors, ex.arguments)
                response['FixedCode'] = ex.fixed_code
                response['Location'] = ex.error_location
                transpile_result = ex.fixed_result
                exception = ex

    except hedy.exceptions.HedyException as ex:
        traceback.print_exc()
        response = hedy_error_to_response(ex, hedy_errors)
        exception = ex

    except Exception as E:
        traceback.print_exc()
        print(f"error transpiling {code}")
        response["Error"] = str(E)
        exception = ex

    querylog.log_value(server_error=response.get('Error'))
    parse_logger.log({
        'session': session_id(),
        'date': str(datetime.datetime.now()),
        'level': level,
        'lang': lang,
        'code': code,
        'server_error': response.get('Error'),
        'exception': get_class_name(exception),
        'version': version(),
        'username': username,
        'read_aloud': read_aloud,
        'is_test': 1 if os.getenv('IS_TEST_ENV') else None,
        'adventure_name': body.get('adventure_name', None)
    })

    return jsonify(response)


@app.route('/parse', methods=['POST'])
def parse():
    body = request.json
    if not body:
        return "body must be an object", 400
    if 'code' not in body:
        return "body.code must be a string", 400
    if 'level' not in body:
        return "body.level must be a string", 400
    if 'adventure_name' in body and not isinstance(body['adventure_name'], str):
        return "if present, body.adventure_name must be a string", 400

    code = body['code']
    level = int(body['level'])

    # Language should come principally from the request body,
    # but we'll fall back to browser default if it's missing for whatever
    # reason.
    lang = body.get('lang', g.lang)

    # true if kid enabled the read aloud option
    read_aloud = body.get('read_aloud', False)

    response = {}
    username = current_user()['username'] or None
    exception = None

    querylog.log_value(level=level, lang=lang, session_id=session_id(), username=username)

    try:
        hedy_errors = TRANSLATIONS.get_translations(lang, 'HedyErrorMessages')
        with querylog.log_time('transpile'):

            try:
                transpile_result = transpile_add_stats(code, level, lang)
                if username:
                    DATABASE.increase_user_run_count(username)
                    ACHIEVEMENTS.increase_count("run")
            except hedy.exceptions.InvalidSpaceException as ex:
                response['Warning'] = translate_error(ex.error_code, hedy_errors, ex.arguments)
                response['Location'] = ex.error_location
                transpile_result = ex.fixed_result
                exception = ex
            except hedy.exceptions.InvalidCommandException as ex:
                response['Error'] = translate_error(ex.error_code, hedy_errors, ex.arguments)
                response['Location'] = ex.error_location
                transpile_result = ex.fixed_result
                exception = ex
            except hedy.exceptions.FtfyException as ex:
                response['Error'] = translate_error(ex.error_code, hedy_errors, ex.arguments)
                response['Location'] = ex.error_location
                transpile_result = ex.fixed_result
                exception = ex
        try:
            if transpile_result.has_turtle:
                response['Code'] = TURTLE_PREFIX_CODE + transpile_result.code
                response['has_turtle'] = True
            else:
                response['Code'] = NORMAL_PREFIX_CODE + transpile_result.code
        except:
            pass
        try:
            if 'sleep' in hedy.all_commands(code, level, lang):
                response['has_sleep'] = True
        except:
            pass
        try:
            if username and ACHIEVEMENTS.verify_run_achievements(username, code, level, response):
                response['achievements'] = ACHIEVEMENTS.get_earned_achievements()
        except Exception as E:
            print(f"error determining achievements for {code} with {E}")
    except hedy.exceptions.HedyException as ex:
        traceback.print_exc()
        response = hedy_error_to_response(ex, hedy_errors)
        exception = ex

    except Exception as E:
        traceback.print_exc()
        print(f"error transpiling {code}")
        response["Error"] = str(E)
        exception = E

    querylog.log_value(server_error=response.get('Error'))
    parse_logger.log({
        'session': session_id(),
        'date': str(datetime.datetime.now()),
        'level': level,
        'lang': lang,
        'code': code,
        'server_error': response.get('Error'),
        'exception': get_class_name(exception),
        'version': version(),
        'username': username,
        'read_aloud': read_aloud,
        'is_test': 1 if os.getenv('IS_TEST_ENV') else None,
        'adventure_name': body.get('adventure_name', None)
    })

    return jsonify(response)


def transpile_add_stats(code, level, lang_):
    username = current_user()['username'] or None
    try:
        result = hedy.transpile(code, level, lang_)
        add_program_stats(username, level)
        return result
    except Exception as ex:
        add_program_stats(username, level, get_class_name(ex))
        raise


def get_class_name(i):
    if i is not None:
        return str(i.__class__.__name__)
    return i


def add_program_stats(username, level, ex=None):
    try:
        DATABASE.add_program_stats('@all', level, ex)
        if username:
            DATABASE.add_program_stats(username, level, ex)
    except Exception as ex:
        # Adding stats should not cause failure. Log and continue.
        querylog.log_value(server_error=ex)


def hedy_error_to_response(ex, translations):
    return {
        "Error": translate_error(ex.error_code, translations, ex.arguments),
        "Location": ex.error_location
    }


def translate_error(code, translations, arguments):
    arguments_that_require_translation = ['allowed_types', 'invalid_type', 'invalid_type_2', 'character_found',
                                          'concept', 'tip']
    arguments_that_require_highlighting = ['command', 'guessed_command', 'invalid_argument', 'invalid_argument_2',
                                           'variable']
    # fetch the error template
    error_template = translations[code]

    # some arguments like allowed types or characters need to be translated in the error message
    for k, v in arguments.items():
        if k in arguments_that_require_highlighting:
            arguments[k] = hedy.style_closest_command(v)

        if k in arguments_that_require_translation:
            if isinstance(v, list):
                arguments[k] = translate_list(translations, v)
            else:
                arguments[k] = translations.get(v, v)

    return error_template.format(**arguments)


def translate_list(translations, args):
    translated_args = [translations.get(a, a) for a in args]
    # Deduplication is needed because diff values could be translated to the same value, e.g. int and float => a number
    translated_args = list(dict.fromkeys(translated_args))

    if len(translated_args) > 1:
        return f"{', '.join(translated_args[0:-1])}" \
               f" {translations.get('or', 'or')} " \
               f"{translated_args[-1]}"
    return ''.join(translated_args)


@app.route('/report_error', methods=['POST'])
def report_error():
    post_body = request.json

    parse_logger.log({
        'session': session_id(),
        'date': str(datetime.datetime.now()),
        'level': post_body.get('level'),
        'code': post_body.get('code'),
        'client_error': post_body.get('client_error'),
        'version': version(),
        'username': current_user()['username'] or None,
        'is_test': 1 if os.getenv('IS_TEST_ENV') else None
    })

    return 'logged'


@app.route('/client_exception', methods=['POST'])
def report_client_exception():
    post_body = request.json

    querylog.log_value(
        session=session_id(),
        date=str(datetime.datetime.now()),
        client_error=post_body,
        version=version(),
        username=current_user()['username'] or None,
        is_test=1 if os.getenv('IS_TEST_ENV') else None
    )

    # Return a 500 so the HTTP status codes will stand out in our monitoring/logging
    return 'logged', 500


@app.route('/version', methods=['GET'])
def version_page():
    """
    Generate a page with some diagnostic information and a useful GitHub URL on upcoming changes.

    This is an admin-only page, it does not need to be linked.
   (Also does not have any sensitive information so it's fine to be unauthenticated).
    """
    app_name = os.getenv('HEROKU_APP_NAME')

    vrz = os.getenv('HEROKU_RELEASE_CREATED_AT')
    the_date = datetime.date.fromisoformat(vrz[:10]) if vrz else datetime.date.today()

    commit = os.getenv('HEROKU_SLUG_COMMIT', '????')[0:6]

    return render_template('version-page.html',
                           app_name=app_name,
                           heroku_release_time=the_date,
                           commit=commit)

def achievements_page():
    user = current_user()
    username = user['username']
    if not username:
        # redirect users to /login if they are not logged in
        url = request.url.replace('/my-achievements', '/login')
        return redirect(url, code=302)

    achievement_translations = hedyweb.PageTranslations('achievements').get_page_translations(g.lang)

    return render_template('achievements.html', page_title=hedyweb.get_page_title('achievements'),
                           template_achievements=achievement_translations, current_page='my-profile')

def programs_page(request):
    user = current_user()
    username = user['username']
    if not username:
        # redirect users to /login if they are not logged in
        url = request.url.replace('/programs', '/login')
        return redirect(url, code=302)

    from_user = request.args.get('user') or None
    if from_user and not is_admin(user):
        if not is_teacher(user):
            return utils.error_page(error=403, ui_message='not_teacher')
        students = DATABASE.get_teacher_students(username)
        if from_user not in students:
            return utils.error_page(error=403, ui_message='not_enrolled')

    adventures = load_adventure_for_language(g.lang)

    result = DATABASE.programs_for_user(from_user or username)
    public_profile = DATABASE.get_public_profile_settings(username)
    programs = []
    now = timems()
    for item in result:
        date = get_user_formatted_age(now, item['date'])
        programs.append(
            {'id': item['id'], 'code': item['code'], 'date': date, 'level': item['level'], 'name': item['name'],
             'adventure_name': item.get('adventure_name'), 'submitted': item.get('submitted'),
             'public': item.get('public')})

    return render_template('programs.html', programs=programs, page_title=hedyweb.get_page_title('programs'),
                           current_page='programs', from_user=from_user, adventures=adventures,
                           public_profile=public_profile)


@app.route('/logs/query', methods=['POST'])
def query_logs():
    user = current_user()
    if not is_admin(user):
        return utils.error_page(error=403, ui_message='unauthorized')

    body = request.json
    if body is not None and not isinstance(body, dict):
        return 'body must be an object', 400

    (exec_id, status) = log_fetcher.query(body)
    response = {'query_status': status, 'query_execution_id': exec_id}
    return jsonify(response)


@app.route('/logs/results', methods=['GET'])
def get_log_results():
    query_execution_id = request.args.get('query_execution_id', default=None, type=str)
    next_token = request.args.get('next_token', default=None, type=str)

    user = current_user()
    if not is_admin(user):
        return utils.error_page(error=403, ui_message='unauthorized')

    data, next_token = log_fetcher.get_query_results(query_execution_id, next_token)
    response = {'data': data, 'next_token': next_token}
    return jsonify(response)



def get_user_formatted_age(now, date):
    texts = TRANSLATIONS.get_translations(g.lang, 'Programs')
    program_age = now - date
    if program_age < 1000 * 60 * 60:
        measure = texts['minutes']
        date = round(program_age / (1000 * 60))
    elif program_age < 1000 * 60 * 60 * 24:
        measure = texts['hours']
        date = round(program_age / (1000 * 60 * 60))
    else:
        measure = texts['days']
        date = round(program_age / (1000 * 60 * 60 * 24))

    return f"{texts['ago-1']} {date} {measure} {texts['ago-2']}"


@app.route('/quiz/start/<int:level>', methods=['GET'])
def get_quiz_start(level):
    if not is_quiz_enabled():
        return quiz_disabled_error()

    g.prefix = '/hedy'

    # A unique identifier to record the answers under
    session['quiz-attempt-id'] = uuid.uuid4().hex

    # Sets the values of total_score and correct on the beginning of the quiz at 0
    session['total_score'] = 0
    session['correct_answer'] = 0

    return render_template('startquiz.html', level=level, next_assignment=1)


# Quiz mode
# Fill in the filename as source
@app.route('/quiz/quiz_questions/<int:level_source>/<int:question_nr>', methods=['GET'], defaults={'attempt': 1})
@app.route('/quiz/quiz_questions/<int:level_source>/<int:question_nr>/<int:attempt>', methods=['GET'])
def get_quiz(level_source, question_nr, attempt):
    if not is_quiz_enabled():
        return quiz_disabled_error()

    # If we don't have an attempt ID yet, redirect to the start page
    if not session.get('quiz-attempt-id'):
        return redirect(url_for('get_quiz_start', level=level_source, lang=g.lang))

    # Reading the yaml file
    questions = quiz.quiz_data_file_for(g.lang, level_source)
    if not questions:
        return no_quiz_data_error()

    # set globals
    g.prefix = '/hedy'

    question_status = 'start' if attempt == 1 else 'false'

    if question_nr > quiz.highest_question(questions):
        return redirect(url_for('quiz_finished', level=level_source, lang=g.lang))

    question = quiz.get_question(questions, question_nr)
    question_obj = quiz.question_options_for(question)

    # Read from session. Don't remove yet: If the user refreshes the
    # page here, we want to keep this same information in place (otherwise
    # if we removed from the session here it would be gone on page refresh).
    chosen_option = session.get('chosenOption', None)
    wrong_answer_hint = session.get('wrong_answer_hint', None)

    return render_template('quiz_question.html',
                           level_source=level_source,
                           questionStatus=question_status,
                           questions=questions,
                           question_options=question_obj,
                           chosen_option=chosen_option,
                           wrong_answer_hint=wrong_answer_hint,
                           question=question,
                           question_nr=question_nr,
                           correct=session.get('correct_answer'),
                           attempt=attempt,
                           is_last_attempt=attempt == quiz.MAX_ATTEMPTS,
                           lang=g.lang)


@app.route('/quiz/finished/<int:level>', methods=['GET'])
def quiz_finished(level):
    """Results page at the end of the quiz."""
    if not is_quiz_enabled():
        return quiz_disabled_error()

    # Reading the yaml file
    questions = quiz.quiz_data_file_for(g.lang, level)
    if not questions:
        return no_quiz_data_error()

    # set globals
    g.prefix = '/hedy'

    achievement = ACHIEVEMENTS.add_single_achievement(current_user()['username'], "next_question")
    if round(session.get('total_score', 0) / quiz.max_score(questions) * 100) == 100:
        if achievement:
            achievement.append(ACHIEVEMENTS.add_single_achievement(current_user()['username'], "quiz_master")[0])
        else:
            achievement = ACHIEVEMENTS.add_single_achievement(current_user()['username'], "quiz_master")
    if achievement:
        achievement = json.dumps(achievement)

    print(achievement)

    return render_template('endquiz.html', correct=session.get('correct_answer', 0),
                           total_score=round(session.get('total_score', 0) / quiz.max_score(questions) * 100),
                           level_source=level,
                           achievement=achievement,
                           level=int(level) + 1,
                           questions=questions,
                           next_assignment=1)


@app.route('/quiz/submit_answer/<int:level_source>/<int:question_nr>/<int:attempt>', methods=["POST"])
def submit_answer(level_source, question_nr, attempt):
    if not is_quiz_enabled():
        return quiz_disabled_error()

    # If we don't have an attempt ID yet, redirect to the start page
    if not session.get('quiz-attempt-id'):
        return redirect(url_for('get_quiz_start', level=level_source, lang=g.lang))

    # Get the chosen option from the request form with radio buttons
    # This looks like '1-B' or '5-C' or what have you.
    #
    # The number should always be the same as 'question_nr', or otherwise
    # be 'question_nr - 1', so is unnecessary. But we'll leave it here for now.
    chosen_option = request.form["radio_option"]
    chosen_option = chosen_option.split('-')[1]

    # Reading the yaml file
    questions = quiz.quiz_data_file_for(g.lang, level_source)
    if not questions:
        return no_quiz_data_error()

    # Convert question_nr to an integer
    q_nr = int(question_nr)

    # Convert the corresponding chosen option to the index of an option
    question = quiz.get_question(questions, q_nr)

    is_correct = quiz.is_correct_answer(question, chosen_option)

    session['chosenOption'] = chosen_option
    if not is_correct:
        session['wrong_answer_hint'] = quiz.get_hint(question, chosen_option)
    else:
        # Correct answer -- make sure there is no hint on the next display page
        session.pop('wrong_answer_hint', None)

    # Store the answer in the database. If we don't have a username,
    # use the session ID as a username.
    username = current_user()['username'] or f'anonymous:{session_id()}'

    DATABASE.record_quiz_answer(session['quiz-attempt-id'],
                                username=username,
                                level=level_source,
                                is_correct=is_correct,
                                question_number=question_nr,
                                answer=chosen_option)

    if is_correct:
        score = quiz.correct_answer_score(question)
        session['total_score'] = session.get('total_score', 0) + score
        session['correct_answer'] = session.get('correct_answer', 0) + 1

        return redirect(url_for('quiz_feedback', level_source=level_source, question_nr=question_nr, lang=g.lang))

    # Not a correct answer. You can try again if you haven't hit your max attempts yet.
    if attempt >= quiz.MAX_ATTEMPTS:
        return redirect(url_for('quiz_feedback', level_source=level_source, question_nr=question_nr, lang=g.lang))

    # Redirect to the display page to try again
    return redirect(url_for('get_quiz', chosen_option=chosen_option, level_source=level_source, question_nr=question_nr,
                            attempt=attempt + 1, lang=g.lang))


@app.route('/quiz/feedback/<int:level_source>/<int:question_nr>', methods=["GET"])
def quiz_feedback(level_source, question_nr):
    if not is_quiz_enabled():
        return quiz_disabled_error()

    # If we don't have an attempt ID yet, redirect to the start page
    if not session.get('quiz-attempt-id'):
        return redirect(url_for('get_quiz_start', level=level_source, lang=g.lang))

    # Reading the yaml file
    questions = quiz.quiz_data_file_for(g.lang, level_source)
    if not questions:
        return no_quiz_data_error()

    question = quiz.get_question(questions, question_nr)

    # Read from session and remove the variables from it (this is the
    # feedback page, the previous answers will never apply anymore).
    chosen_option = session.pop('chosenOption', None)
    wrong_answer_hint = session.pop('wrong_answer_hint', None)

    answer_was_correct = quiz.is_correct_answer(question, chosen_option)

    index_option = quiz.index_from_letter(chosen_option)
    correct_option = quiz.get_correct_answer(question)

    question_options = quiz.question_options_for(question)

    return render_template('feedback.html', question=question,
                           questions=questions,
                           question_options=question_options,
                           level_source=level_source,
                           question_nr=question_nr,
                           correct=session.get('correct_answer'),
                           answer_was_correct=answer_was_correct,
                           wrong_answer_hint=wrong_answer_hint,
                           index_option=index_option,
                           correct_option=correct_option,
                           lang=g.lang)


def is_quiz_enabled():
    return config.get('quiz-enabled')


def quiz_disabled_error():
    return utils.error_page(error=404, page_error='Hedy quiz disabled!', menu=False, iframe=True)


def no_quiz_data_error():
    return utils.error_page(error=404, page_error='No quiz data found for this level', menu=False, iframe=True)


# routing to index.html
@app.route('/ontrack', methods=['GET'], defaults={'level': '1', 'step': 1})
@app.route('/onlinemasters', methods=['GET'], defaults={'level': '1', 'step': 1})
@app.route('/onlinemasters/<int:level>', methods=['GET'], defaults={'step': 1})
@app.route('/space_eu', methods=['GET'], defaults={'level': '1', 'step': 1})
@app.route('/hedy', methods=['GET'], defaults={'level': '1', 'step': 1})
@app.route('/hedy/<level>', methods=['GET'], defaults={'step': 1})
@app.route('/hedy/<level>/<step>', methods=['GET'])
def index(level, step):
    if re.match('\\d', level):
        try:
            g.level = level = int(level)
        except:
            return utils.error_page(error=404, ui_message='no_such_level')
    else:
        return utils.error_page(error=404, ui_message='no_such_level')

    g.prefix = '/hedy'

    loaded_program = ''
    adventure_name = ''

    # If step is a string that has more than two characters, it must be an id of a program
    if step and isinstance(step, str) and len(step) > 2:
        result = DATABASE.program_by_id(step)
        if not result:
            return utils.error_page(error=404, ui_message='no_such_program')

        user = current_user()
        public_program = 'public' in result and result['public']
        if not public_program and user['username'] != result['username'] and not is_admin(user) and not is_teacher(
                user):
            return utils.error_page(error=404, ui_message='no_such_program')
        loaded_program = {'code': result['code'], 'name': result['name'],
                          'adventure_name': result.get('adventure_name')}
        if 'adventure_name' in result:
            adventure_name = result['adventure_name']

    adventures, restrictions = DATABASE.get_student_restrictions(load_adventures_per_level(g.lang, level),
                                                                 current_user()['username'], level)
    level_defaults_for_lang = LEVEL_DEFAULTS[g.lang]

    if level not in level_defaults_for_lang.levels or restrictions['hide_level']:
        return utils.error_page(error=404, ui_message='no_such_level')
    defaults = level_defaults_for_lang.get_defaults_for_level(level)
    max_level = level_defaults_for_lang.max_level()

    return hedyweb.render_code_editor_with_tabs(
        level_defaults=defaults,
        max_level=max_level,
        level_number=level,
        version=version(),
        adventures=adventures,
        restrictions=restrictions,
        loaded_program=loaded_program,
        adventure_name=adventure_name)


@app.route('/hedy/<id>/view', methods=['GET'])
def view_program(id):
    g.prefix = '/hedy'

    user = current_user()

    result = DATABASE.program_by_id(id)
    if not result:
        return utils.error_page(error=404, ui_message='no_such_program')

    # If we asked for a specific language, use that, otherwise use the language
    # of the program's author.
    # Default to the language of the program's author(but still respect)
    # the switch if given.
    g.lang = request.args.get('lang', result['lang'])

    arguments_dict = {}
    arguments_dict['program_id'] = id
    arguments_dict['page_title'] = f'{result["name"]} – Hedy'
    arguments_dict['level'] = result['level']  # Necessary for running
    arguments_dict['loaded_program'] = result
    arguments_dict['editor_readonly'] = True

    if "submitted" in result and result['submitted']:
        arguments_dict['show_edit_button'] = False
        now = timems()
        arguments_dict['program_age'] = get_user_formatted_age(now, result['date'])
        arguments_dict[
            'program_timestamp'] = f"{datetime.datetime.fromtimestamp(result['date'] / 1000.0).strftime('%d-%m-%Y, %H:%M:%S')} GMT"
    else:
        arguments_dict['show_edit_button'] = True

    # Everything below this line has nothing to do with this page and it's silly
    # that every page needs to put in so much effort to re-set it
    arguments_dict['menu'] = True
    arguments_dict['username'] = user.get('username', None)
    arguments_dict['is_teacher'] = is_teacher(user)

    return render_template("view-program-page.html", **arguments_dict)


@app.route('/client_messages.js', methods=['GET'])
def client_messages():
    error_messages = TRANSLATIONS.get_translations(g.lang, "ClientErrorMessages")
    ui_messages = TRANSLATIONS.get_translations(g.lang, "ui")
    auth_messages = TRANSLATIONS.get_translations(g.lang, "Auth")

    response = make_response(render_template("client_messages.js",
                                             error_messages=json.dumps(error_messages),
                                             ui_messages=json.dumps(ui_messages),
                                             auth_messages=json.dumps(auth_messages)))

    if not is_debug_mode():
        # Cache for longer when not devving
        response.cache_control.max_age = 60 * 60  # Seconds

    return response


@app.errorhandler(404)
def not_found(exception):
    return utils.error_page(error=404, ui_message='page_not_found')


@app.errorhandler(500)
def internal_error(exception):
    import traceback
    print(traceback.format_exc())
    return utils.error_page(error=500)


@app.route('/index.html')
@app.route('/')
def default_landing_page():
    return main_page('start')


@app.route('/<page>')
def main_page(page):
    if page == 'favicon.ico':
        abort(404)

    if page in ['signup', 'login', 'my-profile', 'recover', 'reset', 'admin']:
<<<<<<< HEAD
        return auth_templates(page, hedyweb.get_page_title(page), request)
=======
        print('Hier komen we!')
        return auth_templates(page, hedyweb.get_page_title(page))
>>>>>>> 35230a84

    if page == "my-achievements":
        return achievements_page()

    if page == 'programs':
        return programs_page(request)

    if page == 'learn-more':
        learn_more_translations = hedyweb.PageTranslations(page).get_page_translations(g.lang)
        return render_template('learn-more.html', page_title=hedyweb.get_page_title(page),
                               content=learn_more_translations)

    user = current_user()

    if page == 'landing-page':
        if user['username']:
            return render_template('landing-page.html', page_title=hedyweb.get_page_title(page),
                                   text=TRANSLATIONS.get_translations(g.lang, 'Landing_page'))
        else:
            return utils.error_page(error=403, ui_message='not_user')

    if page == 'for-teachers':
        for_teacher_translations = hedyweb.PageTranslations(page).get_page_translations(g.lang)
        print(for_teacher_translations)
        if is_teacher(user):
            welcome_teacher = session.get('welcome-teacher') or False
            session.pop('welcome-teacher', None)
            teacher_classes = [] if not current_user()['username'] else DATABASE.get_teacher_classes(
                current_user()['username'], True)
            return render_template('for-teachers.html', current_page='my-profile',
                                   page_title=hedyweb.get_page_title(page),
                                   content=for_teacher_translations, teacher_classes=teacher_classes,
                                   welcome_teacher=welcome_teacher)
        else:
            return utils.error_page(error=403, ui_message='not_teacher')

    if page == 'stats':
        if not is_admin(current_user()):
            return utils.error_page(error=403, ui_message='unauthorized')
        return render_template('admin-stats.html')

    requested_page = hedyweb.PageTranslations(page)
    if not requested_page.exists():
        abort(404)

    main_page_translations = requested_page.get_page_translations(g.lang)
    return render_template('main-page.html', page_title=hedyweb.get_page_title('start'),
                           content=main_page_translations)


@app.route('/explore', methods=['GET'])
def explore():
    level = request.args.get('level', default=None, type=str)
    adventure = request.args.get('adventure', default=None, type=str)

    level = None if level == "null" else level
    adventure = None if adventure == "null" else adventure

    if level or adventure:
        programs = DATABASE.get_filtered_explore_programs(level, adventure)
    else:
        programs = DATABASE.get_all_explore_programs()

    for program in programs:
        program['code'] = "\n".join(program['code'].split("\n")[:4])

    adventures = None
    if hedy_content.Adventures(session['lang']).has_adventures():
        adventures = hedy_content.Adventures(session['lang']).get_adventure_keyname_name_levels()

    return render_template('explore.html', programs=programs,
                           filtered_level=level,
                           filtered_adventure=adventure,
                           max_level=hedy.HEDY_MAX_LEVEL,
                           adventures=adventures,
                           page_title=hedyweb.get_page_title('explore'),
                           current_page='explore')


@app.route('/admin', methods=['GET'])
def get_admin_page():
    if not utils.is_testing_request(request) and not is_admin(current_user()):
        return 'unauthorized', 403

    category = request.args.get('filter', default=None, type=str)
    start_date = request.args.get('start', default=None, type=str)
    end_date = request.args.get('end', default=None, type=str)

    filter = None if category == "null" else category
    start_date = None if start_date == "null" else start_date
    end_date = None if end_date == "null" else end_date

    filtering = False
    if start_date or end_date:
        filtering = True

    # After hitting 1k users, it'd be wise to add pagination.
    users = DATABASE.all_users(filtering)
    userdata =[]
    fields =['username', 'email', 'birth_year', 'country', 'gender', 'created', 'last_login', 'verification_pending', 'is_teacher', 'program_count', 'prog_experience', 'experience_languages']

    for user in users:
        data = pick(user, *fields)
        data['email_verified'] = not bool(data['verification_pending'])
        data['is_teacher'] = bool(data['is_teacher'])
        data['created'] = utils.datetotimeordate (utils.mstoisostring(data['created'])) if data['created'] else '?'
        if filtering and filter == "created":
            if (start_date and utils.datetotimeordate(start_date) >= data['created']) or (end_date and utils.datetotimeordate(end_date) <= data['created']):
                continue
        if data['last_login']:
            data['last_login'] = utils.datetotimeordate(utils.mstoisostring(data['last_login'])) if data['last_login'] else '?'
            if filtering and filter == "last_login":
                if (start_date and utils.datetotimeordate(start_date) >= data['last_login']) or (end_date and utils.datetotimeordate(end_date) <= data['last_login']):
                    continue
        userdata.append(data)

    userdata.sort(key=lambda user: user['created'], reverse=True)
    counter = 1
    for user in userdata:
        user['index'] = counter
        counter = counter + 1

    return render_template('admin.html', users=userdata, page_title=hedyweb.get_page_title('admin'),
                           filter=filter, start_date=start_date, end_date=end_date,
                           program_count=DATABASE.all_programs_count(), user_count=DATABASE.all_users_count())


@app.route('/change_language', methods=['POST'])
def change_language():
    body = request.json
    session['lang'] = body.get('lang')
    return jsonify({'succes': 200})


def session_id():
    """Returns or sets the current session ID."""
    if 'session_id' not in session:
        if os.getenv('IS_TEST_ENV') and 'X-session_id' in request.headers:
            session['session_id'] = request.headers['X-session_id']
        else:
            session['session_id'] = uuid.uuid4().hex
    return session['session_id']


@app.template_global()
def current_language():
    return make_lang_obj(g.lang)


@app.template_global()
def main_menu_entries():
    """Return the entries that make up the main menu.

    Calls render_main_menu() to do it, and assume the first part of the current
    request's path is the "current page".
    """
    # path starts with '/', in case of empty call it 'start'
    first_path_component = request.path[1:].split('/')[0] or 'start'
    return render_main_menu(first_path_component)


@app.template_filter()
def nl2br(x):
    """Turn newlines into <br>"""
    # The input to this object will either be a literal string or a 'Markup' object.
    # In case of a literal string, we need to escape it first, because we have
    # to be able to make a distinction between safe and unsafe characters.
    #
    # In case of a Markup object, make sure to tell it the <br> we're adding is safe
    if not isinstance(x, Markup):
        x = Markup.escape(x)
    return x.replace('\n', Markup('<br />'))


@app.template_global()
def hedy_link(level_nr, assignment_nr, subpage=None):
    """Make a link to a Hedy page."""
    parts = [g.prefix]
    parts.append('/' + str(level_nr))
    if str(assignment_nr) != '1' or subpage:
        parts.append('/' + str(assignment_nr if assignment_nr else '1'))
    if subpage and subpage != 'code':
        parts.append('/' + subpage)
    return ''.join(parts)


@app.template_global()
def other_languages():
    cl = g.lang
    return [make_lang_obj(l) for l in ALL_LANGUAGES.keys() if l != cl]


def make_lang_obj(lang):
    """Make a language object for a given language."""
    return {
        'sym': ALL_LANGUAGES[lang],
        'lang': lang
    }


@app.template_global()
def modify_query(**new_values):
    args = request.args.copy()

    for key, value in new_values.items():
        args[key] = value

    return '{}?{}'.format(request.path, url_encode(args))


def no_none_sense(d):
    """Remove all None values from a dict."""
    return {k: v for k, v in d.items() if v is not None}


def split_markdown_front_matter(md):
    parts = re.split('^---', md, 1, re.M)
    if len(parts) == 1:
        return {}, md
    # safe_load returns 'None' if the string is empty
    front_matter = yaml.safe_load(parts[0]) or {}
    if not isinstance(front_matter, dict):
        # There was some kind of parsing error
        return {}, md

    return front_matter, parts[1]


def render_main_menu(current_page):
    """Render a list of(caption, href, selected, color) from the main menu."""
    return [dict(
        caption=item.get(g.lang, item.get('en', '???')),
        href='/' + item['_'],
        selected=(current_page == item['_']),
        accent_color=item.get('accent_color', 'white'),
        short_name=item['_']
    ) for item in main_menu_json['nav']]


# *** PROGRAMS ***

@app.route('/programs_list', methods=['GET'])
@requires_login
def list_programs(user):
    return {'programs': DATABASE.programs_for_user(user['username']).records}


@app.route('/programs/delete/', methods=['POST'])
@requires_login
def delete_program(user):
    body = request.json
    if not isinstance(body.get('id'), str):
        return 'program id must be a string', 400

    result = DATABASE.program_by_id(body['id'])

    if not result or result['username'] != user['username']:
        return "", 404
    DATABASE.delete_program_by_id(body['id'])
    DATABASE.increase_user_program_count(user['username'], -1)

    # This only happens in the situation were a user deletes their favourite program -> Delete from public profile
    public_profile = DATABASE.get_public_profile_settings(current_user()['username'])
    if public_profile and 'favourite_program' in public_profile and public_profile['favourite_program'] == body['id']:
        DATABASE.set_favourite_program(user['username'], None)

    achievement = ACHIEVEMENTS.add_single_achievement(user['username'], "do_you_have_copy")
    if achievement:
        return {'achievement': achievement}, 200
    return {}, 200


@app.route('/programs/duplicate-check', methods=['POST'])
@requires_login
def check_duplicate_program(user):
    body = request.json
    if not isinstance(body, dict):
        return 'body must be an object', 400
    if not isinstance(body.get('name'), str):
        return 'name must be a string', 400

    programs = DATABASE.programs_for_user(user['username'])
    for program in programs:
        if program['name'] == body['name']:
            return jsonify({'duplicate': True})
    return jsonify({'duplicate': False})


@app.route('/programs', methods=['POST'])
@requires_login
def save_program(user):
    body = request.json
    if not isinstance(body, dict):
        return 'body must be an object', 400
    if not isinstance(body.get('code'), str):
        return 'code must be a string', 400
    if not isinstance(body.get('name'), str):
        return 'name must be a string', 400
    if not isinstance(body.get('level'), int):
        return 'level must be an integer', 400
    if 'adventure_name' in body:
        if not isinstance(body.get('adventure_name'), str):
            return 'if present, adventure_name must be a string', 400

    # We check if a program with a name `xyz` exists in the database for the username.
    # It'd be ideal to search by username & program name, but since DynamoDB doesn't allow searching for two indexes at the same time, this would require to create a special index to that effect, which is cumbersome.
    # For now, we bring all existing programs for the user and then search within them for repeated names.
    programs = DATABASE.programs_for_user(user['username']).records
    program_id = uuid.uuid4().hex
    overwrite = False
    for program in programs:
        if program['name'] == body['name']:
            overwrite = True
            program_id = program['id']
            break

    stored_program = {
        'id': program_id,
        'session': session_id(),
        'date': timems(),
        'lang': g.lang,
        'version': version(),
        'level': body['level'],
        'code': body['code'],
        'name': body['name'],
        'username': user['username']
    }

    if 'adventure_name' in body:
        stored_program['adventure_name'] = body['adventure_name']

    DATABASE.store_program(stored_program)
    if not overwrite:
        DATABASE.increase_user_program_count(user['username'])
    DATABASE.increase_user_save_count(user['username'])
    ACHIEVEMENTS.increase_count("saved")

    if ACHIEVEMENTS.verify_save_achievements(user['username'], 'adventure_name' in body and len(body['adventure_name']) > 2):
        return jsonify({'name': body['name'], 'id': program_id, "achievements": ACHIEVEMENTS.get_earned_achievements()})
    return jsonify({'name': body['name'], 'id': program_id})


@app.route('/programs/share', methods=['POST'])
@requires_login
def share_unshare_program(user):
    body = request.json
    if not isinstance(body, dict):
        return 'body must be an object', 400
    if not isinstance(body.get('id'), str):
        return 'id must be a string', 400
    if not isinstance(body.get('public'), bool):
        return 'public must be a boolean', 400

    print(body)

    result = DATABASE.program_by_id(body['id'])
    if not result or result['username'] != user['username']:
        return 'No such program!', 404

    #This only happens in the situation were a user un-shares their favourite program -> Delete from public profile
    public_profile = DATABASE.get_public_profile_settings(current_user()['username'])
    if public_profile and 'favourite_program' in public_profile and public_profile['favourite_program'] == body['id']:
        DATABASE.set_favourite_program(user['username'], None)

    DATABASE.set_program_public_by_id(body['id'], bool(body['public']))
    achievement = ACHIEVEMENTS.add_single_achievement(user['username'], "sharing_is_caring")
    if achievement:
        return jsonify({'achievement': achievement, 'id': body['id']})
    return jsonify({'id': body['id']})


@app.route('/programs/submit', methods=['POST'])
@requires_login
def submit_program(user):
    body = request.json
    if not isinstance(body, dict):
        return 'body must be an object', 400
    if not isinstance(body.get('id'), str):
        return 'id must be a string', 400

    result = DATABASE.program_by_id(body['id'])
    if not result or result['username'] != user['username']:
        return 'No such program!', 404

    DATABASE.submit_program_by_id(body['id'])
    DATABASE.increase_user_submit_count(user['username'])
    ACHIEVEMENTS.increase_count("submitted")

    if ACHIEVEMENTS.verify_submit_achievements(user['username']):
        return jsonify({"achievements": ACHIEVEMENTS.get_earned_achievements()})
    return jsonify({})

@app.route('/programs/set_favourite', methods=['POST'])
@requires_login
def set_favourite_program(user):
    body = request.json
    if not isinstance(body, dict):
        return 'body must be an object', 400
    if not isinstance(body.get('id'), str):
        return 'id must be a string', 400

    result = DATABASE.program_by_id(body['id'])
    if not result or result['username'] != user['username']:
        return 'No such program!', 404

    DATABASE.set_favourite_program(user['username'], body['id'])
    return jsonify({})

@app.route('/translate/<source>/<target>')
def translate_fromto(source, target):
    source_adventures = YamlFile.for_file(f'coursedata/adventures/{source}.yaml').to_dict()
    source_levels = YamlFile.for_file(f'coursedata/level-defaults/{source}.yaml').to_dict()
    source_texts = YamlFile.for_file(f'coursedata/texts/{source}.yaml').to_dict()
    source_keywords = YamlFile.for_file(f'coursedata/keywords/{source}.yaml').to_dict()

    target_adventures = YamlFile.for_file(f'coursedata/adventures/{target}.yaml').to_dict()
    target_levels = YamlFile.for_file(f'coursedata/level-defaults/{target}.yaml').to_dict()
    target_texts = YamlFile.for_file(f'coursedata/texts/{target}.yaml').to_dict()
    target_keywords = YamlFile.for_file(f'coursedata/keywords/{target}.yaml').to_dict()

    files = []

    files.append(translating.TranslatableFile(
        'Levels',
        f'level-defaults/{target}.yaml',
        translating.struct_to_sections(source_levels, target_levels)))

    files.append(translating.TranslatableFile(
        'Messages',
        f'texts/{target}.yaml',
        translating.struct_to_sections(source_texts, target_texts)))

    files.append(translating.TranslatableFile(
        'Adventures',
        f'adventures/{target}.yaml',
        translating.struct_to_sections(source_adventures, target_adventures)))

    files.append(translating.TranslatableFile(
        'Keywords (make sure there are no duplicate translations of keywords)',
        f'keywords/{target}.yaml',
        translating.struct_to_sections(source_keywords, target_keywords)))

    return render_template('translate-fromto.html',
                           source_lang=source,
                           target_lang=target,
                           files=files)


@app.route('/update_yaml', methods=['POST'])
def update_yaml():
    filename = path.join('coursedata', request.form['file'])
    # The file MUST point to something inside our 'coursedata' directory
    filepath = path.abspath(filename)
    expected_path = path.abspath('coursedata')
    if not filepath.startswith(expected_path):
        raise RuntimeError('Invalid path given')

    data = load_yaml_rt(filepath)
    for key, value in request.form.items():
        if key.startswith('c:'):
            translating.apply_form_change(data, key[2:], translating.normalize_newlines(value))

    data = translating.normalize_yaml_blocks(data)

    return Response(dump_yaml_rt(data),
                    mimetype='application/x-yaml',
                    headers={'Content-disposition': 'attachment; filename=' + request.form['file'].replace('/', '-')})


@app.route('/user/<username>')
def public_user_page(username):
    user = DATABASE.user_by_username(username.lower())
    if not user:
        return utils.error_page(error=404, ui_message='user_not_private')
    user_public_info = DATABASE.get_public_profile_settings(username)
    if user_public_info:
        user_programs = DATABASE.public_programs_for_user(username)
        user_achievements = DATABASE.progress_by_username(username)

        favourite_program = None
        if 'favourite_program' in user_public_info and user_public_info['favourite_program']:
            favourite_program = DATABASE.program_by_id(user_public_info['favourite_program'])
        if len(user_programs) >= 5:
            user_programs = user_programs[:5]

        last_achieved = None
        if 'achieved' in user_achievements:
            last_achieved = user_achievements['achieved'][-1]

        return render_template('public-page.html', user_info=user_public_info,
                               favourite_program=favourite_program,
                               programs=user_programs,
                               last_achieved=last_achieved,
                               user_achievements=user_achievements)
    return utils.error_page(error=404, ui_message='user_not_private')


@app.route('/invite/<code>', methods=['GET'])
def teacher_invitation(code):
    user = current_user()
    lang = g.lang

    if os.getenv('TEACHER_INVITE_CODE') != code:
        return utils.error_page(error=404, ui_message='invalid_teacher_invitation_code')
    if not user['username']:
        return render_template('teacher-invitation.html')

    update_is_teacher(user)

    session['welcome-teacher'] = True
    url = request.url.replace(f'/invite/{code}', '/for-teachers')
    return redirect(url)


# *** AUTH ***

from website import auth

auth.routes(app, DATABASE)

# *** TEACHER BACKEND

from website import teacher

teacher.routes(app, DATABASE, ACHIEVEMENTS)

# *** ACHIEVEMENTS BACKEND

ACHIEVEMENTS.routes(app, DATABASE)

# *** STATISTICS ***

from website import statistics

statistics.routes(app, DATABASE)

# *** START SERVER ***

def on_server_start():
    """Called just before the server is started, both in developer mode and on Heroku.

    Use this to initialize objects, dependencies and connections.
    """
    pass


if __name__ == '__main__':
    # Start the server on a developer machine. Flask is initialized in DEBUG mode, so it
    # hot-reloads files. We also flip our own internal "debug mode" flag to True, so our
    # own file loading routines also hot-reload.
    utils.set_debug_mode(not os.getenv('NO_DEBUG_MODE'))

    # If we are running in a Python debugger, don't use flasks reload mode. It creates
    # subprocesses which make debugging harder.
    is_in_debugger = sys.gettrace() is not None

    on_server_start()

    # Threaded option enables multiple instances for multiple user access support
    app.run(threaded=True, debug=not is_in_debugger, port=config['port'], host="0.0.0.0")

    # See `Procfile` for how the server is started on Heroku.<|MERGE_RESOLUTION|>--- conflicted
+++ resolved
@@ -1099,13 +1099,8 @@
     if page == 'favicon.ico':
         abort(404)
 
-    if page in ['signup', 'login', 'my-profile', 'recover', 'reset', 'admin']:
-<<<<<<< HEAD
-        return auth_templates(page, hedyweb.get_page_title(page), request)
-=======
-        print('Hier komen we!')
+    if page in ['signup', 'login', 'my-profile', 'recover', 'reset']:
         return auth_templates(page, hedyweb.get_page_title(page))
->>>>>>> 35230a84
 
     if page == "my-achievements":
         return achievements_page()
