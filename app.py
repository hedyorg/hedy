--- conflicted
+++ resolved
@@ -2,23 +2,20 @@
 import copy
 
 from website import (
-    auth_pages, classes, profile, parsons, statistics, quiz, admin, for_teachers, programs,
+    auth_pages,
+    classes,
+    profile,
+    parsons,
+    statistics,
+    quiz,
+    admin,
+    for_teachers,
+    programs,
 )
 import utils
 from utils import timems, load_yaml_rt, dump_yaml_rt, version, is_debug_mode
 from website.log_fetcher import log_fetcher
-<<<<<<< HEAD
-from website.auth import (
-    current_user,
-    login_user_from_token_cookie,
-    requires_login,
-    is_admin,
-    is_teacher,
-    update_is_teacher,
-)
-=======
 from website.auth import current_user, login_user_from_token_cookie, requires_login, is_admin, is_teacher
->>>>>>> 16d5633b
 from website.yaml_file import YamlFile
 from website import (
     querylog,
@@ -43,14 +40,13 @@
 from flask_babel import gettext, Babel
 from flask_compress import Compress
 from flask_helpers import render_template
-<<<<<<< HEAD
 from flask import (
     Flask,
+    g,
     request,
     jsonify,
     session,
     abort,
-    g,
     redirect,
     Response,
     make_response,
@@ -59,10 +55,6 @@
     after_this_request,
     send_from_directory,
 )
-=======
-from flask import Flask, g, request, jsonify, session, abort, redirect, Response, make_response, Markup, send_file, \
-    after_this_request, send_from_directory
->>>>>>> 16d5633b
 from config import config
 from werkzeug.urls import url_encode
 from babel import Locale
@@ -231,13 +223,9 @@
     utils.session_id()
     login_user_from_token_cookie()
 
-<<<<<<< HEAD
 
 if os.getenv("IS_PRODUCTION"):
 
-=======
-if os.getenv('IS_PRODUCTION'):
->>>>>>> 16d5633b
     @app.before_request
     def reject_e2e_requests():
         if utils.is_testing_request(request):
@@ -1804,42 +1792,7 @@
     url = request.url.replace(f"/invite/{code}", "/for-teachers")
     return redirect(url)
 
-<<<<<<< HEAD
-
-# *** AUTH ***
-
-
-auth.routes(app, DATABASE)
-
-# *** PROGRAMS BACKEND ***
-
-programs.routes(app, DATABASE, ACHIEVEMENTS)
-
-# *** TEACHER BACKEND ***
-
-teacher.routes(app, DATABASE, ACHIEVEMENTS)
-
-# *** ADMIN BACKEND ***
-
-admin.routes(app, DATABASE)
-
-# *** ACHIEVEMENTS BACKEND ***
-
-ACHIEVEMENTS.routes(app, DATABASE)
-
-# *** QUIZ BACKEND ***
-
-quiz.routes(app, DATABASE, ACHIEVEMENTS, QUIZZES)
-
-# *** PARSONS BACKEND ***
-
-parsons.routes(app, DATABASE, ACHIEVEMENTS, PARSONS)
-
-
-# *** STATISTICS ***
-
-statistics.routes(app, DATABASE)
-=======
+
 app.register_blueprint(auth_pages.AuthModule(DATABASE))
 app.register_blueprint(profile.ProfileModule(DATABASE))
 app.register_blueprint(programs.ProgramsModule(DATABASE, ACHIEVEMENTS))
@@ -1851,9 +1804,9 @@
 app.register_blueprint(quiz.QuizModule(DATABASE, ACHIEVEMENTS, QUIZZES))
 app.register_blueprint(parsons.ParsonsModule(PARSONS))
 app.register_blueprint(statistics.StatisticsModule())
->>>>>>> 16d5633b
 
 # *** START SERVER ***
+
 
 def on_server_start():
     """Called just before the server is started, both in developer mode and on Heroku.
