--- conflicted
+++ resolved
@@ -263,12 +263,7 @@
             hedy_errors = TRANSLATIONS.get_translations(lang, 'HedyErrorMessages')
             gradual_feedback = TRANSLATIONS.get_translations(lang, 'GradualFeedback')
             with querylog.log_time('transpile'):
-<<<<<<< HEAD
-                result = hedy.transpile(code, level)
-
-=======
                 result = hedy.transpile(code, level,sublevel)
->>>>>>> 57648721
             response["Code"] = "# coding=utf8\nimport random\n" + result
             if lang in supported_lang:
                 response['prev_feedback_level'] = session['error_level']
