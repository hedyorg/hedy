# coding=utf-8
import collections
import copy
import datetime
import json
import logging
import os
import sys
import textwrap
import traceback
import zipfile
from logging.config import dictConfig as logConfig
from os import path

from babel import Locale
from flask import (Flask, Markup, Response, abort, after_this_request, g,
                   jsonify, make_response, redirect, request, send_file,
                   send_from_directory, session)
from flask_babel import Babel, gettext
from flask_commonmark import Commonmark
from flask_compress import Compress
from werkzeug.urls import url_encode

import hedy
import hedy_content
import hedy_translation
import hedyweb
import utils
from config import config
from flask_helpers import render_template
from hedy_content import (ADVENTURE_ORDER_PER_LEVEL, ALL_KEYWORD_LANGUAGES,
                          ALL_LANGUAGES, COUNTRIES,
                          NON_LATIN_LANGUAGES)
from logging_config import LOGGING_CONFIG
from utils import dump_yaml_rt, is_debug_mode, load_yaml_rt, timems, version
from website import (ab_proxying, achievements, admin, auth_pages, aws_helpers,
                     cdn, classes, database, for_teachers, jsonbin, parsons,
                     profile, programs, querylog, quiz, statistics,
                     translating)
from website.auth import (current_user, is_admin, is_teacher,
                          login_user_from_token_cookie, requires_login, requires_teacher)
from website.log_fetcher import log_fetcher
from website.yaml_file import YamlFile

logConfig(LOGGING_CONFIG)
logger = logging.getLogger(__name__)

# Todo TB: This can introduce a possible app breaking bug when switching
# to Python 4 -> e.g. Python 4.0.1 is invalid
if (sys.version_info.major < 3 or sys.version_info.minor < 7):
    print('Hedy requires Python 3.7 or newer to run. However, your version of Python is', '.'.join(
        [str(sys.version_info.major), str(sys.version_info.minor), str(sys.version_info.micro)]))
    quit()

# Set the current directory to the root Hedy folder
os.chdir(os.path.join(os.getcwd(), __file__.replace(
    os.path.basename(__file__), '')))

# Setting up Flask and babel (web and translations)
app = Flask(__name__, static_url_path='')
app.url_map.strict_slashes = False  # Ignore trailing slashes in URLs
babel = Babel(app)

COMMANDS = collections.defaultdict(hedy_content.NoSuchCommand)
for lang in ALL_LANGUAGES.keys():
    COMMANDS[lang] = hedy_content.Commands(lang)

ADVENTURES = collections.defaultdict(hedy_content.NoSuchAdventure)
for lang in ALL_LANGUAGES.keys():
    ADVENTURES[lang] = hedy_content.Adventures(lang)

PARSONS = collections.defaultdict()
for lang in ALL_LANGUAGES.keys():
    PARSONS[lang] = hedy_content.ParsonsProblem(lang)

QUIZZES = collections.defaultdict(hedy_content.NoSuchQuiz)
for lang in ALL_LANGUAGES.keys():
    QUIZZES[lang] = hedy_content.Quizzes(lang)

TUTORIALS = collections.defaultdict(hedy_content.NoSuchTutorial)
for lang in ALL_LANGUAGES.keys():
    TUTORIALS[lang] = hedy_content.Tutorials(lang)

ACHIEVEMENTS_TRANSLATIONS = hedyweb.AchievementTranslations()
DATABASE = database.Database()
ACHIEVEMENTS = achievements.Achievements(DATABASE, ACHIEVEMENTS_TRANSLATIONS)

# We retrieve these once on server-start: Would be nice to automate this
# somewhere in the future (06/22)
PUBLIC_PROGRAMS = DATABASE.get_all_public_programs()


# Load the adventures, by default with the selected keyword language
def load_adventures_per_level(level, keyword_lang):
    loaded_programs = {}
    # If user is logged in, we iterate their programs that belong to the
    # current level. Out of these, we keep the latest created program for both
    # the level mode(no adventure) and for each of the adventures.
    if current_user()['username']:
        user_programs = DATABASE.level_programs_for_user(
            current_user()['username'], level)
        for program in user_programs:
            program_key = 'default' if not program.get(
                'adventure_name') else program['adventure_name']
            if (program_key not in loaded_programs or loaded_programs[program_key]['date'] < program['date']):
                loaded_programs[program_key] = program

    all_adventures = []
    adventures = ADVENTURES[g.lang].get_adventures(keyword_lang)

    for short_name, adventure in adventures.items():
        if level not in adventure['levels']:
            continue
        # end adventure is the quiz
        # if quizzes are not enabled, do not load it
        # Todo TB -> Is this still relevant? Teachers can simply "disable"
        # adventures in customizations!
        if short_name == 'end' and not config['quiz-enabled']:
            continue
        current_adventure = {
            'short_name': short_name,
            'name': adventure['name'],
            'image': adventure.get('image', None),
            'default_save_name': adventure.get('default_save_name', adventure['name']),
            'text': adventure['levels'][level].get('story_text', ""),
            'example_code': adventure['levels'][level].get('example_code', ""),
            'start_code': adventure['levels'][level].get('start_code', ""),
            'loaded_program': '' if not loaded_programs.get(short_name) else {
                'name': loaded_programs.get(short_name)['name'],
                'code': loaded_programs.get(short_name)['code']
            }
        }
        # Sometimes we have multiple text and example_code -> iterate these and add as well!
        extra_stories = []
        for i in range(2, 10):
            extra_story = {}
            if adventure['levels'][level].get('story_text_' + str(i)):
                extra_story['text'] = adventure['levels'][level].get(
                    'story_text_' + str(i))
                if adventure['levels'][level].get('example_code_' + str(i)):
                    extra_story['example_code'] = adventure['levels'][level].get(
                        'example_code_' + str(i))
                extra_stories.append(extra_story)
            else:
                break
        current_adventure['extra_stories'] = extra_stories
        all_adventures.append(current_adventure)
    return all_adventures


@babel.localeselector
def get_locale():
    return session.get("lang", request.accept_languages.best_match(ALL_LANGUAGES.keys(), 'en'))


cdn.Cdn(app, os.getenv('CDN_PREFIX'), os.getenv('HEROKU_SLUG_COMMIT', 'dev'))


@app.before_request
def before_request_begin_logging():
    """Initialize the query logging.

    This needs to happen as one of the first things, as the database calls
    etc. depend on it.
    """
    path = (str(request.path) + '?' + str(request.query_string)
            ) if request.query_string else str(request.path)
    querylog.begin_global_log_record(path=path, method=request.method)


@app.after_request
def after_request_log_status(response):
    querylog.log_value(http_code=response.status_code)
    return response


@app.before_request
def initialize_session():
    """Make sure the session is initialized.

    - Each session gets a unique session ID, so we can tell user sessions apart
      and know what programs get submitted after each other.
    - If the user has a cookie with a long-lived login token, log them in from
      that cookie (copy the user info into the session for efficient access
      later on).
    """
    # Set the database object on the global object (auth.py needs it)
    g.db = DATABASE

    # Invoke session_id() for its side effect
    utils.session_id()
    login_user_from_token_cookie()


if os.getenv('IS_PRODUCTION'):
    @app.before_request
    def reject_e2e_requests():
        if utils.is_testing_request(request):
            return 'No E2E tests are allowed in production', 400


@app.before_request
def before_request_proxy_testing():
    if utils.is_testing_request(request) and os.getenv('IS_TEST_ENV'):
        session['test_session'] = 'test'


# HTTP -> HTTPS redirect
# https://stackoverflow.com/questions/32237379/python-flask-redirect-to-https-from-http/32238093
if os.getenv('REDIRECT_HTTP_TO_HTTPS'):
    @app.before_request
    def before_request_https():
        if request.url.startswith('http://'):
            url = request.url.replace('http://', 'https://', 1)
            # We use a 302 in case we need to revert the redirect.
            return redirect(url, code=302)

# Unique random key for sessions.
# For settings with multiple workers, an environment variable is required,
# otherwise cookies will be constantly removed and re-set by different
# workers.
if utils.is_production():
    if not os.getenv('SECRET_KEY'):
        raise RuntimeError(
            'The SECRET KEY must be provided for non-dev environments.')

    app.config['SECRET_KEY'] = os.getenv('SECRET_KEY')

else:
    # The value doesn't matter for dev environments, but it needs to be a constant
    # so that our cookies don't get invalidated every time we restart the server.
    app.config['SECRET_KEY'] = os.getenv('SECRET_KEY', 'WeAreDeveloping')

if utils.is_heroku():
    app.config.update(
        SESSION_COOKIE_SECURE=True,
        SESSION_COOKIE_HTTPONLY=True,
        SESSION_COOKIE_SAMESITE='Lax',
    )

# Set security attributes for cookies in a central place - but not when
# running locally, so that session cookies work well without HTTPS

Compress(app)
Commonmark(app)
parse_logger = jsonbin.MultiParseLogger(
    jsonbin.JsonBinLogger.from_env_vars(),
    jsonbin.S3ParseLogger.from_env_vars())
querylog.LOG_QUEUE.set_transmitter(
    aws_helpers.s3_querylog_transmitter_from_env())


@app.before_request
def setup_language():
    # Determine the user's requested language code.
    #
    # If not in the request parameters, use the browser's accept-languages
    # header to do language negotiation.
    if 'lang' not in session:
        session['lang'] = request.accept_languages.best_match(
            ALL_LANGUAGES.keys(), 'en')

    g.lang = session['lang']
    if 'keyword_lang' not in session:
        if g.lang in ALL_KEYWORD_LANGUAGES.keys() and g.lang in NON_LATIN_LANGUAGES:
            g.keyword_lang = g.lang
        else:
            g.keyword_lang = "en"
    else:
        g.keyword_lang = session['keyword_lang']

    # Set the page direction -> automatically set it to "left-to-right"
    # Switch to "right-to-left" if one of the language is rtl according to Locale (from Babel) settings.
    # This is the only place to expand / shrink the list of RTL languages ->
    # front-end is fixed based on this value
    g.dir = "ltr"
    if Locale(g.lang).text_direction in ["ltr", "rtl"]:
        g.dir = Locale(g.lang).text_direction

    # Check that requested language is supported, otherwise return 404
    if g.lang not in ALL_LANGUAGES.keys():
        return "Language " + g.lang + " not supported", 404


if utils.is_heroku() and not os.getenv('HEROKU_RELEASE_CREATED_AT'):
    logger.warning(
        'Cannot determine release; enable Dyno metadata by running'
        '"heroku labs:enable runtime-dyno-metadata -a <APP_NAME>"')


# A context processor injects variables in the context that are available to all templates.
@app.context_processor
def enrich_context_with_user_info():
    user = current_user()
    data = {'username': user.get('username', ''),
            'is_teacher': is_teacher(user), 'is_admin': is_admin(user)}
    return data


@app.after_request
def set_security_headers(response):
    security_headers = {
        'Strict-Transport-Security': 'max-age=31536000; includeSubDomains',
        'X-XSS-Protection': '1; mode=block',
    }
    # Not X-Frame-Options on purpose -- we are being embedded by Online Masters
    # and that's okay.
    response.headers.update(security_headers)
    return response


@app.teardown_request
def teardown_request_finish_logging(exc):
    querylog.finish_global_log_record(exc)


# If present, PROXY_TO_TEST_HOST should be the 'http[s]://hostname[:port]' of the target environment
if os.getenv('PROXY_TO_TEST_HOST') and not os.getenv('IS_TEST_ENV'):
    ab_proxying.ABProxying(app, os.getenv(
        'PROXY_TO_TEST_HOST'), app.config['SECRET_KEY'])


@app.route('/session_test', methods=['GET'])
def echo_session_vars_test():
    if not utils.is_testing_request(request):
        return 'This endpoint is only meant for E2E tests', 400
    return jsonify({'session': dict(session)})


@app.route('/session_main', methods=['GET'])
def echo_session_vars_main():
    if not utils.is_testing_request(request):
        return 'This endpoint is only meant for E2E tests', 400
    return jsonify({'session': dict(session),
                    'proxy_enabled': bool(os.getenv('PROXY_TO_TEST_HOST'))})


@app.route('/parse', methods=['POST'])
def parse():
    body = request.json
    if not body:
        return "body must be an object", 400
    if 'code' not in body:
        return "body.code must be a string", 400
    if 'level' not in body:
        return "body.level must be a string", 400
    if 'adventure_name' in body and not isinstance(body['adventure_name'], str):
        return "if present, body.adventure_name must be a string", 400

    error_check = False
    if 'error_check' in body:
        error_check = True

    code = body['code']
    level = int(body['level'])

    # Language should come principally from the request body,
    # but we'll fall back to browser default if it's missing for whatever
    # reason.
    lang = body.get('lang', g.lang)

    # true if kid enabled the read aloud option
    read_aloud = body.get('read_aloud', False)

    response = {}
    username = current_user()['username'] or None
    exception = None

    querylog.log_value(level=level, lang=lang,
                       session_id=utils.session_id(), username=username)

    try:
        keyword_lang = current_keyword_language()["lang"]
        with querylog.log_time('transpile'):
            try:
                transpile_result = transpile_add_stats(code, level, lang)
                if username and not body.get('tutorial'):
                    DATABASE.increase_user_run_count(username)
                    ACHIEVEMENTS.increase_count("run")
            except hedy.exceptions.WarningException as ex:
                translated_error = translate_error(ex.error_code, ex.arguments, keyword_lang)
                if isinstance(ex, hedy.exceptions.InvalidSpaceException):
                    response['Warning'] = translated_error
                else:
                    response['Error'] = translated_error
                response['Location'] = ex.error_location
                response['FixedCode'] = ex.fixed_code
                transpile_result = ex.fixed_result
                exception = ex
            except hedy.exceptions.UnquotedEqualityCheck as ex:
                response['Error'] = translate_error(ex.error_code, ex.arguments, keyword_lang)
                response['Location'] = ex.error_location
                exception = ex
        try:
            response['Code'] = transpile_result.code

            if transpile_result.has_pygame:
                response['has_pygame'] = True

            if transpile_result.has_turtle:
                response['has_turtle'] = True
        except Exception:
            pass
        try:
            response['has_sleep'] = 'sleep' in hedy.all_commands(code, level, lang)
        except BaseException:
            pass
        try:
            if username and not body.get('tutorial') and ACHIEVEMENTS.verify_run_achievements(
                    username, code, level, response):
                response['achievements'] = ACHIEVEMENTS.get_earned_achievements()
        except Exception as E:
            print(f"error determining achievements for {code} with {E}")
    except hedy.exceptions.HedyException as ex:
        traceback.print_exc()
        response = hedy_error_to_response(ex)
        exception = ex

    except Exception as E:
        traceback.print_exc()
        print(f"error transpiling {code}")
        response["Error"] = str(E)
        exception = E

    querylog.log_value(server_error=response.get('Error'))
    parse_logger.log({
        'session': utils.session_id(),
        'date': str(datetime.datetime.now()),
        'level': level,
        'lang': lang,
        'code': code,
        'server_error': response.get('Error'),
        'exception': get_class_name(exception),
        'version': version(),
        'username': username,
        'read_aloud': read_aloud,
        'is_test': 1 if os.getenv('IS_TEST_ENV') else None,
        'adventure_name': body.get('adventure_name', None)
    })

    if "Error" in response and error_check:
        response["message"] = gettext('program_contains_error')
    return jsonify(response)


@app.route('/parse-by-id', methods=['POST'])
@requires_login
def parse_by_id(user):
    body = request.json
    # Validations
    if not isinstance(body, dict):
        return 'body must be an object', 400
    if not isinstance(body.get('id'), str):
        return 'class id must be a string', 400

    program = DATABASE.program_by_id(body.get('id'))
    if program and program.get('username') == user['username']:
        try:
            hedy.transpile(
                program.get('code'),
                program.get('level'),
                program.get('lang')
            )
            return {}, 200
        except BaseException:
            return {"error": "parsing error"}, 200
    else:
        return 'this is not your program!', 400


@app.route('/parse_tutorial', methods=['POST'])
@requires_login
def parse_tutorial(user):
    body = request.json

    code = body['code']
    level = int(body['level'])
    try:
        result = hedy.transpile(code, level, "en")
        jsonify({'code': result.code}), 200
    except BaseException:
        return "error", 400


@app.route("/generate_machine_files", methods=['POST'])
def prepare_files():
    body = request.json
    # Prepare the file -> return the "secret" filename as response
    transpiled_code = hedy.transpile(body.get("code"), body.get("level"), body.get("lang"))
    filename = utils.random_id_generator(12)

    # We have to turn the turtle 90 degrees to align with the user perspective app.ts#16
    # This is not a really nice solution, but as we store the prefix on the
    # front-end it should be good for now
    threader = textwrap.dedent("""
        import time
        from turtlethread import Turtle
        t = Turtle()
        t.left(90)
        with t.running_stitch(stitch_length=20):
        """)
    lines = transpiled_code.code.split("\n")

    # remove all sleeps for speeed, and remove all colors for compatibility:
    lines = [x for x in lines if ("time.sleep" not in x) and ("t.pencolor" not in x)]

    threader += "  " + "\n  ".join(lines)
    threader += "\n" + 't.save("machine_files/' + filename + '.dst")'
    threader += "\n" + 't.save("machine_files/' + filename + '.png")'
    if not os.path.isdir('machine_files'):
        os.makedirs('machine_files')
    exec(threader)

    # stolen from: https://stackoverflow.com/questions/28568687/send-with-multiple-csvs-using-flask

    zip_file = zipfile.ZipFile(f'machine_files/{filename}.zip', 'w', zipfile.ZIP_DEFLATED)
    for root, dirs, files in os.walk('machine_files/'):
        # only zip files for this request, and exclude the zip file itself:
        for file in [x for x in files if x[:len(filename)] == filename and x[-3:] != 'zip']:
            zip_file.write('machine_files/' + file)
    zip_file.close()

    return jsonify({'filename': filename}), 200


@app.route("/download_machine_files/<filename>", methods=['GET'])
def download_machine_file(filename, extension="zip"):
    # https://stackoverflow.com/questions/24612366/delete-an-uploaded-file-after-downloading-it-from-flask

    # Once the file is downloaded -> remove it
    @after_this_request
    def remove_file(response):
        try:
            os.remove("machine_files/" + filename + ".zip")
            os.remove("machine_files/" + filename + ".dst")
            os.remove("machine_files/" + filename + ".png")
        except BaseException:
            print("Error removing one of the generated files!")
        return response

    return send_file("machine_files/" + filename + "." + extension, as_attachment=True)


def transpile_add_stats(code, level, lang_):
    username = current_user()['username'] or None
    number_of_lines = code.count('\n')
    try:
        result = hedy.transpile(code, level, lang_)
        statistics.add(
            username, lambda id_: DATABASE.add_program_stats(id_, level, number_of_lines, None))
        return result
    except Exception as ex:
        class_name = get_class_name(ex)
        statistics.add(username, lambda id_: DATABASE.add_program_stats(
            id_, level, number_of_lines, class_name))
        raise


def get_class_name(i):
    if i is not None:
        return str(i.__class__.__name__)
    return i


def hedy_error_to_response(ex):
    keyword_lang = current_keyword_language()["lang"]
    return {
        "Error": translate_error(ex.error_code, ex.arguments, keyword_lang),
        "Location": ex.error_location
    }


def translate_error(code, arguments, keyword_lang):
    arguments_that_require_translation = [
        'allowed_types',
        'invalid_type',
        'invalid_type_2',
        'character_found',
        'concept',
        'tip',
        'command',
        'print',
        'ask',
        'echo',
        'is',
        'repeat']
    arguments_that_require_highlighting = [
        'command',
        'guessed_command',
        'invalid_argument',
        'invalid_argument_2',
        'variable',
        'invalid_value',
        'print',
        'ask',
        'echo',
        'is',
        'repeat']

    # Todo TB -> We have to find a more delicate way to fix this: returns some gettext() errors
    error_template = gettext('' + str(code))

    # Fetch tip if it exists and merge into template, since it can also contain placeholders
    # that need to be translated/highlighted

    if 'tip' in arguments:
        error_template = error_template.replace("{tip}", gettext('' + str(arguments['tip'])))
        # TODO, FH Oct 2022 -> Could we do this with a format even though we don't have all fields?

    # adds keywords to the dictionary so they can be translated if they occur in the error text

    # FH Oct 2022: this could be optimized by only adding them when they occur in the text
    # (either with string matching or with a list of placeholders for each error)
    arguments["print"] = "print"
    arguments["ask"] = "ask"
    arguments["echo"] = "echo"
    arguments["repeat"] = "repeat"
    arguments["is"] = "is"

    # some arguments like allowed types or characters need to be translated in the error message
    for k, v in arguments.items():
        if k in arguments_that_require_translation:
            if isinstance(v, list):
                arguments[k] = translate_list(v)
            else:
                arguments[k] = gettext('' + str(v))

        if k in arguments_that_require_highlighting:
            if k in arguments_that_require_translation:
                local_keyword = hedy_translation.translate_keyword_from_en(v, keyword_lang)
                arguments[k] = hedy.style_command(local_keyword)
            else:
                arguments[k] = hedy.style_command(v)

    return error_template.format(**arguments)


def translate_list(args):
    translated_args = [gettext('' + str(a)) for a in args]
    # Deduplication is needed because diff values could be translated to the
    # same value, e.g. int and float => a number
    translated_args = list(dict.fromkeys(translated_args))

    if len(translated_args) > 1:
        return f"{', '.join(translated_args[0:-1])}" \
               f" {gettext('or')} " \
               f"{translated_args[-1]}"
    return ''.join(translated_args)


@app.route('/report_error', methods=['POST'])
def report_error():
    post_body = request.json

    parse_logger.log({
        'session': utils.session_id(),
        'date': str(datetime.datetime.now()),
        'level': post_body.get('level'),
        'code': post_body.get('code'),
        'client_error': post_body.get('client_error'),
        'version': version(),
        'username': current_user()['username'] or None,
        'is_test': 1 if os.getenv('IS_TEST_ENV') else None
    })

    return 'logged'


@app.route('/client_exception', methods=['POST'])
def report_client_exception():
    post_body = request.json

    querylog.log_value(
        session=utils.session_id(),
        date=str(datetime.datetime.now()),
        client_error=post_body,
        version=version(),
        username=current_user()['username'] or None,
        is_test=1 if os.getenv('IS_TEST_ENV') else None
    )

    # Return a 500 so the HTTP status codes will stand out in our monitoring/logging
    return 'logged', 500


@app.route('/version', methods=['GET'])
def version_page():
    """
    Generate a page with some diagnostic information and a useful GitHub URL on upcoming changes.

    This is an admin-only page, it does not need to be linked.
   (Also does not have any sensitive information so it's fine to be unauthenticated).
    """
    app_name = os.getenv('HEROKU_APP_NAME')

    vrz = os.getenv('HEROKU_RELEASE_CREATED_AT')
    the_date = datetime.date.fromisoformat(
        vrz[:10]) if vrz else datetime.date.today()

    commit = os.getenv('HEROKU_SLUG_COMMIT', '????')[0:6]

    return render_template('version-page.html',
                           app_name=app_name,
                           heroku_release_time=the_date,
                           commit=commit)


def achievements_page():
    user = current_user()
    username = user['username']
    if not username:
        # redirect users to /login if they are not logged in
        # Todo: TB -> I wrote this once, but wouldn't it make more sense to simply
        # throw a 302 error?
        url = request.url.replace('/my-achievements', '/login')
        return redirect(url, code=302)

    user_achievements = DATABASE.achievements_by_username(user.get('username')) or []
    achievements = ACHIEVEMENTS_TRANSLATIONS.get_translations(g.lang).get('achievements')

    return render_template(
        'achievements.html',
        page_title=gettext('title_achievements'),
        translations=achievements,
        user_achievements=user_achievements,
        current_page='my-profile')


@app.route('/programs', methods=['GET'])
@requires_login
def programs_page(user):
    username = user['username']
    if not username:
        # redirect users to /login if they are not logged in
        url = request.url.replace('/programs', '/login')
        return redirect(url, code=302)

    from_user = request.args.get('user') or None
    # If from_user -> A teacher is trying to view the user programs
    if from_user and not is_admin(user):
        if not is_teacher(user):
            return utils.error_page(error=403, ui_message=gettext('not_teacher'))
        students = DATABASE.get_teacher_students(username)
        if from_user not in students:
            return utils.error_page(error=403, ui_message=gettext('not_enrolled'))

    adventures_names = hedy_content.Adventures(session['lang']).get_adventure_names()

    # We request our own page -> also get the public_profile settings
    public_profile = None
    if not from_user:
        public_profile = DATABASE.get_public_profile_settings(username)

    level = request.args.get('level', default=None, type=str)
    adventure = request.args.get('adventure', default=None, type=str)
    filter = request.args.get('filter', default=None, type=str)

    level = None if level == "null" else level
    adventure = None if adventure == "null" else adventure

    if level or adventure:
        result = DATABASE.filtered_programs_for_user(from_user or username, level, adventure)
    else:
        result = DATABASE.programs_for_user(from_user or username)

    programs = []
    for item in result:
        # If we filter on the submitted programs -> skip the onces that are not submitted
        if filter == "submitted" and not item.get('submitted'):
            continue
        date = utils.delta_timestamp(item['date'])
        # This way we only keep the first 4 lines to show as preview to the user
        code = "\n".join(item['code'].split("\n")[:4])
        programs.append(
            {'id': item['id'],
             'code': code,
             'date': date,
             'level': item['level'],
             'name': item['name'],
             'adventure_name': item.get('adventure_name'),
             'submitted': item.get('submitted'),
             'public': item.get('public'),
             'number_lines': item['code'].count('\n') + 1
             }
        )

    return render_template(
        'programs.html',
        programs=programs,
        page_title=gettext('title_programs'),
        current_page='programs',
        from_user=from_user,
        adventure_names=adventures_names,
        public_profile=public_profile,
        max_level=hedy.HEDY_MAX_LEVEL)


@app.route('/logs/query', methods=['POST'])
def query_logs():
    user = current_user()
    if not is_admin(user) and not is_teacher(user):
        return utils.error_page(error=403, ui_message=gettext('unauthorized'))

    body = request.json
    if body is not None and not isinstance(body, dict):
        return 'body must be an object', 400

    class_id = body.get('class_id')
    if not is_admin(user):
        username_filter = body.get('username')
        if not class_id or not username_filter:
            return utils.error_page(error=403, ui_message=gettext('unauthorized'))

        class_ = DATABASE.get_class(class_id)
        if not class_ or class_['teacher'] != user['username'] or username_filter not in class_.get('students', [
        ]):
            return utils.error_page(error=403, ui_message=gettext('unauthorized'))

    (exec_id, status) = log_fetcher.query(body)
    response = {'query_status': status, 'query_execution_id': exec_id}
    return jsonify(response)


@app.route('/logs/results', methods=['GET'])
def get_log_results():
    query_execution_id = request.args.get(
        'query_execution_id', default=None, type=str)
    next_token = request.args.get('next_token', default=None, type=str)

    user = current_user()
    if not is_admin(user) and not is_teacher(user):
        return utils.error_page(error=403, ui_message=gettext('unauthorized'))

    data, next_token = log_fetcher.get_query_results(
        query_execution_id, next_token)
    response = {'data': data, 'next_token': next_token}
    return jsonify(response)


@app.route('/tutorial', methods=['GET'])
def tutorial_index():
    if not current_user()['username']:
        return redirect('/login')
    level = 1
    cheatsheet = COMMANDS[g.lang].get_commands_for_level(level, g.keyword_lang)
    commands = hedy.commands_per_level.get(level)
    adventures = load_adventures_per_level(level, g.keyword_lang)
    parsons = len(PARSONS[g.lang].get_parsons_data_for_level(level))

    return hedyweb.render_tutorial_mode(level=level, cheatsheet=cheatsheet, commands=commands,
                                        adventures=adventures, parsons_exercises=parsons)


@app.route('/teacher-tutorial', methods=['GET'])
@requires_teacher
def teacher_tutorial(user):
    teacher_classes = DATABASE.get_teacher_classes(user['username'], True)
    adventures = []
    for adventure in DATABASE.get_teacher_adventures(user['username']):
        adventures.append(
            {'id': adventure.get('id'),
             'name': adventure.get('name'),
             'date': utils.localized_date_format(adventure.get('date')),
             'level': adventure.get('level')
             }
        )

    return render_template('for-teachers.html', current_page='my-profile',
                           page_title=gettext('title_for-teacher'), teacher_classes=teacher_classes,
                           teacher_adventures=adventures, tutorial=True,
                           content=hedyweb.PageTranslations('for-teachers').get_page_translations(g.lang))


# routing to index.html
@app.route('/ontrack', methods=['GET'], defaults={'level': '1', 'program_id': None})
@app.route('/onlinemasters', methods=['GET'], defaults={'level': '1', 'program_id': None})
@app.route('/onlinemasters/<int:level>', methods=['GET'], defaults={'program_id': None})
@app.route('/space_eu', methods=['GET'], defaults={'level': '1', 'program_id': None})
@app.route('/hedy', methods=['GET'], defaults={'level': '1', 'program_id': None})
@app.route('/hedy/<level>', methods=['GET'], defaults={'program_id': None})
@app.route('/hedy/<level>/<program_id>', methods=['GET'])
def index(level, program_id):
    try:
        level = int(level)
        if level < 1 or level > hedy.HEDY_MAX_LEVEL:
            return utils.error_page(error=404, ui_message=gettext('no_such_level'))
    except BaseException:
        return utils.error_page(error=404, ui_message=gettext('no_such_level'))

    loaded_program = ''
    adventure_name = ''

    if program_id:
        result = DATABASE.program_by_id(program_id)
        if not result:
            return utils.error_page(error=404, ui_message=gettext('no_such_program'))

        user = current_user()
        public_program = result.get('public')
        # Verify that the program is either public, the current user is the
        # creator, teacher or the user is admin
        if not public_program and user['username'] != result['username'] and not is_admin(user):
            if ((not is_teacher(user)) or (is_teacher(user)
                                           and result['username'] not in
                                           DATABASE.get_teacher_students(user['username']))):
                return utils.error_page(error=404, ui_message=gettext(u'no_such_program'))

        loaded_program = {'code': result['code'], 'name': result['name'],
                          'adventure_name': result.get('adventure_name')}
        if 'adventure_name' in result:
            adventure_name = result['adventure_name']

    # In case of a "forced keyword language" -> load that one, otherwise: load
    # the one stored in the g object
    keyword_language = request.args.get('keyword_language', default=None, type=str)
    if keyword_language:
        adventures = load_adventures_per_level(level, keyword_language)
    else:
        adventures = load_adventures_per_level(level, g.keyword_lang)

    # Sort the adventures based on the ordering defined
    adventures_order = ADVENTURE_ORDER_PER_LEVEL[level]
    index_map = {v: i for i, v in enumerate(adventures_order)}
    adventures = sorted(
        adventures,
        key=lambda pair: index_map.get(
            pair['short_name'],
            len(adventures_order)))

    # Initially all levels are available -> strip those for which conditions
    # are not met or not available yet
    available_levels = list(range(1, hedy.HEDY_MAX_LEVEL + 1))

    customizations = {}
    if current_user()['username']:
        customizations = DATABASE.get_student_class_customizations(current_user()['username'])

    if 'levels' in customizations:
        available_levels = customizations['levels']
        now = timems()
        for current_level, timestamp in customizations.get('opening_dates', {}).items():
            if utils.datetotimeordate(timestamp) > utils.datetotimeordate(utils.mstoisostring(now)):
                try:
                    available_levels.remove(int(current_level))
                except BaseException:
                    print("Error: there is an openings date without a level")

    if 'levels' in customizations and level not in available_levels:
        return utils.error_page(error=403, ui_message=gettext('level_not_class'))

    # At this point we can have the following scenario:
    # - The level is allowed and available
    # - But, if there is a quiz threshold we have to check again if the user has reached it

    if 'level_thresholds' in customizations:
        if 'quiz' in customizations.get('level_thresholds'):
            # Temporary store the threshold
            threshold = customizations.get('level_thresholds').get('quiz')
            # Get the max quiz score of the user in the previous level
            # A bit out-of-scope, but we want to enable the next level button directly after finishing the quiz
            # Todo: How can we fix this without a re-load?
            quiz_stats = DATABASE.get_quiz_stats([current_user()['username']])
            # Only check the quiz threshold if there is a quiz to obtain a score on the previous level
<<<<<<< HEAD
            if level > 1 and QUIZZES[g.lang].get_quiz_data_for_level(level-1):
=======
            if level > 1 and QUIZZES[g.lang].get_quiz_data_for_level(level - 1):
>>>>>>> 62ef9d16
                scores = [x.get('scores', []) for x in quiz_stats if x.get('level') == level - 1]
                scores = [score for week_scores in scores for score in week_scores]
                max_score = 0 if len(scores) < 1 else max(scores)
                if max_score < threshold:
                    return utils.error_page(
                        error=403, ui_message=gettext('quiz_threshold_not_reached'))

            # We also have to check if the next level should be removed from the available_levels
            # Only check the quiz threshold if there is a quiz to obtain a score on the current level
            if level < hedy.HEDY_MAX_LEVEL and QUIZZES[g.lang].get_quiz_data_for_level(level):
                scores = [x.get('scores', []) for x in quiz_stats if x.get('level') == level]
                scores = [score for week_scores in scores for score in week_scores]
                max_score = 0 if len(scores) < 1 else max(scores)
                # We don't have the score yet for the next level -> remove all upcoming
                # levels from 'available_levels'
                if max_score < threshold:
                    # if this level is currently available, but score is below max score
                    customizations["below_threshold"] = (level + 1 in available_levels)
                    available_levels = available_levels[:available_levels.index(level) + 1]

    # Add the available levels to the customizations dict -> simplify
    # implementation on the front-end
    customizations['available_levels'] = available_levels
    cheatsheet = COMMANDS[g.lang].get_commands_for_level(level, g.keyword_lang)

    teacher_adventures = []
    # Todo: TB It would be nice to improve this by using level as a sort key
    for adventure in customizations.get('teacher_adventures', []):
        current_adventure = DATABASE.get_adventure(adventure)
        if current_adventure.get('level') == str(level):
            try:
                current_adventure['content'] = current_adventure['content'].format(
                    **hedy_content.KEYWORDS.get(g.keyword_lang))
            except BaseException:
                # We don't want teacher being able to break the student UI -> pass this adventure
                pass
            teacher_adventures.append(current_adventure)

    enforce_developers_mode = False
    if 'other_settings' in customizations and 'developers_mode' in customizations['other_settings']:
        enforce_developers_mode = True

    hide_cheatsheet = False
    if 'other_settings' in customizations and 'hide_cheatsheet' in customizations['other_settings']:
        hide_cheatsheet = True

    parsons = True if PARSONS[g.lang].get_parsons_data_for_level(level) else False
    quiz = True if QUIZZES[g.lang].get_quiz_data_for_level(level) else False
    tutorial = True if TUTORIALS[g.lang].get_tutorial_for_level(level) else False

    quiz_questions = 0
    parson_exercises = 0

    if quiz:
        quiz_questions = len(QUIZZES[g.lang].get_quiz_data_for_level(level))
    if parsons:
        parson_exercises = len(PARSONS[g.lang].get_parsons_data_for_level(level))

    if 'other_settings' in customizations and 'hide_parsons' in customizations['other_settings']:
        parsons = False
    if 'other_settings' in customizations and 'hide_quiz' in customizations['other_settings']:
        quiz = False

    commands = hedy.commands_per_level.get(level)
    return hedyweb.render_code_editor_with_tabs(
        cheatsheet=cheatsheet,
        commands=commands,
        max_level=hedy.HEDY_MAX_LEVEL,
        level_number=level,
        version=version(),
        quiz=quiz,
        quiz_questions=quiz_questions,
        adventures=adventures,
        parsons=parsons,
        parsons_exercises=parson_exercises,
        tutorial=tutorial,
        customizations=customizations,
        hide_cheatsheet=hide_cheatsheet,
        enforce_developers_mode=enforce_developers_mode,
        teacher_adventures=teacher_adventures,
        loaded_program=loaded_program,
        adventure_name=adventure_name)


@app.route('/hedy/<id>/view', methods=['GET'])
@requires_login
def view_program(user, id):
    result = DATABASE.program_by_id(id)

    if not result:
        return utils.error_page(error=404, ui_message=gettext('no_such_program'))

    public_program = result.get('public')
    # Verify that the program is either public, the current user is the
    # creator, teacher or the user is admin
    if not public_program and user['username'] != result['username'] and not is_admin(user):
        if (not is_teacher(user)) or (is_teacher(user)
                                      and result['username'] not in DATABASE.get_teacher_students(user['username'])):
            return utils.error_page(error=404, ui_message=gettext(u'no_such_program'))

    # The program is valid, verify if the creator also have a public profile
    result['public_profile'] = True if DATABASE.get_public_profile_settings(
        result['username']) else None

    code = result['code']
    if result.get("lang") != "en" and result.get("lang") in ALL_KEYWORD_LANGUAGES.keys():
        code = hedy_translation.translate_keywords(code, from_lang=result.get(
            'lang'), to_lang="en", level=int(result.get('level', 1)))
    # If the keyword language is non-English -> parse again to guarantee
    # completely localized keywords
    if g.keyword_lang != "en":
        code = hedy_translation.translate_keywords(
            code,
            from_lang="en",
            to_lang=g.keyword_lang,
            level=int(
                result.get(
                    'level',
                    1)))

    result['code'] = code

    arguments_dict = {}
    arguments_dict['program_id'] = id
    arguments_dict['page_title'] = f'{result["name"]} – Hedy'
    arguments_dict['level'] = result['level']  # Necessary for running
    arguments_dict['loaded_program'] = result
    arguments_dict['editor_readonly'] = True

    if "submitted" in result and result['submitted']:
        arguments_dict['show_edit_button'] = False
        arguments_dict['program_timestamp'] = utils.localized_date_format(result['date'])
    else:
        arguments_dict['show_edit_button'] = True

    # Everything below this line has nothing to do with this page and it's silly
    # that every page needs to put in so much effort to re-set it

    return render_template("view-program-page.html", blur_button_available=True, **arguments_dict)


@app.route('/adventure/<name>', methods=['GET'], defaults={'level': 1})
@app.route('/adventure/<name>/<level>', methods=['GET'])
def get_specific_adventure(name, level):
    try:
        level = int(level)
    except BaseException:
        return utils.error_page(error=404, ui_message=gettext('no_such_level'))

    # In case of a "forced keyword language" -> load that one, otherwise: load
    # the one stored in the g object
    keyword_language = request.args.get('keyword_language', default=None, type=str)
    if keyword_language:
        adventure = [x for x in load_adventures_per_level(
            level, keyword_language) if x.get('short_name') == name]
    else:
        adventure = [x for x in load_adventures_per_level(
            level, g.keyword_lang) if x.get('short_name') == name]
    if not adventure:
        return utils.error_page(error=404, ui_message=gettext('no_such_adventure'))

    prev_level = level - 1 if [x for x in load_adventures_per_level(
        level - 1, g.keyword_lang) if x.get('short_name') == name] else False
    next_level = level + 1 if [x for x in load_adventures_per_level(
        level + 1, g.keyword_lang) if x.get('short_name') == name] else False

    # Add the commands to enable the language switcher dropdown
    commands = hedy.commands_per_level.get(level)

    return hedyweb.render_specific_adventure(
        commands=commands,
        level_number=level,
        adventure=adventure,
        version=version(),
        prev_level=prev_level,
        next_level=next_level)


@app.route('/cheatsheet/', methods=['GET'], defaults={'level': 1})
@app.route('/cheatsheet/<level>', methods=['GET'])
def get_cheatsheet_page(level):
    try:
        level = int(level)
        if level < 1 or level > hedy.HEDY_MAX_LEVEL:
            return utils.error_page(error=404, ui_message=gettext('no_such_level'))
    except BaseException:
        return utils.error_page(error=404, ui_message=gettext('no_such_level'))

    commands = COMMANDS[g.lang].get_commands_for_level(level, g.keyword_lang)

    return render_template("cheatsheet.html", commands=commands, level=level)


@app.route('/certificate/<username>', methods=['GET'])
def get_certificate_page(username):
    if not current_user()['username']:
        return utils.error_page(error=403, ui_message=gettext('unauthorized'))
    username = username.lower()
    user = DATABASE.user_by_username(username)
    if not user:
        return utils.error_page(error=403, ui_message=gettext('user_inexistent'))
    progress_data = DATABASE.progress_by_username(username)
    if progress_data is None:
        return utils.error_page(error=404, ui_message=gettext('no_certificate'))
    achievements = progress_data.get('achieved', None)
    if achievements is None or 'hedy_certificate' not in achievements:
        return utils.error_page(error=404, ui_message=gettext('no_certificate'))
    if 'run_programs' in progress_data:
        count_programs = progress_data['run_programs']
    else:
        count_programs = 0
    quiz_score = get_highest_quiz_score(username)
    longest_program = get_longest_program(username)

    number_achievements = len(achievements)
    congrats_message = gettext('congrats_message').format(**{'username': username})
    return render_template("certificate.html", count_programs=count_programs, quiz_score=quiz_score,
                           longest_program=longest_program, number_achievements=number_achievements,
                           congrats_message=congrats_message)


def get_highest_quiz_score(username):
    max = 0
    quizzes = DATABASE.get_quiz_stats([username])
    for q in quizzes:
        for score in q.get('scores', []):
            if score > max:
                max = score
    return max


def get_longest_program(username):
    programs = DATABASE.get_program_stats([username])
    highest = 0
    for program in programs:
        if 'number_of_lines' in program:
            highest = max(highest, program['number_of_lines'])
    return highest


@app.errorhandler(404)
def not_found(exception):
    return utils.error_page(error=404, ui_message=gettext('page_not_found'))


@app.errorhandler(500)
def internal_error(exception):
    import traceback
    print(traceback.format_exc())
    return utils.error_page(error=500)


@app.route('/index.html')
@app.route('/')
def default_landing_page():
    return main_page('start')


@app.route('/signup', methods=['GET'])
def signup_page():
    if current_user()['username']:
        return redirect('/my-profile')
    return render_template('signup.html', page_title=gettext('title_signup'), current_page='login')


@app.route('/login', methods=['GET'])
def login_page():
    if current_user()['username']:
        return redirect('/my-profile')
    return render_template('login.html', page_title=gettext('title_login'), current_page='login')


@app.route('/recover', methods=['GET'])
def recover_page():
    if current_user()['username']:
        return redirect('/my-profile')
    return render_template(
        'recover.html',
        page_title=gettext('title_recover'),
        current_page='login')


@app.route('/reset', methods=['GET'])
def reset_page():
    # If there is a user logged in -> don't allow password reset
    if current_user()['username']:
        return redirect('/my-profile')

    username = request.args.get('username', default=None, type=str)
    token = request.args.get('token', default=None, type=str)
    username = None if username == "null" else username
    token = None if token == "null" else token

    if not username or not token:
        return utils.error_page(error=403, ui_message=gettext('unauthorized'))
    return render_template(
        'reset.html',
        page_title=gettext('title_reset'),
        reset_username=username,
        reset_token=token,
        current_page='login')


@app.route('/my-profile', methods=['GET'])
@requires_login
def profile_page(user):
    profile = DATABASE.user_by_username(user['username'])
    programs = DATABASE.public_programs_for_user(user['username'])
    public_profile_settings = DATABASE.get_public_profile_settings(current_user()['username'])

    classes = []
    if profile.get('classes'):
        for class_id in profile.get('classes'):
            classes.append(DATABASE.get_class(class_id))

    invite = DATABASE.get_username_invite(user['username'])
    if invite:
        # We have to keep this in mind as well, can simply be set to 1 for now
        # But when adding more message structures we have to use a more sophisticated structure
        session['messages'] = 1
        # If there is an invite: retrieve the class information
        class_info = DATABASE.get_class(invite.get('class_id', None))
        if class_info:
            invite['teacher'] = class_info.get('teacher')
            invite['class_name'] = class_info.get('name')
            invite['join_link'] = class_info.get('link')
    else:
        session['messages'] = 0

    return render_template(
        'profile.html',
        page_title=gettext('title_my-profile'),
        programs=programs,
        user_data=profile,
        invite_data=invite,
        public_settings=public_profile_settings,
        user_classes=classes,
        current_page='my-profile')


@app.route('/research/<filename>', methods=['GET'])
def get_research(filename):
    return send_from_directory('content/research/', filename)


@app.route('/<page>')
def main_page(page):
    if page == 'favicon.ico':
        abort(404)

    if page == "my-achievements":
        return achievements_page()

    if page == 'learn-more':
        learn_more_translations = hedyweb.PageTranslations(page).get_page_translations(g.lang)
        return render_template(
            'learn-more.html',
            papers=hedy_content.RESEARCH,
            page_title=gettext('title_learn-more'),
            current_page='learn-more',
            content=learn_more_translations)

    if page == 'join':
        join_translations = hedyweb.PageTranslations(page).get_page_translations(g.lang)
        return render_template('join.html', page_title=gettext('title_learn-more'),
                               current_page='join', content=join_translations)

    if page == 'privacy':
        privacy_translations = hedyweb.PageTranslations(
            page).get_page_translations(g.lang)
        return render_template('privacy.html', page_title=gettext('title_privacy'),
                               content=privacy_translations)

    requested_page = hedyweb.PageTranslations(page)
    if not requested_page.exists():
        abort(404)

    main_page_translations = requested_page.get_page_translations(g.lang)
    return render_template('main-page.html', page_title=gettext('title_start'),
                           current_page='start', content=main_page_translations)


@app.route('/landing-page/', methods=['GET'], defaults={'first': False})
@app.route('/landing-page/<first>', methods=['GET'])
@requires_login
def landing_page(user, first):
    username = user['username']

    user_info = DATABASE.get_public_profile_settings(username)
    user_programs = DATABASE.programs_for_user(username)
    # Only return the last program of the user
    if user_programs:
        user_programs = user_programs[:1][0]
    user_achievements = DATABASE.progress_by_username(username)

    return render_template(
        'landing-page.html',
        first_time=True if first else False,
        page_title=gettext('title_landing-page'),
        user=user['username'],
        user_info=user_info,
        program=user_programs,
        achievements=user_achievements)


@app.route('/explore', methods=['GET'])
def explore():
    if not current_user()['username']:
        return redirect('/login')

    level = request.args.get('level', default=None, type=str)
    adventure = request.args.get('adventure', default=None, type=str)
    language = request.args.get('lang', default=None, type=str)

    level = None if level == "null" else level
    adventure = None if adventure == "null" else adventure
    language = None if language == "null" else language

    achievement = None
    if level or adventure or language:
        programs = PUBLIC_PROGRAMS
        if level:
            programs = [x for x in programs if x.get('level') == int(level)]
        if language:
            programs = [x for x in programs if x.get('lang') == language]
        if adventure:
            # Todo: We used to save adventures with "default" with an empty adventure_name, what changed?
            programs = [x for x in programs if x.get('adventure_name') == adventure]
        programs = programs[-48:]
        achievement = ACHIEVEMENTS.add_single_achievement(
            current_user()['username'], "indiana_jones")
    else:
        programs = PUBLIC_PROGRAMS[:48]

    filtered_programs = []
    for program in programs:
        program = pre_process_explore_program(program)
        public_profile = DATABASE.get_public_profile_settings(program['username'])

<<<<<<< HEAD
        # If the language doesn't match the user -> parse the keywords
        # We perform a "double parse" to make sure english keywords are also always translated
        code = program['code']

        # First, if the program language is not equal to english and the language supports keywords
        # It might contain non-english keywords -> parse all to english
        if program.get("lang") != "en" and program.get("lang") in ALL_KEYWORD_LANGUAGES.keys():
            code = hedy_translation.translate_keywords(code, from_lang=program.get(
                'lang'), to_lang="en", level=int(program.get('level', 1)))
        # If the keyword language is non-English -> parse again to guarantee
        # completely localized keywords
        if g.keyword_lang != "en":
            code = hedy_translation.translate_keywords(
                code,
                from_lang="en",
                to_lang=g.keyword_lang,
                level=int(
                    program.get('level', 1)))

=======
>>>>>>> 62ef9d16
        filtered_programs.append({
            'username': program['username'],
            'name': program['name'],
            'level': program['level'],
            'id': program['id'],
            'error': program['error'],
            'hedy_choice': True if program.get('hedy_choice') == 1 else False,
            'public_user': True if public_profile else None,
            'code': "\n".join(program['code'].split("\n")[:4]),
            'number_lines': program['code'].count('\n') + 1
        })

    favourite_programs = DATABASE.get_hedy_choices()
    hedy_choices = []
    for program in favourite_programs:
        program = pre_process_explore_program(program)
        public_profile = DATABASE.get_public_profile_settings(program['username'])

        hedy_choices.append({
            'username': program['username'],
            'name': program['name'],
            'level': program['level'],
            'id': program['id'],
            'hedy_choice': True,
            'public_user': True if public_profile else None,
            'code': "\n".join(program['code'].split("\n")[:4]),
            'number_lines': program['code'].count('\n') + 1
        })

    adventures_names = hedy_content.Adventures(session['lang']).get_adventure_names()

    return render_template(
        'explore.html',
        programs=filtered_programs,
        favourite_programs=hedy_choices,
        filtered_level=level,
        achievement=achievement,
        filtered_adventure=adventure,
        filtered_lang=language,
        max_level=hedy.HEDY_MAX_LEVEL,
        adventures_names=adventures_names,
        page_title=gettext('title_explore'),
        current_page='explore')


def pre_process_explore_program(program):
    # If program does not have an error value set -> parse it and set value
    if 'error' not in program:
        try:
            hedy.transpile(program.get('code'), program.get('level'), program.get('lang'))
            program['error'] = False
        except BaseException:
            program['error'] = True
        DATABASE.store_program(program)

    # First, if the program language is not equal to english and the language supports keywords
    # It might contain non-english keywords -> parse all to english
    if program.get("lang") != "en" and program.get("lang") in ALL_KEYWORD_LANGUAGES.keys():
        program['code'] = hedy_translation.translate_keywords(program['code'], from_lang=program.get(
            'lang'), to_lang="en", level=int(program.get('level', 1)))
    # If the keyword language is non-English -> parse again to guarantee
    # completely localized keywords
    if g.keyword_lang != "en":
        program['code'] = hedy_translation.translate_keywords(
            program['code'],
            from_lang="en",
            to_lang=g.keyword_lang,
            level=int(
                program.get('level', 1)))

    return program


@app.route('/highscores', methods=['GET'], defaults={'filter': 'global'})
@app.route('/highscores/<filter>', methods=['GET'])
@requires_login
def get_highscores_page(user, filter):
    if filter not in ["global", "country", "class"]:
        return utils.error_page(error=404, ui_message=gettext('page_not_found'))

    user_data = DATABASE.user_by_username(user['username'])
    public_profile = True if DATABASE.get_public_profile_settings(user['username']) else False
    classes = list(user_data.get('classes', set()))
    country = user_data.get('country')
    user_country = COUNTRIES.get(country)

    if filter == "global":
        highscores = DATABASE.get_highscores(user['username'], filter)
    elif filter == "country":
        # Can't get a country highscore if you're not in a country!
        if not country:
            return utils.error_page(error=403, ui_message=gettext('no_such_highscore'))
        highscores = DATABASE.get_highscores(user['username'], filter, country)
    elif filter == "class":
        # Can't get a class highscore if you're not in a class!
        if not classes:
            return utils.error_page(error=403, ui_message=gettext('no_such_highscore'))
        highscores = DATABASE.get_highscores(user['username'], filter, classes[0])

    # Make a deepcopy if working locally, otherwise the local database values
    # are by-reference and overwritten
    if not os.getenv('NO_DEBUG_MODE'):
        highscores = copy.deepcopy(highscores)
    for highscore in highscores:
        highscore['country'] = highscore.get('country') if highscore.get('country') else "-"
        highscore['last_achievement'] = utils.delta_timestamp(highscore.get('last_achievement'))
    return render_template(
        'highscores.html',
        highscores=highscores,
        has_country=True if country else False,
        filter=filter,
        user_country=user_country,
        public_profile=public_profile,
        in_class=True if classes else False)


@app.route('/change_language', methods=['POST'])
def change_language():
    body = request.json
    session['lang'] = body.get('lang')
    return jsonify({'succes': 200})


@app.route('/translate_keywords', methods=['POST'])
def translate_keywords():
    body = request.json
    try:
        translated_code = hedy_translation.translate_keywords(body.get('code'), body.get(
            'start_lang'), body.get('goal_lang'), level=int(body.get('level', 1)))
        if translated_code:
            return jsonify({'success': 200, 'code': translated_code})
        else:
            return gettext('translate_error'), 400
    except BaseException:
        return gettext('translate_error'), 400


# TODO TB: Think about changing this to sending all steps to the front-end at once
@app.route('/get_tutorial_step/<level>/<step>', methods=['GET'])
def get_tutorial_translation(level, step):
    # Keep this structure temporary until we decide on a nice code / parse structure
    if step == "code_snippet":
        return jsonify({'code': gettext('tutorial_code_snippet')}), 200
    try:
        step = int(step)
    except ValueError:
        return gettext('invalid_tutorial_step'), 400

    data = TUTORIALS[g.lang].get_tutorial_for_level_step(level, step, g.keyword_lang)
    if not data:
        data = {'title': gettext('tutorial_title_not_found'),
                'text': gettext('tutorial_message_not_found')}
    return jsonify(data), 200


@app.route('/store_parsons_order', methods=['POST'])
def store_parsons_order():
    body = request.json
    # Validations
    if not isinstance(body, dict):
        return 'body must be an object', 400
    if not isinstance(body.get('level'), str):
        return 'level must be a string', 400
    if not isinstance(body.get('exercise'), str):
        return 'exercise must be a string', 400
    if not isinstance(body.get('order'), list):
        return 'order must be a list', 400

    attempt = {
        'id': utils.random_id_generator(12),
        'username': current_user()['username'] or f'anonymous:{utils.session_id()}',
        'level': int(body['level']),
        'exercise': int(body['exercise']),
        'order': body['order'],
        'correct': 1 if body['correct'] else 0,
        'timestamp': utils.timems()
    }

    DATABASE.store_parsons(attempt)
    return jsonify({}), 200


@app.route('/client_messages.js', methods=['GET'])
def client_messages():
    # Not really nice, but we don't call this often as it is cached
    d = collections.defaultdict(lambda: 'Unknown Exception')
    d.update(YamlFile.for_file('content/client-messages/en.yaml').to_dict())
    d.update(YamlFile.for_file(
        f'content/client-messages/{g.lang}.yaml').to_dict())

    response = make_response(render_template(
        "client_messages.js", error_messages=json.dumps(d)))

    if not is_debug_mode():
        # Cache for longer when not developing
        response.cache_control.max_age = 60 * 60  # Seconds
    return response


@app.template_global()
def current_language():
    return make_lang_obj(g.lang)


@app.template_global()
def current_keyword_language():
    return make_keyword_lang_obj(g.keyword_lang)


@app.template_global()
def other_keyword_language():
    # If the current keyword language isn't English: we are sure the other option is English
    # But, only if the user has an existing keyword language -> on the session
    if session.get('keyword_lang') and session['keyword_lang'] != "en":
        return make_keyword_lang_obj("en")
    return None


@app.template_global()
def translate_command(command):
    # Return the translated command found in KEYWORDS, if not found return the command itself
    return hedy_content.KEYWORDS[g.lang].get(command, command)


@app.template_filter()
def nl2br(x):
    """Turn newlines into <br>"""
    # The input to this object will either be a literal string or a 'Markup' object.
    # In case of a literal string, we need to escape it first, because we have
    # to be able to make a distinction between safe and unsafe characters.
    #
    # In case of a Markup object, make sure to tell it the <br> we're adding is safe
    if not isinstance(x, Markup):
        x = Markup.escape(x)
    return x.replace('\n', Markup('<br />'))


@app.template_global()
def hedy_link(level_nr, assignment_nr, subpage=None):
    """Make a link to a Hedy page."""
    parts = ['/hedy']
    parts.append('/' + str(level_nr))
    if str(assignment_nr) != '1' or subpage:
        parts.append('/' + str(assignment_nr if assignment_nr else '1'))
    if subpage and subpage != 'code':
        parts.append('/' + subpage)
    return ''.join(parts)


@app.template_global()
def all_countries():
    return COUNTRIES


@app.template_global()
def other_languages():
    current_lang = g.lang
    return [make_lang_obj(lang) for lang in ALL_LANGUAGES.keys() if lang != current_lang]


@app.template_global()
def other_keyword_languages():
    current_lang = g.lang
    return [make_lang_obj(lang) for lang in ALL_KEYWORD_LANGUAGES.keys() if lang != current_lang]


@app.template_global()
def keyword_languages():
    return [make_lang_obj(lang) for lang in ALL_KEYWORD_LANGUAGES.keys()]


@app.template_global()
def keyword_languages_keys():
    return [lang for lang in ALL_KEYWORD_LANGUAGES.keys()]


@app.template_global()
def get_country(country):
    return COUNTRIES.get(country, "-")


@app.template_global()
# If the current user language supports localized keywords: return this value, else: english
def get_syntax_language(lang):
    if lang in ALL_KEYWORD_LANGUAGES.keys():
        return lang
    else:
        return "en"


@app.template_global()
def parse_keyword(keyword):
    return hedy_content.KEYWORDS.get(g.keyword_lang).get(keyword)


def make_lang_obj(lang):
    """Make a language object for a given language."""
    return {
        'sym': ALL_LANGUAGES[lang],
        'lang': lang
    }


def make_keyword_lang_obj(lang):
    """Make a language object for a given language."""
    return {
        'sym': ALL_KEYWORD_LANGUAGES[lang],
        'lang': lang
    }


@app.template_global()
def modify_query(**new_values):
    args = request.args.copy()

    for key, value in new_values.items():
        args[key] = value

    return '{}?{}'.format(request.path, url_encode(args))


@app.template_global()
def get_user_messages():
    if not session.get('messages'):
        # Todo TB: In the future this should contain the class invites + other messages
        # As the class invites are binary (you either have one or you have none, we can possibly simplify this)
        # Simply set it to 1 if we have an invite, otherwise keep at 0
        invite = DATABASE.get_username_invite(current_user()['username'])
        session['messages'] = 1 if invite else 0
    if session.get('messages') > 0:
        return session.get('messages')
    return None


# Todo TB: Re-write this somewhere sometimes following the line below
# We only store this @app.route here to enable the use of achievements ->
# might want to re-write this in the future


@app.route('/auth/public_profile', methods=['POST'])
@requires_login
def update_public_profile(user):
    body = request.json

    # Validations
    if not isinstance(body, dict):
        return gettext('ajax_error'), 400
    # The images are given as a "picture id" from 1 till 12
    if not isinstance(body.get('image'), str) or int(body.get('image'), 0) not in [*range(1, 13)]:
        return gettext('image_invalid'), 400
    if not isinstance(body.get('personal_text'), str):
        return gettext('personal_text_invalid'), 400
    if 'favourite_program' in body and not isinstance(body.get('favourite_program'), str):
        return gettext('favourite_program_invalid'), 400

    # Verify that the set favourite program is actually from the user (and public)!
    if 'favourite_program' in body:
        program = DATABASE.program_by_id(body.get('favourite_program'))
        if not program or program.get('username') != user['username'] or not program.get('public'):
            return gettext('favourite_program_invalid'), 400

    achievement = None
    current_profile = DATABASE.get_public_profile_settings(user['username'])
    if current_profile:
        if current_profile.get('image') != body.get('image'):
            achievement = ACHIEVEMENTS.add_single_achievement(
                current_user()['username'], "fresh_look")
    else:
        achievement = ACHIEVEMENTS.add_single_achievement(current_user()['username'], "go_live")

    # Make sure the session value for the profile image is up-to-date
    session['profile_image'] = body.get('image')

    # If there is no current profile or if it doesn't have the tags list ->
    # check if the user is a teacher / admin
    if not current_profile or not current_profile.get('tags'):
        body['tags'] = []
        if is_teacher(user):
            body['tags'].append('teacher')
        if is_admin(user):
            body['tags'].append('admin')

    DATABASE.update_public_profile(user['username'], body)
    if achievement:
        # Todo TB -> Check if we require message or success on front-end
        return {'message': gettext('public_profile_updated'), 'achievement': achievement}, 200
    return {'message': gettext('public_profile_updated')}, 200


@app.route('/translating')
def translating_page():
    return render_template('translating.html')


@app.route('/update_yaml', methods=['POST'])
def update_yaml():
    filename = path.join('coursedata', request.form['file'])
    # The file MUST point to something inside our 'coursedata' directory
    filepath = path.abspath(filename)
    expected_path = path.abspath('coursedata')
    if not filepath.startswith(expected_path):
        raise RuntimeError('Invalid path given')

    data = load_yaml_rt(filepath)
    for key, value in request.form.items():
        if key.startswith('c:'):
            translating.apply_form_change(
                data, key[2:], translating.normalize_newlines(value))

    data = translating.normalize_yaml_blocks(data)

    return Response(dump_yaml_rt(data), mimetype='application/x-yaml',
                    headers={'Content-disposition': 'attachment; filename=' + request.form['file'].replace('/', '-')})


@app.route('/user/<username>')
def public_user_page(username):
    if not current_user()['username']:
        return utils.error_page(error=403, ui_message=gettext('unauthorized'))
    username = username.lower()
    user = DATABASE.user_by_username(username)
    if not user:
        return utils.error_page(error=404, ui_message=gettext('user_not_private'))
    user_public_info = DATABASE.get_public_profile_settings(username)
    if user_public_info:
        user_programs = DATABASE.public_programs_for_user(username)
        user_achievements = DATABASE.progress_by_username(username) or {}

        favourite_program = None
        if 'favourite_program' in user_public_info and user_public_info['favourite_program']:
            favourite_program = DATABASE.program_by_id(
                user_public_info['favourite_program'])
        if len(user_programs) >= 5:
            user_programs = user_programs[:5]

        last_achieved = None
        if user_achievements.get('achieved'):
            last_achieved = user_achievements['achieved'][-1]
        certificate_message = gettext('see_certificate').format(**{'username': username})
        # Todo: TB -> In the near future: add achievement for user visiting their own profile

        return render_template(
            'public-page.html',
            user_info=user_public_info,
            achievements=ACHIEVEMENTS_TRANSLATIONS.get_translations(
                g.lang).get('achievements'),
            favourite_program=favourite_program,
            programs=user_programs,
            last_achieved=last_achieved,
            user_achievements=user_achievements,
            certificate_message=certificate_message)
    return utils.error_page(error=404, ui_message=gettext('user_not_private'))


def valid_invite_code(code):
    if not code:
        return False

    # Get the value from the environment, use literal_eval to convert from
    # string list to an actual list
    valid_codes = []
    if os.getenv('TEACHER_INVITE_CODE'):
        valid_codes.append(os.getenv('TEACHER_INVITE_CODE'))
    if os.getenv('TEACHER_INVITE_CODES'):
        valid_codes.extend(os.getenv('TEACHER_INVITE_CODES').split(','))

    return code in valid_codes


@app.route('/invite/<code>', methods=['GET'])
def teacher_invitation(code):
    user = current_user()

    if not valid_invite_code(code):
        return utils.error_page(error=404, ui_message=gettext('invalid_teacher_invitation_code'))

    if not user['username']:
        return render_template('teacher-invitation.html')

    admin.update_is_teacher(DATABASE, user)
    # When visiting this link we update the current user to a teacher -> also update user in session
    session.get('user')['is_teacher'] = True

    session['welcome-teacher'] = True
    url = request.url.replace(f'/invite/{code}', '/for-teachers')
    return redirect(url)


app.register_blueprint(auth_pages.AuthModule(DATABASE))
app.register_blueprint(profile.ProfileModule(DATABASE))
app.register_blueprint(programs.ProgramsModule(DATABASE, ACHIEVEMENTS))
app.register_blueprint(for_teachers.ForTeachersModule(DATABASE, ACHIEVEMENTS))
app.register_blueprint(classes.ClassModule(DATABASE, ACHIEVEMENTS))
app.register_blueprint(classes.MiscClassPages(DATABASE, ACHIEVEMENTS))
app.register_blueprint(admin.AdminModule(DATABASE))
app.register_blueprint(achievements.AchievementsModule(ACHIEVEMENTS))
app.register_blueprint(quiz.QuizModule(DATABASE, ACHIEVEMENTS, QUIZZES))
app.register_blueprint(parsons.ParsonsModule(PARSONS))
app.register_blueprint(statistics.StatisticsModule(DATABASE))


# *** START SERVER ***


def on_server_start():
    """Called just before the server is started, both in developer mode and on Heroku.

    Use this to initialize objects, dependencies and connections.
    """
    pass


if __name__ == '__main__':
    # Start the server on a developer machine. Flask is initialized in DEBUG mode, so it
    # hot-reloads files. We also flip our own internal "debug mode" flag to True, so our
    # own file loading routines also hot-reload.
    utils.set_debug_mode(not os.getenv('NO_DEBUG_MODE'))

    # If we are running in a Python debugger, don't use flasks reload mode. It creates
    # subprocesses which make debugging harder.
    is_in_debugger = sys.gettrace() is not None

    on_server_start()
    logger.debug('app starting in debug mode')
    # Threaded option enables multiple instances for multiple user access support
    app.run(threaded=True, debug=not is_in_debugger,
            port=config['port'], host="0.0.0.0")

    # See `Procfile` for how the server is started on Heroku.<|MERGE_RESOLUTION|>--- conflicted
+++ resolved
@@ -961,11 +961,7 @@
             # Todo: How can we fix this without a re-load?
             quiz_stats = DATABASE.get_quiz_stats([current_user()['username']])
             # Only check the quiz threshold if there is a quiz to obtain a score on the previous level
-<<<<<<< HEAD
-            if level > 1 and QUIZZES[g.lang].get_quiz_data_for_level(level-1):
-=======
             if level > 1 and QUIZZES[g.lang].get_quiz_data_for_level(level - 1):
->>>>>>> 62ef9d16
                 scores = [x.get('scores', []) for x in quiz_stats if x.get('level') == level - 1]
                 scores = [score for week_scores in scores for score in week_scores]
                 max_score = 0 if len(scores) < 1 else max(scores)
@@ -1405,28 +1401,6 @@
         program = pre_process_explore_program(program)
         public_profile = DATABASE.get_public_profile_settings(program['username'])
 
-<<<<<<< HEAD
-        # If the language doesn't match the user -> parse the keywords
-        # We perform a "double parse" to make sure english keywords are also always translated
-        code = program['code']
-
-        # First, if the program language is not equal to english and the language supports keywords
-        # It might contain non-english keywords -> parse all to english
-        if program.get("lang") != "en" and program.get("lang") in ALL_KEYWORD_LANGUAGES.keys():
-            code = hedy_translation.translate_keywords(code, from_lang=program.get(
-                'lang'), to_lang="en", level=int(program.get('level', 1)))
-        # If the keyword language is non-English -> parse again to guarantee
-        # completely localized keywords
-        if g.keyword_lang != "en":
-            code = hedy_translation.translate_keywords(
-                code,
-                from_lang="en",
-                to_lang=g.keyword_lang,
-                level=int(
-                    program.get('level', 1)))
-
-=======
->>>>>>> 62ef9d16
         filtered_programs.append({
             'username': program['username'],
             'name': program['name'],
