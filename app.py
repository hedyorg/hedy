# coding=utf-8
import base64
import binascii
import collections
import copy
import logging
import json
import datetime
import os
import re
import sys
import traceback
import textwrap
import zipfile
import jinja_partials
from typing import Optional
from logging.config import dictConfig as logConfig
from os import path

import static_babel_content
from markupsafe import Markup
from flask import (Flask, Response, abort, after_this_request, g,
                   redirect, request, send_file, url_for, jsonify,
                   send_from_directory, session)
from flask_babel import Babel, gettext
from flask_commonmark import Commonmark
from flask_compress import Compress
from urllib.parse import quote_plus

import hedy
import hedy_content
import hedy_translation
import hedyweb
import utils
from safe_format import safe_format
from config import config
from website.flask_helpers import render_template, proper_tojson, JinjaCompatibleJsonProvider
from hedy_content import (ADVENTURE_ORDER_PER_LEVEL, KEYWORDS_ADVENTURES, ALL_KEYWORD_LANGUAGES,
                          ALL_LANGUAGES, COUNTRIES, HOUR_OF_CODE_ADVENTURES)

from logging_config import LOGGING_CONFIG
from utils import dump_yaml_rt, is_debug_mode, load_yaml_rt, timems, version, strip_accents
from website import (ab_proxying, achievements, admin, auth_pages, aws_helpers,
                     cdn, classes, database, for_teachers, s3_logger, parsons,
                     profile, programs, querylog, quiz, statistics,
                     translating, tags)
from website.auth import (current_user, is_admin, is_teacher, is_second_teacher, has_public_profile,
                          login_user_from_token_cookie, requires_login, requires_login_redirect, requires_teacher,
                          forget_current_user)
from website.log_fetcher import log_fetcher
from website.frontend_types import Adventure, Program, ExtraStory, SaveInfo


logConfig(LOGGING_CONFIG)
logger = logging.getLogger(__name__)

# Todo TB: This can introduce a possible app breaking bug when switching
# to Python 4 -> e.g. Python 4.0.1 is invalid
if (sys.version_info.major < 3 or sys.version_info.minor < 7):
    print('Hedy requires Python 3.7 or newer to run. However, your version of Python is', '.'.join(
        [str(sys.version_info.major), str(sys.version_info.minor), str(sys.version_info.micro)]))
    quit()

# Set the current directory to the root Hedy folder
os.chdir(os.path.join(os.getcwd(), __file__.replace(
    os.path.basename(__file__), '')))

# Setting up Flask and babel (web and translations)
app = Flask(__name__, static_url_path='')
app.url_map.strict_slashes = False  # Ignore trailing slashes in URLs
app.json = JinjaCompatibleJsonProvider(app)

# Most files should be loaded through the CDN which has its own caching period and invalidation.
# Use 5 minutes as a reasonable default for all files we load elsewise.
app.config['SEND_FILE_MAX_AGE_DEFAULT'] = datetime.timedelta(minutes=5)

babel = Babel(app)

jinja_partials.register_extensions(app)
app.template_filter('tojson')(proper_tojson)

COMMANDS = collections.defaultdict(hedy_content.NoSuchCommand)
for lang in ALL_LANGUAGES.keys():
    COMMANDS[lang] = hedy_content.Commands(lang)

ADVENTURES = collections.defaultdict(hedy_content.NoSuchAdventure)
for lang in ALL_LANGUAGES.keys():
    ADVENTURES[lang] = hedy_content.Adventures(lang)

PARSONS = collections.defaultdict()
for lang in ALL_LANGUAGES.keys():
    PARSONS[lang] = hedy_content.ParsonsProblem(lang)

QUIZZES = collections.defaultdict(hedy_content.NoSuchQuiz)
for lang in ALL_LANGUAGES.keys():
    QUIZZES[lang] = hedy_content.Quizzes(lang)

TUTORIALS = collections.defaultdict(hedy_content.NoSuchTutorial)
for lang in ALL_LANGUAGES.keys():
    TUTORIALS[lang] = hedy_content.Tutorials(lang)

SLIDES = collections.defaultdict(hedy_content.NoSuchSlides)
for lang in ALL_LANGUAGES.keys():
    SLIDES[lang] = hedy_content.Slides(lang)

ACHIEVEMENTS_TRANSLATIONS = hedyweb.AchievementTranslations()
DATABASE = database.Database()
ACHIEVEMENTS = achievements.Achievements(DATABASE, ACHIEVEMENTS_TRANSLATIONS)

TAGS = collections.defaultdict(hedy_content.NoSuchAdventure)
for lang in ALL_LANGUAGES.keys():
    TAGS[lang] = hedy_content.Tags(lang)


def load_adventures_for_level(level, subset=None):
    """Load the adventures available to the current user at the given level.

    These are the default adventures, with the customizations implied
    by any class they are a part of. We also load any programs the user has
    that apply to the current level.

    Adventures are loaded in the current language, with the keywords in the code
    translated to the default (or explicitly requested) keyword language.
    """
    keyword_lang = g.keyword_lang

    all_adventures = []
    if subset:
        adventures = ADVENTURES[g.lang].get_adventures_subset(subset, keyword_lang)
    else:
        adventures = ADVENTURES[g.lang].get_adventures(keyword_lang)

    for short_name, adventure in adventures.items():
        adventure_level = adventure['levels'].get(level, None)
        if not adventure_level:
            continue

        # Sometimes we have multiple text and example_code -> iterate these and add as well!

        extra_stories = [
            ExtraStory(
                text=adventure_level.get(f'story_text_{i}'),
                example_code=adventure_level.get(f'example_code_{i}'))
            for i in range(2, 10)
            if adventure_level.get(f'story_text_{i}', '')
        ]

        default_save_name = adventure.get('default_save_name')
        if not default_save_name or default_save_name == 'intro':
            default_save_name = adventure['name']

        # only add adventures that have been added to the adventure list of this level
        if short_name in ADVENTURE_ORDER_PER_LEVEL.get(level, []):
            current_adventure = Adventure(
                short_name=short_name,
                name=adventure['name'],
                image=adventure.get('image', None),
                text=adventure['levels'][level].get('story_text', ""),
                example_code=adventure['levels'][level].get('example_code', ""),
                extra_stories=extra_stories,
                is_teacher_adventure=False,
                is_command_adventure=short_name in KEYWORDS_ADVENTURES,
                save_name=f'{default_save_name} {level}',
                start_code=adventure['levels'][level].get('start_code', ""))

            all_adventures.append(current_adventure)

    # Sort the adventures based on the default ordering
    adventures_order = ADVENTURE_ORDER_PER_LEVEL.get(level, [])
    index_map = {v: i for i, v in enumerate(adventures_order)}
    all_adventures.sort(key=lambda pair: index_map.get(
        pair['short_name'],
        len(adventures_order)))

    return all_adventures


def load_saved_programs(level, into_adventures, preferential_program: Optional[Program]):
    """Load saved previous saved programs by the current user into the given adventures array.

    Mutates the adventures in-place, by setting the 'save_name', 'start_code'
    and 'save_info' attributes of adventures.
    """
    if not current_user()['username']:
        return

    loaded_programs = {k: Program.from_database_row(r)
                       for k, r in DATABASE.last_level_programs_for_user(current_user()['username'], level).items()}

    # If there is a preferential program, overwrite any other one that might exist so we definitely
    # load this one.
    if preferential_program:
        loaded_programs[preferential_program.adventure_name] = preferential_program

    # Copy them into the adventures array
    #
    # For every adventure, find a program in the `loaded_programs` dictionary.
    # Since the program may be saved under either the id or the actual name, check both.
    for adventure in into_adventures:
        program = loaded_programs.get(adventure.short_name)
        if not program:
            program = loaded_programs.get(adventure.name)
        if not program:
            continue

        adventure.save_name = program.name
        adventure.start_code = program.code
        adventure.save_info = SaveInfo.from_program(program)


def load_customized_adventures(level, customizations, into_adventures):
    """Load the teacher customizations into the set of adventures.

    It would have been nicer if the complete set of adventures had come
    out of 'load_adventures_for_level', but looking up customizations is
    a bit expensive and since we've already done that in the caller, we pass
    it in here.

    Mutates the 'into_adventures' list in-place. On entry, it is the list of
    default `Adventure` objects in the default order. On exit, it may have been
    reordered and enhanced with teacher-written adventures.
    """
    # First find the list of all teacher adventures for the current level,
    # batch-get all of them, then put them into the adventures array in the correct
    # location.

    # { <str>level -> [ { <str>name, <bool>from_teacher ] }
    # 'name' is either a shortname or an ID into the teacher table
    sorted_adventures = customizations.get('sorted_adventures', {})
    order_for_this_level = sorted_adventures.get(str(level), [])
    if not order_for_this_level:
        return  # Nothing to do

    adventure_ids = {a['name'] for a in order_for_this_level if a['from_teacher']}
    teacher_adventure_map = DATABASE.batch_get_adventures(adventure_ids)
    builtin_adventure_map = {a.short_name: a for a in into_adventures}

    # Replace `into_adventures`
    into_adventures[:] = []
    for a in order_for_this_level:
        if a['from_teacher'] and (db_row := teacher_adventure_map.get(a['name'])):
            try:
                db_row['content'] = safe_format(db_row['content'],
                                                **hedy_content.KEYWORDS.get(g.keyword_lang))
            except Exception:
                # We don't want teacher being able to break the student UI -> pass this adventure
                pass

            into_adventures.append(Adventure.from_teacher_adventure_database_row(db_row))
        if not a['from_teacher'] and (adv := builtin_adventure_map.get(a['name'])):
            into_adventures.append(adv)


@babel.localeselector
def get_locale():
    return session.get("lang", request.accept_languages.best_match(ALL_LANGUAGES.keys(), 'en'))


cdn.Cdn(app, os.getenv('CDN_PREFIX'), os.getenv('HEROKU_SLUG_COMMIT', 'dev'))


@app.before_request
def before_request_begin_logging():
    """Initialize the query logging.

    This needs to happen as one of the first things, as the database calls
    etc. depend on it.
    """
    path = (str(request.path) + '?' + request.query_string.decode('utf-8')
            ) if request.query_string else str(request.path)
    querylog.begin_global_log_record(
        path=path,
        method=request.method,
        remote_ip=request.headers.get('X-Forwarded-For', request.remote_addr),
        user_agent=request.headers.get('User-Agent'))


@app.after_request
def after_request_log_status(response):
    querylog.log_value(http_code=response.status_code)
    return response


@app.before_request
def initialize_session():
    """Make sure the session is initialized.

    - Each session gets a unique session ID, so we can tell user sessions apart
      and know what programs get submitted after each other.
    - If the user has a cookie with a long-lived login token, log them in from
      that cookie (copy the user info into the session for efficient access
      later on).
    """
    # Set the database object on the global object (auth.py needs it)
    g.db = DATABASE

    # Invoke session_id() for its side effect
    utils.session_id()
    login_user_from_token_cookie()

    g.user = current_user()
    querylog.log_value(session_id=utils.session_id(), username=g.user['username'],
                       is_teacher=is_teacher(g.user), is_admin=is_admin(g.user))


if os.getenv('IS_PRODUCTION'):
    @app.before_request
    def reject_e2e_requests():
        if utils.is_testing_request(request):
            return 'No E2E tests are allowed in production', 400


@app.before_request
def before_request_proxy_testing():
    if utils.is_testing_request(request) and os.getenv('IS_TEST_ENV'):
        session['test_session'] = 'test'


# HTTP -> HTTPS redirect
# https://stackoverflow.com/questions/32237379/python-flask-redirect-to-https-from-http/32238093
if os.getenv('REDIRECT_HTTP_TO_HTTPS'):
    @app.before_request
    def before_request_https():
        if request.url.startswith('http://'):
            url = request.url.replace('http://', 'https://', 1)
            # We use a 302 in case we need to revert the redirect.
            return redirect(url, code=302)

# Unique random key for sessions.
# For settings with multiple workers, an environment variable is required,
# otherwise cookies will be constantly removed and re-set by different
# workers.
if utils.is_production():
    if not os.getenv('SECRET_KEY'):
        raise RuntimeError(
            'The SECRET KEY must be provided for non-dev environments.')

    app.config['SECRET_KEY'] = os.getenv('SECRET_KEY')

else:
    # The value doesn't matter for dev environments, but it needs to be a constant
    # so that our cookies don't get invalidated every time we restart the server.
    app.config['SECRET_KEY'] = os.getenv('SECRET_KEY', 'WeAreDeveloping')

if utils.is_heroku():
    app.config.update(
        SESSION_COOKIE_SECURE=True,
        SESSION_COOKIE_HTTPONLY=True,
        SESSION_COOKIE_SAMESITE='Lax',
    )

# Set security attributes for cookies in a central place - but not when
# running locally, so that session cookies work well without HTTPS

Compress(app)
Commonmark(app)
parse_logger = s3_logger.S3ParseLogger.from_env_vars()
querylog.LOG_QUEUE.set_transmitter(
    aws_helpers.s3_querylog_transmitter_from_env())


@app.before_request
def setup_language():
    # Determine the user's requested language code.
    #
    # If not in the request parameters, use the browser's accept-languages
    # header to do language negotiation. Can be changed in the session by
    # POSTing to `/change_language`, and be overwritten by remember_current_user().
    if lang_from_request := request.args.get('language', None):
        session['lang'] = lang_from_request
    if 'lang' not in session:
        session['lang'] = request.accept_languages.best_match(
            ALL_LANGUAGES.keys(), 'en')
    g.lang = session['lang']
    querylog.log_value(lang=session['lang'])

    if 'keyword_lang' not in session:
        session['keyword_lang'] = g.lang if g.lang in ALL_KEYWORD_LANGUAGES.keys() else 'en'
    # If there is a '?keyword_language=' parameter, it overrides the current keyword lang, permanently
    if request.args.get('keyword_language', None):
        session['keyword_lang'] = request.args.get('keyword_language', None)
    g.keyword_lang = session['keyword_lang']

    # Set the page direction -> automatically set it to "left-to-right"
    # Switch to "right-to-left" if one of the language is rtl according to Locale (from Babel) settings.
    # This is the only place to expand / shrink the list of RTL languages ->
    # front-end is fixed based on this value
    g.dir = static_babel_content.TEXT_DIRECTIONS.get(g.lang, 'ltr')

    # Check that requested language is supported, otherwise return 404
    if g.lang not in ALL_LANGUAGES.keys():
        return "Language " + g.lang + " not supported", 404


if utils.is_heroku() and not os.getenv('HEROKU_RELEASE_CREATED_AT'):
    logger.warning(
        'Cannot determine release; enable Dyno metadata by running'
        '"heroku labs:enable runtime-dyno-metadata -a <APP_NAME>"')


# A context processor injects variables in the context that are available to all templates.
@app.context_processor
def enrich_context_with_user_info():
    user = current_user()
    data = {'username': user.get('username', ''),
            'is_teacher': is_teacher(user), 'is_second_teacher': is_second_teacher(user),
            'is_admin': is_admin(user), 'has_public_profile': has_public_profile(user)}
    return data


@app.context_processor
def add_generated_css_file():
    return {
        "generated_css_file": '/css/generated.full.css' if is_debug_mode() else '/css/generated.css'
    }


@app.context_processor
def add_hx_detection():
    """Detect when a request is sent by HTMX.

    A template may decide to render things differently when it is vs. when it isn't.
    """
    hx_request = bool(request.headers.get('Hx-Request'))
    return {
        "hx_request": hx_request,
        "hx_layout": 'htmx-layout-yes.html' if hx_request else 'htmx-layout-no.html',
    }


@app.after_request
def hx_triggers(response):
    """For HTMX Requests, push any pending achievements in the session to the client.

    Use the HX-Trigger header, which will trigger events on the client. There is a listener
    there which will respond to the 'displayAchievements' event.
    """
    if not request.headers.get('HX-Request'):
        return response

    achs = session.pop('pending_achievements', [])
    if achs:
        response.headers.set('HX-Trigger', json.dumps({'displayAchievements': achs}))
    return response


@app.after_request
def set_security_headers(response):
    security_headers = {
        'Strict-Transport-Security': 'max-age=31536000; includeSubDomains',
        'X-XSS-Protection': '1; mode=block',
    }
    # Not X-Frame-Options on purpose -- we are being embedded by Online Masters
    # and that's okay.
    response.headers.update(security_headers)
    return response


@app.teardown_request
def teardown_request_finish_logging(exc):
    log_record = querylog.finish_global_log_record(exc)
    if is_debug_mode():
        logger.debug(repr(log_record.as_data()))


# If present, PROXY_TO_TEST_HOST should be the 'http[s]://hostname[:port]' of the target environment
if os.getenv('PROXY_TO_TEST_HOST') and not os.getenv('IS_TEST_ENV'):
    ab_proxying.ABProxying(app, os.getenv(
        'PROXY_TO_TEST_HOST'), app.config['SECRET_KEY'])


@app.route('/session_test', methods=['GET'])
def echo_session_vars_test():
    if not utils.is_testing_request(request):
        return 'This endpoint is only meant for E2E tests', 400
    return jsonify({'session': dict(session)})


@app.route('/session_main', methods=['GET'])
def echo_session_vars_main():
    if not utils.is_testing_request(request):
        return 'This endpoint is only meant for E2E tests', 400
    return jsonify({'session': dict(session),
                    'proxy_enabled': bool(os.getenv('PROXY_TO_TEST_HOST'))})


@app.route('/parse', methods=['POST'])
@querylog.timed_as('parse_handler')
def parse():
    body = request.json
    if not body:
        return "body must be an object", 400
    if 'code' not in body:
        return "body.code must be a string", 400
    if 'level' not in body:
        return "body.level must be a string", 400
    if 'adventure_name' in body and not isinstance(body['adventure_name'], str):
        return "if present, body.adventure_name must be a string", 400
    if 'is_debug' not in body:
        return "body.is_debug must be a boolean", 400
    error_check = False
    if 'error_check' in body:
        error_check = True

    code = body['code']
    level = int(body['level'])
    is_debug = bool(body['is_debug'])
    # Language should come principally from the request body,
    # but we'll fall back to browser default if it's missing for whatever
    # reason.
    lang = body.get('lang', g.lang)

    # true if kid enabled the read aloud option
    read_aloud = body.get('read_aloud', False)

    response = {}
    username = current_user()['username'] or None
    exception = None

    querylog.log_value(level=level, lang=lang,
                       session_id=utils.session_id(), username=username)

    try:
        keyword_lang = current_keyword_language()["lang"]
        with querylog.log_time('transpile'):
            try:
                transpile_result = transpile_add_stats(code, level, lang, is_debug)
                if username and not body.get('tutorial'):
                    DATABASE.increase_user_run_count(username)
                    ACHIEVEMENTS.increase_count("run")
            except hedy.exceptions.WarningException as ex:
                translated_error = translate_error(ex.error_code, ex.arguments, keyword_lang)
                if isinstance(ex, hedy.exceptions.InvalidSpaceException):
                    response['Warning'] = translated_error
                else:
                    response['Error'] = translated_error
                response['Location'] = ex.error_location
                transpile_result = ex.fixed_result
                exception = ex
            except hedy.exceptions.UnquotedEqualityCheckException as ex:
                response['Error'] = translate_error(ex.error_code, ex.arguments, keyword_lang)
                response['Location'] = ex.error_location
                exception = ex

        try:
<<<<<<< HEAD
            t = textwrap.dedent("""\
            print(load_url('https://raw.githubusercontent.com/ebertmi/skulpt/epy_build/src/file.js'))
            """)
            response['Code'] = t + transpile_result.code
=======
            response['Code'] = transpile_result.code
            source_map_result = transpile_result.source_map.get_result()

            for i, mapping in source_map_result.items():
                if mapping['error'] is not None:
                    source_map_result[i]['error'] = translate_error(
                        source_map_result[i]['error'].error_code,
                        source_map_result[i]['error'].arguments,
                        keyword_lang
                    )

            response['source_map'] = source_map_result
>>>>>>> 4847afe2

            if transpile_result.has_pygame:
                response['has_pygame'] = True

            if transpile_result.has_turtle:
                response['has_turtle'] = True
        except Exception:
            pass

        with querylog.log_time('detect_sleep'):
            try:
                response['has_sleep'] = 'sleep' in transpile_result.commands
            except BaseException:
                pass

        try:
            if username and not body.get('tutorial') and ACHIEVEMENTS.verify_run_achievements(
                    username, code, level, response, transpile_result.commands):
                response['achievements'] = ACHIEVEMENTS.get_earned_achievements()
        except Exception as E:
            print(f"error determining achievements for {code} with {E}")

    except hedy.exceptions.HedyException as ex:
        traceback.print_exc()
        response = hedy_error_to_response(ex)
        exception = ex

    except Exception as E:
        traceback.print_exc()
        print(f"error transpiling {code}")
        response["Error"] = str(E)
        exception = E

    # Save this program (if the user is logged in)
    if username and body.get('save_name'):
        try:
            program_logic = programs.ProgramsLogic(DATABASE, ACHIEVEMENTS)
            program = program_logic.store_user_program(
                user=current_user(),
                level=level,
                name=body.get('save_name'),
                program_id=body.get('program_id'),
                adventure_name=body.get('adventure_name'),
                code=code,
                error=exception is not None)

            response['save_info'] = SaveInfo.from_program(Program.from_database_row(program))
        except programs.NotYourProgramError:
            # No permissions to overwrite, no biggie
            pass

    querylog.log_value(server_error=response.get('Error'))
    parse_logger.log({
        'session': utils.session_id(),
        'date': str(datetime.datetime.now()),
        'level': level,
        'lang': lang,
        'code': code,
        'server_error': response.get('Error'),
        'exception': get_class_name(exception),
        'version': version(),
        'username': username,
        'read_aloud': read_aloud,
        'is_test': 1 if os.getenv('IS_TEST_ENV') else None,
        'adventure_name': body.get('adventure_name', None)
    })

    if "Error" in response and error_check:
        response["message"] = gettext('program_contains_error')
    return jsonify(response)


@app.route('/parse-by-id', methods=['POST'])
@requires_login
def parse_by_id(user):
    body = request.json
    # Validations
    if not isinstance(body, dict):
        return 'body must be an object', 400
    if not isinstance(body.get('id'), str):
        return 'class id must be a string', 400

    program = DATABASE.program_by_id(body.get('id'))
    if program and program.get('username') == user['username']:
        try:
            hedy.transpile(
                program.get('code'),
                program.get('level'),
                program.get('lang')
            )
            return {}, 200
        except BaseException:
            return {"error": "parsing error"}, 200
    else:
        return 'this is not your program!', 400


@app.route('/parse_tutorial', methods=['POST'])
@requires_login
def parse_tutorial(user):
    body = request.json

    code = body['code']
    level = try_parse_int(body['level'])
    try:
        result = hedy.transpile(code, level, "en")
        jsonify({'code': result.code}), 200
    except BaseException:
        return "error", 400


@app.route("/generate_machine_files", methods=['POST'])
def prepare_files():
    body = request.json
    # Prepare the file -> return the "secret" filename as response
    transpiled_code = hedy.transpile(body.get("code"), body.get("level"), body.get("lang"))
    filename = utils.random_id_generator(12)

    # We have to turn the turtle 90 degrees to align with the user perspective app.ts#16
    # This is not a really nice solution, but as we store the prefix on the
    # front-end it should be good for now
    threader = textwrap.dedent("""
        import time
        from turtlethread import Turtle
        t = Turtle()
        t.left(90)
        with t.running_stitch(stitch_length=20):
        """)
    lines = transpiled_code.code.split("\n")

    # remove all sleeps for speeed, and remove all colors for compatibility:
    lines = [x for x in lines if ("time.sleep" not in x) and ("t.pencolor" not in x)]

    threader += "  " + "\n  ".join(lines)
    threader += "\n" + 't.save("machine_files/' + filename + '.dst")'
    threader += "\n" + 't.save("machine_files/' + filename + '.png")'
    if not os.path.isdir('machine_files'):
        os.makedirs('machine_files')
    exec(threader)

    # stolen from: https://stackoverflow.com/questions/28568687/send-with-multiple-csvs-using-flask

    zip_file = zipfile.ZipFile(f'machine_files/{filename}.zip', 'w', zipfile.ZIP_DEFLATED)
    for root, dirs, files in os.walk('machine_files/'):
        # only zip files for this request, and exclude the zip file itself:
        for file in [x for x in files if x[:len(filename)] == filename and x[-3:] != 'zip']:
            zip_file.write('machine_files/' + file)
    zip_file.close()

    return jsonify({'filename': filename}), 200


@app.route("/download_machine_files/<filename>", methods=['GET'])
def download_machine_file(filename, extension="zip"):
    # https://stackoverflow.com/questions/24612366/delete-an-uploaded-file-after-downloading-it-from-flask

    # Once the file is downloaded -> remove it
    @after_this_request
    def remove_file(response):
        try:
            os.remove("machine_files/" + filename + ".zip")
            os.remove("machine_files/" + filename + ".dst")
            os.remove("machine_files/" + filename + ".png")
        except BaseException:
            print("Error removing one of the generated files!")
        return response

    return send_file("machine_files/" + filename + "." + extension, as_attachment=True)


def transpile_add_stats(code, level, lang_, is_debug):
    username = current_user()['username'] or None
    number_of_lines = code.count('\n')
    try:
        result = hedy.transpile(code, level, lang_, is_debug=is_debug)
        statistics.add(
            username, lambda id_: DATABASE.add_program_stats(id_, level, number_of_lines, None))
        return result
    except Exception as ex:
        class_name = get_class_name(ex)
        statistics.add(username, lambda id_: DATABASE.add_program_stats(
            id_, level, number_of_lines, class_name))
        raise


def get_class_name(i):
    if i is not None:
        return str(i.__class__.__name__)
    return i


def hedy_error_to_response(ex):
    keyword_lang = current_keyword_language()["lang"]
    return {
        "Error": translate_error(ex.error_code, ex.arguments, keyword_lang),
        "Location": ex.error_location
    }


def translate_error(code, arguments, keyword_lang):
    arguments_that_require_translation = [
        'allowed_types',
        'invalid_type',
        'invalid_type_2',
        'offending_keyword',
        'character_found',
        'concept',
        'tip',
        'else',
        'command',
        'print',
        'ask',
        'echo',
        'is',
        'if',
        'repeat']
    arguments_that_require_highlighting = [
        'command',
        'guessed_command',
        'invalid_argument',
        'invalid_argument_2',
        'offending_keyword',
        'variable',
        'invalid_value',
        'print',
        'else',
        'ask',
        'echo',
        'is',
        'if',
        'repeat']

    # Todo TB -> We have to find a more delicate way to fix this: returns some gettext() errors
    error_template = gettext('' + str(code))

    # Fetch tip if it exists and merge into template, since it can also contain placeholders
    # that need to be translated/highlighted

    if 'tip' in arguments:
        error_template = error_template.replace("{tip}", gettext('' + str(arguments['tip'])))
        # TODO, FH Oct 2022 -> Could we do this with a format even though we don't have all fields?

    # adds keywords to the dictionary so they can be translated if they occur in the error text

    # FH Oct 2022: this could be optimized by only adding them when they occur in the text
    # (either with string matching or with a list of placeholders for each error)
    arguments["print"] = "print"
    arguments["ask"] = "ask"
    arguments["echo"] = "echo"
    arguments["else"] = "else"
    arguments["repeat"] = "repeat"
    arguments["is"] = "is"
    arguments["if"] = "if"

    # some arguments like allowed types or characters need to be translated in the error message
    for k, v in arguments.items():
        if k in arguments_that_require_translation:
            if isinstance(v, list):
                arguments[k] = translate_list(v)
            else:
                arguments[k] = gettext('' + str(v))

        if k in arguments_that_require_highlighting:
            if k in arguments_that_require_translation:
                local_keyword = hedy_translation.translate_keyword_from_en(v, keyword_lang)
                arguments[k] = hedy.style_command(local_keyword)
            else:
                arguments[k] = hedy.style_command(v)

    return safe_format(error_template, **arguments)


def translate_list(args):
    translated_args = [gettext('' + str(a)) for a in args]
    # Deduplication is needed because diff values could be translated to the
    # same value, e.g. int and float => a number
    translated_args = list(dict.fromkeys(translated_args))

    if len(translated_args) > 1:
        return f"{', '.join(translated_args[0:-1])}" \
               f" {gettext('or')} " \
               f"{translated_args[-1]}"
    return ''.join(translated_args)


@app.route('/report_error', methods=['POST'])
def report_error():
    post_body = request.json

    parse_logger.log({
        'session': utils.session_id(),
        'date': str(datetime.datetime.now()),
        'level': post_body.get('level'),
        'code': post_body.get('code'),
        'client_error': post_body.get('client_error'),
        'version': version(),
        'username': current_user()['username'] or None,
        'is_test': 1 if os.getenv('IS_TEST_ENV') else None
    })

    return 'logged'


@app.route('/client_exception', methods=['POST'])
def report_client_exception():
    post_body = request.json

    querylog.log_value(
        session=utils.session_id(),
        date=str(datetime.datetime.now()),
        client_error=post_body,
        version=version(),
        username=current_user()['username'] or None,
        is_test=1 if os.getenv('IS_TEST_ENV') else None
    )

    # Return a 500 so the HTTP status codes will stand out in our monitoring/logging
    return 'logged', 500


@app.route('/version', methods=['GET'])
def version_page():
    """
    Generate a page with some diagnostic information and a useful GitHub URL on upcoming changes.

    This is an admin-only page, it does not need to be linked.
   (Also does not have any sensitive information so it's fine to be unauthenticated).
    """
    app_name = os.getenv('HEROKU_APP_NAME')

    vrz = os.getenv('HEROKU_RELEASE_CREATED_AT')
    the_date = datetime.date.fromisoformat(
        vrz[:10]) if vrz else datetime.date.today()

    commit = os.getenv('HEROKU_SLUG_COMMIT', '????')[0:6]

    return render_template('version-page.html',
                           app_name=app_name,
                           heroku_release_time=the_date,
                           commit=commit)


@app.route('/commands/<id>')
def all_commands(id):
    program = DATABASE.program_by_id(id)
    code = program.get('code')
    level = program.get('level')
    lang = program.get('lang')
    return render_template(
        'commands.html',
        commands=hedy.all_commands(code, level, lang))


@app.route('/my-achievements')
def achievements_page():
    user = current_user()
    username = user['username']
    if not username:
        # redirect users to /login if they are not logged in
        # Todo: TB -> I wrote this once, but wouldn't it make more sense to simply
        # throw a 302 error?
        url = request.url.replace('/my-achievements', '/login')
        return redirect(url, code=302)

    user_achievements = DATABASE.achievements_by_username(user.get('username')) or []
    achievements = ACHIEVEMENTS_TRANSLATIONS.get_translations(g.lang).get('achievements')

    return render_template(
        'achievements.html',
        page_title=gettext('title_achievements'),
        translations=achievements,
        user_achievements=user_achievements,
        current_page='my-profile')


@app.route('/programs', methods=['GET'])
@requires_login_redirect
def programs_page(user):
    username = user['username']
    if not username:
        # redirect users to /login if they are not logged in
        url = request.url.replace('/programs', '/login')
        return redirect(url, code=302)

    from_user = request.args.get('user') or None
    # If from_user -> A teacher is trying to view the user programs
    if from_user and not is_admin(user):
        if not is_teacher(user):
            return utils.error_page(error=403, ui_message=gettext('not_teacher'))
        students = DATABASE.get_teacher_students(username)
        if from_user not in students:
            return utils.error_page(error=403, ui_message=gettext('not_enrolled'))

    # We request our own page -> also get the public_profile settings
    public_profile = None
    if not from_user:
        public_profile = DATABASE.get_public_profile_settings(username)

    level = request.args.get('level', default=None, type=str) or None
    adventure = request.args.get('adventure', default=None, type=str) or None
    page = request.args.get('page', default=None, type=str)
    filter = request.args.get('filter', default=None, type=str)
    submitted = True if filter == 'submitted' else None

    result = DATABASE.filtered_programs_for_user(from_user or username,
                                                 level=level,
                                                 adventure=adventure,
                                                 submitted=submitted,
                                                 pagination_token=page,
                                                 limit=10)

    programs = []
    for item in result:
        date = utils.delta_timestamp(item['date'])
        # This way we only keep the first 4 lines to show as preview to the user
        code = "\n".join(item['code'].split("\n")[:4])
        programs.append(
            {'id': item['id'],
             'code': code,
             'date': date,
             'level': item['level'],
             'name': item['name'],
             'adventure_name': item.get('adventure_name'),
             'submitted': item.get('submitted'),
             'public': item.get('public'),
             'number_lines': item['code'].count('\n') + 1
             }
        )

    adventure_names = hedy_content.Adventures(g.lang).get_adventure_names()

    next_page_url = url_for('programs_page', **dict(request.args, page=result.next_page_token)
                            ) if result.next_page_token else None

    return render_template(
        'programs.html',
        programs=programs,
        page_title=gettext('title_programs'),
        current_page='programs',
        from_user=from_user,
        public_profile=public_profile,
        adventure_names=adventure_names,
        max_level=hedy.HEDY_MAX_LEVEL,
        next_page_url=next_page_url)


@app.route('/logs/query', methods=['POST'])
def query_logs():
    user = current_user()
    if not is_admin(user) and not is_teacher(user):
        return utils.error_page(error=403, ui_message=gettext('unauthorized'))

    body = request.json
    if body is not None and not isinstance(body, dict):
        return 'body must be an object', 400

    class_id = body.get('class_id')
    if not is_admin(user):
        username_filter = body.get('username')
        if not class_id or not username_filter:
            return utils.error_page(error=403, ui_message=gettext('unauthorized'))

        class_ = DATABASE.get_class(class_id)
        if not class_ or class_['teacher'] != user['username'] or username_filter not in class_.get('students', [
        ]):
            return utils.error_page(error=403, ui_message=gettext('unauthorized'))

    (exec_id, status) = log_fetcher.query(body)
    response = {'query_status': status, 'query_execution_id': exec_id}
    return jsonify(response)


@app.route('/logs/results', methods=['GET'])
def get_log_results():
    query_execution_id = request.args.get(
        'query_execution_id', default=None, type=str)
    next_token = request.args.get('next_token', default=None, type=str)

    user = current_user()
    if not is_admin(user) and not is_teacher(user):
        return utils.error_page(error=403, ui_message=gettext('unauthorized'))

    data, next_token = log_fetcher.get_query_results(
        query_execution_id, next_token)
    response = {'data': data, 'next_token': next_token}
    return jsonify(response)


@app.route('/tutorial', methods=['GET'])
def tutorial_index():
    if not current_user()['username']:
        return redirect('/login')
    level = 1
    cheatsheet = COMMANDS[g.lang].get_commands_for_level(level, g.keyword_lang)
    commands = hedy.commands_per_level.get(level)
    adventures = load_adventures_for_level(level)
    parsons = len(PARSONS[g.lang].get_parsons_data_for_level(level))
    initial_tab = adventures[0].short_name
    initial_adventure = adventures[0]

    max_level = hedy.HEDY_MAX_LEVEL  # do we need to fetch the max level per language?

    return render_template(
        "code-page.html",
        intro_tutorial=True,
        next_level=2,
        level_nr=str(level),
        level=str(level),
        adventures=adventures,
        initial_tab=initial_tab,
        commands=commands,
        quiz=True,
        max_level=max_level,
        parsons=True if parsons else False,
        parsons_exercises=parsons,
        initial_adventure=initial_adventure,
        cheatsheet=cheatsheet,
        blur_button_available=False,
        current_user_is_in_class=len(current_user().get('classes') or []) > 0,
        # See initialize.ts
        javascript_page_options=dict(
            page='code',
            level=level,
            lang=g.lang,
            adventures=adventures,
            initial_tab=initial_tab,
            current_user_name=current_user()['username'],
            start_tutorial=True,
        ))


@app.route('/teacher-tutorial', methods=['GET'])
@requires_teacher
def teacher_tutorial(user):
    teacher_classes = DATABASE.get_teacher_classes(user['username'], True)
    adventures = []
    for adventure in DATABASE.get_teacher_adventures(user['username']):
        adventures.append(
            {'id': adventure.get('id'),
             'name': adventure.get('name'),
             'date': utils.localized_date_format(adventure.get('date')),
             'level': adventure.get('level')
             }
        )

    return render_template('for-teachers.html', current_page='my-profile',
                           page_title=gettext('title_for-teacher'),
                           teacher_classes=teacher_classes,
                           teacher_adventures=adventures,
                           tutorial=True,
                           content=hedyweb.PageTranslations('for-teachers').get_page_translations(g.lang),
                           javascript_page_options=dict(
                               page='for-teachers',
                               tutorial=True,
                           ))

# routing to index.html


@app.route('/hour-of-code/<int:level>', methods=['GET'])
@app.route('/hour-of-code', methods=['GET'], defaults={'level': 1})
def hour_of_code(level, program_id=None):
    try:
        level = int(level)
        if level < 1 or level > hedy.HEDY_MAX_LEVEL:
            return utils.error_page(error=404, ui_message=gettext('no_such_level'))
    except BaseException:
        return utils.error_page(error=404, ui_message=gettext('no_such_level'))

    loaded_program = None
    if program_id:
        result = DATABASE.program_by_id(program_id)
        if not result or not current_user_allowed_to_see_program(result):
            return utils.error_page(error=404, ui_message=gettext('no_such_program'))

        loaded_program = Program.from_database_row(result)

    subset = [adv.strip() for adv in request.args.get("subset", "").strip().split(",")]
    subset = subset if subset[0] else HOUR_OF_CODE_ADVENTURES[level]
    adventures = load_adventures_for_level(level, subset=subset)

    if not adventures:
        return utils.error_page(error=404, ui_message=gettext("no_such_adventure"))

    # Initially all levels are available -> strip those for which conditions
    # are not met or not available yet
    available_levels = list(range(1, hedy.HEDY_MAX_LEVEL + 1))

    customizations = {}
    if current_user()['username']:
        customizations = DATABASE.get_student_class_customizations(current_user()['username'])

    if 'levels' in customizations:
        available_levels = customizations['levels']
        now = timems()
        for current_level, timestamp in customizations.get('opening_dates', {}).items():
            if utils.datetotimeordate(timestamp) > utils.datetotimeordate(utils.mstoisostring(now)):
                try:
                    available_levels.remove(int(current_level))
                except BaseException:
                    print("Error: there is an openings date without a level")

    if 'levels' in customizations and level not in available_levels:
        return utils.error_page(error=403, ui_message=gettext('level_not_class'))

    # At this point we can have the following scenario:
    # - The level is allowed and available
    # - But, if there is a quiz threshold we have to check again if the user has reached it

    if 'level_thresholds' in customizations:
        if 'quiz' in customizations.get('level_thresholds'):
            # Temporary store the threshold
            threshold = customizations.get('level_thresholds').get('quiz')
            # Get the max quiz score of the user in the previous level
            # A bit out-of-scope, but we want to enable the next level button directly after finishing the quiz
            # Todo: How can we fix this without a re-load?
            quiz_stats = DATABASE.get_quiz_stats([current_user()['username']])
            # Only check the quiz threshold if there is a quiz to obtain a score on the previous level
            if level > 1 and QUIZZES[g.lang].get_quiz_data_for_level(level - 1):
                scores = [x.get('scores', []) for x in quiz_stats if x.get('level') == level - 1]
                scores = [score for week_scores in scores for score in week_scores]
                max_score = 0 if len(scores) < 1 else max(scores)
                if max_score < threshold:
                    return utils.error_page(
                        error=403, ui_message=gettext('quiz_threshold_not_reached'))

            # We also have to check if the next level should be removed from the available_levels
            # Only check the quiz threshold if there is a quiz to obtain a score on the current level
            if level < hedy.HEDY_MAX_LEVEL and QUIZZES[g.lang].get_quiz_data_for_level(level):
                scores = [x.get('scores', []) for x in quiz_stats if x.get('level') == level]
                scores = [score for week_scores in scores for score in week_scores]
                max_score = 0 if len(scores) < 1 else max(scores)
                # We don't have the score yet for the next level -> remove all upcoming
                # levels from 'available_levels'
                if max_score < threshold:
                    # if this level is currently available, but score is below max score
                    customizations["below_threshold"] = (level + 1 in available_levels)
                    available_levels = available_levels[:available_levels.index(level) + 1]

    # Add the available levels to the customizations dict -> simplify
    # implementation on the front-end
    customizations['available_levels'] = available_levels
    cheatsheet = COMMANDS[g.lang].get_commands_for_level(level, g.keyword_lang)

    load_customized_adventures(level, customizations, adventures)
    load_saved_programs(level, adventures, loaded_program)
    initial_tab = adventures[0].short_name

    if loaded_program:
        # Make sure that there is an adventure(/tab) for a loaded program, otherwise make one
        initial_tab = loaded_program.adventure_name
        if not any(a.short_name == loaded_program.adventure_name for a in adventures):
            adventures.append(Adventure(
                short_name=loaded_program.adventure_name,
                # This is not great but we got nothing better :)
                name=gettext('your_program'),
                text='',
                example_code='',
                start_code=loaded_program.code,
                save_name=loaded_program.name,
                is_teacher_adventure=False,
                is_command_adventure=loaded_program.adventure_name in KEYWORDS_ADVENTURES
            ))

    adventures_map = {a.short_name: a for a in adventures}

    enforce_developers_mode = False
    if 'other_settings' in customizations and 'developers_mode' in customizations['other_settings']:
        enforce_developers_mode = True

    hide_cheatsheet = False
    if 'other_settings' in customizations and 'hide_cheatsheet' in customizations['other_settings']:
        hide_cheatsheet = True

    quiz = True if QUIZZES[g.lang].get_quiz_data_for_level(level) else False
    tutorial = True if TUTORIALS[g.lang].get_tutorial_for_level(level) else False

    quiz_questions = 0

    if quiz:
        quiz_questions = len(QUIZZES[g.lang].get_quiz_data_for_level(level))

    if 'other_settings' in customizations and 'hide_quiz' in customizations['other_settings']:
        quiz = False

    max_level = hedy.HEDY_MAX_LEVEL
    level_number = int(level)

    commands = hedy.commands_per_level.get(level)
    return render_template(
        "code-page.html",
        level_nr=str(level_number),
        level=level_number,
        current_page='Hour of Code',
        prev_level=level_number - 1 if level_number > 1 else None,
        next_level=level_number + 1 if level_number < max_level else None,
        HOC_tracking_pixel=True,
        customizations=customizations,
        hide_cheatsheet=hide_cheatsheet,
        # enforce_developers_mode=enforce_developers_mode,
        enforce_developers_mode=enforce_developers_mode,
        loaded_program=loaded_program,
        adventures=adventures,
        initial_tab=initial_tab,
        commands=commands,
        # parsons=parsons,
        # parsons_exercises=parson_exercises,
        tutorial=tutorial,
        latest=version(),
        quiz=quiz,
        max_level=hedy.HEDY_MAX_LEVEL,
        quiz_questions=quiz_questions,
        cheatsheet=cheatsheet,
        blur_button_available=False,
        initial_adventure=adventures_map[initial_tab],
        current_user_is_in_class=len(current_user().get('classes') or []) > 0,
        # See initialize.ts
        javascript_page_options=dict(
            page='code',
            level=level_number,
            lang=g.lang,
            adventures=adventures,
            initial_tab=initial_tab,
            current_user_name=current_user()['username'],
        ))


# routing to index.html
@app.route('/ontrack', methods=['GET'], defaults={'level': '1', 'program_id': None})
@app.route('/onlinemasters', methods=['GET'], defaults={'level': '1', 'program_id': None})
@app.route('/onlinemasters/<int:level>', methods=['GET'], defaults={'program_id': None})
@app.route('/hedy/<int:level>', methods=['GET'], defaults={'program_id': None})
@app.route('/hedy/<int:level>/<program_id>', methods=['GET'])
def index(level, program_id):
    try:
        level = int(level)
        if level < 1 or level > hedy.HEDY_MAX_LEVEL:
            return utils.error_page(error=404, ui_message=gettext('no_such_level'))
    except BaseException:
        return utils.error_page(error=404, ui_message=gettext('no_such_level'))

    loaded_program = None
    if program_id:
        result = DATABASE.program_by_id(program_id)
        if not result or not current_user_allowed_to_see_program(result):
            return utils.error_page(error=404, ui_message=gettext('no_such_program'))

        loaded_program = Program.from_database_row(result)

    adventures = load_adventures_for_level(level)

    # Initially all levels are available -> strip those for which conditions
    # are not met or not available yet
    available_levels = list(range(1, hedy.HEDY_MAX_LEVEL + 1))

    customizations = {}
    if current_user()['username']:
        customizations = DATABASE.get_student_class_customizations(current_user()['username'])

    if 'levels' in customizations:
        available_levels = customizations['levels']
        now = timems()
        for current_level, timestamp in customizations.get('opening_dates', {}).items():
            if utils.datetotimeordate(timestamp) > utils.datetotimeordate(utils.mstoisostring(now)):
                try:
                    available_levels.remove(int(current_level))
                except BaseException:
                    print("Error: there is an openings date without a level")

    if 'levels' in customizations and level not in available_levels:
        return utils.error_page(error=403, ui_message=gettext('level_not_class'))

    # At this point we can have the following scenario:
    # - The level is allowed and available
    # - But, if there is a quiz threshold we have to check again if the user has reached it

    if 'level_thresholds' in customizations:
        if 'quiz' in customizations.get('level_thresholds'):
            # Temporary store the threshold
            threshold = customizations.get('level_thresholds').get('quiz')
            # Get the max quiz score of the user in the previous level
            # A bit out-of-scope, but we want to enable the next level button directly after finishing the quiz
            # Todo: How can we fix this without a re-load?
            quiz_stats = DATABASE.get_quiz_stats([current_user()['username']])
            # Only check the quiz threshold if there is a quiz to obtain a score on the previous level
            if level > 1 and QUIZZES[g.lang].get_quiz_data_for_level(level - 1):
                scores = [x.get('scores', []) for x in quiz_stats if x.get('level') == level - 1]
                scores = [score for week_scores in scores for score in week_scores]
                max_score = 0 if len(scores) < 1 else max(scores)
                if max_score < threshold:
                    return utils.error_page(
                        error=403, ui_message=gettext('quiz_threshold_not_reached'))

            # We also have to check if the next level should be removed from the available_levels
            # Only check the quiz threshold if there is a quiz to obtain a score on the current level
            if level < hedy.HEDY_MAX_LEVEL and QUIZZES[g.lang].get_quiz_data_for_level(level):
                scores = [x.get('scores', []) for x in quiz_stats if x.get('level') == level]
                scores = [score for week_scores in scores for score in week_scores]
                max_score = 0 if len(scores) < 1 else max(scores)
                # We don't have the score yet for the next level -> remove all upcoming
                # levels from 'available_levels'
                if max_score < threshold:
                    # if this level is currently available, but score is below max score
                    customizations["below_threshold"] = (level + 1 in available_levels)
                    available_levels = available_levels[:available_levels.index(level) + 1]

    # Add the available levels to the customizations dict -> simplify
    # implementation on the front-end
    customizations['available_levels'] = available_levels
    cheatsheet = COMMANDS[g.lang].get_commands_for_level(level, g.keyword_lang)

    load_customized_adventures(level, customizations, adventures)
    load_saved_programs(level, adventures, loaded_program)
    initial_tab = adventures[0].short_name

    if loaded_program:
        # Make sure that there is an adventure(/tab) for a loaded program, otherwise make one
        initial_tab = loaded_program.adventure_name
        if not any(a.short_name == loaded_program.adventure_name for a in adventures):
            adventures.append(Adventure(
                short_name=loaded_program.adventure_name,
                # This is not great but we got nothing better :)
                name=gettext('your_program'),
                text='',
                example_code='',
                start_code=loaded_program.code,
                save_name=loaded_program.name,
                is_teacher_adventure=False,
                is_command_adventure=loaded_program.adventure_name in KEYWORDS_ADVENTURES
            ))

    adventures_map = {a.short_name: a for a in adventures}

    enforce_developers_mode = False
    if 'other_settings' in customizations and 'developers_mode' in customizations['other_settings']:
        enforce_developers_mode = True

    hide_cheatsheet = False
    if 'other_settings' in customizations and 'hide_cheatsheet' in customizations['other_settings']:
        hide_cheatsheet = True

    parsons = True if PARSONS[g.lang].get_parsons_data_for_level(level) else False
    quiz = True if QUIZZES[g.lang].get_quiz_data_for_level(level) else False
    tutorial = True if TUTORIALS[g.lang].get_tutorial_for_level(level) else False

    quiz_questions = 0
    parson_exercises = 0

    if quiz:
        quiz_questions = len(QUIZZES[g.lang].get_quiz_data_for_level(level))
    if parsons:
        parson_exercises = len(PARSONS[g.lang].get_parsons_data_for_level(level))

    if 'other_settings' in customizations and 'hide_parsons' in customizations['other_settings']:
        parsons = False
    if 'other_settings' in customizations and 'hide_quiz' in customizations['other_settings']:
        quiz = False

    max_level = hedy.HEDY_MAX_LEVEL
    level_number = int(level)

    commands = hedy.commands_per_level.get(level)
    return render_template(
        "code-page.html",
        level_nr=str(level_number),
        level=level_number,
        current_page='hedy',
        prev_level=level_number - 1 if level_number > 1 else None,
        next_level=level_number + 1 if level_number < max_level else None,
        max_level=hedy.HEDY_MAX_LEVEL,
        customizations=customizations,
        hide_cheatsheet=hide_cheatsheet,
        enforce_developers_mode=enforce_developers_mode,
        loaded_program=loaded_program,
        adventures=adventures,
        initial_tab=initial_tab,
        commands=commands,
        parsons=parsons,
        parsons_exercises=parson_exercises,
        tutorial=tutorial,
        latest=version(),
        quiz=quiz,
        quiz_questions=quiz_questions,
        cheatsheet=cheatsheet,
        blur_button_available=False,
        initial_adventure=adventures_map[initial_tab],
        current_user_is_in_class=len(current_user().get('classes') or []) > 0,
        # See initialize.ts
        javascript_page_options=dict(
            page='code',
            level=level_number,
            lang=g.lang,
            adventures=adventures,
            initial_tab=initial_tab,
            current_user_name=current_user()['username'],
        ))


@app.route('/hedy', methods=['GET'])
def index_level():
    if current_user()['username']:
        highest_quiz = get_highest_quiz_level(current_user()['username'])
        # This function returns the character '-' in case there are no finished quizes
        if highest_quiz == '-':
            level_rendered = 1
        elif highest_quiz == hedy.HEDY_MAX_LEVEL:
            level_rendered = hedy.HEDY_MAX_LEVEL
        else:
            level_rendered = highest_quiz + 1
        return index(level_rendered, None)
    else:
        return index(1, None)


@app.route('/hedy/<id>/view', methods=['GET'])
@requires_login
def view_program(user, id):
    result = DATABASE.program_by_id(id)

    if not result or not current_user_allowed_to_see_program(result):
        return utils.error_page(error=404, ui_message=gettext('no_such_program'))

    # The program is valid, verify if the creator also have a public profile
    result['public_profile'] = True if DATABASE.get_public_profile_settings(
        result['username']) else None

    code = result['code']
    if result.get("lang") != "en" and result.get("lang") in ALL_KEYWORD_LANGUAGES.keys():
        code = hedy_translation.translate_keywords(code, from_lang=result.get(
            'lang'), to_lang="en", level=int(result.get('level', 1)))
    # If the keyword language is non-English -> parse again to guarantee
    # completely localized keywords
    if g.keyword_lang != "en":
        code = hedy_translation.translate_keywords(
            code,
            from_lang="en",
            to_lang=g.keyword_lang,
            level=int(
                result.get(
                    'level',
                    1)))

    result['code'] = code

    arguments_dict = {}
    arguments_dict['program_id'] = id
    arguments_dict['page_title'] = f'{result["name"]} – Hedy'
    arguments_dict['level'] = result['level']  # Necessary for running
    arguments_dict['initial_adventure'] = dict(result,
                                               start_code=code,
                                               )
    arguments_dict['editor_readonly'] = True

    if "submitted" in result and result['submitted']:
        arguments_dict['show_edit_button'] = False
        arguments_dict['program_timestamp'] = utils.localized_date_format(result['date'])
    else:
        arguments_dict['show_edit_button'] = True

    # Everything below this line has nothing to do with this page and it's silly
    # that every page needs to put in so much effort to re-set it

    return render_template("view-program-page.html",
                           blur_button_available=True,
                           javascript_page_options=dict(
                               page='view-program',
                               lang=g.lang,
                               level=int(result['level'])),
                           **arguments_dict)


@app.route('/adventure/<name>', methods=['GET'], defaults={'level': 1, 'mode': 'full'})
@app.route('/adventure/<name>/<level>', methods=['GET'], defaults={'mode': 'full'})
@app.route('/adventure/<name>/<level>/<mode>', methods=['GET'])
def get_specific_adventure(name, level, mode):
    try:
        level = int(level)
    except BaseException:
        return utils.error_page(error=404, ui_message=gettext('no_such_level'))

    adventures = [x for x in load_adventures_for_level(level) if x.short_name == name]
    if not adventures:
        return utils.error_page(error=404, ui_message=gettext('no_such_adventure'))

    prev_level = None  # we are not rendering buttons in raw, no lookup needed here
    next_level = None

    # Add the commands to enable the language switcher dropdown
    commands = hedy.commands_per_level.get(level)
    raw = mode == 'raw'
    initial_tab = name
    initial_adventure = adventures[0]

    return render_template("code-page.html",
                           specific_adventure=True,
                           level_nr=str(level),
                           commands=commands,
                           level=level,
                           prev_level=prev_level,
                           next_level=next_level,
                           customizations=[],
                           hide_cheatsheet=None,
                           enforce_developers_mode=None,
                           teacher_adventures=[],
                           adventures=adventures,
                           initial_tab=initial_tab,
                           initial_adventure=initial_adventure,
                           latest=version(),
                           raw=raw,
                           menu=not raw,
                           blur_button_available=False,
                           current_user_is_in_class=len(current_user().get('classes') or []) > 0,
                           # See initialize.ts
                           javascript_page_options=dict(

                               page='code',
                               lang=g.lang,
                               level=level,
                               adventures=adventures,
                               initial_tab=initial_tab,
                               current_user_name=current_user()['username'],
                           ))


@app.route('/embedded/<int:level>', methods=['GET'])
def get_embedded_code_editor(level):
    forget_current_user()

    # Start with an empty program
    program = ''

    # If for any reason the level is invalid, set to level 1
    try:
        level = int(level)
        if level < 1 or level > hedy.HEDY_MAX_LEVEL:
            program = gettext('invalid_level_comment')
            level = 1
    except ValueError:
        program = gettext('invalid_level_comment')
        level = 1

    run = True if request.args.get('run') == 'true' else False
    readOnly = True if request.args.get('readOnly') == 'true' else False
    encoded_program = request.args.get('program')

    # Set a fallback for default use
    language = request.args.get('lang', 'en')
    if language not in ALL_LANGUAGES.keys():
        language = 'nl'
        program = gettext('invalid_language_comment')

    keyword_language = request.args.get('keyword', 'en')
    if keyword_language not in ALL_KEYWORD_LANGUAGES.keys():
        language = 'en'
        program = gettext('invalid_keyword_language_comment')

    # Make sure to set the session lang to enforce the correct translated strings to be rendered
    session['lang'] = language

    if encoded_program and not program:
        try:
            program = base64.b64decode(encoded_program)
            program = program.decode('utf-8')
        except binascii.Error:
            program = gettext('invalid_program_comment')

    return render_template("embedded-editor.html", embedded=True, run=run, language=language,
                           keyword_language=keyword_language, readOnly=readOnly,
                           level=level, program=program, javascript_page_options=dict(
                               page='code',
                               lang=language,
                               level=level
                           ))


@app.route('/cheatsheet/', methods=['GET'], defaults={'level': 1})
@app.route('/cheatsheet/<level>', methods=['GET'])
def get_cheatsheet_page(level):
    try:
        level = int(level)
        if level < 1 or level > hedy.HEDY_MAX_LEVEL:
            return utils.error_page(error=404, ui_message=gettext('no_such_level'))
    except BaseException:
        return utils.error_page(error=404, ui_message=gettext('no_such_level'))

    commands = COMMANDS[g.lang].get_commands_for_level(level, g.keyword_lang)

    return render_template("printable/cheatsheet.html", commands=commands, level=level)


@app.route('/certificate/<username>', methods=['GET'])
def get_certificate_page(username):
    if not current_user()['username']:
        return utils.error_page(error=403, ui_message=gettext('unauthorized'))
    username = username.lower()
    user = DATABASE.user_by_username(username)
    if not user:
        return utils.error_page(error=403, ui_message=gettext('user_inexistent'))
    progress_data = DATABASE.progress_by_username(username)
    if progress_data is None:
        return utils.error_page(error=404, ui_message=gettext('no_certificate'))
    achievements = progress_data.get('achieved', None)
    if achievements is None:
        return utils.error_page(error=404, ui_message=gettext('no_certificate'))
    if 'run_programs' in progress_data:
        count_programs = progress_data['run_programs']
    else:
        count_programs = 0
    quiz_score = get_highest_quiz_score(username)
    quiz_level = get_highest_quiz_level(username)
    longest_program = get_longest_program(username)

    number_achievements = len(achievements)
    congrats_message = safe_format(gettext('congrats_message'), username=username)
    return render_template("printable/certificate.html", count_programs=count_programs, quiz_score=quiz_score,
                           longest_program=longest_program, number_achievements=number_achievements,
                           quiz_level=quiz_level, congrats_message=congrats_message)


def get_highest_quiz_level(username):
    quiz_scores = DATABASE.get_quiz_stats([username])
    # Verify if the user did finish any quiz before getting the max() of the finished levels
    finished_quizzes = any("finished" in x for x in quiz_scores)
    return max([x.get("level") for x in quiz_scores if x.get("finished")]) if finished_quizzes else "-"


def get_highest_quiz_score(username):
    max = 0
    quizzes = DATABASE.get_quiz_stats([username])
    for q in quizzes:
        for score in q.get('scores', []):
            if score > max:
                max = score
    return max


def get_longest_program(username):
    programs = DATABASE.get_program_stats([username])
    highest = 0
    for program in programs:
        if 'number_of_lines' in program:
            highest = max(highest, program['number_of_lines'])
    return highest


@app.errorhandler(404)
def not_found(exception):
    return utils.error_page(error=404, ui_message=gettext('page_not_found'))


@app.errorhandler(500)
def internal_error(exception):
    import traceback
    print(traceback.format_exc())
    return utils.error_page(error=500, exception=exception)


@app.route('/signup', methods=['GET'])
def signup_page():
    if current_user()['username']:
        return redirect('/my-profile')
    return render_template('signup.html', page_title=gettext('title_signup'), current_page='login')


@app.route('/login', methods=['GET'])
def login_page():
    if current_user()['username']:
        return redirect('/my-profile')
    return render_template('login.html', page_title=gettext('title_login'), current_page='login')


@app.route('/recover', methods=['GET'])
def recover_page():
    if current_user()['username']:
        return redirect('/my-profile')
    return render_template(
        'recover.html',
        page_title=gettext('title_recover'),
        current_page='login')


@app.route('/reset', methods=['GET'])
def reset_page():
    # If there is a user logged in -> don't allow password reset
    if current_user()['username']:
        return redirect('/my-profile')

    username = request.args.get('username', default=None, type=str)
    token = request.args.get('token', default=None, type=str)
    username = None if username == "null" else username
    token = None if token == "null" else token

    if not username or not token:
        return utils.error_page(error=403, ui_message=gettext('unauthorized'))
    return render_template(
        'reset.html',
        page_title=gettext('title_reset'),
        reset_username=username,
        reset_token=token,
        current_page='login')


@app.route('/my-profile', methods=['GET'])
@requires_login_redirect
def profile_page(user):
    profile = DATABASE.user_by_username(user['username'])
    programs = DATABASE.filtered_programs_for_user(user['username'], public=True)
    public_profile_settings = DATABASE.get_public_profile_settings(current_user()['username'])

    classes = []
    if profile.get('classes'):
        for class_id in profile.get('classes'):
            classes.append(DATABASE.get_class(class_id))

    invite = DATABASE.get_username_invite(user['username'])
    if invite:
        # We have to keep this in mind as well, can simply be set to 1 for now
        # But when adding more message structures we have to use a more sophisticated structure
        session['messages'] = 1
        # If there is an invite: retrieve the class information
        class_info = DATABASE.get_class(invite.get('class_id', None))
        if class_info:
            invite['teacher'] = class_info.get('teacher')
            invite['class_name'] = class_info.get('name')
            invite['join_link'] = class_info.get('link')
    else:
        session['messages'] = 0

    return render_template(
        'profile.html',
        page_title=gettext('title_my-profile'),
        programs=programs,
        user_data=profile,
        invite_data=invite,
        public_settings=public_profile_settings,
        user_classes=classes,
        current_page='my-profile')


@app.route('/research/<filename>', methods=['GET'])
def get_research(filename):
    return send_from_directory('content/research/', filename)


@app.route('/favicon.ico')
def favicon():
    abort(404)


@app.route('/')
@app.route('/index.html')
def main_page():
    sections = hedyweb.PageTranslations('start').get_page_translations(g.lang)['home-sections']

    sections = sections[:]

    # Sections have 'title', 'text'
    # Annotate sections with display styles, based on the order which we know sections will appear
    # Styles are one of: 'block', 'pane-with-image-{left,right}', 'columns'
    # Do this by mutating the list in place
    content = []
    content.append(dict(style='block', **sections.pop(0)))

    section_images = [
        '/images/hedy-multilang.png',
        '/images/hedy-grows.png',
        '/images/hedy-classroom.png'
    ]

    for i, image in enumerate(section_images):
        if not sections:
            break
        content.append(dict(
            style='pane-with-image-' + ('right' if i % 2 == 0 else 'left'),
            image=image,
            **sections.pop(0)))

    if sections:
        content.append(dict(style='block', **sections.pop(0)))
    if sections:
        content.append(dict(style='columns', columns=sections))

    custom_logo = False
    if os.path.isfile(f'static/images/hero-graphic/hero-graphic-{g.lang}.png'):
        custom_logo = True

    return render_template('main-page.html', page_title=gettext('title_start'), custom_logo=custom_logo,
                           current_page='start', content=content)


@app.route('/subscribe')
def subscribe():
    return render_template('subscribe.html', current_page='subscribe')


@app.route('/learn-more')
def learn_more():
    learn_more_translations = hedyweb.PageTranslations('learn-more').get_page_translations(g.lang)
    return render_template(
        'learn-more.html',
        papers=hedy_content.RESEARCH,
        page_title=gettext('title_learn-more'),
        current_page='learn-more',
        content=learn_more_translations)


@app.route('/join')
def join():
    join_translations = hedyweb.PageTranslations('join').get_page_translations(g.lang)
    return render_template('join.html', page_title=gettext('title_learn-more'),
                           current_page='join', content=join_translations)


@app.route('/start')
def start():
    start_translations = hedyweb.PageTranslations('start').get_page_translations(g.lang)
    return render_template('start.html', page_title=gettext('title_learn-more'),
                           current_page='start', content=start_translations)


@app.route('/privacy')
def privacy():
    privacy_translations = hedyweb.PageTranslations('privacy').get_page_translations(g.lang)
    return render_template('privacy.html', page_title=gettext('title_privacy'),
                           content=privacy_translations)


@app.route('/landing-page/', methods=['GET'], defaults={'first': False})
@app.route('/landing-page/<first>', methods=['GET'])
@requires_login
def landing_page(user, first):
    username = user['username']

    user_info = DATABASE.get_public_profile_settings(username)
    user_programs = DATABASE.programs_for_user(username)
    # Only return the last program of the user
    if user_programs:
        user_programs = user_programs[:1][0]
    user_achievements = DATABASE.progress_by_username(username)

    return render_template(
        'landing-page.html',
        first_time=True if first else False,
        page_title=gettext('title_landing-page'),
        user=user['username'],
        user_info=user_info,
        program=user_programs,
        achievements=user_achievements)


@app.route('/explore', methods=['GET'])
def explore():
    if not current_user()['username']:
        return redirect('/login')

    level = try_parse_int(request.args.get('level', default=None, type=str))
    adventure = request.args.get('adventure', default=None, type=str)
    language = g.lang

    achievement = None
    if level or adventure or language:
        achievement = ACHIEVEMENTS.add_single_achievement(
            current_user()['username'], "indiana_jones")

    programs = DATABASE.get_public_programs(
        limit=40,
        level_filter=level,
        language_filter=language,
        adventure_filter=adventure)
    favourite_programs = DATABASE.get_hedy_choices()

    # Do 'normalize_public_programs' on both sets at once, to save database calls
    normalized = normalize_public_programs(list(programs) + list(favourite_programs.records))
    programs, favourite_programs = split_at(len(programs), normalized)

    adventures_names = hedy_content.Adventures(session['lang']).get_adventure_names()

    return render_template(
        'explore.html',
        programs=programs,
        favourite_programs=favourite_programs,
        filtered_level=str(level) if level else None,
        achievement=achievement,
        filtered_adventure=adventure,
        filtered_lang=language,
        max_level=hedy.HEDY_MAX_LEVEL,
        adventures_names=adventures_names,
        page_title=gettext('title_explore'),
        current_page='explore')


def normalize_public_programs(programs):
    """Normalize the content for all programs in the given array, for showing on the /explore or /user page.

    Does the following thing:

    - Try to compile and add 'error' field to show if this worked
    - Adds public_user: True|None fields to each program
    - Preprocess keywords into the current language
    - Turn 'hedy_choice' from an integer into a boolean
    - Change 'code' to only show the first 4 lines
    - Add 'number_lines'
    """
    ret = []
    for program in programs:
        program = pre_process_explore_program(program)

        ret.append(dict(program,
                        hedy_choice=True if program.get('hedy_choice') == 1 else False,
                        code="\n".join(program['code'].split("\n")[:4]),
                        number_lines=program['code'].count('\n') + 1))
    DATABASE.add_public_profile_information(ret)
    return ret


@querylog.timed
def pre_process_explore_program(program):
    # If program does not have an error value set -> parse it and set value
    if 'error' not in program:
        try:
            hedy.transpile(program.get('code'), program.get('level'), program.get('lang'))
            program['error'] = False
        except BaseException:
            program['error'] = True
        DATABASE.store_program(program)

    return program


@app.route('/highscores', methods=['GET'], defaults={'filter': 'global'})
@app.route('/highscores/<filter>', methods=['GET'])
@requires_login
def get_highscores_page(user, filter):
    if filter not in ["global", "country", "class"]:
        return utils.error_page(error=404, ui_message=gettext('page_not_found'))

    user_data = DATABASE.user_by_username(user['username'])
    public_profile = True if DATABASE.get_public_profile_settings(user['username']) else False
    classes = list(user_data.get('classes', set()))
    country = user_data.get('country')
    user_country = COUNTRIES.get(country)

    if filter == "global":
        highscores = DATABASE.get_highscores(user['username'], filter)
    elif filter == "country":
        # Can't get a country highscore if you're not in a country!
        if not country:
            return utils.error_page(error=403, ui_message=gettext('no_such_highscore'))
        highscores = DATABASE.get_highscores(user['username'], filter, country)
    elif filter == "class":
        # Can't get a class highscore if you're not in a class!
        if not classes:
            return utils.error_page(error=403, ui_message=gettext('no_such_highscore'))
        highscores = DATABASE.get_highscores(user['username'], filter, classes[0])

    # Make a deepcopy if working locally, otherwise the local database values
    # are by-reference and overwritten
    if not os.getenv('NO_DEBUG_MODE'):
        highscores = copy.deepcopy(highscores)
    for highscore in highscores:
        highscore['country'] = highscore.get('country') if highscore.get('country') else "-"
        highscore['last_achievement'] = utils.delta_timestamp(highscore.get('last_achievement'))
    return render_template(
        'highscores.html',
        highscores=highscores,
        has_country=True if country else False,
        filter=filter,
        user_country=user_country,
        public_profile=public_profile,
        in_class=True if classes else False)


@app.route('/change_language', methods=['POST'])
def change_language():
    body = request.json
    session['lang'] = body.get('lang')
    # Remove 'keyword_lang' from session, it will automatically be renegotiated from 'lang'
    # on the next page load.
    session.pop('keyword_lang')
    return jsonify({'succes': 200})


@app.route('/slides', methods=['GET'], defaults={'level': '1'})
@app.route('/slides/<level>', methods=['GET'])
def get_slides(level):
    # In case of a "forced keyword language" -> load that one, otherwise: load
    # the one stored in the g object

    keyword_language = request.args.get('keyword_language', default=g.keyword_lang, type=str)

    try:
        level = int(level)
    except ValueError:
        return utils.error_page(error=404, ui_message="Slides do not exist!")

    if not SLIDES[g.lang].get_slides_for_level(level, keyword_language):
        return utils.error_page(error=404, ui_message="Slides do not exist!")

    slides = SLIDES[g.lang].get_slides_for_level(level, keyword_language)
    return render_template('slides.html', slides=slides)


@app.route('/translate_keywords', methods=['POST'])
def translate_keywords():
    body = request.json
    try:
        translated_code = hedy_translation.translate_keywords(body.get('code'), body.get(
            'start_lang'), body.get('goal_lang'), level=int(body.get('level', 1)))
        if translated_code:
            return jsonify({'success': 200, 'code': translated_code})
        else:
            return gettext('translate_error'), 400
    except BaseException:
        return gettext('translate_error'), 400


# TODO TB: Think about changing this to sending all steps to the front-end at once
@app.route('/get_tutorial_step/<level>/<step>', methods=['GET'])
def get_tutorial_translation(level, step):
    # Keep this structure temporary until we decide on a nice code / parse structure
    if step == "code_snippet":
        code = hedy_content.deep_translate_keywords(gettext('tutorial_code_snippet'), g.keyword_lang)
        return jsonify({'code': code}), 200
    try:
        step = int(step)
    except ValueError:
        return gettext('invalid_tutorial_step'), 400

    data = TUTORIALS[g.lang].get_tutorial_for_level_step(level, step, g.keyword_lang)
    if not data:
        data = {'title': gettext('tutorial_title_not_found'),
                'text': gettext('tutorial_message_not_found')}
    return jsonify(data), 200


@app.route('/store_parsons_order', methods=['POST'])
def store_parsons_order():
    body = request.json
    # Validations
    if not isinstance(body, dict):
        return 'body must be an object', 400
    if not isinstance(body.get('level'), int):
        return 'level must be an integer', 400
    if not isinstance(body.get('exercise'), str):
        return 'exercise must be a string', 400
    if not isinstance(body.get('order'), list):
        return 'order must be a list', 400

    attempt = {
        'id': utils.random_id_generator(12),
        'username': current_user()['username'] or f'anonymous:{utils.session_id()}',
        'level': int(body['level']),
        'exercise': int(body['exercise']),
        'order': body['order'],
        'correct': 1 if body['correct'] else 0,
        'timestamp': utils.timems()
    }

    DATABASE.store_parsons(attempt)
    return jsonify({}), 200


@app.template_global()
def current_language():
    return make_lang_obj(g.lang)


@app.template_global()
def current_keyword_language():
    return make_keyword_lang_obj(g.keyword_lang)


@app.template_global()
def other_keyword_language():
    # If the current keyword language isn't English: we are sure the other option is English
    # But, only if the user has an existing keyword language -> on the session
    if session.get('keyword_lang') and session['keyword_lang'] != "en":
        return make_keyword_lang_obj("en")
    return None


@app.template_global()
def translate_command(command):
    # Return the translated command found in KEYWORDS, if not found return the command itself
    return hedy_content.KEYWORDS[g.lang].get(command, command)


@app.template_filter()
def markdown_retain_newlines(x):
    """Force newlines in to the input MarkDown string to be rendered as <br>"""
    # This works by adding two spaces before every newline. That's a signal to MarkDown
    # that the newlines should be forced.
    #
    # Nobody is going to type this voluntarily to distinguish between linebreaks line by
    # line, but you can use this filter to do this for all line breaks.
    return x.replace('\n', '  \n')


@app.template_filter()
def nl2br(x):
    """Turn newlines into <br>"""
    # The input to this object will either be a literal string or a 'Markup' object.
    # In case of a literal string, we need to escape it first, because we have
    # to be able to make a distinction between safe and unsafe characters.
    #
    # In case of a Markup object, make sure to tell it the <br> we're adding is safe
    if not isinstance(x, Markup):
        x = Markup.escape(x)
    return x.replace('\n', Markup('<br />'))


SLUGIFY_RE = re.compile('[^a-z0-9_]+')


@app.template_filter()
def slugify(s):
    """Convert arbitrary text into a text that's safe to use in a URL."""
    if s is None:
        return None
    return SLUGIFY_RE.sub('-', strip_accents(s).lower())


@app.template_filter()
def chunk(x, size):
    """Chunk a list into groups of size at most 'size'."""
    return (x[pos:pos + size] for pos in range(0, len(x), size))


@app.template_global()
def hedy_link(level_nr, assignment_nr, subpage=None):
    """Make a link to a Hedy page."""
    parts = ['/hedy']
    parts.append('/' + str(level_nr))
    if str(assignment_nr) != '1' or subpage:
        parts.append('/' + str(assignment_nr if assignment_nr else '1'))
    if subpage and subpage != 'code':
        parts.append('/' + subpage)
    return ''.join(parts)


@app.template_global()
def all_countries():
    return COUNTRIES


@app.template_global()
def other_languages(lang_param=None):
    """Return a list of language objects that are NOT the current language."""
    current_lang = lang_param or g.lang
    return [make_lang_obj(lang) for lang in ALL_LANGUAGES.keys() if lang != current_lang]


@app.template_global()
def lang_to_sym(lang):
    return ALL_LANGUAGES[lang]


@app.template_global()
def other_keyword_languages():
    """Return a list of language objects that are NOT the current language, and that have translated keywords."""
    current_lang = g.lang
    return [make_lang_obj(lang) for lang in ALL_KEYWORD_LANGUAGES.keys() if lang != current_lang]


@app.template_global()
def keyword_languages():
    """Return a list of language objects that have translated keywords."""
    return [make_lang_obj(lang) for lang in ALL_KEYWORD_LANGUAGES.keys()]


@app.template_global()
def keyword_languages_keys():
    """Return the language codes for all languages that have translated keywords."""
    return [lang for lang in ALL_KEYWORD_LANGUAGES.keys()]


@app.template_global()
def get_country(country):
    return COUNTRIES.get(country, "-")


@app.template_global()
# If the current user language supports localized keywords: return this value, else: english
def get_syntax_language(lang):
    if lang in ALL_KEYWORD_LANGUAGES.keys():
        return lang
    else:
        return "en"


@app.template_global()
def parse_keyword(keyword):
    return hedy_content.KEYWORDS.get(g.keyword_lang).get(keyword)


def make_lang_obj(lang):
    """Make a language object for a given language."""
    return {
        'sym': ALL_LANGUAGES[lang],
        'lang': lang
    }


def make_keyword_lang_obj(lang):
    """Make a language object for a given language."""
    return {
        'sym': ALL_KEYWORD_LANGUAGES[lang],
        'lang': lang
    }


@app.template_global()
def modify_query(**new_values):
    args = request.args.copy()

    for key, value in new_values.items():
        args[key] = value

    return '{}?{}'.format(request.path, quote_plus(args))


@app.template_global()
def get_user_messages():
    if not session.get('messages'):
        # Todo TB: In the future this should contain the class invites + other messages
        # As the class invites are binary (you either have one or you have none, we can possibly simplify this)
        # Simply set it to 1 if we have an invite, otherwise keep at 0
        invite = DATABASE.get_username_invite(current_user()['username'])
        session['messages'] = 1 if invite else 0
    if session.get('messages') > 0:
        return session.get('messages')
    return None


# Todo TB: Re-write this somewhere sometimes following the line below
# We only store this @app.route here to enable the use of achievements ->
# might want to re-write this in the future


@app.route('/auth/public_profile', methods=['POST'])
@requires_login
def update_public_profile(user):
    body = request.json

    # Validations
    if not isinstance(body, dict):
        return gettext('ajax_error'), 400
    # The images are given as a "picture id" from 1 till 12
    if not isinstance(body.get('image'), str) or int(body.get('image'), 0) not in [*range(1, 13)]:
        return gettext('image_invalid'), 400
    if not isinstance(body.get('personal_text'), str):
        return gettext('personal_text_invalid'), 400
    if 'favourite_program' in body and not isinstance(body.get('favourite_program'), str):
        return gettext('favourite_program_invalid'), 400

    # Verify that the set favourite program is actually from the user (and public)!
    if 'favourite_program' in body:
        program = DATABASE.program_by_id(body.get('favourite_program'))
        if not program or program.get('username') != user['username'] or not program.get('public'):
            return gettext('favourite_program_invalid'), 400

    achievement = None
    current_profile = DATABASE.get_public_profile_settings(user['username'])
    if current_profile:
        if current_profile.get('image') != body.get('image'):
            achievement = ACHIEVEMENTS.add_single_achievement(
                current_user()['username'], "fresh_look")
    else:
        achievement = ACHIEVEMENTS.add_single_achievement(current_user()['username'], "go_live")

    # Make sure the session value for the profile image is up-to-date
    session['profile_image'] = body.get('image')

    # If there is no current profile or if it doesn't have the tags list ->
    # check if the user is a teacher / admin
    if not current_profile or not current_profile.get('tags'):
        body['tags'] = []
        if is_teacher(user):
            body['tags'].append('teacher')
        if is_admin(user):
            body['tags'].append('admin')

    DATABASE.update_public_profile(user['username'], body)
    if achievement:
        # Todo TB -> Check if we require message or success on front-end
        return {'message': gettext('public_profile_updated'), 'achievement': achievement}, 200
    return {'message': gettext('public_profile_updated')}, 200


@app.route('/translating')
def translating_page():
    return render_template('translating.html')


@app.route('/update_yaml', methods=['POST'])
def update_yaml():
    filename = path.join('coursedata', request.form['file'])
    # The file MUST point to something inside our 'coursedata' directory
    filepath = path.abspath(filename)
    expected_path = path.abspath('coursedata')
    if not filepath.startswith(expected_path):
        raise RuntimeError('Invalid path given')

    data = load_yaml_rt(filepath)
    for key, value in request.form.items():
        if key.startswith('c:'):
            translating.apply_form_change(
                data, key[2:], translating.normalize_newlines(value))

    data = translating.normalize_yaml_blocks(data)

    return Response(dump_yaml_rt(data), mimetype='application/x-yaml',
                    headers={'Content-disposition': 'attachment; filename=' + request.form['file'].replace('/', '-')})


@app.route('/user/<username>')
def public_user_page(username):
    if not current_user()['username']:
        return utils.error_page(error=403, ui_message=gettext('unauthorized'))
    username = username.lower()
    user = DATABASE.user_by_username(username)
    if not user:
        return utils.error_page(error=404, ui_message=gettext('user_not_private'))
    user_public_info = DATABASE.get_public_profile_settings(username)
    page = request.args.get('page', default=None, type=str)
    if user_public_info:
        user_programs = DATABASE.filtered_programs_for_user(username,
                                                            public=True,
                                                            limit=10,
                                                            pagination_token=page)
        next_page_token = user_programs.next_page_token
        user_programs = normalize_public_programs(user_programs)
        user_achievements = DATABASE.progress_by_username(username) or {}

        favourite_program = None
        if 'favourite_program' in user_public_info and user_public_info['favourite_program']:
            favourite_program = DATABASE.program_by_id(
                user_public_info['favourite_program'])

        last_achieved = None
        if user_achievements.get('achieved'):
            last_achieved = user_achievements['achieved'][-1]
        certificate_message = safe_format(gettext('see_certificate'), username=username)
        print(user_programs)
        # Todo: TB -> In the near future: add achievement for user visiting their own profile
        next_page_url = url_for('public_user_page', username=username, **dict(request.args,
                                page=next_page_token)) if next_page_token else None
        return render_template(
            'public-page.html',
            user_info=user_public_info,
            achievements=ACHIEVEMENTS_TRANSLATIONS.get_translations(
                g.lang).get('achievements'),
            favourite_program=favourite_program,
            programs=user_programs,
            last_achieved=last_achieved,
            user_achievements=user_achievements,
            certificate_message=certificate_message,
            next_page_url=next_page_url)
    return utils.error_page(error=404, ui_message=gettext('user_not_private'))


def valid_invite_code(code):
    if not code:
        return False

    # Get the value from the environment, use literal_eval to convert from
    # string list to an actual list
    valid_codes = []
    if os.getenv('TEACHER_INVITE_CODE'):
        valid_codes.append(os.getenv('TEACHER_INVITE_CODE'))
    if os.getenv('TEACHER_INVITE_CODES'):
        valid_codes.extend(os.getenv('TEACHER_INVITE_CODES').split(','))

    return code in valid_codes


@app.route('/invite/<code>', methods=['GET'])
def teacher_invitation(code):
    user = current_user()

    if not valid_invite_code(code):
        return utils.error_page(error=404, ui_message=gettext('invalid_teacher_invitation_code'))

    if not user['username']:
        return render_template('teacher-invitation.html')

    admin.update_is_teacher(DATABASE, user)
    # When visiting this link we update the current user to a teacher -> also update user in session
    session.get('user')['is_teacher'] = True

    session['welcome-teacher'] = True
    url = request.url.replace(f'/invite/{code}', '/for-teachers')
    return redirect(url)


def current_user_allowed_to_see_program(program):
    """Check if the current user is allowed to see the given program.

    Verify that the program is either public, the current user is the
    creator, teacher or the user is admin.
    """
    user = current_user()

    # These are all easy
    if program.get('public'):
        return True
    if user['username'] == program['username']:
        return True
    if is_admin(user):
        return True

    if is_teacher(user) and program['username'] in DATABASE.get_teacher_students(user['username']):
        return True

    return False


app.register_blueprint(auth_pages.AuthModule(DATABASE))
app.register_blueprint(profile.ProfileModule(DATABASE))
app.register_blueprint(programs.ProgramsModule(DATABASE, ACHIEVEMENTS))
app.register_blueprint(for_teachers.ForTeachersModule(DATABASE, ACHIEVEMENTS))
app.register_blueprint(classes.ClassModule(DATABASE, ACHIEVEMENTS))
app.register_blueprint(classes.MiscClassPages(DATABASE, ACHIEVEMENTS))
app.register_blueprint(admin.AdminModule(DATABASE))
app.register_blueprint(achievements.AchievementsModule(ACHIEVEMENTS))
app.register_blueprint(quiz.QuizModule(DATABASE, ACHIEVEMENTS, QUIZZES))
app.register_blueprint(parsons.ParsonsModule(PARSONS))
app.register_blueprint(statistics.StatisticsModule(DATABASE))
app.register_blueprint(statistics.LiveStatisticsModule(DATABASE))
app.register_blueprint(tags.TagsModule(DATABASE, ACHIEVEMENTS))


# *** START SERVER ***


def on_server_start():
    """Called just before the server is started, both in developer mode and on Heroku.

    Use this to initialize objects, dependencies and connections.
    """
    pass


def try_parse_int(x):
    """Try to parse an int, return None on failure."""
    try:
        return int(x) if x else None
    except ValueError:
        return None


def analyze_memory_snapshot(start_snapshot, end_snapshot):
    filters = [
        tracemalloc.Filter(False, "<frozen importlib._bootstrap>"),
        tracemalloc.Filter(False, "<frozen importlib._bootstrap_external>"),
        tracemalloc.Filter(False, "<unknown>"),
    ]
    start_snapshot = start_snapshot.filter_traces(filters)
    end_snapshot = end_snapshot.filter_traces(filters)
    top_stats = end_snapshot.compare_to(start_snapshot, 'traceback')

    limit = 10

    print("Top %s leaking locations" % limit)
    for index, stat in enumerate(top_stats[:limit], 1):
        print("#%s: %.1f KiB (count=%d)" % (index, stat.size / 1024, stat.count))
        for line in stat.traceback.format():
            print(' ', line)
        print('')

    other = top_stats[limit:]
    if other:
        size = sum(stat.size for stat in other)
        print("%s other: %.1f KiB" % (len(other), size / 1024))
    total = sum(stat.size for stat in top_stats)
    print("Total allocated size: %.1f KiB" % (total / 1024))


def split_at(n, xs):
    """Split a collection at an index."""
    return xs[:n], xs[n:]


if __name__ == '__main__':
    # Start the server on a developer machine. Flask is initialized in DEBUG mode, so it
    # hot-reloads files. We also flip our own internal "debug mode" flag to True, so our
    # own file loading routines also hot-reload.
    utils.set_debug_mode(not os.getenv('NO_DEBUG_MODE'))

    # For local debugging, fetch all static files on every request
    app.config['SEND_FILE_MAX_AGE_DEFAULT'] = None

    # If we are running in a Python debugger, don't use flasks reload mode. It creates
    # subprocesses which make debugging harder.
    is_in_debugger = sys.gettrace() is not None

    # Set PYTHONTRACEMALLOC=10 to debug memory usage
    profile_memory = os.getenv('PYTHONTRACEMALLOC')
    start_snapshot = None
    if profile_memory:
        import tracemalloc
        tracemalloc.start()
        start_snapshot = tracemalloc.take_snapshot()

    on_server_start()
    logger.debug('app starting in debug mode')
    # Threaded option enables multiple instances for multiple user access support
    app.run(threaded=True, debug=not is_in_debugger and not profile_memory,
            port=config['port'], host="0.0.0.0")

    # See `Procfile` for how the server is started on Heroku.

    # If we hit Ctrl-C, we end up here
    if profile_memory:
        print('⏳ Taking memory snapshot. This may take a moment.')
        import gc
        gc.collect()
        end_snapshot = tracemalloc.take_snapshot()
        analyze_memory_snapshot(start_snapshot, end_snapshot)<|MERGE_RESOLUTION|>--- conflicted
+++ resolved
@@ -543,13 +543,12 @@
                 exception = ex
 
         try:
-<<<<<<< HEAD
             t = textwrap.dedent("""\
             print(load_url('https://raw.githubusercontent.com/ebertmi/skulpt/epy_build/src/file.js'))
             """)
             response['Code'] = t + transpile_result.code
-=======
-            response['Code'] = transpile_result.code
+
+            #response['Code'] = transpile_result.code
             source_map_result = transpile_result.source_map.get_result()
 
             for i, mapping in source_map_result.items():
@@ -561,7 +560,6 @@
                     )
 
             response['source_map'] = source_map_result
->>>>>>> 4847afe2
 
             if transpile_result.has_pygame:
                 response['has_pygame'] = True
