# coding=utf-8
<<<<<<< HEAD
=======
import copy
from logging_config import LOGGING_CONFIG
from logging.config import dictConfig as logConfig
logConfig(LOGGING_CONFIG)
from website import (
    auth_pages, classes, profile, parsons, statistics, quiz, admin, for_teachers, programs,
)
import utils
from utils import timems, load_yaml_rt, dump_yaml_rt, version, is_debug_mode
from website.log_fetcher import log_fetcher
from website.auth import current_user, login_user_from_token_cookie, requires_login, is_admin, is_teacher, \
    requires_teacher
from website.yaml_file import YamlFile
from website import querylog, aws_helpers, jsonbin, translating, ab_proxying, cdn, database, achievements
import hedy_translation
from hedy_content import ADVENTURE_ORDER_PER_LEVEL, COUNTRIES, ALL_LANGUAGES, ALL_KEYWORD_LANGUAGES, NON_LATIN_LANGUAGES
import hedyweb
import hedy_content
from flask_babel import gettext, Babel
from flask_compress import Compress
from flask_helpers import render_template
from flask import Flask, g, request, jsonify, session, abort, redirect, Response, make_response, Markup, send_file, \
    after_this_request, send_from_directory
from config import config
from werkzeug.urls import url_encode
from babel import Locale
from flask_commonmark import Commonmark
import traceback
import logging
import json
import hedy
>>>>>>> 3c5e861b
import collections
import copy
import datetime
import json
import logging
import os
import sys
import textwrap
import traceback
import zipfile
from logging.config import dictConfig as logConfig
from os import path

from babel import Locale
from flask import (Flask, Markup, Response, abort, after_this_request, g,
                   jsonify, make_response, redirect, request, send_file,
                   send_from_directory, session)
from flask_babel import Babel, gettext
from flask_commonmark import Commonmark
from flask_compress import Compress
from werkzeug.urls import url_encode

import hedy
import hedy_content
import hedy_translation
import hedyweb
import utils
from config import config
from flask_helpers import render_template
from hedy_content import (ADVENTURE_ORDER_PER_LEVEL, ALL_KEYWORD_LANGUAGES,
                          ALL_LANGUAGES, COUNTRIES,
                          NON_LATIN_LANGUAGES)
from logging_config import LOGGING_CONFIG
from utils import dump_yaml_rt, is_debug_mode, load_yaml_rt, timems, version
from website import (ab_proxying, achievements, admin, auth_pages, aws_helpers,
                     cdn, classes, database, for_teachers, jsonbin, parsons,
                     profile, programs, querylog, quiz, statistics,
                     translating)
from website.auth import (current_user, is_admin, is_teacher,
                          login_user_from_token_cookie, requires_login)
from website.log_fetcher import log_fetcher
from website.yaml_file import YamlFile


logConfig(LOGGING_CONFIG)
logger = logging.getLogger(__name__)

# Todo TB: This can introduce a possible app breaking bug when switching
# to Python 4 -> e.g. Python 4.0.1 is invalid
if (sys.version_info.major < 3 or sys.version_info.minor < 7):
    print('Hedy requires Python 3.7 or newer to run. However, your version of Python is', '.'.join(
        [str(sys.version_info.major), str(sys.version_info.minor), str(sys.version_info.micro)]))
    quit()

# Set the current directory to the root Hedy folder
os.chdir(os.path.join(os.getcwd(), __file__.replace(
    os.path.basename(__file__), '')))

# Setting up Flask and babel (web and translations)
app = Flask(__name__, static_url_path='')
app.url_map.strict_slashes = False  # Ignore trailing slashes in URLs
babel = Babel(app)

COMMANDS = collections.defaultdict(hedy_content.NoSuchCommand)
for lang in ALL_LANGUAGES.keys():
    COMMANDS[lang] = hedy_content.Commands(lang)

ADVENTURES = collections.defaultdict(hedy_content.NoSuchAdventure)
for lang in ALL_LANGUAGES.keys():
    ADVENTURES[lang] = hedy_content.Adventures(lang)

PARSONS = collections.defaultdict()
for lang in ALL_LANGUAGES.keys():
    PARSONS[lang] = hedy_content.ParsonsProblem(lang)

QUIZZES = collections.defaultdict(hedy_content.NoSuchQuiz)
for lang in ALL_LANGUAGES.keys():
    QUIZZES[lang] = hedy_content.Quizzes(lang)

TUTORIALS = collections.defaultdict(hedy_content.NoSuchTutorial)
for lang in ALL_LANGUAGES.keys():
    TUTORIALS[lang] = hedy_content.Tutorials(lang)

ACHIEVEMENTS_TRANSLATIONS = hedyweb.AchievementTranslations()
DATABASE = database.Database()
ACHIEVEMENTS = achievements.Achievements(DATABASE, ACHIEVEMENTS_TRANSLATIONS)

# We retrieve these once on server-start: Would be nice to automate this
# somewhere in the future (06/22)
PUBLIC_PROGRAMS = DATABASE.get_all_public_programs()


# Load the adventures, by default with the selected keyword language
def load_adventures_per_level(level, keyword_lang):
    loaded_programs = {}
    # If user is logged in, we iterate their programs that belong to the
    # current level. Out of these, we keep the latest created program for both
    # the level mode(no adventure) and for each of the adventures.
    if current_user()['username']:
        user_programs = DATABASE.level_programs_for_user(
            current_user()['username'], level)
        for program in user_programs:
            program_key = 'default' if not program.get(
                'adventure_name') else program['adventure_name']
            if (program_key not in loaded_programs or loaded_programs[program_key]['date'] < program['date']):
                loaded_programs[program_key] = program

    all_adventures = []
    adventures = ADVENTURES[g.lang].get_adventures(keyword_lang)

    for short_name, adventure in adventures.items():
        if level not in adventure['levels']:
            continue
        # end adventure is the quiz
        # if quizzes are not enabled, do not load it
        # Todo TB -> Is this still relevant? Teachers can simply "disable"
        # adventures in customizations!
        if short_name == 'end' and not config['quiz-enabled']:
            continue
        current_adventure = {
            'short_name': short_name,
            'name': adventure['name'],
            'image': adventure.get('image', None),
            'default_save_name': adventure.get('default_save_name', adventure['name']),
            'text': adventure['levels'][level].get('story_text', ""),
            'example_code': adventure['levels'][level].get('example_code', ""),
            'start_code': adventure['levels'][level].get('start_code', ""),
            'loaded_program': '' if not loaded_programs.get(short_name) else {
                'name': loaded_programs.get(short_name)['name'],
                'code': loaded_programs.get(short_name)['code']
            }
        }
        # Sometimes we have multiple text and example_code -> iterate these and add as well!
        extra_stories = []
        for i in range(2, 10):
            extra_story = {}
            if adventure['levels'][level].get('story_text_' + str(i)):
                extra_story['text'] = adventure['levels'][level].get(
                    'story_text_' + str(i))
                if adventure['levels'][level].get('example_code_' + str(i)):
                    extra_story['example_code'] = adventure['levels'][level].get(
                        'example_code_' + str(i))
                extra_stories.append(extra_story)
            else:
                break
        current_adventure['extra_stories'] = extra_stories
        all_adventures.append(current_adventure)
    return all_adventures


@babel.localeselector
def get_locale():
    return session.get("lang", request.accept_languages.best_match(ALL_LANGUAGES.keys(), 'en'))


cdn.Cdn(app, os.getenv('CDN_PREFIX'), os.getenv('HEROKU_SLUG_COMMIT', 'dev'))


@app.before_request
def before_request_begin_logging():
    """Initialize the query logging.

    This needs to happen as one of the first things, as the database calls
    etc. depend on it.
    """
    path = (str(request.path) + '?' + str(request.query_string)
            ) if request.query_string else str(request.path)
    querylog.begin_global_log_record(path=path, method=request.method)


@app.after_request
def after_request_log_status(response):
    querylog.log_value(http_code=response.status_code)
    return response


@app.before_request
def initialize_session():
    """Make sure the session is initialized.

    - Each session gets a unique session ID, so we can tell user sessions apart
      and know what programs get submitted after each other.
    - If the user has a cookie with a long-lived login token, log them in from
      that cookie (copy the user info into the session for efficient access
      later on).
    """
    # Set the database object on the global object (auth.py needs it)
    g.db = DATABASE

    # Invoke session_id() for its side effect
    utils.session_id()
    login_user_from_token_cookie()


if os.getenv('IS_PRODUCTION'):
    @app.before_request
    def reject_e2e_requests():
        if utils.is_testing_request(request):
            return 'No E2E tests are allowed in production', 400


@app.before_request
def before_request_proxy_testing():
    if utils.is_testing_request(request) and os.getenv('IS_TEST_ENV'):
        session['test_session'] = 'test'


# HTTP -> HTTPS redirect
# https://stackoverflow.com/questions/32237379/python-flask-redirect-to-https-from-http/32238093
if os.getenv('REDIRECT_HTTP_TO_HTTPS'):
    @app.before_request
    def before_request_https():
        if request.url.startswith('http://'):
            url = request.url.replace('http://', 'https://', 1)
            # We use a 302 in case we need to revert the redirect.
            return redirect(url, code=302)

# Unique random key for sessions.
# For settings with multiple workers, an environment variable is required,
# otherwise cookies will be constantly removed and re-set by different
# workers.
if utils.is_production():
    if not os.getenv('SECRET_KEY'):
        raise RuntimeError(
            'The SECRET KEY must be provided for non-dev environments.')

    app.config['SECRET_KEY'] = os.getenv('SECRET_KEY')

else:
    # The value doesn't matter for dev environments, but it needs to be a constant
    # so that our cookies don't get invalidated every time we restart the server.
    app.config['SECRET_KEY'] = os.getenv('SECRET_KEY', 'WeAreDeveloping')

if utils.is_heroku():
    app.config.update(
        SESSION_COOKIE_SECURE=True,
        SESSION_COOKIE_HTTPONLY=True,
        SESSION_COOKIE_SAMESITE='Lax',
    )

# Set security attributes for cookies in a central place - but not when
# running locally, so that session cookies work well without HTTPS

Compress(app)
Commonmark(app)
parse_logger = jsonbin.MultiParseLogger(
    jsonbin.JsonBinLogger.from_env_vars(),
    jsonbin.S3ParseLogger.from_env_vars())
querylog.LOG_QUEUE.set_transmitter(
    aws_helpers.s3_querylog_transmitter_from_env())


@app.before_request
def setup_language():
    # Determine the user's requested language code.
    #
    # If not in the request parameters, use the browser's accept-languages
    # header to do language negotiation.
    if 'lang' not in session:
        session['lang'] = request.accept_languages.best_match(
            ALL_LANGUAGES.keys(), 'en')

    g.lang = session['lang']
    if 'keyword_lang' not in session:
        if g.lang in ALL_KEYWORD_LANGUAGES.keys() and g.lang in NON_LATIN_LANGUAGES:
            g.keyword_lang = g.lang
        else:
            g.keyword_lang = "en"
    else:
        g.keyword_lang = session['keyword_lang']

    # Set the page direction -> automatically set it to "left-to-right"
    # Switch to "right-to-left" if one of the language is rtl according to Locale (from Babel) settings.
    # This is the only place to expand / shrink the list of RTL languages ->
    # front-end is fixed based on this value
    g.dir = "ltr"
    if Locale(g.lang).text_direction in ["ltr", "rtl"]:
        g.dir = Locale(g.lang).text_direction

    # Check that requested language is supported, otherwise return 404
    if g.lang not in ALL_LANGUAGES.keys():
        return "Language " + g.lang + " not supported", 404


if utils.is_heroku() and not os.getenv('HEROKU_RELEASE_CREATED_AT'):
    logger.warning(
        'Cannot determine release; enable Dyno metadata by running'
        '"heroku labs:enable runtime-dyno-metadata -a <APP_NAME>"')


# A context processor injects variables in the context that are available to all templates.
@app.context_processor
def enrich_context_with_user_info():
    user = current_user()
    data = {'username': user.get('username', ''),
            'is_teacher': is_teacher(user), 'is_admin': is_admin(user)}
    return data


@app.after_request
def set_security_headers(response):
    security_headers = {
        'Strict-Transport-Security': 'max-age=31536000; includeSubDomains',
        'X-XSS-Protection': '1; mode=block',
    }
    # Not X-Frame-Options on purpose -- we are being embedded by Online Masters
    # and that's okay.
    response.headers.update(security_headers)
    return response


@app.teardown_request
def teardown_request_finish_logging(exc):
    querylog.finish_global_log_record(exc)


# If present, PROXY_TO_TEST_HOST should be the 'http[s]://hostname[:port]' of the target environment
if os.getenv('PROXY_TO_TEST_HOST') and not os.getenv('IS_TEST_ENV'):
    ab_proxying.ABProxying(app, os.getenv(
        'PROXY_TO_TEST_HOST'), app.config['SECRET_KEY'])


@app.route('/session_test', methods=['GET'])
def echo_session_vars_test():
    if not utils.is_testing_request(request):
        return 'This endpoint is only meant for E2E tests', 400
    return jsonify({'session': dict(session)})


@app.route('/session_main', methods=['GET'])
def echo_session_vars_main():
    if not utils.is_testing_request(request):
        return 'This endpoint is only meant for E2E tests', 400
    return jsonify({'session': dict(session),
                    'proxy_enabled': bool(os.getenv('PROXY_TO_TEST_HOST'))})


@app.route('/parse', methods=['POST'])
def parse():
    body = request.json
    if not body:
        return "body must be an object", 400
    if 'code' not in body:
        return "body.code must be a string", 400
    if 'level' not in body:
        return "body.level must be a string", 400
    if 'adventure_name' in body and not isinstance(body['adventure_name'], str):
        return "if present, body.adventure_name must be a string", 400

    error_check = False
    if 'error_check' in body:
        error_check = True

    code = body['code']
    level = int(body['level'])

    # Language should come principally from the request body,
    # but we'll fall back to browser default if it's missing for whatever
    # reason.
    lang = body.get('lang', g.lang)

    # true if kid enabled the read aloud option
    read_aloud = body.get('read_aloud', False)

    response = {}
    username = current_user()['username'] or None
    exception = None

    querylog.log_value(level=level, lang=lang,
                       session_id=utils.session_id(), username=username)

    try:
        keyword_lang = current_keyword_language()["lang"]
        with querylog.log_time('transpile'):
            try:
                transpile_result = transpile_add_stats(code, level, lang)
                if username and not body.get('tutorial'):
                    DATABASE.increase_user_run_count(username)
                    ACHIEVEMENTS.increase_count("run")
            except hedy.exceptions.WarningException as ex:
                translated_error = translate_error(ex.error_code, ex.arguments, keyword_lang)
                if isinstance(ex, hedy.exceptions.InvalidSpaceException):
                    response['Warning'] = translated_error
                else:
                    response['Error'] = translated_error
                response['Location'] = ex.error_location
                response['FixedCode'] = ex.fixed_code
                transpile_result = ex.fixed_result
                exception = ex
            except hedy.exceptions.UnquotedEqualityCheck as ex:
                response['Error'] = translate_error(ex.error_code, ex.arguments, keyword_lang)
                response['Location'] = ex.error_location
                exception = ex
        try:
            response['Code'] = transpile_result.code

            if transpile_result.has_pygame:
                response['has_pygame'] = True

            if transpile_result.has_turtle:
                response['has_turtle'] = True
<<<<<<< HEAD
        except Exception:
=======

        except Exception as E:
>>>>>>> 3c5e861b
            pass
        try:
            response['has_sleep'] = 'sleep' in hedy.all_commands(code, level, lang)
        except BaseException:
            pass
        try:
            if username and not body.get('tutorial') and ACHIEVEMENTS.verify_run_achievements(
                    username, code, level, response):
                response['achievements'] = ACHIEVEMENTS.get_earned_achievements()
        except Exception as E:
            print(f"error determining achievements for {code} with {E}")
    except hedy.exceptions.HedyException as ex:
        traceback.print_exc()
        response = hedy_error_to_response(ex)
        exception = ex

    except Exception as E:
        traceback.print_exc()
        print(f"error transpiling {code}")
        response["Error"] = str(E)
        exception = E

    querylog.log_value(server_error=response.get('Error'))
    parse_logger.log({
        'session': utils.session_id(),
        'date': str(datetime.datetime.now()),
        'level': level,
        'lang': lang,
        'code': code,
        'server_error': response.get('Error'),
        'exception': get_class_name(exception),
        'version': version(),
        'username': username,
        'read_aloud': read_aloud,
        'is_test': 1 if os.getenv('IS_TEST_ENV') else None,
        'adventure_name': body.get('adventure_name', None)
    })

    if "Error" in response and error_check:
        response["message"] = gettext('program_contains_error')
    return jsonify(response)


@app.route('/parse-by-id', methods=['POST'])
@requires_login
def parse_by_id(user):
    body = request.json
    # Validations
    if not isinstance(body, dict):
        return 'body must be an object', 400
    if not isinstance(body.get('id'), str):
        return 'class id must be a string', 400

    program = DATABASE.program_by_id(body.get('id'))
    if program and program.get('username') == user['username']:
        try:
            hedy.transpile(
                program.get('code'),
                program.get('level'),
                program.get('lang')
            )
            return {}, 200
        except BaseException:
            return {"error": "parsing error"}, 200
    else:
        return 'this is not your program!', 400


@app.route('/parse_tutorial', methods=['POST'])
@requires_login
def parse_tutorial(user):
    body = request.json

    code = body['code']
    level = int(body['level'])
    try:
        result = hedy.transpile(code, level, "en")
        jsonify({'code': result.code}), 200
    except BaseException:
        return "error", 400


@app.route("/generate_machine_files", methods=['POST'])
def prepare_files():
    body = request.json
    # Prepare the file -> return the "secret" filename as response
    transpiled_code = hedy.transpile(body.get("code"), body.get("level"), body.get("lang"))
    filename = utils.random_id_generator(12)

    # We have to turn the turtle 90 degrees to align with the user perspective app.ts#16
    # This is not a really nice solution, but as we store the prefix on the
    # front-end it should be good for now
    threader = textwrap.dedent("""
        import time
        from turtlethread import Turtle
        t = Turtle()
        t.left(90)
        with t.running_stitch(stitch_length=20):
        """)
    lines = transpiled_code.code.split("\n")

    # remove all sleeps for speeed, and remove all colors for compatibility:
    lines = [x for x in lines if ("time.sleep" not in x) and ("t.pencolor" not in x)]

    threader += "  " + "\n  ".join(lines)
    threader += "\n" + 't.save("machine_files/' + filename + '.dst")'
    threader += "\n" + 't.save("machine_files/' + filename + '.png")'
    if not os.path.isdir('machine_files'):
        os.makedirs('machine_files')
    exec(threader)

    # stolen from: https://stackoverflow.com/questions/28568687/send-with-multiple-csvs-using-flask

    zip_file = zipfile.ZipFile(f'machine_files/{filename}.zip', 'w', zipfile.ZIP_DEFLATED)
    for root, dirs, files in os.walk('machine_files/'):
        # only zip files for this request, and exclude the zip file itself:
        for file in [x for x in files if x[:len(filename)] == filename and x[-3:] != 'zip']:
            zip_file.write('machine_files/' + file)
    zip_file.close()

    return jsonify({'filename': filename}), 200


@app.route("/download_machine_files/<filename>", methods=['GET'])
def download_machine_file(filename, extension="zip"):
    # https://stackoverflow.com/questions/24612366/delete-an-uploaded-file-after-downloading-it-from-flask

    # Once the file is downloaded -> remove it
    @after_this_request
    def remove_file(response):
        try:
            os.remove("machine_files/" + filename + ".zip")
            os.remove("machine_files/" + filename + ".dst")
            os.remove("machine_files/" + filename + ".png")
        except BaseException:
            print("Error removing one of the generated files!")
        return response

    return send_file("machine_files/" + filename + "." + extension, as_attachment=True)


def transpile_add_stats(code, level, lang_):
    username = current_user()['username'] or None
    number_of_lines = code.count('\n')
    try:
        result = hedy.transpile(code, level, lang_)
        statistics.add(
            username, lambda id_: DATABASE.add_program_stats(id_, level, number_of_lines, None))
        return result
    except Exception as ex:
        class_name = get_class_name(ex)
        statistics.add(username, lambda id_: DATABASE.add_program_stats(
            id_, level, number_of_lines, class_name))
        raise


def get_class_name(i):
    if i is not None:
        return str(i.__class__.__name__)
    return i


def hedy_error_to_response(ex):
    keyword_lang = current_keyword_language()["lang"]
    return {
        "Error": translate_error(ex.error_code, ex.arguments, keyword_lang),
        "Location": ex.error_location
    }


def translate_error(code, arguments, keyword_lang):
    arguments_that_require_translation = [
        'allowed_types',
        'invalid_type',
        'invalid_type_2',
        'character_found',
        'concept',
        'tip',
        'command',
        'print',
        'ask',
        'echo',
        'is',
        'repeat']
    arguments_that_require_highlighting = [
        'command',
        'guessed_command',
        'invalid_argument',
        'invalid_argument_2',
        'variable',
        'invalid_value',
        'print',
        'ask',
        'echo',
        'is',
        'repeat']

    # Todo TB -> We have to find a more delicate way to fix this: returns some gettext() errors
    error_template = gettext('' + str(code))

    # Fetch tip if it exists and merge into template, since it can also contain placeholders
    # that need to be translated/highlighted

    if 'tip' in arguments:
        error_template = error_template.replace("{tip}", gettext('' + str(arguments['tip'])))
        # TODO, FH Oct 2022 -> Could we do this with a format even though we don't have all fields?

    # adds keywords to the dictionary so they can be translated if they occur in the error text

    # FH Oct 2022: this could be optimized by only adding them when they occur in the text
    # (either with string matching or with a list of placeholders for each error)
    arguments["print"] = "print"
    arguments["ask"] = "ask"
    arguments["echo"] = "echo"
    arguments["repeat"] = "repeat"
    arguments["is"] = "is"

    # some arguments like allowed types or characters need to be translated in the error message
    for k, v in arguments.items():
        if k in arguments_that_require_translation:
            if isinstance(v, list):
                arguments[k] = translate_list(v)
            else:
                arguments[k] = gettext('' + str(v))

        if k in arguments_that_require_highlighting:
            if k in arguments_that_require_translation:
                local_keyword = hedy_translation.translate_keyword_from_en(v, keyword_lang)
                arguments[k] = hedy.style_command(local_keyword)
            else:
                arguments[k] = hedy.style_command(v)

    return error_template.format(**arguments)


def translate_list(args):
    translated_args = [gettext('' + str(a)) for a in args]
    # Deduplication is needed because diff values could be translated to the
    # same value, e.g. int and float => a number
    translated_args = list(dict.fromkeys(translated_args))

    if len(translated_args) > 1:
        return f"{', '.join(translated_args[0:-1])}" \
               f" {gettext('or')} " \
               f"{translated_args[-1]}"
    return ''.join(translated_args)


@app.route('/report_error', methods=['POST'])
def report_error():
    post_body = request.json

    parse_logger.log({
        'session': utils.session_id(),
        'date': str(datetime.datetime.now()),
        'level': post_body.get('level'),
        'code': post_body.get('code'),
        'client_error': post_body.get('client_error'),
        'version': version(),
        'username': current_user()['username'] or None,
        'is_test': 1 if os.getenv('IS_TEST_ENV') else None
    })

    return 'logged'


@app.route('/client_exception', methods=['POST'])
def report_client_exception():
    post_body = request.json

    querylog.log_value(
        session=utils.session_id(),
        date=str(datetime.datetime.now()),
        client_error=post_body,
        version=version(),
        username=current_user()['username'] or None,
        is_test=1 if os.getenv('IS_TEST_ENV') else None
    )

    # Return a 500 so the HTTP status codes will stand out in our monitoring/logging
    return 'logged', 500


@app.route('/version', methods=['GET'])
def version_page():
    """
    Generate a page with some diagnostic information and a useful GitHub URL on upcoming changes.

    This is an admin-only page, it does not need to be linked.
   (Also does not have any sensitive information so it's fine to be unauthenticated).
    """
    app_name = os.getenv('HEROKU_APP_NAME')

    vrz = os.getenv('HEROKU_RELEASE_CREATED_AT')
    the_date = datetime.date.fromisoformat(
        vrz[:10]) if vrz else datetime.date.today()

    commit = os.getenv('HEROKU_SLUG_COMMIT', '????')[0:6]

    return render_template('version-page.html',
                           app_name=app_name,
                           heroku_release_time=the_date,
                           commit=commit)


def achievements_page():
    user = current_user()
    username = user['username']
    if not username:
        # redirect users to /login if they are not logged in
        # Todo: TB -> I wrote this once, but wouldn't it make more sense to simply
        # throw a 302 error?
        url = request.url.replace('/my-achievements', '/login')
        return redirect(url, code=302)

    user_achievements = DATABASE.achievements_by_username(user.get('username')) or []
    achievements = ACHIEVEMENTS_TRANSLATIONS.get_translations(g.lang).get('achievements')

    return render_template(
        'achievements.html',
        page_title=gettext('title_achievements'),
        translations=achievements,
        user_achievements=user_achievements,
        current_page='my-profile')


@app.route('/programs', methods=['GET'])
@requires_login
def programs_page(user):
    username = user['username']
    if not username:
        # redirect users to /login if they are not logged in
        url = request.url.replace('/programs', '/login')
        return redirect(url, code=302)

    from_user = request.args.get('user') or None
    # If from_user -> A teacher is trying to view the user programs
    if from_user and not is_admin(user):
        if not is_teacher(user):
            return utils.error_page(error=403, ui_message=gettext('not_teacher'))
        students = DATABASE.get_teacher_students(username)
        if from_user not in students:
            return utils.error_page(error=403, ui_message=gettext('not_enrolled'))

    adventures_names = hedy_content.Adventures(session['lang']).get_adventure_names()

    # We request our own page -> also get the public_profile settings
    public_profile = None
    if not from_user:
        public_profile = DATABASE.get_public_profile_settings(username)

    level = request.args.get('level', default=None, type=str)
    adventure = request.args.get('adventure', default=None, type=str)
    filter = request.args.get('filter', default=None, type=str)

    level = None if level == "null" else level
    adventure = None if adventure == "null" else adventure

    if level or adventure:
        result = DATABASE.filtered_programs_for_user(from_user or username, level, adventure)
    else:
        result = DATABASE.programs_for_user(from_user or username)

    programs = []
    for item in result:
        # If we filter on the submitted programs -> skip the onces that are not submitted
        if filter == "submitted" and not item.get('submitted'):
            continue
        date = utils.delta_timestamp(item['date'])
        # This way we only keep the first 4 lines to show as preview to the user
        code = "\n".join(item['code'].split("\n")[:4])
        programs.append(
            {'id': item['id'],
             'code': code,
             'date': date,
             'level': item['level'],
             'name': item['name'],
             'adventure_name': item.get('adventure_name'),
             'submitted': item.get('submitted'),
             'public': item.get('public'),
             'number_lines': item['code'].count('\n') + 1
             }
        )

    return render_template(
        'programs.html',
        programs=programs,
        page_title=gettext('title_programs'),
        current_page='programs',
        from_user=from_user,
        adventure_names=adventures_names,
        public_profile=public_profile,
        max_level=hedy.HEDY_MAX_LEVEL)


@app.route('/logs/query', methods=['POST'])
def query_logs():
    user = current_user()
    if not is_admin(user) and not is_teacher(user):
        return utils.error_page(error=403, ui_message=gettext('unauthorized'))

    body = request.json
    if body is not None and not isinstance(body, dict):
        return 'body must be an object', 400

    class_id = body.get('class_id')
    if not is_admin(user):
        username_filter = body.get('username')
        if not class_id or not username_filter:
            return utils.error_page(error=403, ui_message=gettext('unauthorized'))

        class_ = DATABASE.get_class(class_id)
        if not class_ or class_['teacher'] != user['username'] or username_filter not in class_.get('students', [
        ]):
            return utils.error_page(error=403, ui_message=gettext('unauthorized'))

    (exec_id, status) = log_fetcher.query(body)
    response = {'query_status': status, 'query_execution_id': exec_id}
    return jsonify(response)


@app.route('/logs/results', methods=['GET'])
def get_log_results():
    query_execution_id = request.args.get(
        'query_execution_id', default=None, type=str)
    next_token = request.args.get('next_token', default=None, type=str)

    user = current_user()
    if not is_admin(user) and not is_teacher(user):
        return utils.error_page(error=403, ui_message=gettext('unauthorized'))

    data, next_token = log_fetcher.get_query_results(
        query_execution_id, next_token)
    response = {'data': data, 'next_token': next_token}
    return jsonify(response)


@app.route('/tutorial', methods=['GET'])
def tutorial_index():
    if not current_user()['username']:
        return redirect('/login')
    level = 1
    cheatsheet = COMMANDS[g.lang].get_commands_for_level(level, g.keyword_lang)
    commands = hedy.commands_per_level.get(level)
    adventures = load_adventures_per_level(level, g.keyword_lang)
    parsons = len(PARSONS[g.lang].get_parsons_data_for_level(level))

    return hedyweb.render_tutorial_mode(level=level, cheatsheet=cheatsheet, commands=commands,
                                        adventures=adventures, parsons_exercises=parsons)


@app.route('/teacher-tutorial', methods=['GET'])
@requires_teacher
def teacher_tutorial(user):
    teacher_classes = DATABASE.get_teacher_classes(user['username'], True)
    adventures = []
    for adventure in DATABASE.get_teacher_adventures(user['username']):
        adventures.append(
            {'id': adventure.get('id'),
             'name': adventure.get('name'),
             'date': utils.localized_date_format(adventure.get('date')),
             'level': adventure.get('level')
             }
        )

    return render_template('for-teachers.html', current_page='my-profile',
                           page_title=gettext('title_for-teacher'), teacher_classes=teacher_classes,
                           teacher_adventures=adventures, tutorial=True,
                           content=hedyweb.PageTranslations('for-teachers').get_page_translations(g.lang))


# routing to index.html
@app.route('/ontrack', methods=['GET'], defaults={'level': '1', 'program_id': None})
@app.route('/onlinemasters', methods=['GET'], defaults={'level': '1', 'program_id': None})
@app.route('/onlinemasters/<int:level>', methods=['GET'], defaults={'program_id': None})
@app.route('/space_eu', methods=['GET'], defaults={'level': '1', 'program_id': None})
@app.route('/hedy', methods=['GET'], defaults={'level': '1', 'program_id': None})
@app.route('/hedy/<level>', methods=['GET'], defaults={'program_id': None})
@app.route('/hedy/<level>/<program_id>', methods=['GET'])
def index(level, program_id):
    try:
        level = int(level)
        if level < 1 or level > hedy.HEDY_MAX_LEVEL:
            return utils.error_page(error=404, ui_message=gettext('no_such_level'))
    except BaseException:
        return utils.error_page(error=404, ui_message=gettext('no_such_level'))

    loaded_program = ''
    adventure_name = ''

    if program_id:
        result = DATABASE.program_by_id(program_id)
        if not result:
            return utils.error_page(error=404, ui_message=gettext('no_such_program'))

        user = current_user()
        public_program = result.get('public')
        # Verify that the program is either public, the current user is the
        # creator, teacher or the user is admin
        if not public_program and user['username'] != result['username'] and not is_admin(user):
            if ((not is_teacher(user)) or (is_teacher(user)
                                           and result['username'] not in
                                           DATABASE.get_teacher_students(user['username']))):
                return utils.error_page(error=404, ui_message=gettext(u'no_such_program'))

        loaded_program = {'code': result['code'], 'name': result['name'],
                          'adventure_name': result.get('adventure_name')}
        if 'adventure_name' in result:
            adventure_name = result['adventure_name']

    # In case of a "forced keyword language" -> load that one, otherwise: load
    # the one stored in the g object
    keyword_language = request.args.get('keyword_language', default=None, type=str)
    if keyword_language:
        adventures = load_adventures_per_level(level, keyword_language)
    else:
        adventures = load_adventures_per_level(level, g.keyword_lang)

    # Sort the adventures based on the ordering defined
    adventures_order = ADVENTURE_ORDER_PER_LEVEL[level]
    index_map = {v: i for i, v in enumerate(adventures_order)}
    adventures = sorted(
        adventures,
        key=lambda pair: index_map.get(
            pair['short_name'],
            len(adventures_order)))

    # Initially all levels are available -> strip those for which conditions
    # are not met or not available yet
    available_levels = list(range(1, hedy.HEDY_MAX_LEVEL + 1))

    customizations = {}
    if current_user()['username']:
        customizations = DATABASE.get_student_class_customizations(current_user()['username'])

    if 'levels' in customizations:
        available_levels = customizations['levels']
        now = timems()
        for current_level, timestamp in customizations.get('opening_dates', {}).items():
            if utils.datetotimeordate(timestamp) > utils.datetotimeordate(utils.mstoisostring(now)):
                try:
                    available_levels.remove(int(current_level))
                except BaseException:
                    print("Error: there is an openings date without a level")

    if 'levels' in customizations and level not in available_levels:
        return utils.error_page(error=403, ui_message=gettext('level_not_class'))

    # At this point we can have the following scenario:
    # - The level is allowed and available
    # - But, if there is a quiz threshold we have to check again if the user has reached it

    if 'level_thresholds' in customizations:
        if 'quiz' in customizations.get('level_thresholds'):
            # Temporary store the threshold
            threshold = customizations.get('level_thresholds').get('quiz')
            # Get the max quiz score of the user in the previous level
            # A bit out-of-scope, but we want to enable the next level button directly after finishing the quiz
            # Todo: How can we fix this without a re-load?
            quiz_stats = DATABASE.get_quiz_stats([current_user()['username']])
            if level > 1:
                scores = [x.get('scores', []) for x in quiz_stats if x.get('level') == level - 1]
                scores = [score for week_scores in scores for score in week_scores]
                max_score = 0 if len(scores) < 1 else max(scores)
                if max_score < threshold:
                    return utils.error_page(
                        error=403, ui_message=gettext('quiz_threshold_not_reached'))

            # We also have to check if the next level should be removed from the available_levels
            if level < hedy.HEDY_MAX_LEVEL:
                scores = [x.get('scores', []) for x in quiz_stats if x.get('level') == level]
                scores = [score for week_scores in scores for score in week_scores]
                max_score = 0 if len(scores) < 1 else max(scores)
                # We don't have the score yet for the next level -> remove all upcoming
                # levels from 'available_levels'
                if max_score < threshold:
                    available_levels = available_levels[:available_levels.index(level) + 1]

    # Add the available levels to the customizations dict -> simplify
    # implementation on the front-end
    customizations['available_levels'] = available_levels
    cheatsheet = COMMANDS[g.lang].get_commands_for_level(level, g.keyword_lang)

    teacher_adventures = []
    # Todo: TB It would be nice to improve this by using level as a sort key
    for adventure in customizations.get('teacher_adventures', []):
        current_adventure = DATABASE.get_adventure(adventure)
        if current_adventure.get('level') == str(level):
            try:
                current_adventure['content'] = current_adventure['content'].format(
                    **hedy_content.KEYWORDS.get(g.keyword_lang))
            except BaseException:
                # We don't want teacher being able to break the student UI -> pass this adventure
                pass
            teacher_adventures.append(current_adventure)

    enforce_developers_mode = False
    if 'other_settings' in customizations and 'developers_mode' in customizations['other_settings']:
        enforce_developers_mode = True

    hide_cheatsheet = False
    if 'other_settings' in customizations and 'hide_cheatsheet' in customizations['other_settings']:
        hide_cheatsheet = True

    parsons = True if PARSONS[g.lang].get_parsons_data_for_level(level) else False
    quiz = True if QUIZZES[g.lang].get_quiz_data_for_level(level) else False
    tutorial = True if TUTORIALS[g.lang].get_tutorial_for_level(level) else False

    quiz_questions = 0
    parson_exercises = 0

    if quiz:
        quiz_questions = len(QUIZZES[g.lang].get_quiz_data_for_level(level))
    if parsons:
        parson_exercises = len(PARSONS[g.lang].get_parsons_data_for_level(level))

    if 'other_settings' in customizations and 'hide_parsons' in customizations['other_settings']:
        parsons = False
    if 'other_settings' in customizations and 'hide_quiz' in customizations['other_settings']:
        quiz = False

    commands = hedy.commands_per_level.get(level)

    return hedyweb.render_code_editor_with_tabs(
        cheatsheet=cheatsheet,
        commands=commands,
        max_level=hedy.HEDY_MAX_LEVEL,
        level_number=level,
        version=version(),
        quiz=quiz,
        quiz_questions=quiz_questions,
        adventures=adventures,
        parsons=parsons,
        parsons_exercises=parson_exercises,
        tutorial=tutorial,
        customizations=customizations,
        hide_cheatsheet=hide_cheatsheet,
        enforce_developers_mode=enforce_developers_mode,
        teacher_adventures=teacher_adventures,
        loaded_program=loaded_program,
        adventure_name=adventure_name)


@app.route('/hedy/<id>/view', methods=['GET'])
@requires_login
def view_program(user, id):
    result = DATABASE.program_by_id(id)

    if not result:
        return utils.error_page(error=404, ui_message=gettext('no_such_program'))

    public_program = result.get('public')
    # Verify that the program is either public, the current user is the
    # creator, teacher or the user is admin
    if not public_program and user['username'] != result['username'] and not is_admin(user):
        if (not is_teacher(user)) or (is_teacher(user)
                                      and result['username'] not in DATABASE.get_teacher_students(user['username'])):
            return utils.error_page(error=404, ui_message=gettext(u'no_such_program'))

    # The program is valid, verify if the creator also have a public profile
    result['public_profile'] = True if DATABASE.get_public_profile_settings(
        result['username']) else None

    code = result['code']
    if result.get("lang") != "en" and result.get("lang") in ALL_KEYWORD_LANGUAGES.keys():
        code = hedy_translation.translate_keywords(code, from_lang=result.get(
            'lang'), to_lang="en", level=int(result.get('level', 1)))
    # If the keyword language is non-English -> parse again to guarantee
    # completely localized keywords
    if g.keyword_lang != "en":
        code = hedy_translation.translate_keywords(
            code,
            from_lang="en",
            to_lang=g.keyword_lang,
            level=int(
                result.get(
                    'level',
                    1)))

    result['code'] = code

    arguments_dict = {}
    arguments_dict['program_id'] = id
    arguments_dict['page_title'] = f'{result["name"]} – Hedy'
    arguments_dict['level'] = result['level']  # Necessary for running
    arguments_dict['loaded_program'] = result
    arguments_dict['editor_readonly'] = True

    if "submitted" in result and result['submitted']:
        arguments_dict['show_edit_button'] = False
        arguments_dict['program_timestamp'] = utils.localized_date_format(result['date'])
    else:
        arguments_dict['show_edit_button'] = True

    # Everything below this line has nothing to do with this page and it's silly
    # that every page needs to put in so much effort to re-set it

    return render_template("view-program-page.html", blur_button_available=True, **arguments_dict)


@app.route('/adventure/<name>', methods=['GET'], defaults={'level': 1})
@app.route('/adventure/<name>/<level>', methods=['GET'])
def get_specific_adventure(name, level):
    try:
        level = int(level)
    except BaseException:
        return utils.error_page(error=404, ui_message=gettext('no_such_level'))

    # In case of a "forced keyword language" -> load that one, otherwise: load
    # the one stored in the g object
    keyword_language = request.args.get('keyword_language', default=None, type=str)
    if keyword_language:
        adventure = [x for x in load_adventures_per_level(
            level, keyword_language) if x.get('short_name') == name]
    else:
        adventure = [x for x in load_adventures_per_level(
            level, g.keyword_lang) if x.get('short_name') == name]
    if not adventure:
        return utils.error_page(error=404, ui_message=gettext('no_such_adventure'))

    prev_level = level - 1 if [x for x in load_adventures_per_level(
        level - 1, g.keyword_lang) if x.get('short_name') == name] else False
    next_level = level + 1 if [x for x in load_adventures_per_level(
        level + 1, g.keyword_lang) if x.get('short_name') == name] else False

    # Add the commands to enable the language switcher dropdown
    commands = hedy.commands_per_level.get(level)

    return hedyweb.render_specific_adventure(
        commands=commands,
        level_number=level,
        adventure=adventure,
        version=version(),
        prev_level=prev_level,
        next_level=next_level)


@app.route('/cheatsheet/', methods=['GET'], defaults={'level': 1})
@app.route('/cheatsheet/<level>', methods=['GET'])
def get_cheatsheet_page(level):
    try:
        level = int(level)
        if level < 1 or level > hedy.HEDY_MAX_LEVEL:
            return utils.error_page(error=404, ui_message=gettext('no_such_level'))
    except BaseException:
        return utils.error_page(error=404, ui_message=gettext('no_such_level'))

    commands = COMMANDS[g.lang].get_commands_for_level(level, g.keyword_lang)

    return render_template("cheatsheet.html", commands=commands, level=level)


@app.route('/certificate/<username>', methods=['GET'])
def get_certificate_page(username):
    if not current_user()['username']:
        return utils.error_page(error=403, ui_message=gettext('unauthorized'))
    username = username.lower()
    user = DATABASE.user_by_username(username)
    if not user:
        return utils.error_page(error=403, ui_message=gettext('user_inexistent'))
    progress_data = DATABASE.progress_by_username(username)
    if progress_data is None:
        return utils.error_page(error=404, ui_message=gettext('no_certificate'))
    achievements = progress_data.get('achieved', None)
    if achievements is None or 'hedy_certificate' not in achievements:
        return utils.error_page(error=404, ui_message=gettext('no_certificate'))
    if 'run_programs' in progress_data:
        count_programs = progress_data['run_programs']
    else:
        count_programs = 0
    quiz_score = get_highest_quiz_score(username)
    longest_program = get_longest_program(username)

    number_achievements = len(achievements)
    congrats_message = gettext('congrats_message').format(**{'username': username})
    return render_template("certificate.html", count_programs=count_programs, quiz_score=quiz_score,
<<<<<<< HEAD
                           longest_program=longest_program, number_achievements=number_achievements,
                           congrats_message=congrats_message)

=======
                            longest_program=longest_program, number_achievements=number_achievements,
                            congrats_message=congrats_message)
>>>>>>> 3c5e861b

def get_highest_quiz_score(username):
    max = 0
    quizzes = DATABASE.get_quiz_stats([username])
    for q in quizzes:
        for score in q.get('scores', []):
            if score > max:
                max = score
    return max


def get_longest_program(username):
    programs = DATABASE.get_program_stats([username])
    highest = 0
    for program in programs:
        if 'number_of_lines' in program:
            highest = max(highest, program['number_of_lines'])
    return highest


@app.errorhandler(404)
def not_found(exception):
    return utils.error_page(error=404, ui_message=gettext('page_not_found'))


@app.errorhandler(500)
def internal_error(exception):
    import traceback
    print(traceback.format_exc())
    return utils.error_page(error=500)


@app.route('/index.html')
@app.route('/')
def default_landing_page():
    return main_page('start')


@app.route('/signup', methods=['GET'])
def signup_page():
    if current_user()['username']:
        return redirect('/my-profile')
    return render_template('signup.html', page_title=gettext('title_signup'), current_page='login')


@app.route('/login', methods=['GET'])
def login_page():
    if current_user()['username']:
        return redirect('/my-profile')
    return render_template('login.html', page_title=gettext('title_login'), current_page='login')


@app.route('/recover', methods=['GET'])
def recover_page():
    if current_user()['username']:
        return redirect('/my-profile')
    return render_template(
        'recover.html',
        page_title=gettext('title_recover'),
        current_page='login')


@app.route('/reset', methods=['GET'])
def reset_page():
    # If there is a user logged in -> don't allow password reset
    if current_user()['username']:
        return redirect('/my-profile')

    username = request.args.get('username', default=None, type=str)
    token = request.args.get('token', default=None, type=str)
    username = None if username == "null" else username
    token = None if token == "null" else token

    if not username or not token:
        return utils.error_page(error=403, ui_message=gettext('unauthorized'))
    return render_template(
        'reset.html',
        page_title=gettext('title_reset'),
        reset_username=username,
        reset_token=token,
        current_page='login')


@app.route('/my-profile', methods=['GET'])
@requires_login
def profile_page(user):

    profile = DATABASE.user_by_username(user['username'])
    programs = DATABASE.public_programs_for_user(user['username'])
    public_profile_settings = DATABASE.get_public_profile_settings(current_user()['username'])

    classes = []
    if profile.get('classes'):
        for class_id in profile.get('classes'):
            classes.append(DATABASE.get_class(class_id))

    invite = DATABASE.get_username_invite(user['username'])
    if invite:
        # We have to keep this in mind as well, can simply be set to 1 for now
        # But when adding more message structures we have to use a more sophisticated structure
        session['messages'] = 1
        # If there is an invite: retrieve the class information
        class_info = DATABASE.get_class(invite.get('class_id', None))
        if class_info:
            invite['teacher'] = class_info.get('teacher')
            invite['class_name'] = class_info.get('name')
            invite['join_link'] = class_info.get('link')
    else:
        session['messages'] = 0

    return render_template(
        'profile.html',
        page_title=gettext('title_my-profile'),
        programs=programs,
        user_data=profile,
        invite_data=invite,
        public_settings=public_profile_settings,
        user_classes=classes,
        current_page='my-profile')


@app.route('/research/<filename>', methods=['GET'])
def get_research(filename):
    return send_from_directory('content/research/', filename)


@app.route('/<page>')
def main_page(page):
    if page == 'favicon.ico':
        abort(404)

    if page == "my-achievements":
        return achievements_page()

    if page == 'learn-more':
        learn_more_translations = hedyweb.PageTranslations(page).get_page_translations(g.lang)
        return render_template(
            'learn-more.html',
            papers=hedy_content.RESEARCH,
            page_title=gettext('title_learn-more'),
            current_page='learn-more',
            content=learn_more_translations)

    if page == 'join':
        join_translations = hedyweb.PageTranslations(page).get_page_translations(g.lang)
        return render_template('join.html', page_title=gettext('title_learn-more'),
                               current_page='join', content=join_translations)

    if page == 'privacy':
        privacy_translations = hedyweb.PageTranslations(
            page).get_page_translations(g.lang)
        return render_template('privacy.html', page_title=gettext('title_privacy'),
                               content=privacy_translations)

    requested_page = hedyweb.PageTranslations(page)
    if not requested_page.exists():
        abort(404)

    main_page_translations = requested_page.get_page_translations(g.lang)
    return render_template('main-page.html', page_title=gettext('title_start'),
                           current_page='start', content=main_page_translations)


@app.route('/landing-page/', methods=['GET'], defaults={'first': False})
@app.route('/landing-page/<first>', methods=['GET'])
@requires_login
def landing_page(user, first):
    username = user['username']

    user_info = DATABASE.get_public_profile_settings(username)
    user_programs = DATABASE.programs_for_user(username)
    # Only return the last program of the user
    if user_programs:
        user_programs = user_programs[:1][0]
    user_achievements = DATABASE.progress_by_username(username)

    return render_template(
        'landing-page.html',
        first_time=True if first else False,
        page_title=gettext('title_landing-page'),
        user=user['username'],
        user_info=user_info,
        program=user_programs,
        achievements=user_achievements)


@app.route('/explore', methods=['GET'])
def explore():
    if not current_user()['username']:
        return redirect('/login')

    level = request.args.get('level', default=None, type=str)
    adventure = request.args.get('adventure', default=None, type=str)
    language = request.args.get('lang', default=None, type=str)

    level = None if level == "null" else level
    adventure = None if adventure == "null" else adventure
    language = None if language == "null" else language

    achievement = None
    if level or adventure or language:
        programs = PUBLIC_PROGRAMS
        if level:
            programs = [x for x in programs if x.get('level') == int(level)]
        if language:
            programs = [x for x in programs if x.get('lang') == language]
        if adventure:
            # If the adventure we filter on is called 'default' -> return all programs
            # WITHOUT an adventure
            if adventure == "default":
                programs = [x for x in programs if x.get('adventure_name') == ""]
                return programs[-48:]
            programs = [x for x in programs if x.get('adventure_name') == adventure]
        programs = programs[-48:]
        achievement = ACHIEVEMENTS.add_single_achievement(
            current_user()['username'], "indiana_jones")
    else:
        programs = PUBLIC_PROGRAMS[:48]

    filtered_programs = []
    for program in programs:
        # If program does not have an error value set -> parse it and set value
        if 'error' not in program:
            try:
                hedy.transpile(program.get('code'), program.get('level'), program.get('lang'))
                program['error'] = False
            except BaseException:
                program['error'] = True
            DATABASE.store_program(program)
        public_profile = DATABASE.get_public_profile_settings(program['username'])

        # If the language doesn't match the user -> parse the keywords
        # We perform a "double parse" to make sure english keywords are also always translated
        code = program['code']

        # First, if the program language is not equal to english and the language supports keywords
        # It might contain non-english keywords -> parse all to english
        if program.get("lang") != "en" and program.get("lang") in ALL_KEYWORD_LANGUAGES.keys():
            code = hedy_translation.translate_keywords(code, from_lang=program.get(
                'lang'), to_lang="en", level=int(program.get('level', 1)))
        # If the keyword language is non-English -> parse again to guarantee
        # completely localized keywords
        if g.keyword_lang != "en":
            code = hedy_translation.translate_keywords(
                code,
                from_lang="en",
                to_lang=g.keyword_lang,
                level=int(
                    program.get(
                        'level',
                        1)))

        filtered_programs.append({
            'username': program['username'],
            'name': program['name'],
            'level': program['level'],
            'id': program['id'],
            'error': program['error'],
            'hedy_choice': True if program.get('hedy_choice') == 1 else False,
            'public_user': True if public_profile else None,
            'code': "\n".join(code.split("\n")[:4]),
            'number_lines': code.count('\n') + 1
        })

    favourite_programs = DATABASE.get_hedy_choices()
    hedy_choices = []
    for program in favourite_programs:
        hedy_choices.append({
            'username': program['username'],
            'name': program['name'],
            'level': program['level'],
            'id': program['id'],
            'hedy_choice': True,
            'public_user': True if public_profile else None,
            'code': "\n".join(program['code'].split("\n")[:4]),
            'number_lines': code.count('\n') + 1
        })

    adventures_names = hedy_content.Adventures(session['lang']).get_adventure_names()

    return render_template(
        'explore.html',
        programs=filtered_programs,
        favourite_programs=hedy_choices,
        filtered_level=level,
        achievement=achievement,
        filtered_adventure=adventure,
        filtered_lang=language,
        max_level=hedy.HEDY_MAX_LEVEL,
        adventures_names=adventures_names,
        page_title=gettext('title_explore'),
        current_page='explore')


@app.route('/highscores', methods=['GET'], defaults={'filter': 'global'})
@app.route('/highscores/<filter>', methods=['GET'])
@requires_login
def get_highscores_page(user, filter):
    if filter not in ["global", "country", "class"]:
        return utils.error_page(error=404, ui_message=gettext('page_not_found'))

    user_data = DATABASE.user_by_username(user['username'])
    public_profile = True if DATABASE.get_public_profile_settings(user['username']) else False
    classes = list(user_data.get('classes', set()))
    country = user_data.get('country')
    user_country = COUNTRIES.get(country)

    if filter == "global":
        highscores = DATABASE.get_highscores(user['username'], filter)
    elif filter == "country":
        # Can't get a country highscore if you're not in a country!
        if not country:
            return utils.error_page(error=403, ui_message=gettext('no_such_highscore'))
        highscores = DATABASE.get_highscores(user['username'], filter, country)
    elif filter == "class":
        # Can't get a class highscore if you're not in a class!
        if not classes:
            return utils.error_page(error=403, ui_message=gettext('no_such_highscore'))
        highscores = DATABASE.get_highscores(user['username'], filter, classes[0])

    # Make a deepcopy if working locally, otherwise the local database values
    # are by-reference and overwritten
    if not os.getenv('NO_DEBUG_MODE'):
        highscores = copy.deepcopy(highscores)
    for highscore in highscores:
        highscore['country'] = highscore.get('country') if highscore.get('country') else "-"
        highscore['last_achievement'] = utils.delta_timestamp(highscore.get('last_achievement'))
    return render_template(
        'highscores.html',
        highscores=highscores,
        has_country=True if country else False,
        filter=filter,
        user_country=user_country,
        public_profile=public_profile,
        in_class=True if classes else False)


@app.route('/change_language', methods=['POST'])
def change_language():
    body = request.json
    session['lang'] = body.get('lang')
    return jsonify({'succes': 200})


@app.route('/translate_keywords', methods=['POST'])
def translate_keywords():
    body = request.json
    try:
        translated_code = hedy_translation.translate_keywords(body.get('code'), body.get(
            'start_lang'), body.get('goal_lang'), level=int(body.get('level', 1)))
        if translated_code:
            return jsonify({'success': 200, 'code': translated_code})
        else:
            return gettext('translate_error'), 400
    except BaseException:
        return gettext('translate_error'), 400


# TODO TB: Think about changing this to sending all steps to the front-end at once
@app.route('/get_tutorial_step/<level>/<step>', methods=['GET'])
def get_tutorial_translation(level, step):
    # Keep this structure temporary until we decide on a nice code / parse structure
    if step == "code_snippet":
        return jsonify({'code': gettext('tutorial_code_snippet')}), 200
    try:
        step = int(step)
    except ValueError:
        return gettext('invalid_tutorial_step'), 400

    data = TUTORIALS[g.lang].get_tutorial_for_level_step(level, step, g.keyword_lang)
    if not data:
        data = {'title': gettext('tutorial_title_not_found'),
                'text': gettext('tutorial_message_not_found')}
    return jsonify(data), 200


@app.route('/store_parsons_order', methods=['POST'])
def store_parsons_order():
    body = request.json
    # Validations
    if not isinstance(body, dict):
        return 'body must be an object', 400
    if not isinstance(body.get('level'), str):
        return 'level must be a string', 400
    if not isinstance(body.get('exercise'), str):
        return 'exercise must be a string', 400
    if not isinstance(body.get('order'), list):
        return 'order must be a list', 400

    attempt = {
        'id': utils.random_id_generator(12),
        'username': current_user()['username'] or f'anonymous:{utils.session_id()}',
        'level': int(body['level']),
        'exercise': int(body['exercise']),
        'order': body['order'],
        'correct': 1 if body['correct'] else 0,
        'timestamp': utils.timems()
    }

    DATABASE.store_parsons(attempt)
    return jsonify({}), 200


@app.route('/client_messages.js', methods=['GET'])
def client_messages():
    # Not really nice, but we don't call this often as it is cached
    d = collections.defaultdict(lambda: 'Unknown Exception')
    d.update(YamlFile.for_file('content/client-messages/en.yaml').to_dict())
    d.update(YamlFile.for_file(
        f'content/client-messages/{g.lang}.yaml').to_dict())

    response = make_response(render_template(
        "client_messages.js", error_messages=json.dumps(d)))

    if not is_debug_mode():
        # Cache for longer when not developing
        response.cache_control.max_age = 60 * 60  # Seconds
    return response


@app.template_global()
def current_language():
    return make_lang_obj(g.lang)


@app.template_global()
def current_keyword_language():
    return make_keyword_lang_obj(g.keyword_lang)


@app.template_global()
def other_keyword_language():
    # If the current keyword language isn't English: we are sure the other option is English
    # But, only if the user has an existing keyword language -> on the session
    if session.get('keyword_lang') and session['keyword_lang'] != "en":
        return make_keyword_lang_obj("en")
    return None


@app.template_global()
def translate_command(command):
    # Return the translated command found in KEYWORDS, if not found return the command itself
    return hedy_content.KEYWORDS[g.lang].get(command, command)


@app.template_filter()
def nl2br(x):
    """Turn newlines into <br>"""
    # The input to this object will either be a literal string or a 'Markup' object.
    # In case of a literal string, we need to escape it first, because we have
    # to be able to make a distinction between safe and unsafe characters.
    #
    # In case of a Markup object, make sure to tell it the <br> we're adding is safe
    if not isinstance(x, Markup):
        x = Markup.escape(x)
    return x.replace('\n', Markup('<br />'))


@app.template_global()
def hedy_link(level_nr, assignment_nr, subpage=None):
    """Make a link to a Hedy page."""
    parts = ['/hedy']
    parts.append('/' + str(level_nr))
    if str(assignment_nr) != '1' or subpage:
        parts.append('/' + str(assignment_nr if assignment_nr else '1'))
    if subpage and subpage != 'code':
        parts.append('/' + subpage)
    return ''.join(parts)


@app.template_global()
def all_countries():
    return COUNTRIES


@app.template_global()
def other_languages():
    current_lang = g.lang
    return [make_lang_obj(lang) for lang in ALL_LANGUAGES.keys() if lang != current_lang]


@app.template_global()
def other_keyword_languages():
    current_lang = g.lang
    return [make_lang_obj(lang) for lang in ALL_KEYWORD_LANGUAGES.keys() if lang != current_lang]


@app.template_global()
def keyword_languages():
    return [make_lang_obj(lang) for lang in ALL_KEYWORD_LANGUAGES.keys()]


@app.template_global()
def keyword_languages_keys():
    return [lang for lang in ALL_KEYWORD_LANGUAGES.keys()]


@app.template_global()
def get_country(country):
    return COUNTRIES.get(country, "-")


@app.template_global()
# If the current user language supports localized keywords: return this value, else: english
def get_syntax_language(lang):
    if lang in ALL_KEYWORD_LANGUAGES.keys():
        return lang
    else:
        return "en"


@app.template_global()
def parse_keyword(keyword):
    return hedy_content.KEYWORDS.get(g.keyword_lang).get(keyword)


def make_lang_obj(lang):
    """Make a language object for a given language."""
    return {
        'sym': ALL_LANGUAGES[lang],
        'lang': lang
    }


def make_keyword_lang_obj(lang):
    """Make a language object for a given language."""
    return {
        'sym': ALL_KEYWORD_LANGUAGES[lang],
        'lang': lang
    }


@app.template_global()
def modify_query(**new_values):
    args = request.args.copy()

    for key, value in new_values.items():
        args[key] = value

    return '{}?{}'.format(request.path, url_encode(args))


@app.template_global()
def get_user_messages():
    if not session.get('messages'):
        # Todo TB: In the future this should contain the class invites + other messages
        # As the class invites are binary (you either have one or you have none, we can possibly simplify this)
        # Simply set it to 1 if we have an invite, otherwise keep at 0
        invite = DATABASE.get_username_invite(current_user()['username'])
        session['messages'] = 1 if invite else 0
    if session.get('messages') > 0:
        return session.get('messages')
    return None

# Todo TB: Re-write this somewhere sometimes following the line below
# We only store this @app.route here to enable the use of achievements ->
# might want to re-write this in the future


@app.route('/auth/public_profile', methods=['POST'])
@requires_login
def update_public_profile(user):
    body = request.json

    # Validations
    if not isinstance(body, dict):
        return gettext('ajax_error'), 400
    # The images are given as a "picture id" from 1 till 12
    if not isinstance(body.get('image'), str) or int(body.get('image'), 0) not in [*range(1, 13)]:
        return gettext('image_invalid'), 400
    if not isinstance(body.get('personal_text'), str):
        return gettext('personal_text_invalid'), 400
    if 'favourite_program' in body and not isinstance(body.get('favourite_program'), str):
        return gettext('favourite_program_invalid'), 400

    # Verify that the set favourite program is actually from the user (and public)!
    if 'favourite_program' in body:
        program = DATABASE.program_by_id(body.get('favourite_program'))
        if not program or program.get('username') != user['username'] or not program.get('public'):
            return gettext('favourite_program_invalid'), 400

    achievement = None
    current_profile = DATABASE.get_public_profile_settings(user['username'])
    if current_profile:
        if current_profile.get('image') != body.get('image'):
            achievement = ACHIEVEMENTS.add_single_achievement(
                current_user()['username'], "fresh_look")
    else:
        achievement = ACHIEVEMENTS.add_single_achievement(current_user()['username'], "go_live")

    # Make sure the session value for the profile image is up-to-date
    session['profile_image'] = body.get('image')

    # If there is no current profile or if it doesn't have the tags list ->
    # check if the user is a teacher / admin
    if not current_profile or not current_profile.get('tags'):
        body['tags'] = []
        if is_teacher(user):
            body['tags'].append('teacher')
        if is_admin(user):
            body['tags'].append('admin')

    DATABASE.update_public_profile(user['username'], body)
    if achievement:
        # Todo TB -> Check if we require message or success on front-end
        return {'message': gettext('public_profile_updated'), 'achievement': achievement}, 200
    return {'message': gettext('public_profile_updated')}, 200


@app.route('/translating')
def translating_page():
    return render_template('translating.html')


@app.route('/update_yaml', methods=['POST'])
def update_yaml():
    filename = path.join('coursedata', request.form['file'])
    # The file MUST point to something inside our 'coursedata' directory
    filepath = path.abspath(filename)
    expected_path = path.abspath('coursedata')
    if not filepath.startswith(expected_path):
        raise RuntimeError('Invalid path given')

    data = load_yaml_rt(filepath)
    for key, value in request.form.items():
        if key.startswith('c:'):
            translating.apply_form_change(
                data, key[2:], translating.normalize_newlines(value))

    data = translating.normalize_yaml_blocks(data)

    return Response(dump_yaml_rt(data), mimetype='application/x-yaml',
                    headers={'Content-disposition': 'attachment; filename=' + request.form['file'].replace('/', '-')})


@app.route('/user/<username>')
def public_user_page(username):
    if not current_user()['username']:
        return utils.error_page(error=403, ui_message=gettext('unauthorized'))
    username = username.lower()
    user = DATABASE.user_by_username(username)
    if not user:
        return utils.error_page(error=404, ui_message=gettext('user_not_private'))
    user_public_info = DATABASE.get_public_profile_settings(username)
    if user_public_info:
        user_programs = DATABASE.public_programs_for_user(username)
        user_achievements = DATABASE.progress_by_username(username) or {}

        favourite_program = None
        if 'favourite_program' in user_public_info and user_public_info['favourite_program']:
            favourite_program = DATABASE.program_by_id(
                user_public_info['favourite_program'])
        if len(user_programs) >= 5:
            user_programs = user_programs[:5]

        last_achieved = None
        if user_achievements.get('achieved'):
            last_achieved = user_achievements['achieved'][-1]
        certificate_message = gettext('see_certificate').format(**{'username': username})
        # Todo: TB -> In the near future: add achievement for user visiting their own profile

        return render_template(
            'public-page.html',
            user_info=user_public_info,
            achievements=ACHIEVEMENTS_TRANSLATIONS.get_translations(
                g.lang).get('achievements'),
            favourite_program=favourite_program,
            programs=user_programs,
            last_achieved=last_achieved,
            user_achievements=user_achievements,
            certificate_message=certificate_message)
    return utils.error_page(error=404, ui_message=gettext('user_not_private'))


def valid_invite_code(code):
    if not code:
        return False

    # Get the value from the environment, use literal_eval to convert from
    # string list to an actual list
    valid_codes = []
    if os.getenv('TEACHER_INVITE_CODE'):
        valid_codes.append(os.getenv('TEACHER_INVITE_CODE'))
    if os.getenv('TEACHER_INVITE_CODES'):
        valid_codes.extend(os.getenv('TEACHER_INVITE_CODES').split(','))

    return code in valid_codes


@app.route('/invite/<code>', methods=['GET'])
def teacher_invitation(code):
    user = current_user()

    if not valid_invite_code(code):
        return utils.error_page(error=404, ui_message=gettext('invalid_teacher_invitation_code'))

    if not user['username']:
        return render_template('teacher-invitation.html')

    admin.update_is_teacher(DATABASE, user)
    # When visiting this link we update the current user to a teacher -> also update user in session
    session.get('user')['is_teacher'] = True

    session['welcome-teacher'] = True
    url = request.url.replace(f'/invite/{code}', '/for-teachers')
    return redirect(url)


app.register_blueprint(auth_pages.AuthModule(DATABASE))
app.register_blueprint(profile.ProfileModule(DATABASE))
app.register_blueprint(programs.ProgramsModule(DATABASE, ACHIEVEMENTS))
app.register_blueprint(for_teachers.ForTeachersModule(DATABASE, ACHIEVEMENTS))
app.register_blueprint(classes.ClassModule(DATABASE, ACHIEVEMENTS))
app.register_blueprint(classes.MiscClassPages(DATABASE, ACHIEVEMENTS))
app.register_blueprint(admin.AdminModule(DATABASE))
app.register_blueprint(achievements.AchievementsModule(ACHIEVEMENTS))
app.register_blueprint(quiz.QuizModule(DATABASE, ACHIEVEMENTS, QUIZZES))
app.register_blueprint(parsons.ParsonsModule(PARSONS))
app.register_blueprint(statistics.StatisticsModule(DATABASE))

# *** START SERVER ***


def on_server_start():
    """Called just before the server is started, both in developer mode and on Heroku.

    Use this to initialize objects, dependencies and connections.
    """
    pass


if __name__ == '__main__':
    # Start the server on a developer machine. Flask is initialized in DEBUG mode, so it
    # hot-reloads files. We also flip our own internal "debug mode" flag to True, so our
    # own file loading routines also hot-reload.
    utils.set_debug_mode(not os.getenv('NO_DEBUG_MODE'))

    # If we are running in a Python debugger, don't use flasks reload mode. It creates
    # subprocesses which make debugging harder.
    is_in_debugger = sys.gettrace() is not None

    on_server_start()
    logger.debug('app starting in debug mode')
    # Threaded option enables multiple instances for multiple user access support
    app.run(threaded=True, debug=not is_in_debugger,
            port=config['port'], host="0.0.0.0")

    # See `Procfile` for how the server is started on Heroku.<|MERGE_RESOLUTION|>--- conflicted
+++ resolved
@@ -1,38 +1,4 @@
 # coding=utf-8
-<<<<<<< HEAD
-=======
-import copy
-from logging_config import LOGGING_CONFIG
-from logging.config import dictConfig as logConfig
-logConfig(LOGGING_CONFIG)
-from website import (
-    auth_pages, classes, profile, parsons, statistics, quiz, admin, for_teachers, programs,
-)
-import utils
-from utils import timems, load_yaml_rt, dump_yaml_rt, version, is_debug_mode
-from website.log_fetcher import log_fetcher
-from website.auth import current_user, login_user_from_token_cookie, requires_login, is_admin, is_teacher, \
-    requires_teacher
-from website.yaml_file import YamlFile
-from website import querylog, aws_helpers, jsonbin, translating, ab_proxying, cdn, database, achievements
-import hedy_translation
-from hedy_content import ADVENTURE_ORDER_PER_LEVEL, COUNTRIES, ALL_LANGUAGES, ALL_KEYWORD_LANGUAGES, NON_LATIN_LANGUAGES
-import hedyweb
-import hedy_content
-from flask_babel import gettext, Babel
-from flask_compress import Compress
-from flask_helpers import render_template
-from flask import Flask, g, request, jsonify, session, abort, redirect, Response, make_response, Markup, send_file, \
-    after_this_request, send_from_directory
-from config import config
-from werkzeug.urls import url_encode
-from babel import Locale
-from flask_commonmark import Commonmark
-import traceback
-import logging
-import json
-import hedy
->>>>>>> 3c5e861b
 import collections
 import copy
 import datetime
@@ -72,7 +38,7 @@
                      profile, programs, querylog, quiz, statistics,
                      translating)
 from website.auth import (current_user, is_admin, is_teacher,
-                          login_user_from_token_cookie, requires_login)
+                          login_user_from_token_cookie, requires_login, requires_teacher)
 from website.log_fetcher import log_fetcher
 from website.yaml_file import YamlFile
 
@@ -434,12 +400,7 @@
 
             if transpile_result.has_turtle:
                 response['has_turtle'] = True
-<<<<<<< HEAD
         except Exception:
-=======
-
-        except Exception as E:
->>>>>>> 3c5e861b
             pass
         try:
             response['has_sleep'] = 'sleep' in hedy.all_commands(code, level, lang)
@@ -1216,14 +1177,9 @@
     number_achievements = len(achievements)
     congrats_message = gettext('congrats_message').format(**{'username': username})
     return render_template("certificate.html", count_programs=count_programs, quiz_score=quiz_score,
-<<<<<<< HEAD
                            longest_program=longest_program, number_achievements=number_achievements,
                            congrats_message=congrats_message)
 
-=======
-                            longest_program=longest_program, number_achievements=number_achievements,
-                            congrats_message=congrats_message)
->>>>>>> 3c5e861b
 
 def get_highest_quiz_score(username):
     max = 0
