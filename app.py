# coding=utf-8
import base64
import binascii
import collections
import copy
import logging
import json
import datetime
import os
import re
import sys
import traceback
import textwrap
import zipfile
import jinja_partials
from typing import Optional
from logging.config import dictConfig as logConfig
from os import path

import static_babel_content
from markupsafe import Markup
from flask import (Flask, Response, abort, after_this_request, g,
                   redirect, request, send_file, url_for, jsonify,
                   send_from_directory, session)
from flask_babel import Babel, gettext
from flask_commonmark import Commonmark
from flask_compress import Compress
from werkzeug.urls import url_encode

import hedy
import hedy_content
import hedy_translation
import hedyweb
import utils
from safe_format import safe_format
from config import config
from website.flask_helpers import render_template, proper_tojson, JinjaCompatibleJsonProvider
from hedy_content import (ADVENTURE_ORDER_PER_LEVEL, KEYWORDS_ADVENTURES, ALL_KEYWORD_LANGUAGES,
                          ALL_LANGUAGES, COUNTRIES)

from logging_config import LOGGING_CONFIG
from utils import dump_yaml_rt, is_debug_mode, load_yaml_rt, timems, version, strip_accents
from website import (ab_proxying, achievements, admin, auth_pages, aws_helpers,
                     cdn, classes, database, for_teachers, s3_logger, parsons,
                     profile, programs, querylog, quiz, statistics,
                     translating)
from website.auth import (current_user, is_admin, is_teacher, has_public_profile,
                          login_user_from_token_cookie, requires_login, requires_login_redirect, requires_teacher,
                          forget_current_user)
from website.log_fetcher import log_fetcher
from website.frontend_types import Adventure, Program, ExtraStory, SaveInfo

logConfig(LOGGING_CONFIG)
logger = logging.getLogger(__name__)

# Todo TB: This can introduce a possible app breaking bug when switching
# to Python 4 -> e.g. Python 4.0.1 is invalid
if (sys.version_info.major < 3 or sys.version_info.minor < 7):
    print('Hedy requires Python 3.7 or newer to run. However, your version of Python is', '.'.join(
        [str(sys.version_info.major), str(sys.version_info.minor), str(sys.version_info.micro)]))
    quit()

# Set the current directory to the root Hedy folder
os.chdir(os.path.join(os.getcwd(), __file__.replace(
    os.path.basename(__file__), '')))

# Setting up Flask and babel (web and translations)
app = Flask(__name__, static_url_path='')
app.url_map.strict_slashes = False  # Ignore trailing slashes in URLs
app.json = JinjaCompatibleJsonProvider(app)

# Most files should be loaded through the CDN which has its own caching period and invalidation.
# Use 5 minutes as a reasonable default for all files we load elsewise.
app.config['SEND_FILE_MAX_AGE_DEFAULT'] = datetime.timedelta(minutes=5)

babel = Babel(app)

jinja_partials.register_extensions(app)
app.template_filter('tojson')(proper_tojson)

COMMANDS = collections.defaultdict(hedy_content.NoSuchCommand)
for lang in ALL_LANGUAGES.keys():
    COMMANDS[lang] = hedy_content.Commands(lang)

ADVENTURES = collections.defaultdict(hedy_content.NoSuchAdventure)
for lang in ALL_LANGUAGES.keys():
    ADVENTURES[lang] = hedy_content.Adventures(lang)

PARSONS = collections.defaultdict()
for lang in ALL_LANGUAGES.keys():
    PARSONS[lang] = hedy_content.ParsonsProblem(lang)

QUIZZES = collections.defaultdict(hedy_content.NoSuchQuiz)
for lang in ALL_LANGUAGES.keys():
    QUIZZES[lang] = hedy_content.Quizzes(lang)

TUTORIALS = collections.defaultdict(hedy_content.NoSuchTutorial)
for lang in ALL_LANGUAGES.keys():
    TUTORIALS[lang] = hedy_content.Tutorials(lang)

SLIDES = collections.defaultdict(hedy_content.NoSuchSlides)
for lang in ALL_LANGUAGES.keys():
    SLIDES[lang] = hedy_content.Slides(lang)

ACHIEVEMENTS_TRANSLATIONS = hedyweb.AchievementTranslations()
DATABASE = database.Database()
ACHIEVEMENTS = achievements.Achievements(DATABASE, ACHIEVEMENTS_TRANSLATIONS)


def load_adventures_for_level(level):
    """Load the adventures available to the current user at the given level.

    These are the default adventures, with the customizations implied
    by any class they are a part of. We also load any programs the user has
    that apply to the current level.

    Adventures are loaded in the current language, with the keywords in the code
    translated to the default (or explicitly requested) keyword language.
    """
    keyword_lang = g.keyword_lang

    all_adventures = []
    adventures = ADVENTURES[g.lang].get_adventures(keyword_lang)

    for short_name, adventure in adventures.items():
        adventure_level = adventure['levels'].get(level, None)
        if not adventure_level:
            continue

        # Sometimes we have multiple text and example_code -> iterate these and add as well!

        extra_stories = [
            ExtraStory(
                text=adventure_level.get(f'story_text_{i}'),
                example_code=adventure_level.get(f'example_code_{i}'))
            for i in range(2, 10)
            if adventure_level.get(f'story_text_{i}', '')
        ]

        default_save_name = adventure.get('default_save_name')
        if not default_save_name or default_save_name == 'intro':
            default_save_name = adventure['name']

        # only add adventures that have been added to the adventure list of this level
        if short_name in ADVENTURE_ORDER_PER_LEVEL.get(level, []):
            current_adventure = Adventure(
                short_name=short_name,
                name=adventure['name'],
                image=adventure.get('image', None),
                text=adventure['levels'][level].get('story_text', ""),
                example_code=adventure['levels'][level].get('example_code', ""),
                extra_stories=extra_stories,
                is_teacher_adventure=False,
                is_command_adventure=short_name in KEYWORDS_ADVENTURES,
                save_name=f'{default_save_name} {level}',
                start_code=adventure['levels'][level].get('start_code', ""))

            all_adventures.append(current_adventure)

    # Sort the adventures based on the default ordering
    adventures_order = ADVENTURE_ORDER_PER_LEVEL.get(level, [])
    index_map = {v: i for i, v in enumerate(adventures_order)}
    all_adventures.sort(key=lambda pair: index_map.get(
        pair['short_name'],
        len(adventures_order)))

    return all_adventures


def load_saved_programs(level, into_adventures, preferential_program: Optional[Program]):
    """Load saved previous saved programs by the current user into the given adventures array.

    Mutates the adventures in-place, by setting the 'save_name', 'start_code'
    and 'save_info' attributes of adventures.
    """
    if not current_user()['username']:
        return

    loaded_programs = {k: Program.from_database_row(r)
                       for k, r in DATABASE.last_level_programs_for_user(current_user()['username'], level).items()}

    # If there is a preferential program, overwrite any other one that might exist so we definitely
    # load this one.
    if preferential_program:
        loaded_programs[preferential_program.adventure_name] = preferential_program

    # Copy them into the adventures array
    #
    # For every adventure, find a program in the `loaded_programs` dictionary.
    # Since the program may be saved under either the id or the actual name, check both.
    for adventure in into_adventures:
        program = loaded_programs.get(adventure.short_name)
        if not program:
            program = loaded_programs.get(adventure.name)
        if not program:
            continue

        adventure.save_name = program.name
        adventure.start_code = program.code
        adventure.save_info = SaveInfo.from_program(program)


def load_customized_adventures(level, customizations, into_adventures):
    """Load the teacher customizations into the set of adventures.

    It would have been nicer if the complete set of adventures had come
    out of 'load_adventures_for_level', but looking up customizations is
    a bit expensive and since we've already done that in the caller, we pass
    it in here.

    Mutates the 'into_adventures' list in-place. On entry, it is the list of
    default `Adventure` objects in the default order. On exit, it may have been
    reordered and enhanced with teacher-written adventures.
    """
    # First find the list of all teacher adventures for the current level,
    # batch-get all of them, then put them into the adventures array in the correct
    # location.

    # { <str>level -> [ { <str>name, <bool>from_teacher ] }
    # 'name' is either a shortname or an ID into the teacher table
    sorted_adventures = customizations.get('sorted_adventures', {})
    order_for_this_level = sorted_adventures.get(str(level), [])
    if not order_for_this_level:
        return  # Nothing to do

    adventure_ids = {a['name'] for a in order_for_this_level if a['from_teacher']}
    teacher_adventure_map = DATABASE.batch_get_adventures(adventure_ids)
    builtin_adventure_map = {a.short_name: a for a in into_adventures}

    # Replace `into_adventures`
    into_adventures[:] = []
    for a in order_for_this_level:
        if a['from_teacher'] and (db_row := teacher_adventure_map.get(a['name'])):
            try:
                db_row['content'] = safe_format(db_row['content'],
                                                **hedy_content.KEYWORDS.get(g.keyword_lang))
            except Exception:
                # We don't want teacher being able to break the student UI -> pass this adventure
                pass

            into_adventures.append(Adventure.from_teacher_adventure_database_row(db_row))
        if not a['from_teacher'] and (adv := builtin_adventure_map.get(a['name'])):
            into_adventures.append(adv)


@babel.localeselector
def get_locale():
    return session.get("lang", request.accept_languages.best_match(ALL_LANGUAGES.keys(), 'en'))


cdn.Cdn(app, os.getenv('CDN_PREFIX'), os.getenv('HEROKU_SLUG_COMMIT', 'dev'))


@app.before_request
def before_request_begin_logging():
    """Initialize the query logging.

    This needs to happen as one of the first things, as the database calls
    etc. depend on it.
    """
    path = (str(request.path) + '?' + request.query_string.decode('utf-8')
            ) if request.query_string else str(request.path)
    querylog.begin_global_log_record(
        path=path,
        method=request.method,
        remote_ip=request.headers.get('X-Forwarded-For', request.remote_addr),
        user_agent=request.headers.get('User-Agent'))


@app.after_request
def after_request_log_status(response):
    querylog.log_value(http_code=response.status_code)
    return response


@app.before_request
def initialize_session():
    """Make sure the session is initialized.

    - Each session gets a unique session ID, so we can tell user sessions apart
      and know what programs get submitted after each other.
    - If the user has a cookie with a long-lived login token, log them in from
      that cookie (copy the user info into the session for efficient access
      later on).
    """
    # Set the database object on the global object (auth.py needs it)
    g.db = DATABASE

    # Invoke session_id() for its side effect
    utils.session_id()
    login_user_from_token_cookie()

    g.user = current_user()
    querylog.log_value(session_id=utils.session_id(), username=g.user['username'],
                       is_teacher=is_teacher(g.user), is_admin=is_admin(g.user))


if os.getenv('IS_PRODUCTION'):
    @app.before_request
    def reject_e2e_requests():
        if utils.is_testing_request(request):
            return 'No E2E tests are allowed in production', 400


@app.before_request
def before_request_proxy_testing():
    if utils.is_testing_request(request) and os.getenv('IS_TEST_ENV'):
        session['test_session'] = 'test'


# HTTP -> HTTPS redirect
# https://stackoverflow.com/questions/32237379/python-flask-redirect-to-https-from-http/32238093
if os.getenv('REDIRECT_HTTP_TO_HTTPS'):
    @app.before_request
    def before_request_https():
        if request.url.startswith('http://'):
            url = request.url.replace('http://', 'https://', 1)
            # We use a 302 in case we need to revert the redirect.
            return redirect(url, code=302)

# Unique random key for sessions.
# For settings with multiple workers, an environment variable is required,
# otherwise cookies will be constantly removed and re-set by different
# workers.
if utils.is_production():
    if not os.getenv('SECRET_KEY'):
        raise RuntimeError(
            'The SECRET KEY must be provided for non-dev environments.')

    app.config['SECRET_KEY'] = os.getenv('SECRET_KEY')

else:
    # The value doesn't matter for dev environments, but it needs to be a constant
    # so that our cookies don't get invalidated every time we restart the server.
    app.config['SECRET_KEY'] = os.getenv('SECRET_KEY', 'WeAreDeveloping')

if utils.is_heroku():
    app.config.update(
        SESSION_COOKIE_SECURE=True,
        SESSION_COOKIE_HTTPONLY=True,
        SESSION_COOKIE_SAMESITE='Lax',
    )

# Set security attributes for cookies in a central place - but not when
# running locally, so that session cookies work well without HTTPS

Compress(app)
Commonmark(app)
parse_logger = s3_logger.S3ParseLogger.from_env_vars()
querylog.LOG_QUEUE.set_transmitter(
    aws_helpers.s3_querylog_transmitter_from_env())


@app.before_request
def setup_language():
    # Determine the user's requested language code.
    #
    # If not in the request parameters, use the browser's accept-languages
    # header to do language negotiation. Can be changed in the session by
    # POSTing to `/change_language`, and be overwritten by remember_current_user().
    if lang_from_request := request.args.get('language', None):
        session['lang'] = lang_from_request
    if 'lang' not in session:
        session['lang'] = request.accept_languages.best_match(
            ALL_LANGUAGES.keys(), 'en')
    g.lang = session['lang']
    querylog.log_value(lang=session['lang'])

    if 'keyword_lang' not in session:
        session['keyword_lang'] = g.lang if g.lang in ALL_KEYWORD_LANGUAGES.keys() else 'en'
    # If there is a '?keyword_language=' parameter, it overrides the current keyword lang, permanently
    if request.args.get('keyword_language', None):
        session['keyword_lang'] = request.args.get('keyword_language', None)
    g.keyword_lang = session['keyword_lang']

    # Set the page direction -> automatically set it to "left-to-right"
    # Switch to "right-to-left" if one of the language is rtl according to Locale (from Babel) settings.
    # This is the only place to expand / shrink the list of RTL languages ->
    # front-end is fixed based on this value
    g.dir = static_babel_content.TEXT_DIRECTIONS.get(g.lang, 'ltr')

    # Check that requested language is supported, otherwise return 404
    if g.lang not in ALL_LANGUAGES.keys():
        return "Language " + g.lang + " not supported", 404


if utils.is_heroku() and not os.getenv('HEROKU_RELEASE_CREATED_AT'):
    logger.warning(
        'Cannot determine release; enable Dyno metadata by running'
        '"heroku labs:enable runtime-dyno-metadata -a <APP_NAME>"')


# A context processor injects variables in the context that are available to all templates.
@app.context_processor
def enrich_context_with_user_info():
    user = current_user()
    data = {'username': user.get('username', ''),
            'is_teacher': is_teacher(user), 'is_admin': is_admin(user), 'has_public_profile': has_public_profile(user)}
    return data


@app.context_processor
def add_generated_css_file():
    return {
        "generated_css_file": '/css/generated.full.css' if is_debug_mode() else '/css/generated.css'
    }


@app.context_processor
def add_hx_detection():
    """Detect when a request is sent by HTMX.

    A template may decide to render things differently when it is vs. when it isn't.
    """
    hx_request = bool(request.headers.get('Hx-Request'))
    return {
        "hx_request": hx_request,
        "hx_layout": 'htmx-layout-yes.html' if hx_request else 'htmx-layout-no.html',
    }


@app.after_request
def hx_triggers(response):
    """For HTMX Requests, push any pending achievements in the session to the client.

    Use the HX-Trigger header, which will trigger events on the client. There is a listener
    there which will respond to the 'displayAchievements' event.
    """
    if not request.headers.get('HX-Request'):
        return response

    achs = session.pop('pending_achievements', [])
    if achs:
        response.headers.set('HX-Trigger', json.dumps({'displayAchievements': achs}))
    return response


@app.after_request
def set_security_headers(response):
    security_headers = {
        'Strict-Transport-Security': 'max-age=31536000; includeSubDomains',
        'X-XSS-Protection': '1; mode=block',
    }
    # Not X-Frame-Options on purpose -- we are being embedded by Online Masters
    # and that's okay.
    response.headers.update(security_headers)
    return response


@app.teardown_request
def teardown_request_finish_logging(exc):
    log_record = querylog.finish_global_log_record(exc)
    if is_debug_mode():
        logger.debug(repr(log_record.as_data()))


# If present, PROXY_TO_TEST_HOST should be the 'http[s]://hostname[:port]' of the target environment
if os.getenv('PROXY_TO_TEST_HOST') and not os.getenv('IS_TEST_ENV'):
    ab_proxying.ABProxying(app, os.getenv(
        'PROXY_TO_TEST_HOST'), app.config['SECRET_KEY'])


@app.route('/session_test', methods=['GET'])
def echo_session_vars_test():
    if not utils.is_testing_request(request):
        return 'This endpoint is only meant for E2E tests', 400
    return jsonify({'session': dict(session)})


@app.route('/session_main', methods=['GET'])
def echo_session_vars_main():
    if not utils.is_testing_request(request):
        return 'This endpoint is only meant for E2E tests', 400
    return jsonify({'session': dict(session),
                    'proxy_enabled': bool(os.getenv('PROXY_TO_TEST_HOST'))})


@app.route('/parse', methods=['POST'])
@querylog.timed_as('parse_handler')
def parse():
    body = request.json
    if not body:
        return "body must be an object", 400
    if 'code' not in body:
        return "body.code must be a string", 400
    if 'level' not in body:
        return "body.level must be a string", 400
    if 'adventure_name' in body and not isinstance(body['adventure_name'], str):
        return "if present, body.adventure_name must be a string", 400
<<<<<<< HEAD
    # TODO: Once we figure out whats wrong with the skip faulty code, we need to reinstantiate this
    # if 'skip_faulty' not in body:
    #     return "body.skip_faulty must be a boolean", 400
    if 'is_debug' not in body:
        return "body.is_debug must be a boolean", 400
=======
>>>>>>> aa62b51d

    error_check = False
    if 'error_check' in body:
        error_check = True

    code = body['code']
    level = int(body['level'])
<<<<<<< HEAD
    skip_faulty = False  # bool(body['skip_faulty'])
    is_debug = bool(body['is_debug'])
=======
>>>>>>> aa62b51d

    # Language should come principally from the request body,
    # but we'll fall back to browser default if it's missing for whatever
    # reason.
    lang = body.get('lang', g.lang)

    # true if kid enabled the read aloud option
    read_aloud = body.get('read_aloud', False)

    response = {}
    username = current_user()['username'] or None
    exception = None

    querylog.log_value(level=level, lang=lang,
                       session_id=utils.session_id(), username=username)

    try:
        keyword_lang = current_keyword_language()["lang"]
        with querylog.log_time('transpile'):
            try:
<<<<<<< HEAD
                transpile_result = transpile_add_stats(code, level, lang, skip_faulty, is_debug)
=======
                transpile_result = transpile_add_stats(code, level, lang)
>>>>>>> aa62b51d
                if username and not body.get('tutorial'):
                    DATABASE.increase_user_run_count(username)
                    ACHIEVEMENTS.increase_count("run")
            except hedy.exceptions.WarningException as ex:
                translated_error = translate_error(ex.error_code, ex.arguments, keyword_lang)
                if isinstance(ex, hedy.exceptions.InvalidSpaceException):
                    response['Warning'] = translated_error
                else:
                    response['Error'] = translated_error
                response['Location'] = ex.error_location
                transpile_result = ex.fixed_result
                exception = ex
            except hedy.exceptions.UnquotedEqualityCheckException as ex:
                response['Error'] = translate_error(ex.error_code, ex.arguments, keyword_lang)
                response['Location'] = ex.error_location
                exception = ex

        try:
            response['Code'] = transpile_result.code
            source_map_result = transpile_result.source_map.get_result()

            for i, mapping in source_map_result.items():
                if mapping['error'] is not None:
                    source_map_result[i]['error'] = translate_error(
                        source_map_result[i]['error'].error_code,
                        source_map_result[i]['error'].arguments,
                        keyword_lang
                    )

            response['source_map'] = source_map_result

            if transpile_result.has_pygame:
                response['has_pygame'] = True

            if transpile_result.has_turtle:
                response['has_turtle'] = True
        except Exception:
            pass

        with querylog.log_time('detect_sleep'):
            try:
                response['has_sleep'] = 'sleep' in transpile_result.commands
            except BaseException:
                pass

        try:
            if username and not body.get('tutorial') and ACHIEVEMENTS.verify_run_achievements(
                    username, code, level, response, transpile_result.commands):
                response['achievements'] = ACHIEVEMENTS.get_earned_achievements()
        except Exception as E:
            print(f"error determining achievements for {code} with {E}")

    except hedy.exceptions.HedyException as ex:
        traceback.print_exc()
        response = hedy_error_to_response(ex)
        exception = ex

    except Exception as E:
        traceback.print_exc()
        print(f"error transpiling {code}")
        response["Error"] = str(E)
        exception = E

    # Save this program (if the user is logged in)
    if username and body.get('save_name'):
        try:
            program_logic = programs.ProgramsLogic(DATABASE, ACHIEVEMENTS)
            program = program_logic.store_user_program(
                user=current_user(),
                level=level,
                name=body.get('save_name'),
                program_id=body.get('program_id'),
                adventure_name=body.get('adventure_name'),
                code=code,
                error=exception is not None)

            response['save_info'] = SaveInfo.from_program(Program.from_database_row(program))
        except programs.NotYourProgramError:
            # No permissions to overwrite, no biggie
            pass

    querylog.log_value(server_error=response.get('Error'))
    parse_logger.log({
        'session': utils.session_id(),
        'date': str(datetime.datetime.now()),
        'level': level,
        'lang': lang,
        'code': code,
        'server_error': response.get('Error'),
        'exception': get_class_name(exception),
        'version': version(),
        'username': username,
        'read_aloud': read_aloud,
        'is_test': 1 if os.getenv('IS_TEST_ENV') else None,
        'adventure_name': body.get('adventure_name', None)
    })

    if "Error" in response and error_check:
        response["message"] = gettext('program_contains_error')
    return jsonify(response)


@app.route('/parse-by-id', methods=['POST'])
@requires_login
def parse_by_id(user):
    body = request.json
    # Validations
    if not isinstance(body, dict):
        return 'body must be an object', 400
    if not isinstance(body.get('id'), str):
        return 'class id must be a string', 400

    program = DATABASE.program_by_id(body.get('id'))
    if program and program.get('username') == user['username']:
        try:
            hedy.transpile(
                program.get('code'),
                program.get('level'),
                program.get('lang')
            )
            return {}, 200
        except BaseException:
            return {"error": "parsing error"}, 200
    else:
        return 'this is not your program!', 400


@app.route('/parse_tutorial', methods=['POST'])
@requires_login
def parse_tutorial(user):
    body = request.json

    code = body['code']
    level = try_parse_int(body['level'])
    try:
        result = hedy.transpile(code, level, "en")
        jsonify({'code': result.code}), 200
    except BaseException:
        return "error", 400


@app.route("/generate_machine_files", methods=['POST'])
def prepare_files():
    body = request.json
    # Prepare the file -> return the "secret" filename as response
    transpiled_code = hedy.transpile(body.get("code"), body.get("level"), body.get("lang"))
    filename = utils.random_id_generator(12)

    # We have to turn the turtle 90 degrees to align with the user perspective app.ts#16
    # This is not a really nice solution, but as we store the prefix on the
    # front-end it should be good for now
    threader = textwrap.dedent("""
        import time
        from turtlethread import Turtle
        t = Turtle()
        t.left(90)
        with t.running_stitch(stitch_length=20):
        """)
    lines = transpiled_code.code.split("\n")

    # remove all sleeps for speeed, and remove all colors for compatibility:
    lines = [x for x in lines if ("time.sleep" not in x) and ("t.pencolor" not in x)]

    threader += "  " + "\n  ".join(lines)
    threader += "\n" + 't.save("machine_files/' + filename + '.dst")'
    threader += "\n" + 't.save("machine_files/' + filename + '.png")'
    if not os.path.isdir('machine_files'):
        os.makedirs('machine_files')
    exec(threader)

    # stolen from: https://stackoverflow.com/questions/28568687/send-with-multiple-csvs-using-flask

    zip_file = zipfile.ZipFile(f'machine_files/{filename}.zip', 'w', zipfile.ZIP_DEFLATED)
    for root, dirs, files in os.walk('machine_files/'):
        # only zip files for this request, and exclude the zip file itself:
        for file in [x for x in files if x[:len(filename)] == filename and x[-3:] != 'zip']:
            zip_file.write('machine_files/' + file)
    zip_file.close()

    return jsonify({'filename': filename}), 200


@app.route("/download_machine_files/<filename>", methods=['GET'])
def download_machine_file(filename, extension="zip"):
    # https://stackoverflow.com/questions/24612366/delete-an-uploaded-file-after-downloading-it-from-flask

    # Once the file is downloaded -> remove it
    @after_this_request
    def remove_file(response):
        try:
            os.remove("machine_files/" + filename + ".zip")
            os.remove("machine_files/" + filename + ".dst")
            os.remove("machine_files/" + filename + ".png")
        except BaseException:
            print("Error removing one of the generated files!")
        return response

    return send_file("machine_files/" + filename + "." + extension, as_attachment=True)


<<<<<<< HEAD
def transpile_add_stats(code, level, lang_, skip_faulty, is_debug):
    username = current_user()['username'] or None
    number_of_lines = code.count('\n')
    try:
        result = hedy.transpile(code, level, lang_, skip_faulty, is_debug)
=======
def transpile_add_stats(code, level, lang_):
    username = current_user()['username'] or None
    number_of_lines = code.count('\n')
    try:
        result = hedy.transpile(code, level, lang_)
>>>>>>> aa62b51d
        statistics.add(
            username, lambda id_: DATABASE.add_program_stats(id_, level, number_of_lines, None))
        return result
    except Exception as ex:
        class_name = get_class_name(ex)
        statistics.add(username, lambda id_: DATABASE.add_program_stats(
            id_, level, number_of_lines, class_name))
        raise


def get_class_name(i):
    if i is not None:
        return str(i.__class__.__name__)
    return i


def hedy_error_to_response(ex):
    keyword_lang = current_keyword_language()["lang"]
    return {
        "Error": translate_error(ex.error_code, ex.arguments, keyword_lang),
        "Location": ex.error_location
    }


def translate_error(code, arguments, keyword_lang):
    arguments_that_require_translation = [
        'allowed_types',
        'invalid_type',
        'invalid_type_2',
        'offending_keyword',
        'character_found',
        'concept',
        'tip',
        'else',
        'command',
        'print',
        'ask',
        'echo',
        'is',
        'if',
        'repeat']
    arguments_that_require_highlighting = [
        'command',
        'guessed_command',
        'invalid_argument',
        'invalid_argument_2',
        'offending_keyword',
        'variable',
        'invalid_value',
        'print',
        'else',
        'ask',
        'echo',
        'is',
        'if',
        'repeat']

    # Todo TB -> We have to find a more delicate way to fix this: returns some gettext() errors
    error_template = gettext('' + str(code))

    # Fetch tip if it exists and merge into template, since it can also contain placeholders
    # that need to be translated/highlighted

    if 'tip' in arguments:
        error_template = error_template.replace("{tip}", gettext('' + str(arguments['tip'])))
        # TODO, FH Oct 2022 -> Could we do this with a format even though we don't have all fields?

    # adds keywords to the dictionary so they can be translated if they occur in the error text

    # FH Oct 2022: this could be optimized by only adding them when they occur in the text
    # (either with string matching or with a list of placeholders for each error)
    arguments["print"] = "print"
    arguments["ask"] = "ask"
    arguments["echo"] = "echo"
    arguments["else"] = "else"
    arguments["repeat"] = "repeat"
    arguments["is"] = "is"
    arguments["if"] = "if"

    # some arguments like allowed types or characters need to be translated in the error message
    for k, v in arguments.items():
        if k in arguments_that_require_translation:
            if isinstance(v, list):
                arguments[k] = translate_list(v)
            else:
                arguments[k] = gettext('' + str(v))

        if k in arguments_that_require_highlighting:
            if k in arguments_that_require_translation:
                local_keyword = hedy_translation.translate_keyword_from_en(v, keyword_lang)
                arguments[k] = hedy.style_command(local_keyword)
            else:
                arguments[k] = hedy.style_command(v)

    return safe_format(error_template, **arguments)


def translate_list(args):
    translated_args = [gettext('' + str(a)) for a in args]
    # Deduplication is needed because diff values could be translated to the
    # same value, e.g. int and float => a number
    translated_args = list(dict.fromkeys(translated_args))

    if len(translated_args) > 1:
        return f"{', '.join(translated_args[0:-1])}" \
               f" {gettext('or')} " \
               f"{translated_args[-1]}"
    return ''.join(translated_args)


@app.route('/report_error', methods=['POST'])
def report_error():
    post_body = request.json

    parse_logger.log({
        'session': utils.session_id(),
        'date': str(datetime.datetime.now()),
        'level': post_body.get('level'),
        'code': post_body.get('code'),
        'client_error': post_body.get('client_error'),
        'version': version(),
        'username': current_user()['username'] or None,
        'is_test': 1 if os.getenv('IS_TEST_ENV') else None
    })

    return 'logged'


@app.route('/client_exception', methods=['POST'])
def report_client_exception():
    post_body = request.json

    querylog.log_value(
        session=utils.session_id(),
        date=str(datetime.datetime.now()),
        client_error=post_body,
        version=version(),
        username=current_user()['username'] or None,
        is_test=1 if os.getenv('IS_TEST_ENV') else None
    )

    # Return a 500 so the HTTP status codes will stand out in our monitoring/logging
    return 'logged', 500


@app.route('/version', methods=['GET'])
def version_page():
    """
    Generate a page with some diagnostic information and a useful GitHub URL on upcoming changes.

    This is an admin-only page, it does not need to be linked.
   (Also does not have any sensitive information so it's fine to be unauthenticated).
    """
    app_name = os.getenv('HEROKU_APP_NAME')

    vrz = os.getenv('HEROKU_RELEASE_CREATED_AT')
    the_date = datetime.date.fromisoformat(
        vrz[:10]) if vrz else datetime.date.today()

    commit = os.getenv('HEROKU_SLUG_COMMIT', '????')[0:6]

    return render_template('version-page.html',
                           app_name=app_name,
                           heroku_release_time=the_date,
                           commit=commit)


@app.route('/commands/<id>')
def all_commands(id):
    program = DATABASE.program_by_id(id)
    code = program.get('code')
    level = program.get('level')
    lang = program.get('lang')
    return render_template(
        'commands.html',
        commands=hedy.all_commands(code, level, lang))


@app.route('/my-achievements')
def achievements_page():
    user = current_user()
    username = user['username']
    if not username:
        # redirect users to /login if they are not logged in
        # Todo: TB -> I wrote this once, but wouldn't it make more sense to simply
        # throw a 302 error?
        url = request.url.replace('/my-achievements', '/login')
        return redirect(url, code=302)

    user_achievements = DATABASE.achievements_by_username(user.get('username')) or []
    achievements = ACHIEVEMENTS_TRANSLATIONS.get_translations(g.lang).get('achievements')

    return render_template(
        'achievements.html',
        page_title=gettext('title_achievements'),
        translations=achievements,
        user_achievements=user_achievements,
        current_page='my-profile')


@app.route('/programs', methods=['GET'])
@requires_login_redirect
def programs_page(user):
    username = user['username']
    if not username:
        # redirect users to /login if they are not logged in
        url = request.url.replace('/programs', '/login')
        return redirect(url, code=302)

    from_user = request.args.get('user') or None
    # If from_user -> A teacher is trying to view the user programs
    if from_user and not is_admin(user):
        if not is_teacher(user):
            return utils.error_page(error=403, ui_message=gettext('not_teacher'))
        students = DATABASE.get_teacher_students(username)
        if from_user not in students:
            return utils.error_page(error=403, ui_message=gettext('not_enrolled'))

    # We request our own page -> also get the public_profile settings
    public_profile = None
    if not from_user:
        public_profile = DATABASE.get_public_profile_settings(username)

    level = request.args.get('level', default=None, type=str) or None
    adventure = request.args.get('adventure', default=None, type=str) or None
    page = request.args.get('page', default=None, type=str)
    filter = request.args.get('filter', default=None, type=str)
    submitted = True if filter == 'submitted' else None

    result = DATABASE.filtered_programs_for_user(from_user or username,
                                                 level=level,
                                                 adventure=adventure,
                                                 submitted=submitted,
                                                 pagination_token=page,
                                                 limit=10)

    programs = []
    for item in result:
        date = utils.delta_timestamp(item['date'])
        # This way we only keep the first 4 lines to show as preview to the user
        code = "\n".join(item['code'].split("\n")[:4])
        programs.append(
            {'id': item['id'],
             'code': code,
             'date': date,
             'level': item['level'],
             'name': item['name'],
             'adventure_name': item.get('adventure_name'),
             'submitted': item.get('submitted'),
             'public': item.get('public'),
             'number_lines': item['code'].count('\n') + 1
             }
        )

    adventure_names = hedy_content.Adventures(g.lang).get_adventure_names()

    next_page_url = url_for('programs_page', **dict(request.args, page=result.next_page_token)
                            ) if result.next_page_token else None

    return render_template(
        'programs.html',
        programs=programs,
        page_title=gettext('title_programs'),
        current_page='programs',
        from_user=from_user,
        public_profile=public_profile,
        adventure_names=adventure_names,
        max_level=hedy.HEDY_MAX_LEVEL,
        next_page_url=next_page_url)


@app.route('/logs/query', methods=['POST'])
def query_logs():
    user = current_user()
    if not is_admin(user) and not is_teacher(user):
        return utils.error_page(error=403, ui_message=gettext('unauthorized'))

    body = request.json
    if body is not None and not isinstance(body, dict):
        return 'body must be an object', 400

    class_id = body.get('class_id')
    if not is_admin(user):
        username_filter = body.get('username')
        if not class_id or not username_filter:
            return utils.error_page(error=403, ui_message=gettext('unauthorized'))

        class_ = DATABASE.get_class(class_id)
        if not class_ or class_['teacher'] != user['username'] or username_filter not in class_.get('students', [
        ]):
            return utils.error_page(error=403, ui_message=gettext('unauthorized'))

    (exec_id, status) = log_fetcher.query(body)
    response = {'query_status': status, 'query_execution_id': exec_id}
    return jsonify(response)


@app.route('/logs/results', methods=['GET'])
def get_log_results():
    query_execution_id = request.args.get(
        'query_execution_id', default=None, type=str)
    next_token = request.args.get('next_token', default=None, type=str)

    user = current_user()
    if not is_admin(user) and not is_teacher(user):
        return utils.error_page(error=403, ui_message=gettext('unauthorized'))

    data, next_token = log_fetcher.get_query_results(
        query_execution_id, next_token)
    response = {'data': data, 'next_token': next_token}
    return jsonify(response)


@app.route('/tutorial', methods=['GET'])
def tutorial_index():
    if not current_user()['username']:
        return redirect('/login')
    level = 1
    cheatsheet = COMMANDS[g.lang].get_commands_for_level(level, g.keyword_lang)
    commands = hedy.commands_per_level.get(level)
    adventures = load_adventures_for_level(level)
    parsons = len(PARSONS[g.lang].get_parsons_data_for_level(level))
    initial_tab = adventures[0].short_name
    initial_adventure = adventures[0]

    return render_template(
        "code-page.html",
        intro_tutorial=True,
        next_level=2,
        level_nr=str(level),
        level=str(level),
        adventures=adventures,
        initial_tab=initial_tab,
        commands=commands,
        quiz=True,
        parsons=True if parsons else False,
        parsons_exercises=parsons,
        initial_adventure=initial_adventure,
        cheatsheet=cheatsheet,
        blur_button_available=False,
        current_user_is_in_class=len(current_user().get('classes') or []) > 0,
        # See initialize.ts
        javascript_page_options=dict(
            page='code',
            level=level,
            lang=g.lang,
            adventures=adventures,
            initial_tab=initial_tab,
            current_user_name=current_user()['username'],
            start_tutorial=True,
        ))


@app.route('/teacher-tutorial', methods=['GET'])
@requires_teacher
def teacher_tutorial(user):
    teacher_classes = DATABASE.get_teacher_classes(user['username'], True)
    adventures = []
    for adventure in DATABASE.get_teacher_adventures(user['username']):
        adventures.append(
            {'id': adventure.get('id'),
             'name': adventure.get('name'),
             'date': utils.localized_date_format(adventure.get('date')),
             'level': adventure.get('level')
             }
        )

    return render_template('for-teachers.html', current_page='my-profile',
                           page_title=gettext('title_for-teacher'),
                           teacher_classes=teacher_classes,
                           teacher_adventures=adventures,
                           tutorial=True,
                           content=hedyweb.PageTranslations('for-teachers').get_page_translations(g.lang),
                           javascript_page_options=dict(
                               page='for-teachers',
                               tutorial=True,
                           ))


# routing to index.html
@app.route('/ontrack', methods=['GET'], defaults={'level': '1', 'program_id': None})
@app.route('/onlinemasters', methods=['GET'], defaults={'level': '1', 'program_id': None})
@app.route('/onlinemasters/<int:level>', methods=['GET'], defaults={'program_id': None})
@app.route('/hedy/<int:level>', methods=['GET'], defaults={'program_id': None})
@app.route('/hedy/<int:level>/<program_id>', methods=['GET'])
def index(level, program_id):
    try:
        level = int(level)
        if level < 1 or level > hedy.HEDY_MAX_LEVEL:
            return utils.error_page(error=404, ui_message=gettext('no_such_level'))
    except BaseException:
        return utils.error_page(error=404, ui_message=gettext('no_such_level'))

    loaded_program = None
    if program_id:
        result = DATABASE.program_by_id(program_id)
        if not result or not current_user_allowed_to_see_program(result):
            return utils.error_page(error=404, ui_message=gettext('no_such_program'))

        loaded_program = Program.from_database_row(result)

    adventures = load_adventures_for_level(level)

    # Initially all levels are available -> strip those for which conditions
    # are not met or not available yet
    available_levels = list(range(1, hedy.HEDY_MAX_LEVEL + 1))

    customizations = {}
    if current_user()['username']:
        customizations = DATABASE.get_student_class_customizations(current_user()['username'])

    if 'levels' in customizations:
        available_levels = customizations['levels']
        now = timems()
        for current_level, timestamp in customizations.get('opening_dates', {}).items():
            if utils.datetotimeordate(timestamp) > utils.datetotimeordate(utils.mstoisostring(now)):
                try:
                    available_levels.remove(int(current_level))
                except BaseException:
                    print("Error: there is an openings date without a level")

    if 'levels' in customizations and level not in available_levels:
        return utils.error_page(error=403, ui_message=gettext('level_not_class'))

    # At this point we can have the following scenario:
    # - The level is allowed and available
    # - But, if there is a quiz threshold we have to check again if the user has reached it

    if 'level_thresholds' in customizations:
        if 'quiz' in customizations.get('level_thresholds'):
            # Temporary store the threshold
            threshold = customizations.get('level_thresholds').get('quiz')
            # Get the max quiz score of the user in the previous level
            # A bit out-of-scope, but we want to enable the next level button directly after finishing the quiz
            # Todo: How can we fix this without a re-load?
            quiz_stats = DATABASE.get_quiz_stats([current_user()['username']])
            # Only check the quiz threshold if there is a quiz to obtain a score on the previous level
            if level > 1 and QUIZZES[g.lang].get_quiz_data_for_level(level - 1):
                scores = [x.get('scores', []) for x in quiz_stats if x.get('level') == level - 1]
                scores = [score for week_scores in scores for score in week_scores]
                max_score = 0 if len(scores) < 1 else max(scores)
                if max_score < threshold:
                    return utils.error_page(
                        error=403, ui_message=gettext('quiz_threshold_not_reached'))

            # We also have to check if the next level should be removed from the available_levels
            # Only check the quiz threshold if there is a quiz to obtain a score on the current level
            if level < hedy.HEDY_MAX_LEVEL and QUIZZES[g.lang].get_quiz_data_for_level(level):
                scores = [x.get('scores', []) for x in quiz_stats if x.get('level') == level]
                scores = [score for week_scores in scores for score in week_scores]
                max_score = 0 if len(scores) < 1 else max(scores)
                # We don't have the score yet for the next level -> remove all upcoming
                # levels from 'available_levels'
                if max_score < threshold:
                    # if this level is currently available, but score is below max score
                    customizations["below_threshold"] = (level + 1 in available_levels)
                    available_levels = available_levels[:available_levels.index(level) + 1]

    # Add the available levels to the customizations dict -> simplify
    # implementation on the front-end
    customizations['available_levels'] = available_levels
    cheatsheet = COMMANDS[g.lang].get_commands_for_level(level, g.keyword_lang)

    load_customized_adventures(level, customizations, adventures)
    load_saved_programs(level, adventures, loaded_program)
    initial_tab = adventures[0].short_name

    if loaded_program:
        # Make sure that there is an adventure(/tab) for a loaded program, otherwise make one
        initial_tab = loaded_program.adventure_name
        if not any(a.short_name == loaded_program.adventure_name for a in adventures):
            adventures.append(Adventure(
                short_name=loaded_program.adventure_name,
                # This is not great but we got nothing better :)
                name=gettext('your_program'),
                text='',
                example_code='',
                start_code=loaded_program.code,
                save_name=loaded_program.name,
                is_teacher_adventure=False,
                is_command_adventure=loaded_program.adventure_name in KEYWORDS_ADVENTURES
            ))

    adventures_map = {a.short_name: a for a in adventures}

    enforce_developers_mode = False
    if 'other_settings' in customizations and 'developers_mode' in customizations['other_settings']:
        enforce_developers_mode = True

    hide_cheatsheet = False
    if 'other_settings' in customizations and 'hide_cheatsheet' in customizations['other_settings']:
        hide_cheatsheet = True

    parsons = True if PARSONS[g.lang].get_parsons_data_for_level(level) else False
    quiz = True if QUIZZES[g.lang].get_quiz_data_for_level(level) else False
    tutorial = True if TUTORIALS[g.lang].get_tutorial_for_level(level) else False

    quiz_questions = 0
    parson_exercises = 0

    if quiz:
        quiz_questions = len(QUIZZES[g.lang].get_quiz_data_for_level(level))
    if parsons:
        parson_exercises = len(PARSONS[g.lang].get_parsons_data_for_level(level))

    if 'other_settings' in customizations and 'hide_parsons' in customizations['other_settings']:
        parsons = False
    if 'other_settings' in customizations and 'hide_quiz' in customizations['other_settings']:
        quiz = False

    max_level = hedy.HEDY_MAX_LEVEL
    level_number = int(level)

    commands = hedy.commands_per_level.get(level)
    return render_template(
        "code-page.html",
        level_nr=str(level_number),
        level=level_number,
        current_page='hedy',
        prev_level=level_number - 1 if level_number > 1 else None,
        next_level=level_number + 1 if level_number < max_level else None,
        customizations=customizations,
        hide_cheatsheet=hide_cheatsheet,
        enforce_developers_mode=enforce_developers_mode,
        loaded_program=loaded_program,
        adventures=adventures,
        initial_tab=initial_tab,
        commands=commands,
        parsons=parsons,
        parsons_exercises=parson_exercises,
        tutorial=tutorial,
        latest=version(),
        quiz=quiz,
        quiz_questions=quiz_questions,
        cheatsheet=cheatsheet,
        blur_button_available=False,
        initial_adventure=adventures_map[initial_tab],
        current_user_is_in_class=len(current_user().get('classes') or []) > 0,
        # See initialize.ts
        javascript_page_options=dict(
            page='code',
            level=level_number,
            lang=g.lang,
            adventures=adventures,
            initial_tab=initial_tab,
            current_user_name=current_user()['username'],
        ))


@app.route('/hedy', methods=['GET'])
def index_level():
    if current_user()['username']:
        highest_quiz = get_highest_quiz_level(current_user()['username'])
        # This function returns the character '-' in case there are no finished quizes
        if highest_quiz == '-':
            level_rendered = 1
        elif highest_quiz == hedy.HEDY_MAX_LEVEL:
            level_rendered = hedy.HEDY_MAX_LEVEL
        else:
            level_rendered = highest_quiz + 1
        return index(level_rendered, None)
    else:
        return index(1, None)


@app.route('/hedy/<id>/view', methods=['GET'])
@requires_login
def view_program(user, id):
    result = DATABASE.program_by_id(id)

    if not result or not current_user_allowed_to_see_program(result):
        return utils.error_page(error=404, ui_message=gettext('no_such_program'))

    # The program is valid, verify if the creator also have a public profile
    result['public_profile'] = True if DATABASE.get_public_profile_settings(
        result['username']) else None

    code = result['code']
    if result.get("lang") != "en" and result.get("lang") in ALL_KEYWORD_LANGUAGES.keys():
        code = hedy_translation.translate_keywords(code, from_lang=result.get(
            'lang'), to_lang="en", level=int(result.get('level', 1)))
    # If the keyword language is non-English -> parse again to guarantee
    # completely localized keywords
    if g.keyword_lang != "en":
        code = hedy_translation.translate_keywords(
            code,
            from_lang="en",
            to_lang=g.keyword_lang,
            level=int(
                result.get(
                    'level',
                    1)))

    result['code'] = code

    arguments_dict = {}
    arguments_dict['program_id'] = id
    arguments_dict['page_title'] = f'{result["name"]} – Hedy'
    arguments_dict['level'] = result['level']  # Necessary for running
    arguments_dict['initial_adventure'] = dict(result,
                                               start_code=code,
                                               )
    arguments_dict['editor_readonly'] = True

    if "submitted" in result and result['submitted']:
        arguments_dict['show_edit_button'] = False
        arguments_dict['program_timestamp'] = utils.localized_date_format(result['date'])
    else:
        arguments_dict['show_edit_button'] = True

    # Everything below this line has nothing to do with this page and it's silly
    # that every page needs to put in so much effort to re-set it

    return render_template("view-program-page.html",
                           blur_button_available=True,
                           javascript_page_options=dict(
                               page='view-program',
                               lang=g.lang,
                               level=int(result['level'])),
                           **arguments_dict)


@app.route('/adventure/<name>', methods=['GET'], defaults={'level': 1, 'mode': 'full'})
@app.route('/adventure/<name>/<level>', methods=['GET'], defaults={'mode': 'full'})
@app.route('/adventure/<name>/<level>/<mode>', methods=['GET'])
def get_specific_adventure(name, level, mode):
    try:
        level = int(level)
    except BaseException:
        return utils.error_page(error=404, ui_message=gettext('no_such_level'))

    adventures = [x for x in load_adventures_for_level(level) if x.short_name == name]
    if not adventures:
        return utils.error_page(error=404, ui_message=gettext('no_such_adventure'))

    prev_level = None  # we are not rendering buttons in raw, no lookup needed here
    next_level = None

    # Add the commands to enable the language switcher dropdown
    commands = hedy.commands_per_level.get(level)
    raw = mode == 'raw'
    initial_tab = name
    initial_adventure = adventures[0]

    return render_template("code-page.html",
                           specific_adventure=True,
                           level_nr=str(level),
                           commands=commands,
                           level=level,
                           prev_level=prev_level,
                           next_level=next_level,
                           customizations=[],
                           hide_cheatsheet=None,
                           enforce_developers_mode=None,
                           teacher_adventures=[],
                           adventures=adventures,
                           initial_tab=initial_tab,
                           initial_adventure=initial_adventure,
                           latest=version(),
                           raw=raw,
                           menu=not raw,
                           blur_button_available=False,
                           current_user_is_in_class=len(current_user().get('classes') or []) > 0,
                           # See initialize.ts
                           javascript_page_options=dict(

                               page='code',
                               lang=g.lang,
                               level=level,
                               adventures=adventures,
                               initial_tab=initial_tab,
                               current_user_name=current_user()['username'],
                           ))


@app.route('/embedded/<int:level>', methods=['GET'])
def get_embedded_code_editor(level):
    forget_current_user()

    # Start with an empty program
    program = ''

    # If for any reason the level is invalid, set to level 1
    try:
        level = int(level)
        if level < 1 or level > hedy.HEDY_MAX_LEVEL:
            program = gettext('invalid_level_comment')
            level = 1
    except ValueError:
        program = gettext('invalid_level_comment')
        level = 1

    run = True if request.args.get('run') == 'true' else False
    readOnly = True if request.args.get('readOnly') == 'true' else False
    encoded_program = request.args.get('program')

    # Set a fallback for default use
    language = request.args.get('lang', 'en')
    if language not in ALL_LANGUAGES.keys():
        language = 'nl'
        program = gettext('invalid_language_comment')

    keyword_language = request.args.get('keyword', 'en')
    if keyword_language not in ALL_KEYWORD_LANGUAGES.keys():
        language = 'en'
        program = gettext('invalid_keyword_language_comment')

    # Make sure to set the session lang to enforce the correct translated strings to be rendered
    session['lang'] = language

    if encoded_program and not program:
        try:
            program = base64.b64decode(encoded_program)
            program = program.decode('utf-8')
        except binascii.Error:
            program = gettext('invalid_program_comment')

    return render_template("embedded-editor.html", embedded=True, run=run, language=language,
                           keyword_language=keyword_language, readOnly=readOnly,
                           level=level, program=program, javascript_page_options=dict(
                               page='code',
                               lang=language,
                               level=level
                           ))


@app.route('/cheatsheet/', methods=['GET'], defaults={'level': 1})
@app.route('/cheatsheet/<level>', methods=['GET'])
def get_cheatsheet_page(level):
    try:
        level = int(level)
        if level < 1 or level > hedy.HEDY_MAX_LEVEL:
            return utils.error_page(error=404, ui_message=gettext('no_such_level'))
    except BaseException:
        return utils.error_page(error=404, ui_message=gettext('no_such_level'))

    commands = COMMANDS[g.lang].get_commands_for_level(level, g.keyword_lang)

    return render_template("printable/cheatsheet.html", commands=commands, level=level)


@app.route('/certificate/<username>', methods=['GET'])
def get_certificate_page(username):
    if not current_user()['username']:
        return utils.error_page(error=403, ui_message=gettext('unauthorized'))
    username = username.lower()
    user = DATABASE.user_by_username(username)
    if not user:
        return utils.error_page(error=403, ui_message=gettext('user_inexistent'))
    progress_data = DATABASE.progress_by_username(username)
    if progress_data is None:
        return utils.error_page(error=404, ui_message=gettext('no_certificate'))
    achievements = progress_data.get('achieved', None)
    if achievements is None:
        return utils.error_page(error=404, ui_message=gettext('no_certificate'))
    if 'run_programs' in progress_data:
        count_programs = progress_data['run_programs']
    else:
        count_programs = 0
    quiz_score = get_highest_quiz_score(username)
    quiz_level = get_highest_quiz_level(username)
    longest_program = get_longest_program(username)

    number_achievements = len(achievements)
    congrats_message = safe_format(gettext('congrats_message'), username=username)
    return render_template("printable/certificate.html", count_programs=count_programs, quiz_score=quiz_score,
                           longest_program=longest_program, number_achievements=number_achievements,
                           quiz_level=quiz_level, congrats_message=congrats_message)


def get_highest_quiz_level(username):
    quiz_scores = DATABASE.get_quiz_stats([username])
    # Verify if the user did finish any quiz before getting the max() of the finished levels
    finished_quizzes = any("finished" in x for x in quiz_scores)
    return max([x.get("level") for x in quiz_scores if x.get("finished")]) if finished_quizzes else "-"


def get_highest_quiz_score(username):
    max = 0
    quizzes = DATABASE.get_quiz_stats([username])
    for q in quizzes:
        for score in q.get('scores', []):
            if score > max:
                max = score
    return max


def get_longest_program(username):
    programs = DATABASE.get_program_stats([username])
    highest = 0
    for program in programs:
        if 'number_of_lines' in program:
            highest = max(highest, program['number_of_lines'])
    return highest


@app.errorhandler(404)
def not_found(exception):
    return utils.error_page(error=404, ui_message=gettext('page_not_found'))


@app.errorhandler(500)
def internal_error(exception):
    import traceback
    print(traceback.format_exc())
    return utils.error_page(error=500, exception=exception)


@app.route('/signup', methods=['GET'])
def signup_page():
    if current_user()['username']:
        return redirect('/my-profile')
    return render_template('signup.html', page_title=gettext('title_signup'), current_page='login')


@app.route('/login', methods=['GET'])
def login_page():
    if current_user()['username']:
        return redirect('/my-profile')
    return render_template('login.html', page_title=gettext('title_login'), current_page='login')


@app.route('/recover', methods=['GET'])
def recover_page():
    if current_user()['username']:
        return redirect('/my-profile')
    return render_template(
        'recover.html',
        page_title=gettext('title_recover'),
        current_page='login')


@app.route('/reset', methods=['GET'])
def reset_page():
    # If there is a user logged in -> don't allow password reset
    if current_user()['username']:
        return redirect('/my-profile')

    username = request.args.get('username', default=None, type=str)
    token = request.args.get('token', default=None, type=str)
    username = None if username == "null" else username
    token = None if token == "null" else token

    if not username or not token:
        return utils.error_page(error=403, ui_message=gettext('unauthorized'))
    return render_template(
        'reset.html',
        page_title=gettext('title_reset'),
        reset_username=username,
        reset_token=token,
        current_page='login')


@app.route('/my-profile', methods=['GET'])
@requires_login_redirect
def profile_page(user):
    profile = DATABASE.user_by_username(user['username'])
    programs = DATABASE.public_programs_for_user(user['username'])
    public_profile_settings = DATABASE.get_public_profile_settings(current_user()['username'])

    classes = []
    if profile.get('classes'):
        for class_id in profile.get('classes'):
            classes.append(DATABASE.get_class(class_id))

    invite = DATABASE.get_username_invite(user['username'])
    if invite:
        # We have to keep this in mind as well, can simply be set to 1 for now
        # But when adding more message structures we have to use a more sophisticated structure
        session['messages'] = 1
        # If there is an invite: retrieve the class information
        class_info = DATABASE.get_class(invite.get('class_id', None))
        if class_info:
            invite['teacher'] = class_info.get('teacher')
            invite['class_name'] = class_info.get('name')
            invite['join_link'] = class_info.get('link')
    else:
        session['messages'] = 0

    return render_template(
        'profile.html',
        page_title=gettext('title_my-profile'),
        programs=programs,
        user_data=profile,
        invite_data=invite,
        public_settings=public_profile_settings,
        user_classes=classes,
        current_page='my-profile')


@app.route('/research/<filename>', methods=['GET'])
def get_research(filename):
    return send_from_directory('content/research/', filename)


@app.route('/favicon.ico')
def favicon():
    abort(404)


@app.route('/')
@app.route('/index.html')
def main_page():
    sections = hedyweb.PageTranslations('start').get_page_translations(g.lang)['home-sections']

    sections = sections[:]

    # Sections have 'title', 'text'
    # Annotate sections with display styles, based on the order which we know sections will appear
    # Styles are one of: 'block', 'pane-with-image-{left,right}', 'columns'
    # Do this by mutating the list in place
    content = []
    content.append(dict(style='block', **sections.pop(0)))

    section_images = [
        '/images/hedy-multilang.png',
        '/images/hedy-grows.png',
        '/images/hedy-classroom.png'
    ]

    for i, image in enumerate(section_images):
        if not sections:
            break
        content.append(dict(
            style='pane-with-image-' + ('right' if i % 2 == 0 else 'left'),
            image=image,
            **sections.pop(0)))

    if sections:
        content.append(dict(style='block', **sections.pop(0)))
    if sections:
        content.append(dict(style='columns', columns=sections))

    custom_logo = False
    if os.path.isfile(f'static/images/hero-graphic/hero-graphic-{g.lang}.png'):
        custom_logo = True

    return render_template('main-page.html', page_title=gettext('title_start'), custom_logo=custom_logo,
                           current_page='start', content=content)


@app.route('/subscribe')
def subscribe():
    return render_template('subscribe.html', current_page='subscribe')


@app.route('/learn-more')
def learn_more():
    learn_more_translations = hedyweb.PageTranslations('learn-more').get_page_translations(g.lang)
    return render_template(
        'learn-more.html',
        papers=hedy_content.RESEARCH,
        page_title=gettext('title_learn-more'),
        current_page='learn-more',
        content=learn_more_translations)


@app.route('/join')
def join():
    join_translations = hedyweb.PageTranslations('join').get_page_translations(g.lang)
    return render_template('join.html', page_title=gettext('title_learn-more'),
                           current_page='join', content=join_translations)


@app.route('/start')
def start():
    start_translations = hedyweb.PageTranslations('start').get_page_translations(g.lang)
    return render_template('start.html', page_title=gettext('title_learn-more'),
                           current_page='start', content=start_translations)


@app.route('/privacy')
def privacy():
    privacy_translations = hedyweb.PageTranslations('privacy').get_page_translations(g.lang)
    return render_template('privacy.html', page_title=gettext('title_privacy'),
                           content=privacy_translations)


@app.route('/landing-page/', methods=['GET'], defaults={'first': False})
@app.route('/landing-page/<first>', methods=['GET'])
@requires_login
def landing_page(user, first):
    username = user['username']

    user_info = DATABASE.get_public_profile_settings(username)
    user_programs = DATABASE.programs_for_user(username)
    # Only return the last program of the user
    if user_programs:
        user_programs = user_programs[:1][0]
    user_achievements = DATABASE.progress_by_username(username)

    return render_template(
        'landing-page.html',
        first_time=True if first else False,
        page_title=gettext('title_landing-page'),
        user=user['username'],
        user_info=user_info,
        program=user_programs,
        achievements=user_achievements)


@app.route('/explore', methods=['GET'])
def explore():
    if not current_user()['username']:
        return redirect('/login')

    level = try_parse_int(request.args.get('level', default=None, type=str))
    adventure = request.args.get('adventure', default=None, type=str)
    language = g.lang

    achievement = None
    if level or adventure or language:
        achievement = ACHIEVEMENTS.add_single_achievement(
            current_user()['username'], "indiana_jones")

    programs = DATABASE.get_public_programs(
        limit=40,
        level_filter=level,
        language_filter=language,
        adventure_filter=adventure)
    favourite_programs = DATABASE.get_hedy_choices()

    # Do 'normalize_public_programs' on both sets at once, to save database calls
    normalized = normalize_public_programs(list(programs) + list(favourite_programs.records))
    programs, favourite_programs = split_at(len(programs), normalized)

    adventures_names = hedy_content.Adventures(session['lang']).get_adventure_names()

    return render_template(
        'explore.html',
        programs=programs,
        favourite_programs=favourite_programs,
        filtered_level=str(level) if level else None,
        achievement=achievement,
        filtered_adventure=adventure,
        filtered_lang=language,
        max_level=hedy.HEDY_MAX_LEVEL,
        adventures_names=adventures_names,
        page_title=gettext('title_explore'),
        current_page='explore')


def normalize_public_programs(programs):
    """Normalize the content for all programs in the given array, for showing on the /explore or /user page.

    Does the following thing:

    - Try to compile and add 'error' field to show if this worked
    - Adds public_user: True|None fields to each program
    - Preprocess keywords into the current language
    - Turn 'hedy_choice' from an integer into a boolean
    - Change 'code' to only show the first 4 lines
    - Add 'number_lines'
    """
    ret = []
    for program in programs:
        program = pre_process_explore_program(program)

        ret.append(dict(program,
                        hedy_choice=True if program.get('hedy_choice') == 1 else False,
                        code="\n".join(program['code'].split("\n")[:4]),
                        number_lines=program['code'].count('\n') + 1))
    DATABASE.add_public_profile_information(ret)
    return ret


@querylog.timed
def pre_process_explore_program(program):
    # If program does not have an error value set -> parse it and set value
    if 'error' not in program:
        try:
            hedy.transpile(program.get('code'), program.get('level'), program.get('lang'))
            program['error'] = False
        except BaseException:
            program['error'] = True
        DATABASE.store_program(program)

    return program


@app.route('/highscores', methods=['GET'], defaults={'filter': 'global'})
@app.route('/highscores/<filter>', methods=['GET'])
@requires_login
def get_highscores_page(user, filter):
    if filter not in ["global", "country", "class"]:
        return utils.error_page(error=404, ui_message=gettext('page_not_found'))

    user_data = DATABASE.user_by_username(user['username'])
    public_profile = True if DATABASE.get_public_profile_settings(user['username']) else False
    classes = list(user_data.get('classes', set()))
    country = user_data.get('country')
    user_country = COUNTRIES.get(country)

    if filter == "global":
        highscores = DATABASE.get_highscores(user['username'], filter)
    elif filter == "country":
        # Can't get a country highscore if you're not in a country!
        if not country:
            return utils.error_page(error=403, ui_message=gettext('no_such_highscore'))
        highscores = DATABASE.get_highscores(user['username'], filter, country)
    elif filter == "class":
        # Can't get a class highscore if you're not in a class!
        if not classes:
            return utils.error_page(error=403, ui_message=gettext('no_such_highscore'))
        highscores = DATABASE.get_highscores(user['username'], filter, classes[0])

    # Make a deepcopy if working locally, otherwise the local database values
    # are by-reference and overwritten
    if not os.getenv('NO_DEBUG_MODE'):
        highscores = copy.deepcopy(highscores)
    for highscore in highscores:
        highscore['country'] = highscore.get('country') if highscore.get('country') else "-"
        highscore['last_achievement'] = utils.delta_timestamp(highscore.get('last_achievement'))
    return render_template(
        'highscores.html',
        highscores=highscores,
        has_country=True if country else False,
        filter=filter,
        user_country=user_country,
        public_profile=public_profile,
        in_class=True if classes else False)


@app.route('/change_language', methods=['POST'])
def change_language():
    body = request.json
    session['lang'] = body.get('lang')
    # Remove 'keyword_lang' from session, it will automatically be renegotiated from 'lang'
    # on the next page load.
    session.pop('keyword_lang')
    return jsonify({'succes': 200})


@app.route('/slides', methods=['GET'], defaults={'level': '1'})
@app.route('/slides/<level>', methods=['GET'])
def get_slides(level):
    # In case of a "forced keyword language" -> load that one, otherwise: load
    # the one stored in the g object

    keyword_language = request.args.get('keyword_language', default=g.keyword_lang, type=str)

    try:
        level = int(level)
    except ValueError:
        return utils.error_page(error=404, ui_message="Slides do not exist!")

    if not SLIDES[g.lang].get_slides_for_level(level, keyword_language):
        return utils.error_page(error=404, ui_message="Slides do not exist!")

    slides = SLIDES[g.lang].get_slides_for_level(level, keyword_language)
    return render_template('slides.html', slides=slides)


@app.route('/translate_keywords', methods=['POST'])
def translate_keywords():
    body = request.json
    try:
        translated_code = hedy_translation.translate_keywords(body.get('code'), body.get(
            'start_lang'), body.get('goal_lang'), level=int(body.get('level', 1)))
        if translated_code:
            return jsonify({'success': 200, 'code': translated_code})
        else:
            return gettext('translate_error'), 400
    except BaseException:
        return gettext('translate_error'), 400


# TODO TB: Think about changing this to sending all steps to the front-end at once
@app.route('/get_tutorial_step/<level>/<step>', methods=['GET'])
def get_tutorial_translation(level, step):
    # Keep this structure temporary until we decide on a nice code / parse structure
    if step == "code_snippet":
        code = hedy_content.deep_translate_keywords(gettext('tutorial_code_snippet'), g.keyword_lang)
        return jsonify({'code': code}), 200
    try:
        step = int(step)
    except ValueError:
        return gettext('invalid_tutorial_step'), 400

    data = TUTORIALS[g.lang].get_tutorial_for_level_step(level, step, g.keyword_lang)
    if not data:
        data = {'title': gettext('tutorial_title_not_found'),
                'text': gettext('tutorial_message_not_found')}
    return jsonify(data), 200


@app.route('/store_parsons_order', methods=['POST'])
def store_parsons_order():
    body = request.json
    # Validations
    if not isinstance(body, dict):
        return 'body must be an object', 400
    if not isinstance(body.get('level'), int):
        return 'level must be an integer', 400
    if not isinstance(body.get('exercise'), str):
        return 'exercise must be a string', 400
    if not isinstance(body.get('order'), list):
        return 'order must be a list', 400

    attempt = {
        'id': utils.random_id_generator(12),
        'username': current_user()['username'] or f'anonymous:{utils.session_id()}',
        'level': int(body['level']),
        'exercise': int(body['exercise']),
        'order': body['order'],
        'correct': 1 if body['correct'] else 0,
        'timestamp': utils.timems()
    }

    DATABASE.store_parsons(attempt)
    return jsonify({}), 200


@app.template_global()
def current_language():
    return make_lang_obj(g.lang)


@app.template_global()
def current_keyword_language():
    return make_keyword_lang_obj(g.keyword_lang)


@app.template_global()
def other_keyword_language():
    # If the current keyword language isn't English: we are sure the other option is English
    # But, only if the user has an existing keyword language -> on the session
    if session.get('keyword_lang') and session['keyword_lang'] != "en":
        return make_keyword_lang_obj("en")
    return None


@app.template_global()
def translate_command(command):
    # Return the translated command found in KEYWORDS, if not found return the command itself
    return hedy_content.KEYWORDS[g.lang].get(command, command)


@app.template_filter()
def markdown_retain_newlines(x):
    """Force newlines in to the input MarkDown string to be rendered as <br>"""
    # This works by adding two spaces before every newline. That's a signal to MarkDown
    # that the newlines should be forced.
    #
    # Nobody is going to type this voluntarily to distinguish between linebreaks line by
    # line, but you can use this filter to do this for all line breaks.
    return x.replace('\n', '  \n')


@app.template_filter()
def nl2br(x):
    """Turn newlines into <br>"""
    # The input to this object will either be a literal string or a 'Markup' object.
    # In case of a literal string, we need to escape it first, because we have
    # to be able to make a distinction between safe and unsafe characters.
    #
    # In case of a Markup object, make sure to tell it the <br> we're adding is safe
    if not isinstance(x, Markup):
        x = Markup.escape(x)
    return x.replace('\n', Markup('<br />'))


SLUGIFY_RE = re.compile('[^a-z0-9_]+')


@app.template_filter()
def slugify(s):
    """Convert arbitrary text into a text that's safe to use in a URL."""
    if s is None:
        return None
    return SLUGIFY_RE.sub('-', strip_accents(s).lower())


@app.template_filter()
def chunk(x, size):
    """Chunk a list into groups of size at most 'size'."""
    return (x[pos:pos + size] for pos in range(0, len(x), size))


@app.template_global()
def hedy_link(level_nr, assignment_nr, subpage=None):
    """Make a link to a Hedy page."""
    parts = ['/hedy']
    parts.append('/' + str(level_nr))
    if str(assignment_nr) != '1' or subpage:
        parts.append('/' + str(assignment_nr if assignment_nr else '1'))
    if subpage and subpage != 'code':
        parts.append('/' + subpage)
    return ''.join(parts)


@app.template_global()
def all_countries():
    return COUNTRIES


@app.template_global()
def other_languages():
    """Return a list of language objects that are NOT the current language."""
    current_lang = g.lang
    return [make_lang_obj(lang) for lang in ALL_LANGUAGES.keys() if lang != current_lang]


@app.template_global()
def other_keyword_languages():
    """Return a list of language objects that are NOT the current language, and that have translated keywords."""
    current_lang = g.lang
    return [make_lang_obj(lang) for lang in ALL_KEYWORD_LANGUAGES.keys() if lang != current_lang]


@app.template_global()
def keyword_languages():
    """Return a list of language objects that have translated keywords."""
    return [make_lang_obj(lang) for lang in ALL_KEYWORD_LANGUAGES.keys()]


@app.template_global()
def keyword_languages_keys():
    """Return the language codes for all languages that have translated keywords."""
    return [lang for lang in ALL_KEYWORD_LANGUAGES.keys()]


@app.template_global()
def get_country(country):
    return COUNTRIES.get(country, "-")


@app.template_global()
# If the current user language supports localized keywords: return this value, else: english
def get_syntax_language(lang):
    if lang in ALL_KEYWORD_LANGUAGES.keys():
        return lang
    else:
        return "en"


@app.template_global()
def parse_keyword(keyword):
    return hedy_content.KEYWORDS.get(g.keyword_lang).get(keyword)


def make_lang_obj(lang):
    """Make a language object for a given language."""
    return {
        'sym': ALL_LANGUAGES[lang],
        'lang': lang
    }


def make_keyword_lang_obj(lang):
    """Make a language object for a given language."""
    return {
        'sym': ALL_KEYWORD_LANGUAGES[lang],
        'lang': lang
    }


@app.template_global()
def modify_query(**new_values):
    args = request.args.copy()

    for key, value in new_values.items():
        args[key] = value

    return '{}?{}'.format(request.path, url_encode(args))


@app.template_global()
def get_user_messages():
    if not session.get('messages'):
        # Todo TB: In the future this should contain the class invites + other messages
        # As the class invites are binary (you either have one or you have none, we can possibly simplify this)
        # Simply set it to 1 if we have an invite, otherwise keep at 0
        invite = DATABASE.get_username_invite(current_user()['username'])
        session['messages'] = 1 if invite else 0
    if session.get('messages') > 0:
        return session.get('messages')
    return None


# Todo TB: Re-write this somewhere sometimes following the line below
# We only store this @app.route here to enable the use of achievements ->
# might want to re-write this in the future


@app.route('/auth/public_profile', methods=['POST'])
@requires_login
def update_public_profile(user):
    body = request.json

    # Validations
    if not isinstance(body, dict):
        return gettext('ajax_error'), 400
    # The images are given as a "picture id" from 1 till 12
    if not isinstance(body.get('image'), str) or int(body.get('image'), 0) not in [*range(1, 13)]:
        return gettext('image_invalid'), 400
    if not isinstance(body.get('personal_text'), str):
        return gettext('personal_text_invalid'), 400
    if 'favourite_program' in body and not isinstance(body.get('favourite_program'), str):
        return gettext('favourite_program_invalid'), 400

    # Verify that the set favourite program is actually from the user (and public)!
    if 'favourite_program' in body:
        program = DATABASE.program_by_id(body.get('favourite_program'))
        if not program or program.get('username') != user['username'] or not program.get('public'):
            return gettext('favourite_program_invalid'), 400

    achievement = None
    current_profile = DATABASE.get_public_profile_settings(user['username'])
    if current_profile:
        if current_profile.get('image') != body.get('image'):
            achievement = ACHIEVEMENTS.add_single_achievement(
                current_user()['username'], "fresh_look")
    else:
        achievement = ACHIEVEMENTS.add_single_achievement(current_user()['username'], "go_live")

    # Make sure the session value for the profile image is up-to-date
    session['profile_image'] = body.get('image')

    # If there is no current profile or if it doesn't have the tags list ->
    # check if the user is a teacher / admin
    if not current_profile or not current_profile.get('tags'):
        body['tags'] = []
        if is_teacher(user):
            body['tags'].append('teacher')
        if is_admin(user):
            body['tags'].append('admin')

    DATABASE.update_public_profile(user['username'], body)
    if achievement:
        # Todo TB -> Check if we require message or success on front-end
        return {'message': gettext('public_profile_updated'), 'achievement': achievement}, 200
    return {'message': gettext('public_profile_updated')}, 200


@app.route('/translating')
def translating_page():
    return render_template('translating.html')


@app.route('/update_yaml', methods=['POST'])
def update_yaml():
    filename = path.join('coursedata', request.form['file'])
    # The file MUST point to something inside our 'coursedata' directory
    filepath = path.abspath(filename)
    expected_path = path.abspath('coursedata')
    if not filepath.startswith(expected_path):
        raise RuntimeError('Invalid path given')

    data = load_yaml_rt(filepath)
    for key, value in request.form.items():
        if key.startswith('c:'):
            translating.apply_form_change(
                data, key[2:], translating.normalize_newlines(value))

    data = translating.normalize_yaml_blocks(data)

    return Response(dump_yaml_rt(data), mimetype='application/x-yaml',
                    headers={'Content-disposition': 'attachment; filename=' + request.form['file'].replace('/', '-')})


@app.route('/user/<username>')
def public_user_page(username):
    if not current_user()['username']:
        return utils.error_page(error=403, ui_message=gettext('unauthorized'))
    username = username.lower()
    user = DATABASE.user_by_username(username)
    if not user:
        return utils.error_page(error=404, ui_message=gettext('user_not_private'))
    user_public_info = DATABASE.get_public_profile_settings(username)
    page = request.args.get('page', default=None, type=str)
    if user_public_info:
        user_programs = DATABASE.public_programs_for_user(username,
                                                          limit=10,
                                                          pagination_token=page)
        next_page_token = user_programs.next_page_token
        user_programs = normalize_public_programs(user_programs)
        user_achievements = DATABASE.progress_by_username(username) or {}

        favourite_program = None
        if 'favourite_program' in user_public_info and user_public_info['favourite_program']:
            favourite_program = DATABASE.program_by_id(
                user_public_info['favourite_program'])

        last_achieved = None
        if user_achievements.get('achieved'):
            last_achieved = user_achievements['achieved'][-1]
        certificate_message = safe_format(gettext('see_certificate'), username=username)
        print(user_programs)
        # Todo: TB -> In the near future: add achievement for user visiting their own profile
        next_page_url = url_for('public_user_page', username=username, **dict(request.args,
                                page=next_page_token)) if next_page_token else None
        return render_template(
            'public-page.html',
            user_info=user_public_info,
            achievements=ACHIEVEMENTS_TRANSLATIONS.get_translations(
                g.lang).get('achievements'),
            favourite_program=favourite_program,
            programs=user_programs,
            last_achieved=last_achieved,
            user_achievements=user_achievements,
            certificate_message=certificate_message,
            next_page_url=next_page_url)
    return utils.error_page(error=404, ui_message=gettext('user_not_private'))


def valid_invite_code(code):
    if not code:
        return False

    # Get the value from the environment, use literal_eval to convert from
    # string list to an actual list
    valid_codes = []
    if os.getenv('TEACHER_INVITE_CODE'):
        valid_codes.append(os.getenv('TEACHER_INVITE_CODE'))
    if os.getenv('TEACHER_INVITE_CODES'):
        valid_codes.extend(os.getenv('TEACHER_INVITE_CODES').split(','))

    return code in valid_codes


@app.route('/invite/<code>', methods=['GET'])
def teacher_invitation(code):
    user = current_user()

    if not valid_invite_code(code):
        return utils.error_page(error=404, ui_message=gettext('invalid_teacher_invitation_code'))

    if not user['username']:
        return render_template('teacher-invitation.html')

    admin.update_is_teacher(DATABASE, user)
    # When visiting this link we update the current user to a teacher -> also update user in session
    session.get('user')['is_teacher'] = True

    session['welcome-teacher'] = True
    url = request.url.replace(f'/invite/{code}', '/for-teachers')
    return redirect(url)


def current_user_allowed_to_see_program(program):
    """Check if the current user is allowed to see the given program.

    Verify that the program is either public, the current user is the
    creator, teacher or the user is admin.
    """
    user = current_user()

    # These are all easy
    if program.get('public'):
        return True
    if user['username'] == program['username']:
        return True
    if is_admin(user):
        return True

    if is_teacher(user) and program['username'] in DATABASE.get_teacher_students(user['username']):
        return True

    return False


app.register_blueprint(auth_pages.AuthModule(DATABASE))
app.register_blueprint(profile.ProfileModule(DATABASE))
app.register_blueprint(programs.ProgramsModule(DATABASE, ACHIEVEMENTS))
app.register_blueprint(for_teachers.ForTeachersModule(DATABASE, ACHIEVEMENTS))
app.register_blueprint(classes.ClassModule(DATABASE, ACHIEVEMENTS))
app.register_blueprint(classes.MiscClassPages(DATABASE, ACHIEVEMENTS))
app.register_blueprint(admin.AdminModule(DATABASE))
app.register_blueprint(achievements.AchievementsModule(ACHIEVEMENTS))
app.register_blueprint(quiz.QuizModule(DATABASE, ACHIEVEMENTS, QUIZZES))
app.register_blueprint(parsons.ParsonsModule(PARSONS))
app.register_blueprint(statistics.StatisticsModule(DATABASE))
app.register_blueprint(statistics.LiveStatisticsModule(DATABASE))


# *** START SERVER ***


def on_server_start():
    """Called just before the server is started, both in developer mode and on Heroku.

    Use this to initialize objects, dependencies and connections.
    """
    pass


def try_parse_int(x):
    """Try to parse an int, return None on failure."""
    try:
        return int(x) if x else None
    except ValueError:
        return None


def analyze_memory_snapshot(start_snapshot, end_snapshot):
    filters = [
        tracemalloc.Filter(False, "<frozen importlib._bootstrap>"),
        tracemalloc.Filter(False, "<frozen importlib._bootstrap_external>"),
        tracemalloc.Filter(False, "<unknown>"),
    ]
    start_snapshot = start_snapshot.filter_traces(filters)
    end_snapshot = end_snapshot.filter_traces(filters)
    top_stats = end_snapshot.compare_to(start_snapshot, 'traceback')

    limit = 10

    print("Top %s leaking locations" % limit)
    for index, stat in enumerate(top_stats[:limit], 1):
        print("#%s: %.1f KiB (count=%d)" % (index, stat.size / 1024, stat.count))
        for line in stat.traceback.format():
            print(' ', line)
        print('')

    other = top_stats[limit:]
    if other:
        size = sum(stat.size for stat in other)
        print("%s other: %.1f KiB" % (len(other), size / 1024))
    total = sum(stat.size for stat in top_stats)
    print("Total allocated size: %.1f KiB" % (total / 1024))


def split_at(n, xs):
    """Split a collection at an index."""
    return xs[:n], xs[n:]


if __name__ == '__main__':
    # Start the server on a developer machine. Flask is initialized in DEBUG mode, so it
    # hot-reloads files. We also flip our own internal "debug mode" flag to True, so our
    # own file loading routines also hot-reload.
    utils.set_debug_mode(not os.getenv('NO_DEBUG_MODE'))

    # For local debugging, fetch all static files on every request
    app.config['SEND_FILE_MAX_AGE_DEFAULT'] = None

    # If we are running in a Python debugger, don't use flasks reload mode. It creates
    # subprocesses which make debugging harder.
    is_in_debugger = sys.gettrace() is not None

    # Set PYTHONTRACEMALLOC=10 to debug memory usage
    profile_memory = os.getenv('PYTHONTRACEMALLOC')
    start_snapshot = None
    if profile_memory:
        import tracemalloc
        tracemalloc.start()
        start_snapshot = tracemalloc.take_snapshot()

    on_server_start()
    logger.debug('app starting in debug mode')
    # Threaded option enables multiple instances for multiple user access support
    app.run(threaded=True, debug=not is_in_debugger and not profile_memory,
            port=config['port'], host="0.0.0.0")

    # See `Procfile` for how the server is started on Heroku.

    # If we hit Ctrl-C, we end up here
    if profile_memory:
        print('⏳ Taking memory snapshot. This may take a moment.')
        import gc
        gc.collect()
        end_snapshot = tracemalloc.take_snapshot()
        analyze_memory_snapshot(start_snapshot, end_snapshot)<|MERGE_RESOLUTION|>--- conflicted
+++ resolved
@@ -487,27 +487,15 @@
         return "body.level must be a string", 400
     if 'adventure_name' in body and not isinstance(body['adventure_name'], str):
         return "if present, body.adventure_name must be a string", 400
-<<<<<<< HEAD
-    # TODO: Once we figure out whats wrong with the skip faulty code, we need to reinstantiate this
-    # if 'skip_faulty' not in body:
-    #     return "body.skip_faulty must be a boolean", 400
     if 'is_debug' not in body:
         return "body.is_debug must be a boolean", 400
-=======
->>>>>>> aa62b51d
-
     error_check = False
     if 'error_check' in body:
         error_check = True
 
     code = body['code']
     level = int(body['level'])
-<<<<<<< HEAD
-    skip_faulty = False  # bool(body['skip_faulty'])
     is_debug = bool(body['is_debug'])
-=======
->>>>>>> aa62b51d
-
     # Language should come principally from the request body,
     # but we'll fall back to browser default if it's missing for whatever
     # reason.
@@ -527,11 +515,7 @@
         keyword_lang = current_keyword_language()["lang"]
         with querylog.log_time('transpile'):
             try:
-<<<<<<< HEAD
-                transpile_result = transpile_add_stats(code, level, lang, skip_faulty, is_debug)
-=======
-                transpile_result = transpile_add_stats(code, level, lang)
->>>>>>> aa62b51d
+                transpile_result = transpile_add_stats(code, level, lang, is_debug)
                 if username and not body.get('tutorial'):
                     DATABASE.increase_user_run_count(username)
                     ACHIEVEMENTS.increase_count("run")
@@ -732,19 +716,11 @@
     return send_file("machine_files/" + filename + "." + extension, as_attachment=True)
 
 
-<<<<<<< HEAD
-def transpile_add_stats(code, level, lang_, skip_faulty, is_debug):
+def transpile_add_stats(code, level, lang_, is_debug):
     username = current_user()['username'] or None
     number_of_lines = code.count('\n')
     try:
-        result = hedy.transpile(code, level, lang_, skip_faulty, is_debug)
-=======
-def transpile_add_stats(code, level, lang_):
-    username = current_user()['username'] or None
-    number_of_lines = code.count('\n')
-    try:
-        result = hedy.transpile(code, level, lang_)
->>>>>>> aa62b51d
+        result = hedy.transpile(code, level, lang_, is_debug)
         statistics.add(
             username, lambda id_: DATABASE.add_program_stats(id_, level, number_of_lines, None))
         return result
