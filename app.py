# coding=utf-8
import base64
import binascii
import collections
import copy
import logging
import json
import datetime
import os
import re
import sys
import traceback
import textwrap
import zipfile
import jinja_partials
from typing import Optional
from logging.config import dictConfig as logConfig
from os import path

import static_babel_content
from markupsafe import Markup
from flask import (Flask, Response, abort, after_this_request, g,
                   redirect, request, send_file, url_for, jsonify,
                   send_from_directory, session)
from flask_babel import Babel, gettext
from flask_commonmark import Commonmark
from flask_compress import Compress
from urllib.parse import quote_plus

import hedy
import hedy_content
import hedy_translation
import hedyweb
import utils
from safe_format import safe_format
from config import config
from website.flask_helpers import render_template, proper_tojson, JinjaCompatibleJsonProvider
from hedy_content import (ADVENTURE_ORDER_PER_LEVEL, KEYWORDS_ADVENTURES, ALL_KEYWORD_LANGUAGES,
                          ALL_LANGUAGES, COUNTRIES, HOUR_OF_CODE_ADVENTURES)

from logging_config import LOGGING_CONFIG
from utils import dump_yaml_rt, is_debug_mode, load_yaml_rt, timems, version, strip_accents
from website import (ab_proxying, achievements, admin, auth_pages, aws_helpers,
                     cdn, classes, database, for_teachers, s3_logger, parsons,
                     profile, programs, querylog, quiz, statistics,
                     translating, tags, surveys, public_adventures, user_activity)
from website.auth import (current_user, is_admin, is_teacher, is_second_teacher, has_public_profile,
                          login_user_from_token_cookie, requires_login, requires_login_redirect, requires_teacher,
                          forget_current_user)
from website.log_fetcher import log_fetcher
from website.frontend_types import Adventure, Program, ExtraStory, SaveInfo


logConfig(LOGGING_CONFIG)
logger = logging.getLogger(__name__)

# Todo TB: This can introduce a possible app breaking bug when switching
# to Python 4 -> e.g. Python 4.0.1 is invalid
if (sys.version_info.major < 3 or sys.version_info.minor < 7):
    print('Hedy requires Python 3.7 or newer to run. However, your version of Python is', '.'.join(
        [str(sys.version_info.major), str(sys.version_info.minor), str(sys.version_info.micro)]))
    quit()

# Set the current directory to the root Hedy folder
os.chdir(os.path.join(os.getcwd(), __file__.replace(
    os.path.basename(__file__), '')))

# Setting up Flask and babel (web and translations)
app = Flask(__name__, static_url_path='')
app.url_map.strict_slashes = False  # Ignore trailing slashes in URLs
app.json = JinjaCompatibleJsonProvider(app)

# Most files should be loaded through the CDN which has its own caching period and invalidation.
# Use 5 minutes as a reasonable default for all files we load elsewise.
app.config['SEND_FILE_MAX_AGE_DEFAULT'] = datetime.timedelta(minutes=5)

babel = Babel(app)

jinja_partials.register_extensions(app)
app.template_filter('tojson')(proper_tojson)

COMMANDS = collections.defaultdict(hedy_content.NoSuchCommand)
for lang in ALL_LANGUAGES.keys():
    COMMANDS[lang] = hedy_content.Commands(lang)

ADVENTURES = collections.defaultdict(hedy_content.NoSuchAdventure)
for lang in ALL_LANGUAGES.keys():
    ADVENTURES[lang] = hedy_content.Adventures(lang)

PARSONS = collections.defaultdict()
for lang in ALL_LANGUAGES.keys():
    PARSONS[lang] = hedy_content.ParsonsProblem(lang)

QUIZZES = collections.defaultdict(hedy_content.NoSuchQuiz)
for lang in ALL_LANGUAGES.keys():
    QUIZZES[lang] = hedy_content.Quizzes(lang)

TUTORIALS = collections.defaultdict(hedy_content.NoSuchTutorial)
for lang in ALL_LANGUAGES.keys():
    TUTORIALS[lang] = hedy_content.Tutorials(lang)

SLIDES = collections.defaultdict(hedy_content.NoSuchSlides)
for lang in ALL_LANGUAGES.keys():
    SLIDES[lang] = hedy_content.Slides(lang)

ACHIEVEMENTS_TRANSLATIONS = hedyweb.AchievementTranslations()
DATABASE = database.Database()
ACHIEVEMENTS = achievements.Achievements(DATABASE, ACHIEVEMENTS_TRANSLATIONS)
SURVEYS = surveys.SurveysModule(DATABASE)

TAGS = collections.defaultdict(hedy_content.NoSuchAdventure)
for lang in ALL_LANGUAGES.keys():
    TAGS[lang] = hedy_content.Tags(lang)


def load_adventures_for_level(level, subset=None):
    """Load the adventures available to the current user at the given level.

    These are the default adventures, with the customizations implied
    by any class they are a part of. We also load any programs the user has
    that apply to the current level.

    Adventures are loaded in the current language, with the keywords in the code
    translated to the default (or explicitly requested) keyword language.
    """
    keyword_lang = g.keyword_lang

    all_adventures = []
    # NOTE: if we ever have ADVENTURES in the DB, adjust how the "levels" field is used.
    if subset:
        adventures = ADVENTURES[g.lang].get_adventures_subset(subset, keyword_lang)
    else:
        adventures = ADVENTURES[g.lang].get_adventures(keyword_lang)

    for short_name, adventure in adventures.items():
        adventure_level = adventure['levels'].get(level, None)
        if not adventure_level:
            continue

        # Sometimes we have multiple text and example_code -> iterate these and add as well!

        extra_stories = [
            ExtraStory(
                text=adventure_level.get(f'story_text_{i}'),
                example_code=adventure_level.get(f'example_code_{i}'))
            for i in range(2, 10)
            if adventure_level.get(f'story_text_{i}', '')
        ]

        default_save_name = adventure.get('default_save_name')
        if not default_save_name or default_save_name == 'intro':
            default_save_name = adventure['name']

        # only add adventures that have been added to the adventure list of this level
        if short_name in ADVENTURE_ORDER_PER_LEVEL.get(level, []):
            current_adventure = Adventure(
                short_name=short_name,
                name=adventure['name'],
                image=adventure.get('image', None),
                text=adventure['levels'][level].get('story_text', ""),
                example_code=adventure['levels'][level].get('example_code', ""),
                extra_stories=extra_stories,
                is_teacher_adventure=False,
                is_command_adventure=short_name in KEYWORDS_ADVENTURES,
                save_name=f'{default_save_name} {level}')

            all_adventures.append(current_adventure)

    # Sort the adventures based on the default ordering
    adventures_order = ADVENTURE_ORDER_PER_LEVEL.get(level, [])
    index_map = {v: i for i, v in enumerate(adventures_order)}
    all_adventures.sort(key=lambda pair: index_map.get(
        pair['short_name'],
        len(adventures_order)))

    return all_adventures


def load_saved_programs(level, into_adventures, preferential_program: Optional[Program]):
    """Load saved previous saved programs by the current user into the given adventures array.

    Mutates the adventures in-place, by setting the 'save_name'
    and 'save_info' attributes of adventures.
    """
    if not current_user()['username']:
        return

    loaded_programs = {k: Program.from_database_row(r)
                       for k, r in DATABASE.last_level_programs_for_user(current_user()['username'], level).items()}

    # If there is a preferential program, overwrite any other one that might exist so we definitely
    # load this one.
    if preferential_program:
        loaded_programs[preferential_program.adventure_name] = preferential_program

    # Copy them into the adventures array
    #
    # For every adventure, find a program in the `loaded_programs` dictionary.
    # Since the program may be saved under either the id or the actual name, check both.
    for adventure in into_adventures:
        program = loaded_programs.get(adventure.short_name)
        if not program:
            program = loaded_programs.get(adventure.name)
        if not program:
            continue

        adventure.save_name = program.name
        adventure.editor_contents = program.code
        adventure.save_info = SaveInfo.from_program(program)


def load_customized_adventures(level, customizations, into_adventures):
    """Load the teacher customizations into the set of adventures.

    It would have been nicer if the complete set of adventures had come
    out of 'load_adventures_for_level', but looking up customizations is
    a bit expensive and since we've already done that in the caller, we pass
    it in here.

    Mutates the 'into_adventures' list in-place. On entry, it is the list of
    default `Adventure` objects in the default order. On exit, it may have been
    reordered and enhanced with teacher-written adventures.
    """
    # First find the list of all teacher adventures for the current level,
    # batch-get all of them, then put them into the adventures array in the correct
    # location.

    # { <str>level -> [ { <str>name, <bool>from_teacher ] }
    # 'name' is either a shortname or an ID into the teacher table
    sorted_adventures = customizations.get('sorted_adventures', {})
    order_for_this_level = sorted_adventures.get(str(level), [])
    if not order_for_this_level:
        return  # Nothing to do

    adventure_ids = {a['name'] for a in order_for_this_level if a['from_teacher']}
    teacher_adventure_map = DATABASE.batch_get_adventures(adventure_ids)
    builtin_adventure_map = {a.short_name: a for a in into_adventures}

    # Replace `into_adventures`
    into_adventures[:] = []
    for a in order_for_this_level:
        if a['from_teacher'] and (db_row := teacher_adventure_map.get(a['name'])):
            try:
                db_row['content'] = safe_format(db_row['content'],
                                                **hedy_content.KEYWORDS.get(g.keyword_lang))
            except Exception:
                # We don't want teacher being able to break the student UI -> pass this adventure
                pass

            into_adventures.append(Adventure.from_teacher_adventure_database_row(db_row))
        if not a['from_teacher'] and (adv := builtin_adventure_map.get(a['name'])):
            into_adventures.append(adv)


@babel.localeselector
def get_locale():
    return session.get("lang", request.accept_languages.best_match(ALL_LANGUAGES.keys(), 'en'))


cdn.Cdn(app, os.getenv('CDN_PREFIX'), os.getenv('HEROKU_SLUG_COMMIT', 'dev'))


@app.before_request
def redirect_outdated_domains():
    """If Hedy is being loaded from a domain we no longer use or advertise,
    do a 301 redirect to the official 'hedy.org' domain.

    If we keep this up for long enough, eventually Google will update its index
    to forget about the old domains.
    """
    # request.host looks like 'hostname[:port]'
    host = request.host.split(':')[0]

    if host in ['hedycode.com', 'hedy-beta.herokuapp.com']:
        # full_path starts with '/' and has everything
        return redirect(f'https://hedy.org{request.full_path}', code=301)


@app.before_request
def before_request_begin_logging():
    """Initialize the query logging.

    This needs to happen as one of the first things, as the database calls
    etc. depend on it.
    """
    path = (str(request.path) + '?' + request.query_string.decode('utf-8')
            ) if request.query_string else str(request.path)
    querylog.begin_global_log_record(
        path=path,
        method=request.method,
        remote_ip=request.headers.get('X-Forwarded-For', request.remote_addr),
        user_agent=request.headers.get('User-Agent'))


@app.after_request
def after_request_log_status(response):
    querylog.log_value(http_code=response.status_code)
    return response


@app.before_request
def initialize_session():
    """Make sure the session is initialized.

    - Each session gets a unique session ID, so we can tell user sessions apart
      and know what programs get submitted after each other.
    - If the user has a cookie with a long-lived login token, log them in from
      that cookie (copy the user info into the session for efficient access
      later on).
    """
    # Set the database object on the global object (auth.py needs it)
    g.db = DATABASE

    # Invoke session_id() for its side effect
    utils.session_id()
    login_user_from_token_cookie()

    g.user = current_user()
    querylog.log_value(session_id=utils.session_id(), username=g.user['username'],
                       is_teacher=is_teacher(g.user), is_admin=is_admin(g.user))


if os.getenv('IS_PRODUCTION'):
    @app.before_request
    def reject_e2e_requests():
        if utils.is_testing_request(request):
            return 'No E2E tests are allowed in production', 400


@app.before_request
def before_request_proxy_testing():
    if utils.is_testing_request(request) and os.getenv('IS_TEST_ENV'):
        session['test_session'] = 'test'


# HTTP -> HTTPS redirect
# https://stackoverflow.com/questions/32237379/python-flask-redirect-to-https-from-http/32238093
if os.getenv('REDIRECT_HTTP_TO_HTTPS'):
    @app.before_request
    def before_request_https():
        if request.url.startswith('http://'):
            url = request.url.replace('http://', 'https://', 1)
            # We use a 302 in case we need to revert the redirect.
            return redirect(url, code=302)

# Unique random key for sessions.
# For settings with multiple workers, an environment variable is required,
# otherwise cookies will be constantly removed and re-set by different
# workers.
if utils.is_production():
    if not os.getenv('SECRET_KEY'):
        raise RuntimeError(
            'The SECRET KEY must be provided for non-dev environments.')

    app.config['SECRET_KEY'] = os.getenv('SECRET_KEY')

else:
    # The value doesn't matter for dev environments, but it needs to be a constant
    # so that our cookies don't get invalidated every time we restart the server.
    app.config['SECRET_KEY'] = os.getenv('SECRET_KEY', 'WeAreDeveloping')

if utils.is_heroku():
    app.config.update(
        SESSION_COOKIE_SECURE=True,
        SESSION_COOKIE_HTTPONLY=True,
        SESSION_COOKIE_SAMESITE='Lax',
    )

# Set security attributes for cookies in a central place - but not when
# running locally, so that session cookies work well without HTTPS

Compress(app)
Commonmark(app)
<<<<<<< HEAD
parse_logger = s3_logger.S3Logger(name="parse")
querylog.LOG_QUEUE.set_transmitter(
    aws_helpers.s3_querylog_transmitter_from_env())
=======

# We don't need to log in offline mode
if utils.is_offline_mode():
    parse_logger = s3_logger.NullLogger()
else:
    parse_logger = s3_logger.S3ParseLogger.from_env_vars()
    querylog.LOG_QUEUE.set_transmitter(
        aws_helpers.s3_querylog_transmitter_from_env())
>>>>>>> f666e27d


@app.before_request
def setup_language():
    # Determine the user's requested language code.
    #
    # If not in the request parameters, use the browser's accept-languages
    # header to do language negotiation. Can be changed in the session by
    # POSTing to `/change_language`, and be overwritten by remember_current_user().
    if lang_from_request := request.args.get('language', None):
        session['lang'] = lang_from_request
    if 'lang' not in session:
        session['lang'] = request.accept_languages.best_match(
            ALL_LANGUAGES.keys(), 'en')
    g.lang = session['lang']
    querylog.log_value(lang=session['lang'])

    if 'keyword_lang' not in session:
        session['keyword_lang'] = g.lang if g.lang in ALL_KEYWORD_LANGUAGES.keys() else 'en'
    # If there is a '?keyword_language=' parameter, it overrides the current keyword lang, permanently
    if request.args.get('keyword_language', None):
        session['keyword_lang'] = request.args.get('keyword_language', None)
    g.keyword_lang = session['keyword_lang']

    # Set the page direction -> automatically set it to "left-to-right"
    # Switch to "right-to-left" if one of the language is rtl according to Locale (from Babel) settings.
    # This is the only place to expand / shrink the list of RTL languages ->
    # front-end is fixed based on this value
    g.dir = static_babel_content.TEXT_DIRECTIONS.get(g.lang, 'ltr')

    # Check that requested language is supported, otherwise return 404
    if g.lang not in ALL_LANGUAGES.keys():
        return "Language " + g.lang + " not supported", 404


if utils.is_heroku() and not os.getenv('HEROKU_RELEASE_CREATED_AT'):
    logger.warning(
        'Cannot determine release; enable Dyno metadata by running'
        '"heroku labs:enable runtime-dyno-metadata -a <APP_NAME>"')


# A context processor injects variables in the context that are available to all templates.
@app.context_processor
def enrich_context_with_user_info():
    user = current_user()
    data = {'username': user.get('username', ''),
            'is_teacher': is_teacher(user), 'is_second_teacher': is_second_teacher(user),
            'is_admin': is_admin(user), 'has_public_profile': has_public_profile(user)}
    return data


@app.context_processor
def add_generated_css_file():
    return {
        "generated_css_file": '/css/generated.full.css' if is_debug_mode() else '/css/generated.css'
    }


@app.context_processor
def add_hx_detection():
    """Detect when a request is sent by HTMX.

    A template may decide to render things differently when it is vs. when it isn't.
    """
    hx_request = bool(request.headers.get('Hx-Request'))
    return {
        "hx_request": hx_request,
        "hx_layout": 'htmx-layout-yes.html' if hx_request else 'htmx-layout-no.html',
    }


@app.after_request
def hx_triggers(response):
    """For HTMX Requests, push any pending achievements in the session to the client.

    Use the HX-Trigger header, which will trigger events on the client. There is a listener
    there which will respond to the 'displayAchievements' event.
    """
    if not request.headers.get('HX-Request'):
        return response

    achs = session.pop('pending_achievements', [])
    if achs:
        response.headers.set('HX-Trigger', json.dumps({'displayAchievements': achs}))
    return response


@app.after_request
def set_security_headers(response):
    security_headers = {
        'Strict-Transport-Security': 'max-age=31536000; includeSubDomains',
        'X-XSS-Protection': '1; mode=block',
    }
    # Not X-Frame-Options on purpose -- we are being embedded by Online Masters
    # and that's okay.
    response.headers.update(security_headers)
    return response


@app.teardown_request
def teardown_request_finish_logging(exc):
    log_record = querylog.finish_global_log_record(exc)
    if is_debug_mode():
        logger.debug(repr(log_record.as_data()))


# If present, PROXY_TO_TEST_HOST should be the 'http[s]://hostname[:port]' of the target environment
if os.getenv('PROXY_TO_TEST_HOST') and not os.getenv('IS_TEST_ENV'):
    ab_proxying.ABProxying(app, os.getenv(
        'PROXY_TO_TEST_HOST'), app.config['SECRET_KEY'])


@app.route('/session_test', methods=['GET'])
def echo_session_vars_test():
    if not utils.is_testing_request(request):
        return 'This endpoint is only meant for E2E tests', 400
    return jsonify({'session': dict(session)})


@app.route('/session_main', methods=['GET'])
def echo_session_vars_main():
    if not utils.is_testing_request(request):
        return 'This endpoint is only meant for E2E tests', 400
    return jsonify({'session': dict(session),
                    'proxy_enabled': bool(os.getenv('PROXY_TO_TEST_HOST'))})


@app.route('/parse', methods=['POST'])
@querylog.timed_as('parse_handler')
def parse():
    body = request.json
    if not body:
        return "body must be an object", 400
    if 'code' not in body:
        return "body.code must be a string", 400
    if 'level' not in body:
        return "body.level must be a string", 400
    if 'adventure_name' in body and not isinstance(body['adventure_name'], str):
        return "if present, body.adventure_name must be a string", 400
    if 'is_debug' not in body:
        return "body.is_debug must be a boolean", 400
    error_check = False
    if 'error_check' in body:
        error_check = True

    code = body['code']
    level = int(body['level'])
    is_debug = bool(body['is_debug'])
    # Language should come principally from the request body,
    # but we'll fall back to browser default if it's missing for whatever
    # reason.
    lang = body.get('lang', g.lang)

    # true if kid enabled the read aloud option
    read_aloud = body.get('read_aloud', False)

    response = {}
    username = current_user()['username'] or None
    exception = None

    querylog.log_value(level=level, lang=lang,
                       session_id=utils.session_id(), username=username)

    try:
        keyword_lang = current_keyword_language()["lang"]
        with querylog.log_time('transpile'):
            try:
                transpile_result = transpile_add_stats(code, level, lang, is_debug)
                if username and not body.get('tutorial'):
                    DATABASE.increase_user_run_count(username)
                    ACHIEVEMENTS.increase_count("run")
            except hedy.exceptions.WarningException as ex:
                translated_error = translate_error(ex.error_code, ex.arguments, keyword_lang)
                if isinstance(ex, hedy.exceptions.InvalidSpaceException):
                    response['Warning'] = translated_error
                elif isinstance(ex, hedy.exceptions.UnusedVariableException):
                    response['Warning'] = translated_error
                else:
                    response['Error'] = translated_error
                response['Location'] = ex.error_location
                transpile_result = ex.fixed_result
                exception = ex
            except hedy.exceptions.UnquotedEqualityCheckException as ex:
                response['Error'] = translate_error(ex.error_code, ex.arguments, keyword_lang)
                response['Location'] = ex.error_location
                exception = ex

        try:
            response['Code'] = transpile_result.code
            source_map_result = transpile_result.source_map.get_result()

            for i, mapping in source_map_result.items():
                if mapping['error'] is not None:
                    source_map_result[i]['error'] = translate_error(
                        source_map_result[i]['error'].error_code,
                        source_map_result[i]['error'].arguments,
                        keyword_lang
                    )

            response['source_map'] = source_map_result

            if transpile_result.has_pygame:
                response['has_pygame'] = True

            if transpile_result.has_turtle:
                response['has_turtle'] = True

            if transpile_result.has_clear:
                response['has_clear'] = True

            if transpile_result.has_music:
                response['has_music'] = True

        except Exception:
            pass

        with querylog.log_time('detect_sleep'):
            try:
                # FH, Nov 2023: hmmm I don't love that this is not done in the same place as the other "has"es
                response['has_sleep'] = 'sleep' in transpile_result.commands
            except BaseException:
                pass

        try:
            if username and not body.get('tutorial') and ACHIEVEMENTS.verify_run_achievements(
                    username, code, level, response, transpile_result.commands):
                response['achievements'] = ACHIEVEMENTS.get_earned_achievements()
        except Exception as E:
            print(f"error determining achievements for {code} with {E}")

    except hedy.exceptions.HedyException as ex:
        traceback.print_exc()
        response = hedy_error_to_response(ex)
        exception = ex

    except Exception as E:
        traceback.print_exc()
        print(f"error transpiling {code}")
        response["Error"] = str(E)
        exception = E

    # Save this program (if the user is logged in)
    if username and body.get('save_name'):
        try:
            program_logic = programs.ProgramsLogic(DATABASE, ACHIEVEMENTS)
            program = program_logic.store_user_program(
                user=current_user(),
                level=level,
                name=body.get('save_name'),
                program_id=body.get('program_id'),
                adventure_name=body.get('adventure_name'),
                code=code,
                error=exception is not None)

            response['save_info'] = SaveInfo.from_program(Program.from_database_row(program))
        except programs.NotYourProgramError:
            # No permissions to overwrite, no biggie
            pass

    querylog.log_value(server_error=response.get('Error'))
    parse_logger.log({
        'session': utils.session_id(),
        'date': str(datetime.datetime.now()),
        'level': level,
        'lang': lang,
        'code': code,
        'server_error': response.get('Error'),
        'exception': get_class_name(exception),
        'version': version(),
        'username': username,
        'read_aloud': read_aloud,
        'is_test': 1 if os.getenv('IS_TEST_ENV') else None,
        'adventure_name': body.get('adventure_name', None)
    })

    if "Error" in response and error_check:
        response["message"] = gettext('program_contains_error')
    return jsonify(response)


@app.route('/parse-by-id', methods=['POST'])
@requires_login
def parse_by_id(user):
    body = request.json
    # Validations
    if not isinstance(body, dict):
        return 'body must be an object', 400
    if not isinstance(body.get('id'), str):
        return 'class id must be a string', 400

    program = DATABASE.program_by_id(body.get('id'))
    if program and program.get('username') == user['username']:
        try:
            hedy.transpile(
                program.get('code'),
                program.get('level'),
                program.get('lang')
            )
            return {}, 200
        except BaseException:
            return {"error": "parsing error"}, 200
    else:
        return 'this is not your program!', 400


@app.route('/parse_tutorial', methods=['POST'])
@requires_login
def parse_tutorial(user):
    body = request.json

    code = body['code']
    level = try_parse_int(body['level'])
    try:
        result = hedy.transpile(code, level, "en")
        jsonify({'code': result.code}), 200
    except BaseException:
        return "error", 400


@app.route("/generate_machine_files", methods=['POST'])
def prepare_files():
    body = request.json
    # Prepare the file -> return the "secret" filename as response
    transpiled_code = hedy.transpile(body.get("code"), body.get("level"), body.get("lang"))
    filename = utils.random_id_generator(12)

    # We have to turn the turtle 90 degrees to align with the user perspective app.ts#16
    # This is not a really nice solution, but as we store the prefix on the
    # front-end it should be good for now
    threader = textwrap.dedent("""
        import time
        from turtlethread import Turtle
        t = Turtle()
        t.left(90)
        with t.running_stitch(stitch_length=20):
        """)
    lines = transpiled_code.code.split("\n")

    # remove all sleeps for speeed, and remove all colors for compatibility:
    lines = [x for x in lines if ("time.sleep" not in x) and ("t.pencolor" not in x)]

    threader += "  " + "\n  ".join(lines)
    threader += "\n" + 't.save("machine_files/' + filename + '.dst")'
    threader += "\n" + 't.save("machine_files/' + filename + '.png")'
    if not os.path.isdir('machine_files'):
        os.makedirs('machine_files')
    exec(threader)

    # stolen from: https://stackoverflow.com/questions/28568687/send-with-multiple-csvs-using-flask

    zip_file = zipfile.ZipFile(f'machine_files/{filename}.zip', 'w', zipfile.ZIP_DEFLATED)
    for root, dirs, files in os.walk('machine_files/'):
        # only zip files for this request, and exclude the zip file itself:
        for file in [x for x in files if x[:len(filename)] == filename and x[-3:] != 'zip']:
            zip_file.write('machine_files/' + file)
    zip_file.close()

    return jsonify({'filename': filename}), 200


@app.route("/download_machine_files/<filename>", methods=['GET'])
def download_machine_file(filename, extension="zip"):
    # https://stackoverflow.com/questions/24612366/delete-an-uploaded-file-after-downloading-it-from-flask

    # Once the file is downloaded -> remove it
    @after_this_request
    def remove_file(response):
        try:
            os.remove("machine_files/" + filename + ".zip")
            os.remove("machine_files/" + filename + ".dst")
            os.remove("machine_files/" + filename + ".png")
        except BaseException:
            print("Error removing one of the generated files!")
        return response

    return send_file("machine_files/" + filename + "." + extension, as_attachment=True)


def transpile_add_stats(code, level, lang_, is_debug):
    username = current_user()['username'] or None
    number_of_lines = code.count('\n')
    try:
        result = hedy.transpile(code, level, lang_, is_debug=is_debug)
        statistics.add(
            username, lambda id_: DATABASE.add_program_stats(id_, level, number_of_lines, None))
        return result
    except Exception as ex:
        class_name = get_class_name(ex)
        statistics.add(username, lambda id_: DATABASE.add_program_stats(
            id_, level, number_of_lines, class_name))
        raise


def get_class_name(i):
    if i is not None:
        return str(i.__class__.__name__)
    return i


def hedy_error_to_response(ex):
    keyword_lang = current_keyword_language()["lang"]
    return {
        "Error": translate_error(ex.error_code, ex.arguments, keyword_lang),
        "Location": ex.error_location
    }


def translate_error(code, arguments, keyword_lang):
    arguments_that_require_translation = [
        'allowed_types',
        'invalid_type',
        'invalid_type_2',
        'offending_keyword',
        'character_found',
        'concept',
        'tip',
        'else',
        'command',
        'incomplete_command',
        'missing_command',
        'print',
        'ask',
        'echo',
        'is',
        'if',
        'repeat']
    arguments_that_require_highlighting = [
        'command',
        'incomplete_command',
        'missing_command',
        'guessed_command',
        'invalid_argument',
        'invalid_argument_2',
        'offending_keyword',
        'variable',
        'invalid_value',
        'print',
        'else',
        'ask',
        'echo',
        'is',
        'if',
        'repeat']

    # Todo TB -> We have to find a more delicate way to fix this: returns some gettext() errors
    error_template = gettext('' + str(code))

    # Fetch tip if it exists and merge into template, since it can also contain placeholders
    # that need to be translated/highlighted

    if 'tip' in arguments:
        error_template = error_template.replace("{tip}", gettext('' + str(arguments['tip'])))
        # TODO, FH Oct 2022 -> Could we do this with a format even though we don't have all fields?

    # adds keywords to the dictionary so they can be translated if they occur in the error text

    # FH Oct 2022: this could be optimized by only adding them when they occur in the text
    # (either with string matching or with a list of placeholders for each error)
    arguments["print"] = "print"
    arguments["ask"] = "ask"
    arguments["echo"] = "echo"
    arguments["else"] = "else"
    arguments["repeat"] = "repeat"
    arguments["is"] = "is"
    arguments["if"] = "if"

    # some arguments like allowed types or characters need to be translated in the error message
    for k, v in arguments.items():
        if k in arguments_that_require_translation:
            if isinstance(v, list):
                arguments[k] = translate_list(v)
            else:
                arguments[k] = gettext('' + str(v))

        if k in arguments_that_require_highlighting:
            if k in arguments_that_require_translation:
                local_keyword = hedy_translation.translate_keyword_from_en(v, keyword_lang)
                arguments[k] = hedy.style_command(local_keyword)
            else:
                arguments[k] = hedy.style_command(v)

    return safe_format(error_template, **arguments)


def translate_list(args):
    translated_args = [gettext('' + str(a)) for a in args]
    # Deduplication is needed because diff values could be translated to the
    # same value, e.g. int and float => a number
    translated_args = list(dict.fromkeys(translated_args))

    if len(translated_args) > 1:
        return f"{', '.join(translated_args[0:-1])}" \
               f" {gettext('or')} " \
               f"{translated_args[-1]}"
    return ''.join(translated_args)


@app.route('/report_error', methods=['POST'])
def report_error():
    post_body = request.json

    parse_logger.log({
        'session': utils.session_id(),
        'date': str(datetime.datetime.now()),
        'level': post_body.get('level'),
        'code': post_body.get('code'),
        'client_error': post_body.get('client_error'),
        'version': version(),
        'username': current_user()['username'] or None,
        'is_test': 1 if os.getenv('IS_TEST_ENV') else None
    })

    return 'logged'


@app.route('/client_exception', methods=['POST'])
def report_client_exception():
    post_body = request.json

    querylog.log_value(
        session=utils.session_id(),
        date=str(datetime.datetime.now()),
        client_error=post_body,
        version=version(),
        username=current_user()['username'] or None,
        is_test=1 if os.getenv('IS_TEST_ENV') else None
    )

    # Return a 500 so the HTTP status codes will stand out in our monitoring/logging
    return 'logged', 500


@app.route('/version', methods=['GET'])
def version_page():
    """
    Generate a page with some diagnostic information and a useful GitHub URL on upcoming changes.

    This is an admin-only page, it does not need to be linked.
   (Also does not have any sensitive information so it's fine to be unauthenticated).
    """
    app_name = os.getenv('HEROKU_APP_NAME')

    vrz = os.getenv('HEROKU_RELEASE_CREATED_AT')
    the_date = datetime.date.fromisoformat(
        vrz[:10]) if vrz else datetime.date.today()

    commit = os.getenv('HEROKU_SLUG_COMMIT', '????')[0:6]

    return render_template('version-page.html',
                           app_name=app_name,
                           heroku_release_time=the_date,
                           commit=commit)


@app.route('/commands/<id>')
def all_commands(id):
    program = DATABASE.program_by_id(id)
    code = program.get('code')
    level = program.get('level')
    lang = program.get('lang')
    return render_template(
        'commands.html',
        commands=hedy.all_commands(code, level, lang))


@app.route('/my-achievements')
def achievements_page():
    user = current_user()
    username = user['username']
    if not username:
        # redirect users to /login if they are not logged in
        # Todo: TB -> I wrote this once, but wouldn't it make more sense to simply
        # throw a 302 error?
        url = request.url.replace('/my-achievements', '/login')
        return redirect(url, code=302)

    user_achievements = DATABASE.achievements_by_username(user.get('username')) or []
    achievements = ACHIEVEMENTS_TRANSLATIONS.get_translations(g.lang).get('achievements')

    return render_template(
        'achievements.html',
        page_title=gettext('title_achievements'),
        translations=achievements,
        user_achievements=user_achievements,
        current_page='my-profile')


@app.route('/programs', methods=['GET'])
@requires_login_redirect
def programs_page(user):
    username = user['username']
    if not username:
        # redirect users to /login if they are not logged in
        url = request.url.replace('/programs', '/login')
        return redirect(url, code=302)

    from_user = request.args.get('user') or None
    if from_user and from_user == "None":
        from_user = None

    # If from_user -> A teacher is trying to view the user programs
    if from_user and not is_admin(user):
        if not is_teacher(user):
            return utils.error_page(error=403, ui_message=gettext('not_teacher'))
        students = DATABASE.get_teacher_students(username)
        if from_user not in students:
            return utils.error_page(error=403, ui_message=gettext('not_enrolled'))

    # We request our own page -> also get the public_profile settings
    public_profile = None
    if not from_user:
        public_profile = DATABASE.get_public_profile_settings(username)

    keyword_lang = g.keyword_lang
    adventure_names = hedy_content.Adventures(g.lang).get_adventure_names(keyword_lang)
    swapped_adventure_names = {value: key for key, value in adventure_names.items()}

    level = request.args.get('level', default=None, type=str) or None
    adventure = request.args.get('adventure', default=None, type=str) or None
    page = request.args.get('page', default=None, type=str)
    filter = request.args.get('filter', default=None, type=str)
    submitted = True if filter == 'submitted' else None

    result = DATABASE.filtered_programs_for_user(from_user or username,
                                                 level=level,
                                                 adventure=swapped_adventure_names.get(adventure),
                                                 submitted=submitted,
                                                 pagination_token=page,
                                                 limit=10)

    programs = []
    for item in result:
        date = utils.delta_timestamp(item['date'])
        # This way we only keep the first 4 lines to show as preview to the user
        preview_code = "\n".join(item['code'].split("\n")[:4])
        programs.append(
            {'id': item['id'],
             'preview_code': preview_code,
             'code': item['code'],
             'date': date,
             'level': item['level'],
             'name': item['name'],
             'adventure_name': item.get('adventure_name'),
             'submitted': item.get('submitted'),
             'public': item.get('public'),
             'number_lines': item['code'].count('\n') + 1
             }
        )

    all_programs = DATABASE.filtered_programs_for_user(from_user or username,
                                                       submitted=submitted,
                                                       pagination_token=page)

    sorted_level_programs = hedy_content.Adventures(
        g.lang).get_sorted_level_programs(all_programs, adventure_names)
    sorted_adventure_programs = hedy_content.Adventures(
        g.lang).get_sorted_adventure_programs(all_programs, adventure_names)

    next_page_url = url_for('programs_page', **dict(request.args, page=result.next_page_token)
                            ) if result.next_page_token else None

    return render_template(
        'programs.html',
        programs=programs,
        page_title=gettext('title_programs'),
        current_page='programs',
        from_user=from_user,
        public_profile=public_profile,
        sorted_level_programs=sorted_level_programs,
        sorted_adventure_programs=sorted_adventure_programs,
        adventure_names=adventure_names,
        max_level=hedy.HEDY_MAX_LEVEL,
        next_page_url=next_page_url)


@app.route('/logs/query', methods=['POST'])
def query_logs():
    user = current_user()
    if not is_admin(user) and not is_teacher(user):
        return utils.error_page(error=403, ui_message=gettext('unauthorized'))

    body = request.json
    if body is not None and not isinstance(body, dict):
        return 'body must be an object', 400

    class_id = body.get('class_id')
    if not is_admin(user):
        username_filter = body.get('username')
        if not class_id or not username_filter:
            return utils.error_page(error=403, ui_message=gettext('unauthorized'))

        class_ = DATABASE.get_class(class_id)
        if not class_ or class_['teacher'] != user['username'] or username_filter not in class_.get('students', [
        ]):
            return utils.error_page(error=403, ui_message=gettext('unauthorized'))

    (exec_id, status) = log_fetcher.query(body)
    response = {'query_status': status, 'query_execution_id': exec_id}
    return jsonify(response)


@app.route('/logs/results', methods=['GET'])
def get_log_results():
    query_execution_id = request.args.get(
        'query_execution_id', default=None, type=str)
    next_token = request.args.get('next_token', default=None, type=str)

    user = current_user()
    if not is_admin(user) and not is_teacher(user):
        return utils.error_page(error=403, ui_message=gettext('unauthorized'))

    data, next_token = log_fetcher.get_query_results(
        query_execution_id, next_token)
    response = {'data': data, 'next_token': next_token}
    return jsonify(response)


@app.route('/tutorial', methods=['GET'])
def tutorial_index():
    if not current_user()['username']:
        return redirect('/login')
    level = 1
    cheatsheet = COMMANDS[g.lang].get_commands_for_level(level, g.keyword_lang)
    commands = hedy.commands_per_level.get(level)
    adventures = load_adventures_for_level(level)
    parsons = len(PARSONS[g.lang].get_parsons_data_for_level(level))
    initial_tab = adventures[0].short_name
    initial_adventure = adventures[0]

    max_level = hedy.HEDY_MAX_LEVEL  # do we need to fetch the max level per language?

    return render_template(
        "code-page.html",
        intro_tutorial=True,
        next_level=2,
        level_nr=str(level),
        level=str(level),
        adventures=adventures,
        initial_tab=initial_tab,
        commands=commands,
        quiz=True,
        max_level=max_level,
        parsons=True if parsons else False,
        parsons_exercises=parsons,
        initial_adventure=initial_adventure,
        cheatsheet=cheatsheet,
        blur_button_available=False,
        current_user_is_in_class=len(current_user().get('classes') or []) > 0,
        # See initialize.ts
        javascript_page_options=dict(
            page='code',
            level=level,
            lang=g.lang,
            adventures=adventures,
            initial_tab=initial_tab,
            current_user_name=current_user()['username'],
            start_tutorial=True,
        ))


@app.route('/teacher-tutorial', methods=['GET'])
@requires_teacher
def teacher_tutorial(user):
    teacher_classes = DATABASE.get_teacher_classes(user['username'], True)
    adventures = []
    for adventure in DATABASE.get_teacher_adventures(user['username']):
        adventures.append(
            {'id': adventure.get('id'),
             'name': adventure.get('name'),
             'date': utils.localized_date_format(adventure.get('date')),
             'level': adventure.get('level')
             }
        )

    return render_template('for-teachers.html', current_page='my-profile',
                           page_title=gettext('title_for-teacher'),
                           teacher_classes=teacher_classes,
                           teacher_adventures=adventures,
                           tutorial=True,
                           content=hedyweb.PageTranslations('for-teachers').get_page_translations(g.lang),
                           javascript_page_options=dict(
                               page='for-teachers',
                               tutorial=True,
                           ))

# routing to index.html


@app.route('/hour-of-code/<int:level>', methods=['GET'])
@app.route('/hour-of-code', methods=['GET'], defaults={'level': 1})
def hour_of_code(level, program_id=None):
    try:
        level = int(level)
        if level < 1 or level > hedy.HEDY_MAX_LEVEL:
            return utils.error_page(error=404, ui_message=gettext('no_such_level'))
    except BaseException:
        return utils.error_page(error=404, ui_message=gettext('no_such_level'))

    loaded_program = None
    if program_id:
        result = DATABASE.program_by_id(program_id)
        if not result or not current_user_allowed_to_see_program(result):
            return utils.error_page(error=404, ui_message=gettext('no_such_program'))

        loaded_program = Program.from_database_row(result)

    subset = [adv.strip() for adv in request.args.get("subset", "").strip().split(",")]
    subset = subset if subset[0] else HOUR_OF_CODE_ADVENTURES[level]
    adventures = load_adventures_for_level(level, subset=subset)

    if not adventures:
        return utils.error_page(error=404, ui_message=gettext("no_such_adventure"))

    # Initially all levels are available -> strip those for which conditions
    # are not met or not available yet
    available_levels = list(range(1, hedy.HEDY_MAX_LEVEL + 1))

    customizations = {}
    if current_user()['username']:
        customizations = DATABASE.get_student_class_customizations(current_user()['username'])

    if 'levels' in customizations:
        available_levels = customizations['levels']
        now = timems()
        for current_level, timestamp in customizations.get('opening_dates', {}).items():
            if utils.datetotimeordate(timestamp) > utils.datetotimeordate(utils.mstoisostring(now)):
                try:
                    available_levels.remove(int(current_level))
                except BaseException:
                    print("Error: there is an openings date without a level")

    if 'levels' in customizations and level not in available_levels:
        if available_levels:
            return index(available_levels[0], program_id)
        return utils.error_page(error=403, ui_message=gettext('level_not_class'))

    # At this point we can have the following scenario:
    # - The level is allowed and available
    # - But, if there is a quiz threshold we have to check again if the user has reached it

    if 'level_thresholds' in customizations:
        if 'quiz' in customizations.get('level_thresholds'):
            # Temporary store the threshold
            threshold = customizations.get('level_thresholds').get('quiz')
            # Get the max quiz score of the user in the previous level
            # A bit out-of-scope, but we want to enable the next level button directly after finishing the quiz
            # Todo: How can we fix this without a re-load?
            quiz_stats = DATABASE.get_quiz_stats([current_user()['username']])
            # Only check the quiz threshold if there is a quiz to obtain a score on the previous level
            if level - 1 in available_levels and level > 1 and QUIZZES[g.lang].get_quiz_data_for_level(level - 1):
                scores = [x.get('scores', []) for x in quiz_stats if x.get('level') == level - 1]
                scores = [score for week_scores in scores for score in week_scores]
                max_score = 0 if len(scores) < 1 else max(scores)
                if max_score < threshold:
                    return utils.error_page(
                        error=403, ui_message=gettext('quiz_threshold_not_reached'))

            # We also have to check if the next level should be removed from the available_levels
            # Only check the quiz threshold if there is a quiz to obtain a score on the current level
            if level < hedy.HEDY_MAX_LEVEL and QUIZZES[g.lang].get_quiz_data_for_level(level):
                scores = [x.get('scores', []) for x in quiz_stats if x.get('level') == level]
                scores = [score for week_scores in scores for score in week_scores]
                max_score = 0 if len(scores) < 1 else max(scores)
                # We don't have the score yet for the next level -> remove all upcoming
                # levels from 'available_levels'
                if max_score < threshold:
                    # if this level is currently available, but score is below max score
                    customizations["below_threshold"] = (level + 1 in available_levels)
                    available_levels = available_levels[:available_levels.index(level) + 1]

    # Add the available levels to the customizations dict -> simplify
    # implementation on the front-end
    customizations['available_levels'] = available_levels
    cheatsheet = COMMANDS[g.lang].get_commands_for_level(level, g.keyword_lang)

    load_customized_adventures(level, customizations, adventures)
    load_saved_programs(level, adventures, loaded_program)
    initial_tab = adventures[0].short_name

    if loaded_program:
        # Make sure that there is an adventure(/tab) for a loaded program, otherwise make one
        initial_tab = loaded_program.adventure_name
        if not any(a.short_name == loaded_program.adventure_name for a in adventures):
            adventures.append(Adventure(
                short_name=loaded_program.adventure_name,
                # This is not great but we got nothing better :)
                name=gettext('your_program'),
                text='',
                example_code='',
                editor_contents=loaded_program.code,
                save_name=loaded_program.name,
                is_teacher_adventure=False,
                is_command_adventure=loaded_program.adventure_name in KEYWORDS_ADVENTURES
            ))

    adventures_map = {a.short_name: a for a in adventures}

    enforce_developers_mode = False
    if 'other_settings' in customizations and 'developers_mode' in customizations['other_settings']:
        enforce_developers_mode = True

    hide_cheatsheet = False
    if 'other_settings' in customizations and 'hide_cheatsheet' in customizations['other_settings']:
        hide_cheatsheet = True

    quiz = True if QUIZZES[g.lang].get_quiz_data_for_level(level) else False
    tutorial = True if TUTORIALS[g.lang].get_tutorial_for_level(level) else False

    quiz_questions = 0

    if quiz:
        quiz_questions = len(QUIZZES[g.lang].get_quiz_data_for_level(level))

    if 'other_settings' in customizations and 'hide_quiz' in customizations['other_settings']:
        quiz = False

    max_level = hedy.HEDY_MAX_LEVEL
    level_number = int(level)
    prev_level, next_level = utils.find_prev_next_levels(
        list(available_levels), level_number)

    commands = hedy.commands_per_level.get(level)
    return render_template(
        "code-page.html",
        level_nr=str(level_number),
        level=level_number,
        current_page='Hour of Code',
        max_level=max_level,
        prev_level=prev_level,
        next_level=next_level,
        HOC_tracking_pixel=True,
        customizations=customizations,
        hide_cheatsheet=hide_cheatsheet,
        # enforce_developers_mode=enforce_developers_mode,
        enforce_developers_mode=enforce_developers_mode,
        loaded_program=loaded_program,
        adventures=adventures,
        initial_tab=initial_tab,
        commands=commands,
        # parsons=parsons,
        # parsons_exercises=parson_exercises,
        tutorial=tutorial,
        latest=version(),
        quiz=quiz,
        quiz_questions=quiz_questions,
        cheatsheet=cheatsheet,
        blur_button_available=False,
        initial_adventure=adventures_map[initial_tab],
        current_user_is_in_class=len(current_user().get('classes') or []) > 0,
        # See initialize.ts
        javascript_page_options=dict(
            page='code',
            level=level_number,
            lang=g.lang,
            adventures=adventures,
            initial_tab=initial_tab,
            current_user_name=current_user()['username'],
        ))


# routing to index.html
@app.route('/ontrack', methods=['GET'], defaults={'level': '1', 'program_id': None})
@app.route('/onlinemasters', methods=['GET'], defaults={'level': '1', 'program_id': None})
@app.route('/onlinemasters/<int:level>', methods=['GET'], defaults={'program_id': None})
@app.route('/hedy/<int:level>', methods=['GET'], defaults={'program_id': None})
@app.route('/hedy/<int:level>/<program_id>', methods=['GET'])
def index(level, program_id):
    try:
        level = int(level)
        if level < 1 or level > hedy.HEDY_MAX_LEVEL:
            return utils.error_page(error=404, ui_message=gettext('no_such_level'))
    except BaseException:
        return utils.error_page(error=404, ui_message=gettext('no_such_level'))

    loaded_program = None
    if program_id:
        result = DATABASE.program_by_id(program_id)
        if not result or not current_user_allowed_to_see_program(result):
            return utils.error_page(error=404, ui_message=gettext('no_such_program'))

        loaded_program = Program.from_database_row(result)

    adventures = load_adventures_for_level(level)

    # Initially all levels are available -> strip those for which conditions
    # are not met or not available yet
    available_levels = list(range(1, hedy.HEDY_MAX_LEVEL + 1))

    customizations = {}
    if current_user()['username']:
        # class_to_preview is for teachers to preview a class they own
        customizations = DATABASE.get_student_class_customizations(
            current_user()['username'], class_to_preview=session.get("preview_class", {}).get("id"))

    if 'levels' in customizations:
        available_levels = customizations['levels']
        now = timems()
        for current_level, timestamp in customizations.get('opening_dates', {}).items():
            if utils.datetotimeordate(timestamp) > utils.datetotimeordate(utils.mstoisostring(now)):
                try:
                    available_levels.remove(int(current_level))
                except BaseException:
                    print("Error: there is an openings date without a level")

    if 'levels' in customizations and level not in available_levels:
        if available_levels:
            return index(available_levels[0], program_id)
        return utils.error_page(error=403, ui_message=gettext('level_not_class'))

    # At this point we can have the following scenario:
    # - The level is allowed and available
    # - But, if there is a quiz threshold we have to check again if the user has reached it

    if 'level_thresholds' in customizations:
        show_quiz = 'other_settings' in customizations and 'hide_quiz' not in customizations['other_settings']
        if show_quiz and 'quiz' in customizations.get('level_thresholds'):
            # Temporary store the threshold
            threshold = customizations.get('level_thresholds').get('quiz')
            level_quiz_data = QUIZZES[g.lang].get_quiz_data_for_level(level)
            # Get the max quiz score of the user in the previous level
            # A bit out-of-scope, but we want to enable the next level button directly after finishing the quiz
            # Todo: How can we fix this without a re-load?
            quiz_stats = DATABASE.get_quiz_stats([current_user()['username']])
            # Not current leve-quiz's data because some levels may have no data for quizes,
            # but we still need to check for the threshold.
            if level - 1 in available_levels and level > 1 and \
                    (not level_quiz_data or QUIZZES[g.lang].get_quiz_data_for_level(level - 1)):
                scores = [x.get('scores', []) for x in quiz_stats if x.get('level') == level - 1]
                scores = [score for week_scores in scores for score in week_scores]
                max_score = 0 if len(scores) < 1 else max(scores)
                if max_score < threshold:
                    return utils.error_page(
                        error=403, ui_message=gettext('quiz_threshold_not_reached'))

            # We also have to check if the next level should be removed from the available_levels
            # Only check the quiz threshold if there is a quiz to obtain a score on the current level
            if level <= hedy.HEDY_MAX_LEVEL and level_quiz_data:
                scores = [x.get('scores', []) for x in quiz_stats if x.get('level') == level]
                scores = [score for week_scores in scores for score in week_scores]
                max_score = 0 if len(scores) < 1 else max(scores)
                # We don't have the score yet for the next level -> remove all upcoming
                # levels from 'available_levels'
                if max_score < threshold:
                    # if this level is currently available, but score is below max score
                    customizations["below_threshold"] = (level + 1 in available_levels)
                    available_levels = available_levels[:available_levels.index(level) + 1]

    # Add the available levels to the customizations dict -> simplify
    # implementation on the front-end
    customizations['available_levels'] = available_levels
    cheatsheet = COMMANDS[g.lang].get_commands_for_level(level, g.keyword_lang)

    load_customized_adventures(level, customizations, adventures)
    load_saved_programs(level, adventures, loaded_program)
    initial_tab = adventures[0].short_name

    if loaded_program:
        # Make sure that there is an adventure(/tab) for a loaded program, otherwise make one
        initial_tab = loaded_program.adventure_name
        if not any(a.short_name == loaded_program.adventure_name for a in adventures):
            adventures.append(Adventure(
                short_name=loaded_program.adventure_name,
                # This is not great but we got nothing better :)
                name=gettext('your_program'),
                text='',
                example_code='',
                editor_contents=loaded_program.code,
                save_name=loaded_program.name,
                is_teacher_adventure=False,
                is_command_adventure=loaded_program.adventure_name in KEYWORDS_ADVENTURES
            ))

    adventures_map = {a.short_name: a for a in adventures}

    enforce_developers_mode = False
    if 'other_settings' in customizations and 'developers_mode' in customizations['other_settings']:
        enforce_developers_mode = True

    hide_cheatsheet = False
    if 'other_settings' in customizations and 'hide_cheatsheet' in customizations['other_settings']:
        hide_cheatsheet = True

    parsons = True if PARSONS[g.lang].get_parsons_data_for_level(level) else False
    quiz = True if QUIZZES[g.lang].get_quiz_data_for_level(level) else False
    tutorial = True if TUTORIALS[g.lang].get_tutorial_for_level(level) else False

    quiz_questions = 0
    parson_exercises = 0

    if quiz:
        quiz_questions = len(QUIZZES[g.lang].get_quiz_data_for_level(level))
    if parsons:
        parson_exercises = len(PARSONS[g.lang].get_parsons_data_for_level(level))

    if 'other_settings' in customizations and 'hide_parsons' in customizations['other_settings']:
        parsons = False
    if 'other_settings' in customizations and 'hide_quiz' in customizations['other_settings']:
        quiz = False

    max_level = hedy.HEDY_MAX_LEVEL
    level_number = int(level)
    prev_level, next_level = utils.find_prev_next_levels(
        list(available_levels), level_number)

    commands = hedy.commands_per_level.get(level)
    return render_template(
        "code-page.html",
        level_nr=str(level_number),
        level=level_number,
        current_page='hedy',
        max_level=max_level,
        prev_level=prev_level,
        next_level=next_level,
        customizations=customizations,
        hide_cheatsheet=hide_cheatsheet,
        enforce_developers_mode=enforce_developers_mode,
        loaded_program=loaded_program,
        adventures=adventures,
        initial_tab=initial_tab,
        commands=commands,
        parsons=parsons,
        parsons_exercises=parson_exercises,
        tutorial=tutorial,
        latest=version(),
        quiz=quiz,
        quiz_questions=quiz_questions,
        cheatsheet=cheatsheet,
        blur_button_available=False,
        initial_adventure=adventures_map[initial_tab],
        current_user_is_in_class=len(current_user().get('classes') or []) > 0,
        # See initialize.ts
        javascript_page_options=dict(
            page='code',
            level=level_number,
            lang=g.lang,
            adventures=adventures,
            initial_tab=initial_tab,
            current_user_name=current_user()['username'],
        ))


@app.route('/hedy', methods=['GET'])
def index_level():
    if current_user()['username']:
        highest_quiz = get_highest_quiz_level(current_user()['username'])
        # This function returns the character '-' in case there are no finished quizes
        if highest_quiz == '-':
            level_rendered = 1
        elif highest_quiz == hedy.HEDY_MAX_LEVEL:
            level_rendered = hedy.HEDY_MAX_LEVEL
        else:
            level_rendered = highest_quiz + 1
        return index(level_rendered, None)
    else:
        return index(1, None)


@app.route('/hedy/<id>/view', methods=['GET'])
@requires_login
def view_program(user, id):
    result = DATABASE.program_by_id(id)

    if not result or not current_user_allowed_to_see_program(result):
        return utils.error_page(error=404, ui_message=gettext('no_such_program'))

    # The program is valid, verify if the creator also have a public profile
    result['public_profile'] = True if DATABASE.get_public_profile_settings(
        result['username']) else None

    code = result['code']
    if result.get("lang") != "en" and result.get("lang") in ALL_KEYWORD_LANGUAGES.keys():
        code = hedy_translation.translate_keywords(code, from_lang=result.get(
            'lang'), to_lang="en", level=int(result.get('level', 1)))
    # If the keyword language is non-English -> parse again to guarantee
    # completely localized keywords
    if g.keyword_lang != "en":
        code = hedy_translation.translate_keywords(
            code,
            from_lang="en",
            to_lang=g.keyword_lang,
            level=int(
                result.get(
                    'level',
                    1)))

    result['code'] = code

    arguments_dict = {}
    arguments_dict['program_id'] = id
    arguments_dict['page_title'] = f'{result["name"]} – Hedy'
    arguments_dict['level'] = result['level']  # Necessary for running
    arguments_dict['initial_adventure'] = dict(result,
                                               editor_contents=code,
                                               )
    arguments_dict['editor_readonly'] = True

    if "submitted" in result and result['submitted']:
        arguments_dict['show_edit_button'] = False
        arguments_dict['program_timestamp'] = utils.localized_date_format(result['date'])
    else:
        arguments_dict['show_edit_button'] = True

    # Everything below this line has nothing to do with this page and it's silly
    # that every page needs to put in so much effort to re-set it

    return render_template("view-program-page.html",
                           blur_button_available=True,
                           javascript_page_options=dict(
                               page='view-program',
                               lang=g.lang,
                               level=int(result['level']),
                               code=code),
                           **arguments_dict)


@app.route('/render_code/<level>/', methods=['GET'])
def render_code_in_editor(level):
    code = request.args['code']

    try:
        level = int(level)
        if level == 0:  # in level 0, the intro slides, we use codes from level 1
            level = 1
    except BaseException:
        return utils.error_page(error=404, ui_message=gettext('no_such_level'))

    a = Adventure(
        short_name='start',
        name='start',
        text='start',
        save_name='start',
        editor_contents=code)
    adventures = [a]

    return render_template("code-page.html",
                           specific_adventure=True,
                           level_nr=str(level),
                           level=level,
                           adventures=adventures,
                           raw=True,
                           menu=False,
                           blur_button_available=False,
                           # See initialize.ts
                           javascript_page_options=dict(
                               page='code',
                               lang=g.lang,
                               level=level,
                               adventures=adventures,
                               initial_tab='start',
                               current_user_name=current_user()['username'],
                               suppress_save_and_load_for_slides=True,
                           ))


@app.route('/adventure/<name>', methods=['GET'], defaults={'level': 1, 'mode': 'full'})
@app.route('/adventure/<name>/<level>', methods=['GET'], defaults={'mode': 'full'})
@app.route('/adventure/<name>/<level>/<mode>', methods=['GET'])
def get_specific_adventure(name, level, mode):
    try:
        level = int(level)
    except BaseException:
        return utils.error_page(error=404, ui_message=gettext('no_such_level'))

    adventures = [x for x in load_adventures_for_level(level) if x.short_name == name]
    customizations = {}
    prev_level = None  # we are not rendering buttons in raw, no lookup needed here
    next_level = None
    if not adventures:
        # By adventure's name and creator; since an adventure can be clone in /public-adventures
        if request.args.get("creator"):
            user = DATABASE.user_by_username(request.args["creator"])
        else:
            user = current_user()
        adventure = None
        if user and is_teacher(user):
            adventure = database.ADVENTURES.get({"name": name, "creator": user["username"]})

        if not adventure:
            return utils.error_page(error=404, ui_message=gettext('no_such_adventure'))

        available_levels = adventure["levels"] if adventure.get("levels") else [adventure["level"]]

        customizations["available_levels"] = [int(adv_level) for adv_level in available_levels]
        if level not in customizations["available_levels"]:
            return utils.error_page(error=404, ui_message=gettext('no_such_adventure'))

        adventure["content"] = safe_format(adventure.get("content", ""), **hedy_content.KEYWORDS.get(g.keyword_lang))
        customizations["teachers_adventure"] = True

        current_adventure = Adventure(
            id=adventure["id"],
            author=adventure["creator"],
            short_name="level",
            name=adventure["name"],
            image=adventure.get("image", None),
            text=adventure["content"],
            is_teacher_adventure=True,
            is_command_adventure=False,
            save_name=f"{name} {level}")

        adventures.append(current_adventure)
        prev_level, next_level = utils.find_prev_next_levels(customizations["available_levels"], level)

    # Add the commands to enable the language switcher dropdown
    commands = hedy.commands_per_level.get(level)
    raw = mode == 'raw'
    initial_tab = name
    initial_adventure = adventures[0]

    return render_template("code-page.html",
                           specific_adventure=True,
                           level_nr=str(level),
                           commands=commands,
                           level=level,
                           prev_level=prev_level,
                           next_level=next_level,
                           #    max_level=max_level,
                           customizations=customizations,
                           hide_cheatsheet=None,
                           enforce_developers_mode=None,
                           teacher_adventures=[],
                           adventures=adventures,
                           initial_tab=initial_tab,
                           initial_adventure=initial_adventure,
                           latest=version(),
                           raw=raw,
                           menu=not raw,
                           blur_button_available=False,
                           current_user_is_in_class=len(current_user().get('classes') or []) > 0,
                           # See initialize.ts
                           javascript_page_options=dict(

                               page='code',
                               lang=g.lang,
                               level=level,
                               adventures=adventures,
                               initial_tab='',
                               current_user_name=current_user()['username'],
                           ))


@app.route('/embedded/<int:level>', methods=['GET'])
def get_embedded_code_editor(level):
    forget_current_user()

    # Start with an empty program
    program = ''

    # If for any reason the level is invalid, set to level 1
    try:
        level = int(level)
        if level < 1 or level > hedy.HEDY_MAX_LEVEL:
            program = gettext('invalid_level_comment')
            level = 1
    except ValueError:
        program = gettext('invalid_level_comment')
        level = 1

    run = True if request.args.get('run') == 'true' else False
    fullWidth = True if request.args.get('fullWidth') == 'true' else False
    readOnly = True if request.args.get('readOnly') == 'true' else False
    encoded_program = request.args.get('program')

    # Set a fallback for default use
    language = request.args.get('lang', 'en')
    if language not in ALL_LANGUAGES.keys():
        language = 'nl'
        program = gettext('invalid_language_comment')

    keyword_language = request.args.get('keyword', 'en')
    if keyword_language not in ALL_KEYWORD_LANGUAGES.keys():
        language = 'en'
        program = gettext('invalid_keyword_language_comment')

    # Make sure to set the session lang to enforce the correct translated strings to be rendered
    session['lang'] = language

    if encoded_program and not program:
        try:
            program = base64.b64decode(encoded_program)
            program = program.decode('utf-8')
        except binascii.Error:
            program = gettext('invalid_program_comment')

    return render_template("embedded-editor.html", fullWidth=fullWidth, run=run, language=language,
                           keyword_language=keyword_language, readOnly=readOnly,
                           level=level, javascript_page_options=dict(
                               page='view-program',
                               lang=language,
                               level=level,
                               code=program
                           ))


@app.route('/cheatsheet/', methods=['GET'], defaults={'level': 1})
@app.route('/cheatsheet/<level>', methods=['GET'])
def get_cheatsheet_page(level):
    try:
        level = int(level)
        if level < 1 or level > hedy.HEDY_MAX_LEVEL:
            return utils.error_page(error=404, ui_message=gettext('no_such_level'))
    except BaseException:
        return utils.error_page(error=404, ui_message=gettext('no_such_level'))

    commands = COMMANDS[g.lang].get_commands_for_level(level, g.keyword_lang)

    return render_template("printable/cheatsheet.html", commands=commands, level=level)


@app.route('/certificate/<username>', methods=['GET'])
def get_certificate_page(username):
    if not current_user()['username']:
        return utils.error_page(error=403, ui_message=gettext('unauthorized'))
    username = username.lower()
    user = DATABASE.user_by_username(username)
    if not user:
        return utils.error_page(error=403, ui_message=gettext('user_inexistent'))
    progress_data = DATABASE.progress_by_username(username)
    if progress_data is None:
        return utils.error_page(error=404, ui_message=gettext('no_certificate'))
    achievements = progress_data.get('achieved', None)
    if achievements is None:
        return utils.error_page(error=404, ui_message=gettext('no_certificate'))
    if 'run_programs' in progress_data:
        count_programs = progress_data['run_programs']
    else:
        count_programs = 0
    quiz_score = get_highest_quiz_score(username)
    quiz_level = get_highest_quiz_level(username)
    longest_program = get_longest_program(username)

    number_achievements = len(achievements)
    congrats_message = safe_format(gettext('congrats_message'), username=username)
    return render_template("printable/certificate.html", count_programs=count_programs, quiz_score=quiz_score,
                           longest_program=longest_program, number_achievements=number_achievements,
                           quiz_level=quiz_level, congrats_message=congrats_message)


def get_highest_quiz_level(username):
    quiz_scores = DATABASE.get_quiz_stats([username])
    # Verify if the user did finish any quiz before getting the max() of the finished levels
    finished_quizzes = any("finished" in x for x in quiz_scores)
    return max([x.get("level") for x in quiz_scores if x.get("finished")]) if finished_quizzes else "-"


def get_highest_quiz_score(username):
    max = 0
    quizzes = DATABASE.get_quiz_stats([username])
    for q in quizzes:
        for score in q.get('scores', []):
            if score > max:
                max = score
    return max


def get_longest_program(username):
    programs = DATABASE.get_program_stats([username])
    highest = 0
    for program in programs:
        if 'number_of_lines' in program:
            highest = max(highest, program['number_of_lines'])
    return highest


@app.errorhandler(404)
def not_found(exception):
    return utils.error_page(error=404, ui_message=gettext('page_not_found'))


@app.errorhandler(500)
def internal_error(exception):
    import traceback
    print(traceback.format_exc())
    return utils.error_page(error=500, exception=exception)


@app.route('/signup', methods=['GET'])
def signup_page():
    if current_user()['username']:
        return redirect('/my-profile')
    return render_template('signup.html', page_title=gettext('title_signup'), current_page='login')


@app.route('/login', methods=['GET'])
def login_page():
    if current_user()['username']:
        return redirect('/my-profile')
    return render_template('login.html', page_title=gettext('title_login'), current_page='login')


@app.route('/recover', methods=['GET'])
def recover_page():
    if current_user()['username']:
        return redirect('/my-profile')
    return render_template(
        'recover.html',
        page_title=gettext('title_recover'),
        current_page='login')


@app.route('/reset', methods=['GET'])
def reset_page():
    # If there is a user logged in -> don't allow password reset
    if current_user()['username']:
        return redirect('/my-profile')

    username = request.args.get('username', default=None, type=str)
    token = request.args.get('token', default=None, type=str)
    username = None if username == "null" else username
    token = None if token == "null" else token

    if not username or not token:
        return utils.error_page(error=403, ui_message=gettext('unauthorized'))
    return render_template(
        'reset.html',
        page_title=gettext('title_reset'),
        reset_username=username,
        reset_token=token,
        current_page='login')


@app.route('/my-profile', methods=['GET'])
@requires_login_redirect
def profile_page(user):
    profile = DATABASE.user_by_username(user['username'])
    programs = DATABASE.filtered_programs_for_user(user['username'], public=True)
    public_profile_settings = DATABASE.get_public_profile_settings(current_user()['username'])

    classes = []
    if profile.get('classes'):
        for class_id in profile.get('classes'):
            classes.append(DATABASE.get_class(class_id))

    invitations = DATABASE.get_user_invitations(user['username'])
    if invitations:
        session['messages'] = len(invitations)
        # If there are invitations: retrieve the class information
        for invite in invitations:
            class_info = DATABASE.get_class(invite.get('class_id', None))
            if class_info:
                invite['teacher'] = class_info.get('teacher')
                invite['class_name'] = class_info.get('name')
                invite['join_link'] = class_info.get('link')
    else:
        session['messages'] = 0

    return render_template(
        'profile.html',
        page_title=gettext('title_my-profile'),
        programs=programs,
        user_data=profile,
        invitations=invitations,
        public_settings=public_profile_settings,
        user_classes=classes,
        current_page='my-profile')


@app.route('/research/<filename>', methods=['GET'])
def get_research(filename):
    return send_from_directory('content/research/', filename)


@app.route('/favicon.ico')
def favicon():
    abort(404)


@app.route('/')
@app.route('/index.html')
def main_page():
    sections = hedyweb.PageTranslations('start').get_page_translations(g.lang)['home-sections']

    sections = sections[:]

    # Sections have 'title', 'text'
    # Annotate sections with display styles, based on the order which we know sections will appear
    # Styles are one of: 'block', 'pane-with-image-{left,right}', 'columns'
    # Do this by mutating the list in place
    content = []
    content.append(dict(style='block', **sections.pop(0)))

    section_images = [
        '/images/hedy-multilang.png',
        '/images/hedy-grows.png',
        '/images/hedy-classroom.png'
    ]

    for i, image in enumerate(section_images):
        if not sections:
            break
        content.append(dict(
            style='pane-with-image-' + ('right' if i % 2 == 0 else 'left'),
            image=image,
            **sections.pop(0)))

    if sections:
        content.append(dict(style='block', **sections.pop(0)))
    if sections:
        content.append(dict(style='columns', columns=sections))

    custom_logo = False
    if os.path.isfile(f'static/images/hero-graphic/hero-graphic-{g.lang}.png'):
        custom_logo = True

    return render_template('main-page.html', page_title=gettext('title_start'), custom_logo=custom_logo,
                           current_page='start', content=content)


@app.route('/subscribe')
def subscribe():
    return render_template('subscribe.html', current_page='subscribe')


@app.route('/learn-more')
def learn_more():
    learn_more_translations = hedyweb.PageTranslations('learn-more').get_page_translations(g.lang)
    return render_template(
        'learn-more.html',
        papers=hedy_content.RESEARCH,
        page_title=gettext('title_learn-more'),
        current_page='learn-more',
        content=learn_more_translations)


@app.route('/join')
def join():
    join_translations = hedyweb.PageTranslations('join').get_page_translations(g.lang)
    return render_template('join.html', page_title=gettext('title_learn-more'),
                           current_page='join', content=join_translations)


@app.route('/start')
def start():
    start_translations = hedyweb.PageTranslations('start').get_page_translations(g.lang)
    return render_template('start.html', page_title=gettext('title_learn-more'),
                           current_page='start', content=start_translations)


@app.route('/privacy')
def privacy():
    privacy_translations = hedyweb.PageTranslations('privacy').get_page_translations(g.lang)
    return render_template('privacy.html', page_title=gettext('title_privacy'),
                           content=privacy_translations)


@app.route('/landing-page/', methods=['GET'], defaults={'first': False})
@app.route('/landing-page/<first>', methods=['GET'])
@requires_login
def landing_page(user, first):
    username = user['username']

    user_info = DATABASE.get_public_profile_settings(username)
    user_programs = DATABASE.programs_for_user(username)
    # Only return the last program of the user
    if user_programs:
        user_programs = user_programs[:1][0]
    user_achievements = DATABASE.progress_by_username(username)

    return render_template(
        'landing-page.html',
        first_time=True if first else False,
        page_title=gettext('title_landing-page'),
        user=user['username'],
        user_info=user_info,
        program=user_programs,
        achievements=user_achievements)


@app.route('/explore', methods=['GET'])
def explore():
    if not current_user()['username']:
        return redirect('/login')

    level = try_parse_int(request.args.get('level', default=None, type=str))
    adventure = request.args.get('adventure', default=None, type=str)
    language = g.lang

    achievement = None
    if level or adventure or language:
        achievement = ACHIEVEMENTS.add_single_achievement(
            current_user()['username'], "indiana_jones")

    programs = DATABASE.get_public_programs(
        limit=40,
        level_filter=level,
        language_filter=language,
        adventure_filter=adventure)
    favourite_programs = DATABASE.get_hedy_choices()

    # Do 'normalize_public_programs' on both sets at once, to save database calls
    normalized = normalize_public_programs(list(programs) + list(favourite_programs.records))
    programs, favourite_programs = split_at(len(programs), normalized)

    # Filter out programs that are Hedy favorite choice.
    programs = [program for program in programs if program['id'] not in {fav['id'] for fav in favourite_programs}]

    keyword_lang = g.keyword_lang
    adventures_names = hedy_content.Adventures(session['lang']).get_adventure_names(keyword_lang)

    return render_template(
        'explore.html',
        programs=programs,
        favourite_programs=favourite_programs,
        filtered_level=str(level) if level else None,
        achievement=achievement,
        filtered_adventure=adventure,
        filtered_lang=language,
        max_level=hedy.HEDY_MAX_LEVEL,
        adventures_names=adventures_names,
        page_title=gettext('title_explore'),
        current_page='explore')


def normalize_public_programs(programs):
    """Normalize the content for all programs in the given array, for showing on the /explore or /user page.

    Does the following thing:

    - Try to compile and add 'error' field to show if this worked
    - Adds public_user: True|None fields to each program
    - Preprocess keywords into the current language
    - Turn 'hedy_choice' from an integer into a boolean
    - Change 'code' to only show the first 4 lines
    - Add 'number_lines'
    """
    ret = []
    for program in programs:
        program = pre_process_explore_program(program)

        ret.append(dict(program,
                        hedy_choice=True if program.get('hedy_choice') == 1 else False,
                        code="\n".join(program['code'].split("\n")[:4]),
                        number_lines=program['code'].count('\n') + 1))
    DATABASE.add_public_profile_information(ret)
    return ret


@querylog.timed
def pre_process_explore_program(program):
    # If program does not have an error value set -> parse it and set value
    if 'error' not in program:
        try:
            hedy.transpile(program.get('code'), program.get('level'), program.get('lang'))
            program['error'] = False
        except BaseException:
            program['error'] = True
        DATABASE.store_program(program)

    return program


@app.route('/highscores', methods=['GET'], defaults={'filter': 'global'})
@app.route('/highscores/<filter>', methods=['GET'])
@requires_login
def get_highscores_page(user, filter):
    if filter not in ["global", "country", "class"]:
        return utils.error_page(error=404, ui_message=gettext('page_not_found'))

    user_data = DATABASE.user_by_username(user['username'])
    public_profile = True if DATABASE.get_public_profile_settings(user['username']) else False
    classes = list(user_data.get('classes', set()))
    country = user_data.get('country')
    user_country = COUNTRIES.get(country)

    if filter == "global":
        highscores = DATABASE.get_highscores(user['username'], filter)
    elif filter == "country":
        # Can't get a country highscore if you're not in a country!
        if not country:
            return utils.error_page(error=403, ui_message=gettext('no_such_highscore'))
        highscores = DATABASE.get_highscores(user['username'], filter, country)
    elif filter == "class":
        # Can't get a class highscore if you're not in a class!
        if not classes:
            return utils.error_page(error=403, ui_message=gettext('no_such_highscore'))
        highscores = DATABASE.get_highscores(user['username'], filter, classes[0])

    # Make a deepcopy if working locally, otherwise the local database values
    # are by-reference and overwritten
    if not os.getenv('NO_DEBUG_MODE'):
        highscores = copy.deepcopy(highscores)
    for highscore in highscores:
        highscore['country'] = highscore.get('country') if highscore.get('country') else "-"
        highscore['last_achievement'] = utils.delta_timestamp(highscore.get('last_achievement'))
    return render_template(
        'highscores.html',
        highscores=highscores,
        has_country=True if country else False,
        filter=filter,
        user_country=user_country,
        public_profile=public_profile,
        in_class=True if classes else False)


@app.route('/change_language', methods=['POST'])
def change_language():
    body = request.json
    session['lang'] = body.get('lang')
    # Remove 'keyword_lang' from session, it will automatically be renegotiated from 'lang'
    # on the next page load.
    session.pop('keyword_lang')
    return jsonify({'succes': 200})


@app.route('/slides', methods=['GET'], defaults={'level': '1'})
@app.route('/slides/<level>', methods=['GET'])
def get_slides(level):
    # In case of a "forced keyword language" -> load that one, otherwise: load
    # the one stored in the g object

    keyword_language = request.args.get('keyword_language', default=g.keyword_lang, type=str)

    try:
        level = int(level)
    except ValueError:
        return utils.error_page(error=404, ui_message="Slides do not exist!")

    if not SLIDES[g.lang].get_slides_for_level(level, keyword_language):
        return utils.error_page(error=404, ui_message="Slides do not exist!")

    slides = SLIDES[g.lang].get_slides_for_level(level, keyword_language)
    return render_template('slides.html', level=level, slides=slides)


@app.route('/translate_keywords', methods=['POST'])
def translate_keywords():
    body = request.json
    try:
        translated_code = hedy_translation.translate_keywords(body.get('code'), body.get(
            'start_lang'), body.get('goal_lang'), level=int(body.get('level', 1)))
        if translated_code or translated_code == '':  # empty string is False, so explicitly allow it
            return jsonify({'success': 200, 'code': translated_code})
        else:
            return gettext('translate_error'), 400
    except BaseException:
        return gettext('translate_error'), 400


# TODO TB: Think about changing this to sending all steps to the front-end at once
@app.route('/get_tutorial_step/<level>/<step>', methods=['GET'])
def get_tutorial_translation(level, step):
    # Keep this structure temporary until we decide on a nice code / parse structure
    if step == "code_snippet":
        code = hedy_content.deep_translate_keywords(gettext('tutorial_code_snippet'), g.keyword_lang)
        return jsonify({'code': code}), 200
    try:
        step = int(step)
    except ValueError:
        return gettext('invalid_tutorial_step'), 400

    data = TUTORIALS[g.lang].get_tutorial_for_level_step(level, step, g.keyword_lang)
    if not data:
        data = {'title': gettext('tutorial_title_not_found'),
                'text': gettext('tutorial_message_not_found')}
    return jsonify(data), 200


@app.route('/store_parsons_order', methods=['POST'])
def store_parsons_order():
    body = request.json
    # Validations
    if not isinstance(body, dict):
        return 'body must be an object', 400
    if not isinstance(body.get('level'), int):
        return 'level must be an integer', 400
    if not isinstance(body.get('exercise'), str):
        return 'exercise must be a string', 400
    if not isinstance(body.get('order'), list):
        return 'order must be a list', 400

    attempt = {
        'id': utils.random_id_generator(12),
        'username': current_user()['username'] or f'anonymous:{utils.session_id()}',
        'level': int(body['level']),
        'exercise': int(body['exercise']),
        'order': body['order'],
        'correct': 1 if body['correct'] else 0,
        'timestamp': utils.timems()
    }

    DATABASE.store_parsons(attempt)
    return jsonify({}), 200


@app.template_global()
def current_language():
    return make_lang_obj(g.lang)


@app.template_global()
def current_keyword_language():
    return make_keyword_lang_obj(g.keyword_lang)


@app.template_global()
def other_keyword_language():
    # If the current keyword language isn't English: we are sure the other option is English
    # But, only if the user has an existing keyword language -> on the session
    if session.get('keyword_lang') and session['keyword_lang'] != "en":
        return make_keyword_lang_obj("en")
    return None


@app.template_global()
def translate_command(command):
    # Return the translated command found in KEYWORDS, if not found return the command itself
    return hedy_content.KEYWORDS[g.lang].get(command, command)


@app.template_filter()
def markdown_retain_newlines(x):
    """Force newlines in to the input MarkDown string to be rendered as <br>"""
    # This works by adding two spaces before every newline. That's a signal to MarkDown
    # that the newlines should be forced.
    #
    # Nobody is going to type this voluntarily to distinguish between linebreaks line by
    # line, but you can use this filter to do this for all line breaks.
    return x.replace('\n', '  \n')


@app.template_filter()
def nl2br(x):
    """Turn newlines into <br>"""
    # The input to this object will either be a literal string or a 'Markup' object.
    # In case of a literal string, we need to escape it first, because we have
    # to be able to make a distinction between safe and unsafe characters.
    #
    # In case of a Markup object, make sure to tell it the <br> we're adding is safe
    if not isinstance(x, Markup):
        x = Markup.escape(x)
    return x.replace('\n', Markup('<br />'))


SLUGIFY_RE = re.compile('[^a-z0-9_]+')


@app.template_filter()
def slugify(s):
    """Convert arbitrary text into a text that's safe to use in a URL."""
    if s is None:
        return None
    return SLUGIFY_RE.sub('-', strip_accents(s).lower())


@app.template_filter()
def chunk(x, size):
    """Chunk a list into groups of size at most 'size'."""
    return (x[pos:pos + size] for pos in range(0, len(x), size))


@app.template_filter()
def format_date(date):
    if not isinstance(date, int):
        return date
    return utils.localized_date_format(date)


@app.template_global()
def hedy_link(level_nr, assignment_nr, subpage=None):
    """Make a link to a Hedy page."""
    parts = ['/hedy']
    parts.append('/' + str(level_nr))
    if str(assignment_nr) != '1' or subpage:
        parts.append('/' + str(assignment_nr if assignment_nr else '1'))
    if subpage and subpage != 'code':
        parts.append('/' + subpage)
    return ''.join(parts)


@app.template_global()
def all_countries():
    return COUNTRIES


@app.template_global()
def other_languages(lang_param=None):
    """Return a list of language objects that are NOT the current language."""
    current_lang = lang_param or g.lang
    return [make_lang_obj(lang) for lang in ALL_LANGUAGES.keys() if lang != current_lang]


@app.template_global()
def lang_to_sym(lang):
    return ALL_LANGUAGES[lang]


@app.template_global()
def other_keyword_languages():
    """Return a list of language objects that are NOT the current language, and that have translated keywords."""
    current_lang = g.lang
    return [make_lang_obj(lang) for lang in ALL_KEYWORD_LANGUAGES.keys() if lang != current_lang]


@app.template_global()
def keyword_languages():
    """Return a list of language objects that have translated keywords."""
    return [make_lang_obj(lang) for lang in ALL_KEYWORD_LANGUAGES.keys()]


@app.template_global()
def keyword_languages_keys():
    """Return the language codes for all languages that have translated keywords."""
    return [lang for lang in ALL_KEYWORD_LANGUAGES.keys()]


@app.template_global()
def get_country(country):
    return COUNTRIES.get(country, "-")


@app.template_global()
# If the current user language supports localized keywords: return this value, else: english
def get_syntax_language(lang):
    if lang in ALL_KEYWORD_LANGUAGES.keys():
        return lang
    else:
        return "en"


@app.template_global()
def parse_keyword(keyword):
    return hedy_content.KEYWORDS.get(g.keyword_lang).get(keyword)


def make_lang_obj(lang):
    """Make a language object for a given language."""
    return {
        'sym': ALL_LANGUAGES[lang],
        'lang': lang
    }


def make_keyword_lang_obj(lang):
    """Make a language object for a given language."""
    return {
        'sym': ALL_KEYWORD_LANGUAGES[lang],
        'lang': lang
    }


@app.template_global()
def modify_query(**new_values):
    args = request.args.copy()

    for key, value in new_values.items():
        args[key] = value

    return '{}?{}'.format(request.path, quote_plus(args))


@app.template_global()
def get_user_messages():
    if not session.get('messages'):
        # Todo TB: In the future this should contain the class invites + other messages
        # As the class invites are binary (you either have one or you have none, we can possibly simplify this)
        # Simply set it to 1 if we have an invite, otherwise keep at 0
        invitations = DATABASE.get_user_invitations(current_user()['username'])
        session['messages'] = len(invitations) if invitations else 0
    if session.get('messages') > 0:
        return session.get('messages')
    return None


# Todo TB: Re-write this somewhere sometimes following the line below
# We only store this @app.route here to enable the use of achievements ->
# might want to re-write this in the future


@app.route('/auth/public_profile', methods=['POST'])
@requires_login
def update_public_profile(user):
    body = request.json

    # Validations
    if not isinstance(body, dict):
        return gettext('ajax_error'), 400
    # The images are given as a "picture id" from 1 till 12
    if not isinstance(body.get('image'), str) or int(body.get('image'), 0) not in [*range(1, 13)]:
        return gettext('image_invalid'), 400
    if not isinstance(body.get('personal_text'), str):
        return gettext('personal_text_invalid'), 400
    if 'favourite_program' in body and not isinstance(body.get('favourite_program'), str):
        return gettext('favourite_program_invalid'), 400

    # Verify that the set favourite program is actually from the user (and public)!
    if 'favourite_program' in body:
        program = DATABASE.program_by_id(body.get('favourite_program'))
        if not program or program.get('username') != user['username'] or not program.get('public'):
            return gettext('favourite_program_invalid'), 400

    achievement = None
    current_profile = DATABASE.get_public_profile_settings(user['username'])
    if current_profile:
        if current_profile.get('image') != body.get('image'):
            achievement = ACHIEVEMENTS.add_single_achievement(
                current_user()['username'], "fresh_look")
    else:
        achievement = ACHIEVEMENTS.add_single_achievement(current_user()['username'], "go_live")

    # Make sure the session value for the profile image is up-to-date
    session['profile_image'] = body.get('image')

    # If there is no current profile or if it doesn't have the tags list ->
    # check if the user is a teacher / admin
    if not current_profile or not current_profile.get('tags'):
        body['tags'] = []
        if is_teacher(user):
            body['tags'].append('teacher')
        if is_admin(user):
            body['tags'].append('admin')

    DATABASE.update_public_profile(user['username'], body)
    if achievement:
        # Todo TB -> Check if we require message or success on front-end
        return {'message': gettext('public_profile_updated'), 'achievement': achievement}, 200
    return {'message': gettext('public_profile_updated')}, 200


@app.route('/translating')
def translating_page():
    return render_template('translating.html')


@app.route('/update_yaml', methods=['POST'])
def update_yaml():
    filename = path.join('coursedata', request.form['file'])
    # The file MUST point to something inside our 'coursedata' directory
    filepath = path.abspath(filename)
    expected_path = path.abspath('coursedata')
    if not filepath.startswith(expected_path):
        raise RuntimeError('Invalid path given')

    data = load_yaml_rt(filepath)
    for key, value in request.form.items():
        if key.startswith('c:'):
            translating.apply_form_change(
                data, key[2:], translating.normalize_newlines(value))

    data = translating.normalize_yaml_blocks(data)

    return Response(dump_yaml_rt(data), mimetype='application/x-yaml',
                    headers={'Content-disposition': 'attachment; filename=' + request.form['file'].replace('/', '-')})


@app.route('/user/<username>')
def public_user_page(username):
    if not current_user()['username']:
        return utils.error_page(error=403, ui_message=gettext('unauthorized'))
    username = username.lower()
    user = DATABASE.user_by_username(username)
    if not user:
        return utils.error_page(error=404, ui_message=gettext('user_not_private'))
    user_public_info = DATABASE.get_public_profile_settings(username)
    page = request.args.get('page', default=None, type=str)

    keyword_lang = g.keyword_lang
    adventure_names = hedy_content.Adventures(g.lang).get_adventure_names(keyword_lang)
    swapped_adventure_names = {value: key for key, value in adventure_names.items()}

    level = request.args.get('level', default=None, type=str) or None
    adventure = request.args.get('adventure', default=None, type=str) or None

    if user_public_info:
        user_programs = DATABASE.filtered_programs_for_user(username,
                                                            level=level,
                                                            adventure=swapped_adventure_names.get(adventure),
                                                            public=True,
                                                            limit=10,
                                                            pagination_token=page)
        next_page_token = user_programs.next_page_token
        user_programs = normalize_public_programs(user_programs)
        user_achievements = DATABASE.progress_by_username(username) or {}

        all_programs = DATABASE.filtered_programs_for_user(username,
                                                           public=True,
                                                           pagination_token=page)

        sorted_level_programs = hedy_content.Adventures(
            g.lang).get_sorted_level_programs(all_programs, adventure_names)
        sorted_adventure_programs = hedy_content.Adventures(
            g.lang).get_sorted_adventure_programs(all_programs, adventure_names)

        favorite_program = None
        if 'favourite_program' in user_public_info and user_public_info['favourite_program']:
            favorite_program = DATABASE.program_by_id(
                user_public_info['favourite_program'])

        last_achieved = None
        if user_achievements.get('achieved'):
            last_achieved = user_achievements['achieved'][-1]
        certificate_message = safe_format(gettext('see_certificate'), username=username)
        print(user_programs)
        # Todo: TB -> In the near future: add achievement for user visiting their own profile
        next_page_url = url_for('public_user_page', username=username, **dict(request.args,
                                page=next_page_token)) if next_page_token else None
        return render_template(
            'public-page.html',
            user_info=user_public_info,
            achievements=ACHIEVEMENTS_TRANSLATIONS.get_translations(
                g.lang).get('achievements'),
            favorite_program=favorite_program,
            programs=user_programs,
            last_achieved=last_achieved,
            user_achievements=user_achievements,
            certificate_message=certificate_message,
            next_page_url=next_page_url,
            sorted_level_programs=sorted_level_programs,
            sorted_adventure_programs=sorted_adventure_programs
        )
    return utils.error_page(error=404, ui_message=gettext('user_not_private'))


def valid_invite_code(code):
    if not code:
        return False

    # Get the value from the environment, use literal_eval to convert from
    # string list to an actual list
    valid_codes = []
    if os.getenv('TEACHER_INVITE_CODE'):
        valid_codes.append(os.getenv('TEACHER_INVITE_CODE'))
    if os.getenv('TEACHER_INVITE_CODES'):
        valid_codes.extend(os.getenv('TEACHER_INVITE_CODES').split(','))

    return code in valid_codes


@app.route('/invite/<code>', methods=['GET'])
def teacher_invitation(code):
    user = current_user()

    if not valid_invite_code(code):
        return utils.error_page(error=404, ui_message=gettext('invalid_teacher_invitation_code'))

    if not user['username']:
        return render_template('teacher-invitation.html')

    admin.update_is_teacher(DATABASE, user)
    # When visiting this link we update the current user to a teacher -> also update user in session
    session.get('user')['is_teacher'] = True

    session['welcome-teacher'] = True
    url = request.url.replace(f'/invite/{code}', '/for-teachers')
    return redirect(url)


def current_user_allowed_to_see_program(program):
    """Check if the current user is allowed to see the given program.

    Verify that the program is either public, the current user is the
    creator, teacher or the user is admin.
    """
    user = current_user()

    # These are all easy
    if program.get('public'):
        return True
    if user['username'] == program['username']:
        return True
    if is_admin(user):
        return True

    if is_teacher(user) and program['username'] in DATABASE.get_teacher_students(user['username']):
        return True

    return False


app.register_blueprint(auth_pages.AuthModule(DATABASE))
app.register_blueprint(profile.ProfileModule(DATABASE))
app.register_blueprint(programs.ProgramsModule(DATABASE, ACHIEVEMENTS))
app.register_blueprint(for_teachers.ForTeachersModule(DATABASE, ACHIEVEMENTS))
app.register_blueprint(classes.ClassModule(DATABASE, ACHIEVEMENTS))
app.register_blueprint(classes.MiscClassPages(DATABASE, ACHIEVEMENTS))
app.register_blueprint(admin.AdminModule(DATABASE))
app.register_blueprint(achievements.AchievementsModule(ACHIEVEMENTS))
app.register_blueprint(quiz.QuizModule(DATABASE, ACHIEVEMENTS, QUIZZES))
app.register_blueprint(parsons.ParsonsModule(PARSONS))
app.register_blueprint(statistics.StatisticsModule(DATABASE))
app.register_blueprint(statistics.LiveStatisticsModule(DATABASE))
app.register_blueprint(user_activity.UserActivityModule(DATABASE))
app.register_blueprint(tags.TagsModule(DATABASE, ACHIEVEMENTS))
app.register_blueprint(public_adventures.PublicAdventuresModule(DATABASE, ACHIEVEMENTS))
app.register_blueprint(surveys.SurveysModule(DATABASE))


# *** START SERVER ***


def on_server_start():
    """Called just before the server is started, both in developer mode and on Heroku.

    Use this to initialize objects, dependencies and connections.
    """
    pass


def try_parse_int(x):
    """Try to parse an int, return None on failure."""
    try:
        return int(x) if x else None
    except ValueError:
        return None


def analyze_memory_snapshot(start_snapshot, end_snapshot):
    filters = [
        tracemalloc.Filter(False, "<frozen importlib._bootstrap>"),
        tracemalloc.Filter(False, "<frozen importlib._bootstrap_external>"),
        tracemalloc.Filter(False, "<unknown>"),
    ]
    start_snapshot = start_snapshot.filter_traces(filters)
    end_snapshot = end_snapshot.filter_traces(filters)
    top_stats = end_snapshot.compare_to(start_snapshot, 'traceback')

    limit = 10

    print("Top %s leaking locations" % limit)
    for index, stat in enumerate(top_stats[:limit], 1):
        print("#%s: %.1f KiB (count=%d)" % (index, stat.size / 1024, stat.count))
        for line in stat.traceback.format():
            print(' ', line)
        print('')

    other = top_stats[limit:]
    if other:
        size = sum(stat.size for stat in other)
        print("%s other: %.1f KiB" % (len(other), size / 1024))
    total = sum(stat.size for stat in top_stats)
    print("Total allocated size: %.1f KiB" % (total / 1024))


def split_at(n, xs):
    """Split a collection at an index."""
    return xs[:n], xs[n:]


def on_offline_mode():
    """Prepare for running in offline mode."""
    # We are running in a standalone build made using pyinstaller.
    # cd to the directory that has the data files, disable debug mode, and
    # use port 80 (unless overridden).
    # There will be a standard teacher invite code that everyone can use
    # by going to `http://localhost/invite/newteacher`.
    os.chdir(utils.offline_data_dir())
    config['port'] = int(os.environ.get('PORT', 80))
    if not os.getenv('TEACHER_INVITE_CODES'):
        os.environ['TEACHER_INVITE_CODES'] = 'newteacher'
    utils.set_debug_mode(False)

    # Disable logging, so Werkzeug doesn't log all requests and tell users with big red
    # letters they're running a non-production server.
    # from werkzeug import serving
    # def do_nothing(*args, **kwargs): pass
    # serving.WSGIRequestHandler.log_request = do_nothing
    log = logging.getLogger('werkzeug')
    log.setLevel(logging.ERROR)

    # Get our IP addresses so we can print a helpful hint
    import socket
    ip_addresses = [addr[4][0] for addr in socket.getaddrinfo(
        socket.gethostname(), None, socket.AF_INET, socket.SOCK_STREAM)]
    ip_addresses = [i for i in ip_addresses if i != '127.0.0.1']

    from colorama import colorama_text, Fore, Back, Style
    g = Fore.GREEN
    lines = [
        ('', ''),
        ('', ''),
        (g, r' _    _          _       '),
        (g, r'| |  | |        | |      '),
        (g, r'| |__| | ___  __| |_   _ '),
        (g, r'|  __  |/ _ \/ _` | | | |'),
        (g, r'| |  | |  __/ (_| | |_| |'),
        (g, r'|_|  |_|\___|\__,_|\__, |'),
        (g, r'                    __/ |'),
        (g, r'   o f f l i n e   |___/ '),
        ('', ''),
        ('', 'Use a web browser to visit the following website:'),
        ('', ''),
        *[(Fore.BLUE, f'   http://{ip}/') for ip in ip_addresses],
        ('', ''),
        ('', ''),
    ]
    # This is necessary to make ANSI color codes work on Windows.
    # Init and deinit so we don't mess with Werkzeug's use of this library later on.
    with colorama_text():
        for style, text in lines:
            print(Back.WHITE + Fore.BLACK + ''.ljust(10) + style + text.ljust(60) + Style.RESET_ALL)

    # We have this option for testing the offline build. A lot of modules read
    # files upon import, and those happen before the offline build 'cd' we do
    # here and need to be written to use __file__. During the offline build,
    # we want to run the actual code to see that nobody added file accesses that
    # crash, but we don't actually want to start the server.
    smoke_test = '--smoketest' in sys.argv
    if smoke_test:
        sys.exit(0)


if __name__ == '__main__':
    # Start the server on a developer machine. Flask is initialized in DEBUG mode, so it
    # hot-reloads files. We also flip our own internal "debug mode" flag to True, so our
    # own file loading routines also hot-reload.
    no_debug_mode_requested = os.getenv('NO_DEBUG_MODE')
    utils.set_debug_mode(not no_debug_mode_requested)

    if utils.is_offline_mode():
        on_offline_mode()

    # Set some default environment variables for development mode
    env_defaults = dict(
        BASE_URL=f"http://localhost:{config['port']}/",
        ADMIN_USER="admin",
    )
    for key, value in env_defaults.items():
        if key not in os.environ:
            os.environ[key] = value

    if utils.is_debug_mode():
        # For local debugging, fetch all static files on every request
        app.config['SEND_FILE_MAX_AGE_DEFAULT'] = None

    # If we are running in a Python debugger, don't use flasks reload mode. It creates
    # subprocesses which make debugging harder.
    is_in_debugger = sys.gettrace() is not None

    # Set PYTHONTRACEMALLOC=10 to debug memory usage
    profile_memory = os.getenv('PYTHONTRACEMALLOC')
    start_snapshot = None
    if profile_memory:
        import tracemalloc
        tracemalloc.start()
        start_snapshot = tracemalloc.take_snapshot()

    on_server_start()
    debug = utils.is_debug_mode() and not (is_in_debugger or profile_memory)
    if debug:
        logger.debug('app starting in debug mode')

    # Threaded option enables multiple instances for multiple user access support
    app.run(threaded=True, debug=debug,
            port=config['port'], host="0.0.0.0")

    # See `Procfile` for how the server is started on Heroku.

    # If we hit Ctrl-C, we end up here
    if profile_memory:
        print('⏳ Taking memory snapshot. This may take a moment.')
        import gc
        gc.collect()
        end_snapshot = tracemalloc.take_snapshot()
        analyze_memory_snapshot(start_snapshot, end_snapshot)<|MERGE_RESOLUTION|>--- conflicted
+++ resolved
@@ -371,20 +371,14 @@
 
 Compress(app)
 Commonmark(app)
-<<<<<<< HEAD
-parse_logger = s3_logger.S3Logger(name="parse")
-querylog.LOG_QUEUE.set_transmitter(
-    aws_helpers.s3_querylog_transmitter_from_env())
-=======
 
 # We don't need to log in offline mode
 if utils.is_offline_mode():
     parse_logger = s3_logger.NullLogger()
 else:
-    parse_logger = s3_logger.S3ParseLogger.from_env_vars()
+    parse_logger = s3_logger.S3Logger(name="parse")
     querylog.LOG_QUEUE.set_transmitter(
         aws_helpers.s3_querylog_transmitter_from_env())
->>>>>>> f666e27d
 
 
 @app.before_request
