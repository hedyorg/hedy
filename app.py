# coding=utf-8
import base64
import binascii
import collections
import copy
import logging
import json
import datetime
import os
import re
import sys
import traceback
import textwrap
import zipfile
import jinja_partials
from typing import Optional
from logging.config import dictConfig as logConfig
from os import path

import static_babel_content
from markupsafe import Markup
from flask import (Flask, Response, abort, after_this_request, g,
                   redirect, request, send_file, url_for, jsonify,
                   send_from_directory, session)
from flask_babel import Babel, gettext
from flask_commonmark import Commonmark
from flask_compress import Compress
from urllib.parse import quote_plus

import hedy
import hedy_content
import hedy_translation
import hedyweb
import utils
from safe_format import safe_format
from config import config
from website.flask_helpers import render_template, proper_tojson, JinjaCompatibleJsonProvider
from hedy_content import (ADVENTURE_ORDER_PER_LEVEL, KEYWORDS_ADVENTURES, ALL_KEYWORD_LANGUAGES,
                          ALL_LANGUAGES, COUNTRIES, HOUR_OF_CODE_ADVENTURES)

from logging_config import LOGGING_CONFIG
from utils import dump_yaml_rt, is_debug_mode, load_yaml_rt, timems, version, strip_accents
from website import (ab_proxying, achievements, admin, auth_pages, aws_helpers,
                     cdn, classes, database, for_teachers, s3_logger, parsons,
<<<<<<< HEAD
                     profile, programs, querylog, quiz, statistics,
                     translating, tags, public_adventures)
=======
                     profile, programs, querylog, quiz, statistics, surveys,
                     translating, tags)
>>>>>>> f7e3be19
from website.auth import (current_user, is_admin, is_teacher, is_second_teacher, has_public_profile,
                          login_user_from_token_cookie, requires_login, requires_login_redirect, requires_teacher,
                          forget_current_user)
from website.log_fetcher import log_fetcher
from website.frontend_types import Adventure, Program, ExtraStory, SaveInfo


logConfig(LOGGING_CONFIG)
logger = logging.getLogger(__name__)

# Todo TB: This can introduce a possible app breaking bug when switching
# to Python 4 -> e.g. Python 4.0.1 is invalid
if (sys.version_info.major < 3 or sys.version_info.minor < 7):
    print('Hedy requires Python 3.7 or newer to run. However, your version of Python is', '.'.join(
        [str(sys.version_info.major), str(sys.version_info.minor), str(sys.version_info.micro)]))
    quit()

# Set the current directory to the root Hedy folder
os.chdir(os.path.join(os.getcwd(), __file__.replace(
    os.path.basename(__file__), '')))

# Setting up Flask and babel (web and translations)
app = Flask(__name__, static_url_path='')
app.url_map.strict_slashes = False  # Ignore trailing slashes in URLs
app.json = JinjaCompatibleJsonProvider(app)

# Most files should be loaded through the CDN which has its own caching period and invalidation.
# Use 5 minutes as a reasonable default for all files we load elsewise.
app.config['SEND_FILE_MAX_AGE_DEFAULT'] = datetime.timedelta(minutes=5)

babel = Babel(app)

jinja_partials.register_extensions(app)
app.template_filter('tojson')(proper_tojson)

COMMANDS = collections.defaultdict(hedy_content.NoSuchCommand)
for lang in ALL_LANGUAGES.keys():
    COMMANDS[lang] = hedy_content.Commands(lang)

ADVENTURES = collections.defaultdict(hedy_content.NoSuchAdventure)
for lang in ALL_LANGUAGES.keys():
    ADVENTURES[lang] = hedy_content.Adventures(lang)

PARSONS = collections.defaultdict()
for lang in ALL_LANGUAGES.keys():
    PARSONS[lang] = hedy_content.ParsonsProblem(lang)

QUIZZES = collections.defaultdict(hedy_content.NoSuchQuiz)
for lang in ALL_LANGUAGES.keys():
    QUIZZES[lang] = hedy_content.Quizzes(lang)

TUTORIALS = collections.defaultdict(hedy_content.NoSuchTutorial)
for lang in ALL_LANGUAGES.keys():
    TUTORIALS[lang] = hedy_content.Tutorials(lang)

SLIDES = collections.defaultdict(hedy_content.NoSuchSlides)
for lang in ALL_LANGUAGES.keys():
    SLIDES[lang] = hedy_content.Slides(lang)

ACHIEVEMENTS_TRANSLATIONS = hedyweb.AchievementTranslations()
DATABASE = database.Database()
ACHIEVEMENTS = achievements.Achievements(DATABASE, ACHIEVEMENTS_TRANSLATIONS)
SURVEYS = surveys.SurveysModule(DATABASE)

TAGS = collections.defaultdict(hedy_content.NoSuchAdventure)
for lang in ALL_LANGUAGES.keys():
    TAGS[lang] = hedy_content.Tags(lang)


def load_adventures_for_level(level, subset=None):
    """Load the adventures available to the current user at the given level.

    These are the default adventures, with the customizations implied
    by any class they are a part of. We also load any programs the user has
    that apply to the current level.

    Adventures are loaded in the current language, with the keywords in the code
    translated to the default (or explicitly requested) keyword language.
    """
    keyword_lang = g.keyword_lang

    all_adventures = []
    if subset:
        adventures = ADVENTURES[g.lang].get_adventures_subset(subset, keyword_lang)
    else:
        adventures = ADVENTURES[g.lang].get_adventures(keyword_lang)

    for short_name, adventure in adventures.items():
        adventure_level = adventure['levels'].get(level, None)
        if not adventure_level:
            continue

        # Sometimes we have multiple text and example_code -> iterate these and add as well!

        extra_stories = [
            ExtraStory(
                text=adventure_level.get(f'story_text_{i}'),
                example_code=adventure_level.get(f'example_code_{i}'))
            for i in range(2, 10)
            if adventure_level.get(f'story_text_{i}', '')
        ]

        default_save_name = adventure.get('default_save_name')
        if not default_save_name or default_save_name == 'intro':
            default_save_name = adventure['name']

        # only add adventures that have been added to the adventure list of this level
        if short_name in ADVENTURE_ORDER_PER_LEVEL.get(level, []):
            current_adventure = Adventure(
                short_name=short_name,
                name=adventure['name'],
                image=adventure.get('image', None),
                text=adventure['levels'][level].get('story_text', ""),
                example_code=adventure['levels'][level].get('example_code', ""),
                extra_stories=extra_stories,
                is_teacher_adventure=False,
                is_command_adventure=short_name in KEYWORDS_ADVENTURES,
                save_name=f'{default_save_name} {level}',
                start_code=adventure['levels'][level].get('start_code', ""))

            all_adventures.append(current_adventure)

    # Sort the adventures based on the default ordering
    adventures_order = ADVENTURE_ORDER_PER_LEVEL.get(level, [])
    index_map = {v: i for i, v in enumerate(adventures_order)}
    all_adventures.sort(key=lambda pair: index_map.get(
        pair['short_name'],
        len(adventures_order)))

    return all_adventures


def load_saved_programs(level, into_adventures, preferential_program: Optional[Program]):
    """Load saved previous saved programs by the current user into the given adventures array.

    Mutates the adventures in-place, by setting the 'save_name', 'start_code'
    and 'save_info' attributes of adventures.
    """
    if not current_user()['username']:
        return

    loaded_programs = {k: Program.from_database_row(r)
                       for k, r in DATABASE.last_level_programs_for_user(current_user()['username'], level).items()}

    # If there is a preferential program, overwrite any other one that might exist so we definitely
    # load this one.
    if preferential_program:
        loaded_programs[preferential_program.adventure_name] = preferential_program

    # Copy them into the adventures array
    #
    # For every adventure, find a program in the `loaded_programs` dictionary.
    # Since the program may be saved under either the id or the actual name, check both.
    for adventure in into_adventures:
        program = loaded_programs.get(adventure.short_name)
        if not program:
            program = loaded_programs.get(adventure.name)
        if not program:
            continue

        adventure.save_name = program.name
        adventure.start_code = program.code
        adventure.save_info = SaveInfo.from_program(program)


def load_customized_adventures(level, customizations, into_adventures):
    """Load the teacher customizations into the set of adventures.

    It would have been nicer if the complete set of adventures had come
    out of 'load_adventures_for_level', but looking up customizations is
    a bit expensive and since we've already done that in the caller, we pass
    it in here.

    Mutates the 'into_adventures' list in-place. On entry, it is the list of
    default `Adventure` objects in the default order. On exit, it may have been
    reordered and enhanced with teacher-written adventures.
    """
    # First find the list of all teacher adventures for the current level,
    # batch-get all of them, then put them into the adventures array in the correct
    # location.

    # { <str>level -> [ { <str>name, <bool>from_teacher ] }
    # 'name' is either a shortname or an ID into the teacher table
    sorted_adventures = customizations.get('sorted_adventures', {})
    order_for_this_level = sorted_adventures.get(str(level), [])
    if not order_for_this_level:
        return  # Nothing to do

    adventure_ids = {a['name'] for a in order_for_this_level if a['from_teacher']}
    teacher_adventure_map = DATABASE.batch_get_adventures(adventure_ids)
    builtin_adventure_map = {a.short_name: a for a in into_adventures}

    # Replace `into_adventures`
    into_adventures[:] = []
    for a in order_for_this_level:
        if a['from_teacher'] and (db_row := teacher_adventure_map.get(a['name'])):
            try:
                db_row['content'] = safe_format(db_row['content'],
                                                **hedy_content.KEYWORDS.get(g.keyword_lang))
            except Exception:
                # We don't want teacher being able to break the student UI -> pass this adventure
                pass

            into_adventures.append(Adventure.from_teacher_adventure_database_row(db_row))
        if not a['from_teacher'] and (adv := builtin_adventure_map.get(a['name'])):
            into_adventures.append(adv)


@babel.localeselector
def get_locale():
    return session.get("lang", request.accept_languages.best_match(ALL_LANGUAGES.keys(), 'en'))


cdn.Cdn(app, os.getenv('CDN_PREFIX'), os.getenv('HEROKU_SLUG_COMMIT', 'dev'))


@app.before_request
def before_request_begin_logging():
    """Initialize the query logging.

    This needs to happen as one of the first things, as the database calls
    etc. depend on it.
    """
    path = (str(request.path) + '?' + request.query_string.decode('utf-8')
            ) if request.query_string else str(request.path)
    querylog.begin_global_log_record(
        path=path,
        method=request.method,
        remote_ip=request.headers.get('X-Forwarded-For', request.remote_addr),
        user_agent=request.headers.get('User-Agent'))


@app.after_request
def after_request_log_status(response):
    querylog.log_value(http_code=response.status_code)
    return response


@app.before_request
def initialize_session():
    """Make sure the session is initialized.

    - Each session gets a unique session ID, so we can tell user sessions apart
      and know what programs get submitted after each other.
    - If the user has a cookie with a long-lived login token, log them in from
      that cookie (copy the user info into the session for efficient access
      later on).
    """
    # Set the database object on the global object (auth.py needs it)
    g.db = DATABASE

    # Invoke session_id() for its side effect
    utils.session_id()
    login_user_from_token_cookie()

    g.user = current_user()
    querylog.log_value(session_id=utils.session_id(), username=g.user['username'],
                       is_teacher=is_teacher(g.user), is_admin=is_admin(g.user))


if os.getenv('IS_PRODUCTION'):
    @app.before_request
    def reject_e2e_requests():
        if utils.is_testing_request(request):
            return 'No E2E tests are allowed in production', 400


@app.before_request
def before_request_proxy_testing():
    if utils.is_testing_request(request) and os.getenv('IS_TEST_ENV'):
        session['test_session'] = 'test'


# HTTP -> HTTPS redirect
# https://stackoverflow.com/questions/32237379/python-flask-redirect-to-https-from-http/32238093
if os.getenv('REDIRECT_HTTP_TO_HTTPS'):
    @app.before_request
    def before_request_https():
        if request.url.startswith('http://'):
            url = request.url.replace('http://', 'https://', 1)
            # We use a 302 in case we need to revert the redirect.
            return redirect(url, code=302)

# Unique random key for sessions.
# For settings with multiple workers, an environment variable is required,
# otherwise cookies will be constantly removed and re-set by different
# workers.
if utils.is_production():
    if not os.getenv('SECRET_KEY'):
        raise RuntimeError(
            'The SECRET KEY must be provided for non-dev environments.')

    app.config['SECRET_KEY'] = os.getenv('SECRET_KEY')

else:
    # The value doesn't matter for dev environments, but it needs to be a constant
    # so that our cookies don't get invalidated every time we restart the server.
    app.config['SECRET_KEY'] = os.getenv('SECRET_KEY', 'WeAreDeveloping')

if utils.is_heroku():
    app.config.update(
        SESSION_COOKIE_SECURE=True,
        SESSION_COOKIE_HTTPONLY=True,
        SESSION_COOKIE_SAMESITE='Lax',
    )

# Set security attributes for cookies in a central place - but not when
# running locally, so that session cookies work well without HTTPS

Compress(app)
Commonmark(app)
parse_logger = s3_logger.S3ParseLogger.from_env_vars()
querylog.LOG_QUEUE.set_transmitter(
    aws_helpers.s3_querylog_transmitter_from_env())


@app.before_request
def setup_language():
    # Determine the user's requested language code.
    #
    # If not in the request parameters, use the browser's accept-languages
    # header to do language negotiation. Can be changed in the session by
    # POSTing to `/change_language`, and be overwritten by remember_current_user().
    if lang_from_request := request.args.get('language', None):
        session['lang'] = lang_from_request
    if 'lang' not in session:
        session['lang'] = request.accept_languages.best_match(
            ALL_LANGUAGES.keys(), 'en')
    g.lang = session['lang']
    querylog.log_value(lang=session['lang'])

    if 'keyword_lang' not in session:
        session['keyword_lang'] = g.lang if g.lang in ALL_KEYWORD_LANGUAGES.keys() else 'en'
    # If there is a '?keyword_language=' parameter, it overrides the current keyword lang, permanently
    if request.args.get('keyword_language', None):
        session['keyword_lang'] = request.args.get('keyword_language', None)
    g.keyword_lang = session['keyword_lang']

    # Set the page direction -> automatically set it to "left-to-right"
    # Switch to "right-to-left" if one of the language is rtl according to Locale (from Babel) settings.
    # This is the only place to expand / shrink the list of RTL languages ->
    # front-end is fixed based on this value
    g.dir = static_babel_content.TEXT_DIRECTIONS.get(g.lang, 'ltr')

    # Check that requested language is supported, otherwise return 404
    if g.lang not in ALL_LANGUAGES.keys():
        return "Language " + g.lang + " not supported", 404


if utils.is_heroku() and not os.getenv('HEROKU_RELEASE_CREATED_AT'):
    logger.warning(
        'Cannot determine release; enable Dyno metadata by running'
        '"heroku labs:enable runtime-dyno-metadata -a <APP_NAME>"')


# A context processor injects variables in the context that are available to all templates.
@app.context_processor
def enrich_context_with_user_info():
    user = current_user()
    data = {'username': user.get('username', ''),
            'is_teacher': is_teacher(user), 'is_second_teacher': is_second_teacher(user),
            'is_admin': is_admin(user), 'has_public_profile': has_public_profile(user)}
    return data


@app.context_processor
def add_generated_css_file():
    return {
        "generated_css_file": '/css/generated.full.css' if is_debug_mode() else '/css/generated.css'
    }


@app.context_processor
def add_hx_detection():
    """Detect when a request is sent by HTMX.

    A template may decide to render things differently when it is vs. when it isn't.
    """
    hx_request = bool(request.headers.get('Hx-Request'))
    return {
        "hx_request": hx_request,
        "hx_layout": 'htmx-layout-yes.html' if hx_request else 'htmx-layout-no.html',
    }


@app.after_request
def hx_triggers(response):
    """For HTMX Requests, push any pending achievements in the session to the client.

    Use the HX-Trigger header, which will trigger events on the client. There is a listener
    there which will respond to the 'displayAchievements' event.
    """
    if not request.headers.get('HX-Request'):
        return response

    achs = session.pop('pending_achievements', [])
    if achs:
        response.headers.set('HX-Trigger', json.dumps({'displayAchievements': achs}))
    return response


@app.after_request
def set_security_headers(response):
    security_headers = {
        'Strict-Transport-Security': 'max-age=31536000; includeSubDomains',
        'X-XSS-Protection': '1; mode=block',
    }
    # Not X-Frame-Options on purpose -- we are being embedded by Online Masters
    # and that's okay.
    response.headers.update(security_headers)
    return response


@app.teardown_request
def teardown_request_finish_logging(exc):
    log_record = querylog.finish_global_log_record(exc)
    if is_debug_mode():
        logger.debug(repr(log_record.as_data()))


# If present, PROXY_TO_TEST_HOST should be the 'http[s]://hostname[:port]' of the target environment
if os.getenv('PROXY_TO_TEST_HOST') and not os.getenv('IS_TEST_ENV'):
    ab_proxying.ABProxying(app, os.getenv(
        'PROXY_TO_TEST_HOST'), app.config['SECRET_KEY'])


@app.route('/session_test', methods=['GET'])
def echo_session_vars_test():
    if not utils.is_testing_request(request):
        return 'This endpoint is only meant for E2E tests', 400
    return jsonify({'session': dict(session)})


@app.route('/session_main', methods=['GET'])
def echo_session_vars_main():
    if not utils.is_testing_request(request):
        return 'This endpoint is only meant for E2E tests', 400
    return jsonify({'session': dict(session),
                    'proxy_enabled': bool(os.getenv('PROXY_TO_TEST_HOST'))})


@app.route('/parse', methods=['POST'])
@querylog.timed_as('parse_handler')
def parse():
    body = request.json
    if not body:
        return "body must be an object", 400
    if 'code' not in body:
        return "body.code must be a string", 400
    if 'level' not in body:
        return "body.level must be a string", 400
    if 'adventure_name' in body and not isinstance(body['adventure_name'], str):
        return "if present, body.adventure_name must be a string", 400
    if 'is_debug' not in body:
        return "body.is_debug must be a boolean", 400
    error_check = False
    if 'error_check' in body:
        error_check = True

    code = body['code']
    level = int(body['level'])
    is_debug = bool(body['is_debug'])
    # Language should come principally from the request body,
    # but we'll fall back to browser default if it's missing for whatever
    # reason.
    lang = body.get('lang', g.lang)

    # true if kid enabled the read aloud option
    read_aloud = body.get('read_aloud', False)

    response = {}
    username = current_user()['username'] or None
    exception = None

    querylog.log_value(level=level, lang=lang,
                       session_id=utils.session_id(), username=username)

    try:
        keyword_lang = current_keyword_language()["lang"]
        with querylog.log_time('transpile'):
            try:
                transpile_result = transpile_add_stats(code, level, lang, is_debug)
                if username and not body.get('tutorial'):
                    DATABASE.increase_user_run_count(username)
                    ACHIEVEMENTS.increase_count("run")
            except hedy.exceptions.WarningException as ex:
                translated_error = translate_error(ex.error_code, ex.arguments, keyword_lang)
                if isinstance(ex, hedy.exceptions.InvalidSpaceException):
                    response['Warning'] = translated_error
                else:
                    response['Error'] = translated_error
                response['Location'] = ex.error_location
                transpile_result = ex.fixed_result
                exception = ex
            except hedy.exceptions.UnquotedEqualityCheckException as ex:
                response['Error'] = translate_error(ex.error_code, ex.arguments, keyword_lang)
                response['Location'] = ex.error_location
                exception = ex

        try:
            response['Code'] = transpile_result.code
            source_map_result = transpile_result.source_map.get_result()

            for i, mapping in source_map_result.items():
                if mapping['error'] is not None:
                    source_map_result[i]['error'] = translate_error(
                        source_map_result[i]['error'].error_code,
                        source_map_result[i]['error'].arguments,
                        keyword_lang
                    )

            response['source_map'] = source_map_result

            if transpile_result.has_pygame:
                response['has_pygame'] = True

            if transpile_result.has_turtle:
                response['has_turtle'] = True

            if transpile_result.has_clear:
                response['has_clear'] = True
        except Exception:
            pass

        with querylog.log_time('detect_sleep'):
            try:
                # FH, Nov 2023: hmmm I don't love that this is not done in the same place as the other "has"es
                response['has_sleep'] = 'sleep' in transpile_result.commands
            except BaseException:
                pass

        try:
            if username and not body.get('tutorial') and ACHIEVEMENTS.verify_run_achievements(
                    username, code, level, response, transpile_result.commands):
                response['achievements'] = ACHIEVEMENTS.get_earned_achievements()
        except Exception as E:
            print(f"error determining achievements for {code} with {E}")

    except hedy.exceptions.HedyException as ex:
        traceback.print_exc()
        response = hedy_error_to_response(ex)
        exception = ex

    except Exception as E:
        traceback.print_exc()
        print(f"error transpiling {code}")
        response["Error"] = str(E)
        exception = E

    # Save this program (if the user is logged in)
    if username and body.get('save_name'):
        try:
            program_logic = programs.ProgramsLogic(DATABASE, ACHIEVEMENTS)
            program = program_logic.store_user_program(
                user=current_user(),
                level=level,
                name=body.get('save_name'),
                program_id=body.get('program_id'),
                adventure_name=body.get('adventure_name'),
                code=code,
                error=exception is not None)

            response['save_info'] = SaveInfo.from_program(Program.from_database_row(program))
        except programs.NotYourProgramError:
            # No permissions to overwrite, no biggie
            pass

    querylog.log_value(server_error=response.get('Error'))
    parse_logger.log({
        'session': utils.session_id(),
        'date': str(datetime.datetime.now()),
        'level': level,
        'lang': lang,
        'code': code,
        'server_error': response.get('Error'),
        'exception': get_class_name(exception),
        'version': version(),
        'username': username,
        'read_aloud': read_aloud,
        'is_test': 1 if os.getenv('IS_TEST_ENV') else None,
        'adventure_name': body.get('adventure_name', None)
    })

    if "Error" in response and error_check:
        response["message"] = gettext('program_contains_error')
    return jsonify(response)


@app.route('/parse-by-id', methods=['POST'])
@requires_login
def parse_by_id(user):
    body = request.json
    # Validations
    if not isinstance(body, dict):
        return 'body must be an object', 400
    if not isinstance(body.get('id'), str):
        return 'class id must be a string', 400

    program = DATABASE.program_by_id(body.get('id'))
    if program and program.get('username') == user['username']:
        try:
            hedy.transpile(
                program.get('code'),
                program.get('level'),
                program.get('lang')
            )
            return {}, 200
        except BaseException:
            return {"error": "parsing error"}, 200
    else:
        return 'this is not your program!', 400


@app.route('/parse_tutorial', methods=['POST'])
@requires_login
def parse_tutorial(user):
    body = request.json

    code = body['code']
    level = try_parse_int(body['level'])
    try:
        result = hedy.transpile(code, level, "en")
        jsonify({'code': result.code}), 200
    except BaseException:
        return "error", 400


@app.route("/generate_machine_files", methods=['POST'])
def prepare_files():
    body = request.json
    # Prepare the file -> return the "secret" filename as response
    transpiled_code = hedy.transpile(body.get("code"), body.get("level"), body.get("lang"))
    filename = utils.random_id_generator(12)

    # We have to turn the turtle 90 degrees to align with the user perspective app.ts#16
    # This is not a really nice solution, but as we store the prefix on the
    # front-end it should be good for now
    threader = textwrap.dedent("""
        import time
        from turtlethread import Turtle
        t = Turtle()
        t.left(90)
        with t.running_stitch(stitch_length=20):
        """)
    lines = transpiled_code.code.split("\n")

    # remove all sleeps for speeed, and remove all colors for compatibility:
    lines = [x for x in lines if ("time.sleep" not in x) and ("t.pencolor" not in x)]

    threader += "  " + "\n  ".join(lines)
    threader += "\n" + 't.save("machine_files/' + filename + '.dst")'
    threader += "\n" + 't.save("machine_files/' + filename + '.png")'
    if not os.path.isdir('machine_files'):
        os.makedirs('machine_files')
    exec(threader)

    # stolen from: https://stackoverflow.com/questions/28568687/send-with-multiple-csvs-using-flask

    zip_file = zipfile.ZipFile(f'machine_files/{filename}.zip', 'w', zipfile.ZIP_DEFLATED)
    for root, dirs, files in os.walk('machine_files/'):
        # only zip files for this request, and exclude the zip file itself:
        for file in [x for x in files if x[:len(filename)] == filename and x[-3:] != 'zip']:
            zip_file.write('machine_files/' + file)
    zip_file.close()

    return jsonify({'filename': filename}), 200


@app.route("/download_machine_files/<filename>", methods=['GET'])
def download_machine_file(filename, extension="zip"):
    # https://stackoverflow.com/questions/24612366/delete-an-uploaded-file-after-downloading-it-from-flask

    # Once the file is downloaded -> remove it
    @after_this_request
    def remove_file(response):
        try:
            os.remove("machine_files/" + filename + ".zip")
            os.remove("machine_files/" + filename + ".dst")
            os.remove("machine_files/" + filename + ".png")
        except BaseException:
            print("Error removing one of the generated files!")
        return response

    return send_file("machine_files/" + filename + "." + extension, as_attachment=True)


def transpile_add_stats(code, level, lang_, is_debug):
    username = current_user()['username'] or None
    number_of_lines = code.count('\n')
    try:
        result = hedy.transpile(code, level, lang_, is_debug=is_debug)
        statistics.add(
            username, lambda id_: DATABASE.add_program_stats(id_, level, number_of_lines, None))
        return result
    except Exception as ex:
        class_name = get_class_name(ex)
        statistics.add(username, lambda id_: DATABASE.add_program_stats(
            id_, level, number_of_lines, class_name))
        raise


def get_class_name(i):
    if i is not None:
        return str(i.__class__.__name__)
    return i


def hedy_error_to_response(ex):
    keyword_lang = current_keyword_language()["lang"]
    return {
        "Error": translate_error(ex.error_code, ex.arguments, keyword_lang),
        "Location": ex.error_location
    }


def translate_error(code, arguments, keyword_lang):
    arguments_that_require_translation = [
        'allowed_types',
        'invalid_type',
        'invalid_type_2',
        'offending_keyword',
        'character_found',
        'concept',
        'tip',
        'else',
        'command',
        'print',
        'ask',
        'echo',
        'is',
        'if',
        'repeat']
    arguments_that_require_highlighting = [
        'command',
        'guessed_command',
        'invalid_argument',
        'invalid_argument_2',
        'offending_keyword',
        'variable',
        'invalid_value',
        'print',
        'else',
        'ask',
        'echo',
        'is',
        'if',
        'repeat']

    # Todo TB -> We have to find a more delicate way to fix this: returns some gettext() errors
    error_template = gettext('' + str(code))

    # Fetch tip if it exists and merge into template, since it can also contain placeholders
    # that need to be translated/highlighted

    if 'tip' in arguments:
        error_template = error_template.replace("{tip}", gettext('' + str(arguments['tip'])))
        # TODO, FH Oct 2022 -> Could we do this with a format even though we don't have all fields?

    # adds keywords to the dictionary so they can be translated if they occur in the error text

    # FH Oct 2022: this could be optimized by only adding them when they occur in the text
    # (either with string matching or with a list of placeholders for each error)
    arguments["print"] = "print"
    arguments["ask"] = "ask"
    arguments["echo"] = "echo"
    arguments["else"] = "else"
    arguments["repeat"] = "repeat"
    arguments["is"] = "is"
    arguments["if"] = "if"

    # some arguments like allowed types or characters need to be translated in the error message
    for k, v in arguments.items():
        if k in arguments_that_require_translation:
            if isinstance(v, list):
                arguments[k] = translate_list(v)
            else:
                arguments[k] = gettext('' + str(v))

        if k in arguments_that_require_highlighting:
            if k in arguments_that_require_translation:
                local_keyword = hedy_translation.translate_keyword_from_en(v, keyword_lang)
                arguments[k] = hedy.style_command(local_keyword)
            else:
                arguments[k] = hedy.style_command(v)

    return safe_format(error_template, **arguments)


def translate_list(args):
    translated_args = [gettext('' + str(a)) for a in args]
    # Deduplication is needed because diff values could be translated to the
    # same value, e.g. int and float => a number
    translated_args = list(dict.fromkeys(translated_args))

    if len(translated_args) > 1:
        return f"{', '.join(translated_args[0:-1])}" \
               f" {gettext('or')} " \
               f"{translated_args[-1]}"
    return ''.join(translated_args)


@app.route('/report_error', methods=['POST'])
def report_error():
    post_body = request.json

    parse_logger.log({
        'session': utils.session_id(),
        'date': str(datetime.datetime.now()),
        'level': post_body.get('level'),
        'code': post_body.get('code'),
        'client_error': post_body.get('client_error'),
        'version': version(),
        'username': current_user()['username'] or None,
        'is_test': 1 if os.getenv('IS_TEST_ENV') else None
    })

    return 'logged'


@app.route('/client_exception', methods=['POST'])
def report_client_exception():
    post_body = request.json

    querylog.log_value(
        session=utils.session_id(),
        date=str(datetime.datetime.now()),
        client_error=post_body,
        version=version(),
        username=current_user()['username'] or None,
        is_test=1 if os.getenv('IS_TEST_ENV') else None
    )

    # Return a 500 so the HTTP status codes will stand out in our monitoring/logging
    return 'logged', 500


@app.route('/version', methods=['GET'])
def version_page():
    """
    Generate a page with some diagnostic information and a useful GitHub URL on upcoming changes.

    This is an admin-only page, it does not need to be linked.
   (Also does not have any sensitive information so it's fine to be unauthenticated).
    """
    app_name = os.getenv('HEROKU_APP_NAME')

    vrz = os.getenv('HEROKU_RELEASE_CREATED_AT')
    the_date = datetime.date.fromisoformat(
        vrz[:10]) if vrz else datetime.date.today()

    commit = os.getenv('HEROKU_SLUG_COMMIT', '????')[0:6]

    return render_template('version-page.html',
                           app_name=app_name,
                           heroku_release_time=the_date,
                           commit=commit)


@app.route('/commands/<id>')
def all_commands(id):
    program = DATABASE.program_by_id(id)
    code = program.get('code')
    level = program.get('level')
    lang = program.get('lang')
    return render_template(
        'commands.html',
        commands=hedy.all_commands(code, level, lang))


@app.route('/my-achievements')
def achievements_page():
    user = current_user()
    username = user['username']
    if not username:
        # redirect users to /login if they are not logged in
        # Todo: TB -> I wrote this once, but wouldn't it make more sense to simply
        # throw a 302 error?
        url = request.url.replace('/my-achievements', '/login')
        return redirect(url, code=302)

    user_achievements = DATABASE.achievements_by_username(user.get('username')) or []
    achievements = ACHIEVEMENTS_TRANSLATIONS.get_translations(g.lang).get('achievements')

    return render_template(
        'achievements.html',
        page_title=gettext('title_achievements'),
        translations=achievements,
        user_achievements=user_achievements,
        current_page='my-profile')


@app.route('/programs', methods=['GET'])
@requires_login_redirect
def programs_page(user):
    username = user['username']
    if not username:
        # redirect users to /login if they are not logged in
        url = request.url.replace('/programs', '/login')
        return redirect(url, code=302)

    from_user = request.args.get('user') or None
    # If from_user -> A teacher is trying to view the user programs
    if from_user and not is_admin(user):
        if not is_teacher(user):
            return utils.error_page(error=403, ui_message=gettext('not_teacher'))
        students = DATABASE.get_teacher_students(username)
        if from_user not in students:
            return utils.error_page(error=403, ui_message=gettext('not_enrolled'))

    # We request our own page -> also get the public_profile settings
    public_profile = None
    if not from_user:
        public_profile = DATABASE.get_public_profile_settings(username)

    level = request.args.get('level', default=None, type=str) or None
    adventure = request.args.get('adventure', default=None, type=str) or None
    page = request.args.get('page', default=None, type=str)
    filter = request.args.get('filter', default=None, type=str)
    submitted = True if filter == 'submitted' else None

    result = DATABASE.filtered_programs_for_user(from_user or username,
                                                 level=level,
                                                 adventure=adventure,
                                                 submitted=submitted,
                                                 pagination_token=page,
                                                 limit=10)

    programs = []
    for item in result:
        date = utils.delta_timestamp(item['date'])
        # This way we only keep the first 4 lines to show as preview to the user
        code = "\n".join(item['code'].split("\n")[:4])
        programs.append(
            {'id': item['id'],
             'code': code,
             'date': date,
             'level': item['level'],
             'name': item['name'],
             'adventure_name': item.get('adventure_name'),
             'submitted': item.get('submitted'),
             'public': item.get('public'),
             'number_lines': item['code'].count('\n') + 1
             }
        )

    adventure_names = hedy_content.Adventures(g.lang).get_adventure_names()

    next_page_url = url_for('programs_page', **dict(request.args, page=result.next_page_token)
                            ) if result.next_page_token else None

    return render_template(
        'programs.html',
        programs=programs,
        page_title=gettext('title_programs'),
        current_page='programs',
        from_user=from_user,
        public_profile=public_profile,
        adventure_names=adventure_names,
        max_level=hedy.HEDY_MAX_LEVEL,
        next_page_url=next_page_url)


@app.route('/logs/query', methods=['POST'])
def query_logs():
    user = current_user()
    if not is_admin(user) and not is_teacher(user):
        return utils.error_page(error=403, ui_message=gettext('unauthorized'))

    body = request.json
    if body is not None and not isinstance(body, dict):
        return 'body must be an object', 400

    class_id = body.get('class_id')
    if not is_admin(user):
        username_filter = body.get('username')
        if not class_id or not username_filter:
            return utils.error_page(error=403, ui_message=gettext('unauthorized'))

        class_ = DATABASE.get_class(class_id)
        if not class_ or class_['teacher'] != user['username'] or username_filter not in class_.get('students', [
        ]):
            return utils.error_page(error=403, ui_message=gettext('unauthorized'))

    (exec_id, status) = log_fetcher.query(body)
    response = {'query_status': status, 'query_execution_id': exec_id}
    return jsonify(response)


@app.route('/logs/results', methods=['GET'])
def get_log_results():
    query_execution_id = request.args.get(
        'query_execution_id', default=None, type=str)
    next_token = request.args.get('next_token', default=None, type=str)

    user = current_user()
    if not is_admin(user) and not is_teacher(user):
        return utils.error_page(error=403, ui_message=gettext('unauthorized'))

    data, next_token = log_fetcher.get_query_results(
        query_execution_id, next_token)
    response = {'data': data, 'next_token': next_token}
    return jsonify(response)


@app.route('/tutorial', methods=['GET'])
def tutorial_index():
    if not current_user()['username']:
        return redirect('/login')
    level = 1
    cheatsheet = COMMANDS[g.lang].get_commands_for_level(level, g.keyword_lang)
    commands = hedy.commands_per_level.get(level)
    adventures = load_adventures_for_level(level)
    parsons = len(PARSONS[g.lang].get_parsons_data_for_level(level))
    initial_tab = adventures[0].short_name
    initial_adventure = adventures[0]

    max_level = hedy.HEDY_MAX_LEVEL  # do we need to fetch the max level per language?

    return render_template(
        "code-page.html",
        intro_tutorial=True,
        next_level=2,
        level_nr=str(level),
        level=str(level),
        adventures=adventures,
        initial_tab=initial_tab,
        commands=commands,
        quiz=True,
        max_level=max_level,
        parsons=True if parsons else False,
        parsons_exercises=parsons,
        initial_adventure=initial_adventure,
        cheatsheet=cheatsheet,
        blur_button_available=False,
        current_user_is_in_class=len(current_user().get('classes') or []) > 0,
        # See initialize.ts
        javascript_page_options=dict(
            page='code',
            level=level,
            lang=g.lang,
            adventures=adventures,
            initial_tab=initial_tab,
            current_user_name=current_user()['username'],
            start_tutorial=True,
        ))


@app.route('/teacher-tutorial', methods=['GET'])
@requires_teacher
def teacher_tutorial(user):
    teacher_classes = DATABASE.get_teacher_classes(user['username'], True)
    adventures = []
    for adventure in DATABASE.get_teacher_adventures(user['username']):
        adventures.append(
            {'id': adventure.get('id'),
             'name': adventure.get('name'),
             'date': utils.localized_date_format(adventure.get('date')),
             'level': adventure.get('level')
             }
        )

    return render_template('for-teachers.html', current_page='my-profile',
                           page_title=gettext('title_for-teacher'),
                           teacher_classes=teacher_classes,
                           teacher_adventures=adventures,
                           tutorial=True,
                           content=hedyweb.PageTranslations('for-teachers').get_page_translations(g.lang),
                           javascript_page_options=dict(
                               page='for-teachers',
                               tutorial=True,
                           ))

# routing to index.html


@app.route('/hour-of-code/<int:level>', methods=['GET'])
@app.route('/hour-of-code', methods=['GET'], defaults={'level': 1})
def hour_of_code(level, program_id=None):
    try:
        level = int(level)
        if level < 1 or level > hedy.HEDY_MAX_LEVEL:
            return utils.error_page(error=404, ui_message=gettext('no_such_level'))
    except BaseException:
        return utils.error_page(error=404, ui_message=gettext('no_such_level'))

    loaded_program = None
    if program_id:
        result = DATABASE.program_by_id(program_id)
        if not result or not current_user_allowed_to_see_program(result):
            return utils.error_page(error=404, ui_message=gettext('no_such_program'))

        loaded_program = Program.from_database_row(result)

    subset = [adv.strip() for adv in request.args.get("subset", "").strip().split(",")]
    subset = subset if subset[0] else HOUR_OF_CODE_ADVENTURES[level]
    adventures = load_adventures_for_level(level, subset=subset)

    if not adventures:
        return utils.error_page(error=404, ui_message=gettext("no_such_adventure"))

    # Initially all levels are available -> strip those for which conditions
    # are not met or not available yet
    available_levels = list(range(1, hedy.HEDY_MAX_LEVEL + 1))

    customizations = {}
    if current_user()['username']:
        customizations = DATABASE.get_student_class_customizations(current_user()['username'])

    if 'levels' in customizations:
        available_levels = customizations['levels']
        now = timems()
        for current_level, timestamp in customizations.get('opening_dates', {}).items():
            if utils.datetotimeordate(timestamp) > utils.datetotimeordate(utils.mstoisostring(now)):
                try:
                    available_levels.remove(int(current_level))
                except BaseException:
                    print("Error: there is an openings date without a level")

    if 'levels' in customizations and level not in available_levels:
        return utils.error_page(error=403, ui_message=gettext('level_not_class'))

    # At this point we can have the following scenario:
    # - The level is allowed and available
    # - But, if there is a quiz threshold we have to check again if the user has reached it

    if 'level_thresholds' in customizations:
        if 'quiz' in customizations.get('level_thresholds'):
            # Temporary store the threshold
            threshold = customizations.get('level_thresholds').get('quiz')
            # Get the max quiz score of the user in the previous level
            # A bit out-of-scope, but we want to enable the next level button directly after finishing the quiz
            # Todo: How can we fix this without a re-load?
            quiz_stats = DATABASE.get_quiz_stats([current_user()['username']])
            # Only check the quiz threshold if there is a quiz to obtain a score on the previous level
            if level > 1 and QUIZZES[g.lang].get_quiz_data_for_level(level - 1):
                scores = [x.get('scores', []) for x in quiz_stats if x.get('level') == level - 1]
                scores = [score for week_scores in scores for score in week_scores]
                max_score = 0 if len(scores) < 1 else max(scores)
                if max_score < threshold:
                    return utils.error_page(
                        error=403, ui_message=gettext('quiz_threshold_not_reached'))

            # We also have to check if the next level should be removed from the available_levels
            # Only check the quiz threshold if there is a quiz to obtain a score on the current level
            if level < hedy.HEDY_MAX_LEVEL and QUIZZES[g.lang].get_quiz_data_for_level(level):
                scores = [x.get('scores', []) for x in quiz_stats if x.get('level') == level]
                scores = [score for week_scores in scores for score in week_scores]
                max_score = 0 if len(scores) < 1 else max(scores)
                # We don't have the score yet for the next level -> remove all upcoming
                # levels from 'available_levels'
                if max_score < threshold:
                    # if this level is currently available, but score is below max score
                    customizations["below_threshold"] = (level + 1 in available_levels)
                    available_levels = available_levels[:available_levels.index(level) + 1]

    # Add the available levels to the customizations dict -> simplify
    # implementation on the front-end
    customizations['available_levels'] = available_levels
    cheatsheet = COMMANDS[g.lang].get_commands_for_level(level, g.keyword_lang)

    load_customized_adventures(level, customizations, adventures)
    load_saved_programs(level, adventures, loaded_program)
    initial_tab = adventures[0].short_name

    if loaded_program:
        # Make sure that there is an adventure(/tab) for a loaded program, otherwise make one
        initial_tab = loaded_program.adventure_name
        if not any(a.short_name == loaded_program.adventure_name for a in adventures):
            adventures.append(Adventure(
                short_name=loaded_program.adventure_name,
                # This is not great but we got nothing better :)
                name=gettext('your_program'),
                text='',
                example_code='',
                start_code=loaded_program.code,
                save_name=loaded_program.name,
                is_teacher_adventure=False,
                is_command_adventure=loaded_program.adventure_name in KEYWORDS_ADVENTURES
            ))

    adventures_map = {a.short_name: a for a in adventures}

    enforce_developers_mode = False
    if 'other_settings' in customizations and 'developers_mode' in customizations['other_settings']:
        enforce_developers_mode = True

    hide_cheatsheet = False
    if 'other_settings' in customizations and 'hide_cheatsheet' in customizations['other_settings']:
        hide_cheatsheet = True

    quiz = True if QUIZZES[g.lang].get_quiz_data_for_level(level) else False
    tutorial = True if TUTORIALS[g.lang].get_tutorial_for_level(level) else False

    quiz_questions = 0

    if quiz:
        quiz_questions = len(QUIZZES[g.lang].get_quiz_data_for_level(level))

    if 'other_settings' in customizations and 'hide_quiz' in customizations['other_settings']:
        quiz = False

    max_level = hedy.HEDY_MAX_LEVEL
    level_number = int(level)

    commands = hedy.commands_per_level.get(level)
    return render_template(
        "code-page.html",
        level_nr=str(level_number),
        level=level_number,
        current_page='Hour of Code',
        prev_level=level_number - 1 if level_number > 1 else None,
        next_level=level_number + 1 if level_number < max_level else None,
        HOC_tracking_pixel=True,
        customizations=customizations,
        hide_cheatsheet=hide_cheatsheet,
        # enforce_developers_mode=enforce_developers_mode,
        enforce_developers_mode=enforce_developers_mode,
        loaded_program=loaded_program,
        adventures=adventures,
        initial_tab=initial_tab,
        commands=commands,
        # parsons=parsons,
        # parsons_exercises=parson_exercises,
        tutorial=tutorial,
        latest=version(),
        quiz=quiz,
        max_level=hedy.HEDY_MAX_LEVEL,
        quiz_questions=quiz_questions,
        cheatsheet=cheatsheet,
        blur_button_available=False,
        initial_adventure=adventures_map[initial_tab],
        current_user_is_in_class=len(current_user().get('classes') or []) > 0,
        # See initialize.ts
        javascript_page_options=dict(
            page='code',
            level=level_number,
            lang=g.lang,
            adventures=adventures,
            initial_tab=initial_tab,
            current_user_name=current_user()['username'],
        ))


# routing to index.html
@app.route('/ontrack', methods=['GET'], defaults={'level': '1', 'program_id': None})
@app.route('/onlinemasters', methods=['GET'], defaults={'level': '1', 'program_id': None})
@app.route('/onlinemasters/<int:level>', methods=['GET'], defaults={'program_id': None})
@app.route('/hedy/<int:level>', methods=['GET'], defaults={'program_id': None})
@app.route('/hedy/<int:level>/<program_id>', methods=['GET'])
def index(level, program_id):
    try:
        level = int(level)
        if level < 1 or level > hedy.HEDY_MAX_LEVEL:
            return utils.error_page(error=404, ui_message=gettext('no_such_level'))
    except BaseException:
        return utils.error_page(error=404, ui_message=gettext('no_such_level'))

    loaded_program = None
    if program_id:
        result = DATABASE.program_by_id(program_id)
        if not result or not current_user_allowed_to_see_program(result):
            return utils.error_page(error=404, ui_message=gettext('no_such_program'))

        loaded_program = Program.from_database_row(result)

    adventures = load_adventures_for_level(level)

    # Initially all levels are available -> strip those for which conditions
    # are not met or not available yet
    available_levels = list(range(1, hedy.HEDY_MAX_LEVEL + 1))

    customizations = {}
    if current_user()['username']:
        customizations = DATABASE.get_student_class_customizations(current_user()['username'])

    if 'levels' in customizations:
        available_levels = customizations['levels']
        now = timems()
        for current_level, timestamp in customizations.get('opening_dates', {}).items():
            if utils.datetotimeordate(timestamp) > utils.datetotimeordate(utils.mstoisostring(now)):
                try:
                    available_levels.remove(int(current_level))
                except BaseException:
                    print("Error: there is an openings date without a level")

    if 'levels' in customizations and level not in available_levels:
        return utils.error_page(error=403, ui_message=gettext('level_not_class'))

    # At this point we can have the following scenario:
    # - The level is allowed and available
    # - But, if there is a quiz threshold we have to check again if the user has reached it

    if 'level_thresholds' in customizations:
        if 'quiz' in customizations.get('level_thresholds'):
            # Temporary store the threshold
            threshold = customizations.get('level_thresholds').get('quiz')
            # Get the max quiz score of the user in the previous level
            # A bit out-of-scope, but we want to enable the next level button directly after finishing the quiz
            # Todo: How can we fix this without a re-load?
            quiz_stats = DATABASE.get_quiz_stats([current_user()['username']])
            # Only check the quiz threshold if there is a quiz to obtain a score on the previous level
            if level > 1 and QUIZZES[g.lang].get_quiz_data_for_level(level - 1):
                scores = [x.get('scores', []) for x in quiz_stats if x.get('level') == level - 1]
                scores = [score for week_scores in scores for score in week_scores]
                max_score = 0 if len(scores) < 1 else max(scores)
                if max_score < threshold:
                    return utils.error_page(
                        error=403, ui_message=gettext('quiz_threshold_not_reached'))

            # We also have to check if the next level should be removed from the available_levels
            # Only check the quiz threshold if there is a quiz to obtain a score on the current level
            if level < hedy.HEDY_MAX_LEVEL and QUIZZES[g.lang].get_quiz_data_for_level(level):
                scores = [x.get('scores', []) for x in quiz_stats if x.get('level') == level]
                scores = [score for week_scores in scores for score in week_scores]
                max_score = 0 if len(scores) < 1 else max(scores)
                # We don't have the score yet for the next level -> remove all upcoming
                # levels from 'available_levels'
                if max_score < threshold:
                    # if this level is currently available, but score is below max score
                    customizations["below_threshold"] = (level + 1 in available_levels)
                    available_levels = available_levels[:available_levels.index(level) + 1]

    # Add the available levels to the customizations dict -> simplify
    # implementation on the front-end
    customizations['available_levels'] = available_levels
    cheatsheet = COMMANDS[g.lang].get_commands_for_level(level, g.keyword_lang)

    load_customized_adventures(level, customizations, adventures)
    load_saved_programs(level, adventures, loaded_program)
    initial_tab = adventures[0].short_name

    if loaded_program:
        # Make sure that there is an adventure(/tab) for a loaded program, otherwise make one
        initial_tab = loaded_program.adventure_name
        if not any(a.short_name == loaded_program.adventure_name for a in adventures):
            adventures.append(Adventure(
                short_name=loaded_program.adventure_name,
                # This is not great but we got nothing better :)
                name=gettext('your_program'),
                text='',
                example_code='',
                start_code=loaded_program.code,
                save_name=loaded_program.name,
                is_teacher_adventure=False,
                is_command_adventure=loaded_program.adventure_name in KEYWORDS_ADVENTURES
            ))

    adventures_map = {a.short_name: a for a in adventures}

    enforce_developers_mode = False
    if 'other_settings' in customizations and 'developers_mode' in customizations['other_settings']:
        enforce_developers_mode = True

    hide_cheatsheet = False
    if 'other_settings' in customizations and 'hide_cheatsheet' in customizations['other_settings']:
        hide_cheatsheet = True

    parsons = True if PARSONS[g.lang].get_parsons_data_for_level(level) else False
    quiz = True if QUIZZES[g.lang].get_quiz_data_for_level(level) else False
    tutorial = True if TUTORIALS[g.lang].get_tutorial_for_level(level) else False

    quiz_questions = 0
    parson_exercises = 0

    if quiz:
        quiz_questions = len(QUIZZES[g.lang].get_quiz_data_for_level(level))
    if parsons:
        parson_exercises = len(PARSONS[g.lang].get_parsons_data_for_level(level))

    if 'other_settings' in customizations and 'hide_parsons' in customizations['other_settings']:
        parsons = False
    if 'other_settings' in customizations and 'hide_quiz' in customizations['other_settings']:
        quiz = False

    max_level = hedy.HEDY_MAX_LEVEL
    level_number = int(level)

    commands = hedy.commands_per_level.get(level)
    return render_template(
        "code-page.html",
        level_nr=str(level_number),
        level=level_number,
        current_page='hedy',
        prev_level=level_number - 1 if level_number > 1 else None,
        next_level=level_number + 1 if level_number < max_level else None,
        max_level=hedy.HEDY_MAX_LEVEL,
        customizations=customizations,
        hide_cheatsheet=hide_cheatsheet,
        enforce_developers_mode=enforce_developers_mode,
        loaded_program=loaded_program,
        adventures=adventures,
        initial_tab=initial_tab,
        commands=commands,
        parsons=parsons,
        parsons_exercises=parson_exercises,
        tutorial=tutorial,
        latest=version(),
        quiz=quiz,
        quiz_questions=quiz_questions,
        cheatsheet=cheatsheet,
        blur_button_available=False,
        initial_adventure=adventures_map[initial_tab],
        current_user_is_in_class=len(current_user().get('classes') or []) > 0,
        # See initialize.ts
        javascript_page_options=dict(
            page='code',
            level=level_number,
            lang=g.lang,
            adventures=adventures,
            initial_tab=initial_tab,
            current_user_name=current_user()['username'],
        ))


@app.route('/hedy', methods=['GET'])
def index_level():
    if current_user()['username']:
        highest_quiz = get_highest_quiz_level(current_user()['username'])
        # This function returns the character '-' in case there are no finished quizes
        if highest_quiz == '-':
            level_rendered = 1
        elif highest_quiz == hedy.HEDY_MAX_LEVEL:
            level_rendered = hedy.HEDY_MAX_LEVEL
        else:
            level_rendered = highest_quiz + 1
        return index(level_rendered, None)
    else:
        return index(1, None)


@app.route('/hedy/<id>/view', methods=['GET'])
@requires_login
def view_program(user, id):
    result = DATABASE.program_by_id(id)

    if not result or not current_user_allowed_to_see_program(result):
        return utils.error_page(error=404, ui_message=gettext('no_such_program'))

    # The program is valid, verify if the creator also have a public profile
    result['public_profile'] = True if DATABASE.get_public_profile_settings(
        result['username']) else None

    code = result['code']
    if result.get("lang") != "en" and result.get("lang") in ALL_KEYWORD_LANGUAGES.keys():
        code = hedy_translation.translate_keywords(code, from_lang=result.get(
            'lang'), to_lang="en", level=int(result.get('level', 1)))
    # If the keyword language is non-English -> parse again to guarantee
    # completely localized keywords
    if g.keyword_lang != "en":
        code = hedy_translation.translate_keywords(
            code,
            from_lang="en",
            to_lang=g.keyword_lang,
            level=int(
                result.get(
                    'level',
                    1)))

    result['code'] = code

    arguments_dict = {}
    arguments_dict['program_id'] = id
    arguments_dict['page_title'] = f'{result["name"]} – Hedy'
    arguments_dict['level'] = result['level']  # Necessary for running
    arguments_dict['initial_adventure'] = dict(result,
                                               start_code=code,
                                               )
    arguments_dict['editor_readonly'] = True

    if "submitted" in result and result['submitted']:
        arguments_dict['show_edit_button'] = False
        arguments_dict['program_timestamp'] = utils.localized_date_format(result['date'])
    else:
        arguments_dict['show_edit_button'] = True

    # Everything below this line has nothing to do with this page and it's silly
    # that every page needs to put in so much effort to re-set it

    return render_template("view-program-page.html",
                           blur_button_available=True,
                           javascript_page_options=dict(
                               page='view-program',
                               lang=g.lang,
                               level=int(result['level']),
                               code=code),
                           **arguments_dict)


@app.route('/adventure/<name>', methods=['GET'], defaults={'level': 1, 'mode': 'full'})
@app.route('/adventure/<name>/<level>', methods=['GET'], defaults={'mode': 'full'})
@app.route('/adventure/<name>/<level>/<mode>', methods=['GET'])
def get_specific_adventure(name, level, mode):
    try:
        level = int(level)
    except BaseException:
        return utils.error_page(error=404, ui_message=gettext('no_such_level'))

    adventures = [x for x in load_adventures_for_level(level) if x.short_name == name]
    if not adventures:
        return utils.error_page(error=404, ui_message=gettext('no_such_adventure'))

    prev_level = None  # we are not rendering buttons in raw, no lookup needed here
    next_level = None

    # Add the commands to enable the language switcher dropdown
    commands = hedy.commands_per_level.get(level)
    raw = mode == 'raw'
    initial_tab = name
    initial_adventure = adventures[0]

    return render_template("code-page.html",
                           specific_adventure=True,
                           level_nr=str(level),
                           commands=commands,
                           level=level,
                           prev_level=prev_level,
                           next_level=next_level,
                           customizations=[],
                           hide_cheatsheet=None,
                           enforce_developers_mode=None,
                           teacher_adventures=[],
                           adventures=adventures,
                           initial_tab=initial_tab,
                           initial_adventure=initial_adventure,
                           latest=version(),
                           raw=raw,
                           menu=not raw,
                           blur_button_available=False,
                           current_user_is_in_class=len(current_user().get('classes') or []) > 0,
                           # See initialize.ts
                           javascript_page_options=dict(

                               page='code',
                               lang=g.lang,
                               level=level,
                               adventures=adventures,
                               initial_tab=initial_tab,
                               current_user_name=current_user()['username'],
                           ))


@app.route('/embedded/<int:level>', methods=['GET'])
def get_embedded_code_editor(level):
    forget_current_user()

    # Start with an empty program
    program = ''

    # If for any reason the level is invalid, set to level 1
    try:
        level = int(level)
        if level < 1 or level > hedy.HEDY_MAX_LEVEL:
            program = gettext('invalid_level_comment')
            level = 1
    except ValueError:
        program = gettext('invalid_level_comment')
        level = 1

    run = True if request.args.get('run') == 'true' else False
    readOnly = True if request.args.get('readOnly') == 'true' else False
    encoded_program = request.args.get('program')

    # Set a fallback for default use
    language = request.args.get('lang', 'en')
    if language not in ALL_LANGUAGES.keys():
        language = 'nl'
        program = gettext('invalid_language_comment')

    keyword_language = request.args.get('keyword', 'en')
    if keyword_language not in ALL_KEYWORD_LANGUAGES.keys():
        language = 'en'
        program = gettext('invalid_keyword_language_comment')

    # Make sure to set the session lang to enforce the correct translated strings to be rendered
    session['lang'] = language

    if encoded_program and not program:
        try:
            program = base64.b64decode(encoded_program)
            program = program.decode('utf-8')
        except binascii.Error:
            program = gettext('invalid_program_comment')

    return render_template("embedded-editor.html", embedded=True, run=run, language=language,
                           keyword_language=keyword_language, readOnly=readOnly,
                           level=level, javascript_page_options=dict(
                               page='view-program',
                               lang=language,
                               level=level,
                               code=program
                           ))


@app.route('/cheatsheet/', methods=['GET'], defaults={'level': 1})
@app.route('/cheatsheet/<level>', methods=['GET'])
def get_cheatsheet_page(level):
    try:
        level = int(level)
        if level < 1 or level > hedy.HEDY_MAX_LEVEL:
            return utils.error_page(error=404, ui_message=gettext('no_such_level'))
    except BaseException:
        return utils.error_page(error=404, ui_message=gettext('no_such_level'))

    commands = COMMANDS[g.lang].get_commands_for_level(level, g.keyword_lang)

    return render_template("printable/cheatsheet.html", commands=commands, level=level)


@app.route('/certificate/<username>', methods=['GET'])
def get_certificate_page(username):
    if not current_user()['username']:
        return utils.error_page(error=403, ui_message=gettext('unauthorized'))
    username = username.lower()
    user = DATABASE.user_by_username(username)
    if not user:
        return utils.error_page(error=403, ui_message=gettext('user_inexistent'))
    progress_data = DATABASE.progress_by_username(username)
    if progress_data is None:
        return utils.error_page(error=404, ui_message=gettext('no_certificate'))
    achievements = progress_data.get('achieved', None)
    if achievements is None:
        return utils.error_page(error=404, ui_message=gettext('no_certificate'))
    if 'run_programs' in progress_data:
        count_programs = progress_data['run_programs']
    else:
        count_programs = 0
    quiz_score = get_highest_quiz_score(username)
    quiz_level = get_highest_quiz_level(username)
    longest_program = get_longest_program(username)

    number_achievements = len(achievements)
    congrats_message = safe_format(gettext('congrats_message'), username=username)
    return render_template("printable/certificate.html", count_programs=count_programs, quiz_score=quiz_score,
                           longest_program=longest_program, number_achievements=number_achievements,
                           quiz_level=quiz_level, congrats_message=congrats_message)


def get_highest_quiz_level(username):
    quiz_scores = DATABASE.get_quiz_stats([username])
    # Verify if the user did finish any quiz before getting the max() of the finished levels
    finished_quizzes = any("finished" in x for x in quiz_scores)
    return max([x.get("level") for x in quiz_scores if x.get("finished")]) if finished_quizzes else "-"


def get_highest_quiz_score(username):
    max = 0
    quizzes = DATABASE.get_quiz_stats([username])
    for q in quizzes:
        for score in q.get('scores', []):
            if score > max:
                max = score
    return max


def get_longest_program(username):
    programs = DATABASE.get_program_stats([username])
    highest = 0
    for program in programs:
        if 'number_of_lines' in program:
            highest = max(highest, program['number_of_lines'])
    return highest


@app.errorhandler(404)
def not_found(exception):
    return utils.error_page(error=404, ui_message=gettext('page_not_found'))


@app.errorhandler(500)
def internal_error(exception):
    import traceback
    print(traceback.format_exc())
    return utils.error_page(error=500, exception=exception)


@app.route('/signup', methods=['GET'])
def signup_page():
    if current_user()['username']:
        return redirect('/my-profile')
    return render_template('signup.html', page_title=gettext('title_signup'), current_page='login')


@app.route('/login', methods=['GET'])
def login_page():
    if current_user()['username']:
        return redirect('/my-profile')
    return render_template('login.html', page_title=gettext('title_login'), current_page='login')


@app.route('/recover', methods=['GET'])
def recover_page():
    if current_user()['username']:
        return redirect('/my-profile')
    return render_template(
        'recover.html',
        page_title=gettext('title_recover'),
        current_page='login')


@app.route('/reset', methods=['GET'])
def reset_page():
    # If there is a user logged in -> don't allow password reset
    if current_user()['username']:
        return redirect('/my-profile')

    username = request.args.get('username', default=None, type=str)
    token = request.args.get('token', default=None, type=str)
    username = None if username == "null" else username
    token = None if token == "null" else token

    if not username or not token:
        return utils.error_page(error=403, ui_message=gettext('unauthorized'))
    return render_template(
        'reset.html',
        page_title=gettext('title_reset'),
        reset_username=username,
        reset_token=token,
        current_page='login')


@app.route('/my-profile', methods=['GET'])
@requires_login_redirect
def profile_page(user):
    profile = DATABASE.user_by_username(user['username'])
    programs = DATABASE.filtered_programs_for_user(user['username'], public=True)
    public_profile_settings = DATABASE.get_public_profile_settings(current_user()['username'])

    classes = []
    if profile.get('classes'):
        for class_id in profile.get('classes'):
            classes.append(DATABASE.get_class(class_id))

    invitations = DATABASE.get_user_invitations(user['username'])
    if invitations:
        session['messages'] = len(invitations)
        # If there are invitations: retrieve the class information
        for invite in invitations:
            class_info = DATABASE.get_class(invite.get('class_id', None))
            if class_info:
                invite['teacher'] = class_info.get('teacher')
                invite['class_name'] = class_info.get('name')
                invite['join_link'] = class_info.get('link')
    else:
        session['messages'] = 0

    return render_template(
        'profile.html',
        page_title=gettext('title_my-profile'),
        programs=programs,
        user_data=profile,
        invitations=invitations,
        public_settings=public_profile_settings,
        user_classes=classes,
        current_page='my-profile')


@app.route('/research/<filename>', methods=['GET'])
def get_research(filename):
    return send_from_directory('content/research/', filename)


@app.route('/favicon.ico')
def favicon():
    abort(404)


@app.route('/')
@app.route('/index.html')
def main_page():
    sections = hedyweb.PageTranslations('start').get_page_translations(g.lang)['home-sections']

    sections = sections[:]

    # Sections have 'title', 'text'
    # Annotate sections with display styles, based on the order which we know sections will appear
    # Styles are one of: 'block', 'pane-with-image-{left,right}', 'columns'
    # Do this by mutating the list in place
    content = []
    content.append(dict(style='block', **sections.pop(0)))

    section_images = [
        '/images/hedy-multilang.png',
        '/images/hedy-grows.png',
        '/images/hedy-classroom.png'
    ]

    for i, image in enumerate(section_images):
        if not sections:
            break
        content.append(dict(
            style='pane-with-image-' + ('right' if i % 2 == 0 else 'left'),
            image=image,
            **sections.pop(0)))

    if sections:
        content.append(dict(style='block', **sections.pop(0)))
    if sections:
        content.append(dict(style='columns', columns=sections))

    custom_logo = False
    if os.path.isfile(f'static/images/hero-graphic/hero-graphic-{g.lang}.png'):
        custom_logo = True

    return render_template('main-page.html', page_title=gettext('title_start'), custom_logo=custom_logo,
                           current_page='start', content=content)


@app.route('/subscribe')
def subscribe():
    return render_template('subscribe.html', current_page='subscribe')


@app.route('/learn-more')
def learn_more():
    learn_more_translations = hedyweb.PageTranslations('learn-more').get_page_translations(g.lang)
    return render_template(
        'learn-more.html',
        papers=hedy_content.RESEARCH,
        page_title=gettext('title_learn-more'),
        current_page='learn-more',
        content=learn_more_translations)


@app.route('/join')
def join():
    join_translations = hedyweb.PageTranslations('join').get_page_translations(g.lang)
    return render_template('join.html', page_title=gettext('title_learn-more'),
                           current_page='join', content=join_translations)


@app.route('/start')
def start():
    start_translations = hedyweb.PageTranslations('start').get_page_translations(g.lang)
    return render_template('start.html', page_title=gettext('title_learn-more'),
                           current_page='start', content=start_translations)


@app.route('/privacy')
def privacy():
    privacy_translations = hedyweb.PageTranslations('privacy').get_page_translations(g.lang)
    return render_template('privacy.html', page_title=gettext('title_privacy'),
                           content=privacy_translations)


@app.route('/landing-page/', methods=['GET'], defaults={'first': False})
@app.route('/landing-page/<first>', methods=['GET'])
@requires_login
def landing_page(user, first):
    username = user['username']

    user_info = DATABASE.get_public_profile_settings(username)
    user_programs = DATABASE.programs_for_user(username)
    # Only return the last program of the user
    if user_programs:
        user_programs = user_programs[:1][0]
    user_achievements = DATABASE.progress_by_username(username)

    return render_template(
        'landing-page.html',
        first_time=True if first else False,
        page_title=gettext('title_landing-page'),
        user=user['username'],
        user_info=user_info,
        program=user_programs,
        achievements=user_achievements)


@app.route('/explore', methods=['GET'])
def explore():
    if not current_user()['username']:
        return redirect('/login')

    level = try_parse_int(request.args.get('level', default=None, type=str))
    adventure = request.args.get('adventure', default=None, type=str)
    language = g.lang

    achievement = None
    if level or adventure or language:
        achievement = ACHIEVEMENTS.add_single_achievement(
            current_user()['username'], "indiana_jones")

    programs = DATABASE.get_public_programs(
        limit=40,
        level_filter=level,
        language_filter=language,
        adventure_filter=adventure)
    favourite_programs = DATABASE.get_hedy_choices()

    # Do 'normalize_public_programs' on both sets at once, to save database calls
    normalized = normalize_public_programs(list(programs) + list(favourite_programs.records))
    programs, favourite_programs = split_at(len(programs), normalized)

    adventures_names = hedy_content.Adventures(session['lang']).get_adventure_names()

    return render_template(
        'explore.html',
        programs=programs,
        favourite_programs=favourite_programs,
        filtered_level=str(level) if level else None,
        achievement=achievement,
        filtered_adventure=adventure,
        filtered_lang=language,
        max_level=hedy.HEDY_MAX_LEVEL,
        adventures_names=adventures_names,
        page_title=gettext('title_explore'),
        current_page='explore')


def normalize_public_programs(programs):
    """Normalize the content for all programs in the given array, for showing on the /explore or /user page.

    Does the following thing:

    - Try to compile and add 'error' field to show if this worked
    - Adds public_user: True|None fields to each program
    - Preprocess keywords into the current language
    - Turn 'hedy_choice' from an integer into a boolean
    - Change 'code' to only show the first 4 lines
    - Add 'number_lines'
    """
    ret = []
    for program in programs:
        program = pre_process_explore_program(program)

        ret.append(dict(program,
                        hedy_choice=True if program.get('hedy_choice') == 1 else False,
                        code="\n".join(program['code'].split("\n")[:4]),
                        number_lines=program['code'].count('\n') + 1))
    DATABASE.add_public_profile_information(ret)
    return ret


@querylog.timed
def pre_process_explore_program(program):
    # If program does not have an error value set -> parse it and set value
    if 'error' not in program:
        try:
            hedy.transpile(program.get('code'), program.get('level'), program.get('lang'))
            program['error'] = False
        except BaseException:
            program['error'] = True
        DATABASE.store_program(program)

    return program


@app.route('/highscores', methods=['GET'], defaults={'filter': 'global'})
@app.route('/highscores/<filter>', methods=['GET'])
@requires_login
def get_highscores_page(user, filter):
    if filter not in ["global", "country", "class"]:
        return utils.error_page(error=404, ui_message=gettext('page_not_found'))

    user_data = DATABASE.user_by_username(user['username'])
    public_profile = True if DATABASE.get_public_profile_settings(user['username']) else False
    classes = list(user_data.get('classes', set()))
    country = user_data.get('country')
    user_country = COUNTRIES.get(country)

    if filter == "global":
        highscores = DATABASE.get_highscores(user['username'], filter)
    elif filter == "country":
        # Can't get a country highscore if you're not in a country!
        if not country:
            return utils.error_page(error=403, ui_message=gettext('no_such_highscore'))
        highscores = DATABASE.get_highscores(user['username'], filter, country)
    elif filter == "class":
        # Can't get a class highscore if you're not in a class!
        if not classes:
            return utils.error_page(error=403, ui_message=gettext('no_such_highscore'))
        highscores = DATABASE.get_highscores(user['username'], filter, classes[0])

    # Make a deepcopy if working locally, otherwise the local database values
    # are by-reference and overwritten
    if not os.getenv('NO_DEBUG_MODE'):
        highscores = copy.deepcopy(highscores)
    for highscore in highscores:
        highscore['country'] = highscore.get('country') if highscore.get('country') else "-"
        highscore['last_achievement'] = utils.delta_timestamp(highscore.get('last_achievement'))
    return render_template(
        'highscores.html',
        highscores=highscores,
        has_country=True if country else False,
        filter=filter,
        user_country=user_country,
        public_profile=public_profile,
        in_class=True if classes else False)


@app.route('/change_language', methods=['POST'])
def change_language():
    body = request.json
    session['lang'] = body.get('lang')
    # Remove 'keyword_lang' from session, it will automatically be renegotiated from 'lang'
    # on the next page load.
    session.pop('keyword_lang')
    return jsonify({'succes': 200})


@app.route('/slides', methods=['GET'], defaults={'level': '1'})
@app.route('/slides/<level>', methods=['GET'])
def get_slides(level):
    # In case of a "forced keyword language" -> load that one, otherwise: load
    # the one stored in the g object

    keyword_language = request.args.get('keyword_language', default=g.keyword_lang, type=str)

    try:
        level = int(level)
    except ValueError:
        return utils.error_page(error=404, ui_message="Slides do not exist!")

    if not SLIDES[g.lang].get_slides_for_level(level, keyword_language):
        return utils.error_page(error=404, ui_message="Slides do not exist!")

    slides = SLIDES[g.lang].get_slides_for_level(level, keyword_language)
    return render_template('slides.html', slides=slides)


@app.route('/translate_keywords', methods=['POST'])
def translate_keywords():
    body = request.json
    try:
        translated_code = hedy_translation.translate_keywords(body.get('code'), body.get(
            'start_lang'), body.get('goal_lang'), level=int(body.get('level', 1)))
        if translated_code:
            return jsonify({'success': 200, 'code': translated_code})
        else:
            return gettext('translate_error'), 400
    except BaseException:
        return gettext('translate_error'), 400


# TODO TB: Think about changing this to sending all steps to the front-end at once
@app.route('/get_tutorial_step/<level>/<step>', methods=['GET'])
def get_tutorial_translation(level, step):
    # Keep this structure temporary until we decide on a nice code / parse structure
    if step == "code_snippet":
        code = hedy_content.deep_translate_keywords(gettext('tutorial_code_snippet'), g.keyword_lang)
        return jsonify({'code': code}), 200
    try:
        step = int(step)
    except ValueError:
        return gettext('invalid_tutorial_step'), 400

    data = TUTORIALS[g.lang].get_tutorial_for_level_step(level, step, g.keyword_lang)
    if not data:
        data = {'title': gettext('tutorial_title_not_found'),
                'text': gettext('tutorial_message_not_found')}
    return jsonify(data), 200


@app.route('/store_parsons_order', methods=['POST'])
def store_parsons_order():
    body = request.json
    # Validations
    if not isinstance(body, dict):
        return 'body must be an object', 400
    if not isinstance(body.get('level'), int):
        return 'level must be an integer', 400
    if not isinstance(body.get('exercise'), str):
        return 'exercise must be a string', 400
    if not isinstance(body.get('order'), list):
        return 'order must be a list', 400

    attempt = {
        'id': utils.random_id_generator(12),
        'username': current_user()['username'] or f'anonymous:{utils.session_id()}',
        'level': int(body['level']),
        'exercise': int(body['exercise']),
        'order': body['order'],
        'correct': 1 if body['correct'] else 0,
        'timestamp': utils.timems()
    }

    DATABASE.store_parsons(attempt)
    return jsonify({}), 200


@app.template_global()
def current_language():
    return make_lang_obj(g.lang)


@app.template_global()
def current_keyword_language():
    return make_keyword_lang_obj(g.keyword_lang)


@app.template_global()
def other_keyword_language():
    # If the current keyword language isn't English: we are sure the other option is English
    # But, only if the user has an existing keyword language -> on the session
    if session.get('keyword_lang') and session['keyword_lang'] != "en":
        return make_keyword_lang_obj("en")
    return None


@app.template_global()
def translate_command(command):
    # Return the translated command found in KEYWORDS, if not found return the command itself
    return hedy_content.KEYWORDS[g.lang].get(command, command)


@app.template_filter()
def markdown_retain_newlines(x):
    """Force newlines in to the input MarkDown string to be rendered as <br>"""
    # This works by adding two spaces before every newline. That's a signal to MarkDown
    # that the newlines should be forced.
    #
    # Nobody is going to type this voluntarily to distinguish between linebreaks line by
    # line, but you can use this filter to do this for all line breaks.
    return x.replace('\n', '  \n')


@app.template_filter()
def nl2br(x):
    """Turn newlines into <br>"""
    # The input to this object will either be a literal string or a 'Markup' object.
    # In case of a literal string, we need to escape it first, because we have
    # to be able to make a distinction between safe and unsafe characters.
    #
    # In case of a Markup object, make sure to tell it the <br> we're adding is safe
    if not isinstance(x, Markup):
        x = Markup.escape(x)
    return x.replace('\n', Markup('<br />'))


SLUGIFY_RE = re.compile('[^a-z0-9_]+')


@app.template_filter()
def slugify(s):
    """Convert arbitrary text into a text that's safe to use in a URL."""
    if s is None:
        return None
    return SLUGIFY_RE.sub('-', strip_accents(s).lower())


@app.template_filter()
def chunk(x, size):
    """Chunk a list into groups of size at most 'size'."""
    return (x[pos:pos + size] for pos in range(0, len(x), size))


@app.template_global()
def hedy_link(level_nr, assignment_nr, subpage=None):
    """Make a link to a Hedy page."""
    parts = ['/hedy']
    parts.append('/' + str(level_nr))
    if str(assignment_nr) != '1' or subpage:
        parts.append('/' + str(assignment_nr if assignment_nr else '1'))
    if subpage and subpage != 'code':
        parts.append('/' + subpage)
    return ''.join(parts)


@app.template_global()
def all_countries():
    return COUNTRIES


@app.template_global()
def other_languages(lang_param=None):
    """Return a list of language objects that are NOT the current language."""
    current_lang = lang_param or g.lang
    return [make_lang_obj(lang) for lang in ALL_LANGUAGES.keys() if lang != current_lang]


@app.template_global()
def lang_to_sym(lang):
    return ALL_LANGUAGES[lang]


@app.template_global()
def other_keyword_languages():
    """Return a list of language objects that are NOT the current language, and that have translated keywords."""
    current_lang = g.lang
    return [make_lang_obj(lang) for lang in ALL_KEYWORD_LANGUAGES.keys() if lang != current_lang]


@app.template_global()
def keyword_languages():
    """Return a list of language objects that have translated keywords."""
    return [make_lang_obj(lang) for lang in ALL_KEYWORD_LANGUAGES.keys()]


@app.template_global()
def keyword_languages_keys():
    """Return the language codes for all languages that have translated keywords."""
    return [lang for lang in ALL_KEYWORD_LANGUAGES.keys()]


@app.template_global()
def get_country(country):
    return COUNTRIES.get(country, "-")


@app.template_global()
# If the current user language supports localized keywords: return this value, else: english
def get_syntax_language(lang):
    if lang in ALL_KEYWORD_LANGUAGES.keys():
        return lang
    else:
        return "en"


@app.template_global()
def parse_keyword(keyword):
    return hedy_content.KEYWORDS.get(g.keyword_lang).get(keyword)


def make_lang_obj(lang):
    """Make a language object for a given language."""
    return {
        'sym': ALL_LANGUAGES[lang],
        'lang': lang
    }


def make_keyword_lang_obj(lang):
    """Make a language object for a given language."""
    return {
        'sym': ALL_KEYWORD_LANGUAGES[lang],
        'lang': lang
    }


@app.template_global()
def modify_query(**new_values):
    args = request.args.copy()

    for key, value in new_values.items():
        args[key] = value

    return '{}?{}'.format(request.path, quote_plus(args))


@app.template_global()
def get_user_messages():
    if not session.get('messages'):
        # Todo TB: In the future this should contain the class invites + other messages
        # As the class invites are binary (you either have one or you have none, we can possibly simplify this)
        # Simply set it to 1 if we have an invite, otherwise keep at 0
        invitations = DATABASE.get_user_invitations(current_user()['username'])
        session['messages'] = len(invitations) if invitations else 0
    if session.get('messages') > 0:
        return session.get('messages')
    return None


# Todo TB: Re-write this somewhere sometimes following the line below
# We only store this @app.route here to enable the use of achievements ->
# might want to re-write this in the future


@app.route('/auth/public_profile', methods=['POST'])
@requires_login
def update_public_profile(user):
    body = request.json

    # Validations
    if not isinstance(body, dict):
        return gettext('ajax_error'), 400
    # The images are given as a "picture id" from 1 till 12
    if not isinstance(body.get('image'), str) or int(body.get('image'), 0) not in [*range(1, 13)]:
        return gettext('image_invalid'), 400
    if not isinstance(body.get('personal_text'), str):
        return gettext('personal_text_invalid'), 400
    if 'favourite_program' in body and not isinstance(body.get('favourite_program'), str):
        return gettext('favourite_program_invalid'), 400

    # Verify that the set favourite program is actually from the user (and public)!
    if 'favourite_program' in body:
        program = DATABASE.program_by_id(body.get('favourite_program'))
        if not program or program.get('username') != user['username'] or not program.get('public'):
            return gettext('favourite_program_invalid'), 400

    achievement = None
    current_profile = DATABASE.get_public_profile_settings(user['username'])
    if current_profile:
        if current_profile.get('image') != body.get('image'):
            achievement = ACHIEVEMENTS.add_single_achievement(
                current_user()['username'], "fresh_look")
    else:
        achievement = ACHIEVEMENTS.add_single_achievement(current_user()['username'], "go_live")

    # Make sure the session value for the profile image is up-to-date
    session['profile_image'] = body.get('image')

    # If there is no current profile or if it doesn't have the tags list ->
    # check if the user is a teacher / admin
    if not current_profile or not current_profile.get('tags'):
        body['tags'] = []
        if is_teacher(user):
            body['tags'].append('teacher')
        if is_admin(user):
            body['tags'].append('admin')

    DATABASE.update_public_profile(user['username'], body)
    if achievement:
        # Todo TB -> Check if we require message or success on front-end
        return {'message': gettext('public_profile_updated'), 'achievement': achievement}, 200
    return {'message': gettext('public_profile_updated')}, 200


@app.route('/translating')
def translating_page():
    return render_template('translating.html')


@app.route('/update_yaml', methods=['POST'])
def update_yaml():
    filename = path.join('coursedata', request.form['file'])
    # The file MUST point to something inside our 'coursedata' directory
    filepath = path.abspath(filename)
    expected_path = path.abspath('coursedata')
    if not filepath.startswith(expected_path):
        raise RuntimeError('Invalid path given')

    data = load_yaml_rt(filepath)
    for key, value in request.form.items():
        if key.startswith('c:'):
            translating.apply_form_change(
                data, key[2:], translating.normalize_newlines(value))

    data = translating.normalize_yaml_blocks(data)

    return Response(dump_yaml_rt(data), mimetype='application/x-yaml',
                    headers={'Content-disposition': 'attachment; filename=' + request.form['file'].replace('/', '-')})


@app.route('/user/<username>')
def public_user_page(username):
    if not current_user()['username']:
        return utils.error_page(error=403, ui_message=gettext('unauthorized'))
    username = username.lower()
    user = DATABASE.user_by_username(username)
    if not user:
        return utils.error_page(error=404, ui_message=gettext('user_not_private'))
    user_public_info = DATABASE.get_public_profile_settings(username)
    page = request.args.get('page', default=None, type=str)
    if user_public_info:
        user_programs = DATABASE.filtered_programs_for_user(username,
                                                            public=True,
                                                            limit=10,
                                                            pagination_token=page)
        next_page_token = user_programs.next_page_token
        user_programs = normalize_public_programs(user_programs)
        user_achievements = DATABASE.progress_by_username(username) or {}

        favourite_program = None
        if 'favourite_program' in user_public_info and user_public_info['favourite_program']:
            favourite_program = DATABASE.program_by_id(
                user_public_info['favourite_program'])

        last_achieved = None
        if user_achievements.get('achieved'):
            last_achieved = user_achievements['achieved'][-1]
        certificate_message = safe_format(gettext('see_certificate'), username=username)
        print(user_programs)
        # Todo: TB -> In the near future: add achievement for user visiting their own profile
        next_page_url = url_for('public_user_page', username=username, **dict(request.args,
                                page=next_page_token)) if next_page_token else None
        return render_template(
            'public-page.html',
            user_info=user_public_info,
            achievements=ACHIEVEMENTS_TRANSLATIONS.get_translations(
                g.lang).get('achievements'),
            favourite_program=favourite_program,
            programs=user_programs,
            last_achieved=last_achieved,
            user_achievements=user_achievements,
            certificate_message=certificate_message,
            next_page_url=next_page_url)
    return utils.error_page(error=404, ui_message=gettext('user_not_private'))


def valid_invite_code(code):
    if not code:
        return False

    # Get the value from the environment, use literal_eval to convert from
    # string list to an actual list
    valid_codes = []
    if os.getenv('TEACHER_INVITE_CODE'):
        valid_codes.append(os.getenv('TEACHER_INVITE_CODE'))
    if os.getenv('TEACHER_INVITE_CODES'):
        valid_codes.extend(os.getenv('TEACHER_INVITE_CODES').split(','))

    return code in valid_codes


@app.route('/invite/<code>', methods=['GET'])
def teacher_invitation(code):
    user = current_user()

    if not valid_invite_code(code):
        return utils.error_page(error=404, ui_message=gettext('invalid_teacher_invitation_code'))

    if not user['username']:
        return render_template('teacher-invitation.html')

    admin.update_is_teacher(DATABASE, user)
    # When visiting this link we update the current user to a teacher -> also update user in session
    session.get('user')['is_teacher'] = True

    session['welcome-teacher'] = True
    url = request.url.replace(f'/invite/{code}', '/for-teachers')
    return redirect(url)


def current_user_allowed_to_see_program(program):
    """Check if the current user is allowed to see the given program.

    Verify that the program is either public, the current user is the
    creator, teacher or the user is admin.
    """
    user = current_user()

    # These are all easy
    if program.get('public'):
        return True
    if user['username'] == program['username']:
        return True
    if is_admin(user):
        return True

    if is_teacher(user) and program['username'] in DATABASE.get_teacher_students(user['username']):
        return True

    return False


app.register_blueprint(auth_pages.AuthModule(DATABASE))
app.register_blueprint(profile.ProfileModule(DATABASE))
app.register_blueprint(programs.ProgramsModule(DATABASE, ACHIEVEMENTS))
app.register_blueprint(for_teachers.ForTeachersModule(DATABASE, ACHIEVEMENTS))
app.register_blueprint(classes.ClassModule(DATABASE, ACHIEVEMENTS))
app.register_blueprint(classes.MiscClassPages(DATABASE, ACHIEVEMENTS))
app.register_blueprint(admin.AdminModule(DATABASE))
app.register_blueprint(achievements.AchievementsModule(ACHIEVEMENTS))
app.register_blueprint(quiz.QuizModule(DATABASE, ACHIEVEMENTS, QUIZZES))
app.register_blueprint(parsons.ParsonsModule(PARSONS))
app.register_blueprint(statistics.StatisticsModule(DATABASE))
app.register_blueprint(statistics.LiveStatisticsModule(DATABASE))
app.register_blueprint(tags.TagsModule(DATABASE, ACHIEVEMENTS))
<<<<<<< HEAD
app.register_blueprint(public_adventures.PublicAdventuresModule(DATABASE, ACHIEVEMENTS))
=======
app.register_blueprint(surveys.SurveysModule(DATABASE))
>>>>>>> f7e3be19


# *** START SERVER ***


def on_server_start():
    """Called just before the server is started, both in developer mode and on Heroku.

    Use this to initialize objects, dependencies and connections.
    """
    pass


def try_parse_int(x):
    """Try to parse an int, return None on failure."""
    try:
        return int(x) if x else None
    except ValueError:
        return None


def analyze_memory_snapshot(start_snapshot, end_snapshot):
    filters = [
        tracemalloc.Filter(False, "<frozen importlib._bootstrap>"),
        tracemalloc.Filter(False, "<frozen importlib._bootstrap_external>"),
        tracemalloc.Filter(False, "<unknown>"),
    ]
    start_snapshot = start_snapshot.filter_traces(filters)
    end_snapshot = end_snapshot.filter_traces(filters)
    top_stats = end_snapshot.compare_to(start_snapshot, 'traceback')

    limit = 10

    print("Top %s leaking locations" % limit)
    for index, stat in enumerate(top_stats[:limit], 1):
        print("#%s: %.1f KiB (count=%d)" % (index, stat.size / 1024, stat.count))
        for line in stat.traceback.format():
            print(' ', line)
        print('')

    other = top_stats[limit:]
    if other:
        size = sum(stat.size for stat in other)
        print("%s other: %.1f KiB" % (len(other), size / 1024))
    total = sum(stat.size for stat in top_stats)
    print("Total allocated size: %.1f KiB" % (total / 1024))


def split_at(n, xs):
    """Split a collection at an index."""
    return xs[:n], xs[n:]


if __name__ == '__main__':
    # Start the server on a developer machine. Flask is initialized in DEBUG mode, so it
    # hot-reloads files. We also flip our own internal "debug mode" flag to True, so our
    # own file loading routines also hot-reload.
    utils.set_debug_mode(not os.getenv('NO_DEBUG_MODE'))

    # For local debugging, fetch all static files on every request
    app.config['SEND_FILE_MAX_AGE_DEFAULT'] = None

    # If we are running in a Python debugger, don't use flasks reload mode. It creates
    # subprocesses which make debugging harder.
    is_in_debugger = sys.gettrace() is not None

    # Set PYTHONTRACEMALLOC=10 to debug memory usage
    profile_memory = os.getenv('PYTHONTRACEMALLOC')
    start_snapshot = None
    if profile_memory:
        import tracemalloc
        tracemalloc.start()
        start_snapshot = tracemalloc.take_snapshot()

    on_server_start()
    logger.debug('app starting in debug mode')
    # Threaded option enables multiple instances for multiple user access support
    app.run(threaded=True, debug=not is_in_debugger and not profile_memory,
            port=config['port'], host="0.0.0.0")

    # See `Procfile` for how the server is started on Heroku.

    # If we hit Ctrl-C, we end up here
    if profile_memory:
        print('⏳ Taking memory snapshot. This may take a moment.')
        import gc
        gc.collect()
        end_snapshot = tracemalloc.take_snapshot()
        analyze_memory_snapshot(start_snapshot, end_snapshot)<|MERGE_RESOLUTION|>--- conflicted
+++ resolved
@@ -42,13 +42,8 @@
 from utils import dump_yaml_rt, is_debug_mode, load_yaml_rt, timems, version, strip_accents
 from website import (ab_proxying, achievements, admin, auth_pages, aws_helpers,
                      cdn, classes, database, for_teachers, s3_logger, parsons,
-<<<<<<< HEAD
                      profile, programs, querylog, quiz, statistics,
-                     translating, tags, public_adventures)
-=======
-                     profile, programs, querylog, quiz, statistics, surveys,
-                     translating, tags)
->>>>>>> f7e3be19
+                     translating, tags, surveys, public_adventures)
 from website.auth import (current_user, is_admin, is_teacher, is_second_teacher, has_public_profile,
                           login_user_from_token_cookie, requires_login, requires_login_redirect, requires_teacher,
                           forget_current_user)
@@ -2496,11 +2491,8 @@
 app.register_blueprint(statistics.StatisticsModule(DATABASE))
 app.register_blueprint(statistics.LiveStatisticsModule(DATABASE))
 app.register_blueprint(tags.TagsModule(DATABASE, ACHIEVEMENTS))
-<<<<<<< HEAD
 app.register_blueprint(public_adventures.PublicAdventuresModule(DATABASE, ACHIEVEMENTS))
-=======
 app.register_blueprint(surveys.SurveysModule(DATABASE))
->>>>>>> f7e3be19
 
 
 # *** START SERVER ***
