# coding=utf-8
import sys
from website.yaml_file import YamlFile

if (sys.version_info.major < 3 or sys.version_info.minor < 7):
    print('Hedy requires Python 3.7 or newer to run. However, your version of Python is',
          '.'.join([str(sys.version_info.major), str(sys.version_info.minor), str(sys.version_info.micro)]))
    quit()

import datetime
import collections
import hedy
import json
import logging
import os
from os import path
import re
import traceback
from flask_commonmark import Commonmark
from werkzeug.urls import url_encode
from config import config
from website.auth import auth_templates, current_user, login_user_from_token_cookie, requires_login, is_admin, \
    is_teacher, update_is_teacher
from utils import timems, load_yaml_rt, dump_yaml_rt, version, is_debug_mode
import utils
import textwrap

# app.py
from flask import Flask, request, jsonify, session, abort, g, redirect, Response, make_response, Markup
from flask_helpers import render_template
from flask_compress import Compress

# Hedy-specific modules
import hedy_content
import hedyweb
from website import querylog, aws_helpers, jsonbin, translating, ab_proxying, cdn, database, achievements
from website.log_fetcher import log_fetcher

# Set the current directory to the root Hedy folder
os.chdir(os.path.join(os.getcwd(), __file__.replace(os.path.basename(__file__), '')))

# Define and load all available language content
ALL_LANGUAGES = {
    'en': 'English',
    'nl': 'Nederlands',
    'es': 'Español',
    'fr': 'Français',
    'pt_pt': 'Português(pt)',
    'pt_br': 'Português(br)',
    'de': 'Deutsch',
    'it': 'Italiano',
    'sw': 'Swahili',
    'hu': 'Magyar',
    'el': 'Ελληνικά',
    'zh': "简体中文",
    'cs': 'Čeština',
    'bg': 'Български',
    'bn': 'বাংলা',
    'hi': 'हिंदी',
    'id': 'Bahasa Indonesia',
    'fy': 'Frysk',
    'ar': 'عربى'
}
# Define fall back languages for adventures
FALL_BACK_ADVENTURE = {
    'fy': 'nl',
    'pt_br': 'pt_pt'
}

LEVEL_DEFAULTS = collections.defaultdict(hedy_content.NoSuchDefaults)
for lang in ALL_LANGUAGES.keys():
    LEVEL_DEFAULTS[lang] = hedy_content.LevelDefaults(lang)

ADVENTURES = collections.defaultdict(hedy_content.NoSuchAdventure)
for lang in ALL_LANGUAGES.keys():
    ADVENTURES[lang] = hedy_content.Adventures(lang)

TRANSLATIONS = hedyweb.Translations()
ACHIEVEMENTS_TRANSLATIONS = hedyweb.AchievementTranslations()
ACHIEVEMENTS = achievements.Achievements()
DATABASE = database.Database()

# Define code that will be used if some turtle command is present
TURTLE_PREFIX_CODE = textwrap.dedent("""\
    # coding=utf8
    import random, time, turtle
    t = turtle.Turtle()
    t.hideturtle()
    t.speed(0)
    t.penup()
    t.goto(50,100)
    t.showturtle()
    t.pendown()
    t.speed(3)
""")

# Preamble that will be used for non-Turtle programs
NORMAL_PREFIX_CODE = textwrap.dedent("""\
    # coding=utf8
    import random, time
""")


def load_adventure_for_language(lang):
    adventures_for_lang = ADVENTURES[lang]

    if not adventures_for_lang.has_adventures():
        # The default fall back language is English
        fall_back = FALL_BACK_ADVENTURE.get(lang, "en")
        adventures_for_lang = ADVENTURES[fall_back]
    return adventures_for_lang.adventures_file['adventures']


def load_adventures_per_level(lang, level):
    loaded_programs = {}
    # If user is logged in, we iterate their programs that belong to the current level. Out of these, we keep the latest created program for both the level mode(no adventure) and for each of the adventures.
    if current_user()['username']:
        user_programs = DATABASE.programs_for_user(current_user()['username'])
        for program in user_programs:
            if program['level'] != level:
                continue
            program_key = 'level' if not program.get('adventure_name') else program['adventure_name']
            if not program_key in loaded_programs:
                loaded_programs[program_key] = program
            elif loaded_programs[program_key]['date'] < program['date']:
                loaded_programs[program_key] = program

    all_adventures = []

    adventures = load_adventure_for_language(lang)

    for short_name, adventure in adventures.items():
        if not level in adventure['levels']:
            continue
        # end adventure is the quiz
        # if quizzes are not enabled, do not load it
        if short_name == 'end' and not config['quiz-enabled']:
            continue
        current_adventure = {
            'short_name': short_name,
            'name': adventure['name'],
            'image': adventure.get('image', None),
            'default_save_name': adventure['default_save_name'],
            'text': adventure['levels'][level].get('story_text', 'No Story Text'),
            'example_code': adventure['levels'][level].get('example_code'),
            'start_code': adventure['levels'][level].get('start_code', ''),
            'loaded_program': '' if not loaded_programs.get(short_name) else {
                'name': loaded_programs.get(short_name)['name'],
                'code': loaded_programs.get(short_name)['code']
            }
        }
        #Sometimes we have multiple text and example_code -> iterate these and add as well!
        extra_stories = []
        for i in range(2, 10):
            extra_story = {}
            if adventure['levels'][level].get('story_text_' + str(i)):
                extra_story['text'] = adventure['levels'][level].get('story_text_' + str(i))
                if adventure['levels'][level].get('example_code_' + str(i)):
                    extra_story['example_code'] = adventure['levels'][level].get('example_code_' + str(i))
                extra_stories.append(extra_story)
            else:
                break
        current_adventure['extra_stories'] = extra_stories
        all_adventures.append(current_adventure)
    # We create a 'level' pseudo assignment to store the loaded program for level mode, if any.
    all_adventures.append({
        'short_name': 'level',
        'loaded_program': '' if not loaded_programs.get('level') else {
            'name': loaded_programs.get('level')['name'],
            'code': loaded_programs.get('level')['code']
        }
    })
    return all_adventures


# Load main menu(do it once, can be cached)
with open(f'menu.json', 'r', encoding='utf-8') as f:
    main_menu_json = json.load(f)

logging.basicConfig(
    level=logging.DEBUG,
    format='[%(asctime)s] %(levelname)-8s: %(message)s')

app = Flask(__name__, static_url_path='')
# Ignore trailing slashes in URLs
app.url_map.strict_slashes = False

cdn.Cdn(app, os.getenv('CDN_PREFIX'), os.getenv('HEROKU_SLUG_COMMIT', 'dev'))


@app.before_request
def before_request_begin_logging():
    """Initialize the query logging.

    This needs to happen as one of the first things, as the database calls
    etc. depend on it.
    """
    path = (str(request.path) + '?' + str(request.query_string)) if request.query_string else str(request.path)
    querylog.begin_global_log_record(path=path, method=request.method)


@app.after_request
def after_request_log_status(response):
    querylog.log_value(http_code=response.status_code)
    return response


@app.before_request
def initialize_session():
    """Make sure the session is initialized.

    - Each session gets a unique session ID, so we can tell user sessions apart
      and know what programs get submitted after each other.
    - If the user has a cookie with a long-lived login token, log them in from
      that cookie (copy the user info into the session for efficient access
      later on).
    """
    # Invoke session_id() for its side effect
    utils.session_id()
    login_user_from_token_cookie()


if os.getenv('IS_PRODUCTION'):
    @app.before_request
    def reject_e2e_requests():
        if utils.is_testing_request(request):
            return 'No E2E tests are allowed in production', 400


@app.before_request
def before_request_proxy_testing():
    if utils.is_testing_request(request):
        if os.getenv('IS_TEST_ENV'):
            session['test_session'] = 'test'


# HTTP -> HTTPS redirect
# https://stackoverflow.com/questions/32237379/python-flask-redirect-to-https-from-http/32238093
if os.getenv('REDIRECT_HTTP_TO_HTTPS'):
    @app.before_request
    def before_request_https():
        if request.url.startswith('http://'):
            url = request.url.replace('http://', 'https://', 1)
            # We use a 302 in case we need to revert the redirect.
            return redirect(url, code=302)

# Unique random key for sessions.
# For settings with multiple workers, an environment variable is required, otherwise cookies will be constantly removed and re-set by different workers.
if utils.is_production():
    if not os.getenv('SECRET_KEY'):
        raise RuntimeError('The SECRET KEY must be provided for non-dev environments.')

    app.config['SECRET_KEY'] = os.getenv('SECRET_KEY')

else:
    # The value doesn't matter for dev environments, but it needs to be a constant
    # so that our cookies don't get invalidated every time we restart the server.
    app.config['SECRET_KEY'] = os.getenv('SECRET_KEY', 'WeAreDeveloping')

if utils.is_heroku():
    app.config.update(
        SESSION_COOKIE_SECURE=True,
        SESSION_COOKIE_HTTPONLY=True,
        SESSION_COOKIE_SAMESITE='Lax',
    )

# Set security attributes for cookies in a central place - but not when running locally, so that session cookies work well without HTTPS

Compress(app)
Commonmark(app)
parse_logger = jsonbin.MultiParseLogger(
    jsonbin.JsonBinLogger.from_env_vars(),
    jsonbin.S3ParseLogger.from_env_vars())
querylog.LOG_QUEUE.set_transmitter(aws_helpers.s3_querylog_transmitter_from_env())


@app.before_request
def setup_language():
    # Determine the user's requested language code.
    #
    # If not in the request parameters, use the browser's accept-languages
    # header to do language negotiation.
    if 'lang' not in session:
        session['lang'] = request.accept_languages.best_match(ALL_LANGUAGES.keys(), 'en')
    g.lang = session['lang']

    # Set the page direction -> automatically set it to "left-to-right"
    # Switch to "right-to-left" if one of the language in the list is selected
    # This is the only place to expand / shrink the list of RTL languages -> front-end is fixed based on this value
    g.dir = "ltr"
    if g.lang in ['ar', 'he', 'ur']:
        g.dir = "rtl"

    # Check that requested language is supported, otherwise return 404
    if g.lang not in ALL_LANGUAGES.keys():
        return "Language " + g.lang + " not supported", 404
    # Also get the 'ui' translations into a global object for this language, these
    # are used a lot so we can clean up a fair bit by initializing here.
    g.ui_texts = TRANSLATIONS.get_translations(g.lang, 'ui')
    g.auth_texts = TRANSLATIONS.get_translations(g.lang, 'Auth')


if utils.is_heroku() and not os.getenv('HEROKU_RELEASE_CREATED_AT'):
    logging.warning(
        'Cannot determine release; enable Dyno metadata by running "heroku labs:enable runtime-dyno-metadata -a <APP_NAME>"')


# A context processor injects variables in the context that are available to all templates.
@app.context_processor
def enrich_context_with_user_info():
    user = current_user()
    data = {'username': user.get('username', ''), 'is_teacher': is_teacher(user), 'is_admin': is_admin(user)}
    if len(data['username']) > 0: #If so, there is a user -> Retrieve all relevant info
        user_data = DATABASE.user_by_username(user.get('username'))
        data['user_messages'] = 0
        if 'language' in user_data:
            if user_data['language'] in ALL_LANGUAGES.keys():
                g.lang = session['lang'] = user_data['language']
        data['user_data'] = user_data
        if 'classes' in user_data:
            data['user_classes'] = DATABASE.get_student_classes(user.get('username'))
        user_achievements = DATABASE.achievements_by_username(user.get('username'))
        if user_achievements:
            data['user_achievements'] = user_achievements
        user_invites = DATABASE.get_username_invite(user.get('username'))
        if user_invites:
            Class = DATABASE.get_class(user_invites['class_id'])
            if Class:
                invite_data = user_invites.copy()
                invite_data['class_name'] = Class.get('name')
                invite_data['teacher'] = Class.get('teacher')
                invite_data['join_link'] = Class.get('link')
                data['invite_data'] = invite_data
                data['user_messages'] += 1
    return data

@app.context_processor
def enricht_context_with_translations():
    """Adds dicts with translations to the global template context.

    For some reason these are held in various different sections in the YAMLs.
    """
    texts = TRANSLATIONS.get_translations(g.lang, 'Programs')
    ui = TRANSLATIONS.get_translations(g.lang, 'ui')
    auth = TRANSLATIONS.get_translations(g.lang, 'Auth')
    achievements = ACHIEVEMENTS_TRANSLATIONS.get_translations(g.lang)
    return dict(texts=texts, ui=ui, auth=auth, achievements=achievements)

@app.after_request
def set_security_headers(response):
    security_headers = {
        'Strict-Transport-Security': 'max-age=31536000; includeSubDomains',
        'X-XSS-Protection': '1; mode=block',
    }
    # Not X-Frame-Options on purpose -- we are being embedded by Online Masters
    # and that's okay.
    response.headers.update(security_headers)
    return response

@app.teardown_request
def teardown_request_finish_logging(exc):
    querylog.finish_global_log_record(exc)


# If present, PROXY_TO_TEST_HOST should be the 'http[s]://hostname[:port]' of the target environment
if os.getenv('PROXY_TO_TEST_HOST') and not os.getenv('IS_TEST_ENV'):
    ab_proxying.ABProxying(app, os.getenv('PROXY_TO_TEST_HOST'), app.config['SECRET_KEY'])


@app.route('/session_test', methods=['GET'])
def echo_session_vars_test():
    if not utils.is_testing_request(request):
        return 'This endpoint is only meant for E2E tests', 400
    return jsonify({'session': dict(session)})


@app.route('/session_main', methods=['GET'])
def echo_session_vars_main():
    if not utils.is_testing_request(request):
        return 'This endpoint is only meant for E2E tests', 400
    return jsonify({'session': dict(session), 'proxy_enabled': bool(os.getenv('PROXY_TO_TEST_HOST'))})


@app.route('/fix-code', methods=['POST'])
def fix_code():
    body = request.json
    if not body:
        return "body must be an object", 400
    if 'code' not in body:
        return "body.code must be a string", 400
    if 'level' not in body:
        return "body.level must be a string", 400
    if 'adventure_name' in body and not isinstance(body['adventure_name'], str):
        return "if present, body.adventure_name must be a string", 400

    code = body['code']
    level = int(body['level'])

    # Language should come principally from the request body,
    # but we'll fall back to browser default if it's missing for whatever
    # reason.
    lang = body.get('lang', g.lang)

    # true if kid enabled the read aloud option
    read_aloud = body.get('read_aloud', False)

    response = {}
    username = current_user()['username'] or None
    exception = None

    querylog.log_value(level=level, lang=lang, session_id=utils.session_id(), username=username)

    try:
        hedy_errors = TRANSLATIONS.get_translations(lang, 'HedyErrorMessages')
        with querylog.log_time('transpile'):

            try:
                transpile_result = hedy.transpile(code, level)
                response = "OK"
            except hedy.exceptions.FtfyException as ex:
                # The code was fixed with a warning
                response['Error'] = translate_error(ex.error_code, hedy_errors, ex.arguments)
                response['FixedCode'] = ex.fixed_code
                response['Location'] = ex.error_location
                transpile_result = ex.fixed_result
                exception = ex

    except hedy.exceptions.HedyException as ex:
        traceback.print_exc()
        response = hedy_error_to_response(ex, hedy_errors)
        exception = ex

    except Exception as E:
        traceback.print_exc()
        print(f"error transpiling {code}")
        response["Error"] = str(E)
        exception = ex

    querylog.log_value(server_error=response.get('Error'))
    parse_logger.log({
        'session': utils.session_id(),
        'date': str(datetime.datetime.now()),
        'level': level,
        'lang': lang,
        'code': code,
        'server_error': response.get('Error'),
        'exception': get_class_name(exception),
        'version': version(),
        'username': username,
        'read_aloud': read_aloud,
        'is_test': 1 if os.getenv('IS_TEST_ENV') else None,
        'adventure_name': body.get('adventure_name', None)
    })

    return jsonify(response)


@app.route('/parse', methods=['POST'])
def parse():
    body = request.json
    if not body:
        return "body must be an object", 400
    if 'code' not in body:
        return "body.code must be a string", 400
    if 'level' not in body:
        return "body.level must be a string", 400
    if 'adventure_name' in body and not isinstance(body['adventure_name'], str):
        return "if present, body.adventure_name must be a string", 400

    code = body['code']
    level = int(body['level'])

    # Language should come principally from the request body,
    # but we'll fall back to browser default if it's missing for whatever
    # reason.
    lang = body.get('lang', g.lang)

    # true if kid enabled the read aloud option
    read_aloud = body.get('read_aloud', False)

    response = {}
    username = current_user()['username'] or None
    exception = None

    querylog.log_value(level=level, lang=lang, session_id=utils.session_id(), username=username)

    try:
        hedy_errors = TRANSLATIONS.get_translations(lang, 'HedyErrorMessages')
        with querylog.log_time('transpile'):

            try:
                transpile_result = transpile_add_stats(code, level, lang)
                if username:
                    DATABASE.increase_user_run_count(username)
                    ACHIEVEMENTS.increase_count("run")
            except hedy.exceptions.InvalidSpaceException as ex:
                response['Warning'] = translate_error(ex.error_code, hedy_errors, ex.arguments)
                response['Location'] = ex.error_location
                transpile_result = ex.fixed_result
                exception = ex
            except hedy.exceptions.InvalidCommandException as ex:
                response['Error'] = translate_error(ex.error_code, hedy_errors, ex.arguments)
                response['Location'] = ex.error_location
                transpile_result = ex.fixed_result
                exception = ex
            except hedy.exceptions.FtfyException as ex:
                response['Error'] = translate_error(ex.error_code, hedy_errors, ex.arguments)
                response['Location'] = ex.error_location
                transpile_result = ex.fixed_result
                exception = ex
            except hedy.exceptions.UnquotedEqualityCheck as ex:
                response['Error'] = translate_error(ex.error_code, hedy_errors, ex.arguments)
                response['Location'] = ex.error_location
                exception = ex
        try:
            if transpile_result.has_turtle:
                response['Code'] = TURTLE_PREFIX_CODE + transpile_result.code
                response['has_turtle'] = True
            else:
                response['Code'] = NORMAL_PREFIX_CODE + transpile_result.code
        except:
            pass
        try:
            if 'sleep' in hedy.all_commands(code, level, lang):
                response['has_sleep'] = True
        except:
            pass
        try:
            if username and ACHIEVEMENTS.verify_run_achievements(username, code, level, response):
                response['achievements'] = ACHIEVEMENTS.get_earned_achievements()
        except Exception as E:
            print(f"error determining achievements for {code} with {E}")
    except hedy.exceptions.HedyException as ex:
        traceback.print_exc()
        response = hedy_error_to_response(ex, hedy_errors)
        exception = ex

    except Exception as E:
        traceback.print_exc()
        print(f"error transpiling {code}")
        response["Error"] = str(E)
        exception = E

    querylog.log_value(server_error=response.get('Error'))
    parse_logger.log({
        'session': utils.session_id(),
        'date': str(datetime.datetime.now()),
        'level': level,
        'lang': lang,
        'code': code,
        'server_error': response.get('Error'),
        'exception': get_class_name(exception),
        'version': version(),
        'username': username,
        'read_aloud': read_aloud,
        'is_test': 1 if os.getenv('IS_TEST_ENV') else None,
        'adventure_name': body.get('adventure_name', None)
    })

    return jsonify(response)


@app.route('/parse-by-id', methods=['POST'])
@requires_login
def parse_by_id(user):
    body = request.json
    #Validations
    if not isinstance(body, dict):
        return 'body must be an object', 400
    if not isinstance(body.get('id'), str):
        return 'class id must be a string', 400

    program = DATABASE.program_by_id(body.get('id'))
    if program and program.get('username') == user['username']:
        try:
            hedy.transpile(program.get('code'), program.get('level'), program.get('lang'))
            return {}, 200
        except:
            return {"error": "parsing error"}, 200
    else:
        return 'this is not your program!', 400


def transpile_add_stats(code, level, lang_):
    username = current_user()['username'] or None
    try:
        result = hedy.transpile(code, level, lang_)
        statistics.add(username, lambda id_: DATABASE.add_program_stats(id_, level, None))
        return result
    except Exception as ex:
        statistics.add(username, lambda id_: DATABASE.add_program_stats(id_, level, get_class_name(ex)))
        raise


def get_class_name(i):
    if i is not None:
        return str(i.__class__.__name__)
    return i


def hedy_error_to_response(ex, translations):
    return {
        "Error": translate_error(ex.error_code, translations, ex.arguments),
        "Location": ex.error_location
    }


def translate_error(code, translations, arguments):
    arguments_that_require_translation = ['allowed_types', 'invalid_type', 'invalid_type_2', 'character_found',
                                          'concept', 'tip']
    arguments_that_require_highlighting = ['command', 'guessed_command', 'invalid_argument', 'invalid_argument_2',
                                           'variable']
    # fetch the error template
    error_template = translations[code]

    # some arguments like allowed types or characters need to be translated in the error message
    for k, v in arguments.items():
        if k in arguments_that_require_highlighting:
            arguments[k] = hedy.style_closest_command(v)

        if k in arguments_that_require_translation:
            if isinstance(v, list):
                arguments[k] = translate_list(translations, v)
            else:
                arguments[k] = translations.get(v, v)

    return error_template.format(**arguments)


def translate_list(translations, args):
    translated_args = [translations.get(a, a) for a in args]
    # Deduplication is needed because diff values could be translated to the same value, e.g. int and float => a number
    translated_args = list(dict.fromkeys(translated_args))

    if len(translated_args) > 1:
        return f"{', '.join(translated_args[0:-1])}" \
               f" {translations.get('or', 'or')} " \
               f"{translated_args[-1]}"
    return ''.join(translated_args)


@app.route('/report_error', methods=['POST'])
def report_error():
    post_body = request.json

    parse_logger.log({
        'session': utils.session_id(),
        'date': str(datetime.datetime.now()),
        'level': post_body.get('level'),
        'code': post_body.get('code'),
        'client_error': post_body.get('client_error'),
        'version': version(),
        'username': current_user()['username'] or None,
        'is_test': 1 if os.getenv('IS_TEST_ENV') else None
    })

    return 'logged'


@app.route('/client_exception', methods=['POST'])
def report_client_exception():
    post_body = request.json

    querylog.log_value(
        session=utils.session_id(),
        date=str(datetime.datetime.now()),
        client_error=post_body,
        version=version(),
        username=current_user()['username'] or None,
        is_test=1 if os.getenv('IS_TEST_ENV') else None
    )

    # Return a 500 so the HTTP status codes will stand out in our monitoring/logging
    return 'logged', 500


@app.route('/version', methods=['GET'])
def version_page():
    """
    Generate a page with some diagnostic information and a useful GitHub URL on upcoming changes.

    This is an admin-only page, it does not need to be linked.
   (Also does not have any sensitive information so it's fine to be unauthenticated).
    """
    app_name = os.getenv('HEROKU_APP_NAME')

    vrz = os.getenv('HEROKU_RELEASE_CREATED_AT')
    the_date = datetime.date.fromisoformat(vrz[:10]) if vrz else datetime.date.today()

    commit = os.getenv('HEROKU_SLUG_COMMIT', '????')[0:6]

    return render_template('version-page.html',
                           app_name=app_name,
                           heroku_release_time=the_date,
                           commit=commit)


def achievements_page():
    user = current_user()
    username = user['username']
    if not username:
        # redirect users to /login if they are not logged in
        # Todo: TB -> I wrote this once, but wouldn't it make more sense to simply throw a 302 error?
        url = request.url.replace('/my-achievements', '/login')
        return redirect(url, code=302)

    achievement_translations = hedyweb.PageTranslations('achievements').get_page_translations(g.lang)

    return render_template('achievements.html', page_title=hedyweb.get_page_title('achievements'),
                           template_achievements=achievement_translations, current_page='my-profile')


@app.route('/programs', methods=['GET'])
@requires_login
def programs_page(user):
    username = user['username']
    if not username:
        # redirect users to /login if they are not logged in
        url = request.url.replace('/programs', '/login')
        return redirect(url, code=302)

    from_user = request.args.get('user') or None
    # If from_user -> A teacher is trying to view the user programs
    if from_user and not is_admin(user):
        if not is_teacher(user):
            return utils.error_page(error=403, ui_message='not_teacher')
        students = DATABASE.get_teacher_students(username)
        if from_user not in students:
            return utils.error_page(error=403, ui_message='not_enrolled')

    adventures = load_adventure_for_language(g.lang)
    if hedy_content.Adventures(session['lang']).has_adventures():
        adventures_names = hedy_content.Adventures(session['lang']).get_adventure_keyname_name_levels()
    else:
        adventures_names = hedy_content.Adventures("en").get_adventure_keyname_name_levels()

    # We request our own page -> also get the public_profile settings
    public_profile = None
    if not from_user:
        public_profile = DATABASE.get_public_profile_settings(username)

    level = request.args.get('level', default=None, type=str)
    adventure = request.args.get('adventure', default=None, type=str)
    level = None if level == "null" else level
    adventure = None if adventure == "null" else adventure

    if level or adventure:
        result = DATABASE.filtered_programs_for_user(from_user or username, level, adventure)
    else:
        result = DATABASE.programs_for_user(from_user or username)

    programs = []
    now = timems()
    for item in result:
        date = get_user_formatted_age(now, item['date'])
        programs.append(
            {'id': item['id'], 'code': item['code'], 'date': date, 'level': item['level'], 'name': item['name'],
             'adventure_name': item.get('adventure_name'), 'submitted': item.get('submitted'),
             'public': item.get('public')})

    return render_template('programs.html', programs=programs, page_title=hedyweb.get_page_title('programs'),
                           current_page='programs', from_user=from_user, adventures=adventures,
                           filtered_level=level, filtered_adventure=adventure, adventure_names=adventures_names,
                           public_profile=public_profile, max_level=hedy.HEDY_MAX_LEVEL)


@app.route('/logs/query', methods=['POST'])
def query_logs():
    user = current_user()
    if not is_admin(user) and not is_teacher(user):
        return 'unauthorized', 403

    body = request.json
    if body is not None and not isinstance(body, dict):
        return 'body must be an object', 400

    class_id = body.get('class_id')
    if not is_admin(user):
        username_filter = body.get('username')
        if not class_id or not username_filter:
            return 'unauthorized', 403

        class_ = DATABASE.get_class(class_id)
        if not class_ or class_['teacher'] != user['username'] or username_filter not in class_.get('students', []):
            return 'unauthorized', 403

    (exec_id, status) = log_fetcher.query(body)
    response = {'query_status': status, 'query_execution_id': exec_id}
    return jsonify(response)


@app.route('/logs/results', methods=['GET'])
def get_log_results():
    query_execution_id = request.args.get('query_execution_id', default=None, type=str)
    next_token = request.args.get('next_token', default=None, type=str)

    user = current_user()
    if not is_admin(user) and not is_teacher(user):
        return 'unauthorized', 403

    data, next_token = log_fetcher.get_query_results(query_execution_id, next_token)
    response = {'data': data, 'next_token': next_token}
    return jsonify(response)


def get_user_formatted_age(now, date):
    texts = TRANSLATIONS.get_translations(g.lang, 'Programs')
    program_age = now - date
    if program_age < 1000 * 60 * 60:
        measure = texts['minutes']
        date = round(program_age / (1000 * 60))
    elif program_age < 1000 * 60 * 60 * 24:
        measure = texts['hours']
        date = round(program_age / (1000 * 60 * 60))
    else:
        measure = texts['days']
        date = round(program_age / (1000 * 60 * 60 * 24))

    return f"{texts['ago-1']} {date} {measure} {texts['ago-2']}"


# routing to index.html
@app.route('/ontrack', methods=['GET'], defaults={'level': '1', 'step': 1})
@app.route('/onlinemasters', methods=['GET'], defaults={'level': '1', 'step': 1})
@app.route('/onlinemasters/<int:level>', methods=['GET'], defaults={'step': 1})
@app.route('/space_eu', methods=['GET'], defaults={'level': '1', 'step': 1})
@app.route('/hedy', methods=['GET'], defaults={'level': '1', 'step': 1})
@app.route('/hedy/<level>', methods=['GET'], defaults={'step': 1})
@app.route('/hedy/<level>/<step>', methods=['GET'])
def index(level, step):
    if re.match('\\d', level):
        try:
            g.level = level = int(level)
        except:
            return utils.error_page(error=404, ui_message='no_such_level')
    else:
        return utils.error_page(error=404, ui_message='no_such_level')

    g.prefix = '/hedy'

    loaded_program = ''
    adventure_name = ''

    # If step is a string that has more than two characters, it must be an id of a program
    if step and isinstance(step, str) and len(step) > 2:
        result = DATABASE.program_by_id(step)
        if not result:
            return utils.error_page(error=404, ui_message='no_such_program')

        user = current_user()
        public_program = 'public' in result and result['public']
        if not public_program and user['username'] != result['username'] and not is_admin(user) and not is_teacher(
                user):
            return utils.error_page(error=404, ui_message='no_such_program')
        loaded_program = {'code': result['code'], 'name': result['name'],
                          'adventure_name': result.get('adventure_name')}
        if 'adventure_name' in result:
            adventure_name = result['adventure_name']

    adventures = load_adventures_per_level(g.lang, level)
    customizations = {}
    if current_user()['username']:
        customizations = DATABASE.get_student_class_customizations(current_user()['username'])
    level_defaults_for_lang = LEVEL_DEFAULTS[g.lang]

    if level not in level_defaults_for_lang.levels or ('levels' in customizations and level not in customizations['levels']):
        return utils.error_page(error=404, ui_message='no_such_level')
    defaults = level_defaults_for_lang.get_defaults_for_level(level)
    max_level = level_defaults_for_lang.max_level()

    teacher_adventures = []
    for adventure in customizations.get('teacher_adventures', []):
        teacher_adventures.append(DATABASE.get_adventure(adventure))

    return hedyweb.render_code_editor_with_tabs(
        level_defaults=defaults,
        max_level=max_level,
        level_number=level,
        version=version(),
        adventures=adventures,
        customizations=customizations,
        teacher_adventures=teacher_adventures,
        loaded_program=loaded_program,
        adventure_name=adventure_name)


@app.route('/hedy/<id>/view', methods=['GET'])
def view_program(id):
    g.prefix = '/hedy'

    user = current_user()

    result = DATABASE.program_by_id(id)
    if not result:
        return utils.error_page(error=404, ui_message='no_such_program')

    # If we asked for a specific language, use that, otherwise use the language
    # of the program's author.
    # Default to the language of the program's author(but still respect)
    # the switch if given.
    g.lang = request.args.get('lang', result['lang'])

    arguments_dict = {}
    arguments_dict['program_id'] = id
    arguments_dict['page_title'] = f'{result["name"]} – Hedy'
    arguments_dict['level'] = result['level']  # Necessary for running
    arguments_dict['loaded_program'] = result
    arguments_dict['editor_readonly'] = True

    if "submitted" in result and result['submitted']:
        arguments_dict['show_edit_button'] = False
        now = timems()
        arguments_dict['program_age'] = get_user_formatted_age(now, result['date'])
        arguments_dict[
            'program_timestamp'] = f"{datetime.datetime.fromtimestamp(result['date'] / 1000.0).strftime('%d-%m-%Y, %H:%M:%S')} GMT"
    else:
        arguments_dict['show_edit_button'] = True

    # Everything below this line has nothing to do with this page and it's silly
    # that every page needs to put in so much effort to re-set it
    arguments_dict['menu'] = True
    arguments_dict['username'] = user.get('username', None)
    arguments_dict['is_teacher'] = is_teacher(user)

    return render_template("view-program-page.html", **arguments_dict)


@app.route('/client_messages.js', methods=['GET'])
def client_messages():
    error_messages = TRANSLATIONS.get_translations(g.lang, "ClientErrorMessages")
    ui_messages = TRANSLATIONS.get_translations(g.lang, "ui")
    auth_messages = TRANSLATIONS.get_translations(g.lang, "Auth")

    response = make_response(render_template("client_messages.js",
                                             error_messages=json.dumps(error_messages),
                                             ui_messages=json.dumps(ui_messages),
                                             auth_messages=json.dumps(auth_messages)))

    if not is_debug_mode():
        # Cache for longer when not devving
        response.cache_control.max_age = 60 * 60  # Seconds

    return response


@app.errorhandler(404)
def not_found(exception):
    return utils.error_page(error=404, ui_message='page_not_found')


@app.errorhandler(500)
def internal_error(exception):
    import traceback
    print(traceback.format_exc())
    return utils.error_page(error=500)


@app.route('/index.html')
@app.route('/')
def default_landing_page():
    return main_page('start')


@app.route('/<page>')
def main_page(page):
    if page == 'favicon.ico':
        abort(404)

    if page in ['signup', 'login', 'my-profile', 'recover', 'reset']:
        return auth_templates(page, hedyweb.get_page_title(page))

    if page == "my-achievements":
        return achievements_page()

    if page == 'learn-more':
        learn_more_translations = hedyweb.PageTranslations(page).get_page_translations(g.lang)
        return render_template('learn-more.html', page_title=hedyweb.get_page_title(page),
                               content=learn_more_translations)

    user = current_user()

    if page == 'landing-page':
        if user['username']:
            return render_template('landing-page.html', page_title=hedyweb.get_page_title(page),
                                   text=TRANSLATIONS.get_translations(g.lang, 'Landing_page'))
        else:
            return utils.error_page(error=403, ui_message='not_user')

    if page == 'for-teachers':
        for_teacher_translations = hedyweb.PageTranslations(page).get_page_translations(g.lang)
        if is_teacher(user):
            welcome_teacher = session.get('welcome-teacher') or False
            session.pop('welcome-teacher', None)
            teacher_classes = [] if not current_user()['username'] else DATABASE.get_teacher_classes(current_user()['username'], True)
            adventures = []
            for adventure in DATABASE.get_teacher_adventures(current_user()['username']):
                adventures.append({'id': adventure.get('id'), 'name': adventure.get('name'),
                                   'date': utils.datetotimeordate(utils.mstoisostring(adventure.get('date'))),
                                   'level': adventure.get('level')})

            return render_template('for-teachers.html', current_page='my-profile',
                                   page_title=hedyweb.get_page_title(page),
                                   content=for_teacher_translations, teacher_classes=teacher_classes,
                                   teacher_adventures=adventures, welcome_teacher=welcome_teacher)
        else:
            return utils.error_page(error=403, ui_message='not_teacher')

    requested_page = hedyweb.PageTranslations(page)
    if not requested_page.exists():
        abort(404)

    main_page_translations = requested_page.get_page_translations(g.lang)
    return render_template('main-page.html', page_title=hedyweb.get_page_title('start'),
                           content=main_page_translations)


@app.route('/explore', methods=['GET'])
@requires_login
def explore(user):
    level = request.args.get('level', default=None, type=str)
    adventure = request.args.get('adventure', default=None, type=str)

    level = None if level == "null" else level
    adventure = None if adventure == "null" else adventure

    achievement = None
    if level or adventure:
        programs = DATABASE.get_filtered_explore_programs(level, adventure)
        achievement = ACHIEVEMENTS.add_single_achievement(current_user()['username'], "indiana_jones")
    else:
        programs = DATABASE.get_all_explore_programs()

    filtered_programs = []
    for program in programs:
        # If program does not have an error value set -> parse it and set value
        if 'error' not in program:
            try:
                hedy.transpile(program.get('code'), program.get('level'), program.get('lang'))
                program['error'] = False
            except:
                program['error'] = True
            DATABASE.store_program(program)
        filtered_programs.append({
            'username': program['username'],
            'name': program['name'],
            'level': program['level'],
            'id': program['id'],
            'error': program['error'],
            'code': "\n".join(program['code'].split("\n")[:4])
        })

    if hedy_content.Adventures(session['lang']).has_adventures():
        adventures = hedy_content.Adventures(session['lang']).get_adventure_keyname_name_levels()
    else:
        adventures = hedy_content.Adventures("en").get_adventure_keyname_name_levels()

    return render_template('explore.html', programs=filtered_programs,
                           filtered_level=level,
                           achievement=achievement,
                           filtered_adventure=adventure,
                           max_level=hedy.HEDY_MAX_LEVEL,
                           adventures=adventures,
                           page_title=hedyweb.get_page_title('explore'),
                           current_page='explore')


<<<<<<< HEAD
=======
@app.route('/admin', methods=['GET'])
def get_admin_page():
    if not utils.is_testing_request(request) and not is_admin(current_user()):
        return utils.error_page(error=403, ui_message='unauthorized')
    return render_template('admin.html', page_title=hedyweb.get_page_title('admin'))


@app.route('/admin/users', methods=['GET'])
@requires_login
def get_admin_users_page(user):
    if not is_admin(user):
        return utils.error_page(error=403, ui_message='unauthorized')

    category = request.args.get('filter', default=None, type=str)
    category = None if category == "null" else category

    substring = request.args.get('substring', default=None, type=str)
    start_date = request.args.get('start', default=None, type=str)
    end_date = request.args.get('end', default=None, type=str)

    substring = None if substring == "null" else substring
    start_date = None if start_date == "null" else start_date
    end_date = None if end_date == "null" else end_date

    filtering = False
    if substring or start_date or end_date or category == "all":
        filtering = True

    # After hitting 1k users, it'd be wise to add pagination.
    users = DATABASE.all_users(filtering)
    userdata =[]
    fields =['username', 'email', 'birth_year', 'country', 'gender', 'created', 'last_login', 'verification_pending', 'is_teacher', 'program_count', 'prog_experience', 'experience_languages']

    for user in users:
        data = pick(user, *fields)
        data['email_verified'] = not bool(data['verification_pending'])
        data['is_teacher'] = bool(data['is_teacher'])
        data['created'] = utils.datetotimeordate (utils.mstoisostring(data['created'])) if data['created'] else '?'
        if filtering and category == "email":
            if substring not in data['email']:
                continue
        if filtering and category == "created":
            if (start_date and utils.datetotimeordate(start_date) >= data['created']) or (end_date and utils.datetotimeordate(end_date) <= data['created']):
                continue
        if data['last_login']:
            data['last_login'] = utils.datetotimeordate(utils.mstoisostring(data['last_login'])) if data['last_login'] else '?'
            if filtering and category == "last_login":
                if (start_date and utils.datetotimeordate(start_date) >= data['last_login']) or (end_date and utils.datetotimeordate(end_date) <= data['last_login']):
                    continue
        userdata.append(data)

    userdata.sort(key=lambda user: user['created'], reverse=True)
    counter = 1
    for user in userdata:
        user['index'] = counter
        counter = counter + 1

    return render_template('admin-users.html', users=userdata, page_title=hedyweb.get_page_title('admin'),
                           filter=category, start_date=start_date, end_date=end_date, email_filter=substring,
                           program_count=DATABASE.all_programs_count(), user_count=DATABASE.all_users_count())


@app.route('/admin/classes', methods=['GET'])
@requires_login
def get_admin_classes_page(user):
    if not is_admin(user):
        return utils.error_page(error=403, ui_message='unauthorized')

    # Retrieving the user for each class to find the "last_used" is expensive -> improve when we have 100+ classes
    classes = [{
        "name": Class.get('name'),
        "teacher": Class.get('teacher'),
        "students": len(Class.get('students')) if 'students' in Class else 0,
        "id": Class.get('id'),
        "last_used": utils.datetotimeordate(utils.mstoisostring(DATABASE.user_by_username(Class.get('teacher')).get('last_login')))} for Class in DATABASE.all_classes()]
    classes = sorted(classes, key=lambda d: d['last_used'], reverse=True)

    return render_template('admin-classes.html', classes=classes, page_title=hedyweb.get_page_title('admin'))

@app.route('/admin/adventures', methods=['GET'])
@requires_login
def get_admin_adventures_page(user):
    if not is_admin(user):
        return utils.error_page(error=403, ui_message='unauthorized')

    adventures = [{
        "id": adventure.get('id'),
        "creator": adventure.get('creator'),
        "name": adventure.get('name'),
        "level": adventure.get('level'),
        "public": "Yes" if adventure.get('public') else "No",
        "date": utils.datetotimeordate(utils.mstoisostring(adventure.get('date')))
    } for adventure in DATABASE.all_adventures()]
    adventures = sorted(adventures, key=lambda d: d['date'], reverse=True)

    return render_template('admin-adventures.html', adventures=adventures, page_title=hedyweb.get_page_title('admin'))


@app.route('/admin/stats', methods=['GET'])
@requires_login
def get_admin_stats_page(user):
    if not is_admin(user):
        return utils.error_page(error=403, ui_message='unauthorized')
    return render_template('admin-stats.html', page_title=hedyweb.get_page_title('admin'))


>>>>>>> fd3870ff
@app.route('/change_language', methods=['POST'])
def change_language():
    body = request.json
    session['lang'] = body.get('lang')
    return jsonify({'succes': 200})


@app.template_global()
def current_language():
    return make_lang_obj(g.lang)


@app.template_global()
def main_menu_entries():
    """Return the entries that make up the main menu.

    Calls render_main_menu() to do it, and assume the first part of the current
    request's path is the "current page".
    """
    # path starts with '/', in case of empty call it 'start'
    first_path_component = request.path[1:].split('/')[0] or 'start'
    return render_main_menu(first_path_component)


@app.template_filter()
def nl2br(x):
    """Turn newlines into <br>"""
    # The input to this object will either be a literal string or a 'Markup' object.
    # In case of a literal string, we need to escape it first, because we have
    # to be able to make a distinction between safe and unsafe characters.
    #
    # In case of a Markup object, make sure to tell it the <br> we're adding is safe
    if not isinstance(x, Markup):
        x = Markup.escape(x)
    return x.replace('\n', Markup('<br />'))


@app.template_global()
def hedy_link(level_nr, assignment_nr, subpage=None):
    """Make a link to a Hedy page."""
    parts = [g.prefix]
    parts.append('/' + str(level_nr))
    if str(assignment_nr) != '1' or subpage:
        parts.append('/' + str(assignment_nr if assignment_nr else '1'))
    if subpage and subpage != 'code':
        parts.append('/' + subpage)
    return ''.join(parts)


@app.template_global()
def other_languages():
    cl = g.lang
    return [make_lang_obj(l) for l in ALL_LANGUAGES.keys() if l != cl]


def make_lang_obj(lang):
    """Make a language object for a given language."""
    return {
        'sym': ALL_LANGUAGES[lang],
        'lang': lang
    }


@app.template_global()
def modify_query(**new_values):
    args = request.args.copy()

    for key, value in new_values.items():
        args[key] = value

    return '{}?{}'.format(request.path, url_encode(args))


def render_main_menu(current_page):
    """Render a list of(caption, href, selected, color) from the main menu."""
    return [dict(
        caption=item.get(g.lang, item.get('en', '???')),
        href='/' + item['_'],
        selected=(current_page == item['_']),
        accent_color=item.get('accent_color', 'white'),
        short_name=item['_']
    ) for item in main_menu_json['nav']]


<<<<<<< HEAD
=======
# *** PROGRAMS ***

@app.route('/programs_list', methods=['GET'])
@requires_login
def list_programs(user):
    return {'programs': DATABASE.programs_for_user(user['username']).records}


@app.route('/programs/delete/', methods=['POST'])
@requires_login
def delete_program(user):
    body = request.json
    if not isinstance(body.get('id'), str):
        return 'program id must be a string', 400

    result = DATABASE.program_by_id(body['id'])

    if not result or result['username'] != user['username']:
        return "", 404
    DATABASE.delete_program_by_id(body['id'])
    DATABASE.increase_user_program_count(user['username'], -1)

    # This only happens in the situation were a user deletes their favourite program -> Delete from public profile
    public_profile = DATABASE.get_public_profile_settings(current_user()['username'])
    if public_profile and 'favourite_program' in public_profile and public_profile['favourite_program'] == body['id']:
        DATABASE.set_favourite_program(user['username'], None)

    achievement = ACHIEVEMENTS.add_single_achievement(user['username'], "do_you_have_copy")
    if achievement:
        return {'achievement': achievement}, 200
    return {}, 200


@app.route('/programs/duplicate-check', methods=['POST'])
@requires_login
def check_duplicate_program(user):
    body = request.json
    if not isinstance(body, dict):
        return 'body must be an object', 400
    if not isinstance(body.get('name'), str):
        return 'name must be a string', 400

    programs = DATABASE.programs_for_user(user['username'])
    for program in programs:
        if program['name'] == body['name']:
            return jsonify({'duplicate': True})
    return jsonify({'duplicate': False})


@app.route('/programs', methods=['POST'])
@requires_login
def save_program(user):
    body = request.json
    if not isinstance(body, dict):
        return 'body must be an object', 400
    if not isinstance(body.get('code'), str):
        return 'code must be a string', 400
    if not isinstance(body.get('name'), str):
        return 'name must be a string', 400
    if not isinstance(body.get('level'), int):
        return 'level must be an integer', 400
    if 'adventure_name' in body:
        if not isinstance(body.get('adventure_name'), str):
            return 'if present, adventure_name must be a string', 400

    # We check if a program with a name `xyz` exists in the database for the username.
    # It'd be ideal to search by username & program name, but since DynamoDB doesn't allow searching for two indexes at the same time, this would require to create a special index to that effect, which is cumbersome.
    # For now, we bring all existing programs for the user and then search within them for repeated names.
    programs = DATABASE.programs_for_user(user['username']).records
    program_id = uuid.uuid4().hex
    overwrite = False
    for program in programs:
        if program['name'] == body['name']:
            overwrite = True
            program_id = program['id']
            break

    stored_program = {
        'id': program_id,
        'session': session_id(),
        'date': timems(),
        'lang': g.lang,
        'version': version(),
        'level': body['level'],
        'code': body['code'],
        'name': body['name'],
        'username': user['username']
    }

    if 'adventure_name' in body:
        stored_program['adventure_name'] = body['adventure_name']

    DATABASE.store_program(stored_program)
    if not overwrite:
        DATABASE.increase_user_program_count(user['username'])
    DATABASE.increase_user_save_count(user['username'])
    ACHIEVEMENTS.increase_count("saved")

    if ACHIEVEMENTS.verify_save_achievements(user['username'], 'adventure_name' in body and len(body['adventure_name']) > 2):
        return jsonify({'name': body['name'], 'id': program_id, "achievements": ACHIEVEMENTS.get_earned_achievements()})
    return jsonify({'name': body['name'], 'id': program_id})


@app.route('/programs/share', methods=['POST'])
@requires_login
def share_unshare_program(user):
    body = request.json
    if not isinstance(body, dict):
        return 'body must be an object', 400
    if not isinstance(body.get('id'), str):
        return 'id must be a string', 400
    if not isinstance(body.get('public'), bool):
        return 'public must be a boolean', 400
    if not isinstance(body.get('error'), bool):
        return 'parse error must be a boolean', 400

    result = DATABASE.program_by_id(body['id'])
    if not result or result['username'] != user['username']:
        return 'No such program!', 404

    #This only happens in the situation were a user un-shares their favourite program -> Delete from public profile
    public_profile = DATABASE.get_public_profile_settings(current_user()['username'])
    if public_profile and 'favourite_program' in public_profile and public_profile['favourite_program'] == body['id']:
        DATABASE.set_favourite_program(user['username'], None)

    DATABASE.set_program_public_by_id(body['id'], bool(body['public']), bool(body['error']))
    achievement = ACHIEVEMENTS.add_single_achievement(user['username'], "sharing_is_caring")
    if achievement:
        return jsonify({'achievement': achievement, 'id': body['id']})
    return jsonify({'id': body['id']})


@app.route('/programs/submit', methods=['POST'])
@requires_login
def submit_program(user):
    body = request.json
    if not isinstance(body, dict):
        return 'body must be an object', 400
    if not isinstance(body.get('id'), str):
        return 'id must be a string', 400

    result = DATABASE.program_by_id(body['id'])
    if not result or result['username'] != user['username']:
        return 'No such program!', 404

    DATABASE.submit_program_by_id(body['id'])
    DATABASE.increase_user_submit_count(user['username'])
    ACHIEVEMENTS.increase_count("submitted")

    if ACHIEVEMENTS.verify_submit_achievements(user['username']):
        return jsonify({"achievements": ACHIEVEMENTS.get_earned_achievements()})
    return jsonify({})

@app.route('/programs/set_favourite', methods=['POST'])
@requires_login
def set_favourite_program(user):
    body = request.json
    if not isinstance(body, dict):
        return 'body must be an object', 400
    if not isinstance(body.get('id'), str):
        return 'id must be a string', 400

    result = DATABASE.program_by_id(body['id'])
    if not result or result['username'] != user['username']:
        return 'No such program!', 404

    DATABASE.set_favourite_program(user['username'], body['id'])
    return jsonify({})


>>>>>>> fd3870ff
@app.route('/auth/public_profile', methods=['POST'])
@requires_login
def update_public_profile(user):
    body = request.json

    # Validations
    if not isinstance(body, dict):
        return g.auth_texts.get('ajax_error'), 400
    if not isinstance(body.get('image'), str):
        return g.auth_texts.get('image_invalid'), 400
    if not isinstance(body.get('personal_text'), str):
        return g.auth_texts.get('personal_text_invalid'), 400
    if 'favourite_program' in body and not isinstance(body.get('favourite_program'), str):
        return g.auth_texts.get('favourite_program_invalid'), 400

    achievement = None
    current_profile = DATABASE.get_public_profile_settings(user['username'])
    if current_profile:
        if current_profile.get('image') != body.get('image'):
            achievement = ACHIEVEMENTS.add_single_achievement(current_user()['username'], "fresh_look")
    else:
        achievement = ACHIEVEMENTS.add_single_achievement(current_user()['username'], "go_live")
    DATABASE.update_public_profile(user['username'], body)
    if achievement:
        return {'achievement': achievement}, 200
    return '', 200

@app.route('/translate/<source>/<target>')
def translate_fromto(source, target):
    source_file = f'{source}.yaml'
    source_adventures = YamlFile.for_file(utils.construct_content_path('adventures', source_file)).to_dict()
    source_levels = YamlFile.for_file(utils.construct_content_path('level-defaults', source_file)).to_dict()
    source_texts = YamlFile.for_file(utils.construct_content_path('texts', source_file)).to_dict()
    source_keywords = YamlFile.for_file(utils.construct_content_path('keywords', source_file)).to_dict()

    target_file = f'{target}.yaml'
    target_adventures = YamlFile.for_file(utils.construct_content_path('adventures', target_file)).to_dict()
    target_levels = YamlFile.for_file(utils.construct_content_path('level-defaults', target_file)).to_dict()
    target_texts = YamlFile.for_file(utils.construct_content_path('texts', target_file)).to_dict()
    target_keywords = YamlFile.for_file(utils.construct_content_path('keywords', target_file)).to_dict()

    files = []

    files.append(translating.TranslatableFile(
        'Levels',
        f'level-defaults/{target}.yaml',
        translating.struct_to_sections(source_levels, target_levels)))

    files.append(translating.TranslatableFile(
        'Messages',
        f'texts/{target}.yaml',
        translating.struct_to_sections(source_texts, target_texts)))

    files.append(translating.TranslatableFile(
        'Adventures',
        f'adventures/{target}.yaml',
        translating.struct_to_sections(source_adventures, target_adventures)))

    files.append(translating.TranslatableFile(
        'Keywords (make sure there are no duplicate translations of keywords)',
        f'keywords/{target}.yaml',
        translating.struct_to_sections(source_keywords, target_keywords)))

    return render_template('translate-fromto.html',
                           source_lang=source,
                           target_lang=target,
                           files=files)


@app.route('/update_yaml', methods=['POST'])
def update_yaml():
    filename = utils.construct_content_path(request.form['file'])
    # The file MUST point to something inside our 'content' directory
    filepath = path.abspath(filename)
    expected_path = utils.construct_content_path()
    if not filepath.startswith(expected_path):
        raise RuntimeError('Invalid path given')

    data = load_yaml_rt(filepath)
    for key, value in request.form.items():
        if key.startswith('c:'):
            translating.apply_form_change(data, key[2:], translating.normalize_newlines(value))

    data = translating.normalize_yaml_blocks(data)

    return Response(dump_yaml_rt(data),
                    mimetype='application/x-yaml',
                    headers={'Content-disposition': 'attachment; filename=' + request.form['file'].replace('/', '-')})


@app.route('/user/<username>')
def public_user_page(username):
    if not current_user()['username']:
        return utils.error_page(error=403, ui_message='unauthorized')
    username = username.lower()
    user = DATABASE.user_by_username(username)
    if not user:
        return utils.error_page(error=404, ui_message='user_not_private')
    user_public_info = DATABASE.get_public_profile_settings(username)
    if user_public_info:
        user_programs = DATABASE.public_programs_for_user(username)
        user_achievements = DATABASE.progress_by_username(username)

        favourite_program = None
        if 'favourite_program' in user_public_info and user_public_info['favourite_program']:
            favourite_program = DATABASE.program_by_id(user_public_info['favourite_program'])
        if len(user_programs) >= 5:
            user_programs = user_programs[:5]

        last_achieved = None
        if 'achieved' in user_achievements:
            last_achieved = user_achievements['achieved'][-1]

        # Todo: TB -> In the near future: add achievement for user visiting their own profile

        return render_template('public-page.html', user_info=user_public_info,
                               favourite_program=favourite_program,
                               programs=user_programs,
                               last_achieved=last_achieved,
                               user_achievements=user_achievements)
    return utils.error_page(error=404, ui_message='user_not_private')


@app.route('/invite/<code>', methods=['GET'])
def teacher_invitation(code):
    user = current_user()
    lang = g.lang

    if os.getenv('TEACHER_INVITE_CODE') != code:
        return utils.error_page(error=404, ui_message='invalid_teacher_invitation_code')
    if not user['username']:
        return render_template('teacher-invitation.html')

    update_is_teacher(user)

    session['welcome-teacher'] = True
    url = request.url.replace(f'/invite/{code}', '/for-teachers')
    return redirect(url)

# *** AUTH ***

from website import auth
auth.routes(app, DATABASE)

# *** PROGRAMS BACKEND ***

from website import programs
programs.routes(app, DATABASE, ACHIEVEMENTS)

# *** TEACHER BACKEND ***

from website import teacher
teacher.routes(app, DATABASE, ACHIEVEMENTS)

# *** ADMIN BACKEND ***

from website import admin
admin.routes(app, DATABASE)

# *** ACHIEVEMENTS BACKEND ***

ACHIEVEMENTS.routes(app, DATABASE)

# *** QUIZ BACKEND ***

from website import quiz
quiz.routes(app, DATABASE, ACHIEVEMENTS)

# *** STATISTICS ***

from website import statistics
statistics.routes(app, DATABASE)

# *** START SERVER ***

def on_server_start():
    """Called just before the server is started, both in developer mode and on Heroku.

    Use this to initialize objects, dependencies and connections.
    """
    pass


if __name__ == '__main__':
    # Start the server on a developer machine. Flask is initialized in DEBUG mode, so it
    # hot-reloads files. We also flip our own internal "debug mode" flag to True, so our
    # own file loading routines also hot-reload.
    utils.set_debug_mode(not os.getenv('NO_DEBUG_MODE'))

    # If we are running in a Python debugger, don't use flasks reload mode. It creates
    # subprocesses which make debugging harder.
    is_in_debugger = sys.gettrace() is not None

    on_server_start()

    # Threaded option enables multiple instances for multiple user access support
    app.run(threaded=True, debug=not is_in_debugger, port=config['port'], host="0.0.0.0")

    # See `Procfile` for how the server is started on Heroku.<|MERGE_RESOLUTION|>--- conflicted
+++ resolved
@@ -1064,115 +1064,6 @@
                            current_page='explore')
 
 
-<<<<<<< HEAD
-=======
-@app.route('/admin', methods=['GET'])
-def get_admin_page():
-    if not utils.is_testing_request(request) and not is_admin(current_user()):
-        return utils.error_page(error=403, ui_message='unauthorized')
-    return render_template('admin.html', page_title=hedyweb.get_page_title('admin'))
-
-
-@app.route('/admin/users', methods=['GET'])
-@requires_login
-def get_admin_users_page(user):
-    if not is_admin(user):
-        return utils.error_page(error=403, ui_message='unauthorized')
-
-    category = request.args.get('filter', default=None, type=str)
-    category = None if category == "null" else category
-
-    substring = request.args.get('substring', default=None, type=str)
-    start_date = request.args.get('start', default=None, type=str)
-    end_date = request.args.get('end', default=None, type=str)
-
-    substring = None if substring == "null" else substring
-    start_date = None if start_date == "null" else start_date
-    end_date = None if end_date == "null" else end_date
-
-    filtering = False
-    if substring or start_date or end_date or category == "all":
-        filtering = True
-
-    # After hitting 1k users, it'd be wise to add pagination.
-    users = DATABASE.all_users(filtering)
-    userdata =[]
-    fields =['username', 'email', 'birth_year', 'country', 'gender', 'created', 'last_login', 'verification_pending', 'is_teacher', 'program_count', 'prog_experience', 'experience_languages']
-
-    for user in users:
-        data = pick(user, *fields)
-        data['email_verified'] = not bool(data['verification_pending'])
-        data['is_teacher'] = bool(data['is_teacher'])
-        data['created'] = utils.datetotimeordate (utils.mstoisostring(data['created'])) if data['created'] else '?'
-        if filtering and category == "email":
-            if substring not in data['email']:
-                continue
-        if filtering and category == "created":
-            if (start_date and utils.datetotimeordate(start_date) >= data['created']) or (end_date and utils.datetotimeordate(end_date) <= data['created']):
-                continue
-        if data['last_login']:
-            data['last_login'] = utils.datetotimeordate(utils.mstoisostring(data['last_login'])) if data['last_login'] else '?'
-            if filtering and category == "last_login":
-                if (start_date and utils.datetotimeordate(start_date) >= data['last_login']) or (end_date and utils.datetotimeordate(end_date) <= data['last_login']):
-                    continue
-        userdata.append(data)
-
-    userdata.sort(key=lambda user: user['created'], reverse=True)
-    counter = 1
-    for user in userdata:
-        user['index'] = counter
-        counter = counter + 1
-
-    return render_template('admin-users.html', users=userdata, page_title=hedyweb.get_page_title('admin'),
-                           filter=category, start_date=start_date, end_date=end_date, email_filter=substring,
-                           program_count=DATABASE.all_programs_count(), user_count=DATABASE.all_users_count())
-
-
-@app.route('/admin/classes', methods=['GET'])
-@requires_login
-def get_admin_classes_page(user):
-    if not is_admin(user):
-        return utils.error_page(error=403, ui_message='unauthorized')
-
-    # Retrieving the user for each class to find the "last_used" is expensive -> improve when we have 100+ classes
-    classes = [{
-        "name": Class.get('name'),
-        "teacher": Class.get('teacher'),
-        "students": len(Class.get('students')) if 'students' in Class else 0,
-        "id": Class.get('id'),
-        "last_used": utils.datetotimeordate(utils.mstoisostring(DATABASE.user_by_username(Class.get('teacher')).get('last_login')))} for Class in DATABASE.all_classes()]
-    classes = sorted(classes, key=lambda d: d['last_used'], reverse=True)
-
-    return render_template('admin-classes.html', classes=classes, page_title=hedyweb.get_page_title('admin'))
-
-@app.route('/admin/adventures', methods=['GET'])
-@requires_login
-def get_admin_adventures_page(user):
-    if not is_admin(user):
-        return utils.error_page(error=403, ui_message='unauthorized')
-
-    adventures = [{
-        "id": adventure.get('id'),
-        "creator": adventure.get('creator'),
-        "name": adventure.get('name'),
-        "level": adventure.get('level'),
-        "public": "Yes" if adventure.get('public') else "No",
-        "date": utils.datetotimeordate(utils.mstoisostring(adventure.get('date')))
-    } for adventure in DATABASE.all_adventures()]
-    adventures = sorted(adventures, key=lambda d: d['date'], reverse=True)
-
-    return render_template('admin-adventures.html', adventures=adventures, page_title=hedyweb.get_page_title('admin'))
-
-
-@app.route('/admin/stats', methods=['GET'])
-@requires_login
-def get_admin_stats_page(user):
-    if not is_admin(user):
-        return utils.error_page(error=403, ui_message='unauthorized')
-    return render_template('admin-stats.html', page_title=hedyweb.get_page_title('admin'))
-
-
->>>>>>> fd3870ff
 @app.route('/change_language', methods=['POST'])
 def change_language():
     body = request.json
@@ -1257,179 +1148,6 @@
     ) for item in main_menu_json['nav']]
 
 
-<<<<<<< HEAD
-=======
-# *** PROGRAMS ***
-
-@app.route('/programs_list', methods=['GET'])
-@requires_login
-def list_programs(user):
-    return {'programs': DATABASE.programs_for_user(user['username']).records}
-
-
-@app.route('/programs/delete/', methods=['POST'])
-@requires_login
-def delete_program(user):
-    body = request.json
-    if not isinstance(body.get('id'), str):
-        return 'program id must be a string', 400
-
-    result = DATABASE.program_by_id(body['id'])
-
-    if not result or result['username'] != user['username']:
-        return "", 404
-    DATABASE.delete_program_by_id(body['id'])
-    DATABASE.increase_user_program_count(user['username'], -1)
-
-    # This only happens in the situation were a user deletes their favourite program -> Delete from public profile
-    public_profile = DATABASE.get_public_profile_settings(current_user()['username'])
-    if public_profile and 'favourite_program' in public_profile and public_profile['favourite_program'] == body['id']:
-        DATABASE.set_favourite_program(user['username'], None)
-
-    achievement = ACHIEVEMENTS.add_single_achievement(user['username'], "do_you_have_copy")
-    if achievement:
-        return {'achievement': achievement}, 200
-    return {}, 200
-
-
-@app.route('/programs/duplicate-check', methods=['POST'])
-@requires_login
-def check_duplicate_program(user):
-    body = request.json
-    if not isinstance(body, dict):
-        return 'body must be an object', 400
-    if not isinstance(body.get('name'), str):
-        return 'name must be a string', 400
-
-    programs = DATABASE.programs_for_user(user['username'])
-    for program in programs:
-        if program['name'] == body['name']:
-            return jsonify({'duplicate': True})
-    return jsonify({'duplicate': False})
-
-
-@app.route('/programs', methods=['POST'])
-@requires_login
-def save_program(user):
-    body = request.json
-    if not isinstance(body, dict):
-        return 'body must be an object', 400
-    if not isinstance(body.get('code'), str):
-        return 'code must be a string', 400
-    if not isinstance(body.get('name'), str):
-        return 'name must be a string', 400
-    if not isinstance(body.get('level'), int):
-        return 'level must be an integer', 400
-    if 'adventure_name' in body:
-        if not isinstance(body.get('adventure_name'), str):
-            return 'if present, adventure_name must be a string', 400
-
-    # We check if a program with a name `xyz` exists in the database for the username.
-    # It'd be ideal to search by username & program name, but since DynamoDB doesn't allow searching for two indexes at the same time, this would require to create a special index to that effect, which is cumbersome.
-    # For now, we bring all existing programs for the user and then search within them for repeated names.
-    programs = DATABASE.programs_for_user(user['username']).records
-    program_id = uuid.uuid4().hex
-    overwrite = False
-    for program in programs:
-        if program['name'] == body['name']:
-            overwrite = True
-            program_id = program['id']
-            break
-
-    stored_program = {
-        'id': program_id,
-        'session': session_id(),
-        'date': timems(),
-        'lang': g.lang,
-        'version': version(),
-        'level': body['level'],
-        'code': body['code'],
-        'name': body['name'],
-        'username': user['username']
-    }
-
-    if 'adventure_name' in body:
-        stored_program['adventure_name'] = body['adventure_name']
-
-    DATABASE.store_program(stored_program)
-    if not overwrite:
-        DATABASE.increase_user_program_count(user['username'])
-    DATABASE.increase_user_save_count(user['username'])
-    ACHIEVEMENTS.increase_count("saved")
-
-    if ACHIEVEMENTS.verify_save_achievements(user['username'], 'adventure_name' in body and len(body['adventure_name']) > 2):
-        return jsonify({'name': body['name'], 'id': program_id, "achievements": ACHIEVEMENTS.get_earned_achievements()})
-    return jsonify({'name': body['name'], 'id': program_id})
-
-
-@app.route('/programs/share', methods=['POST'])
-@requires_login
-def share_unshare_program(user):
-    body = request.json
-    if not isinstance(body, dict):
-        return 'body must be an object', 400
-    if not isinstance(body.get('id'), str):
-        return 'id must be a string', 400
-    if not isinstance(body.get('public'), bool):
-        return 'public must be a boolean', 400
-    if not isinstance(body.get('error'), bool):
-        return 'parse error must be a boolean', 400
-
-    result = DATABASE.program_by_id(body['id'])
-    if not result or result['username'] != user['username']:
-        return 'No such program!', 404
-
-    #This only happens in the situation were a user un-shares their favourite program -> Delete from public profile
-    public_profile = DATABASE.get_public_profile_settings(current_user()['username'])
-    if public_profile and 'favourite_program' in public_profile and public_profile['favourite_program'] == body['id']:
-        DATABASE.set_favourite_program(user['username'], None)
-
-    DATABASE.set_program_public_by_id(body['id'], bool(body['public']), bool(body['error']))
-    achievement = ACHIEVEMENTS.add_single_achievement(user['username'], "sharing_is_caring")
-    if achievement:
-        return jsonify({'achievement': achievement, 'id': body['id']})
-    return jsonify({'id': body['id']})
-
-
-@app.route('/programs/submit', methods=['POST'])
-@requires_login
-def submit_program(user):
-    body = request.json
-    if not isinstance(body, dict):
-        return 'body must be an object', 400
-    if not isinstance(body.get('id'), str):
-        return 'id must be a string', 400
-
-    result = DATABASE.program_by_id(body['id'])
-    if not result or result['username'] != user['username']:
-        return 'No such program!', 404
-
-    DATABASE.submit_program_by_id(body['id'])
-    DATABASE.increase_user_submit_count(user['username'])
-    ACHIEVEMENTS.increase_count("submitted")
-
-    if ACHIEVEMENTS.verify_submit_achievements(user['username']):
-        return jsonify({"achievements": ACHIEVEMENTS.get_earned_achievements()})
-    return jsonify({})
-
-@app.route('/programs/set_favourite', methods=['POST'])
-@requires_login
-def set_favourite_program(user):
-    body = request.json
-    if not isinstance(body, dict):
-        return 'body must be an object', 400
-    if not isinstance(body.get('id'), str):
-        return 'id must be a string', 400
-
-    result = DATABASE.program_by_id(body['id'])
-    if not result or result['username'] != user['username']:
-        return 'No such program!', 404
-
-    DATABASE.set_favourite_program(user['username'], body['id'])
-    return jsonify({})
-
-
->>>>>>> fd3870ff
 @app.route('/auth/public_profile', methods=['POST'])
 @requires_login
 def update_public_profile(user):
